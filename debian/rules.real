#
# This Makefile executes the unpack/build/binary targets for a single
# subarch, which is passed in the subarch variable. Empty subarch
# variable means that we are building for an arch without the subarch.
# Additionally, variables version, abiname and ltver are
# expected to be available (need to be exported from the parent process).
#
SHELL  := bash -e
DEB_HOST_ARCH     := $(shell dpkg-architecture -a'$(ARCH)' -qDEB_HOST_ARCH)
DEB_HOST_GNU_TYPE := $(shell dpkg-architecture -a'$(ARCH)' -qDEB_HOST_GNU_TYPE)
DEB_HOST_MULTIARCH:= $(shell dpkg-architecture -a'$(ARCH)' -qDEB_HOST_MULTIARCH)
DEB_BUILD_ARCH    := $(shell dpkg-architecture -a'$(ARCH)' -qDEB_BUILD_ARCH)
MAINTAINER := $(shell sed -ne 's,^Maintainer: .[^<]*<\([^>]*\)>,\1,p' debian/control)
DISTRIBUTION := $(shell dpkg-parsechangelog | sed -ne 's,^Distribution: ,,p')

export PYTHONPATH = $(CURDIR)/debian/lib/python
export DH_OPTIONS
export DEB_HOST_ARCH DEB_HOST_GNU_TYPE DEB_BUILD_ARCH

ifneq (,$(filter experimental UNRELEASED,$(DISTRIBUTION)))
  export KW_CHECK_NONFATAL = y
endif

# Set Multi-Arch fields only when built in a suite that supports it
ifneq (,$(DEB_HOST_MULTIARCH))
DEFINE_MULTIARCH = -Vlinux:Multi-Arch=$(1)
else
DEFINE_MULTIARCH = -Vlinux:Multi-Arch=
endif

include debian/rules.defs

stamp = [ -d $(dir $@) ] || mkdir $(dir $@); touch $@

setup_env := env -u ABINAME -u ABINAME_PART -u ARCH -u FEATURESET -u FLAVOUR -u VERSION -u LOCALVERSION
setup_env += DISTRIBUTION_OFFICIAL_BUILD=1 DISTRIBUTION_MAINTAINER=$(MAINTAINER) DISTRIBUTION_VERSION="$(SOURCEVERSION)"

MAKE_CLEAN = $(setup_env) $(MAKE)
MAKE_SELF := $(MAKE) -f debian/rules.real $(MAKEOVERRIDES)
MAKEOVERRIDES =

#
# Targets
#
binary-arch-arch: install-headers_$(ARCH)
binary-arch-arch: install-libc-dev_$(ARCH)
binary-arch-featureset: install-headers_$(ARCH)_$(FEATURESET)
binary-arch-flavour: install-image_$(ARCH)_$(FEATURESET)_$(FLAVOUR)_$(TYPE)
ifeq ($(DEBUG),True)
  binary-arch-flavour: install-image-dbg_$(ARCH)_$(FEATURESET)_$(FLAVOUR)
endif
ifeq ($(MODULES),True)
  binary-arch-flavour: install-headers_$(ARCH)_$(FEATURESET)_$(FLAVOUR)
endif

binary-indep: install-doc
binary-indep: install-manual
binary-indep: install-source
binary-indep: install-support

build-arch: $(STAMPS_DIR)/build_$(ARCH)_$(FEATURESET)_$(FLAVOUR)_$(TYPE)
build-indep: $(STAMPS_DIR)/build-doc

setup-flavour: $(STAMPS_DIR)/setup_$(ARCH)_$(FEATURESET)_$(FLAVOUR)

source-featureset: $(STAMPS_DIR)/source_$(FEATURESET)

$(BUILD_DIR)/config.$(ARCH)_$(FEATURESET)_$(FLAVOUR): $(KCONFIG)
	python debian/bin/kconfig.py '$@' $(KCONFIG) $(KCONFIG_OPTIONS)

define copy_source
mkdir -p '$(1)'
cp -al $(filter-out debian .pc .svk .svn .git, $(wildcard * .[^.]*)) '$(1)'
endef

$(BUILD_DIR)/linux-source-$(UPSTREAMVERSION).tar.bz2: DIR = $(BUILD_DIR)/linux-source-$(UPSTREAMVERSION)
$(BUILD_DIR)/linux-source-$(UPSTREAMVERSION).tar.bz2: $(STAMPS_DIR)/source
	rm -rf '$@' '$(DIR)'
	$(call copy_source,$(DIR))
	chmod -R u+rw,go=rX '$(DIR)'
	cd '$(BUILD_DIR)'; tar -cjf 'linux-source-$(UPSTREAMVERSION).tar.bz2' 'linux-source-$(UPSTREAMVERSION)'
	rm -rf '$(DIR)'

$(BUILD_DIR)/linux-patch-$(UPSTREAMVERSION)-%.patch.bz2: $(STAMPS_DIR)/source_none $(STAMPS_DIR)/source_%
	set -o pipefail;						\
	(cd '$(BUILD_DIR)';						\
	 set +e;							\
         diff -urN -p -x debian -x .pc -x .svk -x .svn -x .git source_none source_$*; \
	 test $$? -eq 1) |						\
	filterdiff --remove-timestamps --strip=1 --addoldprefix=a/ --addnewprefix=b/ | \
	bzip2 -c >$@ ||							\
	(rm -f $@; exit 1)

define patch_cmd
<<<<<<< HEAD
cd '$(DIR)' && QUILT_PATCHES='$(CURDIR)/debian/patches' QUILT_SERIES=series-$(1) QUILT_PATCH_OPTS='--fuzz=0' quilt push --quiltrc - -a -q
=======
cd '$(DIR)' && QUILT_PATCHES='$(CURDIR)/debian/patches' QUILT_SERIES=series-$(1) QUILT_PC=.pc quilt push --quiltrc - -a -q --fuzz=0
>>>>>>> 1de472ac
endef

$(STAMPS_DIR)/source:
	test -d .pc
	set +e; QUILT_PC=.pc quilt unapplied --quiltrc - >/dev/null && echo 'Patch series not fully applied'; test $$? -eq 1
	@$(stamp)

$(STAMPS_DIR)/source_%: SOURCE_DIR=$(BUILD_DIR)/source
$(STAMPS_DIR)/source_%: DIR=$(BUILD_DIR)/source_$*
$(STAMPS_DIR)/source_%: $(STAMPS_DIR)/source
	mkdir -p '$(BUILD_DIR)'
	rm -rf '$(DIR)'
	$(call copy_source,$(DIR))
	$(call patch_cmd,$*)
	@$(stamp)
.PRECIOUS: $(STAMPS_DIR)/source_%

$(STAMPS_DIR)/source_none: DIR=$(BUILD_DIR)/source_none
$(STAMPS_DIR)/source_none: $(STAMPS_DIR)/source
	mkdir -p '$(BUILD_DIR)'
	rm -f '$(DIR)'
	ln -s '$(CURDIR)' '$(DIR)'
	@$(stamp)

$(STAMPS_DIR)/setup_$(ARCH)_$(FEATURESET)_$(FLAVOUR): CONFIG=$(BUILD_DIR)/config.$(ARCH)_$(FEATURESET)_$(FLAVOUR)
$(STAMPS_DIR)/setup_$(ARCH)_$(FEATURESET)_$(FLAVOUR): SOURCE_DIR=$(BUILD_DIR)/source_$(FEATURESET)
$(STAMPS_DIR)/setup_$(ARCH)_$(FEATURESET)_$(FLAVOUR): DIR=$(BUILD_DIR)/build_$(ARCH)_$(FEATURESET)_$(FLAVOUR)
$(STAMPS_DIR)/setup_$(ARCH)_$(FEATURESET)_$(FLAVOUR): $(STAMPS_DIR)/source_$(FEATURESET) $(BUILD_DIR)/config.$(ARCH)_$(FEATURESET)_$(FLAVOUR)
	rm -rf '$(DIR)'
	mkdir '$(DIR)'
	cp '$(CONFIG)' '$(DIR)/.config'
	echo 'override ARCH = $(KERNEL_ARCH)' >> '$(DIR)/.kernelvariables'
	echo 'override KERNELRELEASE = $(ABINAME)$(LOCALVERSION_IMAGE)' >> '$(DIR)/.kernelvariables'
	echo 'CCACHE = ccache' >> '$(DIR)/.kernelvariables'
	echo 'CC = $$(if $$(DEBIAN_KERNEL_USE_CCACHE),$$(CCACHE)) $$(CROSS_COMPILE)$(COMPILER)' >> '$(DIR)/.kernelvariables'
# TODO: Should we set CROSS_COMPILE always?
ifdef OVERRIDE_HOST_TYPE
	echo 'override CROSS_COMPILE = $(OVERRIDE_HOST_TYPE)-' >> '$(DIR)/.kernelvariables'
else
	echo 'ifneq ($$(DEB_BUILD_ARCH),$$(DEB_HOST_ARCH))' >> '$(DIR)/.kernelvariables'
	echo 'override CROSS_COMPILE = $$(DEB_HOST_GNU_TYPE)-' >> '$(DIR)/.kernelvariables'
	echo 'endif' >> '$(DIR)/.kernelvariables'
endif
ifdef CFLAGS_KERNEL
	echo 'CFLAGS_KERNEL += $(CFLAGS_KERNEL)' >> '$(DIR)/.kernelvariables'
	echo 'CFLAGS_MODULE += $(CFLAGS_KERNEL)' >> '$(DIR)/.kernelvariables'
endif
	+$(MAKE_CLEAN) -C '$(SOURCE_DIR)' O='$(CURDIR)/$(DIR)' V=1 listnewconfig
	+yes "" | $(MAKE_CLEAN) -C '$(SOURCE_DIR)' O='$(CURDIR)/$(DIR)' oldconfig >/dev/null
	+$(MAKE_CLEAN) -C '$(SOURCE_DIR)' O='$(CURDIR)/$(DIR)' prepare
	@$(stamp)

$(STAMPS_DIR)/build_$(ARCH)_$(FEATURESET)_$(FLAVOUR)_$(TYPE): DIR=$(BUILD_DIR)/build_$(ARCH)_$(FEATURESET)_$(FLAVOUR)
$(STAMPS_DIR)/build_$(ARCH)_$(FEATURESET)_$(FLAVOUR)_$(TYPE): $(STAMPS_DIR)/setup_$(ARCH)_$(FEATURESET)_$(FLAVOUR)

$(STAMPS_DIR)/build_$(ARCH)_$(FEATURESET)_$(FLAVOUR)_plain-s390-tape: BUILD_TARGET = image
$(STAMPS_DIR)/build_$(ARCH)_$(FEATURESET)_$(FLAVOUR)_plain-s390x-tape: BUILD_TARGET = image

$(STAMPS_DIR)/build_$(ARCH)_$(FEATURESET)_$(FLAVOUR)_plain \
$(STAMPS_DIR)/build_$(ARCH)_$(FEATURESET)_$(FLAVOUR)_plain-s390-tape \
$(STAMPS_DIR)/build_$(ARCH)_$(FEATURESET)_$(FLAVOUR)_plain-s390x-tape:
	+$(MAKE_CLEAN) -C '$(DIR)' $(BUILD_TARGET)
	python debian/bin/buildcheck.py $(DIR) $(ARCH) $(FEATURESET) $(FLAVOUR)
	@$(stamp)

$(STAMPS_DIR)/build-doc: DIR=$(BUILD_DIR)/build-doc
$(STAMPS_DIR)/build-doc: $(STAMPS_DIR)/source
	rm -rf $(DIR)
	mkdir -p $(DIR)
	+$(MAKE_CLEAN) O='$(CURDIR)/$(DIR)' xmldocs
	+$(MAKE_CLEAN) O='$(CURDIR)/$(DIR)' htmldocs mandocs
	@$(stamp)

install-base:
	dh_installchangelogs
	dh_installdocs
	dh_strip
	dh_compress
	dh_fixperms
	dh_installdeb
	dh_gencontrol -- $(GENCONTROL_ARGS)
	dh_md5sums
	dh_builddeb -- -Zxz $(BUILDDEB_ARGS)

install-dummy:
	dh_testdir
	dh_testroot
	dh_prep
	+$(MAKE_SELF) install-base

install-doc: PACKAGE_NAME = linux-doc-$(VERSION)
install-doc: DIR = $(BUILD_DIR)/build-doc
install-doc: PACKAGE_DIR = debian/$(PACKAGE_NAME)
install-doc: OUT_DIR = $(PACKAGE_DIR)/usr/share/doc/$(PACKAGE_NAME)
install-doc: DH_OPTIONS = -p$(PACKAGE_NAME)
install-doc: $(STAMPS_DIR)/build-doc
	dh_prep
	mkdir -p $(OUT_DIR)
	cp -a CREDITS MAINTAINERS README REPORTING-BUGS Documentation $(OUT_DIR)
	rm -rf $(OUT_DIR)/Documentation/DocBook
	cd $(DIR)/Documentation/DocBook; \
	find * -name '*.html' -print \
	| \
	cpio -pd --preserve-modification-time '$(CURDIR)/$(OUT_DIR)/html'
	gzip -9qfr $(OUT_DIR)/Documentation
	+$(MAKE_SELF) install-base GENCONTROL_ARGS='$(call DEFINE_MULTIARCH,foreign)'

install-manual: PACKAGE_NAME = linux-manual-$(VERSION)
install-manual: DIR=$(BUILD_DIR)/build-doc
install-manual: DH_OPTIONS = -p$(PACKAGE_NAME)
install-manual: $(STAMPS_DIR)/build-doc
	dh_prep
	find $(DIR)/Documentation/DocBook/man/ -name '*.9' | xargs dh_installman
	+$(MAKE_SELF) install-base GENCONTROL_ARGS='$(call DEFINE_MULTIARCH,foreign)'

install-headers_$(ARCH): PACKAGE_NAMES = linux-headers-$(ABINAME)-all linux-headers-$(ABINAME)-all-$(ARCH)
install-headers_$(ARCH): DH_OPTIONS = $(foreach p, $(PACKAGE_NAMES), -p$(p))
install-headers_$(ARCH):
	dh_testdir
	dh_testroot
	+$(MAKE_SELF) install-base GENCONTROL_ARGS='-Vkernel:Arch=$(ARCH)'

install-headers_$(ARCH)_$(FEATURESET): PACKAGE_NAME = linux-headers-$(ABINAME)-common$(LOCALVERSION_HEADERS)
install-headers_$(ARCH)_$(FEATURESET): PACKAGE_NAME_KBUILD = linux-kbuild-$(VERSION)
install-headers_$(ARCH)_$(FEATURESET): DH_OPTIONS = -p$(PACKAGE_NAME)
install-headers_$(ARCH)_$(FEATURESET): BASE_DIR = /usr/src/$(PACKAGE_NAME)
install-headers_$(ARCH)_$(FEATURESET): SOURCE_DIR = $(BUILD_DIR)/source_$(FEATURESET)
install-headers_$(ARCH)_$(FEATURESET): DIR = debian/$(PACKAGE_NAME)/$(BASE_DIR)
install-headers_$(ARCH)_$(FEATURESET): $(STAMPS_DIR)/source_$(FEATURESET)
	dh_testdir
	dh_testroot
	dh_prep

	cd $(SOURCE_DIR); \
	( \
	  echo Makefile; \
	  find arch/$(KERNEL_ARCH) -maxdepth 1 -name 'Makefile*' -print; \
	  find arch/$(KERNEL_ARCH) -name 'module.lds' -print; \
	  find $$(find arch/$(KERNEL_ARCH) \( -name include -o -name scripts \) -type d -print) -print; \
	  find include -name 'asm*' -prune -o -print; \
	  find include/asm-generic -print; \
	) \
	| \
	cpio -pd --preserve-modification-time '$(CURDIR)/$(DIR)'

	dh_link /usr/lib/$(PACKAGE_NAME_KBUILD)/scripts $(BASE_DIR)/scripts

	+$(MAKE_SELF) install-base

install-headers_$(ARCH)_$(FEATURESET)_$(FLAVOUR): REAL_VERSION = $(ABINAME)$(LOCALVERSION)
install-headers_$(ARCH)_$(FEATURESET)_$(FLAVOUR): PACKAGE_NAME = linux-headers-$(REAL_VERSION)
install-headers_$(ARCH)_$(FEATURESET)_$(FLAVOUR): PACKAGE_NAME_COMMON = linux-headers-$(ABINAME)-common$(LOCALVERSION_HEADERS)
install-headers_$(ARCH)_$(FEATURESET)_$(FLAVOUR): PACKAGE_NAME_KBUILD = linux-kbuild-$(VERSION)
install-headers_$(ARCH)_$(FEATURESET)_$(FLAVOUR): DH_OPTIONS = -p$(PACKAGE_NAME)
install-headers_$(ARCH)_$(FEATURESET)_$(FLAVOUR): BASE_DIR = /usr/src/$(PACKAGE_NAME)
install-headers_$(ARCH)_$(FEATURESET)_$(FLAVOUR): BASE_DIR_COMMON = /usr/src/$(PACKAGE_NAME_COMMON)
install-headers_$(ARCH)_$(FEATURESET)_$(FLAVOUR): SOURCE_DIR = $(BUILD_DIR)/build_$(ARCH)_$(FEATURESET)_$(FLAVOUR)
install-headers_$(ARCH)_$(FEATURESET)_$(FLAVOUR): REF_DIR = $(BUILD_DIR)/source_$(FEATURESET)
install-headers_$(ARCH)_$(FEATURESET)_$(FLAVOUR): PACKAGE_DIR = debian/$(PACKAGE_NAME)
install-headers_$(ARCH)_$(FEATURESET)_$(FLAVOUR): DIR = $(PACKAGE_DIR)/$(BASE_DIR)
install-headers_$(ARCH)_$(FEATURESET)_$(FLAVOUR): $(STAMPS_DIR)/build_$(ARCH)_$(FEATURESET)_$(FLAVOUR)_$(TYPE)
	dh_testdir
	dh_testroot
	dh_prep

	mkdir -p $(DIR)/arch/$(KERNEL_ARCH)/kernel
	cp -a $(SOURCE_DIR)/{.config,.kernel*,Module.symvers,include} $(DIR)
	cp -a $(SOURCE_DIR)/arch/$(KERNEL_ARCH)/include $(DIR)/arch/$(KERNEL_ARCH)
	cp -a $(SOURCE_DIR)/arch/$(KERNEL_ARCH)/kernel/asm-offsets.s $(DIR)/arch/$(KERNEL_ARCH)/kernel

ifneq ($(filter powerpc ppc64,$(ARCH)),)
	if [ -f $(SOURCE_DIR)/arch/$(KERNEL_ARCH)/lib/crtsavres.o ]; then \
		mkdir $(DIR)/arch/$(KERNEL_ARCH)/lib; \
		cp -a $(SOURCE_DIR)/arch/$(KERNEL_ARCH)/lib/crtsavres.o $(DIR)/arch/$(KERNEL_ARCH)/lib; \
	fi
endif

	@echo 'VERSION = 2' > $(DIR)/Makefile
	@echo 'PATCHLEVEL = 6' >> $(DIR)/Makefile

	@echo 'MAKEARGS := -C $(BASE_DIR_COMMON) O=$(BASE_DIR)' >> $(DIR)/Makefile
	@echo 'MAKEFLAGS += --no-print-directory' >> $(DIR)/Makefile

	@echo '.PHONY: all $$(MAKECMDGOALS)' >> $(DIR)/Makefile
	@echo 'cmd := $$(filter-out all Makefile,$$(MAKECMDGOALS))' >> $(DIR)/Makefile
	@echo 'all:' >> $(DIR)/Makefile
	@echo '	@$$(MAKE) $$(MAKEARGS) $$(cmd)' >> $(DIR)/Makefile
	@echo 'Makefile:;' >> $(DIR)/Makefile
	@echo '$$(cmd) %/: all' >> $(DIR)/Makefile
	@echo '	@:' >> $(DIR)/Makefile

	dh_link /usr/lib/$(PACKAGE_NAME_KBUILD)/scripts $(BASE_DIR)/scripts

	mkdir -p $(PACKAGE_DIR)/lib/modules/$(REAL_VERSION)
	ln -s /usr/src/$(PACKAGE_NAME) $(PACKAGE_DIR)/lib/modules/$(REAL_VERSION)/build
	ln -s /usr/src/$(PACKAGE_NAME_COMMON) $(PACKAGE_DIR)/lib/modules/$(REAL_VERSION)/source

	install -d $(PACKAGE_DIR)/DEBIAN
	sed -e 's/=V/$(REAL_VERSION)/g' \
	  debian/templates/temp.headers.plain/postinst \
	  > $(PACKAGE_DIR)/DEBIAN/postinst
	chmod 755 $(PACKAGE_DIR)/DEBIAN/postinst

	+$(MAKE_SELF) install-base

install-libc-dev_$(ARCH): PACKAGE_NAME = linux-libc-dev
install-libc-dev_$(ARCH): DH_OPTIONS = -p$(PACKAGE_NAME)
install-libc-dev_$(ARCH): DIR = $(BUILD_DIR)/build-libc-dev
install-libc-dev_$(ARCH): OUT_DIR = debian/$(PACKAGE_NAME)/usr
install-libc-dev_$(ARCH):
	dh_testdir
	dh_testroot
	dh_prep
	rm -rf '$(DIR)'
	mkdir -p $(DIR)
	+$(MAKE_CLEAN) O='$(CURDIR)/$(DIR)' headers_check ARCH=$(KERNEL_ARCH)
	+$(MAKE_CLEAN) O='$(CURDIR)/$(DIR)' headers_install ARCH=$(KERNEL_ARCH) INSTALL_HDR_PATH='$(CURDIR)'/$(OUT_DIR)

	rm -rf $(OUT_DIR)/include/drm $(OUT_DIR)/include/scsi
	find $(OUT_DIR)/include \( -name .install -o -name ..install.cmd \) -execdir rm {} +

ifneq (,$(DEB_HOST_MULTIARCH))
	# Move include/asm to arch-specific directory
	mkdir -p $(OUT_DIR)/include/$(DEB_HOST_MULTIARCH)
	mv $(OUT_DIR)/include/asm $(OUT_DIR)/include/$(DEB_HOST_MULTIARCH)/
endif
	
	+$(MAKE_SELF) install-base GENCONTROL_ARGS='$(call DEFINE_MULTIARCH,same)'

install-support: PACKAGE_NAME = linux-support-$(ABINAME)
install-support: DH_OPTIONS = -p$(PACKAGE_NAME)
install-support: PACKAGE_DIR = debian/$(PACKAGE_NAME)
install-support: PACKAGE_ROOT = /usr/share/$(PACKAGE_NAME)
install-support:
	dh_testdir
	dh_testroot
	dh_prep
	dh_installdirs $(PACKAGE_ROOT)/lib/python/debian_linux $(PACKAGE_ROOT)/modules
	cp debian/config.defines.dump $(PACKAGE_DIR)$(PACKAGE_ROOT)
	cp debian/lib/python/debian_linux/*.py $(PACKAGE_DIR)$(PACKAGE_ROOT)/lib/python/debian_linux
	dh_python2
	dh_link $(PACKAGE_ROOT) /usr/src/$(PACKAGE_NAME)
	+$(MAKE_SELF) install-base GENCONTROL_ARGS='$(call DEFINE_MULTIARCH,foreign)'

install-image_$(ARCH)_$(FEATURESET)_$(FLAVOUR)_$(TYPE): REAL_VERSION = $(ABINAME)$(LOCALVERSION)
install-image_$(ARCH)_$(FEATURESET)_$(FLAVOUR)_$(TYPE): PACKAGE_NAME = linux-image-$(REAL_VERSION)
install-image_$(ARCH)_$(FEATURESET)_$(FLAVOUR)_$(TYPE): PACKAGE_DIR = debian/$(PACKAGE_NAME)
install-image_$(ARCH)_$(FEATURESET)_$(FLAVOUR)_$(TYPE): INSTALL_DIR = $(PACKAGE_DIR)/boot
install-image_$(ARCH)_$(FEATURESET)_$(FLAVOUR)_$(TYPE): DIR = $(BUILD_DIR)/build_$(ARCH)_$(FEATURESET)_$(FLAVOUR)
install-image_$(ARCH)_$(FEATURESET)_$(FLAVOUR)_$(TYPE): DH_OPTIONS = -p$(PACKAGE_NAME)
install-image_$(ARCH)_$(FEATURESET)_$(FLAVOUR)_$(TYPE): $(STAMPS_DIR)/build_$(ARCH)_$(FEATURESET)_$(FLAVOUR)_$(TYPE)

install-image_$(ARCH)_$(FEATURESET)_$(FLAVOUR)_plain:
	dh_testdir
	dh_testroot
	dh_prep
	dh_installdirs 'boot'
	+$(MAKE_SELF) \
	  install-image_$(ARCH)_$(FEATURESET)_$(FLAVOUR)_plain_image \
	  DIR='$(DIR)' PACKAGE_DIR='$(PACKAGE_DIR)' INSTALL_DIR='$(INSTALL_DIR)' REAL_VERSION='$(REAL_VERSION)'
ifeq ($(MODULES),True)
	chmod a+x $(CURDIR)/debian/bin/no-depmod
	+$(MAKE_CLEAN) -C $(DIR) modules_install DEPMOD='$(CURDIR)/debian/bin/no-depmod' INSTALL_MOD_PATH='$(CURDIR)'/$(PACKAGE_DIR) INSTALL_MOD_STRIP=1
ifeq ($(DEBUG),True)
	find $(PACKAGE_DIR) -name '*.ko' | sed 's|$(PACKAGE_DIR)/lib/modules/$(REAL_VERSION)/kernel/||' | while read module ; do \
	  objcopy --add-gnu-debuglink=$(DIR)/$$module $(PACKAGE_DIR)/lib/modules/$(REAL_VERSION)/kernel/$$module || exit; \
	done
endif
	cp $(DIR)/.config $(PACKAGE_DIR)/boot/config-$(REAL_VERSION)
	cp $(DIR)/System.map $(PACKAGE_DIR)/boot/System.map-$(REAL_VERSION)
	rm -f $(PACKAGE_DIR)/lib/modules/$(REAL_VERSION)/build
	rm -f $(PACKAGE_DIR)/lib/modules/$(REAL_VERSION)/source
	rm $(PACKAGE_DIR)/lib/firmware -rf
endif
	+$(MAKE_SELF) \
	  install-image_$(ARCH)_$(FEATURESET)_$(FLAVOUR)_plain_templates \
	  PACKAGE_NAME='$(PACKAGE_NAME)' PACKAGE_DIR='$(PACKAGE_DIR)' REAL_VERSION='$(REAL_VERSION)'
	+$(MAKE_SELF) \
	  install-image_$(ARCH)_$(FEATURESET)_$(FLAVOUR)_plain_bug \
	  PACKAGE_DIR='$(PACKAGE_DIR)' PACKAGE_NAME='$(PACKAGE_NAME)' REAL_VERSION='$(REAL_VERSION)'
	+$(MAKE_SELF) install-base

install-image_sparc_$(FEATURESET)_$(FLAVOUR)_plain_image \
install-image_sparc64_$(FEATURESET)_$(FLAVOUR)_plain_image \
install-image_sh4_$(FEATURESET)_$(FLAVOUR)_plain_image:
	install -m644 '$(DIR)/arch/$(KERNEL_ARCH)/boot/zImage' $(INSTALL_DIR)/vmlinuz-$(REAL_VERSION)

ifneq ($(filter armel armhf,$(ARCH)),)
install-image_$(ARCH)_$(FEATURESET)_$(FLAVOUR)_plain_image: DTB_INSTALL_DIR = /usr/lib/linux-image-$(REAL_VERSION)
install-image_$(ARCH)_$(FEATURESET)_$(FLAVOUR)_plain_image:
	install -m644 '$(DIR)/arch/$(KERNEL_ARCH)/boot/zImage' $(INSTALL_DIR)/vmlinuz-$(REAL_VERSION)
	+$(MAKE_CLEAN) -C $(DIR) dtbs
	shopt -s nullglob ; for i in $(DIR)/arch/arm/boot/*.dtb ; do \
		install -D -m644 $$i '$(PACKAGE_DIR)'/'$(DTB_INSTALL_DIR)'/$$(basename $$i) ; \
	done
endif

install-image_amd64_$(FEATURESET)_$(FLAVOUR)_plain_image \
install-image_i386_$(FEATURESET)_$(FLAVOUR)_plain_image:
	install -m644 '$(DIR)/arch/$(KERNEL_ARCH)/boot/bzImage' $(INSTALL_DIR)/vmlinuz-$(REAL_VERSION)

install-image_alpha_$(FEATURESET)_$(FLAVOUR)_plain_image:
	install -m644 '$(DIR)/arch/$(KERNEL_ARCH)/boot/vmlinux.gz' $(INSTALL_DIR)/vmlinuz-$(REAL_VERSION)

install-image_ia64_$(FEATURESET)_$(FLAVOUR)_plain_image \
install-image_m68k_$(FEATURESET)_$(FLAVOUR)_plain_image:
	install -m644 '$(DIR)/vmlinux.gz' $(INSTALL_DIR)/vmlinuz-$(REAL_VERSION)

install-image_hppa_$(FEATURESET)_$(FLAVOUR)_plain_image \
install-image_mips_$(FEATURESET)_$(FLAVOUR)_plain_image \
install-image_mipsel_$(FEATURESET)_$(FLAVOUR)_plain_image:
	install -m644 '$(DIR)/vmlinux' $(INSTALL_DIR)/vmlinux-$(REAL_VERSION)

ifneq ($(filter powerpc ppc64,$(ARCH)),)
install-image_$(ARCH)_$(FEATURESET)_$(FLAVOUR)_plain_image: WRAPPER_INSTALL_DIR = '$(CURDIR)'/$(PACKAGE_DIR)/usr/lib/linux-image-$(REAL_VERSION)
install-image_$(ARCH)_$(FEATURESET)_$(FLAVOUR)_plain_image:
	install -m644 '$(DIR)/vmlinux' $(INSTALL_DIR)/vmlinux-$(REAL_VERSION)
	+$(MAKE_CLEAN) -C '$(DIR)' bootwrapper_install \
	  WRAPPER_OBJDIR='$(WRAPPER_INSTALL_DIR)' \
	  WRAPPER_DTSDIR='$(WRAPPER_INSTALL_DIR)'/dts \
	  WRAPPER_BINDIR='$(WRAPPER_INSTALL_DIR)'
endif

ifneq ($(filter s390 s390x,$(ARCH)),)
install-image_$(ARCH)_$(FEATURESET)_$(FLAVOUR)_plain_image:
	install -m644 '$(DIR)/arch/s390/boot/image' $(INSTALL_DIR)/vmlinuz-$(REAL_VERSION)
endif

ifneq ($(INITRAMFS),False)
install-image_$(ARCH)_$(FEATURESET)_$(FLAVOUR)_plain_templates: ARG_INITRD = YES
endif

ARG_KIMAGE = vmlinuz
install-image_hppa_$(FEATURESET)_$(FLAVOUR)_plain_templates \
install-image_mips_$(FEATURESET)_$(FLAVOUR)_plain_templates \
install-image_mipsel_$(FEATURESET)_$(FLAVOUR)_plain_templates \
install-image_powerpc_$(FEATURESET)_$(FLAVOUR)_plain_templates \
install-image_ppc64_$(FEATURESET)_$(FLAVOUR)_plain_templates: ARG_KIMAGE = vmlinux

install-image_$(ARCH)_$(FEATURESET)_$(FLAVOUR)_plain_templates:
	for i in $(wildcard debian/templates/temp.image.plain/*); do \
	  sed \
	    -e 's@=B@$(KERNEL_ARCH)@g' \
	    -e 's/=I/$(ARG_INITRD)/g' \
	    -e 's/=K/$(ARG_KIMAGE)/g' \
	    -e 's/=V/$(REAL_VERSION)/g' \
	    $$i > debian/$(PACKAGE_NAME).$$(basename $$i) || exit; \
	done
	mkdir -p debian/$(PACKAGE_NAME).po
	for i in $(wildcard debian/po/*.po); do \
	  sed \
	    -e 's/=V/$(REAL_VERSION)/g' \
	    $$i > debian/$(PACKAGE_NAME).po/$$(basename $$i) || exit; \
	done
	mkdir -p debian/$(PACKAGE_NAME)/DEBIAN
	po2debconf --podir debian/$(PACKAGE_NAME).po \
	  -o debian/$(PACKAGE_NAME)/DEBIAN/templates \
	  debian/$(PACKAGE_NAME).templates

install-image_$(ARCH)_$(FEATURESET)_$(FLAVOUR)_plain_bug:
	dh_installdirs usr/share/bug/$(PACKAGE_NAME)
	dh_install debian/templates/image.plain.bug/* usr/share/bug/$(PACKAGE_NAME)
	chmod 755 $(PACKAGE_DIR)/usr/share/bug/$(PACKAGE_NAME)/script
	echo "RELEASE='$(REAL_VERSION)'" > $(PACKAGE_DIR)/usr/share/bug/$(PACKAGE_NAME)/info

install-image_$(ARCH)_$(FEATURESET)_$(FLAVOUR)_plain-s390-tape:
	dh_testdir
	dh_testroot
	dh_prep
	dh_installdirs 'boot'
	install -m644 '$(DIR)/arch/s390/boot/image' $(PACKAGE_DIR)/boot/vmlinuz-$(REAL_VERSION)
	+$(MAKE_SELF) install-base

install-image-dbg_$(ARCH)_$(FEATURESET)_$(FLAVOUR): REAL_VERSION = $(ABINAME)$(LOCALVERSION)
install-image-dbg_$(ARCH)_$(FEATURESET)_$(FLAVOUR): PACKAGE_NAME = linux-image-$(REAL_VERSION)-dbg
install-image-dbg_$(ARCH)_$(FEATURESET)_$(FLAVOUR): PACKAGE_DIR = debian/$(PACKAGE_NAME)
install-image-dbg_$(ARCH)_$(FEATURESET)_$(FLAVOUR): DEBUG_DIR = $(PACKAGE_DIR)/usr/lib/debug
install-image-dbg_$(ARCH)_$(FEATURESET)_$(FLAVOUR): DIR = $(BUILD_DIR)/build_$(ARCH)_$(FEATURESET)_$(FLAVOUR)
install-image-dbg_$(ARCH)_$(FEATURESET)_$(FLAVOUR): DH_OPTIONS = -p$(PACKAGE_NAME)
install-image-dbg_$(ARCH)_$(FEATURESET)_$(FLAVOUR): $(STAMPS_DIR)/build_$(ARCH)_$(FEATURESET)_$(FLAVOUR)_$(TYPE)
	dh_testdir
	dh_testroot
	dh_prep
	dh_installdirs usr/lib/debug usr/lib/debug/boot usr/share/lintian/overrides/
	sed -e 's/=V/$(REAL_VERSION)/g' \
	  debian/templates/image-dbg.lintian-override.in \
	  > $(PACKAGE_DIR)/usr/share/lintian/overrides/$(PACKAGE_NAME)
	install -m644 $(DIR)/vmlinux $(DEBUG_DIR)/boot/vmlinux-$(REAL_VERSION)
ifeq ($(MODULES),True)
	+$(MAKE_CLEAN) -C $(DIR) modules_install INSTALL_MOD_PATH='$(CURDIR)'/$(DEBUG_DIR)
	find $(DEBUG_DIR)/lib/modules/$(REAL_VERSION)/ -mindepth 1 -maxdepth 1 \! -name kernel -exec rm {} \+
	rm $(DEBUG_DIR)/lib/firmware -rf
endif
	+$(MAKE_SELF) install-base

install-udeb_$(ARCH): export KW_DEFCONFIG_DIR=debian/installer
install-udeb_$(ARCH): export KW_CONFIG_DIR=debian/installer/$(ARCH)
install-udeb_$(ARCH): DH_OPTIONS=$(PACKAGE_NAMES:%=-p%)
install-udeb_$(ARCH):
	dh_testdir
	dh_prep
	kernel-wedge install-files $(ABINAME)
	kernel-wedge check $(PACKAGE_NAMES)
	dh_fixperms
	dh_gencontrol
	dh_builddeb

install-source: DH_OPTIONS = -plinux-source-$(VERSION)
install-source: $(BUILD_DIR)/linux-source-$(UPSTREAMVERSION).tar.bz2 $(foreach FEATURESET,$(filter-out none,$(ALL_FEATURESETS)),$(BUILD_DIR)/linux-patch-$(UPSTREAMVERSION)-$(FEATURESET).patch.bz2)
	dh_testdir
	dh_testroot
	dh_install '$^' /usr/src
	+$(MAKE_SELF) install-base GENCONTROL_ARGS='$(call DEFINE_MULTIARCH,foreign)'

# vim: filetype=make<|MERGE_RESOLUTION|>--- conflicted
+++ resolved
@@ -92,11 +92,7 @@
 	(rm -f $@; exit 1)
 
 define patch_cmd
-<<<<<<< HEAD
-cd '$(DIR)' && QUILT_PATCHES='$(CURDIR)/debian/patches' QUILT_SERIES=series-$(1) QUILT_PATCH_OPTS='--fuzz=0' quilt push --quiltrc - -a -q
-=======
-cd '$(DIR)' && QUILT_PATCHES='$(CURDIR)/debian/patches' QUILT_SERIES=series-$(1) QUILT_PC=.pc quilt push --quiltrc - -a -q --fuzz=0
->>>>>>> 1de472ac
+cd '$(DIR)' && QUILT_PATCHES='$(CURDIR)/debian/patches' QUILT_SERIES=series-$(1) QUILT_PATCH_OPTS='--fuzz=0' QUILT_PC=.pc quilt push --quiltrc - -a -q
 endef
 
 $(STAMPS_DIR)/source:
