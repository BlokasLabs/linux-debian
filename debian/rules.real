#
# This Makefile executes the unpack/build/binary targets for a single
# subarch, which is passed in the subarch variable. Empty subarch
# variable means that we are building for an arch without the subarch.
# Additionally, variables version, abiname and ltver are
# expected to be available (need to be exported from the parent process).
#
SHELL  := bash -e
DEB_HOST_ARCH     := $(shell dpkg-architecture -a'$(ARCH)' -qDEB_HOST_ARCH)
DEB_HOST_GNU_TYPE := $(shell dpkg-architecture -a'$(ARCH)' -qDEB_HOST_GNU_TYPE)
DEB_BUILD_ARCH    := $(shell dpkg-architecture -a'$(ARCH)' -qDEB_BUILD_ARCH)

export PYTHONPATH = $(CURDIR)/debian/lib/python
export DH_OPTIONS

#
# Build the list of common config files to be included
#
ifeq ($(SUBARCH),none)
  basedir := debian/arch/$(ARCH)
else
  basedir := debian/arch/$(ARCH)/$(SUBARCH)
endif

-include $(basedir)/Makefile.inc

include debian/rules.defs

#
# Here we construct the command lines for different make-kpkg
# calls (build, linux-image, linux-headers) based on the values
# of variables defined so far and provided by the arch/subarch
# in Makefile.inc. @flavour@ in the expressions is going to be
# replaced by the flavour for which the command is run. 
#
kpkg_image := make-kpkg --append-to-version '$(KPKG_ABINAME)$(LOCALVERSION)'
kpkg_image += --arch '$(ARCH)'
kpkg_image += --stem linux
kpkg_image += --initrd
ifdef KPKG_SUBARCH
  kpkg_image += --subarch '$(KPKG_SUBARCH)'
endif
ifneq ($(DEB_BUILD_ARCH),$(DEB_HOST_ARCH))
  kpkg_image += --cross-compile='$(DEB_HOST_GNU_TYPE)'
endif
setup_env := env -u ABINAME -u ARCH -u SUBARCH -u FLAVOUR -u VERSION -u LOCALVERSION
setup_env += DEBIAN_LOCALVERSION='-$(ABINAME)$(LOCALVERSION)'
setup_env += DEBIAN_LOCALVERSION_HEADERS='-$(ABINAME)$(LOCALVERSION_HEADERS)'
setup_env += DEBIAN_VERSION='$(VERSION)'
setup_makeflags =
ifdef COMPILER
  setup_makeflags += CC="$$$$(CROSS_COMPILE)$(COMPILER)"
endif
setup_env += MAKEFLAGS='$(setup_makeflags)'

#
# Targets
#
binary-arch-subarch: install-header-$(ARCH)-$(SUBARCH)
binary-arch-flavour: install-image-$(ARCH)-$(SUBARCH)-$(FLAVOUR) install-header-$(ARCH)-$(SUBARCH)-$(FLAVOUR)

binary-indep: install-doc install-patch install-source install-tree

build: $(STAMPS_DIR)/build-$(ARCH)-$(SUBARCH)-$(FLAVOUR)

setup-arch: $(STAMPS_DIR)/source
setup-subarch:
setup-flavour: $(STAMPS_DIR)/setup-$(ARCH)-$(SUBARCH)-$(FLAVOUR)

#
# Generates the kernel config file for a subarch by merging
# the arch-independent config file (arch/config),
# arch-specific config file (arch/$(karch)/config),
# and subarch specific one (arch/$(karch)/$(subarch)/config).
#
config_common = debian/arch/config debian/arch/$(ARCH)/config
ifneq ($(SUBARCH),none)
  config_common += debian/arch/$(ARCH)/$(SUBARCH)/config
endif
$(BUILD_DIR)/config.$(ARCH)-$(SUBARCH)-$(FLAVOUR): $(basedir)/config.$(FLAVOUR) $(config_common)
	@echo "Generating configuration file $@:"
	ocaml debian/bin/kconfig.ml -b "debian/arch" -a "$(ARCH)" -s "$(SUBARCH)" -f "$(FLAVOUR)" > '$@'

$(BUILD_DIR)/linux-source-$(UPSTREAM_VERSION).tar.bz2: SOURCE_DIR=$(BUILD_DIR)/source
$(BUILD_DIR)/linux-source-$(UPSTREAM_VERSION).tar.bz2: DIR = $(BUILD_DIR)/linux-source-$(UPSTREAM_VERSION)
$(BUILD_DIR)/linux-source-$(UPSTREAM_VERSION).tar.bz2: $(STAMPS_DIR)/source
	rm -rf '$@' '$(DIR)'
	cp -al '$(SOURCE_DIR)' '$(DIR)'
	chmod -R u+rw,go=rX '$(DIR)'
	cd '$(BUILD_DIR)'; tar -cjf 'linux-source-$(UPSTREAM_VERSION).tar.bz2' 'linux-source-$(UPSTREAM_VERSION)'
	rm -rf '$(DIR)'

define patch_cmd
cd '$(DIR)'; python2.4 '$(CURDIR)/debian/bin/apply.py' --overwrite-home='$(CURDIR)/debian/patches' --overwrite-source='$(SOURCE_VERSION)' --overwrite-revisions='$(REVISIONS)'
endef

srcfiles := $(filter-out debian, $(wildcard * .[^.]*))
$(STAMPS_DIR)/source: DIR=$(BUILD_DIR)/source
$(STAMPS_DIR)/source: debian/bin/apply.py
	rm -rf '$(DIR)'
	mkdir -p '$(DIR)'
	cp -al $(srcfiles) '$(DIR)'
	$(patch_cmd)
	#make-kpkg does this when building kernel-source.
	mv '$(DIR)/scripts/package/Makefile' '$(DIR)/scripts/package/Makefile.dist'
	mv '$(DIR)/scripts/package/builddeb' '$(DIR)/scripts/package/builddeb.dist'
	echo "# Dummy Makefile" > '$(DIR)/scripts/package/Makefile'
	echo "all:" >> '$(DIR)/scripts/package/Makefile'
	touch '$@'

$(STAMPS_DIR)/source-$(ARCH)-$(SUBARCH): SOURCE_DIR=$(BUILD_DIR)/source
$(STAMPS_DIR)/source-$(ARCH)-$(SUBARCH): DIR=$(BUILD_DIR)/source-$(ARCH)-$(SUBARCH)
$(STAMPS_DIR)/source-$(ARCH)-$(SUBARCH): $(STAMPS_DIR)/source
	rm -rf '$(DIR)'
	cp -al '$(SOURCE_DIR)' '$(DIR)'
	mkdir -p '$(DIR)/debian'
	cp debian/changelog '$(DIR)/debian'
	cp debian/copyright '$(DIR)/debian'
	cp debian/control '$(DIR)/debian/control'
	touch '$(DIR)/debian/official'
	$(patch_cmd) -a $(ARCH) -s $(SUBARCH)
	touch '$@'
#
# This target performs a build for a particular flavour. Note
# that in this file it should be always placed *before* the
# build-$(subarch)-% target, which creates the build directory.
#
$(STAMPS_DIR)/build-$(ARCH)-$(SUBARCH)-$(FLAVOUR): DIR=$(BUILD_DIR)/build-$(ARCH)-$(SUBARCH)-$(FLAVOUR)
$(STAMPS_DIR)/build-$(ARCH)-$(SUBARCH)-$(FLAVOUR): $(STAMPS_DIR)/setup-$(ARCH)-$(SUBARCH)-$(FLAVOUR)
	ln -fs "$$(command -v touch)" debian/build/touch.orig
	cd '$(DIR)'; $(setup_env) PATH='$(CURDIR)/build:$(CURDIR)/bin:$(PATH)' $(kpkg_image) build
	touch '$@'

$(STAMPS_DIR)/setup-$(ARCH)-$(SUBARCH)-$(FLAVOUR): SOURCE_DIR=$(BUILD_DIR)/source-$(ARCH)-$(SUBARCH)
$(STAMPS_DIR)/setup-$(ARCH)-$(SUBARCH)-$(FLAVOUR): DIR=$(BUILD_DIR)/build-$(ARCH)-$(SUBARCH)-$(FLAVOUR)
$(STAMPS_DIR)/setup-$(ARCH)-$(SUBARCH)-$(FLAVOUR): $(BUILD_DIR)/config.$(ARCH)-$(SUBARCH)-$(FLAVOUR) $(STAMPS_DIR)/source-$(ARCH)-$(SUBARCH)
	rm -rf '$(DIR)'
	cp -al '$(SOURCE_DIR)' '$(DIR)'
	cp '$<' '$(DIR)/.config'
	cd '$(DIR)'; $(setup_env) $(kpkg_image) configure
	touch '$@'

install-base:
	dh_compress
	dh_fixperms
	dh_installdeb
	dh_gencontrol -- $(GENCONTROL_ARGS)
	dh_md5sums
	dh_builddeb

install-doc: SOURCE_DIR=$(BUILD_DIR)/source
install-doc: DIR=$(BUILD_DIR)/$@
install-doc: $(STAMPS_DIR)/source
	rm -rf '$(DIR)'
	cp -al '$(SOURCE_DIR)' '$(DIR)'
	mkdir -p '$(DIR)/debian'
	cp debian/changelog '$(DIR)/debian'
	cp debian/copyright '$(DIR)/debian'
	cp debian/control '$(DIR)/debian/control'
	touch '$(DIR)/debian/official'
	rm '$(DIR)/Makefile'
	sed -e 's,^EXTRAVERSION.*$$,EXTRAVERSION =,' < '$(SOURCE_DIR)/Makefile' > '$(DIR)/Makefile'
	cd '$(DIR)' && $(setup_env) make-kpkg --stem linux 		\
		--config defconfig kernel-manual
	cat '$(DIR)/debian/files' >> debian/files
ifdef IMAGE_POSTPROC
	cd '$(DIR)'; $(IMAGE_POSTPROC)
endif
	@for i in $$(awk '{ print $$1; }' '$(DIR)/debian/files'); do	\
	  echo "mv \"$(BUILD_DIR)/$$i\" ..";				\
	  mv "$(BUILD_DIR)/$$i" ..;					\
	done
	rm -rf '$(DIR)'

install-dummy:
	dh_testdir
	dh_testroot
	dh_clean -d -k
	dh_installchangelogs
	dh_installdocs
	$(MAKE) -f debian/rules.real install-base

install-image-$(ARCH)-$(SUBARCH)-$(FLAVOUR): SOURCE_DIR=$(BUILD_DIR)/build-$(ARCH)-$(SUBARCH)-$(FLAVOUR)
install-image-$(ARCH)-$(SUBARCH)-$(FLAVOUR): DIR=$(BUILD_DIR)/$@
install-image-$(ARCH)-$(SUBARCH)-$(FLAVOUR): $(STAMPS_DIR)/build-$(ARCH)-$(SUBARCH)-$(FLAVOUR)
	rm -rf '$(DIR)'
	cp -al '$(SOURCE_DIR)' '$(DIR)'
<<<<<<< HEAD
	cd '$(DIR)'; $(setup_env) $(kpkg_image) kernel-image
	cat '$(DIR)/debian/files' >> debian/files
=======
	install debian/bin/install-image '$(DIR)/debian/post-install'
>>>>>>> 427e94ab
ifdef IMAGE_POSTPROC
#	Install the postproc script into the hook directory
	install -d '$(DIR)/debian/image.d'
	install 'debian/bin/$(IMAGE_POSTPROC)' '$(DIR)/debian/image.d'
endif
	cd '$(DIR)'; $(setup_env) $(kpkg_image) kernel-image
	cat '$(DIR)/debian/files' >> debian/files
	@for i in $$(awk '{ print $$1; }' '$(DIR)/debian/files'); do	\
	  echo "mv \"$(BUILD_DIR)/$$i\" ..";				\
	  mv "$(BUILD_DIR)/$$i" ..;					\
	done
	rm -rf '$(DIR)'

install-header-$(ARCH)-$(SUBARCH): PACKAGE_NAME = linux-headers-$(VERSION)-$(ABINAME)$(LOCALVERSION_HEADERS)
install-header-$(ARCH)-$(SUBARCH): DH_OPTIONS = -p$(PACKAGE_NAME)
install-header-$(ARCH)-$(SUBARCH): BASE_DIR = /usr/src/$(PACKAGE_NAME)
install-header-$(ARCH)-$(SUBARCH): SOURCE_DIR = $(BUILD_DIR)/source-$(ARCH)-$(SUBARCH)
install-header-$(ARCH)-$(SUBARCH): DIR = $(CURDIR)/debian/$(PACKAGE_NAME)/$(BASE_DIR)
install-header-$(ARCH)-$(SUBARCH): $(STAMPS_DIR)/source-$(ARCH)-$(SUBARCH)
	dh_testdir
	dh_testroot
	dh_clean -k -d
	cd $(SOURCE_DIR); \
	( \
	  find . \
	    -path './Documentation/*' -prune -o \
	    -path './arch/*' -prune -o \
	    -path './include/asm*' -prune -o \
	    -path './scripts/*' -prune -o \
	    -path './include/*' -print -o \
	    \( -name 'Makefile*' -o -name 'Kconfig*' -o -name 'Rules.make' \) -print; \
	  find include/asm-generic -print; \
	  for i in $(KERNEL_HEADER_DIRS); do \
	    find arch/$$i \
	      \( -name 'Makefile*' -o -name 'Kconfig*' -o -name 'Rules.make' \) -print; \
	    find include/asm-$$i -print; \
	  done; \
	) \
	| \
	cpio -pd --preserve-modification-time $(DIR)
	$(MAKE) -f debian/rules.real install-base

install-header-$(ARCH)-$(SUBARCH)-$(FLAVOUR): PACKAGE_NAME = linux-headers-$(VERSION)-$(ABINAME)$(LOCALVERSION)
install-header-$(ARCH)-$(SUBARCH)-$(FLAVOUR): PACKAGE_NAME_HEADERS = linux-headers-$(VERSION)-$(ABINAME)$(LOCALVERSION_HEADERS)
install-header-$(ARCH)-$(SUBARCH)-$(FLAVOUR): DH_OPTIONS = -p$(PACKAGE_NAME)
install-header-$(ARCH)-$(SUBARCH)-$(FLAVOUR): BASE_DIR = /usr/src/$(PACKAGE_NAME)
install-header-$(ARCH)-$(SUBARCH)-$(FLAVOUR): SOURCE_DIR = $(BUILD_DIR)/build-$(ARCH)-$(SUBARCH)-$(FLAVOUR)
install-header-$(ARCH)-$(SUBARCH)-$(FLAVOUR): REF_DIR = $(BUILD_DIR)/source-$(ARCH)-$(SUBARCH)
install-header-$(ARCH)-$(SUBARCH)-$(FLAVOUR): PACKAGE_DIR = $(CURDIR)/debian/$(PACKAGE_NAME)
install-header-$(ARCH)-$(SUBARCH)-$(FLAVOUR): DIR = $(PACKAGE_DIR)/$(BASE_DIR)
install-header-$(ARCH)-$(SUBARCH)-$(FLAVOUR): $(STAMPS_DIR)/build-$(ARCH)-$(SUBARCH)-$(FLAVOUR)
	dh_testdir
	dh_testroot
	dh_clean -k -d

	mkdir -p "${DIR}/arch/${KERNEL_ARCH}/kernel"
	mkdir -p "${DIR}/include"
	cp -a ${SOURCE_DIR}/{.config,Module.symvers}  "${DIR}"
	echo ${DEBIAN_LOCALVERSION} > "${DIR}/localversion"

	cd ${SOURCE_DIR}; \
	find . -mindepth 1 -maxdepth 1 \
		! -name debian -a ! -name Documentation -a ! -name include -a \
		! -name DEBIAN -a ! -name scripts -a ! -name arch -a ! -name '.*' -a \( \
		-name Makefile -o -type d \) \
		-printf "../${PACKAGE_NAME_HEADERS}/%f\n" | \
		xargs ln -s --target-directory="${DIR}"
	
	cd ${SOURCE_DIR}; \
	find "arch/${KERNEL_ARCH}" -mindepth 1 -maxdepth 1 \( \
		-type d -a ! -name include -a ! -name kernel -o \
		-type f -a \( -name 'Makefile*' -o -name 'Kconfig*' \) \) \
		-printf "../../../${PACKAGE_NAME_HEADERS}/%p\n" | \
		xargs ln -s --target-directory="${DIR}/arch/${KERNEL_ARCH}"

	[ -d "${SOURCE_DIR}/arch/${KERNEL_ARCH}/include" ] && \
		cp -a "${SOURCE_DIR}/arch/${KERNEL_ARCH}/include" "${DIR}/arch/${KERNEL_ARCH}/include" || :
	[ -f "${SOURCE_DIR}/arch/${KERNEL_ARCH}/kernel/asm-offsets.s" ] && \
		ln -f "${SOURCE_DIR}/arch/${KERNEL_ARCH}/kernel/asm-offsets.s" "${DIR}/arch/${KERNEL_ARCH}/kernel" || :
	ln -s "../../../../${PACKAGE_NAME_HEADERS}/arch/${KERNEL_ARCH}/kernel/Makefile" "${DIR}/arch/${KERNEL_ARCH}/kernel"

	cd ${SOURCE_DIR}; \
	find include -mindepth 1 -maxdepth 1 \
		! -name config -a ! -name linux -a ! -name 'asm-*' \
		-printf "../../${PACKAGE_NAME_HEADERS}/%p\n" | \
		xargs ln -s --target-directory="${DIR}/include"
	cp -a ${SOURCE_DIR}/include/config "${DIR}/include"
	
	ln -sf "asm-${KERNEL_ARCH}" "${DIR}/include/asm"

	cd ${SOURCE_DIR}; \
	for dir in linux asm-generic $(foreach t, $(KERNEL_HEADER_DIRS), asm-$(t)); do \
		mkdir "${DIR}/include/$$dir"; \
		for file in $$(find "include/$$dir" -mindepth 1 -maxdepth 1); do \
			if [ -e ${CURDIR}/${REF_DIR}/$$file ]; then \
				ln -s --target-directory="${DIR}/include/$$dir" "../../../${PACKAGE_NAME_HEADERS}/${REF_DIR}/$$file"; \
			elif [ -d ${CURDIR}/${SOURCE_DIR}/$$file ]; then \
				cp -a "${CURDIR}/${SOURCE_DIR}/$$file" "${DIR}/include/$$dir"; \
			else \
				ln -f --target-directory="${DIR}/include/$$dir" "${CURDIR}/${SOURCE_DIR}/$$file"; \
			fi \
		done \
	done
	
	mkdir -p "${PACKAGE_DIR}/lib/modules/${UPSTREAM_VERSION}"
	ln -s "/usr/src/${PACKAGE_NAME}" "${PACKAGE_DIR}/lib/modules/${UPSTREAM_VERSION}/build"
	
	# Populate the scripts directory. The strategy here is to specify what
	# *not* to copy, to make things a little bit more robust. We first create
	# a file with exclude patterns, then copy everything minus excluded files.
	#
	tar $(foreach t, *.c *.h *.y *.l *.gperf *POTFILES.in .gitignore *lxdialog* *package* *.cc *.glade *_shipped, --exclude=$(t)) -chf - scripts | (cd "${DIR}"; umask 000; tar xsf -)
	
	$(MAKE) -f debian/rules.real install-base

install-headers-all: DH_OPTIONS = -plinux-headers-$(VERSION)
install-headers-all:
	dh_testdir
	dh_testroot
	dh_install $(DH_OPTIONS) debian/arch debian/lib debian/modules '/usr/src/linux-headers-$(VERSION)'
	dh_installdocs $(DH_OPTIONS)
	dh_installchangelogs $(DH_OPTIONS)
	dh_python $(DH_OPTIONS) -V 2.4 /usr/src/linux-headers-$(VERSION)/lib/python
	$(MAKE) -f debian/rules.real install-base DH_OPTIONS='$(DH_OPTIONS)'

install-patch: PACKAGE = linux-patch-debian-$(VERSION)
install-patch: pbase := /usr/src/kernel-patches/all/$(SOURCE_UPSTREAM)
install-patch: pfull := debian/$(PACKAGE)$(pbase)
install-patch: ptchs := $(notdir $(wildcard debian/patches-arch/*))
install-patch: DH_OPTIONS = -p$(PACKAGE)
install-patch:
	dh_testdir
	dh_testroot
	dh_clean -d -k $(DH_OPTIONS)
	dh_installdirs $(DH_OPTIONS) '$(pbase)/apply' '$(pbase)/debian' '$(pbase)/unpatch'
	dh_install $(DH_OPTIONS) debian/patches/* '$(pbase)/debian'
#	Install the debian patches
	sed \
	  -e 's,@home@,$(pbase)/debian,' \
	  -e 's,@revisions@,$(REVISIONS),' \
	  -e 's,@source@,$(SOURCE_VERSION),' \
	  debian/bin/apply.py > '$(pfull)/apply/debian'
	sed -e 's/@upstream@/$(SOURCE_UPSTREAM)/g' debian/bin/unpatch > '$(pfull)/unpatch/debian'
	chmod 755 '$(pfull)/apply/debian' '$(pfull)/unpatch/debian'
	chmod 644 '$(pfull)/debian/'*.patch
	bzip2 -9 '$(pfull)/debian/'*.patch
	dh_installdocs $(DH_OPTIONS)
	dh_installchangelogs $(DH_OPTIONS)
	$(MAKE) -f debian/rules.real install-base DH_OPTIONS='$(DH_OPTIONS)'

install-source: DH_OPTIONS = -plinux-source-$(VERSION)
install-source: $(BUILD_DIR)/linux-source-$(UPSTREAM_VERSION).tar.bz2
	dh_testdir
	dh_testroot
	dh_install $(DH_OPTIONS) '$<' /usr/src
	dh_installdocs $(DH_OPTIONS) README
	dh_installchangelogs $(DH_OPTIONS)
	$(MAKE) -f debian/rules.real install-base DH_OPTIONS='$(DH_OPTIONS)'

install-tree: DH_OPTIONS = -plinux-tree-$(VERSION)
install-tree:
	$(MAKE) -f debian/rules.real install-dummy DH_OPTIONS='$(DH_OPTIONS)'
<|MERGE_RESOLUTION|>--- conflicted
+++ resolved
@@ -163,9 +163,6 @@
 	cd '$(DIR)' && $(setup_env) make-kpkg --stem linux 		\
 		--config defconfig kernel-manual
 	cat '$(DIR)/debian/files' >> debian/files
-ifdef IMAGE_POSTPROC
-	cd '$(DIR)'; $(IMAGE_POSTPROC)
-endif
 	@for i in $$(awk '{ print $$1; }' '$(DIR)/debian/files'); do	\
 	  echo "mv \"$(BUILD_DIR)/$$i\" ..";				\
 	  mv "$(BUILD_DIR)/$$i" ..;					\
@@ -185,12 +182,6 @@
 install-image-$(ARCH)-$(SUBARCH)-$(FLAVOUR): $(STAMPS_DIR)/build-$(ARCH)-$(SUBARCH)-$(FLAVOUR)
 	rm -rf '$(DIR)'
 	cp -al '$(SOURCE_DIR)' '$(DIR)'
-<<<<<<< HEAD
-	cd '$(DIR)'; $(setup_env) $(kpkg_image) kernel-image
-	cat '$(DIR)/debian/files' >> debian/files
-=======
-	install debian/bin/install-image '$(DIR)/debian/post-install'
->>>>>>> 427e94ab
 ifdef IMAGE_POSTPROC
 #	Install the postproc script into the hook directory
 	install -d '$(DIR)/debian/image.d'
