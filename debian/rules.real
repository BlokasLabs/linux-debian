--- conflicted
+++ resolved
@@ -576,15 +576,6 @@
 	dh_testdir
 	dh_testroot
 	dh_install $^ /usr/src
-<<<<<<< HEAD
-=======
-# Include our kernel config files, but with the module signing
-# configuration fixed to work for custom kernels.  Also delete
-# CONFIG_BUILD_SALT which makes no sense for custom kernels.
-	for triplet in $(ALL_TRIPLETS); do \
-	  sed '/CONFIG_\(MODULE_SIG_\(ALL\|KEY\)\|SYSTEM_TRUSTED_KEYS\|BUILD_SALT\)[ =]/d' $(BUILD_DIR)/build_$$triplet/.config | xz -c >debian/$(PACKAGE_NAME)/usr/src/linux-config-$(UPSTREAMVERSION)/config.$$triplet.xz; \
-	done
->>>>>>> 7b60a4cf
 # We don't want to recompress, but -Znone is not compatible with older
 # tools and is currently rejected by dak.  -Zgzip -z0 (uncompressed
 # data.tar.gz!) makes dpkg and dak happy, but is incomaptible with
@@ -598,9 +589,10 @@
 	dh_testdir
 	dh_testroot
 	dh_installdirs /usr/src/linux-config-$(UPSTREAMVERSION)
-# Fix the module signing configuration to work for custom kernels
+# Fix the module signing configuration to work for custom kernels.  Also delete
+# CONFIG_BUILD_SALT which makes no sense for custom kernels.
 	for triplet in $(TRIPLETS); do \
-		sed '/CONFIG_\(MODULE_SIG_\(ALL\|KEY\)\|SYSTEM_TRUSTED_KEYS\)[ =]/d' $(BUILD_DIR)/build_$$triplet/.config | xz -c >debian/$(PACKAGE_NAME)/usr/src/linux-config-$(UPSTREAMVERSION)/config.$$triplet.xz; \
+		sed '/CONFIG_\(MODULE_SIG_\(ALL\|KEY\)\|SYSTEM_TRUSTED_KEYS\|BUILD_SALT\)[ =]/d' $(BUILD_DIR)/build_$$triplet/.config | xz -c >debian/$(PACKAGE_NAME)/usr/src/linux-config-$(UPSTREAMVERSION)/config.$$triplet.xz; \
 	done
 	+$(MAKE_SELF) install-base
 
