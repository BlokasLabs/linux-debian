#include <usb-modules>
dwc2
dwc3
usb3503
phy-rockchip-typec
extcon-usbc-cros-ec

# For USB-C on Pinebook Pro
fusb302
tcpm
typec

<<<<<<< HEAD
# For USB on Renesas RZ/G2L-SMARC
reset-rzg2l-usbphy-ctrl
=======
# Thinkpad X13s
phy-qcom-snps-femto-v2
gpio-sbu-mux
>>>>>>> 82ca664f
<|MERGE_RESOLUTION|>--- conflicted
+++ resolved
@@ -10,11 +10,9 @@
 tcpm
 typec
 
-<<<<<<< HEAD
 # For USB on Renesas RZ/G2L-SMARC
 reset-rzg2l-usbphy-ctrl
-=======
+
 # Thinkpad X13s
 phy-qcom-snps-femto-v2
-gpio-sbu-mux
->>>>>>> 82ca664f
+gpio-sbu-mux