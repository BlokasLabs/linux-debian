--- conflicted
+++ resolved
@@ -18,12 +18,6 @@
 suggests: grub-pc | grub-efi-ia32 | extlinux
 install-stem: vmlinuz
 
-<<<<<<< HEAD
-[relations]
-headers%gcc-12: linux-compiler-gcc-12-x86
-
-=======
->>>>>>> 7c21c0e2
 [686_description]
 hardware: older PCs
 hardware-long: PCs with one or more processors not supporting PAE
