--- conflicted
+++ resolved
@@ -1,15 +1,7 @@
 [base]
 featuresets:
-<<<<<<< HEAD
+ none
 # rt
-flavours:
- 486
- 686-pae
- amd64
-=======
- none
- rt
->>>>>>> 16ea18a2
 kernel-arch: x86
 
 [description]
