--- conflicted
+++ resolved
@@ -1,10 +1,5 @@
 [abi]
-<<<<<<< HEAD
 abiname: 0.bpo.2
-ignore-changes:
-=======
-abiname: 2
->>>>>>> d8dfeea3
 
 [base]
 arches:
