[abi]
<<<<<<< HEAD
abiname: 0.bpo.1
ignore-changes:
# Not used by OOT modules
 __scm_destroy
 __scm_send
 scm_detach_fds
 scm_fp_dup
 efivar_validate
 get_thermal_instance
 inet_csk_reqsk_queue_add
 tcp_req_err
 module:drivers/gpu/drm/drm_kms_helper
 module:drivers/hv/hv_vmbus
 module:drivers/md/dm-snapshot
 module:drivers/mmc/host/sdhci
 module:drivers/mmc/host/sdhci*
 module:net/ceph/libceph
=======
abiname: 1
>>>>>>> 95034e0a

[base]
arches:
 alpha
 amd64
 arm64
 armel
 armhf
 hppa
 i386
 m68k
 mips
 mipsel
 mips64
 mips64el
 or1k
 powerpc
 powerpcspe
 ppc64
 ppc64el
 s390
 s390x
 sh4
 sparc
 sparc64
 x32
compiler: gcc-5
featuresets:
 none
 rt

[build]
# Enable module signing by default (implemented in the linux-signed package)
signed-modules: true

[featureset-rt_base]
enabled: false

[description]
part-long-up: This kernel is not suitable for SMP (multi-processor,
 multi-core or hyper-threaded) systems.
part-long-xen: This kernel also runs on a Xen hypervisor.
 It supports both privileged (dom0) and unprivileged (domU) operation.

[image]
initramfs-generators: initramfs-tools initramfs-fallback

[relations]
# compilers
<<<<<<< HEAD
gcc-4.6: gcc-4.6
gcc-4.7: gcc-4.7
gcc-4.8: gcc-4.8
gcc-4.9: gcc-4.9
=======
gcc-5: gcc-5 <!stage1>
>>>>>>> 95034e0a

# initramfs-generators
initramfs-fallback: linux-initramfs-tool
initramfs-tools: initramfs-tools (>= 0.110~)<|MERGE_RESOLUTION|>--- conflicted
+++ resolved
@@ -1,25 +1,5 @@
 [abi]
-<<<<<<< HEAD
 abiname: 0.bpo.1
-ignore-changes:
-# Not used by OOT modules
- __scm_destroy
- __scm_send
- scm_detach_fds
- scm_fp_dup
- efivar_validate
- get_thermal_instance
- inet_csk_reqsk_queue_add
- tcp_req_err
- module:drivers/gpu/drm/drm_kms_helper
- module:drivers/hv/hv_vmbus
- module:drivers/md/dm-snapshot
- module:drivers/mmc/host/sdhci
- module:drivers/mmc/host/sdhci*
- module:net/ceph/libceph
-=======
-abiname: 1
->>>>>>> 95034e0a
 
 [base]
 arches:
@@ -69,14 +49,10 @@
 
 [relations]
 # compilers
-<<<<<<< HEAD
 gcc-4.6: gcc-4.6
 gcc-4.7: gcc-4.7
 gcc-4.8: gcc-4.8
 gcc-4.9: gcc-4.9
-=======
-gcc-5: gcc-5 <!stage1>
->>>>>>> 95034e0a
 
 # initramfs-generators
 initramfs-fallback: linux-initramfs-tool
