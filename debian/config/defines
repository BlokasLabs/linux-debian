--- conflicted
+++ resolved
@@ -1,13 +1,9 @@
 [abi]
-<<<<<<< HEAD
 abiname: 0.bpo.1
-=======
-abiname: 1
 ignore-changes:
  module:arch/x86/kvm/*
  fixed_phy_add
  fixed_phy_set_link_update
->>>>>>> a3c9706f
 
 [base]
 arches:
