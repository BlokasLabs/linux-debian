--- conflicted
+++ resolved
@@ -1,9 +1,5 @@
 [abi]
-<<<<<<< HEAD
-abiname: 0.bpo.6
-=======
-abiname: 8
->>>>>>> 1e4f1969
+abiname: 0.bpo.8
 ignore-changes:
  __cpuhp_*
  bpf_analyzer
