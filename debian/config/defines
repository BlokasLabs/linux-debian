[abi]
<<<<<<< HEAD
abiname: 0.deb10.16
=======
abiname: 17
>>>>>>> 7093db7c
ignore-changes:
 __cpuhp_*
 __udp_gso_segment
 bpf_analyzer
 bpf_offload_dev_create
 bpf_verifier_log_write
 cxl_*
 dax_flush
 ieee80211_nullfunc_get
 inet_add_protocol
 inet_del_protocol
 iommu_device_*
 mm_iommu_*
 mv_mbus_*
 perf_*
 register_cxl_calls
 register_key_type
 unregister_cxl_calls
 *_hw_breakpoint
 module:drivers/crypto/ccp/*
 module:drivers/hv/*
 module:drivers/gpu/drm/sun4i/*
 module:drivers/iio/**
 module:drivers/misc/cxl/*
 module:drivers/misc/lis3lv02d/*
 module:drivers/mtd/nand/*
 module:drivers/net/ethernet/**
 module:drivers/net/wireless/**
 module:drivers/nvdimm/*
 module:drivers/nvme/**
 module:drivers/power/supply/bq27xxx_battery
 module:drivers/scsi/cxgbi/*
 module:drivers/scsi/libiscs*
 module:drivers/scsi/qla2xxx/qla2xxx
 module:drivers/scsi/ufs/*
 module:drivers/target/**
 module:drivers/usb/chipidea/**
 module:drivers/usb/gadget/**
 module:drivers/usb/host/**
 module:drivers/usb/musb/**
 module:fs/nfs/**
 module:net/ceph/libceph
 module:net/l2tp/**
 module:net/openvswitch/**
 module:net/rxrpc/rxrpc
 module:net/sctp/**
 module:sound/core/seq/**
 module:sound/firewire/snd-firewire-lib
 module:sound/pci/hda/*
# btree library is only selected by few drivers so not useful OOT
 btree_*
 visitor*
# Exported for related protocols only
 can_rx_register
 ip6_xmit
 module:net/dccp/dccp
 module:net/rds/rds
# devfreq is unlikely to be useful for OOT modules
 devfreq_*
 devm_devfreq_*
 update_devfreq
# Assume IB drivers are added/updated through OFED, which also updates IB core
 module:drivers/infiniband/**
# Declared in private header, not usable OOT
 acpi_ec_add_query_handler
 acpi_ec_remove_query_handler
 first_ec
# Exported for tracefs only
 debugfs_create_automount
# ignore changes to inv_mpu6050/*
 module:drivers/iio/imu/inv_mpu6050/*
 drm_crtc_accurate_vblank_count
# ignore acpi_nfit_init, acpi_nfit_desc_init
 acpi_nfit_desc_init
 acpi_nfit_init
# ignore loop_register_transfer (used by cryptoloop, nothing OOT)
 loop_register_transfer
# Only used in vmlinux
 xen_xlate_*
# Not OOT
 nf_nat_masquerade_ipv4_register_notifier
 nf_nat_masquerade_ipv6_register_notifier
# Not used in OOT (and changed in 5.10.5)
 dfltcc_*
# ignore changes to hisi_sas/*
 module:drivers/scsi/hisi_sas/*
# KVM internal
 __gfn_*
 __kvmhv_*
 __kvm_*
 __xive_vm_h_*
 gfn_*
 h_ipi_redirect
 halt_poll_ns*
 kvm_*
 kvmhv_*
 kvmppc_*
 mark_page_dirty
 vcpu_*
 module:arch/powerpc/kvm/*
 module:arch/s390/kvm/*
 module:arch/x86/kvm/*
# used only within arch/s390
 uv_info
# Not used in OOT
 xhci_init_driver

[base]
arches:
 alpha
 amd64
 arm64
 arm64ilp32
 armel
 armhf
 hppa
 i386
 ia64
 m68k
 mips
 mips64
 mips64el
 mips64r6
 mips64r6el
 mipsel
 mipsn32
 mipsn32el
 mipsn32r6
 mipsn32r6el
 mipsr6
 mipsr6el
 powerpc
 ppc64
 ppc64el
 riscv64
 s390
 s390x
 sh3
 sh4
 sparc
 sparc64
 x32
compiler: gcc-8
featuresets:
 none
 rt

[build]
debug-info: true
# Disable code signing by default; this can be overridden per-architecture
signed-code: false

[featureset-rt_base]
enabled: true

[description]
part-long-up: This kernel is not suitable for SMP (multi-processor,
 multi-core or hyper-threaded) systems.

[image]
initramfs-generators: initramfs-tools initramfs-fallback
breaks: wireless-regdb (<< 2019.06.03-1~)
recommends: apparmor

[packages]
installer: false
libc-dev: false
tools-unversioned: false

[relations]
# compilers
gcc-8: gcc-8 <!stage1 !cross !pkg.linux.nokernel>, gcc-8-@gnu-type-package@ <!stage1 cross !pkg.linux.nokernel>

# initramfs-generators
initramfs-fallback: linux-initramfs-tool
initramfs-tools: initramfs-tools (>= 0.120+deb8u2)<|MERGE_RESOLUTION|>--- conflicted
+++ resolved
@@ -1,9 +1,5 @@
 [abi]
-<<<<<<< HEAD
-abiname: 0.deb10.16
-=======
-abiname: 17
->>>>>>> 7093db7c
+abiname: 0.deb10.17
 ignore-changes:
  __cpuhp_*
  __udp_gso_segment
