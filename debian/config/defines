[abi]
<<<<<<< HEAD
abiname: 0.deb10.17
=======
abiname: 19
>>>>>>> 2db30535
ignore-changes:
 __cpuhp_*
 __udp_gso_segment
 bpf_analyzer
 bpf_offload_dev_create
 bpf_verifier_log_write
 cxl_*
 dax_flush
 ieee80211_nullfunc_get
 inet_add_protocol
 inet_del_protocol
 iommu_device_*
 mm_iommu_*
 mv_mbus_*
 perf_*
 register_cxl_calls
 register_key_type
 unregister_cxl_calls
 *_hw_breakpoint
 module:drivers/crypto/ccp/*
 module:drivers/hv/*
 module:drivers/gpu/drm/sun4i/*
 module:drivers/iio/**
 module:drivers/misc/cxl/*
 module:drivers/misc/lis3lv02d/*
 module:drivers/mtd/nand/*
 module:drivers/net/ethernet/**
 module:drivers/net/wireless/**
 module:drivers/nvdimm/*
 module:drivers/nvme/**
 module:drivers/power/supply/bq27xxx_battery
 module:drivers/scsi/cxgbi/*
 module:drivers/scsi/libiscs*
 module:drivers/scsi/qla2xxx/qla2xxx
 module:drivers/scsi/ufs/*
 module:drivers/target/**
 module:drivers/usb/chipidea/**
 module:drivers/usb/gadget/**
 module:drivers/usb/host/**
 module:drivers/usb/musb/**
 module:fs/nfs/**
 module:net/ceph/libceph
 module:net/l2tp/**
 module:net/openvswitch/**
 module:net/rxrpc/rxrpc
 module:net/sctp/**
 module:sound/core/seq/**
 module:sound/firewire/snd-firewire-lib
 module:sound/pci/hda/*
# btree library is only selected by few drivers so not useful OOT
 btree_*
 visitor*
# Exported for related protocols only
 can_rx_register
 ip6_xmit
 module:net/dccp/dccp
 module:net/rds/rds
# devfreq is unlikely to be useful for OOT modules
 devfreq_*
 devm_devfreq_*
 update_devfreq
# Assume IB drivers are added/updated through OFED, which also updates IB core
 module:drivers/infiniband/**
# Declared in private header, not usable OOT
 acpi_ec_add_query_handler
 acpi_ec_remove_query_handler
 first_ec
# Exported for tracefs only
 debugfs_create_automount
# ignore changes to inv_mpu6050/*
 module:drivers/iio/imu/inv_mpu6050/*
 drm_crtc_accurate_vblank_count
# ignore acpi_nfit_init, acpi_nfit_desc_init
 acpi_nfit_desc_init
 acpi_nfit_init
# ignore loop_register_transfer (used by cryptoloop, nothing OOT)
 loop_register_transfer
# Only used in vmlinux
 xen_xlate_*
# Not OOT
 nf_nat_masquerade_ipv4_register_notifier
 nf_nat_masquerade_ipv6_register_notifier
# Not used in OOT (and changed in 5.10.5)
 dfltcc_*
# ignore changes to hisi_sas/*
 module:drivers/scsi/hisi_sas/*
# KVM internal
 __gfn_*
 __kvmhv_*
 __kvm_*
 __xive_vm_h_*
 gfn_*
 h_ipi_redirect
 halt_poll_ns*
 kvm_*
 kvmhv_*
 kvmppc_*
 mark_page_dirty
 vcpu_*
 module:arch/powerpc/kvm/*
 module:arch/s390/kvm/*
 module:arch/x86/kvm/*
# used only within arch/s390
 uv_info
# Not used in OOT
 xhci_init_driver

[base]
arches:
 alpha
 amd64
 arm64
 arm64ilp32
 armel
 armhf
 hppa
 i386
 ia64
 m68k
 mips
 mips64
 mips64el
 mips64r6
 mips64r6el
 mipsel
 mipsn32
 mipsn32el
 mipsn32r6
 mipsn32r6el
 mipsr6
 mipsr6el
 powerpc
 ppc64
 ppc64el
 riscv64
 s390
 s390x
 sh3
 sh4
 sparc
 sparc64
 x32
compiler: gcc-8
featuresets:
 none
 rt

[build]
debug-info: true
# Disable code signing by default; this can be overridden per-architecture
signed-code: false

[featureset-rt_base]
enabled: true

[description]
part-long-up: This kernel is not suitable for SMP (multi-processor,
 multi-core or hyper-threaded) systems.

[image]
initramfs-generators: initramfs-tools initramfs-fallback
breaks: wireless-regdb (<< 2019.06.03-1~)
recommends: apparmor

[packages]
installer: false
libc-dev: false
tools-unversioned: false

[relations]
# compilers
gcc-8: gcc-8 <!stage1 !cross !pkg.linux.nokernel>, gcc-8-@gnu-type-package@ <!stage1 cross !pkg.linux.nokernel>

# initramfs-generators
initramfs-fallback: linux-initramfs-tool
initramfs-tools: initramfs-tools (>= 0.120+deb8u2)<|MERGE_RESOLUTION|>--- conflicted
+++ resolved
@@ -1,9 +1,5 @@
 [abi]
-<<<<<<< HEAD
-abiname: 0.deb10.17
-=======
-abiname: 19
->>>>>>> 2db30535
+abiname: 0.deb10.19
 ignore-changes:
  __cpuhp_*
  __udp_gso_segment
