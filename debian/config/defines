--- conflicted
+++ resolved
@@ -54,14 +54,11 @@
  scm_detach_fds
  scm_fp_dup
  af_alg_*
-<<<<<<< HEAD
+ xt_compat_match_from_user
  efivar_validate
  zpci_disable_device
  zpci_enable_device
  zpci_stop_device
-=======
- xt_compat_match_from_user
->>>>>>> 9d2d42e7
 
 [base]
 arches:
