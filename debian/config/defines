--- conflicted
+++ resolved
@@ -1,9 +1,5 @@
 [abi]
-<<<<<<< HEAD
-abiname: 0.bpo.1
-=======
-abiname: 2
->>>>>>> 3efc1613
+abiname: 0.bpo.2
 ignore-changes:
  __cpuhp_*
  bpf_analyzer
