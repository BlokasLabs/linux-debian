[abi]
<<<<<<< HEAD
abiname: 0.bpo.1
=======
abiname: 1
ignore-changes:
 module:drivers/mmc/host/*
 module:drivers/net/wireless/*
 sdhci_pci_o2_*
>>>>>>> c12a5519

[base]
arches:
 alpha
 amd64
 arm64
 armel
 armhf
 hppa
 i386
 m68k
 mips
 mipsel
 mips64
 mips64el
 or1k
 powerpc
 powerpcspe
 ppc64
 ppc64el
 s390
 s390x
 sh4
 sparc
 sparc64
 x32
compiler: gcc-4.9
featuresets:
 none
 rt

[featureset-rt_base]
enabled: false

[description]
part-long-up: This kernel is not suitable for SMP (multi-processor,
 multi-core or hyper-threaded) systems.
part-long-xen: This kernel also runs on a Xen hypervisor.
 It supports both privileged (dom0) and unprivileged (domU) operation.

[image]
initramfs-generators: initramfs-tools initramfs-fallback
type: plain

[relations]
# compilers
gcc-4.6: gcc-4.6
gcc-4.7: gcc-4.7
gcc-4.8: gcc-4.8
gcc-4.9: gcc-4.9

# initramfs-generators
initramfs-fallback: linux-initramfs-tool
initramfs-tools: initramfs-tools (>= 0.110~)<|MERGE_RESOLUTION|>--- conflicted
+++ resolved
@@ -1,13 +1,9 @@
 [abi]
-<<<<<<< HEAD
-abiname: 0.bpo.1
-=======
 abiname: 1
 ignore-changes:
  module:drivers/mmc/host/*
  module:drivers/net/wireless/*
  sdhci_pci_o2_*
->>>>>>> c12a5519
 
 [base]
 arches:
