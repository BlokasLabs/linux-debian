--- conflicted
+++ resolved
@@ -1,9 +1,5 @@
 [abi]
-<<<<<<< HEAD
-abiname: 0.bpo.2
-=======
-abiname: 3
->>>>>>> 39ef73da
+abiname: 0.bpo.3
 ignore-changes:
  __cpuhp_*
  __udp_gso_segment
