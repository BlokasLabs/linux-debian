--- conflicted
+++ resolved
@@ -1,17 +1,5 @@
 [abi]
-<<<<<<< HEAD
-abiname: 0.bpo.1
-ignore-changes:
-# Private to ceph
- ceph_monc_do_statfs
-# Private to *notify
- fsnotify_*_group
- fsnotify_*_mark
-# Apparently not used OOT
- module:drivers/net/can/*
-=======
-abiname: 2
->>>>>>> 489dc408
+abiname: 0.bpo.2
 
 [base]
 arches:
