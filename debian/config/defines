--- conflicted
+++ resolved
@@ -1,9 +1,5 @@
 [abi]
-<<<<<<< HEAD
-abiname: 0.bpo.1
-=======
-abiname: 3
->>>>>>> d05e3520
+abiname: 0.deb11.3
 ignore-changes:
  __cpuhp_*
  __udp_gso_segment
