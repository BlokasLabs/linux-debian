[abi]
<<<<<<< HEAD
abiname: 0.bpo.2
=======
abiname: 2
ignore-changes:
 module:arch/x86/kvm/*
 module:drivers/nvdimm/libnvdimm
>>>>>>> b977a701

[base]
arches:
 alpha
 amd64
 arm64
 armel
 armhf
 hppa
 i386
 m68k
 mips
 mipsel
 mipsn32
 mipsn32el
 mips64
 mips64el
# Disabled until dak accepts them in the control file
# mipsr6
# mipsr6el
# mipsn32r6
# mipsn32r6el
# mips64r6
# mips64r6el
 or1k
 powerpc
 powerpcspe
 ppc64
 ppc64el
 s390
 s390x
 sh4
 sparc
 sparc64
 tilegx
 x32
compiler: gcc-4.9
featuresets:
 none
 rt

[build]
# Enable module signing by default (implemented in the linux-signed package)
signed-modules: true

[featureset-rt_base]
enabled: true

[description]
part-long-up: This kernel is not suitable for SMP (multi-processor,
 multi-core or hyper-threaded) systems.
part-long-xen: This kernel also runs on a Xen hypervisor.
 It supports both privileged (dom0) and unprivileged (domU) operation.

[image]
initramfs-generators: initramfs-tools initramfs-fallback

[relations]
# compilers
gcc-4.6: gcc-4.6
gcc-4.7: gcc-4.7
gcc-4.8: gcc-4.8
gcc-4.9: gcc-4.9

# initramfs-generators
initramfs-fallback: linux-initramfs-tool
initramfs-tools: initramfs-tools (>= 0.110~)<|MERGE_RESOLUTION|>--- conflicted
+++ resolved
@@ -1,12 +1,8 @@
 [abi]
-<<<<<<< HEAD
 abiname: 0.bpo.2
-=======
-abiname: 2
 ignore-changes:
  module:arch/x86/kvm/*
  module:drivers/nvdimm/libnvdimm
->>>>>>> b977a701
 
 [base]
 arches:
