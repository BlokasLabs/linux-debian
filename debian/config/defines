[abi]
<<<<<<< HEAD
abiname: 0.bpo.2
ignore-changes:
 module:sound/hda/*
 zpci_disable_device
 zpci_enable_device
 zpci_stop_device
=======
abiname: 1
>>>>>>> fb04cb5f

[base]
arches:
 alpha
 amd64
 arm64
 armel
 armhf
 hppa
 i386
 m68k
 mips
 mipsel
 mipsn32
 mipsn32el
 mips64
 mips64el
# Disabled until dak accepts them in the control file
# mipsr6
# mipsr6el
# mipsn32r6
# mipsn32r6el
# mips64r6
# mips64r6el
 or1k
 powerpc
 powerpcspe
 ppc64
 ppc64el
 s390
 s390x
 sh4
 sparc
 sparc64
 tilegx
 x32
compiler: gcc-4.9
featuresets:
 none
 rt

[build]
# Enable module signing by default (implemented in the linux-signed package)
signed-modules: true

[featureset-rt_base]
enabled: true

[description]
part-long-up: This kernel is not suitable for SMP (multi-processor,
 multi-core or hyper-threaded) systems.
part-long-xen: This kernel also runs on a Xen hypervisor.
 It supports both privileged (dom0) and unprivileged (domU) operation.

[image]
initramfs-generators: initramfs-tools initramfs-fallback

[relations]
# compilers
gcc-4.6: gcc-4.6
gcc-4.7: gcc-4.7
gcc-4.8: gcc-4.8
gcc-4.9: gcc-4.9

# initramfs-generators
initramfs-fallback: linux-initramfs-tool
initramfs-tools: initramfs-tools (>= 0.110~)<|MERGE_RESOLUTION|>--- conflicted
+++ resolved
@@ -1,14 +1,5 @@
 [abi]
-<<<<<<< HEAD
-abiname: 0.bpo.2
-ignore-changes:
- module:sound/hda/*
- zpci_disable_device
- zpci_enable_device
- zpci_stop_device
-=======
 abiname: 1
->>>>>>> fb04cb5f
 
 [base]
 arches:
