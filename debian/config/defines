--- conflicted
+++ resolved
@@ -1,9 +1,5 @@
 [abi]
-<<<<<<< HEAD
-abiname: 0.deb11.11
-=======
-abiname: 13
->>>>>>> eeb5b77c
+abiname: 0.deb11.13
 ignore-changes:
  __cpuhp_*
  __udp_gso_segment
