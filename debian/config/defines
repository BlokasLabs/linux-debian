--- conflicted
+++ resolved
@@ -1,9 +1,5 @@
 [abi]
-<<<<<<< HEAD
-abiname: 0.bpo.1
-=======
-abiname: 2
->>>>>>> 8c71b9a7
+abiname: 0.bpo.2
 ignore-changes:
  __cpuhp_*
  __xive_vm_h_*
