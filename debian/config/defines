[abi]
<<<<<<< HEAD
abiname: 0.bpo.2
=======
abiname: 3
>>>>>>> 2ae3c9e4
ignore-changes:
 __cpuhp_*
 __xive_vm_h_*
 bpf_analyzer
 cxl_*
 dax_flush
 inet_add_protocol
 inet_del_protocol
 iommu_device_*
 kvm_async_pf_task_wait
 kvmppc_*
 mm_iommu_*
 mv_mbus_*
 perf_*
 register_cxl_calls
 register_key_type
 unregister_cxl_calls
 *_hw_breakpoint
 module:arch/x86/kvm/*
 module:drivers/crypto/ccp/*
 module:drivers/hv/*
 module:drivers/iio/common/hid-sensors/*
 module:drivers/iio/common/st_sensors/**
 module:drivers/mtd/nand/*
 module:drivers/net/wireless/**
 module:drivers/nvdimm/*
 module:drivers/power/supply/bq27xxx_battery
 module:drivers/scsi/cxgbi/*
 module:drivers/scsi/libiscs*
 module:drivers/scsi/qla2xxx/qla2xxx
 module:drivers/scsi/ufs/*
 module:drivers/target/**
 module:drivers/usb/chipidea/**
 module:drivers/usb/gadget/**
 module:drivers/usb/host/**
 module:drivers/usb/musb/**
 module:fs/nfs/**
 module:net/ceph/libceph
 module:net/l2tp/**
 module:sound/core/seq/**
 module:sound/firewire/snd-firewire-lib
# btree library is only selected by few drivers so not useful OOT
 btree_*
 visitor*
# Exported for related protocols only
 can_rx_register
 ip6_xmit
 module:net/dccp/dccp
 module:net/rds/rds
# devfreq is unlikely to be useful for OOT modules
 devfreq_*
 devm_devfreq_*
 update_devfreq
# Assume IB drivers are added/updated through OFED, which also updates IB core
 module:drivers/infiniband/**
# Declared in private header, not usable OOT
 acpi_ec_add_query_handler
 acpi_ec_remove_query_handler
 first_ec
# Exported for tracefs only
 debugfs_create_automount
# ignore changes to inv_mpu6050/*
 module:drivers/iio/imu/inv_mpu6050/*

[base]
arches:
 alpha
 amd64
 arm64
 arm64ilp32
 armel
 armhf
 hppa
 i386
 m68k
 mips
 mips64
 mips64el
 mips64r6
 mips64r6el
 mipsel
 mipsn32
 mipsn32el
 mipsn32r6
 mipsn32r6el
 mipsr6
 mipsr6el
 powerpc
 powerpcspe
 ppc64
 ppc64el
 s390
 s390x
 sh3
 sh4
 sparc
 sparc64
 tilegx
 x32
compiler: gcc-6
featuresets:
 none
 rt

[build]
debug-info: true
# Disable module signing for now
signed-modules: false

[featureset-rt_base]
enabled: true

[description]
part-long-up: This kernel is not suitable for SMP (multi-processor,
 multi-core or hyper-threaded) systems.
part-long-xen: This kernel also runs on a Xen hypervisor.
 It supports both privileged (dom0) and unprivileged (domU) operation.

[image]
initramfs-generators: initramfs-tools initramfs-fallback
recommends: apparmor

[relations]
# compilers
gcc-6: gcc-6 <!stage1 !cross>, gcc-6-@gnu-type-package@ <!stage1 cross>

# initramfs-generators
initramfs-fallback: linux-initramfs-tool
initramfs-tools: initramfs-tools (>= 0.120+deb8u2)<|MERGE_RESOLUTION|>--- conflicted
+++ resolved
@@ -1,9 +1,5 @@
 [abi]
-<<<<<<< HEAD
-abiname: 0.bpo.2
-=======
-abiname: 3
->>>>>>> 2ae3c9e4
+abiname: 0.bpo.3
 ignore-changes:
  __cpuhp_*
  __xive_vm_h_*
