--- conflicted
+++ resolved
@@ -1,9 +1,5 @@
 [abi]
-<<<<<<< HEAD
 abiname: trunk
-=======
-abiname: 2
->>>>>>> 5c837ac5
 ignore-changes:
  __cpuhp_*
  bpf_analyzer
