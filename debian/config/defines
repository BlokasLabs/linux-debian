--- conflicted
+++ resolved
@@ -48,11 +48,8 @@
  register_efivars
  unregister_efivars
 # Should not be used from OOT
-<<<<<<< HEAD
  module:drivers/usb/serial/*
-=======
  module:arch/s390/kvm/kvm
->>>>>>> 1692e32c
 
 [base]
 arches:
