[abi]
<<<<<<< HEAD
abiname: 0.deb10.22
=======
abiname: 23
>>>>>>> 069f6b7a
ignore-changes:
 __cpuhp_*
 __udp_gso_segment
 bpf_analyzer
 bpf_offload_dev_create
 bpf_verifier_log_write
 cxl_*
 dax_flush
 ieee80211_nullfunc_get
 inet_add_protocol
 inet_del_protocol
 iommu_device_*
 mm_iommu_*
 mv_mbus_*
 perf_*
 register_cxl_calls
 register_key_type
 unregister_cxl_calls
 *_hw_breakpoint
 module:drivers/crypto/ccp/*
 module:drivers/hv/*
 module:drivers/gpu/drm/sun4i/*
 module:drivers/iio/**
 module:drivers/misc/cxl/*
 module:drivers/misc/lis3lv02d/*
 module:drivers/mtd/nand/*
 module:drivers/net/ethernet/**
 module:drivers/net/wireless/**
 module:drivers/nvdimm/*
 module:drivers/nvme/**
 module:drivers/power/supply/bq27xxx_battery
 module:drivers/scsi/cxgbi/*
 module:drivers/scsi/libiscs*
 module:drivers/scsi/qla2xxx/qla2xxx
 module:drivers/scsi/ufs/*
 module:drivers/target/**
 module:drivers/usb/chipidea/**
 module:drivers/usb/gadget/**
 module:drivers/usb/host/**
 module:drivers/usb/musb/**
 module:fs/nfs/**
 module:net/ceph/libceph
 module:net/l2tp/**
 module:net/openvswitch/**
 module:net/rxrpc/rxrpc
 module:net/sctp/**
 module:sound/core/seq/**
 module:sound/firewire/snd-firewire-lib
 module:sound/pci/hda/*
# btree library is only selected by few drivers so not useful OOT
 btree_*
 visitor*
# Exported for related protocols only
 can_rx_register
 ip6_xmit
 module:net/dccp/dccp
 module:net/rds/rds
# devfreq is unlikely to be useful for OOT modules
 devfreq_*
 devm_devfreq_*
 update_devfreq
# Assume IB drivers are added/updated through OFED, which also updates IB core
 module:drivers/infiniband/**
# Declared in private header, not usable OOT
 acpi_ec_add_query_handler
 acpi_ec_remove_query_handler
 first_ec
# Exported for tracefs only
 debugfs_create_automount
# ignore changes to inv_mpu6050/*
 module:drivers/iio/imu/inv_mpu6050/*
 drm_crtc_accurate_vblank_count
# ignore acpi_nfit_init, acpi_nfit_desc_init
 acpi_nfit_desc_init
 acpi_nfit_init
# ignore loop_register_transfer (used by cryptoloop, nothing OOT)
 loop_register_transfer
# Only used in vmlinux
 xen_xlate_*
# Not OOT
 nf_nat_masquerade_ipv4_register_notifier
 nf_nat_masquerade_ipv6_register_notifier
# Not used in OOT (and changed in 5.10.5)
 dfltcc_*
# ignore changes to hisi_sas/*
 module:drivers/scsi/hisi_sas/*
# KVM internal
 __gfn_*
 __kvmhv_*
 __kvm_*
 __xive_vm_h_*
 gfn_*
 h_ipi_redirect
 halt_poll_ns*
 kvm_*
 kvmhv_*
 kvmppc_*
 mark_page_dirty
 vcpu_*
 module:arch/powerpc/kvm/*
 module:arch/s390/kvm/*
 module:arch/x86/kvm/*
# used only within arch/s390
 uv_info
# Not used in OOT
 xhci_init_driver

[base]
arches:
 alpha
 amd64
 arm64
 arm64ilp32
 armel
 armhf
 hppa
 i386
 ia64
 m68k
 mips
 mips64
 mips64el
 mips64r6
 mips64r6el
 mipsel
 mipsn32
 mipsn32el
 mipsn32r6
 mipsn32r6el
 mipsr6
 mipsr6el
 powerpc
 ppc64
 ppc64el
 riscv64
 s390
 s390x
 sh3
 sh4
 sparc
 sparc64
 x32
compiler: gcc-8
featuresets:
 none
 rt

[build]
debug-info: true
# Disable code signing by default; this can be overridden per-architecture
signed-code: false

[featureset-rt_base]
enabled: true

[description]
part-long-up: This kernel is not suitable for SMP (multi-processor,
 multi-core or hyper-threaded) systems.

[image]
initramfs-generators: initramfs-tools initramfs-fallback
breaks: wireless-regdb (<< 2019.06.03-1~)
recommends: apparmor

[packages]
installer: false
libc-dev: false
tools-unversioned: false

[relations]
# compilers
gcc-8: gcc-8 <!stage1 !cross !pkg.linux.nokernel>, gcc-8-@gnu-type-package@ <!stage1 cross !pkg.linux.nokernel>

# initramfs-generators
initramfs-fallback: linux-initramfs-tool
initramfs-tools: initramfs-tools (>= 0.120+deb8u2)<|MERGE_RESOLUTION|>--- conflicted
+++ resolved
@@ -1,9 +1,5 @@
 [abi]
-<<<<<<< HEAD
-abiname: 0.deb10.22
-=======
-abiname: 23
->>>>>>> 069f6b7a
+abiname: 0.deb10.23
 ignore-changes:
  __cpuhp_*
  __udp_gso_segment
