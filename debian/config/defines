[abi]
<<<<<<< HEAD
abiname: 0.bpo.2
=======
abiname: 3
>>>>>>> fb9c5429
ignore-changes:
 __cpuhp_*
 bpf_analyzer
 cxl_*
 mm_iommu_*
 register_cxl_calls
 unregister_cxl_calls
 module:arch/x86/kvm/*
 module:drivers/hv/*
 module:drivers/iio/common/st_sensors/**
 module:drivers/net/wireless/**
 module:drivers/nvdimm/*
 module:drivers/power/supply/bq27xxx_battery
 module:drivers/scsi/cxgbi/*
 module:drivers/scsi/libiscs*
 module:drivers/scsi/qla2xxx/qla2xxx
 module:drivers/scsi/ufs/*
 module:drivers/target/**
 module:drivers/usb/host/**
 module:drivers/usb/musb/**
 module:net/ceph/libceph
# btree library is only selected by few drivers so not useful OOT
 btree_*
 visitor*
# Exported for related protocols only
 can_rx_register
 ip6_xmit
 module:net/dccp/dccp
 module:net/rds/rds
# devfreq is unlikely to be useful for OOT modules
 devfreq_*
 devm_devfreq_*
 update_devfreq
# Assume IB drivers are added/updated through OFED, which also updates IB core
 module:drivers/infiniband/**
# Declared in private header, not usable OOT
 acpi_ec_add_query_handler
 acpi_ec_remove_query_handler
 first_ec
# Exported for tracefs only
 debugfs_create_automount

[base]
arches:
 alpha
 amd64
 arm64
 armel
 armhf
 hppa
 i386
 m68k
 mips
 mipsel
 mipsn32
 mipsn32el
 mips64
 mips64el
# Disabled until dak accepts them in the control file
# mipsr6
# mipsr6el
# mipsn32r6
# mipsn32r6el
# mips64r6
# mips64r6el
 powerpc
 powerpcspe
 ppc64
 ppc64el
 s390
 s390x
 sh3
 sh4
 sparc
 sparc64
 tilegx
 x32
compiler: gcc-4.9
featuresets:
 none
 rt

[build]
<<<<<<< HEAD
# Enable module signing by default (implemented in the linux-signed package)
signed-modules: true
=======
debug-info: true
# Disable module signing for now
signed-modules: false
>>>>>>> fb9c5429

[featureset-rt_base]
enabled: true

[description]
part-long-up: This kernel is not suitable for SMP (multi-processor,
 multi-core or hyper-threaded) systems.
part-long-xen: This kernel also runs on a Xen hypervisor.
 It supports both privileged (dom0) and unprivileged (domU) operation.

[image]
initramfs-generators: initramfs-tools initramfs-fallback

[relations]
# compilers
gcc-4.6: gcc-4.6
gcc-4.7: gcc-4.7
gcc-4.8: gcc-4.8
gcc-4.9: gcc-4.9

# initramfs-generators
initramfs-fallback: linux-initramfs-tool
initramfs-tools: initramfs-tools (>= 0.120+deb8u2)<|MERGE_RESOLUTION|>--- conflicted
+++ resolved
@@ -1,9 +1,5 @@
 [abi]
-<<<<<<< HEAD
-abiname: 0.bpo.2
-=======
-abiname: 3
->>>>>>> fb9c5429
+abiname: 0.bpo.3
 ignore-changes:
  __cpuhp_*
  bpf_analyzer
@@ -87,14 +83,9 @@
  rt
 
 [build]
-<<<<<<< HEAD
-# Enable module signing by default (implemented in the linux-signed package)
-signed-modules: true
-=======
 debug-info: true
 # Disable module signing for now
 signed-modules: false
->>>>>>> fb9c5429
 
 [featureset-rt_base]
 enabled: true
