[abi]
<<<<<<< HEAD
abiname: 0.bpo.2
=======
abiname: 1
>>>>>>> 80832bbb
ignore-changes:
 __cpuhp_*
 bpf_analyzer
 cxl_*
 iommu_device_*
 mm_iommu_*
 perf_*
 register_cxl_calls
 unregister_cxl_calls
 *_hw_breakpoint
 module:arch/x86/kvm/*
 module:drivers/crypto/ccp/*
 module:drivers/hv/*
 module:drivers/iio/common/hid-sensors/*
 module:drivers/iio/common/st_sensors/**
 module:drivers/mtd/nand/*
 module:drivers/net/wireless/**
 module:drivers/nvdimm/*
 module:drivers/power/supply/bq27xxx_battery
 module:drivers/scsi/cxgbi/*
 module:drivers/scsi/libiscs*
 module:drivers/scsi/qla2xxx/qla2xxx
 module:drivers/scsi/ufs/*
 module:drivers/target/**
 module:drivers/usb/chipidea/**
 module:drivers/usb/host/**
 module:drivers/usb/musb/**
 module:fs/nfs/**
 module:net/ceph/libceph
 module:net/l2tp/l2tp_core
 module:sound/firewire/snd-firewire-lib
# btree library is only selected by few drivers so not useful OOT
 btree_*
 visitor*
# Exported for related protocols only
 can_rx_register
 ip6_xmit
 module:net/dccp/dccp
 module:net/rds/rds
# devfreq is unlikely to be useful for OOT modules
 devfreq_*
 devm_devfreq_*
 update_devfreq
# Assume IB drivers are added/updated through OFED, which also updates IB core
 module:drivers/infiniband/**
# Declared in private header, not usable OOT
 acpi_ec_add_query_handler
 acpi_ec_remove_query_handler
 first_ec
# Exported for tracefs only
 debugfs_create_automount
# ignore changes to inv_mpu6050/*
 module:drivers/iio/imu/inv_mpu6050/*

[base]
arches:
 alpha
 amd64
 arm64
 arm64ilp32
 armel
 armhf
 hppa
 i386
 m68k
 mips
 mips64
 mips64el
 mips64r6
 mips64r6el
 mipsel
 mipsn32
 mipsn32el
 mipsn32r6
 mipsn32r6el
 mipsr6
 mipsr6el
 powerpc
 powerpcspe
 ppc64
 ppc64el
 s390
 s390x
 sh3
 sh4
 sparc
 sparc64
 tilegx
 x32
compiler: gcc-6
featuresets:
 none
 rt

[build]
debug-info: true
# Disable module signing for now
signed-modules: false

[featureset-rt_base]
enabled: false

[description]
part-long-up: This kernel is not suitable for SMP (multi-processor,
 multi-core or hyper-threaded) systems.
part-long-xen: This kernel also runs on a Xen hypervisor.
 It supports both privileged (dom0) and unprivileged (domU) operation.

[image]
initramfs-generators: initramfs-tools initramfs-fallback

[relations]
# compilers
gcc-6: gcc-6 <!stage1 !cross>, gcc-6-@gnu-type-package@ <!stage1 cross>

# initramfs-generators
initramfs-fallback: linux-initramfs-tool
initramfs-tools: initramfs-tools (>= 0.120+deb8u2)<|MERGE_RESOLUTION|>--- conflicted
+++ resolved
@@ -1,9 +1,5 @@
 [abi]
-<<<<<<< HEAD
-abiname: 0.bpo.2
-=======
-abiname: 1
->>>>>>> 80832bbb
+abiname: 0.bpo.1
 ignore-changes:
  __cpuhp_*
  bpf_analyzer
