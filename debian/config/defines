[abi]
<<<<<<< HEAD
abiname: 0.bpo.13
=======
abiname: 14
>>>>>>> 027340a8
ignore-changes:
 __cpuhp_*
 bpf_analyzer
 cxl_*
 dax_flush
 ieee80211_nullfunc_get
 inet_add_protocol
 inet_del_protocol
 iommu_device_*
 mm_iommu_*
 mv_mbus_*
 perf_*
 register_cxl_calls
 register_key_type
 unregister_cxl_calls
 *_hw_breakpoint
 module:drivers/crypto/ccp/*
 module:drivers/hv/*
 module:drivers/gpu/drm/sun4i/*
 module:drivers/iio/**
 module:drivers/misc/cxl/*
 module:drivers/mtd/nand/*
 module:drivers/net/ethernet/**
 module:drivers/net/wireless/**
 module:drivers/nvdimm/*
 module:drivers/power/supply/bq27xxx_battery
 module:drivers/scsi/cxgbi/*
 module:drivers/scsi/libiscs*
 module:drivers/scsi/qla2xxx/qla2xxx
 module:drivers/scsi/ufs/*
 module:drivers/target/**
 module:drivers/usb/chipidea/**
 module:drivers/usb/gadget/**
 module:drivers/usb/host/**
 module:drivers/usb/musb/**
 module:fs/nfs/**
 module:net/ceph/libceph
 module:net/l2tp/**
 module:net/rxrpc/rxrpc
 module:net/sctp/**
 module:sound/core/seq/**
 module:sound/firewire/snd-firewire-lib
 module:sound/pci/hda/*
# btree library is only selected by few drivers so not useful OOT
 btree_*
 visitor*
# Exported for related protocols only
 can_rx_register
 ip6_xmit
 module:net/dccp/dccp
 module:net/rds/rds
# devfreq is unlikely to be useful for OOT modules
 devfreq_*
 devm_devfreq_*
 update_devfreq
# Assume IB drivers are added/updated through OFED, which also updates IB core
 module:drivers/infiniband/**
# Declared in private header, not usable OOT
 acpi_ec_add_query_handler
 acpi_ec_remove_query_handler
 first_ec
# Exported for tracefs only
 debugfs_create_automount
# ignore changes to inv_mpu6050/*
 module:drivers/iio/imu/inv_mpu6050/*
 drm_crtc_accurate_vblank_count
# ignore acpi_nfit_init, acpi_nfit_desc_init
 acpi_nfit_desc_init
 acpi_nfit_init
# ignore loop_register_transfer (used by cryptoloop, nothing OOT)
 loop_register_transfer
# Only used in vmlinux
 xen_xlate_*
# Not OOT
 nf_nat_masquerade_ipv4_register_notifier
 nf_nat_masquerade_ipv6_register_notifier
# ignore changes to hisi_sas/*
 module:drivers/scsi/hisi_sas/*
# Private to KVM
 __kvm_*
 __xive_vm_h_*
 _kvmppc_*
 gfn_to_*
 kvm_*
 kvmppc_*
 mark_page_dirty
 vcpu_*
 module:arch/x86/kvm/*
# Only exported for use by KVM
 tm_abort
 tm_disable
 tm_enable

[base]
arches:
 alpha
 amd64
 arm64
 arm64ilp32
 armel
 armhf
 hppa
 i386
 ia64
 m68k
 mips
 mips64
 mips64el
 mips64r6
 mips64r6el
 mipsel
 mipsn32
 mipsn32el
 mipsn32r6
 mipsn32r6el
 mipsr6
 mipsr6el
 powerpc
 powerpcspe
 ppc64
 ppc64el
 riscv64
 s390
 s390x
 sh3
 sh4
 sparc
 sparc64
 x32
compiler: gcc-6
featuresets:
 none
 rt

[build]
debug-info: true
# Disable code signing by default; this can be overridden per-architecture
signed-code: false

[featureset-rt_base]
enabled: true

[description]
part-long-up: This kernel is not suitable for SMP (multi-processor,
 multi-core or hyper-threaded) systems.

[image]
initramfs-generators: initramfs-tools initramfs-fallback
recommends: apparmor

[packages]
installer: false
libc-dev: false
tools-unversioned: false

[relations]
# compilers
gcc-6: gcc-6 <!stage1 !cross !pkg.linux.nokernel>, gcc-6-@gnu-type-package@ <!stage1 cross !pkg.linux.nokernel>

# initramfs-generators
initramfs-fallback: linux-initramfs-tool
initramfs-tools: initramfs-tools (>= 0.120+deb8u2)<|MERGE_RESOLUTION|>--- conflicted
+++ resolved
@@ -1,9 +1,5 @@
 [abi]
-<<<<<<< HEAD
-abiname: 0.bpo.13
-=======
-abiname: 14
->>>>>>> 027340a8
+abiname: 0.bpo.14
 ignore-changes:
  __cpuhp_*
  bpf_analyzer
