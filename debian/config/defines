--- conflicted
+++ resolved
@@ -1,9 +1,5 @@
 [abi]
-<<<<<<< HEAD
-abiname: 0.deb10.24
-=======
-abiname: 26
->>>>>>> f617ad0f
+abiname: 0.deb10.26
 ignore-changes:
  __cpuhp_*
  __udp_gso_segment
