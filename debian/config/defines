[abi]
<<<<<<< HEAD
abiname: 0.deb10.23
=======
abiname: 24
>>>>>>> 29dff214
ignore-changes:
 __cpuhp_*
 __udp_gso_segment
 bpf_analyzer
 bpf_offload_dev_create
 bpf_verifier_log_write
 cxl_*
 dax_flush
 ieee80211_nullfunc_get
 inet_add_protocol
 inet_del_protocol
 iommu_device_*
 mm_iommu_*
 mv_mbus_*
 perf_*
 register_cxl_calls
 register_key_type
 unregister_cxl_calls
 *_hw_breakpoint
 module:drivers/crypto/ccp/*
 module:drivers/hv/*
 module:drivers/gpu/drm/sun4i/*
 module:drivers/iio/**
 module:drivers/misc/cxl/*
 module:drivers/misc/lis3lv02d/*
 module:drivers/mtd/nand/*
 module:drivers/net/ethernet/**
 module:drivers/net/wireless/**
 module:drivers/nvdimm/*
 module:drivers/nvme/**
 module:drivers/power/supply/bq27xxx_battery
 module:drivers/scsi/cxgbi/*
 module:drivers/scsi/libiscs*
 module:drivers/scsi/qla2xxx/qla2xxx
 module:drivers/scsi/ufs/*
 module:drivers/target/**
 module:drivers/usb/chipidea/**
 module:drivers/usb/gadget/**
 module:drivers/usb/host/**
 module:drivers/usb/musb/**
 module:fs/nfs/**
 module:net/ceph/libceph
 module:net/l2tp/**
 module:net/openvswitch/**
 module:net/rxrpc/rxrpc
 module:net/sctp/**
 module:sound/core/seq/**
 module:sound/firewire/snd-firewire-lib
 module:sound/pci/hda/*
# btree library is only selected by few drivers so not useful OOT
 btree_*
 visitor*
# Exported for related protocols only
 can_rx_register
 ip6_xmit
 module:net/dccp/dccp
 module:net/rds/rds
# devfreq is unlikely to be useful for OOT modules
 devfreq_*
 devm_devfreq_*
 update_devfreq
# Assume IB drivers are added/updated through OFED, which also updates IB core
 module:drivers/infiniband/**
# Declared in private header, not usable OOT
 acpi_ec_add_query_handler
 acpi_ec_remove_query_handler
 first_ec
# Exported for tracefs only
 debugfs_create_automount
# ignore changes to inv_mpu6050/*
 module:drivers/iio/imu/inv_mpu6050/*
 drm_crtc_accurate_vblank_count
# ignore acpi_nfit_init, acpi_nfit_desc_init
 acpi_nfit_desc_init
 acpi_nfit_init
# ignore loop_register_transfer (used by cryptoloop, nothing OOT)
 loop_register_transfer
# Only used in vmlinux
 xen_xlate_*
# Not OOT
 nf_nat_masquerade_ipv4_register_notifier
 nf_nat_masquerade_ipv6_register_notifier
# Not used in OOT (and changed in 5.10.5)
 dfltcc_*
# ignore changes to hisi_sas/*
 module:drivers/scsi/hisi_sas/*
# KVM internal
 __gfn_*
 __kvmhv_*
 __kvm_*
 __xive_vm_h_*
 gfn_*
 h_ipi_redirect
 halt_poll_ns*
 kvm_*
 kvmhv_*
 kvmppc_*
 mark_page_dirty
 vcpu_*
 module:arch/powerpc/kvm/*
 module:arch/s390/kvm/*
 module:arch/x86/kvm/*
# used only within arch/s390
 uv_info
# Not used in OOT
 xhci_init_driver
# Removed in 08a01c11a5bb ("netfilter: nftables: statify nft_parse_register()")
 nft_parse_register

[base]
arches:
 alpha
 amd64
 arm64
 arm64ilp32
 armel
 armhf
 hppa
 i386
 ia64
 m68k
 mips
 mips64
 mips64el
 mips64r6
 mips64r6el
 mipsel
 mipsn32
 mipsn32el
 mipsn32r6
 mipsn32r6el
 mipsr6
 mipsr6el
 powerpc
 ppc64
 ppc64el
 riscv64
 s390
 s390x
 sh3
 sh4
 sparc
 sparc64
 x32
compiler: gcc-8
featuresets:
 none
 rt

[build]
debug-info: true
# Disable code signing by default; this can be overridden per-architecture
signed-code: false

[featureset-rt_base]
enabled: true

[description]
part-long-up: This kernel is not suitable for SMP (multi-processor,
 multi-core or hyper-threaded) systems.

[image]
initramfs-generators: initramfs-tools initramfs-fallback
breaks: wireless-regdb (<< 2019.06.03-1~)
recommends: apparmor

[packages]
installer: false
libc-dev: false
tools-unversioned: false

[relations]
# compilers
gcc-8: gcc-8 <!stage1 !cross !pkg.linux.nokernel>, gcc-8-@gnu-type-package@ <!stage1 cross !pkg.linux.nokernel>

# initramfs-generators
initramfs-fallback: linux-initramfs-tool
initramfs-tools: initramfs-tools (>= 0.120+deb8u2)<|MERGE_RESOLUTION|>--- conflicted
+++ resolved
@@ -1,9 +1,5 @@
 [abi]
-<<<<<<< HEAD
-abiname: 0.deb10.23
-=======
-abiname: 24
->>>>>>> 29dff214
+abiname: 0.deb10.24
 ignore-changes:
  __cpuhp_*
  __udp_gso_segment
