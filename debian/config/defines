[abi]
<<<<<<< HEAD
abiname: 0.deb12.2
=======
abiname: 1
>>>>>>> 09f3ca88
ignore-changes:
 __cpuhp_*
 __udp_gso_segment
 bpf_analyzer
 bpf_offload_dev_create
 bpf_verifier_log_write
 cxl_*
 dax_flush
 ieee80211_nullfunc_get
 inet_add_protocol
 inet_del_protocol
 iommu_device_*
 mm_iommu_*
 mv_mbus_*
 perf_*
 register_cxl_calls
 register_key_type
 unregister_cxl_calls
 *_hw_breakpoint
 module:drivers/crypto/ccp/*
 module:drivers/hv/*
 module:drivers/gpu/drm/sun4i/*
 module:drivers/iio/**
 module:drivers/misc/cxl/*
 module:drivers/misc/lis3lv02d/*
 module:drivers/mtd/nand/*
 module:drivers/net/ethernet/**
 module:drivers/net/wireless/**
 module:drivers/nvdimm/*
 module:drivers/nvme/**
 module:drivers/power/supply/bq27xxx_battery
 module:drivers/scsi/cxgbi/*
 module:drivers/scsi/libiscs*
 module:drivers/scsi/qla2xxx/qla2xxx
 module:drivers/scsi/ufs/*
 module:drivers/target/**
 module:drivers/usb/chipidea/**
 module:drivers/usb/gadget/**
 module:drivers/usb/host/**
 module:drivers/usb/musb/**
 module:fs/nfs/**
 module:net/ceph/libceph
 module:net/l2tp/**
 module:net/openvswitch/**
 module:net/rxrpc/rxrpc
 module:net/sctp/**
 module:sound/core/seq/**
 module:sound/firewire/snd-firewire-lib
 module:sound/pci/hda/*
# btree library is only selected by few drivers so not useful OOT
 btree_*
 visitor*
# Exported for related protocols only
 can_rx_register
 ip6_xmit
 module:net/dccp/dccp
 module:net/rds/rds
# devfreq is unlikely to be useful for OOT modules
 devfreq_*
 devm_devfreq_*
 update_devfreq
# Assume IB drivers are added/updated through OFED, which also updates IB core
 module:drivers/infiniband/**
# Declared in private header, not usable OOT
 acpi_ec_add_query_handler
 acpi_ec_remove_query_handler
 first_ec
# Exported for tracefs only
 debugfs_create_automount
# ignore changes to inv_mpu6050/*
 module:drivers/iio/imu/inv_mpu6050/*
 drm_crtc_accurate_vblank_count
# ignore acpi_nfit_init, acpi_nfit_desc_init
 acpi_nfit_desc_init
 acpi_nfit_init
# ignore loop_register_transfer (used by cryptoloop, nothing OOT)
 loop_register_transfer
# Only used in vmlinux
 xen_xlate_*
# Not OOT
 nf_nat_masquerade_ipv4_register_notifier
 nf_nat_masquerade_ipv6_register_notifier
# Not used in OOT (and changed in 5.10.5)
 dfltcc_*
# ignore changes to hisi_sas/*
 module:drivers/scsi/hisi_sas/*
# KVM internal
 __gfn_*
 __kvmhv_*
 __kvm_*
 __xive_vm_h_*
 gfn_*
 h_ipi_redirect
 halt_poll_ns*
 kvm_*
 kvmhv_*
 kvmppc_*
 mark_page_dirty
 vcpu_*
 module:arch/powerpc/kvm/*
 module:arch/s390/kvm/*
 module:arch/x86/kvm/*
# used only within arch/s390
 uv_info
# Not used in OOT
 xhci_init_driver
# Not used in OOT, symbol is only defined when DEBUG_INFO_BTF is enabled
 xfrm_bpf_md_dst

[base]
arches:
 alpha
 amd64
 arm64
 arm64ilp32
 armel
 armhf
 hppa
 i386
 ia64
 m68k
 mips
 mips64
 mips64el
 mips64r6
 mips64r6el
 mipsel
 mipsn32
 mipsn32el
 mipsn32r6
 mipsn32r6el
 mipsr6
 mipsr6el
 powerpc
 ppc64
 ppc64el
 riscv64
 s390
 s390x
 sh3
 sh4
 sparc
 sparc64
 x32
compiler: gcc-12
featuresets:
 none
 rt

[build]
# Disable code signing by default; this can be overridden per-architecture
signed-code: false
trusted-certs: debian/certs/debian-uefi-certs.pem

[featureset-rt_base]
enabled: true

[description]
part-long-up: This kernel is not suitable for SMP (multi-processor,
 multi-core or hyper-threaded) systems.

[image]
initramfs-generators: initramfs-tools initramfs-fallback
breaks: fwupdate (<< 12-7), wireless-regdb (<< 2019.06.03-1~)
recommends: apparmor

[relations]
# compilers
gcc-12: gcc-12 <!stage1 !cross !pkg.linux.nokernel>, gcc-12-@gnu-type-package@ <!stage1 cross !pkg.linux.nokernel>

# initramfs-generators
initramfs-fallback: linux-initramfs-tool
initramfs-tools: initramfs-tools (>= 0.120+deb8u2)<|MERGE_RESOLUTION|>--- conflicted
+++ resolved
@@ -1,9 +1,5 @@
 [abi]
-<<<<<<< HEAD
-abiname: 0.deb12.2
-=======
-abiname: 1
->>>>>>> 09f3ca88
+abiname: 0.deb12.1
 ignore-changes:
  __cpuhp_*
  __udp_gso_segment
