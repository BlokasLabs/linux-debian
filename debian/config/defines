--- conflicted
+++ resolved
@@ -1,9 +1,5 @@
 [abi]
-<<<<<<< HEAD
-abiname: 0.bpo.9
-=======
-abiname: 11
->>>>>>> f3fd32cf
+abiname: 0.bpo.11
 ignore-changes:
  __cpuhp_*
  __udp_gso_segment
