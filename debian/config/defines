[abi]
<<<<<<< HEAD
abiname: 0.bpo.4
=======
abiname: 5
>>>>>>> d17f8435
ignore-changes:
# Should not be used from OOT
 module:arch/x86/kvm/kvm
 module:arch/powerpc/kvm/kvm
 module:drivers/md/dm-snapshot
 module:drivers/misc/mei/*
 module:drivers/mtd/spi-nor/spi-nor
 module:drivers/net/can/can-dev
 module:drivers/net/ethernet/**
 module:drivers/net/wireless/**
 module:drivers/s390/net/qeth
 module:drivers/s390/net/qeth*
 module:drivers/scsi/cxgbi/*
 module:drivers/scsi/libiscs*
 module:drivers/scsi/qla2xxx/qla2xxx
 module:drivers/target/iscsi/iscsi_target_mod
 module:drivers/target/target_core_mod
 module:drivers/usb/musb/*
 module:net/ceph/libceph
 module:net/l2tp/*
 module:net/rds/rds
 module:sound/firewire/snd-firewire-lib
 module:sound/i2c/other/snd-ak4113
 module:sound/i2c/other/snd-ak4114
 module:sound/pci/emu10k1/*
 azx_alloc_cmd_io
 azx_free_cmd_io
 azx_get_response
 azx_init_cmd_io
 azx_send_cmd
 can_rx_register
 cpuidle_*
 inet_frag_*
 inet_frags_*
 kvm_async_pf_task_wait
 kvmppc_*
 musb_*
 perf_trace_*
 tcp_make_synack
 tcp_parse_options
 tcp_try_fastopen
# Apparently not used OOT
 __add_pages
 __remove_pages
 nf_register_queue_handler
 of_device_is_stdout_path
 module:sound/soc/*
# Not needed by modules at all
 blk_rq_check_limits
 clk_divider_ro_ops
 tick_nohz_idle_enter
 tick_nohz_idle_exit
# Apparently not used from OOT
 skb_copy_and_csum_datagram_iovec
 module:net/dccp/dccp
 fl6_*
 inet_sk_diag_fill
 ip6_append_data
 ip6_datagram_send_ctl
 ip6_xmit
 ipv6_dup_options
 ipv6_fixup_options
 ipv6_push_nfrag_opts
 tcp_cong_avoid_ai
 tcp_slow_start
# Not used by OOT modules
 __scm_destroy
 __scm_send
 scm_detach_fds
 scm_fp_dup
 af_alg_*
 xt_compat_match_from_user
 efivar_validate
 zpci_disable_device
 zpci_enable_device
 zpci_stop_device
# Private to *notify
 fsnotify_*_group
 fsnotify_*_mark
# Assume IB drivers are added/updated through OFED, which also updates IB core
 module:drivers/infiniband/**

[base]
arches:
#alpha
 amd64
#arm64
 armel
 armhf
#hppa
 i386
 ia64
#m68k
 mips
 mipsel
#mips64
#mips64el
#or1k
 powerpc
#powerpcspe
#ppc64
#ppc64el
 s390
 s390x
#sh4
 sparc
#sparc64
#x32
compiler: gcc-4.6
featuresets:
 none
 rt

[featureset-rt_base]
enabled: false

[description]
part-long-up: This kernel is not suitable for SMP (multi-processor,
 multi-core or hyper-threaded) systems.
part-long-xen: This kernel also runs on a Xen hypervisor.
 It supports both privileged (dom0) and unprivileged (domU) operation.

[image]
initramfs-generators: initramfs-tools
type: plain

[relations]
# compilers
gcc-4.4: gcc-4.4
gcc-4.6: gcc-4.6
gcc-4.7: gcc-4.7
gcc-4.8: gcc-4.8

# initramfs-generators
initramfs-fallback: linux-initramfs-tool
initramfs-tools: initramfs-tools (>= 0.110~)<|MERGE_RESOLUTION|>--- conflicted
+++ resolved
@@ -1,9 +1,5 @@
 [abi]
-<<<<<<< HEAD
-abiname: 0.bpo.4
-=======
-abiname: 5
->>>>>>> d17f8435
+abiname: 0.bpo.5
 ignore-changes:
 # Should not be used from OOT
  module:arch/x86/kvm/kvm
