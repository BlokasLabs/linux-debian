[abi]
<<<<<<< HEAD
abiname: 0.deb11.7
=======
abiname: 9
>>>>>>> 0041b09e
ignore-changes:
 __cpuhp_*
 __udp_gso_segment
 bpf_analyzer
 bpf_offload_dev_create
 bpf_verifier_log_write
 cxl_*
 dax_flush
 ieee80211_nullfunc_get
 inet_add_protocol
 inet_del_protocol
 iommu_device_*
 mm_iommu_*
 mv_mbus_*
 perf_*
 register_cxl_calls
 register_key_type
 unregister_cxl_calls
 *_hw_breakpoint
 module:drivers/crypto/ccp/*
 module:drivers/hv/*
 module:drivers/gpu/drm/sun4i/*
 module:drivers/iio/**
 module:drivers/misc/cxl/*
 module:drivers/misc/lis3lv02d/*
 module:drivers/mtd/nand/*
 module:drivers/net/ethernet/**
 module:drivers/net/wireless/**
 module:drivers/nvdimm/*
 module:drivers/nvme/**
 module:drivers/power/supply/bq27xxx_battery
 module:drivers/scsi/cxgbi/*
 module:drivers/scsi/libiscs*
 module:drivers/scsi/qla2xxx/qla2xxx
 module:drivers/scsi/ufs/*
 module:drivers/target/**
 module:drivers/usb/chipidea/**
 module:drivers/usb/gadget/**
 module:drivers/usb/host/**
 module:drivers/usb/musb/**
 module:fs/nfs/**
 module:net/ceph/libceph
 module:net/l2tp/**
 module:net/openvswitch/**
 module:net/rxrpc/rxrpc
 module:net/sctp/**
 module:sound/core/seq/**
 module:sound/firewire/snd-firewire-lib
 module:sound/pci/hda/*
# btree library is only selected by few drivers so not useful OOT
 btree_*
 visitor*
# Exported for related protocols only
 can_rx_register
 ip6_xmit
 module:net/dccp/dccp
 module:net/rds/rds
# devfreq is unlikely to be useful for OOT modules
 devfreq_*
 devm_devfreq_*
 update_devfreq
# Assume IB drivers are added/updated through OFED, which also updates IB core
 module:drivers/infiniband/**
# Declared in private header, not usable OOT
 acpi_ec_add_query_handler
 acpi_ec_remove_query_handler
 first_ec
# Exported for tracefs only
 debugfs_create_automount
# ignore changes to inv_mpu6050/*
 module:drivers/iio/imu/inv_mpu6050/*
 drm_crtc_accurate_vblank_count
# ignore acpi_nfit_init, acpi_nfit_desc_init
 acpi_nfit_desc_init
 acpi_nfit_init
# ignore loop_register_transfer (used by cryptoloop, nothing OOT)
 loop_register_transfer
# Only used in vmlinux
 xen_xlate_*
# Not OOT
 nf_nat_masquerade_ipv4_register_notifier
 nf_nat_masquerade_ipv6_register_notifier
# Not used in OOT (and changed in 5.10.5)
 dfltcc_*
# ignore changes to hisi_sas/*
 module:drivers/scsi/hisi_sas/*
# KVM internal
 __gfn_*
 __kvmhv_*
 __kvm_*
 __xive_vm_h_*
 gfn_*
 h_ipi_redirect
 halt_poll_ns*
 kvm_*
 kvmhv_*
 kvmppc_*
 mark_page_dirty
 vcpu_*
 module:arch/powerpc/kvm/*
 module:arch/s390/kvm/*
 module:arch/x86/kvm/*
# used only within arch/s390
 uv_info
# Not used in OOT
 xhci_init_driver

[base]
arches:
 alpha
 amd64
 arm64
 arm64ilp32
 armel
 armhf
 hppa
 i386
 ia64
 m68k
 mips
 mips64
 mips64el
 mips64r6
 mips64r6el
 mipsel
 mipsn32
 mipsn32el
 mipsn32r6
 mipsn32r6el
 mipsr6
 mipsr6el
 powerpc
 ppc64
 ppc64el
 riscv64
 s390
 s390x
 sh3
 sh4
 sparc
 sparc64
 x32
compiler: gcc-10
featuresets:
 none
 rt

[build]
# Disable code signing by default; this can be overridden per-architecture
signed-code: false
trusted-certs: debian/certs/debian-uefi-certs.pem

[featureset-rt_base]
enabled: true

[description]
part-long-up: This kernel is not suitable for SMP (multi-processor,
 multi-core or hyper-threaded) systems.

[image]
initramfs-generators: initramfs-tools initramfs-fallback
breaks: fwupdate (<< 12-7), wireless-regdb (<< 2019.06.03-1~)
recommends: apparmor

[relations]
# compilers
gcc-10: gcc-10 <!stage1 !cross !pkg.linux.nokernel>, gcc-10-@gnu-type-package@ <!stage1 cross !pkg.linux.nokernel>

# initramfs-generators
initramfs-fallback: linux-initramfs-tool
initramfs-tools: initramfs-tools (>= 0.120+deb8u2)<|MERGE_RESOLUTION|>--- conflicted
+++ resolved
@@ -1,9 +1,5 @@
 [abi]
-<<<<<<< HEAD
-abiname: 0.deb11.7
-=======
-abiname: 9
->>>>>>> 0041b09e
+abiname: 0.deb11.9
 ignore-changes:
  __cpuhp_*
  __udp_gso_segment
