[abi]
<<<<<<< HEAD
abiname: 0.bpo.1
=======
abiname: 2
ignore-changes:
 module:sound/hda/*
 zpci_disable_device
 zpci_enable_device
 zpci_stop_device
>>>>>>> 9f2cb7b0

[base]
arches:
 alpha
 amd64
 arm64
 armel
 armhf
 hppa
 i386
 m68k
 mips
 mipsel
 mips64
 mips64el
 or1k
 powerpc
 powerpcspe
 ppc64
 ppc64el
 s390
 s390x
 sh4
 sparc
 sparc64
 x32
compiler: gcc-4.9
featuresets:
 none
 rt

[build]
# Enable module signing by default (implemented in the linux-signed package)
signed-modules: true

[featureset-rt_base]
enabled: false

[description]
part-long-up: This kernel is not suitable for SMP (multi-processor,
 multi-core or hyper-threaded) systems.
part-long-xen: This kernel also runs on a Xen hypervisor.
 It supports both privileged (dom0) and unprivileged (domU) operation.

[image]
initramfs-generators: initramfs-tools initramfs-fallback

[relations]
# compilers
gcc-4.6: gcc-4.6
gcc-4.7: gcc-4.7
gcc-4.8: gcc-4.8
gcc-4.9: gcc-4.9

# initramfs-generators
initramfs-fallback: linux-initramfs-tool
initramfs-tools: initramfs-tools (>= 0.110~)<|MERGE_RESOLUTION|>--- conflicted
+++ resolved
@@ -1,14 +1,10 @@
 [abi]
-<<<<<<< HEAD
-abiname: 0.bpo.1
-=======
 abiname: 2
 ignore-changes:
  module:sound/hda/*
  zpci_disable_device
  zpci_enable_device
  zpci_stop_device
->>>>>>> 9f2cb7b0
 
 [base]
 arches:
