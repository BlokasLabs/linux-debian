[abi]
<<<<<<< HEAD
abiname: 0.bpo.1
=======
abiname: 1
ignore-changes:
# Assuming OOT modules don't use the target framework
 module:drivers/target/*
# Private to this set of drivers
 module:drivers/scsi/qla2xxx/*
# Should only be used by ioatdma
 sysctl_tcp_dma_copybreak
>>>>>>> b3118024

[base]
arches:
#alpha
 amd64
#arm64
 armel
 armhf
#hppa
 i386
 ia64
#m68k
 mips
 mipsel
 powerpc
#powerpcspe
#ppc64
 s390
 s390x
#sh4
 sparc
#sparc64
#x32
compiler: gcc-4.6
featuresets:
 none
 rt

[featureset-rt_base]
enabled: true

[description]
part-long-up: This kernel is not suitable for SMP (multi-processor,
 multi-core or hyper-threaded) systems.
part-long-xen: This kernel also runs on a Xen hypervisor.
 It supports both privileged (dom0) and unprivileged (domU) operation.

[image]
initramfs-generators: initramfs-tools initramfs-fallback
type: plain

[relations]
# compilers
gcc-4.4: gcc-4.4
gcc-4.6: gcc-4.6
gcc-4.7: gcc-4.7
gcc-4.8: gcc-4.8

# initramfs-generators
initramfs-fallback: linux-initramfs-tool
initramfs-tools: initramfs-tools (>= 0.110~)<|MERGE_RESOLUTION|>--- conflicted
+++ resolved
@@ -1,8 +1,5 @@
 [abi]
-<<<<<<< HEAD
 abiname: 0.bpo.1
-=======
-abiname: 1
 ignore-changes:
 # Assuming OOT modules don't use the target framework
  module:drivers/target/*
@@ -10,7 +7,6 @@
  module:drivers/scsi/qla2xxx/*
 # Should only be used by ioatdma
  sysctl_tcp_dma_copybreak
->>>>>>> b3118024
 
 [base]
 arches:
