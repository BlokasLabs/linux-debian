[abi]
<<<<<<< HEAD
abiname: 0.bpo.1
=======
abiname: 1
ignore-changes:
# Not expected to be used by OOT drivers
 module:drivers/target/iscsi/iscsi_target_mod
 tcp_cong_avoid_ai
 tcp_slow_start
>>>>>>> 85d582a4

[base]
arches:
#alpha
 amd64
#arm64
 armel
 armhf
#hppa
 i386
 ia64
#m68k
 mips
 mipsel
 powerpc
#powerpcspe
#ppc64
 s390
 s390x
#sh4
 sparc
#sparc64
#x32
compiler: gcc-4.6
featuresets:
 none
 rt

[featureset-rt_base]
enabled: false

[description]
part-long-up: This kernel is not suitable for SMP (multi-processor,
 multi-core or hyper-threaded) systems.
part-long-xen: This kernel also runs on a Xen hypervisor.
 It supports both privileged (dom0) and unprivileged (domU) operation.

[image]
initramfs-generators: initramfs-tools initramfs-fallback
type: plain

[relations]
# compilers
gcc-4.4: gcc-4.4
gcc-4.6: gcc-4.6
gcc-4.7: gcc-4.7
gcc-4.8: gcc-4.8

# initramfs-generators
initramfs-fallback: linux-initramfs-tool
initramfs-tools: initramfs-tools (>= 0.110~)<|MERGE_RESOLUTION|>--- conflicted
+++ resolved
@@ -1,14 +1,10 @@
 [abi]
-<<<<<<< HEAD
 abiname: 0.bpo.1
-=======
-abiname: 1
 ignore-changes:
 # Not expected to be used by OOT drivers
  module:drivers/target/iscsi/iscsi_target_mod
  tcp_cong_avoid_ai
  tcp_slow_start
->>>>>>> 85d582a4
 
 [base]
 arches:
