[abi]
<<<<<<< HEAD
abiname: 0.deb10.19
=======
abiname: 20
>>>>>>> 2878ac1a
ignore-changes:
 __cpuhp_*
 __udp_gso_segment
 bpf_analyzer
 bpf_offload_dev_create
 bpf_verifier_log_write
 cxl_*
 dax_flush
 ieee80211_nullfunc_get
 inet_add_protocol
 inet_del_protocol
 iommu_device_*
 mm_iommu_*
 mv_mbus_*
 perf_*
 register_cxl_calls
 register_key_type
 unregister_cxl_calls
 *_hw_breakpoint
 module:drivers/crypto/ccp/*
 module:drivers/hv/*
 module:drivers/gpu/drm/sun4i/*
 module:drivers/iio/**
 module:drivers/misc/cxl/*
 module:drivers/misc/lis3lv02d/*
 module:drivers/mtd/nand/*
 module:drivers/net/ethernet/**
 module:drivers/net/wireless/**
 module:drivers/nvdimm/*
 module:drivers/nvme/**
 module:drivers/power/supply/bq27xxx_battery
 module:drivers/scsi/cxgbi/*
 module:drivers/scsi/libiscs*
 module:drivers/scsi/qla2xxx/qla2xxx
 module:drivers/scsi/ufs/*
 module:drivers/target/**
 module:drivers/usb/chipidea/**
 module:drivers/usb/gadget/**
 module:drivers/usb/host/**
 module:drivers/usb/musb/**
 module:fs/nfs/**
 module:net/ceph/libceph
 module:net/l2tp/**
 module:net/openvswitch/**
 module:net/rxrpc/rxrpc
 module:net/sctp/**
 module:sound/core/seq/**
 module:sound/firewire/snd-firewire-lib
 module:sound/pci/hda/*
# btree library is only selected by few drivers so not useful OOT
 btree_*
 visitor*
# Exported for related protocols only
 can_rx_register
 ip6_xmit
 module:net/dccp/dccp
 module:net/rds/rds
# devfreq is unlikely to be useful for OOT modules
 devfreq_*
 devm_devfreq_*
 update_devfreq
# Assume IB drivers are added/updated through OFED, which also updates IB core
 module:drivers/infiniband/**
# Declared in private header, not usable OOT
 acpi_ec_add_query_handler
 acpi_ec_remove_query_handler
 first_ec
# Exported for tracefs only
 debugfs_create_automount
# ignore changes to inv_mpu6050/*
 module:drivers/iio/imu/inv_mpu6050/*
 drm_crtc_accurate_vblank_count
# ignore acpi_nfit_init, acpi_nfit_desc_init
 acpi_nfit_desc_init
 acpi_nfit_init
# ignore loop_register_transfer (used by cryptoloop, nothing OOT)
 loop_register_transfer
# Only used in vmlinux
 xen_xlate_*
# Not OOT
 nf_nat_masquerade_ipv4_register_notifier
 nf_nat_masquerade_ipv6_register_notifier
# Not used in OOT (and changed in 5.10.5)
 dfltcc_*
# ignore changes to hisi_sas/*
 module:drivers/scsi/hisi_sas/*
# KVM internal
 __gfn_*
 __kvmhv_*
 __kvm_*
 __xive_vm_h_*
 gfn_*
 h_ipi_redirect
 halt_poll_ns*
 kvm_*
 kvmhv_*
 kvmppc_*
 mark_page_dirty
 vcpu_*
 module:arch/powerpc/kvm/*
 module:arch/s390/kvm/*
 module:arch/x86/kvm/*
# used only within arch/s390
 uv_info
# Not used in OOT
 xhci_init_driver

[base]
arches:
 alpha
 amd64
 arm64
 arm64ilp32
 armel
 armhf
 hppa
 i386
 ia64
 m68k
 mips
 mips64
 mips64el
 mips64r6
 mips64r6el
 mipsel
 mipsn32
 mipsn32el
 mipsn32r6
 mipsn32r6el
 mipsr6
 mipsr6el
 powerpc
 ppc64
 ppc64el
 riscv64
 s390
 s390x
 sh3
 sh4
 sparc
 sparc64
 x32
compiler: gcc-8
featuresets:
 none
 rt

[build]
debug-info: true
# Disable code signing by default; this can be overridden per-architecture
signed-code: false

[featureset-rt_base]
enabled: true

[description]
part-long-up: This kernel is not suitable for SMP (multi-processor,
 multi-core or hyper-threaded) systems.

[image]
initramfs-generators: initramfs-tools initramfs-fallback
breaks: wireless-regdb (<< 2019.06.03-1~)
recommends: apparmor

[packages]
installer: false
libc-dev: false
tools-unversioned: false

[relations]
# compilers
gcc-8: gcc-8 <!stage1 !cross !pkg.linux.nokernel>, gcc-8-@gnu-type-package@ <!stage1 cross !pkg.linux.nokernel>

# initramfs-generators
initramfs-fallback: linux-initramfs-tool
initramfs-tools: initramfs-tools (>= 0.120+deb8u2)<|MERGE_RESOLUTION|>--- conflicted
+++ resolved
@@ -1,9 +1,5 @@
 [abi]
-<<<<<<< HEAD
-abiname: 0.deb10.19
-=======
-abiname: 20
->>>>>>> 2878ac1a
+abiname: 0.deb10.20
 ignore-changes:
  __cpuhp_*
  __udp_gso_segment
