[abi]
<<<<<<< HEAD
abiname: 0.bpo.7
=======
abiname: 8
>>>>>>> 17b1a266
ignore-changes:
 __cpuhp_*
 bpf_analyzer
 cxl_*
 inet_frag_*
 inet_frags_*
 mm_iommu_*
 mv_mbus_*
 register_cxl_calls
 register_key_type
 tpm_*
 tpmm_chip_alloc
 unregister_cxl_calls
 module:arch/x86/kvm/*
 module:drivers/crypto/ccp/*
 module:drivers/hv/*
 module:drivers/iio/common/hid-sensors/*
 module:drivers/iio/common/st_sensors/**
 module:drivers/net/wireless/**
 module:drivers/nvdimm/*
 module:drivers/nvme/**
 module:drivers/power/supply/bq27xxx_battery
 module:drivers/s390/net/qeth
 module:drivers/s390/net/qeth*
 module:drivers/scsi/cxgbi/*
 module:drivers/scsi/libiscs*
 module:drivers/scsi/qla2xxx/qla2xxx
 module:drivers/scsi/ufs/*
 module:drivers/target/**
 module:drivers/usb/chipidea/**
 module:drivers/usb/gadget/**
 module:drivers/usb/host/**
 module:drivers/usb/musb/**
 module:fs/nfs/nfs
 module:net/ceph/libceph
 module:net/l2tp/**
 module:sound/firewire/snd-firewire-lib
# btree library is only selected by few drivers so not useful OOT
 btree_*
 visitor*
# Exported for related protocols only
 can_rx_register
 ip6_xmit
 module:net/dccp/dccp
 module:net/rds/rds
# devfreq is unlikely to be useful for OOT modules
 devfreq_*
 devm_devfreq_*
 update_devfreq
# Assume IB drivers are added/updated through OFED, which also updates IB core
 module:drivers/infiniband/**
# Declared in private header, not usable OOT
 acpi_ec_add_query_handler
 acpi_ec_remove_query_handler
 first_ec
# Exported for tracefs only
 debugfs_create_automount

[base]
arches:
 alpha
 amd64
 arm64
 armel
 armhf
 hppa
 i386
 m68k
 mips
 mipsel
 mipsn32
 mipsn32el
 mips64
 mips64el
# Disabled until dak accepts them in the control file
# mipsr6
# mipsr6el
# mipsn32r6
# mipsn32r6el
# mips64r6
# mips64r6el
 powerpc
 powerpcspe
 ppc64
 ppc64el
 s390
 s390x
 sh3
 sh4
 sparc
 sparc64
 tilegx
 x32
compiler: gcc-4.9
featuresets:
 none
 rt

[build]
# Disable module signing for now
signed-modules: false

[featureset-rt_base]
enabled: true

[description]
part-long-up: This kernel is not suitable for SMP (multi-processor,
 multi-core or hyper-threaded) systems.
part-long-xen: This kernel also runs on a Xen hypervisor.
 It supports both privileged (dom0) and unprivileged (domU) operation.

[image]
initramfs-generators: initramfs-tools initramfs-fallback

[packages]
installer: false
libc-dev: false
tools-unversioned: false

[relations]
# compilers
gcc-4.6: gcc-4.6
gcc-4.7: gcc-4.7
gcc-4.8: gcc-4.8
gcc-4.9: gcc-4.9

# initramfs-generators
initramfs-fallback: linux-initramfs-tool
initramfs-tools: initramfs-tools (>= 0.120+deb8u2)<|MERGE_RESOLUTION|>--- conflicted
+++ resolved
@@ -1,9 +1,5 @@
 [abi]
-<<<<<<< HEAD
-abiname: 0.bpo.7
-=======
-abiname: 8
->>>>>>> 17b1a266
+abiname: 0.bpo.8
 ignore-changes:
  __cpuhp_*
  bpf_analyzer
