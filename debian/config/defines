[abi]
<<<<<<< HEAD
abiname: 0.bpo.4
=======
abiname: 2
>>>>>>> b45294c2
ignore-changes:
 __cpuhp_*
 bpf_analyzer
 cxl_*
 dax_flush
 ieee80211_nullfunc_get
 inet_add_protocol
 inet_del_protocol
 iommu_device_*
 mm_iommu_*
 mv_mbus_*
 perf_*
 register_cxl_calls
 register_key_type
 unregister_cxl_calls
 *_hw_breakpoint
 module:drivers/crypto/ccp/*
 module:drivers/hv/*
 module:drivers/gpu/drm/sun4i/*
 module:drivers/iio/**
 module:drivers/misc/cxl/*
 module:drivers/mtd/nand/*
 module:drivers/net/ethernet/**
 module:drivers/net/wireless/**
 module:drivers/nvdimm/*
 module:drivers/nvme/**
 module:drivers/power/supply/bq27xxx_battery
 module:drivers/scsi/cxgbi/*
 module:drivers/scsi/libiscs*
 module:drivers/scsi/qla2xxx/qla2xxx
 module:drivers/scsi/ufs/*
 module:drivers/target/**
 module:drivers/usb/chipidea/**
 module:drivers/usb/gadget/**
 module:drivers/usb/host/**
 module:drivers/usb/musb/**
 module:fs/nfs/**
 module:net/ceph/libceph
 module:net/l2tp/**
 module:net/rxrpc/rxrpc
 module:net/sctp/**
 module:sound/core/seq/**
 module:sound/firewire/snd-firewire-lib
 module:sound/pci/hda/*
# btree library is only selected by few drivers so not useful OOT
 btree_*
 visitor*
# Exported for related protocols only
 can_rx_register
 ip6_xmit
 module:net/dccp/dccp
 module:net/rds/rds
# devfreq is unlikely to be useful for OOT modules
 devfreq_*
 devm_devfreq_*
 update_devfreq
# Assume IB drivers are added/updated through OFED, which also updates IB core
 module:drivers/infiniband/**
# Declared in private header, not usable OOT
 acpi_ec_add_query_handler
 acpi_ec_remove_query_handler
 first_ec
# Exported for tracefs only
 debugfs_create_automount
# ignore changes to inv_mpu6050/*
 module:drivers/iio/imu/inv_mpu6050/*
 drm_crtc_accurate_vblank_count
# ignore acpi_nfit_init, acpi_nfit_desc_init
 acpi_nfit_desc_init
 acpi_nfit_init
# ignore loop_register_transfer (used by cryptoloop, nothing OOT)
 loop_register_transfer
# Only used in vmlinux
 xen_xlate_*
# Not OOT
 nf_nat_masquerade_ipv4_register_notifier
 nf_nat_masquerade_ipv6_register_notifier
# ignore changes to hisi_sas/*
 module:drivers/scsi/hisi_sas/*
# KVM internal
 __gfn_*
 __kvmhv_*
 __kvm_*
 __xive_vm_h_*
 gfn_*
 h_ipi_redirect
 halt_poll_ns*
 kvm_*
 kvmhv_*
 kvmppc_*
 mark_page_dirty
 vcpu_*
 module:arch/powerpc/kvm/*
 module:arch/s390/kvm/*
 module:arch/x86/kvm/*

[base]
arches:
 alpha
 amd64
 arm64
 arm64ilp32
 armel
 armhf
 hppa
 i386
 ia64
 m68k
 mips
 mips64
 mips64el
 mips64r6
 mips64r6el
 mipsel
 mipsn32
 mipsn32el
 mipsn32r6
 mipsn32r6el
 mipsr6
 mipsr6el
 powerpc
 ppc64
 ppc64el
 riscv64
 s390
 s390x
 sh3
 sh4
 sparc
 sparc64
 x32
compiler: gcc-8
featuresets:
 none
 rt

[build]
debug-info: true
# Disable code signing by default; this can be overridden per-architecture
signed-code: false

[featureset-rt_base]
enabled: false

[description]
part-long-up: This kernel is not suitable for SMP (multi-processor,
 multi-core or hyper-threaded) systems.

[image]
initramfs-generators: initramfs-tools initramfs-fallback
breaks: wireless-regdb (<< 2019.06.03-1~)
recommends: apparmor

[relations]
# compilers
gcc-8: gcc-8 <!stage1 !cross !pkg.linux.nokernel>, gcc-8-@gnu-type-package@ <!stage1 cross !pkg.linux.nokernel>

# initramfs-generators
initramfs-fallback: linux-initramfs-tool
initramfs-tools: initramfs-tools (>= 0.120+deb8u2)<|MERGE_RESOLUTION|>--- conflicted
+++ resolved
@@ -1,9 +1,5 @@
 [abi]
-<<<<<<< HEAD
-abiname: 0.bpo.4
-=======
-abiname: 2
->>>>>>> b45294c2
+abiname: 0.bpo.2
 ignore-changes:
  __cpuhp_*
  bpf_analyzer
