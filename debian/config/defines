[abi]
<<<<<<< HEAD
abiname: 0.bpo.7
=======
abiname: 8
>>>>>>> 40230c49
ignore-changes:
 __cpuhp_*
 __udp_gso_segment
 bpf_analyzer
 cxl_*
 dax_flush
 ieee80211_nullfunc_get
 inet_add_protocol
 inet_del_protocol
 iommu_device_*
 mm_iommu_*
 mv_mbus_*
 perf_*
 register_cxl_calls
 register_key_type
 unregister_cxl_calls
 *_hw_breakpoint
 module:drivers/crypto/ccp/*
 module:drivers/hv/*
 module:drivers/gpu/drm/sun4i/*
 module:drivers/iio/**
 module:drivers/misc/cxl/*
 module:drivers/misc/lis3lv02d/*
 module:drivers/mtd/nand/*
 module:drivers/net/ethernet/**
 module:drivers/net/wireless/**
 module:drivers/nvdimm/*
 module:drivers/nvme/**
 module:drivers/power/supply/bq27xxx_battery
 module:drivers/scsi/cxgbi/*
 module:drivers/scsi/libiscs*
 module:drivers/scsi/qla2xxx/qla2xxx
 module:drivers/scsi/ufs/*
 module:drivers/target/**
 module:drivers/usb/chipidea/**
 module:drivers/usb/gadget/**
 module:drivers/usb/host/**
 module:drivers/usb/musb/**
 module:fs/nfs/**
 module:net/ceph/libceph
 module:net/l2tp/**
 module:net/openvswitch/**
 module:net/rxrpc/rxrpc
 module:net/sctp/**
 module:sound/core/seq/**
 module:sound/firewire/snd-firewire-lib
 module:sound/pci/hda/*
# btree library is only selected by few drivers so not useful OOT
 btree_*
 visitor*
# Exported for related protocols only
 can_rx_register
 ip6_xmit
 module:net/dccp/dccp
 module:net/rds/rds
# devfreq is unlikely to be useful for OOT modules
 devfreq_*
 devm_devfreq_*
 update_devfreq
# Assume IB drivers are added/updated through OFED, which also updates IB core
 module:drivers/infiniband/**
# Declared in private header, not usable OOT
 acpi_ec_add_query_handler
 acpi_ec_remove_query_handler
 first_ec
# Exported for tracefs only
 debugfs_create_automount
# ignore changes to inv_mpu6050/*
 module:drivers/iio/imu/inv_mpu6050/*
 drm_crtc_accurate_vblank_count
# ignore acpi_nfit_init, acpi_nfit_desc_init
 acpi_nfit_desc_init
 acpi_nfit_init
# ignore loop_register_transfer (used by cryptoloop, nothing OOT)
 loop_register_transfer
# Only used in vmlinux
 xen_xlate_*
# Not OOT
 nf_nat_masquerade_ipv4_register_notifier
 nf_nat_masquerade_ipv6_register_notifier
# Not used in OOT (and changed in 5.10.5)
 dfltcc_*
# ignore changes to hisi_sas/*
 module:drivers/scsi/hisi_sas/*
# KVM internal
 __gfn_*
 __kvmhv_*
 __kvm_*
 __xive_vm_h_*
 gfn_*
 h_ipi_redirect
 halt_poll_ns*
 kvm_*
 kvmhv_*
 kvmppc_*
 mark_page_dirty
 vcpu_*
 module:arch/powerpc/kvm/*
 module:arch/s390/kvm/*
 module:arch/x86/kvm/*
# used only within arch/s390
 uv_info
# Not used in OOT
 xhci_init_driver

[base]
arches:
 alpha
 amd64
 arm64
 arm64ilp32
 armel
 armhf
 hppa
 i386
 ia64
 m68k
 mips
 mips64
 mips64el
 mips64r6
 mips64r6el
 mipsel
 mipsn32
 mipsn32el
 mipsn32r6
 mipsn32r6el
 mipsr6
 mipsr6el
 powerpc
 ppc64
 ppc64el
 riscv64
 s390
 s390x
 sh3
 sh4
 sparc
 sparc64
 x32
compiler: gcc-8
featuresets:
 none
 rt

[build]
debug-info: true
# Disable code signing by default; this can be overridden per-architecture
signed-code: false

[featureset-rt_base]
enabled: true

[description]
part-long-up: This kernel is not suitable for SMP (multi-processor,
 multi-core or hyper-threaded) systems.

[image]
initramfs-generators: initramfs-tools initramfs-fallback
breaks: wireless-regdb (<< 2019.06.03-1~)
recommends: apparmor

[relations]
# compilers
gcc-8: gcc-8 <!stage1 !cross !pkg.linux.nokernel>, gcc-8-@gnu-type-package@ <!stage1 cross !pkg.linux.nokernel>

# initramfs-generators
initramfs-fallback: linux-initramfs-tool
initramfs-tools: initramfs-tools (>= 0.120+deb8u2)<|MERGE_RESOLUTION|>--- conflicted
+++ resolved
@@ -1,9 +1,5 @@
 [abi]
-<<<<<<< HEAD
-abiname: 0.bpo.7
-=======
-abiname: 8
->>>>>>> 40230c49
+abiname: 0.bpo.8
 ignore-changes:
  __cpuhp_*
  __udp_gso_segment
