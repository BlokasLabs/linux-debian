[abi]
<<<<<<< HEAD
abiname: 0.deb10.27
=======
abiname: 28
>>>>>>> f578faee
ignore-changes:
 __cpuhp_*
 __udp_gso_segment
 bpf_analyzer
 bpf_offload_dev_create
 bpf_verifier_log_write
 cxl_*
 dax_flush
 ieee80211_nullfunc_get
 inet_add_protocol
 inet_del_protocol
 iommu_device_*
 mm_iommu_*
 mv_mbus_*
 perf_*
 register_cxl_calls
 register_key_type
 unregister_cxl_calls
 *_hw_breakpoint
 module:drivers/crypto/ccp/*
 module:drivers/hv/*
 module:drivers/gpu/drm/sun4i/*
 module:drivers/iio/**
 module:drivers/misc/cxl/*
 module:drivers/misc/lis3lv02d/*
 module:drivers/mtd/nand/*
 module:drivers/net/ethernet/**
 module:drivers/net/wireless/**
 module:drivers/nvdimm/*
 module:drivers/nvme/**
 module:drivers/power/supply/bq27xxx_battery
 module:drivers/scsi/cxgbi/*
 module:drivers/scsi/libiscs*
 module:drivers/scsi/qla2xxx/qla2xxx
 module:drivers/scsi/ufs/*
 module:drivers/target/**
 module:drivers/usb/chipidea/**
 module:drivers/usb/gadget/**
 module:drivers/usb/host/**
 module:drivers/usb/musb/**
 module:fs/nfs/**
 module:net/ceph/libceph
 module:net/l2tp/**
 module:net/openvswitch/**
 module:net/rxrpc/rxrpc
 module:net/sctp/**
 module:sound/core/seq/**
 module:sound/firewire/snd-firewire-lib
 module:sound/pci/hda/*
# btree library is only selected by few drivers so not useful OOT
 btree_*
 visitor*
# Exported for related protocols only
 can_rx_register
 ip6_xmit
 module:net/dccp/dccp
 module:net/rds/rds
# devfreq is unlikely to be useful for OOT modules
 devfreq_*
 devm_devfreq_*
 update_devfreq
# Assume IB drivers are added/updated through OFED, which also updates IB core
 module:drivers/infiniband/**
# Declared in private header, not usable OOT
 acpi_ec_add_query_handler
 acpi_ec_remove_query_handler
 first_ec
# Exported for tracefs only
 debugfs_create_automount
# ignore changes to inv_mpu6050/*
 module:drivers/iio/imu/inv_mpu6050/*
 drm_crtc_accurate_vblank_count
# ignore acpi_nfit_init, acpi_nfit_desc_init
 acpi_nfit_desc_init
 acpi_nfit_init
# ignore loop_register_transfer (used by cryptoloop, nothing OOT)
 loop_register_transfer
# Only used in vmlinux
 xen_xlate_*
# Not OOT
 nf_nat_masquerade_ipv4_register_notifier
 nf_nat_masquerade_ipv6_register_notifier
# Not used in OOT (and changed in 5.10.5)
 dfltcc_*
# ignore changes to hisi_sas/*
 module:drivers/scsi/hisi_sas/*
# KVM internal
 __gfn_*
 __kvmhv_*
 __kvm_*
 __xive_vm_h_*
 gfn_*
 h_ipi_redirect
 halt_poll_ns*
 kvm_*
 kvmhv_*
 kvmppc_*
 mark_page_dirty
 vcpu_*
 module:arch/powerpc/kvm/*
 module:arch/s390/kvm/*
 module:arch/x86/kvm/*
# used only within arch/s390
 uv_info
# Not used in OOT
 xhci_init_driver
# Removed in 08a01c11a5bb ("netfilter: nftables: statify nft_parse_register()")
 nft_parse_register

[base]
arches:
 alpha
 amd64
 arm64
 arm64ilp32
 armel
 armhf
 hppa
 i386
 ia64
 m68k
 mips
 mips64
 mips64el
 mips64r6
 mips64r6el
 mipsel
 mipsn32
 mipsn32el
 mipsn32r6
 mipsn32r6el
 mipsr6
 mipsr6el
 powerpc
 ppc64
 ppc64el
 riscv64
 s390
 s390x
 sh3
 sh4
 sparc
 sparc64
 x32
compiler: gcc-8
featuresets:
 none
 rt

[build]
debug-info: true
# Disable code signing by default; this can be overridden per-architecture
signed-code: false

[featureset-rt_base]
enabled: true

[description]
part-long-up: This kernel is not suitable for SMP (multi-processor,
 multi-core or hyper-threaded) systems.

[image]
initramfs-generators: initramfs-tools initramfs-fallback
breaks: wireless-regdb (<< 2019.06.03-1~)
recommends: apparmor

[packages]
installer: false
libc-dev: false
tools-unversioned: false

[relations]
# compilers
gcc-8: gcc-8 <!stage1 !cross !pkg.linux.nokernel>, gcc-8-@gnu-type-package@ <!stage1 cross !pkg.linux.nokernel>

# initramfs-generators
initramfs-fallback: linux-initramfs-tool
initramfs-tools: initramfs-tools (>= 0.120+deb8u2)<|MERGE_RESOLUTION|>--- conflicted
+++ resolved
@@ -1,9 +1,5 @@
 [abi]
-<<<<<<< HEAD
-abiname: 0.deb10.27
-=======
-abiname: 28
->>>>>>> f578faee
+abiname: 0.deb10.28
 ignore-changes:
  __cpuhp_*
  __udp_gso_segment
