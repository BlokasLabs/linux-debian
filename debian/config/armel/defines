--- conflicted
+++ resolved
@@ -11,16 +11,6 @@
 [image]
 install-stem: vmlinuz
 
-<<<<<<< HEAD
-[relations]
-headers%gcc-12: linux-compiler-gcc-12-arm
-
-[marvell_description]
-hardware: Marvell Kirkwood/Orion
-hardware-long: Marvell Kirkwood and Orion based systems (https://wiki.debian.org/ArmEabiPort#Supported_hardware)
-
-=======
->>>>>>> 7c21c0e2
 [rpi_description]
 hardware: Raspberry Pi Zero, Zero W and 1
 hardware-long: Raspberry Pi Zero, Zero W and 1 based systems