[base]
featuresets:
 none
 rt
kernel-arch: x86

[build]
image-file: arch/x86/boot/bzImage
signed-code: true
vdso: true

[image]
suggests: grub-pc | grub-efi-amd64 | extlinux
install-stem: vmlinuz

<<<<<<< HEAD
[relations]
headers%gcc-12: linux-compiler-gcc-12-x86

=======
>>>>>>> 7c21c0e2
[amd64_description]
hardware: 64-bit PCs
hardware-long: PCs with AMD64, Intel 64 or VIA Nano processors

[cloud-amd64_description]
hardware: x86-64 cloud
hardware-long: cloud platforms including Amazon EC2, Microsoft Azure, and Google Compute Engine<|MERGE_RESOLUTION|>--- conflicted
+++ resolved
@@ -13,12 +13,6 @@
 suggests: grub-pc | grub-efi-amd64 | extlinux
 install-stem: vmlinuz
 
-<<<<<<< HEAD
-[relations]
-headers%gcc-12: linux-compiler-gcc-12-x86
-
-=======
->>>>>>> 7c21c0e2
 [amd64_description]
 hardware: 64-bit PCs
 hardware-long: PCs with AMD64, Intel 64 or VIA Nano processors
