#!/usr/bin/perl

# Copyright 2009-2010 Ben Hutchings
#
# This program is free software; you can redistribute it and/or modify
# it under the terms of the GNU General Public License as published by
# the Free Software Foundation; either version 2 of the License, or
# (at your option) any later version.
#
# This program is distributed in the hope that it will be useful,
# but WITHOUT ANY WARRANTY; without even the implied warranty of
# MERCHANTABILITY or FITNESS FOR A PARTICULAR PURPOSE.  See the
# GNU General Public License for more details.
#
# You should have received a copy of the GNU General Public License
# along with this program; if not, write to the Free Software
# Foundation, Inc., 51 Franklin St, Fifth Floor, Boston, MA  02110-1301  USA

use strict;
use warnings;
use AptPkg::Config;
use Debconf::Client::ConfModule ':all';
use FileHandle;
use POSIX ();
use UUID;

# Since debconf clients get their standard input and output redirected
# to the debconf front-end, we need to redirect them again before
# running any other program.
sub _system {
    my $pid = fork();
    die "$!" unless defined($pid);
    if ($pid == 0) {
       # </dev/null
       POSIX::close(0);
       POSIX::open('/dev/null', POSIX::O_RDONLY) or die "$!";
       # >&2
       POSIX::dup2(2, 1) or die "$!";
       exec(@_);
       exit(255); # usual exit code for failed exec
    } else {
       waitpid($pid, 0);
       # The built-in system() function does this substitution
       if (POSIX::WIFEXITED($?) && POSIX::WEXITSTATUS($?) == 255) {
	   return -1;
       } else {
	   return $?;
       }
    }
}

package DebianKernel::DiskId;

### utility

sub id_to_path {
    my ($id) = @_;
    $id =~ m|^/|
	or $id =~ s{^(LABEL|UUID)=}{'/dev/disk/by-' . lc($1) . '/'}e
	or die "Could not map id $id to path";
    return $id;
}

### /etc/fstab

sub fstab_next {
    # Based on my_getmntent() in mount_mntent.c

    my ($file) = @_;
    my $text = <$file>;
    unless (defined($text)) {
	return ();
    }

    my $line = $text;
    $line =~ s/\r?\n$//;
    $line =~ s/^[ \t]*//;
    if ($line =~ /^(#|$)/) {
	return ($text);
    } else {
	return ($text,
		map({ s/\\([0-7][0-7][0-7])/chr(oct($1) & 0xff)/eg; $_; }
		    split(/[ \t]+/, $line)));
    }
}

sub fstab_list {
    my ($file) = @_;
    my @bdevs;
    while (1) {
	my ($text, $bdev) = fstab_next($file);
	last unless defined($text);
	if (defined($bdev)) {
	    push @bdevs, $bdev;
	}
    }
    return @bdevs;
}

sub fstab_update {
    my ($old, $new, $map) = @_;
    while (1) {
	my ($text, $bdev) = fstab_next($old);
	last unless defined($text);
	if (defined($bdev) && defined(my $id = $map->{$bdev})) {
	    $text =~ s/^(\s*\S+)(.*)/# $1$2\n$id$2/;
	}
	$new->print("$text");
    }
}

### Kernel parameters

sub kernel_list {
    my ($cmd_line) = @_;
    return ($cmd_line =~ /\broot=(\S+)/) ? ($1) : ();
}

sub kernel_update {
    my ($cmd_line, $map) = @_;
    if ($cmd_line =~ /\broot=(\S+)/ && defined(my $id = $map->{$1})) {
	$cmd_line =~ s/\broot=(\S+)/root=$id/;
	return $cmd_line;
    } else {
	return undef;
    }
}

### shell script variable assignment

# Maintains enough context to find statement boundaries, and can parse
# variable definitions that do not include substitutions.  I think.

sub shellvars_next {
    my ($file) = @_;
    my $text = '';
    my @context = ('');
    my $first = 1;
    my $in_value = 0;
    my ($name, $value);
    my $unhandled = 0;

  LINE:
    while (<$file>) {
	$text .= $_;

	# variable assignment
	if ($first && m/^\s*([A-Za-z_][A-Za-z0-9_]*)=/g) {
	    $name = $1;
	    $value = '';
	    $in_value = 1;
	}

	while (/\G(.*?)([#`'"(){}\s]|\\.|\$[({]?)/gs) {
	    my $end_pos = pos;
	    my $special = $2;

	    if ($in_value) {
		# add non-special characters to the value verbatim
		$value .= $1;
	    }

	    if ($context[$#context] eq '') {
		# space outside quotes or brackets ends the value
		if ($special =~ /^\s/) {
		    $in_value = 0;
		    if ($special eq "\n") {
			last LINE;
		    }
		}
		# something else after the value means this is a command
		# with an environment override, not a variable definition
		elsif (defined($name) && !$in_value) {
		    $unhandled = 1;
		}
	    }

	    # in single-quoted string
	    if ($context[$#context] eq "'") {
		# only the terminating single-quote is special
		if ($special eq "'") {
		    pop @context;
		} else {
		    $value .= $special;
		}
	    }
	    # backslash escape
	    elsif ($special =~ /^\\/) {
		if ($in_value && $special ne "\\\n") {
		    $value .= substr($special, 1, 1);
		}
	    }
	    # in backtick substitution
	    elsif ($context[$#context] eq '`') {
		# backtick does not participate in nesting, so only the
		# terminating backtick should be considered special
		if ($special eq '`') {
		    pop @context;
		}
	    }
	    # comment
	    elsif ($context[$#context] !~ /^['"]/ && $special eq '#') {
		# ignore rest of the physical line, except the new-line
		pos = $end_pos;
		/\G.*/g;
		next;
	    }
	    # start of backtick substitution
	    elsif ($special eq '`') {
		push @context, '`';
		$unhandled = 1;
	    }
	    # start of single/double-quoted string
	    elsif ($special =~ /^['"]/ && $context[$#context] !~ /^['"]/) {
		push @context, $special;
	    }
	    # end of double-quoted string
	    elsif ($special eq '"' && $context[$#context] eq '"') {
		pop @context;
	    }
	    # open bracket
	    elsif ($special =~ /^\$?\(/) {
		push @context, ')';
		$unhandled = 1;
	    } elsif ($special =~ /^\$\{/) {
		push @context, '}';
		$unhandled = 1;
	    }
	    # close bracket
	    elsif ($special =~ /^[)}]/ && $special eq $context[$#context]) {
		pop @context;
	    }
	    # variable substitution
	    elsif ($special eq '$') {
		$unhandled = 1;
	    }
	    # not a special character in this context (or a syntax error)
	    else {
		if ($in_value) {
		    $value .= $special;
		}
	    }

	    pos = $end_pos;
	}

	$first = 0;
    }

    if ($text eq '') {
	return ();
    } elsif ($unhandled) {
	return ($text);
    } else {
	return ($text, $name, $value);
    }
}

sub shellvars_quote {
    my ($value) = @_;
    $value =~ s/'/'\''/g;
    return "'$value'";
}

### GRUB 1 (grub-legacy) config

sub grub1_parse {
    my ($file) = @_;
    my @results = ();
    my $text = '';
    my $in_auto = 0;
    my $in_opts = 0;

    while (<$file>) {
	if ($in_opts && /^\# (\w+)=(.*)/) {
	    push @results, [$text];
	    $text = '';
	    push @results, [$_, $1, $2];
	} else {
	    $text .= $_;
	    if ($_ eq "### BEGIN AUTOMAGIC KERNELS LIST\n") {
		$in_auto = 1;
	    } elsif ($_ eq "### END DEBIAN AUTOMAGIC KERNELS LIST\n") {
		$in_auto = 0;
	    } elsif ($_ eq "## ## Start Default Options ##\n") {
		$in_opts = $in_auto;
	    } elsif ($_ eq "## ## End Default Options ##\n") {
		$in_opts = 0;
	    }
	}
    }

    if ($text ne '') {
	push @results, [$text];
    }

    return @results;
}

sub grub1_list {
    my ($file) = @_;
    my %options;
    for (grub1_parse($file)) {
	my ($text, $name, $value) = @$_;
	next unless defined($name);
	$options{$name} = $value;
    }

    my @bdevs;
    if (exists($options{kopt_2_6})) {
	push @bdevs, kernel_list($options{kopt_2_6});
    } elsif (exists($options{kopt})) {
	push @bdevs, kernel_list($options{kopt});
    }
    if (exists($options{xenkopt})) {
	push @bdevs, kernel_list($options{xenkopt});
    }
    return @bdevs;
}

sub grub1_update {
    my ($old, $new, $map) = @_;

    my %options;
    for (grub1_parse($old)) {
	my ($text, $name, $value) = @$_;
	next unless defined($name);
	$options{$name} = $value;
    }

    $old->seek(0, 0);
    for (grub1_parse($old)) {
	my ($text, $name, $value) = @$_;
	if (defined($name) && 
	    ($name eq 'kopt_2_6' ||
	     ($name eq 'kopt' && !exists($options{kopt_2_6})) ||
	     $name eq 'xenkopt')) {
	    if (defined(my $new_value = kernel_update($value, $map))) {
		$text = "## $name=$value\n# $name=$new_value\n";
	    }
	}
	$new->print($text);
    }
}

sub grub1_post {
    _system('update-grub');
}

### GRUB 2 config

sub grub2_list {
    my ($file) = @_;
    my @bdevs;

    while (1) {
	my ($text, $name, $value) = shellvars_next($file);
	last unless defined($text);
	if (defined($name) && $name =~ /^GRUB_CMDLINE_LINUX(?:_DEFAULT)?$/) {
	    push @bdevs, kernel_list($value);
	}
    }

    return @bdevs;
}

sub grub2_update {
    my ($old, $new, $map) = @_;
    my @bdevs;

    while (1) {
	my ($text, $name, $value) = shellvars_next($old);
	last unless defined($text);
	if (defined($name) && $name =~ /^GRUB_CMDLINE_LINUX(?:_DEFAULT)?$/ &&
	    defined(my $new_value = kernel_update($value, $map))) {
	    $text =~ s/^/# /gm;
	    $text .= sprintf("%s=%s\n", $name, shellvars_quote($new_value));
	}
	$new->print($text);
    }
}

sub grub2_post {
    _system('grub-mkconfig', '-o', '/boot/grub/grub.cfg');
}

### LILO

sub lilo_tokenize {
    # Based on cfg_get_token() and next() in cfg.c.
    # Line boundaries are *not* significant (except as white space) so
    # we tokenize the whole file at once.

    my ($file) = @_;
    my @tokens = ();
    my $text = '';
    my $token;
    my $in_quote = 0;

    while (<$file>) {
	# If this is the continuation of a multi-line quote, skip
	# leading space and push back the necessary context.
	if ($in_quote) {
	    s/^[ \t]*/"/;
	    $text .= $&;
	}

	pos = 0;
	while (/\G \s* (?:\#.*)?
                (?: (=) |
                    " ((?:[^"] | \\[\\"n])*) (" | \\\r?\n) |
                    ((?:[^\s\#="\\] | \\[^\r\n])+) (\\\r?\n)?)?
               /gsx) {
	    my $cont;
	    my $new_text = $&;

	    if (defined($1)) {
		# equals sign
		$text = $new_text;
		$token = $1;
		$cont = 0;
	    } elsif (defined($2)) {
		# quoted text
		if (!$in_quote) {
		    $text = $new_text;
		    $token = $2;
		} else {
		    $text .= substr($new_text, 1); # remove the quote again; ick
		    $token .= ' ' . $2;
		}
		$cont = $3 ne '"';
	    } elsif (defined($4)) {
		# unquoted word
		if (!defined($token)) {
		    $token = '';
		}
		$text .= $new_text;
		$token .= $4;
		$cont = defined($5);
	    } else {
		$text .= $new_text;
		$cont = $new_text eq '';
	    }

	    if (!$cont) {
		if ($text =~ /(?:^|[^\\])\$/) {
		    # unhandled expansion
		    $token = undef;
		} elsif (defined($token)) {
		    if ($in_quote) {
			$token =~ s/\\(.)/$1 eq 'n' ? "\n" : $1/eg;
		    } else {
			$token =~ s/\\(.)/$1/g;
		    }
		}
		push @tokens, [$text, $token];
		$text = '';
		$token = undef;
		$in_quote = 0;
	    }
	}
    }

    return @tokens;
}

sub lilo_list {
    my ($file) = @_;
    my @bdevs = ();
    my @tokens = lilo_tokenize($file);
    my $i = 0;
    my $in_generic = 1; # global or image=/vmlinuz or image=/vmlinuz.old

    while ($i <= $#tokens) {
	# Configuration items are either <name> "=" <value> or <name> alone.
	if ($#tokens - $i >= 2 &&
	    defined($tokens[$i + 1][1]) && $tokens[$i + 1][1] eq '=') {
	    my ($name, $value) = ($tokens[$i][1], $tokens[$i + 2][1]);
	    if (defined($name) && defined($value)) {
		if ($name eq 'image') {
		    $in_generic = ($value =~ m|^/vmlinuz(?:\.old)?$|);
		} elsif ($in_generic) {
		    if ($name =~ /^(?:boot|root)$/) {
			push @bdevs, $value;
		    } elsif ($name =~ /^(?:addappend|append|literal)$/) {
			push @bdevs, kernel_list($value);
		    }
		}
	    }
	    $i += 3;
	} else {
	    $i += 1;
	}
    }

    return @bdevs;
}

sub lilo_update {
    my ($old, $new, $map) = @_;
    my @tokens = lilo_tokenize($old);
    my $i = 0;
    my $in_generic = 1; # global or image=/vmlinuz or image=/vmlinuz.old

    while ($i <= $#tokens) {
	my $text = $tokens[$i][0];

	if ($#tokens - $i >= 2 &&
	    defined($tokens[$i + 1][1]) && $tokens[$i + 1][1] eq '=') {
	    my ($name, $value) = ($tokens[$i][1], $tokens[$i + 2][1]);
	    my $new_value;
	    if (defined($name) && defined($value)) {
		if ($name eq 'image') {
		    $in_generic = ($value =~ m|^/vmlinuz(?:\.old)?$|);
		} elsif ($in_generic) {
		    if ($name eq 'boot') {
			# 'boot' is used directly by the lilo command, which
			# doesn't use libblkid
			$new_value = $map->{$value} && id_to_path($map->{$value});
		    } elsif ($name eq 'root') {
			# 'root' adds a root parameter to the kernel command
			# line
			$new_value = $map->{$value};
		    } elsif ($name =~ /^(?:addappend|append|literal)$/) {
			# These are all destined for the kernel command line
			# in some way
			$new_value = kernel_update($value, $map);
		    }
		}
	    }
	    if (defined($new_value)) {
		$new_value =~ s/\\/\\\\/g;
		$text = "\n# $name = $value\n$name = \"$new_value\"\n";
	    } else {
		$text .= $tokens[$i + 1][0] . $tokens[$i + 2][0];
	    }
	    $i += 3;
	} else {
	    $i += 1;
	}

	$new->print($text);
    }
}

sub lilo_post {
    _system('lilo');
}

<<<<<<< HEAD
### ELILO

sub elilo_post {
    system('elilo');
=======
### SILO

sub silo_post {
    _system('silo');
}

### ELILO

sub elilo_post {
    _system('elilo');
>>>>>>> 46d7c665
}

### extlinux

sub extlinux_old_path {
    for ('/boot/extlinux', '/boot/boot/exlinux', '/extlinux') {
	if (-e) {
	    return "$_/options.cfg";
	}
    }
    return undef;
}

sub extlinux_old_list {
    my ($file) = @_;
    while (<$file>) {
	if (/^## ROOT=(.*)/) {
	    return kernel_list($1);
	}
    }
    return ();
}

sub extlinux_old_update {
    my ($old, $new, $map) = @_;
    while (<$old>) {
	my $text = $_;
	if (/^## ROOT=(.*)/) {
	    my $new_params = kernel_update($1, $map);
	    if (defined($new_params)) {
		$text = "## $text" . "## ROOT=$new_params\n";
	    }
	}
	$new->print($text);
    }
}

sub extlinux_new_list {
    my ($file) = @_;
    while (<$file>) {
	if (/^# ROOT=(.*)/) {
	    return kernel_list($1);
	}
    }
    return ();
}

sub extlinux_new_update {
    my ($old, $new, $map) = @_;
    while (<$old>) {
	my $text = $_;
	if (/^# ROOT=(.*)/) {
	    my $new_params = kernel_update($1, $map);
	    if (defined($new_params)) {
		$text = "## $text" . "# ROOT=$new_params\n";
	    }
	}
	$new->print($text);
    }
}

sub extlinux_post {
<<<<<<< HEAD
    system('update-extlinux');
=======
    _system('update-extlinux');
>>>>>>> 46d7c665
}

# udev persistent-cd

sub udev_next {
    my ($file) = @_;
    my @results = ();

    # Based on parse_file() and get_key() in udev-rules.c
    while (1) {
	my $text = <$file>;
	last if !defined($text) || $text eq '';

	if ($text =~ /^\s*(?:#|$)/) {
	    push @results, [$text];
	} else {
	    my $end_pos = 0;
	    while ($text =~ /\G [\s,]* ((?:[^\s=+!:]|[+!:](?!=))+)
                         \s* ([=+!:]?=) "([^"]*)"/gx) {
		push @results, [$&, $1, $2, $3];
		$end_pos = pos($text);
	    }
	    push @results, [substr($text, $end_pos)];
	    last if $text !~ /\\\n$/;
	}
    }

    return @results;
}

sub udev_parse_symlink_rule {
    my ($path, $symlink);
    for (@_) {
	my ($text, $key, $op, $value) = @$_;
	next if !defined($key);
	if ($key eq 'ENV{ID_PATH}' && $op eq '==') {
	    $path = $value;
	} elsif ($key eq 'SYMLINK' && $op eq '+=') {
	    $symlink = $value;
	}
    }
    return ($path, $symlink);
}

# Find symlink rules using IDE device paths that aren't matched by rules
# using the corresponding SCSI device path.  Return an array containing
# the corresponding path for each rule where this is the case and undef
# for all other rules.
sub udev_cd_find_unmatched_ide_rules {
    my ($file) = @_;
    my %wanted_rule;
    my @unmatched;
    my $i = 0;

    while (1) {
	my @keys = udev_next($file);
	last if $#keys < 0;

	my ($path, $symlink) = udev_parse_symlink_rule(@keys);
	if (defined($path) && defined($symlink)) {
	    if ($path =~ /-ide-\d+:\d+$/) {
		# libata uses the PATA controller and device numbers
		# as SCSI host number and bus id.  Channel number and
		# LUN are always 0.  The parent device path should
		# stay the same.
		$path =~ s/-ide-(\d+):(\d+)$/-scsi-$1:0:$2:0/;
		my $rule_key =  $path . ' ' . $symlink;
		if (!exists($wanted_rule{$rule_key})) {
		    $wanted_rule{$rule_key} = $i;
		    $unmatched[$i] = $path;
		}
	    } elsif ($path =~ /-scsi-\d+:\d+:\d+:\d+$/) {
		my $rule_key =  $path . ' ' . $symlink;
		my $j = $wanted_rule{$rule_key};
		if (defined($j) && $j >= 0) {
		    $unmatched[$j] = undef;
		}
		$wanted_rule{$rule_key} = -1;
	    }
	}

	++$i;
    }

    return @unmatched;
}

sub udev_cd_needs_update {
    my ($file) = @_;
    my %paths;
    for (udev_cd_find_unmatched_ide_rules($file)) {
	if (defined($_)) {
	    $paths{$_} = 1;
	}
    }
    return join('\n', map({"+ PATH=$_"} keys(%paths)));
}

sub udev_cd_update {
    my ($old, $new) = @_; # ignore map

    # Find which rules we will need to copy and edit, then rewind
    my @unmatched = udev_cd_find_unmatched_ide_rules($old);
    $old->seek(0, 0);

    my $i = 0;
    while (1) {
	my @keys = udev_next($old);
	last if $#keys < 0;

	my $old_text = '';
	my $new_text = '';

	for (@keys) {
	    my ($text, $key, $op, $value) = @$_;
	    $old_text .= $text;
	    next unless defined($unmatched[$i]) && defined($key);

	    if ($key eq 'ENV{ID_PATH}' && $op eq '==') {
		my $value = $unmatched[$i];
		$new_text .= ", $key$op\"$value\"";
	    } else {
		$new_text .= $text;
	    }
	}

	$new->print($old_text);
	if ($unmatched[$i]) {
	    $new->print($new_text . "\n");
	}

	++$i;
    }
}

# initramfs-tools resume

sub initramfs_resume_list {
    my ($file) = @_;
    my @results = ();

    while (1) {
	my ($text, $name, $value) = shellvars_next($file);
	last unless defined($text);
	if (defined($name) && $name eq 'RESUME') {
	    $results[0] = $value;
	}
    }

    return @results;
}

sub initramfs_resume_update {
    my ($old, $new, $map) = @_;

    while (1) {
	my ($text, $name, $value) = shellvars_next($old);
	last unless defined($text);
	if (defined($name) && $name eq 'RESUME' &&
	    defined(my $new_value = $map->{$value})) {
	    $text =~ s/^/# /gm;
	    $text .= sprintf("%s=%s\n", $name, shellvars_quote($new_value));
	}
	$new->print($text);
    }
}

# uswsusp resume

sub uswsusp_next {
    # Based on parse_line() in config_parser.c

    my ($file) = @_;
    my $text = <$file>;

    if (!defined($text) || $text eq '') {
	return ();
    }

    local $_ = $text;
    s/^\s*(?:#.*)?//;
    s/\s*$//;

    if ($text =~ /^([\w ]*\w)[ \t]*[:=][ \t]*(.+)$/) {
	return ($text, $1, $2);
    } else {
	return ($text);
    }
}

sub uswsusp_resume_list {
    my ($file) = @_;
    my @results = ();

    while (1) {
	my ($text, $name, $value) = uswsusp_next($file);
	last unless defined($text);
	if (defined($name) && $name eq 'resume device') {
	    $results[0] = $value;
	}
    }

    return @results;
}

sub uswsusp_resume_update {
    my ($old, $new, $map) = @_;

    while (1) {
	my ($text, $name, $value) = uswsusp_next($old);
	last unless defined($text);
	if (defined($name) && $name eq 'resume device' &&
	    defined(my $new_value = $map->{$value})) {
	    $text =~ s/^/# /gm;
	    $text .= sprintf("%s = %s\n", $name, id_to_path($new_value));
	}
	$new->print($text);
    }
}

# cryptsetup

sub cryptsetup_next {
    my ($file) = @_;
    my $text = <$file>;
    unless (defined($text)) {
	return ();
    }

    my $line = $text;
    if ($line =~ /^\s*(#|$)/) {
	return ($text);
    } else {
	$line =~ s/\s*$//;
	$line =~ s/^\s*//;
	return ($text, split(/\s+/, $line, 4));
    }
}

sub cryptsetup_list {
    my ($file) = @_;
    my (@results) = ();

    while (1) {
	my ($text, undef, $src) = cryptsetup_next($file);
	last unless defined($text);
	if (defined($src)) {
	    push @results, $src;
	}
    }

    return @results;
}

sub cryptsetup_update {
    my ($old, $new, $map) = @_;

    while (1) {
	my ($text, $dst, $src, $key, $opts) = cryptsetup_next($old);
	last unless defined($text);
	if (defined($src) && defined($map->{$src})) {
	    $text = "# $text" . join(' ', $dst, $map->{$src}, $key, $opts);
	}
	$new->print($text);
    }
}

# hdparm

sub hdparm_list {
    my ($file) = @_;
    my (@results) = ();

    # I really can't be bothered to parse this mess.  Just see if
    # there's anything like a device name on a non-comment line.
    while (<$file>) {
	if (!/^\s*#/) {
	    push @results, grep({m|^/dev/|} split(/\s+/));
	}
    }

    return @results;
}

### list of all configuration files and functions

my @config_files = ({packages => 'mount',
		     path => '/etc/fstab',
		     list => \&fstab_list,
		     update => \&fstab_update},
		    {packages => 'grub grub-legacy',
		     path => '/boot/grub/menu.lst',
		     list => \&grub1_list,
		     update => \&grub1_update,
		     post_update => \&grub1_post,
		     is_boot_loader => 1},
		    {packages => 'grub-common',
		     path => '/etc/default/grub',
		     list => \&grub2_list,
		     update => \&grub2_update,
		     post_update => \&grub2_post,
		     is_boot_loader => 1},
		    {packages => 'lilo',
		     path => '/etc/lilo.conf',
		     list => \&lilo_list,
		     update => \&lilo_update,
<<<<<<< HEAD
		     post_update => \&lilo_post},
=======
		     post_update => \&lilo_post,
		     is_boot_loader => 1},
		    {packages => 'silo',
		     path => '/etc/silo.conf',
		     list => \&lilo_list,
		     update => \&lilo_update,
		     post_update => \&silo_post,
		     is_boot_loader => 1},
		    {packages => 'quik',
		     path => '/etc/quik.conf',
		     list => \&lilo_list,
		     update => \&lilo_update,
		     is_boot_loader => 1},
		    {packages => 'yaboot',
		     path => '/etc/yaboot.conf',
		     list => \&lilo_list,
		     update => \&lilo_update,
		     is_boot_loader => 1},
>>>>>>> 46d7c665
		    {packages => 'elilo',
		     path => '/etc/elilo.conf',
		     list => \&lilo_list,
		     update => \&lilo_update,
<<<<<<< HEAD
		     post_update => \&elilo_post},
=======
		     post_update => \&elilo_post,
		     is_boot_loader => 1},
>>>>>>> 46d7c665
		    {packages => 'extlinux',
		     path => extlinux_old_path(),
		     list => \&extlinux_old_list,
		     update => \&extlinux_old_update,
		     post_update => \&extlinux_post,
		     is_boot_loader => 1},
		    {packages => 'extlinux',
		     path => '/etc/default/extlinux',
		     list => \&extlinux_new_list,
		     update => \&extlinux_new_update,
<<<<<<< HEAD
		     post_update => \&extlinux_post},
=======
		     post_update => \&extlinux_post,
		     is_boot_loader => 1},
>>>>>>> 46d7c665
		    {packages => 'udev',
		     path => '/etc/udev/rules.d/70-persistent-cd.rules',
		     needs_update => \&udev_cd_needs_update,
		     update => \&udev_cd_update},
		    {packages => 'initramfs-tools',
		     path => '/etc/initramfs-tools/conf.d/resume',
		     list => \&initramfs_resume_list,
		     update => \&initramfs_resume_update,
		     # udev will source all files in this directory,
		     # with few exceptions.  Such as including a '^'.
		     suffix => '^old'},
		    {packages => 'uswsusp',
		     path => '/etc/uswsusp.conf',
		     list => \&uswsusp_resume_list,
		     update => \&uswsusp_resume_update},
		    {packages => 'cryptsetup',
		     path => '/etc/crypttab',
		     list => \&cryptsetup_list,
		     update => \&cryptsetup_update},
		    # mdadm.conf requires manual update because it may
		    # contain wildcards.
		    {packages => 'mdadm',
		     path => '/etc/mdadm/mdadm.conf'},
		    # hdparm.conf requires manual update because it
		    # (1) refers to whole disks (2) might not work
		    # properly with the new drivers (3) is in a very
		    # special format.
		    {packages => 'hdparm',
		     path => '/etc/hdparm.conf',
		     list => \&hdparm_list});

### Filesystem labels and UUIDs

sub ext2_set_label {
    my ($bdev, $label) = @_;
    _system('tune2fs', '-L', $label, $bdev) == 0 or die "tune2fs failed: $?";
}
sub ext2_set_uuid {
    my ($bdev, $uuid) = @_;
    _system('tune2fs', '-U', $uuid, $bdev) == 0 or die "tune2fs failed: $?";
}

sub jfs_set_label {
    my ($bdev, $label) = @_;
    _system('jfs_tune', '-L', $label, $bdev) == 0 or die "jfs_tune failed: $?";
}
sub jfs_set_uuid {
    my ($bdev, $uuid) = @_;
    _system('jfs_tune', '-U', $uuid, $bdev) == 0 or die "jfs_tune failed: $?";
}

sub fat_set_label {
    my ($bdev, $label) = @_;
    _system('dosfslabel', $bdev, $label) == 0 or die "dosfslabel failed: $?";
}

sub ntfs_set_label {
    my ($bdev, $label) = @_;
    _system('ntfslabel', $bdev, $label) == 0 or die "ntfslabel failed: $?";
}

sub reiserfs_set_label {
    my ($bdev, $label) = @_;
    _system('reiserfstune', '--label', $label, $bdev)
	or die "reiserfstune failed: $?";
}
sub reiserfs_set_uuid {
    my ($bdev, $uuid) = @_;
    _system('reiserfstune', '--uuid', $uuid, $bdev)
	or die "reiserfstune failed: $?";
}

# There is no command to relabel swap, and we mustn't run mkswap if
# the partition is already in use.  Thankfully the header format is
# pretty simple; it starts with this structure:
# struct swap_header_v1_2 {
# 	char	      bootbits[1024];    /* Space for disklabel etc. */
# 	unsigned int  version;
# 	unsigned int  last_page;
# 	unsigned int  nr_badpages;
# 	unsigned char uuid[16];
# 	char	      volume_name[16];
# 	unsigned int  padding[117];
# 	unsigned int  badpages[1];
# };
# and has the signature 'SWAPSPACE2' at the end of the first page.
use constant { SWAP_SIGNATURE => 'SWAPSPACE2',
	       SWAP_UUID_OFFSET => 1036, SWAP_UUID_LEN => 16,
	       SWAP_LABEL_OFFSET => 1052, SWAP_LABEL_LEN => 16 };
sub _swap_set_field {
    my ($bdev, $offset, $value) = @_;
    my $pagesize = POSIX::sysconf(POSIX::_SC_PAGESIZE) or die "$!";
    my ($length, $signature);

    my $fd = POSIX::open($bdev, POSIX::O_RDWR);
    defined($fd) or die "$!";

    # Check the signature
    POSIX::lseek($fd, $pagesize - length(SWAP_SIGNATURE), POSIX::SEEK_SET);
    $length = POSIX::read($fd, $signature, length(SWAP_SIGNATURE));
    if (!defined($length) || $signature ne SWAP_SIGNATURE) {
	POSIX::close($fd);
	die "swap signature not found on $bdev";
    }

    # Set the field
    POSIX::lseek($fd, $offset, POSIX::SEEK_SET);
    $length = POSIX::write($fd, $value, length($value));
    if (!defined($length) || $length != length($value)) {
	my $error = "$!";
	POSIX::close($fd);
	die $error;
    }

    POSIX::close($fd);
}
sub swap_set_label {
    my ($bdev, $label) = @_;
    _swap_set_field($bdev, SWAP_LABEL_OFFSET, pack('Z' . SWAP_LABEL_LEN, $label));
}
sub swap_set_uuid {
    my ($bdev, $uuid) = @_;
    my $uuid_bin;
    if (UUID::parse($uuid, $uuid_bin) != 0 ||
	length($uuid_bin) != SWAP_UUID_LEN) {
	die "internal error: invalid UUID string";
    }
    _swap_set_field($bdev, SWAP_UUID_OFFSET, $uuid_bin);
}

sub ufs_set_label {
    my ($bdev, $label) = @_;
    _system('tunefs.ufs', '-L', $label, $bdev) or die "tunefs.ufs failed: $?";
}

sub xfs_set_label {
    my ($bdev, $label) = @_;
    _system('xfs_admin', '-L', $label, $bdev) or die "xfs_admin failed: $?";
}
sub xfs_set_uuid {
    my ($bdev, $uuid) = @_;
    _system('xfs_admin', '-U', $uuid, $bdev) or die "xfs_admin failed: $?";
}

my %filesystem_types = (
    ext2     => { label_len => 16,             set_label => \&ext2_set_label,
		  set_uuid  => \&ext2_set_uuid },
    ext3     => { label_len => 16,             set_label => \&ext2_set_label,
		  set_uuid  => \&ext2_set_uuid },
    ext4     => { label_len => 16,             set_label => \&ext2_set_label,
		  set_uuid  => \&ext2_set_uuid },
    jfs      => { label_len => 16,             set_label => \&jfs_set_label,
		  set_uuid  => \&jfs_set_uuid },
    msdos    => { label_len => 11,             set_label => \&fat_set_label },
    ntfs     => { label_len => 128,            set_label => \&ntfs_set_label },
    reiserfs => { label_len => 16,             set_label => \&reiserfs_set_label,
		  set_uuid  => \&reiserfs_set_uuid },
    swap     => { label_len => SWAP_LABEL_LEN, set_label => \&swap_set_label,
		  set_uuid  => \&swap_set_uuid },
    ufs      => { label_len => 32,             set_label => \&ufs_set_label },
    vfat     => { label_len => 11,             set_label => \&fat_set_label },
    xfs      => { label_len => 12,             set_label => \&xfs_set_label,
		  set_uuid  => \&xfs_set_uuid }
    );

my %bdev_map;
my %id_map;

sub scan_config_files {
    my @configs;

    # Find all IDE/SCSI disks mentioned in configurations
    for my $config (@config_files) {
	# Is the file present?
	my $path = $config->{path};
	if (!defined($path)) {
	    next;
	}
	my $file = new FileHandle($path, 'r');
	if (!defined($file)) {
	    if ($! == POSIX::ENOENT) {
		next;
	    }
	    die "$!";
	}

	# Are any of the related packages wanted or installed?
	my $wanted = 0;
	my $installed = 0;
	my $packages = $config->{packages};
	for (`dpkg-query 2>/dev/null --showformat '\${status}\\n' -W $packages`)
	{
	    $wanted = 1 if /^install /;
	    $installed = 1 if / installed\n$/;
	}
	if (!$wanted && !$installed) {
	    next;
	}

	my @matched_bdevs = ();
	my $id_map_text;
	my $needs_update;

	if (exists($config->{needs_update})) {
	    $id_map_text = &{$config->{needs_update}}($file);
	    $needs_update = defined($id_map_text) && $id_map_text ne '';
	} elsif (exists($config->{list})) {
	    for my $bdev (&{$config->{list}}($file)) {
		if ($bdev =~ m{^/dev/(?:[hs]d[a-z]\d*|s(?:cd|r)\d+)$} &&
		    -b $bdev) {
		    $bdev_map{$bdev} = {};
		    push @matched_bdevs, $bdev;
		}
	    }
	    $needs_update = @matched_bdevs > 0;
	} else {
	    # Needs manual update
	    $needs_update = 1;
	}

	push @configs, {config => $config,
			devices => \@matched_bdevs,
			id_map_text => $id_map_text,
			installed => $installed,
			needs_update => $needs_update};
    }

    my $fstab = new FileHandle('/etc/fstab', 'r') or die "$!";
    while (1) {
	my ($text, $bdev, $path, $type) = fstab_next($fstab);
	last unless defined($text);
	if (defined($type) && exists($bdev_map{$bdev})) {
	    $bdev_map{$bdev}->{path} = $path;
	    $bdev_map{$bdev}->{type} = $type;
	}
    }
    $fstab->close();

    return @configs;
}

sub add_tag {
    # Map disks to labels/UUIDs and vice versa.  Include all disks in
    # the reverse mapping so we can detect ambiguity.
    my ($bdev, $name, $value, $new) = @_;
    my $id = "$name=$value";
    push @{$id_map{$id}}, $bdev;
    if (exists($bdev_map{$bdev})) {
	$bdev_map{$bdev}->{$name} = $value;
	push @{$bdev_map{$bdev}->{ids}}, $id;
    }
    if ($new) {
	$bdev_map{$bdev}->{new_id} = $id;
    }
}

sub scan_devices {
    for (`blkid -o device`) {
	chomp;
	my $bdev = $_;
	for (`blkid -o udev -s LABEL -s UUID '$bdev'`) {
	    if (/^ID_FS_(LABEL|UUID)_ENC=(.+)\n$/) {
		add_tag($bdev, $1, $2);
	    }
	}
    }

    # Discard all labels and UUIDs(!) that are ambiguous.
    # Discard all labels with 'unsafe' characters (escaped by blkid using
    # backslashes) as they will not be usable in all configuration files.
    # Sort each device's IDs in reverse lexical order so that UUIDs are
    # preferred.
    for my $bdev (keys(%bdev_map)) {
	@{$bdev_map{$bdev}->{ids}} =
	    sort({$b cmp $a}
		 grep({ @{$id_map{$_}} == 1 && $_ !~ /\\/ }
		      @{$bdev_map{$bdev}->{ids}}));
    }

    # Add persistent aliases for CD/DVD/BD drives
    my $cd_rules =
	new FileHandle('/etc/udev/rules.d/70-persistent-cd.rules', 'r');
    while (defined($cd_rules)) {
	my @keys = udev_next($cd_rules);
	last if $#keys < 0;

	my ($path, $symlink) = udev_parse_symlink_rule(@keys);
	if (defined($path) && defined($symlink)) {
	    $symlink =~ s{^(?!/)}{/dev/};
	    my $bdev = readlink($symlink) or next;
	    $bdev =~ s{^(?!/)}{/dev/};
	    if (exists($bdev_map{$bdev})) {
		push @{$bdev_map{$bdev}->{ids}}, $symlink;
	    }
	}
    }
}

sub assign_new_ids {
    my $hostname = (POSIX::uname())[1];

    # For all devices that have no alternate device ids, suggest setting
    # UUIDs, labelling them based on fstab or just using a generic label.
    for my $bdev (keys(%bdev_map)) {
	next if $#{$bdev_map{$bdev}->{ids}} >= 0;

	my $type = $bdev_map{$bdev}->{type};
	next unless defined($type) && exists($filesystem_types{$type});

	if (defined($filesystem_types{$type}->{set_uuid})) {
	    my ($uuid_bin, $uuid);
	    UUID::generate($uuid_bin);
	    UUID::unparse($uuid_bin, $uuid);
	    add_tag($bdev, 'UUID', $uuid, 1);
	    next;
	}

	my $label_len = $filesystem_types{$type}->{len};
	my $label;
	use bytes; # string lengths are in bytes

	if (defined($bdev_map{$bdev}->{path})) {
	    # Convert path/type to label; prepend hostname if possible;
	    # append numeric suffix if necessary.

	    my $base;
	    if ($bdev_map{$bdev}->{path} =~ m|^/|) {
		$base = $bdev_map{$bdev}->{path};
	    } else {
		$base = $bdev_map{$bdev}->{type};
	    }
	    $base =~ s/[^\w]+/-/g;
	    $base =~ s/^-//g;
	    $base =~ s/-$//g;

	    my $n = 0;
	    my $suffix = '';
	    do {
		$label = "$hostname-$base$suffix";
		if (length($label) > $label_len) {
		    $label = substr($base, 0, $label_len - length($suffix))
			. $suffix;
		}
		$n++;
		$suffix = "-$n";
	    } while (exists($id_map{"LABEL=$label"}));
	} else {
	    my $n = 0;
	    my $suffix;
	    do {
		$n++;
		$suffix = "-$n";
		$label = substr($hostname, 0, $label_len - length($suffix))
		    . $suffix;
	    } while (exists($id_map{"LABEL=$label"}));
	}

	add_tag($bdev, 'LABEL', $label, 1);
    }
}

sub set_new_ids {
    for my $bdev (keys(%bdev_map)) {
	my $bdev_info = $bdev_map{$bdev};
	if ($bdev_info->{new_id}) {
	    my ($name, $value) = split(/=/, $bdev_info->{new_id}, 2);
	    my $setter;
	    if ($name eq 'UUID') {
		$setter = $filesystem_types{$bdev_info->{type}}->{set_uuid};
	    } elsif ($name eq 'LABEL') {
		$setter = $filesystem_types{$bdev_info->{type}}->{set_label};
	    }
	    defined($setter) or die "internal error: invalid new_id type";
	    &{$setter}($bdev, $value);
	}
    }
}

sub update_config {
    my %map;
    for my $bdev (keys(%bdev_map)) {
	$map{$bdev} = $bdev_map{$bdev}->{ids}->[0];
    }

    for my $match (@_) {
	# Generate a new config
	my $path = $match->{config}->{path};
	my $old = new FileHandle($path, 'r') or die "$!";
	my $new = new FileHandle("$path.new", POSIX::O_WRONLY | POSIX::O_CREAT,
				 0600)
	    or die "$!";
	&{$match->{config}->{update}}($old, $new, \%map);
	$old->close();
	$new->close();

	# New config should have same permissions as the old
	my (undef, undef, $mode, undef, $uid, $gid) = stat($path) or die "$!";
	chown($uid, $gid, "$path.new") or die "$!";
	chmod($mode & 07777, "$path.new") or die "$!";

	# Back up the old config and replace with the new
	my $old_path = $path . ($match->{config}->{suffix} || '.old');
	unlink($old_path);
	link($path, $old_path) or die "$!";
	rename("$path.new", $path) or die "$!";

	# If the package is installed, run the post-update function
	if ($match->{installed} && $match->{config}->{post_update}) {
	    &{$match->{config}->{post_update}}();
	}
    }
}

sub transition {
    use Debconf::Client::ConfModule ':all';

    %bdev_map = ();
    %id_map = ();

    my @found_configs = scan_config_files();
    my @matched_configs = grep({$_->{needs_update}} @found_configs);
    my @auto_configs = grep({defined($_->{config}->{update})} @matched_configs);
    my $found_boot_loader =
	grep({$_->{config}->{is_boot_loader} && $_->{installed}} @found_configs);

    # We can skip all of this if we didn't find any configuration
    # files that need conversion and we found the configuration file
    # for an installed boot loader.
    if (!@matched_configs && $found_boot_loader) {
	return;
    }

    my ($question, $answer, $ret, $seen);

    $question = 'linux-base/disk-id-convert-auto';
    ($ret, $seen) = input('high', $question);
    if ($ret && $ret != 30) {
	die "Error setting debconf question $question: $seen";
    }
    ($ret, $seen) = go();
    if ($ret && $ret != 30) {
	die "Error asking debconf question $question: $seen";
    }
    ($ret, $answer) = get($question);
    die "Error retrieving answer for $question: $answer" if $ret;

    if (@auto_configs && $answer eq 'true') {
	scan_devices();
	assign_new_ids();

	if (grep({$bdev_map{$_}->{new_id}} keys(%bdev_map))) {
	    $question = 'linux-base/disk-id-convert-plan';
	    ($ret, $seen) = subst($question, 'relabel',
				  join("\\n",
				       map({sprintf("%s: %s",
						    $_, $bdev_map{$_}->{new_id})}
					   grep({$bdev_map{$_}->{new_id}}
						keys(%bdev_map)))));
	    die "Error setting debconf substitutions in $question: $seen" if $ret;
	} else {
	    $question = 'linux-base/disk-id-convert-plan-no-relabel';
	}
	($ret, $seen) = subst($question, 'id_map',
			      join("\\n",
				   map({sprintf("%s: %s", $_, $bdev_map{$_}->{ids}->[0])}
				       grep({@{$bdev_map{$_}->{ids}}}
					    keys(%bdev_map))),
				   grep({defined}
					map({$_->{id_map_text}} @auto_configs))));
	die "Error setting debconf substitutions in $question: $seen" if $ret;
	($ret, $seen) = subst($question, 'files',
			      join(', ',
				   map({$_->{config}->{path}} @auto_configs)));
	die "Error setting debconf substitutions in $question: $seen" if $ret;
	($ret, $seen) = input('high', $question);
	if ($ret && $ret != 30) {
	    die "Error setting debconf question $question: $seen";
	}
	($ret, $seen) = go();
	if ($ret && $ret != 30) {
	    die "Error asking debconf question $question: $seen";
	}
	($ret, $answer) = get($question);
	die "Error retrieving answer for $question: $answer" if $ret;
    
	if ($answer eq 'true') {
	    set_new_ids();
	    update_config(@auto_configs);
	}
    }

    my @unconv_files = ();
    for my $match (@matched_configs) {
	if (!defined($match->{config}->{update})) {
	    push @unconv_files, $match->{config}->{path};
	} else {
	    my @unconv_bdevs = grep({!exists($bdev_map{$_}->{ids}) ||
					 @{$bdev_map{$_}->{ids}} == 0}
				    @{$match->{devices}});
	    if (@unconv_bdevs) {
		push @unconv_files, sprintf('%s: %s', $match->{config}->{path},
					    join(', ',@unconv_bdevs));
	    }
	}
    }
    if (@unconv_files) {
	$question = 'linux-base/disk-id-manual';
	($ret, $seen) = subst($question, 'unconverted',
			      join("\\n", @unconv_files));
	die "Error setting debconf substitutions in $question: $seen" if $ret;
	($ret, $seen) = input('high', $question);
	if ($ret && $ret != 30) {
	    die "Error setting debconf note $question: $seen";
	}
	($ret, $seen) = go();
	if ($ret && $ret != 30) {
	    die "Error showing debconf note $question: $seen";
	}
    }

    # Also note whether some (unknown) boot loader configuration file
    # must be manually converted.
    if (!$found_boot_loader) {
	$question = 'linux-base/disk-id-manual-boot-loader';
	($ret, $seen) = input('high', $question);
	if ($ret && $ret != 30) {
	    die "Error setting debconf note $question: $seen";
	}
	($ret, $seen) = go();
	if ($ret && $ret != 30) {
	    die "Error showing debconf note $question: $seen";
	}
    }
}

package main;

capb('escape');

sub compare_versions {
    return $AptPkg::Config::_config->system->versioning->compare(@_);
}

<<<<<<< HEAD
my $deb_arch = `dpkg --print-architecture`;
chomp $deb_arch;

if (($deb_arch eq 'i386' || $deb_arch eq 'amd64') &&
    ($ARGV[0] eq 'reconfigure' || compare_versions($ARGV[1], '2.6.32-10') < 0)) {
    DebianKernel::DiskId::transition();
=======
# No upgrade work is necessary during a fresh system installation.
# But since linux-base is a new dependency of linux-image-* and did
# not exist until needed for the libata transition, we cannot simply
# test whether this is a fresh installation of linux-base.  Instead,
# we test:
# - does /etc/fstab exist yet (this won't even work without it), and
# - are any linux-image-* packages installed yet?
sub is_fresh_installation {
    if (-f '/etc/fstab') {
	for (`dpkg-query 2>/dev/null --showformat '\${status}\\n' -W 'linux-image-*'`) {
	    return 0 if / installed\n$/;
	}
    }
    return 1;
}

my $deb_arch = `dpkg --print-architecture`;
chomp $deb_arch;

if ($deb_arch ne 's390') {
    my $libata_transition_ver =
	($deb_arch eq 'i386' || $deb_arch eq 'amd64') ? '2.6.32-10' : '2.6.32-11';
    if ($ARGV[0] eq 'reconfigure' || defined($ENV{DEBCONF_RECONFIGURE}) ||
	(!is_fresh_installation() &&
	 compare_versions($ARGV[1], $libata_transition_ver) < 0)) {
	DebianKernel::DiskId::transition();
    }
>>>>>>> 46d7c665
}

exec("set -e\nset -- @ARGV\n" . << 'EOF');
#DEBHELPER#
EOF<|MERGE_RESOLUTION|>--- conflicted
+++ resolved
@@ -547,12 +547,6 @@
     _system('lilo');
 }
 
-<<<<<<< HEAD
-### ELILO
-
-sub elilo_post {
-    system('elilo');
-=======
 ### SILO
 
 sub silo_post {
@@ -563,7 +557,6 @@
 
 sub elilo_post {
     _system('elilo');
->>>>>>> 46d7c665
 }
 
 ### extlinux
@@ -626,11 +619,7 @@
 }
 
 sub extlinux_post {
-<<<<<<< HEAD
-    system('update-extlinux');
-=======
     _system('update-extlinux');
->>>>>>> 46d7c665
 }
 
 # udev persistent-cd
@@ -937,9 +926,6 @@
 		     path => '/etc/lilo.conf',
 		     list => \&lilo_list,
 		     update => \&lilo_update,
-<<<<<<< HEAD
-		     post_update => \&lilo_post},
-=======
 		     post_update => \&lilo_post,
 		     is_boot_loader => 1},
 		    {packages => 'silo',
@@ -958,17 +944,12 @@
 		     list => \&lilo_list,
 		     update => \&lilo_update,
 		     is_boot_loader => 1},
->>>>>>> 46d7c665
 		    {packages => 'elilo',
 		     path => '/etc/elilo.conf',
 		     list => \&lilo_list,
 		     update => \&lilo_update,
-<<<<<<< HEAD
-		     post_update => \&elilo_post},
-=======
 		     post_update => \&elilo_post,
 		     is_boot_loader => 1},
->>>>>>> 46d7c665
 		    {packages => 'extlinux',
 		     path => extlinux_old_path(),
 		     list => \&extlinux_old_list,
@@ -979,12 +960,8 @@
 		     path => '/etc/default/extlinux',
 		     list => \&extlinux_new_list,
 		     update => \&extlinux_new_update,
-<<<<<<< HEAD
-		     post_update => \&extlinux_post},
-=======
 		     post_update => \&extlinux_post,
 		     is_boot_loader => 1},
->>>>>>> 46d7c665
 		    {packages => 'udev',
 		     path => '/etc/udev/rules.d/70-persistent-cd.rules',
 		     needs_update => \&udev_cd_needs_update,
@@ -1528,14 +1505,6 @@
     return $AptPkg::Config::_config->system->versioning->compare(@_);
 }
 
-<<<<<<< HEAD
-my $deb_arch = `dpkg --print-architecture`;
-chomp $deb_arch;
-
-if (($deb_arch eq 'i386' || $deb_arch eq 'amd64') &&
-    ($ARGV[0] eq 'reconfigure' || compare_versions($ARGV[1], '2.6.32-10') < 0)) {
-    DebianKernel::DiskId::transition();
-=======
 # No upgrade work is necessary during a fresh system installation.
 # But since linux-base is a new dependency of linux-image-* and did
 # not exist until needed for the libata transition, we cannot simply
@@ -1563,7 +1532,6 @@
 	 compare_versions($ARGV[1], $libata_transition_ver) < 0)) {
 	DebianKernel::DiskId::transition();
     }
->>>>>>> 46d7c665
 }
 
 exec("set -e\nset -- @ARGV\n" . << 'EOF');
