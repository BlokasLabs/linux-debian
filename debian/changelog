<<<<<<< HEAD
linux (5.6.7-1~exp1) UNRELEASED; urgency=medium

  * New upstream stable update:
    https://www.kernel.org/pub/linux/kernel/v5.x/ChangeLog-5.6.5
    - perf tools: Support Python 3.8+ in Makefile (Closes: #958165)
    https://www.kernel.org/pub/linux/kernel/v5.x/ChangeLog-5.6.6
    https://www.kernel.org/pub/linux/kernel/v5.x/ChangeLog-5.6.7

  [ Ben Hutchings ]
  * [armhf,arm64] lockdown: Update arm Secure Boot patch for 5.6
    (fixes FTBFS)
  * Use debhelper compatibility level 12:
    - Build-Depend on debhelper-compat and remove debian/compat
    - hyperv-daemons: Use dh_installsystemd instead of
      dh_systemd_{enable,start}
    - hyperv-daemons: Add "Pre-Depends: ${misc:Pre-Depends}"

  [ Romain Perier ]
  *  Rebased patch firmware-remove-redundant-log-messages-from-drivers.patch
     onto 5.6.7.

  [ Philip Rinn ]
  * [arm64] Enable CRYPTO_DEV_SUN8I_CE (closes: #958037)
  * [arm64] Enable SUN8I_THERMAL

  [ Roberto Bampi ]
  * [arm64] Enable ARMADA_37XX_WATCHDOG as module

 -- Ben Hutchings <benh@debian.org>  Sat, 18 Apr 2020 23:49:45 +0100

linux (5.6.4-1~exp1) experimental; urgency=medium

  * New upstream release: https://kernelnewbies.org/Linux_5.6
  * New upstream stable update:
    https://www.kernel.org/pub/linux/kernel/v5.x/ChangeLog-5.6.1
    https://www.kernel.org/pub/linux/kernel/v5.x/ChangeLog-5.6.2
    https://www.kernel.org/pub/linux/kernel/v5.x/ChangeLog-5.6.3
    https://www.kernel.org/pub/linux/kernel/v5.x/ChangeLog-5.6.4

  [ Ben Hutchings ]
  * Set ABI to trunk
  * [mips*] Revert "staging: octeon-usb: delete the octeon usb host controller
    driver"
  * [mips*] Revert "staging: octeon: delete driver"
  * [powerpc*] i2c: Enable I2C_PARPORT instead of I2C_PARPORT_LIGHT
  * aufs: Update support patchset to aufs5.x-rcN 20200302; no functional
    change
  * linux-signed-*: Build-Depend on kernel-wedge 2.102 for consistency
  * aufs: Update support patchset to aufs5.6 20200413; no functional change
  * [rt] Update to 5.6.4-rt3 and re-enable

  [ Aurelien Jarno ]
  * Enable SENSORS_DRIVETEMP
  * [riscv64] Enable SOC_VIRT
  * [riscv64] Enable GPIOLIB, GPIO_SIFIVE, POWER_RESET, POWER_RESET_GPIO,
    POWER_RESET_GPIO_RESTART, POWER_RESET_RESTART, CONFIG_PWM,
    CONFIG_PWM_SIFIVE, CONFIG_SIFIVE_L2

  [ Christian Barcenas ]
  * linux-kbuild: Stop building conmakehash
  * linux-cpupower: Add libcap to Build-Depends and turbostat linker flags
  * [x86] Drop EFI cold boot mitigation patch in favor of upstream
  * [amd64] Update "x86: Make x32 syscall support conditional ..." for 5.6

  [ Romain Perier ]
  * [x86] udeb: Add crc32_pclmul to crc-modules
  * udeb: Add crc32_generic to crc-modules

  [ Luca Boccassi ]
  * lockdown: set default (with Secure Boot) to LOCKDOWN_INTEGRITY_MAX
    (Closes: #956197)

 -- Ben Hutchings <benh@debian.org>  Fri, 17 Apr 2020 01:26:42 +0100
=======
linux (5.5.17-2) UNRELEASED; urgency=medium

  [ Ben Hutchings ]
  * debian/README.source: Refer to upload checklist in kernel-team.git
  * perf tools: Support Python 3.8+ in Makefile (Closes: #958165)

  [ Vagrant Cascadian ]
  * [arm64] Enable SENSORS_PWM_FAN as a module.

  [ Paul Tagliamonte ]
  * Enable CONFIG_NETLABEL (Closes: #958804)

 -- Ben Hutchings <benh@debian.org>  Fri, 17 Apr 2020 01:29:37 +0100
>>>>>>> 01bf3a4d

linux (5.5.17-1) unstable; urgency=medium

  * New upstream stable update:
    https://www.kernel.org/pub/linux/kernel/v5.x/ChangeLog-5.5.14
    - mmc: core: Allow host controllers to require R1B for CMD6
    - mmc: core: Respect MMC_CAP_NEED_RSP_BUSY for erase/trim/discard
    - mmc: core: Respect MMC_CAP_NEED_RSP_BUSY for eMMC sleep command
    - [armhf] mmc: sdhci-omap: Fix busy detection by enabling
      MMC_CAP_NEED_RSP_BUSY
    - [armhf,arm64] mmc: sdhci-tegra: Fix busy detection by enabling
      MMC_CAP_NEED_RSP_BUSY
    - cxgb4: fix throughput drop during Tx backpressure
    - cxgb4: fix Txq restart check during backpressure
    - geneve: move debug check after netdev unregister
    - hsr: fix general protection fault in hsr_addr_is_self()
    - ipv4: fix a RCU-list lock in inet_dump_fib()
    - macsec: restrict to ethernet devices
    - net/bpfilter: fix dprintf usage for /dev/kmsg
    - net: cbs: Fix software cbs to consider packet sending time
    - [armhf,arm64] net: dsa: Fix duplicate frames flooded by learning
    - net: ena: Add PCI shutdown handler to allow safe kexec
    - [armhf] net: mvneta: Fix the case where the last poll did not process all
      rx
    - net/packet: tpacket_rcv: avoid a producer race condition
    - net: phy: dp83867: w/a for fld detect threshold bootstrapping issue
    - [armhf,arm64] net: phy: mdio-bcm-unimac: Fix clock handling
    - net: qmi_wwan: add support for ASKEY WWHC050
    - net/sched: act_ct: Fix leak of ct zone template on replace
    - net_sched: cls_route: remove the right filter from hashtable
    - net_sched: hold rtnl lock in tcindex_partial_destroy_work()
    - net_sched: keep alloc_hash updated after hash allocation
    - [armhf,arm64] net: stmmac: dwmac-rk: fix error path in rk_gmac_probe
    - r8169: re-enable MSI on RTL8168c
    - slcan: not call free_netdev before rtnl_unlock in slcan_open
    - tcp: also NULL skb->dev when copy was needed
    - tcp: ensure skb->dev is NULL before leaving TCP stack
    - tcp: repair: fix TCP_QUEUE_SEQ implementation
    - vxlan: check return value of gro_cells_init()
    - [arm64] Revert "net: bcmgenet: use RGMII loopback for MAC reset"
    - [arm64] net: bcmgenet: keep MAC in reset until PHY is up
    - bnxt_en: Fix Priority Bytes and Packets counters in ethtool -S.
    - bnxt_en: fix memory leaks in bnxt_dcbnl_ieee_getets()
    - bnxt_en: Return error if bnxt_alloc_ctx_mem() fails.
    - bnxt_en: Free context memory after disabling PCI in probe error path.
    - bnxt_en: Reset rings if ring reservation fails during open()
    - net: ena: fix incorrect setting of the number of msix vectors
    - net: ena: fix request of incorrect number of IRQ vectors
    - net: ena: avoid memory access violation by validating req_id properly
    - net: ena: fix continuous keep-alive resets
    - net: ip_gre: Separate ERSPAN newlink / changelink callbacks
    - net: ip_gre: Accept IFLA_INFO_DATA-less configuration
    - hsr: use rcu_read_lock() in hsr_get_node_{list/status}()
    - hsr: add restart routine into hsr_get_node_list()
    - hsr: set .netnsok flag
    - net/mlx5: DR, Fix postsend actions write length
    - net/mlx5e: Enhance ICOSQ WQE info fields
    - net/mlx5e: Fix missing reset of SW metadata in Striding RQ reset
    - net/mlx5e: Fix ICOSQ recovery flow with Striding RQ
    - net/mlx5e: Do not recover from a non-fatal syndrome
    - net/mlx5_core: Set IB capability mask1 to fix ib_srpt connection failure
    - net/mlx5e: kTLS, Fix TCP seq off-by-1 issue in TX resync flow
    - net/mlx5e: Fix endianness handling in pedit mask
    - cgroup-v1: cgroup_pidlist_next should update position index
    - nfs: add minor version to nfs_server_key for fscache
    - drivers/of/of_mdio.c:fix of_mdiobus_register()
    - cgroup1: don't call release_agent when it is ""
    - veth: ignore peer tx_dropped when counting local rx_dropped
    - drm/amd/display: update soc bb for nv14
    - drm/amdgpu: correct ROM_INDEX/DATA offset for VEGA20
    - [armhf] drm/exynos: Fix cleanup of IOMMU related objects
    - [x86] iommu/vt-d: Silence RCU-list debugging warnings
    - scsi: ipr: Fix softlockup when rescanning devices in petitboot
    - mac80211: Do not send mesh HWMP PREQ if HWMP is disabled
    - [x86] iommu/vt-d: Fix debugfs register reads
    - [x86] iommu/vt-d: Populate debugfs if IOMMUs are detected
    - Input: fix stale timestamp on key autorepeat events
    - [x86] Input: synaptics - enable RMI on HP Envy 13-ad105ng
    - Input: avoid BIT() macro usage in the serio.h UAPI header
    - IB/rdmavt: Free kernel completion queue when done
    - RDMA/core: Fix missing error check on dev_set_name()
    - RDMA/odp: Fix leaking the tgid for implicit ODP
    - gpiolib: Fix irq_disable() semantics
    - RDMA/nl: Do not permit empty devices names during
      RDMA_NLDEV_CMD_NEWLINK/SET
    - RDMA/mad: Do not crash if the rdma device does not have a umad interface
    - ceph: check POOL_FLAG_FULL/NEARFULL in addition to OSDMAP_FULL/NEARFULL
    - ceph: fix memory leak in ceph_cleanup_snapid_map()
    - [x86] KVM: SVM: Issue WBINVD after deactivating an SEV guest
    - [armhf] dts: dra7: Add bus_dma_limit for L3 bus
    - [armhf] dts: omap5: Add bus_dma_limit for L3 bus
    - perf probe: Fix to delete multiple probe event
    - perf probe: Do not depend on dwfl_module_addrsym()
    - rtlwifi: rtl8188ee: Fix regression due to commit d1d1a96bdb44
    - drm/prime: use dma length macro when mapping sg
    - drm/amdgpu: fix scatter-gather mapping with user pages
    - drm/radeon: fix scatter-gather mapping with user pages
    - [armhf] soc: samsung: chipid: Fix return value on non-Exynos platforms
    - scsi: sd: Fix optimal I/O size for devices that change reported values
    - nl80211: fix NL80211_ATTR_CHANNEL_WIDTH attribute type
    - mac80211: drop data frames without key on encrypted links
    - mac80211: mark station unauthorized before key removal
    - mm/swapfile.c: move inode_lock out of claim_swapfile
    - drivers/base/memory.c: indicate all memory blocks as removable
    - mm/sparse: fix kernel crash with pfn_section_valid check
    - mm: fork: fix kernel_stack memcg stats for various stack implementations
    - [x86] gpiolib: acpi: Correct comment for HP x2 10 honor_wakeup quirk
    - gpiolib: acpi: Rework honor_wakeup option into an ignore_wake option
    - [x86] gpiolib: acpi: Add quirk to ignore EC wakeups on HP x2 10 BYT +
      AXP288 model
    - bpf: Fix cgroup ref leak in cgroup_bpf_inherit on out-of-memory
    - RDMA/core: Ensure security pkey modify is not lost
    - afs: Fix handling of an abort from a service handler
    - genirq: Fix reference leaks on irq affinity notifiers
    - xfrm: handle NETDEV_UNREGISTER for xfrm device
    - vti[6]: fix packet tx through bpf_redirect() in XinY cases
    - RDMA/mlx5: Fix the number of hwcounters of a dynamic counter
    - RDMA/mlx5: Fix access to wrong pointer while performing flush due to
      error
    - RDMA/mlx5: Block delay drop to unprivileged users
    - xfrm: fix uctx len check in verify_sec_ctx_len
    - xfrm: add the missing verify_sec_ctx_len check in xfrm_add_acquire
    - xfrm: policy: Fix doulbe free in xfrm_policy_timer
    - afs: Fix client call Rx-phase signal handling
    - afs: Fix some tracing details
    - afs: Fix unpinned address list during probing
    - ieee80211: fix HE SPR size calculation
    - mac80211: set IEEE80211_TX_CTRL_PORT_CTRL_PROTO for nl80211 TX
    - netfilter: flowtable: reload ip{v6}h in nf_flow_tuple_ip{v6}
    - netfilter: flowtable: populate addr_type mask
    - netfilter: nft_fwd_netdev: validate family and chain type
    - netfilter: nft_fwd_netdev: allow to redirect to ifb via ingress
    - [i386] bpf, x32: Fix bug with JMP32 JSET BPF_X checking upper bits
    - bpf: Initialize storage pointers to NULL to prevent freeing garbage
      pointer
    - bpf/btf: Fix BTF verification of enum members in struct/union
    - bpf, sockmap: Remove bucket->lock from sock_{hash|map}_free
    - [armhf] dts: sun8i-a83t-tbs-a711: Fix USB OTG mode detection
    - vti6: Fix memory leak of skb if input policy check fails
    - r8169: fix PHY driver check on platforms w/o module softdeps
    - [x86] clocksource/drivers/hyper-v: Untangle stimers and timesync from
      clocksources
    - bpf: Undo incorrect __reg_bound_offset32 handling
    - USB: serial: option: add support for ASKEY WWHC050
    - USB: serial: option: add BroadMobi BM806U
    - USB: serial: option: add Wistron Neweb D19Q1
    - USB: cdc-acm: restore capability check order
    - USB: serial: io_edgeport: fix slab-out-of-bounds read in
      edge_interrupt_callback
    - [armhf,arm64] usb: musb: fix crash with highmen PIO and usbmon
    - media: flexcop-usb: fix endpoint sanity check
    - media: usbtv: fix control-message timeouts
    - staging: rtl8188eu: Add ASUS USB-N10 Nano B1 to device table
    - [x86] staging: wlan-ng: fix ODEBUG bug in prism2sta_disconnect_usb
    - [x86] staging: wlan-ng: fix use-after-free Read in hfa384x_usbin_callback
    - [x86] ahci: Add Intel Comet Lake H RAID PCI ID
    - libfs: fix infoleak in simple_attr_read()
    - media: ov519: add missing endpoint sanity checks (CVE-2020-11608)
    - media: dib0700: fix rc endpoint lookup
    - media: stv06xx: add missing descriptor sanity checks (CVE-2020-11609)
    - media: xirlink_cit: add missing descriptor sanity checks
      (CVE-2020-11668)
    - media: v4l2-core: fix a use-after-free bug of sd->devnode
    https://www.kernel.org/pub/linux/kernel/v5.x/ChangeLog-5.5.15
    - bpf: update jmp32 test cases to fix range bound deduction
    - mac80211: Check port authorization in the ieee80211_tx_dequeue() case
    - mac80211: fix authentication with iwlwifi/mvm
    - vt: selection, introduce vc_is_sel
    - vt: ioctl, switch VT_IS_IN_USE and VT_BUSY to inlines
    - vt: switch vt_dont_switch to bool
    - vt: vt_ioctl: remove unnecessary console allocation checks
    - vt: vt_ioctl: fix VT_DISALLOCATE freeing in-use virtual console
    - vt: vt_ioctl: fix use-after-free in vt_in_use()
    - [x86] platform: pmc_atom: Add Lex 2I385SW to critclk_systems DMI table
    - bpf: Explicitly memset the bpf_attr structure
    - bpf: Explicitly memset some bpf info structures declared on the stack
    - iwlwifi: don't send GEO_TX_POWER_LIMIT if no wgds table
    - [x86] gpiolib: acpi: Add quirk to ignore EC wakeups on HP x2 10 CHT +
      AXP288 model
    - [armhf] clk: imx: Align imx sc clock msg structs to 4
    - [armhf] clk: imx: Align imx sc clock parent msg structs to 4
    - libceph: fix alloc_msg_with_page_vector() memory leaks
    - perf map: Fix off by one in strncpy() size argument
    - [armel,armhf] dts: bcm283x: Fix vc4's firmware bus DMA limitations
    - [armel] bcm2835-rpi-zero-w: Add missing pinctrl name
    - [armhf] dts: imx6: phycore-som: fix arm and soc minimum voltage
    - [armhf] dts: N900: fix onenand timings
    https://www.kernel.org/pub/linux/kernel/v5.x/ChangeLog-5.5.16
    - ipv4: fix a RCU-list lock in fib_triestat_seq_show
    - net, ip_tunnel: fix interface lookup with no key
    - sctp: fix possibly using a bad saddr with a given dst
    - sctp: fix refcount bug in sctp_wfree
    - [arm64,riscv64] net: macb: Fix handling of fixed-link node
    - nvme-rdma: Avoid double freeing of async event data
    - drm/amdgpu: add fbdev suspend/resume on gpu reset
    - [x86] drm/amd/display: Add link_rate quirk for Apple 15" MBP 2017
    - drm/bochs: downgrade pci_request_region failure from error to warning
    - initramfs: restore default compression behavior
    - drm/amdgpu: fix typo for vcn1 idle check
    - tools/power turbostat: Fix gcc build warnings
    - tools/power turbostat: Fix missing SYS_LPI counter on some Chromebooks
    - tools/power turbostat: Fix 32-bit capabilities warning
    - padata: fix uninitialized return value in padata_replace()
    - brcmfmac: abort and release host after error
    - XArray: Fix xa_find_next for large multi-index entries
    - misc: rtsx: set correct pcr_ops for rts522A
    - PCI: sysfs: Revert "rescan" file renames
    - [x86] mei: me: add cedar fork device ids
    - nvmem: check for NULL reg_read and reg_write before dereferencing
    - [armhf] extcon: axp288: Add wakeup support
    - Revert "dm: always call blk_queue_split() in dm_process_bio()"
    - [x86] ALSA: hda/ca0132 - Add Recon3Di quirk to handle integrated sound on
      EVGA X99 Classified motherboard
    - iwlwifi: consider HE capability when setting LDPC
    - iwlwifi: yoyo: don't add TLV offset when reading FIFOs
    - iwlwifi: dbg: don't abort if sending DBGC_SUSPEND_RESUME fails
    - rxrpc: Fix sendmsg(MSG_WAITALL) handling
    - IB/hfi1: Ensure pq is not left on waitlist
    - sched: act: count in the size of action flags bitfield
    - tcp: fix TFO SYNACK undo to avoid double-timestamp-undo
    - [x86,ia64] watchdog: iTCO_wdt: Export vendorsupport
    - [x86,ia64] watchdog: iTCO_wdt: Make ICH_RES_IO_SMI optional
    - i2c: i801: Do not add ICH_RES_IO_SMI for the iTCO_wdt device
    - net: genetlink: return the error code when attribute parsing fails.
    - net: Fix Tx hash bound checking
    - net/smc: fix cleanup for linkgroup setup failures
    - padata: always acquire cpu_hotplug_lock before pinst->lock
    - mm: mempolicy: require at least one nodeid for MPOL_PREFERRED
      (CVE-2020-11565)
    https://www.kernel.org/pub/linux/kernel/v5.x/ChangeLog-5.5.17
    - cxgb4: fix MPS index overwrite when setting MAC address
    - ipv6: don't auto-add link-local address to lag ports
    - [armhf] net: dsa: bcm_sf2: Do not register slave MDIO bus with OF
    - [armhf] net: dsa: bcm_sf2: Ensure correct sub-node is parsed
    - net: phy: micrel: kszphy_resume(): add delay after genphy_resume() before
      accessing PHY registers
    - net_sched: add a temporary refcnt for struct tcindex_data
    - net_sched: fix a missing refcnt in tcindex_init()
    - [armhf,arm64] net: stmmac: dwmac1000: fix out-of-bounds mac address reg
      setting
    - slcan: Don't transmit uninitialized stack data in padding
    - tun: Don't put_page() for all negative return values from XDP program
    - r8169: change back SG and TSO to be disabled by default
    - cxgb4: free MQPRIO resources in shutdown path
    - [s390x] prevent leaking kernel address in BEAR
    - random: always use batched entropy for get_random_u{32,64}
    - [armhf,arm64] usb: dwc3: gadget: Wrap around when skip TRBs
    - slub: improve bit diffusion for freelist ptr obfuscation
    - ubi: fastmap: Free unused fastmap anchor peb during detach
    - RDMA/ucma: Put a lock around every call to the rdma_cm layer
    - RDMA/cma: Teach lockdep about the order of rtnl and lock
    - RDMA/siw: Fix passive connection establishment
    - Bluetooth: RFCOMM: fix ODEBUG bug in rfcomm_dev_ioctl
    - RDMA/cm: Update num_paths in cma_resolve_iboe_route error flow
    - blk-mq: Keep set->nr_hw_queues and set->map[].nr_queues in sync
    - fbcon: fix null-ptr-deref in fbcon_switch
    - driver core: Reevaluate dev->links.need_for_probe as suppliers are added
    - [x86] iommu/vt-d: Allow devices with RMRRs to use identity domain
    - ACPI: PM: Add acpi_[un]register_wakeup_handler()
    - [x86] platform: intel_int0002_vgpio: Use acpi_register_wakeup_handler()
    - IB/hfi1: Call kobject_put() when kobject_init_and_add() fails
    - IB/hfi1: Fix memory leaks in sysfs registration and unregistration
    - IB/mlx5: Replace tunnel mpls capability bits for tunnel_offloads
    - [armhf] imx: Enable ARM_ERRATA_814220 for i.MX6UL and i.MX7D
    - [armhf] imx: only select ARM_ERRATA_814220 for ARMv7-A
    - ceph: remove the extra slashes in the server path
    - ceph: canonicalize server path in place

  [ Noah Meyerhans ]
  * Fix autopkgtest failure due to pycodestyle violation
  * [cloud] Re-enable kernel page merge functionality (Closes: #955366)
  * [cloud] Apply a number of additional optimizations (Closes: #947759)
    - Statically link nvme and ext4 drivers with the kernel
    - [amd64] Re-enable SCHED_MC_PRIO
    - Switch to LZ4 for compression
    - Disable a number of additional drivers unlikely to be found in
      cloud environments

  [ Ben Hutchings ]
  * drm: Disable DRM_LEGACY (DRI1)
  * Bump ABI to 2
  * WireGuard: Update for renaming of skb_reset_tc() to skb_reset_redirect()
  * lib/fonts: Enable FONTS, FONT_8x8, FONT_8x16, FONT_TER16x32 for most
    flavours (Closes: #956173)
  * keys: Enable PERSISTENT_KEYRINGS
  * mm: Enable DEFERRED_STRUCT_PAGE_INIT (Closes: #954025)
  * [armel/marvell] mm: Enable COMPACTION (Closes: #949171)
  * [x86} media/cec: Enable CEC_PLATFORM_DRIVERS; enable VIDEO_SECO_CEC as a
    module (Closes: #951543)
  * [x86] sound/soc/intel: Enable SND_SOC_INTEL_BYT_CHT_CX2072X_MACH as module
    (Closes: #951482)

  [ Sudip Mukherjee ]
  * Remove libbpf. (See: #948041)

  [ Jason A. Donenfeld ]
  * Provide wireguard-modules as stop-gap for packages.

  [ Christian Barcenas ]
  * linux-cpupower: Add libcap to Build-Depends and turbostat linker flags

  [ Joel Johnson ]
  * [armhf] Build PHY_MVEBU_A38X_COMPHY module (Closes: #951409)

  [ Josua Mayer ]
  * [arm64] enable support for the Honeycomb arm64 workstation
    (Closes: #948576)

 -- Ben Hutchings <benh@debian.org>  Wed, 15 Apr 2020 03:37:48 +0100

linux (5.5.13-2) unstable; urgency=medium

  * bpf: Undo incorrect __reg_bound_offset32 handling (CVE-2020-8835)

 -- Salvatore Bonaccorso <carnil@debian.org>  Mon, 30 Mar 2020 23:06:57 +0200

linux (5.5.13-1) unstable; urgency=medium

  * New upstream release: https://kernelnewbies.org/Linux_5.5
    (Closes: #953680)
  * New upstream stable update:
    https://www.kernel.org/pub/linux/kernel/v5.x/ChangeLog-5.5.1
    https://www.kernel.org/pub/linux/kernel/v5.x/ChangeLog-5.5.2
    https://www.kernel.org/pub/linux/kernel/v5.x/ChangeLog-5.5.3
    https://www.kernel.org/pub/linux/kernel/v5.x/ChangeLog-5.5.4
    https://www.kernel.org/pub/linux/kernel/v5.x/ChangeLog-5.5.5
    https://www.kernel.org/pub/linux/kernel/v5.x/ChangeLog-5.5.6
    https://www.kernel.org/pub/linux/kernel/v5.x/ChangeLog-5.5.7
    https://www.kernel.org/pub/linux/kernel/v5.x/ChangeLog-5.5.8
    https://www.kernel.org/pub/linux/kernel/v5.x/ChangeLog-5.5.9
    https://www.kernel.org/pub/linux/kernel/v5.x/ChangeLog-5.5.10
    https://www.kernel.org/pub/linux/kernel/v5.x/ChangeLog-5.5.11
    https://www.kernel.org/pub/linux/kernel/v5.x/ChangeLog-5.5.12
    https://www.kernel.org/pub/linux/kernel/v5.x/ChangeLog-5.5.13

  [ Ben Hutchings ]
  * aufs: Update support patchset to aufs5.x-rcN 20200120; no functional
    change
  * net: Enable NET_SWITCHDEV; disable on armel/marvell (Closes: #949863)
  * [armhf] net/ethernet/ti: Enable TI_CPSW_SWITCHDEV as module; enable TI_CPTS
  * wireless: Enable regulatory.db direct loading:
    - Drop "wireless: Disable regulatory.db direct loading"
    - linux-image: Add Breaks: relation with old wireless-regdb versions
    - Regenerate my wireless-regdb certificate with expected attributes
  * [x86] Drop "Add a SysRq option to lift kernel lockdown" (Closes: #947021)
    - This patch allowed remotely disabling lockdown using usbip
    - Lockdown can be disabled by running "mokutil --disable-validation",
      rebooting, and confirming the change when prompted
  * Set PYTHON=python3 for document build (fixes FTBFS)
  * [x86,arm64] Move linux-headers metapackages to src:linux-signed-*.
    This should ensure that src:linux and src:linux-signed-* transition to
    testing together.
  * debian/bin/gencontrol_signed.py: Generate valid versions in a linux binNMU
  * udeb: Drop zlib-modules packages, as zlib_deflate is now always built-in
    (fixes FTBFS on several architectures)
  * [mips*/octeon] Fix and re-enable the Octeon Ethernet driver
  * [mips*] Fix FTBFS:
    - Increase RELOCATION_TABLE_SIZE to 0x160000
    - Fix exception handler memcpy()
  * debian/config: Delete redundant arch/flavour-specific "debug-info: true"
  * linux-source: Suggest qtbase5-dev instead of the removed libqt4-dev
    (Closes: #953386)
  * Add WireGuard driver and required crypto changes from 5.6-rc7 and
    cryptodev-2.6, thanks to Jason A. Donenfeld (Closes: #953569)
  * drivers/net: Enable WIREGUARD as module
  * debian/control: Use my debian.org email in Uploaders field
  * debian/certs: Rename Romain Perier's certificate to match email address
  * security/integrity/platform_certs: Rebase db-mok-keyring patch set for
    5.5.9
  * [x86] Enable X86_UMIP (previously configured as X86_INTEL_UMIP)
  * Set ABI to 1
  * [amd64] Enable Intel GVT-g (except cloud-amd64) (Closes: #954088):
    - vfio: Enable VFIO_MDEV, VFIO_MDEV_DEVICE as modules
    - i915: Enable DRM_I915_GVT; enable DRM_I915_GVT_KVMGT as module
  * drivers/net/wireless: Enable MT76x0E as module (Closes: #953683)
  * bcmgenet: Backport ACPI support, supporting Raspberry Pi 4
    (Closes: #950578)

  [ Aurelien Jarno ]
  * [riscv64] Enable SECCOMP.

  [ Romain Perier ]
  * [arm64] Enable BCMGENET
  * [arm64] Fix CONFIG_INFINIBAND_HNS_HIP06 and CONFIG_INFINIBAND_HNS_HIP08
    from tristate to boolean
  * debian/certs: Add my own certificate for wireless-regdb
  * debian/patches/debian/wireless-add-debian-wireless-regdb-certificates.patch:
    Add the hexdump of my certificate to this patch, so the kernel can
    directly load the regulatory db and trust it if have I signed it.

  [ Noah Meyerhans ]
  * [arm64] Enable KVM_ARM_HOST and KVM_ARM_PMU
  * [arm64] Enable CONFIG_ARM64_ERRATUM_1418040
  * [arm64/cloud-arm64] Introduce cloud build flavour
  * [cloud] random: Enable RANDOM_TRUST_BOOTLOADER

  [ Mark Pearson ]
  * [amd64] ASoC: Enable SND_SOC_SOF_COMETLAKE_LP_SUPPORT,
    SND_SOC_SOF_COMETLAKE_H_SUPPORT

  [ Christian Barcenas ]
  * lockdown: honor LOCK_DOWN_IN_EFI_SECURE_BOOT=n (Closes: #945604)

  [ Salvatore Bonaccorso ]
  * libcpupower: Lower back soname version to 1 and add new
    cpufreq_{get,put}_boost_frequencies methods

  [ Joel Stanley ]
  * [armhf] Enable ASPEED AST2600 SoC family. This includes all ASPEED symbols
    for the AST2600 and FTGMAC100, the network device used by this SoC. The
    SoC has 5 UARTs so CONFIG_SERIAL_8250_NR_UARTS is bumped to 5 from 4
    in order to correctly register UART5, the boot console.

  [ Petr Stastny ]
  * [x86] i2c: Enable I2C_AMD_MP2 as module (Closes: #955004)

  [ Vagrant Cascadian ]
  * [arm64] Add patch from next-20200325 to enable device-tree for
    Pinebook Pro.

 -- Ben Hutchings <benh@debian.org>  Mon, 30 Mar 2020 03:03:47 +0100

linux (5.5~rc5-1~exp1) experimental; urgency=medium

  * New upstream release candidate

  [ Romain Perier ]
  * [rt] Disable until it is updated for 5.5 or later
  * [mips*] Remove obsolete patch
    MIPS-Loongson-3-Add-Loongson-LS3A-RS780E-1-way-machi.patch
  * Retrieve the new aufs5 patches from the upstream tree, with an update in
    aufs5-standalone.patch (see its header).
  * Refreshed patches:
    - debian/dfsg/vs6624-disable.patch
    - bugfix/all/firmware_class-log-every-success-and-failure.patch
    - bugfix/all/
      radeon-amdgpu-firmware-is-required-for-drm-and-kms-on-r600-onward.patch
    - bugfix/all/disable-some-marvell-phys.patch
    - features/all/
      security-perf-allow-further-restriction-of-perf_event_open.patch
    - features/x86/x86-make-x32-syscall-support-conditional.patch
    - bugfix/all/fs-add-module_softdep-declarations-for-hard-coded-cr.patch
    - features/all/lockdown/
      efi-add-an-efi_secure_boot-flag-to-indicate-secure-b.patch

  [ Ben Hutchings ]
  * udeb: Add f2fs-modules package
  * linux-kbuild: Stop building pnmtologo
  * linux-kbuild: Add new file to Makefile for kconfig

 -- Ben Hutchings <ben@decadent.org.uk>  Mon, 06 Jan 2020 04:26:45 +0000

linux (5.4.19-1) unstable; urgency=medium

  * New upstream stable update:
    https://www.kernel.org/pub/linux/kernel/v5.x/ChangeLog-5.4.14
    - [arm64,armhf] soc: amlogic: meson-ee-pwrc: propagate PD provider
      registration errors
    - [arm64,armhf] soc: amlogic: meson-ee-pwrc: propagate errors from
      pm_genpd_init()
    - [armhf] bus: ti-sysc: Fix iterating over clocks
    - clk: Don't try to enable critical clocks if prepare failed
    - [armhf] ASoC: stm32: sai: fix possible circular locking
    - [armhf] ASoC: stm32: dfsdm: fix 16 bits record
    - [armhf] OMAP2+: Fix ti_sysc_find_one_clockdomain to check for
      to_clk_hw_omap
    - [armhf] dts: imx6q-dhcom: Fix SGTL5000 VDDIO regulator connection
    - [x86] ASoC: Intel: bytcht_es8316: Fix Irbis NB41 netbook quirk
    - ALSA: dice: fix fallback from protocol extension into limited
      functionality
    - ALSA: seq: Fix racy access for queue timer in proc read
    - ALSA: firewire-tascam: fix corruption due to spin lock without
      restoration in SoftIRQ context
    - ALSA: usb-audio: fix sync-ep altsetting sanity check
    - [arm64] dts: allwinner: a64: olinuxino: Fix SDIO supply regulator
    - [arm64] dts: allwinner: a64: olinuxino: Fix eMMC supply regulator
    - [armhf] clk: sunxi-ng: r40: Allow setting parent rate for external clock
      outputs
    - block: fix an integer overflow in logical block size
    - fuse: fix fuse_send_readpages() in the syncronous read case
    - io_uring: only allow submit from owning task
    - [armhf] dts: am571x-idk: Fix gpios property to have the correct gpio
      number
    - [armel] davinci: select CONFIG_RESET_CONTROLLER
    - perf: Correctly handle failed perf_get_aux_event()
    - iio: buffer: align the size of scan bytes to size of the largest element
    - USB: serial: simple: Add Motorola Solutions TETRA MTP3xxx and MTP85xx
    - USB: serial: option: Add support for Quectel RM500Q
    - USB: serial: opticon: fix control-message timeouts
    - USB: serial: option: add support for Quectel RM500Q in QDL mode
    - USB: serial: suppress driver bind attributes
    - USB: serial: ch341: handle unbound port at reset_resume
    - USB: serial: io_edgeport: handle unbound ports on URB completion
    - USB: serial: io_edgeport: add missing active-port sanity check
    - USB: serial: keyspan: handle unbound ports
    - USB: serial: quatech2: handle unbound ports
    - [x86] staging: comedi: ni_routes: fix null dereference in
      ni_find_route_source()
    - [x86] staging: comedi: ni_routes: allow partial routing information
    - [x86] scsi: fnic: fix invalid stack access
    - scsi: mptfusion: Fix double fetch bug in ioctl
    - ptrace: reintroduce usage of subjective credentials in ptrace_has_cap()
    - [armhf] mtd: rawnand: gpmi: Fix suspend/resume problem
    - [armhf] mtd: rawnand: gpmi: Restore nfc timing setup after
      suspend/resume
    - usb: core: hub: Improved device recognition on remote wakeup
    - cpu/SMT: Fix x86 link error without CONFIG_SYSFS
    - [x86] CPU/AMD: Ensure clearing of SME/SEV features is maintained
    - locking/rwsem: Fix kernel crash when spinning on RWSEM_OWNER_UNKNOWN
    - [x86] perf/x86/intel/uncore: Fix missing marker for
      snr_uncore_imc_freerunning_events
    - [amd64] x86/efistub: Disable paging at mixed mode entry
    - [s390x] zcrypt: Fix CCA cipher key gen with clear key value function
    - [x86] scsi: storvsc: Correctly set number of hardware queues for IDE
      disk
    - mtd: spi-nor: Fix selection of 4-byte addressing opcodes on Spansion
    - [x86] efi/earlycon: Fix write-combine mapping on x86
    - [s390x] setup: Fix secure ipl message
    - [armhf] clk: samsung: exynos5420: Keep top G3D clocks enabled
    - perf hists: Fix variable name's inconsistency in hists__for_each() macro
    - locking/lockdep: Fix buffer overrun problem in stack_trace[]
    - perf report: Fix incorrectly added dimensions as switch perf data file
    - mm/shmem.c: thp, shmem: fix conflict of above-47bit hint address and PMD
      alignment
    - mm/huge_memory.c: thp: fix conflict of above-47bit hint address and PMD
      alignment
    - mm: memcg/slab: fix percpu slab vmstats flushing
    - mm: memcg/slab: call flush_memcg_workqueue() only if memcg workqueue is
      valid
    - mm, debug_pagealloc: don't rely on static keys too early
    - btrfs: rework arguments of btrfs_unlink_subvol
    - btrfs: fix invalid removal of root ref
    - btrfs: do not delete mismatched root refs
    - btrfs: relocation: fix reloc_root lifespan and access
    - btrfs: fix memory leak in qgroup accounting
    - btrfs: check rw_devices, not num_devices for balance
    - Btrfs: always copy scrub arguments back to user space
    - mm/memory_hotplug: don't free usage map when removing a re-added early
      section
    - mm/page-writeback.c: avoid potential division by zero in
      wb_min_max_ratio()
    - mm: khugepaged: add trace status description for SCAN_PAGE_HAS_PRIVATE
    - [armhf] dts: imx6sx-sdb: Remove incorrect power supply assignment
    - [armhf] dts: imx6sl-evk: Remove incorrect power supply assignment
    - [armhf] dts: imx6sll-evk: Remove incorrect power supply assignment
    - [armhf] dts: imx6q-icore-mipi: Use 1.5 version of i.Core MX6DL
    - [arm64,armhf] net: stmmac: 16KB buffer must be 16 byte aligned
    - [arm64,armhf] net: stmmac: Enable 16KB buffer size
    - [arm*] reset: Fix {of,devm}_reset_control_array_get kerneldoc return
      types
    - tipc: fix potential hanging after b/rcast changing
    - tipc: fix retrans failure due to wrong destination
    - block: Fix the type of 'sts' in bsg_queue_rq()
    - bpf: Fix incorrect verifier simulation of ARSH under ALU32
    - bpf: Sockmap/tls, during free we may call tcp_bpf_unhash() in loop
    - bpf: Sockmap, ensure sock lock held during tear down
    - bpf: Sockmap/tls, push write_space updates through ulp updates
    - bpf: Sockmap, skmsg helper overestimates push, pull, and pop bounds
    - bpf: Sockmap/tls, msg_push_data may leave end mark in place
    - bpf: Sockmap/tls, tls_sw can create a plaintext buf > encrypt buf
    - bpf: Sockmap/tls, skmsg can have wrapped skmsg that needs extra chaining
    - bpf: Sockmap/tls, fix pop data with SK_DROP return code
    - [arm64,armhf] i2c: tegra: Fix suspending in active runtime PM state
    - [arm64,armhf] i2c: tegra: Properly disable runtime PM on driver's probe
      error
    - cfg80211: fix deadlocks in autodisconnect work
    - cfg80211: fix memory leak in nl80211_probe_mesh_link
    - cfg80211: fix memory leak in cfg80211_cqm_rssi_update
    - cfg80211: fix page refcount issue in A-MSDU decap
    - bpf/sockmap: Read psock ingress_msg before sk_receive_queue
    - netfilter: fix a use-after-free in mtype_destroy()
    - netfilter: arp_tables: init netns pointer in xt_tgdtor_param struct
    - netfilter: nat: fix ICMP header corruption on ICMP errors
    - netfilter: nft_tunnel: fix null-attribute check
    - netfilter: nft_tunnel: ERSPAN_VERSION must not be null
    - netfilter: nf_tables: remove WARN and add NLA_STRING upper limits
    - netfilter: nf_tables: store transaction list locally while requesting
      module
    - netfilter: nf_tables: fix flowtable list del corruption
    - NFC: pn533: fix bulk-message timeout
    - net: bpf: Don't leak time wait and request sockets
    - bpftool: Fix printing incorrect pointer in btf_dump_ptr
    - batman-adv: Fix DAT candidate selection on little endian systems
    - macvlan: use skb_reset_mac_header() in macvlan_queue_xmit()
    - [x86] hv_netvsc: Fix memory leak when removing rndis device
    - net: avoid updating qdisc_xmit_lock_key in netdev_update_lockdep_key()
    - [arm64] net: hns3: pad the short frame before sending to the hardware
    - [arm64] net: hns: fix soft lockup when there is not enough memory
    - net: phy: dp83867: Set FORCE_LINK_GOOD to default after reset
    - net/sched: act_ife: initalize ife->metalist earlier
    - net: usb: lan78xx: limit size of local TSO packets
    - ptp: free ptp device pin descriptors properly
    - r8152: add missing endpoint sanity check
    - tcp: fix marked lost packets not being retransmitted
    - bnxt_en: Fix NTUPLE firmware command failures.
    - bnxt_en: Fix ipv6 RFS filter matching logic.
    - bnxt_en: Do not treat DSN (Digital Serial Number) read failure as fatal.
    - net: sched: act_ctinfo: fix memory leak
    - [armhf] net: dsa: bcm_sf2: Configure IMP port for 2Gb/sec
    - i40e: prevent memory leak in i40e_setup_macvlans (CVE-2019-19043)
    - drm/amdgpu: allow direct upload save restore list for raven2
    - [arm64,armhf] net: stmmac: tc: Do not setup flower filtering if RSS is
      enabled
    - devlink: Wait longer before warning about unset port type
    - xen/blkfront: Adjust indentation in xlvbd_alloc_gendisk
    - tcp: refine rule to allow EPOLLOUT generation under mem pressure
    - [arm64] dts: meson-gxl-s905x-khadas-vim: fix gpio-keys-polled node
    - cfg80211: check for set_wiphy_params
    - tick/sched: Annotate lockless access to last_jiffies_update
    - [armhf] dts: imx6ul-kontron-n6310-s: Disable the snvs-poweroff driver
    - mtd: cfi_cmdset_0002: only check errors when ready in
      cfi_check_err_status()
    - mtd: cfi_cmdset_0002: fix delayed error detection on HyperFlash
    - reiserfs: fix handling of -EOPNOTSUPP in reiserfs_for_each_xattr
    - scsi: esas2r: unlock on error in esas2r_nvram_read_direct()
    - [arm64] scsi: hisi_sas: Don't create debugfs dump folder twice
    - [arm64] scsi: hisi_sas: Set the BIST init value before enabling BIST
    - scsi: qla4xxx: fix double free bug
    - scsi: bnx2i: fix potential use after free
    - scsi: target: core: Fix a pr_debug() argument
    - scsi: lpfc: fix: Coverity: lpfc_get_scsi_buf_s3(): Null pointer
      dereferences
    - [arm64] scsi: hisi_sas: Return directly if init hardware failed
    - scsi: scsi_transport_sas: Fix memory leak when removing devices
    - scsi: qla2xxx: Fix qla2x00_request_irqs() for MSI
    - scsi: qla2xxx: fix rports not being mark as lost in sync fabric scan
    - scsi: core: scsi_trace: Use get_unaligned_be*()
    - scsi: lpfc: Fix list corruption detected in lpfc_put_sgl_per_hdwq
    - scsi: lpfc: Fix hdwq sgl locks and irq handling
    - scsi: lpfc: Fix a kernel warning triggered by lpfc_get_sgl_per_hdwq()
    - rtw88: fix potential read outside array boundary
    - perf probe: Fix wrong address verification
    - perf script: Allow --time with --reltime
    - perf script: Fix --reltime with --time
    - scsi: lpfc: use hdwq assigned cpu for allocation
    https://www.kernel.org/pub/linux/kernel/v5.x/ChangeLog-5.4.15
    - [x86] drm/i915: Fix pid leak with banned clients
    - libbpf: Fix compatibility for kernels without need_wakeup
    - libbpf: Fix memory leak/double free issue
    - libbpf: Fix potential overflow issue
    - libbpf: Fix another potential overflow issue in bpf_prog_linfo
    - libbpf: Make btf__resolve_size logic always check size error condition
    - bpf: Force .BTF section start to zero when dumping from vmlinux
    - [armhf] OMAP2+: Add missing put_device() call in omapdss_init_of()
    - xfs: Sanity check flags of Q_XQUOTARM call
    - [armhf] i2c: stm32f7: rework slave_id allocation
    - [armhf] i2c: i2c-stm32f7: fix 10-bits check in slave free id search loop
    - [x86] mfd: intel-lpss: Add default I2C device properties for Gemini Lake
    - SUNRPC: Fix svcauth_gss_proxy_init()
    - SUNRPC: Fix backchannel latency metrics
    - [powerpc*] security: Fix debugfs data leak on 32-bit
    - [powerpc*] pseries: Enable support for ibm,drc-info property
    - tipc: reduce sensitive to retransmit failures
    - tipc: update mon's self addr when node addr generated
    - tipc: fix potential memory leak in __tipc_sendmsg()
    - tipc: fix wrong socket reference counter after tipc_sk_timeout() returns
    - tipc: fix wrong timeout input for tipc_wait_for_cond()
    - [arm64,armhf] net/mlx5e: Fix free peer_flow when refcount is 0
    - net: phy: broadcom: Fix RGMII delays configuration for BCM54210E
    - [armhf] phy: ti: gmii-sel: fix mac tx internal delay for rgmii-rxid
    - mt7601u: fix bbp version check in mt7601u_wait_bbp_ready
    - ice: fix stack leakage
    - [s390x] pkey: fix memory leak within _copy_apqns_from_user()
    - nfsd: depend on CRYPTO_MD5 for legacy client tracking
    - [armhf] crypto: sun4i-ss - fix big endian issues
    - perf map: No need to adjust the long name of modules
    - [arm64,armhf] soc/tegra: pmc: Fix crashes for hierarchical interrupts
    - watchdog: sprd: Fix the incorrect pointer getting from driver data
    - ipmi: Fix memory leak in __ipmi_bmc_register (CVE-2019-19046)
    - sched/core: Further clarify sched_class::set_next_task()
    - gpiolib: No need to call gpiochip_remove_pin_ranges() twice
    - rtw88: fix beaconing mode rsvd_page memory violation issue
    - rtw88: fix error handling when setup efuse info
    - [arm64,armhf] drm/panfrost: Add missing check for pfdev->regulator
    - drm/amdgpu: remove excess function parameter description
    - [armhf] hwrng: omap3-rom - Fix missing clock by probing with device tree
    - [arm64,armhf] drm/rockchip: Round up _before_ giving to the clock
      framework
    - software node: Get reference to parent swnode in get_parent op
    - [arm64] net: netsec: Correct dma sync for XDP_TX frames
    - ACPI: platform: Unregister stale platform devices
    - [arm64,armhf] pwm: sun4i: Fix incorrect calculation of duty_cycle/period
    - libbpf: Don't use kernel-side u32 type in xsk.c
    - scsi: ufs: delete redundant function ufshcd_def_desc_sizes()
    - net: openvswitch: don't unlock mutex when changing the user_features
      fails
    - [x86] hv_netvsc: flag software created hash value
    - rt2800: remove errornous duplicate condition
    - net: neigh: use long type to store jiffies delta
    - packet: fix data-race in fanout_flow_is_huge()
    - [armhf] i2c: stm32f7: report dma error during probe
    - [arm64] tee: optee: Fix dynamic shm pool allocations
    - [arm64] tee: optee: fix device enumeration error handling
    - workqueue: Add RCU annotation for pwq list walk
    - SUNRPC: Fix another issue with MIC buffer space
    - sched/cpufreq: Move the cfs_rq_util_change() call to
      cpufreq_update_util()
    - mt76: mt76u: rely on usb_interface instead of usb_dev
    - dma-direct: don't check swiotlb=force in dma_direct_map_resource
    - afs: Remove set but not used variables 'before', 'after'
    - [armhf] dmaengine: ti: edma: fix missed failure handling
    - drm/radeon: fix bad DMA from INTERRUPT_CNTL2
    - xdp: Fix cleanup on map free for devmap_hash map type
    - block: fix memleak of bio integrity data
    - [s390x] qeth: fix dangling IO buffers after halt/clear
    - net-sysfs: Call dev_hold always in netdev_queue_add_kobject
    - [arm64,armhf] phy/rockchip: inno-hdmi: round clock rate down to closest
      1000 Hz
    - [arm64] optee: Fix multi page dynamic shm pool alloc
    https://www.kernel.org/pub/linux/kernel/v5.x/ChangeLog-5.4.16
    - can, slip: Protect tty->disc_data in write_wakeup and close with RCU
    - firestream: fix memory leaks
    - gtp: make sure only SOCK_DGRAM UDP sockets are accepted
    - ipv6: sr: remove SKB_GSO_IPXIP6 on End.D* actions
    - net: cxgb3_main: Add CAP_NET_ADMIN check to CHELSIO_GET_MEM
    - net: ip6_gre: fix moving ip6gre between namespaces
    - net, ip6_tunnel: fix namespaces move
    - net, ip_tunnel: fix namespaces move
    - net: rtnetlink: validate IFLA_MTU attribute in rtnl_create_link()
    - net_sched: fix datalen for ematch
    - net_sched: use validated TCA_KIND attribute in tc_new_tfilter()
    - net-sysfs: Fix reference count leak
    - net: usb: lan78xx: Add .ndo_features_check
    - Revert "udp: do rmem bulk free even if the rx sk queue is empty"
    - tcp_bbr: improve arithmetic division in bbr_update_bw()
    - tcp: do not leave dangling pointers in tp->highest_sack
    - tun: add mutex_unlock() call and napi.skb clearing in tun_get_user()
    - airo: Fix possible info leak in AIROOLDIOCTL/SIOCDEVPRIVATE
    - airo: Add missing CAP_NET_ADMIN check in AIROOLDIOCTL/SIOCDEVPRIVATE
    - fou: Fix IPv6 netlink policy
    - net: Fix packet reordering caused by GRO and listified RX cooperation
    - [arm64,armhf] net/mlx5: Fix lowest FDB pool size
    - [arm64,armhf] net/mlx5: Update the list of the PCI supported devices
    - [arm64,armhf] net/mlx5: DR, Enable counter on non-fwd-dest objects
    - [arm64,armhf] net/mlx5: E-Switch, Prevent ingress rate configuration of
      uplink rep
    - [arm64,armhf] net/mlx5: DR, use non preemptible call to get the current
      cpu number
    - ipv4: Detect rollover in specific fib table dump
    - Revert "io_uring: only allow submit from owning task"
    - afs: Fix characters allowed into cell names
    - hwmon: (adt7475) Make volt2reg return same reg as reg2volt input
    - hwmon: (core) Do not use device managed functions for memory allocations
    - ceph: hold extra reference to r_parent over life of request
    - PCI: Mark AMD Navi14 GPU rev 0xc5 ATS as broken
    - [arm64,armhf] drm/panfrost: Add the panfrost_gem_mapping concept
    - [x86] drm/i915: Align engine->uabi_class/instance with i915_drm.h
    - PM: hibernate: fix crashes with init_on_free=1
    - tracing: trigger: Replace unneeded RCU-list traversals
    - tracing/uprobe: Fix double perf_event linking on multiprobe uprobe
    - tracing: Do not set trace clock if tracefs lockdown is in effect
    - tracing: Fix histogram code when expression has same var as value
    - [powerpc*] xive: Discard ESB load value when interrupt is invalid
    - Revert "iwlwifi: mvm: fix scan config command size"
    - iwlwifi: mvm: don't send the IWL_MVM_RXQ_NSSN_SYNC notif to Rx queues
    - XArray: Fix infinite loop with entry at ULONG_MAX
    - XArray: Fix xa_find_after with multi-index entries
    - XArray: Fix xas_find returning too many entries
    - [x86] pinctrl: sunrisepoint: Add missing Interrupt Status register
      offset
    - [amd64] iommu/vt-d: Call __dmar_remove_one_dev_info with valid pointer
    - Input: keyspan-remote - fix control-message timeouts
    - [x86] Revert "Input: synaptics-rmi4 - don't increment rmiaddr for SMBus
      transfers"
    - [arm64,armhf] mmc: tegra: fix SDR50 tuning override
    - mmc: sdhci: fix minimum clock rate for v3 controller
    - Input: sur40 - fix interface sanity checks
    - Input: gtco - fix endpoint sanity check
    - Input: aiptek - fix endpoint sanity check
    - Input: pegasus_notetaker - fix endpoint sanity check
    - Input: sun4i-ts - add a check for devm_thermal_zone_of_sensor_register
    - netfilter: nft_osf: add missing check for DREG attribute
    - [amd64] iommu/amd: Fix IOMMU perf counter clobbering during init
    - readdir: make user_access_begin() use the real access range
    - leds: gpio: Fix uninitialized gpio label for fwnode based probe
    - hwmon: (nct7802) Fix voltage limits to wrong registers
    - hwmon: (nct7802) Fix non-working alarm on voltages
    - scsi: RDMA/isert: Fix a recently introduced regression related to logout
    - tracing: xen: Ordered comparison of function pointers
    - iwlwifi: mvm: fix SKB leak on invalid queue
    - iwlwifi: mvm: fix potential SKB leak on TXQ TX
    - [x86] drm/i915/userptr: fix size calculation
    - xfrm: support output_mark for offload ESP packets
    - net, sk_msg: Don't check if sock is locked when tearing down psock
    - do_last(): fetch directory ->i_mode and ->i_uid before it's too late
      (CVE-2020-8428)
    - readdir: be more conservative with directory entry names
    - libertas: Fix two buffer overflows at parsing bss descriptor
      (CVE-2019-14896 CVE-2019-14897)
    - media: v4l2-ioctl.c: zero reserved fields for S/TRY_FMT
    - netfilter: ipset: use bitmap infrastructure completely
    - netfilter: nf_tables: add __nft_chain_type_get()
    - netfilter: nf_tables: autoload modules from the abort path
    https://www.kernel.org/pub/linux/kernel/v5.x/ChangeLog-5.4.17
    - Bluetooth: btusb: fix non-atomic allocation in completion handler
    - orinoco_usb: fix interface sanity check
    - rsi_91x_usb: fix interface sanity check
    - usb: dwc3: pci: add ID for the Intel Comet Lake -V variant
    - [arm64,armhf] usb: host: xhci-tegra: set MODULE_FIRMWARE for tegra186
    - USB: serial: ir-usb: add missing endpoint sanity check
    - USB: serial: ir-usb: fix link-speed handling
    - USB: serial: ir-usb: fix IrLAP framing
    - [arm64,armhf] usb: dwc3: turn off VBUS when leaving host mode
    - [x86] usb: typec: fusb302: fix "op-sink-microwatt" default that was in
      mW
    - [x86] staging: vt6656: correct packet types for CTS protect, mode.
    - [x86] staging: vt6656: use NULLFUCTION stack on mac80211
    - [x86] staging: vt6656: Fix false Tx excessive retries reporting.
    - [arm64,armel] serial: 8250_bcm2835aux: Fix line mismatch on driver
      unbind
    - [armhf] serial: imx: fix a race condition in receive path
    - debugfs: Return -EPERM when locked down
    - component: do not dereference opaque pointer in debugfs
    - [arm*] binder: fix log spam for existing debugfs file creation.
    - [x86] mei: me: add comet point (lake) H device ids
    - crypto: chelsio - fix writing tfm flags to wrong place
    - CIFS: Fix task struct use-after-free on reconnect
    - cifs: set correct max-buffer-size for smb2_ioctl_init()
    - cifs: Fix memory allocation in __smb2_handle_cancelled_cmd()
    - ath9k: fix storage endpoint lookup
    - brcmfmac: fix interface sanity check
    - rtl8xxxu: fix interface sanity check
    - zd1211rw: fix storage endpoint lookup
    - net_sched: ematch: reject invalid TCF_EM_SIMPLE
    - net_sched: fix ops->bind_class() implementations
    - net_sched: walk through all child classes in tc_bind_tclass()
    - [arm64] net: socionext: fix possible user-after-free in
      netsec_process_rx
    - [arm64] net: socionext: fix xdp_result initialization in
      netsec_process_rx
    - udp: segment looped gso packets correctly
    - net: include struct nhmsg size in nh nlmsg size
    - rxrpc: Fix use-after-free in rxrpc_receive_data()
    - HID: multitouch: Add LG MELF0410 I2C touchscreen support
    - HID: Add quirk for Xin-Mo Dual Controller
    - HID: ite: Add USB id match for Acer SW5-012 keyboard dock
    - HID: asus: Ignore Asus vendor-page usage-code 0xff events
    - HID: Add quirk for incorrect input length on Lenovo Y720
    - HID: intel-ish-hid: ipc: add CMP device id
    - HID: wacom: Recognize new MobileStudio Pro PID
    - [x86] ASoC: SOF: fix fault at driver unload after failed probe
    - [x86] ASoC: SOF: Intel: hda: hda-dai: fix oops on hda_link .hw_free
    - drivers/hid/hid-multitouch.c: fix a possible null pointer access.
    - phy: qcom-qmp: Increase PHY ready timeout
    - [x86] ASoC: topology: Prevent use-after-free in
      snd_soc_get_pcm_runtime()
    - HID: intel-ish-hid: ipc: Add Tiger Lake PCI device ID
    - [arm64] watchdog: max77620_wdt: fix potential build errors
    - [armel,armhf] watchdog: orion: fix platform_get_irq() complaints
    - drivers/net/b44: Change to non-atomic bit operations on pwol_mask
    - [i386] net: wan: sdla: Fix cast from pointer to integer of different
      size
    - [arm64] gpio: max77620: Add missing dependency on GPIOLIB_IRQCHIP
    - [arm64] iommu/dma: fix variable 'cookie' set but not used
    - [arm64,armhf] stmmac: debugfs entry name is not be changed when udev
      rename device name.
    - atm: eni: fix uninitialized variable warning
    - HID: steam: Fix input device disappearing
    - [x86] ASoC: Intel: cht_bsw_rt5645: Add quirk for boards using
      pmc_plt_clk_0
    - drm/amdgpu/SRIOV: add navi12 pci id for SRIOV (v2)
    - libbpf: Fix BTF-defined map's __type macro handling of arrays
    - [x86] platform/x86: dell-laptop: disable kbd backlight on Inspiron 10xx
    - PCI: Add DMA alias quirk for Intel VCA NTB
    - media: dvbsky: add support for eyeTV Geniatech T2 lite
    - [armhf] bus: ti-sysc: Handle mstandby quirk and use it for musb
    - [armhf] bus: ti-sysc: Use swsup quirks also for am335x musb
    - [amd64,armhf] spi: pxa2xx: Add support for Intel Comet Lake-H
    - [amd64] iommu/amd: Support multiple PCI DMA aliases in device table
    - [amd64] iommu/amd: Support multiple PCI DMA aliases in IRQ Remapping
    - perf/imx_ddr: Add enhanced AXI ID filter support
    - [x86] mfd: intel-lpss: Add Intel Comet Lake PCH-H PCI IDs
    - mmc: sdhci-pci: Quirk for AMD SDHC Device 0x7906
    - mmc: sdhci-pci: Add support for Intel JSL
    - [armhf] bus: ti-sysc: Add module enable quirk for audio AESS
    - usb-storage: Disable UAS on JMicron SATA enclosure
    - ALSA: hda/realtek - Move some alc236 pintbls to fallback table
    - Bluetooth: Allow combination of BDADDR_PROPERTY and INVALID_BDADDR
      quirks
    - Bluetooth: btbcm: Use the BDADDR_PROPERTY quirk
    - [armhf] bus: ti-sysc: Fix missing force mstandby quirk handling
    - rsi: fix use-after-free on failed probe and unbind
    - rsi: fix use-after-free on probe errors
    - rsi: fix memory leak on failed URB submission
    - rsi: fix non-atomic allocation in completion handler
    - crypto: af_alg - Use bh_lock_sock in sk_destruct
    - [powerpc*] crypto: vmx - reject xts inputs that are too short
    - crypto: pcrypt - Fix user-after-free on module unload
    - [arm64] KVM: Write arch.mdcr_el2 changes since last vcpu_load on VHE
    https://www.kernel.org/pub/linux/kernel/v5.x/ChangeLog-5.4.18
    - vfs: fix do_last() regression
    - cifs: fix soft mounts hanging in the reconnect code
    - e1000e: Drop unnecessary __E1000_DOWN bit twiddling
    - e1000e: Revert "e1000e: Make watchdog use delayed work"
    - gfs2: Another gfs2_find_jhead fix
    - perf c2c: Fix return type for histogram sorting comparision functions
    - PM / devfreq: Add new name attribute for sysfs
    - mm/mempolicy.c: fix out of bounds write in mpol_parse_str()
    - reiserfs: Fix memory leak of journal device string
    - media: digitv: don't continue if remote control state can't be read
    - media: af9005: uninitialized variable printked
    - media: vp7045: do not read uninitialized values if usb transfer fails
    - media: gspca: zero usb_buf
    - media: dvb-usb/dvb-usb-urb.c: initialize actlen to 0
    - tomoyo: Use atomic_t for statistics counter
    - ttyprintk: fix a potential deadlock in interrupt context issue
    - Bluetooth: Fix race condition in hci_release_sock()
    - cgroup: Prevent double killing of css when enabling threaded cgroup
    - [armhf] clk: sunxi-ng: v3s: Fix incorrect number of hw_clks.
    - [arm64] dts: meson-sm1-sei610: add gpio bluetooth interrupt
    - [armhf] dts: sun8i: a83t: Correct USB3503 GPIOs polarity
    - [armhf] dts: am57xx-beagle-x15/am57xx-idk: Remove "gpios" for endpoint
      dt nodes
    - rseq: Unregister rseq for clone CLONE_VM
    - [arm64,armhf] clk: sunxi-ng: sun8i-r: Fix divider on APB0 clock
    - [arm64] clk: sunxi-ng: h6-r: Fix AR100/R_APB2 parent order
    - mac80211: mesh: restrict airtime metric to peered established plinks
    - [armhf] clk: mmp2: Fix the order of timer mux parents
    - ASoC: rt5640: Fix NULL dereference on module unload
    - [s390x] zcrypt: move ap device reset from bus to driver code
    - i40e: Fix virtchnl_queue_select bitmap validation
    - ixgbevf: Remove limit of 10 entries for unicast filter list
    - ixgbe: Fix calculation of queue with VFs and flow director on interface
      flap
    - igb: Fix SGMII SFP module discovery for 100FX/LX.
    - iavf: remove current MAC address filter on VF reset
    - [x86] platform/x86: GPD pocket fan: Allow somewhat lower/higher
      temperature limits
    - [x86] platform/x86: intel_pmc_core: update Comet Lake platform driver
    - [x86] ASoC: SOF: Intel: fix HDA codec driver probe with multiple
      controllers
    - [x86] ASoC: hdac_hda: Fix error in driver removal after failed probe
    - qmi_wwan: Add support for Quectel RM500Q
    - [hppa/parisc] Use proper printk format for resource_size_t
    - wireless: fix enabling channel 12 for custom regulatory domain
    - cfg80211: Fix radar event during another phy CAC
    - mac80211: Fix TKIP replay protection immediately after key setup
    - [x86] perf/x86/intel/uncore: Add PCI ID of IMC for Xeon E3 V5 Family
    - [x86] perf/x86/intel/uncore: Remove PCIe3 unit for SNR
    - XArray: Fix xas_pause at ULONG_MAX
    - iwlwifi: pcie: allocate smaller dev_cmd for TX headers
    - iwlwifi: Don't ignore the cap field upon mcc update
    - iwlwifi: dbg: force stop the debug monitor HW
    - Input: evdev - convert kzalloc()/vzalloc() to kvzalloc()
    - vti[6]: fix packet tx through bpf_redirect()
    - xfrm interface: fix packet tx through bpf_redirect()
    - xfrm: interface: do not confirm neighbor when do pmtu update
    - [x86] scsi: fnic: do not queue commands during fwreset
    - [armhf] 8955/1: virt: Relax arch timer version check during early boot
    - r8152: get default setting of WOL before initializing
    - r8152: disable U2P3 for RTL8153B
    - r8152: Disable PLA MCU clock speed down
    - r8152: disable test IO for RTL8153B
    - r8152: avoid the MCU to clear the lanwake
    - r8152: disable DelayPhyPwrChg
    - qlcnic: Fix CPU soft lockup while collecting firmware dump
    - seq_tab_next() should increase position index
    - l2t_seq_next should increase position index
    - netfilter: conntrack: sctp: use distinct states for new SCTP connections
    - netfilter: nf_tables_offload: fix check the chain offload flag
    - net: Fix skb->csum update in inet_proto_csum_replace16().
    - btrfs: do not zero f_bavail if we have available space
    - flow_dissector: Fix to use new variables for port ranges in bpf hook
    - dm thin: fix use-after-free in metadata_pre_commit_callback
    - perf report: Fix no libunwind compiled warning break s390 issue
    - mm/migrate.c: also overwrite error when it is bigger than zero
    - [x86] ASoC: topology: fix soc_tplg_fe_link_create() - link->dobj
      initialization order
    - Revert "rsi: fix potential null dereference in rsi_probe()"
    - tracing/uprobe: Fix to make trace_uprobe_filter alignment safe
    https://www.kernel.org/pub/linux/kernel/v5.x/ChangeLog-5.4.19
    - bnxt_en: Move devlink_register before registering netdev
    - gtp: use __GFP_NOWARN to avoid memalloc warning
    - l2tp: Allow duplicate session creation with UDP
    - net_sched: fix an OOB access in cls_tcindex
    - [arm64,armhf] net: stmmac: Delete txtimer in suspend()
    - bnxt_en: Fix TC queue mapping.
    - rxrpc: Fix use-after-free in rxrpc_put_local()
    - rxrpc: Fix insufficient receive notification generation
    - rxrpc: Fix missing active use pinning of rxrpc_local object
    - rxrpc: Fix NULL pointer deref due to call->conn being cleared on
      disconnect
    - tcp: clear tp->total_retrans in tcp_disconnect()
    - tcp: clear tp->delivered in tcp_disconnect()
    - tcp: clear tp->data_segs{in|out} in tcp_disconnect()
    - tcp: clear tp->segs_{in|out} in tcp_disconnect()
    - bnxt_en: Fix logic that disables Bus Master during firmware reset.
    - media: uvcvideo: Avoid cyclic entity chains due to malformed USB
      descriptors
    - netfilter: ipset: fix suspicious RCU usage in find_set_and_id
    - ipc/msg.c: consolidate all xxxctl_down() functions
    - tracing/kprobes: Have uname use __get_str() in print_fmt
    - tracing: Fix sched switch start/stop refcount racy updates
    - rcu: Use *_ONCE() to protect lockless ->expmask accesses
    - rcu: Avoid data-race in rcu_gp_fqs_check_wake()
    - srcu: Apply *_ONCE() to ->srcu_last_gp_end
    - rcu: Use READ_ONCE() for ->expmask in rcu_read_unlock_special()
    - nvmet: Fix error print message at nvmet_install_queue function
    - nvmet: Fix controller use after free
    - Bluetooth: btusb: fix memory leak on fw
    - Bluetooth: btusb: Disable runtime suspend on Realtek devices
    - brcmfmac: Fix memory leak in brcmf_usbdev_qinit
    - [arm64,armhf] usb: dwc3: gadget: Check END_TRANSFER completion
    - [arm64,armhf] usb: dwc3: gadget: Delay starting transfer
    - usb: gadget: f_fs: set req->num_sgs as 0 for non-sg transfer
    - usb: gadget: legacy: set max_speed to super-speed
    - usb: gadget: f_ncm: Use atomic_t to track in-flight request
    - usb: gadget: f_ecm: Use atomic_t to track in-flight request
    - ALSA: usb-audio: Fix endianess in descriptor validation
    - ALSA: usb-audio: Annotate endianess in Scarlett gen2 quirk
    - ALSA: dummy: Fix PCM format loop in proc output
    - memcg: fix a crash in wb_workfn when a device disappears
    - mm/sparse.c: reset section's mem_map when fully deactivated
    - mmc: sdhci-pci: Make function amd_sdhci_reset static
    - utimes: Clamp the timestamps in notify_change()
    - mm/memory_hotplug: fix remove_memory() lockdep splat
    - mm: thp: don't need care deferred split queue in memcg charge move path
    - mm: move_pages: report the number of non-attempted pages
    - media/v4l2-core: set pages dirty upon releasing DMA buffers
    - media: v4l2-core: compat: ignore native command codes
    - media: v4l2-rect.h: fix v4l2_rect_map_inside() top/left adjustments
    - irqdomain: Fix a memory leak in irq_domain_push_irq()
    - [x86] cpu: Update cached HLE state on write to TSX_CTRL_CPUID_CLEAR
    - ALSA: hda: Apply aligned MMIO access only conditionally
    - ALSA: hda: Add Clevo W65_67SB the power_save blacklist
    - ALSA: hda: Add JasperLake PCI ID and codec vid
    - [arm64] acpi: fix DAIF manipulation with pNMI
    - [arm64] KVM: Correct PSTATE on exception entry
    - [arm64,armhf] KVM: Correct CPSR on exception entry
    - [arm64,armhf] KVM: Correct AArch32 SPSR on exception entry
    - [arm64] KVM: Only sign-extend MMIO up to register width
    - [s390x] mm: fix dynamic pagetable upgrade for hugetlbfs
    - [powerpc*] xmon: don't access ASDR in VMs
    - [powerpc*] pseries: Advance pfn if section is not present in
      lmb_is_removable()
    - tracing: Fix now invalid var_ref_vals assumption in trace action
    - [arm64,armhf] PCI: tegra: Fix return value check of
      pm_runtime_get_sync()
    - mmc: spi: Toggle SPI polarity, do not hardcode it
    - [x86] ACPI: video: Do not export a non working backlight interface on
      MSI MS-7721 boards
    - ACPI / battery: Deal with design or full capacity being reported as -1
    - ACPI / battery: Use design-cap for capacity calculations if full-cap is
      not available
    - ACPI / battery: Deal better with neither design nor full capacity not
      being reported
    - alarmtimer: Unregister wakeup source when module get fails
    - fscrypt: don't print name of busy file when removing key
    - ubifs: don't trigger assertion on invalid no-key filename
    - ubifs: Fix wrong memory allocation
    - ubifs: Fix FS_IOC_SETFLAGS unexpectedly clearing encrypt flag
    - ubifs: Fix deadlock in concurrent bulk-read and writepage
    - [x86] ASoC: SOF: core: free trace on errors
    - [x86] hv_balloon: Balloon up according to request page number
    - mfd: axp20x: Mark AXP20X_VBUS_IPSOUT_MGMT as volatile
    - nvmem: core: fix memory abort in cleanup path
    - crypto: api - Check spawn->alg under lock in crypto_drop_spawn
    - padata: Remove broken queue flushing
    - fs: allow deduplication of eof block into the end of the destination
      file
    - erofs: fix out-of-bound read for shifted uncompressed block
    - scsi: megaraid_sas: Do not initiate OCR if controller is not in ready
      state
    - scsi: qla2xxx: Fix mtcp dump collection failure
    - cpupower: Revert library ABI changes from commit ae2917093fb60bdc1ed3e
    - [arm64,armhf] power: supply: axp20x_ac_power: Fix reporting online
      status
    - ovl: fix wrong WARN_ON() in ovl_cache_update_ino()
    - ovl: fix lseek overflow on 32bit
    - f2fs: choose hardlimit when softlimit is larger than hardlimit in
      f2fs_statfs_project()
    - f2fs: fix miscounted block limit in f2fs_statfs_project()
    - f2fs: code cleanup for f2fs_statfs_project()
    - f2fs: fix dcache lookup of !casefolded directories
    - f2fs: fix race conditions in ->d_compare() and ->d_hash()
    - PM: core: Fix handling of devices deleted during system-wide resume
    - cpufreq: Avoid creating excessively large stack frames
    - [armel,armhf] dma-api: fix max_pfn off-by-one error in __dma_supported()
    - dm zoned: support zone sizes smaller than 128MiB
    - dm space map common: fix to ensure new block isn't already in use
    - dm writecache: fix incorrect flush sequence when doing SSD mode commit
    - dm crypt: fix GFP flags passed to skcipher_request_alloc()
    - dm crypt: fix benbi IV constructor crash if used in authenticated mode
    - dm thin metadata: use pool locking at end of dm_pool_metadata_close
    - dm: fix potential for q->make_request_fn NULL pointer
    - scsi: qla2xxx: Fix stuck login session using prli_pend_timer
    - [x86] ASoC: SOF: Introduce state machine for FW boot
    - [x86] ASoC: SOF: core: release resources on errors in probe_continue
    - tracing: Annotate ftrace_graph_hash pointer with __rcu
    - tracing: Annotate ftrace_graph_notrace_hash pointer with __rcu
    - ftrace: Add comment to why rcu_dereference_sched() is open coded
    - ftrace: Protect ftrace_graph_hash with ftrace_sync
    - crypto: pcrypt - Avoid deadlock by using per-instance padata queues
    - btrfs: fix improper setting of scanned for range cyclic write cache
      pages
    - btrfs: Handle another split brain scenario with metadata uuid feature
    - [riscv64] bpf: Fix broken BPF tail calls
    - bpf, devmap: Pass lockdep expression to RCU lists
    - libbpf: Fix realloc usage in bpf_core_find_cands
    - crypto: api - fix unexpectedly getting generic implementation
    - [arm64] crypto: hisilicon - Use the offset fields in sqe to avoid need
      to split scatterlists
    - [x86] crypto: ccp - set max RSA modulus size for v3 platform devices as
      well
    - [arm64] crypto: arm64/ghash-neon - bump priority to 150
    - crypto: pcrypt - Do not clear MAY_SLEEP flag in original request
    - crypto: api - Fix race condition in crypto_spawn_alg
    - [powerpc*] futex: Fix incorrect user access blocking
    - scsi: qla2xxx: Fix unbound NVME response length
    - NFS: Fix memory leaks and corruption in readdir
    - NFS: Directory page cache pages need to be locked when read
    - nfsd: fix filecache lookup
    - jbd2_seq_info_next should increase position index
    - ext4: fix deadlock allocating crypto bounce page from mempool
    - ext4: fix race conditions in ->d_compare() and ->d_hash()
    - Btrfs: fix missing hole after hole punching and fsync when using
      NO_HOLES
    - Btrfs: make deduplication with range including the last block work
    - Btrfs: fix infinite loop during fsync after rename operations
    - btrfs: set trans->drity in btrfs_commit_transaction
    - btrfs: drop log root for dropped roots
    - Btrfs: fix race between adding and putting tree mod seq elements and
      nodes
    - btrfs: flush write bio if we loop in extent_write_cache_pages
    - btrfs: Correctly handle empty trees in find_first_clear_extent_bit
    - [armhf] tegra: Enable PLLP bypass during Tegra124 LP1
    - iwlwifi: don't throw error when trying to remove IGTK
    - mwifiex: fix unbalanced locking in mwifiex_process_country_ie()
    - sunrpc: expiry_time should be seconds not timeval
    - gfs2: fix gfs2_find_jhead that returns uninitialized jhead with seq 0
    - gfs2: move setting current->backing_dev_info
    - gfs2: fix O_SYNC write handling
    - drm/rect: Avoid division by zero
    - media: iguanair: fix endpoint sanity check
    - media: rc: ensure lirc is initialized before registering input device
    - xen/balloon: Support xend-based toolstack take two
    - watchdog: fix UAF in reboot notifier handling in watchdog core code
    - bcache: add readahead cache policy options via sysfs interface
    - eventfd: track eventfd_signal() recursion depth
    - aio: prevent potential eventfd recursion on poll
    - [x86] KVM: Refactor picdev_write() to prevent Spectre-v1/L1TF attacks
    - [x86] KVM: Refactor prefix decoding to prevent Spectre-v1/L1TF attacks
    - [x86] KVM: Protect pmu_intel.c from Spectre-v1/L1TF attacks
    - [x86] KVM: Protect DR-based index computations from Spectre-v1/L1TF
      attacks
    - [x86] KVM: Protect kvm_lapic_reg_write() from Spectre-v1/L1TF attacks
    - [x86] KVM: Protect kvm_hv_msr_[get|set]_crash_data() from
      Spectre-v1/L1TF attacks
    - [x86] KVM: Protect ioapic_write_indirect() from Spectre-v1/L1TF attacks
    - [x86] KVM: Protect MSR-based index computations in pmu.h from
      Spectre-v1/L1TF attacks
    - [x86] KVM: Protect ioapic_read_indirect() from Spectre-v1/L1TF attacks
    - [x86] KVM: Protect MSR-based index computations from Spectre-v1/L1TF
      attacks in x86.c
    - [x86] KVM: Protect x86_decode_insn from Spectre-v1/L1TF attacks
    - [x86] KVM: Protect MSR-based index computations in
      fixed_msr_to_seg_unit() from Spectre-v1/L1TF attacks
    - [x86] KVM: Fix potential put_fpu() w/o load_fpu() on MPX platform
    - [powerpc*] KVM: PPC: Book3S HV: Uninit vCPU if vcore creation fails
    - [powerpc*] KVM: PPC: Book3S PR: Free shared page if mmu initialization
      fails
    - [x86] kvm/svm: PKU not currently supported
    - [x86] kvm: Be careful not to clear KVM_VCPU_FLUSH_TLB bit
      (CVE-2019-3016)
    - [x86] kvm: Introduce kvm_(un)map_gfn() (CVE-2019-3016)
    - [x86] KVM: Make sure KVM_VCPU_FLUSH_TLB flag is not missed
      (CVE-2019-3016)
    - [x86] kvm: Cache gfn to pfn translation (CVE-2019-3016)
    - [x86] KVM: Clean up host's steal time structure (CVE-2019-3016)
    - [x86] KVM: VMX: Add non-canonical check on writes to RTIT address MSRs
    - [x86] KVM: Don't let userspace set host-reserved cr4 bits
    - [x86] KVM: Free wbinvd_dirty_mask if vCPU creation fails
    - [x86] KVM: Handle TIF_NEED_FPU_LOAD in kvm_{load,put}_guest_fpu()
    - [x86] KVM: Ensure guest's FPU state is loaded when accessing for
      emulation
    - [x86] KVM: Revert "KVM: X86: Fix fpu state crash in kvm guest"
    - [s390x] KVM: do not clobber registers during guest reset/store status
    - ocfs2: fix oops when writing cloned file
    - mm/page_alloc.c: fix uninitialized memmaps on a partially populated last
      section
    - mm/mmu_gather: invalidate TLB correctly on batch allocation failure and
      flush
    - [arm64,armhf] clk: tegra: Mark fuse clock as critical
    - virtio-balloon: initialize all vq callbacks
    - virtio-pci: check name when counting MSI-X vectors
    - fix up iter on short count in fuse_direct_io()
    - broken ping to ipv6 linklocal addresses on debian buster
    - percpu: Separate decrypted varaibles anytime encryption can be enabled
    - scsi: qla2xxx: Fix the endianness of the qla82xx_get_fw_size() return
      type
    - scsi: csiostor: Adjust indentation in csio_device_reset
    - scsi: qla4xxx: Adjust indentation in qla4xxx_mem_free
    - scsi: ufs: Recheck bkops level if bkops is disabled
    - mtd: spi-nor: Split mt25qu512a (n25q512a) entry into two
    - [arm64] phy: qualcomm: Adjust indentation in read_poll_timeout
    - ext2: Adjust indentation in ext2_fill_super
    - [arm64] drm: msm: mdp4: Adjust indentation in mdp4_dsi_encoder_enable
    - [x86] NFC: pn544: Adjust indentation in pn544_hci_check_presence
    - ppp: Adjust indentation into ppp_async_input
    - [armhf] net: smc911x: Adjust indentation in smc911x_phy_configure
    - net: tulip: Adjust indentation in {dmfe, uli526x}_init_module
    - IB/mlx5: Fix outstanding_pi index for GSI qps
    - IB/core: Fix ODP get user pages flow
    - nfsd: fix delay timer on 32-bit architectures
    - nfsd: fix jiffies/time_t mixup in LRU list
    - nfsd: Return the correct number of bytes written to the file
    - virtio-balloon: Fix memory leak when unloading while hinting is in
      progress
    - virtio_balloon: Fix memory leaks on errors in virtballoon_probe()
    - ubifs: Fix memory leak from c->sup_node
    - regulator: core: Add regulator_is_equal() helper
    - [armhf] ASoC: sgtl5000: Fix VDDA and VDDIO comparison
    - bonding/alb: properly access headers in bond_alb_xmit()
    - devlink: report 0 after hitting end in region read
    - [armhf] net: dsa: b53: Always use dev->vlan_enabled in
      b53_configure_vlan()
    - [armhf] net: dsa: bcm_sf2: Only 7278 supports 2Gb/sec IMP port
    - [arm64,armhf] net: mvneta: move rx_dropped and rx_errors in per-cpu
      stats
    - net_sched: fix a resource leak in tcindex_set_parms()
    - [arm64] net: stmmac: fix a possible endless loop
    - [arm64,riscv64] net: macb: Remove unnecessary alignment check for TSO
    - [arm64,riscv64] net: macb: Limit maximum GEM TX length in TSO
    - ipv6/addrconf: fix potential NULL deref in inet6_set_link_af()
    - qed: Fix timestamping issue for L2 unicast ptp packets.
    - drop_monitor: Do not cancel uninitialized work item
    - net/mlx5: Fix deadlock in fs_core
    - net/mlx5: Deprecate usage of generic TLS HW capability bit
    - [x86] ASoC: Intel: skl_hda_dsp_common: Fix global-out-of-bounds bug
    - [x86] timer: Don't skip PIT setup when APIC is disabled or in legacy
      mode
    - btrfs: use bool argument in free_root_pointers()
    - btrfs: free block groups after free'ing fs trees
    - drm/dp_mst: Remove VCPI while disabling topology mgr
    - [x86] KVM: x86/mmu: Apply max PA check for MMIO sptes to 32-bit KVM
    - [x86] KVM: x86: use CPUID to locate host page table reserved bits
    - [x86] KVM: x86: Use gpa_t for cr2/gpa to fix TDP support on 32-bit KVM
    - [x86] KVM: x86: fix overlap between SPTE_MMIO_MASK and generation
    - [x86] KVM: nVMX: vmread should not set rflags to specify success in case
      of #PF
    - KVM: Use vcpu-specific gva->hva translation when querying host page size
    - KVM: Play nice with read-only memslots when querying host page size
    - cifs: fail i/o on soft mounts if sessionsetup errors out
    - [x86] apic/msi: Plug non-maskable MSI affinity race
    - clocksource: Prevent double add_timer_on() for watchdog_timer
    - perf/core: Fix mlock accounting in perf_mmap()
    - rxrpc: Fix service call disconnection

  [ Aurelien Jarno ]
  * [mips*/malta] Enable POWER_RESET_PIIX4_POWEROFF.

  [ Salvatore Bonaccorso ]
  * [rt] Update to 5.4.13-rt6
  * [rt] Update to 5.4.13-rt7
  * [rt] Update to 5.4.17-rt8
  * [rt] Update to 5.4.17-rt9
  * Bump ABI to 4.
  * Revert "cpupower: Revert library ABI changes from commit
    ae2917093fb60bdc1ed3e"

  [ Ben Hutchings ]
  * linux-perf: Build with CORESIGHT=1 (thanks to Wookey) (Closes: #924673)

  [ Steve McIntyre ]
  * [arm64] Include the Hisilicon Hibmc drm driver in fb-modules
    Closes: #944546)

 -- Salvatore Bonaccorso <carnil@debian.org>  Thu, 13 Feb 2020 06:14:49 +0100

linux (5.4.13-1) unstable; urgency=medium

  * New upstream stable update:
    https://www.kernel.org/pub/linux/kernel/v5.x/ChangeLog-5.4.9
    - nvme_fc: add module to ops template to allow module references
    - nvme-fc: fix double-free scenarios on hw queues
    - drm/amdgpu: add check before enabling/disabling broadcast mode
    - drm/amdgpu: add header line for power profile on Arcturus
    - drm/amdgpu: add cache flush workaround to gfx8 emit_fence
    - nvme/pci: Fix write and poll queue types
    - nvme/pci: Fix read queue count
    - [armhf] iio: st_accel: Fix unused variable warning
    - PM / devfreq: Fix devfreq_notifier_call returning errno
    - PM / devfreq: Set scaling_max_freq to max on OPP notifier error
    - PM / devfreq: Don't fail devfreq_dev_release if not in list
    - afs: Fix afs_find_server lookups for ipv4 peers
    - afs: Fix SELinux setting security label on /afs
    - RDMA/cma: add missed unregister_pernet_subsys in init failure
    - rxe: correctly calculate iCRC for unaligned payloads
    - scsi: lpfc: Fix memory leak on lpfc_bsg_write_ebuf_set func
    - scsi: qla2xxx: Use explicit LOGO in target mode
    - scsi: qla2xxx: Drop superfluous INIT_WORK of del_work
    - scsi: qla2xxx: Don't call qlt_async_event twice
    - scsi: qla2xxx: Fix PLOGI payload and ELS IOCB dump length
    - scsi: qla2xxx: Configure local loop for N2N target
    - scsi: qla2xxx: Send Notify ACK after N2N PLOGI
    - scsi: qla2xxx: Don't defer relogin unconditonally
    - scsi: qla2xxx: Ignore PORT UPDATE after N2N PLOGI
    - scsi: iscsi: qla4xxx: fix double free in probe
    - scsi: libsas: stop discovering if oob mode is disconnected
      (CVE-2019-19965)
    - scsi: iscsi: Avoid potential deadlock in iscsi_if_rx func
    - [x86] staging/wlan-ng: add CRC32 dependency in Kconfig
    - drm/nouveau: Move the declaration of struct nouveau_conn_atom up a bit
    - drm/nouveau: Fix drm-core using atomic code-paths on pre-nv50 hardware
    - drm/nouveau/kms/nv50-: fix panel scaling
    - usb: gadget: fix wrong endpoint desc
    - net: make socket read/write_iter() honor IOCB_NOWAIT
    - afs: Fix mountpoint parsing
    - afs: Fix creation calls in the dynamic root to fail with EOPNOTSUPP
    - raid5: need to set STRIPE_HANDLE for batch head
    - md: raid1: check rdev before reference in raid1_sync_request func
    - [s390x] cpum_sf: Adjust sampling interval to avoid hitting sample limits
    - [s390x] cpum_sf: Avoid SBD overflow condition in irq handler
    - RDMA/counter: Prevent auto-binding a QP which are not tracked with res
    - IB/mlx4: Follow mirror sequence of device add during device removal
    - IB/mlx5: Fix steering rule of drop and count
    - xen-blkback: prevent premature module unload
    - xen/balloon: fix ballooned page accounting without hotplug enabled
    - PM / hibernate: memory_bm_find_bit(): Tighten node optimisation
    - ALSA: hda/realtek - Add Bass Speaker and fixed dac for bass speaker
    - ALSA: hda/realtek - Enable the bass speaker of ASUS UX431FLC
    - PCI: Add a helper to check Power Resource Requirements _PR3 existence
    - ALSA: hda: Allow HDA to be runtime suspended when dGPU is not bound to a
      driver
    - PCI: Fix missing inline for pci_pr3_present()
    - ALSA: hda - fixup for the bass speaker on Lenovo Carbon X1 7th gen
    - tcp: fix data-race in tcp_recvmsg()
    - shmem: pin the file in shmem_fault() if mmap_sem is dropped
    - taskstats: fix data-race
    - ALSA: hda - Downgrade error message for single-cmd fallback
    - netfilter: nft_tproxy: Fix port selector on Big Endian
    - block: add bio_truncate to fix guard_bio_eod
    - mm: drop mmap_sem before calling balance_dirty_pages() in write fault
    - ALSA: ice1724: Fix sleep-in-atomic in Infrasonic Quartet support code
    - ALSA: usb-audio: fix set_format altsetting sanity check
    - ALSA: usb-audio: set the interface format after resume on Dell WD19
    - ALSA: hda - Apply sync-write workaround to old Intel platforms, too
    - ALSA: hda/realtek - Add headset Mic no shutup for ALC283
    - [arm64,armhf] drm/sun4i: hdmi: Remove duplicate cleanup calls
    - [mips*] BPF: Disable MIPS32 eBPF JIT
    - [mips*] BPF: eBPF JIT: check for MIPS ISA compliance in Kconfig
    - [mips*] Avoid VDSO ABI breakage due to global register variable
    - media: pulse8-cec: fix lost cec_transmit_attempt_done() call
    - media: cec: CEC 2.0-only bcast messages were ignored
    - media: cec: avoid decrementing transmit_queue_sz if it is 0
    - media: cec: check 'transmit_in_progress', not 'transmitting'
    - mm/memory_hotplug: shrink zones when offlining memory
    - mm/zsmalloc.c: fix the migrated zspage statistics.
    - memcg: account security cred as well to kmemcg
    - mm: move_pages: return valid node id in status if the page is already on
      the target node
    - mm/oom: fix pgtables units mismatch in Killed process message
    - ocfs2: fix the crash due to call ocfs2_get_dlm_debug once less
    - [x86,arm64] pstore/ram: Write new dumps to start of recycled zones
    - [x86,arm64] pstore/ram: Fix error-path memory leak in
      persistent_ram_new() callers
    - locks: print unsigned ino in /proc/locks
    - seccomp: Check that seccomp_notif is zeroed out by the user
    - Btrfs: fix infinite loop during nocow writeback due to race
    - compat_ioctl: block: handle Persistent Reservations
    - compat_ioctl: block: handle BLKREPORTZONE/BLKRESETZONE
    - compat_ioctl: block: handle BLKGETZONESZ/BLKGETNRZONES
    - bpf: Fix precision tracking for unbounded scalars
    - ata: libahci_platform: Export again ahci_platform_<en/dis>able_phys()
    - libata: Fix retrieving of active qcs
    - gpiolib: fix up emulated open drain outputs
    - [riscv64] clocksource: riscv: add notrace to riscv_sched_clock
    - [riscv64] ftrace: correct the condition logic in function graph tracer
    - tracing: Fix lock inversion in trace_event_enable_tgid_record()
    - tracing: Avoid memory leak in process_system_preds()
    - tracing: Have the histogram compare functions convert to u64 first
    - tracing: Fix endianness bug in histogram trigger
    - io_uring: use current task creds instead of allocating a new one
    - mm/gup: fix memory leak in __gup_benchmark_ioctl
    - apparmor: fix aa_xattrs_match() may sleep while holding a RCU lock
    - dmaengine: virt-dma: Fix access after free in vchan_complete()
    - [i386] ALSA: cs4236: fix error return comparison of an unsigned integer
    - ALSA: pcm: Yet another missing check of non-cached buffer type
    - ALSA: firewire-motu: Correct a typo in the clock proc string
    - scsi: lpfc: Fix rpi release when deleting vport
    - exit: panic before exit_mm() on global init exit
    - [arm64] Revert support for execute-only user mappings
    - ftrace: Avoid potential division by zero in function profiler
    - [arm64] drm/msm: include linux/sched/task.h
    - PM / devfreq: Check NULL governor in available_governors_show
    - sunrpc: fix crash when cache_head become valid before update
    - nfsd4: fix up replay_matches_cache()
    - [powerpc*] Chunk calls to flush_dcache_range in arch_*_memory
    - [x86,arm64] HID: i2c-hid: Reset ALPS touchpads on resume
    - net/sched: annotate lockless accesses to qdisc->empty
    - kernel/module.c: wakeup processes in module_wq on module unload
    - ACPI: sysfs: Change ACPI_MASKABLE_GPE_MAX to 0x100
    - perf callchain: Fix segfault in thread__resolve_callchain_sample()
    - [amd64] iommu/vt-d: Remove incorrect PSI capability check
    - cifs: Fix potential softlockups while refreshing DFS cache
    - xfs: don't check for AG deadlock for realtime files in bunmapi
    - [x86] platform/x86: pmc_atom: Add Siemens CONNECT X300 to
      critclk_systems DMI table
    - netfilter: nf_queue: enqueue skbs with NULL dst
    - [arm64,armhf] regulator: axp20x: Fix axp20x_set_ramp_delay
    - [arm64,armhf] regulator: axp20x: Fix AXP22x ELDO2 regulator enable
      bitmask
    - [powerpc*] mm: Mark get_slice_psize() & slice_addr_is_low() as notrace
    - Bluetooth: btusb: fix PM leak in error case of setup
    - Bluetooth: delete a stray unlock
    - Bluetooth: Fix memory leak in hci_connect_le_scan
    - [arm64] dts: meson-gxl-s905x-khadas-vim: fix uart_A bluetooth node
    - [arm64] dts: meson-gxm-khadas-vim2: fix uart_A bluetooth node
    - media: flexcop-usb: ensure -EIO is returned on error condition
    - media: usb: fix memory leak in af9005_identify_state (CVE-2019-18809)
    - [arm64] dts: meson: odroid-c2: Disable usb_otg bus to avoid power failed
      warning
    - [arm64] tty: serial: msm_serial: Fix lockup for sysrq and oops
    - cifs: Fix lookup of root ses in DFS referral cache
    - fs: cifs: Fix atime update check vs mtime
    - fix compat handling of FICLONERANGE, FIDEDUPERANGE and FS_IOC_FIEMAP
    - ath9k_htc: Modify byte order for an error message
    - ath9k_htc: Discard undersized packets
    - [x86] drm/i915/execlists: Fix annotation for decoupling virtual request
    - xfs: periodically yield scrub threads to the scheduler
    - net: add annotations on hh->hh_len lockless accesses
    - ubifs: ubifs_tnc_start_commit: Fix OOB in layout_in_gaps
    - btrfs: get rid of unique workqueue helper functions
    - Btrfs: only associate the locked page with one async_chunk struct
    - [s390x] smp: fix physical to logical CPU map for SMT
    - mm/sparse.c: mark populate_section_memmap as __meminit
    - xen/blkback: Avoid unmapping unmapped grant pages
    - lib/ubsan: don't serialize UBSAN report
    - [x86] perf/x86/intel/bts: Fix the use of page_private()
    - net: annotate lockless accesses to sk->sk_pacing_shift
    - mm/hugetlb: defer freeing of huge pages if in non-task context
    https://www.kernel.org/pub/linux/kernel/v5.x/ChangeLog-5.4.10
    - [powerpc*] pmem: Fix kernel crash due to wrong range value usage in
      flush_dcache_range
    https://www.kernel.org/pub/linux/kernel/v5.x/ChangeLog-5.4.11
    - bpf: Fix passing modified ctx to ld/abs/ind instruction
    - [x86] ASoC: rt5682: fix i2c arbitration lost issue
    - spi: pxa2xx: Add support for Intel Jasper Lake
    - regulator: fix use after free issue
    - ASoC: max98090: fix possible race conditions
    - gpio: Handle counting of Freescale chipselects
    - netfilter: ctnetlink: netns exit must wait for callbacks
    - [x86] intel: Disable HPET on Intel Ice Lake platforms
    - netfilter: nf_tables_offload: Check for the NETDEV_UNREGISTER event
    - mwifiex: Fix heap overflow in mmwifiex_process_tdls_action_frame()
      (CVE-2019-14901)
    - regulator: core: fix regulator_register() error paths to properly
      release rdev
    - [x86] efi: Update e820 with reserved EFI boot services data to fix kexec
      breakage
    - [x86] ASoC: Intel: bytcr_rt5640: Update quirk for Teclast X89
    - efi/gop: Return EFI_NOT_FOUND if there are no usable GOPs
    - efi/gop: Return EFI_SUCCESS if a usable GOP was found
    - efi/gop: Fix memory leak in __gop_query32/64()
    - [x86,arm64] efi/earlycon: Remap entire framebuffer after page
      initialization
    - netfilter: uapi: Avoid undefined left-shift in xt_sctp.h
    - netfilter: nft_set_rbtree: bogus lookup/get on consecutive elements in
      named sets
    - netfilter: nf_tables: validate NFT_SET_ELEM_INTERVAL_END
    - netfilter: nf_tables: validate NFT_DATA_VALUE after nft_data_init()
    - netfilter: nf_tables: skip module reference count bump on object updates
    - netfilter: nf_tables_offload: return EOPNOTSUPP if rule specifies no
      actions
    - [arm64] spi: spi-cavium-thunderx: Add missing pci_release_regions()
    - [arm*] reset: Do not register resource data for missing resets
    - [x86] ASoC: topology: Check return value for snd_soc_add_dai_link()
    - [x86] ASoC: topology: Check return value for soc_tplg_pcm_create()
    - [x86] ASoC: SOF: loader: snd_sof_fw_parse_ext_data log warning on
      unknown header
    - [x86] ASoC: SOF: Intel: split cht and byt debug window sizes
    - [armhf] dts: am335x-sancloud-bbe: fix phy mode
    - [riscv64] bpf, riscv: Limit to 33 tail calls
    - [mips64el,mipsel] bpf, mips: Limit to 33 tail calls
    - perf header: Fix false warning when there are no duplicate cache entries
    - [armhf] spi: spi-ti-qspi: Fix a bug when accessing non default CS
    - [armhf] bus: ti-sysc: Fix missing reset delay handling
    - clk: walk orphan list on clock provider registration
    - mac80211: fix TID field in monitor mode transmit
    - cfg80211: fix double-free after changing network namespace
    - pinctrl: pinmux: fix a possible null pointer in
      pinmux_can_be_used_for_gpio
    - [powerpc*] Ensure that swiotlb buffer is allocated from low memory
    - btrfs: Fix error messages in qgroup_rescan_init
    - Btrfs: fix cloning range with a hole when using the NO_HOLES feature
    - [powerpc*] vcpu: Assume dedicated processors as non-preempt
    - [powerpc*] spinlocks: Include correct header for static key
    - btrfs: handle error in btrfs_cache_block_group
    - Btrfs: fix hole extent items with a zero size after range cloning
    - [powerpc*] ocxl: Fix potential memory leak on context creation
    - bpf: Clear skb->tstamp in bpf_redirect when necessary
    - bnx2x: Do not handle requests from VFs after parity
    - bnx2x: Fix logic to get total no. of PFs per engine
    - cxgb4: Fix kernel panic while accessing sge_info
    - net: usb: lan78xx: Fix error message format specifier
    - [hppa/parisc] add missing __init annotation
    - rfkill: Fix incorrect check to avoid NULL pointer dereference
    - staging: axis-fifo: add unspecified HAS_IOMEM dependency
    - [arm*] iommu/iova: Init the struct iova to fix the possible memleak
    - [x86] perf/x86: Fix potential out-of-bounds access
    - [x86] perf/x86/intel: Fix PT PMI handling
    - sched/psi: Fix sampling error and rare div0 crashes with cgroups and
      high uptime
    - psi: Fix a division error in psi poll()
    - [x86] usb: typec: fusb302: Fix an undefined reference to
      'extcon_get_state'
    - block: end bio with BLK_STS_AGAIN in case of non-mq devs and REQ_NOWAIT
    - fs: avoid softlockups in s_inodes iterators
    - fs: call fsnotify_sb_delete after evict_inodes
    - [arm64] iommu/dma: Relax locking in iommu_dma_prepare_msi()
    - io_uring: don't wait when under-submitting
    - clk: Move clk_core_reparent_orphans() under CONFIG_OF
    - [arm64,armhf] net: stmmac: Determine earlier the size of RX buffer
    - [arm64,armhf] net: stmmac: Do not accept invalid MTU values
    - [arm64,armhf] net: stmmac: xgmac: Clear previous RX buffer size
    - [arm64,armhf] net: stmmac: RX buffer size must be 16 byte aligned
    - [arm64,armhf] net: stmmac: Always arm TX Timer at end of transmission
      start
    - xsk: Add rcu_read_lock around the XSK wakeup
    - net/mlx5e: Fix concurrency issues between config flow and XSK
    - net/i40e: Fix concurrency issues between config flow and XSK
    - net/ixgbe: Fix concurrency issues between config flow and XSK
    - [arm64] cpu_errata: Add Hisilicon TSV110 to spectre-v2 safe list
    - block: Fix a lockdep complaint triggered by request queue flushing
    - [s390x] dasd/cio: Interpret ccw_device_get_mdc return value correctly
    - [s390x] dasd: fix memleak in path handling error case
    - block: fix memleak when __blk_rq_map_user_iov() is failed
    - sbitmap: only queue kyber's wait callback if not already active
    - [s390x] qeth: handle error due to unsupported transport mode
    - [s390x] qeth: fix promiscuous mode after reset
    - [s390x] qeth: don't return -ENOTSUPP to userspace
    - llc2: Fix return statement of llc_stat_ev_rx_null_dsap_xid_c (and
      _test_c)
    - [x86] hv_netvsc: Fix unwanted rx_table reset
    - gtp: fix bad unlock balance in gtp_encap_enable_socket
    - macvlan: do not assume mac_header is set in macvlan_broadcast()
    - [arm64,armhf] net: dsa: mv88e6xxx: Preserve priority when setting CPU
      port.
    - [armhf] net: freescale: fec: Fix ethtool -d runtime PM
    - [arm64,armhf] net: stmmac: dwmac-sun8i: Allow all RGMII modes
    - [arm64,armhf] net: stmmac: dwmac-sunxi: Allow all RGMII modes
    - [arm64,armhf] net: stmmac: Fixed link does not need MDIO Bus
    - net: usb: lan78xx: fix possible skb leak
    - pkt_sched: fq: do not accept silly TCA_FQ_QUANTUM
    - sch_cake: avoid possible divide by zero in cake_enqueue()
    - sctp: free cmd->obj.chunk for the unprocessed SCTP_CMD_REPLY
    - tcp: fix "old stuff" D-SACK causing SACK to be treated as D-SACK
    - vxlan: fix tos value before xmit
    - net: sch_prio: When ungrafting, replace with FIFO
    - vlan: fix memory leak in vlan_dev_set_egress_priority
    - vlan: vlan_changelink() should propagate errors
    - [arm64,riscv64] macb: Don't unregister clks unconditionally
    - net/mlx5: Move devlink registration before interfaces load
    - [arm64,armhf] net: dsa: mv88e6xxx: force cmode write on 6141/6341
    - net/mlx5e: Always print health reporter message to dmesg
    - net/mlx5: DR, No need for atomic refcount for internal SW steering
      resources
    - net/mlx5e: Fix hairpin RSS table size
    - net/mlx5: DR, Init lists that are used in rule's member
    - [arm64,armhf] usb: dwc3: gadget: Fix request complete check
    - USB: core: fix check for duplicate endpoints
    - USB: serial: option: add Telit ME910G1 0x110a composition
    - usb: missing parentheses in USE_NEW_SCHEME
    https://www.kernel.org/pub/linux/kernel/v5.x/ChangeLog-5.4.12
    - chardev: Avoid potential use-after-free in 'chrdev_open()'
    - i2c: fix bus recovery stop mode timing
    - [x86] powercap: intel_rapl: add NULL pointer check to
      rapl_mmio_cpu_online()
    - [arm64,armhf] usb: chipidea: host: Disable port power only if previously
      enabled
    - ALSA: usb-audio: Apply the sample rate quirk for Bose Companion 5
    - ALSA: hda/realtek - Add new codec supported for ALCS1200A
    - ALSA: hda/realtek - Set EAPD control to default for ALC222
    - ALSA: hda/realtek - Add quirk for the bass speaker on Lenovo Yoga X1 7th
      gen
    - tpm: Revert "tpm_tis: reserve chip for duration of tpm_tis_core_init"
    - tpm: Revert "tpm_tis_core: Set TPM_CHIP_FLAG_IRQ before probing for
      interrupts"
    - tpm: Revert "tpm_tis_core: Turn on the TPM before probing IRQ's"
    - tpm: Handle negative priv->response_len in tpm_common_read()
    - [arm64,armhf] rtc: sun6i: Add support for RTC clocks on R40
    - kernel/trace: Fix do not unregister tracepoints when register
      sched_migrate_task fail
    - tracing: Have stack tracer compile when MCOUNT_INSN_SIZE is not defined
    - tracing: Change offset type to s32 in preempt/irq tracepoints
    - HID: Fix slab-out-of-bounds read in hid_field_extract
    - HID: uhid: Fix returning EPOLLOUT from uhid_char_poll
    - HID: hidraw: Fix returning EPOLLOUT from hidraw_poll
    - HID: hid-input: clear unmapped usages
    - Input: add safety guards to input_set_keycode()
    - [x86] drm/i915: Add Wa_1408615072 and Wa_1407596294 to icl,ehl
    - [arm64,armhf] drm/sun4i: tcon: Set RGB DCLK min. divider based on
      hardware model
    - drm/fb-helper: Round up bits_per_pixel if possible
    - drm/dp_mst: correct the shifting in DP_REMOTE_I2C_READ
    - [x86] drm/i915: Add Wa_1407352427:icl,ehl
    - [x86] drm/i915/gt: Mark up virtual engine uabi_instance
    - [amd64] IB/hfi1: Adjust flow PSN with the correct resync_psn
    - can: kvaser_usb: fix interface sanity check
    - can: gs_usb: gs_usb_probe(): use descriptors of current altsetting
    - gpiolib: acpi: Turn dmi_system_id table into a generic quirk table
    - gpiolib: acpi: Add honor_wakeup module-option + quirk mechanism
    - pstore/ram: Regularize prz label allocation lifetime
    - [x86] staging: vt6656: set usb_set_intfdata on driver fail.
    - [x86] staging: vt6656: Fix non zero logical return of, usb_control_msg
    - USB: serial: option: add ZLP support for 0x1bc7/0x9010
    - [arm64,armhf] usb: musb: fix idling for suspend after disconnect
      interrupt
    - [arm64,armhf] usb: musb: Disable pullup at init
    - [arm64,armhf] usb: musb: dma: Correct parameter passed to IRQ handler
    - [x86] staging: comedi: adv_pci1710: fix AI channels 16-31 for PCI-1713
    - [x86] staging: vt6656: correct return of vnt_init_registers.
    - [x86] staging: vt6656: limit reg output to block size
    - staging: rtl8188eu: Add device code for TP-Link TL-WN727N v5.21
    - serdev: Don't claim unsupported ACPI serial devices
    - [amd64] iommu/vt-d: Fix adding non-PCI devices to Intel IOMMU
    - tty: link tty and port before configuring it as console
    - tty: always relink the port
    - [arm64] Move __ARCH_WANT_SYS_CLONE3 definition to uapi headers
    - [arm64] Implement copy_thread_tls
    - [arm*] Implement copy_thread_tls
    - [hppa/parisc] Implement copy_thread_tls
    - [riscv64] Implement copy_thread_tls
    - clone3: ensure copy_thread_tls is implemented
    - um: Implement copy_thread_tls
    - [x86] staging: vt6656: remove bool from vnt_radio_power_on ret
    - mwifiex: fix possible heap overflow in mwifiex_process_country_ie()
      (CVE-2019-14895)
    - mwifiex: pcie: Fix memory leak in mwifiex_pcie_alloc_cmdrsp_buf
      (CVE-2019-19056)
    - rpmsg: char: release allocated memory (CVE-2019-19053)
    - scsi: bfa: release allocated memory in case of error (CVE-2019-19066)
    - rtl8xxxu: prevent leaking urb (CVE-2019-19068)
    - ath10k: fix memory leak (CVE-2019-19078)
    - HID: hiddev: fix mess in hiddev_open()
    - USB: Fix: Don't skip endpoint descriptors with maxpacket=0
    - netfilter: arp_tables: init netns pointer in xt_tgchk_param struct
    - netfilter: conntrack: dccp, sctp: handle null timeout argument
    - netfilter: ipset: avoid null deref when IPSET_ATTR_LINENO is present
    - [x86] drm/i915/gen9: Clear residual context state on context switch
      (CVE-2019-14615)
    https://www.kernel.org/pub/linux/kernel/v5.x/ChangeLog-5.4.13
    - HID: hidraw, uhid: Always report EPOLLOUT
    - [amd64] IB/hfi1: Don't cancel unused work item
    - [armhf] mtd: rawnand: stm32_fmc2: avoid to lock the CPU bus
    - [arm*] 2c: bcm2835: Store pointer to bus clock
    - ASoC: soc-core: Set dpcm_playback / dpcm_capture
    - [armhf] ASoC: stm32: spdifrx: fix inconsistent lock state
    - [armhf] ASoC: stm32: spdifrx: fix race condition in irq handler
    - [armhf] ASoC: stm32: spdifrx: fix input pin state management
    - netfilter: nft_flow_offload: fix underflow in flowtable reference
      counter
    - [armhf] mtd: onenand: omap2: Pass correct flags for prep_dma_memcpy
    - [arm64] gpio: zynq: Fix for bug in zynq_gpio_restore_context API
    - [arm64,armhf] pinctrl: meson: Fix wrong shift value when get
      drive-strength
    - [amd64] iommu/vt-d: Unlink device if failed to add to group
    - iommu: Remove device link to group on failure
    - bpf: cgroup: prevent out-of-order release of cgroup bpf
    - fs: move guard_bio_eod() after bio_set_op_attrs
    - scsi: mpt3sas: Fix double free in attach error handling
    - gpio: Fix error message on out-of-range GPIO in lookup table
    - [arm64,armhf] PM / devfreq: tegra: Add COMMON_CLK dependency
    - [arm64,armhf] drm/tegra: Fix ordering of cleanup code
    - [s390x] qeth: fix qdio teardown after early init error
    - [s390x] qeth: fix false reporting of VNIC CHAR config failure
    - [s390x] qeth: Fix vnicc_is_in_use if rx_bcast not set
    - [s390x] qeth: vnicc Fix init to default
    - [s390x] qeth: fix initialization on old HW
    - scsi: smartpqi: Update attribute name to `driver_version`
    - afs: Fix missing cell comparison in afs_test_super()
    - [x86] syscalls/x86: Wire up COMPAT_SYSCALL_DEFINE0
    - [x86] syscalls/x86: Use COMPAT_SYSCALL_DEFINE0 for IA32 (rt_)sigreturn
    - [x86] syscalls/x86: Use the correct function type for sys_ni_syscall
    - [x86] syscalls/x86: Fix function types in COND_SYSCALL
    - btrfs: simplify inode locking for RWF_NOWAIT
    - netfilter: nf_tables_offload: release flow_rule on error from commit
      path
    - netfilter: nft_meta: use 64-bit time arithmetic
    - [arm64] RDMA/hns: Prevent undefined behavior in
      hns_roce_set_user_sq_size()
    - [arm64] RDMA/hns: remove a redundant le16_to_cpu
    - [arm64] RDMA/hns: Modify return value of restrack functions
    - RDMA/counter: Prevent QP counter manual binding in auto mode
    - [arm64] RDMA/hns: Release qp resources when failed to destroy qp
    - xprtrdma: Add unique trace points for posting Local Invalidate WRs
    - xprtrdma: Connection becomes unstable after a reconnect
    - xprtrdma: Fix MR list handling
    - xprtrdma: Close window between waking RPC senders and posting Receives
    - [arm64] RDMA/hns: Fix to support 64K page for srq
    - [arm64] RDMA/hns: Bugfix for qpc/cqc timer configuration
    - RDMA/mlx5: Return proper error value
    - RDMA/srpt: Report the SCSI residual to the initiator
    - uaccess: Add non-pagefault user-space write function
    - bpf: Make use of probe_user_write in probe write helper
    - bpf: skmsg, fix potential psock NULL pointer dereference
    - libbpf: Fix Makefile' libbpf symbol mismatch diagnostic
    - afs: Fix use-after-loss-of-ref
    - afs: Fix afs_lookup() to not clobber the version on a new dentry
    - keys: Fix request_key() cache
    - scsi: enclosure: Fix stale device oops with hot replug
    - scsi: sd: Clear sdkp->protection_type if disk is reformatted without PI
    - [x86] platform/x86: asus-wmi: Fix keyboard brightness cannot be set to 0
    - [x86] platform/x86: GPD pocket fan: Use default values when wrong
      modparams are given
    - Documentation/ABI: Fix documentation inconsistency for mlxreg-io sysfs
      interfaces
    - Documentation/ABI: Add missed attribute for mlxreg-io sysfs interfaces
    - xprtrdma: Fix create_qp crash on device unload
    - xprtrdma: Fix completion wait during device removal
    - xprtrdma: Fix oops in Receive handler after device removal
    - dm: add dm-clone to the documentation index
    - scsi: ufs: Give an unique ID to each ufs-bsg
    - [arm64] crypto: cavium/nitrox - fix firmware assignment to AE cores
    - crypto: virtio - implement missing support for output IVs
    - crypto: algif_skcipher - Use chunksize instead of blocksize
    - [i386] crypto: geode-aes - convert to skcipher API and make thread-safe
    - NFSv2: Fix a typo in encode_sattr()
    - nfsd: Fix cld_net->cn_tfm initialization
    - nfsd: v4 support requires CRYPTO_SHA256
    - NFSv4.x: Handle bad/dead sessions correctly in nfs41_sequence_process()
    - NFSv4.x: Drop the slot if nfs4_delegreturn_prepare waits for
      layoutreturn
    - mei: fix modalias documentation
    - [armhf] clk: samsung: exynos5420: Preserve CPU clocks configuration
      during suspend/resume
    - clk: Fix memory leak in clk_unregister()
    - [arm64,armhf] dmaengine: dw: platform: Mark 'hclk' clock optional
    - [armhf] clk: imx: pll14xx: Fix quick switch of S/K parameter
    - rsi: fix potential null dereference in rsi_probe()
    - affs: fix a memory leak in affs_remount
    - [armhf] pinctl: ti: iodelay: fix error checking on
      pinctrl_count_index_with_args call
    - [x86] pinctrl: lewisburg: Update pin list according to v1.1v6
    - PCI: pciehp: Do not disable interrupt twice on suspend
    - Revert "drm/virtio: switch virtio_gpu_wait_ioctl() to gem helper."
    - drm/amdgpu: cleanup creating BOs at fixed location
    - drm/amdgpu/discovery: reserve discovery data at the top of VRAM
    - scsi: sd: enable compat ioctls for sed-opal
    - gfs2: add compat_ioctl support
    - af_unix: add compat_ioctl support
    - compat_ioctl: handle SIOCOUTQNSD
    - [arm64] PCI: aardvark: Use LTSSM state to build link training flag
    - [arm64] PCI: aardvark: Fix PCI_EXP_RTCTL register configuration
    - [arm64,armhf] PCI: dwc: Fix find_next_bit() usage
    - PCI: Fix missing bridge dma_ranges resource list cleanup
    - PCI/PM: Clear PCIe PME Status even for legacy power management
    - PCI/PTM: Remove spurious "d" from granularity message
    - [powerpc*] powernv: Disable native PCIe port management
    - [mips64el,mipsel] Loongson: Fix return value of loongson_hwmon_init
    - [armhf] tty: serial: imx: use the sg count from dma_map_sg
    - [i386] tty: serial: pch_uart: correct usage of dma_unmap_sg
    - ARM: 8943/1: Fix topology setup in case of CPU hotplug for
      CONFIG_SCHED_MC
    - Revert "ubifs: Fix memory leak bug in alloc_ubifs_info() error path"
    - ubifs: Fixed missed le64_to_cpu() in journal
    - ubifs: do_kill_orphans: Fix a memory leak bug
    - mtd: spi-nor: fix silent truncation in spi_nor_read()
    - mtd: spi-nor: fix silent truncation in spi_nor_read_raw()
    - [arm64,armhf] spi: pxa2xx: Set controller->max_transfer_size in dma mode
    - iwlwifi: mvm: consider ieee80211 station max amsdu value
    - rtlwifi: Remove unnecessary NULL check in rtl_regd_init
    - iwlwifi: mvm: fix support for single antenna diversity
    - sch_cake: Add missing NLA policy entry TCA_CAKE_SPLIT_GSO
    - f2fs: fix potential overflow
    - NFSD fixing possible null pointer derefering in copy offload
    - scsi: libcxgbi: fix NULL pointer dereference in cxgbi_device_destroy()
    - scsi: target/iblock: Fix protection error with blocks greater than 512B
    - [riscv64] export flush_icache_all to modules
    - [mips64el,mipsel] cacheinfo: report shared CPU map
    - [mips64el,mipsel] Fix gettimeofday() in the vdso library
    - tomoyo: Suppress RCU warning at list_for_each_entry_rcu().
    - [arm64] drm/arm/mali: make malidp_mw_connector_helper_funcs static
    - rxrpc: Unlock new call in rxrpc_new_incoming_call() rather than the
      caller
    - rxrpc: Don't take call->user_mutex in rxrpc_new_incoming_call()
    - rxrpc: Fix missing security check on incoming calls
    - [arm64] dmaengine: k3dma: Avoid null pointer traversal
    - [s390x] qeth: lock the card while changing its hsuid
    - [amd64] ioat: ioat_alloc_ring() failure handling.
    - drm/amdgpu: enable gfxoff for raven1 refresh
    - ocfs2: call journal flush to mark journal as empty after journal
      recovery when mount

  [ Salvatore Bonaccorso ]
  * signing_templates/rules.real: Include modules.builtin.modinfo file in
    image (Closes: #948427)
  * [rt] Drop "lib/ubsan: Don't seralize UBSAN report"
  * nvme: Ignore ABI changes
  * Drop "ARM: dts: bcm283x: Fix critical trip point"
  * Drop "tracing: Do not create directories if lockdown is in affect"
  * Drop "libtraceevent: Fix lib installation with O="
  * Drop "libtraceevent: Copy pkg-config file to output folder when using O="
  * Refresh "libbpf: fix readelf output parsing on powerpc with recent
    binutils"
  * Refresh "x86: Make x32 syscall support conditional on a kernel parameter"
  * Bump ABI to 3.

  [ Ben Hutchings ]
  * f2fs: Fix crypto softdep: it uses crc32, not crc32c

 -- Salvatore Bonaccorso <carnil@debian.org>  Sun, 19 Jan 2020 10:22:58 +0100

linux (5.4.8-1) unstable; urgency=medium

  * New upstream stable update:
    https://www.kernel.org/pub/linux/kernel/v5.x/ChangeLog-5.4.7
    - af_packet: set defaule value for tmo
    - [amd64] fjes: fix missed check in fjes_acpi_add
    - mod_devicetable: fix PHY module format
    - net: dst: Force 4-byte alignment of dst_metrics
    - [arm64] net: hisilicon: Fix a BUG trigered by wrong bytes_compl
    - net: phy: ensure that phy IDs are correctly typed
    - net: qlogic: Fix error paths in ql_alloc_large_buffers()
    - net-sysfs: Call dev_hold always in rx_queue_add_kobject
    - net: usb: lan78xx: Fix suspend/resume PHY register access error
    - [arm64,armhf] nfp: flower: fix stats id allocation
    - qede: Disable hardware gro when xdp prog is installed
    - qede: Fix multicast mac configuration
    - sctp: fix memleak on err handling of stream initialization
    - sctp: fully initialize v4 addr in some functions
    - neighbour: remove neigh_cleanup() method
    - bonding: fix bond_neigh_init()
    - net: ena: fix default tx interrupt moderation interval
    - net: ena: fix issues in setting interrupt moderation params in ethtool
    - [armhf] net: ethernet: ti: davinci_cpdma: fix warning "device driver
      frees DMA memory with different size"
    - [arm64,armhf] net: stmmac: platform: Fix MDIO init for platforms without
      PHY
    - [armhf] net: dsa: b53: Fix egress flooding settings
    - btrfs: don't double lock the subvol_sem for rename exchange
    - btrfs: do not call synchronize_srcu() in inode_tree_del
    - Btrfs: make tree checker detect checksum items with overlapping ranges
    - btrfs: return error pointer from alloc_test_extent_buffer
    - Btrfs: fix missing data checksums after replaying a log tree
    - btrfs: send: remove WARN_ON for readonly mount
    - btrfs: abort transaction after failed inode updates in create_subvol
    - btrfs: skip log replay on orphaned roots
    - btrfs: do not leak reloc root if we fail to read the fs root
    - btrfs: handle ENOENT in btrfs_uuid_tree_iterate
    - Btrfs: fix removal logic of the tree mod log that leads to
      use-after-free issues
    - ALSA: pcm: Avoid possible info leaks from PCM stream buffers
    - ALSA: hda/ca0132 - Keep power on during processing DSP response
    - ALSA: hda/ca0132 - Avoid endless loop
    - ALSA: hda/ca0132 - Fix work handling in delayed HP detection
    - [arm*] drm/vc4/vc4_hdmi: fill in connector info
    - drm/virtio: switch virtio_gpu_wait_ioctl() to gem helper.
    - drm: mst: Fix query_payload ack reply struct
    - [arm64,armhf] drm/panel: Add missing drm_panel_init() in panel drivers
    - [armhf] drm: exynos: exynos_hdmi: use cec_notifier_conn_(un)register
    - drm: Use EOPNOTSUPP, not ENOTSUPP
    - drm/amdgpu/sriov: add ring_stop before ring_create in psp v11 code
    - drm/amdgpu: grab the id mgr lock while accessing passid_mapping
    - drm/ttm: return -EBUSY on pipelining with no_gpu_wait (v2)
    - ath10k: add cleanup in ath10k_sta_state()
    - ath10k: Check if station exists before forwarding tx airtime report
    - spi: Add call to spi_slave_abort() function when spidev driver is
      released
    - [arm64] drm/meson: vclk: use the correct G12A frac max value
    - [x86] staging: rtl8192u: fix multiple memory leaks on error path
    - staging: rtl8188eu: fix possible null dereference
    - rtlwifi: prevent memory leak in rtl_usb_probe (CVE-2019-19063)
    - libertas: fix a potential NULL pointer dereference
    - ath10k: fix backtrace on coredump
    - IB/iser: bound protection_sg size by data_sg size
    - [armhf] spi: gpio: prevent memory leak in spi_gpio_probe
    - media: max2175: Fix build error without CONFIG_REGMAP_I2C
    - [arm64] media: venus: core: Fix msm8996 frequency table
    - ath10k: fix offchannel tx failure when no ath10k_mac_tx_frm_has_freq
    - pinctrl: devicetree: Avoid taking direct reference to device name string
    - [armhf] drm/sun4i: dsi: Fix TCON DRQ set bits
    - [arm64] media: venus: Fix occasionally failures to suspend
    - rtw88: fix NSS of hw_cap
    - [armhf] hwrng: omap3-rom - Call clk_disable_unprepare() on exit only if
      not idled
    - media: flexcop-usb: fix NULL-ptr deref in flexcop_usb_transfer_init()
    - [arm64,armhf] drm/bridge: dw-hdmi: Refuse DDC/CI transfers on the
      internal I2C controller
    - mwifiex: pcie: Fix memory leak in mwifiex_pcie_init_evt_ring
      (CVE-2019-19057)
    - drm/drm_vblank: Change EINVAL by the correct errno
    - libbpf: Fix struct end padding in btf_dump
    - libbpf: Fix passing uninitialized bytes to setsockopt
    - net/smc: increase device refcount for added link group
    - team: call RCU read lock when walking the port_list
    - media: cx88: Fix some error handling path in 'cx8800_initdev()'
    - [arm64] crypto: inside-secure - Fix a maybe-uninitialized warning
    - [arm64] crypto: aegis128/simd - build 32-bit ARM for v8 architecture
      explicitly
    - [x86] ASoC: SOF: enable sync_write in hdac_bus
    - [armhf] media: ti-vpe: vpe: Fix Motion Vector vpdma stride
    - [armhf] media: ti-vpe: vpe: fix a v4l2-compliance warning about invalid
      pixel format
    - [armhf] media: ti-vpe: vpe: fix a v4l2-compliance failure about frame
      sequence number
    - [armhf] media: ti-vpe: vpe: Make sure YUYV is set as default format
    - [armhf] media: ti-vpe: vpe: fix a v4l2-compliance failure causing a
      kernel panic
    - [armhf] media: ti-vpe: vpe: ensure buffers are cleaned up properly in
      abort cases
    - [armhf] media: ti-vpe: vpe: fix a v4l2-compliance failure about invalid
      sizeimage
    - [x86] syscalls/x86: Use the correct function type in SYSCALL_DEFINE0
    - [x86] mm: Use the correct function type for native_set_fixmap()
    - ath10k: Correct error handling of dma_map_single()
    - rtw88: coex: Set 4 slot mode for A2DP
    - [arm64,armhf] drm/bridge: dw-hdmi: Restore audio when setting a mode
    - perf vendor events arm64: Fix Hisi hip08 DDRC PMU eventname
    - usb: usbfs: Suppress problematic bind and unbind uevents.
    - Bluetooth: btusb: avoid unused function warning
    - Bluetooth: missed cpu_to_le16 conversion in hci_init4_req
    - Bluetooth: Workaround directed advertising bug in Broadcom controllers
    - Bluetooth: hci_core: fix init for HCI_USER_CHANNEL
    - bpf/stackmap: Fix deadlock with rq_lock in bpf_get_stack()
    - [x86] mce: Lower throttling MCE messages' priority to warning
    - [arm64] net: hns3: log and clear hardware error after reset complete
    - [arm64] RDMA/hns: Fix wrong parameters when initial mtt of srq->idx_que
    - [x86] drm/gma500: fix memory disclosures due to uninitialized bytes
    - ASoC: soc-pcm: fixup dpcm_prune_paths() loop continue
    - rtl8xxxu: fix RTL8723BU connection failure issue after warm reboot
    - ipmi: Don't allow device module unload when in use
    - [x86] ioapic: Prevent inconsistent state when moving an interrupt
    - media: cedrus: Fix undefined shift with a SHIFT_AND_MASK_BITS macro
    - drm/nouveau: Don't grab runtime PM refs for HPD IRQs
    - md: no longer compare spare disk superblock events in super_load
    - md/bitmap: avoid race window between md_bitmap_resize and
      bitmap_file_clear_bit
    - drm: Don't free jobs in wait_event_interruptible()
    - EDAC/amd64: Set grain per DIMM
    - [arm64] psci: Reduce the waiting time for cpu_psci_cpu_kill()
    - i40e: initialize ITRN registers with correct values
    - i40e: Wrong 'Advertised FEC modes' after set FEC to AUTO
    - net: phy: dp83867: enable robust auto-mdix
    - [arm64,armhf] drm/tegra: sor: Use correct SOR index on Tegra210
    - regulator: core: Release coupled_rdevs on regulator_init_coupling()
      error
    - ubsan, x86: Annotate and allow __ubsan_handle_shift_out_of_bounds() in
      uaccess regions
    - ACPI: button: Add DMI quirk for Medion Akoya E2215T
    - RDMA/qedr: Fix memory leak in user qp and mr
    - [arm64] RDMA/hns: Fix memory leak on 'context' on error return path
    - RDMA/qedr: Fix srqs xarray initialization
    - RDMA/core: Set DMA parameters correctly
    - [arm64,armhf] gpu: host1x: Allocate gather copy for host1x
    - [arm64,armhf] net: dsa: LAN9303: select REGMAP when LAN9303 enable
    - [arm64] phy: qcom-usb-hs: Fix extcon double register after power cycle
    - [s390x] time: ensure get_clock_monotonic() returns monotonic values
    - [s390x] add error handling to perf_callchain_kernel
    - [s390x] mm: add mm_pxd_folded() checks to pxd_free()
    - [arm64] net: hns3: add struct netdev_queue debug info for TX timeout
    - libata: Ensure ata_port probe has completed before detach
    - loop: fix no-unmap write-zeroes request behavior
    - [arm64,armhf] net/mlx5e: Verify that rule has at least one fwd/drop
      action
    - ALSA: bebob: expand sleep just after breaking connections for protocol
      version 1
    - libbpf: Fix error handling in bpf_map__reuse_fd()
    - Bluetooth: Fix advertising duplicated flags
    - ALSA: pcm: Fix missing check of the new non-cached buffer type
    - [riscv64] spi: sifive: disable clk when probe fails and remove
    - pinctrl: amd: fix __iomem annotation in amd_gpio_irq_handler()
    - ixgbe: protect TX timestamping from API misuse
    - media: rcar_drif: fix a memory disclosure (CVE-2019-18786)
    - media: v4l2-core: fix touch support in v4l_g_fmt
    - nvme: introduce "Command Aborted By host" status code
    - nvmem: core: fix nvmem_cell_write inline function
    - ASoC: SOF: topology: set trigger order for FE DAI link
    - media: vivid: media_device_cleanup was called too early
    - bnx2x: Fix PF-VF communication over multi-cos queues.
    - ALSA: timer: Limit max amount of slave instances
    - RDMA/core: Fix return code when modify_port isn't supported
    - [arm64] drm: msm: a6xx: fix debug bus register configuration
    - rtlwifi: fix memory leak in rtl92c_set_fw_rsvdpagepkt()
    - perf probe: Fix to find range-only function instance
    - perf cs-etm: Fix definition of macro TO_CS_QUEUE_NR
    - perf probe: Fix to list probe event with correct line number
    - perf jevents: Fix resource leak in process_mapfile() and main()
    - perf probe: Walk function lines in lexical blocks
    - perf probe: Fix to probe an inline function which has no entry pc
    - perf probe: Fix to show ranges of variables in functions without
      entry_pc
    - perf probe: Fix to show inlined function callsite without entry_pc
    - perf probe: Fix to probe a function which has no entry pc
    - perf tools: Fix cross compile for ARM64
    - perf tools: Splice events onto evlist even on error
    - ice: Check for null pointer dereference when setting rings
    - perf parse: If pmu configuration fails free terms
    - perf probe: Skip overlapped location on searching variables
    - net: avoid potential false sharing in neighbor related code
    - perf probe: Return a better scope DIE if there is no best scope
    - perf probe: Fix to show calling lines of inlined functions
    - perf probe: Skip end-of-sequence and non statement lines
    - perf probe: Filter out instances except for inlined subroutine and
      subprogram
    - libbpf: Fix negative FD close() in xsk_setup_xdp_prog()
    - [s390x] bpf: Use kvcalloc for addrs array
    - cgroup: freezer: don't change task and cgroups status unnecessarily
    - ath10k: fix get invalid tx rate for Mesh metric
    - media: pvrusb2: Fix oops on tear-down when radio support is not present
    - ice: delay less
    - media: cedrus: Use helpers to access capture queue
    - [arm64,armhf] spi: pxa2xx: Add missed security checks
    - ASoC: rt5677: Mark reg RT5677_PWR_ANLG2 as volatile
    - iio: dac: ad5446: Add support for new AD5600 DAC
    - [x86] ASoC: Intel: kbl_rt5663_rt5514_max98927: Add dmic format
      constraint
    - r8169: respect EEE user setting when restarting network
    - [s390x] disassembler: don't hide instruction addresses
    - [armhf] net: ethernet: ti: Add dependency for TI_DAVINCI_EMAC
    - nvme: Discard workaround for non-conformant devices
    - parport: load lowlevel driver if ports not found
    - bcache: fix static checker warning in bcache_device_free()
    - cpufreq: Register drivers only after CPU devices have been registered
    - [x86] crash: Add a forward declaration of struct kimage
    - tracing: use kvcalloc for tgid_map array allocation
    - tracing/kprobe: Check whether the non-suffixed symbol is notrace
    - bcache: fix deadlock in bcache_allocator
    - iwlwifi: mvm: fix unaligned read of rx_pkt_status
    - regulator: core: Let boot-on regulators be powered off
    - [arm64] spi: tegra20-slink: add missed clk_unprepare
    - tun: fix data-race in gro_normal_list()
    - xhci-pci: Allow host runtime PM as default also for Intel Ice Lake xHCI
    - crypto: virtio - deal with unsupported input sizes
    - btrfs: don't prematurely free work in end_workqueue_fn()
    - btrfs: don't prematurely free work in run_ordered_work()
    - sched/uclamp: Fix overzealous type replacement
    - perf/core: Fix the mlock accounting, again
    - bnxt_en: Return proper error code for non-existent NVM variable
    - net: phy: avoid matching all-ones clause 45 PHY IDs
    - [x86] ASoC: Intel: bytcr_rt5640: Update quirk for Acer Switch 10 SW5-012
      2-in-1
    - [x86] insn: Add some Intel instructions to the opcode map
    - brcmfmac: remove monitor interface when detaching
    - perf session: Fix decompression of PERF_RECORD_COMPRESSED records
    - perf probe: Fix to show function entry line as probe-able
    - [s390x] crypto: Fix unsigned variable compared with zero
    - [s390x] kasan: support memcpy_real with TRACE_IRQFLAGS
    - bnxt_en: Improve RX buffer error handling.
    - iwlwifi: check kasprintf() return value
    - ASoC: soc-pcm: check symmetry before hw_params
    - [armhf] net: ethernet: ti: ale: clean ale tbl on init and intf restart
    - [s390x] cpumf: Adjust registration of s390 PMU device drivers
    - [armhf] crypto: sun4i-ss - Fix 64-bit size_t warnings
    - [armhf] crypto: sun4i-ss - Fix 64-bit size_t warnings on sun4i-ss-hash.c
    - mac80211: consider QoS Null frames for STA_NULLFUNC_ACKED
    - libtraceevent: Fix memory leakage in copy_filter_type
    - ice: Only disable VF state when freeing each VF resources
    - ice: Fix setting coalesce to handle DCB configuration
    - net: phy: initialise phydev speed and duplex sanely
    - tools, bpf: Fix build for 'make -s tools/bpf O=<dir>'
    - bpf: Provide better register bounds after jmp32 instructions
    - net: wireless: intel: iwlwifi: fix GRO_NORMAL packet stalling
    - btrfs: don't prematurely free work in reada_start_machine_worker()
    - btrfs: don't prematurely free work in scrub_missing_raid56_worker()
    - Revert "mmc: sdhci: Fix incorrect switch to HS mode"
    - tpm_tis: reserve chip for duration of tpm_tis_core_init
    - tpm: fix invalid locking in NONBLOCKING mode
    - iommu: fix KASAN use-after-free in iommu_insert_resv_region
    - iommu: set group default domain before creating direct mappings
    - iommu/vt-d: Fix dmar pte read access not set error
    - iommu/vt-d: Set ISA bridge reserved region as relaxable
    - iommu/vt-d: Allocate reserved region for ISA with correct permission
    - [armhf] can: flexcan: fix possible deadlock and out-of-order reception
      after wakeup
    - [armhf] can: flexcan: poll MCR_LPM_ACK instead of GPR ACK for stop mode
      acknowledgment
    - can: kvaser_usb: kvaser_usb_leaf: Fix some info-leaks to USB devices
      (CVE-2019-19947)
    - usb: xhci: Fix build warning seen with CONFIG_PM=n
    - ath10k: Revert "ath10k: add cleanup in ath10k_sta_state()"
    - md: avoid invalid memory access for array sb->dev_roles
    - [s390x] ftrace: fix endless recursion in function_graph tracer
    - [armhf] can: flexcan: add low power enter/exit acknowledgment helper
    - usbip: Fix receive error in vhci-hcd when using scatter-gather
    - usbip: Fix error path of vhci_recv_ret_submit()
    - cpufreq: Avoid leaving stale IRQ work items during CPU offline
    - mm: vmscan: protect shrinker idr replace with CONFIG_MEMCG
    - [x86] intel_th: pci: Add Comet Lake PCH-V support
    - [x86] intel_th: pci: Add Elkhart Lake SOC support
    - [x86] intel_th: Fix freeing IRQs
    - [x86] intel_th: msu: Fix window switching without windows
    - [x86] platform/x86: hp-wmi: Make buffer for HPWMI_FEATURE2_QUERY 128
      bytes
    - [x86] staging: comedi: gsc_hpdi: check dma_alloc_coherent() return value
    - [x86] pinctrl: baytrail: Really serialize all register accesses
    - ext4: fix ext4_empty_dir() for directories with holes (CVE-2019-19037)
    - ext4: check for directory entries too close to block end
    - ext4: unlock on error in ext4_expand_extra_isize()
    - ext4: validate the debug_want_extra_isize mount option at parse time
    - [powerpc*] KVM: PPC: Book3S HV: Fix regression on big endian hosts
    - [x86] kvm: x86: Host feature SSBD doesn't imply guest feature
      SPEC_CTRL_SSBD
    - [x86] kvm: x86: Host feature SSBD doesn't imply guest feature AMD_SSBD
    - [arm64,armhf] KVM: arm/arm64: Properly handle faulting of device
      mappings
    - [arm64] KVM: arm64: Ensure 'params' is initialised when looking up sys
      register
    - [x86] intel: Disable HPET on Intel Coffee Lake H platforms
    - [x86] MCE/AMD: Do not use rdmsr_safe_on_cpu() in smca_configure()
    - [x86] MCE/AMD: Allow Reserved types to be overwritten in smca_banks[]
    - [x86] mce: Fix possibly incorrect severity calculation on AMD
    - [powerpc*] irq: fix stack overflow verification
    - [powerpc*] ocxl: Fix concurrent AFU open and device removal
    - [arm64] mmc: sdhci-msm: Correct the offset and value for DDR_CONFIG
      register
    - mmc: sdhci: Update the tuning failed messages to pr_debug level
    - mmc: sdhci: Workaround broken command queuing on Intel GLK
    - mmc: sdhci: Add a quirk for broken command queuing
    - nbd: fix shutdown and recv work deadlock v2
    - iwlwifi: pcie: move power gating workaround earlier in the flow
    https://www.kernel.org/pub/linux/kernel/v5.x/ChangeLog-5.4.8
    - Revert "MIPS: futex: Restore \n after sync instructions"
    - Revert "MIPS: futex: Emit Loongson3 sync workarounds within asm"
    - scsi: lpfc: Fix spinlock_irq issues in lpfc_els_flush_cmd()
    - scsi: lpfc: Fix discovery failures when target device connectivity
      bounces
    - scsi: mpt3sas: Fix clear pending bit in ioctl status
    - scsi: lpfc: Fix locking on mailbox command completion
    - scsi: mpt3sas: Reject NVMe Encap cmnds to unsupported HBA
    - [armhf] gpio: mxc: Only get the second IRQ when there is more than one
      IRQ
    - scsi: lpfc: Fix list corruption in lpfc_sli_get_iocbq
    - Input: atmel_mxt_ts - disable IRQ across suspend
    - f2fs: fix to update time in lazytime mode
    - [x86] platform/x86: peaq-wmi: switch to using polled mode of input
      devices
    - [arm64,armhf] iommu: rockchip: Free domain on .domain_free
    - [arm64,armhf] iommu/tegra-smmu: Fix page tables in > 4 GiB memory
    - scsi: target: compare full CHAP_A Algorithm strings
    - scsi: lpfc: Fix hardlockup in lpfc_abort_handler
    - scsi: lpfc: Fix SLI3 hba in loop mode not discovering devices
    - scsi: csiostor: Don't enable IRQs too early
    - [arm64] scsi: hisi_sas: Replace in_softirq() check in
      hisi_sas_task_exec()
    - [arm64] scsi: hisi_sas: Delete the debugfs folder of hisi_sas when the
      probe fails
    - [powerpc*] pseries: Mark accumulate_stolen_time() as notrace
    - [powerpc*] pseries: Don't fail hash page table insert for bolted mapping
    - dma-mapping: Add vmap checks to dma_map_single()
    - dma-mapping: fix handling of dma-ranges for reserved memory (again)
    - clocksource/drivers/timer-of: Use unique device name instead of timer
    - [powerpc*] security/book3s64: Report L1TF status in sysfs
    - [powerpc*] book3s64/hash: Add cond_resched to avoid soft lockup warning
    - ext4: update direct I/O read lock pattern for IOCB_NOWAIT
    - ext4: iomap that extends beyond EOF should be marked dirty
    - jbd2: Fix statistics for the number of logged blocks
    - scsi: tracing: Fix handling of TRANSFER LENGTH == 0 for READ(6) and
      WRITE(6)
    - scsi: lpfc: Fix unexpected error messages during RSCN handling
    - scsi: lpfc: Fix duplicate unreg_rpi error in port offline flow
    - f2fs: fix to update dir's i_pino during cross_rename
    - [arm64] clk: qcom: smd: Add missing pnoc clock
    - [arm64] clk: qcom: Allow constant ratio freq tables for rcg
    - clk: clk-gpio: propagate rate change to parent
    - dma-direct: check for overflows on 32 bit DMA addresses
    - fs/quota: handle overflows of sysctl fs.quota.* and report as unsigned
      long
    - [arm64] iommu/arm-smmu-v3: Don't display an error when IRQ lines are
      missing
    - [armhf] i2c: stm32f7: fix & reorder remove & probe error handling
    - iomap: fix return value of iomap_dio_bio_actor on 32bit systems
    - scsi: lpfc: fix: Coverity: lpfc_cmpl_els_rsp(): Null pointer
      dereferences
    - [m68k] scsi: zorro_esp: Limit DMA transfers to 65536 bytes (except on
      Fastlane)
    - [powerpc*] PCI: rpaphp: Fix up pointer to first drc-info entry
    - scsi: ufs: fix potential bug which ends in system hang
    - [powerpc*] PCI: rpaphp: Don't rely on firmware feature to imply drc-info
      support
    - [powerpc*] PCI: rpaphp: Annotate and correctly byte swap DRC properties
    - [powerpc*] PCI: rpaphp: Correctly match ibm, my-drc-index to drc-name
      when using drc-info
    - [powerpc*] security: Fix wrong message when RFI Flush is disable
    - [powerpc*] eeh: differentiate duplicate detection message
    - [powerpc*] book3s/mm: Update Oops message to print the correct
      translation in use
    - bcache: at least try to shrink 1 node in bch_mca_scan()
    - HID: quirks: Add quirk for HP MSU1465 PIXART OEM mouse
    - HID: logitech-hidpp: Silence intermittent get_battery_capacity errors
    - HID: i2c-hid: fix no irq after reset on raydium 3118
    - [armhf] 8937/1: spectre-v2: remove Brahma-B53 from hardening
    - libnvdimm/btt: fix variable 'rc' set but not used
    - HID: Improve Windows Precision Touchpad detection.
    - HID: rmi: Check that the RMI_STARTED bit is set before unregistering the
      RMI transport device
    - watchdog: prevent deferral of watchdogd wakeup on RT
    - watchdog: Fix the race between the release of watchdog_core_data and
      cdev
    - scsi: pm80xx: Fix for SATA device discovery
    - scsi: ufs: Fix error handing during hibern8 enter
    - scsi: scsi_debug: num_tgts must be >= 0
    - scsi: target: core: Release SPC-2 reservations when closing a session
    - scsi: ufs: Fix up auto hibern8 enablement
    - scsi: iscsi: Don't send data to unbound connection
    - scsi: target: iscsi: Wait for all commands to finish before freeing a
      session
    - f2fs: Fix deadlock in f2fs_gc() context during atomic files handling
    - [x86] Drivers: hv: vmbus: Fix crash handler reset of Hyper-V synic
    - apparmor: fix unsigned len comparison with less than zero
    - drm/amdgpu: Call find_vma under mmap_sem
    - cifs: Fix use-after-free bug in cifs_reconnect()
    - io_uring: io_allocate_scq_urings() should return a sane state
    - cdrom: respect device capabilities during opening action
    - cifs: move cifsFileInfo_put logic into a work-queue
    - perf diff: Use llabs() with 64-bit values
    - perf script: Fix brstackinsn for AUXTRACE
    - perf regs: Make perf_reg_name() return "unknown" instead of NULL
    - [s390x] zcrypt: handle new reply code FILTERED_BY_HYPERVISOR
    - [s390x] unwind: filter out unreliable bogus %r14
    - [s390x] cpum_sf: Check for SDBT and SDB consistency
    - ocfs2: fix passing zero to 'PTR_ERR' warning
    - [s390x] disable preemption when switching to nodat stack with
      CALL_ON_STACK
    - mm/hugetlbfs: fix error handling when setting up mounts
    - kernel: sysctl: make drop_caches write-only
    - userfaultfd: require CAP_SYS_PTRACE for UFFD_FEATURE_EVENT_FORK
    - sctp: fix err handling of stream initialization
    - md: make sure desc_nr less than MD_SB_DISKS
    - Revert "iwlwifi: assign directly to iwl_trans->cfg in QuZ detection"
    - netfilter: ebtables: compat: reject all padding in matches/watchers
    - 6pack,mkiss: fix possible deadlock
    - [powerpc*] Fix __clear_user() with KUAP enabled
    - net/smc: add fallback check to connect()
    - netfilter: bridge: make sure to pull arp header in br_nf_forward_arp()
    - inetpeer: fix data-race in inet_putpeer / inet_putpeer
    - net: add a READ_ONCE() in skb_peek_tail()
    - net: icmp: fix data-race in cmp_global_allow()
    - hrtimer: Annotate lockless access to timer->state
    - tomoyo: Don't use nifty names on sockets.
    - uaccess: disallow > INT_MAX copy sizes
    - drm: limit to INT_MAX in create_blob ioctl
    - xfs: fix mount failure crash on invalid iclog memory access
    - cxgb4/cxgb4vf: fix flow control display for auto negotiation
    - [armhf] net: dsa: bcm_sf2: Fix IP fragment location and behavior
    - net/mlxfw: Fix out-of-memory error in mfa2 flash burning
    - net: phy: aquantia: add suspend / resume ops for AQR105
    - net/sched: act_mirred: Pull mac prior redir to non mac_header_xmit
      device
    - net/sched: add delete_empty() to filters and use it in cls_flower
    - net_sched: sch_fq: properly set sk->sk_pacing_status
    - [arm64,armhf] net: stmmac: dwmac-meson8b: Fix the RGMII TX delay on
      Meson8b/8m2 SoCs
    - ptp: fix the race between the release of ptp_clock and cdev
    - tcp: Fix highest_sack and highest_sack_seq
    - udp: fix integer overflow while computing available space in sk_rcvbuf
    - bnxt_en: Fix MSIX request logic for RDMA driver.
    - bnxt_en: Free context memory in the open path if firmware has been
      reset.
    - bnxt_en: Return error if FW returns more data than dump length
    - bnxt_en: Fix bp->fw_health allocation and free logic.
    - bnxt_en: Remove unnecessary NULL checks for fw_health
    - bnxt_en: Fix the logic that creates the health reporters.
    - bnxt_en: Add missing devlink health reporters for VFs.
    - net: add bool confirm_neigh parameter for dst_ops.update_pmtu
    - ip6_gre: do not confirm neighbor when do pmtu update
    - gtp: do not confirm neighbor when do pmtu update
    - net/dst: add new function skb_dst_update_pmtu_no_confirm
    - tunnel: do not confirm neighbor when do pmtu update
    - vti: do not confirm neighbor when do pmtu update
    - sit: do not confirm neighbor when do pmtu update
    - net/dst: do not confirm neighbor for vxlan and geneve pmtu update
    - [arm64,armhf] net: marvell: mvpp2: phylink requires the link interrupt
    - gtp: fix wrong condition in gtp_genl_dump_pdp()
    - gtp: avoid zero size hashtable
    - bonding: fix active-backup transition after link failure
    - tcp: do not send empty skb from tcp_write_xmit()
    - tcp/dccp: fix possible race __inet_lookup_established()
    - [x86] hv_netvsc: Fix tx_table init in rndis_set_subchannel()
    - gtp: fix an use-after-free in ipv4_pdp_find()
    - gtp: do not allow adding duplicate tid and ms_addr pdp context
    - bnxt: apply computed clamp value for coalece parameter
    - ipv6/addrconf: only check invalid header values when
      NETLINK_F_STRICT_CHK is set
    - [arm64,armhf] net: phylink: fix interface passed to mac_link_up
    - net: ena: fix napi handler misbehavior when the napi budget is zero
    - vhost/vsock: accept only packets with the right dst_cid
    - mm/hugetlbfs: fix for_each_hstate() loop in init_hugetlbfs_fs()

  [ Salvatore Bonaccorso ]
  * debian/lib/python/debian_linux/abi.py: Add one missing string replacement.
  * debian/lib/python/debian_linux/abi.py: strip whitespace characters in
    line.
  * [rt] Refresh lib-ubsan-Don-t-seralize-UBSAN-report.patch for context
    changes in 5.4.7
  * [rt] Drop x86-ioapic-Prevent-inconsistent-state-when-moving-an.patch
  * Enable EROFS filesystem support as module.
    Enable EROFS_FS as module, enable EROFS_FS_XATTR, EROFS_FS_POSIX_ACL,
    EROFS_FS_SECURITY, EROFS_FS_ZIP and EROFS_FS_CLUSTER_PAGE_LIMIT.
    Thanks to Gao Xiang <gaoxiang25@huawei.com> (Closes: #946569)
  * Enable additional netfilter modules.
    Enable NFT_BRIDGE_META, NF_CONNTRACK_BRIDGE, IP6_NF_MATCH_SRH, NFT_XFRM
    and NFT_SYNPROXY as modules.
    Thanks to Arturo Borrero Gonzalez (Closes: #948031)
  * [rt] Drop watchdog-prevent-deferral-of-watchdogd-wakeup-on-RT.patch
  * [rt] Refresh Use-CONFIG_PREEMPTION.patch (Context changes in 5.4.8)
  * Bump ABI to 2

  [ YunQiang Su ]
  * [mips*/octeon] Fix ftbfs on mips* due to octeon image-file:
        move "image-file: linux" to octeon_build from octeon_image.

 -- Salvatore Bonaccorso <carnil@debian.org>  Sun, 05 Jan 2020 15:40:37 +0100

linux (5.4.6-1) unstable; urgency=medium

  * New upstream stable update:
    https://www.kernel.org/pub/linux/kernel/v5.x/ChangeLog-5.4.3
    - rsi: release skb if rsi_prepare_beacon fails (CVE-2019-19071)
    - lp: fix sparc64 LPSETTIMEOUT ioctl
    - time: Zero the upper 32-bits in __kernel_timespec on 32-bit
    - usb: gadget: u_serial: add missing port entry locking
    - [arm64] tty: serial: msm_serial: Fix flow control
    - [arm64,armel,armhf] serial: pl011: Fix DMA ->flush_buffer()
    - serial: serial_core: Perform NULL checks for break_ctl ops
    - [armhf] serial: stm32: fix clearing interrupt error flags
    - serial: 8250_dw: Avoid double error messaging when IRQ absent
    - mwifiex: Re-work support for SDIO HW reset
    - io_uring: fix dead-hung for non-iter fixed rw
    - io_uring: transform send/recvmsg() -ERESTARTSYS to -EINTR
    - fuse: fix leak of fuse_io_priv
    - fuse: verify nlink
    - fuse: verify write return
    - fuse: verify attributes
    - io_uring: fix missing kmap() declaration on powerpc
    - io_uring: ensure req->submit is copied when req is deferred
    - SUNRPC: Avoid RPC delays when exiting suspend
    - ALSA: hda/realtek - Enable internal speaker of ASUS UX431FLC
    - ALSA: hda/realtek - Enable the headset-mic on a Xiaomi's laptop
    - ALSA: hda/realtek - Dell headphone has noise on unmute for ALC236
    - ALSA: hda/realtek - Fix inverted bass GPIO pin on Acer 8951G
    - ALSA: pcm: oss: Avoid potential buffer overflows
    - ALSA: hda - Add mute led support for HP ProBook 645 G4
    - ALSA: hda: Modify stream stripe mask only when needed
    - Input: synaptics - switch another X1 Carbon 6 to RMI/SMbus
    - Input: synaptics-rmi4 - re-enable IRQs in f34v7_do_reflash
    - [x86] Input: synaptics-rmi4 - don't increment rmiaddr for SMBus
      transfers
    - Input: goodix - add upside-down quirk for Teclast X89 tablet
    - media: rc: mark input device as pointing stick
    - [i386] x86/mm/32: Sync only to VMALLOC_END in vmalloc_sync_all()
    - [x86] PCI: Avoid AMD FCH XHCI USB PME# from D0 defect
    - CIFS: Fix NULL-pointer dereference in smb2_push_mandatory_locks
    - CIFS: Fix SMB2 oplock break processing
    - tty: vt: keyboard: reject invalid keycodes
    - can: slcan: Fix use-after-free Read in slcan_open
    - nfsd: Ensure CLONE persists data and metadata changes to the target file
    - nfsd: restore NFSv3 ACL support
    - kernfs: fix ino wrap-around detection
    - jbd2: Fix possible overflow in jbd2_log_space_left()
    - [arm64] drm/msm: fix memleak on release
    - drm: damage_helper: Fix race checking plane->state->fb
    - [i386] drm/i810: Prevent underflow in ioctl
    - [arm64] Validate tagged addresses in access_ok() called from kernel
      threads
    - [powerpc*] KVM: PPC: Book3S HV: XIVE: Free previous EQ page when setting
      up a new one
    - [powerpc*] KVM: PPC: Book3S HV: XIVE: Fix potential page leak on error
      path
    - [powerpc*] KVM: PPC: Book3S HV: XIVE: Set kvm->arch.xive when VPs are
      allocated
    - [x86] KVM: nVMX: Always write vmcs02.GUEST_CR3 during nested VM-Enter
    - [arm64,armhf] KVM: vgic: Don't rely on the wrong pending table
    - [x86] KVM: do not modify masked bits of shared MSRs
    - [x86] KVM: fix presentation of TSX feature in ARCH_CAPABILITIES
    - [x86] KVM: Remove a spurious export of a static function
    - [x86] KVM: Grab KVM's srcu lock when setting nested state
    - crypto: af_alg - cast ki_complete ternary op to int
    - [i386] crypto: geode-aes - switch to skcipher for cbc(aes) fallback
    - [x86] crypto: ccp - fix uninitialized list head
    - crypto: ecdh - fix big endian bug in ECC library
    - crypto: user - fix memory leak in crypto_report (CVE-2019-19062)
    - [armhf] spi: stm32-qspi: Fix kernel oops when unbinding driver
    - spi: Fix SPI_CS_HIGH setting when using native and GPIO CS
    - spi: Fix NULL pointer when setting SPI_CS_HIGH for GPIO CS
    - can: ucan: fix non-atomic allocation in completion handler
    - [amd64] RDMA/qib: Validate ->show()/store() callbacks before calling
      them
    - rfkill: allocate static minor
    - bdev: Factor out bdev revalidation into a common helper
    - bdev: Refresh bdev size for disks without partitioning
    - iomap: Fix pipe page leakage during splicing
    - thermal: Fix deadlock in thermal thermal_zone_device_check
    - vcs: prevent write access to vcsu devices
    - Revert "serial/8250: Add support for NI-Serial PXI/PXIe+485 devices"
    - binder: Fix race between mmap() and binder_alloc_print_pages()
    - binder: Prevent repeated use of ->mmap() via NULL mapping
    - binder: Handle start==NULL in binder_update_page_range()
    - [x86] KVM: fix out-of-bounds write in KVM_GET_EMULATED_CPUID
      (CVE-2019-19332)
    - ALSA: hda - Fix pending unsol events at shutdown
    - md/raid0: Fix an error message in raid0_make_request()
    - drm/mcde: Fix an error handling path in 'mcde_probe()'
    - perf script: Fix invalid LBR/binary mismatch error
    https://www.kernel.org/pub/linux/kernel/v5.x/ChangeLog-5.4.4
    - usb: gadget: configfs: Fix missing spin_lock_init()
    - [x86] usb: gadget: pch_udc: fix use after free
    - nvme: Namepace identification descriptor list is optional
    - Revert "nvme: Add quirk for Kingston NVME SSD running FW E8FK11.T"
    - scsi: lpfc: Fix bad ndlp ptr in xri aborted handling
    - [s390x] scsi: zfcp: trace channel log even for FCP command responses
    - scsi: qla2xxx: Do command completion on abort timeout
    - scsi: qla2xxx: Fix driver unload hang
    - scsi: qla2xxx: Fix double scsi_done for abort path
    - scsi: qla2xxx: Fix memory leak when sending I/O fails
    - compat_ioctl: add compat_ptr_ioctl()
    - ceph: fix compat_ioctl for ceph_dir_operations
    - [arm64] media: venus: remove invalid compat_ioctl32 handler
    - USB: uas: honor flag to avoid CAPACITY16
    - USB: uas: heed CAPACITY_HEURISTICS
    - USB: documentation: flags on usb-storage versus UAS
    - usb: Allow USB device to be warm reset in suspended state
    - [arm64,armhf] usb: host: xhci-tegra: Correct phy enable sequence
    - binder: fix incorrect calculation for num_valid
    - staging: rtl8188eu: fix interface sanity check
    - staging: rtl8712: fix interface sanity check
    - [arm*] staging: vchiq: call unregister_chrdev_region() when driver
      registration fails
    - staging: gigaset: fix general protection fault on probe
    - staging: gigaset: fix illegal free on probe errors
    - staging: gigaset: add endpoint-type sanity check
    - usb: xhci: only set D3hot for pci device
    - xhci: Fix memory leak in xhci_add_in_port()
    - xhci: fix USB3 device initiated resume race with roothub autosuspend
    - xhci: Increase STS_HALT timeout in xhci_suspend()
    - xhci: handle some XHCI_TRUST_TX_LENGTH quirks cases as default
      behaviour.
    - xhci: make sure interrupts are restored to correct state
    - [x86] iio: imu: inv_mpu6050: fix temperature reporting using bad unit
    - USB: atm: ueagle-atm: add missing endpoint check
    - USB: idmouse: fix interface sanity checks
    - USB: serial: io_edgeport: fix epic endpoint lookup
    - usb: roles: fix a potential use after free
    - USB: adutux: fix interface sanity check
    - usb: core: urb: fix URB structure initialization function
    - usb: mon: Fix a deadlock in usbmon between mmap and read
    - [arm64,amd64,i386] tpm: add check after commands attribs tab allocation
    - [arm64,amd64,i386] tpm: Switch to platform_get_irq_optional()
    - brcmfmac: disable PCIe interrupts before bus reset
    - mtd: rawnand: Change calculating of position page containing BBM
    - virtio-balloon: fix managed page counts when migrating pages between
      zones
    - usb: dwc3: pci: add ID for the Intel Comet Lake -H variant
    - [arm64,armhf] usb: dwc3: gadget: Fix logical condition
    - [arm64,armhf] usb: dwc3: gadget: Clear started flag for non-IOC
    - [arm64,armhf] usb: dwc3: ep0: Clear started flag on completion
    - [x86] usb: typec: fix use after free in typec_register_port()
    - iwlwifi: pcie: fix support for transmitting SKBs with fraglist
    - btrfs: check page->mapping when loading free space cache
    - btrfs: use btrfs_block_group_cache_done in update_block_group
    - btrfs: use refcount_inc_not_zero in kill_all_nodes
    - Btrfs: fix metadata space leak on fixup worker failure to set range as
      delalloc
    - Btrfs: fix negative subv_writers counter and data space leak after
      buffered write
    - btrfs: Avoid getting stuck during cyclic writebacks
    - btrfs: Remove btrfs_bio::flags member
    - Btrfs: send, skip backreference walking for extents with many references
    - btrfs: record all roots for rename exchange on a subvol
    - rtlwifi: rtl8192de: Fix missing code to retrieve RX buffer address
    - rtlwifi: rtl8192de: Fix missing callback that tests for hw release of
      buffer
    - rtlwifi: rtl8192de: Fix missing enable interrupt flag
    - ovl: fix lookup failure on multi lower squashfs
    - ovl: fix corner case of non-unique st_dev;st_ino
    - ovl: relax WARN_ON() on rename to self
    - [arm*] hwrng: omap - Fix RNG wait loop timeout
    - dm writecache: handle REQ_FUA
    - dm zoned: reduce overhead of backing device checks
    - workqueue: Fix spurious sanity check failures in destroy_workqueue()
    - workqueue: Fix pwq ref leak in rescuer_thread()
    - ASoC: rt5645: Fixed buddy jack support.
    - ASoC: rt5645: Fixed typo for buddy jack support.
    - ASoC: Jack: Fix NULL pointer dereference in snd_soc_jack_report
    - md: improve handling of bio with REQ_PREFLUSH in md_flush_request()
    - blk-mq: avoid sysfs buffer overflow with too many CPU cores
    - cgroup: pids: use atomic64_t for pids->limit
    - wil6210: check len before memcpy() calls
    - ar5523: check NULL before memcpy() in ar5523_cmd()
    - [s390x] mm: properly clear _PAGE_NOEXEC bit when it is not supported
    - cpuidle: Do not unset the driver if it is there already
    - cpuidle: use first valid target residency as poll time
    - [arm64,armhf] drm/panfrost: Open/close the perfcnt BO
    - [powerpc*] perf: Disable trace_imc pmu
    - [x86] intel_th: Fix a double put_device() in error path
    - [x86] intel_th: pci: Add Ice Lake CPU support
    - [x86] intel_th: pci: Add Tiger Lake CPU support
    - PM / devfreq: Lock devfreq in trans_stat_show
    - [powerpc*] cpufreq: powernv: fix stack bloat and hard limit on number of
      CPUs
    - ALSA: fireface: fix return value in error path of isochronous resources
      reservation
    - ALSA: oxfw: fix return value in error path of isochronous resources
      reservation
    - ALSA: hda/realtek - Line-out jack doesn't work on a Dell AIO
    - ACPI / utils: Move acpi_dev_get_first_match_dev() under CONFIG_ACPI
    - ACPI: LPSS: Add LNXVIDEO -> BYT I2C7 to lpss_device_links
    - ACPI: LPSS: Add LNXVIDEO -> BYT I2C1 to lpss_device_links
    - ACPI: LPSS: Add dmi quirk for skipping _DEP check for some device-links
    - ACPI / hotplug / PCI: Allocate resources directly under the non-hotplug
      bridge
    - ACPI: OSL: only free map once in osl.c
    - ACPI: bus: Fix NULL pointer check in acpi_bus_get_private_data()
    - ACPI: EC: Rework flushing of pending work
    - ACPI: PM: Avoid attaching ACPI PM domain to certain devices
    - [arm64] pinctrl: armada-37xx: Fix irq mask access in
      armada_37xx_irq_set_type()
    - [armhf] pinctrl: samsung: Add of_node_put() before return in error path
    - [armhf] pinctrl: samsung: Fix device node refcount leaks in Exynos
      wakeup controller init
    - [armhf] pinctrl: samsung: Fix device node refcount leaks in init code
    - [armhf] mmc: host: omap_hsmmc: add code for special init of wl1251 to
      get rid of pandora_wl1251_init_card
    - RDMA/core: Fix ib_dma_max_seg_size()
    - ppdev: fix PPGETTIME/PPSETTIME ioctls
    - [powerpc*] Allow 64bit VDSO __kernel_sync_dicache to work across ranges
      >4GB
    - [powerpc*] xive: Prevent page fault issues in the machine crash handler
    - [powerpc*] Allow flush_icache_range to work across ranges >4GB
    - [powerpc*] xive: Skip ioremap() of ESB pages for LSI interrupts
    - video/hdmi: Fix AVI bar unpack
    - quota: Check that quota is not dirty before release
    - ext2: check err when partial != NULL
    - seccomp: avoid overflow in implicit constant conversion
    - quota: fix livelock in dquot_writeback_dquots
    - ext4: Fix credit estimate for final inode freeing
    - reiserfs: fix extended attributes on the root directory
    - scsi: qla2xxx: Fix SRB leak on switch command timeout
    - scsi: qla2xxx: Fix a dma_pool_free() call
    - Revert "scsi: qla2xxx: Fix memory leak when sending I/O fails"
    - [armhf] omap: pdata-quirks: revert pandora specific gpiod additions
    - [armhf] omap: pdata-quirks: remove openpandora quirks for mmc3 and
      wl1251
    - [powerpc*] Avoid clang warnings around setjmp and longjmp
    - [powerpc*] Fix vDSO clock_getres()
    - mm, memfd: fix COW issue on MAP_PRIVATE and F_SEAL_FUTURE_WRITE mappings
    - mm: memcg/slab: wait for !root kmem_cache refcnt killing on root
      kmem_cache destruction
    - ext4: work around deleting a file with i_nlink == 0 safely
    - [arm64] firmware: qcom: scm: Ensure 'a0' status code is treated as
      signed
    - [s390x] smp,vdso: fix ASCE handling
    - [s390x] kaslr: store KASLR offset for early dumps
    - mm/shmem.c: cast the type of unmap_start to u64
    - [powerpc*] Define arch_is_kernel_initmem_freed() for lockdep
    - rtc: disable uie before setting time and enable after
    - splice: only read in as much information as there is pipe buffer space
    - ext4: fix a bug in ext4_wait_for_tail_page_commit
    - ext4: fix leak of quota reservations
    - blk-mq: make sure that line break can be printed
    - workqueue: Fix missing kfree(rescuer) in destroy_workqueue()
    - r8169: fix rtl_hw_jumbo_disable for RTL8168evl
    https://www.kernel.org/pub/linux/kernel/v5.x/ChangeLog-5.4.5
    - inet: protect against too small mtu values.
    - mqprio: Fix out-of-bounds access in mqprio_dump
    - net: bridge: deny dev_set_mac_address() when unregistering
    - net: dsa: fix flow dissection on Tx path
    - [armhf] net: ethernet: ti: cpsw: fix extra rx interrupt
    - net: sched: fix dump qlen for sch_mq/sch_mqprio with NOLOCK subqueues
    - net_sched: validate TCA_KIND attribute in tc_chain_tmplt_add()
    - [arm64] net: thunderx: start phy before starting autonegotiation
    - openvswitch: support asymmetric conntrack
    - tcp: md5: fix potential overestimation of TCP option space
    - tipc: fix ordering of tipc module init and exit routine
    - net/mlx5e: Query global pause state before setting prio2buffer
    - net: ipv6: add net argument to ip6_dst_lookup_flow
    - net: ipv6_stub: use ip6_dst_lookup_flow instead of ip6_dst_lookup
    - tcp: fix rejected syncookies due to stale timestamps
    - tcp: tighten acceptance of ACKs not matching a child socket
    - tcp: Protect accesses to .ts_recent_stamp with {READ,WRITE}_ONCE()
    - net: core: rename indirect block ingress cb function
    - net: sched: allow indirect blocks to bind to clsact in TC
    - cls_flower: Fix the behavior using port ranges with hw-offload
    - gre: refetch erspan header from skb->data after pskb_may_pull()
    - Fixed updating of ethertype in function skb_mpls_pop
    - net: Fixed updating of ethertype in skb_mpls_push()
    - net/mlx5e: Fix TXQ indices to be sequential
    - net/mlx5e: Fix SFF 8472 eeprom length
    - net/mlx5e: Fix freeing flow with kfree() and not kvfree()
    - net/mlx5e: Fix translation of link mode into speed
    - net/mlx5e: ethtool, Fix analysis of speed setting
    - page_pool: do not release pool until inflight == 0.
    - xdp: obtain the mem_id mutex before trying to remove an entry.
    - r8169: add missing RX enabling for WoL on RTL8125
    https://www.kernel.org/pub/linux/kernel/v5.x/ChangeLog-5.4.6
    - USB: Fix incorrect DMA allocations for local memory pool drivers
    - mmc: block: Make card_busy_detect() a bit more generic
    - mmc: block: Add CMD13 polling for MMC IOCTLS with R1B response
    - mmc: core: Drop check for mmc_card_is_removable() in mmc_rescan()
    - mmc: core: Re-work HW reset for SDIO cards
    - PCI/PM: Always return devices to D0 when thawing
    - PCI: pciehp: Avoid returning prematurely from sysfs requests
    - PCI: Fix Intel ACS quirk UPDCR register address
    - PCI/MSI: Fix incorrect MSI-X masking on resume
    - PCI: Do not use bus number zero from EA capability
    - PCI: Apply Cavium ACS quirk to ThunderX2 and ThunderX3
    - PM / QoS: Redefine FREQ_QOS_MAX_DEFAULT_VALUE to S32_MAX
    - block: fix "check bi_size overflow before merge"
    - gfs2: Multi-block allocations in gfs2_page_mkwrite
    - gfs2: fix glock reference problem in gfs2_trans_remove_revoke
    - [arm64] rpmsg: glink: Fix reuse intents memory leak issue
    - [arm64] rpmsg: glink: Fix use after free in open_ack TIMEOUT case
    - [arm64] rpmsg: glink: Put an extra reference during cleanup
    - [arm64] rpmsg: glink: Fix rpmsg_register_device err handling
    - [arm64] rpmsg: glink: Don't send pending rx_done during remove
    - [arm64] rpmsg: glink: Free pending deferred work on remove
    - cifs: smbd: Return -EAGAIN when transport is reconnecting
    - cifs: smbd: Only queue work for error recovery on memory registration
    - cifs: smbd: Add messages on RDMA session destroy and reconnection
    - cifs: smbd: Return -EINVAL when the number of iovs exceeds
      SMBDIRECT_MAX_SGE
    - cifs: smbd: Return -ECONNABORTED when trasnport is not in connected
      state
    - cifs: Don't display RDMA transport on reconnect
    - CIFS: Respect O_SYNC and O_DIRECT flags during reconnect
    - CIFS: Close open handle after interrupted close
    - CIFS: Do not miss cancelled OPEN responses
    - CIFS: Fix NULL pointer dereference in mid callback
    - cifs: Fix retrieval of DFS referrals in cifs_mount()
    - [armhf] ARM: tegra: Fix FLOW_CTLR_HALT register clobbering by
      tegra_resume()
    - vfio/pci: call irq_bypass_unregister_producer() before freeing irq
    - dma-buf: Fix memory leak in sync_file_merge()
    - [arm64,armhf] drm/panfrost: Fix a race in panfrost_ioctl_madvise()
    - [arm64,armhf] drm/panfrost: Fix a BO leak in panfrost_ioctl_mmap_bo()
    - [arm64,armhf] drm/panfrost: Fix a race in panfrost_gem_free_object()
    - [x86] drm/mgag200: Extract device type from flags
    - [x86] drm/mgag200: Store flags from PCI driver data in device structure
    - [x86] drm/mgag200: Add workaround for HW that does not support
      'startadd'
    - [x86] drm/mgag200: Flag all G200 SE A machines as broken wrt <startadd>
    - [arm64] drm: meson: venc: cvbs: fix CVBS mode matching
    - dm mpath: remove harmful bio-based optimization
    - dm btree: increase rebalance threshold in __rebalance2()
    - dm clone metadata: Track exact changes per transaction
    - dm clone metadata: Use a two phase commit
    - dm clone: Flush destination device before committing metadata
    - dm thin metadata: Add support for a pre-commit callback
    - dm thin: Flush data device before committing metadata
    - scsi: ufs: Disable autohibern8 feature in Cadence UFS
    - scsi: iscsi: Fix a potential deadlock in the timeout handler
    - scsi: qla2xxx: Ignore NULL pointer in tcm_qla2xxx_free_mcmd
    - scsi: qla2xxx: Initialize free_work before flushing it
    - scsi: qla2xxx: Added support for MPI and PEP regions for ISP28XX
    - scsi: qla2xxx: Change discovery state before PLOGI
    - scsi: qla2xxx: Correctly retrieve and interpret active flash region
    - scsi: qla2xxx: Fix incorrect SFUB length used for Secure Flash Update MB
      Cmd
    - drm/nouveau/kms/nv50-: Call outp_atomic_check_view() before handling PBN
    - drm/nouveau/kms/nv50-: Store the bpc we're using in nv50_head_atom
    - drm/nouveau/kms/nv50-: Limit MST BPC to 8
    - [x86] drm/i915/fbc: Disable fbc by default on all glk+
    - drm/radeon: fix r1xx/r2xx register checker for POT textures
    - drm/dp_mst: Correct the bug in drm_dp_update_payload_part1()
    - drm/amdgpu: initialize vm_inv_eng0_sem for gfxhub and mmhub
    - drm/amdgpu: invalidate mmhub semaphore workaround in gmc9/gmc10
    - drm/amdgpu/gfx10: explicitly wait for cp idle after halt/unhalt
    - drm/amdgpu/gfx10: re-init clear state buffer after gpu reset
    - drm/amdgpu: avoid using invalidate semaphore for picasso
    - drm/amdgpu: add invalidate semaphore limit for SRIOV and picasso in gmc9
    - ALSA: hda: Fix regression by strip mask fix

  [ Joe Richey ]
  * [amd64/cloud-amd64] tpm: Enable TPM drivers for Cloud (Closes: #946237)

  [ Ben Hutchings ]
  * [armel/rpi,armhf,arm64] Enable DEBUG_WX
  * linux-cpupower: Fix grammar error in package description
  * debian/control: Make library package descriptions more consistent
  * Set ABI to 1
  * tracing: Do not create directories if lockdown is in affect

  [ Aurelien Jarno ]
  * [armhf,arm64] Fix critical trip point on RPI 3.

  [ Salvatore Bonaccorso ]
  * [rt] Update to 5.4.3-rt1 and re-enable
  * [rt] Enable PREEMPT_RT (instead of PREEMPT_RT_FULL) which is part of 5.4
  * [rt] Update to 5.4.5-rt3

  [ YunQiang Su ]
  * [mipsel,mips64el/loongson-3] Enable AMDGPU.
  * [mips*] switch to vmlinuz from vmlinux except octeon.
  * [mips*] enable CONFIG_MIPS_O32_FP64_SUPPORT.
  * [mips*] enable CONFIG_CPU_HAS_MSA except octeon.

  [ Vagrant Cascadian ]
  * [arm64] drivers/gpu/drm/sun4i: Enable DRM_SUN8I_MIXER as a module.
    (Closes: #946510). Thanks to Andrei POPESCU.

  [ Sudip Mukherjee ]
  * Add libtraceevent packages (Closes: #944138)

 -- Ben Hutchings <ben@decadent.org.uk>  Fri, 27 Dec 2019 22:17:44 +0000

linux (5.4.2-1~exp1) experimental; urgency=medium

  * New upstream stable update:
    https://www.kernel.org/pub/linux/kernel/v5.x/ChangeLog-5.4.1
    - Bluetooth: Fix invalid-free in bcsp_close()
    - ath9k_hw: fix uninitialized variable data
    - ath10k: Fix a NULL-ptr-deref bug in ath10k_usb_alloc_urb_from_pipe
      (CVE-2019-15099)
    - ath10k: Fix HOST capability QMI incompatibility
    - ath10k: restore QCA9880-AR1A (v1) detection
    - Revert "Bluetooth: hci_ll: set operational frequency earlier"
    - Revert "dm crypt: use WQ_HIGHPRI for the IO and crypt workqueues"
    - md/raid10: prevent access of uninitialized resync_pages offset
    - [x86] insn: Fix awk regexp warnings
    - [x86] speculation: Fix incorrect MDS/TAA mitigation status
    - [x86] speculation: Fix redundant MDS mitigation message
    - nbd: prevent memory leak
    - [i386] x86/stackframe/32: Repair 32-bit Xen PV
    - [i386] x86/xen/32: Make xen_iret_crit_fixup() independent of frame
      layout
    - [i386] x86/xen/32: Simplify ring check in xen_iret_crit_fixup()
    - [i386] x86/doublefault/32: Fix stack canaries in the double fault
      handler
    - [i386] x86/pti/32: Size initial_page_table correctly
    - [i386] x86/cpu_entry_area: Add guard page for entry stack on 32bit
    - [i386] x86/entry/32: Fix IRET exception
    - [i386] x86/entry/32: Use %ss segment where required
    - [i386] x86/entry/32: Move FIXUP_FRAME after pushing %fs in SAVE_ALL
    - [i386] x86/entry/32: Unwind the ESPFIX stack earlier on exception entry
    - [i386] x86/entry/32: Fix NMI vs ESPFIX
    - [i386] x86/pti/32: Calculate the various PTI cpu_entry_area sizes
      correctly, make the CPU_ENTRY_AREA_PAGES assert precise
    - [i386] x86/entry/32: Fix FIXUP_ESPFIX_STACK with user CR3
    - futex: Prevent robust futex exit race
    - ALSA: usb-audio: Fix NULL dereference at parsing BADD
    - ALSA: usb-audio: Fix Scarlett 6i6 Gen 2 port data
    - media: vivid: Set vid_cap_streaming and vid_out_streaming to true
    - media: vivid: Fix wrong locking that causes race conditions on streaming
      stop (CVE-2019-18683)
    - media: usbvision: Fix invalid accesses after device disconnect
    - media: usbvision: Fix races among open, close, and disconnect
    - cpufreq: Add NULL checks to show() and store() methods of cpufreq
    - futex: Move futex exit handling into futex code
    - futex: Replace PF_EXITPIDONE with a state
    - exit/exec: Seperate mm_release()
    - futex: Split futex_mm_release() for exit/exec
    - futex: Set task::futex_state to DEAD right after handling futex exit
    - futex: Mark the begin of futex exit explicitly
    - futex: Sanitize exit state handling
    - futex: Provide state handling for exec() as well
    - futex: Add mutex around futex exit
    - futex: Provide distinct return value when owner is exiting
    - futex: Prevent exit livelock
    - media: uvcvideo: Fix error path in control parsing failure
    - media: b2c2-flexcop-usb: add sanity checking (CVE-2019-15291)
    - media: cxusb: detect cxusb_ctrl_msg error in query
    - media: imon: invalid dereference in imon_touch_event
    - media: mceusb: fix out of bounds read in MCE receiver buffer
    - ALSA: hda - Disable audio component for legacy Nvidia HDMI codecs
    - usbip: tools: fix fd leakage in the function of read_attr_usbip_status
    - usbip: Fix uninitialized symbol 'nents' in stub_recv_cmd_submit()
    - usb-serial: cp201x: support Mark-10 digital force gauge
    - USB: chaoskey: fix error case of a timeout
    - appledisplay: fix error handling in the scheduled work
    - USB: serial: mos7840: add USB ID to support Moxa UPort 2210
    - USB: serial: mos7720: fix remote wakeup
    - USB: serial: mos7840: fix remote wakeup
    - USB: serial: option: add support for DW5821e with eSIM support
    - USB: serial: option: add support for Foxconn T77W968 LTE modules
    - [x86] staging: comedi: usbduxfast: usbduxfast_ai_cmdtest rounding error
    - [powerpc*] powerpc/book3s64: Fix link stack flush on context switch
      (CVE-2019-18660)
    - [powerpc*] KVM: PPC: Book3S HV: Flush link stack on guest exit to host
      kernel
    https://www.kernel.org/pub/linux/kernel/v5.x/ChangeLog-5.4.2
    - io_uring: async workers should inherit the user creds
    - net: separate out the msghdr copy from ___sys_{send,recv}msg()
    - net: disallow ancillary data for __sys_{send,recv}msg_file()
    - [arm64] crypto: inside-secure - Fix stability issue with Macchiatobin
    - driver core: platform: use the correct callback type for bus_find_device
    - [arm64,armel,armhf] usb: dwc2: use a longer core rest timeout in
      dwc2_core_reset()
    - [x86] staging: rtl8192e: fix potential use after free
    - staging: rtl8723bs: Drop ACPI device ids
    - staging: rtl8723bs: Add 024c:0525 to the list of SDIO device-ids
    - USB: serial: ftdi_sio: add device IDs for U-Blox C099-F9P
    - [x86] mei: bus: prefix device names on bus with the bus name
    - [x86] mei: me: add comet point V device id
    - [x86] thunderbolt: Power cycle the router if NVM authentication fails
    - [x86] fpu: Don't cache access to fpu_fpregs_owner_ctx
    - macvlan: schedule bc_work even if error
    - mdio_bus: don't use managed reset-controller
    - net: macb: add missed tasklet_kill
    - net: psample: fix skb_over_panic
    - net: sched: fix `tc -s class show` no bstats on class with nolock
      subqueues
    - openvswitch: fix flow command message size
    - sctp: Fix memory leak in sctp_sf_do_5_2_4_dupcook
    - slip: Fix use-after-free Read in slip_open
    - sctp: cache netns in sctp_ep_common
    - openvswitch: drop unneeded BUG_ON() in ovs_flow_cmd_build_info()
    - openvswitch: remove another BUG_ON()
    - net: skmsg: fix TLS 1.3 crash with full sk_msg
    - tipc: fix link name length check
    - r8169: fix jumbo configuration for RTL8168evl
    - r8169: fix resume on cable plug-in
    - ext4: add more paranoia checking in ext4_expand_extra_isize handling
    - Revert "jffs2: Fix possible null-pointer dereferences in
      jffs2_add_frag_to_fragtree()"
    - HID: core: check whether Usage Page item is after Usage ID items
    - [x86] platform/x86: hp-wmi: Fix ACPI errors caused by too small buffer
    - [x86] platform/x86: hp-wmi: Fix ACPI errors caused by passing 0 as input
      size

  [ Ben Hutchings ]
  * [armel] udeb: Replace m25p80 with spi-nor in mtd-modules (fixes FTBFS)
  * [ia64] udeb: Remove SGI SN2 modules (fixes FTBFS)
  * iio: Enable TI_ADS1015 as module, replacing SENSORS_ADS1015
  * [armhf] regulator: Really enable REGULATOR_STM32_PWR
  * [armhf] drm/panel: Enable DRM_PANEL_{SONY_ACX565AKM,TPO_TD028TTEC1,
    TPO_TD043MTEA1} as modules, replacing the corresponding omapdrm options
  * [armhf,arm64] platform/chrome: Change chromeos drivers back to modules
  * Build-Depend on kernel-wedge 2.102; remove workaround in debian/rules.real
  * debian/bin: Add script to update taint list for bug reporting script
  * linux-image: bug: Update taint list and use upstream descriptions
  * btrfs,fanotify: Use TAINT_AUX instead of TAINT_USER for unsupported
    features

  [ Romain Perier ]
  * Enable VIRTIO_FS and VIRTIO_PMEM (Closes: #945853)

  [ Aurelien Jarno]
  * [ppc64el] Fix building libbpf with recent binutils versions (fixes FTBFS).

  [ Luca Boccassi ]
  * verity: enable DM_VERITY_VERIFY_ROOTHASH_SIG

 -- Salvatore Bonaccorso <carnil@debian.org>  Thu, 05 Dec 2019 08:37:56 +0100

linux (5.4-1~exp1) experimental; urgency=medium

  * New upstream release: https://kernelnewbies.org/Linux_5.4

  [ Ben Hutchings ]
  * lockdown: Rebase on upstream Lockdown LSM:
    - Refresh "efi: Add an EFI_SECURE_BOOT flag to indicate secure boot mode"
    - Update "efi: Lock down the kernel if booted in secure boot mode"
    - Update "Add a SysRq option to lift kernel lockdown"
    - Update "mtd: Disable slram and phram when locked down"
    - Update "arm64: add kernel config option to lock down when in Secure Boot
      mode"
    - Refresh "lockdown: Refer to Debian wiki until manual page exists"
    - Drop all other lockdown patches
    - Enable SECURITY_LOCKDOWN_LSM, LOCK_DOWN_KERNEL_FORCE_NONE,
      LOCK_DOWN_IN_EFI_SECURE_BOOT
  * [armel/marvell] lockdown: Disable Lockdown as it now selects MODULE_SIG
  * [amd64] Update "x86: Make x32 syscall support conditional …" for 5.4
  * debian/lib/python/debian_linux/abi.py: Add support for symbol namespaces
  * debian/bin/genpatch-rt: Fix series generation from git

  [ Romain Perier ]
  * Rebased the following patches onto 5.4.x:
    - debian/version.patch
    - debian/ia64-hardcode-arch-script-output.patch
    - bugfix/all/
      radeon-amdgpu-firmware-is-required-for-drm-and-kms-on-r600-onward.patch
    - features/all/aufs5/aufs5-mmap.patch
    - features/all/aufs5/aufs5-standalone.patch
    - features/x86/
      intel-iommu-add-kconfig-option-to-exclude-igpu-by-default.patch
    - bugfix/all/fs-add-module_softdep-declarations-for-hard-coded-cr.patch
    - debian/revert-objtool-fix-config_stack_validation-y-warning.patch
    - features/all/db-mok-keyring/
      0003-MODSIGN-checking-the-blacklisted-hash-before-loading-a-kernel-module
      .patch
    - bugfix/all/tools-perf-man-date.patch
    - bugfix/all/usbip-fix-misuse-of-strncpy.patch
    - bugfix/all/partially-revert-usb-kconfig-using-select-for-usb_co.patch

  [ John Paul Adrian Glaubitz ]
  * [m68k] Enable CONFIG_PATA_BUDDHA as module

  [ Aurelien Jarno ]
  * [armhf] Add support for STM32MP1 SoC: enable ARCH_STM32,
    CRYPTO_DEV_STM32_CRC, CRYPTO_DEV_STM32_CRYP, CRYPTO_DEV_STM32_HASH,
    DRM_PANEL_ORISETECH_OTM8009A, DRM_SII902X, DRM_STM, DRM_STM_DSI,
    HW_RANDOM_STM32, I2C_STM32F7, INPUT_STPMIC1_ONKEY, MFD_STM32_LPTIMER,
    MFD_STPMIC1, MTD_NAND_STM32_FMC2, PHY_STM32_USBPHYC, PWM_STM32_LP,
    REGULATOR_STM32_BOOSTER, REGULATOR_STM32_PWR, REGULATOR_STM32_VREFBUF,
    REGULATOR_STPMIC1, REMOTEPROC, RTC_DRV_STM32, SERIAL_STM32,
    SERIAL_STM32_CONSOLE, SND_AUDIO_GRAPH_CARD, SND_SOC_CS42L51_I2C,
    SND_SOC_STM32_DFSDM, SND_SOC_STM32_I2S, SND_SOC_STM32_SAI,
    SND_SOC_STM32_SPDIFRX, SPI_STM32, SPI_STM32_QSPI, STM32_DMA,
    STM32_DMAMUX, STM32_MDMA, STM32_RPROC, STPMIC1_WATCHDOG,
    TOUCHSCREEN_EDT_FT5X06.
  * [arm64] Re-enable BT_HCIUART_{BCM,LL} (arm64 version of #906048).
  * [arm64,armhf] Enable CLK_RASPBERRYPI and RASPBERRYPI_CPUFREQ.

  [ Salvatore Bonaccorso ]
  * md: Enable MD_CLUSTER as module (Closes: #927026)

 -- Ben Hutchings <ben@decadent.org.uk>  Tue, 26 Nov 2019 01:33:11 +0000

linux (5.3.15-1) unstable; urgency=medium

  * New upstream stable update:
    https://www.kernel.org/pub/linux/kernel/v5.x/ChangeLog-5.3.10
    - regulator: of: fix suspend-min/max-voltage parsing
    - ASoC: topology: Fix a signedness bug in soc_tplg_dapm_widget_create()
    - [arm64] dts: allwinner: a64: pine64-plus: Add PHY regulator delay
    - [arm64] dts: allwinner: a64: Drop PMU node
    - [arm64] dts: allwinner: a64: sopine-baseboard: Add PHY regulator delay
    - [arm64] dts: Fix gpio to pinmux mapping
    - [x86] pinctrl: intel: Allocate IRQ chip dynamic
    - [amd64] ASoC: SOF: loader: fix kernel oops on firmware boot failure
    - [amd64] ASoC: SOF: topology: fix parse fail issue for byte/bool tuple
      types
    - [amd64] ASoC: SOF: Intel: hda: fix warnings during FW load
    - [amd64] ASoC: SOF: Intel: initialise and verify FW crash dump data.
    - [amd64] ASoC: SOF: Intel: hda: Disable DMI L1 entry during capture
    - [amd64] ASoC: rt5682: add NULL handler to set_jack function
    - [amd64] ASoC: intel: sof_rt5682: add remove function to disable jack
    - [x86] ASoC: intel: bytcr_rt5651: add null check to support_button_press
    - [armhf] regulator: pfuze100-regulator: Variable "val" in
      pfuze100_regulator_probe() could be uninitialized
    - [armhf,arm64] ASoc: rockchip: i2s: Fix RPM imbalance
    - [arm64] dts: rockchip: fix Rockpro64 RK808 interrupt line
    - [armhf] dts: logicpd-torpedo-som: Remove twl_keypad
    - [arm64] dts: rockchip: fix RockPro64 vdd-log regulator settings
    - [arm64] dts: rockchip: fix RockPro64 sdhci settings
    - [arm64] dts: zii-ultra: fix ARM regulator states
    - [armhf] dts: am3874-iceboard: Fix 'i2c-mux-idle-disconnect' usage
    - [armhf] dts: Use level interrupt for omap4 & 5 wlcore
    - [armel,armhf] mm: fix alignment handler faults under memory pressure
    - scsi: qla2xxx: fix a potential NULL pointer dereference
    - scsi: scsi_dh_alua: handle RTPG sense code correctly during state
      transitions
    - [armel,armhf] 8908/1: add __always_inline to functions called from
      __get_user_check()
    - [arm64] dts: rockchip: fix RockPro64 sdmmc settings
    - [arm64] dts: rockchip: Fix usb-c on Hugsun X99 TV Box
    - [armhf] dts: imx6q-logicpd: Re-Enable SNVS power key
    - perf tools: Fix resource leak of closedir() on the error paths
    - perf c2c: Fix memory leak in build_cl_output()
    - perf kmem: Fix memory leak in compact_gfp_flags()
    - drm/amdgpu: fix potential VM faults
    - drm/amdgpu: fix error handling in amdgpu_bo_list_create
    - scsi: target: core: Do not overwrite CDB byte 1
    - scsi: hpsa: add missing hunks in reset-patch
    - [x86] ASoC: Intel: sof-rt5682: add a check for devm_clk_get
    - [x86] ASoC: SOF: control: return true when kcontrol values change
    - tracing: Fix "gfp_t" format for synthetic events
    - [arm64] dts: bcm2837-rpi-cm3: Avoid leds-gpio probing issue
    - [x86] ALSA: hda: Add Tigerlake/Jasperlake PCI ID
    - [armhf,arm64] irqchip/gic-v3-its: Use the exact ITSList for VMOVP
    - cifs: Fix cifsInodeInfo lock_sem deadlock when reconnect occurs
    - [riscv64] irqchip/sifive-plic: Skip contexts except supervisor in
      plic_init()
    - nbd: protect cmd->status with cmd->lock
    - nbd: handle racing with error'ed out commands
    - cxgb4: fix panic when attaching to ULD fail
    - cxgb4: request the TX CIDX updates to status page
    - dccp: do not leak jiffies on the wire
    - erspan: fix the tun_info options_len check for erspan
    - inet: stop leaking jiffies on the wire
    - net: annotate accesses to sk->sk_incoming_cpu
    - net: annotate lockless accesses to sk->sk_napi_id
    - [armhf] net: dsa: bcm_sf2: Fix IMP setup for port different than 8
    - net: fix sk_page_frag() recursion from memory reclaim
    - [arm64] net: hisilicon: Fix ping latency when deal with high throughput
    - net/mlx4_core: Dynamically set guaranteed amount of counters per VF
    - netns: fix GFP flags in rtnl_net_notifyid()
    - net: rtnetlink: fix a typo fbd -> fdb
    - net: usb: lan78xx: Disable interrupts before calling generic_handle_irq()
    - net: Zeroing the structure ethtool_wolinfo in ethtool_get_wol()
    - udp: fix data-race in udp_set_dev_scratch()
    - vxlan: check tun_info options_len properly
    - net: add skb_queue_empty_lockless()
    - udp: use skb_queue_empty_lockless()
    - net: use skb_queue_empty_lockless() in poll() handlers
    - net: use skb_queue_empty_lockless() in busy poll contexts
    - net: add READ_ONCE() annotation in __skb_wait_for_more_packets()
    - ipv4: fix route update on metric change.
    - net/smc: fix closing of fallback SMC sockets
    - net/smc: keep vlan_id for SMC-R in smc_listen_work()
    - keys: Fix memory leak in copy_net_ns
    - net: phylink: Fix phylink_dbg() macro
    - rxrpc: Fix handling of last subpacket of jumbo packet
    - net/mlx5e: Determine source port properly for vlan push action
    - net/mlx5e: Remove incorrect match criteria assignment line
    - net/mlx5e: Initialize on stack link modes bitmap
    - net/mlx5: Fix flow counter list auto bits struct
    - net/smc: fix refcounting for non-blocking connect()
    - net/mlx5: Fix rtable reference leak
    - r8169: fix wrong PHY ID issue with RTL8168dp
    - net/mlx5e: Fix ethtool self test: link speed
    - net/mlx5e: Fix handling of compressed CQEs in case of low NAPI budget
    - ipv4: fix IPSKB_FRAG_PMTU handling with fragmentation
    - [armhf] net: dsa: b53: Do not clear existing mirrored port mask
    - net: dsa: fix switch tree list
    - net: ensure correct skb->tstamp in various fragmenters
    - [arm64] net: hns3: fix mis-counting IRQ vector numbers issue
    - net: netem: fix error path for corrupted GSO frames
    - net: reorder 'struct net' fields to avoid false sharing
    - net: usb: lan78xx: Connect PHY before registering MAC
    - [x86] r8152: add device id for Lenovo ThinkPad USB-C Dock Gen 2
    - net: netem: correct the parent's backlog when corrupted packet was
      dropped
    - net/flow_dissector: switch to siphash
    - CIFS: Fix retry mid list corruption on reconnects
    - usb: gadget: udc: core: Fix segfault if udc_bind_to_driver() for pending
      driver fails
    https://www.kernel.org/pub/linux/kernel/v5.x/ChangeLog-5.3.11
    - bonding: fix state transition issue in link monitoring
    - CDC-NCM: handle incomplete transfer of MTU
    - ipv4: Fix table id reference in fib_sync_down_addr
    - [mips*/octeon] net: ethernet: octeon_mgmt: Account for second possible
      VLAN header
    - net: fix data-race in neigh_event_send()
    - net: usb: qmi_wwan: add support for DW5821e with eSIM support
    - nfc: netlink: fix double device reference drop
    - qede: fix NULL pointer deref in __qede_remove()
    - ipv6: fixes rt6_probe() and fib6_nh->last_probe init
    - [arm64] net: hns: Fix the stray netpoll locks causing deadlock in NAPI
      path
    - net: prevent load/store tearing on sk->sk_stamp
    - net: sched: prevent duplicate flower rules from tcf_proto destroy race
    - net/smc: fix ethernet interface refcounting
    - vsock/virtio: fix sock refcnt holding during the shutdown
    - r8169: fix page read in r8168g_mdio_read
    - ALSA: timer: Fix incorrectly assigned timer instance
    - ALSA: bebob: fix to detect configured source of sampling clock for
      Focusrite Saffire Pro i/o series
    - ALSA: hda/ca0132 - Fix possible workqueue stall
    - mm: memcontrol: fix NULL-ptr deref in percpu stats flush
    - mm: memcontrol: fix network errors from failing __GFP_ATOMIC charges
    - mm, meminit: recalculate pcpu batch and high limits after init completes
    - mm: thp: handle page cache THP correctly in PageTransCompoundMap
    - mm, vmstat: hide /proc/pagetypeinfo from normal users
    - dump_stack: avoid the livelock of the dump_lock
    - mm: slab: make page_cgroup_ino() to recognize non-compound slab pages
      properly
    - btrfs: Consider system chunk array size for new SYSTEM chunks
    - btrfs: tree-checker: Fix wrong check on max devid
    - btrfs: save i_size to avoid double evaluation of i_size_read in
      compress_file_range
    - [x86] pinctrl: intel: Avoid potential glitches if pin is in GPIO mode
    - perf tools: Fix time sorting
    - perf map: Use zalloc for map_groups
    - drm/radeon: fix si_enable_smc_cac() failed issue
    - HID: wacom: generic: Treat serial number and related fields as unsigned
    - mm/khugepaged: fix might_sleep() warn with CONFIG_HIGHPTE=y
    - blkcg: make blkcg_print_stat() print stats only for online blkgs
    - [arm64] Do not mask out PTE_RDONLY in pte_same()
    - ceph: fix use-after-free in __ceph_remove_cap()
    - ceph: fix RCU case handling in ceph_d_revalidate()
    - ceph: add missing check in d_revalidate snapdir handling
    - ceph: don't try to handle hashed dentries in non-O_CREAT atomic_open
    - ceph: don't allow copy_file_range when stripe_count != 1
    - [x86] iio: imu: inv_mpu6050: fix no data on MPU6050
    - [armhf] sunxi: Fix CPU powerdown on A83T
    - [armhf] dts: imx6-logicpd: Re-enable SNVS power key
    - cpufreq: intel_pstate: Fix invalid EPB setting
    - clone3: validate stack arguments
    - netfilter: nf_tables: Align nft_expr private data to 64-bit
    - netfilter: ipset: Fix an error code in ip_set_sockfn_get()
    - [x86] intel_th: gth: Fix the window switching sequence
    - [x86] intel_th: pci: Add Comet Lake PCH support
    - [x86] intel_th: pci: Add Jasper Lake PCH support
    - [amd64] dumpstack: Don't evaluate exception stacks before setup
    - [i386] apic: Avoid bogus LDR warnings
    - SMB3: Fix persistent handles reconnect
    - can: usb_8dev: fix use-after-free on disconnect
    - [armhf] can: flexcan: disable completely the ECC mechanism
    - [armhf] can: c_can: c_can_poll(): only read status register after status
      IRQ
    - can: peak_usb: fix a potential out-of-sync while decoding packets
    - can: rx-offload: can_rx_offload_queue_sorted(): fix error handling, avoid
      skb mem leak
    - can: gs_usb: gs_can_open(): prevent memory leak (CVE-2019-19052)
    - can: dev: add missing of_node_put() after calling of_get_child_by_name()
    - can: mcba_usb: fix use-after-free on disconnect (CVE-2019-19529)
    - can: peak_usb: fix slab info leak (CVE-2019-19534)
    - configfs: fix a deadlock in configfs_symlink()
    - ALSA: usb-audio: More validations of descriptor units
    - ALSA: usb-audio: Simplify parse_audio_unit()
    - ALSA: usb-audio: Unify the release of usb_mixer_elem_info objects
    - ALSA: usb-audio: Remove superfluous bLength checks
    - ALSA: usb-audio: Clean up check_input_term()
    - ALSA: usb-audio: Fix possible NULL dereference at
      create_yamaha_midi_quirk()
    - ALSA: usb-audio: remove some dead code
    - ALSA: usb-audio: Fix copy&paste error in the validator
    - usbip: Implement SG support to vhci-hcd and stub driver
    - HID: google: add magnemite/masterball USB ids
    - bpf: lwtunnel: Fix reroute supplying invalid dst
    - [x86] HID: intel-ish-hid: fix wrong error handling in
      ishtp_cl_alloc_tx_ring()
    - [powerpc] fix allow/prevent_user_access() when crossing segment
      boundaries.
    - RDMA/mlx5: Clear old rate limit when closing QP
    - iw_cxgb4: fix ECN check on the passive accept
    - RDMA/siw: free siw_base_qp in kref release routine
    - RDMA/qedr: Fix reported firmware version
    - IB/core: Use rdma_read_gid_l2_fields to compare GID L2 fields
    - net/mlx5e: Tx, Fix assumption of single WQEBB of NOP in cleanup flow
    - net/mlx5e: TX, Fix consumer index of error cqe dump
    - net/mlx5: prevent memory leak in mlx5_fpga_conn_create_cq
      (CVE-2019-19045)
    - net/mlx5: fix memory leak in mlx5_fw_fatal_reporter_dump (CVE-2019-19047)
    - scsi: qla2xxx: fixup incorrect usage of host_byte
    - scsi: lpfc: Check queue pointer before use
    - scsi: ufs-bsg: Wake the device before sending raw upiu commands
    - RDMA/uverbs: Prevent potential underflow
    - bpf: Fix use after free in subprog's jited symbol removal
    - [armhf,arm64] net: stmmac: Fix the problem of tso_xmit
    - net: openvswitch: free vport unless register_netdevice() succeeds
    - scsi: lpfc: Honor module parameter lpfc_use_adisc
    - scsi: qla2xxx: Initialized mailbox to prevent driver load failure
    - bpf: Fix use after free in bpf_get_prog_name
    - iwlwifi: pcie: fix PCI ID 0x2720 configs that should be soc
    - iwlwifi: pcie: fix all 9460 entries for qnj
    - iwlwifi: pcie: 0x2720 is qu and 0x30DC is not
    - netfilter: nf_flow_table: set timeout before insertion into hashes
    - xsk: Fix registration of Rx-only sockets
    - net: phy: smsc: LAN8740: add PHY_RST_AFTER_CLK_EN flag
    - ipvs: don't ignore errors in case refcounting ip_vs module fails
    - ipvs: move old_secure_tcp into struct netns_ipvs
    - netfilter: nft_payload: fix missing check for matching length in offloads
    - RDMA/nldev: Skip counter if port doesn't match
    - bonding: fix unexpected IFF_BONDING bit unset
    - bonding: use dynamic lockdep key instead of subclass
    - macsec: fix refcnt leak in module exit routine
    - virt_wifi: fix refcnt leak in module exit routine
    - scsi: sd: define variable dif as unsigned int instead of bool
    - usb: gadget: composite: Fix possible double free memory bug
    - usb: gadget: configfs: fix concurrent issue between composite APIs
    - [armhf,arm64] usb: dwc3: remove the call trace of USBx_GFLADJ
    - [x86] perf/amd/ibs: Fix reading of the IBS OpData register and thus
      precise RIP validity
    - [x86] perf/amd/ibs: Handle erratum #420 only on the affected CPU family
      (10h)
    - [x86] perf/uncore: Fix event group support
    - USB: Skip endpoints with 0 maxpacket length
    - USB: ldusb: use unsigned size format specifiers
    - usbip: tools: Fix read_usb_vudc_device() error path handling
    - RDMA/iw_cxgb4: Avoid freeing skb twice in arp failure case
    - [arm64] RDMA/hns: Prevent memory leaks of eq->buf_list
    - scsi: qla2xxx: stop timer in shutdown path
    - sched/topology: Don't try to build empty sched domains
    - sched/topology: Allow sched_asym_cpucapacity to be disabled
    - nvme-multipath: fix possible io hang after ctrl reconnect
    - [amd64] fjes: Handle workqueue allocation failure
    - [arm64] net: hisilicon: Fix "Trying to free already-free IRQ"
    - wimax: i2400: Fix memory leak in i2400m_op_rfkill_sw_toggle
      (CVE-2019-19051)
    - [x86] iommu/amd: Apply the same IVRS IOAPIC workaround to Acer Aspire
      A315-41
    - mt76: dma: fix buffer unmap with non-linear skbs
    - drm/amdgpu/sdma5: do not execute 0-sized IBs (v2)
    - drm/sched: Set error to s_fence if HW job submission failed.
    - drm/amdgpu: If amdgpu_ib_schedule fails return back the error.
    - drm/amd/display: do not synchronize "drr" displays
    - drm/amd/display: add 50us buffer as WA for pstate switch in active
    - drm/amd/display: Passive DP->HDMI dongle detection fix
    - drm/amd/display: dc.c:use kzalloc without test
    - SUNRPC: The TCP back channel mustn't disappear while requests are
      outstanding
    - SUNRPC: The RDMA back channel mustn't disappear while requests are
      outstanding
    - SUNRPC: Destroy the back channel when we destroy the host transport
    - [x86] hv_netvsc: Fix error handling in netvsc_attach()
    - efi/tpm: Return -EINVAL when determining tpm final events log size fails
    - efi: libstub/arm: Account for firmware reserved memory at the base of RAM
    - [x86] efi: Never relocate kernel below lowest acceptable address
    - [arm64] cpufeature: Enable Qualcomm Falkor errata 1009 for Kryo
    - usb: dwc3: gadget: fix race when disabling ep with cancelled xfers
    - [arm64] apply ARM64_ERRATUM_845719 workaround for Brahma-B53 core
    - [arm64] Brahma-B53 is SSB and spectre v2 safe
    - [arm64] apply ARM64_ERRATUM_843419 workaround for Brahma-B53 core
    - NFSv4: Don't allow a cached open with a revoked delegation
    - igb: Fix constant media auto sense switching when no cable is connected
    - e1000: fix memory leaks
    - ocfs2: protect extent tree in ocfs2_prepare_inode_for_write()
    - [x86] pinctrl: cherryview: Fix irq_valid_mask calculation
    - timekeeping/vsyscall: Update VDSO data unconditionally
    - mm/filemap.c: don't initiate writeback if mapping has no dirty pages
    - cgroup,writeback: don't switch wbs immediately on dead wbs if the memcg
      is dead
    - [x86] ASoC: SOF: Intel: hda-stream: fix the CONFIG_ prefix missing
    - usbip: Fix free of unallocated memory in vhci tx
    - bonding: fix using uninitialized mode_lock
    - netfilter: ipset: Copy the right MAC address in hash:ip,mac IPv6 sets
    https://www.kernel.org/pub/linux/kernel/v5.x/ChangeLog-5.3.12
    - scsi: core: Handle drivers which set sg_tablesize to zero
    - ax88172a: fix information leak on short answers
    - devlink: disallow reload operation during device cleanup
    - ipmr: Fix skb headroom in ipmr_get_route().
    - net/smc: fix fastopen for non-blocking connect()
    - net: usb: qmi_wwan: add support for Foxconn T77W968 LTE modules
    - slip: Fix memory leak in slip_open error path
    - tcp: remove redundant new line from tcp_event_sk_skb
    - devlink: Add method for time-stamp on reporter's dump
    - net/smc: fix refcount non-blocking connect() -part 2
    - ALSA: usb-audio: Fix missing error check at mixer resolution test
    - ALSA: usb-audio: not submit urb for stopped endpoint
    - ALSA: usb-audio: Fix incorrect NULL check in create_yamaha_midi_quirk()
    - ALSA: usb-audio: Fix incorrect size check for processing/extension units
    - Btrfs: fix log context list corruption after rename exchange operation
    - cgroup: freezer: call cgroup_enter_frozen() with preemption disabled in
      ptrace_stop()
    - Input: ff-memless - kill timer in destroy() (CVE-2019-19524)
    - Input: synaptics-rmi4 - fix video buffer size
    - Input: synaptics-rmi4 - disable the relative position IRQ in the F12
      driver
    - Input: synaptics-rmi4 - do not consume more data than we have (F11, F12)
    - Input: synaptics-rmi4 - clear IRQ enables for F54
    - Input: synaptics-rmi4 - destroy F54 poller workqueue when removing
    - KVM: MMU: Do not treat ZONE_DEVICE pages as being reserved
    - IB/hfi1: Ensure r_tid_ack is valid before building TID RDMA ACK packet
    - IB/hfi1: Calculate flow weight based on QP MTU for TID RDMA
    - IB/hfi1: TID RDMA WRITE should not return IB_WC_RNR_RETRY_EXC_ERR
    - IB/hfi1: Ensure full Gen3 speed in a Gen4 system
    - IB/hfi1: Use a common pad buffer for 9B and 16B packets
    - i2c: acpi: Force bus speed to 400KHz if a Silead touchscreen is present
    - [x86] quirks: Disable HPET on Intel Coffe Lake platforms
    - ecryptfs_lookup_interpose(): lower_dentry->d_inode is not stable
    - ecryptfs_lookup_interpose(): lower_dentry->d_parent is not stable either
    - io_uring: ensure registered buffer import returns the IO length
    - [x86] drm/i915: update rawclk also on resume
    - [x86] Revert "drm/i915/ehl: Update MOCS table for EHL"
    - ntp/y2038: Remove incorrect time_t truncation
    - [x86] iommu/vt-d: Fix QI_DEV_IOTLB_PFSID and QI_DEV_EIOTLB_PFSID macros
    - mm: mempolicy: fix the wrong return value and potential pages leak of
      mbind
    - mm: memcg: switch to css_tryget() in get_mem_cgroup_from_mm()
    - mm: hugetlb: switch to css_tryget() in hugetlb_cgroup_charge_cgroup()
    - mm: slub: really fix slab walking for init_on_free
    - mm/memory_hotplug: fix try_offline_node()
    - mm/page_io.c: do not free shared swap slots
    - mmc: sdhci-of-at91: fix quirk2 overwrite
    - slcan: Fix memory leak in error path
    https://www.kernel.org/pub/linux/kernel/v5.x/ChangeLog-5.3.13
    - net: cdc_ncm: Signedness bug in cdc_ncm_set_dgram_size()
    - block, bfq: deschedule empty bfq_queues not referred by any process
    - mm/memory_hotplug: don't access uninitialized memmaps in
      shrink_pgdat_span()
    - mm/memory_hotplug: fix updating the node span
    - [arm64] uaccess: Ensure PAN is re-enabled after unhandled uaccess fault
    - fbdev: Ditch fb_edid_add_monspecs
    https://www.kernel.org/pub/linux/kernel/v5.x/ChangeLog-5.3.14
    - net/mlx4_en: fix mlx4 ethtool -N insertion
    - net/mlx4_en: Fix wrong limitation for number of TX rings
    - net: rtnetlink: prevent underflows in do_setvfinfo()
    - net/sched: act_pedit: fix WARN() in the traffic path
    - net: sched: ensure opts_len <= IP_TUNNEL_OPTS_MAX in act_tunnel_key
    - sfc: Only cancel the PPS workqueue if it exists
    - net/mlxfw: Verify FSM error code translation doesn't exceed array size
    - net/mlx5e: Fix set vf link state error flow
    - net/mlx5: Fix auto group size calculation
    - ipv6/route: return if there is no fib_nh_gw_family
    - taprio: don't reject same mqprio settings
    - net/ipv4: fix sysctl max for fib_multipath_hash_policy
    - net/mlx5e: Fix error flow cleanup in mlx5e_tc_tun_create_header_ipv4/6
    - net/mlx5e: Do not use non-EXT link modes in EXT mode
    - net/mlx5: Update the list of the PCI supported devices
    - vhost/vsock: split packets to send using multiple buffers
    - [arm64] gpio: max77620: Fixup debounce delays
    - fork: fix pidfd_poll()'s return type
    - nbd:fix memory leak in nbd_get_socket()
    - virtio_console: allocate inbufs in add_port() only if it is needed
    - virtio_ring: fix return code on DMA mapping fails
    - virtio_balloon: fix shrinker count
    - Revert "fs: ocfs2: fix possible null-pointer dereferences in
      ocfs2_xa_prepare_entry()"
    - mm/memory_hotplug: don't access uninitialized memmaps in
      shrink_zone_span()
    - mm/ksm.c: don't WARN if page is still mapped in remove_stable_node()
    - drm/amdgpu: disable gfxoff when using register read interface
    - drm/amdgpu: disable gfxoff on original raven
    - drm/amd/powerplay: issue no PPSMC_MSG_GetCurrPkgPwr on unsupported ASICs
    - [x86] drm/i915: Don't oops in dumb_create ioctl if we have no crtcs
    - [x86] drm/i915/pmu: "Frequency" is reported as accumulated cycles
    - [x86] drm/i915/userptr: Try to acquire the page lock around
      set_page_dirty()
    - Bluetooth: Fix invalid-free in bcsp_close()
    - ath10k: restore QCA9880-AR1A (v1) detection
    - ath10k: Fix HOST capability QMI incompatibility
    - ath10k: Fix a NULL-ptr-deref bug in ath10k_usb_alloc_urb_from_pipe
      (CVE-2019-15099)
    - ath9k_hw: fix uninitialized variable data
    - Revert "Bluetooth: hci_ll: set operational frequency earlier"
    - Revert "dm crypt: use WQ_HIGHPRI for the IO and crypt workqueues"
    - md/raid10: prevent access of uninitialized resync_pages offset
    - mdio_bus: Fix init if CONFIG_RESET_CONTROLLER=n
    - [armel,armhf] 8904/1: skip nomap memblocks while finding the lowmem/
      highmem boundary
    - [x86] insn: Fix awk regexp warnings
    - [x86] speculation: Fix incorrect MDS/TAA mitigation status
    - [x86] speculation: Fix redundant MDS mitigation message
    - nbd: prevent memory leak
    - [i386] stackframe: Repair 32-bit Xen PV
    - [i386] xen: Make xen_iret_crit_fixup() independent of frame layout
    - [i386] xen: Simplify ring check in xen_iret_crit_fixup()
    - [i386] doublefault: Fix stack canaries in the double fault handler
    - [i386] pti: Size initial_page_table correctly
    - [i386] cpu_entry_area: Add guard page for entry stack on 32bit
    - [i386] entry: Fix IRET exception
    - [i386] entry: Use %ss segment where required
    - [i386] entry: Move FIXUP_FRAME after pushing %fs in SAVE_ALL
    - [i386] entry: Unwind the ESPFIX stack earlier on exception entry
    - [i386] entry: Fix NMI vs ESPFIX
    - [i386] pti: Calculate the various PTI cpu_entry_area sizes correctly,
      make the CPU_ENTRY_AREA_PAGES assert precise
    - [i386] entry: Fix FIXUP_ESPFIX_STACK with user CR3
    - futex: Prevent robust futex exit race
    - ALSA: usb-audio: Fix NULL dereference at parsing BADD
    - nfc: port100: handle command failure cleanly
    - media: vivid: Set vid_cap_streaming and vid_out_streaming to true
    - media: vivid: Fix wrong locking that causes race conditions on streaming
      stop (CVE-2019-18683)
    - media: usbvision: Fix invalid accesses after device disconnect
    - media: usbvision: Fix races among open, close, and disconnect
    - cpufreq: Add NULL checks to show() and store() methods of cpufreq
    - media: uvcvideo: Fix error path in control parsing failure
    - media: b2c2-flexcop-usb: add sanity checking (CVE-2019-15291)
    - media: cxusb: detect cxusb_ctrl_msg error in query
    - media: imon: invalid dereference in imon_touch_event
    - media: mceusb: fix out of bounds read in MCE receiver buffer
    - mm/slub.c: init_on_free=1 should wipe freelist ptr for bulk allocations
    - usbip: tools: fix fd leakage in the function of read_attr_usbip_status
    - usbip: Fix uninitialized symbol 'nents' in stub_recv_cmd_submit()
    - usb-serial: cp201x: support Mark-10 digital force gauge
    - USB: chaoskey: fix error case of a timeout
    - appledisplay: fix error handling in the scheduled work
    - USB: serial: mos7840: add USB ID to support Moxa UPort 2210
    - USB: serial: mos7720: fix remote wakeup
    - USB: serial: mos7840: fix remote wakeup
    - USB: serial: option: add support for DW5821e with eSIM support
    - USB: serial: option: add support for Foxconn T77W968 LTE modules
    - [x86] staging: comedi: usbduxfast: usbduxfast_ai_cmdtest rounding error
    - [powerpc*] 64s: support nospectre_v2 cmdline option
    - [powerpc*] book3s64: Fix link stack flush on context switch
      (CVE-2019-18660)
    - [powerpc*] KVM: Book3S HV: Flush link stack on guest exit to host kernel
    https://www.kernel.org/pub/linux/kernel/v5.x/ChangeLog-5.3.15
    - io_uring: async workers should inherit the user creds
    - net: separate out the msghdr copy from ___sys_{send,recv}msg()
    - net: disallow ancillary data for __sys_{send,recv}msg_file()
    - XArray: Fix xas_next() with a single entry at 0
    - [arm64] clk: meson: gxbb: let sar_adc_clk_div set the parent clock rate
    - [x86] thunderbolt: Read DP IN adapter first two dwords in one go
    - [x86] thunderbolt: Fix lockdep circular locking depedency warning
    - [x86] ASoC: compress: fix unsigned integer overflow check
    - [arm64,armel,armhf] reset: Fix memory leak in reset_control_array_put()
    - [armhf] clk: samsung: exynos542x: Move G3D subsystem clocks to its
      sub-CMU
    - [armel,armhf] ASoC: kirkwood: fix external clock probe defer
    - [armel,armhf] ASoC: kirkwood: fix device remove ordering
    - [armhf] clk: samsung: exynos5420: Preserve PLL configuration during
      suspend/resume
    - [x86] pinctrl: cherryview: Allocate IRQ chip dynamic
    - [armhf] soc: imx: gpc: fix initialiser format
    - ASoC: SOF: ipc: Fix memory leak in sof_set_get_large_ctrl_data
      (CVE-2019-18811)
    - [armhf] ASoC: ti: sdma-pcm: Add back the flags parameter for non
      standard dma names
    - [armhf] ASoC: rockchip: rockchip_max98090: Enable SHDN to fix headset
      detection
    - [arm64,armhf] clk: sunxi: Fix operator precedence in
      sunxi_divs_clk_setup
    - [armhf] clk: sunxi-ng: a80: fix the zero'ing of bits 16 and 18
    - [armhf] dts: sun8i-a83t-tbs-a711: Fix WiFi resume from suspend
    - bpf: Allow narrow loads of bpf_sysctl fields with offset > 0
    - bpf: Change size to u64 for bpf_map_{area_alloc, charge_init}()
    - [powerpc*] bpf: Fix tail call implementation
    - idr: Fix idr_get_next_ul race with idr_remove
    - idr: Fix integer overflow in idr_for_each_entry
    - idr: Fix idr_alloc_u32 on 32-bit systems
    - [amd64] ASoC: hdac_hda: fix race in device removal
    - [armhf] clk: ti: dra7-atl-clock: Remove ti_clk_add_alias call
    - [armhf] clk: ti: clkctrl: Fix failed to enable error with double udelay
      timeout
    - [armhf] net: fec: add missed clk_disable_unprepare in remove
    - netfilter: ipset: Fix nla_policies to fully support NL_VALIDATE_STRICT
    - bridge: ebtables: don't crash when using dnat target in output chains
    - netfilter: nf_tables: bogus EOPNOTSUPP on basechain update
    - netfilter: nf_tables_offload: skip EBUSY on chain update
    - stacktrace: Don't skip first entry on noncurrent tasks
    - can: peak_usb: report bus recovery as well
    - [armhf] can: c_can: D_CAN: c_can_chip_config(): perform a sofware reset
      on open
    - can: rx-offload: can_rx_offload_queue_tail(): fix error handling, avoid
      skb mem leak
    - can: rx-offload: can_rx_offload_offload_one(): do not increase the
      skb_queue beyond skb_queue_len_max
    - can: rx-offload: can_rx_offload_offload_one(): increment rx_fifo_errors
      on queue overflow or OOM
    - can: rx-offload: can_rx_offload_offload_one(): use ERR_PTR() to
      propagate error value in case of errors
    - can: rx-offload: can_rx_offload_irq_offload_timestamp(): continue on
      error
    - can: rx-offload: can_rx_offload_irq_offload_fifo(): continue on error
    - [armhf] can: flexcan: increase error counters if skb enqueueing via
      can_rx_offload_queue_sorted() fails
    - [x86] tsc: Respect tsc command line paraemeter for clocksource_tsc_early
    - nvme-rdma: fix a segmentation fault during module unload
    - nvme-multipath: fix crash in nvme_mpath_clear_ctrl_paths
    - [arm64] watchdog: meson: Fix the wrong value of left time
    - ALSA: hda: hdmi - add Tigerlake support
    - [amd64] ASoC: SOF: topology: Fix bytes control size checks
    - drm/amdgpu: dont schedule jobs while in reset
    - [arm64,armhf] net/mlx5e: Fix eswitch debug print of max fdb flow
    - net/mlx5e: Use correct enum to determine uplink port
    - drm/amdgpu: register gpu instance before fan boost feature enablment
    - drm/amdgpu: add warning for GRBM 1-cycle delay issue in gfx9
    - [arm64,armhf] net: stmmac: gmac4: bitrev32 returns u32
    - [arm64,armhf] net: stmmac: xgmac: bitrev32 returns u32
    - [arm64,armhf] net: stmmac: xgmac: Fix TSA selection
    - [arm64,armhf] net: stmmac: xgmac: Disable Flow Control when 1 or more
      queues are in AV
    - ceph: return -EINVAL if given fsc mount option on kernel w/o support
    - mac80211: fix ieee80211_txq_setup_flows() failure path
    - mac80211: fix station inactive_time shortly after boot
    - block: drbd: remove a stray unlock in __drbd_send_protocol()
    - ice: fix potential infinite loop because loop counter being too small
    - iavf: initialize ITRN registers with correct values
    - [arm64,armel,armhf] usb: dwc2: use a longer core rest timeout in
      dwc2_core_reset()
    - [x86] staging: rtl8192e: fix potential use after free
    - staging: rtl8723bs: Drop ACPI device ids
    - staging: rtl8723bs: Add 024c:0525 to the list of SDIO device-ids
    - USB: serial: ftdi_sio: add device IDs for U-Blox C099-F9P
    - [x86] mei: bus: prefix device names on bus with the bus name
    - [x86] mei: me: add comet point V device id
    - [x86] thunderbolt: Power cycle the router if NVM authentication fails
    - xfrm: Fix memleak on xfrm state destroy
    - [x86] fpu: Don't cache access to fpu_fpregs_owner_ctx (CVE-2019-19602)
    - macvlan: schedule bc_work even if error
    - mdio_bus: don't use managed reset-controller
    - net: macb: add missed tasklet_kill
    - net: psample: fix skb_over_panic
    - net: sched: fix `tc -s class show` no bstats on class with nolock
      subqueues
    - openvswitch: fix flow command message size
    - sctp: Fix memory leak in sctp_sf_do_5_2_4_dupcook
    - slip: Fix use-after-free Read in slip_open
    - sctp: cache netns in sctp_ep_common
    - openvswitch: drop unneeded BUG_ON() in ovs_flow_cmd_build_info()
    - openvswitch: remove another BUG_ON()
    - net/tls: take into account that bpf_exec_tx_verdict() may free the
      record
    - net: skmsg: fix TLS 1.3 crash with full sk_msg
    - tipc: fix link name length check
    - ext4: add more paranoia checking in ext4_expand_extra_isize handling
    - HID: core: check whether Usage Page item is after Usage ID items
    - [x86] platform/x86: hp-wmi: Fix ACPI errors caused by too small buffer
    - [x86] platform/x86: hp-wmi: Fix ACPI errors caused by passing 0 as input
      size
    - [armhf] net: fec: fix clock count mis-match

  [ Ben Hutchings ]
  * [amd64] sound/soc/sof: Disable SND_SOC_SOF_ACPI,
    SND_SOC_SOF_{BAYTRAIL,BROADWELL}_SUPPORT (Closes: #945914)
  * [amd64] sound/soc/intel/boarss: Disable Broxton drivers again
  * [i386] sound/soc: Enable same SOF drivers as on amd64
  * Bump ABI to 3

 -- Salvatore Bonaccorso <carnil@debian.org>  Sat, 07 Dec 2019 13:24:06 +0100

linux (5.3.9-3) unstable; urgency=medium

  * [arm64,armhf,powerpc*,s390x] KVM: Add more exports to ABI ignore list
    (fixes FTBFS)

 -- Ben Hutchings <ben@decadent.org.uk>  Tue, 19 Nov 2019 01:43:33 +0000

linux (5.3.9-2) unstable; urgency=medium

  * [x86] Add mitigation for TSX Asynchronous Abort (CVE-2019-11135):
    - x86/msr: Add the IA32_TSX_CTRL MSR
    - x86/cpu: Add a helper function x86_read_arch_cap_msr()
    - x86/cpu: Add a "tsx=" cmdline option with TSX disabled by default
    - x86/speculation/taa: Add mitigation for TSX Async Abort
    - x86/speculation/taa: Add sysfs reporting for TSX Async Abort
    - kvm/x86: Export MDS_NO=0 to guests when TSX is enabled
    - x86/tsx: Add "auto" option to the tsx= cmdline parameter
    - x86/speculation/taa: Add documentation for TSX Async Abort
    - x86/tsx: Add config options to set tsx=on|off|auto
    - x86/speculation/taa: Fix printing of TAA_MSG_SMT on IBRS_ALL CPUs
    TSX is now disabled by default; see
    Documentation/admin-guide/hw-vuln/tsx_async_abort.rst
  * [x86] KVM: Add mitigation for Machine Check Error on Page Size Change
    (aka iTLB multi-hit, CVE-2018-12207):
    - kvm: x86, powerpc: do not allow clearing largepages debugfs entry
    - x86/bugs: Add ITLB_MULTIHIT bug infrastructure
    - x86/cpu: Add Tremont to the cpu vulnerability whitelist
    - cpu/speculation: Uninline and export CPU mitigations helpers
    - kvm: mmu: ITLB_MULTIHIT mitigation
    - kvm: Add helper function for creating VM worker threads
    - kvm: x86: mmu: Recovery of shattered NX large pages
    - Documentation: Add ITLB_MULTIHIT documentation
  * [x86] i915: Mitigate local privilege escalation on gen9 (CVE-2019-0155):
    - drm/i915: Rename gen7 cmdparser tables
    - drm/i915: Disable Secure Batches for gen6+
    - drm/i915: Remove Master tables from cmdparser
    - drm/i915: Add support for mandatory cmdparsing
    - drm/i915: Support ro ppgtt mapped cmdparser shadow buffers
    - drm/i915: Allow parsing of unsized batches
    - drm/i915: Add gen9 BCS cmdparsing
    - drm/i915/cmdparser: Use explicit goto for error paths
    - drm/i915/cmdparser: Add support for backward jumps
    - drm/i915/cmdparser: Ignore Length operands during command matching
    - drm/i915/cmdparser: Fix jump whitelist clearing
  * [x86] i915: Mitigate local denial-of-service on gen8/gen9 (CVE-2019-0154):
    - drm/i915: Lower RM timeout to avoid DSI hard hangs
    - drm/i915/gen8+: Add RC6 CTX corruption WA

 -- Ben Hutchings <ben@decadent.org.uk>  Tue, 12 Nov 2019 15:44:08 +0000

linux (5.3.9-1) unstable; urgency=medium

  * New version hopefully closes: #942881
  * New upstream stable update:
    https://www.kernel.org/pub/linux/kernel/v5.x/ChangeLog-5.3.8
    - drm: Free the writeback_job when it with an empty fb
    - drm: Clear the fence pointer when writeback job signaled
    - [armhf] clk: ti: dra7: Fix mcasp8 clock bits
    - [armhf] dts: Fix wrong clocks for dra7 mcasp
    - nvme-pci: Fix a race in controller removal
    - scsi: ufs: skip shutdown if hba is not powered
    - scsi: megaraid: disable device when probe failed after enabled device
    - scsi: qla2xxx: Silence fwdump template message
    - scsi: qla2xxx: Fix unbound sleep in fcport delete path.
    - scsi: qla2xxx: Fix stale mem access on driver unload
    - scsi: qla2xxx: Fix N2N link reset
    - scsi: qla2xxx: Fix N2N link up fail
    - [armhf] dts: Fix gpio0 flags for am335x-icev2
    - [armhf] OMAP2+: Fix missing reset done flag for am3 and am43
    - [armhf] OMAP2+: Add missing LCDC midlemode for am335x
    - [armhf] OMAP2+: Fix warnings with broken omap2_set_init_voltage()
    - nvme-tcp: fix wrong stop condition in io_work
    - nvme-pci: Save PCI state before putting drive into deepest state
    - nvme: fix an error code in nvme_init_subsystem()
    - nvme-rdma: Fix max_hw_sectors calculation
    - nvme: Added QUIRKs for ADATA XPG SX8200 Pro 512GB
    - nvme: Add quirk for Kingston NVME SSD running FW E8FK11.T
    - nvme-rdma: fix possible use-after-free in connect timeout
    - blk-mq: honor IO scheduler for multiqueue devices
    - xen/efi: Set nonblocking callbacks
    - loop: change queue block size to match when using DIO
    - nl80211: fix null pointer dereference
    - mac80211: fix txq null pointer dereference
    - netfilter: nft_connlimit: disable bh on garbage collection
    - [armhf,arm64] net: stmmac: xgmac: Not all Unicast addresses may be
      available
    - [armhf,arm64] net: stmmac: dwmac4: Always update the MAC Hash Filter
    - [armhf,arm64] net: stmmac: Correctly take timestamp for PTPv2
    - [armhf,arm64] net: stmmac: Do not stop PHY if WoL is enabled
    - drm/amdgpu: fix multiple memory leaks in acp_hw_init
    - drm/amd/display: memory leak
    - [mips*el/loongson-*] Fix the link time qualifier of 'serial_exit()'
    - [arm64] net: hisilicon: Fix usage of uninitialized variable in function
      mdio_sc_cfg_reg_write()
    - [armhf,arm64] net: stmmac: Avoid deadlock on suspend/resume
    - [s390x] mm: fix -Wunused-but-set-variable warnings
    - r8152: Set macpassthru in reset_resume callback
    - net: phy: allow for reset line to be tied to a sleepy GPIO controller
    - net: phy: fix write to mii-ctrl1000 register
    - vfs: Convert filldir[64]() from __put_user() to unsafe_put_user()
    - elf: don't use MAP_FIXED_NOREPLACE for elf executable mappings
      (regression in 4.17)
    - vfs: Make filldir[64]() verify the directory entry filename is valid
    - uaccess: implement a proper unsafe_copy_to_user() and switch filldir over
      to it
    - vfs: filldir[64]: remove WARN_ON_ONCE() for bad directory entries
    - net_sched: fix backward compatibility for TCA_KIND (regression in 5.3.4)
    - net_sched: fix backward compatibility for TCA_ACT_KIND (regression in
      5.3.4)
    - libata/ahci: Fix PCS quirk application (regression in 5.3.4)
    - md/raid0: fix warning message for parameter default_layout
    - Revert "drm/radeon: Fix EEH during kexec" (regression in 5.3.5)
    - ocfs2: fix panic due to ocfs2_wq is null
    - nvme-pci: Set the prp2 correctly when using more than 4k page
    - ipv4: fix race condition between route lookup and invalidation
    - ipv4: Return -ENETUNREACH if we can't create route but saddr is valid
    - net: avoid potential infinite loop in tc_ctl_action()
    - [hppa,m68k] net: i82596: fix dma_alloc_attr for sni_82596
    - net: ipv6: fix listify ip6_rcv_finish in case of forwarding
    - [armhf,arm64] net: stmmac: disable/enable ptp_ref_clk in suspend/resume
      flow
    - rxrpc: Fix possible NULL pointer access in ICMP handling
    - sched: etf: Fix ordering of packets with same txtime
    - sctp: change sctp_prot .no_autobind with true
    - net: aquantia: temperature retrieval fix
    - net: aquantia: when cleaning hw cache it should be toggled
    - net: aquantia: do not pass lro session with invalid tcp checksum
    - net: aquantia: correctly handle macvlan and multicast coexistence
    - net: phy: micrel: Discern KSZ8051 and KSZ8795 PHYs
    - net: phy: micrel: Update KSZ87xx PHY name
    - net: avoid errors when trying to pop MLPS header on non-MPLS packets
    - net/sched: fix corrupted L2 header with MPLS 'push' and 'pop' actions
    - netdevsim: Fix error handling in nsim_fib_init and nsim_fib_exit
    - net: ethernet: broadcom: have drivers select DIMLIB as needed
    - net: phy: Fix "link partner" information disappear issue
    - rxrpc: use rcu protection while reading sk->sk_user_data
    - io_uring: fix bad inflight accounting for SETUP_IOPOLL|SETUP_SQTHREAD
    - io_uring: Fix corrupted user_data
    - USB: legousbtower: fix memleak on disconnect
    - ALSA: hda/realtek - Add support for ALC711
    - [x86] ALSA: hda/realtek - Enable headset mic on Asus MJ401TA
    - ALSA: usb-audio: Disable quirks for BOSS Katana amplifiers
    - ALSA: hda - Force runtime PM on Nvidia HDMI codecs
    - USB: serial: ti_usb_3410_5052: fix port-close races
    - USB: ldusb: fix memleak on disconnect
    - USB: usblp: fix use-after-free on disconnect
    - USB: ldusb: fix read info leaks
    - binder: Don't modify VMA bounds in ->mmap handler
    - [mips*] tlbex: Fix build_restore_pagemask KScratch restore
    - staging: wlan-ng: fix exit return when sme->key_idx >= NUM_WEPKEYS
    - [s390x] scsi: zfcp: fix reaction on bit error threshold notification
    - scsi: sd: Ignore a failure to sync cache due to lack of authorization
    - scsi: core: save/restore command resid for error handling
    - scsi: core: try to get module before removing device
    - scsi: ch: Make it possible to open a ch device multiple times again
    - Revert "Input: elantech - enable SMBus on new (2018+) systems"
      (regression in 5.3)
    - Input: synaptics-rmi4 - avoid processing unknown IRQs
    - ACPI: CPPC: Set pcc_data[pcc_ss_id] to NULL in acpi_cppc_processor_exit()
    - ACPI: NFIT: Fix unlock on error in scrub_show()
    - iwlwifi: pcie: change qu with jf devices to use qu configuration
    - cfg80211: wext: avoid copying malformed SSIDs (CVE-2019-17133)
    - mac80211: Reject malformed SSID elements
    - drm/edid: Add 6 bpc quirk for SDC panel in Lenovo G50
    - drm/ttm: Restore ttm prefaulting
    - [armhf,arm64] drm/panfrost: Handle resetting on timeout better
    - drm/amdgpu: Bail earlier when amdgpu.cik_/si_support is not set to 1
    - drm/amdgpu/sdma5: fix mask value of POLL_REGMEM packet for pipe sync
    - [x86] drm/i915/userptr: Never allow userptr into the mappable GGTT
    - [x86] drm/i915: Favor last VBT child device with conflicting AUX ch/DDC
      pin
    - drm/amdgpu/vce: fix allocation size in enc ring test
    - drm/amdgpu/vcn: fix allocation size in enc ring test
    - drm/amdgpu/uvd6: fix allocation size in enc ring test (v2)
    - drm/amdgpu/uvd7: fix allocation size in enc ring test (v2)
    - drm/amdgpu: user pages array memory leak fix
    - drivers/base/memory.c: don't access uninitialized memmaps in
      soft_offline_page_store()
    - fs/proc/page.c: don't access uninitialized memmaps in fs/proc/page.c
    - io_uring: Fix broken links with offloading
    - io_uring: Fix race for sqes with userspace
    - io_uring: used cached copies of sq->dropped and cq->overflow
    - [armhf] mmc: sdhci-omap: Fix Tuning procedure for temperatures < -20C
    - mm/memory-failure.c: don't access uninitialized memmaps in
      memory_failure()
    - mm/slub: fix a deadlock in show_slab_objects()
    - mm/page_owner: don't access uninitialized memmaps when reading
      /proc/pagetypeinfo
    - mm/memunmap: don't access uninitialized memmap in memunmap_pages()
    - mm: memcg/slab: fix panic in __free_slab() caused by premature memcg
      pointer release
    - mm, compaction: fix wrong pfn handling in __reset_isolation_pfn()
    - mm: memcg: get number of pages on the LRU list in memcgroup base on
      lru_zone_size
    - mm: memblock: do not enforce current limit for memblock_phys* family
    - hugetlbfs: don't access uninitialized memmaps in
      pfn_range_valid_gigantic()
    - mm/memory-failure: poison read receives SIGKILL instead of SIGBUS if
      mmaped more than once
    - zram: fix race between backing_dev_show and backing_dev_store
    - [s390x] zcrypt: fix memleak at release
    - [s390x] kaslr: add support for R_390_GLOB_DAT relocation type
    - lib/vdso: Make clock_getres() POSIX compliant again
    - [hppa] Fix vmap memory leak in ioremap()/iounmap()
    - [arm64] KVM: Trap VM ops when ARM64_WORKAROUND_CAVIUM_TX2_219_TVM is set
    - [arm64] Avoid Cavium TX2 erratum 219 when switching TTBR
    - [arm64] Enable workaround for Cavium TX2 erratum 219 when running SMT
    - [arm64] Allow CAVIUM_TX2_ERRATUM_219 to be selected
    - CIFS: avoid using MID 0xFFFF
    - cifs: Fix missed free operations
    - CIFS: Fix use after free of file info structures
    - perf/aux: Fix AUX output stopping
    - tracing: Fix race in perf_trace_buf initialization
    - fs/dax: Fix pmd vs pte conflict detection
    - dm cache: fix bugs when a GFP_NOWAIT allocation fails
    - [riscv64] irqchip/sifive-plic: Switch to fasteoi flow
    - [amd64] boot: Make level2_kernel_pgt pages invalid outside kernel area
    - [x86] apic/x2apic: Fix a NULL pointer deref when handling a dying cpu
    - [x86] hyperv: Make vapic support x2apic mode
    - [x86] pinctrl: cherryview: restore Strago DMI workaround for all versions
    - [arm64] pinctrl: armada-37xx: fix control of pins 32 and up
    - [arm64] pinctrl: armada-37xx: swap polarity on LED group
    - btrfs: block-group: Fix a memory leak due to missing
      btrfs_put_block_group()
    - Btrfs: add missing extents release on file extent cluster relocation
      error
    - btrfs: don't needlessly create extent-refs kernel thread
    - Btrfs: fix qgroup double free after failure to reserve metadata for
      delalloc
    - Btrfs: check for the full sync flag while holding the inode lock during
      fsync
    - btrfs: tracepoints: Fix wrong parameter order for qgroup events
    - btrfs: tracepoints: Fix bad entry members of qgroup events
    - [ppc64*] KVM: Book3S HV: XIVE: Ensure VP isn't already in use
    - memstick: jmb38x_ms: Fix an error handling path in 'jmb38x_ms_probe()'
    - cpufreq: Avoid cpufreq_suspend() deadlock on system shutdown
    - ceph: just skip unrecognized info in ceph_reply_info_extra
    - xen/netback: fix error path of xenvif_connect_data()
    - PCI: PM: Fix pci_power_up()
    - opp: of: drop incorrect lockdep_assert_held()
    - of: reserved_mem: add missing of_node_put() for proper ref-counting
    - blk-rq-qos: fix first node deletion of rq_qos_del()
    https://www.kernel.org/pub/linux/kernel/v5.x/ChangeLog-5.3.9
    - io_uring: fix up O_NONBLOCK handling for sockets
    - dm snapshot: introduce account_start_copy() and account_end_copy()
    - dm snapshot: rework COW throttling to fix deadlock
    - Btrfs: fix inode cache block reserve leak on failure to allocate data
      space
    - btrfs: qgroup: Always free PREALLOC META reserve in
      btrfs_delalloc_release_extents()
    - iio: fix center temperature of bmc150-accel-core
    - libsubcmd: Make _FORTIFY_SOURCE defines dependent on the feature
    - perf tests: Avoid raising SEGV using an obvious NULL dereference
    - perf map: Fix overlapped map handling
    - perf script brstackinsn: Fix recovery from LBR/binary mismatch
    - perf jevents: Fix period for Intel fixed counters
    - perf tools: Propagate get_cpuid() error
    - perf annotate: Propagate perf_env__arch() error
    - perf annotate: Fix the signedness of failure returns
    - perf annotate: Propagate the symbol__annotate() error return
    - perf annotate: Fix arch specific ->init() failure errors
    - perf annotate: Return appropriate error code for allocation failures
    - perf annotate: Don't return -1 for error when doing BPF disassembly
    - staging: rtl8188eu: fix null dereference when kzalloc fails
    - RDMA/hfi1: Prevent memory leak in sdma_init
    - RDMA/iw_cxgb4: fix SRQ access from dump_qp()
    - RDMA/iwcm: Fix a lock inversion issue
    - [x86] HID: hyperv: Use in-place iterator API in the channel callback
    - nfs: Fix nfsi->nrequests count error on nfs_inode_remove_request
    - [arm64] cpufeature: Effectively expose FRINT capability to userspace
    - [arm64] Fix incorrect irqflag restore for priority masking for compat
    - [arm64] ftrace: Ensure synchronisation in PLT setup for Neoverse-N1
      #1542419
    - [riscv64] serial/sifive: select SERIAL_EARLYCON
    - RDMA/core: Fix an error handling path in 'res_get_common_doit()'
    - RDMA/cm: Fix memory leak in cm_add/remove_one
    - RDMA/nldev: Reshuffle the code to avoid need to rebind QP in error path
    - RDMA/mlx5: Do not allow rereg of a ODP MR
    - RDMA/mlx5: Order num_pending_prefetch properly with synchronize_srcu
    - RDMA/mlx5: Add missing synchronize_srcu() for MW cases
    - [arm64] gpio: max77620: Use correct unit for debounce times
    - fs: cifs: mute -Wunused-const-variable message
    - [arm64] vdso32: Fix broken compat vDSO build warnings
    - [arm64] vdso32: Detect binutils support for dmb ishld
    - serial: mctrl_gpio: Check for NULL pointer
    - [armhf] serial: 8250_omap: Fix gpio check for auto RTS/CTS
    - [arm64] vdso32: Don't use KBUILD_CPPFLAGS unconditionally
    - efi/cper: Fix endianness of PCIe class code
    - [x86] efi: Do not clean dummy variable in kexec path
    - [mips*] include: Mark __cmpxchg as __always_inline
    - [riscv64] avoid kernel hangs when trapped in BUG()
    - [riscv64] avoid sending a SIGTRAP to a user thread trapped in WARN()
    - [riscv64] Correct the handling of unexpected ebreak in do_trap_break()
    - [x86] xen: Return from panic notifier
    - ocfs2: clear zero in unaligned direct IO
    - fs: ocfs2: fix possible null-pointer dereferences in
      ocfs2_xa_prepare_entry()
    - fs: ocfs2: fix a possible null-pointer dereference in
      ocfs2_write_end_nolock()
    - fs: ocfs2: fix a possible null-pointer dereference in
      ocfs2_info_scan_inode_alloc()
    - btrfs: silence maybe-uninitialized warning in clone_range
    - [arm64] armv8_deprecated: Checking return value for memory allocation
    - [x86] cpu: Add Comet Lake to the Intel CPU models header
    - sched/fair: Scale bandwidth quota and period without losing quota/period
      ratio precision
    - sched/vtime: Fix guest/system mis-accounting on task switch
    - perf/core: Rework memory accounting in perf_mmap()
    - perf/core: Fix corner case in perf_rotate_context()
    - [x86] perf/amd: Change/fix NMI latency mitigation to use a timestamp
    - drm/amdgpu: fix memory leak
    - [mips*] include: Mark __xchg as __always_inline
    - [mips*] fw: sni: Fix out of bounds init of o32 stack
    - [s390x] cio: fix virtio-ccw DMA without PV
    - [x86] virt: vbox: fix memory leak in hgcm_call_preprocess_linaddr
    - nbd: fix possible sysfs duplicate warning
    - NFSv4: Fix leak of clp->cl_acceptor string
    - SUNRPC: fix race to sk_err after xs_error_report
    - [s390x] uaccess: avoid (false positive) compiler warnings
    - tracing: Initialize iter->seq after zeroing in tracing_read_pipe()
    - perf annotate: Fix multiple memory and file descriptor leaks
    - perf/aux: Fix tracking of auxiliary trace buffer allocation
    - USB: legousbtower: fix a signedness bug in tower_probe()
    - nbd: verify socket is supported during setup
    - [arm64] dts: qcom: Add Lenovo Miix 630
    - [arm64] dts: qcom: Add HP Envy x2
    - [arm64] dts: qcom: Add Asus NovaGo TP370QL
    - rtw88: Fix misuse of GENMASK macro
    - [s390x] pci: fix MSI message data
    - thunderbolt: Correct path indices for PCIe tunnel
    - thunderbolt: Use 32-bit writes when writing ring producer/consumer
    - fuse: flush dirty data/metadata before non-truncate setattr
    - fuse: truncate pending writes on O_TRUNC
    - ALSA: bebob: Fix prototype of helper function to return negative value
    - ALSA: timer: Fix mutex deadlock at releasing card
    - ALSA: hda/realtek - Fix 2 front mics of codec 0x623
    - ALSA: hda/realtek - Add support for ALC623
    - ath10k: fix latency issue for QCA988x
    - UAS: Revert commit 3ae62a42090f ("UAS: fix alignment of scatter/gather
      segments") (regression in 5.2)
    - nl80211: fix validation of mesh path nexthop
    - USB: gadget: Reject endpoints with 0 maxpacket value
    - usb-storage: Revert commit 747668dbc061 ("usb-storage: Set
      virt_boundary_mask to avoid SG overflows") (regression in 5.2)
    - USB: ldusb: fix ring-buffer locking
    - USB: ldusb: fix control-message timeout
    - usb: xhci: fix Immediate Data Transfer endianness
    - USB: serial: whiteheat: fix potential slab corruption
    - USB: serial: whiteheat: fix line-speed endianness
    - xhci: Fix use-after-free regression in xhci clear hub TT implementation
    - scsi: qla2xxx: Fix partial flash write of MBI
    - scsi: target: cxgbit: Fix cxgbit_fw4_ack()
    - [x86] HID: i2c-hid: add Trekstor Primebook C11B to descriptor override
    - HID: Fix assumption that devices have inputs
    - HID: fix error message in hid_open_report()
    - HID: logitech-hidpp: split g920_get_config()
    - HID: logitech-hidpp: rework device validation
    - HID: logitech-hidpp: do all FF cleanup in hidpp_ff_destroy()
    - [s390x] unwind: fix mixing regs and sp
    - [s390x] cmm: fix information leak in cmm_timeout_handler()
    - [s390x] idle: fix cpu idle time calculation
    - IB/hfi1: Avoid excessive retry for TID RDMA READ request
    - [arm64] Ensure VM_WRITE|VM_SHARED ptes are clean by default
    - [arm64] cpufeature: Enable Qualcomm Falkor/Kryo errata 1003
    - virtio_ring: fix stalls for packed rings
    - rtlwifi: rtl_pci: Fix problem of too small skb->len
    - rtlwifi: Fix potential overflow on P2P code
    - [x86] KVM: vmx, svm: always run with EFER.NXE=1 when shadow paging is
      active
    - [arm64] dmaengine: qcom: bam_dma: Fix resource leak
    - [arm64] dmaengine: tegra210-adma: fix transfer failure
    - [armhf] dmaengine: imx-sdma: fix size check for sdma script_number
    - [armhf] dmaengine: cppi41: Fix cppi41_dma_prep_slave_sg() when idle
    - drm/amdgpu/gmc10: properly set BANK_SELECT and FRAGMENT_SIZE
    - [x86] drm/i915: Fix PCH reference clock for FDI on HSW/BDW
    - drm/amdgpu/gfx10: update gfx golden settings
    - drm/amdgpu/powerplay/vega10: allow undervolting in p7
    - drm/amdgpu: Fix SDMA hang when performing VKexample test
    - NFS: Fix an RCU lock leak in nfs4_refresh_delegation_stateid()
    - io_uring: ensure we clear io_kiocb->result before each issue
    - [x86] iommu/vt-d: Fix panic after kexec -p for kdump
    - batman-adv: Avoid free/alloc race when handling OGM buffer
    - llc: fix sk_buff leak in llc_sap_state_process()
    - llc: fix sk_buff leak in llc_conn_service()
    - rxrpc: Fix call ref leak
    - rxrpc: rxrpc_peer needs to hold a ref on the rxrpc_local record
    - rxrpc: Fix trace-after-put looking at the put peer record
    - NFC: pn533: fix use-after-free and memleaks
    - bonding: fix potential NULL deref in bond_update_slave_arr
    - netfilter: conntrack: avoid possible false sharing
    - net: usb: sr9800: fix uninitialized local variable
    - sch_netem: fix rcu splat in netem_enqueue()
    - net: sched: sch_sfb: don't call qdisc_put() while holding tree lock
    - iwlwifi: exclude GEO SAR support for 3168
    - sched/fair: Fix low cpu usage with high throttling by removing expiration
      of cpu-local slices
    - ALSA: usb-audio: DSD auto-detection for Playback Designs
    - ALSA: usb-audio: Update DSD support quirks for Oppo and Rotel
    - ALSA: usb-audio: Add DSD support for Gustard U16/X26 USB Interface
    - RDMA/mlx5: Use irq xarray locking for mkey_table
    - sched/fair: Fix -Wunused-but-set-variable warnings
    - [powerpc*] powernv: Fix CPU idle to be called with IRQs disabled
    - Revert "ALSA: hda: Flush interrupts on disabling" (regression in 5.3.4)

  [ Ben Hutchings ]
  * debian/bin/gencontrol_signed.py: Fix code style error
  * debian/bin/gencontrol.py: Skip linux-perf lintian-overrides if we won't
    build it
  * debian/bin/gencontrol{,_signed}.py: Use vars parameter instead of self.vars
  * debian/bin/gencontrol{,_signed}.py: Use %(name)s to format template vars
  * debian/.gitignore, debian/rules: Generalise patterns for generated files
  * gencontrol: Generalise substitution of debhelper config template
  * Add maint scripts to meta-packages to convert doc directories to symlinks
    (Closes: #942861)
  * debian/lib/python/debian_linux/utils.py: Use 'with' to manage file handles
  * debian/lib/python/debian_linux/utils.py: Store file mode for templates
  * Copy template file permissions to output files
  * debian/templates/headers.postinst.in: Set executable for consistency
  * debian/README.source: Document code signing and how to test it
  * debian/tests/control: Mark python test as superficial
  * [arm64] linux-headers: Disable check for a 32-bit compiler
    (Closes: #943953):
    - arm64: Kconfig: Make CONFIG_COMPAT_VDSO a proper Kconfig option
    - debian/bin/gencontrol.py: Optionally define $(CROSS_COMPILE_COMPAT) make
      variable
    - Enable COMPAT_VDSO and set $(CROSS_COMPILE_COMPAT) instead of setting
      CROSS_COMPILE_COMPAT_VDSO
  * crypto: Enable PKCS8_PRIVATE_KEY_PARSER as module (Closes: #924705)
  * Bump ABI to 2
  * [arm64] atmel_mxt_ts: Disable TOUCHSCREEN_ATMEL_MXT_T37 to avoid V4L
    dependency
  * random: try to actively add entropy rather than passively wait for it

  [ Bastian Blank ]
  * [amd64/cloud-amd64] Re-enable RTC drivers. (closes: #931341)

  [ Thomas W ]
  * [x86] Enable missing modules and setting:
    CONFIG_HUAWEI_WMI
    CONFIG_I2C_MULTI_INSTANTIATE
    CONFIG_INTEL_TURBO_MAX_3

  [ Alper Nebi Yasak ]
  * [arm64] udeb: Add i2c-rk3x to i2c-modules
  * [arm64,armhf] udeb: Add rockchip-io-domain to kernel-image
  * udeb: Add atmel_mxt_ts to input-modules

  [ Noah Meyerhans ]
  * drivers/net/ethernet/amazon: Backport driver fixes from v5.4-rc5

  [ Niv Sardi ]
  * KEYS: Make use of platform keyring for module signature verify
    (closes: #935945)

 -- Ben Hutchings <ben@decadent.org.uk>  Sat, 09 Nov 2019 15:42:49 +0000

linux (5.3.7-1) unstable; urgency=medium

  * New upstream stable update:
    https://www.kernel.org/pub/linux/kernel/v5.x/ChangeLog-5.3.3
    https://www.kernel.org/pub/linux/kernel/v5.x/ChangeLog-5.3.4
    - mISDN: enforce CAP_NET_RAW for raw sockets (CVE-2019-17055)
    - appletalk: enforce CAP_NET_RAW for raw sockets (CVE-2019-17054)
    - ax25: enforce CAP_NET_RAW for raw sockets (CVE-2019-17052)
    - ieee802154: enforce CAP_NET_RAW for raw sockets (CVE-2019-17053)
    - nfc: enforce CAP_NET_RAW for raw sockets (CVE-2019-17056)
    https://www.kernel.org/pub/linux/kernel/v5.x/ChangeLog-5.3.5
    https://www.kernel.org/pub/linux/kernel/v5.x/ChangeLog-5.3.6
    - nl80211: validate beacon head (CVE-2019-16746)
    https://www.kernel.org/pub/linux/kernel/v5.x/ChangeLog-5.3.7

  [ Aurelien Jarno ]
  * [riscv64] Enable SOC_SIFIVE. Do not select CLK_SIFIVE,
    CLK_SIFIVE_FU540_PRCI, SIFIVE_PLIC, SERIAL_SIFIVE and
    SERIAL_SIFIVE_CONSOLE as they are selected by SOC_SIFIVE.
  * [riscv64] Install DTBS using dtbs_install target.
  * [riscv64] Enable SPI_SIFIVE.
  * [riscv64] Enable SERIAL_EARLYCON_RISCV_SBI.
  * [riscv64] Enable MMC, MMC_SPI.
  * [riscv64] udeb: Add mmc-core-modules and mmc-modules.
  * [riscv64] Fix memblock reservation for device tree blob.
  * [riscv64] Clear load reservations while restoring hart contexts.

  [ Ben Hutchings ]
  * [mips*] Revert "Only define MAX_PHYSMEM_BITS on Loongson-3"
  * KEYS: Re-enable SECONDARY_TRUSTED_KEYRING, dropped in 5.2.6-1 by
    mis-merge (Closes: #935945)

  [ John Paul Adrian Glaubitz ]
  * [m68k] Enable CONFIG_CRYPTO_MANAGER_DISABLE_TESTS
  * [hppa] Enable CONFIG_CRYPTO_MANAGER_DISABLE_TESTS
  * [sh4] Enable CONFIG_CRYPTO_MANAGER_DISABLE_TESTS

  [ Salvatore Bonaccorso ]
  * RDMA/cxgb4: Do not dma memory off of the stack (CVE-2019-17075)
  * ath6kl: fix a NULL-ptr-deref bug in ath6kl_usb_alloc_urb_from_pipe()
    (CVE-2019-15098)

  [ Romain Perier ]
  * [armel/rpi] Enable CONFIG_BRCMFMAC_SDIO (Closes: #940530)

  [ Héctor Orón Martínez ]
  * [x86] Enable ASoC: SOF sound driver (Closes: #940726)

 -- Salvatore Bonaccorso <carnil@debian.org>  Sun, 20 Oct 2019 00:56:32 +0200

linux (5.3.2-1~exp1) experimental; urgency=medium

  * New upstream release: https://kernelnewbies.org/Linux_5.3
    - [armhf] select the dma-noncoherent symbols for all swiotlb builds
      (fixes FTBFS)
  * New upstream stable update:
    https://www.kernel.org/pub/linux/kernel/v5.x/ChangeLog-5.3.1
    https://www.kernel.org/pub/linux/kernel/v5.x/ChangeLog-5.3.2

  [ Ben Hutchings ]
  * [hppa,sparc64] udeb: Delete osst from scsi-modules (fixes FTBFS)
  * Compile with gcc-9 on all architectures
  * Set KCFLAGS make variable instead of CFLAGS_{KERNEL,MODULE}
  * linux-image-dbg: Delete ./ from source file names in debug info
  * debian/rules: Make maintainerclean delete (almost) everything clean does
  * debian/rules: Make maintainerclean delete everything gencontrol.py creates
  * debian/.gitignore: Synchronise some patterns with clean target
  * Add the metapackages previously built by src:linux-latest:
    - Add template and NEWS files from linux-latest
    - Rename added templates to be consistent with existing templates
    - Fix some inconsistencies in metapackage templates
    - Define pkg.linux.nometa build profile to exclude the metapackages
    - Build the metapackages by default (Closes: #583849, #941042)
    - Make linux-perf an arch-dependent package
    - Require metapackage dependencies to be the same version, and link doc
      dirs

  [ Uwe Kleine-König ]
  * [arm64] enable I2C_QCOM_GENI for Lenovo C630

 -- Ben Hutchings <ben@decadent.org.uk>  Wed, 02 Oct 2019 05:31:27 +0100

linux (5.3~rc5-1~exp2) experimental; urgency=medium

  * tools/perf: pmu-events: Fix reproducibility
  * Fix FTBFS:
    - Update "kbuild: Make the toolchain variables easily overwritable" for 5.3
    - udeb: Make nic-wireless-modules depend on crypto-modules
  * debian/control: Remove build profile qual for rsync, needed for
    headers_install
  * debian/changelog: Move older entries to changelog.old

 -- Ben Hutchings <ben@decadent.org.uk>  Sun, 25 Aug 2019 16:28:41 +0100

linux (5.3~rc5-1~exp1) experimental; urgency=medium

  * New upstream release candidate

  [ Ben Hutchings ]
  * aufs: Update support patchset to aufs5.x-rcN 20190805
  * [rt] Disable until it is updated for 5.3 or later
  * [powerpcspe] Remove all support for powerpcspe, which is dead upstream
  * linux-headers: Change per-flavour Makefile to match upstream out-of-tree
    builds
  * debian/bin/genorig.py: Import debian.deb822 instead of deprecated deb822
  * [arm64] Use armhf cross-compiler for building compat vDSO
  * Documentation: Fix broken link to CIPSO draft

  [ Lubomir Rintel ]
  * udeb: input-modules: Add OLPC AP-SP keyboard
  * [armhf] Add camera, EC and battery drivers for OLPC XO-1.75 laptop.

 -- Ben Hutchings <ben@decadent.org.uk>  Sat, 24 Aug 2019 19:07:56 +0100

linux (5.2.17-1) unstable; urgency=medium

  * New upstream stable update:
    https://www.kernel.org/pub/linux/kernel/v5.x/ChangeLog-5.2.10
    - KEYS: trusted: allow module init if TPM is inactive or deactivated
    - seq_file: fix problem when seeking mid-record
    - mm/hmm: fix bad subpage pointer in try_to_unmap_one
    - mm: mempolicy: make the behavior consistent when MPOL_MF_MOVE* and
      MPOL_MF_STRICT were specified
    - mm: mempolicy: handle vma with unmovable pages mapped correctly in mbind
    - mm/z3fold.c: fix z3fold_destroy_pool() ordering
    - mm/z3fold.c: fix z3fold_destroy_pool() race condition
    - mm/memcontrol.c: fix use after free in mem_cgroup_iter()
    - mm/usercopy: use memory range to be accessed for wraparound check
    - mm, vmscan: do not special-case slab reclaim when watermarks are boosted
    - [armhf,arm64] cpufreq: schedutil: Don't skip freq update when limits
      change
    - drm/amdgpu: fix gfx9 soft recovery
    - drm/nouveau: Only recalculate PBN/VCPI on mode/connector changes
    - [arm64] ftrace: Ensure module ftrace trampoline is coherent with I-side
    - [x86] ALSA: hda/realtek - Add quirk for HP Envy x360
    - ALSA: usb-audio: Fix a stack buffer overflow bug in check_input_term
      (CVE-2019-15118)
    - ALSA: usb-audio: Fix an OOB bug in parse_audio_mixer_unit
      (CVE-2019-15117)
    - [x86] ALSA: hda - Apply workaround for another AMD chip 1022:1487
    - ALSA: hda - Fix a memory leak bug
    - ALSA: hda - Add a generic reboot_notify
    - ALSA: hda - Let all conexant codec enter D3 when rebooting
    - HID: holtek: test for sanity of intfdata
    - HID: hiddev: avoid opening a disconnected device
    - HID: hiddev: do cleanup in failure of opening a device
    - Input: kbtab - sanity check for endpoint type
    - Input: iforce - add sanity checks
    - net: usb: pegasus: fix improper read if get_registers() fail
    - bpf: fix access to skb_shared_info->gso_segs
    - netfilter: ebtables: also count base chain policies
    - [riscv64] Correct the initialized flow of FP register
    - [riscv64] Make __fstate_clean() work correctly.
    - [armhf] Revert "i2c: imx: improve the error handling in
      i2c_imx_dma_request()"
    - blk-mq: move cancel of requeue_work to the front of blk_exit_queue
    - io_uring: fix manual setup of iov_iter for fixed buffers
    - [arm64] RDMA/hns: Fix sg offset non-zero issue
    - IB/mlx5: Replace kfree with kvfree
    - dma-mapping: check pfn validity in dma_common_{mmap,get_sgtable}
    - [x87] platform: intel_pmc_core: Add ICL-NNPI support to PMC Core
    - mm/hmm: always return EBUSY for invalid ranges in
      hmm_range_{fault,snapshot}
    - [armhf,arm64] irqchip/gic-v3-its: Free unused vpt_page when alloc vpe
      table fail
    - [armhf] irqchip/irq-imx-gpcv2: Forward irq type to parent
    - f2fs: fix to read source block before invalidating it
    - tools perf beauty: Fix usbdevfs_ioctl table generator to handle _IOC()
    - perf header: Fix divide by zero error if f_header.attr_size==0
    - perf header: Fix use of unitialized value warning
    - RDMA/qedr: Fix the hca_type and hca_rev returned in device attributes
    - ALSA: pcm: fix lost wakeup event scenarios in snd_pcm_drain
    - libata: zpodd: Fix small read overflow in zpodd_get_mech_type()
    - Btrfs: fix deadlock between fiemap and transaction commits
    - scsi: hpsa: correct scsi command status issue after reset
    - scsi: qla2xxx: Fix possible fcport null-pointer dereferences
    - drm/amdkfd: Fix byte align on VegaM
    - drm/amd/powerplay: fix null pointer dereference around dpm state relates
    - drm/amdgpu: fix error handling in amdgpu_cs_process_fence_dep
    - drm/amdgpu: fix a potential information leaking bug
    - ata: libahci: do not complain in case of deferred probe
    - [riscv64] Fix perf record without libelf support
    - [arm64] Lower priority mask for GIC_PRIO_IRQON
    - [arm64] unwind: Prohibit probing on return_address()
    - IB/core: Add mitigation for Spectre V1 (CVE-2017-5753)
    - IB/mlx5: Fix MR registration flow to use UMR properly
    - RDMA/restrack: Track driver QP types in resource tracker
    - IB/mad: Fix use-after-free in ib mad completion handling
    - RDMA/mlx5: Release locks during notifier unregister
    - [arm64] drm: msm: Fix add_gpu_components
    - [arm64] RDMA/hns: Fix error return code in hns_roce_v1_rsv_lp_qp()
    - [armhf] drm/exynos: fix missing decrement of retry counter
    - [arm64] kprobes: Recover pstate.D in single-step exception handler
    - [arm64] Make debug exception handlers visible from RCU
    - Revert "kmemleak: allow to coexist with fault injection"
    - ocfs2: remove set but not used variable 'last_hash'
    - page flags: prioritize kasan bits over last-cpuid
    - asm-generic: fix -Wtype-limits compiler warnings
    - tpm: tpm_ibm_vtpm: Fix unallocated banks
    - [arm64] KVM: regmap: Fix unexpected switch fall-through
    - [x86] staging: comedi: dt3000: Fix signed integer overflow 'divider *
      base'
    - [x86] staging: comedi: dt3000: Fix rounding up of timer divisor
    - USB: core: Fix races in character device registration and deregistraion
    - usb: cdc-acm: make sure a refcount is taken early enough
    - USB: CDC: fix sanity checks in CDC union parser
    - USB: serial: option: add D-Link DWM-222 device ID
    - USB: serial: option: Add support for ZTE MF871A
    - USB: serial: option: add the BroadMobi BM818 card
    - USB: serial: option: Add Motorola modem UARTs
    - usb: setup authorized_default attributes using usb_bus_notify
    - netfilter: conntrack: Use consistent ct id hash calculation
    - iwlwifi: Add support for SAR South Korea limitation
    - Input: psmouse - fix build error of multiple definition
    - bnx2x: Fix VF's VLAN reconfiguration in reload.
    - bonding: Add vlan tx offload to hw_enc_features
    - [armhf,arm64] net: dsa: Check existence of .port_mdb_add callback before
      calling it
    - net/mlx4_en: fix a memory leak bug
    - net/packet: fix race in tpacket_snd()
    - net: sched: sch_taprio: fix memleak in error path for sched list parse
    - sctp: fix memleak in sctp_send_reset_streams
    - sctp: fix the transport error_count check
    - team: Add vlan tx offload to hw_enc_features
    - tipc: initialise addr_trail_end when setting node addresses
    - xen/netback: Reset nr_frags before freeing skb
    - net/mlx5e: Only support tx/rx pause setting for port owner
    - bnxt_en: Fix VNIC clearing logic for 57500 chips.
    - bnxt_en: Improve RX doorbell sequence.
    - bnxt_en: Fix handling FRAG_ERR when NVM_INSTALL_UPDATE cmd fails
    - bnxt_en: Suppress HWRM errors for HWRM_NVM_GET_VARIABLE command
    - bnxt_en: Use correct src_fid to determine direction of the flow
    - bnxt_en: Fix to include flow direction in L2 key
    - net sched: update skbedit action for batched events operations
    - netdevsim: Restore per-network namespace accounting for fib entries
    - net/mlx5e: ethtool, Avoid setting speed to 56GBASE when autoneg off
    - net/mlx5e: Fix false negative indication on tx reporter CQE recovery
    - net/mlx5e: Remove redundant check in CQE recovery flow of tx reporter
    - net/mlx5e: Use flow keys dissector to parse packets for ARFS
    - net/tls: prevent skb_orphan() from leaking TLS plain text with offload
    - net: phy: consider AN_RESTART status when reading link status
    - netlink: Fix nlmsg_parse as a wrapper for strict message parsing
    https://www.kernel.org/pub/linux/kernel/v5.x/ChangeLog-5.2.11
    - ASoC: simple_card_utils.h: care NULL dai at asoc_simple_debug_dai()
    - ASoC: simple-card: fix an use-after-free in simple_dai_link_of_dpcm()
    - ASoC: simple-card: fix an use-after-free in simple_for_each_link()
    - ASoC: audio-graph-card: fix use-after-free in graph_dai_link_of_dpcm()
    - ASoC: audio-graph-card: fix an use-after-free in graph_get_dai_id()
    - ASoC: audio-graph-card: add missing const at graph_get_dai_id()
    - regulator: axp20x: fix DCDCA and DCDCD for AXP806
    - regulator: axp20x: fix DCDC5 and DCDC6 for AXP803
    - [armhf] ASoC: samsung: odroid: fix an use-after-free issue for codec
    - [armhf] ASoC: samsung: odroid: fix a double-free issue for cpu_dai
    - [x86] ASoC: Intel: bytcht_es8316: Add quirk for Irbis NB41 netbook
    - HID: logitech-hidpp: add USB PID for a few more supported mice
    - HID: Add 044f:b320 ThrustMaster, Inc. 2 in 1 DT
    - [mips*] kernel: only use i8253 clocksource with periodic clockevent
    - [mips*] fix cacheinfo
    - libbpf: sanitize VAR to conservative 1-byte INT
    - netfilter: ebtables: fix a memory leak bug in compat
    - ASoC: dapm: Fix handling of custom_stop_condition on DAPM graph walks
    - [amd64] spi: pxa2xx: Balance runtime PM enable/disable on error
    - bpf: sockmap, sock_map_delete needs to use xchg
    - bpf: sockmap, synchronize_rcu before free'ing map
    - bpf: sockmap, only create entry if ulp is not already enabled
    - ASoC: dapm: fix a memory leak bug
    - bonding: Force slave speed check after link state recovery for 802.3ad
    - [armhf,arm64] net: mvpp2: Don't check for 3 consecutive Idle frames for
      10G links
    - libbpf: fix using uninitialized ioctl results
    - can: dev: call netif_carrier_off() in register_candev()
    - can: gw: Fix error path of cgw_module_init
    - libbpf: silence GCC8 warning about string truncation
    - {nl,mac}80211: fix interface combinations on crypto controlled devices
    - [armhf] ASoC: ti: davinci-mcasp: Fix clk PDIR handling for i2s master
      mode
    - [armhf,arm64] ASoC: rockchip: Fix mono capture
    - [armhf] ASoC: ti: davinci-mcasp: Correct slot_width posed constraint
    - net: usb: qmi_wwan: Add the BroadMobi BM818 card
    - qed: RDMA - Fix the hw_ver returned in device attributes
    - isdn: mISDN: hfcsusb: Fix possible null-pointer dereferences in
      start_isoc_chain()
    - mac80211_hwsim: Fix possible null-pointer dereferences in
      hwsim_dump_radio_nl()
    - [armhf,arm64] net: stmmac: manage errors returned by of_get_mac_address()
    - netfilter: ipset: Actually allow destination MAC address for hash:ip,mac
      sets too
    - netfilter: ipset: Copy the right MAC address in bitmap:ip,mac and
      hash:ip,mac sets
    - netfilter: ipset: Fix rename concurrency with listing
    - rxrpc: Fix potential deadlock
    - rxrpc: Fix the lack of notification when sendmsg() fails on a DATA packet
    - nvmem: Use the same permissions for eeprom as for nvmem
    - iwlwifi: mvm: avoid races in rate init and rate perform
    - iwlwifi: dbg_ini: move iwl_dbg_tlv_load_bin out of debug override ifdef
    - iwlwifi: dbg_ini: move iwl_dbg_tlv_free outside of debugfs ifdef
    - iwlwifi: fix locking in delayed GTK setting
    - iwlwifi: mvm: send LQ command always ASYNC
    - isdn: hfcsusb: Fix mISDN driver crash caused by transfer buffer on the
      stack
    - net: phy: phy_led_triggers: Fix a possible null-pointer dereference in
      phy_led_trigger_change_speed()
    - perf bench numa: Fix cpu0 binding
    - [arm64] spi: pxa2xx: Add support for Intel Tiger Lake
    - can: sja1000: force the string buffer NULL-terminated
    - can: peak_usb: force the string buffer NULL-terminated
    - [x86] ASoC: amd: acp3x: use dma_ops of parent device for acp3x dma driver
    - net/ethernet/qlogic/qed: force the string buffer NULL-terminated
    - NFSv4: Fix a credential refcount leak in nfs41_check_delegation_stateid
    - NFSv4: When recovering state fails with EAGAIN, retry the same recovery
    - NFSv4.1: Fix open stateid recovery
    - NFSv4.1: Only reap expired delegations
    - NFSv4: Fix a potential sleep while atomic in nfs4_do_reclaim()
    - NFS: Fix regression whereby fscache errors are appearing on 'nofsc'
      mounts
    - HID: quirks: Set the INCREMENT_USAGE_ON_DUPLICATE quirk on Saitek X52
    - HID: input: fix a4tech horizontal wheel custom usage
    - [armhf,arm64] drm/rockchip: Suspend DP late
    - SMB3: Fix potential memory leak when processing compound chain
    - SMB3: Kernel oops mounting a encryptData share with CONFIG_DEBUG_VIRTUAL
    - sched/deadline: Fix double accounting of rq/running bw in push & pull
    - sched/psi: Reduce psimon FIFO priority
    - sched/psi: Do not require setsched permission from the trigger creator
    - [s390x] protvirt: avoid memory sharing for diag 308 set/store
    - [s390x] mm: fix dump_pagetables top level page table walking
    - [s390x] put _stext and _etext into .text section
    - net: cxgb3_main: Fix a resource leak in a error path in 'init_one()'
    - [armhf,arm64] net: stmmac: Fix issues when number of Queues >= 4
    - [armhf,arm64] net: stmmac: tc: Do not return a fragment entry
    - drm/amdgpu: pin the csb buffer on hw init for gfx v8
    - [arm64] net: hisilicon: make hip04_tx_reclaim non-reentrant
    - [arm64] net: hisilicon: fix hip04-xmit never return TX_BUSY
    - [arm64] net: hisilicon: Fix dma_map_single failed on arm64
    - NFSv4: Ensure state recovery handles ETIMEDOUT correctly
    - libata: have ata_scsi_rw_xlat() fail invalid passthrough requests
    - libata: add SG safety checks in SFF pio transfers
    - [x86] lib/cpu: Address missing prototypes warning
    - [x86] drm/vmwgfx: fix memory leak when too many retries have occurred
    - block: aoe: Fix kernel crash due to atomic sleep when exiting
    - block, bfq: handle NULL return value by bfq_init_rq()
    - perf ftrace: Fix failure to set cpumask when only one cpu is present
    - perf cpumap: Fix writing to illegal memory in handling cpumap mask
    - perf pmu-events: Fix missing "cpu_clk_unhalted.core" event
    - [riscv64] dt-bindings: fix the schema compatible string for the HiFive
      Unleashed board
    - [arm64] KVM: Don't write junk to sysregs on reset
    - [armhf] KVM: Don't write junk to CP15 registers on reset
    - iwlwifi: mvm: disable TX-AMSDU on older NICs (Closes: #939853)
    - HID: wacom: correct misreported EKR ring values
    - HID: wacom: Correct distance scale for 2nd-gen Intuos devices
    - [x86] Revert "KVM: x86/mmu: Zap only the relevant pages when removing a
      memslot" (regression in 5.1)
    - Revert "dm bufio: fix deadlock with loop device" (regression in 5.2.3)
    - [armhf] clk: socfpga: stratix10: fix rate caclulationg for cnt_clks
    - ceph: clear page dirty before invalidate page
    - ceph: don't try fill file_lock on unsuccessful GETFILELOCK reply
    - libceph: fix PG split vs OSD (re)connect race
    - drm/amdgpu/gfx9: update pg_flags after determining if gfx off is possible
    - drm/nouveau: Don't retry infinitely when receiving no data on i2c over
      AUX
    - scsi: ufs: Fix NULL pointer dereference in ufshcd_config_vreg_hpm()
    - gpiolib: never report open-drain/source lines as 'input' to user-space
    - [x86] Drivers: hv: vmbus: Fix virt_to_hvpfn() for X86_PAE
    - userfaultfd_release: always remove uffd flags and clear
      vm_userfaultfd_ctx
    - [i386] retpoline: Don't clobber RFLAGS during CALL_NOSPEC on i386
    - [x86] apic: Handle missing global clockevent gracefully
    - [x86] CPU/AMD: Clear RDRAND CPUID bit on AMD family 15h/16h
    - [x86] boot: Save fields explicitly, zero out everything else
    - [x86] boot: Fix boot regression caused by bootparam sanitizing
    - IB/hfi1: Unsafe PSN checking for TID RDMA READ Resp packet
    - IB/hfi1: Add additional checks when handling TID RDMA READ RESP packet
    - IB/hfi1: Add additional checks when handling TID RDMA WRITE DATA packet
    - IB/hfi1: Drop stale TID RDMA packets that cause TIDErr
    - psi: get poll_work to run when calling poll syscall next time
    - dm kcopyd: always complete failed jobs
    - dm btree: fix order of block initialization in btree_split_beneath
    - dm integrity: fix a crash due to BUG_ON in __journal_read_write()
    - dm raid: add missing cleanup in raid_ctr()
    - dm space map metadata: fix missing store of apply_bops() return value
    - dm table: fix invalid memory accesses with too high sector number
    - dm zoned: improve error handling in reclaim
    - dm zoned: improve error handling in i/o map code
    - dm zoned: properly handle backing device failure
    - genirq: Properly pair kobject_del() with kobject_add()
    - mm/z3fold.c: fix race between migration and destruction
    - mm, page_alloc: move_freepages should not examine struct page of reserved
      memory
    - mm: memcontrol: flush percpu vmstats before releasing memcg
    - mm: memcontrol: flush percpu vmevents before releasing memcg
    - mm, page_owner: handle THP splits correctly
    - mm/zsmalloc.c: migration can leave pages in ZS_EMPTY indefinitely
    - mm/zsmalloc.c: fix race condition in zs_destroy_pool
    - IB/hfi1: Drop stale TID RDMA packets
    - dm zoned: fix potential NULL dereference in dmz_do_reclaim()
    - io_uring: fix potential hang with polled IO
    - io_uring: don't enter poll loop if we have CQEs pending
    - io_uring: add need_resched() check in inner poll loop
    - [powerpc*] Allow flush_(inval_)dcache_range to work across ranges >4GB
    - rxrpc: Fix local endpoint refcounting
    - rxrpc: Fix read-after-free in rxrpc_queue_local()
    - rxrpc: Fix local endpoint replacement
    - rxrpc: Fix local refcounting
    https://www.kernel.org/pub/linux/kernel/v5.x/ChangeLog-5.2.12
    - nvme-multipath: revalidate nvme_ns_head gendisk in nvme_validate_ns
    - afs: Fix the CB.ProbeUuid service handler to reply correctly
    - afs: Fix loop index mixup in afs_deliver_vl_get_entry_by_name_u()
    - fs: afs: Fix a possible null-pointer dereference in afs_put_read()
    - afs: Fix off-by-one in afs_rename() expected data version calculation
    - afs: Only update d_fsdata if different in afs_d_revalidate()
    - afs: Fix missing dentry data version updating
    - nvmet: Fix use-after-free bug when a port is removed
    - nvmet-loop: Flush nvme_delete_wq when removing the port
    - nvmet-file: fix nvmet_file_flush() always returning an error
    - nvme-core: Fix extra device_put() call on error path
    - nvme: fix a possible deadlock when passthru commands sent to a multipath
      device
    - nvme-rdma: fix possible use-after-free in connect error flow
    - nvme: fix controller removal race with scan work
    - nvme-pci: Fix async probe remove race
    - btrfs: trim: Check the range passed into to prevent overflow
    - IB/mlx5: Fix implicit MR release flow
    - [armhf] omap-dma/omap_vout_vrfb: fix off-by-one fi value
    - iommu/dma: Handle SG length overflow better
    - dma-direct: don't truncate dma_required_mask to bus addressing
      capabilities
    - usb: gadget: composite: Clear "suspended" on reset/disconnect
    - usb: gadget: mass_storage: Fix races between fsg_disable and fsg_set_alt
    - xen/blkback: fix memory leaks
    - [arm64] cpufeature: Don't treat granule sizes as strict
    - [riscv64] fix flush_tlb_range() end address for flush_tlb_page()
    - drm/scheduler: use job count instead of peek
    - drm/ast: Fixed reboot test may cause system hanged
    - [x86] tools: hv: fix KVP and VSS daemons exit code
    - locking/rwsem: Add missing ACQUIRE to read_slowpath exit when queue is
      empty
    - lcoking/rwsem: Add missing ACQUIRE to read_slowpath sleep loop
    - [arm*] watchdog: bcm2835_wdt: Fix module autoload
    - mt76: usb: fix rx A-MSDU support
    - ipv6/addrconf: allow adding multicast addr if IFA_F_MCAUTOJOIN is set
    - ipv6: Fix return value of ipv6_mc_may_pull() for malformed packets
      (regression in 5.1)
    - [armhf] net: cpsw: fix NULL pointer exception in the probe error path
    - net: fix __ip_mc_inc_group usage
    - net/smc: make sure EPOLLOUT is raised
    - tcp: make sure EPOLLOUT wont be missed
    - ipv4: mpls: fix mpls_xmit for iptunnel
    - openvswitch: Fix conntrack cache with timeout
    - ipv4/icmp: fix rt dst dev null pointer dereference
    - xfrm/xfrm_policy: fix dst dev null pointer dereference in collect_md mode
    - mm/zsmalloc.c: fix build when CONFIG_COMPACTION=n
    - ALSA: usb-audio: Check mixer unit bitmap yet more strictly
    - ALSA: hda/ca0132 - Add new SBZ quirk
    - ALSA: line6: Fix memory leak at line6_init_pcm() error path
    - ALSA: hda - Fixes inverted Conexant GPIO mic mute led
    - ALSA: seq: Fix potential concurrent access to the deleted pool
    - ALSA: usb-audio: Fix invalid NULL check in snd_emuusb_set_samplerate()
    - ALSA: usb-audio: Add implicit fb quirk for Behringer UFX1604
    - [x86] kvm: skip populating logical dest map if apic is not sw enabled
    - [x86] KVM: hyper-v: don't crash on KVM_GET_SUPPORTED_HV_CPUID when
      kvm_intel.nested is disabled
    - [x86] KVM: Don't update RIP or do single-step on faulting emulation
    - [x86] uprobes: Fix detection of 32-bit user mode
    - [x86] mm/cpa: Prevent large page split when ftrace flips RW on kernel text
    - [x86] apic: Do not initialize LDR and DFR for bigsmp
    - [x86] apic: Include the LDR when clearing out APIC registers
    - HID: logitech-hidpp: remove support for the G700 over USB
    - ftrace: Fix NULL pointer dereference in t_probe_next()
    - ftrace: Check for successful allocation of hash
    - ftrace: Check for empty hash and comment the race with registering probes
    - usbtmc: more sanity checking for packet size
    - usb-storage: Add new JMS567 revision to unusual_devs
    - USB: cdc-wdm: fix race between write and disconnect due to flag abuse
    - usb: hcd: use managed device resources
    - [armhf,arm64] usb: chipidea: udc: don't do hardware access if gadget has
      stopped
    - usb: host: ohci: fix a race condition between shutdown and irq
    - USB: storage: ums-realtek: Whitelist auto-delink support
    - [x86] tools/power turbostat: Fix caller parameter of get_tdp_amd()
    - [powerpc*] KVM: Book3S: Fix incorrect guest-to-user-translation error
      handling
    - [armhf,arm64] KVM: vgic: Fix potential deadlock when ap_list is long
    - [armhf,arm64] KVM: vgic-v2: Handle SGI bits in GICD_I{S,C}PENDR0 as WI
    - [x86] mei: me: add Tiger Lake point LP device ID
    - [armhf,arm64] Revert "mmc: sdhci-tegra: drop ->get_ro() implementation"
      (regression in 5.1)
    - mmc: core: Fix init of SD cards reporting an invalid VDD range
    - [x86] intel_th: pci: Add support for another Lewisburg PCH
    - [x86] intel_th: pci: Add Tiger Lake support
    - [x86] typec: tcpm: fix a typo in the comparison of pdo_max_voltage
    - NFSv4/pnfs: Fix a page lock leak in nfs_pageio_resend()
    - NFS: Ensure O_DIRECT reports an error if the bytes read/written is 0
    - Revert "NFSv4/flexfiles: Abort I/O early if the layout segment was
      invalidated" (regression in 5.1)
    - lib: logic_pio: Fix RCU usage
    - lib: logic_pio: Avoid possible overlap for unregistering regions
    - lib: logic_pio: Add logic_pio_unregister_range()
    - drm/amdgpu: Add APTX quirk for Dell Latitude 5495
    - drm/amdgpu: fix GFXOFF on Picasso and Raven2
    - [x86] drm/i915: Don't deballoon unused ggtt drm_mm_node in linux guest
    - [x86] drm/i915: Call dma_set_max_seg_size() in i915_driver_hw_probe()
    - i2c: piix4: Fix port selection for AMD Family 16h Model 30h
    - [arm64] bus: hisi_lpc: Unregister logical PIO range to avoid potential
      use-after-free
    - [arm64] bus: hisi_lpc: Add .remove method to avoid driver unbind crash
    - [x86] VMCI: Release resource if the work is already queued
    - [x86] crypto: ccp - Ignore unconfigured CCP device on suspend/resume
    - SUNRPC: Don't handle errors if the bind/connect succeeded
    - mt76: mt76x0u: do not reset radio on resume
    - mm, memcg: partially revert "mm/memcontrol.c: keep local VM counters in
      sync with the hierarchical ones" (regression in 5.2.7)
    - mm: memcontrol: fix percpu vmstats and vmevents flush
    - mac80211: fix possible sta leak
    - cfg80211: Fix Extended Key ID key install checks
    - mac80211: Don't memset RXCB prior to PAE intercept
    - mac80211: Correctly set noencrypt for PAE frames
    - iwlwifi: add new cards for 22000 and fix struct name
    - iwlwifi: add new cards for 22000 and change wrong structs
    - iwlwifi: add new cards for 9000 and 20000 series
    - iwlwifi: change 0x02F0 fw from qu to quz
    - iwlwifi: pcie: add support for qu c-step devices
    - iwlwifi: pcie: don't switch FW to qnj when ax201 is detected
    - iwlwifi: pcie: handle switching killer Qu B0 NICs to C0
    - [x86] drm/i915: Do not create a new max_bpc prop for MST connectors
    - [x86] drm/i915/dp: Fix DSC enable code to use cpu_transcoder instead of
      encoder->type
    - [x86] ptrace: fix up botched merge of spectrev1 fix
    - bpf: fix use after free in prog symbol exposure
    - hsr: implement dellink to clean up resources
    - hsr: fix a NULL pointer deref in hsr_dev_xmit()
    - hsr: switch ->dellink() to ->ndo_uninit()
    https://www.kernel.org/pub/linux/kernel/v5.x/ChangeLog-5.2.13
    - Revert "Input: elantech - enable SMBus on new (2018+) systems"
      (regression in 5.2.9)
    https://www.kernel.org/pub/linux/kernel/v5.x/ChangeLog-5.2.14
    - mld: fix memory leak in mld_del_delrec()
    - net: fix skb use after free in netpoll
    - net: sched: act_sample: fix psample group handling on overwrite
    - net_sched: fix a NULL pointer deref in ipt action
    - [arm64, armhf] net: stmmac: dwmac-rk: Don't fail if phy regulator is
      absent
    - tcp: inherit timestamp on mtu probe
    - tcp: remove empty skb from write queue in error cases
    - Revert "r8152: napi hangup fix after disconnect"
    - r8152: remove calling netif_napi_del
    - net/sched: cbs: Set default link speed to 10 Mbps in cbs_set_port_rate
    - Add genphy_c45_config_aneg() function to phy-c45.c
    - net/sched: pfifo_fast: fix wrong dereference in pfifo_fast_enqueue
    - net/sched: pfifo_fast: fix wrong dereference when qdisc is reset
    - net/rds: Fix info leak in rds6_inc_info_copy() (CVE-2019-16714)
    - batman-adv: Fix netlink dumping of all mcast_flags buckets
    - libbpf: fix erroneous multi-closing of BTF FD
    - libbpf: set BTF FD for prog only when there is supported .BTF.ext data
    - netfilter: nf_flow_table: fix offload for flows that are subject to xfrm
    - net/mlx5e: Fix error flow of CQE recovery on tx reporter
    - [armhf] clk: samsung: Change signature of exynos5_subcmus_init() function
    - [armhf] clk: samsung: exynos5800: Move MAU subsystem clocks to MAU sub-CMU
    - [armhf] clk: samsung: exynos542x: Move MSCL subsystem clocks to its
      sub-CMU
    - netfilter: nf_tables: use-after-free in failing rule with bound set
    - netfilter: nf_flow_table: conntrack picks up expired flows
    - netfilter: nf_flow_table: teardown flow timeout race
    - tools: bpftool: fix error message (prog -> object)
    - ixgbe: fix possible deadlock in ixgbe_service_task()
    - [x86] hv_netvsc: Fix a warning of suspicious RCU usage
    - net: tc35815: Explicitly check NET_IP_ALIGN is not zero in tc35815_rx
    - Bluetooth: btqca: Add a short delay before downloading the NVM
    - Bluetooth: hci_qca: Send VS pre shutdown command.
    - [s390x] qeth: serialize cmd reply with concurrent timeout
    - ibmveth: Convert multicast list size for little-endian system
    - gpio: Fix build error of function redefinition
    - netfilter: nft_flow_offload: skip tcp rst and fin packets
    - scsi: qla2xxx: Fix gnl.l memory leak on adapter init failure
    - scsi: target: tcmu: avoid use-after-free after command timeout
    - cxgb4: fix a memory leak bug
    - liquidio: add cleanup in octeon_setup_iq()
    - net: myri10ge: fix memory leaks
    - clk: Fix falling back to legacy parent string matching
    - clk: Fix potential NULL dereference in clk_fetch_parent_index()
    - lan78xx: Fix memory leaks
    - vfs: fix page locking deadlocks when deduping files
    - cx82310_eth: fix a memory leak bug
    - net: kalmia: fix memory leaks
    - net: cavium: fix driver name
    - wimax/i2400m: fix a memory leak bug
    - sched/core: Schedule new worker even if PI-blocked
    - kprobes: Fix potential deadlock in kprobe_optimizer()
    - [x86] HID: intel-ish-hid: ipc: add EHL device id
    - HID: cp2112: prevent sleeping function called from invalid context
    - [x86] boot/compressed/64: Fix boot on machines with broken E820 table
    - scsi: lpfc: Mitigate high memory pre-allocation by SCSI-MQ
    - [x86] Input: hyperv-keyboard: Use in-place iterator API in the channel
      callback
    - Tools: hv: kvp: eliminate 'may be used uninitialized' warning
    - nvme-multipath: fix possible I/O hang when paths are updated
    - nvme: Fix cntlid validation when not using NVMEoF
    - RDMA/cma: fix null-ptr-deref Read in cma_cleanup
    - IB/mlx4: Fix memory leaks
    - [x86] infiniband: hfi1: fix a memory leak bug
    - [x86] infiniband: hfi1: fix memory leaks
    - drm/amdgpu: prevent memory leaks in AMDGPU_CS ioctl
    - ceph: fix buffer free while holding i_ceph_lock in __ceph_setxattr()
    - ceph: fix buffer free while holding i_ceph_lock in
      __ceph_build_xattrs_blob()
    - ceph: fix buffer free while holding i_ceph_lock in fill_inode()
    - [arm64, armhf] KVM: Only skip MMIO insn once
    - afs: Fix leak in afs_lookup_cell_rcu()
    - afs: Fix possible oops in afs_lookup trace event
    - afs: use correct afs_call_type in yfs_fs_store_opaque_acl2
    - RDMA/bnxt_re: Fix stack-out-of-bounds in bnxt_qplib_rcfw_send_message
    - gpio: Fix irqchip initialization order
    - [arm64, armhf] KVM: VGIC: Properly initialise private IRQ affinity
    - [x86] boot/compressed/64: Fix missing initialization in
      find_trampoline_placement()
    - libceph: allow ceph_buffer_put() to receive a NULL ceph_buffer
    - [x86] Revert "x86/apic: Include the LDR when clearing out APIC registers"
    - [x86] boot: Preserve boot_params.secure_boot from sanitizing
    - Revert "mmc: core: do not retry CMD6 in __mmc_switch()"
    https://www.kernel.org/pub/linux/kernel/v5.x/ChangeLog-5.2.15
    - gpio: pca953x: correct type of reg_direction
    - gpio: pca953x: use pca953x_read_regs instead of regmap_bulk_read
    - ALSA: hda - Fix potential endless loop at applying quirks
    - ALSA: hda/realtek - Fix overridden device-specific initialization
    - ALSA: hda/realtek - Add quirk for HP Pavilion 15
    - ALSA: hda/realtek - Enable internal speaker & headset mic of ASUS UX431FL
    - ALSA: hda/realtek - Fix the problem of two front mics on a ThinkCentre
    - sched/fair: Don't assign runtime for throttled cfs_rq
    - [x86] drm/vmwgfx: Fix double free in vmw_recv_msg()
    - drm/nouveau/sec2/gp102: add missing MODULE_FIRMWAREs
    - [powerpc*] 64e: Drop stale call to smp_processor_id() which hangs SMP
      startup
    - [powerpc*] tm: Fix restoring FP/VMX facility incorrectly on interrupts
      (CVE-2019-15031)
    - batman-adv: fix uninit-value in batadv_netlink_get_ifindex()
    - batman-adv: Only read OGM tvlv_len after buffer len check
    - bcache: only clear BTREE_NODE_dirty bit when it is set
    - bcache: add comments for mutex_lock(&b->write_lock)
    - bcache: fix race in btree_flush_write()
    - IB/rdmavt: Add new completion inline
    - IB/{rdmavt, qib, hfi1}: Convert to new completion API
    - IB/hfi1: Unreserve a flushed OPFN request
    - [x86] drm/i915: Disable SAMPLER_STATE prefetching on all Gen11 steppings.
    - [x86] drm/i915: Make sure cdclk is high enough for DP audio on VLV/CHV
    - mmc: sdhci-sprd: Fix the incorrect soft reset operation when runtime
      resuming
    - usb: chipidea: imx: add imx7ulp support
    - usb: chipidea: imx: fix EPROBE_DEFER support during driver probe
    - [s390x] virtio: fix race on airq_areas[]
    - [x86] drm/i915: Support flags in whitlist WAs
    - [x86] drm/i915: Support whitelist workarounds on all engines
    - [x86] drm/i915: whitelist PS_(DEPTH|INVOCATION)_COUNT
    - [x86] drm/i915: Add whitelist workarounds for ICL
    - [x86] drm/i915/icl: whitelist PS_(DEPTH|INVOCATION)_COUNT
    - Btrfs: fix unwritten extent buffers and hangs on future writeback
      attempts (Closes: #940105)
    - vhost: make sure log_num < in_num (CVE-2019-14835)
    https://www.kernel.org/pub/linux/kernel/v5.x/ChangeLog-5.2.16
    - bridge/mdb: remove wrong use of NLM_F_MULTI
    - cdc_ether: fix rndis support for Mediatek based smartphones
    - ipv6: Fix the link time qualifier of 'ping_v6_proc_exit_net()'
    - isdn/capi: check message length in capi_write()
    - ixgbe: Fix secpath usage for IPsec TX offload.
    - ixgbevf: Fix secpath usage for IPsec Tx offload
    - net: Fix null de-reference of device refcount
    - net: gso: Fix skb_segment splat when splitting gso_size mangled skb
      having linear-headed frag_list
    - net: phylink: Fix flow control resolution
    - net: sched: fix reordering issues
    - sch_hhf: ensure quantum and hhf_non_hh_weight are non-zero
    - sctp: Fix the link time qualifier of 'sctp_ctrlsock_exit()'
    - sctp: use transport pf_retrans in sctp_do_8_2_transport_strike
    - tcp: fix tcp_ecn_withdraw_cwr() to clear TCP_ECN_QUEUE_CWR
    - tipc: add NULL pointer check before calling kfree_rcu
    - tun: fix use-after-free when register netdev failed
    - net-ipv6: fix excessive RTF_ADDRCONF flag on ::1/128 local route (and
      others)
    - ipv6: addrconf_f6i_alloc - fix non-null pointer check to !IS_ERR()
    - net: fixed_phy: Add forward declaration for struct gpio_desc;
    - sctp: fix the missing put_user when dumping transport thresholds
    - net: sock_map, fix missing ulp check in sock hash case
    - gpiolib: acpi: Add gpiolib_acpi_run_edge_events_on_boot option and
      blacklist
    - gpio: mockup: add missing single_release()
    - gpio: fix line flag validation in linehandle_create
    - gpio: fix line flag validation in lineevent_create
    - Btrfs: fix assertion failure during fsync and use of stale transaction
    - cgroup: freezer: fix frozen state inheritance
    - Revert "mmc: bcm2835: Terminate timeout work synchronously"
    - Revert "mmc: sdhci: Remove unneeded quirk2 flag of O2 SD host controller"
    - mmc: tmio: Fixup runtime PM management during probe
    - mmc: tmio: Fixup runtime PM management during remove
    - drm/lima: fix lima_gem_wait() return value
    - [x86] drm/i915: Limit MST to <= 8bpc once again
    - [x86] drm/i915: Restore relaxed padding (OCL_OOB_SUPPRES_ENABLE) for skl+
    - ipc: fix semtimedop for generic 32-bit architectures
    - ipc: fix sparc64 ipc() wrapper
    - ixgbe: fix double clean of Tx descriptors with xdp
    - ixgbe: Prevent u8 wrapping of ITR value to something less than 10us
    - Revert "rt2800: enable TX_PIN_CFG_LNA_PE_ bits per band"
    - mt76: mt76x0e: disable 5GHz band for MT7630E
    - genirq: Prevent NULL pointer dereference in resend_irqs()
    - regulator: twl: voltage lists for vdd1/2 on twl4030
    - [s390x] KVM: kvm_s390_vm_start_migration: check dirty_bitmap before using
      it as target for memset()
    - [s390x] KVM: Do not leak kernel stack data in the KVM_S390_INTERRUPT ioctl
    - [x86] KVM: work around leak of uninitialized stack contents
    - [x86] KVM: mmu: Reintroduce fast invalidate/zap for flushing memslot
    - [x86] KVM: nVMX: handle page fault in vmread
    - [x86] purgatory: Change compiler flags from -mcmodel=kernel to
      -mcmodel=large to fix kexec relocation errors
    - powerpc: Add barrier_nospec to raw_copy_in_user()
    - kernel/module: Fix mem leak in module_add_modinfo_attrs
    - x86/boot: Use efi_setup_data for searching RSDP on kexec-ed kernels
    - x86/ima: check EFI SetupMode too
    - drm/meson: Add support for XBGR8888 & ABGR8888 formats
    - clk: Fix debugfs clk_possible_parents for clks without parent string names
    - clk: Simplify debugfs printing and add a newline
    - mt76: Fix a signedness bug in mt7615_add_interface()
    - mt76: mt7615: Use after free in mt7615_mcu_set_bcn()
    - clk: rockchip: Don't yell about bad mmc phases when getting
    - mtd: rawnand: mtk: Fix wrongly assigned OOB buffer pointer issue
    - PCI: Always allow probing with driver_override
    - ubifs: Correctly use tnc_next() in search_dh_cookie()
    - driver core: Fix use-after-free and double free on glue directory
    - crypto: talitos - check AES key size
    - crypto: talitos - fix CTR alg blocksize
    - crypto: talitos - check data blocksize in ablkcipher.
    - crypto: talitos - fix ECB algs ivsize
    - crypto: talitos - Do not modify req->cryptlen on decryption.
    - crypto: talitos - HMAC SNOOP NO AFEU mode requires SW icv checking.
    - firmware: ti_sci: Always request response from firmware
    - drm: panel-orientation-quirks: Add extra quirk table entry for GPD MicroPC
    - drm/mediatek: mtk_drm_drv.c: Add of_node_put() before goto
    - mm/z3fold.c: remove z3fold_migration trylock
    - mm/z3fold.c: fix lock/unlock imbalance in z3fold_page_isolate
    - Revert "Bluetooth: btusb: driver to enable the usb-wakeup feature"
    - modules: fix BUG when load module with rodata=n
    - modules: fix compile error if don't have strict module rwx
    - modules: always page-align module section allocations
    - [x86] kvm: nVMX: Remove unnecessary sync_roots from handle_invept
    - [x86] KVM: SVM: Fix detection of AMD Errata 1096
    - [x86] platform: pmc_atom: Add CB4063 Beckhoff Automation board to
      critclk_systems DMI table
    - [x86] platform: pcengines-apuv2: use KEY_RESTART for front button
    - rsi: fix a double free bug in rsi_91x_deinit() (CVE-2019-15504)
    https://www.kernel.org/pub/linux/kernel/v5.x/ChangeLog-5.2.17
    - USB: usbcore: Fix slab-out-of-bounds bug during device reset
    - media: tm6000: double free if usb disconnect while streaming
    - phy: renesas: rcar-gen3-usb2: Disable clearing VBUS in over-current
    - net: hns3: adjust hns3_uninit_phy()'s location in the hns3_client_uninit()
    - netfilter: nf_flow_table: set default timeout after successful insertion
    - HID: wacom: generic: read HID_DG_CONTACTMAX from any feature report
    - Input: elan_i2c - remove Lenovo Legion Y7000 PnpID
    - SUNRPC: Handle connection breakages correctly in call_status()
    - nfs: disable client side deduplication
    - [powerpc*] mm/radix: Use the right page size for vmemmap mapping
    - net: hns: fix LED configuration for marvell phy
    - net: aquantia: fix limit of vlan filters
    - ip6_gre: fix a dst leak in ip6erspan_tunnel_xmit
    - net/sched: fix race between deactivation and dequeue for NOLOCK qdisc
    - net_sched: let qdisc_put() accept NULL pointer
    - udp: correct reuseport selection with connected sockets
    - xen-netfront: do not assume sk_buff_head list is empty in error handling
    - net: dsa: Fix load order between DSA drivers and taggers
    - KVM: coalesced_mmio: add bounds checking (CVE-2019-14821)
    - firmware: google: check if size is valid when decoding VPD data
    - serial: sprd: correct the wrong sequence of arguments
    - tty/serial: atmel: reschedule TX after RX was started
    - mwifiex: Fix three heap overflow at parsing element in
      cfg80211_ap_settings (CVE-2019-14814, CVE-2019-14815, CVE-2019-14816)
    - nl80211: Fix possible Spectre-v1 for CQM RSSI thresholds
    - ieee802154: hwsim: Fix error handle path in hwsim_init_module
    - ieee802154: hwsim: unregister hw while hwsim_subscribe_all_others fails
    - [armhf] dts: am57xx: Disable voltage switching for SD card
    - [armhf] OMAP2+: Fix missing SYSC_HAS_RESET_STATUS for dra7 epwmss
    - bus: ti-sysc: Fix handling of forced idle
    - bus: ti-sysc: Fix using configured sysc mask value
    - [armhf] dts: Fix flags for gpio7
    - [armhf] dts: Fix incorrect dcan register mapping for am3, am4 and dra7
    - [arm64] dts: meson-g12a: add missing dwc2 phy-names
    - [s390x] bpf: fix lcgr instruction encoding
    - [armhf] OMAP2+: Fix omap4 errata warning on other SoCs
    - [armhf] dts: am335x: Fix UARTs length
    - [armhf] dts: dra74x: Fix iodelay configuration for mmc3
    - bus: ti-sysc: Simplify cleanup upon failures in sysc_probe()
    - [armhf] dts: Fix incomplete dts data for am3 and am4 mmc
    - [s390x] bpf: use 32-bit index for tail calls
    - fpga: altera-ps-spi: Fix getting of optional confd gpio
    - netfilter: ebtables: Fix argument order to ADD_COUNTER
    - netfilter: nft_flow_offload: missing netlink attribute policy
    - netfilter: xt_nfacct: Fix alignment mismatch in xt_nfacct_match_info
    - NFSv4: Fix return values for nfs4_file_open()
    - NFSv4: Fix return value in nfs_finish_open()
    - NFS: Fix initialisation of I/O result struct in nfs_pgio_rpcsetup
    - NFS: On fatal writeback errors, we need to call
      nfs_inode_remove_request()
    - xdp: unpin xdp umem pages in error path
    - selftests/bpf: fix test_cgroup_storage on s390
    - selftests/bpf: add config fragment BPF_JIT
    - qed: Add cleanup in qed_slowpath_start()
    - drm/omap: Fix port lookup for SDI output
    - drm/virtio: use virtio_max_dma_size
    - [armel,armhf] 8874/1: mm: only adjust sections of valid mm structures
    - batman-adv: Only read OGM2 tvlv_len after buffer len check
    - flow_dissector: Fix potential use-after-free on BPF_PROG_DETACH
    - bpf: allow narrow loads of some sk_reuseport_md fields with offset > 0
    - r8152: Set memory to all 0xFFs on failed reg reads
    - x86/apic: Fix arch_dynirq_lower_bound() bug for DT enabled machines
    - pNFS/flexfiles: Don't time out requests on hard mounts
    - NFS: Fix spurious EIO read errors
    - NFS: Fix writepage(s) error handling to not report errors twice
    - drm/amdgpu: fix dma_fence_wait without reference
    - netfilter: xt_physdev: Fix spurious error message in physdev_mt_check
    - netfilter: nf_conntrack_ftp: Fix debug output
    - NFSv2: Fix eof handling
    - NFSv2: Fix write regression
    - NFS: remove set but not used variable 'mapping'
    - kallsyms: Don't let kallsyms_lookup_size_offset() fail on retrieving the
      first symbol
    - netfilter: conntrack: make sysctls per-namespace again
    - drm/amd/powerplay: correct Vega20 dpm level related settings
    - cifs: set domainName when a domain-key is used in multiuser
    - cifs: Use kzfree() to zero out the password
    - libceph: don't call crypto_free_sync_skcipher() on a NULL tfm
    - usb: host: xhci-tegra: Set DMA mask correctly
    - RISC-V: Fix FIXMAP area corruption on RV32 systems
    - [armel,armhf] 8901/1: add a criteria for pfn_valid of arm
    - ibmvnic: Do not process reset during or after device removal
    - sky2: Disable MSI on yet another ASUS boards (P6Xxxx)
    - i2c: designware: Synchronize IRQs when unregistering slave client
    - perf/x86/intel: Restrict period on Nehalem
    - perf/x86/amd/ibs: Fix sample bias for dispatched micro-ops
    - i2c: iproc: Stop advertising support of SMBUS quick cmd
    - i2c: mediatek: disable zero-length transfers for mt8183
    - amd-xgbe: Fix error path in xgbe_mod_init()
    - netfilter: nf_flow_table: clear skb tstamp before xmit
    - [x86] tools/power x86_energy_perf_policy: Fix argument parsing
    - [x86] tools/power turbostat: fix leak of file descriptor on error return
      path
    - [x86] tools/power turbostat: fix file descriptor leaks
    - [x86] tools/power turbostat: fix buffer overrun
    - [x86] tools/power turbostat: Fix Haswell Core systems
    - [x86] tools/power turbostat: Add Ice Lake NNPI support
    - [x86] tools/power turbostat: Fix CPU%C1 display value
    - net: aquantia: fix removal of vlan 0
    - net: aquantia: reapply vlan filters on up
    - net: aquantia: linkstate irq should be oneshot
    - net: aquantia: fix out of memory condition on rx side
    - net: dsa: microchip: add KSZ8563 compatibility string
    - enetc: Add missing call to 'pci_free_irq_vectors()' in probe and remove
      functions
    - net: seeq: Fix the function used to release some memory in an error
      handling path
    - dmaengine: ti: dma-crossbar: Fix a memory leak bug
    - dmaengine: ti: omap-dma: Add cleanup in omap_dma_probe()
    - [x86] uaccess: Don't leak the AC flags into __get_user() argument
      evaluation
    - [x86] hyper-v: Fix overflow bug in fill_gva_list()
    - [x86] iommu/vt-d: Remove global page flush support
    - dmaengine: sprd: Fix the DMA link-list configuration
    - dmaengine: rcar-dmac: Fix DMACHCLR handling if iommu is mapped
    - keys: Fix missing null pointer check in request_key_auth_describe()
    - [x86] iommu/amd: Flush old domains in kdump kernel
    - [x86] iommu/amd: Fix race in increase_address_space()
    - [arm64] Revert "arm64: Remove unnecessary ISBs from set_{pte,pmd,pud}"
    - ovl: fix regression caused by overlapping layers detection
    - floppy: fix usercopy direction
    - media: technisat-usb2: break out of loop at end of buffer
      (CVE-2019-15505)
    - vfs: Fix refcounting of filenames in fs_parser

  [ Salvatore Bonaccorso ]
  * xfs: fix missing ILOCK unlock when xfs_setattr_nonsize fails due to EDQUOT
    (CVE-2019-15538)

  [ Romain Perier ]
  * [rt] Update to 5.2.14-rt7

  [ Ben Hutchings ]
  * Bump ABI to 3

 -- Salvatore Bonaccorso <carnil@debian.org>  Thu, 26 Sep 2019 14:19:06 +0200

linux (5.2.9-2) unstable; urgency=medium

  [ Ben Hutchings ]
  * Partially revert "net: socket: implement 64-bit timestamps"
    (fixes build/test regressions for glibc, qemu, suricata)
  * [x86] intel-iommu: Exclude integrated GPUs by default (Closes: #935270):
    - intel-iommu: Add option to exclude integrated GPU only
    - intel-iommu: Add Kconfig option to exclude iGPU by default
    - Enable INTEL_IOMMU_DEFAULT_ON_INTGPU_OFF instead of
      INTEL_IOMMU_DEFAULT_ON

  [ Thomas W ]
  * [x86] Add various laptop modules. (Closes: #932086)
    CONFIG_ACER_WIRELESS
    CONFIG_LG_LAPTOP
    CONFIG_SURFACE3_WMI
    CONFIG_INTEL_WMI_THUNDERBOLT
    CONFIG_PEAQ_WMI
    CONFIG_TOSHIBA_WMI
    CONFIG_SURFACE_3_BUTTON

 -- Ben Hutchings <ben@decadent.org.uk>  Wed, 21 Aug 2019 13:48:11 +0100

linux (5.2.9-1) unstable; urgency=medium

  * New upstream stable update:
    https://www.kernel.org/pub/linux/kernel/v5.x/ChangeLog-5.2.8
    - scsi: fcoe: Embed fc_rport_priv in fcoe_rport structure
    - libnvdimm/bus: Prepare the nd_ioctl() path to be re-entrant
    - libnvdimm/bus: Fix wait_nvdimm_bus_probe_idle() ABBA deadlock
    - ALSA: usb-audio: Sanity checks for each pipe and EP types
    - ALSA: usb-audio: Fix gpf in snd_usb_pipe_sanity_check
    - HID: wacom: fix bit shift for Cintiq Companion 2
    - HID: Add quirk for HP X1200 PIXART OEM mouse
    - atm: iphase: Fix Spectre v1 vulnerability (CVE-2017-5753)
    - bnx2x: Disable multi-cos feature.
    - drivers/net/ethernet/marvell/mvmdio.c: Fix non OF case (Closes: #908712)
    - ife: error out when nla attributes are empty
    - ip6_gre: reload ipv6h in prepare_ip6gre_xmit_ipv6
    - ip6_tunnel: fix possible use-after-free on xmit
    - ipip: validate header length in ipip_tunnel_xmit
    - [armhf,arm64] mvpp2: fix panic on module removal
    - [armhf,arm64] mvpp2: refactor MTU change code
    - net: bridge: delete local fdb on device init failure
    - net: bridge: mcast: don't delete permanent entries when fast leave is
      enabled
    - net: bridge: move default pvid init/deinit to NETDEV_REGISTER/UNREGISTER
    - net: fix ifindex collision during namespace removal
    - net/mlx5e: always initialize frag->last_in_page
    - net/mlx5: Use reversed order when unregister devices
    - net: phy: fixed_phy: print gpio error only if gpio node is present
    - net: phy: mscc: initialize stats array
    - net: sched: Fix a possible null-pointer dereference in dequeue_func()
    - net sched: update vlan action for batched events operations
    - net: sched: use temporary variable for actions indexes
    - net/smc: do not schedule tx_work in SMC_CLOSED state
    - [armhf,arm64] net: stmmac: Use netif_tx_napi_add() for TX polling
      function
    - tipc: compat: allow tipc commands without arguments
    - tipc: fix unitilized skb list crash
    - tun: mark small packets as owned by the tap sock
    - net/mlx5: Fix modify_cq_in alignment
    - net/mlx5e: Prevent encap flow counter update async to user query
    - r8169: don't use MSI before RTL8168d
    - net: fix bpf_xdp_adjust_head regression for generic-XDP
    - [x86] hv_sock: Fix hang when a connection is closed
    - net: phy: fix race in genphy_update_link
    - net/smc: avoid fallback in case of non-blocking connect
    - rocker: fix memory leaks of fib_work on two error return paths
    - net/mlx5: Add missing RDMA_RX capabilities
    - net/mlx5e: Fix matching of speed to PRM link modes
    - compat_ioctl: pppoe: fix PPPOEIOCSFWD handling
    - [x86] drm/i915/vbt: Fix VBT parsing for the PSR section
    - Revert "mac80211: set NETIF_F_LLTX when using intermediate tx queues"
    - [armhf,arm64] spi: bcm2835: Fix 3-wire mode if DMA is enabled
    https://www.kernel.org/pub/linux/kernel/v5.x/ChangeLog-5.2.9
    - Revert "PCI: Add missing link delays required by the PCIe spec"
    - [arm64] iio: cros_ec_accel_legacy: Fix incorrect channel setting
    - [x86] iio: imu: mpu6050: add missing available scan masks
    - [x86] crypto: ccp - Fix oops by properly managing allocated structures
    - [x86] crypto: ccp - Add support for valid authsize values less than 16
    - [x86] crypto: ccp - Ignore tag length when decrypting GCM ciphertext
    - driver core: platform: return -ENXIO for missing GpioInt
    - usb: usbfs: fix double-free of usb memory upon submiturb error
    - Revert "USB: rio500: simplify locking"
    - usb: iowarrior: fix deadlock on disconnect
    - sound: fix a memory leak bug
    - [arm64,mips/octeon] mmc: cavium: Set the correct dma max segment size for
      mmc_host
    - [arm64,mips/octeon] mmc: cavium: Add the missing dma unmap when the dma
      has finished.
    - loop: set PF_MEMALLOC_NOIO for the worker thread
    - bdev: Fixup error handling in blkdev_get() (Closes: #934378)
    - Input: usbtouchscreen - initialize PM mutex before using it
    - Input: elantech - enable SMBus on new (2018+) systems
    - [x86] Input: synaptics - enable RMI mode for HP Spectre X360
    - [x86] mm: Check for pfn instead of page in vmalloc_sync_one()
    - [x86] mm: Sync also unmappings in vmalloc_sync_all()
    - mm/vmalloc: Sync unmappings in __purge_vmap_area_lazy()
    - [s390x] perf annotate: Fix s390 gap between kernel end and module start
    - perf db-export: Fix thread__exec_comm()
    - [s390x] perf record: Fix module size on s390
    - [x86] purgatory: Do not use __builtin_memcpy and __builtin_memset
    - [x86] purgatory: Use CFLAGS_REMOVE rather than reset KBUILD_CFLAGS
    - genirq/affinity: Create affinity mask for single vector
    - gfs2: gfs2_walk_metadata fix
    - usb: yurex: Fix use-after-free in yurex_delete
    - usb: typec: ucsi: ccg: Fix uninitilized symbol error
    - usb: typec: tcpm: free log buf memory when remove debug file
    - usb: typec: tcpm: remove tcpm dir if no children
    - usb: typec: tcpm: Add NULL check before dereferencing config
    - usb: typec: tcpm: Ignore unsupported/unknown alternate mode requests
    - [armhf] can: flexcan: fix stop mode acknowledgment
    - [armhf] can: flexcan: fix an use-after-free in flexcan_setup_stop_mode()
    - can: peak_usb: fix potential double kfree_skb()
    - [powerpc*] fix off by one in max_zone_pfn initialization for ZONE_DMA
    - netfilter: nfnetlink: avoid deadlock due to synchronous request_module
    - netfilter: Fix rpfilter dropping vrf packets by mistake
    - netfilter: nf_tables: fix module autoload for redir
    - netfilter: conntrack: always store window size un-scaled
    - netfilter: nft_hash: fix symhash with modulus one
    - rq-qos: don't reset has_sleepers on spurious wakeups
    - rq-qos: set ourself TASK_UNINTERRUPTIBLE after we schedule
    - rq-qos: use a mb for got_token
    - netfilter: nf_tables: Support auto-loading for inet nat
    - drm/amd/display: No audio endpoint for Dell MST display
    - drm/amd/display: Clock does not lower in Updateplanes
    - drm/amd/display: Wait for backlight programming completion in set
      backlight level
    - drm/amd/display: fix DMCU hang when going into Modern Standby
    - drm/amd/display: use encoder's engine id to find matched free audio
      device
    - drm/amd/display: put back front end initialization sequence
    - drm/amd/display: allocate 4 ddc engines for RV2
    - drm/amd/display: Fix dc_create failure handling and 666 color depths
    - drm/amd/display: Only enable audio if speaker allocation exists
    - drm/amd/display: Increase size of audios array
    - nl80211: fix NL80211_HE_MAX_CAPABILITY_LEN
    - mac80211: fix possible memory leak in ieee80211_assign_beacon
    - mac80211: don't warn about CW params when not using them
    - allocate_flower_entry: should check for null deref
    - hwmon: (nct6775) Fix register address and added missed tolerance for
      nct6106
    - [armhf] dts: imx6ul: fix clock frequency property name of I2C buses
    - [powerpc*] papr_scm: Force a scm-unbind if initial scm-bind fails
    - [arm64] Force SSBS on context switch
    - [arm64] entry: SP Alignment Fault doesn't write to FAR_EL1
    - [x86] iommu/vt-d: Check if domain->pgd was allocated
    - [arm64] drm/msm/dpu: Correct dpu encoder spinlock initialization
    - [ppc64] cpufreq/pasemi: fix use-after-free in pas_cpufreq_cpu_init()
    - [s390x] qdio: add sanity checks to the fast-requeue path
    - ALSA: compress: Fix regression on compressed capture streams
    - ALSA: compress: Prevent bypasses of set_params
    - ALSA: compress: Don't allow paritial drain operations on capture streams
    - ALSA: compress: Be more restrictive about when a drain is allowed
    - perf script: Fix off by one in brstackinsn IPC computation
    - perf tools: Fix proper buffer size for feature processing
    - perf stat: Fix segfault for event group in repeat mode
    - perf session: Fix loading of compressed data split across adjacent
      records
    - perf probe: Avoid calling freeing routine multiple times for same pointer
    - drbd: dynamically allocate shash descriptor
    - ACPI/IORT: Fix off-by-one check in iort_dev_find_its_id()
    - nvme: ignore subnqn for ADATA SX6000LNP
    - nvme: fix memory leak caused by incorrect subsystem free
    - scsi: megaraid_sas: fix panic on loading firmware crashdump
    - scsi: ibmvfc: fix WARN_ON during event pool release
    - scsi: scsi_dh_alua: always use a 2 second delay before retrying RTPG
    - test_firmware: fix a memory leak bug
    - tty/ldsem, locking/rwsem: Add missing ACQUIRE to read_failed sleep loop
    - [x86] perf/intel: Fix SLOTS PEBS event constraint
    - [x86] perf/intel: Fix invalid Bit 13 for Icelake MSR_OFFCORE_RSP_x
      register
    - [x86] perf: Apply more accurate check on hypervisor platform
    - perf/core: Fix creating kernel counters for PMUs that override event->cpu
    - [s390x] dma: provide proper ARCH_ZONE_DMA_BITS value
    - HID: sony: Fix race condition between rumble and device remove.
    - ALSA: usb-audio: fix a memory leak bug
    - [x86] KVM/nSVM: properly map nested VMCB
    - can: peak_usb: pcan_usb_pro: Fix info-leaks to USB devices
    - can: peak_usb: pcan_usb_fd: Fix info-leaks to USB devices
    - hwmon: (nct7802) Fix wrong detection of in4 presence
    - hwmon: (lm75) Fixup tmp75b clr_mask
    - [x86] drm/i915: Fix wrong escape clock divisor init for GLK
    - ALSA: firewire: fix a memory leak bug
    - ALSA: hiface: fix multiple memory leak bugs
    - ALSA: hda - Don't override global PCM hw info flag
    - [x86] ALSA: hda - Workaround for crackled sound on AMD controller
      (1022:1457)
    - mac80211: don't WARN on short WMM parameters from AP
    - dax: dax_layout_busy_page() should not unmap cow pages
    - SMB3: Fix deadlock in validate negotiate hits reconnect
    - smb3: send CAP_DFS capability during session setup
    - NFSv4: Fix delegation state recovery
    - NFSv4: Check the return value of update_open_stateid()
    - NFSv4: Fix an Oops in nfs4_do_setattr
    - [x86] KVM: Fix leak vCPU's VMCS value into other pCPU
    - [armhf,arm64] KVM: Sync ICH_VMCR_EL2 back when about to block
    - mwifiex: fix 802.11n/WPA detection
    - iwlwifi: don't unmap as page memory that was mapped as single
    - iwlwifi: mvm: fix an out-of-bound access
    - iwlwifi: mvm: fix a use-after-free bug in iwl_mvm_tx_tso_segment
    - iwlwifi: mvm: don't send GEO_TX_POWER_LIMIT on version < 41
    - iwlwifi: mvm: fix version check for GEO_TX_POWER_LIMIT support

  [ Salvatore Bonaccorso ]
  * Enable Realtek 802.11ac wireless chips support (Closes: #933963)

  [ Ben Hutchings ]
  * [armel] fb-modules: Remove xgifb, which was removed upstream (fixes FTBFS)
  * tracefs: Fix potential null dereference in default_file_open()
    (Closes: #934304)
  * [arm64] hwrandom: Re-enable HW_RANDOM_OMAP as module (Closes: #931707)
  * ptp: Change CAVIUM_PTP from built-in to modular (Closes: #934848)
  * bug script: Check whether /e/n/interfaces exists (Closes: #934824)
  * bug script: Include network configuration from /e/n/interfaces.d
  * bug script: Check for unreadable /e/n/interfaces files
  * [x86] iommu: Enable INTEL_IOMMU_DEFAULT_ON (Closes: #934309)
  * HID: Enable HID_BIGBEN_FF, HID_MACALLY, HID_GFRM, HID_GT683R,
    HID_VIEWSONIC, HID_MALTRON, HID_U2FZERO as modules (Closes: #934091)
  * usbip: network: Fix unaligned member access (Closes: #925766)
  * libbpf: Fix cross-build
  * [rt] Update to 5.2.9-rt3:
    - i2c: exynos5: Remove IRQF_ONESHOT
    - i2c: hix5hd2: Remove IRQF_ONESHOT
    - sched/deadline: Ensure inactive_timer runs in hardirq context
    - thermal/x86_pkg_temp: make pkg_temp_lock a raw spinlock
    - dma-buf: Use seqlock_t instread disabling preemption
    - KVM: arm/arm64: Let the timer expire in hardirq context on RT
    - x86: preempt: Check preemption level before looking at lazy-preempt
    - arm64: preempt: Fixup lazy preempt
    - arm64: preempt: Check preemption level before looking at lazy-preempt

  [ Alper Nebi Yasak ]
  * [arm64] udeb: Add pl330 to kernel-image

 -- Ben Hutchings <ben@decadent.org.uk>  Sun, 18 Aug 2019 22:54:21 +0100

linux (5.2.7-1) unstable; urgency=medium

  * New upstream stable update:
    https://www.kernel.org/pub/linux/kernel/v5.x/ChangeLog-5.2.7
    - [armhf] dts: rockchip: Make rk3288-veyron-minnie run at hs200
    - [armhf] dts: rockchip: Make rk3288-veyron-mickey's emmc work again
    - [arm64] clk: meson: mpll: properly handle spread spectrum
    - [armhf] dts: rockchip: Mark that the rk3288 timer might stop in suspend
    - ftrace: Enable trampoline when rec count returns back to one
    - [arm64] dts: qcom: qcs404-evb: fix l3 min voltage
    - [arm64] dts: marvell: mcbin: enlarge PCI memory window
    - [armhf,arm64] dmaengine: tegra-apb: Error out if DMA_PREP_INTERRUPT flag
      is unset
    - [arm64] dts: rockchip: fix isp iommu clocks and power domain
    - kernel/module.c: Only return -EEXIST for modules that have finished
      loading
    - PCI: OF: Initialize dev->fwnode appropriately
    - [armhf,arm64] firmware/psci: psci_checker: Park kthreads before stopping
      them
    - [arm64] qcom: qcs404: Add reset-cells to GCC node
    - swiotlb: fix phys_addr_t overflow warning
    - [arm64] clk: tegra210: fix PLLU and PLLU_OUT1
    - fs/adfs: super: fix use-after-free bug
    - [arm64] dts: rockchip: Fix USB3 Type-C on rk3399-sapphire
    - btrfs: tree-checker: Check if the file extent end overflows
    - btrfs: fix minimum number of chunk errors for DUP
    - btrfs: Flush before reflinking any extent to prevent NOCOW write falling
      back to COW without data reservation
    - [arm64] remoteproc: copy parent dma_pfn_offset for vdev
    - btrfs: qgroup: Don't hold qgroup_ioctl_lock in btrfs_qgroup_inherit()
    - cifs: Fix a race condition with cifs_echo_request
    - ceph: fix improper use of smp_mb__before_atomic()
    - ceph: fix dir_lease_is_valid()
    - ceph: return -ERANGE if virtual xattr value didn't fit in buffer
    - virtio-mmio: add error check for platform_get_irq
    - drm/amd/display: Expose audio inst from DC to DM
    - cifs: fix crash in cifs_dfs_do_automount
    - perf version: Fix segfault due to missing OPT_END()
    - [x86] kvm: avoid constant-conversion warning
    - ACPI: fix false-positive -Wuninitialized warning
    - [x86] KVM: nVMX: Ignore segment base for VMX memory operand when segment
      not FS or GS
    - bpf: fix BTF verifier size resolution logic
    - be2net: Signal that the device cannot transmit during reconfiguration
    - mm/z3fold: don't try to use buddy slots after free
    - mm/memcontrol.c: keep local VM counters in sync with the hierarchical ones
    - mm/z3fold.c: reinitialize zhdr structs after migration
    - [x86] apic: Silence -Wtype-limits compiler warnings
    - [arm*] mm/cma.c: fail if fixed declaration can't be honored
    - mm/ioremap: check virtual address alignment while creating huge mappings
    - coda: add error handling for fget
    - uapi linux/coda_psdev.h: move upc_req definition from uapi to kernel side
      headers
    - ipc/mqueue.c: only perform resource calculation if user valid
    - device-dax: fix memory and resource leak if hotplug fails
    - mm/hotplug: make remove_memory() interface usable
    - stacktrace: Force USER_DS for stack_trace_save_user()
    - [x86] crypto: ccp - Fix SEV_VERSION_GREATER_OR_EQUAL
    - xen/pv: Fix a boot up hang revealed by int3 self test
    - [x86] kvm: Don't call kvm_spurious_fault() from .fixup
    - [x86] paravirt: Fix callee-saved function ELF sizes
    - [x86] boot: Remove multiple copy of static function sanitize_boot_params()
    - bpf: Disable GCC -fgcse optimization for ___bpf_prog_run()
    - drm/nouveau: fix memory leak in nouveau_conn_reset()
    - drm/nouveau/dmem: missing mutex_lock in error path
    - kconfig: Clear "written" flag to avoid data loss
    - tpm: Fix null pointer dereference on chip register error path
    - Btrfs: fix incremental send failure after deduplication
    - Btrfs: fix race leading to fs corruption after transaction abort
    - dax: Fix missed wakeup in put_unlocked_entry()
    - fgraph: Remove redundant ftrace_graph_notrace_addr() test
    - [armhf,arm64] mmc: dw_mmc: Fix occasional hang after tuning on eMMC
    - [armhf] mmc: meson-mx-sdio: Fix misuse of GENMASK macro
    - mmc: mmc_spi: Enable stable writes
    - gpiolib: Preserve desc->flags when setting state
    - gpio: don't WARN() on NULL descs if gpiolib is disabled
    - gpiolib: fix incorrect IRQ requesting of an active-low lineevent
    - IB/hfi1: Fix Spectre v1 vulnerability
    - drm/nouveau: Only release VCPI slots on mode changes
    - mtd: rawnand: micron: handle on-die "ECC-off" devices correctly
    - eeprom: at24: make spd world-readable again
    - [arm*] i2c: iproc: Fix i2c master read more than 63 bytes
    - selinux: fix memory leak in policydb_init()
    - [x86] ALSA: hda: Fix 1-minute detection delay when i915 module is not
      available (see #931507)
    - mm: vmscan: check if mem cgroup is disabled or not before calling memcg
      slab shrinker
    - mm: migrate: fix reference check race between __find_get_block() and
      migration
    - mm: compaction: avoid 100% CPU usage during compaction when a task is
      killed
    - mm/migrate.c: initialize pud_entry in migrate_vma()
    - loop: Fix mount(2) failure due to race with LOOP_SET_FD
    - [s390x] dasd: fix endless loop after read unit address configuration
    - cgroup: kselftest: relax fs_spec checks
    - [hppa] Add archclean Makefile target
    - [hppa] Strip debug info from kernel before creating compressed vmlinuz
    - [hppa] Fix build of compressed kernel even with debug enabled
    - drivers/perf: arm_pmu: Fix failure path in PM notifier
    - [arm64] compat: Allow single-byte watchpoints on all addresses
    - [arm64] cpufeature: Fix feature comparison for CTR_EL0.{CWG,ERG}
    - io_uring: fix KASAN use after free in io_sq_wq_submit_work
    - scsi: mpt3sas: Use 63-bit DMA addressing on SAS35 HBA
    - nbd: replace kill_bdev() with __invalidate_device() again
    - xen/swiotlb: fix condition for calling xen_destroy_contiguous_region()
    - xen/gntdev.c: Replace vm_map_pages() with vm_map_pages_zero()
    - RDMA/devices: Do not deadlock during client removal
    - IB/mlx5: Fix unreg_umr to ignore the mkey state
    - IB/mlx5: Use direct mkey destroy command upon UMR unreg failure
    - IB/mlx5: Move MRs to a kernel PD when freeing them to the MR cache
    - IB/mlx5: Fix clean_mr() to work in the expected order
    - IB/mlx5: Fix RSS Toeplitz setup to be aligned with the HW specification
    - IB/hfi1: Check for error on call to alloc_rsm_map_table
    - IB/hfi1: Drop all TID RDMA READ RESP packets after r_next_psn
    - IB/hfi1: Field not zero-ed when allocating TID flow memory
    - [x86] drm/i915/perf: fix ICL perf register offsets
    - [x86] drm/i915/gvt: fix incorrect cache entry for guest page mapping
    - [x86] cpufeatures: Carve out CQM features retrieval
    - [x86] cpufeatures: Combine word 11 and 12 into a new scattered features
      word
    - [x86] speculation: Prepare entry code for Spectre v1 swapgs mitigations
    - [x86] speculation: Enable Spectre v1 swapgs mitigations (CVE-2019-1125)
    - [amd64] entry: Use JMP instead of JMPQ
    - [x86] speculation/swapgs: Exclude ATOMs from speculation through SWAPGS
    - Documentation: Add swapgs description to the Spectre v1 documentation

  [ Ben Hutchings ]
  * [armhf] udeb: Remove davinci_cpdma from nic-modules (fixes FTBFS)
  * Bump ABI to 2
  * [armel/marvell] Increase maximum image size (fixes FTBFS):
    - This removes support for QNAP TS-109, TS-119, TS-209, TS-219, TS-409,
      and HP Media Vault mv2120
    - This may be reverted if we can disable or modularise some features

  [ Julien Cristau ]
  * Fix libcpupower-dev's Depends field to account for SONAME bump.

 -- Ben Hutchings <ben@decadent.org.uk>  Wed, 07 Aug 2019 14:50:10 +0100

linux (5.2.6-1) unstable; urgency=medium

  * New upstream release:
    https://kernelnewbies.org/Linux_5.1
    https://kernelnewbies.org/Linux_5.2

  * New upstream stable update:
    https://www.kernel.org/pub/linux/kernel/v5.x/ChangeLog-5.2.1
    https://www.kernel.org/pub/linux/kernel/v5.x/ChangeLog-5.2.2
    https://www.kernel.org/pub/linux/kernel/v5.x/ChangeLog-5.2.3
    https://www.kernel.org/pub/linux/kernel/v5.x/ChangeLog-5.2.4
    https://www.kernel.org/pub/linux/kernel/v5.x/ChangeLog-5.2.5
    https://www.kernel.org/pub/linux/kernel/v5.x/ChangeLog-5.2.6

  [ Bastian Germann ]
  * [armhf] Enable C_CAN as a module. (Closes: #929968)

  [ Ben Hutchings ]
  * Drop "x86/boot: Add ACPI RSDP address to setup_header", which should
    not have been applied to 4.20 or later
  * Drop redundant part of "Install perf scripts non-executable"
  * Drop "kbuild: Use -nostdinc in compile tests", which is no longer needed
  * debian/rules.d/scripts/kconfig: Update for upstream file renaming
  * debian/rules.d/scripts/mod: Add uuid_t and UUID_STRING_LEN definitions
  * liblockdep: Disable until it can be built again
  * libcpupower: Bump soversion since 2 exported functions have been removed
  * libbpf: Stop overriding upstream soname; rename shlib package to libbpf0
  * vfs: Enable FS_ENCRYPTION as built-in; disable on armel/marvell
  * net: Enable NET_DEVLINK as built-in; disable on armel/marvell
  * aufs: Update support patchset to aufs5.2 20190805
  * lockdown: Update for 5.2:
    - Update "acpi: Ignore acpi_rsdp kernel param when the kernel ..."
    - Add "tracefs: Restrict tracefs when the kernel is locked down"
    - Add "efi: Restrict efivar_ssdt_load when the kernel is locked down"
    - Drop "MODSIGN: Import certificates from UEFI Secure Boot"
  * [rt] Rebase onto 5.2.6, and re-enable
  * [armhf,arm64] gpu: Enable DRM_LIMA, DRM_PANFROST as modules
  * sched: Enable PSI (Closes: #931247)
  * [armhf,arm64] power: Enable ENERGY_MODEL
  * [armhf,arm64] cpufreq: Enable CPU_FREQ_DEFAULT_GOV_SCHEDUTIL (instead of
    CPU_FREQ_DEFAULT_GOV_PERFORMANCE)
  * hamradio: Disable auto-loading as mitigation against local exploits
  * hamradio: Enable most options in top-level config:
    - [arm64,ia64,mips*,riscv64,s390x,sh4,sparc64] Enable AX25, NETROM, ROSE,
      and all possible drivers (Closes: #920651)
    - [alpha,amd64,armel] ax25: Enable AX25_DAMA_SLAVE
    - [armhf] Enable BPQETHER, BAYCOM_SER_FDX, BAYCOM_SER_HDX, BAYCOM_PAR,
      BAYCOM_EPP, YAM as modules
  * [armel/rpi,armhf] media: Enable VIDEO_BCM2835 as module
  * usb/typec: Enable TYPEC_DP_ALTMODE, TYPEC_NVIDIA_ALTMODE as modules
    (Closes: #931752)
  * [amd64/cloud-amd64] hwrandom: Enable HW_RANDOM_VIRTIO (Closes: #914511)
  * [ppc64*] crypto: Enable CRYPTO_DEV_NX, and CRYPTO_DEV_NX_ENCRYPT,
    CRYPTO_DEV_NX_COMPRESS, CRYPTO_DEV_NX_COMPRESS_PSERIES,
    CRYPTO_DEV_NX_COMPRESS_POWERNV as modules (Closes: #931374)
  * [ppc64*] Disable PPC_TRANSACTIONAL_MEM (Closes: #866122)

  [ Vagrant Cascadian ]
  * [arm64] Enable modules to support audio on pinebook: SND_SUN4I_I2S,
    SND_SUN8I_CODEC, SND_SUN50I_CODEC_ANALOG, SND_SIMPLE_CARD,
    SND_SOC_SIMPLE_AMPLIFIER. (Closes: #921019)

  [ Romain Perier ]
  * Refreshed patches:
    - debian/revert-objtool-fix-config_stack_validation-y-warning.patch
    - debian/dfsg/video-remove-nvidiafb-and-rivafb.patch
    - debian/gitignore.patch
    - debian/mips-disable-werror.patch
    - bugfix/all/firmware-remove-redundant-log-messages-from-drivers.patch
    - bugfix/arm/arm-mm-export-__sync_icache_dcache-for-xen-privcmd.patch
    - bugfix/powerpc/powerpc-lib-makefile-don-t-pull-in-quad.o-for-32-bit.patch
    - bugfix/all/
      radeon-amdgpu-firmware-is-required-for-drm-and-kms-on-r600-onward.patch
    - bugfix/all/disable-some-marvell-phys.patch
    - debian/overlayfs-permit-mounts-in-userns.patch
    - bugfix/all/tools-perf-remove-shebangs.patch
    - debian/ntfs-mark-it-as-broken.patch
    - features/all/db-mok-keyring/
      0003-MODSIGN-checking-the-blacklisted-hash-before-loading-a-kernel-module.patch
    - features/all/db-mok-keyring/
      0004-MODSIGN-Import-certificates-from-UEFI-Secure-Boot.patch
    - debian/android-enable-building-ashmem-and-binder-as-modules.patch
    - features/all/aufs5/aufs5-mmap.patch
    - features/all/aufs5/aufs5-standalone.patch
    - features/all/lockdown/
      0029-efi-Lock-down-the-kernel-if-booted-in-secure-boot-mo.patch
  * Enable coreboot memconsole (Closes: #872069)
  * [rt] Update to 5.2-rt1

  [ Karsten Merker ]
  * [riscv64] Change the kernel image format from ELF to flat Image.
    (Closes: #928451)
  * [riscv64] Update config and image format (Closes: #933603):
    - Enable SiFive UART and UART console support
    - Enable clock drivers for the SiFive FU540
    - Backport kernel image header support from kernel 5.3

  [ Uwe Kleine-König ]
  * [armhf] Add support for all i.MX6 variants.
  * enable XFRM_STATISTICS (Closes: #929938)
  * [arm64] Add support for Raspberry Pi 3 camera host interface (Closes:
    #933228)
  * Enable CRYPTO_ZSTD for ZRAM with ZSTD compression (Closes: #932722)

  [ Lubomir Rintel ]
  * [armhf] Enable config items for OLPC XO-1.75 (Closes: #927791)

 -- Ben Hutchings <ben@decadent.org.uk>  Mon, 05 Aug 2019 02:27:14 +0100

linux (5.0.2-1~exp1) experimental; urgency=medium

  * New upstream stable update:
    https://www.kernel.org/pub/linux/kernel/v5.x/ChangeLog-5.0.2

  [ Vagrant Cascadian ]
  * [arm64,armhf] Enable PHY_ROCKCHIP_INNO_HDMI as modules.

  [ Ben Hutchings ]
  * [amd64] kexec: Enable KEXEC_SIG, replacing KEXEC_VERIFY_SIG
  * [armel] MTD: Enable MTD_PHYSMAP as module and set MTD_PHYSMAP_OF=y
    - udeb: Include physmap instead of physmap_of in mtd-modules (fixes FTBFS)
  * [armhf] sound/soc/ti: Enable SND_SOC_DAVINCI_MCASP, SND_SOC_NOKIA_RX51,
    SND_SOC_OMAP3_PANDORA, SND_SOC_OMAP3_TWL4030, SND_SOC_OMAP_ABE_TWL6040
    as modules; replacing SND_DAVINCI_SOC_MCASP, SND_OMAP_SOC_RX51,
    SND_OMAP_SOC_OMAP3_PANDORA, SND_OMAP_SOC_OMAP_TWL4030,
    SND_OMAP_SOC_OMAP_ABE_TWL6040 respectively
  * udeb: Add thermal_sys to kernel-image (fixes FTBFS on mips*, ppc64*,
    riscv64)
  * [powerpc*] mm: Only define MAX_PHYSMEM_BITS in SPARSEMEM configurations
    (fixes FTBFS on powerpc, powerpcspe)
  * debian/source/lintian-overrides: Override license-problem-gfdl-invariants
    in more files
  * debian/rules: Remove debian/*.substvars in clean target
  * debian/source/lintian-overrides: Override
    orig-tarball-missing-upstream-signature

 -- Ben Hutchings <ben@decadent.org.uk>  Mon, 18 Mar 2019 04:01:01 +0000

linux (5.0.1-1~exp1) experimental; urgency=medium

  * New upstream release: https://kernelnewbies.org/Linux_5.0
  * New upstream stable update:
    https://www.kernel.org/pub/linux/kernel/v5.x/ChangeLog-5.0.1

  [ YunQiang Su ]
  * [mipsel, mips64el] Enable DRM_AST and FB_SM750 for loongson-3
    install ast and sm750fb to loongson-3's fb-modules
  * [mips r6] Disable JUMP_LABEL for now: it will cause Reserved Instruction.
    Enable SERIAL_OF_PLATFORM, if not, userland shows nothing.
    Enable CPU_HAS_MSA, HIGHMEM, CRYPTO_CRC32_MIPS, and NR_CPUS to 16.
    Support some boston drivers: IMG_ASCII_LCD, I2C_EG20T, PCH_PHUB, MMC,
      PCIE_XILINX, RTC_DRV_M41T80, SPI_TOPCLIFF_PCH.

  [ Hideki Yamane ]
  * [x86] Enable Touchpad support on Gemini Lake (Closes: #917388)

  [ Helge Deller ]
  * [hppa] Build only 32- and 64-bit SMP-kernel: Alternative
    live-patching code will patch kernel for UP at boot if necessary.

  [ Romain Perier ]
  * Refreshed debian/export-symbols-needed-by-android-drivers.patch to export
    __close_fd_get_file() and task_work_add(), both required by binder.
  * Refreshed debian/revert-objtool-fix-config_stack_validation-y-warning.patch,
    so this can be applied against 4.20.4
  * Refreshed patch for lockdown
    0028-efi-Add-an-EFI_SECURE_BOOT-flag-to-indicate-secure-b.patch, so this
    can be applied against >= 4.20.13

  [ Marcin Juszkiewicz ]
  * udeb: Add virtio-gpu into d-i to get graphical output in VM instances.

  [ Ben Hutchings ]
  * SCSI: Enable SCSI_MYRB, SCSI_MYRS as modules, replacing BLK_DEV_DAC960
  * [arm64] remoteproc: Enable QCOM_Q6V5_MSS, renamed version of
    QCOM_Q6V5_PIL
  * [x86] drivers/gpu/drm/amd: Re-enable HSA_AMD (Closes: #920454)
  * genpatch-aufs: Update to use aufs5-standalone
  * aufs: Update support patchset to aufs5.0 20190311
  * lockdown: Update patchset to 2019-02-18 version

 -- Ben Hutchings <ben@decadent.org.uk>  Tue, 12 Mar 2019 23:15:21 +0000

linux (4.20-1~exp1) experimental; urgency=medium

  * New upstream release: https://kernelnewbies.org/Linux_4.20

  [ Ben Hutchings ]
  * aufs: Update support patchset to aufs4.x-rcN 20181217
  * [rt] Disable until it is updated for 4.20 or later
  * [x86] udeb: Move rfkill to new rfkill-modules package to avoid duplication
  * debian/source/lintian-overrides: Update overrides for GFDL notices

 -- Ben Hutchings <ben@decadent.org.uk>  Mon, 24 Dec 2018 04:26:47 +0000

linux (4.19.37-6) unstable; urgency=high

  [ John Paul Adrian Glaubitz ]
  * [sh4]: Check for kprobe trap number before trying to handle a kprobe trap

  [ Salvatore Bonaccorso ]
  * tcp: refine memory limit test in tcp_fragment() (Closes: #930904)
  * ptrace: Fix ->ptracer_cred handling for PTRACE_TRACEME (CVE-2019-13272)

  [ Steve McIntyre ]
  * [arm64] Improve support for the Huawei TaiShan server platform
    (Closes: #930554):
    - Enable the HNS/ROCE Infiniband driver
    - Backport fixes from 4.20 and 4.21 for HNS3 networking, hisi_sas SAS
      and HNS/ROCE Infiniband
    - Add module:drivers/scsi/hisi_sas/* to the ABI ignore list

  [ Cyril Brulebois ]
  * [arm] Backport DTB support for Rasperry Pi Compute Module 3.
  * [arm64] Backport DTB support for Rasperry Pi Compute Module 3.

 -- Salvatore Bonaccorso <carnil@debian.org>  Fri, 19 Jul 2019 00:23:17 +0200
<|MERGE_RESOLUTION|>--- conflicted
+++ resolved
@@ -1,4 +1,3 @@
-<<<<<<< HEAD
 linux (5.6.7-1~exp1) UNRELEASED; urgency=medium
 
   * New upstream stable update:
@@ -15,6 +14,7 @@
     - hyperv-daemons: Use dh_installsystemd instead of
       dh_systemd_{enable,start}
     - hyperv-daemons: Add "Pre-Depends: ${misc:Pre-Depends}"
+  * debian/README.source: Refer to upload checklist in kernel-team.git
 
   [ Romain Perier ]
   *  Rebased patch firmware-remove-redundant-log-messages-from-drivers.patch
@@ -26,6 +26,12 @@
 
   [ Roberto Bampi ]
   * [arm64] Enable ARMADA_37XX_WATCHDOG as module
+
+  [ Vagrant Cascadian ]
+  * [arm64] Enable SENSORS_PWM_FAN as a module.
+
+  [ Paul Tagliamonte ]
+  * Enable CONFIG_NETLABEL (Closes: #958804)
 
  -- Ben Hutchings <benh@debian.org>  Sat, 18 Apr 2020 23:49:45 +0100
 
@@ -72,21 +78,6 @@
     (Closes: #956197)
 
  -- Ben Hutchings <benh@debian.org>  Fri, 17 Apr 2020 01:26:42 +0100
-=======
-linux (5.5.17-2) UNRELEASED; urgency=medium
-
-  [ Ben Hutchings ]
-  * debian/README.source: Refer to upload checklist in kernel-team.git
-  * perf tools: Support Python 3.8+ in Makefile (Closes: #958165)
-
-  [ Vagrant Cascadian ]
-  * [arm64] Enable SENSORS_PWM_FAN as a module.
-
-  [ Paul Tagliamonte ]
-  * Enable CONFIG_NETLABEL (Closes: #958804)
-
- -- Ben Hutchings <benh@debian.org>  Fri, 17 Apr 2020 01:29:37 +0100
->>>>>>> 01bf3a4d
 
 linux (5.5.17-1) unstable; urgency=medium
 
