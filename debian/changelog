--- conflicted
+++ resolved
@@ -1,5 +1,4 @@
-<<<<<<< HEAD
-linux-2.6 (3.2.15-1~bpo60+1) squeeze-backports; urgency=low
+linux-2.6 (3.2.17-1~bpo60+1) squeeze-backports; urgency=low
 
   * Rebuild for squeeze:
     - Use gcc-4.4 for all architectures
@@ -7,8 +6,8 @@
     - Change ABI number to 0.bpo.2
     - Monkey-patch Python collections module to add OrderedDict if necessary
 
- -- Ben Hutchings <ben@decadent.org.uk>  Mon, 23 Apr 2012 02:06:56 +0100
-=======
+ -- Ben Hutchings <ben@decadent.org.uk>  Sat, 19 May 2012 22:20:28 +0100
+
 linux-2.6 (3.2.17-1) unstable; urgency=low
 
   * New upstream stable update:
@@ -90,7 +89,6 @@
     Reopens #633423.
 
  -- Ben Hutchings <ben@decadent.org.uk>  Sun, 29 Apr 2012 08:00:53 +0100
->>>>>>> d2f8bdbf
 
 linux-2.6 (3.2.15-1) unstable; urgency=high
 
