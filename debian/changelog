linux-2.6.24 (2.6.24-6~etchnhalf.7) stable-security; urgency=high

<<<<<<< HEAD
  [ Alexander Prinsier ]
  * unix domain sockets: fix recursive descent in __scm_destroy()
    and garbage collector counting bug (CVE-2008-5029)
=======
  [ Ian Campbell ]
  * xen: fix ACPI processor throttling for when processor id is -1. (closes: #502849)

  [ dann frazier ]
  * Make sendmsg() block during UNIX garbage collection (CVE-2008-5300)
  * Fix race conditions between inotify removal and umount (CVE-2008-5182)
  * Fix DoS when calling svc_listen twice on the same socket while reading
    /proc/net/atm/*vc (CVE-2008-5079)

 -- dann frazier <dannf@debian.org>  Fri, 05 Dec 2008 23:12:07 -0700

linux-2.6 (2.6.26-11) unstable; urgency=low

  [ Bastian Blank ]
  * [sparc] Reintroduce dummy PCI host controller to workaround broken X.org.
  * [sparc] Fix size checks in PCI maps.
  * Add stable release 2.6.26.8:
    - netfilter: restore lost ifdef guarding defrag exception
    - netfilter: snmp nat leaks memory in case of failure
    - netfilter: xt_iprange: fix range inversion match
    - ACPI: dock: avoid check _STA method
    - ACPI: video: fix brightness allocation
    - sparc64: Fix race in arch/sparc64/kernel/trampoline.S
    - math-emu: Fix signalling of underflow and inexact while packing result.
    - tcpv6: fix option space offsets with md5
    - net: Fix netdev_run_todo dead-lock
    - scx200_i2c: Add missing class parameter
    - DVB: s5h1411: Power down s5h1411 when not in use
    - DVB: s5h1411: Perform s5h1411 soft reset after tuning
    - DVB: s5h1411: bugfix: Setting serial or parallel mode could destroy bits
    - V4L: pvrusb2: Keep MPEG PTSs from drifting away
    - ACPI: Always report a sync event after a lid state change
    - ALSA: use correct lock in snd_ctl_dev_disconnect()
    - file caps: always start with clear bprm->caps_*
    - libertas: fix buffer overrun
    - net: Fix recursive descent in __scm_destroy().
    - SCSI: qla2xxx: Skip FDMI registration on ISP21xx/22xx parts.
      (Closes: #502552)
    - edac cell: fix incorrect edac_mode
    - ext[234]: Avoid printk floods in the face of directory corruption
      (CVE-2008-3528)
    - gpiolib: fix oops in gpio_get_value_cansleep()
  * Override ABI changes.
  * [xen] Update description. (closes: #505961)
  * Revert parts of 2.6.26.6 to fix resume breakage. (closes: #504167)
    - clockevents: prevent multiple init/shutdown
    - clockevents: broadcast fixup possible waiters
>>>>>>> 3f60feae

  [ dann frazier ]
  * Don't allow splicing to files opened with O_APPEND (CVE-2008-4554)
  * Avoid printk floods when reading corrupted ext[2,3] directories
    (CVE-2008-3528)
  * Fix oops in SCTP (CVE-2008-4576)
  * sctp: Fix possible kernel panic in sctp_sf_abort_violation (CVE-2008-4618)
  * Fix buffer overflow in hfsplus (CVE-2008-4933)
  * Fix BUG() in hfsplus (CVE-2008-4934)
  * Fix stack corruption in hfs (CVE-2008-5025)
  * Make sendmsg() block during UNIX garbage collection (CVE-2008-5300)
  * Fix buffer overflow in libertas (CVE-2008-5134)
  * Fix race conditions between inotify removal and umount (CVE-2008-5182)

 -- dann frazier <dannf@debian.org>  Mon, 01 Dec 2008 23:03:35 -0700

linux-2.6.24 (2.6.24-6~etchnhalf.6) stable-security; urgency=high

  * Add missing capability checks in sbni_ioctl (CVE-2008-3525)
  * [s390] prevent ptrace padding area read/write in 31-bit mode
    (CVE-2008-1514)
  * sctp: fix random memory dereference with SCTP_HMAC_IDENT option.
    (CVE-2008-4113)
  * sctp: fix bounds checking in sctp_auth_ep_set_hmacs
    (CVE-2008-4445)
  * Restrict access to the DRM_I915_HWS_ADDR ioctl (CVE-2008-3831)

 -- dann frazier <dannf@debian.org>  Mon, 13 Oct 2008 00:01:20 -0600

linux-2.6.24 (2.6.24-6~etchnhalf.5) stable-security; urgency=high

  * Add ABI files for 2.6.24-etchnhalf.1
  * Fix regression introduced upstream by the fix for CVE-2008-0598
  * Fix possible information leak in seq_oss_synth.c
    (CVE-2008-3272)
  * Fix regression introduced upstream by the fixes for CVE-2008-1673
  * Fix integer overflow in dccp_setsockopt_change() (CVE-2008-3276)
  * Fix potential memory leak in lookup path (CVE-2008-3275)
  * Fix overflow condition in sctp_setsockopt_auth_key (CVE-2008-3526)
  * Fix kernel BUG in tmpfs (CVE-2008-3534)
  * Fix off-by-one error in iov_iter_advance() (CVE-2008-3535)
  * Fix buffer overrun decoding NFSv4 acl (CVE-2008-3915)
  * Fix panics that may occur if SCTP AUTH is disabled (CVE-2008-3792)

 -- dann frazier <dannf@debian.org>  Sun,  7 Sep 2008 22:15:23 -0600

linux-2.6.24 (2.6.24-6~etchnhalf.4) stable; urgency=low

  [ dann frazier ]
  * Fix potential overflow condition in sctp_getsockopt_local_addrs_old
    (CVE-2008-2826)
  * Reinstate ZERO_PAGE optimization in 'get_user_pages()' and fix XIP
    (CVE-2008-2372)

  [ Steve Langasek ]
  * Re-enable the smbfs module, which is still needed with the etch
    userspace.  Closes: #490293.

  [ dann frazier ]
  * Avoid tripping BUG() in IPsec code when the first fragment
    of an ESP packet does not contain the entire ESP header and IV
    (CVE-2007-6282)
  * Fix potential memory corruption in pppol2tp_recvmsg
    (CVE-2008-2750)
  * Fix issues with tty operation handling in various drivers
    (CVE-2008-2812)
  * Fix memory leak in the copy_user routine, see #490910.
    (CVE-2008-0598)

 -- dann frazier <dannf@debian.org>  Sat, 19 Jul 2008 16:30:37 -0600

linux-2.6.24 (2.6.24-6~etchnhalf.3) stable; urgency=low

  * Prevent local users from modifying file times without permission
    (CVE-2008-2148)
  * Fix remotely-triggerable memory leak in the Simple Internet Transition
    (SIT) code used for IPv6 over IPv4 tunnels (CVE-2008-2136)
  * Fix local ptrace denial of service for amd64 flavor kernels, see #480390.
    (CVE-2008-1615)
  * Fix issue with blkdev_issue_flush() not detecting/passing EOPNOTSUPP back,
    (closes: #482943)
  * [sparc] Validate address ranges regardless of MAP_FIXED (CVE-2008-2137)
  * Add sanity checks in ASN.1 decoding code (CVE-2008-1673)

 -- dann frazier <dannf@debian.org>  Tue, 10 Jun 2008 14:03:56 -0600

linux-2.6.24 (2.6.24-6~etchnhalf.2) stable; urgency=low

  * Add pci ids for the ICH10 southbridge
  * Add stable release 2.6.24.6:
    - splice: use mapping_gfp_mask
    - fix oops on rmmod capidrv
    - x86: Fix 32-bit x86 MSI-X allocation leakage
    - tehuti: check register size (CVE-2008-1675)
    - tehuti: move ioctl perm check closer to function start (CVE-2008-1675)
    - USB: gadget: queue usb USB_CDC_GET_ENCAPSULATED_RESPONSE message
    - Increase the max_burst threshold from 3 to tp->reordering.
    - USB: remove broken usb-serial num_endpoints check
    - V4L: Fix VIDIOCGAP corruption in ivtv
    - V4L: cx88: enable radio GPIO correctly
    - ISDN: Do not validate ISDN net device address prior to interface-up
    - Fix dnotify/close race (CVE-2008-1375)
  * Add stable release 2.6.24.7:
    - fix SMP ordering hole in fcntl_setlk() (CVE-2008-1669)
  * Drop linux-libc-dev package for etch

 -- dann frazier <dannf@debian.org>  Wed, 07 May 2008 16:26:32 -0600

linux-2.6.24 (2.6.24-6~etchnhalf.1) stable; urgency=low

  [ Martin Michlmayr ]
  * [arm] Disable IEEE1394 (Firewire).
  * [mips] Disable NET_EMATCH_META to work around a compiler error.

  [ dann frazier ]
  * Merge changes from 2.6.24-6
  * Update bnx2 driver to 1.7.4 (from 2.6.25)
  * Add Bastian's fw splitout patch, removing CONFIG_BROKEN setting
  * Add stable release 2.6.24.5:
    - acpi: bus: check once more for an empty list after locking it
    - acpi: fix "buggy BIOS check" when CPUs are hot removed
    - alloc_percpu() fails to allocate percpu data
    - AX25 ax25_out: check skb for NULL in ax25_kick()
    - bluetooth: hci_core: defer hci_unregister_sysfs()
    - CRYPTO xcbc: Fix crash when ipsec uses xcbc-mac with big data chunk
    - DVB: tda10086: make the 22kHz tone for DISEQC a config option
    - fbdev: fix /proc/fb oops after module removal
    - file capabilities: remove cap_task_kill()
    - PARISC fix signal trampoline cache flushing
    - HFS+: fix unlink of links
    - hwmon: (w83781d) Fix I/O resource conflict with PNP
    - INET: inet_frag_evictor() must run with BH disabled
    - inotify: fix race (closes: #475283)
    - inotify: remove debug code
    - ipmi: change device node ordering to reflect probe order
    - kbuild: soften modpost checks when doing cross builds
    - libata: assume no device is attached if both IDENTIFYs are aborted
    - LLC: Restrict LLC sockets to root
    - locks: fix possible infinite loop in fcntl(F_SETLKW) over nfs
    - macb: Call phy_disconnect on removing
    - md: close a livelock window in handle_parity_checks5
    - md: remove the 'super' sysfs attribute from devices in an 'md' array
    - mtd: fix broken state in CFI driver caused by FL_SHUTDOWN
    - mtd: memory corruption in block2mtd.c
    - NET: Add preemption point in qdisc_run
    - NET: Fix multicast device ioctl checks
    - NET: include <linux/types.h> into linux/ethtool.h for __u* typedef
    - netpoll: zap_completion_queue: adjust skb->users counter
    - NOHZ: reevaluate idle sleep length after add_timer_on()
    - PARISC futex: special case cmpxchg NULL in kernel space
    - PARISC pdc_console: fix bizarre panic on boot
    - pci: revert SMBus unhide on HP Compaq nx6110
    - PERCPU : __percpu_alloc_mask() can dynamically size percpu_data storage
    - plip: replace spin_lock_irq with spin_lock_irqsave in irq context
    - pnpacpi: reduce printk severity for "pnpacpi: exceeded the max number of ..."
    - POWERPC: Fix build of modular drivers/macintosh/apm_emu.c
    - PPPOL2TP: Fix SMP issues in skb reorder queue handlingP
    - PPOL2TP: Make locking calls softirq-safe
    - sch_htb: fix "too many events" situation
    - SCTP: Fix local_addr deletions during list traversals.
    - signalfd: fix for incorrect SI_QUEUE user data reporting
    - sis190: read the mac address from the eeprom first
    - slab: fix cache_cache bootstrap in kmem_cache_init() (closes: #477270)
    - SPARC64: Fix atomic backoff limit.
    - SPARC64: Fix FPU saving in 64-bit signal handling.
    - SPARC64: Fix __get_cpu_var in preemption-enabled area.
    - SPARC64: flush_ptrace_access() needs preemption disable.
    - SUNGEM: Fix NAPI assertion failure.
    - TCP: Fix shrinking windows with window scaling
    - TCP: Let skbs grow over a page on fast peers
    - time: prevent the loop in timespec_add_ns() from being optimised away
    - UIO: add pgprot_noncached() to UIO mmap code
    - USB: add support for Motorola ROKR Z6 cellphone in mass storage mode
    - USB: Allow initialization of broken keyspan serial adapters.
    - USB: new quirk flag to avoid Set-Interface
    - USB: serial: fix regression in Visor/Palm OS module for kernels >= 2.6.24
    - USB: serial: ti_usb_3410_5052: Correct TUSB3410 endpoint requirements.
    - V4L: ivtv: Add missing sg_init_table()
    - vfs: fix data leak in nobh_write_end()
    - VLAN: Don't copy ALLMULTI/PROMISC flags from underlying device
    - vmcoreinfo: add the symbol "phys_base"
    - xen: fix RMW when unmasking events
    - xen: fix UP setup of shared_info
    - xen: mask out SEP from CPUID

 -- dann frazier <dannf@debian.org>  Mon, 21 Apr 2008 23:53:43 -0600

linux-2.6.24 (2.6.24-5~etchnhalf.1) stable; urgency=low

  * Branch and rename source to linux-2.6.24 targeted for etchnhalf.

  [ maximilian attems ]
  * Enable IEEE1394 Firewire stack.
  * topconfig: Turn off PATA_SIS.
  * [amd64, i386]: Unset USB_SUSPEND. (closes: #419197)
  * [amd64, i386]: Enable SONYPI_COMPAT.
  * topconfig: Turn off PARPORT_PC_FIFO.

  [ Bastian Blank ]
  * Disable Xen images.
  * Force orig name to linux-2.6.

  [ Martin Michlmayr ]
  * [mips/r5k-ip32] Use the generic config options for NFS, which will
    enable NFSv4. (closes: #471007)

  * Merge changes pending 2.6.24-6:
    [Gordon Farquharson ]
    * [arm/iop32x] Do not build the ARTOP PATA driver (PATA_ARTOP).
    * [arm/iop32x] Enable MTD_CMDLINE_PARTS.

 -- dann frazier <dannf@debian.org>  Sun, 30 Mar 2008 15:28:02 -0600

linux-2.6 (2.6.24-6) unstable; urgency=high

  [ Martin Michlmayr ]
  * [armel] Fix FTBFS on armel by enabling CONFIG_USB_USBNET=m in
    armel/config, as it was done for arm/config already.
  * [armel] Add oabi shim for fstatat64 (Riku Voipio)

  [ Gordon Farquharson ]
  * [arm/iop32x] Do not build the ARTOP PATA driver (PATA_ARTOP).
  * [arm/iop32x] Enable MTD_CMDLINE_PARTS.

  [ Kyle McMartin ]
  * [hppa] fix pdc_console panic at boot (closes: #476292).
  * [hppa] properly flush user signal tramps
  * [hppa] special case futex cmpxchg on kernel space NULL (closes: 476285).

 -- Bastian Blank <waldi@debian.org>  Fri, 18 Apr 2008 19:41:30 +0200

linux-2.6 (2.6.24-5) unstable; urgency=low

  [ Gordon Farquharson ]
  * [arm] Enable asix driver (USB_NET_AX8817X).
  * [arm] Enable CONFIG_USB_CATC, CONFIG_USB_KAWETH, CONFIG_USB_PEGASUS,
          and CONFIG_USB_RTL8150.
  * [arm/ixp4xx] Update Ethernet driver (closes: #471062).
  * [arm/ixp4xx] Add HSS driver.

  [ Bastian Blank ]
  * [s390/s390-tape]: Override localversion correctly.
  * Add stable release 2.6.24.3:
    - x86_64: CPA, fix cache attribute inconsistency bug
    - bonding: fix NULL pointer deref in startup processing
    - POWERPC: Revert chrp_pci_fixup_vt8231_ata devinit to fix libata on pegasos
    - PCMCIA: Fix station address detection in smc
    - SCSI: gdth: scan for scsi devices
    - USB: fix pm counter leak in usblp
    - S390: Fix futex_atomic_cmpxchg_std inline assembly.
    - genirq: do not leave interupts enabled on free_irq
    - hrtimer: catch expired CLOCK_REALTIME timers early
    - hrtimer: check relative timeouts for overflow
    - SLUB: Deal with annoying gcc warning on kfree()
    - hrtimer: fix *rmtp/restarts handling in compat_sys_nanosleep()
    - hrtimer: fix *rmtp handling in hrtimer_nanosleep()
    - Disable G5 NAP mode during SMU commands on U3
    - Be more robust about bad arguments in get_user_pages()
    - AUDIT: Increase skb->truesize in audit_expand
    - BLUETOOTH: Add conn add/del workqueues to avoid connection fail.
    - INET: Prevent out-of-sync truesize on ip_fragment slow path
    - INET_DIAG: Fix inet_diag_lock_handler error path.
    - IPCOMP: Fetch nexthdr before ipch is destroyed
    - IPCOMP: Fix reception of incompressible packets
    - IPV4: fib: fix route replacement, fib_info is shared
    - IPV4: fib_trie: apply fixes from fib_hash
    - PKT_SCHED: ematch: oops from uninitialized variable (resend)
    - SELinux: Fix double free in selinux_netlbl_sock_setsid()
    - TC: oops in em_meta
    - TCP: Fix a bug in strategy_allowed_congestion_control
    - SCSI: sd: handle bad lba in sense information
    - Fix dl2k constants
    - XFS: Fix oops in xfs_file_readdir()
    - hugetlb: add locking for overcommit sysctl
    - inotify: fix check for one-shot watches before destroying them
    - NFS: Fix a potential file corruption issue when writing
    - NETFILTER: nf_conntrack_tcp: conntrack reopening fix
    - SPARC/SPARC64: Fix usage of .section .sched.text in assembler code.
  * Add stable release 2.6.24.4:
    - S390 futex: let futex_atomic_cmpxchg_pt survive early functional tests.
    - slab: NUMA slab allocator migration bugfix
    - relay: fix subbuf_splice_actor() adding too many pages
    - BLUETOOTH: Fix bugs in previous conn add/del workqueue changes.
    - SCSI advansys: Fix bug in AdvLoadMicrocode
    - async_tx: avoid the async xor_zero_sum path when src_cnt > device->max_xor
    - aio: bad AIO race in aio_complete() leads to process hang
    - jbd: correctly unescape journal data blocks
    - jbd2: correctly unescape journal data blocks
    - zisofs: fix readpage() outside i_size
    - NETFILTER: nfnetlink_log: fix computation of netlink skb size
    - NETFILTER: nfnetlink_queue: fix computation of allocated size for netlink skb
    - NETFILTER: xt_time: fix failure to match on Sundays
    - sched_nr_migrate wrong mode bits
    - nfsd: fix oops on access from high-numbered ports
    - sched: fix race in schedule()
    - SCSI: mpt fusion: don't oops if NumPhys==0
    - SCSI: gdth: fix to internal commands execution
    - SCSI: gdth: bugfix for the at-exit problems
    - Fix default compose table initialization
    - x86: don't use P6_NOPs if compiling with CONFIG_X86_GENERIC
    - SCSI: fix BUG when sum(scatterlist) > bufflen
    - USB: ehci: handle large bulk URBs correctly (again)
    - USB: ftdi_sio - really enable EM1010PC
    - USB: ftdi_sio: Workaround for broken Matrix Orbital serial port
    - VT notifier fix for VT switch
    - eCryptfs: make ecryptfs_prepare_write decrypt the page
    - ioat: fix 'ack' handling, driver must ensure that 'ack' is zero
    - macb: Fix speed setting
    - x86: move out tick_nohz_stop_sched_tick() call from the loop
    - atmel_spi: fix clock polarity
    - b43: Backport bcm4311 fix
    - arcmsr: fix IRQs disabled warning spew
    - e1000e: Fix CRC stripping in hardware context bug
    - PCI x86: always use conf1 to access config space below 256 bytes
    - moduleparam: fix alpha, ia64 and ppc64 compile failures
    - pata_hpt*, pata_serverworks: fix UDMA masking
    - SCSI advansys: fix overrun_buf aligned bug
    - NETFILTER: fix ebtable targets return
    - NETFILTER: Fix incorrect use of skb_make_writable
    - NETFILTER: nfnetlink_queue: fix SKB_LINEAR_ASSERT when mangling packet data
    - spi: pxa2xx_spi clock polarity fix
    - ufs: fix parenthesisation in ufs_set_fs_state()
    - hugetlb: ensure we do not reference a surplus page after handing it to buddy
    - file capabilities: simplify signal check
    - futex: runtime enable pi and robust functionality
    - futex: fix init order
    - ARM pxa: fix clock lookup to find specific device clocks
    - x86: replace LOCK_PREFIX in futex.h
    - SCSI aic94xx: fix REQ_TASK_ABORT and REQ_DEVICE_RESET
    - SCSI gdth: don't call pci_free_consistent under spinlock
    - SCSI ips: fix data buffer accessors conversion bug
    - usb-storage: don't access beyond the end of the sg buffer
    - fuse: fix permission checking
    - CRYPTO xts: Use proper alignment
    - CRYPTO xcbc: Fix crash with IPsec
    - SCSI ips: handle scsi_add_host() failure, and other err cleanups
    - x86: adjust enable_NMI_through_LVT0()
    - drivers: fix dma_get_required_mask
    - iov_iter_advance() fix
    - x86: Clear DF before calling signal handler (closes: #469058)
    - ub: fix up the conversion to sg_init_table()
    - MIPS: Mark all but i8259 interrupts as no-probe.
    - IRQ_NOPROBE helper functions
    - IPCOMP: Disable BH on output when using shared tfm
    - IPCONFIG: The kernel gets no IP from some DHCP servers
    - IPV4: Remove IP_TOS setting privilege checks.
    - IPV6: dst_entry leak in ip4ip6_err.
    - IPV6: Fix IPsec datagram fragmentation
    - NET: Fix race in dev_close(). (Bug 9750)
    - NET: Messed multicast lists after dev_mc_sync/unsync (closes: #466719)
    - NIU: Bump driver version and release date.
    - NIU: Fix BMAC alternate MAC address indexing.
    - NIU: More BMAC alt MAC address fixes.
    - TCP: Improve ipv4 established hash function.
    - SPARC: Fix link errors with gcc-4.3
    - SPARC64: Loosen checks in exception table handling.

  [ Martin Michlmayr ]
  * [mips/r4k-ip22] Enable BLK_DEV_LOOP and BLK_DEV_CRYPTOLOOP.
  * [mips/r5k-ip32] Enable BLK_DEV_LOOP and BLK_DEV_CRYPTOLOOP.
  * [mips/r4k-ip22] Enable PPP, PPPOE and SLIP.
  * [mips/r5k-ip32] Enable PPP, PPPOE and SLIP.
  * Don't check the section size when we're cross compiling.

  [ dann frazier ]
  * Remove cap_task_kill (closes: #463669)

 -- Bastian Blank <waldi@debian.org>  Thu, 27 Mar 2008 12:40:16 +0100

linux-2.6 (2.6.24-4) unstable; urgency=low

  * Add stable release 2.6.24.1:
    - splice: missing user pointer access verification (CVE-2008-0009/10)
    - drm: the drm really should call pci_set_master..
    - Driver core: Revert "Fix Firmware class name collision"
    - fix writev regression: pan hanging unkillable and un-straceable
    - sched: fix high wake up latencies with FAIR_USER_SCHED
    - sched: let +nice tasks have smaller impact
    - b43: Reject new firmware early
    - selinux: fix labeling of /proc/net inodes
    - b43legacy: fix DMA slot resource leakage
    - b43legacy: drop packets we are not able to encrypt
    - b43legacy: fix suspend/resume
    - b43legacy: fix PIO crash
    - b43: Fix dma-slot resource leakage
    - b43: Drop packets we are not able to encrypt
    - b43: Fix suspend/resume
    - sky2: fix for WOL on some devices
    - sky2: restore multicast addresses after recovery
    - x86: restore correct module name for apm
    - ACPI: update ACPI blacklist
    - PCI: Fix fakephp deadlock
    - sys_remap_file_pages: fix ->vm_file accounting
    - lockdep: annotate epoll
    - forcedeth: mac address mcp77/79
    - USB: Fix usb_serial_driver structure for Kobil cardreader driver.
    - USB: handle idVendor of 0x0000
    - USB: fix usbtest halt check on big endian systems
    - USB: storage: Add unusual_dev for HP r707
    - USB: Variant of the Dell Wireless 5520 driver
    - USB: use GFP_NOIO in reset path
    - USB: ftdi driver - add support for optical probe device
    - USB: pl2303: add support for RATOC REX-USB60F
    - USB: remove duplicate entry in Option driver and Pl2303 driver for Huawei modem
    - USB: sierra: add support for Onda H600/Zte MF330 datacard to USB Driver for Sierra Wireless
    - USB: ftdi-sio: Patch to add vendor/device id for ATK_16IC CCD
    - USB: ftdi_sio - enabling multiple ELV devices, adding EM1010PC
    - USB: sierra driver - add devices
    - USB: Adding YC Cable USB Serial device to pl2303
    - USB: Sierra - Add support for Aircard 881U
    - USB: add support for 4348:5523 WinChipHead USB->RS 232 adapter
    - USB: CP2101 New Device IDs
    - usb gadget: fix fsl_usb2_udc potential OOPS
    - USB: keyspan: Fix oops
    - vm audit: add VM_DONTEXPAND to mmap for drivers that need it (CVE-2008-0007)
    - slab: fix bootstrap on memoryless node
    - DVB: cx23885: add missing subsystem ID for Hauppauge HVR1800 Retail

  [ Martin Michlmayr ]
  * [arm/ixp4xx] Enble ATA_OVER_ETH, requested by Nicola Fankhauser.
  * [arm/iop32x] Enble ATA_OVER_ETH.

  [ Bastian Blank ]
  * Add stable release 2.6.24.2:
    - splice: fix user pointer access in get_iovec_page_array()
    (CVE-2008-0600, closes: #464945)

 -- Bastian Blank <waldi@debian.org>  Mon, 11 Feb 2008 12:29:23 +0100

linux-2.6 (2.6.24-3) unstable; urgency=low

  [ maximilian attems ]
  * [scsi]: hptiop: add more adapter models and fixes.
  * [amd64, i386]: Reenable ACPI_PROCFS_POWER. (closes: #463253)

  [ Gordon Farquharson ]
  * [arm/ixp4xx] Update Ethernet driver so that it can be loaded by udev
    automatically.

  [ Martin Michlmayr ]
  * [mips/r5k-ip32] Enable R8169, requested by Giuseppe Sacco. (Closes:
    #463705)

 -- Bastian Blank <waldi@debian.org>  Wed, 06 Feb 2008 13:05:18 +0100

linux-2.6 (2.6.24-2) unstable; urgency=low

  [ Bastian Blank ]
  * Fix broken merge of flavour specific settings.
    - [i386]: Recommends are fixed.
    - [s390/s390-tape]: Built as small image again.

  [ maximilian attems ]
  * Disable old dup prism54 driver.
  * Stable queue: slab: fix bootstrap on memoryless node.

  [ Aurelien Jarno ]
  * [arm]: Remove options that are present in topconfig from config.versatile.
  * [arm]: Turn off B44 since it fails to compile on armel.

 -- Bastian Blank <waldi@debian.org>  Thu, 31 Jan 2008 17:37:00 +0100

linux-2.6 (2.6.24-1) unstable; urgency=low

  * New upstream release
    (closes: #461639)

  [ Martin Michlmayr ]
  * Don't build the AdvanSys driver on ARM since it fails to compile.
  * Disable ATH5K on ARM since it fails to compile.
  * [arm/iop32x] Activate DMADEVICES.
  * [mips/mipsel] Turn off CONFIG_NIU since it fails to compile.

  [ maximilian attems ]
  * [amd64, i386]: Enable ACPI_SYSFS_POWER and disable ACPI_PROCFS_POWER.
  * [fw] Sync with latest git-ieee1394 for sbp2 fixes.

  [ Bastian Blank ]
  * Kill reboot warning from old templates.
  * Fix strange default value for link_in_boot. (closes: #425056)
  * [powerpc/powerpc]: Enable Efika support.
  * [powerpc]: Lower mkvmlinuz to the state of a bootloader.
  * [powerpc]: Remove ppc and m68k include dirs from headers.
  * Remove versions from relations fullfilled in stable.

  [ Aurelien Jarno ]
  * [arm]: Update versatile config.

  [ Gordon Farquharson ]
  * [arm/ixp4xx] Change the ixp4xx network driver from the driver
    written by Christian Hohnstaedt to the driver written by Krzysztof
    Hasala which has partially been accepted upstream.

 -- Bastian Blank <waldi@debian.org>  Sat, 26 Jan 2008 11:35:11 +0100

linux-2.6 (2.6.24~rc8-1~experimental.1) experimental; urgency=low

  * New upstream release
    (closes: #454776, #458142, #457992, #458899, #426124, #459732, #455566).

  [ maximilian attems ]
  * New upstream release, rebase dfsg stuff plus drivers-atm.patch,
    scripts-kconfig-reportoldconfig.patch.
  * [amd64, powerpc] Set HIGH_RES_TIMERS and NO_HZ (closes: #458312).
  * topconfig set NETFILTER_XT_MATCH_TIME, NET_ACT_NAT, KSDAZZLE_DONGLE,
    KS959_DONGLE, NET_9P_FD, IP1000, VETH, IXGBE, NIU, TEHUTI, LIBERTAS_CS,
    LIBERTAS_SDIO, RT2X00, SENSORS_ADT7470, SENSORS_I5K_AMB, SENSORS_F71882FG,
    SENSORS_FSCHMD, SENSORS_IBMPEX, CRYPTO_XTS, CRYPTO_SEED, CRYPTO_AUTHENC,
    DVB_S5H1409, DVB_TUNER_MT2131, INET_LRO, MMC_RICOH_MMC, MMC_SPI,
    RTC_DRV_DS1374, VIDEO_CX23885, VIDEO_FB_IVTV, USB_SERIAL_CH341,
    SCSI_SRP_TGT_ATTRS, ADM8211, MTD_INTEL_VR_NOR, MTD_ALAUDA,
    MTD_ONENAND_2X_PROGRAM, MTD_ONENAND_SIM, DM_MULTIPATH_HP, FUJITSU_LAPTOP,
    QUOTA_NETLINK_INTERFACE, DM_UEVENT, SCSI_FC_TGT_ATTRS, SSB, BT_HCIUART_LL,
    BT_HCIBTSDIO, MTD_OOPS, CGROUPS, MDIO_BITBANG, HIDRAW, P54, SDIO_UART,
    NETCONSOLE_DYNAMIC, SECURITY_FILE_CAPABILITIES.
  * Disable smbfs in topconfig, not supported upstream, use cifs.
  * Disable bcm43xx, deprecated by upstream. Enable B43 (needs v4 firmware)
    and B43LEGACY (needs v3 firmware).
  * [i386]: Set SND_SC6000, EDAC_I3000, EDAC_I5000, SBC7240_WDT,
    NET_9P_VIRTIO, FB_GEODE_LX, VIRTIO_NET, VIRTIO_BLK.
  * Set USB_EHCI_TT_NEWSCHED fills USB 2.0 bandwith better. (closes: #454797)
  * postrm: Nuke initramfs sha1sum on linux-image removal. (closes: #420245)
  * Unifiy BSD_PROCESS_ACCT settings across configs. (closes: #455892)
  * Reenable DABUSB as firmware is BSD licensed.
  * [hppa]: Disable OCFS2, due build trouble.
  * topconfig: Enable delay accounting TASKSTATS. (closes: #433204)
  * Add git-ieee1394.patch for latest firewire fixes.
  * [i386] Enable PARAVIRT_GUEST. (closes: #457562)
  * [amd64, i386] Enable CPU_IDLE for software-controlled idle pm.
  * [amd64, i386] Enable IT8712F_WDT, FB_EFI.
  * Add and enable at76.patch wireless driver for Atmel USB cards.
  * Add and enable ath5k.patch wireless driver for Atheros 5xxx cards.
  * Unify VLAN_8021Q setting, needed also on r5k-cobalt.
  * Double max SERIAL_8250_NR_UARTS to 32. (closes: #440807)
  * topconfig: Enable AUDITSYSCALL for better SELinux support.

  [ Bastian Blank ]
  * [amd64, i386]: Set kernel architecture to x86.
  * [i386]: Remove linux-libc-dev arch override.

  [ Martin Michlmayr ]
  * [mipsel/r5k-cobalt] Enable the new LEDs driver for Cobalt RaQ.
  * [arm/iop32x] Re-enable USB_NET and PPP, thanks Daniel Hess (closes:
    #456416).
  * [arm/iop32x] Enable BSD_PROCESS_ACCT and POSIX_MQUEUE (closes: #455892).
  * [mips] Disable AdvanSys SCSI since it doesn't compile.
  * [arm/ixp4xx] Enable IP_ADVANCED_ROUTER, requested by Oliver Urbann.
  * [arm/iop32x] Enable IP_ADVANCED_ROUTER.

  [ dann frazier ]
  * [ia64]: Enable BLK_CPQ_DA

  [ Frederik Schüler ]
  * Add GFS2 locking symbols export patch.

  [ Aurelien Jarno ]
  * [mips/mipsel] Remove QEMU flavour, as the Malta platform is now correctly
    emulated in QEMU.

  [ Christian T. Steigies ]
  * [m68k]: Update patches from linux-m68k CVS
  * [m68k]: Enable building for bvme6000, mvme147, and mvme16x again

 -- Bastian Blank <waldi@debian.org>  Fri, 18 Jan 2008 12:23:26 +0100

linux-2.6 (2.6.23-2) unstable; urgency=low

  [ dann frazier ]
  * [ia64]: Enable BLK_CPQ_DA

  [ Gordon Farquharson ]
  * [arm/iop32x] Use the new i2c framework to load rtc-rs5c372 for the
    GLAN Tank.

  [ Frederik Schüler ]
  * Export gfs2 locking symbols required to build gfs1 module.

  [ maximilian attems ]
  * [ppc] Reenable PMAC_BACKLIGHT.
  * [sparc] Add davem get_cpu() SunFire boot patch. (closes: #440720)
  * Add stable release 2.6.23.10:
    - IPV4: Remove bogus ifdef mess in arp_process
    - KVM: x86 emulator: Use emulator_write_emulated and not emulator_write_std
    - KVM: SVM: Fix FPU leak while emulating clts
    - revert "dpt_i2o: convert to SCSI hotplug model"
    - KVM: x86 emulator: fix access registers for instructions with ModR/M
      byte and Mod = 3
    - KVM: x86 emulator: invd instruction
    - KVM: SVM: Intercept the 'invd' and 'wbinvd' instructions
    - KVM: Skip pio instruction when it is emulated, not executed
    - KVM: VMX: Force vm86 mode if setting flags during real mode
    - forcedeth: new mcp79 pci ids
    - forcedeth boot delay fix
    - PFKEY: Sending an SADB_GET responds with an SADB_GET
    - rd: fix data corruption on memory pressure.
    - create /sys/.../power when CONFIG_PM is set
    - USB: fix up EHCI startup synchronization
    - RXRPC: Add missing select on CRYPTO
    - KVM: VMX: Reset mmu context when entering real mode
    - NET: random : secure_tcp_sequence_number should not assume
      CONFIG_KTIME_SCALAR
    - NET: Corrects a bug in ip_rt_acct_read()
    - NETFILTER: Fix NULL pointer dereference in nf_nat_move_storage()
    - netfilter: Fix kernel panic with REDIRECT target.
    - IPV6: Restore IPv6 when MTU is big enough
    - UNIX: EOF on non-blocking SOCK_SEQPACKET
    - x86 setup: add a near jump to serialize %cr0 on 386/486
    - Fix synchronize_irq races with IRQ handler
    - CRYPTO api: Fix potential race in crypto_remove_spawn
    - TCP: Fix TCP header misalignment
    - tmpfs: restore missing clear_highpage (CVE-2007-6417)
    - TCP: MTUprobe: fix potential sk_send_head corruption
    - NETFILTER: fix forgotten module release in xt_CONNMARK and xt_CONNSECMARK
    - fb_ddc: fix DDC lines quirk
    - VLAN: Fix nested VLAN transmit bug
    - I4L: fix isdn_ioctl memory overrun vulnerability (CVE-2007-6151)
    - isdn: avoid copying overly-long strings
    - nf_nat: fix memset error
    - esp_scsi: fix reset cleanup spinlock recursion
    - libertas: properly account for queue commands
    - KVM: Fix hang on uniprocessor
    - USB: make the microtek driver and HAL cooperate
    - TEXTSEARCH: Do not allow zero length patterns in the textsearch
      infrastructure
    - XFRM: Fix leak of expired xfrm_states
    - NETFILTER: xt_TCPMSS: remove network triggerable WARN_ON
    - BRIDGE: Lost call to br_fdb_fini() in br_init() error path
    - DECNET: dn_nl_deladdr() almost always returns no error
    - BRIDGE: Properly dereference the br_should_route_hook
    - PKT_SCHED: Check subqueue status before calling hard_start_xmit
    - Freezer: Fix APM emulation breakage
    - XFS: Make xfsbufd threads freezable
    - TCP: Problem bug with sysctl_tcp_congestion_control function
    - wait_task_stopped(): pass correct exit_code to wait_noreap_copyout()
    - KVM: x86 emulator: implement 'movnti mem, reg'
    - TCP: illinois: Incorrect beta usage
    - futex: fix for futex_wait signal stack corruption
    - libata: kill spurious NCQ completion detection
    - hrtimers: avoid overflow for large relative timeouts (CVE-2007-5966)
    - Input: ALPS - add support for model found in Dell Vostro 1400
      (closes: #448818)
    - PNP: increase the maximum number of resources
    - sched: some proc entries are missed in sched_domain sys_ctl debug code
    - ATM: [he] initialize lock and tasklet earlier
  * Add stable release 2.6.23.11:
    - BRIDGE: Section fix.
    - Revert "Freezer: Fix APM emulation breakage"
  * Backport fix for CVE-2007-5938
    - iwlwifi: fix possible NULL dereference in iwl_set_rate()
  * Add stable release 2.6.23.12:
    - Revert "PNP: increase the maximum number of resources"
  * VM/Security: add security hook to do_brk (CVE-2007-6434)
  * security: protect from stack expantion into low vm addresses
  * [hppa]: Disable OCFS2, due build trouble.

  [ Aurelien Jarno ]
  * [arm/versatile] Disable ACENIC and MYRI10GE as they are useless on this
    platform.
  * Add em28xx-dv100.patch to add support for Pinnacle Dazzle DVC 100.

  [ Bastian Blank ]
  * Fix abi change in 2.6.23.10.

 -- maximilian attems <maks@debian.org>  Fri, 21 Dec 2007 11:47:55 +0100

linux-2.6 (2.6.23-1) unstable; urgency=low

  * New upstream release (closes: #447682).
    - r8169: fix confusion between hardware and IP header alignment
      (closes: #452069).

  [ maximilian attems ]
  * [ppc] Enable for powerpc config the ams (Apple Motion Sensor).
    (closes: #426210)
  * Add to linux-doc the missing toplevel text files.
    (closes: #360876, #438697)
  * Set CONFIG_BLK_DEV_IO_TRACE for blktrace(8) support. (closes: #418442)
  * ipw2200: Enable IPW2200_RADIOTAP and IPW2200_PROMISCUOUS for optional
    rtap interface. (closes: #432555)
  * Enable in topconfig NF_CT_PROTO_UDPLITE, NETFILTER_XT_TARGET_TRACE,
    NETFILTER_XT_MATCH_CONNLIMIT, NETFILTER_XT_MATCH_U32, SENSORS_ABITUGURU3,
    SENSORS_LM93, SENSORS_DME1737, SENSORS_THMC50, DVB_USB_AF9005,
    DVB_USB_AF9005_REMOTE, CRC7, I2C_TAOS_EVM, DS1682, SENSORS_TSL2550,
    SPI_LM70_LLP, SPI_TLE62X0, W1_SLAVE_DS2760, TUNER_TEA5761, NET_9P,
    DM_MULTIPATH_RDAC, NET_SCH_RR, EEPROM_93CX6, PPPOL2TP, CRYPTO_HW, UIO,
    UIO_CIF, SND_CS5530, RTL8187, PC300TOO, TCG_TIS, SCSI_SAS_ATA,
    PATA_MARVELL.
  * [i386] Enable lguest.
  * [amd64, i386] Enable VIDEO_OUTPUT_CONTROL, NETDEVICES_MULTIQUEUE.
  * linux-image bugscript add cmdline.
  * [amd64, i386, ia64]: Enable DMIID, ACPI_PROC_EVENT.
  * Enable TCG_TPM various userspace accesses it. (closes: #439020)
  * Add and enable IWLWIFI.
  * Add git-ieee1394.patch for latest firewire fixes.
  * [ipv6] Enable IPV6_MULTIPLE_TABLES, IPV6_SUBTREES. (closes: #441226)
  * Add and enable E1000E.
  * Add stable release 2.6.23.1:
    - libata: sata_mv: more S/G fixes

  [ Martin Michlmayr ]
  * [mips] Add a bcm1480 PCI build fix.
  * Update Riku Voipio's Fintek F75375/SP driver to the latest version.
  * [arm/iop32x] Set the fan on Thecus N2100 to full speed (Riku Voipio).
  * [arm/iop32x] Remove the IPv6 and filesystem info from the config file
    so we will get the values from the main config file.  This should
    enable NFSv4 and ip6tables support requested by Wouter Verhelst.
  * [arm/iop32x] Remove even more options to receive the default options.
  * [arm/ixp4xx] Remove a lot of options to receive the default options.
  * [mips/r4k-ip22] Remove a lot of options to receive the default options.
    This will enable ISCSI requested by Martin Zobel-Helas.
  * [mips/r5k-ip32] Remove a lot of options to receive the default options.
    This will enable PCI Ethernet devices requested by Giuseppe Sacco.
  * [mipsel/r5k-cobalt] Remove a lot of options to receive the default
    options.
  * [mipsel/r5k-cobalt] Enable the modern Cobalt LEDs driver.
  * [arm/iop32x] Enable Intel IOP ADMA support.
  * [arm] Mark BCM43XX as broken on ARM.
  * [mips/r4k-ip22] Disable EARLY PRINTK because it breaks serial console.
  * [mips] Add some IP22 fixes from Thomas Bogendoerfer:
    - Fix broken EISA interrupt setup by switching to generic i8259
    - Fix broken eeprom access by using __raw_readl/__raw_writel

  [ Bastian Blank ]
  * Add unpriviledged only Xen support.
  * [i386] Drop k7 images.
  * Drop maybe IETF document. (closes: #423040)
  * Drop drivers because of binary only firmwares:
    - DABUSB driver
    - COPS LocalTalk PC support
    - Digi Intl. RightSwitch SE-X support
    - 3Com 3C359 Token Link Velocity XL adapter support
    - SMC ISA/MCA adapter support
    - EMI 6|2m USB Audio interface support
    - EMI 2|6 USB Audio interface support
    - Computone IntelliPort Plus serial support
  * Remove binary only firmwares for:
    - Alteon AceNIC/3Com 3C985/NetGear GA620 Gigabit support
    - Broadcom Tigon3 support
    - USB Keyspan USA-xxx Serial Driver
    - Korg 1212 IO
    - ESS Allegro/Maestro3
    - Yamaha YMF724/740/744/754
    - Technotrend/Hauppauge Nova-USB devices
    - YAM driver for AX.25
    - MyriCOM Gigabit Ethernet support
    - PTI Qlogic, ISP Driver
    - Cirrus Logic (Sound Fusion) CS4280/CS461x/CS462x/CS463x
    - Madge Ambassador (Collage PCI 155 Server)
    - PCA-200E support
    - SBA-200E support
    - Broadcom NetXtremeII support
  * Disable now broken drivers:
    - Alteon AceNIC/3Com 3C985/NetGear GA620 Gigabit support
    - USB Keyspan USA-xxx Serial Driver
    - Technotrend/Hauppauge Nova-USB devices
    - YAM driver for AX.25
    - MyriCOM Gigabit Ethernet support
    - PTI Qlogic, ISP Driver
    - Cirrus Logic (Sound Fusion) CS4280/CS461x/CS462x/CS463x
    - Madge Ambassador (Collage PCI 155 Server)
    - PCA-200E support
    - SBA-200E support
    - Broadcom NetXtremeII support
  * Add -common to common header package names.
  * Drop provides from common header packages.
  * Update plain image type.
  * Put only a config dump into linux-support.

  [ Aurelien Jarno ]
  * [mips, mipsel] Add a 64-bit image (5kc-malta) for the MIPS Malta board.
    (closes: #435677)
    [sparc] Enable r8169 module on sparc64 and sparc64-smp flavours (closes:
    #431977)

  [ Frederik Schüler ]
  * Move all PATA options into the global config file, exept PATA_ARTOP
    (arm/ixp4xx) and PATA_MPC52xx (powerpc).
  * Move new global options into the global config file
  * Clean up new amd64 options

  [ dann frazier ]
  * [ia64] Re-enable various unintentionally disabled config options
  * Enable hugetlbfs on i386, amd64, sparc64 and powerpc64. Closes: #450939

  [ Bastian Blank ]
  * Add stable release 2.6.23.2:
    - BLOCK: Fix bad sharing of tag busy list on queues with shared tag maps
    - fix tmpfs BUG and AOP_WRITEPAGE_ACTIVATE
    - Fix compat futex hangs. (closes: #433187)
    - sched: keep utime/stime monotonic
    - fix the softlockup watchdog to actually work
    - splice: fix double kunmap() in vmsplice copy path
    - writeback: don't propagate AOP_WRITEPAGE_ACTIVATE
    - SLUB: Fix memory leak by not reusing cpu_slab
    - HOWTO: update ja_JP/HOWTO with latest changes
    - fix param_sysfs_builtin name length check
    - param_sysfs_builtin memchr argument fix
    - Remove broken ptrace() special-case code from file mapping
    - locks: fix possible infinite loop in posix deadlock detection
    - lockdep: fix mismatched lockdep_depth/curr_chain_hash
  * Add stable release 2.6.23.3:
    - revert "x86_64: allocate sparsemem memmap above 4G"
    - x86: fix TSC clock source calibration error
    - x86 setup: sizeof() is unsigned, unbreak comparisons
    - x86 setup: handle boot loaders which set up the stack incorrectly
    - x86: fix global_flush_tlb() bug
    - xfs: eagerly remove vmap mappings to avoid upsetting Xen
    - xen: fix incorrect vcpu_register_vcpu_info hypercall argument
    - xen: deal with stale cr3 values when unpinning pagetables
    - xen: add batch completion callbacks
    - UML - kill subprocesses on exit
    - UML - stop using libc asm/user.h
    - UML - Fix kernel vs libc symbols clash
    - UML - Stop using libc asm/page.h
    - POWERPC: Make sure to of_node_get() the result of pci_device_to_OF_node()
    - POWERPC: Fix handling of stfiwx math emulation
    - MIPS: R1: Fix hazard barriers to make kernels work on R2 also.
    - MIPS: MT: Fix bug in multithreaded kernels.
    - Fix sparc64 MAP_FIXED handling of framebuffer mmaps
    - Fix sparc64 niagara optimized RAID xor asm
  * Add stable release 2.6.23.4:
    - mac80211: make ieee802_11_parse_elems return void
    - mac80211: only honor IW_SCAN_THIS_ESSID in STA, IBSS, and AP modes
    - mac80211: honor IW_SCAN_THIS_ESSID in siwscan ioctl
    - mac80211: store SSID in sta_bss_list
    - mac80211: store channel info in sta_bss_list
    - mac80211: reorder association debug output
    - ieee80211: fix TKIP QoS bug
    - NETFILTER: nf_conntrack_tcp: fix connection reopening
    - Fix netlink timeouts.
    - Fix crypto_alloc_comp() error checking.
    - Fix SET_VLAN_INGRESS_PRIORITY_CMD error return.
    - Fix VLAN address syncing.
    - Fix endianness bug in U32 classifier.
    - Fix TEQL oops.
    - Fix error returns in sys_socketpair()
    - softmac: fix wext MLME request reason code endianness
    - Fix kernel_accept() return handling.
    - TCP: Fix size calculation in sk_stream_alloc_pskb
    - Fix SKB_WITH_OVERHEAD calculations.
    - Fix 9P protocol build
    - Fix advertised packet scheduler timer resolution
    - Add get_unaligned to ieee80211_get_radiotap_len
    - mac80211: Improve sanity checks on injected packets
    - mac80211: filter locally-originated multicast frames
  * Add stable release 2.6.23.5:
    - zd1211rw, fix oops when ejecting install media
    - rtl8187: Fix more frag bit checking, rts duration calc
    - ipw2100: send WEXT scan events
    - zd1201: avoid null ptr access of skb->dev
    - sky2: fix power settings on Yukon XL
    - sky2: ethtool register reserved area blackout
    - sky2: status ring race fix
    - skge: XM PHY handling fixes
    - Fix L2TP oopses.
    - TG3: Fix performance regression on 5705.
    - forcedeth: add MCP77 device IDs
    - forcedeth msi bugfix
    - ehea: 64K page kernel support fix
    - libertas: fix endianness breakage
    - libertas: more endianness breakage
  * Add stable release 2.6.23.6:
    - ACPI: suspend: Wrong order of GPE restore.
    - ACPI: sleep: Fix GPE suspend cleanup
    - libata: backport ATA_FLAG_NO_SRST and ATA_FLAG_ASSUME_ATA, part 2
    - libata: backport ATA_FLAG_NO_SRST and ATA_FLAG_ASSUME_ATA
    - libata: add HTS542525K9SA00 to NCQ blacklist
    - radeon: set the address to access the GART table on the CPU side correctly
    - Char: moxa, fix and optimise empty timer
    - Char: rocket, fix dynamic_dev tty
    - hptiop: avoid buffer overflow when returning sense data
    - ide: Fix cs5535 driver accessing beyond array boundary
    - ide: Fix siimage driver accessing beyond array boundary
    - ide: Add ide_get_paired_drive() helper
    - ide: fix serverworks.c UDMA regression
    - i4l: fix random freezes with AVM B1 drivers
    - i4l: Fix random hard freeze with AVM c4 card
    - ALSA: hda-codec - Add array terminator for dmic in STAC codec
    - USB: usbserial - fix potential deadlock between write() and IRQ
    - USB: add URB_FREE_BUFFER to permissible flags
    - USB: mutual exclusion for EHCI init and port resets
    - usb-gadget-ether: prevent oops caused by error interrupt race
    - USB: remove USB_QUIRK_NO_AUTOSUSPEND
    - MSI: Use correct data offset for 32-bit MSI in read_msi_msg()
    - md: raid5: fix clearing of biofill operations
    - md: fix an unsigned compare to allow creation of bitmaps with v1.0 metadata
    - dm: fix thaw_bdev
    - dm delay: fix status
    - libata: sync NCQ blacklist with upstream
    - ALSA: hdsp - Fix zero division
    - ALSA: emu10k1 - Fix memory corruption
    - ALSA: Fix build error without CONFIG_HAS_DMA
    - ALSA: fix selector unit bug affecting some USB speakerphones
    - ALSA: hda-codec - Avoid zero NID in line_out_pins[] of STAC codecs
    - IB/mthca: Use mmiowb() to avoid firmware commands getting jumbled up
    - IB/uverbs: Fix checking of userspace object ownership
    - hwmon/lm87: Disable VID when it should be
    - hwmon/lm87: Fix a division by zero
    - hwmon/w83627hf: Don't assume bank 0
    - hwmon/w83627hf: Fix setting fan min right after driver load
    - i915: fix vbl swap allocation size.
    - POWERPC: Fix platinumfb framebuffer
  * Add stable release 2.6.23.7:
    - NFS: Fix a writeback race...
    - ocfs2: fix write() performance regression
    - minixfs: limit minixfs printks on corrupted dir i_size (CVE-2006-6058)
  * Add stable release 2.6.23.8:
    - wait_task_stopped: Check p->exit_state instead of TASK_TRACED (CVE-2007-5500)
    - TCP: Make sure write_queue_from does not begin with NULL ptr (CVE-2007-5501)
  * Add stable release 2.6.23.9:
    - ipw2200: batch non-user-requested scan result notifications
    - USB: Nikon D40X unusual_devs entry
    - USB: unusual_devs modification for Nikon D200
    - softlockup: use cpu_clock() instead of sched_clock()
    - softlockup watchdog fixes and cleanups
    - x86: fix freeze in x86_64 RTC update code in time_64.c
    - ntp: fix typo that makes sync_cmos_clock erratic
    - x86: return correct error code from child_rip in x86_64 entry.S
    - x86: NX bit handling in change_page_attr()
    - x86: mark read_crX() asm code as volatile
    - x86: fix off-by-one in find_next_zero_string
    - i386: avoid temporarily inconsistent pte-s
    - libcrc32c: keep intermediate crc state in cpu order
    - geode: Fix not inplace encryption
    - Fix divide-by-zero in the 2.6.23 scheduler code
    - ACPI: VIDEO: Adjust current level to closest available one.
    - libata: sata_sis: use correct S/G table size
    - sata_sis: fix SCR read breakage
    - reiserfs: don't drop PG_dirty when releasing sub-page-sized dirty file
    - x86: disable preemption in delay_tsc()
    - dmaengine: fix broken device refcounting
    - nfsd4: recheck for secure ports in fh_verify
    - knfsd: fix spurious EINVAL errors on first access of new filesystem
    - raid5: fix unending write sequence
    - oProfile: oops when profile_pc() returns ~0LU
    - drivers/video/ps3fb: fix memset size error
    - i2c/eeprom: Hide Sony Vaio serial numbers
    - i2c/eeprom: Recognize VGN as a valid Sony Vaio name prefix
    - i2c-pasemi: Fix NACK detection

 -- maximilian attems <maks@debian.org>  Fri, 30 Nov 2007 11:40:09 +0100

linux-2.6 (2.6.22-6) unstable; urgency=low

  [ Martin Michlmayr ]
  * [mips] Add IP22 (SGI Indy) patches from Thomas Bogendoerfer:
    - Disable EARLY PRINTK because it breaks serial.
    - fix wrong argument order.
    - wrong check for second HPC.  Closes: #448488

  [ maximilian attems ]
  * Add stable release 2.6.22.11 - minus ipv6 abi breaker:
    - libertas: fix endianness breakage
    - libertas: more endianness breakage
    - Fix ROSE module unload oops.
    - Add get_unaligned to ieee80211_get_radiotap_len
    - Fix ipv6 redirect processing, leads to TAHI failures.
    - i915: fix vbl swap allocation size.
    - Fix ESP host instance numbering.
    - Fix TCP MD5 on big-endian.
    - Fix zero length socket write() semantics.
    - Fix sys_ipc() SEMCTL on sparc64.
    - Fix TCP initial sequence number selection.
    - lockdep: fix mismatched lockdep_depth/curr_chain_hash
    - V4L: ivtv: fix udma yuv bug
    - Fix TCP's ->fastpath_cnt_hit handling.
    - hwmon/lm87: Fix a division by zero
    - hwmon/lm87: Disable VID when it should be
    - hwmon/w83627hf: Fix setting fan min right after driver load
    - hwmon/w83627hf: Don't assume bank 0
    - netdrvr: natsemi: Fix device removal bug
    - Fix ieee80211 handling of bogus hdrlength field
    - mac80211: filter locally-originated multicast frames
    - POWERPC: Fix handling of stfiwx math emulation
    - dm9601: Fix receive MTU
    - firewire: fix unloading of fw-ohci while devices are attached
    - Fix cls_u32 error return handling.
    - ACPI: disable lower idle C-states across suspend/resume
  * Add stable release 2.6.22.12-rc1:
    - genirq: cleanup mismerge artifact
    - genirq: suppress resend of level interrupts
    - genirq: mark io_apic level interrupts to avoid resend
    - IB/uverbs: Fix checking of userspace object ownership
    - minixfs: limit minixfs printks on corrupted dir i_size (CVE-2006-6058)
    - param_sysfs_builtin memchr argument fix
    - x86: fix global_flush_tlb() bug
    - dm snapshot: fix invalidation deadlock
    - Revert "x86_64: allocate sparsemem memmap above 4G"

  [ Bastian Blank ]
  * Update vserver patch to 2.2.0.5.
    - Ignore symbols from never to be merged patch.

 -- maximilian attems <maks@debian.org>  Sun,  4 Nov 2007 17:35:51 +0100

linux-2.6 (2.6.22-5) unstable; urgency=low

  [ maximilian attems ]
  * Add stable release 2.6.22.6:
    - USB: allow retry on descriptor fetch errors
    - PCI: lets kill the 'PCI hidden behind bridge' message
    - Netfilter: Missing Kbuild entry for netfilter
    - Fix soft-fp underflow handling.
    - SPARC64: Fix sparc64 task stack traces.
    - TCP: Do not autobind ports for TCP sockets
    - DCCP: Fix DCCP GFP_KERNEL allocation in atomic context
    - NET: Share correct feature code between bridging and bonding
    - SNAP: Fix SNAP protocol header accesses.
    - NET: Fix missing rcu unlock in __sock_create()
    - IPv6: Invalid semicolon after if statement
    - TCP: Fix TCP rate-halving on bidirectional flows.
    - TCP: Fix TCP handling of SACK in bidirectional flows.
    - uml: fix previous request size limit fix
    - usb: add PRODUCT, TYPE to usb-interface events
    - PPP: Fix PPP buffer sizing.
    - ocfs2: Fix bad source start calculation during kernel writes
    - signalfd: fix interaction with posix-timers
    - signalfd: make it group-wide, fix posix-timers scheduling
    - USB: fix DoS in pwc USB video driver
    - sky2: don't clear phy power bits
    - PCI: disable MSI on RS690
    - PCI: disable MSI on RD580
    - PCI: disable MSI on RX790
    - IPV6: Fix kernel panic while send SCTP data with IP fragments
    - i386: fix lazy mode vmalloc synchronization for paravirt
  * Set abi to 3.
  * Add stable release 2.6.22.7: (CVE-2007-4573)
    - x86_64: Zero extend all registers after ptrace in 32bit entry path.
  * Add stable release 2.6.22.8: (CVE-2007-4571)
    - Convert snd-page-alloc proc file to use seq_file
  * Add stable release 2.6.22.9:
    - 3w-9xxx: Fix dma mask setting
    - Fix pktgen src_mac handling.
    - nfs: fix oops re sysctls and V4 support
    - DVB: get_dvb_firmware: update script for new location of tda10046 firmware
    - afs: mntput called before dput
    - disable sys_timerfd()
    - Fix "Fix DAC960 driver on machines which don't support 64-bit DMA"
    - futex_compat: fix list traversal bugs
    - MTD: Initialise s_flags in get_sb_mtd_aux()
    - Fix sparc64 v100 platform booting.
    - Fix IPV6 DAD handling
    - ext34: ensure do_split leaves enough free space in both blocks
    - dir_index: error out instead of BUG on corrupt dx dirs
    - Fix oops in vlan and bridging code
    - V4L: ivtv: fix VIDIOC_S_FBUF: new OSD values were never set
    - crypto: blkcipher_get_spot() handling of buffer at end of page
    - Fix datagram recvmsg NULL iov handling regression.
    - Handle snd_una in tcp_cwnd_down()
    - Fix TCP DSACK cwnd handling
    - JFFS2: fix write deadlock regression
    - hwmon: End of I/O region off-by-one
    - Fix debug regression in video/pwc
    - splice: fix direct splice error handling
    - Fix race with shared tag queue maps
    - Fix ipv6 source address handling.
    - POWERPC: Flush registers to proper task context
    - bcm43xx: Fix cancellation of work queue crashes
    - Fix DAC960 driver on machines which don't support 64-bit DMA
    - DVB: get_dvb_firmware: update script for new location of sp8870 firmware
    - USB: fix linked list insertion bugfix for usb core
    - Correctly close old nfsd/lockd sockets.
    - Fix IPSEC AH4 options handling
    - setpgid(child) fails if the child was forked by sub-thread
    - sigqueue_free: fix the race with collect_signal()
    - Fix decnet device address listing.
    - Fix inet_diag OOPS.
    - Leases can be hidden by flocks
    - kconfig: oldconfig shall not set symbols if it does not need to
    - MTD: Makefile fix for mtdsuper
    - firewire: fw-ohci: ignore failure of pci_set_power_state
      (fix suspend regression)
    - ieee1394: ohci1394: fix initialization if built non-modular
    - Fix device address listing for ipv4.
    - Fix tc_ematch kbuild
    - V4L: cx88: Avoid a NULL pointer dereference during mpeg_open()
    - DVB: b2c2-flexcop: fix Airstar HD5000 tuning regression
    - fix realtek phy id in forcedeth
    - rpc: fix garbage in printk in svc_tcp_accept()
    - Fix IPV6 append OOPS.
    - Fix ipv6 double-sock-release with MSG_CONFIRM
    - ACPI: Validate XSDT, use RSDT if XSDT fails
  * Update vserver patch to 2.2.0.4.
  * Add stable release 2.6.22.10:
    - i386: Use global flag to disable broken local apic timer on AMD CPUs.
    - Fix timer_stats printout of events/sec
    - libata: update drive blacklists
    - i2c-algo-bit: Read block data bugfix
    - scsi_transport_spi: fix domain validation failure from incorrect width
      setting
    - Fix SMP poweroff hangs
    - Fix ppp_mppe kernel stack usage.
    - sky2: reduce impact of watchdog timer
    - sky2: fix VLAN receive processing
    - sky2: fix transmit state on resume
    - SELinux: clear parent death signal on SID transitions
    - NLM: Fix a circular lock dependency in lockd
    - NLM: Fix a memory leak in nlmsvc_testlock

  [ Martin Michlmayr ]
  * [mips] Add a fix so qemu NE2000 will work again.
  * [mipsel/r5k-cobalt] Enable MTD.
  * [mips] Backport "Fix CONFIG_BUILD_ELF64 kernels with symbols in
    CKSEG0" to fix crash on boot on IP32 (SGI O2).  Closes: #444104.

  [ Steve Langasek ]
  * Set CONFIG_MATHEMU=y on alpha, which is required for proper fp math on
    at least ev4-ev56 systems.  Closes: #411813.
  * linux-image packages need to depend on a newer version of coreutils,
    because of the use of readlink -q -m inherited from kernel-package.
    Closes: #413311.

  [ Bastian Blank ]
  * Fix tainted check in bug scripts.

  [ dann frazier ]
  * [ia64] Re-enable various unintentionally disabled config options

 -- Maximilian Attems <maks@debian.org>  Thu, 11 Oct 2007 13:31:38 +0000

linux-2.6 (2.6.22-4) unstable; urgency=low

  [ dann frazier ]
  * [hppa] Use generic compat_sys_getdents (closes: #431773)

  [ Martin Michlmayr ]
  * [powerpc] Fix PS/2 keyboard detection on Pegasos (closes: #435378).

  [ Emanuele Rocca ]
  * [sparc] Add patch to fix PCI config space accesses on sun4u.
  * [sparc] Disable CONFIG_SCSI_SCAN_ASYNC.

  [ maximilian attems ]
  * Add stable release 2.6.22.2:
    - usb-serial: Fix edgeport regression on non-EPiC devices
    - Missing header include in ipt_iprange.h
    - drivers/video/macmodes.c:mac_find_mode() mustn't be __devinit
    - Fix ipv6 tunnel endianness bug.
    - aacraid: fix security hole
    - USB: cdc-acm: fix sysfs attribute registration bug
    - USB: fix warning caused by autosuspend counter going negative
    - Fix sparc32 memset()
    - Fix leak on /proc/lockdep_stats
    - Fix leaks on /proc/{*/sched, sched_debug, timer_list, timer_stats}
    - futex: pass nr_wake2 to futex_wake_op
    - md: handle writes to broken raid10 arrays gracefully
    - forcedeth bug fix: cicada phy
    - forcedeth bug fix: vitesse phy
    - forcedeth bug fix: realtek phy
    - ACPI: dock: fix opps after dock driver fails to initialize
    - pcmcia: give socket time to power down
    - drm/i915: Fix i965 secured batchbuffer usage (CVE-2007-3851)
    - Fix console write locking in sparc drivers.
    - Sparc64 bootup assembler bug
    - IPV6: /proc/net/anycast6 unbalanced inet6_dev refcnt
    - make timerfd return a u64 and fix the __put_user
    - Fix error queue socket lookup in ipv6
    - Input: lifebook - fix an oops on Panasonic CF-18
    - readahead: MIN_RA_PAGES/MAX_RA_PAGES macros
    - V4L: Add check for valid control ID to v4l2_ctrl_next
    - V4L: ivtv: fix broken VBI output support
    - V4L: ivtv: fix DMA timeout when capturing VBI + another stream
    - V4L: ivtv: Add locking to ensure stream setup is atomic
    - V4L: wm8775/wm8739: Fix memory leak when unloading module
    - do not limit locked memory when RLIMIT_MEMLOCK is RLIM_INFINITY
    - Include serial_reg.h with userspace headers (closes: #433755)
    - TCP FRTO retransmit bug fix
    - Fix rfkill IRQ flags.
    - nfsd: fix possible read-ahead cache and export table corruption
    - nfsd: fix possible oops on re-insertion of rpcsec_gss modules
    - jbd commit: fix transaction dropping
    - jbd2 commit: fix transaction dropping
    - softmac: Fix ESSID problem
    - uml: limit request size on COWed devices
    - UML: exports for hostfs
    - splice: fix double page unlock
    - cfq-iosched: fix async queue behaviour
    - cr_backlight_probe() allocates too little storage for struct cr_panel
    - sx: switch subven and subid values
    - hugetlb: fix race in alloc_fresh_huge_page()
    - KVM: SVM: Reliably detect if SVM was disabled by BIOS
    - dm io: fix another panic on large request
    - md: raid10: fix use-after-free of bio
    - fs: 9p/conv.c error path fix
    - Fix sparc32 udelay() rounding errors.
    - sony-laptop: fix bug in event handling
    - eCryptfs: ecryptfs_setattr() bugfix
    - Hangup TTY before releasing rfcomm_dev
    - dm io: fix panic on large request
    - dm raid1: fix status
    - dm snapshot: permit invalid activation
    - "ext4_ext_put_in_cache" uses __u32 to receive physical block number
    - destroy_workqueue() can livelock
    - USB: fix for ftdi_sio quirk handling
    - Fix TC deadlock.
    - Fix IPCOMP crashes.
    - gen estimator timer unload race
    - Netfilter: Fix logging regression
    - Fix user struct leakage with locked IPC shem segment
    - Fix reported task file values in sense data
    - gen estimator deadlock fix
    - Netpoll leak
    - dm: disable barriers
    - firewire: fw-sbp2: set correct maximum payload (fixes CardBus adapters)
    - fw-ohci: fix "scheduling while atomic"
    - firewire: fix memory leak of fw_request instances
    - ieee1394: revert "sbp2: enforce 32bit DMA mapping"
    - libata: add FUJITSU MHV2080BH to NCQ blacklist
    - i386: HPET, check if the counter works
    - CPU online file permission
    - acpi-cpufreq: Proper ReadModifyWrite of PERF_CTL MSR
    - Keep rfcomm_dev on the list until it is freed
    - SCTP scope_id handling fix
    - Fix ipv6 link down handling.
    - Fix TCP IPV6 MD5 bug.
    - sysfs: release mutex when kmalloc() failed in sysfs_open_file().
    - nf_conntrack: don't track locally generated special ICMP error
  * Bump abi due to firewire, ivtv and xrfm changes.
  * Add stable release 2.6.22.3:
    - fix oops in __audit_signal_info()
    - direct-io: fix error-path crashes
    - powerpc: Fix size check for hugetlbfs
    - stifb: detect cards in double buffer mode more reliably
    - pata_atiixp: add SB700 PCI ID
    - PPC: Revert "[POWERPC] Add 'mdio' to bus scan id list for platforms
      with QE UEC"
    - random: fix bound check ordering (CVE-2007-3105)
    - softmac: Fix deadlock of wx_set_essid with assoc work
    - PPC: Revert "[POWERPC] Don't complain if size-cells == 0 in prom_parse()"
    - ata_piix: update map 10b for ich8m
    - CPUFREQ: ondemand: fix tickless accounting and software coordination bug
    - CPUFREQ: ondemand: add a check to avoid negative load calculation
  * Add stable release 2.6.22.4:
    - Reset current->pdeath_signal on SUID binary execution (CVE-2007-3848)
  * Add stable release 2.6.22.5:
    - x86_64: Check for .cfi_rel_offset in CFI probe
    - x86_64: Change PMDS invocation to single macro
    - i386: Handle P6s without performance counters in nmi watchdog
    - revert "x86, serial: convert legacy COM ports to platform devices"
    - ACPICA: Fixed possible corruption of global GPE list
    - ACPICA: Clear reserved fields for incoming ACPI 1.0 FADTs
    - i386: Fix double fault handler
    - JFFS2 locking regression fix.
    - r8169: avoid needless NAPI poll scheduling
    - Linux 2.6.22.5
    - AVR32: Fix atomic_add_unless() and atomic_sub_unless()
    - i386: allow debuggers to access the vsyscall page with compat vDSO
    - hwmon: (smsc47m1) restore missing name attribute
    - hwmon: fix w83781d temp sensor type setting
    - Hibernation: do not try to mark invalid PFNs as nosave
    - sky2: restore workarounds for lost interrupts
    - sky2: carrier management
    - sky2: check for more work before leaving NAPI
    - sky2: check drop truncated packets
    - forcedeth: fix random hang in forcedeth driver when using netconsole
    - libata: add ATI SB700 device IDs to AHCI driver

  [ dann frazier ]
  * [ia64] Restore config cleanup now that its safe to break the ABI

  [ Bastian Blank ]
  * Update vserver patch to 2.2.0.3.

 -- Bastian Blank <waldi@debian.org>  Thu, 30 Aug 2007 20:19:44 +0200

linux-2.6 (2.6.22-3) unstable; urgency=low

  [ dann frazier ]
  * [ia64] Config cleanup in 2.6.22-2 broke the ABI; revert most of it
    for now (everything but the efivars and sym53c8xx modules)

  [ Martin Michlmayr ]
  * [mipsel/r5k-cobalt] Fix a typo in the config file.
  * [mipsel/4kc-malta] Update the config file, thanks Aurelien Jarno.
  * [mipsel] Add patch from Yoichi Yuasa to fix IDE on Cobalt.

 -- Bastian Blank <waldi@debian.org>  Sun, 29 Jul 2007 13:47:38 +0200

linux-2.6 (2.6.22-2) unstable; urgency=low

  [ Steve Langasek ]
  * [alpha] request_irq-retval.patch: capture the return value of all
    request_irq() calls in sys_titan.c to suppress the warning (and
    build failure with -Werror); failures still aren't being handled, but
    there's nothing that needs to be done -- or nothing that can be done
    -- if these requests fail anyway.

  [ Christian T. Steigies ]
  * Add module.lds to kernel headers (closes: #396220)
  * Enable INPUT_UINPUT on mac
  * Add 2.6.22 patches from linux-m68k CVS

  [ maximilian attems ]
  * Add stable release 2.6.22.1:
    - nf_conntrack_h323: add checking of out-of-range on choices' index values
      (CVE-2007-3642)

  [ dann frazier ]
  * [ia64] Re-enable various config options which were unintentionally
    disabled somewhere between 2.6.21 and 2.6.22
  * [ia64] Re-enable vserver flavour - this was somehow lost when 2.6.22
    was merged from trunk to the sid branch

  [ Bastian Blank ]
  * Update vserver patch to 2.2.0.3-rc1.

 -- Bastian Blank <waldi@debian.org>  Mon, 23 Jul 2007 09:38:01 +0200

linux-2.6 (2.6.22-1) unstable; urgency=low

  [ Bastian Blank ]
  * Drop asfs options.
  * Drop linux-libc-headers references.
  * Update vserver patch to 2.2.0-rc5.

  [ maximilian attems ]
  * Fullfils policy 3.7.2.2.
  * Add Sempron to the k7 image description (closes: #384737)
    Thanks Robert Millan <rmh@aybabtu.com>.
  * [powerpc] Enable CONFIG_ADB_PMU_LED.
  * [hppa] Disable a bunch of topconfig enabled fb devices. Thanks Frank
    Lichtenheld <djpig@debian.org> for build fix.

  [ Christian T. Steigies ]
  * Add module.lds to kernel headers
  * Enable INPUT_UINPUT on mac
  * Add 2.6.22 patches from linux-m68k CVS

  [ dann frazier ]
  * Enable vserver flavour for ia64 (closes: #423232)

 -- Bastian Blank <waldi@debian.org>  Sun, 15 Jul 2007 15:03:40 +0200

linux-2.6 (2.6.22~rc5-1~experimental.1) experimental; urgency=low

  [ Bastian Blank ]
  * [powerpc]: Disable prep.
  * [powerpc]: Disable apm emulation.
  * Drop inactive members from Uploaders.

  [ maximilian attems ]
  * Cleanup configs of old unused variables.
  * Enable TCP_CONG_YEAH, TCP_CONG_ILLINOIS, NF_CONNTRACK_SANE, DM_DELAY,
    GIGASET_M101, SATA_INIC162X, VIDEO_IVTV, USB_ZR364XX, INFINIBAND_CXGB3,
    MLX4_INFINIBAND, SPI_AT25, MFD_SM501, DVB_USB_M920X, DVB_USB_GL861,
    DVB_USB_AU6610, DVB_USB_OPERA1, SENSORS_AD7418, SENSORS_ADM1029,
    SENSORS_F75375S, SENSORS_CORETEMP, SENSORS_MAX6650, SENSORS_APPLESMC,
    I2C_SIMTEC, I2C_TINY_USB, SC92031, LIBERTAS_USB, RFKILL, RFKILL_INPUT,
    MTD_UBI, SND_USB_CAIAQ, SND_USB_CAIAQ_INPUT, USB_BERRY_CHARGE,
    RTC_DRV_MAX6900, SUNRPC_BIND34, SND_PORTMAN2X4, FB_VT8623, FUSION_LAN,
    DISPLAY_SUPPORT, FB_ARK, FB_SM501
    and disable SCSI_ESP_CORE, SPI_SPIDEV, CRYPT_CRYPTD, SYSV68_PARTITION,
    MOUSE_PS2_TOUCHKIT, INPUT_POLLDEV in topconfig.
  * [amd64, i386]: Take care of the renaming acpi-ibm to thinkpad-acpi.
    Enable KINGSUN_DONGLE, AF_RXRPC, RXKAD, MTD_NAND_PLATFORM, BLINK, PHANTOM,
    BACKLIGHT_PROGEAR, FB_HECUBA, FB_LE80578, FB_CARILLO_RANCH.
    Disable OSS_OBSOLETE.
  * Enable WLAN_PRE80211 and WLAN_80211 on all archs with NET_RADIO enabled.
  * Fix RTC_INTF_{DEV,SYSFS,PROC}=y where enabled modular.
  * Enable new wirless stack mac80211 and improved wireless conf api.
  * Enable new USB Touchscreen Driver on all configs with touchscreens.
  * Enable the newly added crypto algorythm: fcrypt, pcbc and camellia.
  * Unify CONFIG_TR to toplevel config, also enable new drivers 3C359
    and SMCTR.
  * Enable the moved USB tablets config options where wacom is enabled.
  * [i386] Enable driver for Crystalfontz 128x64 2-color LCD.
  * [amd64] Enable KS0108 LCD controller.
  * Enable the new firewire stack labeled to be more simple and robust.
  * [i386] Enable VMI paravirtualized interface.
  * [powerpc] Enable fb for IBM GXT4500P adaptor.
  * [amd64] Enable timerstats too.

  [ Martin Michlmayr ]
  * mipsel/r5k-cobalt: Use the new RTC system.

  [ dann frazier ]
  * Add Xen licensing info to the copyright file. (closes: #368912)

  [ Gordon Farquharson ]
  * arm: Mark CHELSIO_T3, NETXEN_NIC, BCM43XX, VIDEO_BT848,
    DVB_B2C2_FLEXCOP, and DVB_BUDGET as broken on ARM.
  * arm/ixp4xx: Add support for the new generic I2C GPIO driver on the
    NSLU2 and the NAS100D. Thanks to Michael-Luke Jones and Rod Whitby.
  * arm/ixp4xx: Update Artop PATA support patch for the NAS 100d.

  [ Christian T. Steigies ]
  * m68k: Disable already included patches (611, 618, 630)

 -- Bastian Blank <waldi@debian.org>  Tue, 19 Jun 2007 17:49:52 +0200

linux-2.6 (2.6.21-6) unstable; urgency=low

  * Add stable release 2.6.21.6:
    - nf_conntrack_h323: add checking of out-of-range on choices' index values
      (CVE-2007-3642)
  * Update vserver patch to 2.2.0.

 -- Bastian Blank <waldi@debian.org>  Tue, 10 Jul 2007 18:36:17 +0200

linux-2.6 (2.6.21-5) unstable; urgency=low

  [ Christian T. Steigies ]
  * [m68k] Add atari isa and scsi fixes

  [ maximilian attems ]
  * Add stable release 2.6.21.4:
    - cpuset: prevent information leak in cpuset_tasks_read (CVE-2007-2875)
    - random: fix error in entropy extraction (CVE-2007-2453 1 of 2)
    - random: fix seeding with zero entropy (CVE-2007-2453 2 of 2)
    - NETFILTER: {ip, nf}_conntrack_sctp: fix remotely triggerable NULL ptr
      dereference (CVE-2007-2876)
  * Add stable release 2.6.21.5:
    - acpi: fix potential call to a freed memory section.
    - USB: set the correct Interrupt interval in usb_bulk_msg
    - i386: Fix K8/core2 oprofile on multiple CPUs
    - ntfs_init_locked_inode(): fix array indexing
    - ALSA: wm8750 typo fix
    - neofb: Fix pseudo_palette array overrun in neofb_setcolreg
    - e1000: disable polling before registering netdevice
    - timer statistics: fix race
    - x86: fix oprofile double free
    - ALSA: usb-audio: explicitly match Logitech QuickCam
    - zd1211rw: Add AL2230S RF support
    - IPV4: Correct rp_filter help text.
    - Fix AF_UNIX OOPS
    - ICMP: Fix icmp_errors_use_inbound_ifaddr sysctl
    - NET: Fix BMSR_100{HALF,FULL}2 defines in linux/mii.h
    - SPARC64: Fix _PAGE_EXEC_4U check in sun4u I-TLB miss handler.
    - SPARC64: Don't be picky about virtual-dma values on sun4v.
    - SPARC64: Fix two bugs wrt. kernel 4MB TSB.
    - cciss: fix pci_driver.shutdown while device is still active
    - fix compat console unimap regression
    - timer stats: speedups
    - SPARC: Linux always started with 9600 8N1
    - pci_ids: update patch for Intel ICH9M
    - PCI: quirk disable MSI on via vt3351
    - UML - Improve host PTRACE_SYSEMU check
    - NET: parse ip:port strings correctly in in4_pton
    - Char: cyclades, fix deadlock
    - IPSEC: Fix panic when using inter address familiy IPsec on loopback.
    - TCP: Use default 32768-61000 outgoing port range in all cases.
    - TG3: Fix link problem on Dell's onboard 5906.
    - fuse: fix mknod of regular file
    - md: Avoid overflow in raid0 calculation with large components.
    - md: Don't write more than is required of the last page of a bitmap
    - make freezeable workqueues singlethread
    - tty: fix leakage of -ERESTARTSYS to userland
    - V4L/DVB (5593): Budget-ci: Fix tuning for TDM 1316 (160..200 MHz)
    - Input: i8042 - fix AUX port detection with some chips
    - SCSI: aacraid: Correct sa platform support.
      (Was: [Bug 8469] Bad EIP value on pentium3 SMP kernel-2.6.21.1)
    - BLUETOOTH: Fix locking in hci_sock_dev_event().
    - hpt366: don't check enablebits for HPT36x
    - ieee1394: eth1394: bring back a parent device
    - NET: Fix race condition about network device name allocation.
    - ALSA: hda-intel - Probe additional slots only if necessary
    - ALSA: hda-intel - Fix detection of audio codec on Toshiba A100
    - ahci: disable 64bit dma on sb600
    - i386: HPET, check if the counter works
    - Ignore bogus ACPI info for offline CPUs
    - NOHZ: Rate limit the local softirq pending warning output
    - Prevent going idle with softirq pending
    - Work around Dell E520 BIOS reboot bug
    - NET: "wrong timeout value" in sk_wait_data() v2
    - IPV6 ROUTE: No longer handle ::/0 specially.
    - x86_64: allocate sparsemem memmap above 4G
  * Bump ABI to 2.

  [ Bastian Blank ]
  * Back out ABI fixing changes.
  * Update vserver patch to 2.2.0-rc3.

 -- Bastian Blank <waldi@debian.org>  Fri, 22 Jun 2007 12:39:47 +0200

linux-2.6 (2.6.21-4) unstable; urgency=low

  * [powerpc] Fix mkvmlinuz support.
  * [s390] Add exception handler for diagnose 224.

 -- Bastian Blank <waldi@debian.org>  Sat, 26 May 2007 14:08:44 +0200

linux-2.6 (2.6.21-3) unstable; urgency=low

  [ Gordon Farquharson ]
  * arm/ixp4xx: Add patch to set NSLU2 timer frequency.

  [ maximilian attems ]
  * sparc64: enable USB_SERIAL. (closes: #412740)
  * Apply stable 2.6.21.1.
  * Add stable release 2.6.21.2:
    - slob: fix page order calculation on not 4KB page
    - libata-sff: Undo bug introduced with pci_iomap changes
    - kbuild: fixdep segfault on pathological string-o-death
    - IPMI: fix SI address space settings
    - IPV6: Reverse sense of promisc tests in ip6_mc_input
    - iop: fix iop_getttimeoffset
    - iop13xx: fix i/o address translation
    - arm: fix handling of svc mode undefined instructions
    - CPUFREQ: powernow-k7: fix MHz rounding issue with perflib
    - CPUFREQ: Support rev H AMD64s in powernow-k8
    - CPUFREQ: Correct revision mask for powernow-k8
    - JFS: Fix race waking up jfsIO kernel thread
    - IPV6: Send ICMPv6 error on scope violations.
    - SPARC64: Add missing cpus_empty() check in hypervisor xcall handling.
    - SPARC64: Fix recursion in PROM tree building.
    - SERIAL SUNHV: Add an ID string.
    - SPARC64: Bump PROMINTR_MAX to 32.
    - SPARC64: Be more resiliant with PCI I/O space regs.
    - oom: fix constraint deadlock
    - fix for bugzilla 8426: massive slowdown on SCSI CD/DVD drive connected to
      mptspi driver
    - x86_64 : Fix vgettimeofday()
    - IPV6: Fix slab corruption running ip6sic
    - IPSEC: Check validity of direction in xfrm_policy_byid
    - CRYPTO: api: Read module pointer before freeing algorithm
    - NET_SCHED: prio qdisc boundary condition
    - reiserfs: suppress lockdep warning
    - USB HID: hiddev - fix race between hiddev_send_event() and
      hiddev_release()
    - NETFILTER: {ip,nf}_nat_proto_gre: do not modify/corrupt GREv0 packets
      through NAT
    - fix leaky resv_huge_pages when cpuset is in use
    - ACPI: Fix 2.6.21 boot regression on P4/HT
    - TG3: Fix TSO bugs.
    - TG3: Remove reset during MAC address changes.
    - TG3: Update version and reldate.
    - BNX2: Fix TSO problem with small MSS.
    - BNX2: Block MII access when ifdown.
    - BNX2: Save PCI state during suspend.
    - BNX2: Update version and reldate.
    - sis900: Allocate rx replacement buffer before rx operation
    - knfsd: Avoid use of unitialised variables on error path when nfs exports.
    - knfsd: rpc: fix server-side wrapping of krb5i replies
    - md: Avoid a possibility that a read error can wrongly propagate through
    - md/raid1 to a filesystem.
    - fat: fix VFAT compat ioctls on 64-bit systems
    - NETFILTER: {ip,nf}_conntrack: fix use-after-free in helper destroy
      callback invocation
    - ppp: Fix ppp_deflate issues with recent zlib_inflate changes
    - NETPOLL: Fix TX queue overflow in trapped mode.
    - NETPOLL: Remove CONFIG_NETPOLL_RX
    - cxacru: Fix infinite loop when trying to cancel polling task
    - TCP: zero out rx_opt in tcp_disconnect()
    - ipv6: track device renames in snmp6
    - skge: default WOL should be magic only (rev2)
    - skge: allow WOL except for known broken chips
    - sky2: allow 88E8056
    - sky2: 88e8071 support not ready
    - skge: crash on shutdown/suspend
    - sky2: fix oops on shutdown
    - udf: decrement correct link count in udf_rmdir
    - ALSA: hda-codec - Fix resume of STAC92xx codecs
    - sata_via: add missing PM hooks
    - driver-core: don't free devt_attr till the device is released
    - pci-quirks: disable MSI on RS400-200 and RS480
    - highres/dyntick: prevent xtime lock contention
    - clocksource: fix resume logic
    - smc911x: fix compilation breakage wjen debug is on
    - SCTP: Fix sctp_getsockopt_local_addrs_old() to use local storage.
    - SCTP: Correctly copy addresses in sctp_copy_laddrs
    - SCTP: Prevent OOPS if hmac modules didn't load
    - IPV6: Do no rely on skb->dst before it is assigned.
    - IPV6 ROUTE: Assign rt6i_idev for ip6_{prohibit,blk_hole}_entry.

  [ Christian T. Steigies ]
  * m68k: enable ATARI_SCSI and ATARI_ROM_ISA

  [ Bastian Blank ]
  * Fix linux/version.h in linux-libc-dev.
  * Make it possible to specifiy special CFLAGS.
  * [hppa] Reenable.
  * [hppa] Workaround hppa64 failure.
  * [hppa] Fix debugging in lws syscalls.
  * Fix abi change.
  * Add stable release 2.6.21.3:
    - [PATCH] GEODE-AES: Allow in-place operations [CVE-2007-2451]

 -- Bastian Blank <waldi@debian.org>  Fri, 25 May 2007 10:57:48 +0200

linux-2.6 (2.6.21-2) unstable; urgency=low

  [ Christian T. Steigies ]
  * m68k: fix atari scc patch
  * m68k: install compressed vmlinuz images so the post-inst script can find it

  [ Steve Langasek ]
  * [alpha] isa-mapping-support.patch: add isa_page_to_bus and
    isa_bus_to_virt defines to complement the existing isa_virt_to_bus
    define; untested, but these should all be straightforward on alpha and
    defining them is certainly a better option for getting user feedback
    than disabling the affected drivers.

  [ Bastian Blank ]
  * [powerpc] Readd mkvmlinuz support. (closes: #419033)
  * [sparc]: Disable sparc32 image.
  * [hppa]: Temporary disable all images.

 -- Bastian Blank <waldi@debian.org>  Fri, 18 May 2007 19:52:36 +0200

linux-2.6 (2.6.21-1) unstable; urgency=low

  [ maximilian attems ]
  * New upstream release see http://kernelnewbies.org/Linux_2_6_21
    (closes: #423874)
  * Disable CONFIG_IP_ROUTE_MULTIPATH_CACHED in topconfig.
  * Enable CONFIG_IP6_NF_MATCH_MH, CONFIG_CHELSIO_T3, CONFIG_USB_NET_DM9601,
    CONFIG_NETFILTER_XT_TARGET_TCPMSS, CONFIG_RTC_DRV_CMOS,
    CONFIG_ASUS_LAPTOP, CONFIG_SONY_LAPTOP, CONFIG_DVB_TUNER_QT1010,
    CONFIG_USB_IOWARRIOR, CONFIG_ATL1 in topconfig.
  * [i386] Enable CONFIG_ACPI_BAY, CONFIG_X86_LONGHAUL, CONFIG_BLK_DEV_DELKIN,
    CONFIG_BLK_DEV_IT8213, CONFIG_BLK_DEV_TC86C001, CONFIG_INPUT_ATLAS_BTNS,
    CONFIG_SENSORS_ADM1029, CONFIG_FB_SVGALIB, CONFIG_FB_S3,
    CONFIG_USB_KC2190, CONFIG_KS0108.
  * Add stable release 2.6.21.1:
    - IPV4: Fix OOPS'er added to netlink fib.
    - IPV6: Fix for RT0 header ipv6 change.
  * [i386] Enable CONFIG_NO_HZ, CONFIG_HIGH_RES_TIMERS for dynticks and true
    high-resolution timers.
  * [i386] Enable CONFIG_TIMER_STATS to collect stats about kernel/userspace
    timer aka power usage (see powertop). (closes: #423694)
  * [i386] Disable obsolete CONFIG_IRQBALANCE due to bad timer behaviour.

  [ Martin Michlmayr ]
  * Add armel (arm with EABI) support.  Thanks, Lennert Buytenhek and
    Joey Hess.  (closes: #410853)
  * Mark CHELSIO_T3 as broken on ARM.
  * Take arch/arm/tools/mach-types from current git to fix build failure
    because MACH_TYPE_EP80219 is not defined.
  * mips/sb1: Don't build CONFIG_ATA into the kernel.
  * mips/sb1: Unset CONFIG_USB_{KBD,MOUSE} since the generic HID is used.
  * arm/iop32x: Don't build CONFIG_ATA into the kernel.
  * arm/ixp4xx: Enable more SATA drivers.
  * arm/ixp4xx: Enable PATA_ARTOP which is needed by the nas100d.
  * arm/ixp4xx: Set CONFIG_USB_EHCI_TT_NEWSCHED.
  * mips/4kc-malta: Add an image for the MIPS Malta board.  Thanks,
    Aurelien Jarno. (closes: #421377)

  [ Emanuele Rocca ]
  * sparc: Enable CONFIG_SCSI_QLOGIC_1280. (closes: #423177)

  [ Christian T. Steigies ]
  * Add m68k patches for 2.6.21
  * Add type: plain to [image] in arch/m68k/defines to fix missing
    Modules.symvers problem

  [ Steve Langasek ]
  * Revert change to disable image building on alpha.

  [ Bastian Blank ]
  * Update vserver patch to 2.2.0-rc1.

 -- Bastian Blank <waldi@debian.org>  Wed, 16 May 2007 13:46:38 +0200

linux-2.6 (2.6.20-3) unstable; urgency=low

  [ Gordon Farquharson ]
  * arm: Mark CONFIG_MTD_NAND_CAFE and CONFIG_NETXEN_NIC as broken to
    fix FTBFS.

  [ Bastian Blank ]
  * Disable new pata drivers. (closes: #419458)
  * Disable pata in ata_piix.

 -- Bastian Blank <waldi@debian.org>  Tue, 24 Apr 2007 09:54:44 +0200

linux-2.6 (2.6.20-2) unstable; urgency=low

  [ Bastian Blank ]
  * Rename linux-libc-headers into linux-libc-dev.
  * [mips] Drop sb1250 uart support.
  * [alpha] Temporary disable alpha images.
  * Add stable release 2.6.20.7:
    - Linux 2.6.20.7
    - Update libata drive blacklist to the latest from 2.6.21
    - fix page leak during core dump
    - revert "retries in ext4_prepare_write() violate ordering requirements"
    - revert "retries in ext3_prepare_write() violate ordering requirements"
    - libata: Clear tf before doing request sense (take 3)
    - fix lba48 bug in libata fill_result_tf()
    - ahci.c: walkaround for SB600 SATA internal error issue
    - libata bugfix: preserve LBA bit for HDIO_DRIVE_TASK
    - softmac: avoid assert in ieee80211softmac_wx_get_rate
    - knfsd: allow nfsd READDIR to return 64bit cookies
    - Fix TCP slow_start_after_idle sysctl
    - Fix tcindex classifier ABI borkage...
    - Fix IPSEC replay window handling
    - Fix TCP receiver side SWS handling.
    - Fix scsi sense handling
    - Fix length validation in rawv6_sendmsg()
    - NETFILTER: ipt_CLUSTERIP: fix oops in checkentry function
    - 8139too: RTNL and flush_scheduled_work deadlock
    - Fix calculation for size of filemap_attr array in md/bitmap.
    - HID: Do not discard truncated input reports
    - DVB: pluto2: fix incorrect TSCR register setting
    - DVB: tda10086: fix DiSEqC message length
    - sky2: phy workarounds for Yukon EC-U A1
    - sky2: turn on clocks when doing resume
    - sky2: turn carrier off when down
    - skge: turn carrier off when down
    - sky2: reliable recovery
    - i386: fix file_read_actor() and pipe_read() for original i386 systems
    - kbuild: fix dependency generation

  [ dann frazier ]
  * [hppa] Add parisc arch patch from Kyle McMartin
  * [hppa] Enable CONFIG_TULIP_MMIO (closes: #332962)
  * [hppa] Disable ni52 driver, it doesn't build (and wouldn't work if it did)

 -- Bastian Blank <waldi@debian.org>  Sun, 15 Apr 2007 16:04:16 +0200

linux-2.6 (2.6.20-1) unstable; urgency=low

  [ Martin Michlmayr ]
  * mipsel: Drop DECstation support (both r3k-kn02 and r4k-kn04).
  * arm: Drop RiscPC (rpc) support.
  * arm: Update configs for 2.6.19-rc6.
  * arm: source drivers/ata/Kconfig so SATA can be enabled on ARM.
  * arm/footbridge: Unset SATA.
  * arm/s3c2410: Drop this flavour since no such device is supported
    in debian-installer and the ARM build resources are limited.

  [ Sven Luther ]
  * [powerpc] Added Genesi Efika support patch

  [ Bastian Blank ]
  * Remove legacy pty support. (closes: #338404)
  * Enable new scsi parts.
  * powerpc: Enable ibmvscsis.
  * Add stable release 2.6.20.1:
    - Linux 2.6.20.1
    - [PATCH] Fix a free-wrong-pointer bug in nfs/acl server (CVE-2007-0772)
  * Add stable release 2.6.20.2:
    - Linux 2.6.20.2
    - IPV6: Handle np->opt being NULL in ipv6_getsockopt_sticky() [CVE-2007-1000]
    - x86-64: survive having no irq mapping for a vector
    - Fix buffer overflow in Omnikey CardMan 4040 driver (CVE-2007-0005)
    - TCP: Fix minisock tcp_create_openreq_child() typo.
    - gfs2: fix locking mistake
    - ATA: convert GSI to irq on ia64
    - pktcdvd: Correctly set cmd_len field in pkt_generic_packet
    - video/aty/mach64_ct.c: fix bogus delay loop
    - revert "drivers/net/tulip/dmfe: support basic carrier detection"
    - throttle_vm_writeout(): don't loop on GFP_NOFS and GFP_NOIO allocations
    - fix section mismatch warning in lockdep
    - ueagle-atm.c needs sched.h
    - kvm: Fix asm constraint for lldt instruction
    - lockdep: forward declare struct task_struct
    - Char: specialix, isr have 2 params
    - buffer: memorder fix
    - kernel/time/clocksource.c needs struct task_struct on m68k
    - m32r: build fix for processors without ISA_DSP_LEVEL2
    - hugetlb: preserve hugetlb pte dirty state
    - enable mouse button 2+3 emulation for x86 macs
    - v9fs_vfs_mkdir(): fix a double free
    - ufs: restore back support of openstep
    - Fix MTRR compat ioctl
    - kexec: Fix CONFIG_SMP=n compilation V2 (ia64)
    - NLM: Fix double free in __nlm_async_call
    - RPM: fix double free in portmapper code
    - Revert "[PATCH] LOG2: Alter get_order() so that it can make use of ilog2() on a constant"
    - Backport of psmouse suspend/shutdown cleanups
    - USB: usbnet driver bugfix
    - sched: fix SMT scheduler bug
    - tty_io: fix race in master pty close/slave pty close path
    - forcedeth: disable msix
    - export blk_recount_segments
    - Fix reference counting (memory leak) problem in __nfulnl_send() and callers related to packet queueing.
    - Fix anycast procfs device leak
    - Don't add anycast reference to device multiple times
    - Fix TCP MD5 locking.
    - Fix %100 cpu spinning on sparc64
    - Fix skb data reallocation handling in IPSEC
    - Fix xfrm_add_sa_expire() return value
    - Fix interrupt probing on E450 sparc64 systems
    - HID: fix possible double-free on error path in hid parser
    - POWERPC: Fix performance monitor exception
    - libata: add missing CONFIG_PM in LLDs
    - libata: add missing PM callbacks
    - bcm43xx: Fix assertion failures in interrupt handler
    - mmc: Power quirk for ENE controllers
    - UML - Fix 2.6.20 hang
    - fix umask when noACL kernel meets extN tuned for ACLs
    - sata_sil: ignore and clear spurious IRQs while executing commands by polling
    - swsusp: Fix possible oops in userland interface
    - Fix posix-cpu-timer breakage caused by stale p->last_ran value
    - V4L: cx88-blackbird: allow usage of 376836 and 262144 sized firmware images
    - V4L: fix cx25840 firmware loading
    - DVB: digitv: open nxt6000 i2c_gate for TDED4 tuner handling
    - DVB: cxusb: fix firmware patch for big endian systems
    - V4L: pvrusb2: Handle larger cx2341x firmware images
    - V4L: pvrusb2: Fix video corruption on stream start
    - dvbdev: fix illegal re-usage of fileoperations struct
    - md: Fix raid10 recovery problem.
    - bcm43xx: fix for 4309
    - i386: Fix broken CONFIG_COMPAT_VDSO on i386
    - x86: Don't require the vDSO for handling a.out signals
    - x86_64: Fix wrong gcc check in bitops.h
    - sky2: transmit timeout deadlock
    - sky2: dont flush good pause frames
    - Fix oops in xfrm_audit_log()
    - Prevent pseudo garbage in SYN's advertized window
    - Fix IPX module unload
    - Clear TCP segmentation offload state in ipt_REJECT
    - Fix atmarp.h for userspace
    - UHCI: fix port resume problem
    - Fix recently introduced problem with shutting down a busy NFS server.
    - Avoid using nfsd process pools on SMP machines.
    - EHCI: turn off remote wakeup during shutdown
    - IPV6: HASHTABLES: Use appropriate seed for caluculating ehash index.
    - MTD: Fatal regression in drivers/mtd/redboot.c in 2.6.20
    - Kconfig: FAULT_INJECTION can be selected only if LOCKDEP is enabled.
    - USB HID: Fix USB vendor and product IDs endianness for USB HID devices
    - Fix null pointer dereference in appledisplay driver
    - ieee1394: fix host device registering when nodemgr disabled
    - ieee1394: video1394: DMA fix
    - Fix compile error for e500 core based processors
    - md: Avoid possible BUG_ON in md bitmap handling.
    - Fix allocation failure handling in multicast
    - Fix TCP FIN handling
    - Fix ATM initcall ordering.
    - Fix various bugs with aligned reads in RAID5.
    - hda-intel - Don't try to probe invalid codecs
    - usbaudio - Fix Oops with unconventional sample rates
    - usbaudio - Fix Oops with broken usb descriptors
    - USB: fix concurrent buffer access in the hub driver
    - Missing critical phys_to_virt in lib/swiotlb.c
    - AGP: intel-agp bugfix
    - bcm43xx: Fix for oops on ampdu status
    - bcm43xx: Fix for oops on resume
    - ide: fix drive side 80c cable check
    - Keys: Fix key serial number collision handling
    - knfsd: Fix a race in closing NFSd connections.
    - pata_amd: fix an obvious bug in cable detection
    - prism54: correct assignment of DOT1XENABLE in WE-19 codepaths
    - rtc-pcf8563: detect polarity of century bit automatically
    - x86_64: fix 2.6.18 regression - PTRACE_OLDSETOPTIONS should be accepted
    - ocfs2: ocfs2_link() journal credits update
  * Update xen patch to changeset 48670 from fedora 2.6.20 branch.
  * Support xen versions 3.0.4-1 and 3.0.3-1.

  [ Rod Whitby ]
  * arm/ixp4xx: Enable PATA_ARTOP for the nas100d and dsmg600.
  * arm/ixp4xx: Enable RTC for the nas100d
  * Add nas100d Ethernet MAC setup support.
  * Add temporary hack to get Artop PATA support going on the nas100d.

  [ maximilian attems ]
  * i386: Enable kvm.
  * Add stable release 2.6.20.3:
    - Fix sparc64 device register probing
    - Fix bug 7994 sleeping function called from invalid context
    - Fix timewait jiffies
    - Fix UDP header pointer after pskb_trim_rcsum()
    - Fix compat_getsockopt
    - bcm43xx: Fix problem with >1 GB RAM
    - nfnetlink_log: fix NULL pointer dereference
    - nfnetlink_log: fix possible NULL pointer dereference
    - conntrack: fix {nf, ip}_ct_iterate_cleanup endless loops
    - nf_conntrack/nf_nat: fix incorrect config ifdefs
    - tcp conntrack: accept SYN|URG as valid
    - nfnetlink_log: fix reference leak
    - nfnetlink_log: fix use after free
    - nf_conntrack: fix incorrect classification of IPv6 fragments as
      ESTABLISHED
    - nfnetlink_log: zero-terminate prefix
    - nfnetlink_log: fix crash on bridged packet
    - Fix callback bug in connector
    - fix for bugzilla #7544 (keyspan USB-to-serial converter)
    - ip6_route_me_harder should take into account mark
  * Add myself to uploaders field, entry got lost after 2.6.16-2
  * Add stable release 2.6.20.4:
    - fix deadlock in audit_log_task_context()
    - EHCI: add delay to bus_resume before accessing ports
    - Copy over mac_len when cloning an skb
    - fix read past end of array in md/linear.c
    - oom fix: prevent oom from killing a process with children/sibling unkillable
    - Fix sparc64 hugepage bugs
    - Fix page allocation debugging on sparc64
    - Fix niagara memory corruption
    - Input: i8042 - really suppress ACK/NAK during panic blink
    - Input: i8042 - fix AUX IRQ delivery check
    - Input: i8042 - another attempt to fix AUX delivery checks
    - Fix rtm_to_ifaddr() error return.
    - r8169: fix a race between PCI probe and dev_open
    - futex: PI state locking fix
    - adjust legacy IDE resource setting (v2)
    - UML - arch_prctl should set thread fs
    - gdth: fix oops in gdth_copy_cmd()
    - Fix extraneous IPSEC larval SA creation
    - IA64: fix NULL pointer in ia64/irq_chip-mask/unmask function
    - st: fix Tape dies if wrong block size used, bug 7919
    - Fix ipv6 flow label inheritance
    - NETFILTER: nfnetlink_log: fix reference counting
    - mm: fix madvise infinine loop
    - Fix another NULL pointer deref in ipv6_sockglue.c
    - NetLabel: Verify sensitivity level has a valid CIPSO mapping
    - Fix GFP_KERNEL with preemption disabled in fib_trie
    - IrDA: irttp_dup spin_lock initialisation
    - hda-intel - Fix codec probe with ATI controllers
    - hrtimer: prevent overrun DoS in hrtimer_forward()
    - fix MTIME_SEC_MAX on 32-bit
    - nfs: nfs_getattr() can't call nfs_sync_mapping_range() for non-regular files
    - dio: invalidate clean pages before dio write
    - initialise pi_lock if CONFIG_RT_MUTEXES=N
  * Add stable release 2.6.20.5:
    - FRA_{DST,SRC} are le16 for decnet
    - CIFS: reset mode when client notices that ATTR_READONLY is no longer set
    - ide: clear bmdma status in ide_intr() for ICHx controllers (revised #4)
    - ide: remove clearing bmdma status from cdrom_decode_status() (rev #4)
    - NET: Fix sock_attach_fd() failure in sys_accept()
    - DCCP: Fix exploitable hole in DCCP socket options
    - ide: revert "ide: fix drive side 80c cable check, take 2" for now
    - generic_serial: fix decoding of baud rate
    - IPV6: Fix ipv6 round-robin locking.
    - VIDEO: Fix FFB DAC revision probing
    - PPP: Fix PPP skb leak
    - V4L: msp_attach must return 0 if no msp3400 was found.
    - CRYPTO: api: scatterwalk_copychunks() fails to advance through scatterlist
    - APPLETALK: Fix a remotely triggerable crash (CVE-2007-1357)
    - UML - fix epoll
    - UML - host VDSO fix
    - UML - Fix static linking
    - UML - use correct register file size everywhere
    - libata: sata_mv: don't touch reserved bits in EDMA config register
    - libata: sata_mv: Fix 50xx irq mask
    - libata bugfix: HDIO_DRIVE_TASK
    - V4L: Fix SECAM handling on saa7115
    - DVB: fix nxt200x rf input switching
    - SPARC: Fix sparc builds with gcc-4.2.x
    - V4L: saa7146: Fix allocation of clipping memory
    - uml: fix unreasonably long udelay
    - NET: Fix packet classidier NULL pointer OOPS
    - NET_SCHED: Fix ingress qdisc locking.
    - sata_nv: delay on switching between NCQ and non-NCQ commands
    - dvb-core: fix several locking related problems
    - ieee1394: dv1394: fix CardBus card ejection
    - CIFS: Allow reset of file to ATTR_NORMAL when archive bit not set
    - jmicron: make ide jmicron driver play nice with libata ones
    - libata: clear TF before IDENTIFYing
    - NET: Fix FIB rules compatability
    - DVB: isl6421: don't reference freed memory
    - V4L: radio: Fix error in Kbuild file
    - i2o: block IO errors on i2o disk
  * Add stable release 2.6.20.6:
    - CRYPTO api: Use the right value when advancing scatterwalk_copychunks
    - uml: fix static linking for real

  [ Gordon Farquharson ]
  * Disable broken config options on ARM.

  [ Frederik Schüler ]
  * Disable NAPI on forcedeth, it is broken.

  [ dann frazier ]
  * Hardcode the output of the scripts under arch/ia64/scripts as executed
    in an etch environment so that we can build out of tree modules correctly
    (re-add; patch seems to have been dropped during a merge.)
    See: #392592
  * Allow '.' and '+' in the target dist field of the changelog. dpkg has
    supported this since 1.13.20, see #361171.

 -- Bastian Blank <waldi@debian.org>  Mon, 09 Apr 2007 19:21:52 +0200

linux-2.6 (2.6.18.dfsg.1-10) unstable; urgency=low

  [ maximilian attems ]
  * Add patches out of stable queue 2.6.18
    - [amd64] Don't leak NT bit into next task (CVE-2006-5755)
    - IB/srp: Fix FMR mapping for 32-bit kernels and addresses above 4G
    - SCSI: add missing cdb clearing in scsi_execute()
  * Xen postinst: Use takeover for update-initramfs. Makes postinst idempotent.
    On creation it should always overwrite. (closes: #401183)
  * Hand-picked from stable release 2.6.16.38:
    - i2c-viapro: Add support for the VT8237A and VT8251
    - PCI: irq: irq and pci_ids patch for Intel ICH9
    - i2c-i801: SMBus patch for Intel ICH9
    - fix the UML compilation
    - drm: allow detection of new VIA chipsets
    - drm: Add the P4VM800PRO PCI ID.
    - rio: typo in bitwise AND expression.
    - i2c-mv64xxx: Fix random oops at boot
    - i2c: fix broken ds1337 initialization
    - [SUNKBD]: Fix sunkbd_enable(sunkbd, 0); obvious.
    - Call init_timer() for ISDN PPP CCP reset state timer (CVE-2006-5749)
    - V4L: cx88: Fix leadtek_eeprom tagging
    - SPI/MTD: mtd_dataflash oops prevention
    - grow_buffers() infinite loop fix (CVE-2006-5757/CVE-2006-6060)
    - corrupted cramfs filesystems cause kernel oops (CVE-2006-5823)
    - ext2: skip pages past number of blocks in ext2_find_entry
      (CVE-2006-6054)
    - handle ext3 directory corruption better (CVE-2006-6053)
    - hfs_fill_super returns success even if no root inode (CVE-2006-6056)
      backout previous fix, was not complete.
    - Fix for shmem_truncate_range() BUG_ON()
    - ebtables: check struct type before computing gap
    - [IPV4/IPV6]: Fix inet{,6} device initialization order.
    - [IPV6] Fix joining all-node multicast group.
    - [SOUND] Sparc CS4231: Use 64 for period_bytes_min
  * [PKTGEN]: Convert to kthread API. Thanks David Miller for patch.
  * [IDE] Add driver for Jmicron  JMB36x devices by Alan Cox.
    Enable jmicron on i386 and amd64 archs.
  * Hand-picked from stable release 2.6.16.39:
    - atiixp: hang fix
    - V4L/DVB: Flexcop-usb: fix debug printk
    - V4L/DVB: Fix uninitialised variable in dvb_frontend_swzigzag
    - read_zero_pagealigned() locking fix
    - adfs: fix filename handling
    - sparc32: add offset in pci_map_sg()
    - cdrom: set default timeout to 7 seconds
    - [SCSI] qla1280 command timeout
    - [SCSI] qla1280 bus reset typo
    - [Bluetooth] Check if DLC is still attached to the TTY
    - [Bluetooth] Fix uninitialized return value for RFCOMM sendmsg()
    - [Bluetooth] Return EINPROGRESS for non-blocking socket calls
    - [Bluetooth] Handle command complete event for exit periodic inquiry
    - [Bluetooth] Fix compat ioctl for BNEP, CMTP and HIDP
    - [Bluetooth] Add locking for bt_proto array manipulation
    - i386: fix CPU hotplug with 2GB VMSPLIT

  [ dann frazier ]
  * Fix raid1 recovery (closes: #406181)

  [ Jurij Smakov ]
  * Add dtlb-prot-bug-niagara.patch by David Miller, fixing the bug in the
    Niagara's DTLB-PROT trap.

  [ Bastian Blank ]
  * i386: Add amd64 image. (closes: #379090)

 -- Bastian Blank <waldi@debian.org>  Fri,  2 Feb 2007 12:50:35 +0100

linux-2.6 (2.6.18.dfsg.1-9) unstable; urgency=low

  [ Martin Michlmayr ]
  * arm/iop32x: Enable CONFIG_IP_NF_CONNTRACK_EVENTS and _NETLINK.
  * arm/ixp4xx: Enable some more I2C sensor modules.
  * arm/ixp4xx: Enable CONFIG_USB_NET_RNDIS_HOST.
  * arm/footbridge: Enable CONFIG_NATSEMI.
  * Revert mm/msync patches because they cause filesystem corruption
    (closes: #401006, #401980, #402707) ...
  * ... and add an alternative msync patch from Hugh Dickins that
    doesn't depend on the mm changes (closes: #394392).
  * mips: provide pci_get_legacy_ide_irq needed by some IDE drivers
    (see #404950).
  * arm: Implement flush_anon_page(), which is needed for FUSE
    (closes: #402876) and possibly dm-crypt/LUKS (see #403426).
  * arm: Turn off PCI burst on the Cyber2010, otherwise X11 on
    Netwinder will crash.
  * arm/iop32x: Enable CONFIG_IEEE80211_SOFTMAC and drivers based
    on it.
  * arm/ixp4xx: Upgrade to version 0.3.1 of the IXP4xx NPE Ethernet
    driver.  This version fixes stuck connections, e.g. with scp and
    NFS (closes: #404447).
  * arm/ixp4xx: Enable CONFIG_VIDEO_CPIA_USB.
  * arm/ixp4xx: Enable CONFIG_ISCSI_TCP.
  * arm/iop32x: Likewise.

  [ Bastian Blank ]
  * Bump ABI to 4.
  * Update vserver patch to 2.0.2.2-rc9. (closes: #402743, #403790)
  * Update xen patch to changeset 36186 from Fedora 2.6.18 branch.
  * i386/xen: Build only the pae version. (closes: #390862)
  * hppa: Override host type when necessary.
  * Fix tg3 reset. (closes: #405085)

  [ dann frazier ]
  * Fix potential fragmentation attacks in ip6_tables (CVE-2006-4572)
  * Backport a number of fixes for the cciss driver
    - Fix a bug with 1TB disks caused by converting total_size to an int
    - Claim devices that are of the HP RAID class and have a valid cciss sig
    - Make NR_CMDS a per-controller define - most can do 1024 commands, but
      the E200 family can only support 128
    - Change the SSID on the E500 as a workaround for a firmware bug
    - Disable prefetch on the P600 controller. An ASIC bug may result in
      prefetching beyond the end of physical memory
    - Increase blk_queue_max_sectors from 512 to 2048 to increase performance
    - Map out more memor for the PCI config table, required to reach offset
      0x214 to disable DMA on the P600
    - Set a default raid level on a volume that either does not support
      reading the geometry or reports an invalid geometry for whatever reason
      to avoid problems with buggy firmware
    - Revert change that replaed XFER_READ/XFER_WRITE macros with
      h->cciss_read/h->cciss_write that caused command timeouts on older
      controllers on ia32 (closes: #402787)
  * Fix mincore hang (CVE-2006-4814)
  * ia64: turn on IOC4 modules for SGI Altix systems. Thanks to Stephane Larose
    for suggesting this.
  * Add versioned build dep on findutils to make sure the system find command
    supports the -execdir action (closes: #405150)
  * Hardcode the output of the scripts under arch/ia64/scripts as executed
    in an etch environment so that we can build out of tree modules correctly
    (closes: #392592)
  * Update unusual_devs entry for ipod to fix an eject issue (closes: #406124)
  * Re-add verify_pmtmr_rate, resolving problems seen on older K6 ASUS
    boards where the ACPI PM timer runs too fast (closes: #394753)
  * Avoid condition where /proc/swaps header may not be printed
    (closes: #292318)
  * [hppa] disable XFS until it works (closes: #350482)

  [ Norbert Tretkowski ]
  * libata: handle 0xff status properly. (closes: #391867)
  * alpha: enabled CONFIG_SCSI_ARCMSR. (closes: #401187)
  * removed BROKEN_ON_SMP dependency from I2C_ELEKTOR. (closes: #402253)

  [ Christian T. Steigies ]
  * m68k/atari: enable keyboard, mouse and fb drivers
  * m68k/atari: fixes for ethernec and video driver by Michael Schmitz
  * m68k/atari: fixes for scsi driver by Michael Schmitz
  * m68k/mac: fixes for mace and cuda driver by Finn Thain
  * m68k/atari: fixes for ide driver by Michael Schmitz
  * m68k/atari: fixes for ide driver by Michael Schmitz
  * m68k/atari: fixes for ethernec and atakeyb driver by Michael Schmitz, build ethernec as module
  * m68k/mac: fixes for mace and adb driver by Finn Thain

  [ maximilian attems ]
  * Add stable release 2.6.18.6:
    - EBTABLES: Fix wraparounds in ebt_entries verification.
    - EBTABLES: Verify that ebt_entries have zero ->distinguisher.
    - EBTABLES: Deal with the worst-case behaviour in loop checks.
    - EBTABLES: Prevent wraparounds in checks for entry components' sizes.
    - skip data conversion in compat_sys_mount when data_page is NULL
    - bonding: incorrect bonding state reported via ioctl
    - x86-64: Mark rdtsc as sync only for netburst, not for core2
      (closes: #406767)
    - dm crypt: Fix data corruption with dm-crypt over RAID5 (closes: #402812)
    - forcedeth: Disable INTx when enabling MSI in forcedeth
    - PKT_SCHED act_gact: division by zero
    - XFRM: Use output device disable_xfrm for forwarded packets
    - IPSEC: Fix inetpeer leak in ipv4 xfrm dst entries.
    - V4L: Fix broken TUNER_LG_NTSC_TAPE radio support
    - m32r: make userspace headers platform-independent
    - IrDA: Incorrect TTP header reservation
    - SUNHME: Fix for sunhme failures on x86
    - Bluetooth: Add packet size checks for CAPI messages (CVE-2006-6106)
    - softmac: remove netif_tx_disable when scanning
    - DVB: lgdt330x: fix signal / lock status detection bug
    - dm snapshot: fix freeing pending exception
    - NET_SCHED: policer: restore compatibility with old iproute binaries
    - NETFILTER: ip_tables: revision support for compat code
    - ARM: Add sys_*at syscalls
    - ieee1394: ohci1394: add PPC_PMAC platform code to driver probe
    - softirq: remove BUG_ONs which can incorrectly trigger
  * Hand-picked from stable release 2.6.16.30:
    - [PPPOE]: Advertise PPPoE MTU
  * Hand-picked from stable release 2.6.16.31:
    - [NETFILTER]: Fix ip6_tables extension header bypass bug (CVE-2006-4572)
    - fix RARP ic_servaddr breakage
  * Hand-picked from stable release 2.6.16.32:
    - drivers/telephony/ixj: fix an array overrun
    - flush D-cache in failure path
  * Hand-picked from stable release 2.6.16.33:
    - Add new PHY to sis900 supported list
    - ipmi_si_intf.c: fix "&& 0xff" typos
    - drivers/scsi/psi240i.c: fix an array overrun
  * Hand-picked from stable release 2.6.16.34:
    - [IPX]: Annotate and fix IPX checksum
    - [IGMP]: Fix IGMPV3_EXP() normalization bit shift value.
  * Hand-picked from stable release 2.6.16.35:
    - sgiioc4: Disable module unload
    - Fix a masking bug in the 6pack driver.
    - drivers/usb/input/ati_remote.c: fix cut'n'paste error
    - proper flags type of spin_lock_irqsave()
  * Hand-picked from stable release 2.6.16.37:
    - [CRYPTO] sha512: Fix sha384 block size
    - [SCSI] gdth: Fix && typos
    - Fix SUNRPC wakeup/execute race condition
  * Enable DEBUG_FS for usbmon in generic config. Don't disable it on alpha,
    amd64, hppa and ia64. (closes: 378542)
  * Backport a number of upstream fixes for the r8169 driver, needed for
    network performance (closes: 388870, 400524)
    - r8169: more alignment for the 0x8168
    - r8169: phy program update
    - r8169: more magic during initialization of the hardware
    - r8169: perform a PHY reset before any other operation at boot time
    - r8169: Fix iteration variable sign
    - r8169: remove extraneous Cmd{Tx/Rx}Enb write
  * sound: hda: detect ALC883 on MSI K9A Platinum motherboards (MS-7280)
    patch from Leonard Norrgard <leonard.norrgard@refactor.fi>
  * tulip: Add i386 specific patch to remove duplicate pci ids.
    Thanks Jurij Smakov <jurij@wooyd.org> (closes: #334104, #405203)
  * amd64, i386: Disable SK98LIN as SKGE is the modern capable driver.
    (closes: 405196)
  * Backout net-bcm43xx_netdev_watchdog.patch and push 2.6.18.2 fix.
    (closes: 402475)

  [ Jurij Smakov ]
  * Add bugfix/sparc/isa-dev-no-reg.patch to make sure that
    isa_dev_get_resource() can deal with devices which do not have a 'reg'
    PROM property. Failure to handle such devices properly resulted in an
    oops during boot on Netra X1. Thanks to Richard Mortimer for debugging
    and patch. (closes: #404216)
  * Add bugfix/sparc/ehci-hub-contol-alignment.patch to prevent unaligned
    memory accesses in ehci-hub-control() by adding an alignment attribute
    to the tbuf array declaration. Thanks to David Miller for the patch.

  [ Sven Luther ]
  * [powerpc] Enable CONFIG_PMAC_BACKLIGHT_LEGACY (Closes: #407671).

 -- Bastian Blank <waldi@debian.org>  Wed, 24 Jan 2007 13:21:51 +0100

linux-2.6 (2.6.18-8) unstable; urgency=low

  * Fix relations in the generated control file. (closes: #400544)
  * Add stable release 2.6.18.4:
    - bridge: fix possible overflow in get_fdb_entries (CVE-2006-5751)
  * Add stable release 2.6.18.5:
    - pcmcia: fix 'rmmod pcmcia' with unbound devices
    - BLUETOOTH: Fix unaligned access in hci_send_to_sock.
    - alpha: Fix ALPHA_EV56 dependencies typo
    - TG3: Add missing unlock in tg3_open() error path.
    - softmac: fix a slab corruption in WEP restricted key association
    - AGP: Allocate AGP pages with GFP_DMA32 by default
    - V4L: Do not enable VIDEO_V4L2 unconditionally
    - bcm43xx: Drain TX status before starting IRQs
    - fuse: fix Oops in lookup
    - UDP: Make udp_encap_rcv use pskb_may_pull
    - NETFILTER: Missing check for CAP_NET_ADMIN in iptables compat layer
    - NETFILTER: ip_tables: compat error way cleanup
    - NETFILTER: ip_tables: fix module refcount leaks in compat error paths
    - NETFILTER: Missed and reordered checks in {arp,ip,ip6}_tables
    - NETFILTER: arp_tables: missing unregistration on module unload
    - NETFILTER: Kconfig: fix xt_physdev dependencies
    - NETFILTER: xt_CONNSECMARK: fix Kconfig dependencies
    - NETFILTER: H.323 conntrack: fix crash with CONFIG_IP_NF_CT_ACCT
    - IA64: bte_unaligned_copy() transfers one extra cache line.
    - x86 microcode: don't check the size
    - scsi: clear garbage after CDBs on SG_IO
    - IPV6: Fix address/interface handling in UDP and DCCP, according to the scoping architecture.
  * Revert abi changing patch from 2.6.18.5.

 -- Bastian Blank <waldi@debian.org>  Sun, 10 Dec 2006 17:51:53 +0100

linux-2.6 (2.6.18-7) unstable; urgency=low

  [ Bastian Blank ]
  * Emit conflict lines for initramfs generators. (closes: #400305)
  * Update vserver patch to 2.0.2.2-rc8.
  * s390: Add patch to fix posix types.

  [ Martin Michlmayr ]
  * r8169: Add an option to ignore parity errors.
  * r8169: Ignore parity errors on the Thecus N2100.
  * rtc: Add patch from Riku Voipio to get RS5C372 going on the N2100.
  * arm/iop32x: Build RS5C372 support into the kernel.

  [ maximilian attems ]
  * hfs: Fix up error handling in HFS. (MOKB-14-11-2006)
  * sata: Avoid null pointer dereference in SATA Promise.
  * cifs: Set CIFS preferred IO size.

  [ Jurij Smakov ]
  * Add bugfix/sunhme-pci-enable.patch, fixing the failure of sunhme
    driver on x86/PCI hosts due to missing pci_enable_device() and
    pci_set_master() calls, lost during code refactoring upstream.
    (closes: #397460)

 -- Bastian Blank <waldi@debian.org>  Mon,  4 Dec 2006 15:20:30 +0100

linux-2.6 (2.6.18-6) unstable; urgency=low

  [ maximilian attems ]
  * Enable the new ACT modules globally. They were already set for amd64, hppa
    and mips/mipsel - needed by newer iproute2. (closes: #395882, #398172)
  * Fix msync() for LSB 3.1 compliance, backport fedora patches from 2.6.19
   - mm: tracking shared dirty pages
   - mm: balance dirty pages
   - mm: optimize the new mprotect() code a bit
   - mm: small cleanup of install_page()
   - mm: fixup do_wp_page()
   - mm: msync() cleanup (closes: #394392)
  * [amd64,i386] Enable CONFIG_USB_APPLETOUCH=m (closes: #382298)
  * Add stable release 2.6.18.3:
    - x86_64: Fix FPU corruption
    - e1000: Fix regression: garbled stats and irq allocation during swsusp
    - POWERPC: Make alignment exception always check exception table
    - usbtouchscreen: use endpoint address from endpoint descriptor
    - fix via586 irq routing for pirq 5
    - init_reap_node() initialization fix
    - CPUFREQ: Make acpi-cpufreq unsticky again.
    - SPARC64: Fix futex_atomic_cmpxchg_inatomic implementation.
    - SPARC: Fix missed bump of NR_SYSCALLS.
    - NET: __alloc_pages() failures reported due to fragmentation
    - pci: don't try to remove sysfs files before they are setup.
    - fix UFS superblock alignment issues
    - NET: Set truesize in pskb_copy
    - block: Fix bad data direction in SG_IO (closes: #394690)
    - cpqarray: fix iostat
    - cciss: fix iostat
    - Char: isicom, fix close bug
    - TCP: Don't use highmem in tcp hash size calculation.
    - S390: user readable uninitialised kernel memory, take 2.
    - correct keymapping on Powerbook built-in USB ISO keyboards
    - USB: failure in usblp's error path
    - Input: psmouse - fix attribute access on 64-bit systems
    - Fix sys_move_pages when a NULL node list is passed.
    - CIFS: report rename failure when target file is locked by Windows
    - CIFS: New POSIX locking code not setting rc properly to zero on successful
    - Patch for nvidia divide by zero error for 7600 pci-express card
      (maybe fixes 398258)
    - ipmi_si_intf.c sets bad class_mask with PCI_DEVICE_CLASS

  [ Steve Langasek ]
  * [alpha] new titan-video patch, for compatibility with TITAN and similar
    systems with non-standard VGA hose configs
  * [alpha] bugfix for srm_env module from upstream (Jan-Benedict Glaw),
    makes the module compatible with the current /proc interface so that
    reads no longer return EFAULT.  (closes: #353079)
  * Bump ABI to 3 for the msync fixes above.

  [ Martin Michlmayr ]
  * arm: Set CONFIG_BINFMT_MISC=m
  * arm/ixp4xx: Set CONFIG_ATM=m (and related modules) so CONFIG_USB_ATM has
    an effect.
  * arm/iop32x: Likewise.
  * arm/s3c2410: Unset CONFIG_PM_LEGACY.
  * arm/versatile: Fix Versatile PCI config byte accesses
  * arm/ixp4xx: Swap the disk 1 and disk 2 LED definitions so they're right.
  * mipsel/r5k-cobalt: Unset CONFIG_SCSI_SYM53C8XX_2 because the timeout is
    just too long.
  * arm/ixp4xx: Enable more V4L USB devices.

  [ dann frazier ]
  * Backport various SCTP changesets from 2.6.19, recommended by Vlad Yasevich
    (closes: #397946)
  * Add a "Scope of security support" section to README.Debian, recommended
    by Moritz Muehlenhoff

  [ Thiemo Seufer ]
  * Enable raid456 for mips/mipsel qemu kernel.

  [ dann frazier ]
  * The scope of the USR-61S2B unusual_dev entry was tightened, but too
    strictly. Loosen it to apply to additional devices with a smaller bcd.
    (closes: #396375)

  [ Sven Luther ]
  * Added support for TI ez430 development tool ID in ti_usb.
    Thanks to Oleg Verych for providing the patch.

  [ Christian T. Steigies ]
  * Added support for Atari EtherNEC, Aranym, video, keyboard, mouse, and serial
    by Michael Schmitz

  [ Bastian Blank ]
  * [i386] Reenable AVM isdn card modules. (closes: #386872)

 -- Bastian Blank <waldi@debian.org>  Tue, 21 Nov 2006 11:28:09 +0100

linux-2.6 (2.6.18-5) unstable; urgency=low

  [ maximilian attems ]
  * [s390] readd the fix for "S390: user readable uninitialised kernel memory
    (CVE-2006-5174)"
  * [s390] temporarily add patch queued for 2.6.18.3 fixing 32 bit opcodes and
    instructions.

  [ Thiemo Seufer ]
  * Fix build failure of hugetlbfs (closes: #397139).
  * Add kernel configuration for qemu's mips/mipsel emulation, thanks to
    Aurelien Jarno.

  [ Bastian Blank ]
  * Update vserver patch to 2.0.2.2-rc6.
  * Update xen parts for vserver. (closes: #397281)

  [ dann frazier ]
  * [ia64] Move to upstream version of sal-flush-fix patch, which is slightly
    different than the early version added in 2.6.18-3.

  [ Frederik Schüler ]
  * [i386] Acticate CONFIG_SX for all flavours. (closes: #391275)

  [ Steve Langasek ]
  * [alpha] new asm-subarchs patch: tell the compiler that we're
    deliberately emitting ev56 or ev6 instructions, so that this code
    will still compile without having to cripple gcc-4.1's checking of
    whether the correct instruction set is used.  Closes: #397139.

  [ Martin Michlmayr ]
  * arm/ixp4xx: Enable CONFIG_USB_ATM.
  * arm/iop32x: Enable CONFIG_PPPOE.
  * arm/iop32x: Enable CONFIG_USB_ATM.

 -- Bastian Blank <waldi@debian.org>  Wed,  8 Nov 2006 17:15:55 +0100

linux-2.6 (2.6.18-4) unstable; urgency=low

  [ Norbert Tretkowski ]
  * [alpha] Switched to gcc-4.1.

  [ Jurij Smakov ]
  * [sparc] Remove sparc64-atyfb-xl-gr.patch, it does more harm than
    good in 2.6.18.
  * [sparc] Add bugfix/sparc/compat-alloc-user-space-alignment.patch
    (thanks to David Miller) to make sure that compat_alloc_user_space()
    always returns memory aligned on a 8-byte boundary on sparc. This
    prevents a number of unaligned memory accesses, like the ones in
    sys_msgrcv() and compat_sys_msgrcv(), triggered every 5 seconds whenever
    fakeroot is running.
  * [sparc] Add bugfix/sparc/bus-id-size.patch (thanks to David Miller)
    to ensure that the size of the strings stored in the bus_id field of
    struct device never exceeds the amount of memory allocated for them
    (20 bytes). It fixes the situations in which storing longer device
    names in this field would cause corruption of adjacent memory regions.
    (closes: #394697).
  * [sparc] Add bugfix/sparc/sunblade1k-boot-fix.patch (thanks to David
    Miller) to fix a boottime crash on SunBlade1000.
  * [sparc] Add bugfix/sparc/t1k-cpu-lockup.patch (thanks to David Miller)
    to prevent soft CPU lockup on T1000 servers, which can be triggered from
    userspace, resulting in denial of service.

  [ Martin Michlmayr ]
  * arm/iop32x: Fix the interrupt of the 2nd Ethernet slot on N2100.
  * arm/iop32x: Allow USB and serial to co-exist on N2100.
  * arm/ixp4xx: Add clocksource for Intel IXP4xx platforms.
  * arm: Enable CONFIG_AUDIT=y again.
  * arm/ixp4xx: Add the IXP4xx Ethernet driver.
  * arm/ixp4xx: Build LED support into the kernel.
  * Add a driver for Fintek F75375S/SP and F75373.
  * arm/iop32x: Build F75375S/SP support in.
  * arm/iop32x: Fix the size of the RedBoot config partition.

  [ maximilian attems ]
  * Add netpoll leak fix.
  * Add upstream forcedeth swsusp support.
  * r8169: PCI ID for Corega Gigabit network card.
  * r8169: the MMIO region of the 8167 stands behin BAR#1.
  * r8169: Add upstream fix for infinite loop during hotplug.
  * Bump build-dependency on kernel-package to 10.063.
  * r8169: pull revert mac address change support.
  * bcm43xx: Add full netdev watchout timeout patch. (closes: 392065)
    Thanks Sjoerd Simons <sjoerd@spring.luon.net> for the testing.
  * Add stable release 2.6.18.2:
    - Remove not yet released, revert the included patches.
    - Keep aboves bcm43xx fix, it's more complete.
    - Watchdog: sc1200wdt - fix missing pnp_unregister_driver()
    - fix missing ifdefs in syscall classes hookup for generic targets
    - JMB 368 PATA detection
    - usbfs: private mutex for open, release, and remove
    - sound/pci/au88x0/au88x0.c: ioremap balanced with iounmap
    - x86-64: Fix C3 timer test
    - Reintroduce NODES_SPAN_OTHER_NODES for powerpc
    - ALSA: emu10k1: Fix outl() in snd_emu10k1_resume_regs()
    - IB/mthca: Use mmiowb after doorbell ring
    - SCSI: DAC960: PCI id table fixup
    - ALSA: snd_rtctimer: handle RTC interrupts with a tasklet
    - JFS: pageno needs to be long
    - SPARC64: Fix central/FHC bus handling on Ex000 systems.
    - SPARC64: Fix memory corruption in pci_4u_free_consistent().
    - SPARC64: Fix PCI memory space root resource on Hummingbird.
      (closes: #392078)
    - Fix uninitialised spinlock in via-pmu-backlight code.
    - SCSI: aic7xxx: pause sequencer before touching SBLKCTL
    - IPoIB: Rejoin all multicast groups after a port event
    - ALSA: Dereference after free in snd_hwdep_release()
    - rtc-max6902: month conversion fix
    - NET: Fix skb_segment() handling of fully linear SKBs
    - SCTP: Always linearise packet on input
    - SCSI: aic7xxx: avoid checking SBLKCTL register for certain cards
    - IPV6: fix lockup via /proc/net/ip6_flowlabel [CVE-2006-5619]
    - fix Intel RNG detection
    - ISDN: check for userspace copy faults
    - ISDN: fix drivers, by handling errors thrown by ->readstat()
    - splice: fix pipe_to_file() ->prepare_write() error path
    - ALSA: Fix bug in snd-usb-usx2y's usX2Y_pcms_lock_check()
    - ALSA: Repair snd-usb-usx2y for usb 2.6.18
    - PCI: Remove quirk_via_abnormal_poweroff
    - Bluetooth: Check if DLC is still attached to the TTY
    - vmscan: Fix temp_priority race
    - Use min of two prio settings in calculating distress for reclaim
    - __div64_32 for 31 bit. Fixes funny clock speed on hercules emulator.
      (closes: 395247)
    - DVB: fix dvb_pll_attach for mt352/zl10353 in cx88-dvb, and nxt200x
    - fuse: fix hang on SMP
    - md: Fix bug where spares don't always get rebuilt properly when they become live.
    - md: Fix calculation of ->degraded for multipath and raid10
    - knfsd: Fix race that can disable NFS server.
    - md: check bio address after mapping through partitions.
    - fill_tgid: fix task_struct leak and possible oops
    - uml: fix processor selection to exclude unsupported processors and features
    - uml: remove warnings added by previous -stable patch
    - Fix sfuzz hanging on 2.6.18
    - SERIAL: Fix resume handling bug
    - SERIAL: Fix oops when removing suspended serial port
    - sky2: MSI test race and message
    - sky2: pause parameter adjustment
    - sky2: turn off PHY IRQ on shutdown
    - sky2: accept multicast pause frames
    - sky2: GMAC pause frame
    - sky2: 88E803X transmit lockup (2.6.18)
    - tcp: cubic scaling error
    - mm: fix a race condition under SMC + COW
    - ALSA: powermac - Fix Oops when conflicting with aoa driver
    - ALSA: Fix re-use of va_list
    - posix-cpu-timers: prevent signal delivery starvation
    - NFS: nfs_lookup - don't hash dentry when optimising away the lookup
    - uml: make Uml compile on FC6 kernel headers
    - Fix potential interrupts during alternative patching
  * Backport atkbd - supress "too many keys" error message.
  * [s390] Revert temporarly 2.6.18.1 "S390: user readable uninitialised
    kernel memory (CVE-2006-5174)" fix as it causes ftfbs

  [ Sven Luther ]
  * [powerpc] Added exception alignement patch from Benjamin Herrenschmidt.

  [ Frederik Schüler ]
  * Bump ABI to 2.
  * Update vserver patch to 2.0.2.2-rc4.

  [ Thiemo Seufer ]
  * Add patches from linux-mips.org's 2.6.18-stable branch:
    - bugfix/copy-user-highpage.patch, needed for cache alias handling
      on mips/mipsel/hppa.
    - bugfix/mips/syscall-wiring.patch, fixes TLS register access, and
      n32 rt_sigqueueinfo.
    - bugfix/mips/sb1-flush-cache-data-page.patch, missing cache flush
      on SB-1.
    - bugfix/mips/trylock.patch, fix trylock implementation for R1x000
      and R3xxx.
    - bugfix/mips/smp-cpu-bringup.patch, correct initialization of
      non-contiguous CPU topology.
    - bugfix/mips/header-exports.patch, clean up userland exports of
      kernel headers.
    - bugfix/mips/sb1-interrupt-handler.patch, fix broken interrupt
      routing on SB-1.
    - bugfix/mips/cache-alias.patch, fixes #387498 for mips/mipsel.
    - bugfix/mips/ip22-zilog-console.patch, fix long delays seen with
      SGI ip22 serial console.
    - bugfix/mips/signal-handling.patch, fixes a signal handling race
      condition shown with gdb.
    - bugfix/mips/sb1-duart-tts.patch, replaces mips-sb1-duart-tts.patch,
      use standard Linux names for SB-1 consoles.
    - bugfix/mips/wait-race.patch, correct behaviour of the idle loop.
    - bugfix/mips/sgi-ioc3.patch, checksumming fix for IOC3 network
      driver.
    - features/mips/qemu-kernel.patch, support for the mips/mipsel
      machine emulated by Qemu.
    - features/mips/backtrace.patch, reimplementation of stack analysis
      and backtrace printing, useful for in-kernel debugging.
    - bugfix/mips/dec-scsi.patch, replaces mips-dec-scsi.patch, fixes DSP
      SCSI driver for DECstations.
    - bugfix/mips/dec-serial.patch, replaces mips-dec-serial.patch, fix
      serial console handling on DECstations.

 -- Frederik Schüler <fs@debian.org>  Sat,  4 Nov 2006 18:45:02 +0100

linux-2.6 (2.6.18-3) unstable; urgency=low

  [ Bastian Blank ]
  * Fix home of patch apply script.
  * Unify CPUSET option. (closes: #391931)
  * Support xen version 3.0.3-1.
  * Add AHCI suspend support.
  * Add patch to support bindmount without nodev on vserver.
  * Update fedora xen patch to changeset 36252.

  [ Steve Langasek ]
  * [alpha] restore alpha-prctl.patch, which keeps disappearing every time
    there's a kernel upgrade :/

  [ Frederik Schüler ]
  * Activate CONFIG_NET_CLS_* globaly. (Closes: #389918)
  * Make CONFIG_EFI_VARS modular on i386. (Closes: #381951)
  * Activate CONFIG_SCSI_ARCMSR on amd64, powerpc, sparc too.
  * [vserver] Activate HARDCPU and HARDCPU_IDLE.
  * [vserver] Upgrade to vs2.0.2.2-rc2.

  [ maximilian attems ]
  * [mipsel] Disable CONFIG_SECURITY_SECLVL on DECstations too.
  * Add stable release 2.6.18.1:
   - add utsrelease.h to the dontdiff file
   - V4L: copy-paste bug in videodev.c
   - block layer: elv_iosched_show should get elv_list_lock
   - NETFILTER: NAT: fix NOTRACK checksum handling
   - bcm43xx: fix regressions in 2.6.18 (Closes: #392065)
   - x86-64: Calgary IOMMU: Fix off by one when calculating register space
     location
   - ide-generic: jmicron fix
   - scx200_hrt: fix precedence bug manifesting as 27x clock in 1 MHz mode
   - invalidate_inode_pages2(): ignore page refcounts
   - rtc driver rtc-pcf8563 century bit inversed
   - fbdev: correct buffer size limit in fbmem_read_proc()
   - mm: bug in set_page_dirty_buffers
   - TCP: Fix and simplify microsecond rtt sampling
   - MD: Fix problem where hot-added drives are not resynced.
   - IPV6: Disable SG for GSO unless we have checksum
   - PKT_SCHED: cls_basic: Use unsigned int when generating handle
   - sata_mv: fix oops
   - [SPARC64]: Kill bogus check from bootmem_init().
   - IPV6: bh_lock_sock_nested on tcp_v6_rcv
   - [CPUFREQ] Fix some more CPU hotplug locking.
   - SPARC64: Fix serious bug in sched_clock() on sparc64
   - Fix VIDIOC_ENUMSTD bug
   - load_module: no BUG if module_subsys uninitialized
   - i386: fix flat mode numa on a real numa system
   - cpu to node relationship fixup: map cpu to node
   - cpu to node relationship fixup: acpi_map_cpu2node
   - backlight: fix oops in __mutex_lock_slowpath during head
     /sys/class/graphics/fb0/*
   - do not free non slab allocated per_cpu_pageset
   - rtc: lockdep fix/workaround
   - powerpc: Fix ohare IDE irq workaround on old powermacs
   - sysfs: remove duplicated dput in sysfs_update_file
   - powerpc: fix building gdb against asm/ptrace.h
   - Remove offsetof() from user-visible <linux/stddef.h>
   - Clean up exported headers on CRIS
   - Fix v850 exported headers
   - Don't advertise (or allow) headers_{install,check} where inappropriate.
   - Remove UML header export
   - Remove ARM26 header export.
   - Fix H8300 exported headers.
   - Fix m68knommu exported headers
   - Fix exported headers for SPARC, SPARC64
   - Fix 'make headers_check' on m32r
   - Fix 'make headers_check' on sh64
   - Fix 'make headers_check' on sh
   - Fix ARM 'make headers_check'
   - One line per header in Kbuild files to reduce conflicts
   - sky2 network driver device ids
   - sky2: tx pause bug fix
   - netdrvr: lp486e: fix typo
   - mv643xx_eth: fix obvious typo, which caused build breakage
   - zone_reclaim: dynamic slab reclaim
   - Fix longstanding load balancing bug in the scheduler
   - jbd: fix commit of ordered data buffers
   - ALSA: Fix initiailization of user-space controls
   - USB: Allow compile in g_ether, fix typo
   - IB/mthca: Fix lid used for sending traps
   - S390: user readable uninitialised kernel memory (CVE-2006-5174)
   - zd1211rw: ZD1211B ASIC/FWT, not jointly decoder
   - V4L: pvrusb2: Limit hor res for 24xxx devices
   - V4L: pvrusb2: Suppress compiler warning
   - V4L: pvrusb2: improve 24XXX config option description
   - V4L: pvrusb2: Solve mutex deadlock
   - DVB: cx24123: fix PLL divisor setup
   - V4L: Fix msp343xG handling regression
   - UML: Fix UML build failure
   - uml: use DEFCONFIG_LIST to avoid reading host's config
   - uml: allow using again x86/x86_64 crypto code
   - NET_SCHED: Fix fallout from dev->qdisc RCU change
  * Add backported git patch remving BSD secure level - request by the
    Debian Security Team. (closes: 389282)
  * [powerpc] Add DAC960-ipr PCI id table fixup.
  * [powerpc] Fix uninitialised spinlock in via-pmu-backlight code.
  * Fix serial_cs resume handling.
  * Fix oops when removing suspended serial port.
  * Check if DLC is still attached to the TTY.
  * Add fedora backport of i965 DRM support.

  [ Martin Michlmayr ]
  * [mips] Apply some patches from linux-mips' linux-2.6.18-stable GIT tree:
    - The o32 fstatat syscall behaves differently on 32 and 64 bit kernels
    - fstatat syscall names
    - BCM1480: Mask pending interrupts against c0_status.im.
    - Cobalt: Time runs too quickly
    - Show actual CPU information in /proc/cpuinfo
    - Workaround for bug in gcc -EB / -EL options
    - Do not use -msym32 option for modules
    - Fix O32 personality(2) call with 0xffffffff argument
    - Use compat_sys_mount

  [ dann frazier ]
  * [ia64]: Fix booting on HP cell systems, thanks to Troy Heber
    - Enable CONFIG_HUGETLBFS
    - bugfix/ia64/sal-flush-fix.patch: delay sal cache flush
  * bugfix/sky2-receive-FIFO-fix.patch: fix sky2 hangs on some chips
    Thanks to Stephen Hemminger for the patch. (Closes: #391382)
  * features/all/drivers/cciss-support-for-gt-2TB-volumes.patch:
    Add support for > 2TB volumes
  * bugfix/sym2-dont-claim-raid-devs.patch: Prevent cpqarray/sym2 conflict
    by telling sym2 not to claim raid devices. (Closes: #391384)

  [ Sven Luther ]
  * [powerpc] Added AMD74xx driver module to the powerpc64 flavour
    (Closes: #391861).

  [ Kyle McMartin ]
  * [hppa] Force CROSS_COMPILE=hppa64-linux-gnu- (closes: #389296)

 -- Bastian Blank <waldi@debian.org>  Sat, 21 Oct 2006 15:59:43 +0200

linux-2.6 (2.6.18-2) unstable; urgency=low

  [ Bastian Blank ]
  * hppa: Fix compiler dependencies. (closes: #389296)
  * Make cfq the default io scheduler.
  * Add arcmsr (Areca) driver.
  * powerpc/prep: Fix compatibility asm symlink.
  * m68k: Disable initramfs support.

  [ Kyle McMartin ]
  * hppa: Add parisc patchset.

  [ Norbert Tretkowski ]
  * [alpha] Workaround undefined symbols by setting CONFIG_SCSI=y for smp flavour.
    (closes: #369517)

  [ Christian T. Steiges ]
  * m68k: Update patches for 2.6.18.
  * m68k: Re-Add m68k-as and m68k-macro patch which allow building with current binutils.
  * m68k: disable CONFIG_AUDIT for m68k.
  * m68k/mac: add m68k-no-backlight and m68k-fbcon patch.
  * m68k/mac: enable SONIC, disable all ADB but CUDA.

  [ Jurij Smakov ]
  * Add bugfix/proc-fb-reading.patch to fix the inconsistent behaviour
    of /proc/fb. (Closes: #388815)
  * sparc: Enable vserver flavour for sparc64. (Closes: #386656)

 -- Bastian Blank <waldi@debian.org>  Fri, 29 Sep 2006 14:12:19 +0200

linux-2.6 (2.6.18-1) unstable; urgency=low

  The unpruned release

  [ Martin Michlmayr ]
  * Bump build-dependency on kernel-package to 10.054.
  * arm/iop32x: Build ext2/3 as modules.
  * arm/iop32x: Disable CONFIG_EMBEDDED.
  * mipsel/r5k-cobalt: Enable ISDN.
  * arm/footbridge: Enable the CIFS module (closes: #274808).
  * arm/nslu2: Drop flavour since this machine is supported by arm/ixp4xx.
  * arm: Make get_unaligned() work with const pointers and GCC 4.1.
  * mipsel/r5k-cobalt: Enable CONFIG_BONDING as a module.
  * arm/iop32x: Likewise.
  * arm/ixp4xx: Likewise.
  * arm: Disable CONFIG_AUDIT for now since it's broken.

  [ Sven Luther ]
  * [powerpc] Enabled the -prep flavour. (Closes: #359025)
  * [powerpc] The sisfb framebuffer device is now builtin.
  * [powerpc] Updated the powerpc serial patch. This fixes the XServe serial
    port, but at the cost powermac pcmcia serial cards support.
    Thanks go to Mark Hymers for providing the patch.
    (Closes: #364637, #375194)
  * [powerpc] Added patch to fix oldworld/quik booting.
    Thanks fo to Christian Aichinger for investigating to Benjamin
    Herrenschmidt for providing the patch. (Closes: #366620, #375035).
  * [powerpc] Fixes hvc_console caused suspsend-to-disk breakage. Thanks to
    Andrew Morton for providing the patch. (Closes: #387178)
  * [powerpc] Disabled mv643xx_eth on powerpc64 flavours, as there never was a
    Marvell Discovery northbrige for 64bit powerpc cpus.

  [ Frederik Schüler ]
  * Remove obsolete options from amd64 and i386 configs.
  * Deactivate EVBUG.
  * Make PARPORT options global.
  * [i386] Add class definition for 486 flavour.

  [ maximilian attems ]
  * Enable CONFIG_PRINTER=m for all powerpc flavours.
  * Enable the new alsa CONFIG_SND_AOA framework for powerpc.
  * Add the merged advansys pci table patch.

  [ Bastian Blank ]
  * hppa: Use gcc-4.1.
  * Only provide 16 legacy ptys.

  [ Norbert Tretkowski ]
  * [alpha] Updated configs.
  * [alpha] Disabled CONFIG_AUDIT, broken.
  * [alpha] Added vserver flavour.

 -- Bastian Blank <waldi@debian.org>  Sun, 24 Sep 2006 15:55:37 +0200

linux-2.6 (2.6.17-9) unstable; urgency=medium

  [ Bastian Blank ]
  * Update vserver patch to 2.0.2.
    - Fix possible priviledge escalation in remount code. (CVE-2006-4243)

  [ Frederik Schüler ]
  * Add stable release 2.5.17.12:
    - sky2: version 1.6.1
    - sky2: fix fiber support
    - sky2: MSI test timing
    - sky2: use dev_alloc_skb for receive buffers
    - sky2: clear status IRQ after empty
    - sky2: accept flow control
    - dm: Fix deadlock under high i/o load in raid1 setup.
    - Remove redundant up() in stop_machine()
    - Missing PCI id update for VIA IDE
    - PKTGEN: Fix oops when used with balance-tlb bonding
    - PKTGEN: Make sure skb->{nh,h} are initialized in fill_packet_ipv6() too.
    - Silent data corruption caused by XPC
    - uhci-hcd: fix list access bug
    - binfmt_elf: fix checks for bad address
    - [s390] bug in futex unqueue_me
    - fcntl(F_SETSIG) fix
    - IPV6 OOPS'er triggerable by any user
    - SCTP: Fix sctp_primitive_ABORT() call in sctp_close().
    - SPARC64: Fix X server crashes on sparc64
    - TG3: Disable TSO by default
    - dm: mirror sector offset fix
    - dm: fix block device initialisation
    - dm: add module ref counting
    - dm: fix mapped device ref counting
    - dm: add DMF_FREEING
    - dm: change minor_lock to spinlock
    - dm: move idr_pre_get
    - dm: fix idr minor allocation
    - dm snapshot: unify chunk_size
    - Have ext2 reject file handles with bad inode numbers early.
    - Allow per-route window scale limiting
    - bridge-netfilter: don't overwrite memory outside of skb
    - fix compilation error on IA64
    - Fix output framentation of paged-skbs
    - spectrum_cs: Fix firmware uploading errors
    - TEXTSEARCH: Fix Boyer Moore initialization bug
  * Add stable release 2.6.17.13:
    - lib: add idr_replace
    - pci_ids.h: add some VIA IDE identifiers
  * Remove patches merged upstream:
    - s390-kernel-futex-barrier.patch
  * Unpatch ia64-mman.h-fix.patch

 -- Bastian Blank <waldi@debian.org>  Wed, 13 Sep 2006 14:54:14 +0200

linux-2.6 (2.6.17-8) unstable; urgency=low

  [ Martin Michlmayr ]
  * arm/ixp4xx: Enable CONFIG_W1.

  [ dann frazier ]
  * sound-pci-hda-mac-mini-quirks.diff, sound-pci-hda-intel-d965.diff
    sound-pci-hda-mac-mini-intel945.diff:
    Updates to patch_sigmatel.c to add x86 mac-mini sound support
    Thanks to Matt Kraai. (closes: #384972)

  [ Kyle McMartin ]
  * hppa: Re-enable pa8800 fixing patches from James Bottomley.
    Pulled fresh from parisc-linux git tree.
  * ia64: Pull in compile-failure fix from Christian Cotte-Barrot.
    Pulled from linux-ia64 mailing list. Fix is correct.
  * hppa/alpha/mips: Fix compile-failure due to missing arch_mmap_check. Patch sent
    upstream to stable@kernel.org.

  [ dann frazier ]
  * sym2: only claim "Storage" class devices - the cpqarray driver should be
    used for 5c1510 devices in RAID mode. (closes: #380272)

  [ Bastian Blank ]
  * Backport change to allow all hypercalls for xen.

 -- Bastian Blank <waldi@debian.org>  Thu, 31 Aug 2006 12:12:51 +0200

linux-2.6 (2.6.17-7) unstable; urgency=low

  [ Martin Michlmayr ]
  * arm/iop32x: Enable CONFIG_BLK_DEV_OFFBOARD.
  * arm/iop32x: Unset CONFIG_BLK_DEV_AMD74XX since it fails on ARM
    with "Unknown symbol pci_get_legacy_ide_irq".
  * arm/iop32x: Enable a number of MD and DM modules.
  * arm/iop32x: Enable some more USB network modules.
  * mipsel/r5k-cobalt: Increase 8250 NR_UARTS and RUNTIME_UARTS to 4.
  * mipsel/r5k-cobalt: Fix MAC detection problem on Qube 2700.

  [ Bastian Blank ]
  * Update vserver patch to 2.0.2-rc29.
  * Add stable release 2.6.17.10:
    - Fix possible UDF deadlock and memory corruption (CVE-2006-4145)
    - elv_unregister: fix possible crash on module unload
    - Fix sctp privilege elevation (CVE-2006-3745)

  [ maximilian attems ]
  * Add RAM range to longclass for -bigmem. (closes: 382799)
  * Add stable release 2.6.17.9:
    - powerpc: Clear HID0 attention enable on PPC970 at boot time
    (CVE-2006-4093)
  * Add stable release 2.6.17.11:
    - Fix ipv4 routing locking bug
    - disable debugging version of write_lock()
    - PCI: fix ICH6 quirks
    - 1394: fix for recently added firewire patch that breaks things on ppc
    - Fix IFLA_ADDRESS handling
    - Fix BeFS slab corruption
    - Fix timer race in dst GC code
    - Have ext3 reject file handles with bad inode numbers early
    - Kill HASH_HIGHMEM from route cache hash sizing
    - sys_getppid oopses on debug kernel
    - IA64: local DoS with corrupted ELFs
    - tpm: interrupt clear fix
    - ulog: fix panic on SMP kernels
    - dm: BUG/OOPS fix
    - MD: Fix a potential NULL dereference in md/raid1
    - ip_tables: fix table locking in ipt_do_table
    - swsusp: Fix swap_type_of
    - sky2: phy power problem on 88e805x
    - ipx: header length validation needed

  [ Frederik Schüler ]
  * Activate CONFIG_R8169_VLAN on amd64. (closes: #383707)
  * Activate EFI boot support on i386. (closes: #381951)

  [ dann frazier ]
  * Include module.lds in headers package if it exists. (closes: #342246)
  * Add Apple MacBook product IDs to usbhid and set
    CONFIG_USB_HIDINPUT_POWERBOOK=y on i386 and amd64. (closes: #383620)

 -- Bastian Blank <waldi@debian.org>  Thu, 24 Aug 2006 15:54:51 +0000

linux-2.6 (2.6.17-6) unstable; urgency=low

  [ maximilian attems ]
  * debian/arch/i386/defines: Activate 686-bigmem flavour for enterprise
  usage.
  * Add ubuntu pci table patch for scsi drivers advansys and fdomain.

  [ Martin Michlmayr ]
  * arm/armeb: Use gcc-4.1.
  * mips/mipsel: Use gcc-4.1.
  * arm/ixp4xx: Update config based on the NSLU2 config.
  * arm/s3c2410: Unset CONFIG_DEBUG_INFO.
  * arm/iop32x: xscale: don't mis-report 80219 as an iop32x
  * arm/iop32x: Add an MTD map for IOP3xx boards
  * arm/iop32x: Add support for the Thecus N2100.
  * arm/iop32x: Add support for the GLAN Tank.
  * arm/iop32x: Add a flavour for IOP32x based machines.

  [ Bastian Blank ]
  * Shrink short descriptions.
  * Make gcc-4.1 the default compiler.
  * [powerpc]: Use gcc-4.1.
  * Move latest and transitional packages to linux-latest-2.6.

  [ Frederik Schüler ]
  * [amd64] Add smp-alternatives backport.
  * [amd64] Drop smp flavours.
  * [amd64] Merge k8 and p4 flavours into a generic one, following upstreams
    advice.
  * Activate BSD_PROCESS_ACCT_V3.
  * Add stable release 2.6.17.8:
    - ALSA: Don't reject O_RDWR at opening PCM OSS
    - Add stable branch to maintainers file
    - tty serialize flush_to_ldisc
    - S390: fix futex_atomic_cmpxchg_inatomic
    - Fix budget-av compile failure
    - cond_resched() fix
    - e1000: add forgotten PCI ID for supported device
    - ext3: avoid triggering ext3_error on bad NFS file handle
    - ext3 -nobh option causes oops
    - Fix race related problem when adding items to and svcrpc auth cache.
    - ieee1394: sbp2: enable auto spin-up for Maxtor disks
    - invalidate_bdev() speedup
    - Sparc64 quad-float emulation fix
    - VLAN state handling fix
    - Update frag_list in pskb_trim
    - UHCI: Fix handling of short last packet
    - sky2: NAPI bug
    - i2c: Fix 'ignore' module parameter handling in i2c-core
    - scx200_acb: Fix the block transactions
    - scx200_acb: Fix the state machine
    - H.323 helper: fix possible NULL-ptr dereference
    - Don't allow chmod() on the /proc/<pid>/ files
    - PCI: fix issues with extended conf space when MMCONFIG disabled because of e820

  [ Sven Luther ]
  * [powerpc] Added console=hvsi0 too to CMDLINE to the powerpc64 flavour, for
    non-virtualized IBM power machines serial console.

 -- Bastian Blank <waldi@debian.org>  Fri, 11 Aug 2006 19:58:06 +0200

linux-2.6 (2.6.17-5) unstable; urgency=low

  [ Martin Michlmayr ]
  * [arm/nslu2] Enable CONFIG_USB_EHCI_SPLIT_ISO.  Closes: #378554

  [ maximilian attems ]
  * Add stable release 2.6.17.7:
    - BLOCK: Fix bounce limit address check
    - v4l/dvb: Fix budget-av frontend detection
    - v4l/dvb: Fix CI on old KNC1 DVBC cards
    - v4l/dvb: Fix CI interface on PRO KNC1 cards
    - v4l/dvb: Backport fix to artec USB DVB devices
    - v4l/dvb: Backport the DISEQC regression fix to 2.6.17.x
    - v4l/dvb: stradis: dont export MODULE_DEVICE_TABLE
    - pnp: suppress request_irq() warning
    - generic_file_buffered_write(): handle zero-length iovec segments
    - serial 8250: sysrq deadlock fix
    - Reduce ACPI verbosity on null handle condition
    - ieee80211: TKIP requires CRC32
    - Make powernow-k7 work on SMP kernels.
    - via-velocity: the link is not correctly detected when the device starts
    - Add missing UFO initialisations
    - USB serial ftdi_sio: Prevent userspace DoS (CVE-2006-2936)
    - cdrom: fix bad cgc.buflen assignment
    - splice: fix problems with sys_tee()
    - fix fdset leakage
    - struct file leakage
    - XFS: corruption fix
    - v4l/dvb: Kconfig: fix description and dependencies for saa7115 module
    - dvb-bt8xx: fix frontend detection for DViCO FusionHDTV DVB-T Lite rev 1.2
    - IB/mthca: restore missing PCI registers after reset
    - v4l/dvb: Backport the budget driver DISEQC instability fix
    - Fix IPv4/DECnet routing rule dumping
    - pdflush: handle resume wakeups
    - x86_64: Fix modular pc speaker
    - Fix powernow-k8 SMP kernel on UP hardware bug.
    - ALSA: RME HDSP - fixed proc interface (missing {})
    - ALSA: au88x0 - Fix 64bit address of MPU401 MMIO port
    - ALSA: Fix a deadlock in snd-rtctimer
    - ALSA: Fix missing array terminators in AD1988 codec support
    - ALSA: Fix model for HP dc7600
    - ALSA: Fix mute switch on VAIO laptops with STAC7661
    - ALSA: fix the SND_FM801_TEA575X dependencies
    - ALSA: Fix undefined (missing) references in ISA MIRO sound driver
    - ALSA: Fix workaround for AD1988A rev2 codec
    - ALSA: hda-intel - Fix race in remove
    - Suppress irq handler mismatch messages in ALSA ISA drivers
    - PKT_SCHED: Fix illegal memory dereferences when dumping actions
    - PKT_SCHED: Return ENOENT if action module is unavailable
    - PKT_SCHED: Fix error handling while dumping actions
    - generic_file_buffered_write(): deadlock on vectored write
    - ethtool: oops in ethtool_set_pauseparam()
    - memory hotplug: solve config broken: undefined reference to `online_page'
  * Add budget-av-compile-fix.patch stable compile fix.
  * Enable in all configs setting SND_FM801_TEA575X SND_FM801_TEA575X_BOOL=y.

 -- Bastian Blank <waldi@debian.org>  Sat, 29 Jul 2006 13:30:06 +0200

linux-2.6 (2.6.17-4) unstable; urgency=low

  [ Bastian Blank ]
  * Add stable release 2.6.17.5:
    - Fix nasty /proc vulnerability (CVE-2006-3626)
  * Add stable release 2.6.17.6:
    - Relax /proc fix a bit
  * Set section of images to admin.

  [ dann frazier ]
  * [ia64] Drop the non-SMP flavours; they are not well maintained upstream.
    Note that the non-SMP flavours have been identical to the SMP builds
    since 2.6.13-1; this was to avoid having to drop then re-add these
    flavours if upstream resolved the issue - but that never happened.
    Note that this is a measurable performance penalty on non-SMP systems.

 -- Bastian Blank <waldi@debian.org>  Mon, 17 Jul 2006 11:08:41 +0200

linux-2.6 (2.6.17-3) unstable; urgency=low

  [ maximilian attems ]
  * Add stable release 2.6.17.2:
    - ide-io: increase timeout value to allow for slave wakeup
    - NTFS: Critical bug fix (affects MIPS and possibly others)
    - Link error when futexes are disabled on 64bit architectures
    - SCTP: Reset rtt_in_progress for the chunk when processing its sack.
    - SPARC32: Fix iommu_flush_iotlb end address
    - ETHTOOL: Fix UFO typo
    - UML: fix uptime
    - x86: compile fix for asm-i386/alternatives.h
    - bcm43xx: init fix for possible Machine Check
    - SCTP: Fix persistent slowdown in sctp when a gap ack consumes rx buffer.
    - kbuild: bugfix with initramfs
    - Input: return correct size when reading modalias attribute
    - ohci1394: Fix broken suspend/resume in ohci1394
    - idr: fix race in idr code
    - USB: Whiteheat: fix firmware spurious errors
    - libata: minor patch for ATA_DFLAG_PIO
    - SCTP: Send only 1 window update SACK per message.
    - PFKEYV2: Fix inconsistent typing in struct sadb_x_kmprivate.
    - SCTP: Limit association max_retrans setting in setsockopt.
    - SCTP: Reject sctp packets with broadcast addresses.
    - IPV6: Sum real space for RTAs.
    - IPV6 ADDRCONF: Fix default source address selection without
      CONFIG_IPV6_PRIVACY
    - IPV6: Fix source address selection.
  * Add stable release 2.6.17.3:
    - NETFILTER: SCTP conntrack: fix crash triggered by packet without chunks
    [CVE-2006-2934]
  * Deapply merged sparc32-iotlb.patch.
  * Fix README.Debian: Correct svn location, remove old boot param bswap
    reference, the asfs patch is in the Debian kernel. Remove reference to
    AMD 768 erratum 10, it was solved in 2.6.12. Add wording corrections.
  * Set CONFIG_SERIAL_8250_RN_UARTS=16 for all archs beside mips/m68k unless
    explicitly set on a specific value. (closes: 377151)
  * Add stable release 2.6.17.4:
    - fix prctl privilege escalation and suid_dumpable (CVE-2006-2451)

  [ Sven Luther ]
  * Re-enabled fs-asfs patch.

  [ Thiemo Seufer ]
  * [mips,mipsel] Fix sb1 interrupt handlers.
  * [mips,mipsel] Fix devfs-induced build failure in sb1250 serial driver.
  * [mips] SGI ip22 RTC was broken, fixed thanks to Julien Blache.
  * [mips] Fix SGI ip22 serial console, thanks to Julien Blache.

  [ Martin Michlmayr ]
  * [arm/nslu2] Enable HFS and some other filesystems.
  * [arm/nslu2] Unset CONFIG_USB_STORAGE_DEBUG.  Closes: #377853.

 -- Bastian Blank <waldi@debian.org>  Thu, 13 Jul 2006 13:14:53 +0200

linux-2.6 (2.6.17-2) unstable; urgency=low

  [ Jurij Smakov ]
  * [sparc] Switch to gcc-4.1 as it produces a working kernel,
    while gcc-4.0 does not. No ABI bump neccessary, because
    2.6.17-1 sparc binaries never made it to the archive.
  * [sparc32] Add sparc32-iotlb.patch to fix DMA errors on sparc32.

  [ Sven Luther ]
  * [powerpc] Added console=hvc0 default commandline option to powerpc64 flavour.
  * [powerpc] Fixed mkvmlinuz support, which was missing from -1. (Closes: #375645)
  * [powerpc] Added PowerBook HID support for last-gen PowerBook keyboards.
    (Closes: #307327)

  [ Martin Michlmayr ]
  * [mipsel] Fix compilation error in dz serial driver.
  * [mipsel] Update configs.
  * [mipsel] Add a build fix for the Cobalt early console support.
  * [arm/nslu2] Disable SE Linux support for now so the kernel fits into flash.

  [ Christian T. Steigies ]
  * [m68k] Update patches for 2.6.17.
  * [m68k] Add m68k-as and m68k-macro patch which allow building with current binutils.
  * [m68k] Disable all subarches but amiga and mac for official linux-images.

  [ Kyle McMartin ]
  * [hppa] Update patchset (2.6.17-pa6) from parisc-linux.org.
    Which fixes relocation errors in modules with 64-bit kernels, and
    a softlockup on non-SMP flavours with gettimeofday.

 -- Bastian Blank <waldi@debian.org>  Thu, 29 Jun 2006 18:49:35 +0200

linux-2.6 (2.6.17-1) unstable; urgency=low

  [ Frederik Schüler ]
  * New upstream release.
  * [amd64] Use gcc 4.1.
  * [amd64] Drop amd64-generic flavor. We will use amd64-k8 for the
    installer.

  [ Martin Michlmayr ]
  * [mips] Update patches for 2.6.17.
  * [arm] Update configs.
  * [armeb] Update configs.

  [ Thiemo Seufer ]
  * [mips] Fix SWARM FPU detection.
  * [mips] Update configurations.

  [ Kyle McMartin ]
  * [hppa] Set PDC_CHASSIS_WARN to y.
  * [hppa] Update patchset (2.6.17-pa2) from parisc-linux.org.
  * [hppa] Change NR_CPUS to 8 from 32 on both SMP flavours.
  * [hppa] Set PARISC_PAGE_SIZE to 4K on all platforms.

  [ Bastian Blank ]
  * [s390] Use gcc 4.1.
  * [i386] Enable REGPARM.
  * [i386] Use gcc 4.1.
  * [powerpc] Disable prep.

  [ dann frazier ]
  * [ia64] Update configs
  * [ia64] Use gcc 4.1.

  [ maximilian attems ]
  * Add stable release 2.6.17.1:
    - xt_sctp: fix endless loop caused by 0 chunk length (CVE-2006-3085)

 -- Bastian Blank <waldi@debian.org>  Thu, 22 Jun 2006 12:13:15 +0200

linux-2.6 (2.6.16+2.6.17-rc3-0experimental.1) experimental; urgency=low

  [ Frederik Schüler ]
  * New upstream release candidate.
  * Switch HZ from 1000 to 250, following upstreams default.
  * Activate CONFIG_BCM43XX_DEBUG.

  [ maximilian attems ]
  * Disable broken and known unsecure LSM modules: CONFIG_SECURITY_SECLVL,
    CONFIG_SECURITY_ROOTPLUG. Upstream plans to remove them for 2.6.18

 -- Frederik Schüler <fs@debian.org>  Sun,  7 May 2006 17:06:29 +0200

linux-2.6.16 (2.6.16-18) unstable; urgency=high

  [ Sven Luther ]
  * [powerpc] Added console=hvsi0 too to CMDLINE to the powerpc64 flavour,
    for non-virtualized IBM power machines serial console.

  [ dann frazier ]
  * fs-ext3-bad-nfs-handle.patch: avoid triggering ext3_error on bad NFS
    file handle (CVE-2006-3468)
  * cdrom-bad-cgc.buflen-assign.patch: fix buffer overflow in dvd_read_bca
  * usb-serial-ftdi_sio-dos.patch: fix userspace DoS in ftdi_sio driver

  [ Bastian Blank ]
  * Update xen patch to changeset 9762.

 -- Frederik Schüler <fs@debian.org>  Fri, 18 Aug 2006 20:29:17 +0200

linux-2.6.16 (2.6.16-17) unstable; urgency=high

  [ Martin Michlmayr ]
  * Add stable release 2.6.16.22:
    - powernow-k8 crash workaround
    - NTFS: Critical bug fix (affects MIPS and possibly others)
    - JFS: Fix multiple errors in metapage_releasepage
    - SPARC64: Fix D-cache corruption in mremap
    - SPARC64: Respect gfp_t argument to dma_alloc_coherent().
    - SPARC64: Fix missing fold at end of checksums.
    - scsi_lib.c: properly count the number of pages in scsi_req_map_sg()
    - I2O: Bugfixes to get I2O working again
    - Missed error checking for intent's filp in open_namei().
    - tmpfs: time granularity fix for [acm]time going backwards
    - USB: Whiteheat: fix firmware spurious errors
    - fs/namei.c: Call to file_permission() under a spinlock in do_lookup_path()
  * Add stable release 2.6.16.23:
    - revert PARPORT_SERIAL should depend on SERIAL_8250_PCI patch
    - NETFILTER: SCTP conntrack: fix crash triggered by packet without
      chunks (CVE-2006-2934)
  * Add stable release 2.6.16.24:
    - fix prctl privilege escalation and suid_dumpable (CVE-2006-2451)
  * Add stable release 2.6.16.25:
    - Fix nasty /proc vulnerability (CVE-2006-3626)
  * Relax /proc fix a bit (Linus Torvalds)

  * [arm/nslu2] Unset CONFIG_USB_STORAGE_DEBUG.  Closes: #377853.
  * [mips] SGI ip22 RTC was broken, fixed thanks to Julien Blache.
  * [mips] Fix SGI ip22 serial console, thanks to Julien Blache.

  [ Bastian Blank ]
  * Fix vserver patch.

 -- Bastian Blank <waldi@debian.org>  Sat, 15 Jul 2006 17:18:49 +0200

linux-2.6.16 (2.6.16-16) unstable; urgency=low

  [ Sven Luther ]
  * [powerpc] Added console=hvc0 default commandline option to powerpc64 flavour.
  * [powerpc] Now THERM_PM72 and all WINDFARMs are builtin, for better fan control.

  [ Martin Michlmayr ]
  * [arm/nslu2] Disable SE Linux support for now so the kernel fits into
    flash.  Closes: #376926.

  [ Bastian Blank ]
  * [powerpc,powerpc-miboot] Enable OpenFirmware device tree support.
    (closes: #376012)

 -- Bastian Blank <waldi@debian.org>  Sat,  8 Jul 2006 17:57:57 +0200

linux-2.6.16 (2.6.16-15) unstable; urgency=low

  [ maximilian attems ]
  * Add stable release 2.6.16.18:
    - NETFILTER: SNMP NAT: fix memory corruption (CVE-2006-2444)
  * Add stable release 2.6.16.19:
    - NETFILTER: Fix small information leak in SO_ORIGINAL_DST (CVE-2006-1343)
  * Add stable release 2.6.16.20:
    - x86_64: Don't do syscall exit tracing twice
    - Altix: correct ioc4 port order
    - Input: psmouse - fix new device detection logic
    - PowerMac: force only suspend-to-disk to be valid
    - the latest consensus libata resume fix
    - Altix: correct ioc3 port order
    - Cpuset: might sleep checking zones allowed fix
    - ohci1394, sbp2: fix "scsi_add_device failed" with PL-3507 based devices
    - sbp2: backport read_capacity workaround for iPod
    - sbp2: fix check of return value of hpsb_allocate_and_register_addrspace
    - x86_64: x86_64 add crashdump trigger points
    - ipw2200: Filter unsupported channels out in ad-hoc mode
  * Add stable release 2.6.16.21:
    - check_process_timers: fix possible lockup
    - run_posix_cpu_timers: remove a bogus BUG_ON() (CVE-2006-2445)
    - xt_sctp: fix endless loop caused by 0 chunk length (CVE-2006-3085)
    - powerpc: Fix machine check problem on 32-bit kernels (CVE-2006-2448)

  [ Christian T. Steigies ]
  * [m68k] Add mac via patch from Finn Thain.
  * [m68k] Enable INPUT_EVDEV.

  [ Martin Michlmayr ]
  * [mips/b1-bcm91250a] Enable SMP.
  * [mips] Add a compile fix for the Maxine fb.
  * [mipsel] Add a patch that let's you enable serial console on DECstation.
  * [mipsel] Add a patch to get SCSI working on DECstation.
  * [mipsel] Handle memory-mapped RTC chips properly.
  * [mipsel] Add configs for r3k-kn02 and r4k-kn04 DECstation.
  * [arm] Allow RiscPC machines to boot an initrd (tagged list fix).
  * [arm/nslu2] Enable many modules.
  * [arm] Build loop support as a module.
  * [arm] Use the generic netfilter configuration.
  * [arm/footbridge] Enable sound.

  [ Kyle McMartin ]
  * [hppa] Pulled patch from cvs to fix build of kernel/ptrace.c which needs
    {read,write}_can_lock.
  * [hppa] Disable CONFIG_DETECT_SOFTLOCKUP to fix boot on pa8800 machines.

  [ Sven Luther ]
  * [powerpc,prep] Added a new ARCH=ppc PReP flavour, currently mostly a copy
    of the -powerpc one.
  * Upgraded mkvmlinuz dependency to mkvmlinuz 21.

  [ Bastian Blank ]
  * Update vserver patch to 2.0.2-rc21.
  * Bump build-dependency on kernel-package to 10.049.

  [ Jurij Smakov ]
  * Add dcache-memory-corruption.patch to fix the mremap(), occasionally
    triggered on sparc in the form of dpkg database corruption. Affects
    sparc64, mips and generic includes. Thanks to David Miller, original
    patch is included in 2.6.17.
    Ref: http://marc.theaimsgroup.com/?l=linux-sparc&m=114920963824047&w=2
  * Add sparc32-iotlb.patch to fix the DMA errors encountered with latest
    kernels on sparc32, in particularly HyperSparcs. Thanks to Bob Breuer.
    Ref: http://marc.theaimsgroup.com/?l=linux-sparc&m=115077649707675&w=2

 -- Bastian Blank <waldi@debian.org>  Wed, 21 Jun 2006 14:09:11 +0200

linux-2.6 (2.6.16-14) unstable; urgency=low

  [ Bastian Blank ]
  * Add stable release 2.6.16.16:
    - fs/locks.c: Fix lease_init (CVE-2006-1860)
  * Make i386 xen images recommend libc6-xen.
  * Update vserver patch to 2.0.2-rc20.
  * Update xen patch to changeset 9687.

  [ Christian T. Steigies ]
  * [m68k] Add generic m68k ide fix.
  * [m68k] Add cross-compile instructions.
  * [m68k] Enable INPUT_EVDEV for yaird.
  * [m68k] sun3 general compile and scsi fixes, enable sun3 SCSI again.

  [ dann frazier ]
  * cs4281 - Fix the check of timeout in probe to deal with variable HZ.
    (closes: #361197)

  [ Norbert Tretkowski ]
  * [alpha] Readded patch to support prctl syscall, got lost when upgrading
    to 2.6.16.

  [ Frederik Schüler ]
  * Add stable release 2.6.16.17:
    - SCTP: Validate the parameter length in HB-ACK chunk (CVE-2006-1857)
    - SCTP: Respect the real chunk length when walking parameters
      (CVE-2006-1858)
    - ptrace_attach: fix possible deadlock schenario with irqs
    - Fix ptrace_attach()/ptrace_traceme()/de_thread() race
    - page migration: Fix fallback behavior for dirty pages
    - add migratepage address space op to shmem
    - Remove cond_resched in gather_stats()
    - VIA quirk fixup, additional PCI IDs
    - PCI quirk: VIA IRQ fixup should only run for VIA southbridges
    - Fix udev device creation
    - limit request_fn recursion
    - PCI: correctly allocate return buffers for osc calls
    - selinux: check for failed kmalloc in security_sid_to_context()
    - TG3: ethtool always report port is TP.
    - Netfilter: do_add_counters race, possible oops or info leak
      (CVE-2006-0039)
    - scx200_acb: Fix resource name use after free
    - smbus unhiding kills thermal management
    - fs/compat.c: fix 'if (a |= b )' typo
    - smbfs: Fix slab corruption in samba error path
    - fs/locks.c: Fix sys_flock() race
    - USB: ub oops in block_uevent
    - via-rhine: zero pad short packets on Rhine I ethernet cards
    - md: Avoid oops when attempting to fix read errors on raid10

 -- Bastian Blank <waldi@debian.org>  Mon, 22 May 2006 14:56:11 +0200

linux-2.6 (2.6.16-13) unstable; urgency=low

  [ Frederik Schüler ]
  * Add stable release 2.6.16.14:
    - smbfs chroot issue (CVE-2006-1864)

  [ Bastian Blank ]
  * Don't make headers packages depend on images.
  * Bump abiname to 2. (closes: #366291)
  * Update vserver patch to 2.0.2-rc19.
  * Update xen patch to changeset 9668.
  * Remove abi fixes.
  * Add stable release 2.6.16.15:
    - SCTP: Allow spillover of receive buffer to avoid deadlock. (CVE-2006-2275)
    - SCTP: Fix panic's when receiving fragmented SCTP control chunks. (CVE-2006-2272)
    - SCTP: Fix state table entries for chunks received in CLOSED state. (CVE-2006-2271)
    - SCTP: Prevent possible infinite recursion with multiple bundled DATA. (CVE-2006-2274)
  * Switch HZ from 1000 to 250.

  [ Christian T. Steigies ]
  * [m68k] Add patches that allow building images for atari
  * [m68k] Enable atyfb driver for atari

 -- Bastian Blank <waldi@debian.org>  Wed, 10 May 2006 18:58:44 +0200

linux-2.6 (2.6.16-12) unstable; urgency=low

  [ Bastian Blank ]
  * Add stable release 2.6.16.12:
    - dm snapshot: fix kcopyd destructor
    - x86_64: Pass -32 to the assembler when compiling the 32bit vsyscall pages
    - for_each_possible_cpu
    - Simplify proc/devices and fix early termination regression
    - sonypi: correct detection of new ICH7-based laptops
    - MIPS: Fix tx49_blast_icache32_page_indexed.
    - NET: e1000: Update truesize with the length of the packet for packet split
    - i386: fix broken FP exception handling
    - tipar oops fix
    - USB: fix array overrun in drivers/usb/serial/option.c
    - Altix snsc: duplicate kobject fix
    - Alpha: strncpy() fix
    - LSM: add missing hook to do_compat_readv_writev()
    - Fix reiserfs deadlock
    - make vm86 call audit_syscall_exit
    - fix saa7129 support in saa7127 module for pvr350 tv out
    - dm flush queue EINTR
    - get_dvb_firmware: download nxt2002 firmware from new driver location
    - cxusb-bluebird: bug-fix: power down corrupts frontend
    - x86_64: Fix a race in the free_iommu path.
    - MIPS: Use "R" constraint for cache_op.
    - MIPS: R2 build fixes for gcc < 3.4.
    - cs5535_gpio.c: call cdev_del() during module_exit to unmap kobject references and other cleanups
    - MIPS: Fix branch emulation for floating-point exceptions.
    - x86/PAE: Fix pte_clear for the >4GB RAM case
  * Add stable release 2.6.16.13:
    - NETFILTER: SCTP conntrack: fix infinite loop (CVE-2006-1527)
  * Remove merged patches.
  * Rediff xen patch.
  * Bump build-dependency on kernel-package to 10.047.

  [ Martin Michlmayr ]
  * [arm] Enable cramfs for ixp4xx and rpc.

 -- Bastian Blank <waldi@debian.org>  Thu,  4 May 2006 11:37:26 +0200

linux-2.6 (2.6.16-11) unstable; urgency=low

  * Update vserver patch to 2.0.2-rc18.
    - Limit ccaps to root inside a guest (CVE-2006-2110)
  * Conflict with known broken grub versions. (closes: #361308)
  * Enable s390 vserver image.
  * Enable xen and xen-vserver images.
  * Use localversion for kernel-package images. (closes: #365505)

 -- Bastian Blank <waldi@debian.org>  Mon,  1 May 2006 16:38:45 +0200

linux-2.6 (2.6.16-10) unstable; urgency=low

  [ Norbert Tretkowski ]
  * [alpha] Added backport of for_each_possible_cpu() to fix alpha build.
    (closes: #364206)
  * Add stable release 2.6.16.10:
    - IPC: access to unmapped vmalloc area in grow_ary()
    - Add more prevent_tail_call()
    - alim15x3: ULI M-1573 south Bridge support
    - apm: fix Armada laptops again
    - fbdev: Fix return error of fb_write
    - Fix file lookup without ref
    - m41t00: fix bitmasks when writing to chip
    - Open IPMI BT overflow
    - x86: be careful about tailcall breakage for sys_open[at] too
    - x86: don't allow tail-calls in sys_ftruncate[64]()
    - IPV6: XFRM: Fix decoding session with preceding extension header(s).
    - IPV6: XFRM: Don't use old copy of pointer after pskb_may_pull().
    - IPV6: Ensure to have hop-by-hop options in our header of &sk_buff.
    - selinux: Fix MLS compatibility off-by-one bug
    - PPC: fix oops in alsa powermac driver
    - MTD_NAND_SHARPSL and MTD_NAND_NANDSIM should be tristate's
    - i2c-i801: Fix resume when PEC is used
    - Fix hotplug race during device registration
    - Fix truesize underflow
    - efficeon-agp: Add missing memory mask
    - 3ware 9000 disable local irqs during kmap_atomic
    - 3ware: kmap_atomic() fix

  [ maximilian attems ]
  * Add stable release 2.6.16.11:
    -  Don't allow a backslash in a path component (CVE-2006-1863)

 -- Bastian Blank <waldi@debian.org>  Tue, 25 Apr 2006 13:56:19 +0200

linux-2.6 (2.6.16-9) unstable; urgency=low

  [ maximilian attems ]
  * Add stable release 2.6.16.8:
    - ip_route_input panic fix (CVE-2006-1525)
  * Add stable release 2.6.16.9:
    - i386/x86-64: Fix x87 information leak between processes (CVE-2006-1056)

  [ Bastian Blank ]
  * Update vserver patch to 2.0.2-rc17.

 -- Bastian Blank <waldi@debian.org>  Thu, 20 Apr 2006 15:37:28 +0200

linux-2.6 (2.6.16-8) unstable; urgency=low

  * Fix ABI-breakage introduced in -7. (closes: #363032)
  * Add stable release 2.6.16.6:
    - ext3: Fix missed mutex unlock
    - RLIMIT_CPU: fix handling of a zero limit
    - alpha: SMP boot fixes
    - m32r: security fix of {get, put}_user macros
    - m32r: Fix cpu_possible_map and cpu_present_map initialization for SMP kernel
    - shmat: stop mprotect from giving write permission to a readonly attachment (CVE-2006-1524)
    - powerpc: fix incorrect SA_ONSTACK behaviour for 64-bit processes
    - MPBL0010 driver sysfs permissions wide open
    - cciss: bug fix for crash when running hpacucli
    - fuse: fix oops in fuse_send_readpages()
    - Fix utime(2) in the case that no times parameter was passed in.
    - Fix buddy list race that could lead to page lru list corruptions
    - NETFILTER: Fix fragmentation issues with bridge netfilter
    - USB: remove __init from usb_console_setup
    - Fix suspend with traced tasks
    - isd200: limit to BLK_DEV_IDE
    - edac_752x needs CONFIG_HOTPLUG
    - fix non-leader exec under ptrace
    - sky2: bad memory reference on dual port cards
    - atm: clip causes unregister hang
    - powerpc: iSeries needs slb_initialize to be called
    - Fix block device symlink name
    - Incorrect signature sent on SMB Read
  * Add stable release 2.6.16.7:
    - fix MADV_REMOVE vulnerability (CVE-2006-1524 for real this time)

 -- Bastian Blank <waldi@debian.org>  Tue, 18 Apr 2006 16:22:31 +0200

linux-2.6 (2.6.16-7) unstable; urgency=low

  [ Frederik Schüler ]
  * Add stable release 2.6.16.3:
    - Keys: Fix oops when adding key to non-keyring (CVE-2006-1522)

  [ Bastian Blank ]
  * Add stable release 2.6.16.4:
    - RCU signal handling (CVE-2006-1523)

  [ Sven Luther ]
  * [powerpc] Transitioned mkvmlinuz support patch to the 2.6.16 ARCH=powerpc
    tree. PReP is broken in 2.6.16 though.

  [ maximilian attems ]
  * Add stable release 2.6.16.5:
   - x86_64: Clean up execve
   - x86_64: When user could have changed RIP always force IRET (CVE-2006-0744)
  * Disable CONFIG_SECCOMP (adds useless overhead on context-switch) -
    thanks to fs for checking abi.

  [ Christian T. Steigies ]
  * [m68k] update m68k patch and config to 2.6.16, temporarily disable atari

 -- Bastian Blank <waldi@debian.org>  Sat, 15 Apr 2006 13:56:05 +0200

linux-2.6 (2.6.16-6) unstable; urgency=medium

  [ Bastian Blank ]
  * Provide version infos in support package and don't longer rely on the
    changelog.
  * [amd64/i386] Enable cpu hotplug support.

  [ maximilian attems ]
  * Add stable release 2.6.16.2:
    - PCMCIA_SPECTRUM must select FW_LOADER
    - drivers/net/wireless/ipw2200.c: fix an array overun
    - AIRO{,_CS} <-> CRYPTO fixes
    - tlclk: fix handling of device major
    - fbcon: Fix big-endian bogosity in slow_imageblit()
    - Fix NULL pointer dereference in node_read_numastat()
    - USB: EHCI full speed ISO bugfixes
    - Mark longhaul driver as broken.
    - fib_trie.c node freeing fix
    - USB: Fix irda-usb use after use
    - sysfs: zero terminate sysfs write buffers (CVE-2006-1055)
    - USB: usbcore: usb_set_configuration oops (NULL ptr dereference)
    - pcmcia: permit single-character-identifiers
    - hostap: Fix EAPOL frame encryption
    - wrong error path in dup_fd() leading to oopses in RCU
    - {ip, nf}_conntrack_netlink: fix expectation notifier unregistration
    - isicom must select FW_LOADER
    - knfsd: Correct reserved reply space for read requests.
    - Fix module refcount leak in __set_personality()
    - sbp2: fix spinlock recursion
    - powerpc: make ISA floppies work again
    - opti9x - Fix compile without CONFIG_PNP
    - Add default entry for CTL Travel Master U553W
    - Fix the p4-clockmod N60 errata workaround.
    - kdump proc vmcore size oveflow fix

 -- Bastian Blank <waldi@debian.org>  Mon, 10 Apr 2006 16:09:51 +0200

linux-2.6 (2.6.16-5) unstable; urgency=low

  [ Bastian Blank ]
  * Provide real dependency packages for module building.
    - Add linux-headers-$version-$abiname-all and
      linux-headers-$version-$abiname-all-$arch.
  * Rename support package to linux-support-$version-$abiname.
  * Fix module package output.
  * Include .kernelrelease in headers packages. (closes: #359813)
  * Disable Cumana partition support completely. (closes: #359207)
  * Update vserver patch to 2.0.2-rc15.

  [ dann frazier ]
  * [ia64] initramfs-tools works now, no longer restrict initramfs-generators

 -- Bastian Blank <waldi@debian.org>  Mon,  3 Apr 2006 14:00:08 +0200

linux-2.6 (2.6.16-4) unstable; urgency=medium

  [ Martin Michlmayr ]
  * [arm/armeb] Update nslu2 config.
  * Add stable release 2.6.16.1:
    - Fix speedstep-smi assembly bug in speedstep_smi_ownership
    - DMI: fix DMI onboard device discovery
    - cciss: fix use-after-free in cciss_init_one
    - DM: Fix bug: BIO_RW_BARRIER requests to md/raid1 hang.
    - fix scheduler deadlock
    - proc: fix duplicate line in /proc/devices
    - rtc.h broke strace(1) builds
    - dm: bio split bvec fix
    - v9fs: assign dentry ops to negative dentries
    - i810fb_cursor(): use GFP_ATOMIC
    - NET: Ensure device name passed to SO_BINDTODEVICE is NULL terminated.
    - XFS writeout fix
    - sysfs: fix a kobject leak in sysfs_add_link on the error path
    - get_cpu_sysdev() signedness fix
    - firmware: fix BUG: in fw_realloc_buffer
    - sysfs: sysfs_remove_dir() needs to invalidate the dentry
    - TCP: Do not use inet->id of global tcp_socket when sending RST (CVE-2006-1242)
    - 2.6.xx: sata_mv: another critical fix
    - Kconfig: VIDEO_DECODER must select FW_LOADER
    - V4L/DVB (3324): Fix Samsung tuner frequency ranges
    - sata_mv: fix irq port status usage

 -- Bastian Blank <waldi@debian.org>  Tue, 28 Mar 2006 17:19:10 +0200

linux-2.6 (2.6.16-3) unstable; urgency=low

  [ Frederik Schüler ]
  * [amd64] Add asm-i386 to the linux-headers packages.

  [ Jonas Smedegaard ]
  * Tighten yaird dependency to at least 0.0.12-8 (supporting Linux
    2.6.16 uppercase hex in Kconfig and new IDE sysfs naming, and VIA
    IDE on powerpc).

  [ Martin Michlmayr ]
  * [arm/armeb] Enable CONFIG_NFSD on NSLU2 again.  Closes: #358709.
  * [arm/footbridge] CONFIG_NE2K_PCI should be a module, not built-in.
  * [arm/footbridge] Enable CONFIG_BLK_DEV_IDECD=m since the CATS can
    have a CD-ROM drive.
  * [mips/sb1*] Use ttyS rather than duart as the name for the serial
    console since the latter causes problems with debian-installer.

  [ Bastian Blank ]
  * Update vserver patch to 2.0.2-rc14.
    - Fix sendfile. (closes: #358391, #358752)

 -- Bastian Blank <waldi@debian.org>  Mon, 27 Mar 2006 16:08:20 +0200

linux-2.6 (2.6.16-2) unstable; urgency=low

  [ dann frazier ]
  * [ia64] Set unconfigured options:
      CONFIG_PNP_DEBUG=n and CONFIG_NET_SB1000=m
  * [hppa] Update config for 2.6.16

  [ Martin Michlmayr ]
  * [mips/mipsel] Put something in the generic config file because diff
    will otherwise remove the empty file, causing the build to fail.
  * [mipsel/r5k-cobalt] Set CONFIG_PACKET=y.
  * [arm] Set CONFIG_MACLIST=y for ixp4xx because nas100d needs it.

  [ Frederik Schüler ]
  * Add Maximilian Attems to uploaders list.

 -- Martin Michlmayr <tbm@cyrius.com>  Wed, 22 Mar 2006 15:15:14 +0000

linux-2.6 (2.6.16-1) unstable; urgency=low

  [ Bastian Blank ]
  * New upstream release.
  * Default to initramfs-tools 0.55 or higher on s390.

  [ maximilian attems ]
  * Default to initramfs-tools on arm and armeb.

  [ Martin Michlmayr ]
  * [mips/mipsel] Add an image for the Broadcom BCM91480B evaluation board
    (aka "BigSur").
  * [arm, armeb] Enable the netconsole module.
  * [mipsel/cobalt] Enable the netconsole module.
  * [mips] SB1: Fix interrupt disable hazard (Ralf Baechle).
  * [mips] SB1: Support for 1480 ethernet (Broadcom).
  * [mips] SB1: Support for NAPI (Tom Rix).
  * [mips] SB1: DUART support (Broadcom).
  * [mips] Work around bad code generation for <asm/io.h> (Ralf Baechle).
  * [mips] Fix VINO drivers when using a 64-bit kernel (Mikael Nousiainen).
  * [arm/armeb] Update configs for 2.6.16.
  * [mips/mipsel] Update configs for 2.6.16.
  * [arm/armeb] Enable the SMB module on NSLU2.
  * [mipsel] Enable parallel port modules for Cobalt since there are PCI
    cards that can be used in a Qube.
  * [mipsel] Enable the JFS module on Cobalt.

  [ dann frazier ]
  * [ia64] use yaird on ia64 until #357414 is fixed
  * [ia64] Update configs for 2.6.16

 -- Bastian Blank <waldi@debian.org>  Tue, 21 Mar 2006 16:12:16 +0100

linux-2.6 (2.6.15+2.6.16-rc5-0experimental.1) experimental; urgency=low

  [ Frederik Schüler ]
  * New upstream release candidate.

  [ Martin Michlmayr ]
  * Add initial mips/mipsel 2.6 kernels.
  * Important changes compared to the 2.4 kernels:
    - Drop the XXS1500 flavour since there's little interest in it.
    - Drop the LASAT flavour since these machines never went into
      production.
    - Drop the IP22 R5K (Indy, Indigo2) flavour since the IP22 R4K
      image now also works on machines with a R5K CPU.
    - Add an image for SGI IP32 (O2).
    - Rename the sb1-swarm-bn flavour to sb1-bcm91250a.
    - Enable PCI network (and other) modules on Cobalt.  Closes: #315895.
  * Add various MIPS related patches:
    - Fix iomap compilation on machines without COW.
    - Improve gettimeofday on MIPS.
    - Fix an oops on IP22 zerilog (serial console).
    - Improve IDE probing so it won't take so long on Cobalt.
    - Probe for IDE disks on SWARM.
    - Test whether there's a scache (fixes Cobalt crash).
    - Add Tulip fixes for Cobalt.
  * Fix a typo in the description of the linux-doc-* package,
    thanks Justin Pryzby.  Closes: #343424.
  * [arm] Enable nfs and nfsd modules.
  * [arm/footbride] Suggest nwutil (Netwinder utilities).

 -- Frederik Schüler <fs@debian.org>  Thu,  9 Mar 2006 14:13:17 +0000

linux-2.6 (2.6.15+2.6.16-rc4-0experimental.1) experimental; urgency=low

  [ Frederik Schüler ]
  * New upstream release.
  * Activate CONFIG_DVB_AV7110_OSD on alpha amd64 and ia64.
    Closes: #353292
  * Globally enable NAPI on all network card drivers which support it.

  [ maximilian attems ]
  * Drop fdutils from i386 and amd64 Suggests.
  * Swap lilo and grub Suggests for i386 and amd64.

  [ Jurij Smakov ]
  * Make sure that LOCALVERSION environment variable is not
    passed to a shell while invoking make-kpkg, since it
    appends it to the version string, breaking the build.
    Closes: #349472
  * [sparc32] Re-enable the building of sparc32 images.
  * [sparc64] Re-add (partial) sparc64-atyf-xl-gr.patch, since it
    was only partially applied upstream, so the problem (garbled
    screen output on SunBlade 100) is still present. Thanks to
    Luis Ortiz for pointing it out.
  * Bump the build-dep on kernel-package to 10.035, which fixes
    the problem with building documentation packages.

  [ Martin Michlmayr ]
  * [sparc] Add sys_newfstatat -> sys_fstatat64 fix from git.
  * [arm] Update configs for 2.6.16-rc3.
  * [armeb] Update configs for 2.6.16-rc3.
  * [arm/armeb] Fix compilation error on NSLU2 due to recent flash
    changes.
  * [arm/armeb] Fix a compilation error in the IXP4xx beeper support
    (Alessandro Zummo).

  [ Norbert Tretkowski ]
  * [alpha] Update arch/alpha/config* for 2.6.16-rc3.

 -- Bastian Blank <waldi@debian.org>  Fri, 24 Feb 2006 16:02:11 +0000

linux-2.6 (2.6.15-8) unstable; urgency=high

  [ maximilian attems ]
  * Add stable Release 2.6.15.5:
    - Fix deadlock in br_stp_disable_bridge
    - Fix a severe bug
    - i386: Move phys_proc_id/early intel workaround to correct function
    - ramfs: update dir mtime and ctime
    - sys_mbind sanity checking
    - Fix s390 build failure.
    - Revert skb_copy_datagram_iovec() recursion elimination.
    - s390: add #ifdef __KERNEL__ to asm-s390/setup.h
    - netfilter missing symbol has_bridge_parent
    - hugetlbfs mmap ENOMEM failure
    - IB/mthca: max_inline_data handling tweaks
    - it87: Fix oops on removal
    - hwmon it87: Probe i2c 0x2d only
    - reiserfs: disable automatic enabling of reiserfs inode attributes
    - Fix snd-usb-audio in 32-bit compat environment
    - dm: missing bdput/thaw_bdev at removal
    - dm: free minor after unlink gendisk
    - gbefb: IP32 gbefb depth change fix
    - shmdt cannot detach not-alined shm segment cleanly.
    - Address autoconfiguration does not work after device down/up cycle
    - gbefb: Set default of FB_GBE_MEM to 4 MB
    - XFS ftruncate() bug could expose stale data (CVE-2006-0554)
    - sys_signal: initialize ->sa_mask
    - do_sigaction: cleanup ->sa_mask manipulation
    - fix zap_thread's ptrace related problems
    - fix deadlock in ext2
    - cfi: init wait queue in chip struct
    - sd: fix memory corruption with broken mode page headers
    - sbp2: fix another deadlock after disconnection
    - skge: speed setting
    - skge: fix NAPI/irq race
    - skge: genesis phy initialization fix
    - skge: fix SMP race
    - x86_64: Check for bad elf entry address (CVE-2006-0741)
    - alsa: fix bogus snd_device_free() in opl3-oss.c
    - ppc32: Put cache flush routines back into .relocate_code section
    - sys32_signal() forgets to initialize ->sa_mask
    - Normal user can panic NFS client with direct I/O (CVE-2006-0555)
  * Deactivate merged duplicates: s390-klibc-buildfix.patch,
    powerpc-relocate_code.patch.
  * Add stable Release 2.6.15.6:
    - Don't reset rskq_defer_accept in reqsk_queue_alloc
    - fs/nfs/direct.c compile fix
    - mempolicy.c compile fix, make sure BITS_PER_BYTE is defined
    - [IA64] die_if_kernel() can return (CVE-2006-0742)

  [ Sven Luther ]
  * [powerpc] Disabled CONFIG_IEEE1394_SBP2_PHYS_DMA, which was broken on
    powerpc64, as it used the long deprecated bus_to_virt symbol.
    (Closes: #330225)
  * [powerpc] Fixed gettimeofday breakage causing clock drift.

 -- Bastian Blank <waldi@debian.org>  Mon,  6 Mar 2006 11:06:28 +0100

linux-2.6 (2.6.15-7) unstable; urgency=low

  [ Norbert Tretkowski ]
  * [alpha] Disabled CONFIG_ALPHA_LEGACY_START_ADDRESS for -alpha-generic and
    -alpha-smp flavours, and introduced a new -alpha-legacy flavour for MILO
    based machines, which has CONFIG_ALPHA_LEGACY_START_ADDRESS enabled.
    (closes: #352186)
  * [alpha] Added new patch to support prctl syscall. (closes: #349765)
  * [i386] Renamed kernel-image-2.6-486 to kernel-image-2.6-386, it's meant for
    transition only, and kernel-image-2.6-386 is the package name in sarge.

  [ Jurij Smakov ]
  * Bump build-dependency on kernel-package to 10.035, which is fixed
    to build the documentation packages again.
    Closes: #352000, #348332

  [ Frederik Schüler ]
  * Activate CONFIG_DVB_AV7110_OSD on alpha amd64 and ia64.
    Closes: #353292
  * Deactivate CONFIG_FB_ATY_XL_INIT on all architectures: it is broken and
    already removed in 2.6.16-rc.
    Closes: #353310

  [ Christian T. Steigies ]
  * [m68k] build in cirrusfb driver

 -- Bastian Blank <waldi@debian.org>  Tue, 21 Feb 2006 17:35:21 +0000

linux-2.6 (2.6.15-6) unstable; urgency=low

  [ Bastian Blank ]
  * Moved the mkvmlinuz support patch modification to a -1 version of the
    patch.

  [ maximilian attems ]
  * Add stable treee 2.6.15.4
    - PCMCIA=m, HOSTAP_CS=y is not a legal configuration
    - Input: iforce - do not return ENOMEM upon successful allocation
    - x86_64: Let impossible CPUs point to reference per cpu data
    - x86_64: Clear more state when ignoring empty node in SRAT parsing
    - x86_64: Dont record local apic ids when they are disabled in MADT
    - Fix keyctl usage of strnlen_user()
    - Kill compat_sys_clock_settime sign extension stub.
    - Input: grip - fix crash when accessing device
    - Input: db9 - fix possible crash with Saturn gamepads
    - Input: iforce - fix detection of USB devices
    - Fixed hardware RX checksum handling
    - SCSI: turn off ordered flush barriers
    - Input: mousedev - fix memory leak
    - seclvl settime fix
    - fix regression in xfs_buf_rele
    - md: remove slashes from disk names when creation dev names in sysfs
    - d_instantiate_unique / NFS inode leakage
    - dm-crypt: zero key before freeing it
    - bridge: netfilter races on device removal
    - bridge: fix RCU race on device removal
    - SELinux: fix size-128 slab leak
    - __cmpxchg() must really always be inlined
    - emu10k1 - Fix the confliction of 'Front' control
    - Input: sidewinder - fix an oops
  * Deactivate merged alpha-cmpxchg-inline.patch, sparc64-clock-settime.patch.

  [ Christian T. Steigies ]
  * [m68k] Add fix for m68k/buddha IDE and m68k/mac SCSI driver
  * [m68k] Patch by Peter Krummrich to stop flickering pixels with PicassoII
  * [m68k] make Amiga keyboard usable again, patch by Roman Zippel
  * [m68k] prevent wd33c93 SCSI driver from crashing the kernel, patch by Roman Zippel
  * [m68k] remove SBCs from VME descriptions (closes: #351924)

 -- Frederik Schüler <fs@debian.org>  Fri, 10 Feb 2006 15:33:21 +0000

linux-2.6 (2.6.15-5) unstable; urgency=low

  [ Martin Michlmayr ]
  * Add a fix for the input support for the ixp4xx beeper driver from
    2.6.16-rc2.
  * Add stable tree 2.6.15.3:
    - Fix extra dst release when ip_options_echo fails (CVE-2006-0454)

  [ Sven Luther ]
  * [powerpc] Removed -o root -g root option to mkvmlinuz support patch.
    (Closes: #351412)

 -- Sven Luther <luther@debian.org>  Tue,  7 Feb 2006 19:23:14 +0000

linux-2.6 (2.6.15-4) unstable; urgency=low

  [ Jurij Smakov ]
  * [sparc64] Add sparc64-clock-settime.patch to fix the incorrect
    handling of the clock_settime syscall arguments, which resulted
    in a hang when trying to set the date using 'date -s'. Patch
    by David Miller is applied upstream. Thanks to Ludovic Courtes
    and Frans Pop for reporting and testing.
    Ref: http://marc.theaimsgroup.com/?t=113861017400002&r=1&w=2

  [ Christian T. Steigies ]
  * [m68k] update m68k patch and config to 2.6.15
  * [m68k] SCSI drivers need to be built in until ramdisk generator tools
    supports loading scsi modules
  * [m68k] ISCSI and IDE-TAPE don't compile, disabled
  * [m68k] set CC_OPTIMIZE_FOR_SIZE=n
  * [m68k] added vmeints patch which fixes building for vme

  [ maximilian attems ]
  * Use initramfs-tools for ia64 - fixed klibc.
  * Add stable tree 2.6.15.2:
    - Fix double decrement of mqueue_mnt->mnt_count in sys_mq_open
    - (CVE-2005-3356)
    - Mask off GFP flags before swiotlb_alloc_coherent
    - usb-audio: don't use empty packets at start of playback
    - Make second arg to skb_reserved() signed.
    - Input: HID - fix an oops in PID initialization code
    - Fix oops in ufs_fill_super at mount time
    - Kill blk_attempt_remerge()
    - Fix i2o_scsi oops on abort
    - Fix mkiss locking bug
    - Fix timekeeping on sparc64 ultra-IIe machines
    - Someone broke reiserfs v3 mount options and this fixes it
  * Deactivate sparc64-jumping-time.patch, amd64-pppd-fix.patch incl in aboves.
  * Add s390-klibc-buildfix.patch, regression due to header file changes.

  [ Steve Langasek ]
  * [alpha] set __attribute__((always_inline)) on __cmpxchg(), to avoid
    wrong optimizations with -Os (Closes: #347556).

  [ Martin Michlmayr ]
  * Add input support for the ixp4xx beeper driver (Alessandro Zummo).
  * [arm] Add NSLU2 specific portion of ixp4xx beeper driver (Alessandro Zummo).
  * [arm/nslu2] Build PPP as a module.
  * [arm/nslu2] Enable wireless.
  * [arm/nslu2] Enable most USB modules.
  * [arm/nslu2] Enable ALSA and USB sound modules.
  * [arm/nslu2] Set 4 MB as the size of the initrd in the kernel cmd line.
  * [arm/footbridge] Set CONFIG_BLK_DEV_RAM_SIZE to 8192.
  * [armeb] Add support for big-endian ARM.
  * [armeb/nslu2] Use the nslu2 config from arm.

  [ Frederik Schüler ]
  * [amd64] Add amd64-pppd-fix.patch to fix kernel panic when using pppd.
    (Closes: #347711)
  * Add 64bit-vidiocswin-ioctl-fix.patch to fix VIDIOCSWIN ioctl on 64bit
    kernel 32bit userland setups. (Closes: #349338)

  [ Sven Luther ]
  * [powerpc] Adapted apus config file to be more modular and in sync with the
    other powerpc configs. Scsi drivers are disabled as they don't build
    cleanly though (need some esp stuff).
  * [powerpc] Default to initramfs-tools as initramfs generator, as klibc
    build is fixed now.

  [ Bastian Blank ]
  * [powerpc] Fix dependencies of image packages.

 -- maximilian attems <maks@sternwelten.at>  Wed,  1 Feb 2006 11:34:20 +0100

linux-2.6 (2.6.15-3) unstable; urgency=low

  [ Martin Michlmayr ]
  * [arm] Update configs for 2.6.15; closes: #347998.
  * [arm] Activate tmpfs.
  * [arm] Allow modules to be unloaded.
  * [arm] Enable CONFIG_INPUT_EVDEV since yaird needs this module in
    order to generate initrds.
  * [arm/footbridge] Activate IDEPCI so SL82C105 will really be
    compiled in.
  * [arm/footbridge] Activate the right network drivers (Tulip and
    NE2K).
  * [arm/footbridge] Enable more framebuffer drivers.
  * debian/patches/arm-fix-dc21285.patch: Fix compilation of DC21285
    flash driver.
  * [arm/footbridge] Enable MTD and the DC21285 flash driver.
  * [arm/footbridge] Enable RAID and LVM modules.
  * [arm/footbridge] Enable USB modules.
  * [arm/nslu2] Add an image for Network Storage Link for USB 2.0 Disk
    Drives.
  * debian/patches/arm-memory-h-page-shift.patch: Fix error "PAGE_SHIFT
    undeclared" (Rod Whitby).
  * debian/patches/mtdpart-redboot-fis-byteswap.patch: recognise a foreign
    endian RedBoot partition table (John Bowler).
  * debian/patches/maclist.patch: Add support for the maclist interface
    (John Bowler).
  * debian/patches/arm-nslu2-maclist.patch: Add NSLU2 maclist support
    (John Bowler).
  * [arm/nslu2] Activate maclist.

  [ maximilian attems ]
  * Add stable tree 2.6.15.1:
    - arch/sparc64/Kconfig: fix HUGETLB_PAGE_SIZE_64K dependencies
    - moxa serial: add proper capability check
    - fix /sys/class/net/<if>/wireless without dev->get_wireless_stats
    - Don't match tcp/udp source/destination port for IP fragments
    - Fix sys_fstat64() entry in 64-bit syscall table.
    - UFS: inode->i_sem is not released in error path
    - netlink oops fix due to incorrect error code
    - Fix onboard video on SPARC Blade 100 for 2.6.{13,14,15}
    - Fix DoS in netlink_rcv_skb() (CVE-2006-0035)
    - fix workqueue oops during cpu offline
    - Fix crash in ip_nat_pptp (CVE-2006-0036)
    - Fix another crash in ip_nat_pptp (CVE-2006-0037)
    - ppc32: Re-add embed_config.c to ml300/ep405
    - Fix ptrace/strace
    - vgacon: fix doublescan mode
    - BRIDGE: Fix faulty check in br_stp_recalculate_bridge_id()
    - skge: handle out of memory on ring changes
  * Drop merged patch:
    - sparc64-atyfb-xl-gr-final.patch

  [ Simon Horman ]
  * Fix booting on PReP machines
    (Closes: #348040)
    powerpc-relocate_code.patch

 -- Simon Horman <horms@verge.net.au>  Tue, 17 Jan 2006 18:01:17 +0900

linux-2.6 (2.6.15-2) unstable; urgency=low

  [ maximilian attems ]
  * Default to initramfs-tools as initramfs generator for amd64, hppa, i386,
    alpha and sparc. More archs will be added once klibc matures.
    (Closes: #346141, #343147, #341524, #346305)
  * Backport alsa patch for opl3 - Fix the unreleased resources.
    (Closes: #346273)
  * Readd buslogic-pci-id-table.patch.

  [ dann frazier ]
  * [ia64] Update config for 2.6.15.

  [ Frederik Schüler ]
  * Make CONFIG_IPW2100 a per-architecture option and deactivate it on all
    architectures but i386. (Closes: #344515)

  [ Sven Luther ]
  * Removed spurious file from powerpc-apus patch. (Closes: #346159)

  [ Norbert Tretkowski ]
  * Backport the generic irq framework for alpha. (closes: #339080)

  [ Bastian Blank ]
  * Remove pre-sarge conflict with hotplug.
  * Fix hppa diff to apply.
  * Make the latest packages depend on the corect version of the real images.
    (closes: #346366)

 -- Bastian Blank <waldi@debian.org>  Tue, 10 Jan 2006 16:54:21 +0100

linux-2.6 (2.6.15-1) unstable; urgency=low

  [ Sven Luther ]
  * New upstream release.
  * [powerpc] Now use ARCH=powerpc for 64bit powerpc flavours, 32bit still
    stays with ARCH=ppc for now.
  * [powerpc] Readded PReP Motorola PowerStack II Utah IDE interrupt
    (Closes: #345424)
  * [powerpc] Fixed apus patch.
  * Added make-kpkg --arch option support to gencontrol.py.
  * Added debian/bin/kconfig.ml to process config file snipplet, so we can
    preserve the pre 2.6.15 ordering of config file snipplets. Upto 2.6.15
    the kernel Kconfig magic apparently kept the later occuring config options,
    but it seems that this is no more the case. Instead of catting the config
    files together, not use the kconfig.ml script to read in the files from
    more generic to more specific, and keep only the more specific.

  [ Bastian Blank ]
  * [s390] Update configs.

  [ Kyle McMartin ]
  * [hppa] Snag latest hppa.diff from cvs.parisc-linux.org.
  * [hppa] Update configs for 2.6.15.
  * [hppa] Change parisc kernel names to something less ambiguous.

  [ dann frazier ]
  * [ia64] Update ia64 configs

  [ maximilian attems ]
  * Drop modular-ide.patch, nacked by ide upstream.  Prevents udev to load
    ide-generic and those successfull boots with initramfs-tools.
  * Disable CONFIG_USB_BANDWIDTH, causes major trouble for alsa usb cards.

  [ Norbert Tretkowski ]
  * [alpha] Removed conflict with initramfs-tools, thanks vorlon for finding
    the klibc bug!

  [ Jonas Smedegaard ]
  * Adjust short description of transitional package kernel-image-2.6-
    486 to mention 2.6 (not 2.6.12).
  * Clean duplicate Kconfig options.

  [ Frederik Schüler ]
  * Add updated version of drivers-scsi-megaraid_splitup.patch.
  * Deactivate CONFIG_IDE_TASK_IOCTL on alpha and ia64 and make it a global
    option.
  * Make CONFIG_VIDEO_SAA7134 a global option.
  * New option CONFIG_CC_OPTIMIZE_FOR_SIZE set per-arch.
  * Rename i386 368 flavour to 486.
  * Add myself to uploaders.
  * Readdition of qla2xxx drivers, as firmware license has been fixed.
  * Make CONFIG_PACKET, PACKET_MM and UNIX builtin on all architectures:
    statically linked has better performance then modules due to TLB issue.
  * clean up debian-patches dir: remove all obsolete patches:
    - alpha-compile-fix.patch: obsolete
    - amd64-int3-fix.patch: fixed since 2.6.12
    - net-ipconntrack-nat-fix.patch: merged upstream after 2.6.14 release
    - net-nf_queue-oops.patch: merged upstream after 2.6.14 release
    - qla2xxx-removed.patch: obsolete
  * Drop M386 support remains from the i386 386 flavour: built with M486 
    from now on.

  [ Martin Michlmayr ]
  * [arm] Don't define "compiler" since GCC 4.x is the default now anyway.
  * [arm] Add descriptions for "class" and "longclass".
  * [arm] Compile CONFIG_BLK_DEV_SL82C105 support into the kernel on
    Footbridge.
  * [arm] Compile ext3 support into the kernel on Footbridge.
  * [arm] Turn on CONFIG_SERIAL_8250 support on Footbridge.

  [ Jurij Smakov ]
  * [sparc] Correct the patch for the atyfb framebuffer driver
    (sparc64-atyfb-xl-gr.patch) to finally fix the console and X
    image defects on Blade 100/150. The new patch is named
    sparc64-atyfb-xl-gr-final.patch to avoid the confusion.
    Thanks to Luis F. Ortiz for fixing the patch and Luigi Gangitano
    for testing it out.
  * Drop tty-locking-fixes9.patch, which was preventing the oops during
    shutdown on some sparc machines with serial console. Proper fix has
    been incorporated upstream.
  
  [ Simon Horman ]
  * Enable MKISS globally (closes: #340215)
  * Add recommends libc6-i686 to 686 and k7 image packages
    (closes: #278729)
  * Enable OBSOLETE_OSS_USB_DRIVER and USB_AUDIO
    as alsa snd-usb-audio still isn't quite there.
    I expect this to be re-disabled at some stage,
    possibly soon if it proves to be a source of bugs.
    (closes: #340388)

 -- Sven Luther <luther@debian.org>  Tue,  3 Jan 2006 06:48:07 +0000

linux-2.6 (2.6.14-7) unstable; urgency=low

  [ maximilian attems ]
  * Add stable tree 2.6.14.5 fixes:
    - setting ACLs on readonly mounted NFS filesystems (CVE-2005-3623)
    - Fix bridge-nf ipv6 length check
    - Perform SA switchover immediately.
    - Input: fix an OOPS in HID driver
    - Fix hardware checksum modification
    - kernel/params.c: fix sysfs access with CONFIG_MODULES=n
    - Fix RTNLGRP definitions in rtnetlink.h
    - Fix CTA_PROTO_NUM attribute size in ctnetlink
    - Fix unbalanced read_unlock_bh in ctnetlink
    - Fix NAT init order
    - Fix incorrect dependency for IP6_NF_TARGET_NFQUEUE
    - dpt_i2o fix for deadlock condition
    - SCSI: fix transfer direction in sd (kernel panic when ejecting iPod)
    - SCSI: fix transfer direction in scsi_lib and st
    - Fix hardware rx csum errors
    - Fix route lifetime.
    - apci: fix NULL deref in video/lcd/brightness
  * Disable CONFIG_USB_BANDWIDTH, causes major trouble on alsa usb cards.
    (Closes: #344939)

 -- maximilian attems <maks@sternwelten.at>  Tue, 27 Dec 2005 20:50:28 +0100

linux-2.6 (2.6.14-6) unstable; urgency=low

  [ Kyle McMartin ]
  * Change parisc kernel names to something less ambiguous.

  [ maximilian attems ]
  * Drop modular-ide.patch, nacked by ide upstream.  Prevents udev to load
    ide-generic and those successfull boots with initramfs-tools.
  * Add stable tree 2.6.14.4 with the following fixes:
    - drivers/scsi/dpt_i2o.c: fix a user-after-free
    - drivers/message/i2o/pci.c: fix a use-after-free
    - drivers/infiniband/core/mad.c: fix a use-after-free
    - DVB: BUDGET CI card depends on STV0297 demodulator
    - setkeys needs root
    - Fix listxattr() for generic security attributes
    - AGPGART: Fix serverworks TLB flush.
    - Fix crash when ptrace poking hugepage areas
    - I8K: fix /proc reporting of blank service tags
    - i82365: release all resources if no devices are found
    - bonding: fix feature consolidation
    - libata: locking rewrite (== fix)
    - cciss: bug fix for BIG_PASS_THRU
    - ALSA: nm256: reset workaround for Latitude CSx
    - cciss: bug fix for hpacucli
    - V4L/DVB: Fix analog NTSC for Thomson DTT 761X hybrid tuner
    - BRIDGE: recompute features when adding a new device
    - 32bit integer overflow in invalidate_inode_pages2()
    - USB: Adapt microtek driver to new scsi features
    - ide-floppy: software eject not working with LS-120 drive
    - Add try_to_freeze to kauditd
    - V4L/DVB (3135) Fix tuner init for Pinnacle PCTV Stereo
    - NETLINK: Fix processing of fib_lookup netlink messages
    - ACPI: fix HP nx8220 boot hang regression

  [ Norbert Tretkowski ]
  * [alpha] Removed conflict with initramfs-tools, thanks vorlon for finding
    the klibc bug!

  [ Frederik Schüler ]
  * Add updated drivers-scsi-megaraid_splitup.patch. (Closes: #317258)
  * Add ppc64-thermal-overtemp.patch to fix a thermal control bug in G5
    machines. (Closes: #343980)
  * Unpatch the following patches which are included in 2.6.14.4:
    - setkeys-needs-root-1.patch
    - setkeys-needs-root-2.patch
    - mm-invalidate_inode_pages2-overflow.patch
    - net-bonding-consolidation-fix.patch

 -- Frederik Schüler <fs@debian.org>  Tue, 20 Dec 2005 18:50:41 +0000

linux-2.6 (2.6.14-5) unstable; urgency=low

  [ dann frazier ]
  * ia64-new-assembler-fix.patch
    Fix ia64 builds with newer assembler (Closes: #341257)

  [ Sven Luther ]
  * [powerpc] incremented ramdisk size to 24576 from 8192, needed by the
    graphical installer, maybe we can bring this to 16384 later.

  [ Simon Horman ]
  * Add recommends libc6-i686 to 686 and k7 image packages
    (closes: #278729)
  * Enable OBSOLETE_OSS_USB_DRIVER and USB_AUDIO
    as alsa snd-usb-audio still isn't quite there.
    I expect this to be re-disabled at some stage,
    possibly soon if it proves to be a source of bugs.
    (closes: #340388)

  [ dann frazier ]
  * buslogic-pci-id-table.patch
    add a pci device id table to fix initramfs-tools discovery.
    (closes #342057)
  * fix feature consolidation in bonding driver.  (closes #340068)

 -- dann frazier <dannf@debian.org>  Thu,  8 Dec 2005 10:59:31 -0700

linux-2.6 (2.6.14-4) unstable; urgency=low

  [ dann frazier ]
  * setkeys-needs-root-1.patch, setkeys-needs-root-2.patch:
    [SECURITY] Require root privilege to write the current
    function key string entry of other user's terminals.
    See CVE-2005-3257 (Closes: #334113)

  [ Simon Horman ]
  * Enable MKISS globally (closes: #340215)
  * mm-invalidate_inode_pages2-overflow.patch
    [SECURITY] 32bit integer overflow in invalidate_inode_pages2() (local DoS)
  * ctnetlink-check-if-protoinfo-is-present.patch
    [SECURITY] ctnetlink: check if protoinfo is present (local DoS)
  * ctnetlink-fix-oops-when-no-icmp-id-info-in-message.patch
    [SECURITY] ctnetlink: Fix oops when no ICMP ID info in message (local DoS)

  [ Sven Luther ]
  * Re-added powerpc/apus patch, now that Roman Zippel merged it in.
  * Let's create asm-(ppc|ppc64) -> asm-powerpc symlink farm.  (Closes: #340571)

  [ maximilian attems ]
  * Add 2.6.14.3 patch - features changelog:
    - isdn/hardware/eicon/os_4bri.c: correct the xdiLoadFile() signature
    - x86_64/i386: Compute correct MTRR mask on early Noconas
    - PPTP helper: Fix endianness bug in GRE key / CallID NAT
    - nf_queue: Fix Ooops when no queue handler registered
    - ctnetlink: check if protoinfo is present
    - ip_conntrack: fix ftp/irc/tftp helpers on ports >= 32768
    - VFS: Fix memory leak with file leases
    - hwmon: Fix lm78 VID conversion
    - hwmon: Fix missing it87 fan div init
    - ppc64 memory model depends on NUMA
    - Generic HDLC WAN drivers - disable netif_carrier_off()
    - ctnetlink: Fix oops when no ICMP ID info in message
    - Don't auto-reap traced children
    - packet writing oops fix
    - PPTP helper: fix PNS-PAC expectation call id
    - NAT: Fix module refcount dropping too far
    - Fix soft lockup with ALSA rtc-timer
    - Fix calculation of AH length during filling ancillary data.
    - ip_conntrack TCP: Accept SYN+PUSH like SYN
    - refcount leak of proto when ctnetlink dumping tuple
    - Fix memory management error during setting up new advapi sockopts.
    - Fix sending extension headers before and including routing header.
    - hwmon: Fix missing boundary check when setting W83627THF in0 limits
  * Remove ctnetlink-check-if-protoinfo-is-present.patch,
    net-nf_queue-oops.patch - already included in 2.6.14.3.

  [ Frederik Schüler ]
  * Make CONFIG_PACKET, PACKET_MM and UNIX builtin on all architectures:
    statically linked has better performance then modules due to TLB issue.
  * Add myself to uploaders.

 -- Frederik Schüler <fs@debian.org>  Sat, 26 Nov 2005 13:18:41 +0100

linux-2.6 (2.6.14-3) unstable; urgency=low

  [ Norbert Tretkowski ]
  * [alpha] Switch to gcc 4.0.
  * [alpha] Conflict with initramfs-tools, klibc is broken on alpha.
  * [alpha] Enabled CONFIG_KOBJECT_UEVENT in arch/alphaconfig to fix trouble
    with latest udev, thanks to Uwe Schindler for reporting. (closes: #338911)
  * Bumped ABI revision:
    + ABI changes on sparc and alpha because of compiler switch.
    + 2.6.14.1 changes ABI of procfs.

  [ Sven Luther ]
  * Set default TCP congestion algorithm to NewReno + BIC (Closes: #337089)

  [ maximilian attems ]
  * Reenable CONFIG_SOFTWARE_SUSPEND on i386 and ppc, resume=/dev/<other device>
    must be set by boot loader. (Closes: #267600)
  * Set CONFIG_USB_SUSPEND on i386. Usefull for suspend to ram and apm suspend.
  * Add 2.6.14.1 patch:
    - Al Viro: CVE-2005-2709 sysctl unregistration oops
  * Add 2.6.14.2 patch:
    - airo.c/airo_cs.c: correct prototypes
    - fix XFS_QUOTA for modular XFS (closes: #337072)
    - USB: always export interface information for modalias
    - NET: Fix zero-size datagram reception
    - fix alpha breakage
    - Oops on suspend after on-the-fly switch to anticipatory i/o scheduler
    - ipvs: fix connection leak if expire_nodest_conn=1
    - Fix ptrace self-attach rule
    - fix signal->live leak in copy_process()
    - fix de_thread() vs send_group_sigqueue() race
    - prism54 : Fix frame length
    - tcp: BIC max increment too large
  * Remove alpha compile fix as contained in 2.6.14.2
  * Readd CONFIG_XFS_QUOTA=y.
  * Disable ACPI cutoff year on i386, was set to 2001.
    No need for acpi=force on boot.

  [ Jurij Smakov ]
  * Fix the install-image script to correctly include all the necessary
    stuff in scripts. (Closes: #336424)
  * Enable CONFIG_SND_ALI5451 on sparc.
  * Switch sparc to gcc-4.0. Thanks to Norbert for making sure it successfully
    builds a working kernel now.
  * Apply patch to fix ATI framebuffer output corruption on SunBlade 100
    (sparc64-atyfb-xl-gr.patch). Thanks to Luigi Gangitano. (Closes: #321200)
  * Disable CONFIG_PARPORT_PC_FIFO on sparc, since it causes a hang whenever
    something is sent to the parallel port device. Thanks to Attilla
    (boera at rdslink.ro) for pointing that out.

  [ Simon Horman ]
  * [386, AMD64] Set CONFIG_FRAMEBUFFER_CONSOLE=y instead of m.
    As vesadb now built into the kernel, after finally dropping the
    debian-specific patch to make it modular, make fbcons builtin too, else
    all sorts of weird stuff happens which is hard for the inird builders to
    automatically compenste for. (Closes: #336450)
  * Redisable CONFIG_SOFTWARE_SUSPEND on ppc/miboot as it required
    CONFIG_PM to compile.
  * [NETFILTER] nf_queue: Fix Ooops when no queue handler registered
    This is a regression introduced in 2.6.14.
    net-nf_queue-oops.patch. (Closes: #337713)
  * Make manuals with defconfig, as is required for kernel-package 10.008

  [ dann frazier ]
  * net-ipconntrack-nat-fix.patch - fix compilation of
    ip_conntrack_helper_pptp.c when NAT is disabled. (Closes: #336431)

  [ Christian T. Steigies ]
  * update m68k.diff to 2.6.14
  * add m68k-*vme* patches
  * disable macsonic driver until the dma patch is fixed
  * disable IEEE80211 drivers for all of m68k

  [ Frederik Schüler ]
  * activate CONFIG_SECURITY_NETWORK to fix SElinux operation.
    (Closes: #338543)

 -- Norbert Tretkowski <nobse@debian.org>  Mon, 14 Nov 2005 10:23:05 +0100

linux-2.6 (2.6.14-2) unstable; urgency=low

  [ Simon Horman ]
  * [SECURITY] Avoid 'names_cache' memory leak with CONFIG_AUDITSYSCALL
    This fix, included as part of the 2.6.13.4 patch in
    2.6.13+2.6.14-rc4-0experimental.1 is CVE-2005-3181
  * Fix genearation of .extraversion, again (closes: #333842)
  * Add missing kernel-arch and kernel-header-dirs to defines
    so headers get included. (closes: #336521)
    N.B: I only filled in arches where other's hadn't done so alread.
         Please fix if its wrong.
  * Allow powerpc64 to compile with AUDIT enabled but
    AUDITSYSCALL disabled. powerpc64-audit_sysctl-build.patch

  [ dann frazier ]
  * Update hppa.diff to 2.6.14-pa0

  [ Norbert Tretkowski ]
  * [alpha] New patch to include compiler.h in barrier.h, barrier() is used in
    non-SMP case.
  * [alpha] Added kernel-header-dirs and kernel-arch to debian/arch/alpha/defines
    to include asm-alpha in linux-headers package.
  * Added myself to Uploaders.

  [ Frederik Schüler ]
  * [amd64] use DISCONTIGMEM instead of SPARSEMEM on amd64-k8-smp flavour to
    fix bootup kernel panic.
  * [amd64] include asm-x86_64 in linux-headers package.
  * Deactivate AUDITSYSCALL globally, it slows down the kernel and is not
    needed for selinux at all.

 -- Simon Horman <horms@debian.org>  Tue,  1 Nov 2005 15:27:40 +0900

linux-2.6 (2.6.14-1) unstable; urgency=low

  [ Sven Luther ]
  * New upstream release.

  [ Norbert Tretkowski ]
  * [alpha] Update arch/alpha/config* for 2.6.14.

  [ Simon Horman ]
  * Fix misformatting of long description of
    linux-patch-debian-linux-patch-debian-X.Y.Z.
    templates/control.main.in
    (closes: #335088)
  * Make sure version is seeded in apply and unapply scripts.
    Actually changed in some earlier, post 2.6.12, release,
    but the changelog seems to be missing.
    (closes: #324583)

  [ dann frazier ]
  * [ia64] Disable the CONFIG_IA64_SGI_SN_XP module.  This forces
    CONFIG_GENERIC_ALLOCATOR and CONFIG_IA64_UNCACHED_ALLOCATOR to y, which
    appears to break on zx1 systems.

 -- Simon Horman <horms@debian.org>  Fri, 28 Oct 2005 16:26:03 +0900

linux-2.6 (2.6.13+2.6.14-rc5-0experimental.1) experimental; urgency=low

  [ Sven Luther ]
  * Upgraded to 2.6.14-rc5.

  [ Jonas Smedegaard ]
  * Quote variables in debian/rules.real and postinstall (making it
    safer to run with weird characters in path of build environment).

  [ Bastian Blank ]
  * Add some missing files from scripts to headers packages.
  * Add new patch powerpc-build-links.patch: Emit relative symlinks in
    arch/ppc{,64}/include.
  * Include arch/*/include into headers package.

 -- Sven Luther <luther@debian.org>  Tue, 25 Oct 2005 03:56:11 +0000

linux-2.6 (2.6.13+2.6.14-rc4-0experimental.1) experimental; urgency=low

  [ Sven Luther ]
  * Upgraded to 2.6.14-rc4.

  [ Simon Horman ]
  * Fix genearation of .extraversion (closes: #333842)

  [ dann frazier ]
  * Enhance the linux-source description to explain the types of patches
    Debian adds to it.  (closes: #258043)
  * Correct linux-patch-debian description.  It replaces the
    kernel-patch-debian packages, not the kernel-source packages.

  [ Jonas Smedegaard ]
  * Fix building from within a very long dir (all patches was applied at
    once - exhausting shell commandline, now applied one by one).
  * Add Simon Horman, Sven Luther and myself as Uploaders.

  [ Bastian Blank ]
  * Use list of revisions in patch scripts.
  * Use correct names for tarball and scripts.

  [ Jurij Smakov ]
  * [i386] Set the CONFIG_HPET_EMULATE_RTC option to make the clock
    work properly on certain Dell machines. This required setting the
    CONFIG_RTC option to 'y' instead of 'm'. (closes: #309909)
    [i386] Enable VIDEO_CX88 and VIDEO_CX88_DVB (both set to 'm') by
    popular demand. (closes: #330916)

  [ Norbert Tretkowski ]
  * [alpha] Update arch/alpha/config for 2.6.13.

  [ Kyle McMartin ]
  * [hppa] Oops. Fix linux-headers not including asm-parisc by adding
    headers_dirs = parisc to Makefile.inc.

  [ maximilian attems ]
  * Set CONFIG_FB_VESA=y for i386 and amd64 configs. (closes: #333003)

  [ Sven Luther ]
  * [powerpc] Fixed apus build, now use mkvmlinuz too to generate the vmlinuz
    kernel.
  * Fixed control.image.in to depend on :
      initramfs-tools | yaird | linux-ramdisk-tool
    where linux-ramdisk-tools is the virtual package provided by all
    initrd/initramfs generating tools.

  [ Frederik Schüler ]
  * deactivate FB_RIVA on all architectures.
  * deactivate BLK_DEV_IDESCSI on all architectures.
  * Added patch-2.6.13.4:
    - [SECURITY] key: plug request_key_auth memleak 
      See CAN-2005-3119
    - [SECURITY] Fix drm 'debug' sysfs permissions
      See CAN-2005-3179
    - [SECURITY] Avoid 'names_cache' memory leak with CONFIG_AUDITSYSCALL
    - [SPARC64] Fix userland FPU state corruption.
    - BIC coding bug in Linux 2.6.13
    - [SECURITY] orinoco: Information leakage due to incorrect padding 
      See CAN-2005-3180
    - ieee1394/sbp2: fixes for hot-unplug and module unloading

  [ Christian T. Steigies ]
  * disable CONFIG_EXT2_FS_XIP for m68k like on all(?) other arches
  * deactivate OKTAGON_SCSI for amiga/m68k until it can be compiled again
  * deactivate CONFIG_KEYBOARD_HIL_OLD, CONFIG_KEYBOARD_HIL, CONFIG_MOUSE_HIL,
    CONFIG_HIL_MLC, and CONFIG_HP_SDC for hp/m68k
  * update m68k.diff for 2.6.13
  * split out patches that do not intefere with other arches to
    patches-debian/m68k-*

 -- Bastian Blank <waldi@debian.org>  Fri, 21 Oct 2005 12:17:47 +0000

linux-2.6 (2.6.13-1) experimental; urgency=low

  * New upstream release "git booost":
    - new arch xtensa
    - kexec/kdump
    - execute-in-place
    - inotify (closes: #304387)
    - time-sharing cfq I/O scheduler
    - manual driver binding
    - voluntary preemption
    - user-space I/O initiation for InfiniBand
    - new speedy DES (crypto) implementation
    - uml "almost-skas" mode support
    - 250 HZ default (closes: #320366)
    - fixes all over (alsa, archs, ide, input, ntfs, scsi, swsusp, usb, ..)
    - orinoco driver updates (closes: #291684)
    - md, dm updates (closes: #317787)

  [ Frederik Schüler ]
  * [amd64] Added class and longclass descriptions for amd64 flavours.
  * [amd64] add amd64-tlb-flush-sigsegv-fix.patch: disable tlb flush
    filtering on smp systems to workaround processor errata.
  * backport kernel-api-documentation-generation-fix.diff from git to fix
    documentation build.
  * Added patch-2.6.13.1:
    - raw_sendmsg DoS (CAN-2005-2492)
    - 32bit sendmsg() flaw (CAN-2005-2490)
    - Reassembly trim not clearing CHECKSUM_HW
    - Use SA_SHIRQ in sparc specific code.
    - Fix boundary check in standard multi-block cipher processors
    - 2.6.13 breaks libpcap (and tcpdump)
    - x86: pci_assign_unassigned_resources() update
    - Fix PCI ROM mapping
    - aacraid: 2.6.13 aacraid bad BUG_ON fix
    - Kconfig: saa7134-dvb must select tda1004x

  [ Simon Horman ]
  * Disable BSDv3 accounting on hppa and alpha, it was already
    disabled on all other architectures. Also unify BSD accounting
    config into top level config, rather than per flavour configs.
  * [SECURITY] The seq_file memory leak fix included in 2.6.12-6
    as part of upstream's 2.6.12.6 patchset is now CAN-2005-2800.

  [ Jurij Smakov, Simon Horman ]
  * Ensure that only one kernel-manual/linux-manual package can
    be installed at a time to avoid file conflicts. (closes: #320042)

  [ Bastian Blank ]
  * Move audit, preempt and security settings to core config file.
  * Fix powerpc configuration.
  * Add debian version information to kernel version string.
  * Drop coreutils | fileutils dependencies.
  * Drop modular-vesafb patch. (closes: #222374, #289810)

  [ Christian T. Steigies ]
  * update m68k.diff for linux-2.6.13
  * add m68k-42_dma.patch and m68k-sonic.patch that will be in upstream 2.6.14
    (which makes sun3 build fail, needs fixing)

  [ maximilian attems ]
  * Drop drivers-add-scsi_changer.patch (merged)
  * Drop drivers-ide-dma-blacklist-toshiba.patch (merged)
  * Drop drivers-ide-__devinit.patch (merged)
  * Added patch-2.6.13.2:
    - USB: ftdi_sio: custom baud rate fix
    - Fix up more strange byte writes to the PCI_ROM_ADDRESS config word
    - Fix MPOL_F_VERIFY
    - jfs: jfs_delete_inode must call clear_inode
    - Fix DHCP + MASQUERADE problem
    - Sun HME: enable and map PCI ROM properly
    - Sun GEM ethernet: enable and map PCI ROM properly
    - hpt366: write the full 4 bytes of ROM address, not just low 1 byte
    - forcedeth: Initialize link settings in every nv_open()
    - Lost sockfd_put() in routing_ioctl()
    - lost fput in 32bit ioctl on x86-64
  * Added patch-2.6.13.3:
    - Fix fs/exec.c:788 (de_thread()) BUG_ON
    - Don't over-clamp window in tcp_clamp_window()
    - fix IPv6 per-socket multicast filtering in exact-match case
    - yenta oops fix
    - ipvs: ip_vs_ftp breaks connections using persistence
    - uml - Fix x86_64 page leak
    - skge: set mac address oops with bonding
    - tcp: set default congestion control correctly for incoming connections

  [ Sven Luther ]
  * [powerpc] Added hotplug support to the mv643xx_eth driver :
      powerpc-mv643xx-hotplug-support.patch
    thanks go to Nicolas Det for providing the patch.
  * [powerpc] Modified a couple of configuration options for the powerpc64
    flavour, fixes and enhances Apple G5 support (Closes: #323724, #328324)
  * [powerpc] Added powerpc-miboot flavour to use exclusively with oldworld
    powermac miboot floppies for debian-installer.
  * [powerpc] Checked upgraded version of the apus patches, separated them in
    a part which is safe to apply, and one which needs checking, and is thus
    not applied yet.

  [ Kyle McMartin ]
  * [hppa] Update hppa.diff to 2.6.13-pa4.
  * [hppa] Add space register fix to pacache.S to hppa.diff.

  [ dann frazier ]
  * Add a note to README.Debian that explains where users can find the .config
    files used to generate the linux-image packages.  Closes: #316809
  * [ia64] Workaround #325070 until upstream works out an acceptable solution.
    This bug breaks module loading on non-SMP ia64 kernels.  The workaround
    is to temporarily use an SMP config for the non-SMP kernels.  (Note that
    John Wright is running benchmarks to determine the overhead of running
    an SMP kernel on UP systems to help decide if this should be a
    permanent change).
  * [ia64] Update arch/ia64/config for 2.6.13

 -- Simon Horman <horms@debian.org>  Thu,  6 Oct 2005 15:45:21 +0900

linux-2.6 (2.6.12-6) unstable; urgency=high

  [ Andres Salomon, Bastian Blank ]
  * Change ATM and Classical-IP-over-ATM to be modular, instead of being
    statically included. (closes: #323143)

  [ Sven Luther ]
  * [powerpc] powerpc-pmac-sound-check.patch: Added pmac-sound sanity check.
  * [powerpc] powerpc-apus.patch:
    Added preliminary apus patch to package, not applied to kernel tree yet.

  [ Simon Horman ]
  * Unset CC_OPTIMIZE_FOR_SIZE in i386 config,
    it breaks iproute's (and other netlink users) ability
    to set routes. (closes: #322723)
  * Added 2.6.12.6
    - [SECURITY: CAN-2005-2555] Restrict socket policy loading to
      CAP_NET_ADMIN.
    - [SECURITY] Fix DST leak in icmp_push_reply().  Possible remote
      DoS?
    - [SECURITY] NPTL signal delivery deadlock fix; possible local
      DoS.
    - fix gl_skb/skb type error in genelink driver in usbnet
    - [SECURITY] fix a memory leak in devices seq_file implementation;
      local DoS.
    - [SECURITY] Fix SKB leak in ip6_input_finish(); local DoS.

  [ Andres Salomon ]
  * [hppa] enable discontiguous memory support for 32bit hppa images, so
    they build.

 -- Andres Salomon <dilinger@debian.org>  Tue, 06 Sep 2005 10:14:35 -0400

linux-2.6 (2.6.12-5) unstable; urgency=low

  * Change ARM to use GCC 3.3 to avoid FTBFS errors with GCC 4
   (dann frazier)

  * Remove spurious double quote character from ia64 package descriptions.
    (dann frazier)

  * Add transitional meta packages (kernel-image-2.6-*) for ia64.
    (dann frazier)

  * Change fuzz factor to 1, stricter patch appliance. (Maximilian Attems)

  * Enabled CONFIG_THERM_PM72 on powerpc64 flavour. (Sven Luther)

 -- Bastian Blank <waldi@debian.org>  Tue, 16 Aug 2005 21:43:31 +0200

linux-2.6 (2.6.12-4) unstable; urgency=low

  * Supply correct subarch values for the powerpc images.

 -- Bastian Blank <waldi@debian.org>  Mon, 15 Aug 2005 21:06:18 +0200

linux-2.6 (2.6.12-3) unstable; urgency=low

  * Added reference to old kernel-* package names to make
    transition a little more obvious to end users.
    A Dan Jacobson special. (Simon Horman) Closes: #321167

  * By the time this makes it into the archive, it will
    be handling kernel-image-2.6-* packages. (Simon Horman)
    Closes: #321867

  * Link palinfo statically on ia64. (dann frazier) (Closes: #321885)

  * [hppa] :
    - Add hppa arch specific patch.
    - Build-Depend on binutils-hppa64 and gcc-4.0-hppa64.
    (Kyle McMartin)

  * Fix permissions in source tarball. (Bastian Blank) (Closes: #322409)

  * Enable the CONFIG_IP_ADVANCED_ROUTER and related options on
    sparc64 to sync with other architectures. (Jurij Smakov)
    Closes: #321236

  * Include all executables as well as *.sh and *.pl files found in
    scripts directory in the headers package. (Bastian Blank)
    Closes: #322612, #322680, #322765

  * Include m68k headers into the arch-common headers package on
    powerpc and make sure that all the directories are linked to
    properly from the flavour-specific headers packages. (Jurij Smakov)
    Closes: #322610

  * [powerpc] Enabled the powerpc64 flavour, now that we have a real biarch
    toolchain in sid. Many thanks go to GOTO Masanori and Matthias Klose as
    well as any other who worked on the biarch toolchain to make this happen.

  * Added 2.6.12.5 (Simon Horman)
    - Fix BUG() is triggered by a call to set_mempolicy() with a negativ
      first argument.
    - [amd64] Fix a SRAT handling on systems with dual cores.
    - [amd64] SMP timing problem
    - [security] Zlib fixes See CAN-2005-2458, CAN-2005-2459
      http://sources.redhat.com/ml/bug-gnu-utils/1999-06/msg00183.html
      http://bugs.gentoo.org/show_bug.cgi
    - Add zlib deflateBound()
    - [security] Fix error during session join. See CAN-2005-2098
    - [security] Fix keyring destructor. See CAN-2005-2099
    - Module per-cpu alignment cannot always be met
      http://www.ussg.iu.edu/hypermail/linux/kernel/0409.0/0768.html
    Closes: #323039

 -- Bastian Blank <waldi@debian.org>  Mon, 15 Aug 2005 16:42:05 +0200

linux-2.6 (2.6.12-2) unstable; urgency=low

  * The Kernel Team offers its condolences to the family of Jens Schmalzing
    (jensen@debian), who died Saturday, July 30, 2005 in a tragic accident in
    Munich.  Jens was a member of the Kernel Team, and was instrumental in
    taking the powerpc kernel package to 2.6, as well as maintaining MOL
    and its kernel modules.

  * Add @longclass@ variable to control file autogeneration. (Andres Salomon)

  * Bump build-depends on kernel-package to a fixed version (>= 9.005).
    (Jurij Smakov, Sven Luther) (closes: #319657, #320422, #321625)

  * Change default ramdisk size for sparc to 16,384K to accomodate a fatter
    d-i initrd for netboot installs.
    (Joshua Kwan)

  * Don't build-depend on console-tools on s390. (Bastian Blank)

  * Add ARM support. (Vincent Sanders)

  * Add ia64 descriptions. (dann frazier)

  * Strip down the scripts dir in the headers packages. (Bastian Blank)

  * Add m68k support. (Christian T. Steigies)

  * Added 2.6.12.4 (Frederik Schüler)
    - Fix powernow oops on dual-core athlon
    - Fix early vlan adding leads to not functional device
    - sys_get_thread_area does not clear the returned argument
    - bio_clone fix
    - Fix possible overflow of sock->sk_policy (CAN-2005-2456)
      (closes: #321401)
    - Wait until all references to ip_conntrack_untracked are dropped on
      unload
    - Fix potential memory corruption in NAT code (aka memory NAT)
    - Fix deadlock in ip6_queue
    - Fix signedness issues in net/core/filter.c
    - x86_64 memleak from malicious 32bit elf program
    - rocket.c: Fix ldisc ref count handling
    - kbuild: build TAGS problem with O=

  * Enable CONFIG_6PACK=m for all archs (Andres Salomon)
    (closes: #319646)

  * Overhaul the generation of the control file. Now it is handled
    by debian/bin/gencontrol.py. The debian/control target in rules
    also fails now, since we don't want the control file generated
    during build. Arch-specific Depends and suggests are now generated
    correctly. (Bastian Blank) (Closes: #319896)

  * [powerpc] Fixed typo which made asm-ppc and asm-ppc64 not being included
    in the header package. (Sven Luther) (Closes: #320817)

  * Added list of flavours built to common header package. (Sven Luther)

 -- Bastian Blank <waldi@debian.org>  Tue, 09 Aug 2005 11:12:40 +0200
 
linux-2.6 (2.6.12-1) unstable; urgency=low

  * New upstream release:
    - "git rocks"
    - address space randomization
    - conversion of ide driver code to the device model
    - restored Philips webcam driver
    - new Broadcom bcm5706 gigabit driver
    - new resource limits for the audio community
    - Multipath device mapper
    - Intel HD Audio alsa driver
    - fixes + arch updates..
    - readdition of tg3 driver, as firmware license has been fixed

  * Dropped the following patches:
    - patch-2.6.11.*.patch (merged)
    - powerpc-ppc64-ibmvscsi.patch (Christoph didn't like it, and it failed
      to build anyways) (Sven Luther)
    - doc-post_halloween.patch (unless someone can come up w/ a valid
      reason for carrying around rapidly bitrotting documentation...)
      (Andres Salomon)
    - sparc32-hypersparc-srmmu.patch (dropped until sparc32 is working
      again, and we can figure out whether it's necessary)
    - fix-alpha-ext3-oops.patch (no longer needed, fixed by compiler)
    - x86-i486_emu.patch (buggy and insecure 80486 instruction emulation
      for 80386; we're no longer supporting this) (closes: #250468)
    - amd64-outs.patch (according to
      http://www.ussg.iu.edu/hypermail/linux/kernel/0502.3/1095.html, this
      is unnecessary for us) (Andres Salomon)
    - sparc64-rtc-mostek.patch (merged)
    - sparc64-compat-nanoseconds.patch (merged) 
    - sparc64-sunsu-init-2.6.11.patch (merged)
    - sunsab-uart-update-timeout.patch (merged)
    - alpha-read-trylock.patch (different version got merged)
    - powerpc-prep-motorola-irq-fix.patch (merged)
    - drivers-media-video-saa7134-update.patch (merged)
    - drivers-media-video-saa7134-update-2.patch (merged)
    - drivers-media-video-pll-lib.patch (merged)
    - drivers-media-video-pll-lib-2.patch (merged)
    - drivers-media-video-tuner-update-1.patch (merged)
    - drivers-media-video-tuner-update-2.patch (merged)
    - drivers-media-video-v4l-mpeg-support.patch (merged)
    - drivers-media-video-mt352-update.patch (merged)
    - arch-ppc64-hugepage-aio-panic.patch (merged)
    - drivers-input-serio-nmouse.patch (merged)
    - sparc64-sb1500-clock-2.6.patch (merged)
    - docbook-allow-preprocessor-directives-... (merged)
    - docbook-fix-function-parameter-descriptin-in-fbmem.patch (merged)
    - docbook-move-kernel-doc-comment-next-to-function.patch (merged)
    - powerpc-therm-adt746x-new-i2c-fix.patch (merged)
    - powerpc-mv643xx-enet.patch (merged)
    - powerpc-mv643xx-eth-pegasos.patch (merged)
    - powerpc-pmac-agp-sleep.patch (merged)
    - drivers-input-serio-8042-resume.patch (merged)
  
  * Premiere of the common-source kernel package
    (Jurij Smakov, Andres Salomon)
    - build all architectures out of kernel source package
    - rename source and binary packages
    - create a common config for different architectures, and management
      tools to allow for easier modification of config options
    - drop default configs, autogenerate them instead; requires
      kernel-package >= 9.002.

  * Add 2.6.12.1 (Maximilian Attems)
    - Clean up subthread exec (CAN-2005-1913)
    - ia64 ptrace + sigrestore_context (CAN-2005-1761)

  * Add 2.6.12.2 (Frederik Schüler)
    - Fix two socket hashing bugs.
    -  ACPI: Make sure we call acpi_register_gsi() even for default PCI
       interrupt assignment
    - Add "memory" clobbers to the x86 inline asm of strncmp and friends
    - e1000: fix spinlock bug
    - fix remap_pte_range BUG
    - Fix typo in drivers/pci/pci-driver.c

  * Add 2.6.12.3 (Joshua Kwan)
    - Fix semaphore handling in __unregister_chrdev
    - Fix TT mode in UML.
    - Check for a null return in tty_ldisc_ref.
    - v4l: cx88 hue offset fix
    - Fix 8139cp breakage that occurs with tpm driver.
    - Fix the 6pack driver in SMP environments.
    - Switch to spinlocks in the shaper driver.
    - ppc32: stop misusing NTP's time_offset value
    - netfilter: go back to dropping conntrack references manually
    - ACPI: don't accept 0 as a PCI IRQ.

  * Enable CONFIG_SCSI_INITIO. (Maximilian Attems) (closes: #318121)

  * [powerpc] :
    - Added powerpc-mkvmlinuz-support patch which allows, together with
      kernel-package 9.0002 to add mkvmlinuz support to hand built packages.
    - Removed powerpc-ppc64-ibmvscsi.patch, FTBFS, and Christoph doesn't like
      it and thinks it is not needed.
    - Disabled swim3 on powerpc-smp, FTBFS.
    - Disabled software-suspend on powerpc-smp, FTBFS, amd64/i386 only smp code.
    - Rediffed and readded the G4 L2 hardware flush assist patch from Jacob Pan.
    (Sven Luther)
    
  * [sparc]
    - Drop sparc32 flavour for now. sparc32 kernel is currently in the
      category "too buggy for us to support". In spite of numerous efforts
      I still see occasional random filesystem corruptions in my tests.
      That does NOT mean that we are dropping sparc32 support, we will
      work with upstream trying to solve these problems for the next
      kernel release. Those interested in helping/testing are encouraged
      to subscribe to debian-sparc mailing list.
      (Jurij Smakov)

  * [alpha]
    - Renamed resulting binary packages for alpha, kernel-image-x.y.z-generic
      wasn't a generic kernel, it was a generic kernel for alpha machines, so
      we're now using linux-image-x.y.z-alpha-generic (and of course, the same
      change for the smp kernel-image). This change was postponed after the
      sarge release. (closes: #260003)
    (Norbert Tretkowski)

  * [amd64]
    - Now using the default compiler (gcc-4.0), thus we get rid of the 
      annoying MAKEFLAGS="CC=gcc-3.4" make-kpkg... invocation for third-party 
      modules.
      This release lacks 64bit kernels for i386 userland; support will be
      added in a later release as soon as the toolchain has stabilized again.
      (Frederik Schüler)

 -- Andres Salomon <dilinger@debian.org>  Wed, 20 Jul 2005 17:16:04 -0400
<|MERGE_RESOLUTION|>--- conflicted
+++ resolved
@@ -1,58 +1,15 @@
+linux-2.6.24 (2.6.24-6~etchnhalf.8) UNRELEASED; urgency=high
+
+  * Fix DoS when calling svc_listen twice on the same socket while reading
+    /proc/net/atm/*vc (CVE-2008-5079)
+
+ -- dann frazier <dannf@debian.org>  Sat, 06 Dec 2008 10:38:03 -0700
+
 linux-2.6.24 (2.6.24-6~etchnhalf.7) stable-security; urgency=high
 
-<<<<<<< HEAD
   [ Alexander Prinsier ]
   * unix domain sockets: fix recursive descent in __scm_destroy()
     and garbage collector counting bug (CVE-2008-5029)
-=======
-  [ Ian Campbell ]
-  * xen: fix ACPI processor throttling for when processor id is -1. (closes: #502849)
-
-  [ dann frazier ]
-  * Make sendmsg() block during UNIX garbage collection (CVE-2008-5300)
-  * Fix race conditions between inotify removal and umount (CVE-2008-5182)
-  * Fix DoS when calling svc_listen twice on the same socket while reading
-    /proc/net/atm/*vc (CVE-2008-5079)
-
- -- dann frazier <dannf@debian.org>  Fri, 05 Dec 2008 23:12:07 -0700
-
-linux-2.6 (2.6.26-11) unstable; urgency=low
-
-  [ Bastian Blank ]
-  * [sparc] Reintroduce dummy PCI host controller to workaround broken X.org.
-  * [sparc] Fix size checks in PCI maps.
-  * Add stable release 2.6.26.8:
-    - netfilter: restore lost ifdef guarding defrag exception
-    - netfilter: snmp nat leaks memory in case of failure
-    - netfilter: xt_iprange: fix range inversion match
-    - ACPI: dock: avoid check _STA method
-    - ACPI: video: fix brightness allocation
-    - sparc64: Fix race in arch/sparc64/kernel/trampoline.S
-    - math-emu: Fix signalling of underflow and inexact while packing result.
-    - tcpv6: fix option space offsets with md5
-    - net: Fix netdev_run_todo dead-lock
-    - scx200_i2c: Add missing class parameter
-    - DVB: s5h1411: Power down s5h1411 when not in use
-    - DVB: s5h1411: Perform s5h1411 soft reset after tuning
-    - DVB: s5h1411: bugfix: Setting serial or parallel mode could destroy bits
-    - V4L: pvrusb2: Keep MPEG PTSs from drifting away
-    - ACPI: Always report a sync event after a lid state change
-    - ALSA: use correct lock in snd_ctl_dev_disconnect()
-    - file caps: always start with clear bprm->caps_*
-    - libertas: fix buffer overrun
-    - net: Fix recursive descent in __scm_destroy().
-    - SCSI: qla2xxx: Skip FDMI registration on ISP21xx/22xx parts.
-      (Closes: #502552)
-    - edac cell: fix incorrect edac_mode
-    - ext[234]: Avoid printk floods in the face of directory corruption
-      (CVE-2008-3528)
-    - gpiolib: fix oops in gpio_get_value_cansleep()
-  * Override ABI changes.
-  * [xen] Update description. (closes: #505961)
-  * Revert parts of 2.6.26.6 to fix resume breakage. (closes: #504167)
-    - clockevents: prevent multiple init/shutdown
-    - clockevents: broadcast fixup possible waiters
->>>>>>> 3f60feae
 
   [ dann frazier ]
   * Don't allow splicing to files opened with O_APPEND (CVE-2008-4554)
