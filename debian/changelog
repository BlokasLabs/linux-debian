linux-2.6 (2.6.26-21lenny3) UNRELEASED; urgency=high

<<<<<<< HEAD
  * Additional fixes for CVE-2010-0307
=======
  [ Bastian Blank ]
  * Don't let default compiler flags escape into build.

  [ dann frazier ]
  * Remove TIF_ABI_PENDING bit from x86, sparc & powerpc, fixing
    32-bit userland/64-bit kernel breakage (Closes: #568416)
  * KVM: PIT: control word is write-only (CVE-2010-0309)
  
  [ Ben Hutchings ]
  * Build lgs8gxx driver along with cxusb (Closes: #568414)
  * Revert incorrect change to powerpc clocksource setup (Closes: #568457)

 -- Bastian Blank <waldi@debian.org>  Thu, 04 Feb 2010 12:08:47 +0100

linux-2.6 (2.6.32-7) unstable; urgency=low
>>>>>>> 5071700f

 -- dann frazier <dannf@debian.org>  Thu, 04 Feb 2010 17:43:31 -0700

linux-2.6 (2.6.26-21lenny2) stable-security; urgency=high

  [ dann frazier ]
  * Fix build failure on hppa & mipsen due to missing #include
  * Port CVE-2010-0291 fix to xen featureset
  
  [ Ben Hutchings ]
  * cdc_ether: Do not set link down initially; not all devices send link
    change interrupts (Closes: #567689)

  [ dann frazier ]
  * Split 'flush_old_exec' into two functions (CVE-2010-0307)

 -- dann frazier <dannf@debian.org>  Mon, 01 Feb 2010 23:47:42 -0700

linux-2.6 (2.6.26-21lenny1) stable-security; urgency=high

  [ dann frazier ]
  * mac80211: fix spurious delBA handling (CVE-2009-4027)
  * e1000: enhance frame fragment detection (CVE-2009-4536)
  * e1000e: enhance frame fragment detection (CVE-2009-4538)
  * Fix several issues with mmap/mremap (CVE-2010-0291)
  * [SCSI] megaraid_sas: remove sysfs poll_mode_io world writeable
    permissions (CVE-2009-3939)
 
  [ Ben Hutchings ]
  * kernel/signal.c: fix kernel information leak with print-fatal-signals=1
    (CVE-2010-0003)
  * netfilter: ebtables: enforce CAP_NET_ADMIN (CVE-2010-0007)

 -- dann frazier <dannf@debian.org>  Fri, 29 Jan 2010 17:20:16 -0700

linux-2.6 (2.6.26-21) stable; urgency=high

  [ Ben Hutchings ]
  * Fix false soft lockup reports for the nohz idle loop
  * nohz: Fix two bugs that can keep a processor idle and lead to a
    system hang (may fix #496917, #538158 and others)
  * usbmidi: Fix crash when device is disconnected (Closes: #513050)
  * r8169: Apply various upstream bug fixes
  * r8169: Add support for RTL8101e (v2), RTL8102e (v1,v2,v3),
    RTL8168c/8111c (v3,v4), RTL8168cp/8111cp (v2,v3), RTL8168d (v1)
    (Closes: #552465; may fix #516187)
  * Revert patch to sanitise <linux/socket.h>, which introduced
    different build failures
  * usbnet: Set link down initially for drivers that update link state
    (Closes: #444043)
  * atl1e: Remove broken implementation of TSO for TCP/IPv6
    (Closes: #558426) and allow other hardware offloads to be disabled in
    case they are also buggy

  [ dann frazier ]
  * floppy: request and release only the ports we actually use
    (Closes: #332942)
  * igb: Add 82576 MAC support (Closes: #522922), backport
    by Ben Hutchings
  * [SCSI] gdth: Prevent negative offsets in ioctl (CVE-2009-3080)
  * NFSv4: Fix a problem whereby a buggy server can oops the kernel
    (CVE-2009-3726)
  * [SCSI] megaraid_sas: remove sysfs dbg_lvl world writeable permissions
    (CVE-2009-3889)
  * isdn: hfc_usb: Fix read buffer overflow (CVE-2009-4005)
  * fuse: prevent fuse_put_request on invalid pointer (CVE-2009-4021)
  * hpilo: new PCI ID (Closes: #559064)
  * Avoid /proc/$pid/maps visibility during initial setuid ELF loading
    (CVE-2009-2691)
  * hfs: fix a potential buffer overflow (CVE-2009-4020)
  * KVM: x86 emulator: limit instructions to 15 bytes (CVE-2009-4031)
  * firewire: ohci: handle receive packets with a data length of zero
    (CVE-2009-4138)
  * ext4: Avoid null pointer dereference when decoding EROFS w/o a journal
    (CVE-2009-4308)
  * s390: dasd diag - add support for read-only minidisks (Closes: #550898)

 -- dann frazier <dannf@debian.org>  Sat, 26 Dec 2009 01:06:01 -0700

linux-2.6 (2.6.26-20) stable; urgency=high

  [ Ben Hutchings ]
  * xen: Fix crash in xen_spin_wait() on busy multiprocessor domain
    (Closes: #542250), thanks to Nikita V. Youshchenko <yoush@debian.org>
  * x86: Fix crash in text_poke_early() on 486-class processors
    (Closes: #515982)
  * hppa: Ensure TLB purge runs single threaded (Closes: #539215),
    thanks to Helge Deller <deller@gmx.de>
  * virtio_balloon: Fix towards_target when deflating balloon
    (Closes: #544619)
  * dm-snap: Fix crash when using both snapshot and origin volumes
    (Closes: #545999)
  * nfs: Avoid overrun when copying client IP address string
    (Closes: #549002)
  * sis190: Correct DMA sync handling on small packets (Closes: #541169)
  * mmc: Increase power-up delay (Closes: #508599)
  * v4l2: Improve 32/64-bit ioctl translation (Closes: #508649)
  * proc: Fix truncation of entries in /proc/*/pagemap on 32-bit
    architectures (Closes: #511419)
  * Sanitise <linux/socket.h> and <linux/uio.h> (Closes: #538372)
  * nfs: Handle -ESTALE error in access() (Closes: #508866)
  * r8169: Fix rx_missed_errors statistic (Closes: #531932)
  * hfsplus: Refuse to mount volumes larger than 2TB, which may otherwise
    be corrupted (Closes: #550010)
  * acenic: Pass up error code from ace_load_firmware(), avoiding an oops
    (Closes: #521383)
  * axnet_cs: Reclaim Netgear FA411 from pcnet_cs (Closes: #550935)
  * Update bug script from trunk:
    - Update taint checks
    - Prompt submitters to run the kernel version they're reporting on
      or otherwise record boot messages
    - Include PCI device list even if the running kernel doesn't match
    - Include model information
    - Include firmware package status
    - Include network configuration and status (optional)
    - Include USB device list
  * printk: Avoid hanging when logging messages for time adjustment
    (Closes: #510478)

  [ dann frazier ]
  * autofs4: don't make expiring dentry negative, avoiding an oops
    (Closes: #530636)
  * ocfs/dlm: fix race in dlm_get_lock_resource() which can cause
    flock() to return EINVAL (Closes: #515741)
  * Increase default mmap_min_addr from 0 to 4096 (Closes: #541457)

  [ Martin Michlmayr ]
  * Disable SYS_HAS_EARLY_PRINTK on SGI IP22 to work around a hang
    during bootup (Closes: #507557)
  * USB: ftdi_sio: add product_id for Marvell OpenRD Base, Client

  [ maximilian attems ]
  * [openvz] enable SYSFS_DEPRECATED_V2 for ipv6 tunnels through sit.
    (closes: #517892)
	
  [ Moritz Muehlenhoff ]
  * nbd: fix I/O hang on disconnected NDBs. (Closes: #550863)
	
 -- dann frazier <dannf@debian.org>  Fri, 23 Oct 2009 16:31:23 -0600

linux-2.6 (2.6.26-19lenny2) stable-security; urgency=high

  * tc: Fix uninitialized kernel memory leak (CVE-2009-3228)
  * random: make get_random_int() more random (CVE-2009-3238)
  * netlink: fix typo in initialization (CVE-2009-3612)
  * drm/r128: Add test for initialisation to all ioctls that require it
    (CVE-2009-3620)
  * AF_UNIX: Fix deadlock on connecting to shutdown socket (CVE-2009-3621)
  * fs: pipe.c null pointer dereference (CVE-2009-3547)
  * KVM: Prevent overflow in KVM_GET_SUPPORTED_CPUID (CVE-2009-3638)

 -- dann frazier <dannf@debian.org>  Wed, 04 Nov 2009 12:33:37 -0700

linux-2.6 (2.6.26-19lenny1) stable-security; urgency=high

  * appletalk: Fix skb leak when ipddp interface is not loaded
    (CVE-2009-2903)
  * KVM: x86: Disallow hypercalls for guest callers in rings > 0
    (CVE-2009-3290)
  * selinux: prevent local users from bypassing mmap_min_addr
    in unconfined domains (CVE-2009-2695)
  * fix information leak in llc_ui_getname (CVE-2009-3001)
  * net: fix information leak due to uninitialized structures in
    getname functions (CVE-2009-3002)
  * eCryptfs: Prevent lower dentry from going negative during unlink
    (CVE-2009-2908)
  * net ax25: Fix signed comparison in the sockopt handler (CVE-2009-2909)
  * x86: Don't leak 64-bit kernel register values to 32-bit processes
    (CVE-2009-2910)
  * NFSv4: move iattr & verf attributes of struct nfsd4_open out of the
    union (CVE-2009-3286)
  * r8169: use hardware auto padding (CVE-2009-3613)

 -- dann frazier <dannf@debian.org>  Sat, 17 Oct 2009 10:52:13 -0600

linux-2.6 (2.6.26-19) stable; urgency=high

  [ Moritz Muehlenhoff ]
  * Input: ALPS - add signature for Toshiba Satellite Pro M10
    (Closes: #434722)

  [ dann frazier ]
  * aacraid: Fix regression w/ bigmem kernel (Closes: #537771)
  * [parisc] isa-eeprom - Fix loff_t usage (CVE-2009-2846)
  * do_sigaltstack: avoid copying 'stack_t' as a structure to user space
    (CVE-2009-2847)
  * execve: must clear current->clear_child_tid (CVE-2009-2848)
  * md: avoid dereferencing NULL pointer when accessing suspend_* sysfs
    attributes (CVE-2009-2849)

 -- dann frazier <dannf@debian.org>  Tue, 18 Aug 2009 22:45:27 -0600

linux-2.6 (2.6.26-18) stable; urgency=high

  [ maximilian attems ]
  * [openvz] 19f7f85 net: bridge - process skbs has been already substituted
    due to via_phys_dev (closes: #532811)
  * [openvz] b1f08ed net: avoid double free on net->gen pointer on error
    (closes: #532813)
  * [openvz] bbbad0a pidns: pi-futex pid check fixup

  [ Martin Michlmayr ]
  * MIPS: DS1286: New RTC driver
  * MIPS: IP22/28: Switch over to RTC class driver
  * [mips/r4k-ip22] Build in RTC_DRV_DS1286. (Closes: #533895)

  [ dann frazier ]
  * e1000e: add support for 82574L controllers (closes: #534519)
  * Use -fno-strict-overflow instead of -fwrapv and workaround a
    regression in fbcon this may introduce if users build custom kernels
    w/ gcc-4.2 (prebuilt kernels use 4.1) (closes: #536354)
  * sata_nv: avoid link reset on controllers where it's broken
    (Closes: #498271, Closes: #501023)
  * libata: make sure port is thawed when skipping resets. This change
    avoid regressing #533657 with the fix for #498271.
  * Add -fno-delete-null-pointer-checks to CFLAGS (Closes: #537617)
  * Add a backport of bnx2x from 2.6.30 with request_firmware changes

  [ Moritz Muehlenhoff ]
  * fbdev/atyfb: Fix display corruption on some PowerMacs & PowerBooks
    (Closes: #420582)
  * ALSA: hda_intel: enable snoop for NVidia HDA controller (Closes: #521192)
  * eeepc: Fix oops when changing backlight brightness during init
    (Closes: #513406)
  * Emit HPET warning only once to avoid syslog floods, which occur on
    some systems like HP DC7900 (Closes: #512617)
  * Fix support for AverMedia AverTV Cardbus Hybrid E506R (Closes: #511385)
  * ALSA: HDA patch_via.c: Fix inversion of surround and side channels
    (Closes: #538391)
  * NTP Adjust SHIFT_PLL to improve NTP convergence (Closes: #527968)

 -- dann frazier <dannf@debian.org>  Fri, 31 Jul 2009 00:12:58 -0600

linux-2.6 (2.6.26-17lenny2) stable-security; urgency=high

  * Make sock_sendpage() use kernel_sendpage() (CVE-2009-2692)

 -- dann frazier <dannf@debian.org>  Thu, 13 Aug 2009 15:41:34 -0600

linux-2.6 (2.6.26-17lenny1) stable-security; urgency=high

  * [KVM] x86: check for cr3 validity in ioctl_set_sregs
    (CVE-2009-2287)
  * personality: fix PER_CLEAR_ON_SETID (CVE-2009-1895)
  * ecryptfs: Check Tag 11 literal data buffer size (CVE-2009-2406)
  * ecryptfs: check tag 3 package encrypted size (CVE-2009-2407)

 -- dann frazier <dannf@debian.org>  Sat, 25 Jul 2009 15:10:10 -0600

linux-2.6 (2.6.26-17) stable; urgency=high

  * Revert "sata_nv: avoid link reset on controllers where it's broken"
    due to regression. (closes: #533657)

 -- dann frazier <dannf@debian.org>  Fri, 19 Jun 2009 23:03:53 -0600

linux-2.6 (2.6.26-16) stable; urgency=high

  [ maximilian attems ]
  * [openvz] 5dcfcf5 NETLINK: disable netns broadcast filtering.
    (closes: #520551)
  * Fix SQLite performance regression. (closes: #521420)
  * [openvz] 0c295ff cfq link cfq_bc_data without bc io sched.
    (closes: #523364)
  * [openvz] 7e0f90d cfq: revalidate cached async queue.
    (closes: #523359)
  * [openvz] e4cea21 VE: fix idle time accounting.
  * [openvz] 19b8e13 ptrace: ban ptracing of a container init from inside the
    container. (closes: #523360)
  * [openvz] 5b58141 ubc: uncharging too much for TCPSNDBUF.
  * [openvz] 0ff728e ve: show task's vpid and veid even inside a container.

  [ dann frazier ]
  * [s390] Fix __div64_31 for CONFIG_MARCH_G5 (Closes: #511334)
  * SUNRPC: Fix a performance regression in the RPC authentication code
    (Closes: #524199)
  * [x86] fix IBM Summit based systems' phys_cpu_present_map on 32-bit
    kernels (closes: #529312)
  * Fix soft lockups caused by one md resync blocking on another due
    to sharing the same device (closes: #514627)
  * [sparc64] Fix crash when reading /proc/iomem w/ heap memory checking
    (CVE-2009-1914)
  * splice: fix deadlock in ocfs2 (CVE-2009-1961)
  * e1000: add missing length check to e1000 receive routine (CVE-2009-1385)
  * r8169: fix crash when large packets are received (CVE-2009-1389)

  [ Martin Michlmayr ]
  * cdc-acm: Add quirk for MTK II GPS, such as Qstarz BT-Q1000X (closes:
    #525060)
  * USB: ftdi_sio: add vendor/product id for the Marvell SheevaPlug.
  * [mipsel/r5k-cobalt] Enable SCSI_SYM53C8XX_2 (closes: #526836).
  * [mips/r4k-ip22] Enable NET_ISA and various ISA network modules on
    the request of Damian Dimmich since they might be useful on the
    SGI Indigo2.

  [ John Wright ]
  * [x86] gettimeofday() vDSO: fix segfault when tv == NULL (Closes: #466491)

  [ Ian Campbell ]
  * [x86/xen] Apply missing syscall detection patch to -xen-amd64 image
    (Closes: #527101)
  * [xen] Add support for CDROM_GET_CAPABILITY to blkfront driver
    (Closes: #529864)

  [ Ben Hutchings ]
  * sata_nv: avoid link reset on controllers where it's broken
    (Closes: #498271)
  * r8169: fix multicast filtering for RTL8101 and RTL8168 (Closes: #514268)
  * asus_acpi: don't load asus-acpi if model is not supported
    (Closes: #524300)
  * iwl4965: avoid sleep in softirq context (Closes: #530884)

 -- dann frazier <dannf@debian.org>  Tue, 09 Jun 2009 09:09:27 -0600

linux-2.6 (2.6.26-15lenny3) stable-security; urgency=high

  [ dann frazier ]
  * Fix selinux panic introduced by the fix for CVE-2009-1184
    (Closes: #528860)
  * nfs4: fix MAY_EXEC handling (CVE-2009-1630)
  * cifs: fix several string conversion issues (CVE-2009-1633)

  [ Ian Campbell ]
  * xen: Fix missing check of interrupted code's code selector
    (CVE-2009-1758)

 -- dann frazier <dannf@debian.org>  Thu, 28 May 2009 08:34:15 -0600

linux-2.6 (2.6.26-15lenny2) stable-security; urgency=high

  * mips: implement is_compat_task macro, fixing FTBFS introduced
    by CVE-2009-0835 fix.

 -- dann frazier <dannf@debian.org>  Mon, 11 May 2009 11:57:56 -0600

linux-2.6 (2.6.26-15lenny1) stable-security; urgency=high

  * copy_process: fix CLONE_PARENT && parent_exec_id interaction
    (CVE-2009-0028)
  * [amd64] syscall-audit: fix 32/64 syscall hole (CVE-2009-0834)
  * seccomp: fix 32/64 syscall hole (CVE-2009-0835)
  * shm: fix shmctl(SHM_INFO) lockup with !CONFIG_SHMEM (CVE-2009-0859)
    This issue does not effect pre-build Debian kernels.
  * Fix an off-by-two memory error in console selection (CVE-2009-1046)
  * nfsd: drop CAP_MKNOD for non-root (CVE-2009-1072)
  * af_rose/x25: Sanity check the maximum user frame size (CVE-2009-1265)
  * KVM: VMX: Don't allow uninhibited access to EFER on i386 (CVE-2009-1242)
  * exit_notify: kill the wrong capable(CAP_KILL) check (CVE-2009-1337)
  * Make 'kill sig -1' only apply to caller's namespace (CVE-2009-1338)
  * cifs: Fix memory overwrite when saving nativeFileSystem field during mount
    (CVE-2009-1439)
  * agp: zero pages before sending to userspace (CVE-2009-1192)
  * Fix unreached code in selinux_ip_postroute_iptables_compat()
    (CVE-2009-1184)

 -- dann frazier <dannf@debian.org>  Mon, 04 May 2009 16:10:11 -0600

linux-2.6 (2.6.26-15) stable; urgency=high

  * Switch out mips/llseek regression fix for the less invasive one
    that is more likely to be accepted upstream.

 -- dann frazier <dannf@debian.org>  Wed, 25 Mar 2009 16:48:44 -0600

linux-2.6 (2.6.26-14) stable; urgency=high

  [ Moritz Muehlenhoff ]
  * Add support for Acer Aspire One with ALC269 codec chip. (Closes: #505250)
  * Allow authenticated deep NFS mounts, a regression from etch
    (Closes: #512031)
  * ALSA HDA hardware support (closes: #514567)
    - Backport ALSA driver quirks for various HP notebooks
    - Add appletv support
    - Fix SPDIF output on AD1989B
    - Add ALC887 support
    - Add support for Dell Studio 15
    - Add support for MEDION MD96630
    - Support Asus P5Q Premium/Pro boards
    - Add support for ECS/PC Chips boards with Sigmatel codecs
    - Add support for Toshiba L305
  * Add USB mass storage quirk for "Kyocera / Contax SL300R T*" digital
    cameras. (Closes: #518899)
  * ALSA: Fix OOPS with MIDI in caiaq driver. (Closes: #518900)
  * Add USB mass storage quirks (Closes: #520561)
     - Nikon D300 and Nikon D2H cameras
     - Mio C520-GPS units and Mio Moov 330 GPS
     - Nokia phones: 7610, Supernova, 3500c, 3109c, 5300 and 5310
     - Nokia 6233 (Closes: #493415)
  * [cifs] Fix oops when mounting servers that don't specify their OS
    (Closes: #463402)
  * Remove invalid truesize detection (Closes: #509716)

  [ dann frazier ]
  * Fix softlockups in sungem driver (Closes: #514624)
  * intel-agp: Add support for G41 chipset (Closes: #513228)
  * [openvz] 777e816 Fix wrong size of ub0_percpu.
    (Closes: #500876, #503097, #514149)
  * [openvz] b5e1f74 Fix oops in netlink conntrack module when loaded after
    a ve start (Closes: #511165)
  * [openvz] 6d18ba3 CPT: revert check on sk_reuse>1 (Closes: #500645)
  * Fixes for CVE-2009-0029 broke uml compilation; fix.
  * [openvz] 20bd907 simfs: fix oops if filesystem passes NULL mnt arg to
    getattr. (Closes: #508773)
  * Add -fwrapv to CFLAGS to prevent gcc from optimizing out certain
    wrap tests. (Closes: #520548)
  * Bump ABI to 2.
  * [parisc] Fix the loading of large kernel modules (Closes: #401439)
  * Make the max number of lockd connections configurable and increase
    the default from 80 to the more reasonable 1024 (Closes: #520379)
  * [x86, vmi] Fix missing paravirt_release_pmd in pgd_dtor (Closes: #520677)
  * [mips64] Fix sign extend issue in llseek syscall (Closes: #521016)

  [ Martin Michlmayr ]
  * rt2x00: Fix VGC lower bound initialization. (Closes: #510607)
  * sata_mv: Fix 8-port timeouts on 508x/6081 chips (Closes: #514155)
  * sata_mv: Properly initialize main irq mask.
  * IP32: Add platform device for CMOS RTC; remove dead code.
  * [mips/r5k-ip32] Build in RTC_DRV_CMOS. (Closes: #516775)
  * [arm, armel] Enable USB_HIDDEV. (Closes: #517771)
  * [arm, armel] Enable various V4L USB devices. (Closes: #518582)
  * [arm/iop32x, arm/ixp4xx, arm/orion5x] Enable INPUT_JOYDEV, GAMEPORT
    and INPUT_JOYSTICK (Closes: #520433).

  [ Bastian Blank ]
  * [sparc] Revert: Reintroduce dummy PCI host controller to workaround broken
    X.org. Not supportable and breaks to many things.
  * [amd64] Fix errno on nonexistant syscalls. (closes: #518921)

  [ Ian Campbell ]
  * [nfs] Backport upstream patches to fix NFS "task blocked for more than 120
    seconds" issue (Closes: #518431)

  [ Aurelien Jarno ]
  * [mips/mipsel] Fix errno on inexistent syscalls. (Closes: #520034).

  [ maximilian attems ]
  * [openvz] 849af42 [UB]: Double free for UDP socket.
  * [openvz] 7ebcbe3 autofs: fix default pgrp vnr.
  * [openvz] 17b09e1 conntrack: prevent double allocate/free of protos.
    (closes: #494445)
  * [openvz] 7d3f10f conntrack: prevent call register_pernet_subsys() from VE
    context.
  * [openvz] 482dd20 conntrack: prevent call nf_register_hooks() from VE
    context.
  * [openvz] ff3483a Fix erratum that causes memory corruption.
  * [openvz] 5fff3eb conntrack: adjust context during freeing.
  * [openvz] 3cb8bc3 netfilter: NAT: assign nf_nat_seq_adjust_hook from VE0
    context only.
  * [openvz] 4909102 netfilter: call nf_register_hooks from VE0 context only.
  * [openvz] ce67d5b iptables: setup init iptables mask before net
    initialization.
  * [openvz] 134416f Correct per-process capabilities bounding set in CT.
  * [openvz] 029cecb cpt: Make the proper check for sigmask.
  * [openvz] 86d7416 ms: fix inotify umount.
  * [openvz] c5c1032 Don't dereference NULL tsk->mm in ve_move_task.
  * [openvz] 5c591ae bridge: don't leak master device on brctl addif.
  * [openvz] c578262 net: NETIF_F_VIRTUAL intersects with NETIF_F_LRO.
  * [openvz] 8aa7044 Fix broken permissions for Unix98 pty.
  * [openvz] 09686c1 Free skb->nf_bridge in veth_xmit() and venet_xmit().
  * [openvz] 397500c autofs4: fix ia32 compat mode.
  * [openvz] 0328e3d pidns: update leader_pid at pidns attach.
  * [openvz] 66ec7f7 nfs: fix nfs clinet in VE (finally).
  * [openvz] 4fc3a18 cpt: bump image version to VERSION_26.
  * [openvz] 2a08380 nfs: add missed ve_nfs.h file.
  * [openvz] 4c9010e autofs4: pidns friendly oz_mode.
  * [openvz] 2c1b2f7 conntrack: Allocate/free ve_nf_conntrack_l3proto_ipv6.
  * [openvz] e29a555 ct: Move _nf_conntrack_l3proto_ipv6 to net namespace.
  * [openvz] 4355344 conntrack: fix oops in nf_ct_frag6_gather.
  * [openvz] bd5e806 Add "VE features" for sit and ipip devices.
  * [openvz] 9baf6095 Simplify call __dev_change_net_namespace() by remove
    parameters.
  * [openvz] 35f41f11 Adjust VE before call
    netdev_unregister_kobject/netdev_register_kobject.
  * [openvz] 83ea78e netns: fix net_generic array leak.
  * [openvz] ce67d5b iptables: setup init iptables mask before net
    initialization.
  * [openvz] fffc6ff net: set ve context when init/exit method is called.
    (closes: #517892, #520740)
  * [openvz] 6b9fe02 vzwdog: walk through the block devices list properly.
  * [openvz] 6b9fe02 netns: enable cross-ve Unix sockets.
  * [openvz] 1acba85 netfilter: Fix NULL dereference in nf_nat_setup_info.
  * [openvz] b405aed netfilter: Add check to the nat hooks.
  * [openvz] b8b70c7 nfs: Fix access to freed memory.
  * [openvz] 840ea01 NFS: NFS super blocks in different VEs should be
    different.
  * [openvz] 14131d2 ve: sanitize capability checks for namespaces creation.
  * [openvz] 39bb1ee nfs: Fix nfs_match_client(). (closes: #501985)
  * [openvz] 32e9103 Add do_ve_enter_hook.
  * [openvz] d4988b6 Add kthread_create_ve() and kthread_run_ve() functions.
  * [openvz] ba0ce90 nfs: use kthread_run_ve to start lockd. (closes: #505174)
  * [openvz] 672ab37 pidns: lost task debug print uses wrong prototype.
  * [openvz] d876c93 pidns: zap ve process only when killing ve's init pid-ns.
  * [openvz] 9abe1a6 bc: fix permissions on /proc/bc.
  * [openvz] Reenable NF_CONNTRACK_IPV6.

 -- dann frazier <dannf@debian.org>  Sun, 22 Mar 2009 14:09:23 -0600

linux-2.6 (2.6.26-13lenny2) stable-security; urgency=high

  * alpha, mips, sparc64: Additional fixes for CVE-2009-0029.
  * skfp: Fix inverted capabilities check logic (CVE-2009-0675)
  * ext4: initialize the new group descriptor when resizing
    (CVE-2009-0745)
  * ext4: Add sanity check to make_indexed_dir (CVE-2009-0746)
  * ext4: only use i_size_high for regular files (CVE-2009-0747)
  * ext4: Add sanity checks for the superblock before mounting the filesystem
    (CVE-2009-0748)

 -- dann frazier <dannf@debian.org>  Mon, 09 Mar 2009 16:15:05 -0600

linux-2.6 (2.6.26-13lenny1) stable-security; urgency=high

  [ dann frazier ]
  * sctp: fix memory overflow (CVE-2009-0065)
  * Fix sign-extend ABI issue w/ system calls on various 64-bit architectures
    (CVE-2009-0029)
  * security: introduce missing kfree (CVE-2009-0031)
  * eCryptfs: check readlink result for error before use (CVE-2009-0269)
  * dell_rbu: use scnprintf instead of less secure sprintf (CVE-2009-0322)
  * Fix sensitive memory leak in SO_BSDCOMPAT gsopt (CVE-2009-0676)

 -- dann frazier <dannf@debian.org>  Fri, 27 Feb 2009 11:19:59 -0700

linux-2.6 (2.6.26-13) unstable; urgency=high

  [ dann frazier ]
  * [hppa] disable UP-optimized flush_tlb_mm, fixing thread-related
    hangs. (closes: #478717)
  * cciss: Add PCI ids for P711m and p712m
  * Fix buffer underflow in the ib700wdt watchdog driver (CVE-2008-5702)
  * [sparc] Enable CONFIG_FB_XVR500, CONFIG_FB_XVR2500 (Closes: #508108)
  * [ia64] Add RTC class driver for EFI
  * [hppa] Fix system crash while unwinding a userspace process
    (CVE-2008-5395)
  * Set a minimum timeout for SG_IO requests (CVE-2008-5700)

  [ Bastian Blank ]
  * Fix multicast in atl1e driver. (closes: #509097)

  [ Moritz Muehlenhoff ]
  * Fix speaker output on Toshiba P105 notebooks. (closes: #488063)
  * uvc: Fix incomplete frame drop when switching to a variable
    size format (closes: #508661)
  * Allow booting Mach images in KVM (Closes: #498940)
  * Add workaround for USB storage on Rockchip MP3 player (Closes: #505256)
  * Enable w9968cf driver on all i386 images (Closes: #495698)
  * Register DualPoint model found in Dell Latitude E6500 (Closes: #507958)
  * Disable link tuning in rt2500usb driver. (Closes: #510607)
  * Fix regressions in eata driver (Closes: #506835)
  * Skip incompatible fbdev logos (Closes: #508173)
  * Fix error path in PCI probing of Cyclades driver (Closes: #429011)

  [ Martin Michlmayr ]
  * V4L/DVB: Fix initialization of URB list (Thomas Reitmayr) to address
    the oops reported at http://forum.qnap.com/viewtopic.php?f=147&t=10572
  * Add some patches from the Linux/MIPS linux-2.6.26-stable tree:
    - Fix potential DOS by untrusted user app (CVE-2008-5701)
    - o32: Fix number of arguments to splice(2).
    - 64-bit: vmsplice needs to use the compat wrapper for o32 and N32.
    - Return ENOSYS from sys32_syscall on 64bit kernels like elsewhere.
    - Use EI/DI for MIPS R2.
    - MIPS64R2: Fix buggy __arch_swab64
    - Add missing calls to plat_unmap_dma_mem.
    - Only write c0_framemask on CPUs which have this register.

 -- Bastian Blank <waldi@debian.org>  Sat, 10 Jan 2009 13:35:41 +0100

linux-2.6 (2.6.26-12) unstable; urgency=high

  [ Ian Campbell ]
  * xen: fix ACPI processor throttling for when processor id is -1. (closes: #502849)

  [ dann frazier ]
  * Make sendmsg() block during UNIX garbage collection (CVE-2008-5300)
  * Fix race conditions between inotify removal and umount (CVE-2008-5182)
  * Fix DoS when calling svc_listen twice on the same socket while reading
    /proc/net/atm/*vc (CVE-2008-5079)

  [ Bastian Blank ]
  * [openvz, vserver] Fix descriptions.
  * [sparc] Enable Sun Logical Domains support. (closes: #501684)
  * Fix coexistence of pata_marvell and ahci. (closes: #507432)
  * [sparc] Support Intergraph graphics chips. (closes: #508108)

 -- Bastian Blank <waldi@debian.org>  Mon, 15 Dec 2008 12:57:18 +0100

linux-2.6 (2.6.26-11) unstable; urgency=low

  [ Bastian Blank ]
  * [sparc] Reintroduce dummy PCI host controller to workaround broken X.org.
  * [sparc] Fix size checks in PCI maps.
  * Add stable release 2.6.26.8:
    - netfilter: restore lost ifdef guarding defrag exception
    - netfilter: snmp nat leaks memory in case of failure
    - netfilter: xt_iprange: fix range inversion match
    - ACPI: dock: avoid check _STA method
    - ACPI: video: fix brightness allocation
    - sparc64: Fix race in arch/sparc64/kernel/trampoline.S
    - math-emu: Fix signalling of underflow and inexact while packing result.
    - tcpv6: fix option space offsets with md5
    - net: Fix netdev_run_todo dead-lock
    - scx200_i2c: Add missing class parameter
    - DVB: s5h1411: Power down s5h1411 when not in use
    - DVB: s5h1411: Perform s5h1411 soft reset after tuning
    - DVB: s5h1411: bugfix: Setting serial or parallel mode could destroy bits
    - V4L: pvrusb2: Keep MPEG PTSs from drifting away
    - ACPI: Always report a sync event after a lid state change
    - ALSA: use correct lock in snd_ctl_dev_disconnect()
    - file caps: always start with clear bprm->caps_*
    - libertas: fix buffer overrun
    - net: Fix recursive descent in __scm_destroy().
    - SCSI: qla2xxx: Skip FDMI registration on ISP21xx/22xx parts.
      (Closes: #502552)
    - edac cell: fix incorrect edac_mode
    - ext[234]: Avoid printk floods in the face of directory corruption
      (CVE-2008-3528)
    - gpiolib: fix oops in gpio_get_value_cansleep()
  * Override ABI changes.
  * [xen] Update description. (closes: #505961)
  * Revert parts of 2.6.26.6 to fix resume breakage. (closes: #504167)
    - clockevents: prevent multiple init/shutdown
    - clockevents: broadcast fixup possible waiters

  [ dann frazier ]
  * Fix buffer overflow in hfsplus (CVE-2008-4933)
  * Fix BUG() in hfsplus (CVE-2008-4934)
  * Fix stack corruption in hfs (CVE-2008-5025)
  * Fix oops in tvaudio when controlling bass/treble (CVE-2008-5033)

  [ Martin Michlmayr ]
  * [arm/iop32x, arm/ixp4xx, arm/orion5x] Enable support for more partition
    tables, including MAC_PARTITION (requested by Benoît Knecht).
  * leds-pca9532: Fix memory leak and properly handle errors (Sven Wegener)
  * leds-pca9532: Move i2c work to a workqueque (Riku Voipio). (closes:
    #506116)

 -- Bastian Blank <waldi@debian.org>  Wed, 26 Nov 2008 11:43:48 +0100

linux-2.6 (2.6.26-10) unstable; urgency=low

  [ dann frazier ]
  * sctp: Fix possible kernel panic in sctp_sf_abort_violation (CVE-2008-4618)

  [ Martin Michlmayr ]
  * DNS-323: add support for revision B1 machines (Matthew Palmer).
  * ext3/ext4: Add support for non-native signed/unsigned htree hash
    algorithms (Theodore Ts'o). (closes: #493957)
  * [arm/ixp4xx] Enable USB_ACM (closes: #504723).

  [ Bastian Blank ]
  * agp: Fix stolen memory counting on Intel G4X. (closes: #502606)
  * Add stable release 2.6.26.7:
    - security: avoid calling a NULL function pointer in drivers/video/tvaudio.c
    - DVB: au0828: add support for another USB id for Hauppauge HVR950Q
    - drm/i915: fix ioremap of a user address for non-root (CVE-2008-3831)
    - ACPI: Ignore _BQC object when registering backlight device
    - hwmon: (it87) Prevent power-off on Shuttle SN68PT
    - Check mapped ranges on sysfs resource files
    - x86: avoid dereferencing beyond stack + THREAD_SIZE
    - PCI: disable ASPM on pre-1.1 PCIe devices
    - PCI: disable ASPM per ACPI FADT setting
    - V4L/DVB (9053): fix buffer overflow in uvc-video
    - V4L/DVB (8617): uvcvideo: don't use stack-based buffers for USB transfers.
    - V4L/DVB (8498): uvcvideo: Return sensible min and max values when querying
      a boolean control.
    - V4L: zr36067: Fix RGBR pixel format
    - V4L: bttv: Prevent NULL pointer dereference in radio_open
    - libata: fix EH action overwriting in ata_eh_reset()
    - libata: always do follow-up SRST if hardreset returned -EAGAIN
    - fbcon_set_all_vcs: fix kernel crash when switching the rotated consoles
    - modules: fix module "notes" kobject leak
    - b43legacy: Fix failure in rate-adjustment mechanism
    - CIFS: make sure we have the right resume info before calling CIFSFindNext
    - sched_rt.c: resch needed in rt_rq_enqueue() for the root rt_rq
    - tty: Termios locking - sort out real_tty confusions and lock reads
    - x86, early_ioremap: fix fencepost error
    - x86: improve UP kernel when CPU-hotplug and SMP is enabled
    - x86: Reserve FIRST_DEVICE_VECTOR in used_vectors bitmap.
  * [xen] Remove pte file workaround.

  [ Ian Campbell ]
  * [xen] Disable usage of PAT. (closes: #503821)

 -- Bastian Blank <waldi@debian.org>  Sat, 08 Nov 2008 10:50:58 +0100

linux-2.6 (2.6.26-9) unstable; urgency=low

  [ Bastian Blank ]
  * Add stable release 2.6.26.6:
    - mm owner: fix race between swapoff and exit
    - rtc: fix kernel panic on second use of SIGIO nofitication
    - fbcon: fix monochrome color value calculation
    - ALSA: snd-powermac: HP detection for 1st iMac G3 SL
    - ALSA: snd-powermac: mixers for PowerMac G4 AGP
    - sparc64: Fix missing devices due to PCI bridge test in
      of_create_pci_dev().
    - sparc64: Fix disappearing PCI devices on e3500.
    - sparc64: Fix OOPS in psycho_pcierr_intr_other().
    - sparc64: Fix interrupt register calculations on Psycho and Sabre.
    - sparc64: Fix PCI error interrupt registry on PSYCHO.
    - udp: Fix rcv socket locking
    - sctp: Fix oops when INIT-ACK indicates that peer doesn't support AUTH
      (CVE-2008-4576)
    - sctp: do not enable peer features if we can't do them.
    - ipsec: Fix pskb_expand_head corruption in xfrm_state_check_space
    - netlink: fix overrun in attribute iteration
    - niu: panic on reset
    - ipv6: Fix OOPS in ip6_dst_lookup_tail().
    - XFRM,IPv6: initialize ip6_dst_blackhole_ops.kmem_cachep
    - af_key: Free dumping state on socket close
    - pcmcia: Fix broken abuse of dev->driver_data
    - clockevents: remove WARN_ON which was used to gather information
    - ntp: fix calculation of the next jiffie to trigger RTC sync
    - x86: HPET: read back compare register before reading counter
    - x86: HPET fix moronic 32/64bit thinko
    - clockevents: broadcast fixup possible waiters
    - HPET: make minimum reprogramming delta useful
    - clockevents: prevent endless loop lockup
    - clockevents: prevent multiple init/shutdown
    - clockevents: enforce reprogram in oneshot setup
    - clockevents: prevent endless loop in periodic broadcast handler
    - clockevents: prevent clockevent event_handler ending up handler_noop
    - x86: fix memmap=exactmap boot argument
    - x86: add io delay quirk for Presario F700
    - ACPI: Avoid bogus EC timeout when EC is in Polling mode
    - x86: fix SMP alternatives: use mutex instead of spinlock, text_poke is
      sleepable
    - rtc: fix deadlock
    - mm: dirty page tracking race fix
    - x86-64: fix overlap of modules and fixmap areas
    - x86: PAT proper tracking of set_memory_uc and friends
    - x86: fix oprofile + hibernation badness
    - x86: fdiv bug detection fix
    - rt2x00: Use ieee80211_hw->workqueue again
    - x86: Fix 27-rc crash on vsmp due to paravirt during module load
    - sg: disable interrupts inside sg_copy_buffer
    - ocfs2: Increment the reference count of an already-active stack.
    - APIC routing fix
    - sched: fix process time monotonicity
    - block: submit_bh() inadvertently discards barrier flag on a sync write
    - x64, fpu: fix possible FPU leakage in error conditions
    - x86-64: Clean up save/restore_i387() usage
    - KVM: SVM: fix guest global tlb flushes with NPT
    - KVM: SVM: fix random segfaults with NPT enabled
    - ALSA: remove unneeded power_mutex lock in snd_pcm_drop
    - ALSA: fix locking in snd_pcm_open*() and snd_rawmidi_open*()
    - ALSA: oxygen: fix distorted output on AK4396-based cards
    - ALSA: hda - Fix model for Dell Inspiron 1525
    - SCSI: qla2xxx: Defer enablement of RISC interrupts until ISP
      initialization completes.
    - USB: fix hcd interrupt disabling
    - smb.h: do not include linux/time.h in userspace
    - pxa2xx_spi: fix build breakage
    - pxa2xx_spi: chipselect bugfixes
    - pxa2xx_spi: dma bugfixes
    - mm: mark the correct zone as full when scanning zonelists
    - async_tx: fix the bug in async_tx_run_dependencies
    - drivers/mmc/card/block.c: fix refcount leak in mmc_block_open()
    - ixgbe: initialize interrupt throttle rate
    - i2c-dev: Return correct error code on class_create() failure
    - x86-32: AMD c1e force timer broadcast late
  * [x86] Update patch to detect not properly announced cmos RTC devices.
  * [xen] Overtake hvc console by default.

  [ maximilian attems ]
  * [openvz] ip: NULL pointer dereferrence in tcp_v(4|6)_send_ack
    (closes: #500472)
  * [openvz] unset NF_CONNTRACK_IPV6 for now until abi bump.

  [ Stephen R. Marenka ]
  * [m68k] add patches to fix atari ethernec per Michael Schmitz:
    atari-ethernec-IRQF_SHARED.diff and atari-ethernec-fixes.diff.
  * [m68k] add mac-esp-fix-for-quadras-with-two-esp-chips.diff to fix macs
    with dual scsi busses and a problem with xorg, per Finn Thain.
  * [m68k] add atari-atari_keyb_init-operator-precedence.diff per
    Michael Schmitz.
  * [m68k] more mac patches, per Finn Thain.

  [ Martin Michlmayr ]
  * [arm/ixp4xx] Enable USB_ATM and USB_SPEEDTOUCH (closes: #502182).
  * [arm/iop32x, arm/orion5x] Likewise.
  * DNS-323: read MAC address from flash (Matthew Palmer).

  [ dann frazier ]
  * Restrict access to the DRM_I915_HWS_ADDR ioctl (CVE-2008-3831)
  * Don't allow splicing to files opened with O_APPEND (CVE-2008-4554)

 -- Bastian Blank <waldi@debian.org>  Sat, 18 Oct 2008 12:14:22 +0200

linux-2.6 (2.6.26-8) unstable; urgency=medium

  [ dann frazier ]
  * [x86] Fix broken LDT access in VMI (CVE-2008-4410)
  * ata: Fix off-by-one-error that causes errors when reading a
    block on the LBA28-LBA48 boundary
  * [s390] prevent ptrace padding area read/write in 31-bit mode
    (CVE-2008-1514)

  [ Bastian Blank ]
  * Fix generation of i386 Xen image information.
  * [i386] Restrict the usage of long NOPs. (closes: #464962)
  * Fix access to uninitialized user keyring. (closes: #500279)
  * [x86] Fix detection of non-PNP RTC devices. (closes: #499230)

 -- Bastian Blank <waldi@debian.org>  Thu, 09 Oct 2008 12:07:21 +0200

linux-2.6 (2.6.26-7) unstable; urgency=low

  [ Bastian Blank ]
  * [xen] Add SuSE Xen patch. (closes: #495895)
  * Only register notifiers in braille console if used, fixes Insert key.
    (closes: #494374)
  * Fix ACPI EC GPE storm detection. (closes: #494546)
  * Disable useless support for ISP1760 USB host controller.
    (closes: #498304)
  * rt61pci: Add a sleep after firmware upload. (closes: #498828)

  [ Stephen R. Marenka ]
  * [m68k] Set CONFIG_ATARI_ETHERNEC=m for atari, since it only works
    in modular form.
  * [m68k] Enable CONFIG_ADB_PMU68K=y for mac.
  * [m68k] Add atari-aranym-nf-wrappers.diff patch to fix atari LBD
    problems, set CONFIG_LBD=y for atari.

  [ Martin Michlmayr ]
  * [arm/orion5x] Enable CONFIG_ATALK (requested by Ben Schwarz).
  * [arm/versatile] Enable CONFIG_VFP. (closes: #499463)
  * ath5k: Fix bad udelay calls on AR5210 code (Nick Kossifidis).
  * [arm] No longer disable ATH5K.

  [ dann frazier ]
  * Add missing capability checks in sbni_ioctl (CVE-2008-3525)

 -- Bastian Blank <waldi@debian.org>  Wed, 01 Oct 2008 09:02:30 +0200

linux-2.6 (2.6.26-6) unstable; urgency=low

  [ maximilian attems ]
  * [openvz] Enable checkpointing. (closes: #497292)

  [ Bastian Blank ]
  * Allow forced module loading again. (closes: #494144)
  * Set IEEE 802.11 (wireless) regulatory domain default to EU.
    (closes: #497971)
  * [i386] Enable IDE ACPI support. Override ABI changes. (closes: #470528)
  * [i386/686-bigmem] Promote to generic subarch. (closes: #476120)

  [ Martin Michlmayr ]
  * Fix dead 21041 ethernet after ifconfig down (Thomas Bogendoerfer).

  [ dann frazier ]
  * [hppa] Enable the FPU before using it, fixes booting on A500s
    with our CONFIG_PRINTK_TIME=y setting. (closes: #499458)

 -- Bastian Blank <waldi@debian.org>  Wed, 24 Sep 2008 12:06:47 +0200

linux-2.6 (2.6.26-5) unstable; urgency=low

  [ Martin Michlmayr ]
  * Backport power-off method for Kurobox Pro.
  * [arm/versatile] Really enable CONFIG_RTC_DRV_PL031 (closes: #484432).

  [ Stephen R. Marenka ]
  * [m68k] Set CONFIG_LBD=n for atari, since it conflicts with nfblock.

  [ Bastian Blank ]
  * Reenable SiS SATA support. (closes: #496603)
  * [amd64,i386] Disable new-style SiS PATA support.
  * Add stable release 2.6.26.4:
    - sata_mv: don't issue two DMA commands concurrently
    - KVM: MMU: Fix torn shadow pte
    - x86: work around MTRR mask setting, v2
    - nfsd: fix buffer overrun decoding NFSv4 acl (CVE-2008-3915)
    - sunrpc: fix possible overrun on read of /proc/sys/sunrpc/transports
      (CVE-2008-3911)
    - r8169: balance pci_map / pci_unmap pair
    - tg3: Fix firmware event timeouts
    - crypto: authenc - Avoid using clobbered request pointer
    - sparc64: Fix cmdline_memory_size handling bugs.
    - sparc64: Fix overshoot in nid_range().
    - ipsec: Fix deadlock in xfrm_state management. (closes: #497796)
    - sctp: fix random memory dereference with SCTP_HMAC_IDENT option.
    - sctp: correct bounds check in sctp_setsockopt_auth_key
    - sch_prio: Fix nla_parse_nested_compat() regression
    - sctp: add verification checks to SCTP_AUTH_KEY option
    - sctp: fix potential panics in the SCTP-AUTH API.
    - udp: Drop socket lock for encapsulated packets
    - pkt_sched: Fix actions referencing
    - pkt_sched: Fix return value corruption in HTB and TBF.
    - netns: Add network namespace argument to rt6_fill_node() and
      ipv6_dev_get_saddr()
    - ipv6: Fix OOPS, ip -f inet6 route get fec0::1, linux-2.6.26,
      ip6_route_output, rt6_fill_node+0x175 (CVE-2008-3686)
    - AX.25: Fix sysctl registration if !CONFIG_AX25_DAMA_SLAVE
    - mm: make setup_zone_migrate_reserve() aware of overlapping nodes
    - 8250: improve workaround for UARTs that don't re-assert THRE correctly
    - rtc_time_to_tm: fix signed/unsigned arithmetic
    - drivers/char/random.c: fix a race which can lead to a bogus BUG()
    - cifs: fix O_APPEND on directio mounts
    - atl1: disable TSO by default
    - forcedeth: fix checksum flag
    - bio: fix bio_copy_kern() handling of bio->bv_len
    - bio: fix __bio_copy_iov() handling of bio->bv_len
    - ALSA: oxygen: prevent muting of nonexistent AC97 controls
    - S390 dasd: fix data size for PSF/PRSSD command
    - x86: fix "kernel won't boot on a Cyrix MediaGXm (Geode)"
    - x86: work around MTRR mask setting
    - USB: cdc-acm: don't unlock acm->mutex on error path
    - binfmt_misc: fix false -ENOEXEC when coupled with other binary handlers
    - fbdefio: add set_page_dirty handler to deferred IO FB
    - eeepc-laptop: fix use after free
    - PCI: fix reference leak in pci_get_dev_by_id()
    - cramfs: fix named-pipe handling
  * Override ABI changes.
  * [hppa] Disable new-style RTC support. Override ABI changes.

  [ maximilian attems ]
  * openvz: Add upstream fixes up to 24cebf40278cb071ff8b. (closes: #497528)

 -- Bastian Blank <waldi@debian.org>  Wed, 10 Sep 2008 12:55:16 +0200

linux-2.6 (2.6.26-4) unstable; urgency=low

  [ maximilian attems ]
  * x86: Reset ACPI_PROCFS_POWER for Lenny as buggy apps depend on it.
    (closes: #495541)
  * x86: ACPI: Fix thermal shutdowns
  * openvz: Add upstream fixes up to 0f14912e3d2251aff. (closes: #494384)
  * Add stable release 2.6.26.3:
    - USB: fix interface unregistration logic
    - usb-storage: unusual_devs entries for iRiver T10 and Datafab CF+SM reader
    - usb-serial: don't release unregistered minors
    - usb-storage: revert DMA-alignment change for Wireless USB
    - usb-storage: automatically recognize bad residues
    - USB: ftdi_sio: Add USB Product Id for ELV HS485
    - qla2xxx: Set an rport's dev_loss_tmo value in a consistent manner.
    - dccp: change L/R must have at least one byte in the dccpsf_val field
      (CVE-2008-3276)
    - KVM: Avoid instruction emulation when event delivery is pending
    - cs5520: add enablebits checking
    - acer-wmi: Fix wireless and bluetooth on early AMW0 v2 laptops
    - USB: usb-storage: quirk around v1.11 firmware on Nikon D4
    - radeonfb: fix accel engine hangs
    - radeon: misc corrections
    - sparc64: Fix global reg snapshotting on self-cpu.
    - sparc64: Do not clobber %g7 in setcontext() trap.
    - sparc64: Fix end-of-stack checking in save_stack_trace().
    - sparc64: Fix recursion in stack overflow detection handling.
    - sparc64: Make global reg dumping even more useful.
    - sparc64: Implement IRQ stacks.
    - sparc64: Handle stack trace attempts before irqstacks are setup.
    - PCI: Limit VPD length for Broadcom 5708S
    - ide: it821x in pass-through mode segfaults in 2.6.26-stable
    - syncookies: Make sure ECN is disabled
    - USB: ftdi_sio: add support for Luminance Stellaris Evaluation/Development
      Kits
    - i2c: Fix NULL pointer dereference in i2c_new_probed_device
    - SCSI: hptiop: add more PCI device IDs
    - SCSI: ses: fix VPD inquiry overrun
    - SCSI: scsi_transport_spi: fix oops in revalidate
    - CIFS: Fix compiler warning on 64-bit
    - x86: fix spin_is_contended()
    - matrox maven: fix a broken error path
    - i2c: Let users select algorithm drivers manually again
    - CIFS: properly account for new user= field in SPNEGO upcall string
      allocation
    - x86: fix setup code crashes on my old 486 box
    - KVM: ia64: Fix irq disabling leak in error handling code
    - mlock() fix return values
    - rtl8187: Fix lockups due to concurrent access to config routine
    - KVM: task switch: segment base is linear address
    - KVM: task switch: use seg regs provided by subarch instead of reading
      from GDT
    - KVM: task switch: translate guest segment limit to virt-extension byte
      granular field
    - r8169: avoid thrashing PCI conf space above RTL_GIGA_MAC_VER_06
    - sparc64: FUTEX_OP_ANDN fix
    - posix-timers: do_schedule_next_timer: fix the setting of ->si_overrun
    - posix-timers: fix posix_timer_event() vs dequeue_signal() race
    - vt8623fb: fix kernel oops
    - ide-cd: fix endianity for the error message in cdrom_read_capacity
    - qla2xxx: Add dev_loss_tmo_callbk/terminate_rport_io callback support.
    - random32: seeding improvement
    - CIFS: mount of IPC$ breaks with iget patch
    - CIFS: if get root inode fails during mount, cleanup tree connection
    - crypto: padlock - fix VIA PadLock instruction usage with
      irq_ts_save/restore()
    - ipvs: Fix possible deadlock in estimator code
    - SCSI: block: Fix miscalculation of sg_io timeout in CDROM_SEND_PACKET
      handler.
    - ALSA: asoc: restrict sample rate and size in Freescale MPC8610 sound
      drivers
    - ALSA: ASoC: fix SNDCTL_DSP_SYNC support in Freescale 8610 sound drivers
    - USB: pl2023: Remove USB id (4348:5523) handled by ch341
    - relay: fix "full buffer with exactly full last subbuffer" accounting
      problem
    - ipv6: Fix ip6_xmit to send fragments if ipfragok is true
    - x86: amd opteron TOM2 mask val fix

  [ dann frazier ]
  * [ia64] Fix boot-time hang w/ PRINTK_TIME by ensuring that cpu0 can access
    per-cpu vars in early boot
  * delay calls to sched_clock() until after sched_clock_init() to prevent
    inaccurate printk timings on ia64 and presumably other architectures

  [ Ian Campbell ]
  * [xen] import upstream fix to fb-defio driver used by Xen framebuffer.

  [ Bastian Blank ]
  * [powerpc] Enable proper RTC support. (closes: #484693)

  [ Martin Michlmayr ]
  * Add Marvell Orion fixes:
    - sata_mv: add the Gen IIE flag to the SoC devices.
    - sata_mv: don't avoid clearing interrupt status on SoC host adapters

  [ dann frazier ]
  * Fix overflow condition in sctp_setsockopt_auth_key (CVE-2008-3526)
  * Fix panics that may occur if SCTP AUTH is disabled (CVE-2008-3792)
  * [x86] Fix memory leak in the copy_user routine
    (CVE-2008-0598, closes: #490910)

 -- Bastian Blank <waldi@debian.org>  Thu, 28 Aug 2008 08:46:42 +0200

linux-2.6 (2.6.26-3) unstable; urgency=low

  [ Bastian Blank ]
  * Disable Emagic Audiowerk 2 soundcard support. The PCI IDs clashes with
    many DVB cards.
  * Update VServer patch to 2.3.0.35.
  * [armel/versatile] Override ABI changes.
  * [i386/686-bigmem] Add VServer image.

  [ Aurelien Jarno ]
  * [armel/versatile] Disable CONFIG_NO_HZ, CONFIG_HIGH_RES_TIMERS for
    dynticks. (closes: #494842)

  [ Martin Michlmayr ]
  * Fix PCIe on the Kurobox Pro (Lennert Buytenhek).
  * Fix regressions caused by the "use software GSO for SG+CSUM capable
    netdevices" patch:
    - loopback: Enable TSO (Herbert Xu)
    - net: Preserve netfilter attributes in skb_gso_segment using
      __copy_skb_header (Herbert Xu)

  [ dann frazier ]
  * [amd64] Fix typo in TOM2 mask value, preventing a hang on some opteron
    systems. (closes: #494365)

 -- Bastian Blank <waldi@debian.org>  Mon, 18 Aug 2008 15:34:38 +0200

linux-2.6 (2.6.26-2) unstable; urgency=low

  [ Bastian Blank ]
  * [powerpc] Install arch/powerpc/lib/crtsavres.o into the headers, it is
    used during module linking.
  * Add stable release 2.6.26.1:
    - Fix off-by-one error in iov_iter_advance()
    - ath5k: don't enable MSI, we cannot handle it yet
    - b43legacy: Release mutex in error handling code
    - cpufreq acpi: only call _PPC after cpufreq ACPI init funcs got called already
    - VFS: increase pseudo-filesystem block size to PAGE_SIZE
    - markers: fix markers read barrier for multiple probes
    - tmpfs: fix kernel BUG in shmem_delete_inode
    - mpc52xx_psc_spi: fix block transfer
    - ixgbe: remove device ID for unsupported device
    - UML - Fix boot crash
    - eCryptfs: use page_alloc not kmalloc to get a page of memory
    - x86: fix kernel_physical_mapping_init() for large x86 systems
    - DVB: cx23885: SRAM changes for the 885 and 887 silicon parts
    - DVB: cx23885: Reallocated the sram to avoid concurrent VIDB/C issues
    - DVB: cx23885: DVB Transport cards using DVB port VIDB/TS1 did not stream
    - DVB: cx23885: Ensure PAD_CTRL is always reset to a sensible default
    - V4L: cx23885: Bugfix for concurrent use of /dev/video0 and /dev/video1
    - V4L: saa7134: Copy tuner data earlier to avoid overwriting manual tuner type
    - V4L: uvcvideo: Add support for Medion Akoya Mini E1210 integrated webcam
    - V4L: uvcvideo: Make input device support optional
    - V4L: uvcvideo: Don't free URB buffers on suspend
    - V4L: uvcvideo: Use GFP_NOIO when allocating memory during resume
    - V4L: uvcvideo: Fix a buffer overflow in format descriptor parsing
    - DVB: dib0700: add support for Hauppauge Nova-TD Stick 52009
    - V4L: cx18: Upgrade to newer firmware & update documentation
    - ALSA: trident - pause s/pdif output
    - myri10ge: do not use mgp->max_intr_slots before loading the firmware
    - myri10ge: do not forget to setup the single slice pointers
    - iop-adma: fix platform driver hotplug/coldplug
    - sparc64: Do not define BIO_VMERGE_BOUNDARY.
    - sparc64: Fix cpufreq notifier registry.
    - sparc64: Fix lockdep issues in LDC protocol layer.
    - tcp: Clear probes_out more aggressively in tcp_ack().
    - ARM: fix fls() for 64-bit arguments
    - vmlinux.lds: move __attribute__((__cold__)) functions back into final .text section
    - rtc-at91rm9200: avoid spurious irqs
    - ide-cd: fix oops when using growisofs
    - x86: fix crash due to missing debugctlmsr on AMD K6-3
    - cpusets: fix wrong domain attr updates
    - proc: fix /proc/*/pagemap some more
    - Fix build on COMPAT platforms when CONFIG_EPOLL is disabled
    - markers: fix duplicate modpost entry
    - x86, suspend, acpi: enter Big Real Mode
    - USB: fix usb serial pm counter decrement for disconnected interfaces
    - x86 reboot quirks: add Dell Precision WorkStation T5400
    - Fix typos from signal_32/64.h merge
    - rcu: fix rcu_try_flip_waitack_needed() to prevent grace-period stall
    - Patch Upstream: x86 ptrace: fix PTRACE_GETFPXREGS error
    - KVM: MMU: Fix potential race setting upper shadow ptes on nonpae hosts
    - KVM: MMU: nuke shadowed pgtable pages and ptes on memslot destruction
    - KVM: x86 emulator: Fix HLT instruction
    - KVM: VMX: Add ept_sync_context in flush_tlb
    - KVM: mmu_shrink: kvm_mmu_zap_page requires slots_lock to be held
    - KVM: SVM: fix suspend/resume support
    - KVM: VMX: Fix a wrong usage of vmcs_config
    - isofs: fix minor filesystem corruption
    - quota: fix possible infinite loop in quota code
    - hdlcdrv: Fix CRC calculation.
    - ipv6: __KERNEL__ ifdef struct ipv6_devconf
    - ipv6: use timer pending
    - udplite: Protection against coverage value wrap-around
    - pxamci: trivial fix of DMA alignment register bit clearing
  * [sparc] Install asm-sparc headers again.
  * Force RTC on by default and set clock on startup. Override ABI changes.
  * [i386, amd64] Make the CMOS RTC support builtin. (closes: #493567)
  * Add stable release 2.6.26.2:
    - sound: ensure device number is valid in snd_seq_oss_synth_make_info
    - Ath5k: kill tasklets on shutdown
    - Ath5k: fix memory corruption
    - vfs: fix lookup on deleted directory
    - ALSA: emu10k1 - Fix inverted Analog/Digital mixer switch on Audigy2
    - ALSA: hda - Add missing Thinkpad Z60m support
    - ALSA: hda - Fix DMA position inaccuracy
    - ALSA: hda - Fix wrong volumes in AD1988 auto-probe mode
    - Add compat handler for PTRACE_GETSIGINFO
    - Bluetooth: Signal user-space for HIDP and BNEP socket errors
    - Input: i8042 - add Acer Aspire 1360 to nomux blacklist
    - Input: i8042 - add Gericom Bellagio to nomux blacklist
    - Input: i8042 - add Intel D845PESV to nopnp list
    - jbd: fix race between free buffer and commit transaction
    - NFS: Ensure we zap only the access and acl caches when setting new acls
    - SCSI: ch: fix ch_remove oops
    - linear: correct disk numbering error check
    - netfilter: xt_time: fix time's time_mt()'s use of do_div()
    - Kprobe smoke test lockdep warning
    - Close race in md_probe
    - x86: io delay - add checking for NULL early param
    - x86: idle process - add checking for NULL early param
    - SCSI: bsg: fix bsg_mutex hang with device removal
    - netfilter: nf_nat_sip: c= is optional for session
    - romfs_readpage: don't report errors for pages beyond i_size
    - ftrace: remove unneeded documentation

  [ Martin Michlmayr ]
  * METH: fix MAC address setup (Thomas Bogendoerfer)
  * Export the reset button of the QNAP TS-409.
  * net: use software GSO for SG+CSUM capable netdevices (Lennert Buytenhek)

  [ dann frazier ]
  * device_create interface changed between 2.6.26 and 2.6.27; adjust hpilo
    backport appropriately. Fixes a NULL pointer dereference in ilo_probe().

 -- Bastian Blank <waldi@debian.org>  Fri, 08 Aug 2008 08:09:00 +0200

linux-2.6 (2.6.26-1) unstable; urgency=low

  * New upstream release see http://kernelnewbies.org/Linux_2_6_26
    - UDF 2.50 support. (closes: #480910)
    - mmc: increase power up delay (closes: #481190)
    - snd-hda-intel suspend troubles fixed. (closes: #469727, #481613, #480034)
    - cifs QueryUnixPathInfo fix (closes: #480995)
    - r8169 oops in r8169_get_mac_version (closes: #471892)
    - netfilter headers cleanup (closes: #482331)
    - iwlwifi led support (closes: #469095)
    - ath5k associates on AR5213A (closes: #463785)
    - T42 suspend fix (closes: #485873)
    - cpuidle acpi driver: fix oops on AC<->DC (closes: #477201)
    - opti621 ide fixes (closes: #475561)
    - ssh connection hangs with mac80211 (closes: #486089)
    - ocfs2: Allow uid/gid/perm changes of symlinks (closes: #479475)
    - xircom_tulip_cb: oboslete driver removed (closes: #416900)
    - r8169 properly detect link status (closes: #487586)
    - iwl3945 connection + support fixes (closes: #481436, #482196)
    - longrun cpufreq min freq fix (closes: #468149)
    - emux midi synthesizer SOFT_PEDAL-release event (closes: #474312)
    - vmemmap fixes to use smaller pages (closes: #483489)
    - x86 freeze fixes (closes: #482100, #482074)
    - xen boot failure fix (closes: #488284)
    - gdb read floating-point and SSE registers (closes: #485375)
    - USB_PERSIST is default on (closes: #489963)
    - alsa snd-hda Dell Inspiron fix (closes: #490649)
    - ipw2200: queue direct scans (closes: #487721)
    - better gcc-4.3 support (closes: #492301)
    - iwl3945 monitor mode. (closes: #482387)

  [ maximilian attems ]
  * topconfig set CRYPTO_CTS, SND_PCSP, SND_AW2, IWL4965_LEDS, IWL3945_LEDS,
    RT2400PCI_LEDS, RT2500PCI_LEDS, RT61PCI_LEDS, RT2500USB_LEDS,
    RT73USB_LEDS, NF_CT_PROTO_DCCP, BRIDGE_EBT_NFLOG, IWLWIFI_RFKILL,
    USB_SERIAL_SPCP8X5, USB_STORAGE_CYPRESS_ATACB, DVB_ISL6405, DVB_AU8522,
    VIDEO_EM28XX_DVB, VIDEO_CX18, VIDEO_AU0828, SOC_CAMERA_MT9M001,
    SOC_CAMERA_MT9V022, DVB_TUNER_ITD1000, VIDEO_PVRUSB2_DVB, USB_C67X00_HCD,
    USB_ISP1760_HCD, HTC_PASIC3, I2C_PCA_PLATFORM, TOUCHSCREEN_WM97XX,
    JOYSTICK_ZHENHUA, SFC, ACCESSIBILITY, UIO_SMX, LOGIRUMBLEPAD2_FF,
    A11Y_BRAILLE_CONSOLE, EDS_TRIGGER_DEFAULT_ON, VIDEO_ALLOW_V4L1, ATA_ACPI,
    SATA_PMP, ATA_SFF, USB_SERIAL_MOTOROLA, USB_WDM, MAC80211_MESH,
    IPV6_MROUTE, IPV6_PIMSM_V2, MTD_AR7_PARTS, SENSORS_IBMAEM, PATA_SCH,
    CGROUP_DEVICE, USB_ISIGHTFW, HW_RANDOM_VIRTIO, RTC_DRV_FM3130,
    USB_VIDEO_CLASS, CIFS_DFS_UPCALL.
  * [amd64, i386]: KVM_CLOCK, KVM_GUEST, ISCSI_IBFT_FIND, ISCSI_IBFT, THERMAL,
    EEEPC_LAPTOP, FB_N411, THERMAL_HWMON.
  * [amd64]: Enable SCSI_DPT_I2O as 64 bit now.
  * Reenable USB_SERIAL_EDGEPORT, USB_SERIAL_EDGEPORT_TI. (closes: #480195)
  * Enable TCP_MD5SIG for BGP sessions. (closes: #443742)
  * Add recognised alsa cards to bug report.
  * topconfig: Enable HYSDN, no longer broken on smp.
  * Add request_firmware patch for keyspan. (closes: #448900)
  * [x86]: Enable dma engine. (closes: #473331)
  * [ppc64]: Enable IBMEBUS and EHEA. (closes: #484888)
  * topconfig: Enable PROFILING across all flavours. (closes: #484885)
  * 486: enable OLPC support thanks Andres Salomon for merge.
    Kconfig variable patch by Robert Millan (closes: #485063).
  * Add request_firmware patch for ip2.
  * Add request_firmware patch for acenic. (closes: #284221)
  * [x86, ia64]: Set HPET_RTC_IRQ. (closes: #479709, #476970)
  * [ppc]: Set SND_VIRMIDI. (closes: #290090)
  * Fallback for userspace compatibility to old IEEE 1394 FireWire stack.
    (closes: #451367, #475295, #478419)
  * [x86]: Enable modular FB_UVESA. (closes: #473180)
  * JFFS2 enable summary and compressor support. (closes: #488242)
  * Add OLPC sdhci quirks. Thanks Andres Salomon <dilinger@debian.org>
    (closes: #485192)
  * [ppc]: Enable RTC_DRV_PPC. (closes: #484693) Thanks for the patch to
    Geoff Levand <geoffrey.levand@am.sony.com>.
  * Enable BLK_DEV_BSG for SG v4 support.
  * [amd64] Enable default disabled memtest boot param.
  * topconfig: Enable PATA_SIS instead of SATA_SIS. (closes: #485609)
  * Add OpenVZ countainer flavour for amd64, i386. (closes: #392015)
  * atl1e driver for Atheros(R) L1e Fast Ethernet. (closes: #492029)
  * [ALSA] hda - Add ICH9 controller support (8086:2911)
  * [ALSA] hda - support intel DG33 motherboards
  * HP iLO driver
  * Input: i8042 - add Arima-Rioworks HDAMB board to noloop list
    (closes: #489190) thanks Guillaume Morin <guillaume@morinfr.org>

  [ Martin Michlmayr ]
  * [arm/orion5x] Update the config to reflect upstream renaming this
    subarch.
  * [arm/orion5x] Add some patches from Marvell's Orion tree:
    - Feroceon: speed up flushing of the entire cache
    - support for 5281 D0 stepping
    - cache align destination pointer when copying memory for some processors
    - cache align memset and memzero
    - DMA engine driver for Marvell XOR engine
    - Orion hardware watchdog support
  * [arm/orion5x] Enable NETCONSOLE.
  * [arm/orion5x] Disable more SCSI drivers.
  * [arm/ixp4xx] Disable most ATA and more SCSI and network drivers.
  * [arm/versatile] Enable CONFIG_RTC_DRV_PL031 (closes: #484432).
  * [arm/iop32x, arm/ixp4xx, arm/versatile] Enable ARM_THUMB (closes: #484524).
  * [arm/iop32x] Add LED driver for Thecus N2100 (Riku Voipio).
  * [mips/r5k-ip32] Enable USB.
  * [arm/orion5x, arm/iop32x, arm/ixp4xx, mipsel/r5k-cobalt] Enable HAMRADIO
    on the request of Heinz Janssen.
  * [arm/orion5x] Add support for QNAP TS-409 and HP mv2120; thanks
    Sylver Bruneau.
  * [mips] Add patches from Thomas Bogendoerfer:
    - gbefb: fix cmap FIFO timeout (closes: #487257)
    - IP32: Enable FAST-20 for onboard scsi
    - IP32: SGI O2 sound driver
  * [arm/ixp4xx] Add support for Freecom FSG-3 (Rod Whitby).
  * [arm/ixp4xx] Enable CONFIG_MACH_DSMG600.
  * [arm/iop32x] Unset NET_DMA since it actually leads to worse network
    performance.
  * [arm/orion5x] Fix a boot crash on the Kurobox Pro.
  * [arm/orion5x] use better key codes for the TS-209/TS-409 buttons
  * [arm/orion5x] export red SATA lights on TS-409, fix SATA presence/activity
  * [arm] Enable KEXEC (closes: #492268).
  * [arm/orion5x] Enable USB_PRINTER, requested by Mike Arthur.
  * [arm/orion5x] Enable binfmt aout, x25, wireless and ATM.
  * [arm/iop32x, arm/orion5x] Enable USB_SISUSBVGA.
  * [arm] xfs: pack some shortform dir2 structures for the ARM old ABI
    architecture (closes: #414932).

  [ Ian Campbell ]
  * Readme.build updated on how to generate orig tarballs.
  * Forward port vmlinuz-target.patch.
  * Enable Xen save/restore and memory ballooning for Xen enabled kernels.

  [ Bastian Blank ]
  * [powerpc/powerpc-miboot] Disable. (closes: #481358)
  * [powerpc/powerpc64] Support IBM Cell based plattforms and PS3.
    (closes: #462529)
  * [s390] Synchronize block device, network bridge, network scheduler and CRC
    support.
  * [s390] Enable support for PCI-attached cryptographic adapters.
  * Use control group as base for group CPU scheduler. This reenabled
    traditional nice behaviour. (closes: #489223)
  * Bump yaird dependencies to at least 0.0.13.
  * Reenable SECCOMP. There is no longer additional overhead.
    (closes: #474648)
  * Export symbol required for MOL again. (closes: #460667)
  * [powerpc/powerpc64] Fix console selection in LPAR environment.
    (closes: #492703)
  * Fix several userspace compatibility problems.

  [ Christian T. Steigies ]
  * [m68k] enable SERIAL_CONSOLE for amiga and atari

  [ Thiemo Seufer ]
  * [mips] Fix logic bug in atomic_sub_if_positive.

  [ Stephen R. Marenka ]
  * [m68k] Update pending m68k patches.
  * [m68k] Enable nfcon and nfblock for atari.
  * [m68k] Change compiler to default.

  [ Aurelien Jarno ]
  * [arm/versatile] Switch scsi/ext3/smc91x to modules now that we have proper
    d-i support. Remove options defined in toplevel config file.

 -- Bastian Blank <waldi@debian.org>  Wed, 30 Jul 2008 10:17:29 +0200

linux-2.6 (2.6.25-7) unstable; urgency=high

  * Add stable release 2.6.25.10:
    - TTY: fix for tty operations bugs (CVE-2008-2812)
    - sched: fix cpu hotplug
    - IB/mthca: Clear ICM pages before handing to FW
    - DRM: enable bus mastering on i915 at resume time
    - x86: shift bits the right way in native_read_tscp
    - x86_64 ptrace: fix sys32_ptrace task_struct leak (CVE-2008-3077)
    - ptrace GET/SET FPXREGS broken
    - futexes: fix fault handling in futex_lock_pi
    - x86: fix cpu hotplug crash
  * Add stable release 2.6.25.11:
    - x86: fix ldt limit for 64 bit

 -- maximilian attems <maks@debian.org>  Mon, 14 Jul 2008 10:58:14 +0200

linux-2.6 (2.6.25-6) unstable; urgency=high

  [ maximilian attems ]
  * Add stable release 2.6.25.7:
    - double-free of inode on alloc_file() failure exit in create_write_pipe()
    - m68k: Add ext2_find_{first,next}_bit() for ext4
    - bluetooth: fix locking bug in the rfcomm socket cleanup handling
    - serial: fix enable_irq_wake/disable_irq_wake imbalance in serial_core.c
    - bttv: Fix a deadlock in the bttv driver (closes: #487594)
    - forcedeth: msi interrupts
    - CPUFREQ: Fix format string bug.
    - mmc: wbsd: initialize tasklets before requesting interrupt
    - ecryptfs: fix missed mutex_unlock
    - mac80211: send association event on IBSS create
    - bluetooth: rfcomm_dev_state_change deadlock fix
    - sunhv: Fix locking in non-paged I/O case.
    - cassini: Only use chip checksum for ipv4 packets.
    - ipwireless: Fix blocked sending
    - net: Fix call to ->change_rx_flags(dev, IFF_MULTICAST) in
      dev_change_flags()
    - fbdev: export symbol fb_mode_option
    - ipsec: Use the correct ip_local_out function
    - tcp: fix skb vs fack_count out-of-sync condition
    - tcp FRTO: Fix fallback to conventional recovery
    - tcp FRTO: SACK variant is errorneously used with NewReno
    - tcp FRTO: work-around inorder receivers
    - tcp: Fix inconsistency source (CA_Open only when !tcp_left_out(tp))
    - l2tp: avoid skb truesize bug if headroom is increased
    - l2tp: Fix possible WARN_ON from socket code when UDP socket is closed
    - l2tp: Fix possible oops if transmitting or receiving when tunnel goes down
    - ax25: Fix NULL pointer dereference and lockup.
    - sound: emu10k1 - fix system hang with Audigy2 ZS Notebook PCMCIA card
    - tcp: Allow send-limited cwnd to grow up to max_burst when gso disabled
    - tcp: Limit cwnd growth when deferring for GSO
    - af_key: Fix selector family initialization.
    - hgafb: resource management fix
    - cifs: fix oops on mount when CONFIG_CIFS_DFS_UPCALL is enabled
    - b43: Fix controller restart crash
    - ssb: Fix context assertion in ssb_pcicore_dev_irqvecs_enable
    - eCryptfs: protect crypt_stat->flags in ecryptfs_open()
    - cciss: add new hardware support
    - ecryptfs: add missing lock around notify_change
    - ecryptfs: clean up (un)lock_parent
    - Add 'rd' alias to new brd ramdisk driver
    - net_sched: cls_api: fix return value for non-existant classifiers
    - vlan: Correctly handle device notifications for layered VLAN devices
    - IB/umem: Avoid sign problems when demoting npages to integer
    - x86: fix recursive dependencies
    - can: Fix copy_from_user() results interpretation
    - Kconfig: introduce ARCH_DEFCONFIG to DEFCONFIG_LIST
    - tcp: TCP connection times out if ICMP frag needed is delayed
    - ALSA: hda - Fix resume of auto-config mode with Realtek codecs
    - netlink: Fix nla_parse_nested_compat() to call nla_parse() directly
  * Add stable release 2.6.25.9:
    - Add return value to reserve_bootmem_node()
    - x86: use BOOTMEM_EXCLUSIVE on 32-bit
    - sctp: Make sure N * sizeof(union sctp_addr) does not overflow.
    - hwmon: (lm85) Fix function RANGE_TO_REG()
    - hwmon: (adt7473) Initialize max_duty_at_overheat before use
    - x86: set PAE PHYSICAL_MASK_SHIFT to 44 bits.
    - Reinstate ZERO_PAGE optimization in 'get_user_pages()' and fix XIP
    - watchdog: hpwdt: fix use of inline assembly
    - Fix ZERO_PAGE breakage with vmware
    - atl1: relax eeprom mac address error check

  [ Martin Michlmayr]
  * [arm/orion5x] Enable INPUT_EVDEV and KEYBOARD_GPIO.

  [ Steve Langasek ]
  * Enable CONFIG_CIFS_EXPERIMENTAL and CONFIG_CIFS_UPCALL, required for
    CIFS mounts to be able to use Kerberos authentication.  Closes: #480663.

  [ Bastian Blank ]
  * Add stable release 2.6.25.8:
    - x86: disable mwait for AMD family 10H/11H CPUs
    - x86: remove mwait capability C-state check
    - nf_conntrack_h323: fix memory leak in module initialization error path
    - nf_conntrack_h323: fix module unload crash
    - nf_conntrack: fix ctnetlink related crash in nf_nat_setup_info()
    - SCSI: sr: fix corrupt CD data after media change and delay
    - ACPICA: Ignore ACPI table signature for Load() operator
    - scsi_host regression: fix scsi host leak
    - b43: Fix possible NULL pointer dereference in DMA code
    - b43: Fix noise calculation WARN_ON
    - virtio_net: Fix skb->csum_start computation
    - opti621: remove DMA support
    - opti621: disable read prefetch
    - Fix tty speed handling on 8250
    - x86-64: Fix "bytes left to copy" return value for copy_from_user()
   * Fix alpha build due too inconsistent kallsyms data.

 -- maximilian attems <maks@debian.org>  Fri, 27 Jun 2008 00:33:53 +0200

linux-2.6 (2.6.25-5) unstable; urgency=low

  [ maximilian attems ]
  [ Bastian Blank ]
  * Reenable VServer images.

  [ maximilian attems ]
  * Add stable release 2.6.25.5:
    - asn1: additional sanity checking during BER decoding (CVE-2008-1673)
  * Add stable release 2.6.25.6:
    - atl1: fix 4G memory corruption bug
    - capabilities: remain source compatible with 32-bit raw legacy capability
      support.
    - usb-serial: Use ftdi_sio driver for RATOC REX-USB60F
    - cpufreq: fix null object access on Transmeta CPU
    - Smack: fuse mount hang fix
    - cgroups: remove node_ prefix_from ns subsystem
    - XFS: Fix memory corruption with small buffer reads
    - x86: don't read maxlvt before checking if APIC is mapped
    - USB: option: add new Dell 5520 HSDPA variant
    - md: do not compute parity unless it is on a failed drive
    - md: fix uninitialized use of mddev->recovery_wait
    - md: fix prexor vs sync_request race
    - HID: split Numlock emulation quirk from HID_QUIRK_APPLE_HAS_FN.
    - USB: do not handle device 1410:5010 in 'option' driver
    - USB: unusual_devs: Add support for GI 0401 SD-Card interface
    - USB: add Telstra NextG CDMA id to option driver
    - USB: fix build errors in ohci-omap.c and ohci-sm501.c
    - USB: add TELIT HDSPA UC864-E modem to option driver
    - memory_hotplug: always initialize pageblock bitmap
    - x86: fix bad pmd ffff810000207xxx(9090909090909090)
    - USB: add Zoom Telephonics Model 3095F V.92 USB Mini External modem to
      cdc-acm
    - x86: prevent PGE flush from interruption/preemption
    - IPoIB: Test for NULL broadcast object in ipiob_mcast_join_finish()
    - i386: fix asm constraint in do_IRQ()
    - i2c-nforce2: Disable the second SMBus channel on the DFI Lanparty NF4
      Expert
    - i2c/max6875: Really prevent 24RF08 corruption
    - brk: make sys_brk() honor COMPAT_BRK when computing lower bound
    - Revert "PCI: remove default PCI expansion ROM memory allocation"
    - PS3: gelic: fix memory leak
    - eCryptfs: remove unnecessary page decrypt call
    - netfilter: nf_conntrack_expect: fix error path unwind in
      nf_conntrack_expect_init()
    - netfilter: xt_connlimit: fix accouning when receive RST packet in
      ESTABLISHED state
    - netfilter: nf_conntrack_ipv6: fix inconsistent lock state in
      nf_ct_frag6_gather()
    - POWERPC Bolt in SLB entry for kernel stack on secondary cpus
    - netfilter: xt_iprange: module aliases for xt_iprange
    - x86: user_regset_view table fix for ia32 on 64-bit
    - x86: if we cannot calibrate the TSC, we panic.
    - CIFS: Fix UNC path prefix on QueryUnixPathInfo to have correct slash
    - x86, fpu: fix CONFIG_PREEMPT=y corruption of application's FPU stack
    - libata: force hardreset if link is in powersave mode
    - x86: fix setup of cyc2ns in tsc_64.c
    - x86: distangle user disabled TSC from unstable
    - x86: disable TSC for sched_clock() when calibration failed
    - pagemap: fix bug in add_to_pagemap, require aligned-length reads of
      /proc/pid/pagemap
    - ext3/4: fix uninitialized bs in ext3/4_xattr_set_handle()
    - proc: calculate the correct /proc/<pid> link count
    - CPUFREQ: Make acpi-cpufreq more robust against BIOS freq changes behind
      our back.
    - USB: remove PICDEM FS USB demo (04d8:000c) device from ldusb
    - types.h: don't expose struct ustat to userspace

  [ Bastian Blank ]
  * Ignore ABI change in internal XFS symbol.

 -- Bastian Blank <waldi@debian.org>  Thu, 12 Jun 2008 08:47:11 +0200

linux-2.6 (2.6.25-4) unstable; urgency=low

  [ maximilian attems ]
  * Fix arm Kconfig logic disabling random drivers. (closes: #481410)
  * Add stable release 2.6.25.4:
    - OHCI: fix regression upon awakening from hibernation
    - V4L/DVB (7473): PATCH for various Dibcom based devices
    - {nfnetlink, ip, ip6}_queue: fix skb_over_panic when enlarging packets
    - dccp: return -EINVAL on invalid feature length
    - md: fix raid5 'repair' operations
    - sparc: Fix SA_ONSTACK signal handling.
    - sparc: Fix fork/clone/vfork system call restart.
    - sparc64: Stop creating dummy root PCI host controller devices.
    - sparc64: Fix wedged irq regression.
    - SPARC64: Fix args to 64-bit sys_semctl() via sys_ipc().
    - serial: Fix sparc driver name strings.
    - sparc: Fix ptrace() detach.
    - sparc: Fix mremap address range validation.
    - sparc: Fix debugger syscall restart interactions.
    - sparc32: Don't twiddle PT_DTRACE in exec.
    - r8169: fix oops in r8169_get_mac_version
    - SCSI: aha152x: Fix oops on module removal
    - SCSI: aha152x: fix init suspiciously returned 1, it should follow
      0/-E convention
    - sch_htb: remove from event queue in htb_parent_to_leaf()
    - i2c-piix4: Blacklist two mainboards
    - SCSI: qla1280: Fix queue depth problem
    - ipvs: fix oops in backup for fwmark conn templates
    - USB: airprime: unlock mutex instead of trying to lock it again
    - rtc: rtc_time_to_tm: use unsigned arithmetic
    - SCSI: libiscsi regression in 2.6.25: fix nop timer handling
    - SCSI: libiscsi regression in 2.6.25: fix setting of recv timer
    - can: Fix can_send() handling on dev_queue_xmit() failures
    - macvlan: Fix memleak on device removal/crash on module removal
    - nf_conntrack: padding breaks conntrack hash on ARM
    - sparc: sunzilog uart order
    - r8169: fix past rtl_chip_info array size for unknown chipsets
    - x86: use defconfigs from x86/configs/*
    - vt: fix canonical input in UTF-8 mode
    - ata_piix: verify SIDPR access before enabling it
    - serial: access after NULL check in uart_flush_buffer()
    - x86: sysfs cpu?/topology is empty in 2.6.25 (32-bit Intel system)
    - XFRM: AUDIT: Fix flowlabel text format ambibuity.
  * Update userspace merged HZ alpha fixed version.
  * Backport netfilter: Move linux/types.h inclusions outside of #ifdef
    __KERNEL__. (closes: #479899)
  * types.h: don't expose struct ustat to userspace. (closes: #429064)

  [ Bastian Blank ]
  * Fix ABI changes from: ipvs: fix oops in backup for fwmark conn templates

 -- maximilian attems <maks@debian.org>  Tue, 27 May 2008 11:46:11 +0200

linux-2.6 (2.6.25-3) unstable; urgency=low

  [ Bastian Blank ]
  * Add stable release 2.6.25.3:
    - sit: Add missing kfree_skb() on pskb_may_pull() failure.
    - sparc: Fix mmap VA span checking.
    - CRYPTO: eseqiv: Fix off-by-one encryption
    - CRYPTO: authenc: Fix async crypto crash in crypto_authenc_genicv()
    - CRYPTO: cryptd: Correct kzalloc error test
    - CRYPTO: api: Fix scatterwalk_sg_chain
    - x86 PCI: call dmi_check_pciprobe()
    - b43: Fix some TX/RX locking issues
    - kprobes/arm: fix decoding of arithmetic immediate instructions
    - kprobes/arm: fix cache flush address for instruction stub
    - b43: Fix dual-PHY devices
    - POWERPC: mpc5200: Fix unterminated of_device_id table
    - reiserfs: Unpack tails on quota files
    - sched: fix hrtick_start_fair and CPU-Hotplug
    - vfs: fix permission checking in sys_utimensat
    - md: fix use after free when removing rdev via sysfs
    - mm: fix usemap initialization
    - 2.6.25 regression: powertop says 120K wakeups/sec

  [ maximilian attems ]
  * Redisable old dup prism54 driver.
  * Reenable accidentaly disabled SIS190. (closes: #478773)
  * Add lmkl patch to unbreak HZ userspace aka perl5.10 build fix.
    (closes: #480130)

  [ Martin Michlmayr ]
  * [armel] Disable some SCSI drives (that are disabled on arm) so the
    ramdisk will fit in flash on NSLU2 (closes: #480310).

 -- maximilian attems <maks@debian.org>  Wed, 14 May 2008 11:16:56 +0200

linux-2.6 (2.6.25-2) unstable; urgency=low

  [ maximilian attems ]
  * Add stable release 2.6.25.1:
    - Fix dnotify/close race (CVE-2008-1375)
    - V4L: Fix VIDIOCGAP corruption in ivtv
    - USB: log an error message when USB enumeration fails
    - USB: OHCI: fix bug in controller resume
    - SCSI: qla2xxx: Correct regression in relogin code.
    - rose: Socket lock was not released before returning to user space
    - x86, pci: fix off-by-one errors in some pirq warnings
    - hrtimer: timeout too long when using HRTIMER_CB_SOFTIRQ
    - RDMA/nes: Fix adapter reset after PXE boot
    - rtc-pcf8583 build fix
    - JFFS2: Fix free space leak with in-band cleanmarkers
    - SELinux: no BUG_ON(!ss_initialized) in selinux_clone_mnt_opts
    - tehuti: check register size (CVE-2008-1675)
    - IPSEC: Fix catch-22 with algorithm IDs above 31
    - alpha: unbreak OSF/1 (a.out) binaries
    - tehuti: move ioctl perm check closer to function start (CVE-2008-1675)
    - aio: io_getevents() should return if io_destroy() is invoked
    - mm: fix possible off-by-one in walk_pte_range()
    - TCP: Increase the max_burst threshold from 3 to tp->reordering.
    - ssb: Fix all-ones boardflags
    - cgroup: fix a race condition in manipulating tsk->cg_list
    - drivers/net/tehuti: use proper capability check for raw IO access
    - tg3: 5701 DMA corruption fix
    - V4L: tea5761: bugzilla #10462: tea5761 autodetection code were broken
    - b43: Workaround invalid bluetooth settings
    - b43: Add more btcoexist workarounds
    - b43: Workaround DMA quirks
    - dm snapshot: fix chunksize sector conversion
    - x86: Fix 32-bit x86 MSI-X allocation leakage
    - RTNETLINK: Fix bogus ASSERT_RTNL warning
    - net: Fix wrong interpretation of some copy_to_user() results.
    - dz: test after postfix decrement fails in dz_console_putchar()
    - RDMA/nes: Free IRQ before killing tasklet
    - S2io: Fix memory leak during free_tx_buffers
    - S2io: Version update for memory leak fix during free_tx_buffers
    - USB: Add HP hs2300 Broadband Wireless Module to sierra.c
    - V4L: cx88: enable radio GPIO correctly
    - hrtimer: raise softirq unlocked to avoid circular lock dependency
    - tcp: tcp_probe buffer overflow and incorrect return value
  * [ide] Add upstream piix patch for asus eee pc. (closes: #479217)

  [ Christian T. Steigies ]
  * [m68k] Add patches for 2.6.25.
  * [m68k] Disable EXT4DEV_FS for now.
  * [m68k] Enable SCSI_MAC_ESP for mac.

  [ Ian Campbell ]
  * [x86]: Enable Xen guest support in all i386 flavours.

  [ Bastian Blank ]
  * Add stable release 2.6.25.2:
    - fix SMP ordering hole in fcntl_setlk() (CVE-2008-1669)

 -- Bastian Blank <waldi@debian.org>  Thu, 08 May 2008 14:46:48 +0200

linux-2.6 (2.6.25-1) unstable; urgency=low

  * New upstream release (closes: #456799, #468440, #475161, #475134, #475441)
    - Add oabi shim for fstatat64 (closes: #462677)

  [ maximilian attems ]
  * topconfig set NOZOMI, CRYPTO_SEQIV, CRYPTO_CTR, CRYPTO_GCM, CRYPTO_CCM,
    CRYPTO_SALSA20, CRYPTO_LZO, CRYPTO_DEV_HIFN_795X, USB_SI470X,
    USB_STKWEBCAM, VIDEO_PVRUSB2_ONAIR_USB2, VIDEO_PVRUSB2_ONAIR_CREATOR,
    VIDEO_EM28XX_ALSA, CRYPTO_DEV_HIFN_795X_RNG, PCF8575, TPS65010, RTL8180,
    ENC28J60, R6040, CAN, NETFILTER_XT_MATCH_OWNER, MAC80211_RC_DEFAULT_PI,
    NETFILTER_XT_TARGET_RATEEST, NETFILTER_XT_TARGET_TCPOPTSTRIP,
    NETFILTER_XT_MATCH_IPRANGE, NETFILTER_XT_MATCH_RATEEST, SND_OXYGEN,
    SND_HIFIER, SND_VIRTUOSO, USB_NET_RNDIS_WLAN, USB_ANNOUNCE_NEW_DEVICES,
    USB_SERIAL_IUU, NET_CLS_FLOW, INFINIBAND_NES, RTC_DRV_R9701,
    RTC_DRV_DS1511, MEMSTICK, SENSORS_W83L786NG, SENSORS_ADS7828, IPWIRELESS,
    RISCOM8, IGB, UTS_NS, IPC_NS, IPV6_ROUTE_INFO, ENCLOSURE_SERVICES,
    SCSI_ENCLOSURE, SENSORS_ADT7473, SCSI_MVSAS, REALTEK_PHY, RTC_DRV_S35390A,
    MEMSTICK_JMICRON_38X, IWL4965_HT.
  * [amd64] Enable CRYPTO_SALSA20_X86_64, EDAC_I3000, EFI, EFI_VARS, I8K,
    PARAVIRT_GUEST, PARAVIRT, VIRTIO_PCI, VIRTIO_BALLOON, SPARSEMEM_VMEMMAP.
  * [amd64, i386]: Enable LEDS_CLEVO_MAIL, INPUT_APANEL, ACER_WMI,
    THINKPAD_ACPI_HOTKEY_POLL, HP_WATCHDOG, THINKPAD_ACPI_VIDEO,
    VIRTION_CONSOLE, ACPI_WMI, IO_DELAY_0X80.
  * topconfig disable PARPORT_PC_FIFO due to instabilities.
    (closes: #366165, #388309, #406056, #407816, #453911)
  * [amd64, i386]: Enable SONYPI_COMPAT for better sony laptop support.
  * topconfig: Enable HID_FF for some HID devices. (closes: #441348)
  * topconfig: Enable IPV6_ROUTER_PREF for multi-homed net. (closes: #449247)
  * topconfig: Set UTF8 as default encoding. (closes: #417324)
  * Tighten yaird dependency. (closes: #403171)
  * Configs general cleanup, centralize USB_NET, disable IRDA_DEBUG.
  * postinst: Nuke confusing postinst message. (closes: #465512)
  * [sparc]: Enable SCSI_SCAN_ASYNC.
  * [i386]: Enable TC1100_WMI, SND_SIS7019, CRYPTO_SALSA20_586.
  * topconfig: Centralize old IEEE80211 stack options. (closes: #470558)
  * control.source.in: Newer standard version without changes.
  * copyright: adapt to latest lintian recommendation.
  * input: Add 4 additional exports for modular speakup and braille support.
  * firewire: Add firewire-git.patch for latest firewire tree features.
  * 686: Set USB_PERSIST for eee pc suspend support. (closes: #468213)
  * topconfig disable PATA_SIS as sis5513 enabled. (closes: #475525)
  * [xen]: Support direct load of bzImage under Xen. (closes: #474509)
    Thanks Ian Campbell <ijc@hellion.org.uk> for patches.
  * [xen]: Module autoprobing support for frontend drivers.
  * [arm]: Don't ovverride topconfig SENSORS_W83792D setting.
    (closes: #477745)

  [ Martin Michlmayr ]
  * [arm/armel] Add a kernel for Orion based devices, such as the QNAP
    TS-109/TS-209.
  * [mips(el)/sb1*] Enable SB1250_MAC (thanks Thomas Bogendoerfer).
  * [mipsel/r5k-cobalt] Enable DUMMY_CONSOLE since this might
    fix the debian-installer startup hang on Qube 2700.
  * [arm/footbridge] Disable KEYS and SECURITY for smaller d-i image.
  * [arm/footbridge] Build NFS as a module to make the image smaller.
  * [mips/r5k-ip32] Don't build in NFS.
  * [mips/r5k-ip32] Use the generic config options for NFS, which will
    enable NFSv4. (closes: #471007)
  * [mips/r5k-ip32] Enable R8169, requested by Giuseppe Sacco.
  * [arm/iop32x] Enable MACH_EM7210. (closes: #473136)
  * [arm/orion] Add patch to set the MAC address on QNAP TS-109/TS-209
    (Lennert Buytenhek).
  * [arm/orion] Add support for Buffalo Linkstation Pro/Live (Byron Bradley).
  * [arm/orion] Fix hang when Write Allocate is enabled (Lennert Buytenhek).
  * [arm/orion] Add support for QNAP TS-409 (Sylver Bruneau).
  * [arm/orion] Add preliminary support for HP mv2120.

  [ Daniel Baumann ]
  * Added patch from unionfs upstream to export release_open_intent symbol.

  [ Gordon Farquharson ]
  * [arm/ixp4xx] Use GPIO LED driver as opposed to ixp4xx LED driver.
  * [arm/ixp4xx] Fix ixp4xx-beeper module so that udev loads it
    automatically.
  * [arm/iop32x] Enable support for the GLAN Tank flash chip (M29W400DB).
  * [arm/iop32x] Do not build the ARTOP PATA driver (PATA_ARTOP).
  * [arm/iop32x] Register the F75375 device in the GLAN Tank platform code.
  * Prevent physmap from calling request_module() too early.
  * [arm/ixp4xx] Fix used_sram_bitmap corruption in qmgr_release_queue().

  [ Aurelien Jarno ]
  * [mips/mipsel] Enable CONFIG_NO_HZ, CONFIG_HIGH_RES_TIMERS for dynticks
    and true high-resolution timers on 4kc-malta and 5kc-malta flavours.
  * [i386, amd64] Set modular VIRTIO, VIRTIO_RING, VIRTIO_BLK, VIRTIO_NET.

  [ Bastian Blank ]
  * Remove binary only firmwares for:
    - Broadcom NetXtremeII 10Gb support
  * Disable now broken drivers:
    - Broadcom NetXtremeII 10Gb support
  * Fix broken drivers:
    - Broadcom NetXtremeII support
  * [powerpc] Use new wrapper install support.
  * [s390] Enable DM_MULTIPATH_EMC.
  * Enable AF_RXRPC, RXKAD, PRINTK_TIME, DEBUG_KERNEL, SCHED_DEBUG,
    TIMER_STATS, DEBUG_FS.
  * Disable R3964, USB_GADGET.
  * [hppa] Enable several filesystems.
  * Make NLS modular.
  * [i386/486] Make ext2 modular.
  * [alpha,amd64,i386] Make ATM modular.
  * [powerpc/powerpc64] Support PA Semi based plattforms. (closes: #463200)
  * Follow upstream change for default TCP congestion control.
    (closes: #477589)

  [ Steve Langasek ]
  * topconfig: Enable CONFIG_CIFS_WEAK_PW_HASH, required for compatibility
    with legacy (pre-NTLM) fileservers.

  [ Christian Perrier ]
  * Debconf template rewrite + mark them as translatable.
    Thanks to Justin B Rye <jbr@edlug.org.uk> for review.

 -- Bastian Blank <waldi@debian.org>  Fri, 25 Apr 2008 16:27:23 +0200

linux-2.6 (2.6.24-6) unstable; urgency=high

  [ Martin Michlmayr ]
  * [armel] Fix FTBFS on armel by enabling CONFIG_USB_USBNET=m in
    armel/config, as it was done for arm/config already.
  * [armel] Add oabi shim for fstatat64 (Riku Voipio)

  [ Gordon Farquharson ]
  * [arm/iop32x] Do not build the ARTOP PATA driver (PATA_ARTOP).
  * [arm/iop32x] Enable MTD_CMDLINE_PARTS.

  [ Kyle McMartin ]
  * [hppa] fix pdc_console panic at boot (closes: #476292).
  * [hppa] properly flush user signal tramps
  * [hppa] special case futex cmpxchg on kernel space NULL (closes: 476285).

 -- Bastian Blank <waldi@debian.org>  Fri, 18 Apr 2008 19:41:30 +0200

linux-2.6 (2.6.24-5) unstable; urgency=low

  [ Gordon Farquharson ]
  * [arm] Enable asix driver (USB_NET_AX8817X).
  * [arm] Enable CONFIG_USB_CATC, CONFIG_USB_KAWETH, CONFIG_USB_PEGASUS,
          and CONFIG_USB_RTL8150.
  * [arm/ixp4xx] Update Ethernet driver (closes: #471062).
  * [arm/ixp4xx] Add HSS driver.

  [ Bastian Blank ]
  * [s390/s390-tape]: Override localversion correctly.
  * Add stable release 2.6.24.3:
    - x86_64: CPA, fix cache attribute inconsistency bug
    - bonding: fix NULL pointer deref in startup processing
    - POWERPC: Revert chrp_pci_fixup_vt8231_ata devinit to fix libata on pegasos
    - PCMCIA: Fix station address detection in smc
    - SCSI: gdth: scan for scsi devices
    - USB: fix pm counter leak in usblp
    - S390: Fix futex_atomic_cmpxchg_std inline assembly.
    - genirq: do not leave interupts enabled on free_irq
    - hrtimer: catch expired CLOCK_REALTIME timers early
    - hrtimer: check relative timeouts for overflow
    - SLUB: Deal with annoying gcc warning on kfree()
    - hrtimer: fix *rmtp/restarts handling in compat_sys_nanosleep()
    - hrtimer: fix *rmtp handling in hrtimer_nanosleep()
    - Disable G5 NAP mode during SMU commands on U3
    - Be more robust about bad arguments in get_user_pages()
    - AUDIT: Increase skb->truesize in audit_expand
    - BLUETOOTH: Add conn add/del workqueues to avoid connection fail.
    - INET: Prevent out-of-sync truesize on ip_fragment slow path
    - INET_DIAG: Fix inet_diag_lock_handler error path.
    - IPCOMP: Fetch nexthdr before ipch is destroyed
    - IPCOMP: Fix reception of incompressible packets
    - IPV4: fib: fix route replacement, fib_info is shared
    - IPV4: fib_trie: apply fixes from fib_hash
    - PKT_SCHED: ematch: oops from uninitialized variable (resend)
    - SELinux: Fix double free in selinux_netlbl_sock_setsid()
    - TC: oops in em_meta
    - TCP: Fix a bug in strategy_allowed_congestion_control
    - SCSI: sd: handle bad lba in sense information
    - Fix dl2k constants
    - XFS: Fix oops in xfs_file_readdir()
    - hugetlb: add locking for overcommit sysctl
    - inotify: fix check for one-shot watches before destroying them
    - NFS: Fix a potential file corruption issue when writing
    - NETFILTER: nf_conntrack_tcp: conntrack reopening fix
    - SPARC/SPARC64: Fix usage of .section .sched.text in assembler code.
  * Add stable release 2.6.24.4:
    - S390 futex: let futex_atomic_cmpxchg_pt survive early functional tests.
    - slab: NUMA slab allocator migration bugfix
    - relay: fix subbuf_splice_actor() adding too many pages
    - BLUETOOTH: Fix bugs in previous conn add/del workqueue changes.
    - SCSI advansys: Fix bug in AdvLoadMicrocode
    - async_tx: avoid the async xor_zero_sum path when src_cnt > device->max_xor
    - aio: bad AIO race in aio_complete() leads to process hang
    - jbd: correctly unescape journal data blocks
    - jbd2: correctly unescape journal data blocks
    - zisofs: fix readpage() outside i_size
    - NETFILTER: nfnetlink_log: fix computation of netlink skb size
    - NETFILTER: nfnetlink_queue: fix computation of allocated size for netlink skb
    - NETFILTER: xt_time: fix failure to match on Sundays
    - sched_nr_migrate wrong mode bits
    - nfsd: fix oops on access from high-numbered ports
    - sched: fix race in schedule()
    - SCSI: mpt fusion: don't oops if NumPhys==0
    - SCSI: gdth: fix to internal commands execution
    - SCSI: gdth: bugfix for the at-exit problems
    - Fix default compose table initialization
    - x86: don't use P6_NOPs if compiling with CONFIG_X86_GENERIC
    - SCSI: fix BUG when sum(scatterlist) > bufflen
    - USB: ehci: handle large bulk URBs correctly (again)
    - USB: ftdi_sio - really enable EM1010PC
    - USB: ftdi_sio: Workaround for broken Matrix Orbital serial port
    - VT notifier fix for VT switch
    - eCryptfs: make ecryptfs_prepare_write decrypt the page
    - ioat: fix 'ack' handling, driver must ensure that 'ack' is zero
    - macb: Fix speed setting
    - x86: move out tick_nohz_stop_sched_tick() call from the loop
    - atmel_spi: fix clock polarity
    - b43: Backport bcm4311 fix
    - arcmsr: fix IRQs disabled warning spew
    - e1000e: Fix CRC stripping in hardware context bug
    - PCI x86: always use conf1 to access config space below 256 bytes
    - moduleparam: fix alpha, ia64 and ppc64 compile failures
    - pata_hpt*, pata_serverworks: fix UDMA masking
    - SCSI advansys: fix overrun_buf aligned bug
    - NETFILTER: fix ebtable targets return
    - NETFILTER: Fix incorrect use of skb_make_writable
    - NETFILTER: nfnetlink_queue: fix SKB_LINEAR_ASSERT when mangling packet data
    - spi: pxa2xx_spi clock polarity fix
    - ufs: fix parenthesisation in ufs_set_fs_state()
    - hugetlb: ensure we do not reference a surplus page after handing it to buddy
    - file capabilities: simplify signal check
    - futex: runtime enable pi and robust functionality
    - futex: fix init order
    - ARM pxa: fix clock lookup to find specific device clocks
    - x86: replace LOCK_PREFIX in futex.h
    - SCSI aic94xx: fix REQ_TASK_ABORT and REQ_DEVICE_RESET
    - SCSI gdth: don't call pci_free_consistent under spinlock
    - SCSI ips: fix data buffer accessors conversion bug
    - usb-storage: don't access beyond the end of the sg buffer
    - fuse: fix permission checking
    - CRYPTO xts: Use proper alignment
    - CRYPTO xcbc: Fix crash with IPsec
    - SCSI ips: handle scsi_add_host() failure, and other err cleanups
    - x86: adjust enable_NMI_through_LVT0()
    - drivers: fix dma_get_required_mask
    - iov_iter_advance() fix
    - x86: Clear DF before calling signal handler (closes: #469058)
    - ub: fix up the conversion to sg_init_table()
    - MIPS: Mark all but i8259 interrupts as no-probe.
    - IRQ_NOPROBE helper functions
    - IPCOMP: Disable BH on output when using shared tfm
    - IPCONFIG: The kernel gets no IP from some DHCP servers
    - IPV4: Remove IP_TOS setting privilege checks.
    - IPV6: dst_entry leak in ip4ip6_err.
    - IPV6: Fix IPsec datagram fragmentation
    - NET: Fix race in dev_close(). (Bug 9750)
    - NET: Messed multicast lists after dev_mc_sync/unsync (closes: #466719)
    - NIU: Bump driver version and release date.
    - NIU: Fix BMAC alternate MAC address indexing.
    - NIU: More BMAC alt MAC address fixes.
    - TCP: Improve ipv4 established hash function.
    - SPARC: Fix link errors with gcc-4.3
    - SPARC64: Loosen checks in exception table handling.

  [ Martin Michlmayr ]
  * [mips/r4k-ip22] Enable BLK_DEV_LOOP and BLK_DEV_CRYPTOLOOP.
  * [mips/r5k-ip32] Enable BLK_DEV_LOOP and BLK_DEV_CRYPTOLOOP.
  * [mips/r4k-ip22] Enable PPP, PPPOE and SLIP.
  * [mips/r5k-ip32] Enable PPP, PPPOE and SLIP.
  * Don't check the section size when we're cross compiling.

  [ dann frazier ]
  * Remove cap_task_kill (closes: #463669)

 -- Bastian Blank <waldi@debian.org>  Thu, 27 Mar 2008 12:40:16 +0100

linux-2.6 (2.6.24-4) unstable; urgency=low

  * Add stable release 2.6.24.1:
    - splice: missing user pointer access verification (CVE-2008-0009/10)
    - drm: the drm really should call pci_set_master..
    - Driver core: Revert "Fix Firmware class name collision"
    - fix writev regression: pan hanging unkillable and un-straceable
    - sched: fix high wake up latencies with FAIR_USER_SCHED
    - sched: let +nice tasks have smaller impact
    - b43: Reject new firmware early
    - selinux: fix labeling of /proc/net inodes
    - b43legacy: fix DMA slot resource leakage
    - b43legacy: drop packets we are not able to encrypt
    - b43legacy: fix suspend/resume
    - b43legacy: fix PIO crash
    - b43: Fix dma-slot resource leakage
    - b43: Drop packets we are not able to encrypt
    - b43: Fix suspend/resume
    - sky2: fix for WOL on some devices
    - sky2: restore multicast addresses after recovery
    - x86: restore correct module name for apm
    - ACPI: update ACPI blacklist
    - PCI: Fix fakephp deadlock
    - sys_remap_file_pages: fix ->vm_file accounting
    - lockdep: annotate epoll
    - forcedeth: mac address mcp77/79
    - USB: Fix usb_serial_driver structure for Kobil cardreader driver.
    - USB: handle idVendor of 0x0000
    - USB: fix usbtest halt check on big endian systems
    - USB: storage: Add unusual_dev for HP r707
    - USB: Variant of the Dell Wireless 5520 driver
    - USB: use GFP_NOIO in reset path
    - USB: ftdi driver - add support for optical probe device
    - USB: pl2303: add support for RATOC REX-USB60F
    - USB: remove duplicate entry in Option driver and Pl2303 driver for Huawei modem
    - USB: sierra: add support for Onda H600/Zte MF330 datacard to USB Driver for Sierra Wireless
    - USB: ftdi-sio: Patch to add vendor/device id for ATK_16IC CCD
    - USB: ftdi_sio - enabling multiple ELV devices, adding EM1010PC
    - USB: sierra driver - add devices
    - USB: Adding YC Cable USB Serial device to pl2303
    - USB: Sierra - Add support for Aircard 881U
    - USB: add support for 4348:5523 WinChipHead USB->RS 232 adapter
    - USB: CP2101 New Device IDs
    - usb gadget: fix fsl_usb2_udc potential OOPS
    - USB: keyspan: Fix oops
    - vm audit: add VM_DONTEXPAND to mmap for drivers that need it (CVE-2008-0007)
    - slab: fix bootstrap on memoryless node
    - DVB: cx23885: add missing subsystem ID for Hauppauge HVR1800 Retail

  [ Martin Michlmayr ]
  * [arm/ixp4xx] Enble ATA_OVER_ETH, requested by Nicola Fankhauser.
  * [arm/iop32x] Enble ATA_OVER_ETH.

  [ Bastian Blank ]
  * Add stable release 2.6.24.2:
    - splice: fix user pointer access in get_iovec_page_array()
    (CVE-2008-0600, closes: #464945)

 -- Bastian Blank <waldi@debian.org>  Mon, 11 Feb 2008 12:29:23 +0100

linux-2.6 (2.6.24-3) unstable; urgency=low

  [ maximilian attems ]
  * [scsi]: hptiop: add more adapter models and fixes.
  * [amd64, i386]: Reenable ACPI_PROCFS_POWER. (closes: #463253)

  [ Gordon Farquharson ]
  * [arm/ixp4xx] Update Ethernet driver so that it can be loaded by udev
    automatically.

  [ Martin Michlmayr ]
  * [mips/r5k-ip32] Enable R8169, requested by Giuseppe Sacco. (Closes:
    #463705)

 -- Bastian Blank <waldi@debian.org>  Wed, 06 Feb 2008 13:05:18 +0100

linux-2.6 (2.6.24-2) unstable; urgency=low

  [ Bastian Blank ]
  * Fix broken merge of flavour specific settings.
    - [i386]: Recommends are fixed.
    - [s390/s390-tape]: Built as small image again.

  [ maximilian attems ]
  * Disable old dup prism54 driver.
  * Stable queue: slab: fix bootstrap on memoryless node.

  [ Aurelien Jarno ]
  * [arm]: Remove options that are present in topconfig from config.versatile.
  * [arm]: Turn off B44 since it fails to compile on armel.

 -- Bastian Blank <waldi@debian.org>  Thu, 31 Jan 2008 17:37:00 +0100

linux-2.6 (2.6.24-1) unstable; urgency=low

  * New upstream release
    (closes: #461639)

  [ Martin Michlmayr ]
  * Don't build the AdvanSys driver on ARM since it fails to compile.
  * Disable ATH5K on ARM since it fails to compile.
  * [arm/iop32x] Activate DMADEVICES.
  * [mips/mipsel] Turn off CONFIG_NIU since it fails to compile.

  [ maximilian attems ]
  * [amd64, i386]: Enable ACPI_SYSFS_POWER and disable ACPI_PROCFS_POWER.
  * [fw] Sync with latest git-ieee1394 for sbp2 fixes.

  [ Bastian Blank ]
  * Kill reboot warning from old templates.
  * Fix strange default value for link_in_boot. (closes: #425056)
  * [powerpc/powerpc]: Enable Efika support.
  * [powerpc]: Lower mkvmlinuz to the state of a bootloader.
  * [powerpc]: Remove ppc and m68k include dirs from headers.
  * Remove versions from relations fullfilled in stable.

  [ Aurelien Jarno ]
  * [arm]: Update versatile config.

  [ Gordon Farquharson ]
  * [arm/ixp4xx] Change the ixp4xx network driver from the driver
    written by Christian Hohnstaedt to the driver written by Krzysztof
    Hasala which has partially been accepted upstream.

 -- Bastian Blank <waldi@debian.org>  Sat, 26 Jan 2008 11:35:11 +0100

linux-2.6 (2.6.24~rc8-1~experimental.1) experimental; urgency=low

  * New upstream release
    (closes: #454776, #458142, #457992, #458899, #426124, #459732, #455566).

  [ maximilian attems ]
  * New upstream release, rebase dfsg stuff plus drivers-atm.patch,
    scripts-kconfig-reportoldconfig.patch.
  * [amd64, powerpc] Set HIGH_RES_TIMERS and NO_HZ (closes: #458312).
  * topconfig set NETFILTER_XT_MATCH_TIME, NET_ACT_NAT, KSDAZZLE_DONGLE,
    KS959_DONGLE, NET_9P_FD, IP1000, VETH, IXGBE, NIU, TEHUTI, LIBERTAS_CS,
    LIBERTAS_SDIO, RT2X00, SENSORS_ADT7470, SENSORS_I5K_AMB, SENSORS_F71882FG,
    SENSORS_FSCHMD, SENSORS_IBMPEX, CRYPTO_XTS, CRYPTO_SEED, CRYPTO_AUTHENC,
    DVB_S5H1409, DVB_TUNER_MT2131, INET_LRO, MMC_RICOH_MMC, MMC_SPI,
    RTC_DRV_DS1374, VIDEO_CX23885, VIDEO_FB_IVTV, USB_SERIAL_CH341,
    SCSI_SRP_TGT_ATTRS, ADM8211, MTD_INTEL_VR_NOR, MTD_ALAUDA,
    MTD_ONENAND_2X_PROGRAM, MTD_ONENAND_SIM, DM_MULTIPATH_HP, FUJITSU_LAPTOP,
    QUOTA_NETLINK_INTERFACE, DM_UEVENT, SCSI_FC_TGT_ATTRS, SSB, BT_HCIUART_LL,
    BT_HCIBTSDIO, MTD_OOPS, CGROUPS, MDIO_BITBANG, HIDRAW, P54, SDIO_UART,
    NETCONSOLE_DYNAMIC, SECURITY_FILE_CAPABILITIES.
  * Disable smbfs in topconfig, not supported upstream, use cifs.
  * Disable bcm43xx, deprecated by upstream. Enable B43 (needs v4 firmware)
    and B43LEGACY (needs v3 firmware).
  * [i386]: Set SND_SC6000, EDAC_I3000, EDAC_I5000, SBC7240_WDT,
    NET_9P_VIRTIO, FB_GEODE_LX, VIRTIO_NET, VIRTIO_BLK.
  * Set USB_EHCI_TT_NEWSCHED fills USB 2.0 bandwith better. (closes: #454797)
  * postrm: Nuke initramfs sha1sum on linux-image removal. (closes: #420245)
  * Unifiy BSD_PROCESS_ACCT settings across configs. (closes: #455892)
  * Reenable DABUSB as firmware is BSD licensed.
  * [hppa]: Disable OCFS2, due build trouble.
  * topconfig: Enable delay accounting TASKSTATS. (closes: #433204)
  * Add git-ieee1394.patch for latest firewire fixes.
  * [i386] Enable PARAVIRT_GUEST. (closes: #457562)
  * [amd64, i386] Enable CPU_IDLE for software-controlled idle pm.
  * [amd64, i386] Enable IT8712F_WDT, FB_EFI.
  * Add and enable at76.patch wireless driver for Atmel USB cards.
  * Add and enable ath5k.patch wireless driver for Atheros 5xxx cards.
  * Unify VLAN_8021Q setting, needed also on r5k-cobalt.
  * Double max SERIAL_8250_NR_UARTS to 32. (closes: #440807)
  * topconfig: Enable AUDITSYSCALL for better SELinux support.

  [ Bastian Blank ]
  * [amd64, i386]: Set kernel architecture to x86.
  * [i386]: Remove linux-libc-dev arch override.

  [ Martin Michlmayr ]
  * [mipsel/r5k-cobalt] Enable the new LEDs driver for Cobalt RaQ.
  * [arm/iop32x] Re-enable USB_NET and PPP, thanks Daniel Hess (closes:
    #456416).
  * [arm/iop32x] Enable BSD_PROCESS_ACCT and POSIX_MQUEUE (closes: #455892).
  * [mips] Disable AdvanSys SCSI since it doesn't compile.
  * [arm/ixp4xx] Enable IP_ADVANCED_ROUTER, requested by Oliver Urbann.
  * [arm/iop32x] Enable IP_ADVANCED_ROUTER.

  [ dann frazier ]
  * [ia64]: Enable BLK_CPQ_DA

  [ Frederik Schüler ]
  * Add GFS2 locking symbols export patch.

  [ Aurelien Jarno ]
  * [mips/mipsel] Remove QEMU flavour, as the Malta platform is now correctly
    emulated in QEMU.

  [ Christian T. Steigies ]
  * [m68k]: Update patches from linux-m68k CVS
  * [m68k]: Enable building for bvme6000, mvme147, and mvme16x again

 -- Bastian Blank <waldi@debian.org>  Fri, 18 Jan 2008 12:23:26 +0100

linux-2.6 (2.6.23-2) unstable; urgency=low

  [ dann frazier ]
  * [ia64]: Enable BLK_CPQ_DA

  [ Gordon Farquharson ]
  * [arm/iop32x] Use the new i2c framework to load rtc-rs5c372 for the
    GLAN Tank.

  [ Frederik Schüler ]
  * Export gfs2 locking symbols required to build gfs1 module.

  [ maximilian attems ]
  * [ppc] Reenable PMAC_BACKLIGHT.
  * [sparc] Add davem get_cpu() SunFire boot patch. (closes: #440720)
  * Add stable release 2.6.23.10:
    - IPV4: Remove bogus ifdef mess in arp_process
    - KVM: x86 emulator: Use emulator_write_emulated and not emulator_write_std
    - KVM: SVM: Fix FPU leak while emulating clts
    - revert "dpt_i2o: convert to SCSI hotplug model"
    - KVM: x86 emulator: fix access registers for instructions with ModR/M
      byte and Mod = 3
    - KVM: x86 emulator: invd instruction
    - KVM: SVM: Intercept the 'invd' and 'wbinvd' instructions
    - KVM: Skip pio instruction when it is emulated, not executed
    - KVM: VMX: Force vm86 mode if setting flags during real mode
    - forcedeth: new mcp79 pci ids
    - forcedeth boot delay fix
    - PFKEY: Sending an SADB_GET responds with an SADB_GET
    - rd: fix data corruption on memory pressure.
    - create /sys/.../power when CONFIG_PM is set
    - USB: fix up EHCI startup synchronization
    - RXRPC: Add missing select on CRYPTO
    - KVM: VMX: Reset mmu context when entering real mode
    - NET: random : secure_tcp_sequence_number should not assume
      CONFIG_KTIME_SCALAR
    - NET: Corrects a bug in ip_rt_acct_read()
    - NETFILTER: Fix NULL pointer dereference in nf_nat_move_storage()
    - netfilter: Fix kernel panic with REDIRECT target.
    - IPV6: Restore IPv6 when MTU is big enough
    - UNIX: EOF on non-blocking SOCK_SEQPACKET
    - x86 setup: add a near jump to serialize %cr0 on 386/486
    - Fix synchronize_irq races with IRQ handler
    - CRYPTO api: Fix potential race in crypto_remove_spawn
    - TCP: Fix TCP header misalignment
    - tmpfs: restore missing clear_highpage (CVE-2007-6417)
    - TCP: MTUprobe: fix potential sk_send_head corruption
    - NETFILTER: fix forgotten module release in xt_CONNMARK and xt_CONNSECMARK
    - fb_ddc: fix DDC lines quirk
    - VLAN: Fix nested VLAN transmit bug
    - I4L: fix isdn_ioctl memory overrun vulnerability (CVE-2007-6151)
    - isdn: avoid copying overly-long strings
    - nf_nat: fix memset error
    - esp_scsi: fix reset cleanup spinlock recursion
    - libertas: properly account for queue commands
    - KVM: Fix hang on uniprocessor
    - USB: make the microtek driver and HAL cooperate
    - TEXTSEARCH: Do not allow zero length patterns in the textsearch
      infrastructure
    - XFRM: Fix leak of expired xfrm_states
    - NETFILTER: xt_TCPMSS: remove network triggerable WARN_ON
    - BRIDGE: Lost call to br_fdb_fini() in br_init() error path
    - DECNET: dn_nl_deladdr() almost always returns no error
    - BRIDGE: Properly dereference the br_should_route_hook
    - PKT_SCHED: Check subqueue status before calling hard_start_xmit
    - Freezer: Fix APM emulation breakage
    - XFS: Make xfsbufd threads freezable
    - TCP: Problem bug with sysctl_tcp_congestion_control function
    - wait_task_stopped(): pass correct exit_code to wait_noreap_copyout()
    - KVM: x86 emulator: implement 'movnti mem, reg'
    - TCP: illinois: Incorrect beta usage
    - futex: fix for futex_wait signal stack corruption
    - libata: kill spurious NCQ completion detection
    - hrtimers: avoid overflow for large relative timeouts (CVE-2007-5966)
    - Input: ALPS - add support for model found in Dell Vostro 1400
      (closes: #448818)
    - PNP: increase the maximum number of resources
    - sched: some proc entries are missed in sched_domain sys_ctl debug code
    - ATM: [he] initialize lock and tasklet earlier
  * Add stable release 2.6.23.11:
    - BRIDGE: Section fix.
    - Revert "Freezer: Fix APM emulation breakage"
  * Backport fix for CVE-2007-5938
    - iwlwifi: fix possible NULL dereference in iwl_set_rate()
  * Add stable release 2.6.23.12:
    - Revert "PNP: increase the maximum number of resources"
  * VM/Security: add security hook to do_brk (CVE-2007-6434)
  * security: protect from stack expantion into low vm addresses
  * [hppa]: Disable OCFS2, due build trouble.

  [ Aurelien Jarno ]
  * [arm/versatile] Disable ACENIC and MYRI10GE as they are useless on this
    platform.
  * Add em28xx-dv100.patch to add support for Pinnacle Dazzle DVC 100.

  [ Bastian Blank ]
  * Fix abi change in 2.6.23.10.

 -- maximilian attems <maks@debian.org>  Fri, 21 Dec 2007 11:47:55 +0100

linux-2.6 (2.6.23-1) unstable; urgency=low

  * New upstream release (closes: #447682).
    - r8169: fix confusion between hardware and IP header alignment
      (closes: #452069).

  [ maximilian attems ]
  * [ppc] Enable for powerpc config the ams (Apple Motion Sensor).
    (closes: #426210)
  * Add to linux-doc the missing toplevel text files.
    (closes: #360876, #438697)
  * Set CONFIG_BLK_DEV_IO_TRACE for blktrace(8) support. (closes: #418442)
  * ipw2200: Enable IPW2200_RADIOTAP and IPW2200_PROMISCUOUS for optional
    rtap interface. (closes: #432555)
  * Enable in topconfig NF_CT_PROTO_UDPLITE, NETFILTER_XT_TARGET_TRACE,
    NETFILTER_XT_MATCH_CONNLIMIT, NETFILTER_XT_MATCH_U32, SENSORS_ABITUGURU3,
    SENSORS_LM93, SENSORS_DME1737, SENSORS_THMC50, DVB_USB_AF9005,
    DVB_USB_AF9005_REMOTE, CRC7, I2C_TAOS_EVM, DS1682, SENSORS_TSL2550,
    SPI_LM70_LLP, SPI_TLE62X0, W1_SLAVE_DS2760, TUNER_TEA5761, NET_9P,
    DM_MULTIPATH_RDAC, NET_SCH_RR, EEPROM_93CX6, PPPOL2TP, CRYPTO_HW, UIO,
    UIO_CIF, SND_CS5530, RTL8187, PC300TOO, TCG_TIS, SCSI_SAS_ATA,
    PATA_MARVELL.
  * [i386] Enable lguest.
  * [amd64, i386] Enable VIDEO_OUTPUT_CONTROL, NETDEVICES_MULTIQUEUE.
  * linux-image bugscript add cmdline.
  * [amd64, i386, ia64]: Enable DMIID, ACPI_PROC_EVENT.
  * Enable TCG_TPM various userspace accesses it. (closes: #439020)
  * Add and enable IWLWIFI.
  * Add git-ieee1394.patch for latest firewire fixes.
  * [ipv6] Enable IPV6_MULTIPLE_TABLES, IPV6_SUBTREES. (closes: #441226)
  * Add and enable E1000E.
  * Add stable release 2.6.23.1:
    - libata: sata_mv: more S/G fixes

  [ Martin Michlmayr ]
  * [mips] Add a bcm1480 PCI build fix.
  * Update Riku Voipio's Fintek F75375/SP driver to the latest version.
  * [arm/iop32x] Set the fan on Thecus N2100 to full speed (Riku Voipio).
  * [arm/iop32x] Remove the IPv6 and filesystem info from the config file
    so we will get the values from the main config file.  This should
    enable NFSv4 and ip6tables support requested by Wouter Verhelst.
  * [arm/iop32x] Remove even more options to receive the default options.
  * [arm/ixp4xx] Remove a lot of options to receive the default options.
  * [mips/r4k-ip22] Remove a lot of options to receive the default options.
    This will enable ISCSI requested by Martin Zobel-Helas.
  * [mips/r5k-ip32] Remove a lot of options to receive the default options.
    This will enable PCI Ethernet devices requested by Giuseppe Sacco.
  * [mipsel/r5k-cobalt] Remove a lot of options to receive the default
    options.
  * [mipsel/r5k-cobalt] Enable the modern Cobalt LEDs driver.
  * [arm/iop32x] Enable Intel IOP ADMA support.
  * [arm] Mark BCM43XX as broken on ARM.
  * [mips/r4k-ip22] Disable EARLY PRINTK because it breaks serial console.
  * [mips] Add some IP22 fixes from Thomas Bogendoerfer:
    - Fix broken EISA interrupt setup by switching to generic i8259
    - Fix broken eeprom access by using __raw_readl/__raw_writel

  [ Bastian Blank ]
  * Add unpriviledged only Xen support.
  * [i386] Drop k7 images.
  * Drop maybe IETF document. (closes: #423040)
  * Drop drivers because of binary only firmwares:
    - DABUSB driver
    - COPS LocalTalk PC support
    - Digi Intl. RightSwitch SE-X support
    - 3Com 3C359 Token Link Velocity XL adapter support
    - SMC ISA/MCA adapter support
    - EMI 6|2m USB Audio interface support
    - EMI 2|6 USB Audio interface support
    - Computone IntelliPort Plus serial support
  * Remove binary only firmwares for:
    - Alteon AceNIC/3Com 3C985/NetGear GA620 Gigabit support
    - Broadcom Tigon3 support
    - USB Keyspan USA-xxx Serial Driver
    - Korg 1212 IO
    - ESS Allegro/Maestro3
    - Yamaha YMF724/740/744/754
    - Technotrend/Hauppauge Nova-USB devices
    - YAM driver for AX.25
    - MyriCOM Gigabit Ethernet support
    - PTI Qlogic, ISP Driver
    - Cirrus Logic (Sound Fusion) CS4280/CS461x/CS462x/CS463x
    - Madge Ambassador (Collage PCI 155 Server)
    - PCA-200E support
    - SBA-200E support
    - Broadcom NetXtremeII support
  * Disable now broken drivers:
    - Alteon AceNIC/3Com 3C985/NetGear GA620 Gigabit support
    - USB Keyspan USA-xxx Serial Driver
    - Technotrend/Hauppauge Nova-USB devices
    - YAM driver for AX.25
    - MyriCOM Gigabit Ethernet support
    - PTI Qlogic, ISP Driver
    - Cirrus Logic (Sound Fusion) CS4280/CS461x/CS462x/CS463x
    - Madge Ambassador (Collage PCI 155 Server)
    - PCA-200E support
    - SBA-200E support
    - Broadcom NetXtremeII support
  * Add -common to common header package names.
  * Drop provides from common header packages.
  * Update plain image type.
  * Put only a config dump into linux-support.

  [ Aurelien Jarno ]
  * [mips, mipsel] Add a 64-bit image (5kc-malta) for the MIPS Malta board.
    (closes: #435677)
    [sparc] Enable r8169 module on sparc64 and sparc64-smp flavours (closes:
    #431977)

  [ Frederik Schüler ]
  * Move all PATA options into the global config file, exept PATA_ARTOP
    (arm/ixp4xx) and PATA_MPC52xx (powerpc).
  * Move new global options into the global config file
  * Clean up new amd64 options

  [ dann frazier ]
  * [ia64] Re-enable various unintentionally disabled config options
  * Enable hugetlbfs on i386, amd64, sparc64 and powerpc64. Closes: #450939

  [ Bastian Blank ]
  * Add stable release 2.6.23.2:
    - BLOCK: Fix bad sharing of tag busy list on queues with shared tag maps
    - fix tmpfs BUG and AOP_WRITEPAGE_ACTIVATE
    - Fix compat futex hangs. (closes: #433187)
    - sched: keep utime/stime monotonic
    - fix the softlockup watchdog to actually work
    - splice: fix double kunmap() in vmsplice copy path
    - writeback: don't propagate AOP_WRITEPAGE_ACTIVATE
    - SLUB: Fix memory leak by not reusing cpu_slab
    - HOWTO: update ja_JP/HOWTO with latest changes
    - fix param_sysfs_builtin name length check
    - param_sysfs_builtin memchr argument fix
    - Remove broken ptrace() special-case code from file mapping
    - locks: fix possible infinite loop in posix deadlock detection
    - lockdep: fix mismatched lockdep_depth/curr_chain_hash
  * Add stable release 2.6.23.3:
    - revert "x86_64: allocate sparsemem memmap above 4G"
    - x86: fix TSC clock source calibration error
    - x86 setup: sizeof() is unsigned, unbreak comparisons
    - x86 setup: handle boot loaders which set up the stack incorrectly
    - x86: fix global_flush_tlb() bug
    - xfs: eagerly remove vmap mappings to avoid upsetting Xen
    - xen: fix incorrect vcpu_register_vcpu_info hypercall argument
    - xen: deal with stale cr3 values when unpinning pagetables
    - xen: add batch completion callbacks
    - UML - kill subprocesses on exit
    - UML - stop using libc asm/user.h
    - UML - Fix kernel vs libc symbols clash
    - UML - Stop using libc asm/page.h
    - POWERPC: Make sure to of_node_get() the result of pci_device_to_OF_node()
    - POWERPC: Fix handling of stfiwx math emulation
    - MIPS: R1: Fix hazard barriers to make kernels work on R2 also.
    - MIPS: MT: Fix bug in multithreaded kernels.
    - Fix sparc64 MAP_FIXED handling of framebuffer mmaps
    - Fix sparc64 niagara optimized RAID xor asm
  * Add stable release 2.6.23.4:
    - mac80211: make ieee802_11_parse_elems return void
    - mac80211: only honor IW_SCAN_THIS_ESSID in STA, IBSS, and AP modes
    - mac80211: honor IW_SCAN_THIS_ESSID in siwscan ioctl
    - mac80211: store SSID in sta_bss_list
    - mac80211: store channel info in sta_bss_list
    - mac80211: reorder association debug output
    - ieee80211: fix TKIP QoS bug
    - NETFILTER: nf_conntrack_tcp: fix connection reopening
    - Fix netlink timeouts.
    - Fix crypto_alloc_comp() error checking.
    - Fix SET_VLAN_INGRESS_PRIORITY_CMD error return.
    - Fix VLAN address syncing.
    - Fix endianness bug in U32 classifier.
    - Fix TEQL oops.
    - Fix error returns in sys_socketpair()
    - softmac: fix wext MLME request reason code endianness
    - Fix kernel_accept() return handling.
    - TCP: Fix size calculation in sk_stream_alloc_pskb
    - Fix SKB_WITH_OVERHEAD calculations.
    - Fix 9P protocol build
    - Fix advertised packet scheduler timer resolution
    - Add get_unaligned to ieee80211_get_radiotap_len
    - mac80211: Improve sanity checks on injected packets
    - mac80211: filter locally-originated multicast frames
  * Add stable release 2.6.23.5:
    - zd1211rw, fix oops when ejecting install media
    - rtl8187: Fix more frag bit checking, rts duration calc
    - ipw2100: send WEXT scan events
    - zd1201: avoid null ptr access of skb->dev
    - sky2: fix power settings on Yukon XL
    - sky2: ethtool register reserved area blackout
    - sky2: status ring race fix
    - skge: XM PHY handling fixes
    - Fix L2TP oopses.
    - TG3: Fix performance regression on 5705.
    - forcedeth: add MCP77 device IDs
    - forcedeth msi bugfix
    - ehea: 64K page kernel support fix
    - libertas: fix endianness breakage
    - libertas: more endianness breakage
  * Add stable release 2.6.23.6:
    - ACPI: suspend: Wrong order of GPE restore.
    - ACPI: sleep: Fix GPE suspend cleanup
    - libata: backport ATA_FLAG_NO_SRST and ATA_FLAG_ASSUME_ATA, part 2
    - libata: backport ATA_FLAG_NO_SRST and ATA_FLAG_ASSUME_ATA
    - libata: add HTS542525K9SA00 to NCQ blacklist
    - radeon: set the address to access the GART table on the CPU side correctly
    - Char: moxa, fix and optimise empty timer
    - Char: rocket, fix dynamic_dev tty
    - hptiop: avoid buffer overflow when returning sense data
    - ide: Fix cs5535 driver accessing beyond array boundary
    - ide: Fix siimage driver accessing beyond array boundary
    - ide: Add ide_get_paired_drive() helper
    - ide: fix serverworks.c UDMA regression
    - i4l: fix random freezes with AVM B1 drivers
    - i4l: Fix random hard freeze with AVM c4 card
    - ALSA: hda-codec - Add array terminator for dmic in STAC codec
    - USB: usbserial - fix potential deadlock between write() and IRQ
    - USB: add URB_FREE_BUFFER to permissible flags
    - USB: mutual exclusion for EHCI init and port resets
    - usb-gadget-ether: prevent oops caused by error interrupt race
    - USB: remove USB_QUIRK_NO_AUTOSUSPEND
    - MSI: Use correct data offset for 32-bit MSI in read_msi_msg()
    - md: raid5: fix clearing of biofill operations
    - md: fix an unsigned compare to allow creation of bitmaps with v1.0 metadata
    - dm: fix thaw_bdev
    - dm delay: fix status
    - libata: sync NCQ blacklist with upstream
    - ALSA: hdsp - Fix zero division
    - ALSA: emu10k1 - Fix memory corruption
    - ALSA: Fix build error without CONFIG_HAS_DMA
    - ALSA: fix selector unit bug affecting some USB speakerphones
    - ALSA: hda-codec - Avoid zero NID in line_out_pins[] of STAC codecs
    - IB/mthca: Use mmiowb() to avoid firmware commands getting jumbled up
    - IB/uverbs: Fix checking of userspace object ownership
    - hwmon/lm87: Disable VID when it should be
    - hwmon/lm87: Fix a division by zero
    - hwmon/w83627hf: Don't assume bank 0
    - hwmon/w83627hf: Fix setting fan min right after driver load
    - i915: fix vbl swap allocation size.
    - POWERPC: Fix platinumfb framebuffer
  * Add stable release 2.6.23.7:
    - NFS: Fix a writeback race...
    - ocfs2: fix write() performance regression
    - minixfs: limit minixfs printks on corrupted dir i_size (CVE-2006-6058)
  * Add stable release 2.6.23.8:
    - wait_task_stopped: Check p->exit_state instead of TASK_TRACED (CVE-2007-5500)
    - TCP: Make sure write_queue_from does not begin with NULL ptr (CVE-2007-5501)
  * Add stable release 2.6.23.9:
    - ipw2200: batch non-user-requested scan result notifications
    - USB: Nikon D40X unusual_devs entry
    - USB: unusual_devs modification for Nikon D200
    - softlockup: use cpu_clock() instead of sched_clock()
    - softlockup watchdog fixes and cleanups
    - x86: fix freeze in x86_64 RTC update code in time_64.c
    - ntp: fix typo that makes sync_cmos_clock erratic
    - x86: return correct error code from child_rip in x86_64 entry.S
    - x86: NX bit handling in change_page_attr()
    - x86: mark read_crX() asm code as volatile
    - x86: fix off-by-one in find_next_zero_string
    - i386: avoid temporarily inconsistent pte-s
    - libcrc32c: keep intermediate crc state in cpu order
    - geode: Fix not inplace encryption
    - Fix divide-by-zero in the 2.6.23 scheduler code
    - ACPI: VIDEO: Adjust current level to closest available one.
    - libata: sata_sis: use correct S/G table size
    - sata_sis: fix SCR read breakage
    - reiserfs: don't drop PG_dirty when releasing sub-page-sized dirty file
    - x86: disable preemption in delay_tsc()
    - dmaengine: fix broken device refcounting
    - nfsd4: recheck for secure ports in fh_verify
    - knfsd: fix spurious EINVAL errors on first access of new filesystem
    - raid5: fix unending write sequence
    - oProfile: oops when profile_pc() returns ~0LU
    - drivers/video/ps3fb: fix memset size error
    - i2c/eeprom: Hide Sony Vaio serial numbers
    - i2c/eeprom: Recognize VGN as a valid Sony Vaio name prefix
    - i2c-pasemi: Fix NACK detection

 -- maximilian attems <maks@debian.org>  Fri, 30 Nov 2007 11:40:09 +0100

linux-2.6 (2.6.22-6) unstable; urgency=low

  [ Martin Michlmayr ]
  * [mips] Add IP22 (SGI Indy) patches from Thomas Bogendoerfer:
    - Disable EARLY PRINTK because it breaks serial.
    - fix wrong argument order.
    - wrong check for second HPC.  Closes: #448488

  [ maximilian attems ]
  * Add stable release 2.6.22.11 - minus ipv6 abi breaker:
    - libertas: fix endianness breakage
    - libertas: more endianness breakage
    - Fix ROSE module unload oops.
    - Add get_unaligned to ieee80211_get_radiotap_len
    - Fix ipv6 redirect processing, leads to TAHI failures.
    - i915: fix vbl swap allocation size.
    - Fix ESP host instance numbering.
    - Fix TCP MD5 on big-endian.
    - Fix zero length socket write() semantics.
    - Fix sys_ipc() SEMCTL on sparc64.
    - Fix TCP initial sequence number selection.
    - lockdep: fix mismatched lockdep_depth/curr_chain_hash
    - V4L: ivtv: fix udma yuv bug
    - Fix TCP's ->fastpath_cnt_hit handling.
    - hwmon/lm87: Fix a division by zero
    - hwmon/lm87: Disable VID when it should be
    - hwmon/w83627hf: Fix setting fan min right after driver load
    - hwmon/w83627hf: Don't assume bank 0
    - netdrvr: natsemi: Fix device removal bug
    - Fix ieee80211 handling of bogus hdrlength field
    - mac80211: filter locally-originated multicast frames
    - POWERPC: Fix handling of stfiwx math emulation
    - dm9601: Fix receive MTU
    - firewire: fix unloading of fw-ohci while devices are attached
    - Fix cls_u32 error return handling.
    - ACPI: disable lower idle C-states across suspend/resume
  * Add stable release 2.6.22.12-rc1:
    - genirq: cleanup mismerge artifact
    - genirq: suppress resend of level interrupts
    - genirq: mark io_apic level interrupts to avoid resend
    - IB/uverbs: Fix checking of userspace object ownership
    - minixfs: limit minixfs printks on corrupted dir i_size (CVE-2006-6058)
    - param_sysfs_builtin memchr argument fix
    - x86: fix global_flush_tlb() bug
    - dm snapshot: fix invalidation deadlock
    - Revert "x86_64: allocate sparsemem memmap above 4G"

  [ Bastian Blank ]
  * Update vserver patch to 2.2.0.5.
    - Ignore symbols from never to be merged patch.

 -- maximilian attems <maks@debian.org>  Sun,  4 Nov 2007 17:35:51 +0100

linux-2.6 (2.6.22-5) unstable; urgency=low

  [ maximilian attems ]
  * Add stable release 2.6.22.6:
    - USB: allow retry on descriptor fetch errors
    - PCI: lets kill the 'PCI hidden behind bridge' message
    - Netfilter: Missing Kbuild entry for netfilter
    - Fix soft-fp underflow handling.
    - SPARC64: Fix sparc64 task stack traces.
    - TCP: Do not autobind ports for TCP sockets
    - DCCP: Fix DCCP GFP_KERNEL allocation in atomic context
    - NET: Share correct feature code between bridging and bonding
    - SNAP: Fix SNAP protocol header accesses.
    - NET: Fix missing rcu unlock in __sock_create()
    - IPv6: Invalid semicolon after if statement
    - TCP: Fix TCP rate-halving on bidirectional flows.
    - TCP: Fix TCP handling of SACK in bidirectional flows.
    - uml: fix previous request size limit fix
    - usb: add PRODUCT, TYPE to usb-interface events
    - PPP: Fix PPP buffer sizing.
    - ocfs2: Fix bad source start calculation during kernel writes
    - signalfd: fix interaction with posix-timers
    - signalfd: make it group-wide, fix posix-timers scheduling
    - USB: fix DoS in pwc USB video driver
    - sky2: don't clear phy power bits
    - PCI: disable MSI on RS690
    - PCI: disable MSI on RD580
    - PCI: disable MSI on RX790
    - IPV6: Fix kernel panic while send SCTP data with IP fragments
    - i386: fix lazy mode vmalloc synchronization for paravirt
  * Set abi to 3.
  * Add stable release 2.6.22.7: (CVE-2007-4573)
    - x86_64: Zero extend all registers after ptrace in 32bit entry path.
  * Add stable release 2.6.22.8: (CVE-2007-4571)
    - Convert snd-page-alloc proc file to use seq_file
  * Add stable release 2.6.22.9:
    - 3w-9xxx: Fix dma mask setting
    - Fix pktgen src_mac handling.
    - nfs: fix oops re sysctls and V4 support
    - DVB: get_dvb_firmware: update script for new location of tda10046 firmware
    - afs: mntput called before dput
    - disable sys_timerfd()
    - Fix "Fix DAC960 driver on machines which don't support 64-bit DMA"
    - futex_compat: fix list traversal bugs
    - MTD: Initialise s_flags in get_sb_mtd_aux()
    - Fix sparc64 v100 platform booting.
    - Fix IPV6 DAD handling
    - ext34: ensure do_split leaves enough free space in both blocks
    - dir_index: error out instead of BUG on corrupt dx dirs
    - Fix oops in vlan and bridging code
    - V4L: ivtv: fix VIDIOC_S_FBUF: new OSD values were never set
    - crypto: blkcipher_get_spot() handling of buffer at end of page
    - Fix datagram recvmsg NULL iov handling regression.
    - Handle snd_una in tcp_cwnd_down()
    - Fix TCP DSACK cwnd handling
    - JFFS2: fix write deadlock regression
    - hwmon: End of I/O region off-by-one
    - Fix debug regression in video/pwc
    - splice: fix direct splice error handling
    - Fix race with shared tag queue maps
    - Fix ipv6 source address handling.
    - POWERPC: Flush registers to proper task context
    - bcm43xx: Fix cancellation of work queue crashes
    - Fix DAC960 driver on machines which don't support 64-bit DMA
    - DVB: get_dvb_firmware: update script for new location of sp8870 firmware
    - USB: fix linked list insertion bugfix for usb core
    - Correctly close old nfsd/lockd sockets.
    - Fix IPSEC AH4 options handling
    - setpgid(child) fails if the child was forked by sub-thread
    - sigqueue_free: fix the race with collect_signal()
    - Fix decnet device address listing.
    - Fix inet_diag OOPS.
    - Leases can be hidden by flocks
    - kconfig: oldconfig shall not set symbols if it does not need to
    - MTD: Makefile fix for mtdsuper
    - firewire: fw-ohci: ignore failure of pci_set_power_state
      (fix suspend regression)
    - ieee1394: ohci1394: fix initialization if built non-modular
    - Fix device address listing for ipv4.
    - Fix tc_ematch kbuild
    - V4L: cx88: Avoid a NULL pointer dereference during mpeg_open()
    - DVB: b2c2-flexcop: fix Airstar HD5000 tuning regression
    - fix realtek phy id in forcedeth
    - rpc: fix garbage in printk in svc_tcp_accept()
    - Fix IPV6 append OOPS.
    - Fix ipv6 double-sock-release with MSG_CONFIRM
    - ACPI: Validate XSDT, use RSDT if XSDT fails
  * Update vserver patch to 2.2.0.4.
  * Add stable release 2.6.22.10:
    - i386: Use global flag to disable broken local apic timer on AMD CPUs.
    - Fix timer_stats printout of events/sec
    - libata: update drive blacklists
    - i2c-algo-bit: Read block data bugfix
    - scsi_transport_spi: fix domain validation failure from incorrect width
      setting
    - Fix SMP poweroff hangs
    - Fix ppp_mppe kernel stack usage.
    - sky2: reduce impact of watchdog timer
    - sky2: fix VLAN receive processing
    - sky2: fix transmit state on resume
    - SELinux: clear parent death signal on SID transitions
    - NLM: Fix a circular lock dependency in lockd
    - NLM: Fix a memory leak in nlmsvc_testlock

  [ Martin Michlmayr ]
  * [mips] Add a fix so qemu NE2000 will work again.
  * [mipsel/r5k-cobalt] Enable MTD.
  * [mips] Backport "Fix CONFIG_BUILD_ELF64 kernels with symbols in
    CKSEG0" to fix crash on boot on IP32 (SGI O2).  Closes: #444104.

  [ Steve Langasek ]
  * Set CONFIG_MATHEMU=y on alpha, which is required for proper fp math on
    at least ev4-ev56 systems.  Closes: #411813.
  * linux-image packages need to depend on a newer version of coreutils,
    because of the use of readlink -q -m inherited from kernel-package.
    Closes: #413311.

  [ Bastian Blank ]
  * Fix tainted check in bug scripts.

  [ dann frazier ]
  * [ia64] Re-enable various unintentionally disabled config options

 -- Maximilian Attems <maks@debian.org>  Thu, 11 Oct 2007 13:31:38 +0000

linux-2.6 (2.6.22-4) unstable; urgency=low

  [ dann frazier ]
  * [hppa] Use generic compat_sys_getdents (closes: #431773)

  [ Martin Michlmayr ]
  * [powerpc] Fix PS/2 keyboard detection on Pegasos (closes: #435378).

  [ Emanuele Rocca ]
  * [sparc] Add patch to fix PCI config space accesses on sun4u.
  * [sparc] Disable CONFIG_SCSI_SCAN_ASYNC.

  [ maximilian attems ]
  * Add stable release 2.6.22.2:
    - usb-serial: Fix edgeport regression on non-EPiC devices
    - Missing header include in ipt_iprange.h
    - drivers/video/macmodes.c:mac_find_mode() mustn't be __devinit
    - Fix ipv6 tunnel endianness bug.
    - aacraid: fix security hole
    - USB: cdc-acm: fix sysfs attribute registration bug
    - USB: fix warning caused by autosuspend counter going negative
    - Fix sparc32 memset()
    - Fix leak on /proc/lockdep_stats
    - Fix leaks on /proc/{*/sched, sched_debug, timer_list, timer_stats}
    - futex: pass nr_wake2 to futex_wake_op
    - md: handle writes to broken raid10 arrays gracefully
    - forcedeth bug fix: cicada phy
    - forcedeth bug fix: vitesse phy
    - forcedeth bug fix: realtek phy
    - ACPI: dock: fix opps after dock driver fails to initialize
    - pcmcia: give socket time to power down
    - drm/i915: Fix i965 secured batchbuffer usage (CVE-2007-3851)
    - Fix console write locking in sparc drivers.
    - Sparc64 bootup assembler bug
    - IPV6: /proc/net/anycast6 unbalanced inet6_dev refcnt
    - make timerfd return a u64 and fix the __put_user
    - Fix error queue socket lookup in ipv6
    - Input: lifebook - fix an oops on Panasonic CF-18
    - readahead: MIN_RA_PAGES/MAX_RA_PAGES macros
    - V4L: Add check for valid control ID to v4l2_ctrl_next
    - V4L: ivtv: fix broken VBI output support
    - V4L: ivtv: fix DMA timeout when capturing VBI + another stream
    - V4L: ivtv: Add locking to ensure stream setup is atomic
    - V4L: wm8775/wm8739: Fix memory leak when unloading module
    - do not limit locked memory when RLIMIT_MEMLOCK is RLIM_INFINITY
    - Include serial_reg.h with userspace headers (closes: #433755)
    - TCP FRTO retransmit bug fix
    - Fix rfkill IRQ flags.
    - nfsd: fix possible read-ahead cache and export table corruption
    - nfsd: fix possible oops on re-insertion of rpcsec_gss modules
    - jbd commit: fix transaction dropping
    - jbd2 commit: fix transaction dropping
    - softmac: Fix ESSID problem
    - uml: limit request size on COWed devices
    - UML: exports for hostfs
    - splice: fix double page unlock
    - cfq-iosched: fix async queue behaviour
    - cr_backlight_probe() allocates too little storage for struct cr_panel
    - sx: switch subven and subid values
    - hugetlb: fix race in alloc_fresh_huge_page()
    - KVM: SVM: Reliably detect if SVM was disabled by BIOS
    - dm io: fix another panic on large request
    - md: raid10: fix use-after-free of bio
    - fs: 9p/conv.c error path fix
    - Fix sparc32 udelay() rounding errors.
    - sony-laptop: fix bug in event handling
    - eCryptfs: ecryptfs_setattr() bugfix
    - Hangup TTY before releasing rfcomm_dev
    - dm io: fix panic on large request
    - dm raid1: fix status
    - dm snapshot: permit invalid activation
    - "ext4_ext_put_in_cache" uses __u32 to receive physical block number
    - destroy_workqueue() can livelock
    - USB: fix for ftdi_sio quirk handling
    - Fix TC deadlock.
    - Fix IPCOMP crashes.
    - gen estimator timer unload race
    - Netfilter: Fix logging regression
    - Fix user struct leakage with locked IPC shem segment
    - Fix reported task file values in sense data
    - gen estimator deadlock fix
    - Netpoll leak
    - dm: disable barriers
    - firewire: fw-sbp2: set correct maximum payload (fixes CardBus adapters)
    - fw-ohci: fix "scheduling while atomic"
    - firewire: fix memory leak of fw_request instances
    - ieee1394: revert "sbp2: enforce 32bit DMA mapping"
    - libata: add FUJITSU MHV2080BH to NCQ blacklist
    - i386: HPET, check if the counter works
    - CPU online file permission
    - acpi-cpufreq: Proper ReadModifyWrite of PERF_CTL MSR
    - Keep rfcomm_dev on the list until it is freed
    - SCTP scope_id handling fix
    - Fix ipv6 link down handling.
    - Fix TCP IPV6 MD5 bug.
    - sysfs: release mutex when kmalloc() failed in sysfs_open_file().
    - nf_conntrack: don't track locally generated special ICMP error
  * Bump abi due to firewire, ivtv and xrfm changes.
  * Add stable release 2.6.22.3:
    - fix oops in __audit_signal_info()
    - direct-io: fix error-path crashes
    - powerpc: Fix size check for hugetlbfs
    - stifb: detect cards in double buffer mode more reliably
    - pata_atiixp: add SB700 PCI ID
    - PPC: Revert "[POWERPC] Add 'mdio' to bus scan id list for platforms
      with QE UEC"
    - random: fix bound check ordering (CVE-2007-3105)
    - softmac: Fix deadlock of wx_set_essid with assoc work
    - PPC: Revert "[POWERPC] Don't complain if size-cells == 0 in prom_parse()"
    - ata_piix: update map 10b for ich8m
    - CPUFREQ: ondemand: fix tickless accounting and software coordination bug
    - CPUFREQ: ondemand: add a check to avoid negative load calculation
  * Add stable release 2.6.22.4:
    - Reset current->pdeath_signal on SUID binary execution (CVE-2007-3848)
  * Add stable release 2.6.22.5:
    - x86_64: Check for .cfi_rel_offset in CFI probe
    - x86_64: Change PMDS invocation to single macro
    - i386: Handle P6s without performance counters in nmi watchdog
    - revert "x86, serial: convert legacy COM ports to platform devices"
    - ACPICA: Fixed possible corruption of global GPE list
    - ACPICA: Clear reserved fields for incoming ACPI 1.0 FADTs
    - i386: Fix double fault handler
    - JFFS2 locking regression fix.
    - r8169: avoid needless NAPI poll scheduling
    - Linux 2.6.22.5
    - AVR32: Fix atomic_add_unless() and atomic_sub_unless()
    - i386: allow debuggers to access the vsyscall page with compat vDSO
    - hwmon: (smsc47m1) restore missing name attribute
    - hwmon: fix w83781d temp sensor type setting
    - Hibernation: do not try to mark invalid PFNs as nosave
    - sky2: restore workarounds for lost interrupts
    - sky2: carrier management
    - sky2: check for more work before leaving NAPI
    - sky2: check drop truncated packets
    - forcedeth: fix random hang in forcedeth driver when using netconsole
    - libata: add ATI SB700 device IDs to AHCI driver

  [ dann frazier ]
  * [ia64] Restore config cleanup now that its safe to break the ABI

  [ Bastian Blank ]
  * Update vserver patch to 2.2.0.3.

 -- Bastian Blank <waldi@debian.org>  Thu, 30 Aug 2007 20:19:44 +0200

linux-2.6 (2.6.22-3) unstable; urgency=low

  [ dann frazier ]
  * [ia64] Config cleanup in 2.6.22-2 broke the ABI; revert most of it
    for now (everything but the efivars and sym53c8xx modules)

  [ Martin Michlmayr ]
  * [mipsel/r5k-cobalt] Fix a typo in the config file.
  * [mipsel/4kc-malta] Update the config file, thanks Aurelien Jarno.
  * [mipsel] Add patch from Yoichi Yuasa to fix IDE on Cobalt.

 -- Bastian Blank <waldi@debian.org>  Sun, 29 Jul 2007 13:47:38 +0200

linux-2.6 (2.6.22-2) unstable; urgency=low

  [ Steve Langasek ]
  * [alpha] request_irq-retval.patch: capture the return value of all
    request_irq() calls in sys_titan.c to suppress the warning (and
    build failure with -Werror); failures still aren't being handled, but
    there's nothing that needs to be done -- or nothing that can be done
    -- if these requests fail anyway.

  [ Christian T. Steigies ]
  * Add module.lds to kernel headers (closes: #396220)
  * Enable INPUT_UINPUT on mac
  * Add 2.6.22 patches from linux-m68k CVS

  [ maximilian attems ]
  * Add stable release 2.6.22.1:
    - nf_conntrack_h323: add checking of out-of-range on choices' index values
      (CVE-2007-3642)

  [ dann frazier ]
  * [ia64] Re-enable various config options which were unintentionally
    disabled somewhere between 2.6.21 and 2.6.22
  * [ia64] Re-enable vserver flavour - this was somehow lost when 2.6.22
    was merged from trunk to the sid branch

  [ Bastian Blank ]
  * Update vserver patch to 2.2.0.3-rc1.

 -- Bastian Blank <waldi@debian.org>  Mon, 23 Jul 2007 09:38:01 +0200

linux-2.6 (2.6.22-1) unstable; urgency=low

  [ Bastian Blank ]
  * Drop asfs options.
  * Drop linux-libc-headers references.
  * Update vserver patch to 2.2.0-rc5.

  [ maximilian attems ]
  * Fullfils policy 3.7.2.2.
  * Add Sempron to the k7 image description (closes: #384737)
    Thanks Robert Millan <rmh@aybabtu.com>.
  * [powerpc] Enable CONFIG_ADB_PMU_LED.
  * [hppa] Disable a bunch of topconfig enabled fb devices. Thanks Frank
    Lichtenheld <djpig@debian.org> for build fix.

  [ Christian T. Steigies ]
  * Add module.lds to kernel headers
  * Enable INPUT_UINPUT on mac
  * Add 2.6.22 patches from linux-m68k CVS

  [ dann frazier ]
  * Enable vserver flavour for ia64 (closes: #423232)

 -- Bastian Blank <waldi@debian.org>  Sun, 15 Jul 2007 15:03:40 +0200

linux-2.6 (2.6.22~rc5-1~experimental.1) experimental; urgency=low

  [ Bastian Blank ]
  * [powerpc]: Disable prep.
  * [powerpc]: Disable apm emulation.
  * Drop inactive members from Uploaders.

  [ maximilian attems ]
  * Cleanup configs of old unused variables.
  * Enable TCP_CONG_YEAH, TCP_CONG_ILLINOIS, NF_CONNTRACK_SANE, DM_DELAY,
    GIGASET_M101, SATA_INIC162X, VIDEO_IVTV, USB_ZR364XX, INFINIBAND_CXGB3,
    MLX4_INFINIBAND, SPI_AT25, MFD_SM501, DVB_USB_M920X, DVB_USB_GL861,
    DVB_USB_AU6610, DVB_USB_OPERA1, SENSORS_AD7418, SENSORS_ADM1029,
    SENSORS_F75375S, SENSORS_CORETEMP, SENSORS_MAX6650, SENSORS_APPLESMC,
    I2C_SIMTEC, I2C_TINY_USB, SC92031, LIBERTAS_USB, RFKILL, RFKILL_INPUT,
    MTD_UBI, SND_USB_CAIAQ, SND_USB_CAIAQ_INPUT, USB_BERRY_CHARGE,
    RTC_DRV_MAX6900, SUNRPC_BIND34, SND_PORTMAN2X4, FB_VT8623, FUSION_LAN,
    DISPLAY_SUPPORT, FB_ARK, FB_SM501
    and disable SCSI_ESP_CORE, SPI_SPIDEV, CRYPT_CRYPTD, SYSV68_PARTITION,
    MOUSE_PS2_TOUCHKIT, INPUT_POLLDEV in topconfig.
  * [amd64, i386]: Take care of the renaming acpi-ibm to thinkpad-acpi.
    Enable KINGSUN_DONGLE, AF_RXRPC, RXKAD, MTD_NAND_PLATFORM, BLINK, PHANTOM,
    BACKLIGHT_PROGEAR, FB_HECUBA, FB_LE80578, FB_CARILLO_RANCH.
    Disable OSS_OBSOLETE.
  * Enable WLAN_PRE80211 and WLAN_80211 on all archs with NET_RADIO enabled.
  * Fix RTC_INTF_{DEV,SYSFS,PROC}=y where enabled modular.
  * Enable new wirless stack mac80211 and improved wireless conf api.
  * Enable new USB Touchscreen Driver on all configs with touchscreens.
  * Enable the newly added crypto algorythm: fcrypt, pcbc and camellia.
  * Unify CONFIG_TR to toplevel config, also enable new drivers 3C359
    and SMCTR.
  * Enable the moved USB tablets config options where wacom is enabled.
  * [i386] Enable driver for Crystalfontz 128x64 2-color LCD.
  * [amd64] Enable KS0108 LCD controller.
  * Enable the new firewire stack labeled to be more simple and robust.
  * [i386] Enable VMI paravirtualized interface.
  * [powerpc] Enable fb for IBM GXT4500P adaptor.
  * [amd64] Enable timerstats too.

  [ Martin Michlmayr ]
  * mipsel/r5k-cobalt: Use the new RTC system.

  [ dann frazier ]
  * Add Xen licensing info to the copyright file. (closes: #368912)

  [ Gordon Farquharson ]
  * arm: Mark CHELSIO_T3, NETXEN_NIC, BCM43XX, VIDEO_BT848,
    DVB_B2C2_FLEXCOP, and DVB_BUDGET as broken on ARM.
  * arm/ixp4xx: Add support for the new generic I2C GPIO driver on the
    NSLU2 and the NAS100D. Thanks to Michael-Luke Jones and Rod Whitby.
  * arm/ixp4xx: Update Artop PATA support patch for the NAS 100d.

  [ Christian T. Steigies ]
  * m68k: Disable already included patches (611, 618, 630)

 -- Bastian Blank <waldi@debian.org>  Tue, 19 Jun 2007 17:49:52 +0200

linux-2.6 (2.6.21-6) unstable; urgency=low

  * Add stable release 2.6.21.6:
    - nf_conntrack_h323: add checking of out-of-range on choices' index values
      (CVE-2007-3642)
  * Update vserver patch to 2.2.0.

 -- Bastian Blank <waldi@debian.org>  Tue, 10 Jul 2007 18:36:17 +0200

linux-2.6 (2.6.21-5) unstable; urgency=low

  [ Christian T. Steigies ]
  * [m68k] Add atari isa and scsi fixes

  [ maximilian attems ]
  * Add stable release 2.6.21.4:
    - cpuset: prevent information leak in cpuset_tasks_read (CVE-2007-2875)
    - random: fix error in entropy extraction (CVE-2007-2453 1 of 2)
    - random: fix seeding with zero entropy (CVE-2007-2453 2 of 2)
    - NETFILTER: {ip, nf}_conntrack_sctp: fix remotely triggerable NULL ptr
      dereference (CVE-2007-2876)
  * Add stable release 2.6.21.5:
    - acpi: fix potential call to a freed memory section.
    - USB: set the correct Interrupt interval in usb_bulk_msg
    - i386: Fix K8/core2 oprofile on multiple CPUs
    - ntfs_init_locked_inode(): fix array indexing
    - ALSA: wm8750 typo fix
    - neofb: Fix pseudo_palette array overrun in neofb_setcolreg
    - e1000: disable polling before registering netdevice
    - timer statistics: fix race
    - x86: fix oprofile double free
    - ALSA: usb-audio: explicitly match Logitech QuickCam
    - zd1211rw: Add AL2230S RF support
    - IPV4: Correct rp_filter help text.
    - Fix AF_UNIX OOPS
    - ICMP: Fix icmp_errors_use_inbound_ifaddr sysctl
    - NET: Fix BMSR_100{HALF,FULL}2 defines in linux/mii.h
    - SPARC64: Fix _PAGE_EXEC_4U check in sun4u I-TLB miss handler.
    - SPARC64: Don't be picky about virtual-dma values on sun4v.
    - SPARC64: Fix two bugs wrt. kernel 4MB TSB.
    - cciss: fix pci_driver.shutdown while device is still active
    - fix compat console unimap regression
    - timer stats: speedups
    - SPARC: Linux always started with 9600 8N1
    - pci_ids: update patch for Intel ICH9M
    - PCI: quirk disable MSI on via vt3351
    - UML - Improve host PTRACE_SYSEMU check
    - NET: parse ip:port strings correctly in in4_pton
    - Char: cyclades, fix deadlock
    - IPSEC: Fix panic when using inter address familiy IPsec on loopback.
    - TCP: Use default 32768-61000 outgoing port range in all cases.
    - TG3: Fix link problem on Dell's onboard 5906.
    - fuse: fix mknod of regular file
    - md: Avoid overflow in raid0 calculation with large components.
    - md: Don't write more than is required of the last page of a bitmap
    - make freezeable workqueues singlethread
    - tty: fix leakage of -ERESTARTSYS to userland
    - V4L/DVB (5593): Budget-ci: Fix tuning for TDM 1316 (160..200 MHz)
    - Input: i8042 - fix AUX port detection with some chips
    - SCSI: aacraid: Correct sa platform support.
      (Was: [Bug 8469] Bad EIP value on pentium3 SMP kernel-2.6.21.1)
    - BLUETOOTH: Fix locking in hci_sock_dev_event().
    - hpt366: don't check enablebits for HPT36x
    - ieee1394: eth1394: bring back a parent device
    - NET: Fix race condition about network device name allocation.
    - ALSA: hda-intel - Probe additional slots only if necessary
    - ALSA: hda-intel - Fix detection of audio codec on Toshiba A100
    - ahci: disable 64bit dma on sb600
    - i386: HPET, check if the counter works
    - Ignore bogus ACPI info for offline CPUs
    - NOHZ: Rate limit the local softirq pending warning output
    - Prevent going idle with softirq pending
    - Work around Dell E520 BIOS reboot bug
    - NET: "wrong timeout value" in sk_wait_data() v2
    - IPV6 ROUTE: No longer handle ::/0 specially.
    - x86_64: allocate sparsemem memmap above 4G
  * Bump ABI to 2.

  [ Bastian Blank ]
  * Back out ABI fixing changes.
  * Update vserver patch to 2.2.0-rc3.

 -- Bastian Blank <waldi@debian.org>  Fri, 22 Jun 2007 12:39:47 +0200

linux-2.6 (2.6.21-4) unstable; urgency=low

  * [powerpc] Fix mkvmlinuz support.
  * [s390] Add exception handler for diagnose 224.

 -- Bastian Blank <waldi@debian.org>  Sat, 26 May 2007 14:08:44 +0200

linux-2.6 (2.6.21-3) unstable; urgency=low

  [ Gordon Farquharson ]
  * arm/ixp4xx: Add patch to set NSLU2 timer frequency.

  [ maximilian attems ]
  * sparc64: enable USB_SERIAL. (closes: #412740)
  * Apply stable 2.6.21.1.
  * Add stable release 2.6.21.2:
    - slob: fix page order calculation on not 4KB page
    - libata-sff: Undo bug introduced with pci_iomap changes
    - kbuild: fixdep segfault on pathological string-o-death
    - IPMI: fix SI address space settings
    - IPV6: Reverse sense of promisc tests in ip6_mc_input
    - iop: fix iop_getttimeoffset
    - iop13xx: fix i/o address translation
    - arm: fix handling of svc mode undefined instructions
    - CPUFREQ: powernow-k7: fix MHz rounding issue with perflib
    - CPUFREQ: Support rev H AMD64s in powernow-k8
    - CPUFREQ: Correct revision mask for powernow-k8
    - JFS: Fix race waking up jfsIO kernel thread
    - IPV6: Send ICMPv6 error on scope violations.
    - SPARC64: Add missing cpus_empty() check in hypervisor xcall handling.
    - SPARC64: Fix recursion in PROM tree building.
    - SERIAL SUNHV: Add an ID string.
    - SPARC64: Bump PROMINTR_MAX to 32.
    - SPARC64: Be more resiliant with PCI I/O space regs.
    - oom: fix constraint deadlock
    - fix for bugzilla 8426: massive slowdown on SCSI CD/DVD drive connected to
      mptspi driver
    - x86_64 : Fix vgettimeofday()
    - IPV6: Fix slab corruption running ip6sic
    - IPSEC: Check validity of direction in xfrm_policy_byid
    - CRYPTO: api: Read module pointer before freeing algorithm
    - NET_SCHED: prio qdisc boundary condition
    - reiserfs: suppress lockdep warning
    - USB HID: hiddev - fix race between hiddev_send_event() and
      hiddev_release()
    - NETFILTER: {ip,nf}_nat_proto_gre: do not modify/corrupt GREv0 packets
      through NAT
    - fix leaky resv_huge_pages when cpuset is in use
    - ACPI: Fix 2.6.21 boot regression on P4/HT
    - TG3: Fix TSO bugs.
    - TG3: Remove reset during MAC address changes.
    - TG3: Update version and reldate.
    - BNX2: Fix TSO problem with small MSS.
    - BNX2: Block MII access when ifdown.
    - BNX2: Save PCI state during suspend.
    - BNX2: Update version and reldate.
    - sis900: Allocate rx replacement buffer before rx operation
    - knfsd: Avoid use of unitialised variables on error path when nfs exports.
    - knfsd: rpc: fix server-side wrapping of krb5i replies
    - md: Avoid a possibility that a read error can wrongly propagate through
    - md/raid1 to a filesystem.
    - fat: fix VFAT compat ioctls on 64-bit systems
    - NETFILTER: {ip,nf}_conntrack: fix use-after-free in helper destroy
      callback invocation
    - ppp: Fix ppp_deflate issues with recent zlib_inflate changes
    - NETPOLL: Fix TX queue overflow in trapped mode.
    - NETPOLL: Remove CONFIG_NETPOLL_RX
    - cxacru: Fix infinite loop when trying to cancel polling task
    - TCP: zero out rx_opt in tcp_disconnect()
    - ipv6: track device renames in snmp6
    - skge: default WOL should be magic only (rev2)
    - skge: allow WOL except for known broken chips
    - sky2: allow 88E8056
    - sky2: 88e8071 support not ready
    - skge: crash on shutdown/suspend
    - sky2: fix oops on shutdown
    - udf: decrement correct link count in udf_rmdir
    - ALSA: hda-codec - Fix resume of STAC92xx codecs
    - sata_via: add missing PM hooks
    - driver-core: don't free devt_attr till the device is released
    - pci-quirks: disable MSI on RS400-200 and RS480
    - highres/dyntick: prevent xtime lock contention
    - clocksource: fix resume logic
    - smc911x: fix compilation breakage wjen debug is on
    - SCTP: Fix sctp_getsockopt_local_addrs_old() to use local storage.
    - SCTP: Correctly copy addresses in sctp_copy_laddrs
    - SCTP: Prevent OOPS if hmac modules didn't load
    - IPV6: Do no rely on skb->dst before it is assigned.
    - IPV6 ROUTE: Assign rt6i_idev for ip6_{prohibit,blk_hole}_entry.

  [ Christian T. Steigies ]
  * m68k: enable ATARI_SCSI and ATARI_ROM_ISA

  [ Bastian Blank ]
  * Fix linux/version.h in linux-libc-dev.
  * Make it possible to specifiy special CFLAGS.
  * [hppa] Reenable.
  * [hppa] Workaround hppa64 failure.
  * [hppa] Fix debugging in lws syscalls.
  * Fix abi change.
  * Add stable release 2.6.21.3:
    - [PATCH] GEODE-AES: Allow in-place operations [CVE-2007-2451]

 -- Bastian Blank <waldi@debian.org>  Fri, 25 May 2007 10:57:48 +0200

linux-2.6 (2.6.21-2) unstable; urgency=low

  [ Christian T. Steigies ]
  * m68k: fix atari scc patch
  * m68k: install compressed vmlinuz images so the post-inst script can find it

  [ Steve Langasek ]
  * [alpha] isa-mapping-support.patch: add isa_page_to_bus and
    isa_bus_to_virt defines to complement the existing isa_virt_to_bus
    define; untested, but these should all be straightforward on alpha and
    defining them is certainly a better option for getting user feedback
    than disabling the affected drivers.

  [ Bastian Blank ]
  * [powerpc] Readd mkvmlinuz support. (closes: #419033)
  * [sparc]: Disable sparc32 image.
  * [hppa]: Temporary disable all images.

 -- Bastian Blank <waldi@debian.org>  Fri, 18 May 2007 19:52:36 +0200

linux-2.6 (2.6.21-1) unstable; urgency=low

  [ maximilian attems ]
  * New upstream release see http://kernelnewbies.org/Linux_2_6_21
    (closes: #423874)
  * Disable CONFIG_IP_ROUTE_MULTIPATH_CACHED in topconfig.
  * Enable CONFIG_IP6_NF_MATCH_MH, CONFIG_CHELSIO_T3, CONFIG_USB_NET_DM9601,
    CONFIG_NETFILTER_XT_TARGET_TCPMSS, CONFIG_RTC_DRV_CMOS,
    CONFIG_ASUS_LAPTOP, CONFIG_SONY_LAPTOP, CONFIG_DVB_TUNER_QT1010,
    CONFIG_USB_IOWARRIOR, CONFIG_ATL1 in topconfig.
  * [i386] Enable CONFIG_ACPI_BAY, CONFIG_X86_LONGHAUL, CONFIG_BLK_DEV_DELKIN,
    CONFIG_BLK_DEV_IT8213, CONFIG_BLK_DEV_TC86C001, CONFIG_INPUT_ATLAS_BTNS,
    CONFIG_SENSORS_ADM1029, CONFIG_FB_SVGALIB, CONFIG_FB_S3,
    CONFIG_USB_KC2190, CONFIG_KS0108.
  * Add stable release 2.6.21.1:
    - IPV4: Fix OOPS'er added to netlink fib.
    - IPV6: Fix for RT0 header ipv6 change.
  * [i386] Enable CONFIG_NO_HZ, CONFIG_HIGH_RES_TIMERS for dynticks and true
    high-resolution timers.
  * [i386] Enable CONFIG_TIMER_STATS to collect stats about kernel/userspace
    timer aka power usage (see powertop). (closes: #423694)
  * [i386] Disable obsolete CONFIG_IRQBALANCE due to bad timer behaviour.

  [ Martin Michlmayr ]
  * Add armel (arm with EABI) support.  Thanks, Lennert Buytenhek and
    Joey Hess.  (closes: #410853)
  * Mark CHELSIO_T3 as broken on ARM.
  * Take arch/arm/tools/mach-types from current git to fix build failure
    because MACH_TYPE_EP80219 is not defined.
  * mips/sb1: Don't build CONFIG_ATA into the kernel.
  * mips/sb1: Unset CONFIG_USB_{KBD,MOUSE} since the generic HID is used.
  * arm/iop32x: Don't build CONFIG_ATA into the kernel.
  * arm/ixp4xx: Enable more SATA drivers.
  * arm/ixp4xx: Enable PATA_ARTOP which is needed by the nas100d.
  * arm/ixp4xx: Set CONFIG_USB_EHCI_TT_NEWSCHED.
  * mips/4kc-malta: Add an image for the MIPS Malta board.  Thanks,
    Aurelien Jarno. (closes: #421377)

  [ Emanuele Rocca ]
  * sparc: Enable CONFIG_SCSI_QLOGIC_1280. (closes: #423177)

  [ Christian T. Steigies ]
  * Add m68k patches for 2.6.21
  * Add type: plain to [image] in arch/m68k/defines to fix missing
    Modules.symvers problem

  [ Steve Langasek ]
  * Revert change to disable image building on alpha.

  [ Bastian Blank ]
  * Update vserver patch to 2.2.0-rc1.

 -- Bastian Blank <waldi@debian.org>  Wed, 16 May 2007 13:46:38 +0200

linux-2.6 (2.6.20-3) unstable; urgency=low

  [ Gordon Farquharson ]
  * arm: Mark CONFIG_MTD_NAND_CAFE and CONFIG_NETXEN_NIC as broken to
    fix FTBFS.

  [ Bastian Blank ]
  * Disable new pata drivers. (closes: #419458)
  * Disable pata in ata_piix.

 -- Bastian Blank <waldi@debian.org>  Tue, 24 Apr 2007 09:54:44 +0200

linux-2.6 (2.6.20-2) unstable; urgency=low

  [ Bastian Blank ]
  * Rename linux-libc-headers into linux-libc-dev.
  * [mips] Drop sb1250 uart support.
  * [alpha] Temporary disable alpha images.
  * Add stable release 2.6.20.7:
    - Linux 2.6.20.7
    - Update libata drive blacklist to the latest from 2.6.21
    - fix page leak during core dump
    - revert "retries in ext4_prepare_write() violate ordering requirements"
    - revert "retries in ext3_prepare_write() violate ordering requirements"
    - libata: Clear tf before doing request sense (take 3)
    - fix lba48 bug in libata fill_result_tf()
    - ahci.c: walkaround for SB600 SATA internal error issue
    - libata bugfix: preserve LBA bit for HDIO_DRIVE_TASK
    - softmac: avoid assert in ieee80211softmac_wx_get_rate
    - knfsd: allow nfsd READDIR to return 64bit cookies
    - Fix TCP slow_start_after_idle sysctl
    - Fix tcindex classifier ABI borkage...
    - Fix IPSEC replay window handling
    - Fix TCP receiver side SWS handling.
    - Fix scsi sense handling
    - Fix length validation in rawv6_sendmsg()
    - NETFILTER: ipt_CLUSTERIP: fix oops in checkentry function
    - 8139too: RTNL and flush_scheduled_work deadlock
    - Fix calculation for size of filemap_attr array in md/bitmap.
    - HID: Do not discard truncated input reports
    - DVB: pluto2: fix incorrect TSCR register setting
    - DVB: tda10086: fix DiSEqC message length
    - sky2: phy workarounds for Yukon EC-U A1
    - sky2: turn on clocks when doing resume
    - sky2: turn carrier off when down
    - skge: turn carrier off when down
    - sky2: reliable recovery
    - i386: fix file_read_actor() and pipe_read() for original i386 systems
    - kbuild: fix dependency generation

  [ dann frazier ]
  * [hppa] Add parisc arch patch from Kyle McMartin
  * [hppa] Enable CONFIG_TULIP_MMIO (closes: #332962)
  * [hppa] Disable ni52 driver, it doesn't build (and wouldn't work if it did)

 -- Bastian Blank <waldi@debian.org>  Sun, 15 Apr 2007 16:04:16 +0200

linux-2.6 (2.6.20-1) unstable; urgency=low

  [ Martin Michlmayr ]
  * mipsel: Drop DECstation support (both r3k-kn02 and r4k-kn04).
  * arm: Drop RiscPC (rpc) support.
  * arm: Update configs for 2.6.19-rc6.
  * arm: source drivers/ata/Kconfig so SATA can be enabled on ARM.
  * arm/footbridge: Unset SATA.
  * arm/s3c2410: Drop this flavour since no such device is supported
    in debian-installer and the ARM build resources are limited.

  [ Sven Luther ]
  * [powerpc] Added Genesi Efika support patch

  [ Bastian Blank ]
  * Remove legacy pty support. (closes: #338404)
  * Enable new scsi parts.
  * powerpc: Enable ibmvscsis.
  * Add stable release 2.6.20.1:
    - Linux 2.6.20.1
    - [PATCH] Fix a free-wrong-pointer bug in nfs/acl server (CVE-2007-0772)
  * Add stable release 2.6.20.2:
    - Linux 2.6.20.2
    - IPV6: Handle np->opt being NULL in ipv6_getsockopt_sticky() [CVE-2007-1000]
    - x86-64: survive having no irq mapping for a vector
    - Fix buffer overflow in Omnikey CardMan 4040 driver (CVE-2007-0005)
    - TCP: Fix minisock tcp_create_openreq_child() typo.
    - gfs2: fix locking mistake
    - ATA: convert GSI to irq on ia64
    - pktcdvd: Correctly set cmd_len field in pkt_generic_packet
    - video/aty/mach64_ct.c: fix bogus delay loop
    - revert "drivers/net/tulip/dmfe: support basic carrier detection"
    - throttle_vm_writeout(): don't loop on GFP_NOFS and GFP_NOIO allocations
    - fix section mismatch warning in lockdep
    - ueagle-atm.c needs sched.h
    - kvm: Fix asm constraint for lldt instruction
    - lockdep: forward declare struct task_struct
    - Char: specialix, isr have 2 params
    - buffer: memorder fix
    - kernel/time/clocksource.c needs struct task_struct on m68k
    - m32r: build fix for processors without ISA_DSP_LEVEL2
    - hugetlb: preserve hugetlb pte dirty state
    - enable mouse button 2+3 emulation for x86 macs
    - v9fs_vfs_mkdir(): fix a double free
    - ufs: restore back support of openstep
    - Fix MTRR compat ioctl
    - kexec: Fix CONFIG_SMP=n compilation V2 (ia64)
    - NLM: Fix double free in __nlm_async_call
    - RPM: fix double free in portmapper code
    - Revert "[PATCH] LOG2: Alter get_order() so that it can make use of ilog2() on a constant"
    - Backport of psmouse suspend/shutdown cleanups
    - USB: usbnet driver bugfix
    - sched: fix SMT scheduler bug
    - tty_io: fix race in master pty close/slave pty close path
    - forcedeth: disable msix
    - export blk_recount_segments
    - Fix reference counting (memory leak) problem in __nfulnl_send() and callers related to packet queueing.
    - Fix anycast procfs device leak
    - Don't add anycast reference to device multiple times
    - Fix TCP MD5 locking.
    - Fix %100 cpu spinning on sparc64
    - Fix skb data reallocation handling in IPSEC
    - Fix xfrm_add_sa_expire() return value
    - Fix interrupt probing on E450 sparc64 systems
    - HID: fix possible double-free on error path in hid parser
    - POWERPC: Fix performance monitor exception
    - libata: add missing CONFIG_PM in LLDs
    - libata: add missing PM callbacks
    - bcm43xx: Fix assertion failures in interrupt handler
    - mmc: Power quirk for ENE controllers
    - UML - Fix 2.6.20 hang
    - fix umask when noACL kernel meets extN tuned for ACLs
    - sata_sil: ignore and clear spurious IRQs while executing commands by polling
    - swsusp: Fix possible oops in userland interface
    - Fix posix-cpu-timer breakage caused by stale p->last_ran value
    - V4L: cx88-blackbird: allow usage of 376836 and 262144 sized firmware images
    - V4L: fix cx25840 firmware loading
    - DVB: digitv: open nxt6000 i2c_gate for TDED4 tuner handling
    - DVB: cxusb: fix firmware patch for big endian systems
    - V4L: pvrusb2: Handle larger cx2341x firmware images
    - V4L: pvrusb2: Fix video corruption on stream start
    - dvbdev: fix illegal re-usage of fileoperations struct
    - md: Fix raid10 recovery problem.
    - bcm43xx: fix for 4309
    - i386: Fix broken CONFIG_COMPAT_VDSO on i386
    - x86: Don't require the vDSO for handling a.out signals
    - x86_64: Fix wrong gcc check in bitops.h
    - sky2: transmit timeout deadlock
    - sky2: dont flush good pause frames
    - Fix oops in xfrm_audit_log()
    - Prevent pseudo garbage in SYN's advertized window
    - Fix IPX module unload
    - Clear TCP segmentation offload state in ipt_REJECT
    - Fix atmarp.h for userspace
    - UHCI: fix port resume problem
    - Fix recently introduced problem with shutting down a busy NFS server.
    - Avoid using nfsd process pools on SMP machines.
    - EHCI: turn off remote wakeup during shutdown
    - IPV6: HASHTABLES: Use appropriate seed for caluculating ehash index.
    - MTD: Fatal regression in drivers/mtd/redboot.c in 2.6.20
    - Kconfig: FAULT_INJECTION can be selected only if LOCKDEP is enabled.
    - USB HID: Fix USB vendor and product IDs endianness for USB HID devices
    - Fix null pointer dereference in appledisplay driver
    - ieee1394: fix host device registering when nodemgr disabled
    - ieee1394: video1394: DMA fix
    - Fix compile error for e500 core based processors
    - md: Avoid possible BUG_ON in md bitmap handling.
    - Fix allocation failure handling in multicast
    - Fix TCP FIN handling
    - Fix ATM initcall ordering.
    - Fix various bugs with aligned reads in RAID5.
    - hda-intel - Don't try to probe invalid codecs
    - usbaudio - Fix Oops with unconventional sample rates
    - usbaudio - Fix Oops with broken usb descriptors
    - USB: fix concurrent buffer access in the hub driver
    - Missing critical phys_to_virt in lib/swiotlb.c
    - AGP: intel-agp bugfix
    - bcm43xx: Fix for oops on ampdu status
    - bcm43xx: Fix for oops on resume
    - ide: fix drive side 80c cable check
    - Keys: Fix key serial number collision handling
    - knfsd: Fix a race in closing NFSd connections.
    - pata_amd: fix an obvious bug in cable detection
    - prism54: correct assignment of DOT1XENABLE in WE-19 codepaths
    - rtc-pcf8563: detect polarity of century bit automatically
    - x86_64: fix 2.6.18 regression - PTRACE_OLDSETOPTIONS should be accepted
    - ocfs2: ocfs2_link() journal credits update
  * Update xen patch to changeset 48670 from fedora 2.6.20 branch.
  * Support xen versions 3.0.4-1 and 3.0.3-1.

  [ Rod Whitby ]
  * arm/ixp4xx: Enable PATA_ARTOP for the nas100d and dsmg600.
  * arm/ixp4xx: Enable RTC for the nas100d
  * Add nas100d Ethernet MAC setup support.
  * Add temporary hack to get Artop PATA support going on the nas100d.

  [ maximilian attems ]
  * i386: Enable kvm.
  * Add stable release 2.6.20.3:
    - Fix sparc64 device register probing
    - Fix bug 7994 sleeping function called from invalid context
    - Fix timewait jiffies
    - Fix UDP header pointer after pskb_trim_rcsum()
    - Fix compat_getsockopt
    - bcm43xx: Fix problem with >1 GB RAM
    - nfnetlink_log: fix NULL pointer dereference
    - nfnetlink_log: fix possible NULL pointer dereference
    - conntrack: fix {nf, ip}_ct_iterate_cleanup endless loops
    - nf_conntrack/nf_nat: fix incorrect config ifdefs
    - tcp conntrack: accept SYN|URG as valid
    - nfnetlink_log: fix reference leak
    - nfnetlink_log: fix use after free
    - nf_conntrack: fix incorrect classification of IPv6 fragments as
      ESTABLISHED
    - nfnetlink_log: zero-terminate prefix
    - nfnetlink_log: fix crash on bridged packet
    - Fix callback bug in connector
    - fix for bugzilla #7544 (keyspan USB-to-serial converter)
    - ip6_route_me_harder should take into account mark
  * Add myself to uploaders field, entry got lost after 2.6.16-2
  * Add stable release 2.6.20.4:
    - fix deadlock in audit_log_task_context()
    - EHCI: add delay to bus_resume before accessing ports
    - Copy over mac_len when cloning an skb
    - fix read past end of array in md/linear.c
    - oom fix: prevent oom from killing a process with children/sibling unkillable
    - Fix sparc64 hugepage bugs
    - Fix page allocation debugging on sparc64
    - Fix niagara memory corruption
    - Input: i8042 - really suppress ACK/NAK during panic blink
    - Input: i8042 - fix AUX IRQ delivery check
    - Input: i8042 - another attempt to fix AUX delivery checks
    - Fix rtm_to_ifaddr() error return.
    - r8169: fix a race between PCI probe and dev_open
    - futex: PI state locking fix
    - adjust legacy IDE resource setting (v2)
    - UML - arch_prctl should set thread fs
    - gdth: fix oops in gdth_copy_cmd()
    - Fix extraneous IPSEC larval SA creation
    - IA64: fix NULL pointer in ia64/irq_chip-mask/unmask function
    - st: fix Tape dies if wrong block size used, bug 7919
    - Fix ipv6 flow label inheritance
    - NETFILTER: nfnetlink_log: fix reference counting
    - mm: fix madvise infinine loop
    - Fix another NULL pointer deref in ipv6_sockglue.c
    - NetLabel: Verify sensitivity level has a valid CIPSO mapping
    - Fix GFP_KERNEL with preemption disabled in fib_trie
    - IrDA: irttp_dup spin_lock initialisation
    - hda-intel - Fix codec probe with ATI controllers
    - hrtimer: prevent overrun DoS in hrtimer_forward()
    - fix MTIME_SEC_MAX on 32-bit
    - nfs: nfs_getattr() can't call nfs_sync_mapping_range() for non-regular files
    - dio: invalidate clean pages before dio write
    - initialise pi_lock if CONFIG_RT_MUTEXES=N
  * Add stable release 2.6.20.5:
    - FRA_{DST,SRC} are le16 for decnet
    - CIFS: reset mode when client notices that ATTR_READONLY is no longer set
    - ide: clear bmdma status in ide_intr() for ICHx controllers (revised #4)
    - ide: remove clearing bmdma status from cdrom_decode_status() (rev #4)
    - NET: Fix sock_attach_fd() failure in sys_accept()
    - DCCP: Fix exploitable hole in DCCP socket options
    - ide: revert "ide: fix drive side 80c cable check, take 2" for now
    - generic_serial: fix decoding of baud rate
    - IPV6: Fix ipv6 round-robin locking.
    - VIDEO: Fix FFB DAC revision probing
    - PPP: Fix PPP skb leak
    - V4L: msp_attach must return 0 if no msp3400 was found.
    - CRYPTO: api: scatterwalk_copychunks() fails to advance through scatterlist
    - APPLETALK: Fix a remotely triggerable crash (CVE-2007-1357)
    - UML - fix epoll
    - UML - host VDSO fix
    - UML - Fix static linking
    - UML - use correct register file size everywhere
    - libata: sata_mv: don't touch reserved bits in EDMA config register
    - libata: sata_mv: Fix 50xx irq mask
    - libata bugfix: HDIO_DRIVE_TASK
    - V4L: Fix SECAM handling on saa7115
    - DVB: fix nxt200x rf input switching
    - SPARC: Fix sparc builds with gcc-4.2.x
    - V4L: saa7146: Fix allocation of clipping memory
    - uml: fix unreasonably long udelay
    - NET: Fix packet classidier NULL pointer OOPS
    - NET_SCHED: Fix ingress qdisc locking.
    - sata_nv: delay on switching between NCQ and non-NCQ commands
    - dvb-core: fix several locking related problems
    - ieee1394: dv1394: fix CardBus card ejection
    - CIFS: Allow reset of file to ATTR_NORMAL when archive bit not set
    - jmicron: make ide jmicron driver play nice with libata ones
    - libata: clear TF before IDENTIFYing
    - NET: Fix FIB rules compatability
    - DVB: isl6421: don't reference freed memory
    - V4L: radio: Fix error in Kbuild file
    - i2o: block IO errors on i2o disk
  * Add stable release 2.6.20.6:
    - CRYPTO api: Use the right value when advancing scatterwalk_copychunks
    - uml: fix static linking for real

  [ Gordon Farquharson ]
  * Disable broken config options on ARM.

  [ Frederik Schüler ]
  * Disable NAPI on forcedeth, it is broken.

  [ dann frazier ]
  * Hardcode the output of the scripts under arch/ia64/scripts as executed
    in an etch environment so that we can build out of tree modules correctly
    (re-add; patch seems to have been dropped during a merge.)
    See: #392592
  * Allow '.' and '+' in the target dist field of the changelog. dpkg has
    supported this since 1.13.20, see #361171.

 -- Bastian Blank <waldi@debian.org>  Mon, 09 Apr 2007 19:21:52 +0200

linux-2.6 (2.6.18.dfsg.1-10) unstable; urgency=low

  [ maximilian attems ]
  * Add patches out of stable queue 2.6.18
    - [amd64] Don't leak NT bit into next task (CVE-2006-5755)
    - IB/srp: Fix FMR mapping for 32-bit kernels and addresses above 4G
    - SCSI: add missing cdb clearing in scsi_execute()
  * Xen postinst: Use takeover for update-initramfs. Makes postinst idempotent.
    On creation it should always overwrite. (closes: #401183)
  * Hand-picked from stable release 2.6.16.38:
    - i2c-viapro: Add support for the VT8237A and VT8251
    - PCI: irq: irq and pci_ids patch for Intel ICH9
    - i2c-i801: SMBus patch for Intel ICH9
    - fix the UML compilation
    - drm: allow detection of new VIA chipsets
    - drm: Add the P4VM800PRO PCI ID.
    - rio: typo in bitwise AND expression.
    - i2c-mv64xxx: Fix random oops at boot
    - i2c: fix broken ds1337 initialization
    - [SUNKBD]: Fix sunkbd_enable(sunkbd, 0); obvious.
    - Call init_timer() for ISDN PPP CCP reset state timer (CVE-2006-5749)
    - V4L: cx88: Fix leadtek_eeprom tagging
    - SPI/MTD: mtd_dataflash oops prevention
    - grow_buffers() infinite loop fix (CVE-2006-5757/CVE-2006-6060)
    - corrupted cramfs filesystems cause kernel oops (CVE-2006-5823)
    - ext2: skip pages past number of blocks in ext2_find_entry
      (CVE-2006-6054)
    - handle ext3 directory corruption better (CVE-2006-6053)
    - hfs_fill_super returns success even if no root inode (CVE-2006-6056)
      backout previous fix, was not complete.
    - Fix for shmem_truncate_range() BUG_ON()
    - ebtables: check struct type before computing gap
    - [IPV4/IPV6]: Fix inet{,6} device initialization order.
    - [IPV6] Fix joining all-node multicast group.
    - [SOUND] Sparc CS4231: Use 64 for period_bytes_min
  * [PKTGEN]: Convert to kthread API. Thanks David Miller for patch.
  * [IDE] Add driver for Jmicron  JMB36x devices by Alan Cox.
    Enable jmicron on i386 and amd64 archs.
  * Hand-picked from stable release 2.6.16.39:
    - atiixp: hang fix
    - V4L/DVB: Flexcop-usb: fix debug printk
    - V4L/DVB: Fix uninitialised variable in dvb_frontend_swzigzag
    - read_zero_pagealigned() locking fix
    - adfs: fix filename handling
    - sparc32: add offset in pci_map_sg()
    - cdrom: set default timeout to 7 seconds
    - [SCSI] qla1280 command timeout
    - [SCSI] qla1280 bus reset typo
    - [Bluetooth] Check if DLC is still attached to the TTY
    - [Bluetooth] Fix uninitialized return value for RFCOMM sendmsg()
    - [Bluetooth] Return EINPROGRESS for non-blocking socket calls
    - [Bluetooth] Handle command complete event for exit periodic inquiry
    - [Bluetooth] Fix compat ioctl for BNEP, CMTP and HIDP
    - [Bluetooth] Add locking for bt_proto array manipulation
    - i386: fix CPU hotplug with 2GB VMSPLIT

  [ dann frazier ]
  * Fix raid1 recovery (closes: #406181)

  [ Jurij Smakov ]
  * Add dtlb-prot-bug-niagara.patch by David Miller, fixing the bug in the
    Niagara's DTLB-PROT trap.

  [ Bastian Blank ]
  * i386: Add amd64 image. (closes: #379090)

 -- Bastian Blank <waldi@debian.org>  Fri,  2 Feb 2007 12:50:35 +0100

linux-2.6 (2.6.18.dfsg.1-9) unstable; urgency=low

  [ Martin Michlmayr ]
  * arm/iop32x: Enable CONFIG_IP_NF_CONNTRACK_EVENTS and _NETLINK.
  * arm/ixp4xx: Enable some more I2C sensor modules.
  * arm/ixp4xx: Enable CONFIG_USB_NET_RNDIS_HOST.
  * arm/footbridge: Enable CONFIG_NATSEMI.
  * Revert mm/msync patches because they cause filesystem corruption
    (closes: #401006, #401980, #402707) ...
  * ... and add an alternative msync patch from Hugh Dickins that
    doesn't depend on the mm changes (closes: #394392).
  * mips: provide pci_get_legacy_ide_irq needed by some IDE drivers
    (see #404950).
  * arm: Implement flush_anon_page(), which is needed for FUSE
    (closes: #402876) and possibly dm-crypt/LUKS (see #403426).
  * arm: Turn off PCI burst on the Cyber2010, otherwise X11 on
    Netwinder will crash.
  * arm/iop32x: Enable CONFIG_IEEE80211_SOFTMAC and drivers based
    on it.
  * arm/ixp4xx: Upgrade to version 0.3.1 of the IXP4xx NPE Ethernet
    driver.  This version fixes stuck connections, e.g. with scp and
    NFS (closes: #404447).
  * arm/ixp4xx: Enable CONFIG_VIDEO_CPIA_USB.
  * arm/ixp4xx: Enable CONFIG_ISCSI_TCP.
  * arm/iop32x: Likewise.

  [ Bastian Blank ]
  * Bump ABI to 4.
  * Update vserver patch to 2.0.2.2-rc9. (closes: #402743, #403790)
  * Update xen patch to changeset 36186 from Fedora 2.6.18 branch.
  * i386/xen: Build only the pae version. (closes: #390862)
  * hppa: Override host type when necessary.
  * Fix tg3 reset. (closes: #405085)

  [ dann frazier ]
  * Fix potential fragmentation attacks in ip6_tables (CVE-2006-4572)
  * Backport a number of fixes for the cciss driver
    - Fix a bug with 1TB disks caused by converting total_size to an int
    - Claim devices that are of the HP RAID class and have a valid cciss sig
    - Make NR_CMDS a per-controller define - most can do 1024 commands, but
      the E200 family can only support 128
    - Change the SSID on the E500 as a workaround for a firmware bug
    - Disable prefetch on the P600 controller. An ASIC bug may result in
      prefetching beyond the end of physical memory
    - Increase blk_queue_max_sectors from 512 to 2048 to increase performance
    - Map out more memor for the PCI config table, required to reach offset
      0x214 to disable DMA on the P600
    - Set a default raid level on a volume that either does not support
      reading the geometry or reports an invalid geometry for whatever reason
      to avoid problems with buggy firmware
    - Revert change that replaed XFER_READ/XFER_WRITE macros with
      h->cciss_read/h->cciss_write that caused command timeouts on older
      controllers on ia32 (closes: #402787)
  * Fix mincore hang (CVE-2006-4814)
  * ia64: turn on IOC4 modules for SGI Altix systems. Thanks to Stephane Larose
    for suggesting this.
  * Add versioned build dep on findutils to make sure the system find command
    supports the -execdir action (closes: #405150)
  * Hardcode the output of the scripts under arch/ia64/scripts as executed
    in an etch environment so that we can build out of tree modules correctly
    (closes: #392592)
  * Update unusual_devs entry for ipod to fix an eject issue (closes: #406124)
  * Re-add verify_pmtmr_rate, resolving problems seen on older K6 ASUS
    boards where the ACPI PM timer runs too fast (closes: #394753)
  * Avoid condition where /proc/swaps header may not be printed
    (closes: #292318)
  * [hppa] disable XFS until it works (closes: #350482)

  [ Norbert Tretkowski ]
  * libata: handle 0xff status properly. (closes: #391867)
  * alpha: enabled CONFIG_SCSI_ARCMSR. (closes: #401187)
  * removed BROKEN_ON_SMP dependency from I2C_ELEKTOR. (closes: #402253)

  [ Christian T. Steigies ]
  * m68k/atari: enable keyboard, mouse and fb drivers
  * m68k/atari: fixes for ethernec and video driver by Michael Schmitz
  * m68k/atari: fixes for scsi driver by Michael Schmitz
  * m68k/mac: fixes for mace and cuda driver by Finn Thain
  * m68k/atari: fixes for ide driver by Michael Schmitz
  * m68k/atari: fixes for ide driver by Michael Schmitz
  * m68k/atari: fixes for ethernec and atakeyb driver by Michael Schmitz, build ethernec as module
  * m68k/mac: fixes for mace and adb driver by Finn Thain

  [ maximilian attems ]
  * Add stable release 2.6.18.6:
    - EBTABLES: Fix wraparounds in ebt_entries verification.
    - EBTABLES: Verify that ebt_entries have zero ->distinguisher.
    - EBTABLES: Deal with the worst-case behaviour in loop checks.
    - EBTABLES: Prevent wraparounds in checks for entry components' sizes.
    - skip data conversion in compat_sys_mount when data_page is NULL
    - bonding: incorrect bonding state reported via ioctl
    - x86-64: Mark rdtsc as sync only for netburst, not for core2
      (closes: #406767)
    - dm crypt: Fix data corruption with dm-crypt over RAID5 (closes: #402812)
    - forcedeth: Disable INTx when enabling MSI in forcedeth
    - PKT_SCHED act_gact: division by zero
    - XFRM: Use output device disable_xfrm for forwarded packets
    - IPSEC: Fix inetpeer leak in ipv4 xfrm dst entries.
    - V4L: Fix broken TUNER_LG_NTSC_TAPE radio support
    - m32r: make userspace headers platform-independent
    - IrDA: Incorrect TTP header reservation
    - SUNHME: Fix for sunhme failures on x86
    - Bluetooth: Add packet size checks for CAPI messages (CVE-2006-6106)
    - softmac: remove netif_tx_disable when scanning
    - DVB: lgdt330x: fix signal / lock status detection bug
    - dm snapshot: fix freeing pending exception
    - NET_SCHED: policer: restore compatibility with old iproute binaries
    - NETFILTER: ip_tables: revision support for compat code
    - ARM: Add sys_*at syscalls
    - ieee1394: ohci1394: add PPC_PMAC platform code to driver probe
    - softirq: remove BUG_ONs which can incorrectly trigger
  * Hand-picked from stable release 2.6.16.30:
    - [PPPOE]: Advertise PPPoE MTU
  * Hand-picked from stable release 2.6.16.31:
    - [NETFILTER]: Fix ip6_tables extension header bypass bug (CVE-2006-4572)
    - fix RARP ic_servaddr breakage
  * Hand-picked from stable release 2.6.16.32:
    - drivers/telephony/ixj: fix an array overrun
    - flush D-cache in failure path
  * Hand-picked from stable release 2.6.16.33:
    - Add new PHY to sis900 supported list
    - ipmi_si_intf.c: fix "&& 0xff" typos
    - drivers/scsi/psi240i.c: fix an array overrun
  * Hand-picked from stable release 2.6.16.34:
    - [IPX]: Annotate and fix IPX checksum
    - [IGMP]: Fix IGMPV3_EXP() normalization bit shift value.
  * Hand-picked from stable release 2.6.16.35:
    - sgiioc4: Disable module unload
    - Fix a masking bug in the 6pack driver.
    - drivers/usb/input/ati_remote.c: fix cut'n'paste error
    - proper flags type of spin_lock_irqsave()
  * Hand-picked from stable release 2.6.16.37:
    - [CRYPTO] sha512: Fix sha384 block size
    - [SCSI] gdth: Fix && typos
    - Fix SUNRPC wakeup/execute race condition
  * Enable DEBUG_FS for usbmon in generic config. Don't disable it on alpha,
    amd64, hppa and ia64. (closes: 378542)
  * Backport a number of upstream fixes for the r8169 driver, needed for
    network performance (closes: 388870, 400524)
    - r8169: more alignment for the 0x8168
    - r8169: phy program update
    - r8169: more magic during initialization of the hardware
    - r8169: perform a PHY reset before any other operation at boot time
    - r8169: Fix iteration variable sign
    - r8169: remove extraneous Cmd{Tx/Rx}Enb write
  * sound: hda: detect ALC883 on MSI K9A Platinum motherboards (MS-7280)
    patch from Leonard Norrgard <leonard.norrgard@refactor.fi>
  * tulip: Add i386 specific patch to remove duplicate pci ids.
    Thanks Jurij Smakov <jurij@wooyd.org> (closes: #334104, #405203)
  * amd64, i386: Disable SK98LIN as SKGE is the modern capable driver.
    (closes: 405196)
  * Backout net-bcm43xx_netdev_watchdog.patch and push 2.6.18.2 fix.
    (closes: 402475)

  [ Jurij Smakov ]
  * Add bugfix/sparc/isa-dev-no-reg.patch to make sure that
    isa_dev_get_resource() can deal with devices which do not have a 'reg'
    PROM property. Failure to handle such devices properly resulted in an
    oops during boot on Netra X1. Thanks to Richard Mortimer for debugging
    and patch. (closes: #404216)
  * Add bugfix/sparc/ehci-hub-contol-alignment.patch to prevent unaligned
    memory accesses in ehci-hub-control() by adding an alignment attribute
    to the tbuf array declaration. Thanks to David Miller for the patch.

  [ Sven Luther ]
  * [powerpc] Enable CONFIG_PMAC_BACKLIGHT_LEGACY (Closes: #407671).

 -- Bastian Blank <waldi@debian.org>  Wed, 24 Jan 2007 13:21:51 +0100

linux-2.6 (2.6.18-8) unstable; urgency=low

  * Fix relations in the generated control file. (closes: #400544)
  * Add stable release 2.6.18.4:
    - bridge: fix possible overflow in get_fdb_entries (CVE-2006-5751)
  * Add stable release 2.6.18.5:
    - pcmcia: fix 'rmmod pcmcia' with unbound devices
    - BLUETOOTH: Fix unaligned access in hci_send_to_sock.
    - alpha: Fix ALPHA_EV56 dependencies typo
    - TG3: Add missing unlock in tg3_open() error path.
    - softmac: fix a slab corruption in WEP restricted key association
    - AGP: Allocate AGP pages with GFP_DMA32 by default
    - V4L: Do not enable VIDEO_V4L2 unconditionally
    - bcm43xx: Drain TX status before starting IRQs
    - fuse: fix Oops in lookup
    - UDP: Make udp_encap_rcv use pskb_may_pull
    - NETFILTER: Missing check for CAP_NET_ADMIN in iptables compat layer
    - NETFILTER: ip_tables: compat error way cleanup
    - NETFILTER: ip_tables: fix module refcount leaks in compat error paths
    - NETFILTER: Missed and reordered checks in {arp,ip,ip6}_tables
    - NETFILTER: arp_tables: missing unregistration on module unload
    - NETFILTER: Kconfig: fix xt_physdev dependencies
    - NETFILTER: xt_CONNSECMARK: fix Kconfig dependencies
    - NETFILTER: H.323 conntrack: fix crash with CONFIG_IP_NF_CT_ACCT
    - IA64: bte_unaligned_copy() transfers one extra cache line.
    - x86 microcode: don't check the size
    - scsi: clear garbage after CDBs on SG_IO
    - IPV6: Fix address/interface handling in UDP and DCCP, according to the scoping architecture.
  * Revert abi changing patch from 2.6.18.5.

 -- Bastian Blank <waldi@debian.org>  Sun, 10 Dec 2006 17:51:53 +0100

linux-2.6 (2.6.18-7) unstable; urgency=low

  [ Bastian Blank ]
  * Emit conflict lines for initramfs generators. (closes: #400305)
  * Update vserver patch to 2.0.2.2-rc8.
  * s390: Add patch to fix posix types.

  [ Martin Michlmayr ]
  * r8169: Add an option to ignore parity errors.
  * r8169: Ignore parity errors on the Thecus N2100.
  * rtc: Add patch from Riku Voipio to get RS5C372 going on the N2100.
  * arm/iop32x: Build RS5C372 support into the kernel.

  [ maximilian attems ]
  * hfs: Fix up error handling in HFS. (MOKB-14-11-2006)
  * sata: Avoid null pointer dereference in SATA Promise.
  * cifs: Set CIFS preferred IO size.

  [ Jurij Smakov ]
  * Add bugfix/sunhme-pci-enable.patch, fixing the failure of sunhme
    driver on x86/PCI hosts due to missing pci_enable_device() and
    pci_set_master() calls, lost during code refactoring upstream.
    (closes: #397460)

 -- Bastian Blank <waldi@debian.org>  Mon,  4 Dec 2006 15:20:30 +0100

linux-2.6 (2.6.18-6) unstable; urgency=low

  [ maximilian attems ]
  * Enable the new ACT modules globally. They were already set for amd64, hppa
    and mips/mipsel - needed by newer iproute2. (closes: #395882, #398172)
  * Fix msync() for LSB 3.1 compliance, backport fedora patches from 2.6.19
   - mm: tracking shared dirty pages
   - mm: balance dirty pages
   - mm: optimize the new mprotect() code a bit
   - mm: small cleanup of install_page()
   - mm: fixup do_wp_page()
   - mm: msync() cleanup (closes: #394392)
  * [amd64,i386] Enable CONFIG_USB_APPLETOUCH=m (closes: #382298)
  * Add stable release 2.6.18.3:
    - x86_64: Fix FPU corruption
    - e1000: Fix regression: garbled stats and irq allocation during swsusp
    - POWERPC: Make alignment exception always check exception table
    - usbtouchscreen: use endpoint address from endpoint descriptor
    - fix via586 irq routing for pirq 5
    - init_reap_node() initialization fix
    - CPUFREQ: Make acpi-cpufreq unsticky again.
    - SPARC64: Fix futex_atomic_cmpxchg_inatomic implementation.
    - SPARC: Fix missed bump of NR_SYSCALLS.
    - NET: __alloc_pages() failures reported due to fragmentation
    - pci: don't try to remove sysfs files before they are setup.
    - fix UFS superblock alignment issues
    - NET: Set truesize in pskb_copy
    - block: Fix bad data direction in SG_IO (closes: #394690)
    - cpqarray: fix iostat
    - cciss: fix iostat
    - Char: isicom, fix close bug
    - TCP: Don't use highmem in tcp hash size calculation.
    - S390: user readable uninitialised kernel memory, take 2.
    - correct keymapping on Powerbook built-in USB ISO keyboards
    - USB: failure in usblp's error path
    - Input: psmouse - fix attribute access on 64-bit systems
    - Fix sys_move_pages when a NULL node list is passed.
    - CIFS: report rename failure when target file is locked by Windows
    - CIFS: New POSIX locking code not setting rc properly to zero on successful
    - Patch for nvidia divide by zero error for 7600 pci-express card
      (maybe fixes 398258)
    - ipmi_si_intf.c sets bad class_mask with PCI_DEVICE_CLASS

  [ Steve Langasek ]
  * [alpha] new titan-video patch, for compatibility with TITAN and similar
    systems with non-standard VGA hose configs
  * [alpha] bugfix for srm_env module from upstream (Jan-Benedict Glaw),
    makes the module compatible with the current /proc interface so that
    reads no longer return EFAULT.  (closes: #353079)
  * Bump ABI to 3 for the msync fixes above.

  [ Martin Michlmayr ]
  * arm: Set CONFIG_BINFMT_MISC=m
  * arm/ixp4xx: Set CONFIG_ATM=m (and related modules) so CONFIG_USB_ATM has
    an effect.
  * arm/iop32x: Likewise.
  * arm/s3c2410: Unset CONFIG_PM_LEGACY.
  * arm/versatile: Fix Versatile PCI config byte accesses
  * arm/ixp4xx: Swap the disk 1 and disk 2 LED definitions so they're right.
  * mipsel/r5k-cobalt: Unset CONFIG_SCSI_SYM53C8XX_2 because the timeout is
    just too long.
  * arm/ixp4xx: Enable more V4L USB devices.

  [ dann frazier ]
  * Backport various SCTP changesets from 2.6.19, recommended by Vlad Yasevich
    (closes: #397946)
  * Add a "Scope of security support" section to README.Debian, recommended
    by Moritz Muehlenhoff

  [ Thiemo Seufer ]
  * Enable raid456 for mips/mipsel qemu kernel.

  [ dann frazier ]
  * The scope of the USR-61S2B unusual_dev entry was tightened, but too
    strictly. Loosen it to apply to additional devices with a smaller bcd.
    (closes: #396375)

  [ Sven Luther ]
  * Added support for TI ez430 development tool ID in ti_usb.
    Thanks to Oleg Verych for providing the patch.

  [ Christian T. Steigies ]
  * Added support for Atari EtherNEC, Aranym, video, keyboard, mouse, and serial
    by Michael Schmitz

  [ Bastian Blank ]
  * [i386] Reenable AVM isdn card modules. (closes: #386872)

 -- Bastian Blank <waldi@debian.org>  Tue, 21 Nov 2006 11:28:09 +0100

linux-2.6 (2.6.18-5) unstable; urgency=low

  [ maximilian attems ]
  * [s390] readd the fix for "S390: user readable uninitialised kernel memory
    (CVE-2006-5174)"
  * [s390] temporarily add patch queued for 2.6.18.3 fixing 32 bit opcodes and
    instructions.

  [ Thiemo Seufer ]
  * Fix build failure of hugetlbfs (closes: #397139).
  * Add kernel configuration for qemu's mips/mipsel emulation, thanks to
    Aurelien Jarno.

  [ Bastian Blank ]
  * Update vserver patch to 2.0.2.2-rc6.
  * Update xen parts for vserver. (closes: #397281)

  [ dann frazier ]
  * [ia64] Move to upstream version of sal-flush-fix patch, which is slightly
    different than the early version added in 2.6.18-3.

  [ Frederik Schüler ]
  * [i386] Acticate CONFIG_SX for all flavours. (closes: #391275)

  [ Steve Langasek ]
  * [alpha] new asm-subarchs patch: tell the compiler that we're
    deliberately emitting ev56 or ev6 instructions, so that this code
    will still compile without having to cripple gcc-4.1's checking of
    whether the correct instruction set is used.  Closes: #397139.

  [ Martin Michlmayr ]
  * arm/ixp4xx: Enable CONFIG_USB_ATM.
  * arm/iop32x: Enable CONFIG_PPPOE.
  * arm/iop32x: Enable CONFIG_USB_ATM.

 -- Bastian Blank <waldi@debian.org>  Wed,  8 Nov 2006 17:15:55 +0100

linux-2.6 (2.6.18-4) unstable; urgency=low

  [ Norbert Tretkowski ]
  * [alpha] Switched to gcc-4.1.

  [ Jurij Smakov ]
  * [sparc] Remove sparc64-atyfb-xl-gr.patch, it does more harm than
    good in 2.6.18.
  * [sparc] Add bugfix/sparc/compat-alloc-user-space-alignment.patch
    (thanks to David Miller) to make sure that compat_alloc_user_space()
    always returns memory aligned on a 8-byte boundary on sparc. This
    prevents a number of unaligned memory accesses, like the ones in
    sys_msgrcv() and compat_sys_msgrcv(), triggered every 5 seconds whenever
    fakeroot is running.
  * [sparc] Add bugfix/sparc/bus-id-size.patch (thanks to David Miller)
    to ensure that the size of the strings stored in the bus_id field of
    struct device never exceeds the amount of memory allocated for them
    (20 bytes). It fixes the situations in which storing longer device
    names in this field would cause corruption of adjacent memory regions.
    (closes: #394697).
  * [sparc] Add bugfix/sparc/sunblade1k-boot-fix.patch (thanks to David
    Miller) to fix a boottime crash on SunBlade1000.
  * [sparc] Add bugfix/sparc/t1k-cpu-lockup.patch (thanks to David Miller)
    to prevent soft CPU lockup on T1000 servers, which can be triggered from
    userspace, resulting in denial of service.

  [ Martin Michlmayr ]
  * arm/iop32x: Fix the interrupt of the 2nd Ethernet slot on N2100.
  * arm/iop32x: Allow USB and serial to co-exist on N2100.
  * arm/ixp4xx: Add clocksource for Intel IXP4xx platforms.
  * arm: Enable CONFIG_AUDIT=y again.
  * arm/ixp4xx: Add the IXP4xx Ethernet driver.
  * arm/ixp4xx: Build LED support into the kernel.
  * Add a driver for Fintek F75375S/SP and F75373.
  * arm/iop32x: Build F75375S/SP support in.
  * arm/iop32x: Fix the size of the RedBoot config partition.

  [ maximilian attems ]
  * Add netpoll leak fix.
  * Add upstream forcedeth swsusp support.
  * r8169: PCI ID for Corega Gigabit network card.
  * r8169: the MMIO region of the 8167 stands behin BAR#1.
  * r8169: Add upstream fix for infinite loop during hotplug.
  * Bump build-dependency on kernel-package to 10.063.
  * r8169: pull revert mac address change support.
  * bcm43xx: Add full netdev watchout timeout patch. (closes: 392065)
    Thanks Sjoerd Simons <sjoerd@spring.luon.net> for the testing.
  * Add stable release 2.6.18.2:
    - Remove not yet released, revert the included patches.
    - Keep aboves bcm43xx fix, it's more complete.
    - Watchdog: sc1200wdt - fix missing pnp_unregister_driver()
    - fix missing ifdefs in syscall classes hookup for generic targets
    - JMB 368 PATA detection
    - usbfs: private mutex for open, release, and remove
    - sound/pci/au88x0/au88x0.c: ioremap balanced with iounmap
    - x86-64: Fix C3 timer test
    - Reintroduce NODES_SPAN_OTHER_NODES for powerpc
    - ALSA: emu10k1: Fix outl() in snd_emu10k1_resume_regs()
    - IB/mthca: Use mmiowb after doorbell ring
    - SCSI: DAC960: PCI id table fixup
    - ALSA: snd_rtctimer: handle RTC interrupts with a tasklet
    - JFS: pageno needs to be long
    - SPARC64: Fix central/FHC bus handling on Ex000 systems.
    - SPARC64: Fix memory corruption in pci_4u_free_consistent().
    - SPARC64: Fix PCI memory space root resource on Hummingbird.
      (closes: #392078)
    - Fix uninitialised spinlock in via-pmu-backlight code.
    - SCSI: aic7xxx: pause sequencer before touching SBLKCTL
    - IPoIB: Rejoin all multicast groups after a port event
    - ALSA: Dereference after free in snd_hwdep_release()
    - rtc-max6902: month conversion fix
    - NET: Fix skb_segment() handling of fully linear SKBs
    - SCTP: Always linearise packet on input
    - SCSI: aic7xxx: avoid checking SBLKCTL register for certain cards
    - IPV6: fix lockup via /proc/net/ip6_flowlabel [CVE-2006-5619]
    - fix Intel RNG detection
    - ISDN: check for userspace copy faults
    - ISDN: fix drivers, by handling errors thrown by ->readstat()
    - splice: fix pipe_to_file() ->prepare_write() error path
    - ALSA: Fix bug in snd-usb-usx2y's usX2Y_pcms_lock_check()
    - ALSA: Repair snd-usb-usx2y for usb 2.6.18
    - PCI: Remove quirk_via_abnormal_poweroff
    - Bluetooth: Check if DLC is still attached to the TTY
    - vmscan: Fix temp_priority race
    - Use min of two prio settings in calculating distress for reclaim
    - __div64_32 for 31 bit. Fixes funny clock speed on hercules emulator.
      (closes: 395247)
    - DVB: fix dvb_pll_attach for mt352/zl10353 in cx88-dvb, and nxt200x
    - fuse: fix hang on SMP
    - md: Fix bug where spares don't always get rebuilt properly when they become live.
    - md: Fix calculation of ->degraded for multipath and raid10
    - knfsd: Fix race that can disable NFS server.
    - md: check bio address after mapping through partitions.
    - fill_tgid: fix task_struct leak and possible oops
    - uml: fix processor selection to exclude unsupported processors and features
    - uml: remove warnings added by previous -stable patch
    - Fix sfuzz hanging on 2.6.18
    - SERIAL: Fix resume handling bug
    - SERIAL: Fix oops when removing suspended serial port
    - sky2: MSI test race and message
    - sky2: pause parameter adjustment
    - sky2: turn off PHY IRQ on shutdown
    - sky2: accept multicast pause frames
    - sky2: GMAC pause frame
    - sky2: 88E803X transmit lockup (2.6.18)
    - tcp: cubic scaling error
    - mm: fix a race condition under SMC + COW
    - ALSA: powermac - Fix Oops when conflicting with aoa driver
    - ALSA: Fix re-use of va_list
    - posix-cpu-timers: prevent signal delivery starvation
    - NFS: nfs_lookup - don't hash dentry when optimising away the lookup
    - uml: make Uml compile on FC6 kernel headers
    - Fix potential interrupts during alternative patching
  * Backport atkbd - supress "too many keys" error message.
  * [s390] Revert temporarly 2.6.18.1 "S390: user readable uninitialised
    kernel memory (CVE-2006-5174)" fix as it causes ftfbs

  [ Sven Luther ]
  * [powerpc] Added exception alignement patch from Benjamin Herrenschmidt.

  [ Frederik Schüler ]
  * Bump ABI to 2.
  * Update vserver patch to 2.0.2.2-rc4.

  [ Thiemo Seufer ]
  * Add patches from linux-mips.org's 2.6.18-stable branch:
    - bugfix/copy-user-highpage.patch, needed for cache alias handling
      on mips/mipsel/hppa.
    - bugfix/mips/syscall-wiring.patch, fixes TLS register access, and
      n32 rt_sigqueueinfo.
    - bugfix/mips/sb1-flush-cache-data-page.patch, missing cache flush
      on SB-1.
    - bugfix/mips/trylock.patch, fix trylock implementation for R1x000
      and R3xxx.
    - bugfix/mips/smp-cpu-bringup.patch, correct initialization of
      non-contiguous CPU topology.
    - bugfix/mips/header-exports.patch, clean up userland exports of
      kernel headers.
    - bugfix/mips/sb1-interrupt-handler.patch, fix broken interrupt
      routing on SB-1.
    - bugfix/mips/cache-alias.patch, fixes #387498 for mips/mipsel.
    - bugfix/mips/ip22-zilog-console.patch, fix long delays seen with
      SGI ip22 serial console.
    - bugfix/mips/signal-handling.patch, fixes a signal handling race
      condition shown with gdb.
    - bugfix/mips/sb1-duart-tts.patch, replaces mips-sb1-duart-tts.patch,
      use standard Linux names for SB-1 consoles.
    - bugfix/mips/wait-race.patch, correct behaviour of the idle loop.
    - bugfix/mips/sgi-ioc3.patch, checksumming fix for IOC3 network
      driver.
    - features/mips/qemu-kernel.patch, support for the mips/mipsel
      machine emulated by Qemu.
    - features/mips/backtrace.patch, reimplementation of stack analysis
      and backtrace printing, useful for in-kernel debugging.
    - bugfix/mips/dec-scsi.patch, replaces mips-dec-scsi.patch, fixes DSP
      SCSI driver for DECstations.
    - bugfix/mips/dec-serial.patch, replaces mips-dec-serial.patch, fix
      serial console handling on DECstations.

 -- Frederik Schüler <fs@debian.org>  Sat,  4 Nov 2006 18:45:02 +0100

linux-2.6 (2.6.18-3) unstable; urgency=low

  [ Bastian Blank ]
  * Fix home of patch apply script.
  * Unify CPUSET option. (closes: #391931)
  * Support xen version 3.0.3-1.
  * Add AHCI suspend support.
  * Add patch to support bindmount without nodev on vserver.
  * Update fedora xen patch to changeset 36252.

  [ Steve Langasek ]
  * [alpha] restore alpha-prctl.patch, which keeps disappearing every time
    there's a kernel upgrade :/

  [ Frederik Schüler ]
  * Activate CONFIG_NET_CLS_* globaly. (Closes: #389918)
  * Make CONFIG_EFI_VARS modular on i386. (Closes: #381951)
  * Activate CONFIG_SCSI_ARCMSR on amd64, powerpc, sparc too.
  * [vserver] Activate HARDCPU and HARDCPU_IDLE.
  * [vserver] Upgrade to vs2.0.2.2-rc2.

  [ maximilian attems ]
  * [mipsel] Disable CONFIG_SECURITY_SECLVL on DECstations too.
  * Add stable release 2.6.18.1:
   - add utsrelease.h to the dontdiff file
   - V4L: copy-paste bug in videodev.c
   - block layer: elv_iosched_show should get elv_list_lock
   - NETFILTER: NAT: fix NOTRACK checksum handling
   - bcm43xx: fix regressions in 2.6.18 (Closes: #392065)
   - x86-64: Calgary IOMMU: Fix off by one when calculating register space
     location
   - ide-generic: jmicron fix
   - scx200_hrt: fix precedence bug manifesting as 27x clock in 1 MHz mode
   - invalidate_inode_pages2(): ignore page refcounts
   - rtc driver rtc-pcf8563 century bit inversed
   - fbdev: correct buffer size limit in fbmem_read_proc()
   - mm: bug in set_page_dirty_buffers
   - TCP: Fix and simplify microsecond rtt sampling
   - MD: Fix problem where hot-added drives are not resynced.
   - IPV6: Disable SG for GSO unless we have checksum
   - PKT_SCHED: cls_basic: Use unsigned int when generating handle
   - sata_mv: fix oops
   - [SPARC64]: Kill bogus check from bootmem_init().
   - IPV6: bh_lock_sock_nested on tcp_v6_rcv
   - [CPUFREQ] Fix some more CPU hotplug locking.
   - SPARC64: Fix serious bug in sched_clock() on sparc64
   - Fix VIDIOC_ENUMSTD bug
   - load_module: no BUG if module_subsys uninitialized
   - i386: fix flat mode numa on a real numa system
   - cpu to node relationship fixup: map cpu to node
   - cpu to node relationship fixup: acpi_map_cpu2node
   - backlight: fix oops in __mutex_lock_slowpath during head
     /sys/class/graphics/fb0/*
   - do not free non slab allocated per_cpu_pageset
   - rtc: lockdep fix/workaround
   - powerpc: Fix ohare IDE irq workaround on old powermacs
   - sysfs: remove duplicated dput in sysfs_update_file
   - powerpc: fix building gdb against asm/ptrace.h
   - Remove offsetof() from user-visible <linux/stddef.h>
   - Clean up exported headers on CRIS
   - Fix v850 exported headers
   - Don't advertise (or allow) headers_{install,check} where inappropriate.
   - Remove UML header export
   - Remove ARM26 header export.
   - Fix H8300 exported headers.
   - Fix m68knommu exported headers
   - Fix exported headers for SPARC, SPARC64
   - Fix 'make headers_check' on m32r
   - Fix 'make headers_check' on sh64
   - Fix 'make headers_check' on sh
   - Fix ARM 'make headers_check'
   - One line per header in Kbuild files to reduce conflicts
   - sky2 network driver device ids
   - sky2: tx pause bug fix
   - netdrvr: lp486e: fix typo
   - mv643xx_eth: fix obvious typo, which caused build breakage
   - zone_reclaim: dynamic slab reclaim
   - Fix longstanding load balancing bug in the scheduler
   - jbd: fix commit of ordered data buffers
   - ALSA: Fix initiailization of user-space controls
   - USB: Allow compile in g_ether, fix typo
   - IB/mthca: Fix lid used for sending traps
   - S390: user readable uninitialised kernel memory (CVE-2006-5174)
   - zd1211rw: ZD1211B ASIC/FWT, not jointly decoder
   - V4L: pvrusb2: Limit hor res for 24xxx devices
   - V4L: pvrusb2: Suppress compiler warning
   - V4L: pvrusb2: improve 24XXX config option description
   - V4L: pvrusb2: Solve mutex deadlock
   - DVB: cx24123: fix PLL divisor setup
   - V4L: Fix msp343xG handling regression
   - UML: Fix UML build failure
   - uml: use DEFCONFIG_LIST to avoid reading host's config
   - uml: allow using again x86/x86_64 crypto code
   - NET_SCHED: Fix fallout from dev->qdisc RCU change
  * Add backported git patch remving BSD secure level - request by the
    Debian Security Team. (closes: 389282)
  * [powerpc] Add DAC960-ipr PCI id table fixup.
  * [powerpc] Fix uninitialised spinlock in via-pmu-backlight code.
  * Fix serial_cs resume handling.
  * Fix oops when removing suspended serial port.
  * Check if DLC is still attached to the TTY.
  * Add fedora backport of i965 DRM support.

  [ Martin Michlmayr ]
  * [mips] Apply some patches from linux-mips' linux-2.6.18-stable GIT tree:
    - The o32 fstatat syscall behaves differently on 32 and 64 bit kernels
    - fstatat syscall names
    - BCM1480: Mask pending interrupts against c0_status.im.
    - Cobalt: Time runs too quickly
    - Show actual CPU information in /proc/cpuinfo
    - Workaround for bug in gcc -EB / -EL options
    - Do not use -msym32 option for modules
    - Fix O32 personality(2) call with 0xffffffff argument
    - Use compat_sys_mount

  [ dann frazier ]
  * [ia64]: Fix booting on HP cell systems, thanks to Troy Heber
    - Enable CONFIG_HUGETLBFS
    - bugfix/ia64/sal-flush-fix.patch: delay sal cache flush
  * bugfix/sky2-receive-FIFO-fix.patch: fix sky2 hangs on some chips
    Thanks to Stephen Hemminger for the patch. (Closes: #391382)
  * features/all/drivers/cciss-support-for-gt-2TB-volumes.patch:
    Add support for > 2TB volumes
  * bugfix/sym2-dont-claim-raid-devs.patch: Prevent cpqarray/sym2 conflict
    by telling sym2 not to claim raid devices. (Closes: #391384)

  [ Sven Luther ]
  * [powerpc] Added AMD74xx driver module to the powerpc64 flavour
    (Closes: #391861).

  [ Kyle McMartin ]
  * [hppa] Force CROSS_COMPILE=hppa64-linux-gnu- (closes: #389296)

 -- Bastian Blank <waldi@debian.org>  Sat, 21 Oct 2006 15:59:43 +0200

linux-2.6 (2.6.18-2) unstable; urgency=low

  [ Bastian Blank ]
  * hppa: Fix compiler dependencies. (closes: #389296)
  * Make cfq the default io scheduler.
  * Add arcmsr (Areca) driver.
  * powerpc/prep: Fix compatibility asm symlink.
  * m68k: Disable initramfs support.

  [ Kyle McMartin ]
  * hppa: Add parisc patchset.

  [ Norbert Tretkowski ]
  * [alpha] Workaround undefined symbols by setting CONFIG_SCSI=y for smp flavour.
    (closes: #369517)

  [ Christian T. Steiges ]
  * m68k: Update patches for 2.6.18.
  * m68k: Re-Add m68k-as and m68k-macro patch which allow building with current binutils.
  * m68k: disable CONFIG_AUDIT for m68k.
  * m68k/mac: add m68k-no-backlight and m68k-fbcon patch.
  * m68k/mac: enable SONIC, disable all ADB but CUDA.

  [ Jurij Smakov ]
  * Add bugfix/proc-fb-reading.patch to fix the inconsistent behaviour
    of /proc/fb. (Closes: #388815)
  * sparc: Enable vserver flavour for sparc64. (Closes: #386656)

 -- Bastian Blank <waldi@debian.org>  Fri, 29 Sep 2006 14:12:19 +0200

linux-2.6 (2.6.18-1) unstable; urgency=low

  The unpruned release

  [ Martin Michlmayr ]
  * Bump build-dependency on kernel-package to 10.054.
  * arm/iop32x: Build ext2/3 as modules.
  * arm/iop32x: Disable CONFIG_EMBEDDED.
  * mipsel/r5k-cobalt: Enable ISDN.
  * arm/footbridge: Enable the CIFS module (closes: #274808).
  * arm/nslu2: Drop flavour since this machine is supported by arm/ixp4xx.
  * arm: Make get_unaligned() work with const pointers and GCC 4.1.
  * mipsel/r5k-cobalt: Enable CONFIG_BONDING as a module.
  * arm/iop32x: Likewise.
  * arm/ixp4xx: Likewise.
  * arm: Disable CONFIG_AUDIT for now since it's broken.

  [ Sven Luther ]
  * [powerpc] Enabled the -prep flavour. (Closes: #359025)
  * [powerpc] The sisfb framebuffer device is now builtin.
  * [powerpc] Updated the powerpc serial patch. This fixes the XServe serial
    port, but at the cost powermac pcmcia serial cards support.
    Thanks go to Mark Hymers for providing the patch.
    (Closes: #364637, #375194)
  * [powerpc] Added patch to fix oldworld/quik booting.
    Thanks fo to Christian Aichinger for investigating to Benjamin
    Herrenschmidt for providing the patch. (Closes: #366620, #375035).
  * [powerpc] Fixes hvc_console caused suspsend-to-disk breakage. Thanks to
    Andrew Morton for providing the patch. (Closes: #387178)
  * [powerpc] Disabled mv643xx_eth on powerpc64 flavours, as there never was a
    Marvell Discovery northbrige for 64bit powerpc cpus.

  [ Frederik Schüler ]
  * Remove obsolete options from amd64 and i386 configs.
  * Deactivate EVBUG.
  * Make PARPORT options global.
  * [i386] Add class definition for 486 flavour.

  [ maximilian attems ]
  * Enable CONFIG_PRINTER=m for all powerpc flavours.
  * Enable the new alsa CONFIG_SND_AOA framework for powerpc.
  * Add the merged advansys pci table patch.

  [ Bastian Blank ]
  * hppa: Use gcc-4.1.
  * Only provide 16 legacy ptys.

  [ Norbert Tretkowski ]
  * [alpha] Updated configs.
  * [alpha] Disabled CONFIG_AUDIT, broken.
  * [alpha] Added vserver flavour.

 -- Bastian Blank <waldi@debian.org>  Sun, 24 Sep 2006 15:55:37 +0200

linux-2.6 (2.6.17-9) unstable; urgency=medium

  [ Bastian Blank ]
  * Update vserver patch to 2.0.2.
    - Fix possible priviledge escalation in remount code. (CVE-2006-4243)

  [ Frederik Schüler ]
  * Add stable release 2.5.17.12:
    - sky2: version 1.6.1
    - sky2: fix fiber support
    - sky2: MSI test timing
    - sky2: use dev_alloc_skb for receive buffers
    - sky2: clear status IRQ after empty
    - sky2: accept flow control
    - dm: Fix deadlock under high i/o load in raid1 setup.
    - Remove redundant up() in stop_machine()
    - Missing PCI id update for VIA IDE
    - PKTGEN: Fix oops when used with balance-tlb bonding
    - PKTGEN: Make sure skb->{nh,h} are initialized in fill_packet_ipv6() too.
    - Silent data corruption caused by XPC
    - uhci-hcd: fix list access bug
    - binfmt_elf: fix checks for bad address
    - [s390] bug in futex unqueue_me
    - fcntl(F_SETSIG) fix
    - IPV6 OOPS'er triggerable by any user
    - SCTP: Fix sctp_primitive_ABORT() call in sctp_close().
    - SPARC64: Fix X server crashes on sparc64
    - TG3: Disable TSO by default
    - dm: mirror sector offset fix
    - dm: fix block device initialisation
    - dm: add module ref counting
    - dm: fix mapped device ref counting
    - dm: add DMF_FREEING
    - dm: change minor_lock to spinlock
    - dm: move idr_pre_get
    - dm: fix idr minor allocation
    - dm snapshot: unify chunk_size
    - Have ext2 reject file handles with bad inode numbers early.
    - Allow per-route window scale limiting
    - bridge-netfilter: don't overwrite memory outside of skb
    - fix compilation error on IA64
    - Fix output framentation of paged-skbs
    - spectrum_cs: Fix firmware uploading errors
    - TEXTSEARCH: Fix Boyer Moore initialization bug
  * Add stable release 2.6.17.13:
    - lib: add idr_replace
    - pci_ids.h: add some VIA IDE identifiers
  * Remove patches merged upstream:
    - s390-kernel-futex-barrier.patch
  * Unpatch ia64-mman.h-fix.patch

 -- Bastian Blank <waldi@debian.org>  Wed, 13 Sep 2006 14:54:14 +0200

linux-2.6 (2.6.17-8) unstable; urgency=low

  [ Martin Michlmayr ]
  * arm/ixp4xx: Enable CONFIG_W1.

  [ dann frazier ]
  * sound-pci-hda-mac-mini-quirks.diff, sound-pci-hda-intel-d965.diff
    sound-pci-hda-mac-mini-intel945.diff:
    Updates to patch_sigmatel.c to add x86 mac-mini sound support
    Thanks to Matt Kraai. (closes: #384972)

  [ Kyle McMartin ]
  * hppa: Re-enable pa8800 fixing patches from James Bottomley.
    Pulled fresh from parisc-linux git tree.
  * ia64: Pull in compile-failure fix from Christian Cotte-Barrot.
    Pulled from linux-ia64 mailing list. Fix is correct.
  * hppa/alpha/mips: Fix compile-failure due to missing arch_mmap_check. Patch sent
    upstream to stable@kernel.org.

  [ dann frazier ]
  * sym2: only claim "Storage" class devices - the cpqarray driver should be
    used for 5c1510 devices in RAID mode. (closes: #380272)

  [ Bastian Blank ]
  * Backport change to allow all hypercalls for xen.

 -- Bastian Blank <waldi@debian.org>  Thu, 31 Aug 2006 12:12:51 +0200

linux-2.6 (2.6.17-7) unstable; urgency=low

  [ Martin Michlmayr ]
  * arm/iop32x: Enable CONFIG_BLK_DEV_OFFBOARD.
  * arm/iop32x: Unset CONFIG_BLK_DEV_AMD74XX since it fails on ARM
    with "Unknown symbol pci_get_legacy_ide_irq".
  * arm/iop32x: Enable a number of MD and DM modules.
  * arm/iop32x: Enable some more USB network modules.
  * mipsel/r5k-cobalt: Increase 8250 NR_UARTS and RUNTIME_UARTS to 4.
  * mipsel/r5k-cobalt: Fix MAC detection problem on Qube 2700.

  [ Bastian Blank ]
  * Update vserver patch to 2.0.2-rc29.
  * Add stable release 2.6.17.10:
    - Fix possible UDF deadlock and memory corruption (CVE-2006-4145)
    - elv_unregister: fix possible crash on module unload
    - Fix sctp privilege elevation (CVE-2006-3745)

  [ maximilian attems ]
  * Add RAM range to longclass for -bigmem. (closes: 382799)
  * Add stable release 2.6.17.9:
    - powerpc: Clear HID0 attention enable on PPC970 at boot time
    (CVE-2006-4093)
  * Add stable release 2.6.17.11:
    - Fix ipv4 routing locking bug
    - disable debugging version of write_lock()
    - PCI: fix ICH6 quirks
    - 1394: fix for recently added firewire patch that breaks things on ppc
    - Fix IFLA_ADDRESS handling
    - Fix BeFS slab corruption
    - Fix timer race in dst GC code
    - Have ext3 reject file handles with bad inode numbers early
    - Kill HASH_HIGHMEM from route cache hash sizing
    - sys_getppid oopses on debug kernel
    - IA64: local DoS with corrupted ELFs
    - tpm: interrupt clear fix
    - ulog: fix panic on SMP kernels
    - dm: BUG/OOPS fix
    - MD: Fix a potential NULL dereference in md/raid1
    - ip_tables: fix table locking in ipt_do_table
    - swsusp: Fix swap_type_of
    - sky2: phy power problem on 88e805x
    - ipx: header length validation needed

  [ Frederik Schüler ]
  * Activate CONFIG_R8169_VLAN on amd64. (closes: #383707)
  * Activate EFI boot support on i386. (closes: #381951)

  [ dann frazier ]
  * Include module.lds in headers package if it exists. (closes: #342246)
  * Add Apple MacBook product IDs to usbhid and set
    CONFIG_USB_HIDINPUT_POWERBOOK=y on i386 and amd64. (closes: #383620)

 -- Bastian Blank <waldi@debian.org>  Thu, 24 Aug 2006 15:54:51 +0000

linux-2.6 (2.6.17-6) unstable; urgency=low

  [ maximilian attems ]
  * debian/arch/i386/defines: Activate 686-bigmem flavour for enterprise
  usage.
  * Add ubuntu pci table patch for scsi drivers advansys and fdomain.

  [ Martin Michlmayr ]
  * arm/armeb: Use gcc-4.1.
  * mips/mipsel: Use gcc-4.1.
  * arm/ixp4xx: Update config based on the NSLU2 config.
  * arm/s3c2410: Unset CONFIG_DEBUG_INFO.
  * arm/iop32x: xscale: don't mis-report 80219 as an iop32x
  * arm/iop32x: Add an MTD map for IOP3xx boards
  * arm/iop32x: Add support for the Thecus N2100.
  * arm/iop32x: Add support for the GLAN Tank.
  * arm/iop32x: Add a flavour for IOP32x based machines.

  [ Bastian Blank ]
  * Shrink short descriptions.
  * Make gcc-4.1 the default compiler.
  * [powerpc]: Use gcc-4.1.
  * Move latest and transitional packages to linux-latest-2.6.

  [ Frederik Schüler ]
  * [amd64] Add smp-alternatives backport.
  * [amd64] Drop smp flavours.
  * [amd64] Merge k8 and p4 flavours into a generic one, following upstreams
    advice.
  * Activate BSD_PROCESS_ACCT_V3.
  * Add stable release 2.6.17.8:
    - ALSA: Don't reject O_RDWR at opening PCM OSS
    - Add stable branch to maintainers file
    - tty serialize flush_to_ldisc
    - S390: fix futex_atomic_cmpxchg_inatomic
    - Fix budget-av compile failure
    - cond_resched() fix
    - e1000: add forgotten PCI ID for supported device
    - ext3: avoid triggering ext3_error on bad NFS file handle
    - ext3 -nobh option causes oops
    - Fix race related problem when adding items to and svcrpc auth cache.
    - ieee1394: sbp2: enable auto spin-up for Maxtor disks
    - invalidate_bdev() speedup
    - Sparc64 quad-float emulation fix
    - VLAN state handling fix
    - Update frag_list in pskb_trim
    - UHCI: Fix handling of short last packet
    - sky2: NAPI bug
    - i2c: Fix 'ignore' module parameter handling in i2c-core
    - scx200_acb: Fix the block transactions
    - scx200_acb: Fix the state machine
    - H.323 helper: fix possible NULL-ptr dereference
    - Don't allow chmod() on the /proc/<pid>/ files
    - PCI: fix issues with extended conf space when MMCONFIG disabled because of e820

  [ Sven Luther ]
  * [powerpc] Added console=hvsi0 too to CMDLINE to the powerpc64 flavour, for
    non-virtualized IBM power machines serial console.

 -- Bastian Blank <waldi@debian.org>  Fri, 11 Aug 2006 19:58:06 +0200

linux-2.6 (2.6.17-5) unstable; urgency=low

  [ Martin Michlmayr ]
  * [arm/nslu2] Enable CONFIG_USB_EHCI_SPLIT_ISO.  Closes: #378554

  [ maximilian attems ]
  * Add stable release 2.6.17.7:
    - BLOCK: Fix bounce limit address check
    - v4l/dvb: Fix budget-av frontend detection
    - v4l/dvb: Fix CI on old KNC1 DVBC cards
    - v4l/dvb: Fix CI interface on PRO KNC1 cards
    - v4l/dvb: Backport fix to artec USB DVB devices
    - v4l/dvb: Backport the DISEQC regression fix to 2.6.17.x
    - v4l/dvb: stradis: dont export MODULE_DEVICE_TABLE
    - pnp: suppress request_irq() warning
    - generic_file_buffered_write(): handle zero-length iovec segments
    - serial 8250: sysrq deadlock fix
    - Reduce ACPI verbosity on null handle condition
    - ieee80211: TKIP requires CRC32
    - Make powernow-k7 work on SMP kernels.
    - via-velocity: the link is not correctly detected when the device starts
    - Add missing UFO initialisations
    - USB serial ftdi_sio: Prevent userspace DoS (CVE-2006-2936)
    - cdrom: fix bad cgc.buflen assignment
    - splice: fix problems with sys_tee()
    - fix fdset leakage
    - struct file leakage
    - XFS: corruption fix
    - v4l/dvb: Kconfig: fix description and dependencies for saa7115 module
    - dvb-bt8xx: fix frontend detection for DViCO FusionHDTV DVB-T Lite rev 1.2
    - IB/mthca: restore missing PCI registers after reset
    - v4l/dvb: Backport the budget driver DISEQC instability fix
    - Fix IPv4/DECnet routing rule dumping
    - pdflush: handle resume wakeups
    - x86_64: Fix modular pc speaker
    - Fix powernow-k8 SMP kernel on UP hardware bug.
    - ALSA: RME HDSP - fixed proc interface (missing {})
    - ALSA: au88x0 - Fix 64bit address of MPU401 MMIO port
    - ALSA: Fix a deadlock in snd-rtctimer
    - ALSA: Fix missing array terminators in AD1988 codec support
    - ALSA: Fix model for HP dc7600
    - ALSA: Fix mute switch on VAIO laptops with STAC7661
    - ALSA: fix the SND_FM801_TEA575X dependencies
    - ALSA: Fix undefined (missing) references in ISA MIRO sound driver
    - ALSA: Fix workaround for AD1988A rev2 codec
    - ALSA: hda-intel - Fix race in remove
    - Suppress irq handler mismatch messages in ALSA ISA drivers
    - PKT_SCHED: Fix illegal memory dereferences when dumping actions
    - PKT_SCHED: Return ENOENT if action module is unavailable
    - PKT_SCHED: Fix error handling while dumping actions
    - generic_file_buffered_write(): deadlock on vectored write
    - ethtool: oops in ethtool_set_pauseparam()
    - memory hotplug: solve config broken: undefined reference to `online_page'
  * Add budget-av-compile-fix.patch stable compile fix.
  * Enable in all configs setting SND_FM801_TEA575X SND_FM801_TEA575X_BOOL=y.

 -- Bastian Blank <waldi@debian.org>  Sat, 29 Jul 2006 13:30:06 +0200

linux-2.6 (2.6.17-4) unstable; urgency=low

  [ Bastian Blank ]
  * Add stable release 2.6.17.5:
    - Fix nasty /proc vulnerability (CVE-2006-3626)
  * Add stable release 2.6.17.6:
    - Relax /proc fix a bit
  * Set section of images to admin.

  [ dann frazier ]
  * [ia64] Drop the non-SMP flavours; they are not well maintained upstream.
    Note that the non-SMP flavours have been identical to the SMP builds
    since 2.6.13-1; this was to avoid having to drop then re-add these
    flavours if upstream resolved the issue - but that never happened.
    Note that this is a measurable performance penalty on non-SMP systems.

 -- Bastian Blank <waldi@debian.org>  Mon, 17 Jul 2006 11:08:41 +0200

linux-2.6 (2.6.17-3) unstable; urgency=low

  [ maximilian attems ]
  * Add stable release 2.6.17.2:
    - ide-io: increase timeout value to allow for slave wakeup
    - NTFS: Critical bug fix (affects MIPS and possibly others)
    - Link error when futexes are disabled on 64bit architectures
    - SCTP: Reset rtt_in_progress for the chunk when processing its sack.
    - SPARC32: Fix iommu_flush_iotlb end address
    - ETHTOOL: Fix UFO typo
    - UML: fix uptime
    - x86: compile fix for asm-i386/alternatives.h
    - bcm43xx: init fix for possible Machine Check
    - SCTP: Fix persistent slowdown in sctp when a gap ack consumes rx buffer.
    - kbuild: bugfix with initramfs
    - Input: return correct size when reading modalias attribute
    - ohci1394: Fix broken suspend/resume in ohci1394
    - idr: fix race in idr code
    - USB: Whiteheat: fix firmware spurious errors
    - libata: minor patch for ATA_DFLAG_PIO
    - SCTP: Send only 1 window update SACK per message.
    - PFKEYV2: Fix inconsistent typing in struct sadb_x_kmprivate.
    - SCTP: Limit association max_retrans setting in setsockopt.
    - SCTP: Reject sctp packets with broadcast addresses.
    - IPV6: Sum real space for RTAs.
    - IPV6 ADDRCONF: Fix default source address selection without
      CONFIG_IPV6_PRIVACY
    - IPV6: Fix source address selection.
  * Add stable release 2.6.17.3:
    - NETFILTER: SCTP conntrack: fix crash triggered by packet without chunks
    [CVE-2006-2934]
  * Deapply merged sparc32-iotlb.patch.
  * Fix README.Debian: Correct svn location, remove old boot param bswap
    reference, the asfs patch is in the Debian kernel. Remove reference to
    AMD 768 erratum 10, it was solved in 2.6.12. Add wording corrections.
  * Set CONFIG_SERIAL_8250_RN_UARTS=16 for all archs beside mips/m68k unless
    explicitly set on a specific value. (closes: 377151)
  * Add stable release 2.6.17.4:
    - fix prctl privilege escalation and suid_dumpable (CVE-2006-2451)

  [ Sven Luther ]
  * Re-enabled fs-asfs patch.

  [ Thiemo Seufer ]
  * [mips,mipsel] Fix sb1 interrupt handlers.
  * [mips,mipsel] Fix devfs-induced build failure in sb1250 serial driver.
  * [mips] SGI ip22 RTC was broken, fixed thanks to Julien Blache.
  * [mips] Fix SGI ip22 serial console, thanks to Julien Blache.

  [ Martin Michlmayr ]
  * [arm/nslu2] Enable HFS and some other filesystems.
  * [arm/nslu2] Unset CONFIG_USB_STORAGE_DEBUG.  Closes: #377853.

 -- Bastian Blank <waldi@debian.org>  Thu, 13 Jul 2006 13:14:53 +0200

linux-2.6 (2.6.17-2) unstable; urgency=low

  [ Jurij Smakov ]
  * [sparc] Switch to gcc-4.1 as it produces a working kernel,
    while gcc-4.0 does not. No ABI bump neccessary, because
    2.6.17-1 sparc binaries never made it to the archive.
  * [sparc32] Add sparc32-iotlb.patch to fix DMA errors on sparc32.

  [ Sven Luther ]
  * [powerpc] Added console=hvc0 default commandline option to powerpc64 flavour.
  * [powerpc] Fixed mkvmlinuz support, which was missing from -1. (Closes: #375645)
  * [powerpc] Added PowerBook HID support for last-gen PowerBook keyboards.
    (Closes: #307327)

  [ Martin Michlmayr ]
  * [mipsel] Fix compilation error in dz serial driver.
  * [mipsel] Update configs.
  * [mipsel] Add a build fix for the Cobalt early console support.
  * [arm/nslu2] Disable SE Linux support for now so the kernel fits into flash.

  [ Christian T. Steigies ]
  * [m68k] Update patches for 2.6.17.
  * [m68k] Add m68k-as and m68k-macro patch which allow building with current binutils.
  * [m68k] Disable all subarches but amiga and mac for official linux-images.

  [ Kyle McMartin ]
  * [hppa] Update patchset (2.6.17-pa6) from parisc-linux.org.
    Which fixes relocation errors in modules with 64-bit kernels, and
    a softlockup on non-SMP flavours with gettimeofday.

 -- Bastian Blank <waldi@debian.org>  Thu, 29 Jun 2006 18:49:35 +0200

linux-2.6 (2.6.17-1) unstable; urgency=low

  [ Frederik Schüler ]
  * New upstream release.
  * [amd64] Use gcc 4.1.
  * [amd64] Drop amd64-generic flavor. We will use amd64-k8 for the
    installer.

  [ Martin Michlmayr ]
  * [mips] Update patches for 2.6.17.
  * [arm] Update configs.
  * [armeb] Update configs.

  [ Thiemo Seufer ]
  * [mips] Fix SWARM FPU detection.
  * [mips] Update configurations.

  [ Kyle McMartin ]
  * [hppa] Set PDC_CHASSIS_WARN to y.
  * [hppa] Update patchset (2.6.17-pa2) from parisc-linux.org.
  * [hppa] Change NR_CPUS to 8 from 32 on both SMP flavours.
  * [hppa] Set PARISC_PAGE_SIZE to 4K on all platforms.

  [ Bastian Blank ]
  * [s390] Use gcc 4.1.
  * [i386] Enable REGPARM.
  * [i386] Use gcc 4.1.
  * [powerpc] Disable prep.

  [ dann frazier ]
  * [ia64] Update configs
  * [ia64] Use gcc 4.1.

  [ maximilian attems ]
  * Add stable release 2.6.17.1:
    - xt_sctp: fix endless loop caused by 0 chunk length (CVE-2006-3085)

 -- Bastian Blank <waldi@debian.org>  Thu, 22 Jun 2006 12:13:15 +0200

linux-2.6 (2.6.16+2.6.17-rc3-0experimental.1) experimental; urgency=low

  [ Frederik Schüler ]
  * New upstream release candidate.
  * Switch HZ from 1000 to 250, following upstreams default.
  * Activate CONFIG_BCM43XX_DEBUG.

  [ maximilian attems ]
  * Disable broken and known unsecure LSM modules: CONFIG_SECURITY_SECLVL,
    CONFIG_SECURITY_ROOTPLUG. Upstream plans to remove them for 2.6.18

 -- Frederik Schüler <fs@debian.org>  Sun,  7 May 2006 17:06:29 +0200

linux-2.6.16 (2.6.16-18) unstable; urgency=high

  [ Sven Luther ]
  * [powerpc] Added console=hvsi0 too to CMDLINE to the powerpc64 flavour,
    for non-virtualized IBM power machines serial console.

  [ dann frazier ]
  * fs-ext3-bad-nfs-handle.patch: avoid triggering ext3_error on bad NFS
    file handle (CVE-2006-3468)
  * cdrom-bad-cgc.buflen-assign.patch: fix buffer overflow in dvd_read_bca
  * usb-serial-ftdi_sio-dos.patch: fix userspace DoS in ftdi_sio driver

  [ Bastian Blank ]
  * Update xen patch to changeset 9762.

 -- Frederik Schüler <fs@debian.org>  Fri, 18 Aug 2006 20:29:17 +0200

linux-2.6.16 (2.6.16-17) unstable; urgency=high

  [ Martin Michlmayr ]
  * Add stable release 2.6.16.22:
    - powernow-k8 crash workaround
    - NTFS: Critical bug fix (affects MIPS and possibly others)
    - JFS: Fix multiple errors in metapage_releasepage
    - SPARC64: Fix D-cache corruption in mremap
    - SPARC64: Respect gfp_t argument to dma_alloc_coherent().
    - SPARC64: Fix missing fold at end of checksums.
    - scsi_lib.c: properly count the number of pages in scsi_req_map_sg()
    - I2O: Bugfixes to get I2O working again
    - Missed error checking for intent's filp in open_namei().
    - tmpfs: time granularity fix for [acm]time going backwards
    - USB: Whiteheat: fix firmware spurious errors
    - fs/namei.c: Call to file_permission() under a spinlock in do_lookup_path()
  * Add stable release 2.6.16.23:
    - revert PARPORT_SERIAL should depend on SERIAL_8250_PCI patch
    - NETFILTER: SCTP conntrack: fix crash triggered by packet without
      chunks (CVE-2006-2934)
  * Add stable release 2.6.16.24:
    - fix prctl privilege escalation and suid_dumpable (CVE-2006-2451)
  * Add stable release 2.6.16.25:
    - Fix nasty /proc vulnerability (CVE-2006-3626)
  * Relax /proc fix a bit (Linus Torvalds)

  * [arm/nslu2] Unset CONFIG_USB_STORAGE_DEBUG.  Closes: #377853.
  * [mips] SGI ip22 RTC was broken, fixed thanks to Julien Blache.
  * [mips] Fix SGI ip22 serial console, thanks to Julien Blache.

  [ Bastian Blank ]
  * Fix vserver patch.

 -- Bastian Blank <waldi@debian.org>  Sat, 15 Jul 2006 17:18:49 +0200

linux-2.6.16 (2.6.16-16) unstable; urgency=low

  [ Sven Luther ]
  * [powerpc] Added console=hvc0 default commandline option to powerpc64 flavour.
  * [powerpc] Now THERM_PM72 and all WINDFARMs are builtin, for better fan control.

  [ Martin Michlmayr ]
  * [arm/nslu2] Disable SE Linux support for now so the kernel fits into
    flash.  Closes: #376926.

  [ Bastian Blank ]
  * [powerpc,powerpc-miboot] Enable OpenFirmware device tree support.
    (closes: #376012)

 -- Bastian Blank <waldi@debian.org>  Sat,  8 Jul 2006 17:57:57 +0200

linux-2.6.16 (2.6.16-15) unstable; urgency=low

  [ maximilian attems ]
  * Add stable release 2.6.16.18:
    - NETFILTER: SNMP NAT: fix memory corruption (CVE-2006-2444)
  * Add stable release 2.6.16.19:
    - NETFILTER: Fix small information leak in SO_ORIGINAL_DST (CVE-2006-1343)
  * Add stable release 2.6.16.20:
    - x86_64: Don't do syscall exit tracing twice
    - Altix: correct ioc4 port order
    - Input: psmouse - fix new device detection logic
    - PowerMac: force only suspend-to-disk to be valid
    - the latest consensus libata resume fix
    - Altix: correct ioc3 port order
    - Cpuset: might sleep checking zones allowed fix
    - ohci1394, sbp2: fix "scsi_add_device failed" with PL-3507 based devices
    - sbp2: backport read_capacity workaround for iPod
    - sbp2: fix check of return value of hpsb_allocate_and_register_addrspace
    - x86_64: x86_64 add crashdump trigger points
    - ipw2200: Filter unsupported channels out in ad-hoc mode
  * Add stable release 2.6.16.21:
    - check_process_timers: fix possible lockup
    - run_posix_cpu_timers: remove a bogus BUG_ON() (CVE-2006-2445)
    - xt_sctp: fix endless loop caused by 0 chunk length (CVE-2006-3085)
    - powerpc: Fix machine check problem on 32-bit kernels (CVE-2006-2448)

  [ Christian T. Steigies ]
  * [m68k] Add mac via patch from Finn Thain.
  * [m68k] Enable INPUT_EVDEV.

  [ Martin Michlmayr ]
  * [mips/b1-bcm91250a] Enable SMP.
  * [mips] Add a compile fix for the Maxine fb.
  * [mipsel] Add a patch that let's you enable serial console on DECstation.
  * [mipsel] Add a patch to get SCSI working on DECstation.
  * [mipsel] Handle memory-mapped RTC chips properly.
  * [mipsel] Add configs for r3k-kn02 and r4k-kn04 DECstation.
  * [arm] Allow RiscPC machines to boot an initrd (tagged list fix).
  * [arm/nslu2] Enable many modules.
  * [arm] Build loop support as a module.
  * [arm] Use the generic netfilter configuration.
  * [arm/footbridge] Enable sound.

  [ Kyle McMartin ]
  * [hppa] Pulled patch from cvs to fix build of kernel/ptrace.c which needs
    {read,write}_can_lock.
  * [hppa] Disable CONFIG_DETECT_SOFTLOCKUP to fix boot on pa8800 machines.

  [ Sven Luther ]
  * [powerpc,prep] Added a new ARCH=ppc PReP flavour, currently mostly a copy
    of the -powerpc one.
  * Upgraded mkvmlinuz dependency to mkvmlinuz 21.

  [ Bastian Blank ]
  * Update vserver patch to 2.0.2-rc21.
  * Bump build-dependency on kernel-package to 10.049.

  [ Jurij Smakov ]
  * Add dcache-memory-corruption.patch to fix the mremap(), occasionally
    triggered on sparc in the form of dpkg database corruption. Affects
    sparc64, mips and generic includes. Thanks to David Miller, original
    patch is included in 2.6.17.
    Ref: http://marc.theaimsgroup.com/?l=linux-sparc&m=114920963824047&w=2
  * Add sparc32-iotlb.patch to fix the DMA errors encountered with latest
    kernels on sparc32, in particularly HyperSparcs. Thanks to Bob Breuer.
    Ref: http://marc.theaimsgroup.com/?l=linux-sparc&m=115077649707675&w=2

 -- Bastian Blank <waldi@debian.org>  Wed, 21 Jun 2006 14:09:11 +0200

linux-2.6 (2.6.16-14) unstable; urgency=low

  [ Bastian Blank ]
  * Add stable release 2.6.16.16:
    - fs/locks.c: Fix lease_init (CVE-2006-1860)
  * Make i386 xen images recommend libc6-xen.
  * Update vserver patch to 2.0.2-rc20.
  * Update xen patch to changeset 9687.

  [ Christian T. Steigies ]
  * [m68k] Add generic m68k ide fix.
  * [m68k] Add cross-compile instructions.
  * [m68k] Enable INPUT_EVDEV for yaird.
  * [m68k] sun3 general compile and scsi fixes, enable sun3 SCSI again.

  [ dann frazier ]
  * cs4281 - Fix the check of timeout in probe to deal with variable HZ.
    (closes: #361197)

  [ Norbert Tretkowski ]
  * [alpha] Readded patch to support prctl syscall, got lost when upgrading
    to 2.6.16.

  [ Frederik Schüler ]
  * Add stable release 2.6.16.17:
    - SCTP: Validate the parameter length in HB-ACK chunk (CVE-2006-1857)
    - SCTP: Respect the real chunk length when walking parameters
      (CVE-2006-1858)
    - ptrace_attach: fix possible deadlock schenario with irqs
    - Fix ptrace_attach()/ptrace_traceme()/de_thread() race
    - page migration: Fix fallback behavior for dirty pages
    - add migratepage address space op to shmem
    - Remove cond_resched in gather_stats()
    - VIA quirk fixup, additional PCI IDs
    - PCI quirk: VIA IRQ fixup should only run for VIA southbridges
    - Fix udev device creation
    - limit request_fn recursion
    - PCI: correctly allocate return buffers for osc calls
    - selinux: check for failed kmalloc in security_sid_to_context()
    - TG3: ethtool always report port is TP.
    - Netfilter: do_add_counters race, possible oops or info leak
      (CVE-2006-0039)
    - scx200_acb: Fix resource name use after free
    - smbus unhiding kills thermal management
    - fs/compat.c: fix 'if (a |= b )' typo
    - smbfs: Fix slab corruption in samba error path
    - fs/locks.c: Fix sys_flock() race
    - USB: ub oops in block_uevent
    - via-rhine: zero pad short packets on Rhine I ethernet cards
    - md: Avoid oops when attempting to fix read errors on raid10

 -- Bastian Blank <waldi@debian.org>  Mon, 22 May 2006 14:56:11 +0200

linux-2.6 (2.6.16-13) unstable; urgency=low

  [ Frederik Schüler ]
  * Add stable release 2.6.16.14:
    - smbfs chroot issue (CVE-2006-1864)

  [ Bastian Blank ]
  * Don't make headers packages depend on images.
  * Bump abiname to 2. (closes: #366291)
  * Update vserver patch to 2.0.2-rc19.
  * Update xen patch to changeset 9668.
  * Remove abi fixes.
  * Add stable release 2.6.16.15:
    - SCTP: Allow spillover of receive buffer to avoid deadlock. (CVE-2006-2275)
    - SCTP: Fix panic's when receiving fragmented SCTP control chunks. (CVE-2006-2272)
    - SCTP: Fix state table entries for chunks received in CLOSED state. (CVE-2006-2271)
    - SCTP: Prevent possible infinite recursion with multiple bundled DATA. (CVE-2006-2274)
  * Switch HZ from 1000 to 250.

  [ Christian T. Steigies ]
  * [m68k] Add patches that allow building images for atari
  * [m68k] Enable atyfb driver for atari

 -- Bastian Blank <waldi@debian.org>  Wed, 10 May 2006 18:58:44 +0200

linux-2.6 (2.6.16-12) unstable; urgency=low

  [ Bastian Blank ]
  * Add stable release 2.6.16.12:
    - dm snapshot: fix kcopyd destructor
    - x86_64: Pass -32 to the assembler when compiling the 32bit vsyscall pages
    - for_each_possible_cpu
    - Simplify proc/devices and fix early termination regression
    - sonypi: correct detection of new ICH7-based laptops
    - MIPS: Fix tx49_blast_icache32_page_indexed.
    - NET: e1000: Update truesize with the length of the packet for packet split
    - i386: fix broken FP exception handling
    - tipar oops fix
    - USB: fix array overrun in drivers/usb/serial/option.c
    - Altix snsc: duplicate kobject fix
    - Alpha: strncpy() fix
    - LSM: add missing hook to do_compat_readv_writev()
    - Fix reiserfs deadlock
    - make vm86 call audit_syscall_exit
    - fix saa7129 support in saa7127 module for pvr350 tv out
    - dm flush queue EINTR
    - get_dvb_firmware: download nxt2002 firmware from new driver location
    - cxusb-bluebird: bug-fix: power down corrupts frontend
    - x86_64: Fix a race in the free_iommu path.
    - MIPS: Use "R" constraint for cache_op.
    - MIPS: R2 build fixes for gcc < 3.4.
    - cs5535_gpio.c: call cdev_del() during module_exit to unmap kobject references and other cleanups
    - MIPS: Fix branch emulation for floating-point exceptions.
    - x86/PAE: Fix pte_clear for the >4GB RAM case
  * Add stable release 2.6.16.13:
    - NETFILTER: SCTP conntrack: fix infinite loop (CVE-2006-1527)
  * Remove merged patches.
  * Rediff xen patch.
  * Bump build-dependency on kernel-package to 10.047.

  [ Martin Michlmayr ]
  * [arm] Enable cramfs for ixp4xx and rpc.

 -- Bastian Blank <waldi@debian.org>  Thu,  4 May 2006 11:37:26 +0200

linux-2.6 (2.6.16-11) unstable; urgency=low

  * Update vserver patch to 2.0.2-rc18.
    - Limit ccaps to root inside a guest (CVE-2006-2110)
  * Conflict with known broken grub versions. (closes: #361308)
  * Enable s390 vserver image.
  * Enable xen and xen-vserver images.
  * Use localversion for kernel-package images. (closes: #365505)

 -- Bastian Blank <waldi@debian.org>  Mon,  1 May 2006 16:38:45 +0200

linux-2.6 (2.6.16-10) unstable; urgency=low

  [ Norbert Tretkowski ]
  * [alpha] Added backport of for_each_possible_cpu() to fix alpha build.
    (closes: #364206)
  * Add stable release 2.6.16.10:
    - IPC: access to unmapped vmalloc area in grow_ary()
    - Add more prevent_tail_call()
    - alim15x3: ULI M-1573 south Bridge support
    - apm: fix Armada laptops again
    - fbdev: Fix return error of fb_write
    - Fix file lookup without ref
    - m41t00: fix bitmasks when writing to chip
    - Open IPMI BT overflow
    - x86: be careful about tailcall breakage for sys_open[at] too
    - x86: don't allow tail-calls in sys_ftruncate[64]()
    - IPV6: XFRM: Fix decoding session with preceding extension header(s).
    - IPV6: XFRM: Don't use old copy of pointer after pskb_may_pull().
    - IPV6: Ensure to have hop-by-hop options in our header of &sk_buff.
    - selinux: Fix MLS compatibility off-by-one bug
    - PPC: fix oops in alsa powermac driver
    - MTD_NAND_SHARPSL and MTD_NAND_NANDSIM should be tristate's
    - i2c-i801: Fix resume when PEC is used
    - Fix hotplug race during device registration
    - Fix truesize underflow
    - efficeon-agp: Add missing memory mask
    - 3ware 9000 disable local irqs during kmap_atomic
    - 3ware: kmap_atomic() fix

  [ maximilian attems ]
  * Add stable release 2.6.16.11:
    -  Don't allow a backslash in a path component (CVE-2006-1863)

 -- Bastian Blank <waldi@debian.org>  Tue, 25 Apr 2006 13:56:19 +0200

linux-2.6 (2.6.16-9) unstable; urgency=low

  [ maximilian attems ]
  * Add stable release 2.6.16.8:
    - ip_route_input panic fix (CVE-2006-1525)
  * Add stable release 2.6.16.9:
    - i386/x86-64: Fix x87 information leak between processes (CVE-2006-1056)

  [ Bastian Blank ]
  * Update vserver patch to 2.0.2-rc17.

 -- Bastian Blank <waldi@debian.org>  Thu, 20 Apr 2006 15:37:28 +0200

linux-2.6 (2.6.16-8) unstable; urgency=low

  * Fix ABI-breakage introduced in -7. (closes: #363032)
  * Add stable release 2.6.16.6:
    - ext3: Fix missed mutex unlock
    - RLIMIT_CPU: fix handling of a zero limit
    - alpha: SMP boot fixes
    - m32r: security fix of {get, put}_user macros
    - m32r: Fix cpu_possible_map and cpu_present_map initialization for SMP kernel
    - shmat: stop mprotect from giving write permission to a readonly attachment (CVE-2006-1524)
    - powerpc: fix incorrect SA_ONSTACK behaviour for 64-bit processes
    - MPBL0010 driver sysfs permissions wide open
    - cciss: bug fix for crash when running hpacucli
    - fuse: fix oops in fuse_send_readpages()
    - Fix utime(2) in the case that no times parameter was passed in.
    - Fix buddy list race that could lead to page lru list corruptions
    - NETFILTER: Fix fragmentation issues with bridge netfilter
    - USB: remove __init from usb_console_setup
    - Fix suspend with traced tasks
    - isd200: limit to BLK_DEV_IDE
    - edac_752x needs CONFIG_HOTPLUG
    - fix non-leader exec under ptrace
    - sky2: bad memory reference on dual port cards
    - atm: clip causes unregister hang
    - powerpc: iSeries needs slb_initialize to be called
    - Fix block device symlink name
    - Incorrect signature sent on SMB Read
  * Add stable release 2.6.16.7:
    - fix MADV_REMOVE vulnerability (CVE-2006-1524 for real this time)

 -- Bastian Blank <waldi@debian.org>  Tue, 18 Apr 2006 16:22:31 +0200

linux-2.6 (2.6.16-7) unstable; urgency=low

  [ Frederik Schüler ]
  * Add stable release 2.6.16.3:
    - Keys: Fix oops when adding key to non-keyring (CVE-2006-1522)

  [ Bastian Blank ]
  * Add stable release 2.6.16.4:
    - RCU signal handling (CVE-2006-1523)

  [ Sven Luther ]
  * [powerpc] Transitioned mkvmlinuz support patch to the 2.6.16 ARCH=powerpc
    tree. PReP is broken in 2.6.16 though.

  [ maximilian attems ]
  * Add stable release 2.6.16.5:
   - x86_64: Clean up execve
   - x86_64: When user could have changed RIP always force IRET (CVE-2006-0744)
  * Disable CONFIG_SECCOMP (adds useless overhead on context-switch) -
    thanks to fs for checking abi.

  [ Christian T. Steigies ]
  * [m68k] update m68k patch and config to 2.6.16, temporarily disable atari

 -- Bastian Blank <waldi@debian.org>  Sat, 15 Apr 2006 13:56:05 +0200

linux-2.6 (2.6.16-6) unstable; urgency=medium

  [ Bastian Blank ]
  * Provide version infos in support package and don't longer rely on the
    changelog.
  * [amd64/i386] Enable cpu hotplug support.

  [ maximilian attems ]
  * Add stable release 2.6.16.2:
    - PCMCIA_SPECTRUM must select FW_LOADER
    - drivers/net/wireless/ipw2200.c: fix an array overun
    - AIRO{,_CS} <-> CRYPTO fixes
    - tlclk: fix handling of device major
    - fbcon: Fix big-endian bogosity in slow_imageblit()
    - Fix NULL pointer dereference in node_read_numastat()
    - USB: EHCI full speed ISO bugfixes
    - Mark longhaul driver as broken.
    - fib_trie.c node freeing fix
    - USB: Fix irda-usb use after use
    - sysfs: zero terminate sysfs write buffers (CVE-2006-1055)
    - USB: usbcore: usb_set_configuration oops (NULL ptr dereference)
    - pcmcia: permit single-character-identifiers
    - hostap: Fix EAPOL frame encryption
    - wrong error path in dup_fd() leading to oopses in RCU
    - {ip, nf}_conntrack_netlink: fix expectation notifier unregistration
    - isicom must select FW_LOADER
    - knfsd: Correct reserved reply space for read requests.
    - Fix module refcount leak in __set_personality()
    - sbp2: fix spinlock recursion
    - powerpc: make ISA floppies work again
    - opti9x - Fix compile without CONFIG_PNP
    - Add default entry for CTL Travel Master U553W
    - Fix the p4-clockmod N60 errata workaround.
    - kdump proc vmcore size oveflow fix

 -- Bastian Blank <waldi@debian.org>  Mon, 10 Apr 2006 16:09:51 +0200

linux-2.6 (2.6.16-5) unstable; urgency=low

  [ Bastian Blank ]
  * Provide real dependency packages for module building.
    - Add linux-headers-$version-$abiname-all and
      linux-headers-$version-$abiname-all-$arch.
  * Rename support package to linux-support-$version-$abiname.
  * Fix module package output.
  * Include .kernelrelease in headers packages. (closes: #359813)
  * Disable Cumana partition support completely. (closes: #359207)
  * Update vserver patch to 2.0.2-rc15.

  [ dann frazier ]
  * [ia64] initramfs-tools works now, no longer restrict initramfs-generators

 -- Bastian Blank <waldi@debian.org>  Mon,  3 Apr 2006 14:00:08 +0200

linux-2.6 (2.6.16-4) unstable; urgency=medium

  [ Martin Michlmayr ]
  * [arm/armeb] Update nslu2 config.
  * Add stable release 2.6.16.1:
    - Fix speedstep-smi assembly bug in speedstep_smi_ownership
    - DMI: fix DMI onboard device discovery
    - cciss: fix use-after-free in cciss_init_one
    - DM: Fix bug: BIO_RW_BARRIER requests to md/raid1 hang.
    - fix scheduler deadlock
    - proc: fix duplicate line in /proc/devices
    - rtc.h broke strace(1) builds
    - dm: bio split bvec fix
    - v9fs: assign dentry ops to negative dentries
    - i810fb_cursor(): use GFP_ATOMIC
    - NET: Ensure device name passed to SO_BINDTODEVICE is NULL terminated.
    - XFS writeout fix
    - sysfs: fix a kobject leak in sysfs_add_link on the error path
    - get_cpu_sysdev() signedness fix
    - firmware: fix BUG: in fw_realloc_buffer
    - sysfs: sysfs_remove_dir() needs to invalidate the dentry
    - TCP: Do not use inet->id of global tcp_socket when sending RST (CVE-2006-1242)
    - 2.6.xx: sata_mv: another critical fix
    - Kconfig: VIDEO_DECODER must select FW_LOADER
    - V4L/DVB (3324): Fix Samsung tuner frequency ranges
    - sata_mv: fix irq port status usage

 -- Bastian Blank <waldi@debian.org>  Tue, 28 Mar 2006 17:19:10 +0200

linux-2.6 (2.6.16-3) unstable; urgency=low

  [ Frederik Schüler ]
  * [amd64] Add asm-i386 to the linux-headers packages.

  [ Jonas Smedegaard ]
  * Tighten yaird dependency to at least 0.0.12-8 (supporting Linux
    2.6.16 uppercase hex in Kconfig and new IDE sysfs naming, and VIA
    IDE on powerpc).

  [ Martin Michlmayr ]
  * [arm/armeb] Enable CONFIG_NFSD on NSLU2 again.  Closes: #358709.
  * [arm/footbridge] CONFIG_NE2K_PCI should be a module, not built-in.
  * [arm/footbridge] Enable CONFIG_BLK_DEV_IDECD=m since the CATS can
    have a CD-ROM drive.
  * [mips/sb1*] Use ttyS rather than duart as the name for the serial
    console since the latter causes problems with debian-installer.

  [ Bastian Blank ]
  * Update vserver patch to 2.0.2-rc14.
    - Fix sendfile. (closes: #358391, #358752)

 -- Bastian Blank <waldi@debian.org>  Mon, 27 Mar 2006 16:08:20 +0200

linux-2.6 (2.6.16-2) unstable; urgency=low

  [ dann frazier ]
  * [ia64] Set unconfigured options:
      CONFIG_PNP_DEBUG=n and CONFIG_NET_SB1000=m
  * [hppa] Update config for 2.6.16

  [ Martin Michlmayr ]
  * [mips/mipsel] Put something in the generic config file because diff
    will otherwise remove the empty file, causing the build to fail.
  * [mipsel/r5k-cobalt] Set CONFIG_PACKET=y.
  * [arm] Set CONFIG_MACLIST=y for ixp4xx because nas100d needs it.

  [ Frederik Schüler ]
  * Add Maximilian Attems to uploaders list.

 -- Martin Michlmayr <tbm@cyrius.com>  Wed, 22 Mar 2006 15:15:14 +0000

linux-2.6 (2.6.16-1) unstable; urgency=low

  [ Bastian Blank ]
  * New upstream release.
  * Default to initramfs-tools 0.55 or higher on s390.

  [ maximilian attems ]
  * Default to initramfs-tools on arm and armeb.

  [ Martin Michlmayr ]
  * [mips/mipsel] Add an image for the Broadcom BCM91480B evaluation board
    (aka "BigSur").
  * [arm, armeb] Enable the netconsole module.
  * [mipsel/cobalt] Enable the netconsole module.
  * [mips] SB1: Fix interrupt disable hazard (Ralf Baechle).
  * [mips] SB1: Support for 1480 ethernet (Broadcom).
  * [mips] SB1: Support for NAPI (Tom Rix).
  * [mips] SB1: DUART support (Broadcom).
  * [mips] Work around bad code generation for <asm/io.h> (Ralf Baechle).
  * [mips] Fix VINO drivers when using a 64-bit kernel (Mikael Nousiainen).
  * [arm/armeb] Update configs for 2.6.16.
  * [mips/mipsel] Update configs for 2.6.16.
  * [arm/armeb] Enable the SMB module on NSLU2.
  * [mipsel] Enable parallel port modules for Cobalt since there are PCI
    cards that can be used in a Qube.
  * [mipsel] Enable the JFS module on Cobalt.

  [ dann frazier ]
  * [ia64] use yaird on ia64 until #357414 is fixed
  * [ia64] Update configs for 2.6.16

 -- Bastian Blank <waldi@debian.org>  Tue, 21 Mar 2006 16:12:16 +0100

linux-2.6 (2.6.15+2.6.16-rc5-0experimental.1) experimental; urgency=low

  [ Frederik Schüler ]
  * New upstream release candidate.

  [ Martin Michlmayr ]
  * Add initial mips/mipsel 2.6 kernels.
  * Important changes compared to the 2.4 kernels:
    - Drop the XXS1500 flavour since there's little interest in it.
    - Drop the LASAT flavour since these machines never went into
      production.
    - Drop the IP22 R5K (Indy, Indigo2) flavour since the IP22 R4K
      image now also works on machines with a R5K CPU.
    - Add an image for SGI IP32 (O2).
    - Rename the sb1-swarm-bn flavour to sb1-bcm91250a.
    - Enable PCI network (and other) modules on Cobalt.  Closes: #315895.
  * Add various MIPS related patches:
    - Fix iomap compilation on machines without COW.
    - Improve gettimeofday on MIPS.
    - Fix an oops on IP22 zerilog (serial console).
    - Improve IDE probing so it won't take so long on Cobalt.
    - Probe for IDE disks on SWARM.
    - Test whether there's a scache (fixes Cobalt crash).
    - Add Tulip fixes for Cobalt.
  * Fix a typo in the description of the linux-doc-* package,
    thanks Justin Pryzby.  Closes: #343424.
  * [arm] Enable nfs and nfsd modules.
  * [arm/footbride] Suggest nwutil (Netwinder utilities).

 -- Frederik Schüler <fs@debian.org>  Thu,  9 Mar 2006 14:13:17 +0000

linux-2.6 (2.6.15+2.6.16-rc4-0experimental.1) experimental; urgency=low

  [ Frederik Schüler ]
  * New upstream release.
  * Activate CONFIG_DVB_AV7110_OSD on alpha amd64 and ia64.
    Closes: #353292
  * Globally enable NAPI on all network card drivers which support it.

  [ maximilian attems ]
  * Drop fdutils from i386 and amd64 Suggests.
  * Swap lilo and grub Suggests for i386 and amd64.

  [ Jurij Smakov ]
  * Make sure that LOCALVERSION environment variable is not
    passed to a shell while invoking make-kpkg, since it
    appends it to the version string, breaking the build.
    Closes: #349472
  * [sparc32] Re-enable the building of sparc32 images.
  * [sparc64] Re-add (partial) sparc64-atyf-xl-gr.patch, since it
    was only partially applied upstream, so the problem (garbled
    screen output on SunBlade 100) is still present. Thanks to
    Luis Ortiz for pointing it out.
  * Bump the build-dep on kernel-package to 10.035, which fixes
    the problem with building documentation packages.

  [ Martin Michlmayr ]
  * [sparc] Add sys_newfstatat -> sys_fstatat64 fix from git.
  * [arm] Update configs for 2.6.16-rc3.
  * [armeb] Update configs for 2.6.16-rc3.
  * [arm/armeb] Fix compilation error on NSLU2 due to recent flash
    changes.
  * [arm/armeb] Fix a compilation error in the IXP4xx beeper support
    (Alessandro Zummo).

  [ Norbert Tretkowski ]
  * [alpha] Update arch/alpha/config* for 2.6.16-rc3.

 -- Bastian Blank <waldi@debian.org>  Fri, 24 Feb 2006 16:02:11 +0000

linux-2.6 (2.6.15-8) unstable; urgency=high

  [ maximilian attems ]
  * Add stable Release 2.6.15.5:
    - Fix deadlock in br_stp_disable_bridge
    - Fix a severe bug
    - i386: Move phys_proc_id/early intel workaround to correct function
    - ramfs: update dir mtime and ctime
    - sys_mbind sanity checking
    - Fix s390 build failure.
    - Revert skb_copy_datagram_iovec() recursion elimination.
    - s390: add #ifdef __KERNEL__ to asm-s390/setup.h
    - netfilter missing symbol has_bridge_parent
    - hugetlbfs mmap ENOMEM failure
    - IB/mthca: max_inline_data handling tweaks
    - it87: Fix oops on removal
    - hwmon it87: Probe i2c 0x2d only
    - reiserfs: disable automatic enabling of reiserfs inode attributes
    - Fix snd-usb-audio in 32-bit compat environment
    - dm: missing bdput/thaw_bdev at removal
    - dm: free minor after unlink gendisk
    - gbefb: IP32 gbefb depth change fix
    - shmdt cannot detach not-alined shm segment cleanly.
    - Address autoconfiguration does not work after device down/up cycle
    - gbefb: Set default of FB_GBE_MEM to 4 MB
    - XFS ftruncate() bug could expose stale data (CVE-2006-0554)
    - sys_signal: initialize ->sa_mask
    - do_sigaction: cleanup ->sa_mask manipulation
    - fix zap_thread's ptrace related problems
    - fix deadlock in ext2
    - cfi: init wait queue in chip struct
    - sd: fix memory corruption with broken mode page headers
    - sbp2: fix another deadlock after disconnection
    - skge: speed setting
    - skge: fix NAPI/irq race
    - skge: genesis phy initialization fix
    - skge: fix SMP race
    - x86_64: Check for bad elf entry address (CVE-2006-0741)
    - alsa: fix bogus snd_device_free() in opl3-oss.c
    - ppc32: Put cache flush routines back into .relocate_code section
    - sys32_signal() forgets to initialize ->sa_mask
    - Normal user can panic NFS client with direct I/O (CVE-2006-0555)
  * Deactivate merged duplicates: s390-klibc-buildfix.patch,
    powerpc-relocate_code.patch.
  * Add stable Release 2.6.15.6:
    - Don't reset rskq_defer_accept in reqsk_queue_alloc
    - fs/nfs/direct.c compile fix
    - mempolicy.c compile fix, make sure BITS_PER_BYTE is defined
    - [IA64] die_if_kernel() can return (CVE-2006-0742)

  [ Sven Luther ]
  * [powerpc] Disabled CONFIG_IEEE1394_SBP2_PHYS_DMA, which was broken on
    powerpc64, as it used the long deprecated bus_to_virt symbol.
    (Closes: #330225)
  * [powerpc] Fixed gettimeofday breakage causing clock drift.

 -- Bastian Blank <waldi@debian.org>  Mon,  6 Mar 2006 11:06:28 +0100

linux-2.6 (2.6.15-7) unstable; urgency=low

  [ Norbert Tretkowski ]
  * [alpha] Disabled CONFIG_ALPHA_LEGACY_START_ADDRESS for -alpha-generic and
    -alpha-smp flavours, and introduced a new -alpha-legacy flavour for MILO
    based machines, which has CONFIG_ALPHA_LEGACY_START_ADDRESS enabled.
    (closes: #352186)
  * [alpha] Added new patch to support prctl syscall. (closes: #349765)
  * [i386] Renamed kernel-image-2.6-486 to kernel-image-2.6-386, it's meant for
    transition only, and kernel-image-2.6-386 is the package name in sarge.

  [ Jurij Smakov ]
  * Bump build-dependency on kernel-package to 10.035, which is fixed
    to build the documentation packages again.
    Closes: #352000, #348332

  [ Frederik Schüler ]
  * Activate CONFIG_DVB_AV7110_OSD on alpha amd64 and ia64.
    Closes: #353292
  * Deactivate CONFIG_FB_ATY_XL_INIT on all architectures: it is broken and
    already removed in 2.6.16-rc.
    Closes: #353310

  [ Christian T. Steigies ]
  * [m68k] build in cirrusfb driver

 -- Bastian Blank <waldi@debian.org>  Tue, 21 Feb 2006 17:35:21 +0000

linux-2.6 (2.6.15-6) unstable; urgency=low

  [ Bastian Blank ]
  * Moved the mkvmlinuz support patch modification to a -1 version of the
    patch.

  [ maximilian attems ]
  * Add stable treee 2.6.15.4
    - PCMCIA=m, HOSTAP_CS=y is not a legal configuration
    - Input: iforce - do not return ENOMEM upon successful allocation
    - x86_64: Let impossible CPUs point to reference per cpu data
    - x86_64: Clear more state when ignoring empty node in SRAT parsing
    - x86_64: Dont record local apic ids when they are disabled in MADT
    - Fix keyctl usage of strnlen_user()
    - Kill compat_sys_clock_settime sign extension stub.
    - Input: grip - fix crash when accessing device
    - Input: db9 - fix possible crash with Saturn gamepads
    - Input: iforce - fix detection of USB devices
    - Fixed hardware RX checksum handling
    - SCSI: turn off ordered flush barriers
    - Input: mousedev - fix memory leak
    - seclvl settime fix
    - fix regression in xfs_buf_rele
    - md: remove slashes from disk names when creation dev names in sysfs
    - d_instantiate_unique / NFS inode leakage
    - dm-crypt: zero key before freeing it
    - bridge: netfilter races on device removal
    - bridge: fix RCU race on device removal
    - SELinux: fix size-128 slab leak
    - __cmpxchg() must really always be inlined
    - emu10k1 - Fix the confliction of 'Front' control
    - Input: sidewinder - fix an oops
  * Deactivate merged alpha-cmpxchg-inline.patch, sparc64-clock-settime.patch.

  [ Christian T. Steigies ]
  * [m68k] Add fix for m68k/buddha IDE and m68k/mac SCSI driver
  * [m68k] Patch by Peter Krummrich to stop flickering pixels with PicassoII
  * [m68k] make Amiga keyboard usable again, patch by Roman Zippel
  * [m68k] prevent wd33c93 SCSI driver from crashing the kernel, patch by Roman Zippel
  * [m68k] remove SBCs from VME descriptions (closes: #351924)

 -- Frederik Schüler <fs@debian.org>  Fri, 10 Feb 2006 15:33:21 +0000

linux-2.6 (2.6.15-5) unstable; urgency=low

  [ Martin Michlmayr ]
  * Add a fix for the input support for the ixp4xx beeper driver from
    2.6.16-rc2.
  * Add stable tree 2.6.15.3:
    - Fix extra dst release when ip_options_echo fails (CVE-2006-0454)

  [ Sven Luther ]
  * [powerpc] Removed -o root -g root option to mkvmlinuz support patch.
    (Closes: #351412)

 -- Sven Luther <luther@debian.org>  Tue,  7 Feb 2006 19:23:14 +0000

linux-2.6 (2.6.15-4) unstable; urgency=low

  [ Jurij Smakov ]
  * [sparc64] Add sparc64-clock-settime.patch to fix the incorrect
    handling of the clock_settime syscall arguments, which resulted
    in a hang when trying to set the date using 'date -s'. Patch
    by David Miller is applied upstream. Thanks to Ludovic Courtes
    and Frans Pop for reporting and testing.
    Ref: http://marc.theaimsgroup.com/?t=113861017400002&r=1&w=2

  [ Christian T. Steigies ]
  * [m68k] update m68k patch and config to 2.6.15
  * [m68k] SCSI drivers need to be built in until ramdisk generator tools
    supports loading scsi modules
  * [m68k] ISCSI and IDE-TAPE don't compile, disabled
  * [m68k] set CC_OPTIMIZE_FOR_SIZE=n
  * [m68k] added vmeints patch which fixes building for vme

  [ maximilian attems ]
  * Use initramfs-tools for ia64 - fixed klibc.
  * Add stable tree 2.6.15.2:
    - Fix double decrement of mqueue_mnt->mnt_count in sys_mq_open
    - (CVE-2005-3356)
    - Mask off GFP flags before swiotlb_alloc_coherent
    - usb-audio: don't use empty packets at start of playback
    - Make second arg to skb_reserved() signed.
    - Input: HID - fix an oops in PID initialization code
    - Fix oops in ufs_fill_super at mount time
    - Kill blk_attempt_remerge()
    - Fix i2o_scsi oops on abort
    - Fix mkiss locking bug
    - Fix timekeeping on sparc64 ultra-IIe machines
    - Someone broke reiserfs v3 mount options and this fixes it
  * Deactivate sparc64-jumping-time.patch, amd64-pppd-fix.patch incl in aboves.
  * Add s390-klibc-buildfix.patch, regression due to header file changes.

  [ Steve Langasek ]
  * [alpha] set __attribute__((always_inline)) on __cmpxchg(), to avoid
    wrong optimizations with -Os (Closes: #347556).

  [ Martin Michlmayr ]
  * Add input support for the ixp4xx beeper driver (Alessandro Zummo).
  * [arm] Add NSLU2 specific portion of ixp4xx beeper driver (Alessandro Zummo).
  * [arm/nslu2] Build PPP as a module.
  * [arm/nslu2] Enable wireless.
  * [arm/nslu2] Enable most USB modules.
  * [arm/nslu2] Enable ALSA and USB sound modules.
  * [arm/nslu2] Set 4 MB as the size of the initrd in the kernel cmd line.
  * [arm/footbridge] Set CONFIG_BLK_DEV_RAM_SIZE to 8192.
  * [armeb] Add support for big-endian ARM.
  * [armeb/nslu2] Use the nslu2 config from arm.

  [ Frederik Schüler ]
  * [amd64] Add amd64-pppd-fix.patch to fix kernel panic when using pppd.
    (Closes: #347711)
  * Add 64bit-vidiocswin-ioctl-fix.patch to fix VIDIOCSWIN ioctl on 64bit
    kernel 32bit userland setups. (Closes: #349338)

  [ Sven Luther ]
  * [powerpc] Adapted apus config file to be more modular and in sync with the
    other powerpc configs. Scsi drivers are disabled as they don't build
    cleanly though (need some esp stuff).
  * [powerpc] Default to initramfs-tools as initramfs generator, as klibc
    build is fixed now.

  [ Bastian Blank ]
  * [powerpc] Fix dependencies of image packages.

 -- maximilian attems <maks@sternwelten.at>  Wed,  1 Feb 2006 11:34:20 +0100

linux-2.6 (2.6.15-3) unstable; urgency=low

  [ Martin Michlmayr ]
  * [arm] Update configs for 2.6.15; closes: #347998.
  * [arm] Activate tmpfs.
  * [arm] Allow modules to be unloaded.
  * [arm] Enable CONFIG_INPUT_EVDEV since yaird needs this module in
    order to generate initrds.
  * [arm/footbridge] Activate IDEPCI so SL82C105 will really be
    compiled in.
  * [arm/footbridge] Activate the right network drivers (Tulip and
    NE2K).
  * [arm/footbridge] Enable more framebuffer drivers.
  * debian/patches/arm-fix-dc21285.patch: Fix compilation of DC21285
    flash driver.
  * [arm/footbridge] Enable MTD and the DC21285 flash driver.
  * [arm/footbridge] Enable RAID and LVM modules.
  * [arm/footbridge] Enable USB modules.
  * [arm/nslu2] Add an image for Network Storage Link for USB 2.0 Disk
    Drives.
  * debian/patches/arm-memory-h-page-shift.patch: Fix error "PAGE_SHIFT
    undeclared" (Rod Whitby).
  * debian/patches/mtdpart-redboot-fis-byteswap.patch: recognise a foreign
    endian RedBoot partition table (John Bowler).
  * debian/patches/maclist.patch: Add support for the maclist interface
    (John Bowler).
  * debian/patches/arm-nslu2-maclist.patch: Add NSLU2 maclist support
    (John Bowler).
  * [arm/nslu2] Activate maclist.

  [ maximilian attems ]
  * Add stable tree 2.6.15.1:
    - arch/sparc64/Kconfig: fix HUGETLB_PAGE_SIZE_64K dependencies
    - moxa serial: add proper capability check
    - fix /sys/class/net/<if>/wireless without dev->get_wireless_stats
    - Don't match tcp/udp source/destination port for IP fragments
    - Fix sys_fstat64() entry in 64-bit syscall table.
    - UFS: inode->i_sem is not released in error path
    - netlink oops fix due to incorrect error code
    - Fix onboard video on SPARC Blade 100 for 2.6.{13,14,15}
    - Fix DoS in netlink_rcv_skb() (CVE-2006-0035)
    - fix workqueue oops during cpu offline
    - Fix crash in ip_nat_pptp (CVE-2006-0036)
    - Fix another crash in ip_nat_pptp (CVE-2006-0037)
    - ppc32: Re-add embed_config.c to ml300/ep405
    - Fix ptrace/strace
    - vgacon: fix doublescan mode
    - BRIDGE: Fix faulty check in br_stp_recalculate_bridge_id()
    - skge: handle out of memory on ring changes
  * Drop merged patch:
    - sparc64-atyfb-xl-gr-final.patch

  [ Simon Horman ]
  * Fix booting on PReP machines
    (Closes: #348040)
    powerpc-relocate_code.patch

 -- Simon Horman <horms@verge.net.au>  Tue, 17 Jan 2006 18:01:17 +0900

linux-2.6 (2.6.15-2) unstable; urgency=low

  [ maximilian attems ]
  * Default to initramfs-tools as initramfs generator for amd64, hppa, i386,
    alpha and sparc. More archs will be added once klibc matures.
    (Closes: #346141, #343147, #341524, #346305)
  * Backport alsa patch for opl3 - Fix the unreleased resources.
    (Closes: #346273)
  * Readd buslogic-pci-id-table.patch.

  [ dann frazier ]
  * [ia64] Update config for 2.6.15.

  [ Frederik Schüler ]
  * Make CONFIG_IPW2100 a per-architecture option and deactivate it on all
    architectures but i386. (Closes: #344515)

  [ Sven Luther ]
  * Removed spurious file from powerpc-apus patch. (Closes: #346159)

  [ Norbert Tretkowski ]
  * Backport the generic irq framework for alpha. (closes: #339080)

  [ Bastian Blank ]
  * Remove pre-sarge conflict with hotplug.
  * Fix hppa diff to apply.
  * Make the latest packages depend on the corect version of the real images.
    (closes: #346366)

 -- Bastian Blank <waldi@debian.org>  Tue, 10 Jan 2006 16:54:21 +0100

linux-2.6 (2.6.15-1) unstable; urgency=low

  [ Sven Luther ]
  * New upstream release.
  * [powerpc] Now use ARCH=powerpc for 64bit powerpc flavours, 32bit still
    stays with ARCH=ppc for now.
  * [powerpc] Readded PReP Motorola PowerStack II Utah IDE interrupt
    (Closes: #345424)
  * [powerpc] Fixed apus patch.
  * Added make-kpkg --arch option support to gencontrol.py.
  * Added debian/bin/kconfig.ml to process config file snipplet, so we can
    preserve the pre 2.6.15 ordering of config file snipplets. Upto 2.6.15
    the kernel Kconfig magic apparently kept the later occuring config options,
    but it seems that this is no more the case. Instead of catting the config
    files together, not use the kconfig.ml script to read in the files from
    more generic to more specific, and keep only the more specific.

  [ Bastian Blank ]
  * [s390] Update configs.

  [ Kyle McMartin ]
  * [hppa] Snag latest hppa.diff from cvs.parisc-linux.org.
  * [hppa] Update configs for 2.6.15.
  * [hppa] Change parisc kernel names to something less ambiguous.

  [ dann frazier ]
  * [ia64] Update ia64 configs

  [ maximilian attems ]
  * Drop modular-ide.patch, nacked by ide upstream.  Prevents udev to load
    ide-generic and those successfull boots with initramfs-tools.
  * Disable CONFIG_USB_BANDWIDTH, causes major trouble for alsa usb cards.

  [ Norbert Tretkowski ]
  * [alpha] Removed conflict with initramfs-tools, thanks vorlon for finding
    the klibc bug!

  [ Jonas Smedegaard ]
  * Adjust short description of transitional package kernel-image-2.6-
    486 to mention 2.6 (not 2.6.12).
  * Clean duplicate Kconfig options.

  [ Frederik Schüler ]
  * Add updated version of drivers-scsi-megaraid_splitup.patch.
  * Deactivate CONFIG_IDE_TASK_IOCTL on alpha and ia64 and make it a global
    option.
  * Make CONFIG_VIDEO_SAA7134 a global option.
  * New option CONFIG_CC_OPTIMIZE_FOR_SIZE set per-arch.
  * Rename i386 368 flavour to 486.
  * Add myself to uploaders.
  * Readdition of qla2xxx drivers, as firmware license has been fixed.
  * Make CONFIG_PACKET, PACKET_MM and UNIX builtin on all architectures:
    statically linked has better performance then modules due to TLB issue.
  * clean up debian-patches dir: remove all obsolete patches:
    - alpha-compile-fix.patch: obsolete
    - amd64-int3-fix.patch: fixed since 2.6.12
    - net-ipconntrack-nat-fix.patch: merged upstream after 2.6.14 release
    - net-nf_queue-oops.patch: merged upstream after 2.6.14 release
    - qla2xxx-removed.patch: obsolete
  * Drop M386 support remains from the i386 386 flavour: built with M486
    from now on.

  [ Martin Michlmayr ]
  * [arm] Don't define "compiler" since GCC 4.x is the default now anyway.
  * [arm] Add descriptions for "class" and "longclass".
  * [arm] Compile CONFIG_BLK_DEV_SL82C105 support into the kernel on
    Footbridge.
  * [arm] Compile ext3 support into the kernel on Footbridge.
  * [arm] Turn on CONFIG_SERIAL_8250 support on Footbridge.

  [ Jurij Smakov ]
  * [sparc] Correct the patch for the atyfb framebuffer driver
    (sparc64-atyfb-xl-gr.patch) to finally fix the console and X
    image defects on Blade 100/150. The new patch is named
    sparc64-atyfb-xl-gr-final.patch to avoid the confusion.
    Thanks to Luis F. Ortiz for fixing the patch and Luigi Gangitano
    for testing it out.
  * Drop tty-locking-fixes9.patch, which was preventing the oops during
    shutdown on some sparc machines with serial console. Proper fix has
    been incorporated upstream.

  [ Simon Horman ]
  * Enable MKISS globally (closes: #340215)
  * Add recommends libc6-i686 to 686 and k7 image packages
    (closes: #278729)
  * Enable OBSOLETE_OSS_USB_DRIVER and USB_AUDIO
    as alsa snd-usb-audio still isn't quite there.
    I expect this to be re-disabled at some stage,
    possibly soon if it proves to be a source of bugs.
    (closes: #340388)

 -- Sven Luther <luther@debian.org>  Tue,  3 Jan 2006 06:48:07 +0000

linux-2.6 (2.6.14-7) unstable; urgency=low

  [ maximilian attems ]
  * Add stable tree 2.6.14.5 fixes:
    - setting ACLs on readonly mounted NFS filesystems (CVE-2005-3623)
    - Fix bridge-nf ipv6 length check
    - Perform SA switchover immediately.
    - Input: fix an OOPS in HID driver
    - Fix hardware checksum modification
    - kernel/params.c: fix sysfs access with CONFIG_MODULES=n
    - Fix RTNLGRP definitions in rtnetlink.h
    - Fix CTA_PROTO_NUM attribute size in ctnetlink
    - Fix unbalanced read_unlock_bh in ctnetlink
    - Fix NAT init order
    - Fix incorrect dependency for IP6_NF_TARGET_NFQUEUE
    - dpt_i2o fix for deadlock condition
    - SCSI: fix transfer direction in sd (kernel panic when ejecting iPod)
    - SCSI: fix transfer direction in scsi_lib and st
    - Fix hardware rx csum errors
    - Fix route lifetime.
    - apci: fix NULL deref in video/lcd/brightness
  * Disable CONFIG_USB_BANDWIDTH, causes major trouble on alsa usb cards.
    (Closes: #344939)

 -- maximilian attems <maks@sternwelten.at>  Tue, 27 Dec 2005 20:50:28 +0100

linux-2.6 (2.6.14-6) unstable; urgency=low

  [ Kyle McMartin ]
  * Change parisc kernel names to something less ambiguous.

  [ maximilian attems ]
  * Drop modular-ide.patch, nacked by ide upstream.  Prevents udev to load
    ide-generic and those successfull boots with initramfs-tools.
  * Add stable tree 2.6.14.4 with the following fixes:
    - drivers/scsi/dpt_i2o.c: fix a user-after-free
    - drivers/message/i2o/pci.c: fix a use-after-free
    - drivers/infiniband/core/mad.c: fix a use-after-free
    - DVB: BUDGET CI card depends on STV0297 demodulator
    - setkeys needs root
    - Fix listxattr() for generic security attributes
    - AGPGART: Fix serverworks TLB flush.
    - Fix crash when ptrace poking hugepage areas
    - I8K: fix /proc reporting of blank service tags
    - i82365: release all resources if no devices are found
    - bonding: fix feature consolidation
    - libata: locking rewrite (== fix)
    - cciss: bug fix for BIG_PASS_THRU
    - ALSA: nm256: reset workaround for Latitude CSx
    - cciss: bug fix for hpacucli
    - V4L/DVB: Fix analog NTSC for Thomson DTT 761X hybrid tuner
    - BRIDGE: recompute features when adding a new device
    - 32bit integer overflow in invalidate_inode_pages2()
    - USB: Adapt microtek driver to new scsi features
    - ide-floppy: software eject not working with LS-120 drive
    - Add try_to_freeze to kauditd
    - V4L/DVB (3135) Fix tuner init for Pinnacle PCTV Stereo
    - NETLINK: Fix processing of fib_lookup netlink messages
    - ACPI: fix HP nx8220 boot hang regression

  [ Norbert Tretkowski ]
  * [alpha] Removed conflict with initramfs-tools, thanks vorlon for finding
    the klibc bug!

  [ Frederik Schüler ]
  * Add updated drivers-scsi-megaraid_splitup.patch. (Closes: #317258)
  * Add ppc64-thermal-overtemp.patch to fix a thermal control bug in G5
    machines. (Closes: #343980)
  * Unpatch the following patches which are included in 2.6.14.4:
    - setkeys-needs-root-1.patch
    - setkeys-needs-root-2.patch
    - mm-invalidate_inode_pages2-overflow.patch
    - net-bonding-consolidation-fix.patch

 -- Frederik Schüler <fs@debian.org>  Tue, 20 Dec 2005 18:50:41 +0000

linux-2.6 (2.6.14-5) unstable; urgency=low

  [ dann frazier ]
  * ia64-new-assembler-fix.patch
    Fix ia64 builds with newer assembler (Closes: #341257)

  [ Sven Luther ]
  * [powerpc] incremented ramdisk size to 24576 from 8192, needed by the
    graphical installer, maybe we can bring this to 16384 later.

  [ Simon Horman ]
  * Add recommends libc6-i686 to 686 and k7 image packages
    (closes: #278729)
  * Enable OBSOLETE_OSS_USB_DRIVER and USB_AUDIO
    as alsa snd-usb-audio still isn't quite there.
    I expect this to be re-disabled at some stage,
    possibly soon if it proves to be a source of bugs.
    (closes: #340388)

  [ dann frazier ]
  * buslogic-pci-id-table.patch
    add a pci device id table to fix initramfs-tools discovery.
    (closes #342057)
  * fix feature consolidation in bonding driver.  (closes #340068)

 -- dann frazier <dannf@debian.org>  Thu,  8 Dec 2005 10:59:31 -0700

linux-2.6 (2.6.14-4) unstable; urgency=low

  [ dann frazier ]
  * setkeys-needs-root-1.patch, setkeys-needs-root-2.patch:
    [SECURITY] Require root privilege to write the current
    function key string entry of other user's terminals.
    See CVE-2005-3257 (Closes: #334113)

  [ Simon Horman ]
  * Enable MKISS globally (closes: #340215)
  * mm-invalidate_inode_pages2-overflow.patch
    [SECURITY] 32bit integer overflow in invalidate_inode_pages2() (local DoS)
  * ctnetlink-check-if-protoinfo-is-present.patch
    [SECURITY] ctnetlink: check if protoinfo is present (local DoS)
  * ctnetlink-fix-oops-when-no-icmp-id-info-in-message.patch
    [SECURITY] ctnetlink: Fix oops when no ICMP ID info in message (local DoS)

  [ Sven Luther ]
  * Re-added powerpc/apus patch, now that Roman Zippel merged it in.
  * Let's create asm-(ppc|ppc64) -> asm-powerpc symlink farm.  (Closes: #340571)

  [ maximilian attems ]
  * Add 2.6.14.3 patch - features changelog:
    - isdn/hardware/eicon/os_4bri.c: correct the xdiLoadFile() signature
    - x86_64/i386: Compute correct MTRR mask on early Noconas
    - PPTP helper: Fix endianness bug in GRE key / CallID NAT
    - nf_queue: Fix Ooops when no queue handler registered
    - ctnetlink: check if protoinfo is present
    - ip_conntrack: fix ftp/irc/tftp helpers on ports >= 32768
    - VFS: Fix memory leak with file leases
    - hwmon: Fix lm78 VID conversion
    - hwmon: Fix missing it87 fan div init
    - ppc64 memory model depends on NUMA
    - Generic HDLC WAN drivers - disable netif_carrier_off()
    - ctnetlink: Fix oops when no ICMP ID info in message
    - Don't auto-reap traced children
    - packet writing oops fix
    - PPTP helper: fix PNS-PAC expectation call id
    - NAT: Fix module refcount dropping too far
    - Fix soft lockup with ALSA rtc-timer
    - Fix calculation of AH length during filling ancillary data.
    - ip_conntrack TCP: Accept SYN+PUSH like SYN
    - refcount leak of proto when ctnetlink dumping tuple
    - Fix memory management error during setting up new advapi sockopts.
    - Fix sending extension headers before and including routing header.
    - hwmon: Fix missing boundary check when setting W83627THF in0 limits
  * Remove ctnetlink-check-if-protoinfo-is-present.patch,
    net-nf_queue-oops.patch - already included in 2.6.14.3.

  [ Frederik Schüler ]
  * Make CONFIG_PACKET, PACKET_MM and UNIX builtin on all architectures:
    statically linked has better performance then modules due to TLB issue.
  * Add myself to uploaders.

 -- Frederik Schüler <fs@debian.org>  Sat, 26 Nov 2005 13:18:41 +0100

linux-2.6 (2.6.14-3) unstable; urgency=low

  [ Norbert Tretkowski ]
  * [alpha] Switch to gcc 4.0.
  * [alpha] Conflict with initramfs-tools, klibc is broken on alpha.
  * [alpha] Enabled CONFIG_KOBJECT_UEVENT in arch/alphaconfig to fix trouble
    with latest udev, thanks to Uwe Schindler for reporting. (closes: #338911)
  * Bumped ABI revision:
    + ABI changes on sparc and alpha because of compiler switch.
    + 2.6.14.1 changes ABI of procfs.

  [ Sven Luther ]
  * Set default TCP congestion algorithm to NewReno + BIC (Closes: #337089)

  [ maximilian attems ]
  * Reenable CONFIG_SOFTWARE_SUSPEND on i386 and ppc, resume=/dev/<other device>
    must be set by boot loader. (Closes: #267600)
  * Set CONFIG_USB_SUSPEND on i386. Usefull for suspend to ram and apm suspend.
  * Add 2.6.14.1 patch:
    - Al Viro: CVE-2005-2709 sysctl unregistration oops
  * Add 2.6.14.2 patch:
    - airo.c/airo_cs.c: correct prototypes
    - fix XFS_QUOTA for modular XFS (closes: #337072)
    - USB: always export interface information for modalias
    - NET: Fix zero-size datagram reception
    - fix alpha breakage
    - Oops on suspend after on-the-fly switch to anticipatory i/o scheduler
    - ipvs: fix connection leak if expire_nodest_conn=1
    - Fix ptrace self-attach rule
    - fix signal->live leak in copy_process()
    - fix de_thread() vs send_group_sigqueue() race
    - prism54 : Fix frame length
    - tcp: BIC max increment too large
  * Remove alpha compile fix as contained in 2.6.14.2
  * Readd CONFIG_XFS_QUOTA=y.
  * Disable ACPI cutoff year on i386, was set to 2001.
    No need for acpi=force on boot.

  [ Jurij Smakov ]
  * Fix the install-image script to correctly include all the necessary
    stuff in scripts. (Closes: #336424)
  * Enable CONFIG_SND_ALI5451 on sparc.
  * Switch sparc to gcc-4.0. Thanks to Norbert for making sure it successfully
    builds a working kernel now.
  * Apply patch to fix ATI framebuffer output corruption on SunBlade 100
    (sparc64-atyfb-xl-gr.patch). Thanks to Luigi Gangitano. (Closes: #321200)
  * Disable CONFIG_PARPORT_PC_FIFO on sparc, since it causes a hang whenever
    something is sent to the parallel port device. Thanks to Attilla
    (boera at rdslink.ro) for pointing that out.

  [ Simon Horman ]
  * [386, AMD64] Set CONFIG_FRAMEBUFFER_CONSOLE=y instead of m.
    As vesadb now built into the kernel, after finally dropping the
    debian-specific patch to make it modular, make fbcons builtin too, else
    all sorts of weird stuff happens which is hard for the inird builders to
    automatically compenste for. (Closes: #336450)
  * Redisable CONFIG_SOFTWARE_SUSPEND on ppc/miboot as it required
    CONFIG_PM to compile.
  * [NETFILTER] nf_queue: Fix Ooops when no queue handler registered
    This is a regression introduced in 2.6.14.
    net-nf_queue-oops.patch. (Closes: #337713)
  * Make manuals with defconfig, as is required for kernel-package 10.008

  [ dann frazier ]
  * net-ipconntrack-nat-fix.patch - fix compilation of
    ip_conntrack_helper_pptp.c when NAT is disabled. (Closes: #336431)

  [ Christian T. Steigies ]
  * update m68k.diff to 2.6.14
  * add m68k-*vme* patches
  * disable macsonic driver until the dma patch is fixed
  * disable IEEE80211 drivers for all of m68k

  [ Frederik Schüler ]
  * activate CONFIG_SECURITY_NETWORK to fix SElinux operation.
    (Closes: #338543)

 -- Norbert Tretkowski <nobse@debian.org>  Mon, 14 Nov 2005 10:23:05 +0100

linux-2.6 (2.6.14-2) unstable; urgency=low

  [ Simon Horman ]
  * [SECURITY] Avoid 'names_cache' memory leak with CONFIG_AUDITSYSCALL
    This fix, included as part of the 2.6.13.4 patch in
    2.6.13+2.6.14-rc4-0experimental.1 is CVE-2005-3181
  * Fix genearation of .extraversion, again (closes: #333842)
  * Add missing kernel-arch and kernel-header-dirs to defines
    so headers get included. (closes: #336521)
    N.B: I only filled in arches where other's hadn't done so alread.
         Please fix if its wrong.
  * Allow powerpc64 to compile with AUDIT enabled but
    AUDITSYSCALL disabled. powerpc64-audit_sysctl-build.patch

  [ dann frazier ]
  * Update hppa.diff to 2.6.14-pa0

  [ Norbert Tretkowski ]
  * [alpha] New patch to include compiler.h in barrier.h, barrier() is used in
    non-SMP case.
  * [alpha] Added kernel-header-dirs and kernel-arch to debian/arch/alpha/defines
    to include asm-alpha in linux-headers package.
  * Added myself to Uploaders.

  [ Frederik Schüler ]
  * [amd64] use DISCONTIGMEM instead of SPARSEMEM on amd64-k8-smp flavour to
    fix bootup kernel panic.
  * [amd64] include asm-x86_64 in linux-headers package.
  * Deactivate AUDITSYSCALL globally, it slows down the kernel and is not
    needed for selinux at all.

 -- Simon Horman <horms@debian.org>  Tue,  1 Nov 2005 15:27:40 +0900

linux-2.6 (2.6.14-1) unstable; urgency=low

  [ Sven Luther ]
  * New upstream release.

  [ Norbert Tretkowski ]
  * [alpha] Update arch/alpha/config* for 2.6.14.

  [ Simon Horman ]
  * Fix misformatting of long description of
    linux-patch-debian-linux-patch-debian-X.Y.Z.
    templates/control.main.in
    (closes: #335088)
  * Make sure version is seeded in apply and unapply scripts.
    Actually changed in some earlier, post 2.6.12, release,
    but the changelog seems to be missing.
    (closes: #324583)

  [ dann frazier ]
  * [ia64] Disable the CONFIG_IA64_SGI_SN_XP module.  This forces
    CONFIG_GENERIC_ALLOCATOR and CONFIG_IA64_UNCACHED_ALLOCATOR to y, which
    appears to break on zx1 systems.

 -- Simon Horman <horms@debian.org>  Fri, 28 Oct 2005 16:26:03 +0900

linux-2.6 (2.6.13+2.6.14-rc5-0experimental.1) experimental; urgency=low

  [ Sven Luther ]
  * Upgraded to 2.6.14-rc5.

  [ Jonas Smedegaard ]
  * Quote variables in debian/rules.real and postinstall (making it
    safer to run with weird characters in path of build environment).

  [ Bastian Blank ]
  * Add some missing files from scripts to headers packages.
  * Add new patch powerpc-build-links.patch: Emit relative symlinks in
    arch/ppc{,64}/include.
  * Include arch/*/include into headers package.

 -- Sven Luther <luther@debian.org>  Tue, 25 Oct 2005 03:56:11 +0000

linux-2.6 (2.6.13+2.6.14-rc4-0experimental.1) experimental; urgency=low

  [ Sven Luther ]
  * Upgraded to 2.6.14-rc4.

  [ Simon Horman ]
  * Fix genearation of .extraversion (closes: #333842)

  [ dann frazier ]
  * Enhance the linux-source description to explain the types of patches
    Debian adds to it.  (closes: #258043)
  * Correct linux-patch-debian description.  It replaces the
    kernel-patch-debian packages, not the kernel-source packages.

  [ Jonas Smedegaard ]
  * Fix building from within a very long dir (all patches was applied at
    once - exhausting shell commandline, now applied one by one).
  * Add Simon Horman, Sven Luther and myself as Uploaders.

  [ Bastian Blank ]
  * Use list of revisions in patch scripts.
  * Use correct names for tarball and scripts.

  [ Jurij Smakov ]
  * [i386] Set the CONFIG_HPET_EMULATE_RTC option to make the clock
    work properly on certain Dell machines. This required setting the
    CONFIG_RTC option to 'y' instead of 'm'. (closes: #309909)
    [i386] Enable VIDEO_CX88 and VIDEO_CX88_DVB (both set to 'm') by
    popular demand. (closes: #330916)

  [ Norbert Tretkowski ]
  * [alpha] Update arch/alpha/config for 2.6.13.

  [ Kyle McMartin ]
  * [hppa] Oops. Fix linux-headers not including asm-parisc by adding
    headers_dirs = parisc to Makefile.inc.

  [ maximilian attems ]
  * Set CONFIG_FB_VESA=y for i386 and amd64 configs. (closes: #333003)

  [ Sven Luther ]
  * [powerpc] Fixed apus build, now use mkvmlinuz too to generate the vmlinuz
    kernel.
  * Fixed control.image.in to depend on :
      initramfs-tools | yaird | linux-ramdisk-tool
    where linux-ramdisk-tools is the virtual package provided by all
    initrd/initramfs generating tools.

  [ Frederik Schüler ]
  * deactivate FB_RIVA on all architectures.
  * deactivate BLK_DEV_IDESCSI on all architectures.
  * Added patch-2.6.13.4:
    - [SECURITY] key: plug request_key_auth memleak
      See CAN-2005-3119
    - [SECURITY] Fix drm 'debug' sysfs permissions
      See CAN-2005-3179
    - [SECURITY] Avoid 'names_cache' memory leak with CONFIG_AUDITSYSCALL
    - [SPARC64] Fix userland FPU state corruption.
    - BIC coding bug in Linux 2.6.13
    - [SECURITY] orinoco: Information leakage due to incorrect padding
      See CAN-2005-3180
    - ieee1394/sbp2: fixes for hot-unplug and module unloading

  [ Christian T. Steigies ]
  * disable CONFIG_EXT2_FS_XIP for m68k like on all(?) other arches
  * deactivate OKTAGON_SCSI for amiga/m68k until it can be compiled again
  * deactivate CONFIG_KEYBOARD_HIL_OLD, CONFIG_KEYBOARD_HIL, CONFIG_MOUSE_HIL,
    CONFIG_HIL_MLC, and CONFIG_HP_SDC for hp/m68k
  * update m68k.diff for 2.6.13
  * split out patches that do not intefere with other arches to
    patches-debian/m68k-*

 -- Bastian Blank <waldi@debian.org>  Fri, 21 Oct 2005 12:17:47 +0000

linux-2.6 (2.6.13-1) experimental; urgency=low

  * New upstream release "git booost":
    - new arch xtensa
    - kexec/kdump
    - execute-in-place
    - inotify (closes: #304387)
    - time-sharing cfq I/O scheduler
    - manual driver binding
    - voluntary preemption
    - user-space I/O initiation for InfiniBand
    - new speedy DES (crypto) implementation
    - uml "almost-skas" mode support
    - 250 HZ default (closes: #320366)
    - fixes all over (alsa, archs, ide, input, ntfs, scsi, swsusp, usb, ..)
    - orinoco driver updates (closes: #291684)
    - md, dm updates (closes: #317787)

  [ Frederik Schüler ]
  * [amd64] Added class and longclass descriptions for amd64 flavours.
  * [amd64] add amd64-tlb-flush-sigsegv-fix.patch: disable tlb flush
    filtering on smp systems to workaround processor errata.
  * backport kernel-api-documentation-generation-fix.diff from git to fix
    documentation build.
  * Added patch-2.6.13.1:
    - raw_sendmsg DoS (CAN-2005-2492)
    - 32bit sendmsg() flaw (CAN-2005-2490)
    - Reassembly trim not clearing CHECKSUM_HW
    - Use SA_SHIRQ in sparc specific code.
    - Fix boundary check in standard multi-block cipher processors
    - 2.6.13 breaks libpcap (and tcpdump)
    - x86: pci_assign_unassigned_resources() update
    - Fix PCI ROM mapping
    - aacraid: 2.6.13 aacraid bad BUG_ON fix
    - Kconfig: saa7134-dvb must select tda1004x

  [ Simon Horman ]
  * Disable BSDv3 accounting on hppa and alpha, it was already
    disabled on all other architectures. Also unify BSD accounting
    config into top level config, rather than per flavour configs.
  * [SECURITY] The seq_file memory leak fix included in 2.6.12-6
    as part of upstream's 2.6.12.6 patchset is now CAN-2005-2800.

  [ Jurij Smakov, Simon Horman ]
  * Ensure that only one kernel-manual/linux-manual package can
    be installed at a time to avoid file conflicts. (closes: #320042)

  [ Bastian Blank ]
  * Move audit, preempt and security settings to core config file.
  * Fix powerpc configuration.
  * Add debian version information to kernel version string.
  * Drop coreutils | fileutils dependencies.
  * Drop modular-vesafb patch. (closes: #222374, #289810)

  [ Christian T. Steigies ]
  * update m68k.diff for linux-2.6.13
  * add m68k-42_dma.patch and m68k-sonic.patch that will be in upstream 2.6.14
    (which makes sun3 build fail, needs fixing)

  [ maximilian attems ]
  * Drop drivers-add-scsi_changer.patch (merged)
  * Drop drivers-ide-dma-blacklist-toshiba.patch (merged)
  * Drop drivers-ide-__devinit.patch (merged)
  * Added patch-2.6.13.2:
    - USB: ftdi_sio: custom baud rate fix
    - Fix up more strange byte writes to the PCI_ROM_ADDRESS config word
    - Fix MPOL_F_VERIFY
    - jfs: jfs_delete_inode must call clear_inode
    - Fix DHCP + MASQUERADE problem
    - Sun HME: enable and map PCI ROM properly
    - Sun GEM ethernet: enable and map PCI ROM properly
    - hpt366: write the full 4 bytes of ROM address, not just low 1 byte
    - forcedeth: Initialize link settings in every nv_open()
    - Lost sockfd_put() in routing_ioctl()
    - lost fput in 32bit ioctl on x86-64
  * Added patch-2.6.13.3:
    - Fix fs/exec.c:788 (de_thread()) BUG_ON
    - Don't over-clamp window in tcp_clamp_window()
    - fix IPv6 per-socket multicast filtering in exact-match case
    - yenta oops fix
    - ipvs: ip_vs_ftp breaks connections using persistence
    - uml - Fix x86_64 page leak
    - skge: set mac address oops with bonding
    - tcp: set default congestion control correctly for incoming connections

  [ Sven Luther ]
  * [powerpc] Added hotplug support to the mv643xx_eth driver :
      powerpc-mv643xx-hotplug-support.patch
    thanks go to Nicolas Det for providing the patch.
  * [powerpc] Modified a couple of configuration options for the powerpc64
    flavour, fixes and enhances Apple G5 support (Closes: #323724, #328324)
  * [powerpc] Added powerpc-miboot flavour to use exclusively with oldworld
    powermac miboot floppies for debian-installer.
  * [powerpc] Checked upgraded version of the apus patches, separated them in
    a part which is safe to apply, and one which needs checking, and is thus
    not applied yet.

  [ Kyle McMartin ]
  * [hppa] Update hppa.diff to 2.6.13-pa4.
  * [hppa] Add space register fix to pacache.S to hppa.diff.

  [ dann frazier ]
  * Add a note to README.Debian that explains where users can find the .config
    files used to generate the linux-image packages.  Closes: #316809
  * [ia64] Workaround #325070 until upstream works out an acceptable solution.
    This bug breaks module loading on non-SMP ia64 kernels.  The workaround
    is to temporarily use an SMP config for the non-SMP kernels.  (Note that
    John Wright is running benchmarks to determine the overhead of running
    an SMP kernel on UP systems to help decide if this should be a
    permanent change).
  * [ia64] Update arch/ia64/config for 2.6.13

 -- Simon Horman <horms@debian.org>  Thu,  6 Oct 2005 15:45:21 +0900

linux-2.6 (2.6.12-6) unstable; urgency=high

  [ Andres Salomon, Bastian Blank ]
  * Change ATM and Classical-IP-over-ATM to be modular, instead of being
    statically included. (closes: #323143)

  [ Sven Luther ]
  * [powerpc] powerpc-pmac-sound-check.patch: Added pmac-sound sanity check.
  * [powerpc] powerpc-apus.patch:
    Added preliminary apus patch to package, not applied to kernel tree yet.

  [ Simon Horman ]
  * Unset CC_OPTIMIZE_FOR_SIZE in i386 config,
    it breaks iproute's (and other netlink users) ability
    to set routes. (closes: #322723)
  * Added 2.6.12.6
    - [SECURITY: CAN-2005-2555] Restrict socket policy loading to
      CAP_NET_ADMIN.
    - [SECURITY] Fix DST leak in icmp_push_reply().  Possible remote
      DoS?
    - [SECURITY] NPTL signal delivery deadlock fix; possible local
      DoS.
    - fix gl_skb/skb type error in genelink driver in usbnet
    - [SECURITY] fix a memory leak in devices seq_file implementation;
      local DoS.
    - [SECURITY] Fix SKB leak in ip6_input_finish(); local DoS.

  [ Andres Salomon ]
  * [hppa] enable discontiguous memory support for 32bit hppa images, so
    they build.

 -- Andres Salomon <dilinger@debian.org>  Tue, 06 Sep 2005 10:14:35 -0400

linux-2.6 (2.6.12-5) unstable; urgency=low

  * Change ARM to use GCC 3.3 to avoid FTBFS errors with GCC 4
   (dann frazier)

  * Remove spurious double quote character from ia64 package descriptions.
    (dann frazier)

  * Add transitional meta packages (kernel-image-2.6-*) for ia64.
    (dann frazier)

  * Change fuzz factor to 1, stricter patch appliance. (Maximilian Attems)

  * Enabled CONFIG_THERM_PM72 on powerpc64 flavour. (Sven Luther)

 -- Bastian Blank <waldi@debian.org>  Tue, 16 Aug 2005 21:43:31 +0200

linux-2.6 (2.6.12-4) unstable; urgency=low

  * Supply correct subarch values for the powerpc images.

 -- Bastian Blank <waldi@debian.org>  Mon, 15 Aug 2005 21:06:18 +0200

linux-2.6 (2.6.12-3) unstable; urgency=low

  * Added reference to old kernel-* package names to make
    transition a little more obvious to end users.
    A Dan Jacobson special. (Simon Horman) Closes: #321167

  * By the time this makes it into the archive, it will
    be handling kernel-image-2.6-* packages. (Simon Horman)
    Closes: #321867

  * Link palinfo statically on ia64. (dann frazier) (Closes: #321885)

  * [hppa] :
    - Add hppa arch specific patch.
    - Build-Depend on binutils-hppa64 and gcc-4.0-hppa64.
    (Kyle McMartin)

  * Fix permissions in source tarball. (Bastian Blank) (Closes: #322409)

  * Enable the CONFIG_IP_ADVANCED_ROUTER and related options on
    sparc64 to sync with other architectures. (Jurij Smakov)
    Closes: #321236

  * Include all executables as well as *.sh and *.pl files found in
    scripts directory in the headers package. (Bastian Blank)
    Closes: #322612, #322680, #322765

  * Include m68k headers into the arch-common headers package on
    powerpc and make sure that all the directories are linked to
    properly from the flavour-specific headers packages. (Jurij Smakov)
    Closes: #322610

  * [powerpc] Enabled the powerpc64 flavour, now that we have a real biarch
    toolchain in sid. Many thanks go to GOTO Masanori and Matthias Klose as
    well as any other who worked on the biarch toolchain to make this happen.

  * Added 2.6.12.5 (Simon Horman)
    - Fix BUG() is triggered by a call to set_mempolicy() with a negativ
      first argument.
    - [amd64] Fix a SRAT handling on systems with dual cores.
    - [amd64] SMP timing problem
    - [security] Zlib fixes See CAN-2005-2458, CAN-2005-2459
      http://sources.redhat.com/ml/bug-gnu-utils/1999-06/msg00183.html
      http://bugs.gentoo.org/show_bug.cgi
    - Add zlib deflateBound()
    - [security] Fix error during session join. See CAN-2005-2098
    - [security] Fix keyring destructor. See CAN-2005-2099
    - Module per-cpu alignment cannot always be met
      http://www.ussg.iu.edu/hypermail/linux/kernel/0409.0/0768.html
    Closes: #323039

 -- Bastian Blank <waldi@debian.org>  Mon, 15 Aug 2005 16:42:05 +0200

linux-2.6 (2.6.12-2) unstable; urgency=low

  * The Kernel Team offers its condolences to the family of Jens Schmalzing
    (jensen@debian), who died Saturday, July 30, 2005 in a tragic accident in
    Munich.  Jens was a member of the Kernel Team, and was instrumental in
    taking the powerpc kernel package to 2.6, as well as maintaining MOL
    and its kernel modules.

  * Add @longclass@ variable to control file autogeneration. (Andres Salomon)

  * Bump build-depends on kernel-package to a fixed version (>= 9.005).
    (Jurij Smakov, Sven Luther) (closes: #319657, #320422, #321625)

  * Change default ramdisk size for sparc to 16,384K to accomodate a fatter
    d-i initrd for netboot installs.
    (Joshua Kwan)

  * Don't build-depend on console-tools on s390. (Bastian Blank)

  * Add ARM support. (Vincent Sanders)

  * Add ia64 descriptions. (dann frazier)

  * Strip down the scripts dir in the headers packages. (Bastian Blank)

  * Add m68k support. (Christian T. Steigies)

  * Added 2.6.12.4 (Frederik Schüler)
    - Fix powernow oops on dual-core athlon
    - Fix early vlan adding leads to not functional device
    - sys_get_thread_area does not clear the returned argument
    - bio_clone fix
    - Fix possible overflow of sock->sk_policy (CAN-2005-2456)
      (closes: #321401)
    - Wait until all references to ip_conntrack_untracked are dropped on
      unload
    - Fix potential memory corruption in NAT code (aka memory NAT)
    - Fix deadlock in ip6_queue
    - Fix signedness issues in net/core/filter.c
    - x86_64 memleak from malicious 32bit elf program
    - rocket.c: Fix ldisc ref count handling
    - kbuild: build TAGS problem with O=

  * Enable CONFIG_6PACK=m for all archs (Andres Salomon)
    (closes: #319646)

  * Overhaul the generation of the control file. Now it is handled
    by debian/bin/gencontrol.py. The debian/control target in rules
    also fails now, since we don't want the control file generated
    during build. Arch-specific Depends and suggests are now generated
    correctly. (Bastian Blank) (Closes: #319896)

  * [powerpc] Fixed typo which made asm-ppc and asm-ppc64 not being included
    in the header package. (Sven Luther) (Closes: #320817)

  * Added list of flavours built to common header package. (Sven Luther)

 -- Bastian Blank <waldi@debian.org>  Tue, 09 Aug 2005 11:12:40 +0200

linux-2.6 (2.6.12-1) unstable; urgency=low

  * New upstream release:
    - "git rocks"
    - address space randomization
    - conversion of ide driver code to the device model
    - restored Philips webcam driver
    - new Broadcom bcm5706 gigabit driver
    - new resource limits for the audio community
    - Multipath device mapper
    - Intel HD Audio alsa driver
    - fixes + arch updates..
    - readdition of tg3 driver, as firmware license has been fixed

  * Dropped the following patches:
    - patch-2.6.11.*.patch (merged)
    - powerpc-ppc64-ibmvscsi.patch (Christoph didn't like it, and it failed
      to build anyways) (Sven Luther)
    - doc-post_halloween.patch (unless someone can come up w/ a valid
      reason for carrying around rapidly bitrotting documentation...)
      (Andres Salomon)
    - sparc32-hypersparc-srmmu.patch (dropped until sparc32 is working
      again, and we can figure out whether it's necessary)
    - fix-alpha-ext3-oops.patch (no longer needed, fixed by compiler)
    - x86-i486_emu.patch (buggy and insecure 80486 instruction emulation
      for 80386; we're no longer supporting this) (closes: #250468)
    - amd64-outs.patch (according to
      http://www.ussg.iu.edu/hypermail/linux/kernel/0502.3/1095.html, this
      is unnecessary for us) (Andres Salomon)
    - sparc64-rtc-mostek.patch (merged)
    - sparc64-compat-nanoseconds.patch (merged)
    - sparc64-sunsu-init-2.6.11.patch (merged)
    - sunsab-uart-update-timeout.patch (merged)
    - alpha-read-trylock.patch (different version got merged)
    - powerpc-prep-motorola-irq-fix.patch (merged)
    - drivers-media-video-saa7134-update.patch (merged)
    - drivers-media-video-saa7134-update-2.patch (merged)
    - drivers-media-video-pll-lib.patch (merged)
    - drivers-media-video-pll-lib-2.patch (merged)
    - drivers-media-video-tuner-update-1.patch (merged)
    - drivers-media-video-tuner-update-2.patch (merged)
    - drivers-media-video-v4l-mpeg-support.patch (merged)
    - drivers-media-video-mt352-update.patch (merged)
    - arch-ppc64-hugepage-aio-panic.patch (merged)
    - drivers-input-serio-nmouse.patch (merged)
    - sparc64-sb1500-clock-2.6.patch (merged)
    - docbook-allow-preprocessor-directives-... (merged)
    - docbook-fix-function-parameter-descriptin-in-fbmem.patch (merged)
    - docbook-move-kernel-doc-comment-next-to-function.patch (merged)
    - powerpc-therm-adt746x-new-i2c-fix.patch (merged)
    - powerpc-mv643xx-enet.patch (merged)
    - powerpc-mv643xx-eth-pegasos.patch (merged)
    - powerpc-pmac-agp-sleep.patch (merged)
    - drivers-input-serio-8042-resume.patch (merged)

  * Premiere of the common-source kernel package
    (Jurij Smakov, Andres Salomon)
    - build all architectures out of kernel source package
    - rename source and binary packages
    - create a common config for different architectures, and management
      tools to allow for easier modification of config options
    - drop default configs, autogenerate them instead; requires
      kernel-package >= 9.002.

  * Add 2.6.12.1 (Maximilian Attems)
    - Clean up subthread exec (CAN-2005-1913)
    - ia64 ptrace + sigrestore_context (CAN-2005-1761)

  * Add 2.6.12.2 (Frederik Schüler)
    - Fix two socket hashing bugs.
    -  ACPI: Make sure we call acpi_register_gsi() even for default PCI
       interrupt assignment
    - Add "memory" clobbers to the x86 inline asm of strncmp and friends
    - e1000: fix spinlock bug
    - fix remap_pte_range BUG
    - Fix typo in drivers/pci/pci-driver.c

  * Add 2.6.12.3 (Joshua Kwan)
    - Fix semaphore handling in __unregister_chrdev
    - Fix TT mode in UML.
    - Check for a null return in tty_ldisc_ref.
    - v4l: cx88 hue offset fix
    - Fix 8139cp breakage that occurs with tpm driver.
    - Fix the 6pack driver in SMP environments.
    - Switch to spinlocks in the shaper driver.
    - ppc32: stop misusing NTP's time_offset value
    - netfilter: go back to dropping conntrack references manually
    - ACPI: don't accept 0 as a PCI IRQ.

  * Enable CONFIG_SCSI_INITIO. (Maximilian Attems) (closes: #318121)

  * [powerpc] :
    - Added powerpc-mkvmlinuz-support patch which allows, together with
      kernel-package 9.0002 to add mkvmlinuz support to hand built packages.
    - Removed powerpc-ppc64-ibmvscsi.patch, FTBFS, and Christoph doesn't like
      it and thinks it is not needed.
    - Disabled swim3 on powerpc-smp, FTBFS.
    - Disabled software-suspend on powerpc-smp, FTBFS, amd64/i386 only smp code.
    - Rediffed and readded the G4 L2 hardware flush assist patch from Jacob Pan.
    (Sven Luther)

  * [sparc]
    - Drop sparc32 flavour for now. sparc32 kernel is currently in the
      category "too buggy for us to support". In spite of numerous efforts
      I still see occasional random filesystem corruptions in my tests.
      That does NOT mean that we are dropping sparc32 support, we will
      work with upstream trying to solve these problems for the next
      kernel release. Those interested in helping/testing are encouraged
      to subscribe to debian-sparc mailing list.
      (Jurij Smakov)

  * [alpha]
    - Renamed resulting binary packages for alpha, kernel-image-x.y.z-generic
      wasn't a generic kernel, it was a generic kernel for alpha machines, so
      we're now using linux-image-x.y.z-alpha-generic (and of course, the same
      change for the smp kernel-image). This change was postponed after the
      sarge release. (closes: #260003)
    (Norbert Tretkowski)

  * [amd64]
    - Now using the default compiler (gcc-4.0), thus we get rid of the
      annoying MAKEFLAGS="CC=gcc-3.4" make-kpkg... invocation for third-party
      modules.
      This release lacks 64bit kernels for i386 userland; support will be
      added in a later release as soon as the toolchain has stabilized again.
      (Frederik Schüler)

 -- Andres Salomon <dilinger@debian.org>  Wed, 20 Jul 2005 17:16:04 -0400
<|MERGE_RESOLUTION|>--- conflicted
+++ resolved
@@ -1,24 +1,7 @@
 linux-2.6 (2.6.26-21lenny3) UNRELEASED; urgency=high
 
-<<<<<<< HEAD
   * Additional fixes for CVE-2010-0307
-=======
-  [ Bastian Blank ]
-  * Don't let default compiler flags escape into build.
-
-  [ dann frazier ]
-  * Remove TIF_ABI_PENDING bit from x86, sparc & powerpc, fixing
-    32-bit userland/64-bit kernel breakage (Closes: #568416)
   * KVM: PIT: control word is write-only (CVE-2010-0309)
-  
-  [ Ben Hutchings ]
-  * Build lgs8gxx driver along with cxusb (Closes: #568414)
-  * Revert incorrect change to powerpc clocksource setup (Closes: #568457)
-
- -- Bastian Blank <waldi@debian.org>  Thu, 04 Feb 2010 12:08:47 +0100
-
-linux-2.6 (2.6.32-7) unstable; urgency=low
->>>>>>> 5071700f
 
  -- dann frazier <dannf@debian.org>  Thu, 04 Feb 2010 17:43:31 -0700
 
