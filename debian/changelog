--- conflicted
+++ resolved
@@ -1,9 +1,12 @@
-<<<<<<< HEAD
-linux-2.6 (2.6.18.dfsg.1-16) UNRELEASED; urgency=low
-
+linux-2.6 (2.6.18.dfsg.1-16) UNRELEASED-stable; urgency=high
+
+  [ Bastian Blank ]
   * Add support for w83793 sensor chips. (closes: #444395)
 
- -- Bastian Blank <waldi@debian.org>  Tue, 02 Oct 2007 13:10:53 +0200
+  [ dann frazier ]
+  * Merge in changes from 2.6.18.dfsg.1-13etch4.
+
+ -- dann frazier <dannf@debian.org>  Wed, 03 Oct 2007 11:21:41 -0600
 
 linux-2.6 (2.6.18.dfsg.1-15) stable; urgency=high
 
@@ -41,7 +44,7 @@
     boot-time hangs on large memory systems. (closes: #438458)
 
  -- dann frazier <dannf@debian.org>  Mon, 17 Sep 2007 16:56:07 -0600
-=======
+
 linux-2.6 (2.6.18.dfsg.1-13etch4) stable-security; urgency=high
 
   [ Bastian Blank ]
@@ -65,7 +68,6 @@
     See CVE-2007-5093
 
  -- dann frazier <dannf@debian.org>  Tue, 02 Oct 2007 14:26:18 -0600
->>>>>>> 87377b07
 
 linux-2.6 (2.6.18.dfsg.1-13etch3) stable-security; urgency=high
 
