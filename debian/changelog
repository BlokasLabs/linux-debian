<<<<<<< HEAD
linux (3.2.20-1~bpo60+1) squeeze-backports; urgency=low

  * Rebuild for squeeze:
    - Use gcc-4.4 for all architectures
    - Disable building of udebs
    - Change ABI number to 0.bpo.2
    - Monkey-patch Python collections module to add OrderedDict if necessary
    - [armel] Disable CRYPTO_FIPS, VGA_ARB, FTRACE on iop32x and ixp4xx to
      reduce kernel size (as suggested by Arnaud Patard)
    - Use QUILT_PATCH_OPTS instead of missing quilt patch --fuzz option

 -- Ben Hutchings <ben@decadent.org.uk>  Fri, 29 Jun 2012 03:14:54 +0100
=======
linux (3.2.21-3) unstable; urgency=low

  * driver core: remove __must_check from device_create_file
    (fixes FTBFS on sparc)
  * i2400m: Disable I2400M_SDIO; hardware did not reach production
  * apparmor: remove advertising the support of network rules from
    compat iface (Closes: #676515)
  * xen/netfront: teardown the device before unregistering it (Closes: #675190)
  * linux-{doc,manual,source,support}: Mark as capable of satisfying
    relations from foreign packages (Multi-Arch: foreign) (Closes: #679202)

 -- Ben Hutchings <ben@decadent.org.uk>  Thu, 28 Jun 2012 04:58:18 +0100

linux (3.2.21-2) unstable; urgency=low

  * [i386] cpufreq/gx: Fix the compile error
  * [powerpc] Enable PPC_DISABLE_WERROR (fixes FTBFS)
  * tracing/mm: Move include of trace/events/kmem.h out of header into slab.c
    (fixes FTBFS on sparc)
  * [i386] Disable incomplete lguest support
  * udeb: Add missing dependencies for various modules (see #678587)
    - [armel/kirkwood] fb-modules depends on kernel-image
    - [ia64] nic-usb-modules depends on kernel-image, nic-shared-modules,
      usb-modules
    - [ia64] sata-modules depends on kernel-image, scsi-core-modules
    - [ia64] scsi-modules depends on scsi-core-modules
    - [ia64,powerpc,ppc64] pcmcia-modules depends on kernel-image
    - [powerpc,ppc64] nic-pcmcia-modules depends on kernel-image,
      nic-shared-modules, pcmcia-modules
    - [powerpc,ppc64,x86] scsi-modules depends on ata-modules
    - [x86] nic-extra-modules depends on i2c-modules
  * wacom: do not crash when retrieving touch_max (Closes: #678798)
  * wacom: Revert unintended changes to handling of Tablet PCs
    (Closes: #677164)
  * linux-image, README.Debian: Suggest debian-kernel-handbook package

  [ Arnaud Patard ]
  * [armel, armhf] backport BPF JIT support

 -- Ben Hutchings <ben@decadent.org.uk>  Tue, 26 Jun 2012 01:56:42 +0100

linux (3.2.21-1) unstable; urgency=low

  * New upstream stable update:
    http://www.kernel.org/pub/linux/kernel/v3.x/ChangeLog-3.2.21
    - NFSv4.1: Fix a request leak on the back channel
    - target: Return error to initiator if SET TARGET PORT GROUPS emulation
      fails
    - USB: add NO_D3_DURING_SLEEP flag and revert 151b61284776be2
    - USB: fix gathering of interface associations

  [ Ben Hutchings ]
  * [ia64,powerpc] udeb: Add crc-itu-t to crc-modules; make
    firewire-core-modules depend on it (fixes FTBFS)
  * [arm,m68k,sh4] udeb: Build ipv6-modules
  * ethtool: allow ETHTOOL_GSSET_INFO for users
  * [rt] bump version to 3.2.20-rt32
  * cpu: Convert 'cpu' and 'machinecheck' sysdev_class to a regular subsystem
  * [x86] Add driver auto probing for x86 features
    - crypto: Add support for x86 cpuid auto loading for x86 crypto drivers
      (Closes: #568008)
    - intel-idle: convert to x86_cpu_id auto probing
    - HWMON: Convert coretemp to x86 cpuid autoprobing
    - HWMON: Convert via-cputemp to x86 cpuid autoprobing
    - cpufreq: Add support for x86 cpuinfo auto loading (Closes: #664813)
  * [x86] ACPI: Load acpi-cpufreq from processor driver automatically
  * Bump ABI to 3
  * input: Add Synaptics USB device driver (Closes: #678071)
  * [x86] udeb: Fix dependencies for nic-wireless-modules

  [ Aurelien Jarno ]
  * [mips,mipsel] udeb: Remove rivafb and nvidiafb.
  * [ppc64]: add udebs, based on powerpc/powerpc64.

  [ Bastian Blank ]
  * Support build-arch and build-indep make targets.

  [ Arnaud Patard ]
  * [armel/kirkwood] Add dreamplug and iconnect support (Closes: #675922)

 -- Ben Hutchings <ben@decadent.org.uk>  Fri, 22 Jun 2012 13:54:15 +0100
>>>>>>> 1eb77f71

linux (3.2.20-1) unstable; urgency=low

  * The "Confused? You Won't Be" release

  * New upstream stable update:
    http://www.kernel.org/pub/linux/kernel/v3.x/ChangeLog-3.2.20
   - cifs: fix oops while traversing open file list (try #4)
   - mm/fork: fix overflow in vma length when copying mmap on clone
   - mm: fix faulty initialization in vmalloc_init()
   - x86, amd, xen: Avoid NULL pointer paravirt references
   - ext4: force ro mount if ext4_setup_super() fails
   - ext4: disallow hard-linked directory in ext4_lookup
   - ext4: add missing save_error_info() to ext4_error()
   - ALSA: usb-audio: fix rate_list memory leak
   - Bluetooth: btusb: typo in Broadcom SoftSailing id (Closes: #674565)
   - ipv4: Do not use dead fib_info entries.
   - ipv4: fix the rcu race between free_fib_info and ip_route_output_slow
   - l2tp: fix oops in L2TP IP sockets for connect() AF_UNSPEC case
   - btree: fix tree corruption in btree_get_prev()
   - asix: allow full size 8021Q frames to be received (Closes: #676545)
   - ext4: don't trash state flags in EXT4_IOC_SETFLAGS
   - ext4: fix the free blocks calculation for ext3 file systems w/ uninit_bg

  [ Ben Hutchings ]
  * Rename source package to 'linux' (Closes: #636010)
  * Convert source package format to 3.0 (quilt)
    - Convert patch system to quilt, except for the 'orig' patch series
    - Use xz compression for upstream and Debian tarballs
    - README.source: Update description of patch system to match current
      usage
    - linux-patch-debian: Remove; it is no longer necessary for GPL
      compliance and does not work with our current patch management
  * linux-image: Change package name for bugs to 'src:linux' (Closes: #644198)
  * DFSG: video: Remove nvidiafb and rivafb, which include apparently
    obfuscated code (Closes: #383481, #609615).  The nouveau driver supports
    all the same hardware, aside from RIVA 128 (NV3).
  * udeb: Add udf-modules containing UDF filesystem module (Closes: #613972)
  * [mipsel/loongson2f] linux-image: Recommend libc6-loongson2f
    (Closes: #629410)
  * Build-Depend on kmod or module-init-tools, not just the latter
  * test-patches: Recognise the rt featureset automatically
  * udeb: Build-Depend on kernel-wedge >= 2.84; this allows us to list
    modules as required even if they are built-in in some configurations
  * filter: Allow to create sk-unattached filters
  * proc: Backport hidepid mount option from Linux 3.4 (Closes: #669028)
  * NFSv4: Reduce the footprint of the idmapper (Closes: #657078)
  * [i386] thp: avoid atomic64_read in pmd_read_atomic for 32bit PAE
    (Closes: #676360)
  * linux-source: Add single patch for each featureset
  * [x86] Enable CRASH_DUMP, PROC_VMCORE (Closes: #623177)
  * media/dvb: Enable DVB_DDBRIDGE as module (Closes: #676952)
  * net: sock: validate data_len before allocating skb in
    sock_alloc_send_pskb() (CVE-2012-2136)
  * macvtap: zerocopy: fix offset calculation when building skb
  * macvtap: zerocopy: fix truesize underestimation
  * macvtap: zerocopy: put page when fail to get all requested user pages
  * macvtap: zerocopy: set SKBTX_DEV_ZEROCOPY only when skb is built
    successfully
  * macvtap: zerocopy: validate vectors before building skb (CVE-2012-2119)
  * KVM: Fix buffer overflow in kvm_set_irq() (CVE-2012-2137)

  [ Bastian Blank ]
  * [s390/s390x,s390x/s390x] Build debugging symbols.

 -- Ben Hutchings <ben@decadent.org.uk>  Mon, 11 Jun 2012 02:46:34 +0100

linux-2.6 (3.2.19-1) unstable; urgency=low

  * New upstream stable update:
    http://www.kernel.org/pub/linux/kernel/v3.x/ChangeLog-3.2.19
    - hpsa: Fix problem with MSA2xxx devices (Closes: #661057)
    - IB/core: Fix mismatch between locked and pinned pages
    - iommu: Fix off by one in dmar_get_fault_reason()
    - vfs: make AIO use the proper rw_verify_area() area helpers
    - HID: logitech: read all 32 bits of report type bitfield (Closes: #671292)
    - USB: Remove races in devio.c
    - ext{3,4}: Fix error handling on inode bitmap corruption
    - uvcvideo: Fix ENUMINPUT handling
    - dl2k: Clean up rio_ioctl (CVE-2012-2313)
    - [x86] MCE: Fix vm86 handling for 32bit mce handler
    - [x86] mce: Fix check for processor context when machine check was taken.
    - ethtool: Null-terminate filename passed to ethtool_ops::flash_device
    - NFSv4: Fix buffer overflows in ACL support (CVE-2012-2375)
      + Avoid reading past buffer when calling GETACL
      + Avoid beyond bounds copy while caching ACL

  [ Ben Hutchings ]
  * be2net: Backport most changes up to Linux 3.5-rc1, thanks to
    Sarveshwar Bandi (Closes: #673391)
    - Add support for Skyhawk cards
  * net/sched: Add codel and fq_codel from Linux 3.5-rc1
  * [x86] udeb: Add hyperv-modules containing Hyper-V paravirtualised drivers
  * [x86] ata_piix: defer disks to the Hyper-V drivers by default
  * [x86] drm/i915:: Disable FBC on SandyBridge (Closes: #675022)
  * AppArmor: compatibility patch for v5 interface (Closes: #661151)
  * hugepages: fix use after free bug in "quota" handling (CVE-2012-2133)
  * [x86] mm: pmd_read_atomic: fix 32bit PAE pmd walk vs pmd_populate SMP race
    condition (CVE-2012-2373)
  * hugetlb: fix resv_map leak in error path (CVE-2012-2390)
  * [SCSI] fix scsi_wait_scan (Closes: #647436)

 -- Ben Hutchings <ben@decadent.org.uk>  Fri, 01 Jun 2012 13:15:48 +0100

linux-2.6 (3.2.18-1) unstable; urgency=low

  * New upstream stable update:
    http://www.kernel.org/pub/linux/kernel/v3.x/ChangeLog-3.2.18
    - hugetlb: prevent BUG_ON in hugetlb_fault() -> hugetlb_cow()
    - net: l2tp: unlock socket lock before returning from l2tp_ip_sendmsg
    - [sparc] sparc64: Do not clobber %g2 in xcall_fetch_glob_regs().
    - ext4: avoid deadlock on sync-mounted FS w/o journal
    - brcm80211: smac: fix endless retry of A-MPDU transmissions
      (Closes: #672891)
    - target: Fix SPC-2 RELEASE bug for multi-session iSCSI client setups
    - ALSA: hda/idt - Fix power-map for speaker-pins with some HP laptops
      (Closes: #672582)
    - usbnet: fix skb traversing races during unlink(v2)
    - [arm] prevent VM_GROWSDOWN mmaps extending below FIRST_USER_ADDRESS

  [ Jonathan Nieder ]
  * wacom: Add support for various tablet models (Closes: #671801)
  * rt2800usb: Add support for Ralink RT5392/RF5372 chipset (Closes: #673186)

  [ Ben Hutchings ]
  * test-patches: Fix -j option, broken since 3.1.0-1~experimental.1
  * rt2800usb: Re-enable powersaving by default, as it should work better
    than in 2.6.38
  * [sparc,sparc64] Build virtio-modules-udeb for use in qemu (Closes: #673320)
  * KVM: mmu_notifier: Flush TLBs before releasing mmu_lock
  * [x86] KVM: nVMX: Fix erroneous exception bitmap check
  * [x86] KVM: VMX: vmx_set_cr0 expects kvm->srcu locked
  * [s390] KVM: do store status after handling STOP_ON_STOP bit
  * [s390] KVM: Sanitize fpc registers for KVM_SET_FPU
  * ACPI battery: only refresh the sysfs files when pertinent information
    changes (Closes: #670958)

 -- Ben Hutchings <ben@decadent.org.uk>  Mon, 21 May 2012 04:07:08 +0100

linux-2.6 (3.2.17-1) unstable; urgency=low

  * New upstream stable update:
    http://www.kernel.org/pub/linux/kernel/v3.x/ChangeLog-3.2.17
    - md: fix possible corruption of array metadata on shutdown.
    - ext4: fix endianness breakage in ext4_split_extent_at()
    - KVM: unmap pages from the iommu when slots are removed (CVE-2012-2121)
    - btrfs: btrfs_root_readonly() broken on big-endian
    - ocfs2: Fix various bugs affecting big-endian architectures
    - lockd: fix the endianness bug
    - phonet: Check input from user before allocating
    - netlink: fix races after skb queueing
    - net: fix a race in sock_queue_err_skb()
    - net/ethernet: ks8851_mll fix rx frame buffer overflow
    - x86, apic: APIC code touches invalid MSR on P5 class machines
    - drm/i915: fix integer overflow in i915_gem_execbuffer2()
    - drm/i915: fix integer overflow in i915_gem_do_execbuffer()
    - USB: cdc-wdm: fix race leading leading to memory corruption
    - autofs: make the autofsv5 packet file descriptor use a packetized pipe
      (Closes: #633423)
    - efi: Validate UEFI boot variables
    - efivars: Improve variable validation
    - fs/cifs: fix parsing of dfs referrals
    - hfsplus: Fix potential buffer overflows (CVE-2012-2319)
    - exit_signal: fix the "parent has changed security domain" logic

  [ Ben Hutchings ]
  * aufs: Enable AUFS_EXPORT
  * ext4: Report max_batch_time option correctly (Closes: #654206)
  * [i386/rt-686-pae] Enable HIGHMEM64G as intended for this configuration
  * NFSv4: Revalidate uid/gid after open (Closes: #659111)
  * sky2: propogate rx hash when packet is copied
  * sky2: fix receive length error in mixed non-VLAN/VLAN traffic
    (Closes: #492853)
  * KVM: Ensure all vcpus are consistent with in-kernel irqchip settings
    (CVE-2012-1601)
  * KVM: lock slots_lock around device assignment (CVE-2012-2121)
  * [rt] bump version to 3.2.16-rt27

  [ Bastian Blank ]
  * [s390] Enable IUCV special message support. (closes: #671238)

  [ Arnaud Patard ]
  * [armhf] Add vexpress support from Vagrant Cascadian with a slightly
    modified kernel configuration (Closes: #670462)
  * [armel] Introduce a new udeb module for leds and use it on kirkwoord
    kernel thanks to Simon Guinot (Closes: #671200)

 -- Ben Hutchings <ben@decadent.org.uk>  Sat, 12 May 2012 15:29:09 +0100

linux-2.6 (3.2.16-1) unstable; urgency=low

  * New upstream stable update:
    http://www.kernel.org/pub/linux/kernel/v3.x/ChangeLog-3.2.16
    - drm/i915: properly compute dp dithering for user-created modes
      (Closes: #666360)
    - md/bitmap: prevent bitmap_daemon_work running while initialising bitmap
    - [ia64] Fix futex_atomic_cmpxchg_inatomic() (Closes: #659485)
    - USB: serial: fix race between probe and open
    - fcaps: clear the same personality flags as suid when fcaps are used
      (CVE-2012-2123)
    - ACPICA: Fix to allow region arguments to reference other scopes
      (Closes: #661581)
    - futex: Do not leak robust list to unprivileged process
    - drm/radeon/kms: fix the regression of DVI connector check
      (Closes: #670047)

  [ Ben Hutchings ]
  * rt2x00: Identify rt2800usb chipsets. (Closes: #658067)
  * [x86] Add EFI boot stub support (Closes: #669033)
  * brcmsmac: "INTERMEDIATE but not AMPDU" only when tracing
  * NFSv4: Fix error handling and improve error reporting for file locking
    (Closes: #669270)
    - Rate limit the state manager for lock reclaim warning messages
    - Ensure that the LOCK code sets exception->inode
    - Ensure that we check lock exclusive/shared type against open modes
  * [x86] i915: Fix integer overflows in i915_gem_{do_execbuffer,execbuffer2}
  * Revert "autofs: work around unhappy compat problem on x86-64".
    Reopens #633423.

 -- Ben Hutchings <ben@decadent.org.uk>  Sun, 29 Apr 2012 08:00:53 +0100

linux-2.6 (3.2.15-1) unstable; urgency=high

  * New upstream stable update:
    http://www.kernel.org/pub/linux/kernel/v3.x/ChangeLog-3.2.15
    - drm/radeon/kms: fix fans after resume (Closes: #596741)
    - sysctl: fix write access to dmesg_restrict/kptr_restrict
    - [x86] PCI: use host bridge _CRS info on MSI MS-7253 (Closes: #619034)
    - nfs: Fix length of buffer copied in __nfs4_get_acl_uncached
    - [x86] ioat: fix size of 'completion' for Xen (Closes: #660554)
    - cred: copy_process() should clear child->replacement_session_keyring

  [ Ben Hutchings ]
  * net: fix /proc/net/dev regression (Closes: #659499)
  * [armel/orion5x] Fix GPIO enable bits for MPP9 (Closes: #667446)
  * [x86] drm/i915: mask transcoder select bits before setting them on LVDS
  * [armhf/mx5,mipsel/loongson-2f] input: Enable INPUT_TOUCHSCREEN
    (Closes: #668036)
  * [x86] hv: Update all Hyper-V drivers to 3.4-rc1 (Closes: #661318)
  * hugetlb: fix race condition in hugetlb_fault()

 -- Ben Hutchings <ben@decadent.org.uk>  Sat, 14 Apr 2012 18:23:44 +0100

linux-2.6 (3.2.14-1) unstable; urgency=low

  * New upstream stable update:
    http://www.kernel.org/pub/linux/kernel/v3.x/ChangeLog-3.2.14
    - mm: thp: fix pmd_bad() triggering in code paths holding mmap_sem
      read mode (CVE-2012-1179)
    - hugetlbfs: avoid taking i_mutex from hugetlbfs_read()
    - md/bitmap: ensure to load bitmap when creating via sysfs
      (Closes: #661558)
    - md: dont set md arrays to readonly on shutdown
    - md/raid1,raid10: avoid deadlock during resync/recovery (Closes: #584881)
    - md: fix clearing of the changed flags for the bad blocks list
    - xfs: fix inode lookup race
    - sysctl: protect poll() in entries that may go away
    - NFSv4: Rate limit the state manager warning messages (Closes: #666121)
    - jbd2: clear BH_Delay & BH_Unwritten in journal_unmap_buffer
    - ext4: ignore EXT4_INODE_JOURNAL_DATA flag with delalloc
    - ext4: fix race between sync and completed io work
    - ext4: check for zero length extent
    - vfs: fix d_ancestor() case in d_materialize_unique
    - udf: Fix deadlock in udf_release_file()
    - dm crypt: add missing error handling
    - dm thin: fix stacked bi_next usage
    - xfs: Fix oops on IO error during xlog_recover_process_iunlinks()
    - NFSv4: Fix two infinite loops in the mount code
    - drm/i915: suspend fbdev device around suspend/hibernate
      (Closes: #645547)
    - net: fix a potential rcu_read_lock() imbalance in rt6_fill_node()
    - [x86] tls: Off by one limit check
    - PCI: ASPM: Fix pcie devices with non-pcie children (Closes: #665420)

  [ Jonathan Nieder ]
  * ata: Enable PATA_IT8213 as module (Closes: #666506)

 -- Ben Hutchings <ben@decadent.org.uk>  Thu, 05 Apr 2012 05:02:45 +0100

linux-2.6 (3.2.13-1) unstable; urgency=low

  * New upstream stable update:
    http://www.kernel.org/pub/linux/kernel/v3.x/ChangeLog-3.2.13

  [ Ben Hutchings ]
  * kbuild: do not check for ancient modutils tools

  [ Uwe Kleine-König ]
  * [rt] bump version to 3.2.12-rt22

  [ Bastian Blank ]
  * [s390x] Ignore ABI change.

 -- Bastian Blank <waldi@debian.org>  Wed, 28 Mar 2012 13:40:26 +0200

linux-2.6 (3.2.12-1) unstable; urgency=high

  * New upstream stable update:
    http://www.kernel.org/pub/linux/kernel/v3.x/ChangeLog-3.2.11
    http://www.kernel.org/pub/linux/kernel/v3.x/ChangeLog-3.2.12
    - aio: fix io_setup/io_destroy race
    - aio: fix the "too late munmap()" race
    - vfs: fix double put after complete_walk()
    - acer-wmi: No wifi rfkill on Lenovo machines (Closes: #655941)
    - tcp: fix false reordering signal in tcp_shifted_skb
    - r8169: corrupted IP fragments fix for large mtu
    - tcp: don't fragment SACKed skbs in tcp_mark_head_lost()
    - tcp: fix tcp_shift_skb_data() to not shift SACKed data below snd_una
    - block: Fix NULL pointer dereference in sd_revalidate_disk
      (Closes: #649735)
    - block: fix __blkdev_get and add_disk race condition

  [ Ben Hutchings ]
  * [powerpc] Enable KVM_GUEST
  * [s390] Ignore arch_pick_mmap_layout version change; it should not be
    needed by modules (fixes FTBFS)
  * [x86] Disable POHMELFS; this version is obsolete
  * epoll: Don't limit non-nested epoll paths
  * CIFS: Fix a spurious error in cifs_push_posix_locks
  * [rt] bump rt patch to version 3.2.11-rt20
  * aufs: Update to aufs3.2-20120312
  * tcp: fix syncookie regression
  * ipv6: Don't dev_hold(dev) in ip6_mc_find_dev_rcu

  [ Jonathan Nieder ]
  * [x86] Enable RTS5139 as module (Closes: #663912)

 -- Ben Hutchings <ben@decadent.org.uk>  Tue, 20 Mar 2012 04:32:51 +0000

linux-2.6 (3.2.10-1) unstable; urgency=high

  * New upstream stable update:
    http://www.kernel.org/pub/linux/kernel/v3.x/ChangeLog-3.2.10
    - regset: Prevent null pointer reference on readonly regsets
      (CVE-2012-1097)

  [ Uwe Kleine-König ]
  * [rt] bump rt patch to version 3.2.9-rt17
  * [rt] fix conflict between the security restrictions on links introduced in
    3.2.9-1 and rt (Closes: #663269)

  [ Aurelien Jarno ]
  * [mips,mipsel] Mark ext4-modules as provided by the kernel-image udeb, remove
    ide-core-modules provide.

  [ Ben Hutchings ]
  * [x86,ia64] PCI/hotplug: Build-in common hotplug drivers:
    - Change HOTPLUG_PCI, HOTPLUG_PCI_PCIE to built-in
    - [x86] Change HOTPLUG_PCI_ACPI to built-in (Closes: #663433)
    - [ia64] Enable HOTPLUG_PCI_SGI as built-in
  * linux-headers: Remove unused, broken symlinks to Kbuild (Closes: #663597)
  * udeb: Remove dependency of {pcmcia,usb}-storage-modules on ide-core-modules
  * [mips,mipsel] Mark ata-modules as provided by the kernel-image udeb
    for most flavours

 -- Bastian Blank <waldi@debian.org>  Tue, 13 Mar 2012 17:19:32 +0100

linux-2.6 (3.2.9-1) unstable; urgency=high

  * New upstream stable update:
    http://www.kernel.org/pub/linux/kernel/v3.x/ChangeLog-3.2.8
    - [i386] i387: move TS_USEDFPU flag from thread_info to task_struct
    - [x86] additional refactoring of FPU/SSE state save and restore
    http://www.kernel.org/pub/linux/kernel/v3.x/ChangeLog-3.2.9
    - vfs: fix d_inode_lookup() dentry ref leak
    - target: Allow control CDBs with data > 1 page
    - epoll: introduce POLLFREE to flush ->signalfd_wqh before kfree()
    - epoll: ep_unregister_pollwait() can use the freed pwq->whead
    - epoll: limit paths (CVE-2011-1083)
    - cdrom: use copy_to_user() without the underscores

  [ Bastian Blank ]
  * [mips,mipsel] Also remove ext4 modules from installer.

  [ Ben Hutchings ]
  * Update debconf template translations:
    - Update Dutch (Willem Kuyn) (Closes: #658736)
    - Add Polish (Michał Kułach) (Closes: #658912)
  * Bump ABI to 2
  * fs: Introduce and enable security restrictions on links:
    - Do not follow symlinks in /tmp that are owned by other users
      (sysctl: fs.protected_symlinks)
    - Do not allow unprivileged users to create hard links to sensitive files
      (sysctl: fs.protected_hardlinks) (Closes: #609455)
      + This breaks the 'at' package in stable, which will be fixed shortly
        (see #597130)
    The precise restrictions are specified in Documentation/sysctl/fs.txt in
    the linux-doc-3.2 and linux-source-3.2 packages.
  * iwlwifi: fix key removal (Closes: #651199)
  * cgroups: Set CGROUP_PERF
  * hid: Enable HID_HOLTEK, HID_PRIMAX, HID_SPEEDLINK, HID_WIIMOTE as modules,
    HID_ACRUX_FF
  * media/rc: Enable RC_ATI_REMOTE as module
  * gspca: Enable USB_GSPCA_TOPRO as module
  * dvb-usb: Enable DVB_USB_PCTV452E, DVB_USB_MXL111SF as modules

  [ Uwe Kleine-König ]
  * [x86] Update rt featureset to 3.2.9-rt15

 -- Ben Hutchings <ben@decadent.org.uk>  Sun, 04 Mar 2012 15:32:20 +0000

linux-2.6 (3.2.7-1) unstable; urgency=low

  * New upstream stable update:
    http://www.kernel.org/pub/linux/kernel/v3.x/ChangeLog-3.2.7

  [ Ben Hutchings ]
  * Add Turkish debconf template translations (Mert Dirik) (Closes: #660117)
  * [amd64] Disable BLK_DEV_IDEPNP, BLK_DEV_OPTI621, IDE_GENERIC
  * Use libata-based drivers for most of the remaining PATA controllers:
    - pata_legacy replaces ide-generic
    - pata_isapnp replaces ide-pnp
    - pata_opti replaces opti621
    - pata_hpt366 and pata_hpt37x replace hpt366
    - pata_ninja32 replaces delkin_cb
    - pata_cs5535 replaces cs5535
    - pata_winbond replaces sl82c105
    - [alpha] pata_cypress replaces cy82c693
    - [hppa] pata_ns87415 replaces ns87415
    - [sparc] Various replacements, as for x86 in 2.6.32-10
  * Disable old IDE subsystem [!ia64,m68k]:
    - Disable BLK_DEV_IT8172, BLK_DEV_IT8213, BLK_DEV_TC86C001, BLK_DEV_TRM290
    - [alpha] Disable BLK_DEV_4DRIVES, BLK_DEV_ALI14XX, BLK_DEV_DTC2278,
      BLK_DEV_HT6560B, BLK_DEV_QD65XX, BLK_DEV_UMC8672
  * fs: Enable EFI_PARTITION in all configurations (Closes: #660582)
  * [i386] Re-enable INTEL_IOMMU, IRQ_REMAP
  * [mips/r5k-ip32] Enable INPUT_SGI_BTNS (previously INPUT_SGIO2_BTNS)
  * [powerpc/powerpc64] Enable IBM_EMAC (previously IBM_NEW_EMAC)
  * [x86] drm/i915: do not enable RC6p on Sandy Bridge (Closes: #660265)
  * ipsec: be careful of non existing mac headers (Closes: #660804)
  * version: Use maintainer rather than uploader address for official
    binary packages

  [ Bastian Blank ]
  * Don't advertise Xen support for rt images. (closes: #659988)
  * [m68k,mips,mipsel] Use ext4 for all ext-variants. (closes: #660446)
  * [m68k,mips,mipsel] Don't built-in ramdisk support.
  * [hppa,mips,mipsel] Don't built-in cramfs support.
  * [alpha,hppa] Don't built-in ext2.
  * Remove IDE trigger for LED support.
  * Remove all framebuffer bootup logos.
  * NFSv4: Fix an Oops in the NFSv4 getacl code.

 -- Bastian Blank <waldi@debian.org>  Tue, 28 Feb 2012 16:00:41 +0100

linux-2.6 (3.2.6-1) unstable; urgency=low

  * New upstream stable update:
    http://www.kernel.org/pub/linux/kernel/v3.x/ChangeLog-3.2.5
    http://www.kernel.org/pub/linux/kernel/v3.x/ChangeLog-3.2.6
    - ALSA: hda - Apply 0x0f-VREF fix to all ASUS laptops with ALC861/660
      (Closes: #657302)
    - [armhf] vfp: flush thread hwstate before restoring context from sigframe
    - proc: mem_release() should check mm != NULL
    - proc: make sure mem_open() doesnt pin the targets memory
    - [arm] sched/rt: Fix task stack corruption under
      __ARCH_WANT_INTERRUPTS_ON_CTXSW
    - eCryptfs: Infinite loop due to overflow in ecryptfs_write()
    - iscsi-target: Fix reject release handling in iscsit_free_cmd()
    - iscsi-target: Fix double list_add with iscsit_alloc_buffs reject
    - pcmcia: fix socket refcount decrementing on each resume

  [ Aurelien Jarno ]
  * hwmon: backport IT8728F support for linux 3.3. 

  [ Uwe Kleine-König ]
  * [amd64] Update rt featureset to 3.2.5-rt12
  * [i386] enable rt featureset for 686-pae

  [ Arnaud Patard ]
  * Merge ixp4xx oops fix when probing mtd.

  [ Ben Hutchings ]
  * Change linux-image dependencies to allow kmod as an alternative to
    module-init-tools
  * relay: prevent integer overflow in relay_open()
  * builddeb: Don't create files in /tmp with predictable names
  * ath9k: fix a WEP crypto related regression (Closes: #659484)

 -- Ben Hutchings <ben@decadent.org.uk>  Thu, 16 Feb 2012 02:38:38 +0000

linux-2.6 (3.2.4-1) unstable; urgency=low

  * New upstream stable update:
    http://www.kernel.org/pub/linux/kernel/v3.x/ChangeLog-3.2.3
    http://www.kernel.org/pub/linux/kernel/v3.x/ChangeLog-3.2.4
    - eCryptfs: Sanitize write counts of /dev/ecryptfs
    - eCryptfs: Make truncate path killable
    - eCryptfs: Check inode changes in setattr
    - drm/i915: paper over missed irq issues with force wake voodoo
    - tpm_tis: add delay after aborting command (Closes: #649033)
    - USB: ftdi_sio: fix initial baud rate (Closes: #658164)
    - USB: Realtek cr: fix autopm scheduling while atomic (Closes: #656724)

  [ Ben Hutchings ]
  * [armel] Add mv78xx0 flavour; thanks to Steve McIntyre for the config
  * net: Disable FIXED_PHY; this driver only causes trouble
  * PCI: Rework ASPM disable code (fixes power usage regression on some
    systems)

  [ Bastian Blank ]
  * Remove unneeded scmversion workaround.

 -- Bastian Blank <waldi@debian.org>  Sun, 05 Feb 2012 15:42:21 +0100

linux-2.6 (3.2.2-1) unstable; urgency=low

  * New upstream stable update:
    http://www.kernel.org/pub/linux/kernel/v3.x/ChangeLog-3.2.2
    - ext4: fix undefined behavior in ext4_fill_flex_info() (CVE-2009-4307)
    - Unused iocbs in a batch should not be accounted as active (CVE-2012-0058)
    - uvcvideo: Fix integer overflow in uvc_ioctl_ctrl_map()
    - [arm] proc: clear_refs: do not clear reserved pages

  [ Ben Hutchings ]
  * Clean up linux-image maintainer scripts:
    - Stop changing 'build' and 'source' symlinks; these now belong to the
      linux-headers packages
    - Remove unused configuration variables
    - prerm: Remove last vestige of /usr/doc transition
    - postrm: Remove modules.*.bin; currently modules.builtin.bin is left
      behind
  * [alpha] Build with gcc-4.5 (Closes: #657112)
  * aufs: Update to aufs3.2-20120109 (fixes FTBFS on m68k)
  * [m68k] Fix assembler constraint to prevent overeager gcc optimisation
  * sdhci-pci: Include driver in installer
  * [armel] udeb: Do not attempt to build lzo-modules udeb as lzo_compress
    is now built-in (fixes FTBFS)
  * [armhf] udeb: Include rt2800usb in nic-modules, replacing rt2870sta
    which was removed from the kernel
  * drm: Fix authentication kernel crash
  * xfs: Fix missing xfs_iunlock() on error recovery path in xfs_readlink()
  * jbd: Issue cache flush after checkpointing
  * crypto: sha512 - make it work, undo percpu message schedule
    - crypto: sha512 - reduce stack usage to safe number
  * [x86] xen: size struct xen_spinlock to always fit in arch_spinlock_t
  * l2tp: l2tp_ip - fix possible oops on packet receive
  * macvlan: fix a possible use after free
  * tcp: fix tcp_trim_head() to adjust segment count with skb MSS
  * [x86] KVM: fix missing checks in syscall emulation (CVE-2012-0045)

  [ Thorsten Glaser ]
  * [m68k] Use gcc-4.6 like (almost) all other architectures
  * Pass the cflags define as CFLAGS_KERNEL and CFLAGS_MODULE to kbuild
  * [m68k] Use cflags -ffreestanding (Closes: #648996)

  [ Aurelien Jarno ]
  * [mips,octeon] Disabled CONFIG_FIXED_PHY as it conflicts with the octeon
    phy driver.

 -- Ben Hutchings <ben@decadent.org.uk>  Wed, 01 Feb 2012 01:44:05 +0000

linux-2.6 (3.2.1-2) unstable; urgency=high

  [ Stefan Lippers-Hollmann ]
  * udeb: Add missing modules to nic-wireless-modules:
    - lib80211 encryption algorithms (lib80211_crypt_{wep,ccmptkip})
      needed for e.g. ipw2x00 wlan modules (Closes: #636259)
    - ath9k_htc, carl9170 and rt2800{pci,usb} drivers
      (Closes: #636321, #636353, #636385)

  [ Ben Hutchings ]
  * Update Vcs-Browser URL for the switch to ViewVC
  * Point Vcs-{Svn,Browser} at trunk branch, since the sid branch does
    not always exist
  * Build linux-libc-dev without multiarch if dpkg does not support it,
    to support backports
  * proc: clean up and fix /proc/<pid>/mem handling (CVE-2012-0056)

  [ Aurelien Jarno ]
  * [x86] Backport KVM nested VMX fixes from 3.3 to fix warnings and
    crashes of L1 guests.

 -- Ben Hutchings <ben@decadent.org.uk>  Mon, 23 Jan 2012 15:10:04 +0000

linux-2.6 (3.2.1-1) unstable; urgency=low

  * New upstream release: http://kernelnewbies.org/Linux_3.2
  * New upstream stable update:
    http://www.kernel.org/pub/linux/kernel/v3.x/ChangeLog-3.2.1

  [ Aurelien Jarno ]
  * [arm, mips, mipsel, sh4] Add a virtio-modules udeb on flavours which
    can be emulated by QEMU.

  [ Ben Hutchings ]
  * media/dvb: Enable DVB_USB_IT913X as module (Closes: #653776)
  * [arm] Remove use of possibly undefined BUILD_BUG_ON in <asm/bug.h>
    (fixes FTBFS)
  * Install /lib/modules/<kernel-version>/modules.builtin in linux-image
    packages
  * [ia64] Add accept4() syscall (Closes: #647825)
  * [x86] staging: Enable STAGING_MEDIA, which various drivers now depend on
    (Closes: #654800)
  * [um,m68k] Register a generic CPU device (fixes regression introduced by
    the fix for #649216)
  * [alpha] add io{read,write}{16,32}be functions, thanks to Michael Cree
  * net: reintroduce missing rcu_assign_pointer() calls
  * Input: ALPS - add support for protocol versions 3 and 4
    (Closes: #618422, #648207)
  * [powerpc/powerpc64] udeb: Drop zlib-modules; ZLIB_DEFLATE is built-in
  * [amd64] iommu: Enable INTEL_IOMMU, INTEL_IOMMU_FLOPPY_WA, IRQ_REMAP
  * [amd64] cpufreq: Enable X86_P4_CLOCKMOD (Closes: #656328)
  * Refresh list of related firmware packages for bug script

  [ Bastian Blank ]
  * [amd64] crypt: Enable some amd64 only ciphers.
  * Packaging updates:
    - Use unicode.
    - Cleanup config handling.
    - Remove support for plain-xen image type.
    - Allow disabling debug infos for unreleased builds.

  [ Arnaud Patard ]
  * [armel] disable tomoyo and apparmor to allow kernel image to fit into flash.
  * [armel] add back ixp4xx gpiolib patch
  * [arm] backport topdown mmap support from rmk's tree
  * [armel] Enable support from LaCIE kirkwood devices, thanks to Simon Guinot
    (Closes: #655344)
  * [armel] Backport 88f6282 A1 support

  [ Jurij Smakov ]
  * [sparc] Add mpt2sas to scsi-common-modules udeb on sparc and sparc64,
    needed by Niagara T3 machines.

 -- Ben Hutchings <ben@decadent.org.uk>  Wed, 18 Jan 2012 16:14:12 +0000

linux-2.6 (3.2~rc7-1~experimental.1) experimental; urgency=low

  * New upstream release candidate
    - [powerpc] pasemi_mac: Fix building as module
    - [x86] mpparse: Account for bus types other than ISA and PCI
      (Closes: #586494)
    - EHCI : Fix a regression in the ISO scheduler (Closes: #651382)
    - [arm] setup: initialize arm_dma_zone_size earlier (Closes: #651215)

  [ Ben Hutchings ]
  * [x86] et131x: Include driver in installer (Closes: #651440)
  * security: Enable APPARMOR (Closes: #598408)

  [ Uwe Kleine-König ]
  * [amd64] Update rt featureset to 3.2-rc5-rt8

  [ Bastian Blank ]
  * Use xz compression for all packages.

 -- Bastian Blank <waldi@debian.org>  Wed, 28 Dec 2011 14:55:38 +0100

linux-2.6 (3.2~rc4-1~experimental.1) experimental; urgency=low

  * New upstream release candidate

  [ Ben Hutchings ]
  * aufs: Update to aufs3.x-rcN-20111114
  * ieee802154: Enable IEEE802154_6LOWPAN as module
  * can: Enable CAN_GW, CAN_EMS_PCMCIA, CAN_PEAK_PCI as modules
  * nfc: enable NFC_NCI as module
  * scsi: Enable MVUMI as module
  * dm: Enable DM_THIN_PROVISIONING as module
  * b43: Enable B43_PHY_HT
  * [ia64,powerpc,sparc,x86] wireless: Enable MWIFIEX_PCIE as module
  * udeb: Update configuration for 3.2:
    - Provide the default configuration instead of including it from the
      kernel-wedge package
    - iwlagn is renamed to iwlwifi
    - blowfish is renamed to blowfish_generic

  [ Uwe Kleine-König ]
  * [amd64] reenable rt featureset with 3.2-rc4-rt5

 -- Ben Hutchings <ben@decadent.org.uk>  Sat, 03 Dec 2011 23:07:41 +0000

linux-2.6 (3.1.8-2) unstable; urgency=high

  * igmp: Avoid zero delay when receiving odd mixture of IGMP queries
    (Closes: #654876) (CVE-2012-0207)

 -- Ben Hutchings <ben@decadent.org.uk>  Tue, 10 Jan 2012 00:14:39 +0000

linux-2.6 (3.1.8-1) unstable; urgency=low

  * New upstream stable update:
    http://www.kernel.org/pub/linux/kernel/v3.x/ChangeLog-3.1.7
    http://www.kernel.org/pub/linux/kernel/v3.x/ChangeLog-3.1.8
    - Revert "clockevents: Set noop handler in clockevents_exchange_device()",
      included in stable update 3.1.5 (Closes: #653398)
    - cfq-iosched: fix cfq_cic_link() race condition
    - binary_sysctl(): fix memory leak
    - cgroups: fix a css_set not found bug in cgroup_attach_proc
    - iwlwifi: allow to switch to HT40 if not associated (Closes: #653423)
    - futex: Fix uninterruptible loop due to gate_area
    - drm/radeon/kms: bail on BTC parts if MC ucode is missing
    - [sparc] sparc64: Fix masking and shifting in VIS fpcmp emulation.
    - llc: llc_cmsg_rcv was getting called after sk_eat_skb.
    - ipv4: reintroduce route cache garbage collector
    - Revert "rtc: Disable the alarm in the hardware" (Closes: #652869)

  [ Ben Hutchings ]
  * snapshot: Implement compat_ioctl (Closes: #502816)
  * drm/radeon: flush read cache for gtt with fence on r6xx and newer GPU
    (Closes: #646376)
  * rtc: Fix alarm rollover when day or month is out-of-range (Closes: #646429)
  * l2tp: ensure sk->dst is still valid (Closes: #652503)
  * Update Russian debconf template translations (Yuri Kozlov)
    (Closes: #653716)
  * v4l2-ioctl: integer overflow in video_usercopy()
  * Restrict ioctl forwarding on partitions and logical volumes (CVE-2011-4127)
  * [x86] KVM: Prevent starting PIT timers in the absence of irqchip support
    (CVE-2011-4622)

  [ Jonathan Nieder ]
  * prerm: Print an error message when aborting removal of the running
    kernel (Closes: #601962)
  
  [ Aurelien Jarno ]
  * [sh4] Remove core-modules udeb as it is empty.
  * [sh4/sh7751r] Disable CONFIG_RTS7751R2D_1. Support for this board 
    implies IRQless IDE, which causes data corruption.

 -- Ben Hutchings <ben@decadent.org.uk>  Sun, 08 Jan 2012 16:31:16 +0000

linux-2.6 (3.1.6-1) unstable; urgency=low

  * New upstream stable update:
    http://www.kernel.org/pub/linux/kernel/v3.x/ChangeLog-3.1.6
    - staging: r8712u: Add new USB ID (Closes: #651622)
    - [arm] setup: initialize arm_dma_zone_size earlier (Closes: #651215)

  [ Ben Hutchings ]
  * [x86] Enable HYPERV, HYPERV_STORAGE, HYPERV_NET, HYPERV_UTILS,
    HYPERV_MOUSE as modules (Closes: #652014)
  * cciss: Add IRQF_SHARED back in for the non-MSI(X) interrupt handler
    (Closes: #650119)
  * udeb: Update configuration:
    - Provide the default configuration instead of including it from the
      kernel-wedge package
    - [x86] Include et131x (Closes: #651440)
    - [x86] Include isci (Closes: #652897)

 -- Bastian Blank <waldi@debian.org>  Fri, 23 Dec 2011 17:02:26 +0100

linux-2.6 (3.1.5-1) unstable; urgency=low

  * New upstream stable update:
    http://www.kernel.org/pub/linux/kernel/v3.x/ChangeLog-3.1.5
    - bridge: correct IPv6 checksum after pull (Closes: #651469)
    - USB: EHCI: fix HUB TT scheduling issue with iso transfer
      (Closes: #651015)
    - [x86] mpparse: Account for bus types other than ISA and PCI
      (Closes: #586494)

  [ Bastian Blank ]
  * Fix generation of revisions for the patch list.

  [ Hector Oron ]
  * regulator: backport fix for nullpointer dereference in core.

  [ Ben Hutchings ]
  * [x86] Enable MEMTEST (Closes: #613321, #646361)
    - If bad RAM is detected, WARN and recommend a more thorough test
  * brcmsmac: Fix I/O functions for MIPS and for big-endian architectures
  * [x86] Enable GPIO_PCH, GPIO_ML_IOH, I2C_EG20T, PCH_CAN, PCH_DMA,
    PCH_GBE, PCH_PHUB, SERIAL_PCH_UART, SPI_TOPCLIFF_PCH, USB_GADGET,
    USB_EG20T as modules

 -- Ben Hutchings <ben@decadent.org.uk>  Sun, 11 Dec 2011 05:28:40 +0000

linux-2.6 (3.1.4-1) unstable; urgency=low

  * New upstream stable updates:
    http://www.kernel.org/pub/linux/kernel/v3.x/ChangeLog-3.1.2
    http://www.kernel.org/pub/linux/kernel/v3.x/ChangeLog-3.1.3
    - TTY: ldisc, wait for ldisc infinitely in hangup (Closes: #645071)
    http://www.kernel.org/pub/linux/kernel/v3.x/ChangeLog-3.1.4

  [ Martin Michlmayr ]
  * [armel] Set the priority of pata-modules to standard since the
    GLAN Tank uses PATA.

  [ Ben Hutchings ]
  * Enable BCMA as module, BCMA_HOST_PCI and B43_BCMA (Closes: #649567)
    but limit these to devices not supported by brcmsmac
  * brcmsmac: Enable as module for all architectures
  * Include module taint flags in bug reports
  * lirc_serial: Fix various bugs that may result in a crash, deadlock or
    other failure (Closes: #645811)
  * amilo-rfkill: Use proper functions to write to the i8042 safely
  * topology: Provide CPU topology in sysfs in !SMP configurations
    (Closes: #649216)

  [ Bastian Blank ]
  * Include generated headers. (closes: #650085)

 -- Bastian Blank <waldi@debian.org>  Tue, 29 Nov 2011 14:14:14 +0100

linux-2.6 (3.1.1-1) unstable; urgency=high

  * New upstream stable update:
    http://www.kernel.org/pub/linux/kernel/v3.x/ChangeLog-3.1.1

  [ Aurelien Jarno ]
  * [s390x] Add s390x udebs, based on linux-kernel-di-s390x-2.6.
  * [sparc64] Sync udebs with sparc.

  [ Ben Hutchings ]
  * [powerpc] Fix module selection for {ata,ide,scsi-core}-modules udebs
  * [alpha] wire up accept4 syscall, thanks to Michael Cree
  * iwlagn: fix modinfo display for 135 ucode (Closes: #647958)
  * [powerpc] ptrace: Fix build with gcc 4.6
  * [arm] add io{read,write}{16,32}be functions (fixes FTBFS)
  * cifs, freezer: add wait_event_freezekillable and have cifs use it
    (Closes: #488794)
  * [alpha] Remove old, broken udeb configuration (Closes: #647586)
  * DFSG: Remove drivers/staging/ft1000/ft1000-*/*.img, non-free
    firmware for drivers we don't build
  * hfs: fix hfs_find_init() sb->ext_tree NULL ptr oops (CVE-2011-2203)
  * vmscan: fix shrinker callback bug in fs/super.c
  * block: Always check length of all iov entries in blk_rq_map_user_iov()
  * [x86] Add amilo-rfkill driver for some Fujitsu-Siemens Amilo laptops
    (Closes: #631664)

  [ Arnaud Patard ]
  * [arm] add missing ioread/write be functions to ixp4xx to fix FTBFS
  * [armhf] allow to build kernel image for iMX51 and iMX53 and enable some
    iMX53 platforms.
  * [armhf] add ahci for iMX53, pata for iMX51

 -- Ben Hutchings <ben@decadent.org.uk>  Sun, 13 Nov 2011 20:08:09 +0000

linux-2.6 (3.1.0-1~experimental.1) experimental; urgency=low

  * New upstream release: http://kernelnewbies.org/Linux_3.1
    - drm/i915: FBC off for ironlake and older, otherwise on by default
      (Closes: #641622)
    - drm/radeon: Update AVIVO cursor coordinate origin before x/yorigin
      calculation (Closes: #585130)
    - crypto: ghash - Avoid null pointer dereference if no key is set

  [ Ben Hutchings ]
  * [powerpc/powerpc64] Add missing #include to LPAR console selection fix
  * Make kernel-wedge package checks non-fatal in experimental builds
  * [x86/!486] Enable INTEL_IDLE
  * aufs: Update to aufs3.1-20111031 (Closes: #644687)

  [ Bastian Blank ]
  * Use xz compression for debug packages.
  * Make gcc-4.6 the default compiler.
  * Use shorter versions in the package names.
  * Remove linux-tools-* binary package.
  * Drop external module packages stuff.
  * Set default security module to Unix Discretionary Access Controls.
    - Remove unneeded selinux boot parameter.

 -- Bastian Blank <waldi@debian.org>  Thu, 03 Nov 2011 20:03:14 +0100

linux-2.6 (3.1.0~rc7-1~experimental.1) experimental; urgency=low

  * New upstream release candidate

  [ Ben Hutchings ]
  * Build udebs for the installer

 -- Ben Hutchings <ben@decadent.org.uk>  Sun, 25 Sep 2011 22:52:50 +0100

linux-2.6 (3.1.0~rc6-1~experimental.1) experimental; urgency=low

  * New upstream release candidate

  [ Ben Hutchings ]
  * [ia64] Disable GENERIC_GPIO (fixes FTBFS)
  * [i386] libertas: prioritize usb8388_olpc.bin firmware on OLPC machines
  * [armel/ixp4xx] Add gpioblib support (fixes FTBFS)
  * [i386] Fix alignment of alternative instruction entries (Closes: #640964)

 -- Ben Hutchings <ben@decadent.org.uk>  Wed, 21 Sep 2011 05:45:40 +0100

linux-2.6 (3.1.0~rc4-1~experimental.1) experimental; urgency=low

  * New upstream release candidate

  [ Ben Hutchings ]
  * aufs: Disable until it is updated for Linux 3.1
  * rt: Disable until it is updated for Linux 3.1
  * nfs: Enable NFSv4.1/pNFS (Closes: #627655)
  * [x86] ACPI: Enable ACPI_APEI_GHES as built-in (no longer modular).
    Enable ACPI_APEI_MEMORY_FAILURE.
  * netfilter: Enable IP_SET_HASH_NETIFACE as module
  * net: Enable NFC, NFC_PN533 as modules
  * video: Enable FB_UDL as module (Closes: #618261)
  * target: Enable ISCSI_TARGET as module
  * skge: Enable SKGE_GENESIS
  * net/wireless: Enable RTL8192DE as module
  * hwmon: Enable SENSORS_EMC2103, SENSORS_LM95245, SENSORS_MAX1668,
    SENSORS_NTC_THERMISTOR, SENSORS_SMM665 as modules
  * [i386] Enable GPIO_CS5535, MFD_CS5535, CS5535_MFGPT,
    CS5535_CLOCK_EVENT_SRC, GPIO_VX855, MFD_VX855 as modules;
    [i386/486] Enable OLPC_XO1_PM, OLPC_XO1_RTC, OLPC_XO1_SCI, OLPC_XO15_SCI
    (Closes: #639113)
  * media/dvb: Enable DVB_NET
  * media/rc: Enable IR_MCE_KBD_DECODER as module
  * gspca: Enable USB_GSPCA_SE401 as module
  * de4x5: Disable on all architectures except alpha (Closes: #639538)
  * wl128x: Disable on all flavours except armhf/omap
  * Make bug script accept failure of lspci (Closes: #639439)
  * [alpha] Disable GENERIC_GPIO (Closes: #638696)

 -- Ben Hutchings <ben@decadent.org.uk>  Mon, 29 Aug 2011 14:48:28 +0100

linux-2.6 (3.0.0-6) unstable; urgency=high

  [ Uwe Kleine-König ]
  * [amd64] Update rt featureset to 3.0.7-rt20

  [ Bastian Blank ]
  * Add stable 3.0.7, including:
    - drm/radeon: Update AVIVO cursor coordinate origin before x/yorigin
      calculation (Closes: #585130)
    - ipv6: fix NULL dereference in udp6_ufo_fragment() (Closes: #643817)
    For the complete list of changes, see:
     http://www.kernel.org/pub/linux/kernel/v3.0/ChangeLog-3.0.7

  [ Ben Hutchings ]
  * [powerpc] Change ATA, PATA_MACIO from module to built-in (Closes: #641210)
  * [powerpc] Change IDE, IDE_GD from built-in to module
  * Add stable 3.0.8, including:
    - cputimer: Cure lock inversion
    - drm/ttm: ensure ttm for new node is bound before calling move_notify()
    - drm/ttm: unbind ttm before destroying node in accel move cleanup
    - CIFS: Fix ERR_PTR dereference in cifs_get_root
    - xfs: start periodic workers later
    - mm: fix race between mremap and removing migration entry
    - x25: Prevent skb overreads when checking call user data
    - crypto: ghash - Avoid null pointer dereference if no key is set
      (CVE-2011-4081)
    - hfsplus: Fix kfree of wrong pointers in hfsplus_fill_super() error path
    For the complete list of changes, see:
     http://www.kernel.org/pub/linux/kernel/v3.0/ChangeLog-3.0.8
  * [{mips,mipsel}/{4,5}kc-malta] Disable X.25, as in all other configurations
  * ark3116: Fix initialisation order (Closes: #640391)
  * Add empty files to trigger generation of kernel-image udebs
  * aufs: Update to aufs3.0-20111031 (Closes: #644687)
  * xfs: Fix possible memory corruption in xfs_readlink (CVE-2011-4077)
  * oom: fix integer overflow of points in oom_badness (CVE-2011-4097)

 -- Ben Hutchings <ben@decadent.org.uk>  Tue, 01 Nov 2011 14:50:06 +0000

linux-2.6 (3.0.0-5) unstable; urgency=low

  [ Ben Hutchings ]
  * Bump ABI to 2
  * kobj_uevent: Ignore if some listeners cannot handle message
    (Closes: #641661)
  * Build udebs for the installer
  * Add stable 3.0.5 and 3.0.6, including:
    - TTY: pty, fix pty counting
    - pata_via: disable ATAPI DMA on AVERATEC 3200
    - atm: br2684: Fix oops due to skb->dev being NULL
    - alarmtimers: Avoid possible null pointer traversal
    - alarmtimers: Memset itimerspec passed into alarm_timer_get
    - alarmtimers: Avoid possible denial of service with high freq periodic
      timers
    - rtc: Fix RTC PIE frequency limit
    - x86, perf: Check that current->mm is alive before getting user callchain
    - xen/smp: Warn user why they keel over - nosmp or noapic and what to use
      instead. (Closes: #637308)
    - drm/nouveau: properly handle allocation failure in nouveau_sgdma_populate
    - net/9p: fix client code to fail more gracefully on protocol error
    - virtio: Fix the size of receive buffer packing onto VirtIO ring.
    - virtio: VirtIO can transfer VIRTQUEUE_NUM of pages.
    - fs/9p: Fid is not valid after a failed clunk.
    - fs/9p: When doing inode lookup compare qid details and inode mode bits.
    - fs/9p: Always ask new inode in create
    - net/9p: Fix the msize calculation.
    - 9p: close ACL leaks
    - fs/9p: Add fid before dentry instantiation
    - net/9p: Fix kernel crash with msize 512K
    - fs/9p: Always ask new inode in lookup for cache mode disabled
    - vfs: restore pinning the victim dentry in vfs_rmdir()/vfs_rename_dir()
    - cifs: fix possible memory corruption in CIFSFindNext (CVE-2011-3191)
    - writeback: introduce .tagged_writepages for the WB_SYNC_NONE sync stage
    - writeback: update dirtied_when for synced inode to prevent livelock
    - fib:fix BUG_ON in fib_nl_newrule when add new fib rule
    - scm: Capture the full credentials of the scm sender
    - vlan: reset headers on accel emulation path
    - xfrm: Perform a replay check after return from async codepaths
    - bridge: Pseudo-header required for the checksum of ICMPv6
    - bridge: fix a possible use after free
    - TPM: Call tpm_transmit with correct size (CVE-2011-1161)
    - TPM: Zero buffer after copying to userspace (CVE-2011-1162)
    - ALSA: fm801: Gracefully handle failure of tuner auto-detect
      (Closes: #641946)
    - btrfs: fix d_off in the first dirent
    - ARM: 7091/1: errata: D-cache line maintenance operation by MVA may not
      succeed
    - ARM: 7099/1: futex: preserve oldval in SMP __futex_atomic_op
    - ALSA: usb-audio: Check for possible chip NULL pointer before clearing
      probing flag
    - cfg80211: Fix validation of AKM suites
    - iwlagn: fix dangling scan request
    - block: Free queue resources at blk_release_queue() (Closes: #631187)
    For the complete list of changes, see:
     http://www.kernel.org/pub/linux/kernel/v3.0/ChangeLog-3.0.5
     http://www.kernel.org/pub/linux/kernel/v3.0/ChangeLog-3.0.6
  * Make taskstats require root access (CVE-2011-2494)

  [ Uwe Kleine-König ]
  * [amd64] Update rt featureset to 3.0.6-rt16 (Closes: #643301)

 -- Ben Hutchings <ben@decadent.org.uk>  Wed, 05 Oct 2011 15:14:34 +0100

linux-2.6 (3.0.0-4) unstable; urgency=low

  [ Ben Hutchings ]
  * Make bug script accept failure of lspci (Closes: #639439)
  * [alpha] Disable GENERIC_GPIO (Closes: #638696)
  * Add stable 3.0.4, including:
    - loop: fix deadlock when sysfs and LOOP_CLR_FD race against each other
    - Btrfs: fix an oops of log replay
    - ext4: Fix ext4_should_writeback_data() for no-journal mode
    - ext4: call ext4_ioend_wait and ext4_flush_completed_IO in ext4_evict_inode
    - ext4: Resolve the hang of direct i/o read in handling
      EXT4_IO_END_UNWRITTEN.
    - ext4: fix nomblk_io_submit option so it correctly converts uninit blocks
    - xen-blkfront: Drop name and minor adjustments for emulated scsi devices
    - xen/x86: replace order-based range checking of M2P table by linear one
    - rt2x00: fix order of entry flags modification
    - Add a personality to report 2.6.x version numbers
    For the complete list of changes, see:
     http://www.kernel.org/pub/linux/kernel/v3.0/ChangeLog-3.0.4
  * sendmmsg/sendmsg: fix unsafe user pointer access
  * rt2x00: fix crash in rt2800usb_write_tx_desc
  * rt2x00: fix crash in rt2800usb_get_txwi (Closes: #636531)
  * [sparc] Only Panther cheetah+ chips have POPC (Closes: #639949)
  * uvcvideo: Fix crash when linking entities (Closes: #637740)
  * Update Spanish debconf template translations (Omar Campagne)
    (Closes: #636242)

  [ Moritz Muehlenhoff ]
  * Update German Debconf translation. Thanks to Holger Wansing
    (Closes: #641487)

  [ Uwe Kleine-König ]
  * [amd64] Update rt featureset to 3.0.4-rt14

 -- Ben Hutchings <ben@decadent.org.uk>  Mon, 19 Sep 2011 14:40:42 +0100

linux-2.6 (3.0.0-3) unstable; urgency=low

  [ Ben Hutchings ]
  * Disable SENSORS_SHT15, unlikely to be usable on any supported platform
    (Closes: #638696)
  * Add stable 3.0.3, including:
    - atm: br2864: sent packets truncated in VC routed mode (Closes: #638656)
    For the complete list of changes, see:
     http://www.kernel.org/pub/linux/kernel/v3.0/ChangeLog-3.0.3
  * netfilter: TCP and raw fix for ip_route_me_harder (fixes case where
    SNAT/masquerading is not done)
  * Remove net device features from bug reports (Closes: #638956)
  * [mips,mipsel] Ignore nfs ABI changes made in 3.0.0-2; fixes FTBFS
  * genirq: Fix wrong bit operation
  * befs: Validate length of long symbolic links (CVE-2011-2928)
  * CIFS: Fix memory corruption on mount (Closes: #635344)
  * x86-32, vdso: On system call restart after SYSENTER, use int $0x80
  * drm/ttm: fix ttm_bo_add_ttm(user) failure path
  * fuse: check size of FUSE_NOTIFY_INVAL_ENTRY message

 -- Ben Hutchings <ben@decadent.org.uk>  Sat, 27 Aug 2011 08:04:02 +0100

linux-2.6 (3.0.0-2) unstable; urgency=high

  [ Aurelien Jarno ]
  * Add configuration files for s390x architecture.

  [ Ben Hutchings ]
  * linux-libc-dev: Install include/asm under arch-specific directory
    (thanks to Aurelien for correcting the directory); mark package as
    multi-arch-coinstallable (Multi-Arch: same)
  * [powerpc] Use libata-based drivers for most PATA controllers
    (Closes: #636854):
    - Various drivers replaced as for x86 in 2.6.32-10
    - pata_macio replaces ide_pmac
  * Add stable 3.0.2, including:
    - net: Cap number of elements for sendmmsg
    - net: Fix security_socket_sendmsg() bypass problem
    - [x86] xen: allow enable use of VGA console on dom0
    - net: Compute protocol sequence numbers and fragment IDs using MD5
    - cifs: cope with negative dentries in cifs_get_root
    - ALSA: snd-usb: avoid dividing by zero on invalid input
    - ipv6: make fragment identifications less predictable (CVE-2011-2699)
    - sch_sfq: fix sfq_enqueue() (Closes: #631945)
    - gre: fix improper error handling
    - ecryptfs: Add mount option to check uid of device being mounted
      = expect uid
    - ecryptfs: Return error when lower file pointer is NULL
    - ext{3,4}: Properly count journal credits for long symlinks
    For the complete list of changes, see:
     http://www.kernel.org/pub/linux/kernel/v3.0/ChangeLog-3.0.2
  * [x86] Enable RTS_PSTOR as module

  [ maximilian attems ]
  * Add stable 3.0.1, including:
    - gro: Only reset frag0 when skb can be pulled (CVE-2011-2723)
    - staging: comedi: fix infoleak to userspace (CVE-2011-2909)
    - rtc: limit frequency
    - CIFS: Fix oops while mounting with prefixpath
    - [SCSI] fix crash in scsi_dispatch_cmd()
    - tracing: Fix bug when reading system filters on module removal
    - tracing: Have "enable" file use refcounts like the "filter" file
    - ext4: fix i_blocks/quota accounting when extent insertion fails
    - ext4: free allocated and pre-allocated blocks when check_eofblocks_fl
      fails
    - ext3: Fix oops in ext3_try_to_allocate_with_rsv()
    - nfsd4: remember to put RW access on stateid destruction
    - nfsd4: fix file leak on open_downgrade
    - NFS: Fix spurious readdir cookie loop messages
    - proc: fix a race in do_io_accounting()
    - ipc/sem.c: fix race with concurrent semtimedop() timeouts and IPC_RMID
    - [armel,armhf,hppa] dm io: flush cpu cache with vmapped io
    - dm snapshot: flush disk cache when merging
    For the complete list of changes, see:
     http://www.kernel.org/pub/linux/kernel/v3.0/ChangeLog-3.0.1

  [ Jonathan Nieder ]
  * perf: do not look at ./config for configuration (Closes: #632923)
    (CVE-2011-2905)

  [ Uwe Kleine-König ]
  * [amd64] Update rt featureset to 3.0.1-rt11

 -- Ben Hutchings <ben@decadent.org.uk>  Tue, 16 Aug 2011 06:08:53 +0100

linux-2.6 (3.0.0-1) unstable; urgency=low

  * New upstream release: http://kernelnewbies.org/Linux_3.0

  [ maximilian attems ]
  * Topconfig enable modular VIDEO_SR030PC30, VIDEO_NOON010PC30,
    SOC_CAMERA_IMX074, SOC_CAMERA_OV2640, SOC_CAMERA_OV6650,
    SOC_CAMERA_OV9740, USB_YUREX.
  * [x86] enable modular VIDEO_VIA_CAMERA.
  * [x86_32] enable modular XO15_EBOOK.
  * ALSA: hda - Enable auto-parser as default for Conexant codecs.

  [ Ben Hutchings ]
  * linux-support, linux-tools: Use dh_python2 instead of dh_pysupport
  * aufs: Update for 3.0
  * [amd64] Enable PCMCIA_AHA152X as module (Closes: #632929)
  * Update debconf template translations:
    - Slovak (Slavko)
  * [x86] comedi: Enable the same drivers as in stable (squeeze), except
    for ISA drivers on amd64 (Closes: #633516)
  * Reduce required initramfs-tools version to 0.99~, to ease backporting
  * [armhf/mx5] Explicitly configure this flavour to support i.MX51; it
    is not currently possible to support other i.MX5x processors as well

  [ Arnaud Patard ]
  * Merge ixp4xx build fix and enable ixp4xx back
 
  [ Aurelien Jarno ]
  * [mips/octeon] Disable MEGARAID_SAS, SUSPEND, HIBERNATION, PM_RUNTIME.
    Enable FUSION, FUSION_SAS, HW_RANDOM, HW_RANDOM_OCTEON, 
    OCTEON_MGMT_ETHERNET, CONFIG_OCTEON_ETHERNET.

  [ Bastian Blank ]
  * [xen] Allow autoloading of backend drivers.

  [ Uwe Kleine-König ]
  * [amd64] Add rt featureset with 3.0-rt2 patch set

 -- Ben Hutchings <ben@decadent.org.uk>  Sun, 24 Jul 2011 02:42:27 +0200

linux-2.6 (3.0.0~rc6-1~experimental.1) experimental; urgency=low

  * New upstream release candidate

  [ maximilian attems ]
  * Topconfig enable modular USB_NET_KALMIA, I2C_DIOLAN_U2C, SMBUS,
    SENSORS_SMBUS, SENSORS_SHT21, SENSORS_EMC6W201, SENSORS_SCH5627,
    SENSORS_ADS1015, SENSORS_W83795, SENSORS_DS620, SENSORS_LINEAGE,
    SENSORS_LTC4151, SENSORS_LTC4261, SENSORS_MAX16065, SENSORS_MAX6639,
    SENSORS_MAX6642, BT_WILINK.
  * [x86_32] enable modular I2C_PXA.
  * [x86] enable modular SENSORS_FAM15H_POWER.
  * drm/i915: Hold struct_mutex during i915_save_state/i915_restore_state.
  * [thinkpad]: Add KEY_MICMUTE and enable it on Lenovo X220.
  * [m68k]: resources: Add lookup_resource().
  * m68k/atari: Reserve some ST-RAM early on for device buffer use.
  * ALSA: hda - Handle -1 as invalid position, too
  * ALSA: hda - Judge playback stream from stream id in azx_via_get_position()

  [ Ben Hutchings ]
  * [x86] Enable SCSI_ISCI as module

 -- maximilian attems <maks@debian.org>  Tue, 05 Jul 2011 11:05:43 +0200

linux-2.6 (3.0.0~rc5-1~experimental.1) experimental; urgency=low

  * New upstream release candidate
    -  fix wrong iput on d_inod. (closes: #631255, #631802)

  [ maximilian attems ]
  * [x86] enable some comedi modules. (closes: #631199)
  * [kirkwood] Enable sound support for the HP t5325 (closes: #631762)

  [ Arnaud Patard ]
  * [armel] disable ixp4xx, until upstream agrees on how to fix
  the build error
  * [armel] Remove configuration options which don't exist anymore
  * [armhf] disable net dma/async tx on mx5 as it can't work

 -- maximilian attems <maks@debian.org>  Tue, 28 Jun 2011 11:55:21 +0200

linux-2.6 (3.0.0~rc4-1~experimental.1) experimental; urgency=low

  * New upstream release candidate
    - drm/i915: Fixes. (closes: #627976)

  [ maximilian attems ]
  * [x86] enable modular INTEL_OAKTRAIL, ACPI_APEI_PCIEAER.
  * Topconfig enable modular RADIO_WL1273, RADIO_WL128X.

  [ Ben Hutchings ]
  * rt2800pci: Add device ID for RT539F device (Closes: #630960)
  * atm: Enable for all architectures except m68k, s390 (Closes: #630900)

 -- maximilian attems <maks@debian.org>  Tue, 21 Jun 2011 15:00:23 +0200

linux-2.6 (3.0.0~rc3-1~experimental.1) experimental; urgency=low

  * New upstream release candidate

  [ Ben Hutchings ]
  * [i386] idle: EXPORT_SYMBOL(default_idle, pm_idle) if
    CONFIG_APM_MODULE (only); fixes FTBFS

  [ maximilian attems ]
  * Update configs.
  * Topconfig enable BPF_JIT. (closes: #630553)
  * Update debconf pt (Américo Monteiro) translations. (closes: #627631)
  * Add kbuild fixes out of linux-next.

 -- maximilian attems <maks@debian.org>  Thu, 16 Jun 2011 15:04:33 +0200

linux-2.6 (3.0.0~rc2-1~experimental.1) experimental; urgency=low

  * New upstream release candidate

  [ maximilian attems ]
  * Newer Standards-Version 3.9.2 without changes.
  
  [ Hector Oron ]
  * [armel/iop32x] Fix FTBFS (Closes: #629342)

  [ Aurelien Jarno ]
  * [mips,mipsel] Update arch/mips/kernel/i8259.c to fix FTBFS.
  * [mips,mipsel] Remove explicit disable of CONFIG_DRM_NOUVEAU and 
    CONFIG_DRM_RADEON_KMS.

  [ Ben Hutchings ]
  * perf: Cancel -Werror compiler option; fixes FTBFS with perl 5.14
  * qla4xxx: Remove our fix for #598503; it has now been fixed upstream
    in a different way and the two changes resulted in FTBFS
  * [ia64] nouveau: Disable ACPI support. It probably wasn't very useful
    on ia64, and now depends on mxm-wmi which is definitely x86-only.
  * Make gcc-4.5 the default compiler (except for alpha, hppa and m68k)
  * Restore xen-linux-system-<version>-<flavour> packages

 -- Ben Hutchings <ben@decadent.org.uk>  Thu, 09 Jun 2011 01:10:53 +0100

linux-2.6 (3.0.0~rc1-1~experimental.1) experimental; urgency=low

  * New upstream release candidate

  [ Ben Hutchings ]
  * [x86] Enable BACKLIGHT_APPLE, replacing BACKLIGHT_MBP_NVIDIA
    (Closes: #627492)
  * cgroups: Disable memory resource controller by default. Allow it
    to be enabled using kernel parameter 'cgroup_enable=memory'.
  * rt2800usb: Enable support for more USB devices including
    Linksys WUSB600N (Closes: #596626) (this change was accidentally
    omitted from 2.6.39-1)
  * fs: Enable FHANDLE
  * cgroups: Enable CGROUP_MEM_RES_CTLR_SWAP but not
    CGROUP_MEM_RES_CTLR_SWAP_ENABLED. Swap accounting can be enabled
    using kernel parameter 'swapaccount'.
  * ipv4: Enable IP_FIB_TRIE_STATS
  * netfilter: Enable IP_SET, IP_SET_BITMAP_IP, IP_SET_BITMAP_IPMAC,
    IP_SET_BITMAP_PORT, IP_SET_HASH_IP, IP_SET_HASH_IPPORT,
    IP_SET_HASH_IPPORTIP, IP_SET_HASH_IPPORTNET, IP_SET_HASH_NET,
    IP_SET_HASH_NETPORT, IP_SET_LIST_SET, NETFILTER_XT_SET as modules
  * net/sched: Enable NET_SCH_QFQ as module
  * can: Enable CAN_SOFTING, CAN_SOFTING_CS as modules
  * mtd: Enable MTD_SWAP as module
  * of, proc: Enable PROC_DEVICETREE
  * dm: Enable DM_RAID, DM_FLAKEY as modules. Note these are currently
    experimental.
  * target: Enable TCM_FC as module
  * net/wireless/ath: Enable CARL9170 as module (carl9170, replacing
    ar9170usb)
  * rtlwifi: Enable RTL8192SE as module (Closes: #590280)
  * net/wireless: Enable MWIFIEX, MWIFIEX_SDIO as modules
  * net/usb: Enable USB_VL600 as module
  * tablet: Enable drivers for all possible architectures and flavours
  * tablet: Enable TABLET_USB_HANWANG as module
  * pps: Enable PPS_CLIENT_PARPORT as module
  * ptp: Enable PTP_1588_CLOCK, PTP_1588_CLOCK_GIANFAR,
    PTP_1588_CLOCK_IXP46X as modules
  * [x86] watchdog: Enable SP5100_TCO, NV_TCO as modules
  * media/rc: Enable IR_REDRAT3, RC_LOOPBACK as module
  * [x86] media/rc: Enable IR_ITE_CIR, IR_FINTEK as modules
  * gspca: Enable USB_GSPCA_KINECT as module
  * [i386] radio: Enable RADIO_MIROPCM20 as module
  * s3fb: Enable FB_S3_DDC
  * viafb: Enable FB_VIA_X_COMPATIBILITY
  * es1968: Enable SND_ES1968_RADIO
  * sound: Enable SND_ISIGHT, SND_LOLA as modules
  * hid: Enable HID_ACRUX, HID_EMS_FF, HID_KEYTOUCH, HID_LCPOWER,
    HID_MULTITOUCH, HID_ROCCAT_ARVO, HID_ROCCAT_KONEPLUS,
    HID_ROCCAT_KOVAPLUS as modules
  * usb-storage: Enable USB_STORAGE_REALTEK, USB_STORAGE_ENE_UB6250 as
    modules
  * mmc: Enable MMC_VUB300, MMC_USHC as modules
  * memstick: Enable MEMSTICK_R592 as module
  * [x86] edac: Enable EDAC_I7300 as module
  * [i386] staging, video: Enable FB_OLPC_DCON as module
  * [x86] staging, drm: Enable DRM_PSB as module
  * crypto, net: Enable CRYPTO_USER_API_HASH, CRYPTO_USER_API_SKCIPHER as
    modules
  * [x86] block, xen: Enable XEN_BLKDEV_BACKEND as module

 -- Ben Hutchings <ben@decadent.org.uk>  Wed, 01 Jun 2011 06:41:14 +0100

linux-2.6 (2.6.39-3) unstable; urgency=low

  [ Ben Hutchings ]
  * [x86] i915: Revert "drm/i915: Enable GMBUS for post-gen2 chipsets"
    (Closes: #627575)
  * linux-source-<version>: Suggest libqt4-dev (for 'make xconfig')
    instead of libqt3-mt-dev (Closes: #631666)
  * [armhf] Add omap flavour, thanks to Sebastian Reichel
  * [armhf] rtc-twl: Switch to using threaded irq
  * bridge/netfilter: provide a cow_metrics method for fake_ops
    (Closes: #629932)
  * Update debconf template translations:
    - Danish (Joe Dalton) (Closes: #632551)
    - Slovak (Slavko) (Closes: #608684)
  * partitions/efi: Fix crash (oops) caused by corrupted GUID partition
    table (CVE-2011-1577)
  * ksm: fix NULL pointer dereference in scan_get_next_rmap_item()
    (CVE-2011-2183)
  * inet_diag: Fix infinite loop in inet_diag_bc_audit() (CVE-2011-2213)
  * taskstats: don't allow duplicate entries in listener mode (CVE-2011-2484)
  * bluetooth: Prevent buffer overflow in l2cap config request
    (CVE-2011-2497)

  [ maximilian attems ]
  * Add stable 2.6.39.2, including:
    - block: Fix crash (oops) in blkdev_get() on failed exclusive open
      (Closes: #631574)
    - nl80211: fix check for valid SSID size in scan operations (CVE-2011-2517)
    - drm/radeon/kms: viewport height has to be even
    - drm/radeon/kms: fix for radeon on systems >4GB without hardware iommu
    - fat: Fix corrupt inode flags when remove ATTR_SYS flag
    - scsi:  Fix oops caused by queue refcounting failure
    - cifs: don't allow cifs_reconnect to exit with NULL socket pointer
    - drm/radeon/kms: do bounds checking for 3D_LOAD_VBPNTR and bump array
      limit
    - TOMOYO: Fix oops in tomoyo_mount_acl() (CVE-2011-2518)
    For the complete list of changes, see:
     http://www.kernel.org/pub/linux/kernel/v2.6/ChangeLog-2.6.39.2

 -- Ben Hutchings <ben@decadent.org.uk>  Mon, 04 Jul 2011 07:08:10 +0100

linux-2.6 (2.6.39-2) unstable; urgency=low

  [ Ben Hutchings ]
  * [x86] Enable BACKLIGHT_APPLE, replacing BACKLIGHT_MBP_NVIDIA
    (Closes: #627492)
  * cgroups: Disable memory resource controller by default. Allow it
    to be enabled using kernel parameter 'cgroup_enable=memory'.
  * rt2800usb: Enable support for more USB devices including
    Linksys WUSB600N (Closes: #596626) (this change was accidentally
    omitted from 2.6.39-1)
  * [x86] Remove Celeron from list of processors supporting PAE. Most
    'Celeron M' models do not.
  * Update debconf template translations:
    - Swedish (Martin Bagge) (Closes: #628932)
    - French (David Prévot) (Closes: #628191)
  * aufs: Update for 2.6.39 (Closes: #627837)
  * Add stable 2.6.39.1, including:
    - ext4: dont set PageUptodate in ext4_end_bio()
    - pata_cmd64x: fix boot crash on parisc (Closes: #622997, #622745)
    - ext3: Fix fs corruption when make_indexed_dir() fails
    - netfilter: nf_ct_sip: validate Content-Length in TCP SIP messages
    - sctp: fix race between sctp_bind_addr_free() and
      sctp_bind_addr_conflict()
    - sctp: fix memory leak of the ASCONF queue when free asoc
    - md/bitmap: fix saving of events_cleared and other state
    - cdc_acm: Fix oops when Droids MuIn LCD is connected
    - cx88: Fix conversion from BKL to fine-grained locks (Closes: #619827)
    - keys: Set cred->user_ns in key_replace_session_keyring (CVE-2011-2184)
    - tmpfs: fix race between truncate and writepage
    - nfs41: Correct offset for LAYOUTCOMMIT
    - xen/mmu: fix a race window causing leave_mm BUG()
    - ext4: fix possible use-after-free in ext4_remove_li_request()
    For the complete list of changes, see:
     http://www.kernel.org/pub/linux/kernel/v2.6/ChangeLog-2.6.39.1
  * Bump ABI to 2
  * netfilter: Enable IP_SET, IP_SET_BITMAP_IP, IP_SET_BITMAP_IPMAC,
    IP_SET_BITMAP_PORT, IP_SET_HASH_IP, IP_SET_HASH_IPPORT,
    IP_SET_HASH_IPPORTIP, IP_SET_HASH_IPPORTNET, IP_SET_HASH_NET,
    IP_SET_HASH_NETPORT, IP_SET_LIST_SET, NETFILTER_XT_SET as modules
    (Closes: #629401)

  [ Aurelien Jarno ]
  * [mipsel/loongson-2f] Disable_SCSI_LPFC to workaround GCC ICE.

 -- Ben Hutchings <ben@decadent.org.uk>  Tue, 07 Jun 2011 12:14:05 +0100

linux-2.6 (2.6.39-1) unstable; urgency=low

  [ maximilian attems ]
  * [x86] Enable CRYPTO_AES_NI_INTEL for all flavours. (closes: #623631)
  * topconfig: Enable SND_USB_6FIRE, SND_FIREWIRE_SPEAKERS,
    MEDIA_CONTROLLER, DVB_USB_TECHNISAT_USB2, USB_GSPCA_NW80X,
    USB_GSPCA_VICAM, XEN_WDT, LOOPBACK_TARGET.
  * [x86] Enable modular XEN_NETDEV_BACKEND.
  * topconfig enable mem cgroup RESOURCE_COUNTERS, CGROUP_MEM_RES_CTLR.
    (closes: #534964)
  * Cleanup configs.

  [ Ben Hutchings ]
  * [!x86] Disable TPM drivers. TPMs are currently only fitted in PCs.
  * rt2800usb: Enable support for more USB devices including
    Linksys WUSB600N (Closes: #596626)
  * mm: Select SLAB allocator again. Although SLUB is currently the
    upstream default, this was set as an experiment rather than a
    recommendation! SLUB generally has poorer performance than SLAB on
    larger systems.
  * postinst: Remove specific support for running a ramdisk creator;
    warn users that specify one in /etc/kernel-img.conf
  * Require initramfs-tools >= 0.99, which installs a postinst hook

  [ Arnaud Patard ]
  * [armel] Disable eeti touchscreen driver due to missing irq_to_gpio on
    several platforms.

 -- maximilian attems <maks@debian.org>  Thu, 19 May 2011 15:34:37 +0200

linux-2.6 (2.6.39~rc7-1~experimental.1) experimental; urgency=low

  * [x86] Enable modular ASUS_WMI and ASUS_NB_WMI. (closes: #626141)
  * [x86] Enable modular DELL_WMI_AIO, HP_ACCEL, INTEL_IPS, ACPI_IPMI.
  * [x86/486] Enable modular XO1_RFKILL, XO15_EBOOK.
  * topconfig: Enable modular NF_CONNTRACK_TIMESTAMP, NF_CONNTRACK_SNMP,
    NETFILTER_XT_TARGET_AUDIT, NETFILTER_XT_MATCH_ADDRTYPE,
    NETFILTER_XT_MATCH_DEVGROUP, NET_SCH_SFB, NET_SCH_MQPRIO, NET_SCH_CHOKE,
    SATA_ACARD_AHCI, PATA_ARASAN_CF, SCSI_BNX2X_FCOE.
  * Add nl debconf template translation. (closes: #622967)
    Thanks willem kuyn <willemkuyn@gmail.com>.
  * topconfig Enable modular RTL8192CU. (closes: #625613)

 -- maximilian attems <maks@debian.org>  Tue, 10 May 2011 15:11:00 +0200

linux-2.6 (2.6.39~rc6-1~experimental.1) experimental; urgency=low

  * New upstream release candidate  

  [ maximilian attems ]
  * Enable SQUASHFS_{LZO,XZ}. (closes: #613658)
  * [x86] Enable EASYCAP. (closes: #624505)

  [ Ben Hutchings
  * xhci-hcd: Include <linux/slab.h> in xhci-pci.c (fixes FTBFS on armel)
  * [x86] Enable BRCMSMAC; the brcmsmac module replaces brcm80211
    (Closes: #625510)

  [ Aurelien Jarno ]
  * drm/nouveau, drm/radeon: remove fix for non-powerpc/sparc/x86.
  * [mips,mipsel] Disabled CONFIG_DRM_NOUVEAU and CONFIG_DRM_RADEON_KMS.
  * [mips/octeon] Disabled CONFIG_HOTPLUG_CPU and CONFIG_PM.

 -- maximilian attems <maks@debian.org>  Sun, 08 May 2011 12:23:15 +0200

linux-2.6 (2.6.39~rc5-1~experimental.1) experimental; urgency=low

  * New upstream release candidate  

  [ Ben Hutchings ]
  * [powerpc] kexec: Fix build failure on 32-bit SMP
  * net/wireless: Adjust config for iwlegacy/iwlwifi split (Closes: #624124)
    - Enable IWLWIFI_LEGACY as module
    - Enable IWL4965 as module; it is no longer part of the iwlagn module
  * [armhf] Actually install zImage into the linux-image package, thanks to
    Sebastian Reichel
  * [armhf] Build a linux-tools package
  * Fix configuration for features that are no longer modular, thanks to
    Sedat Dilek (Closes: #624372):
    - bluetooth: Re-enable BT_L2CAP and BT_SCO as part of bluetooth module
    - leds: Explicitly enable LEDS_CLASS as built-in
    - mfd: Explicitly disable MFD_WM8994

  [ Aurelien Jarno ]
  * drm/nouveau, drm/radeon: fix build failure on mips.

 -- Ben Hutchings <ben@decadent.org.uk>  Fri, 29 Apr 2011 06:04:13 +0100

linux-2.6 (2.6.39~rc4-1~experimental.1) experimental; urgency=low

  * New upstream release candidate

  [ Ben Hutchings ]
  * [i386] Rename '686-bigmem' flavour to '686-pae'; remove '686' flavour.
    For 686-class systems without PAE, the '486' flavour is more efficient
    than the '686' flavour due to optimisation for uniprocessor systems.
  * Add armhf architecture with mx5 flavour, thanks to Hector Oron and
    Vagrant Cascadian (Closes: #621032)

 -- Ben Hutchings <ben@decadent.org.uk>  Sun, 24 Apr 2011 03:21:31 +0100

linux-2.6 (2.6.38-5) unstable; urgency=medium

  [ Thorsten Glaser ]
  * [m68k] atari: Enable and compile in generic RTC
  * [m68k] Backport the most urgent fixes from 2.6.39
    - Add helper functions to handle kernel faults, traps and
      exceptions better (used by the other patches below)
    - Add improved support for running under the ARAnyM emulator
      (its native features interface) and emulated hardware
      + block access (similar to virtio-block)
      + console access (redirection to stdout)
      + network access (Ethernet)  (Closes: #599121)
  * [m68k] Add patch from queue fixing atarifb console output on
    machines with a lot of FastRAM by reserving some ST-RAM early
  * [m68k] Add patch from mm mailing list to fix SLUB breakage

  [ Aurelien Jarno ]
  * [mips/octeon] Disable CONFIG_HOTPLUG_CPU.

  [ Ben Hutchings ]
  * rt2800pci, rt2800usb: Enable experimental support for more recent
    chips (Closes: #623808)
  * [x86] staging: Enable EASYCAP as module (Closes: #624505)
  * Add stable 2.6.38.5, including:
    - p54: Initialize extra_len in p54_tx_80211
    - nfsd4: Fix filp leak (regression introduced in 2.6.38.3)
    - radeon: PLL tweaks for R7xx
    - nouveau: Fix notifier memory corruption bug
    - radeon: Fix bad shift in atom iio table parser
    - [x86] i915: Sanitize the output registers after resume
    - [x86] ideapad: Read brightness setting on brightness key notify
    - ath9k_hw: Partially revert "fix dma descriptor rx error bit parsing"
    - [s390] pfault: fix token handling
    - ACPI/PM: Avoid infinite recurrence while registering power resources
    - [hppa] slub: Disable use with DISCONTIGMEM && !NUMA
    - vfs: avoid large kmalloc()s for the fdtable
    - agp: Fix arbitrary kernel memory writes (CVE-2011-1745)
    - agp: Fix OOM and buffer overflow (CVE-2011-1746)
    For the complete list of changes, see:
     http://www.kernel.org/pub/linux/kernel/v2.6/ChangeLog-2.6.38.5
  * [hppa] Bump ABI to 2a
  * mpt2sas: Prevent heap overflows and unchecked reads
    (CVE-2011-1494, CVE-2011-1495)
  * [armel] Prevent heap corruption in OABI semtimedop
  * can: Add missing socket check in can/bcm release (CVE-2011-1598)
  * ldm: Disable broken support for VBLK fragments (CVE-2011-1017)

 -- Ben Hutchings <ben@decadent.org.uk>  Sat, 07 May 2011 21:24:55 +0100

linux-2.6 (2.6.38-4) unstable; urgency=low

  * usb-audio: Define another USB ID for a buggy USB MIDI cable
    (Closes: #617743)
  * net: Enable BATMAN_ADV as module (Closes: #622361)
  * Add stable 2.6.38.3, including:
    - eCryptfs: Unlock page in write_begin error path
    - irda: validate peer name and attribute lengths (CVE-2011-1180)
    - irda: prevent heap corruption on invalid nickname
    - nilfs2: fix data loss in mmap page write for hole blocks
    - ALSA: pcm: fix infinite loop in snd_pcm_update_hw_ptr0()
    - inotify: fix double free/corruption of stuct user
    - perf: Fix task_struct reference leak
    - ROSE: prevent heap corruption with bad facilities (CVE-2011-1493)
    - [x86] mtrr, pat: Fix one cpu getting out of sync during resume
    - Input: synaptics - fix crash in synaptics_module_init()
    - ath9k: fix a chip wakeup related crash in ath9k_start
    - mac80211: fix a crash in minstrel_ht in HT mode with no supported MCS
      rates
    - UBIFS: fix oops on error path in read_pnode
    - quota: Don't write quota info in dquot_commit()
    - mm: avoid wrapping vm_pgoff in mremap()
    - wl12xx: fix potential buffer overflow in testmode nvs push
    - Bluetooth: sco: fix information leak to userspace (CVE-2011-1078)
    - bridge: netfilter: fix information leak (CVE-2011-1080)
    - Bluetooth: bnep: fix buffer overflow (CVE-2011-1079)
    - netfilter: ip_tables: fix infoleak to userspace (CVE-2011-1171)
    - netfilter: arp_tables: fix infoleak to userspace (CVE-2011-1170)
    - [x86] Revert "x86: Cleanup highmap after brk is concluded"
      (Closes: #621072)
    - Squashfs: handle corruption of directory structure
    - ext4: fix a double free in ext4_register_li_request
    - ext4: fix credits computing for indirect mapped files
    - nfsd: fix auth_domain reference leak on nlm operations
    - nfsd4: fix oops on lock failure
    - char/tpm: Fix unitialized usage of data buffer (CVE-2011-1160)
    - ipv6: netfilter: ip6_tables: fix infoleak to userspace (CVE-2011-1172)
    - econet: 4 byte infoleak to the network (CVE-2011-1173)
    - sound/oss: remove offset from load_patch callbacks
      (CVE-2011-1476, CVE-2011-1477)
    - inotify: fix double free/corruption of stuct user (CVE-2011-1479)
    For the complete list of changes, see:
     http://www.kernel.org/pub/linux/kernel/v2.6/ChangeLog-2.6.38.3
  * Add stable 2.6.38.4, including:
    - vm: Fix vm_pgoff wrap in stack expansion
    - cifs: Always do is_path_accessible check in cifs_mount
    - cifs: Check for private_data before trying to put it
    - sn9c102: Restrict world-wirtable sysfs files
    - UBIFS: Restrict world-writable debugfs files
    - vm: Fix mlock() on stack guard page
    - UBIFS: Fix assertion warnings
    - perf: Fix task context scheduling
    - fib: Add rtnl locking in ip_fib_net_exit
    - l2tp: Fix possible oops on l2tp_eth module unload
    - ipv6: Fix duplicate /proc/sys/net/ipv6/neigh directory entries.
    - net_sched: fix ip_tos2prio
    - pppoe: drop PPPOX_ZOMBIEs in pppoe_flush_dev
    - xfrm: Refcount destination entry on xfrm_lookup
    - vlan: Take into account needed_headroom
    - bridge: Reset IPCB when entering IP stack on NF_FORWARD
    - futex: Set FLAGS_HAS_TIMEOUT during futex_wait restart setup
    - oom-kill: Remove boost_dying_task_prio()
    - UBIFS: Fix oops when R/O file-system is fsync'ed
    - sched: Fix erroneous all_pinned logic
    - vmscan: all_unreclaimable() use zone->all_unreclaimable as a name
    - next_pidmap: fix overflow condition
    - proc: Do proper range check on readdir offset
    - [powerpc] Fix oops if scan_dispatch_log is called too early
    - ehci: Unlink unused QHs when the controller is stopped
    - USB: Fix formatting of SuperSpeed endpoints in /proc/bus/usb/devices
    - xhci: Fix math in xhci_get_endpoint_interval()
    - xhci: Also free streams when resetting devices
    - USB: Fix unplug of device with active streams
    - bluetooth: Fix HCI_RESET command synchronization
    - bridge: Reset IPCB in br_parse_ip_options
    - ip: ip_options_compile() resilient to NULL skb route
    For the complete list of changes, see:
     http://www.kernel.org/pub/linux/kernel/v2.6/ChangeLog-2.6.38.4
  * [s390] pfault: fix token handling (Closes: #622570)

 -- Ben Hutchings <ben@decadent.org.uk>  Sat, 23 Apr 2011 03:17:53 +0100

linux-2.6 (2.6.38-3) unstable; urgency=low

  [ Ben Hutchings ]
  * [ppc64] Add to linux-tools package architectures (Closes: #620124)
  * [amd64] Save cr4 to mmu_cr4_features at boot time (Closes: #620284)
  * appletalk: Fix bugs introduced when removing use of BKL
  * ALSA: Fix yet another race in disconnection
  * cciss: Fix lost command issue
  * ath9k: Fix kernel panic in AR2427
  * ses: Avoid kernel panic when lun 0 is not mapped
  * PCI/ACPI: Report ASPM support to BIOS if not disabled from command line

  [ Aurelien Jarno ]
  * rtlwifi: fix build when PCI is not enabled.

  [ Martin Michlmayr ]
  * rtlwifi: Eliminate udelay calls with too large values (Closes: #620204)

 -- Ben Hutchings <ben@decadent.org.uk>  Wed, 06 Apr 2011 13:53:30 +0100

linux-2.6 (2.6.38-2) unstable; urgency=low

  [ Ben Hutchings ]
  * kconfig: Avoid buffer underrun in choice input (fixes FTBFS on mips)
  * rt2800usb: Disable powersaving by default (Closes: #618930)
  * b43: Enable B43_PHY_N (Closes: #619070)
  * net/wireless: Enable RTL8192CE as module (Closes: #619051)
  * Add configuration for Debian architecture ppc64, matching the
    powerpc/powerpc64 flavour (Closes: #618976)
  * Enable BOOT_PRINTK_DELAY (support for the boot_delay kernel parameter)
  * [x86/!486] Enable TRANSPARENT_HUGEPAGE, TRANSPARENT_HUGEPAGE_MADVISE
    (Closes: #618924)
  * [x86/486] Enable X86_32_IRIS (IRIS power-off support) (Closes: #619493)
  * Add stable 2.6.38.1, including:
    - RDMA/cma: Fix crash in request handlers (CVE-2011-0695)
    For the complete list of changes, see:
     http://www.kernel.org/pub/linux/kernel/v2.6/ChangeLog-2.6.38.1
  * radeon: Add some sanity checks to obj info record parsing, thanks
    to John Lindgren (Closes: #618847)
  * [x86] KVM: remove isr_ack logic from PIC (Closes: #612105)
  * Add stable 2.6.38.2, including:
    - cgroups: If you list_empty() a head then don't list_del() it
    - oom: Fix various bugs in victim task selection
    - xen-kbdfront: Advertise either absolute or relative coordinates
    - signal: Prevent rt_sigqueueinfo and rt_tgsigqueueinfo from spoofing
      the signal code (CVE-2011-1182)
    - ext3: Skip orphan cleanup on rocompat fs
    - sysctl: Restrict write access to dmesg_restrict
    - proc: Protect mm start_code/end_code in /proc/pid/stat
    - nfsd: Fix internal NFSv4.1 operation flags to be non-overlapping
    - nfsd: Fix wrong limit used in NFSv4 session creation
    - USB: Do not pass negative length to snoop_urb()
    - cdc-acm: Fix various bugs that can lead to a crash or memory corruption
    - fs: Fix deadlock in pivot_root()
    - fs: Assign sb->s_bdi to default_backing_dev_info if the bdi is going away
    - x86: Cleanup highmap after brk is concluded
    - NFS: Fix a hang/infinite loop in nfs_wb_page()
    - ext4: Skip orphan cleanup if fs has unknown ROCOMPAT features
    For the complete list of changes, see:
     http://www.kernel.org/pub/linux/kernel/v2.6/ChangeLog-2.6.38.2
  * [amd64] media/rc: Enable IR_NUVOTON as module (Closes: #619937)
  * [x86] media/rc: Enable IR_WINBOND_CIR as module
  * [x86] Enable DEBUG_SET_MODULE_RONX (Closes: #619838)
  * SCSI: Enable TARGET_CORE and related modules (Closes: #619298)
  * [hppa] Remove .size directive for flush_alias_page (should fix FTBFS)

  [ Jurij Smakov ]
  * Bump CONFIG_NR_CPUS on sparc to 256 to accomodate T2+ machines
    (Closes: #619435)
  * Bump ABI to 2

 -- Ben Hutchings <ben@decadent.org.uk>  Tue, 29 Mar 2011 05:31:03 +0100

linux-2.6 (2.6.38-1) unstable; urgency=low

  * New upstream release: http://kernelnewbies.org/Linux_2_6_38

  [ Ben Hutchings ]
  * Move firmware-linux-free to separate source package (firmware-free)
  * Move linux-base to separate source package
  * net/can: Enable CAN_SLCAN as module (Closes: #617629)
  * sound: Enable SND_ALOOP as module (Closes: #617869)
  * Remove the Big Kernel Lock:
    - adfs,appletalk,i810,ufs,usbip: Refactor locking
    - hpfs: Disable HPFS_FS
  * ext4: Disable FS_IOC_FIEMAP ioctl temporarily (together with fixes
    for btrfs in 2.6.38, closes: #615035)
  * sched: Build with SCHED_AUTOGROUP, but do not enable autogrouping by
    default (use sysctl kernel.sched_autogroup_enabled=1) (Closes: #618486)
  * Set ABI to 1

  [ Aurelien Jarno]
  * mips/malta-[45]kc: 
    - disable ATM, TR, WAN.
    - synchronize options in malta-4kc and malta-5kc.

 -- Ben Hutchings <ben@decadent.org.uk>  Wed, 16 Mar 2011 04:47:57 +0000

linux-2.6 (2.6.38~rc8-1~experimental.1) experimental; urgency=low

  * New upstream release candidate

  [ Ben Hutchings ]
  * [sparc] Fix .size directive for do_int_load
  * [arm] Fix .size directive for xscale_dma_a0_map_area

 -- Ben Hutchings <ben@decadent.org.uk>  Sat, 12 Mar 2011 03:31:52 +0000

linux-2.6 (2.6.38~rc7-1~experimental.1) experimental; urgency=low

  [ maximilian attems ]
  * New upstream release candidate
    - swiotlb: Fix wrong panic (Closes: #615990)
  * x86: Set DRM_I915_KMS on request by xorg team.

  [ Ben Hutchings ]
  * [x86] Correct typos in label names in two asm functions (Closes: #616426)
  * [x86] Enable VT6656, loading firmware from a separate file (requires
    firmware-linux-nonfree 0.29) (Closes: #568454)
  * perf: Build with libdwarf for improved analysis capabilities
  * perf: Build with newt for improved user interface (Closes: #615868)
  * aufs: Update for 2.6.38
  * aufs: Fix device numbers passed to security_path_mknod()
  * dib0700/dib7000m: Add pid filtering (Closes: #614837)
  * [powerpc] Revert fb module changes (Closes: #614221)

 -- Ben Hutchings <ben@decadent.org.uk>  Tue, 08 Mar 2011 02:34:04 +0000

linux-2.6 (2.6.38~rc6-1~experimental.1) experimental; urgency=low

  [ Ben Hutchings ]
  * New upstream release candidate
    - drm/radeon/kms: hopefully fix pll issues for real (v3) (Closes: #614566)
    - r8169: Keep firmware in memory (Closes: #609538)
    - [sparc] Fix misaligned tracing information which the module loader
      does not support (Closes: #609371)
    - [sh4] Export cpu_core_map to fix build failure with CONFIG_SFC=m.
    - [armel] Support for Buffalo LS-CHL (Closes: #590105).
    - btrfs: Prevent heap corruption in btrfs_ioctl_space_info()
      (CVE-2011-0699)
    - [s390] Remove task_show_regs (CVE-2011-0710)
  * DFSG: Remove drivers/staging/ft1000/ft1000-pcmcia/boot.h, non-free
    firmware for a driver we don't build (Closes: #609448)
  * module,bug: Add TAINT_OOT_MODULE flag for modules that weren't built
    in-tree

  [ maximilian attems ]
  * [x86] linux-images suggest extlinux, s/grub/grub-pc/. (closes: #613909)

  [ Aurelien Jarno]
  * mips/swarm: enable PATA drivers that have been lost during IDE -> PATA
    conversion.
  * mips/malta-[45]kc: set VIRTUALIZATION.

 -- maximilian attems <maks@debian.org>  Tue, 22 Feb 2011 14:36:33 +0100

linux-2.6 (2.6.37-2) unstable; urgency=low

  [ Ben Hutchings ]
  * Add stable 2.6.37.1:
    - libata: Set queue DMA alignment to sector size for ATAPI too
    - USB: serial: add missing .usb_driver field in serial drivers
    - USB: EHCI: fix scheduling while atomic during suspend
    - zram: Fix data corruption issue
    - brcm80211: Fix suspend/resume issue
    - ath9k: Fix system hang when resuming from S3/S4
    - SCSI: Fix medium error problems with some arrays which can cause
      data corruption
    - libsas: Fix runaway error handler problem
    - NFS: Don't use vm_map_ram() in readdir
    - NFS: Fix NFSv3 exclusive open semantics
    - /proc/kcore: Fix seeking
    - mm: Fix migration hangs on anon_vma lock
    - writeback: Stop background/kupdate works from livelocking other works
    - writeback: Avoid livelocking WB_SYNC_ALL writeback
    - ext4: Fix trimming of a single group
    - af_unix: Avoid socket->sk NULL OOPS in stream connect security hooks
    - virtio_net: Add schedule check to napi_enable call
    - ptrace: Use safer wake up on ptrace_detach()
    - net: Fix ip link add netns oops
    - SMP: Fix smp_call_function_many() SMP race
    - md: Ensure no IO request to get md device before it is properly
      initialised
    - PM/runtime: Don't enable interrupts while running in_interrupt
    - [x86] mm: Avoid possible bogus TLB entries by clearing prev
      mm_cpumask after switching mm
  * Kbuild: Include localversion file in linux-headers-*; fixes output
    of 'make kernelrelease'
  * Add stable 2.6.37.2:
    - nfsd: Memory corruption due to writing beyond the stat array
    - xen: p2m: Correctly initialize partial p2m leaf
    - av7110: Check for negative array offset (CVE-2011-0521)
    - cred: Fix kernel panic upon security_file_alloc() failure
    - btrfs: Prevent heap corruption in btrfs_ioctl_space_info()
      (CVE-2011-0699)
    - cred: Fix BUG() upon security_cred_alloc_blank() failure
    - cred: Fix memory and refcount leaks upon security_prepare_creds()
      failure
    - PCI: Use security_capable() when checking capablities during config
      space read
    - [s390] Remove task_show_regs (CVE-2011-0710)
    - PM/hibernate: Return error code when alloc_image_page() fails
    - fs/partitions: Validate map_count in Mac partition tables
    - workqueue: Wake up a worker when a rescuer is leaving a gcwq
    - ALSA: caiaq - Fix possible string-buffer overflow
  * Set ABI to 2

  [ Martin Michlmayr ]
  * [armel/orion5x] Re-enable all devices.
  * [armel/kirkwood] Re-enable Seagate FreeAgent DockStar support.

 -- Ben Hutchings <ben@decadent.org.uk>  Sat, 26 Feb 2011 03:16:16 +0000

linux-2.6 (2.6.37-1) unstable; urgency=low

  [ Ben Hutchings ]
  * [arm] ixp4xx: Revert build fix, now applied upstream which resulted
    in another build failure
  * r8169: Keep firmware in memory (Closes: #609538)
  * r8712u: Firmware filename is rtlwifi/rtl8712u.bin (Closes: #602450)
  * [sparc] Fix misaligned tracing information which the module loader
    does not support (Closes: #609371)
  * Set ABI to 1
  * Add aufs2.1, marked as staging (Closes: #573189, #613248)
  * fs/notify: Enable FANOTIFY (Closes: #599877)
  * acer-wmi, aic94xx, asus_acpi, iscsi, janz-ican3, rtc-ds1511, tc1100-wmi:
    Restrict write permissions on files in procfs/sysfs
  * nbd: Remove module-level ioctl mutex mistakenly introduced in 2.6.37
  * [x86] crypto: Re-enable AES_NI_INTEL as module (Closes: #597658)
  * [powerpc] video/fb: Enable FB_VGA16 as built-in; build FB_CT65550,
    FB_NVIDIA, FB_MATROX, FB_RADEON, FB_ATY128, FB_ATY, FB_SIS, FB_3DFX
    as modules (Closes: #609615)

  [ Aurelien Jarno ]
  * [sh4] Export cpu_core_map to fix build failure with CONFIG_SFC=m.
  * [mips/5kc-malta] Enable CONFIG_VGA_CONSOLE.

  [ Bastian Blank ]
  * Enable CIFS fscache and ACL support.
  * Enable Xen PCI frontend.

 -- Ben Hutchings <ben@decadent.org.uk>  Tue, 15 Feb 2011 04:14:09 +0000

linux-2.6 (2.6.37-1~experimental.1) experimental; urgency=low

  * New upstream release: http://kernelnewbies.org/Linux_2_6_37
    - starfire: Fix dma_addr_t size test for MIPS (fixes FTBFS)
    - watchdog: Improve failure message and documentation (Closes: #608138)

  [ Ben Hutchings ]
  * i2c-i801: Include <linux/slab.h> (fixes FTBFS on alpha)
  * [x86] Staging: Enable R8712U as module (r8712u, replacing r8192s_usb)
    - Enable loading external firmware, thanks to Stefan Lippers-Hollmann
  * linux-base: Look for GRUB 1 configuration in both /boot/grub and
    /boot/boot/grub (Closes: #607863)
  * btrfs: Require CAP_SYS_ADMIN for filesystem rebalance (Closes: #608185)
  * r8169: Change RTL8111D/RTL8168D initialisation and firmware loading to
    match upstream version (Closes: #596390 with firmware-realtek 0.28)

 -- Ben Hutchings <ben@decadent.org.uk>  Wed, 05 Jan 2011 02:44:28 +0000

linux-2.6 (2.6.37~rc7-1~experimental.1) experimental; urgency=low
  
  * New upstream release candidate
    - [mips] Rename mips_dma_cache_sync back to dma_cache_sync (fixes FTBFS)

  [ Ben Hutchings ]
  * debian/copyright: Add explanation of indirect linking of perf to
    OpenSSL (Closes: #606520)
  * [powerpc,x86] Enable PATA_PCMCIA (Closes: #606324)
  * Disable BLK_DEV_IDECS
  * [alpha] Use libata-based drivers for most PATA controllers
  * [powerpc] linux-base: Run ybin after updating yaboot.conf
    (Closes: #607284)
  * Update debconf template translations:
    - Add Catalan (Jordi Mallach)
    - Update Danish (Joe Hansen)
    - Update Spanish (Omar Campagne, Javier Fernández-Sanguino)
    - Add Italian (Luca Bruno)
    - Update Japanese (Nobuhiro Iwamatsu)
    - Add Brazilian Portugese (Flamarion Jorge)
    - Update Vietnamese (Clytie Siddall)
  * debian/bin/test-patches: Restrict patches to featureset when building
    with a featureset (thanks to Tim Small)
  * Recommend use of 'make deb-pkg' to build custom kernel packages
  * [ia64] drm/nouveau: Revert unnecessary exclusion of ACPI support code

 -- Ben Hutchings <ben@decadent.org.uk>  Sat, 25 Dec 2010 16:21:09 +0000

linux-2.6 (2.6.37~rc5-1~experimental.3) experimental; urgency=low

  * Really apply patches added in the previous version

 -- Ben Hutchings <ben@decadent.org.uk>  Sat, 11 Dec 2010 16:27:21 +0000

linux-2.6 (2.6.37~rc5-1~experimental.2) experimental; urgency=low

  * Second attempt to fix FTBFS on various architectures:
    - [alpha] Do not use -Werror for arch/alpha
    - [arm/ixp4xx] Rename FREQ macro to avoid collisions (v2)
    - drm/nouveau: Only select ACPI_VIDEO if its dependencies are met
    - [mips] Change mips_sc_is_activated() to do what the comment says

 -- Ben Hutchings <ben@decadent.org.uk>  Sat, 11 Dec 2010 06:27:51 +0000

linux-2.6 (2.6.37~rc5-1~experimental.1) experimental; urgency=low

  * New upstream release candidate

  [ Ben Hutchings ]
  * Attempt to fix FTBFS on various architectures:
    - [alpha] Do not use -Werror for arch/alpha/kernel
    - [arm/ixp4xx] Rename FREQ macro to avoid collisions
    - [mips] Add the necessary parameter to mips_sc_is_activated()

 -- Ben Hutchings <ben@decadent.org.uk>  Fri, 10 Dec 2010 02:59:12 +0000

linux-2.6 (2.6.37~rc4-1~experimental.1) experimental; urgency=low

  * New upstream release candidate

  [ maximilian attems ]
  * Newer Standards-Version 3.9.1 without changes.

  [ Martin Michlmayr ]
  * Add ixp4xx build fix from Arnaud Patard (Closes: #602669)
  * [armel/kirkwood] Enable sound.
  * ASoC: Add support for OpenRD Ultimate (Arnaud Patard).

  [ Ben Hutchings ]
  * Enable PM_ADVANCED_DEBUG (Closes: #603254)
  * Disable X.25 protocol and related drivers.  This 10 year old experiment
    has stalled and is a source of security bugs.
  * Disable Econet protocol.  It is unmaintained upstream, probably broken,
    and of historical interest only.
  * af_802154,decnet,rds: Disable auto-loading as mitigation against local
    exploits.  These protocol modules are not widely used and can be
    explicitly loaded or aliased on systems where they are wanted.
  * debian/rules: Change 'clean' rule to remove package build directories
    even after a version bump, thanks to Timo Juhani Lindfors
  * dm: Deal with merge_bvec_fn in component devices better (Closes: #604457)
  * 9p: Enable 9P_FS_POSIX_ACL
  * netfilter/ipvs: Enable IP_VS_PE_SIP as module
  * net/sched: Enable NET_ACT_CSUM as module
  * can: Enable CAN_SJA1000_ISA, CAN_TSCAN1 as modules
  * block: Enable BLK_DEV_RBD (Rados) as module
  * sensors: Enable AD525X_DPOT_SPI, APDS9802ALS, ISL29020, SENSORS_BH1780,
    SENSORS_BH1770, SENSORS_APDS990X, HMC6352, BMP085 as modules
  * scsi: Enable SCSI_CXGB4_ISCSI as module
  * net/ppp: Enable PPTP as module
  * net: Enable BNA, SMCTR, USB_NET_CX82310_ETH as modules
  * IR: Enable IR_RC5_SZ_DECODER as module
  * [i386] IR: Enable IR_NUVOTON as module
  * V4L: Enable GSPCA_KONICA, GSPCA_XIRLINK_CIT as modules
  * DVB: Enable USB_LME2510 as module
  * [i386] sound/isa: Enable SND_AZT1605, SND_AZT2316, SND_JAZZ16,
    SND_MSND_PINNACLE, SND_MSND_CLASSIC as modules
  * HID: Enable HID_UCLOGIC, HID_WALTOP, HID_ROCCAT_PYRA as modules
  * hid-logitech: Enable LOGIWII_FF
  * Enable USB_UAS (USB-attached SCSI) as module
  * serial: Enable USB_SERIAL_SAMBA as module
  * drm/nouveau: Enable DRM_I2C_SIL164 as module
  * perf: Use libiberty, not libbfd, for symbol demangling
    (Closes: #604750, #606050)
  * firmware: Correct copyright information and add source for CIS files
    (accidentally omitted when merging from sid branch)

 -- Ben Hutchings <ben@decadent.org.uk>  Sun, 05 Dec 2010 23:19:38 +0000

linux-2.6 (2.6.36-1~experimental.1) experimental; urgency=low

  * New upstream release: http://kernelnewbies.org/Linux_2_6_36
    - writeback: always use sb->s_bdi for writeback purposes (Closes: #599466)
    - i7core_edac: fix panic in udimm sysfs attributes registration
      (Closes: #600528)

  [ Ben Hutchings ]
  * qla4xxx: Fix build on some architectures lacking 64-bit I/O
    (Closes: #598503)
  * [x86] Enable modular TM6000, TM6000_ALSA, TM6000_DVB
  * [x86] Staging: fix Makefile so brcm80211 will actually build
    (Closes: #599465)
  * [x86] Enable modular IDEAPAD_ACPI (Closes: #599444)
  * perf: Enable Perl and Python scripting
    - Move scripts to /usr/share/perf_<version>-core (Closes: #599624)
  * crypto: Explicitly enable algorithm self-tests (Closes: #599441)
  * [x86] Skip looking for ioapic overrides when ioapics are not present
    (Closes: #598533)
  * [x86] ata_piix: Add device ID for ICH4-L
  * [armel/iop32x,ia64,x86] Disable BLK_DEV_PIIX as obsolete
  * [amd64] Disable DRM_I810; i81x chipsets do not support 64-bit processors
  * [x86] Disable DRM_I830; the i915 driver is now used instead

  [ Martin Michlmayr ]
  * Kirkwood: restrict the scope of the PCIe reset workaround

 -- maximilian attems <max@stro.at>  Wed, 27 Oct 2010 13:23:11 +0200

linux-2.6 (2.6.36~rc6-1~experimental.1) experimental; urgency=low

  * New upstream release candidate
    - drm/i915: Ensure that the crtcinfo is populated during mode_fixup()
      (Closes: #592415)
    - USB: fix bug in initialization of interface minor numbers
      (Closes: #598207)

  [ Ben Hutchings ]
  * linux-base: Remove dependency on libapt-pkg-perl (Closes: #589996, really)
  * Disable INTEL_IDLE.  It can no longer be built as a module and so was
    actually disabled by the previous version, but I do not consider it ready
    to build-in yet.
  * Enable modular NETFILTER_XT_TARGET_CHECKSUM, NETFILTER_XT_TARGET_IDLETIMER,
    NETFILTER_XT_MATCH_CPU, NETFILTER_XT_MATCH_IPVS
  * Reenable LOCKUP_DETECTOR, accidentally disabled by the previous version
  * Enable modular AD525X_DPOT_I2C, ATM_NICSTAR, CAN_ESD_USB2, CHELSIO_T4VF,
    FIREWIRE_NOSY, HID_ACRUX_FF, HID_ELECOM, INFINIBAND_CXGB4, INFINIBAND_QIB,
    MTD_PCMCIA, ORINOCO_USB, PPS_CLIENT_LDISC, RAMOOPS, SERIAL_MFD_HSU,
    UIO_NETX, USB_GSPCA_SPCA1528, USB_GSPCA_SQ930X, USB_SERIAL_SSU100,
    USB_SERIAL_ZIO, WL1271_SDIO, WL1271_SPI
  * Enable BT_HCIUART_ATH3K, USB_SERIAL_MOS7715_PARPORT
  * [x86] Enable modular SENSORS_PKGTEMP
  * Enable modular IR_CORE, RC_MAP, all IR decoders, IR_IMON, IR_MCEUSB,
    IR_ENE, IR_STREAMZAP
  * [x86] Enable modular LIRC drivers

 -- Ben Hutchings <ben@decadent.org.uk>  Sun, 03 Oct 2010 21:18:41 +0100

linux-2.6 (2.6.36~rc5-1~experimental.1) experimental; urgency=low

  * New upstream release candidate
    - 3c59x: Fix deadlock in vortex_error() (Closes: #595554)

  [ Ben Hutchings ]
  * speakup: Update to match Debian package version 3.1.5.dfsg.1-1
  * [x86] Add brcm80211 driver for Broadcom 802.11n wireless network
    controllers
  * [x86] Set XEN_PLATFORM_PCI=y

 -- Ben Hutchings <ben@decadent.org.uk>  Tue, 21 Sep 2010 02:15:33 +0100

linux-2.6 (2.6.35-1~experimental.3) experimental; urgency=low

  [ Ritesh Raj Sarraf ]
  * Add .gnu_debuglink information into kernel modules (Closes: #555549)
  
  [ Ben Hutchings ]
  * linux-base: Remove dependency on libapt-pkg-perl (Closes: #589996)
  * Update debconf template translations:
    - Czech (Michal Simunek) (Closes: #590546)
    - Portugese (Américo Monteiro) (Closes: #590557)
    - French (David Prévot) (Closes: #591149)
    - Russian (Yuri Kozlov) (Closes: #591241)
    - Swedish (Martin Bagge) (Closes: #592045)
    - German (Holger Wansing) (Closes: #592226)
  * [x86] Enable samsung-laptop driver
  * [sparc] Enable XVR1000 driver (Closes: #574243)
  * Change BLK_CGROUP from module to built-in so that cfq can be the
    default I/O scheduler again (Closes: #593720)
  * [mipsel/loongson-2f] Enable smtcfb (FB_SM7XX) driver (Closes: #594642)

  [ Ian Campbell ]
  * Fixes/overrides for Linitan warnings:
    - Add "(meta package)" to short description of linux-headers
      metapackages, resolves empty-binary-package.
    - Add dependency on ${misc:Depends} to all packages, resolves
      debhelper-but-no-misc-depends. Required update to gencontrol.py to
      augment rather than override headers_arch_depends read from templates.
    - Override dbg-package-missing-depends for linux-image-*-dbg. It is not
      necessary to install the kernel image package to use the dbg package
      since the dbg package already contains a complete image with symbols.

  [ Bastian Blank ]
  * Disable Ralink staging drivers, the in-tree ones reached "works-for-me"
    status.

  [ Aurelien Jarno ]
  * Fix netfilter CONFIG_COMPAT support.
  * [sh4] set VIRTUALIZATION.
  * [mips] Add an octeon flavour.

  [ maximilian attems]
  * Add stable 2.6.35.3 and 2.6.35.4.

 -- maximilian attems <maks@debian.org>  Mon, 06 Sep 2010 15:16:17 +0200

linux-2.6 (2.6.35-1~experimental.2) experimental; urgency=low

  * images: Nuke modules.devname on removal. (closes: #590607)
  * Add stable 2.6.35.1 and 2.6.35.2.
  * mm: fix page table unmap for stack guard page properly.
  * mm: fix up some user-visible effects of the stack guard page.
  * config.loongson-2f: Enable USB and RTC for loongson-2f.
    Thanks Geert Stappers <stappers@stappers.nl> (closes: #583689)

 -- maximilian attems <maks@debian.org>  Mon, 16 Aug 2010 23:49:32 +0200

linux-2.6 (2.6.35-1~experimental.1) experimental; urgency=low

  * New upstream release: http://kernelnewbies.org/Linux_2_6_35
    - [ia64] Fix crash when gcore reads gate area (Closes: #588574)
    - tpm_tis: fix subsequent suspend failures (Closes: #591031)

  * topconfig enable BLK_CGROUP, NETFILTER_XT_TARGET_TEE, VMWARE_BALLOON,
    ATH9K_HTC, TOUCHSCREEN_HAMPSHIRE, TOUCHSCREEN_TPS6507X, SND_ASIHPI,
    SQUASHFS_XATTRS, RCU_FAST_NO_HZ, COMPACTION, IP_MROUTE_MULTIPLE_TABLES,
    IPV6_MROUTE_MULTIPLE_TABLES, NET_DCCPPROBE, NET_SCTPPROBE, L2TP,
    BT_L2CAP_EXT_FEATURES, MTD_NAND_RICOH, ATA_BMDMA, KEYBOARD_QT2160,
    N_GSM, SENSORS_SHT15, SENSORS_EMC1403, SENSORS_ADS7871, SENSORS_TMP102,
    SND_ES1968_INPUT, SND_MAESTRO3_INPUT, LEDS_LT3593, LEDS_MC13783.
  * x86 enable INTEL_IDLE, ACPI_HED, ACPI_APEI, ACPI_APEI_GHES,
    PCI_CNB20LE_QUIRK.

 -- maximilian attems <maks@debian.org>  Tue, 03 Aug 2010 16:21:16 +0200

linux-2.6 (2.6.35~rc6-1~experimental.1) experimental; urgency=low

  * New upstream release candidate
    - drm/i915: Add 'reclaimable' to i915 self-reclaimable page allocations
      (Closes: #534422)

  [ Ben Hutchings ]
  * [!x86] Disable FB_VIA; these GPUs are only found on x86 motherboards
  * ds2782_battery: Fix build failure on several architectures
  * postinst: Remove support for 'default' boot loaders. Warn users on
    upgrade if the current configuration may rely on this.
  * [i386/686] Remove AMD K6 from the list of supported processors; it
    does not implement the CMOV instruction
  * 3c59x: Fix call to mdio_sync() with the wrong argument (Closes: #589989)

 -- Ben Hutchings <ben@decadent.org.uk>  Sat, 24 Jul 2010 01:00:26 +0100

linux-2.6 (2.6.35~rc5-1~experimental.1) experimental; urgency=low

  * New upstream release candidate
  
  [ Ben Hutchings ]
  * Consistently name the linux-tools package and perf binary using the
    upstream version without any -rcN suffix

 -- Ben Hutchings <ben@decadent.org.uk>  Tue, 13 Jul 2010 01:09:27 +0100

linux-2.6 (2.6.35~rc4-1~experimental.1) experimental; urgency=low
  
  * New upstream snapshot
    - [hppa] clear floating point exception flag on SIGFPE signal
      (Closes: #559406)
    - Add mantis and hopper DVB drivers (Closes: #577264)
    - eeepc-laptop: Disable wireless hotplug on more models where the
      controller is not at the expected address (Closes: #576199)
    - qcserial: Add support for Qualcomm Gobi 2000 devices
      (Closes: #585661)
    - radeon: Fix MacBook Pro connector quirk (Closes: #585943)
    - r8169: Fix MDIO timing (Closes: #583139)
    - asix: fix setting mac address for AX88772 (Closes: #587580)
    - Update Marvell CESA (mv_cesa) driver (Closes: #585790):

  [ Ben Hutchings ]
  * ipr: add writeq definition if needed (Closes: #584840)
  * [mips] Fix boot from ATA hard drives (Closes: #584784):
    - Set io_map_base for several PCI bridges lacking it
    - Replace per-platform built-in IDE drivers with libata-based drivers
    - Enable BLK_DEV_SD as built-in on all platforms
  * Update Spanish debconf templates, thanks to Omar Campagne
    (Closes: #580538)
  * [powerpc] Enable pata_amd driver, replacing amd74xx
  * linux-base: Don't identify LVM2 PVs by UUID (Closes: #585852)
  * Move NEWS to linux-latest-2.6 (Closes: #586401)
  * 3c59x: Change locking to avoid use of disable_irq() (Closes: #586967)
  * Enable IPv6 support for IPVS (IP_VS_IPV6) (Closes: #584549)
  * linux-base: If the disk ID update process fails, give the user a
    chance to retry or change their answers (Closes: #585609)
  * ipv6: Clamp reported valid_lft to a minimum of 0 (Closes: #514644)
  * ipv6: Use interface max_desync_factor instead of static default
    (Closes: #514646)
  * [ia64, powerpc, sparc, x86] Enable KPROBES and KRETPROBES
    (Closes: #584130)
  * r8192s_usb: Fix various bugs:
    - Clean up in case of an error in module initialisation
    - Rename and remove proc directories correctly if an interface is
      not called wlan0 (Closes: #582972)
    - Correct device ID table (Closes: #584945, #587985)
  * [x86] Enable r8192u_usb driver
  * Add linux-tools-<version> package containing the perf tool
    (Closes: #548715)
  * Enable SERIAL_USB_TI (Closes: #588096) and SERIAL_USB_WHITEHEAT
  * [x86] Enable EDAC_I7CORE

  [ maximilian attems ]
  * Enable DRM_RADEON_KMS.

  [ Martin Michlmayr ]
  * OpenRD-Base: revert patch "allow SD/UART1 selection" since it
    never made it upstream.
  * ARM: update mach types.
  * Add support for OpenRD-Ultimate.
  * QNAP TS-11x/TS-21x: Add MPP44 (board ID).
  * Add support for the HP t5325 Thin Client.
  * m25p80: Add support for Macronix 25L8005.
  * [armel/kirkwood] Enable FB_XGI and FRAMEBUFFER_CONSOLE.
  * [armel] Make MOUSE_PS2 modular.
  * [armel] Build INPUT_UINPUT for all flavours.
  * [armel/kirkwood] Enable FB_UDL.
  * [armel] Disable PARPORT_PC (Closes: #588164)

  [ Bastian Blank ]
  * Disable mISDN support for NETJet cards. The driver binds a generic PCI
    bridge.
  * Disable ISDN4Linux drivers.

 -- Ben Hutchings <ben@decadent.org.uk>  Sat, 10 Jul 2010 21:53:57 +0100

linux-2.6 (2.6.34-1~experimental.2) experimental; urgency=low

  [ Ben Hutchings ]
  * [x86] Reenable rtl8192su, accidentally disabled in previous version
    (Closes: #580740)
  * writeback: Update dirty flags in two steps
  * writeback: ensure that WB_SYNC_NONE writeback with sb pinned is sync
    (Closes: #582808)
  * writeback: fix non-integrity write-back
  * [mipsel] Add a loongson-2f flavour
  * [mipsel] Loongson: Define rtc device on MC146818-equipped systems
  * Make gcc-4.4 the default compiler
  * [ia64] Hardcode the output of the scripts under arch/ia64/scripts so
    that we can build out-of-tree modules correctly (refresh and re-add
    dropped patch) (Closes: #392592)
  * [ia64] Enable SGI SN support and mspec driver (Closes: #582224)
  * iwlwifi: Disable QoS when connected to a non-QoS-capable AP
    (Closes: #578262)
  * [x86] Disable e_powersaver cpufreq driver as unsafe. It has already
    been blacklisted by cpufrequtils. The acpi-cpufreq driver can be used
    instead on some VIA C7 systems. (Closes: #566208)
  * [amd64] ext4: Fix compat EXT4_IOC_ADD_GROUP (used by online resize)
  * Install debug kernel image in /usr/lib/debug/boot (Closes: #582810)
  * Build inet_lro as a module
  * [sparc] Enable CONFIG_FB_XVR500, CONFIG_FB_XVR2500 (Closes: #508108)

  [ maximilian attems ]
  * topconfig enable CFQ_GROUP_IOSCHED, MFD_WM8994, REGULATOR_MAX8649,
    REGULATOR_WM8994, VHOST_NET, BT_ATH3K, CRYPTO_PCRYPT.
  * [x86] Enable X86_PCC_CPUFREQ, VGA_SWITCHEROO (closes: #582637).

  [ Martin Michlmayr ]
  * QNAP TS-419P: Export GPIO indicating jumper setting of JP1.

  [ dann frazier ]
  * [hppa] clear floating point exception flag on SIGFPE signal
    (Closes: #559406)

  [ Aurelien Jarno ]
  * [sh4] fix sh_tmu clocksource following recent nohz changes.

  [ Moritz Muehlenhoff ]
  * Enable X86 board specific fixups for reboot (Closes: #536537)

 -- Ben Hutchings <ben@decadent.org.uk>  Sun, 06 Jun 2010 18:53:04 +0100

linux-2.6 (2.6.34-1~experimental.1) experimental; urgency=low

  * New upstream release: http://kernelnewbies.org/Linux_2_6_34

  * New upstream release
    - rtl8192su: Add IDs for several more devices (Closes: #580740)

  [ maximilian attems ]
  * topconfig enable IPV6_SIT_6RD, NETFILTER_XT_TARGET_CT, IP_VS_PROTO_SCTP,
    NF_CONNTRACK_ZONES, CAN_PLX_PCI, TI_DAC7512, SCSI_HPSA, PATA_TOSHIBA,
    MACVTAP, CHELSIO_T4, IXGBEVF, QLCNIC, LIBERTAS_MESH,
    USB_NET_SMSC75XX, USB_SIERRA_NET, VIDEO_CX18_ALSA, USB_GSPCA_BENQ,
    USB_GSPCA_CPIA1, USB_GSPCA_OV534_9, USB_GSPCA_SN9C2028, RADIO_TEF6862,
    RADIO_SAA7706H, SND_USB_UA101, CEPH_FS, MICREL_PHY, KSZ884X_PCI,
    SENSORS_ADT7411, SENSORS_ASC7621, VIDEO_TLG2300, DVB_USB_AZ6027,
    DVB_NGENE, HID_3M_PCT, LOGIG940_FF, HID_MAGICMOUSE, HID_MOSART,
    HID_NTRIG, HID_QUANTA, HID_STANTUM, HID_WACOM, USB_SERIAL_QCAUX,
    USB_SERIAL_VIVOPAY_SERIAL, MMC_RICOH_MMC, LEDS_DELL_NETBOOKS, LOGFS.
  * [x86] Enable EEEPC_WMI.
  * Fix backlight support on some recent Thinkpads.
  * acpi: Fall back to manually changing SCI_EN.
  * Explicitly pass in whether sb is pinned or not.
  
  [ Ben Hutchings ]
  * Prepare debconf templates for translation (Closes: #576758)
  * [x86] Enable r8187se driver, previously named rtl8187se

  [ Aurelien Jarno ]
  * mips/swarm: fix boot from IDE based media (Sebastian Andrzej Siewior)
    (closes: #466977).
  * mips/*: remove SND_* options, as they are already enabled in topconfig.

 -- maximilian attems <maks@debian.org>  Wed, 19 May 2010 17:06:13 +0200

linux-2.6 (2.6.33-1~experimental.5) experimental; urgency=low

  [ Ian Campbell ]
  * Include Xen hypervisor in reportbug "related to" list.

  [ maximilian attems]
  * Add stable 2.6.33.2.

  [ Ben Hutchings ]
  * [x86] Enable ramzswap driver (Closes: #573912)
  * [x86] Re-enable rt2860sta and rt2870sta drivers which were accidentally
    disabled when moving to Linux 2.6.33 (Closes: #576723)
  * Add stable 2.6.33.3:
    - ACPI: EC: Allow multibyte access to EC; fixes temperature monitoring
      on some Dell laptops (Closes: #563313)

  [ Aurelien Jarno ]
  * Add support for sh4 architecture, patch by Nobuhiro Iwamatsu
    (Closes: #569034)
  * [mips*/*malta] Remove options that are present in topconfig.

 -- maximilian attems <maks@debian.org>  Wed, 05 May 2010 16:38:53 +0200

linux-2.6 (2.6.33-1~experimental.4) experimental; urgency=low

  [ Ben Hutchings ]
  * Include aufs2, marked as staging (Closes: #573189)
  * Remove /usr/include/drm from linux-libc-dev; let libdrm-dev provide it
    again (Closes: #572067)
  * [x86] Enable rtl8192su driver using external firmware

  [ maximilian attems]
  * Add stable 2.6.33.1.

 -- maximilian attems <maks@debian.org>  Wed, 17 Mar 2010 18:13:53 +0100

linux-2.6 (2.6.33-1~experimental.3) experimental; urgency=low

  [ Ben Hutchings ]
  * Fix regexp for binNMU versions in modules/rules.include (Closes: #524632)
  * linux-base: Fix bugs and improve libata transition code:
    - Fix calls to disk_id_to_path (renamed to id_to_path) (Closes: #572283)
    - Don't show empty list of devices to be relabelled
    - Don't update udev CD rules unnecessarily
    - Show the device paths to be added to udev CD rules
    - Ignore nonexistent devices and properly handle devices of unknown
      filesystem type (Closes: #572341, #572445)
    - Don't accept empty filesystem labels as identifiers (Closes: #572438)
    - For consistency with fresh installations, use or assign UUIDs rather
      than labels where both are available (Closes: #572376)
    - Replace CD/DVD/BD device names with udev-provided persistent aliases
    - Fix update of boot device name for LILO and related loaders
    - Update uswsusp resume device name

 -- maximilian attems <maks@debian.org>  Thu, 11 Mar 2010 05:58:02 +0100

linux-2.6 (2.6.33-1~experimental.2) experimental; urgency=low

  [ Ben Hutchings ]
  * Add missing debconf templates for linux-base (Closes: #571558)
  * Fix libata transition code for GRUB 1 config (Closes: #571662)

 -- maximilian attems <maks@debian.org>  Sun, 28 Feb 2010 17:48:11 +0100

linux-2.6 (2.6.33-1~experimental.1) experimental; urgency=low

  * New upstream release: http://kernelnewbies.org/Linux_2_6_33

  [ maximilian attems]
  * [topconfig] set BLK_DEV_DRBD, DRM_NOUVEAU, DRM_NOUVEAU_BACKLIGHT,
    DRM_VMWGFX, SENSORS_LM73, SENSORS_AMC682, SENSORS_LIS3_I2C,
    SENSORS_MC13783_ADC, TOUCHSCREEN_DYNAPRO, TOUCHSCREEN_MC13783,
    GIGASET_CAPI, LEDS_DAC124S085, LEDS_INTEL_SS4200, LEDS_INTEL_SS4200,
    DVB_FIREDTV, DVB_USB_EC168, SOC_CAMERA_MT9T112, SOC_CAMERA_OV9640,
    USB_GSPCA_PAC7302, USB_GSPCA_STV0680, AD525X_DPOT, CAN_MCP251X,
    RT2800PCI, REGULATOR_MAX8660, RTC_DRV_BQ32K, RTC_DRV_MSM6242,
    RTC_DRV_RP5C01, VMWARE_PVSCSI, SCSI_PM8001, WIMAX_IWMC3200_SDIO,
    INPUT_SPARSEKMAP, SERIO_ALTERA_PS2, MANTIS_CORE, DVB_MANTIS,
    DVB_HOPPER.
  * [x86] set CS5535_MFGPT, SENSORS_K10TEMP, GEODE_WDT, MSI_WMI,
    TOSHIBA_BT_RFKILL, ACPI_CMPC, CRYPTO_GHASH_CLMUL_NI_INTE.

  [ Ben Hutchings ]
  * Use libata-based drivers for most PATA controllers (Closes: #444182):
    - pata_triflex replaces triflex
    - pata_atiixp replaces atiixp
    - pata_ns87415 replaces ns87415
    - pata_sc1200 replaces sc1200
    - pata_cs5536 replaces cs5536
    - pata_amd replaces amd74xx
    - pata_sis replaces sis5513
    - pata_rz1000 replaces rz1000
    - pata_efar replaces slc90e66
    - pata_pdc202xx_old replaces pdc202xx_old
    - pata_pdc2027x replaces pdc202xx_new
    - pata_cs5520 replaces cs5520
    - pata_cs5530 replaces cs5530
    - pata_cmd64x replaces cmd64x
    - pata_sil680 replaces siimage
    - pata_ali replaces alim15x3
    - pata_via replaces via82cxxx
    - pata_serverworks replaces serverworks
    - pata_artop replaces aec62xx
    - pata_it821x replaces it821x
    - ata_piix, pata_oldpiix, pata_mpiix mostly replace piix
    - ata_generic, pata_ns87410, pata_netcell replace ide-pci-generic
  * Add libata transition script

 -- maximilian attems <maks@debian.org>  Thu, 25 Feb 2010 15:21:38 +0100

linux-2.6 (2.6.32-30) unstable; urgency=high

  [ Ben Hutchings ]
  * mpt2sas: Fix incorrect scsi_dma_map error checking (Closes: #606968)
  * Update Spanish debconf template translation (Omar Campagne, Javier
    Fernández-Sanguino) (Really closes: #600694)
  * intel-iommu: Force-disable IOMMU for iGFX on broken Cantiga revisions
    (Closes: #607095)
  * [powerpc] linux-base: Run ybin after updating yaboot.conf
    (Closes: #607284)
  * tehuti: Firmware filename is tehuti/bdx.bin
  * iwlwifi: Reduce a failure-prone memory allocation (Closes: #599345)
  * linux-base: Look for GRUB 1 configuration in both /boot/grub and
    /boot/boot/grub (Closes: #607863)
  * rt28x0: Add ieee80211_regdom module parameter mimicking cfg80211 as a
    workaround for incorrect region code in NVRAM (Closes: #594561)
  * btrfs: Require CAP_SYS_ADMIN for filesystem rebalance (Closes: #608185)
  * [x86] dell-laptop: Enable for some newer Dell models
  * r8169: Change RTL8111D/RTL8168D initialisation and firmware loading to
    match upstream version (Closes: #596390 with firmware-realtek 0.28)
  * Add stable 2.6.32.28:
    - NFS: Fix panic after nfs_umount()
    - usb-storage/libusual: Add support for Samsung YP-CP3 MP4 Player,
      thanks to Vitaly Kuznetsov (Closes: #555835)
    - bfa: Fix system crash when reading sysfs fc_host statistics
      (CVE-2010-4343)
    - IB/uverbs: Handle large number of entries in poll CQ (CVE-2010-4649)
    - orinoco: Fix TKIP countermeasure behaviour (CVE-2010-4648)
    - mm: Add security_file_mmap check to install_special_mapping
      (CVE-2010-4346)
    - sctp: Fix a race between ICMP protocol unreachable and connect()
      (CVE-2010-4526)
    - hvc_console: Fix race between hvc_close and hvc_remove (CVE-2010-2653)
      (previously applied as an isolated fix in 2.6.32-25)
    - fuse/cuse: Verify ioctl retries (CVE-2010-4650)
  * [powerpc] Restore device tree source files to linux-image packages
    (Closes: #609155)

  [ maximilian attems ]
  * [openvz] Reenable NF_CONNTRACK_IPV6. (closes: #580507)
  * cifs: fix another memleak, in cifs_root_iget.
  * b43: Fix warning at drivers/mmc/core/core.c:237 in mmc_wait_for_cmd.
  * drm/radeon/kms: MC vram map needs to be >= pci aperture size.
  * drm/radeon/kms: make sure blit addr masks are 64 bit.
  * drm/radeon/kms: fix handling of tex lookup disable in cs checker on r2xx.
  * drm/i915: Free hardware status page on unload when physically mapped.
  * drm/i915/overlay: Ensure that the reg_bo is in the GTT prior to writing.
  * drm/radeon/kms/atom: set sane defaults in atombios_get_encoder_mode().
  * drm/radeon/kms: fix typos in disabled vbios code.
  * drm/radeon/kms: add workaround for dce3 ddc line vbios bug.
  * drm/radeon/kms: fix interlaced and doublescan handling.
  * drm/i915/sdvo: Always add a 30ms delay to make SDVO TV detection reliable.
  * wireless: b43: fix error path in SDIO.
  * drm/radeon/kms: don't apply 7xx HDP flush workaround on AGP.

  [ Ian Campbell ]
  * xen: backport TTM patches to use PCI API. Fixes PCIe GPU (specifically
    Radeon and Nouveau) on Xen (Closes: #601341).
  * xen: netback: drop SKBs which are GSO but do not have a partial
    checksum set (Closes: #608144).

  [ dann frazier ]
  * exec: make argv/envp memory visible to oom-killer (CVE-2010-4243)
  * irda: Fix information leak in IRLMP_ENUMDEVICES (CVE-2010-4529)
  * af_unix: limit unix_tot_inflight (CVE-2010-4249)

  [ Moritz Muehlenhoff ]
  * net: ax25: fix information leak to userland (CVE-2010-3875)
  * net: packet: fix information leak to userland (CVE-2010-3876)	
  * net: tipc: fix information leak to userland (CVE-2010-3877)
  * inet_diag: Make sure we actually run the same bytecode we audited
    (CVE-2010-3880)
  * econet: Fix crash in aun_incoming() (CVE-2010-4342)

 -- Ben Hutchings <ben@decadent.org.uk>  Tue, 11 Jan 2011 05:42:11 +0000

linux-2.6 (2.6.32-29) unstable; urgency=high

  [ Ben Hutchings ]
  * megaraid_sas: Add support for 'entry-level' SAS controllers including
    the 9240 family (Closes: #604083)
  * tcp: Make TCP_MAXSEG minimum more correct (refinement of fix for
    CVE-2010-4165)
  * l2tp: Fix UDP socket reference count bugs in the pppol2tp driver
    (Closes: #604748)
  * USB: Retain device power/wakeup setting across reconfiguration;
    don't enable remote wakeup by default (Closes: #605246)
  * dm: Deal with merge_bvec_fn in component devices better (Closes: #604457)
  * Update Spanish debconf template translation (Aaron H Farias Martinez)
    (Closes: #600694)
  * perf: Use libiberty, not libbfd, for symbol demangling
    (Closes: #590226, #606050)
  * [x86] Add support for Fintek hardware watchdogs (Closes: #601187)
    - resource: Add shared I/O region support
    - hwmon: f71882fg: Use a muxed resource lock for the Super I/O port
    - watchdog: Add f71808e_wdt driver
  * bcm5974: Add reporting of multitouch events (Closes: #605450)
  * fusion: Set FUSION_MAX_SGE=128, the upstream default (Closes: #606096)
  * Add stable 2.6.32.27:
    - block: limit vec count in bio_kmalloc() and bio_alloc_map_data()
    - block: take care not to overflow when calculating total iov length
    - block: check for proper length of iov entries in blk_rq_map_user_iov()
      (CVE-2010-4163)
    - net: clear heap allocation for ETHTOOL_GRXCLSRLALL (CVE-2010-3861)
    - asus_oled: fix up some sysfs attribute permissions
    - ipc: initialize structure memory to zero for compat functions
      (CVE-2010-4073)
    - ipc/shm: fix information leak to userland (CVE-2010-4072)
    - ipc/sem: sys_semctl: fix kernel stack information leakage (CVE-2010-4083)
    - tty: prevent DOS in the flush_to_ldisc
    - [x86] KVM: VMX: Fix host userspace gsbase corruption (Closes: #604956)
    - KVM: VMX: fix vmx null pointer dereference on debug register access
      (CVE-2010-0435)
    - KVM: x86: fix information leak to userland (CVE-2010-3881)
    - firewire/cdev: fix information leak
    - firewire-core: fix an information leak
    - firewire-ohci: fix buffer overflow in AR split packet handling
    - bio: take care not overflow page count when mapping/copying user data
      (CVE-2010-4162)
    - sisusbvga: fix information leak to userland
    - iowarrior: fix information leak to userland
    - usb: core: fix information leak to userland
    - usb-storage/sierra_ms: fix sysfs file attribute
    - ueagle-atm: fix up some permissions on the sysfs files
    - cypress_cy7c63: fix up some sysfs attribute permissions
    - usbled: fix up some sysfs attribute permissions
    - trancevibrator: fix up a sysfs attribute permission
    - usbsevseg: fix up some sysfs attribute permissions
    - do_exit(): make sure that we run with get_fs() == USER_DS (CVE-2010-4258)
    - DECnet: don't leak uninitialized stack byte
    - perf_events: Fix perf_counter_mmap() hook in mprotect() (CVE-2010-4169)
    - frontier: fix up some sysfs attribute permissions
    - net/sched: fix kernel information leak in act_police
    - can-bcm: fix minor heap overflow (CVE-2010-3874)
    - ivtvfb: prevent reading uninitialized stack memory (CVE-2010-4079)
    - net/sched: fix some kernel information leaks
  * TTY: Fix error return from tty_ldisc_open() (regression in 2.6.32.27)
  * filter: make sure filters dont read uninitialized memory (CVE-2010-4158)
  * posix-cpu-timers: workaround to suppress the problems with mt exec
    (CVE-2010-4248)

  [ Ian Campbell ]
  * xen: disable ACPI NUMA for PV guests and allow IRQ desc allocation on any
    node (Closes: #603632)
  * xen: handle potential time discontinuity on resume (Closes: #602273)
  * xen: don't bother to stop other cpus on shutdown/reboot (Closes: #605448)
  * xen: Add cpu hotplug support to prevent crash while parsing ACPI processor
    tables (Closes: #602109)

  [ Martin Michlmayr ]
  * Kirkwood: Add support for 6282 based QNAP devices.

 -- Ben Hutchings <ben@decadent.org.uk>  Fri, 10 Dec 2010 05:45:11 +0000

linux-2.6 (2.6.32-28) unstable; urgency=high

  [ maximilian attems ]
  * ipc: initialize structure memory to zero for shmctl.
  * drm/i915: set DIDL using the ACPI video output device _ADR method return.
  * images: Nuke modules.devname on removal. (closes: #590607)
  * Newer Standards-Version 3.9.1 without changes.
  * drm/ttm: Clear the ghost cpu_writers flag on ttm_buffer_object_transfer.
  * [openvz] Update upstream patch to 2.6.32-dzhanibekov.
  * [openvz] ubc: Fix orphan count checks after merge.

  [ Martin Michlmayr ]
  * Update udlfb to 2.6.37:
    - udlfb: minor cleanups
    - udlfb: fix coding style issues
    - udlfb: fbdev character read and write support
    - udlfb: add DPMS support
    - udlfb: remove metrics_misc sysfs attribute
    - udlfb: revamp reference handling to insure successful shutdown
    - udlfb: enhance EDID and mode handling support
    - udlfb: fix big endian rendering error
    - udlfb: support for writing backup EDID to sysfs file
    - udlfb: add module options for console and fb_defio
    - udlfb: fix incorrect fb_defio implementation for multiple framebuffers
    - udlfb: fix checkpatch and style

  [ Ben Hutchings ]
  * Update debconf template translations:
    - Update Japanese (Nobuhiro Iwamatsu) (Closes: #602152)
    - Update Catalan (Jordi Mallach) (Closes: #602520)
    - Add Italian (Luca Bruno) (Closes: #602945)
  * sunrpc: Fix NFS client over TCP hangs due to packet loss (Closes: #589945)
  * brcm80211: Update to 2.6.37-rc1
  * [powerpc] ALSA: Fix headphone and line-out detection on PowerMac G4 DA
    (Closes: #603419)
  * [x86] snd-hda-codec-cirrus: Add quirks for IMac 27", MacBookPro 5,5 and 7,1
  * [x86] btusb: Add device IDs for MacBookPro 6,2 and 7,1 (Closes: #603651)
  * [x86] applesmc: Add support for iMac 9,1 and MacBookPro 2,2, 5,3, 5,4, 6,*
    and 7,*
  * [x86] applesmc, bcm5974, btusb, HID, mbp_nvidia_bl, snd-hda-codec-cirrus:
    Add support for MacBookAir 3,1 and 3,2 (Closes: #603395)
  * [x86] mbp_nvidia_bl: Add support for MacBookPro 7,1
  * x25: Fix remote denial-of-service vulnerabilities:
    - x25 accesses fields beyond end of packet
    - memory corruption in X.25 facilities parsing (CVE-2010-3873)
    - Prevent crashing when parsing bad X.25 facilities (CVE-2010-4164)
  * tcp: Increase TCP_MAXSEG socket option minimum (CVE-2010-4165)
  * rds: Fix integer overflow in RDS cmsg handling
  * af_802154,decnet,econet,rds,x25: Disable auto-loading as mitigation
    against local exploits.  These protocol modules are not widely used
    and can be explicitly loaded or aliased on systems where they are
    wanted.
  * atl1c: Add support for Atheros AR8151 and AR8152 (Closes: #599771)
  * Add stable 2.6.32.26:
    - synclink_cs: Fix information leak to userland
    - bluetooth: Fix missing NULL check
    - [x86] KVM: VMX: Fix host GDT.LIMIT corruption
    - [x86] KVM: Fix fs/gs reload oops with invalid ldt (CVE-2010-3698)
    - gdth: Fix integer overflow in ioctl (CVE-2010-4157)
  * [x86] KVM: SVM: Fix wrong intercept masks for KVM_{GET,SET}_VCPU_EVENTS
    on 32 bit, thanks to Philipp Matthias Hahn (Closes: #599507)

  [ dann frazier ]
  * [vserver] Update patch to 2.6.32.25-vs2.3.0.36.29.6
  * add qlcnic driver
  * econet: Avoid stack overflow w/ large msgiovlen (CVE-2010-3848)
  * econet: disallow NULL remote addr for sendmsg() (CVE-2010-3849)
  * econet: Add mising CAP_NET_ADMIN check in SIOCSIFADDR (CVE-2010-3850)

 -- Ben Hutchings <ben@decadent.org.uk>  Thu, 25 Nov 2010 01:20:50 +0000

linux-2.6 (2.6.32-27) unstable; urgency=high
  
  * The "We'll Always Have Paris" release

  [ Ben Hutchings ]
  * rndis_host: Restrict fix for #576929 to specific devices
    (Closes: #589403, #600660)
  * Add stable 2.6.32.25:
    - rme9652: prevent reading uninitialized stack memory
      (CVE-2010-4080, CVE-2010-4081)
    - ocfs2: Don't walk off the end of fast symlinks
    - ip: fix truesize mismatch in ip fragmentation
    - net: clear heap allocations for privileged ethtool actions
    - execve: setup_arg_pages: diagnose excessive argument size
    - execve: improve interactivity with large arguments
    - execve: make responsive to SIGKILL with large arguments
    - rose: Fix signedness issues wrt. digi count. (CVE-2010-3310)
    - ALSA: prevent heap corruption in snd_ctl_new() (CVE-2010-3442)
    - setup_arg_pages: diagnose excessive argument size (CVE-2010-3858)
  * btrfs: add a "df" ioctl for btrfs (Closes: #600190)
  * Update debconf template translations:
    - Add Catalan (Jordi Mallach) (Closes: #601146)
    - Add Brazilian Portugese (Flamarion Jorge) (Closes: #601102)
    - Update Vietnamese (Clytie Siddall) (Closes: #601534)
  * phonet: device notifier only runs on initial namespace
    (Really closes: #597904)
  * net/socket: Limit sendto()/recvfrom() length (CVE-2010-1187)
    [Original reference is incorrect; should be CVE-2010-3859.]

  [ Ian Campbell ]
  * xen: import additional fixes for disabling netfront smartpoll mode
    (Closes: #600992).

  [ dann frazier ]
  * e1000e: Reset 82577/82578 PHY before first PHY register read
    (Closes: #601017)

  [ Martin Michlmayr ]
  * Kirkwood: reset PCIe unit on boot
  * Kirkwood: restrict the scope of the PCIe reset workaround

  [ maximilian attems ]
  * Update abi files, readd Xen as ABI stable.
  * 2.6.33.stable-queue: drm/radeon: fix PCI ID 5657 to be an RV410.
  * Add drm changes from 2.6.32.24+drm33.11:
    - i915: return -EFAULT if copy_to_user fails.
    - drm/i915: Prevent double dpms on
    - drm: Only decouple the old_fb from the crtc is we call mode_set*
    - drm/i915: Unset cursor if out-of-bounds upon mode change (v4)
    - drm/i915,agp/intel: Add second set of PCI-IDs for B43
  * net: Limit socket I/O iovec total length to INT_MAX. (CVE-2010-1187)
    [Original reference is incorrect; should be CVE-2010-3859.]
  * numa: fix slab_node(MPOL_BIND).

 -- maximilian attems <maks@debian.org>  Sat, 30 Oct 2010 12:24:37 +0200

linux-2.6 (2.6.32-26) unstable; urgency=high

  [ Ian Campbell ]
  * xen: fix PVHVM hang at boot when Xen does not support vector callbacks.
  * xen: fix race between PV drivers and xenstore initialisation which caused
    breakage in drivers for both regular PV and PVHVM guests.

  [ maximilian attems ]
  * [openvz] Enable ioprio. (closes: #596772)
    Thanks Daniel Hahler <debian-bugs@thequod.de>

  [ Ben Hutchings ]
  * [x86] radeon: Add quirks to make HP nx6125 and dv5000 laptops resume
    (Closes: #583968)
  * dm-crypt: Add 'plain64' IV; this avoids watermarking attacks that are
    possible with 'plain' IV on devices larger than 2TB (Closes: #600384)
  * [x86] ahci,ata_generic: let ata_generic handle new MBP w/ MCP89
    (Closes: #600305)
  * debian/.../patches.py: Open files as needed, rather than all at once
    (Closes: #600423)
  * [openvz] printk: Handle global log buffer reallocation (Closes: #600299)
  * debian/bin/test-patches: Restrict patches to featureset when building
    with a featureset (thanks to Tim Small)
  * sata_via: Delay on vt6420 when starting ATAPI DMA write (Closes: #488566)
  * r6040: Fix various bugs in r6040_multicast_list() (Closes: #600155)

  [ dann frazier ]
  * Force enable DMA on MBP w/ MCP 7,1
  * RDS sockets: remove unsafe kmap_atomic optimization (CVE-2010-3904)
  * v4l: disable dangerous buggy compat function (CVE-2010-2963)

 -- dann frazier <dannf@debian.org>  Tue, 19 Oct 2010 07:50:55 -0600

linux-2.6 (2.6.32-25) unstable; urgency=high

  [ Ben Hutchings ]
  * mmc: build fix: mmc_pm_notify is only available with CONFIG_PM=y
  * Add stable 2.6.32.24 (trivial fix, already applied)
  * ipg: Remove device claimed by dl2k from pci id table (Closes: #599021)
  * linux-image: Include modules.order in image packages (Closes: #598518)
  * [x86] isdn/i4l: Reenable ISDN4Linux drivers, but mark them as staging
    (Closes: #588551)
    - hisax: Disable device aliases that conflict with mISDN
  * Update Danish debconf template translation (Joe Hansen) (Closes: #599457)
  * [x86] KVM: SVM: Fix wrong intercept masks on 32 bit (Closes: #599507)
  * e1000: fix Tx hangs by disabling 64-bit DMA (Closes: #518182)
  * rt2x00: Fix calculation of required TX headroom (Closes: #599395)
  * Add drm changes from 2.6.32.22+drm33.10:
    - i915: Don't touch PORT_HOTPLUG_EN in intel_dp_detect()
    - i915: Kill dangerous pending-flip debugging
    - radeon: release AGP bridge at suspend
    - radeon: initialize set_surface_reg for rs600 asic
  * [x86] toshiba_acpi: Add full hotkey support (Closes: #599768)

  [ Stephen R. Marenka ]
  * m68k: fix missing io macros.
  * m68k: modular swim on mac.
  * m68k: never build staging drivers on m68k.
  * m68k: build in rtc class on atari.

  [ Ian Campbell ]
  * xen: do not truncate machine address on gnttab_copy_grant_page hypercall
    (Closes: #599089)

  [ dann frazier ]
  * drm/i915: Sanity check pread/pwrite (CVE-2010-2962)
  * drm/i915: Rephrase pwrite bounds checking to avoid any potential overflow
  * GFS2: Fix writing to non-page aligned gfs2_quota structures (CVE-2010-1436)
  * hvc_console: Fix race between hvc_close and hvc_remove (CVE-2010-2653)
  * net sched: fix some kernel memory leaks (CVE-2010-2942)
  * niu: Fix kernel buffer overflow for ETHTOOL_GRXCLSRLALL (CVE-2010-3084)
  * rose: Fix signedness issues wrt. digi count (CVE-2010-3310)
  * Fix pktcdvd ioctl dev_minor range check (CVE-2010-3437)
  * ALSA: prevent heap corruption in snd_ctl_new() (CVE-2010-3442)
  * net sched: fix kernel leak in act_police (CVE-2010-3477)
  * sctp: Fix out-of-bounds reading in sctp_asoc_get_hmac() (CVE-2010-3705)

 -- dann frazier <dannf@debian.org>  Thu, 14 Oct 2010 01:08:05 -0600

linux-2.6 (2.6.32-24) unstable; urgency=high

  [ Ben Hutchings ]
  * speakup: Update to match Debian package version 3.1.5.dfsg.1-1
  * scsi_dh_emc: Fix mode select request setup (Closes: #591540)
  * snd-hda-codec-via: Fix syntax error when CONFIG_SND_HDA_POWER_SAVE is
    disabled (Closes: #597043)
  * Add stable 2.6.32.22:
    - [vserver] Revert sched changes since they conflict.
  * Recommend use of 'make deb-pkg' to build custom kernel packages
  * [x86] Revert "i915: Blacklist i830, i845, i855 for KMS". The current X
    driver (xserver-xorg-video-intel version 2.12.0+shadow-1) should work
    properly with KMS on these chips. (Closes: #596453)
  * phonet: Restrict to initial namespace (Closes: #597904)
  * Add stable 2.6.32.23:
    - serial/mos*: prevent reading uninitialized stack memory
    - net: Fix oops from tcp_collapse() when using splice()
    - rds: fix a leak of kernel memory
    - hso: prevent reading uninitialized memory (CVE-2010-3298)
    - cxgb3: prevent reading uninitialized stack memory (CVE-2010-3296)
    - eql: prevent reading uninitialized stack memory (CVE-2010-3297)
    - vt6655: fix buffer overflow
    - net/llc: make opt unsigned in llc_ui_setsockopt()
    - sisfb: prevent reading uninitialized stack memory
    - aio: check for multiplication overflow in do_io_submit (CVE-2010-3067)
    - xfs: prevent reading uninitialized stack memory (CVE-2010-3078)
    - viafb: prevent reading uninitialized stack memory
    - [hppa,ia64] mm: guard page for stacks that grow upwards (CVE-2010-2240)
    - sctp: Do not reset the packet during sctp_packet_config()
      (CVE-2010-3432)
  * xen: Fix typo in xen_percpu_chip definition
  * 3c59x: Remove incorrect locking (Closes: #598103)
  * f71882fg: Add support for the f71889fg (Closes: #597820)
  * drm/radeon: Fix regressions introduced in 2.6.34.3 (Closes: #597636)
  * mmc: fix hangs related to mmc/sd card insert/removal during suspend/resume
    (Closes: #598147)

  [ Martin Michlmayr ]
  * ARM: update mach types.
  * [armel/config.kirkwood] Enable MACH_DOCKSTAR.

  [ Ian Campbell ]
  * [x86/xen] Disable netfront's smartpoll mode by default. (Closes: #596635)

  [ maximilian attems ]
  * [openvz] Update upstream patch to 2.6.32-dyomin.

 -- Ben Hutchings <ben@decadent.org.uk>  Thu, 30 Sep 2010 00:46:16 +0100

linux-2.6 (2.6.32-23) unstable; urgency=low

  [ Ben Hutchings ]
  * cgroupfs: create /sys/fs/cgroup to mount cgroupfs on (Closes: #595964)
  * r8169: Fix MDIO timing (Closes: #583139; mistakenly reverted in 2.6.32-19)
  * gro: Fix bogus gso_size on the first fraglist entry (Closes: #596802)
  * vgaarb: Fix VGA arbiter to accept PCI domains other than 0 (from stable
    2.6.32.12; mistakenly omitted in 2.6.32-12)

  [ maximilian attems ]
  * openvz: cfq-iosched: do not force idling for sync workload.

  [ Stephen R. Marenka ]
  * m68k: switch to generic siginfo layout.
  * m68k: NPTL support.

  [ dann frazier ]
  * compat: Make compat_alloc_user_space() incorporate the access_ok()
    (CVE-2010-3081)
  * x86-64, compat (CVE-2010-3301):
    - Retruncate rax after ia32 syscall entry tracing
    - Test %rax for the syscall number, not %eax
  * wireless extensions: fix kernel heap content leak (CVE-2010-2955)
  * KEYS (CVE-2010-2960):
    - Fix RCU no-lock warning in keyctl_session_to_parent()
    - Fix bug in keyctl_session_to_parent() if parent has no session keyring

 -- dann frazier <dannf@debian.org>  Fri, 17 Sep 2010 15:27:04 -0600

linux-2.6 (2.6.32-22) unstable; urgency=low

  [ Ian Campbell ]
  * xen: backport pvhvm drivers from upstream.
  * Fixes/overrides for Lintian warnings:
    - Add "(meta package)" to short description of linux-headers
      metapackages, resolves empty-binary-package.
    - Add dependency on ${misc:Depends} to all packages, resolves
      debhelper-but-no-misc-depends. Required update to gencontrol.py to
      augment rather than override headers_arch_depends read from templates.
    - Override dbg-package-missing-depends for linux-image-*-dbg. It is not
      necessary to install the kernel image package to use the dbg package
      since the dbg package already contains a complete image with symbols.

  [ Ben Hutchings ]
  * [x86/xen] Restore stack guard page (CVE-2010-2240)
  * Add stable 2.6.32.21:
    - ext4: consolidate in_range() definitions (CVE-2010-3015)
    - mm: make the mlock() stack guard page checks stricter
      (avoids regression for Xen tools; closes: 594756)
    - [sparc] sunxvr500: Ignore secondary output PCI devices
      (Closes: #594604)
    - ocfs2: fix o2dlm dlm run purgelist (Closes: #593679)
    - Avoid ABI change in mm
    - Ignore ABI change in snd-emu10k1
  * Add drm changes from stable 2.6.34.6:
    - drm: stop information leak of old kernel stack (CVE-2010-2803)
  * rt2870sta: Add more device IDs from vendor drivers
  * rt2860sta, rt2870sta: Enable channels 12-14 (Closes: #594561)
  * SCSI/mptsas: fix hangs caused by ATA pass-through (Closes: #594690)
  * sky2: Apply fixes and new hardware support from 2.6.33-2.6.35
    (Closes: #571526)
  * postinst: Really warn users on upgrade if the current configuration may
    rely on running a default boot loader.
  * input: add compat support for sysfs and /proc capabilities output
    (Closes: #579017)
  * snd-hda-intel: Add support for VIA V1708S, VT1718S, VT1828S, VT2020,
    VT1716S, VT2002P, VT1812, VT1818S
  * hwmon/w83627ehf: Add support for W83667HG-B
  * 3c59x: Fix deadlock in vortex_error() (Closes: #595554)
  * [x86] paravirt: Add a global synchronization point for pvclock (from
    2.6.32.16; reverted due to a regression which was addressed in 2.6.32.19)
  * sched, cputime: Introduce thread_group_times() (from 2.6.32.19; reverted
    due to the potential ABI change which we now carefully avoid)
  * net/{tcp,udp,llc,sctp,tipc,x25}: Add limit for socket backlog
    (Closes: #592187)
  * tun: Don't add sysfs attributes to devices without sysfs directories
    (Closes: #594845)
  * [x86] Add brcm80211 driver for Broadcom 802.11n wireless network
    controllers
  * r8169: Remove MODULE_FIRMWARE declarations since the firmware is
    non-essential and we do not distribute it
  * [x86] HPET: unmap unused I/O space
  * ipheth: add support for iPhone 4
  * ipheth: remove incorrect devtype of WWAN
  * ALSA: emux: Add trivial compat ioctl handler (Closes: #596478)
  * hostap_pci: set dev->base_addr during probe (Closes: #595802)
  * ethtool: allow non-netadmin to query settings (see #520724)
  * ACPI: add boot option acpi=copy_dsdt to fix corrupt DSDT, and enable this
    automatically for known-bad Toshiba models (Closes: #596709)

  [ Bastian Blank ]
  * Use Breaks instead of Conflicts.

  [ Aurelien Jarno ]
  * [mips,mipsel] Fix computation of DMA flags from device's 
    coherent_dma_mask.

  [ Martin Michlmayr ]
  * Add some patches from the Orion tree:
    - OpenRD: Enable SD/UART selection for serial port 1
    - kirkwood: Unbreak PCIe I/O port
    - Kirkwood: support for Seagate DockStar

  [ dann frazier ]
  * netxen_nic: add support for loading unified firmware images
  * irda: Correctly clean up self->ias_obj on irda_bind() failure.
    (CVE-2010-2954)

  [ maximilian attems ]
  * [powerpc] Enable WINDFARM_PM121. (closes: #596515)
    Thanks Étienne BERSAC <bersace03@gmail.com>
  * nouveau: disable acceleration on NVA3/NVA5/NVA8 by default.
  * openvz: disable KSM. Thanks Dietmar Maurer <dietmar@proxmox.com>.
    (closes: #585864)
  * Update openvz patch to d38b56fd0dca.
  * openvz: enalbe modular VZ_EVENT.

 -- maximilian attems <maks@debian.org>  Tue, 14 Sep 2010 14:17:11 +0200

linux-2.6 (2.6.32-21) unstable; urgency=high

  [ Ben Hutchings ]
  * Add stable 2.6.32.19:
    - ext4: Make sure the MOVE_EXT ioctl can't overwrite append-only files
      (CVE-2010-2066)
    - mm: keep a guard page below a grow-down stack segment (CVE-2010-2240)
      (not applied to xen featureset)
    - md/raid10: fix deadlock with unaligned read during resync
      (Closes: #591415)
    - Revert "sched, cputime: Introduce thread_group_times()" which would
      result in an ABI change
  * Add stable 2.6.32.20:
    - Fix regressions introduced by original fix for CVE-2010-2240
  * Add drm and other relevant changes from stable 2.6.34.4
  * Add 'breaks' relation from image packages to boot loader packages that
    do not install required hooks (Closes: #593683)
  * [x86] i915: Blacklist i830, i845, i855 for KMS
    (Closes: #568207, #582105, #593432, #593507)

  [ Bastian Blank ]
  * Update Xen patch.
    - Notify Xen on crash.
    - Several blktap fixes.

  [ Ritesh Raj Sarraf ]
  * Add .gnu_debuglink information into kernel modules (Closes: #555549)

  [ Ian Campbell ]
  * [x86/xen] temporarily remove stack guard page, it breaks the xen
    toolstack.

  [ Aurelien Jarno ]
  * [mips,mipsel] Fix 64-bit atomics.

 -- Ben Hutchings <ben@decadent.org.uk>  Wed, 25 Aug 2010 01:06:18 +0100

linux-2.6 (2.6.32-20) unstable; urgency=low

  [ Moritz Muehlenhoff ]
  * Backport XVR1000 driver (Closes: #574243)

  [ Ben Hutchings ]
  * Add stable 2.6.32.18:
    - CIFS: Fix compile error with __init in cifs_init_dns_resolver()
      definition (FTBFS for most architectures)
    - GFS2: rename causes kernel Oops (CVE-2010-2798)
    - xfs: prevent swapext from operating on write-only files
      (CVE-2010-2226)
  * Update debconf template translations:
    - Swedish (Martin Bagge) (Closes: #592045)
    - German (Holger Wansing) (Closes: #592226)
  * [i386/openvz-686] Remove AMD Geode LX and VIA C3 "Nehemiah" from the
    list of supported processors; they do not implement PAE
  * V4L/DVB: Add Elgato EyeTV Diversity to dibcom driver (Closes: #591710)
  * [s390] dasd: use correct label location for diag fba disks
    (Closes: #582281)
  * Add drm changes from stable 2.6.34.2 (thanks to Stefan Bader) and
    2.6.34.3
  * drm/i915: disable FBC when more than one pipe is active
    (Closes: #589077)
  * IB/ipath: Fix probe failure path (Closes: #579393)
  * ext4: fix freeze deadlock under IO (regression introduced in 2.6.32.17)
  * xen: Completely disable use of XSAVE (Closes: #592428)

  [ Martin Michlmayr ]
  * [armel/orion5x] Add a missing #include to fix a build issue.
  * [armel/kirkwood, armel/orion5x] Build-in support for more devices.

  [ dann frazier ]
  * can: add limit for nframes and clean up signed/unsigned variables

 -- Ben Hutchings <ben@decadent.org.uk>  Thu, 12 Aug 2010 03:26:39 +0100

linux-2.6 (2.6.32-19) unstable; urgency=low

  [ maximilian attems ]
  * inotify send IN_UNMOUNT events.
  * inotify fix oneshot support.

  [ Ben Hutchings ]
  * linux-base: Remove dependency on libapt-pkg-perl (Closes: #589996)
  * pata_pdc202xx_old: Fix UDMA mode for PDC2024x and PDC2026x controllers
    (Closes: #590532)
  * Update debconf template translations:
    - Czech (Michal Simunek) (Closes: #590546)
    - Portugese (Américo Monteiro) (Closes: #590557)
    - French (David Prévot) (Closes: #591149)
    - Russian (Yuri Kozlov) (Closes: #591241)
  * Add stable 2.6.32.17:
    - ethtool: Fix potential kernel buffer overflow in ETHTOOL_GRXCLSRLALL
      (CVE-2010-2478)
    - GFS2: Fix up system xattrs (CVE-2010-2525)
    - Revert ABI changes in firmware_class and ssb
    - Ignore ABI changes in acpi_processor, hostap and jbd2
  * Add drm changes from stable 2.6.33.7:
    - drm/i915: Enable low-power render writes on GEN3 hardware (915, 945,
      G33 and Atom "Pineview") (Closes: #590193, maybe others)
  * [i386/xen-686] Remove AMD Geode LX and VIA C3 "Nehemiah" from the list
    of supported processors; they do not implement PAE
  * [x86] Add samsung-laptop driver

  [ dann frazier ]
  * [ia64] Fix crash when gcore reads gate area (Closes: #588574)

  [ Bastian Blank ]
  * Update Xen patch.
    - Ignore ABI changes.

 -- Ben Hutchings <ben@decadent.org.uk>  Thu, 05 Aug 2010 02:43:19 +0100

linux-2.6 (2.6.32-18) unstable; urgency=low

  [ Ben Hutchings ]
  * iwlwifi: Allocate pages for RX buffers, reducing the probability of
    allocation failure (Closes: #580124)
  * postinst: Remove support for 'default' boot loaders. Warn users on
    upgrade if the current configuration may rely on this.
  * rt2860sta, rt2870sta: Apply changes from Linux 2.6.33 and 2.6.34
    - rt2860sta: Fix WPA(2)PSK issue when group cipher of AP is WEP40
      or WEP104 (Closes: #574766)
  * rt3090sta: Replace with rt2860sta (Closes: #588863)
  * [i386/686] Remove AMD K6 from the list of supported processors; it
    does not implement the CMOV instruction
  * drm/i915: Add 'reclaimable' to i915 self-reclaimable page allocations
    (really closes: #534422, we hope)
  * Revert "x86, paravirt: Add a global synchronization point for pvclock",
    included in stable 2.6.32.16 (Closes: #588426)
  * 3c59x: Fix call to mdio_sync() with the wrong argument (Closes: #589989)

  [ Martin Michlmayr ]
  * Add some patches from the Orion tree, including support for Marvell's
    Armada 300 (88F6282):
    - Kirkwood: update MPP definition.
    - Kirkwood: fix HP t5325 after updating MPP definitions
    - leds: leds-gpio: Change blink_set callback to be able to turn off
      blinking
    - net/phy/marvell: Expose IDs and flags in a .h and add dns323 LEDs
      setup flag
    - orion5x: Base support for DNS-323 rev C1
    - orion5x: Fix soft-reset for some platforms
    - mtd: orion/kirkwood: add RnB line support to orion mtd driver
    - mtd: kirkwood: allow machines to register RnB callback
    - Kirkwood: add support for rev A1 of the 88f6192 and 88f6180 chips
    - Kirkwood: Add support for 88f6282
    - PCI: add platform private data to pci_sys_data
    - Kirkwood: add support for PCIe1
    - Kirkwood: more factorization of the PCIe init code

  [ maximilian attems ]
  * sched: Fix over-scheduling bug.

 -- Ben Hutchings <ben@decadent.org.uk>  Fri, 23 Jul 2010 03:48:08 +0100

linux-2.6 (2.6.32-17) unstable; urgency=low

  [ maximilian attems ]
  * agp: add no warn since we have a fallback to vmalloc paths.

  [ Ben Hutchings ]
  * linux-tools: Fix build for hppa and do not attempt to build for
    architectures where perf events are not available (Closes: #588409)
  * linux-tools: Add build-dependency on binutils-dev to enable symbol
    demangling in perf
  * drm/i915: Fix memory corruption on resume from hibernation
    (Closes: #534422)

 -- Ben Hutchings <ben@decadent.org.uk>  Sat, 10 Jul 2010 16:40:38 +0100

linux-2.6 (2.6.32-16) unstable; urgency=low

  [ dann frazier ]
  * [hppa] clear floating point exception flag on SIGFPE signal
    (Closes: #559406)

  [ Ben Hutchings ]
  * Add stable 2.6.32.15
  * Add mantis and hopper DVB drivers with mb86a16 and tda665x DVB
    front-ends, backported by Bjørn Mork (Closes: #577264)
  * Build inet_lro as a module
  * [sparc] Enable CONFIG_FB_XVR500, CONFIG_FB_XVR2500 (Closes: #508108)
  * Update Spanish debconf templates, thanks to Omar Campagne
    (Closes: #580538)
  * Revert "Add EC path for Thinkpad X100."; it is incomplete and broken
  * sctp: fix append error cause to ERROR chunk correctly (regression due
    to fix for CVE-2010-1173)
  * [powerpc] Enable pata_amd driver, replacing amd74xx
  * eeepc-laptop: Disable wireless hotplug on more models where the
    controller is not at the expected address (Closes: #576199)
  * [mips] Fix boot from ATA hard drives (Closes: #584784):
    - Set io_map_base for several PCI bridges lacking it
    - Replace per-platform built-in IDE drivers with libata-based drivers
    - Enable BLK_DEV_SD as built-in on all platforms
  * Revert "vlan/macvlan: propagate transmission state to upper layers"
    (Closes: #585770)
  * linux-base: Don't identify LVM2 PVs by UUID (Closes: #585852)
  * usb-serial: Add generic USB WWAN code, backported by Mark Hymers
    (Closes: #585661)
    - option, qcserial: Use generic USB WWAN code
    - qcserial: Add support for Qualcomm Gobi 2000 devices
  * radeon: Fix MacBook Pro connector quirk (Closes: #585943)
  * r8169: Fix MDIO timing (Closes: #583139)
  * Move NEWS to linux-latest-2.6 (Closes: #586401)
  * 3c59x: Change locking to avoid use of disable_irq() (Closes: #586967)
  * Enable IPv6 support for IPVS (IP_VS_IPV6) (Closes: #584549)
  * Revert "tpm: autoload tpm_tis based on system PnP IDs", included in
    stable 2.6.32.12 (Closes: #584273)
  * linux-base: If the disk ID update process fails, give the user a
    chance to retry or change their answers (Closes: #585609)
  * asix: fix setting mac address for AX88772 (Closes: #587580)
  * ipv6: Clamp reported valid_lft to a minimum of 0 (Closes: #514644)
  * ipv6: Use interface max_desync_factor instead of static default
    (Closes: #514646)
  * Add stable 2.6.32.16:
    - Fixes CVE-2010-1641, CVE-2010-1187, CVE-2010-1148, CVE-2010-1173
      and CVE-2010-2071
    - libata: disable ATAPI AN by default (Closes: #582737, #582903)
  * Add drm changes from stable 2.6.33.6
  * [ia64, powerpc, sparc, x86] Enable KPROBES and KRETPROBES
    (Closes: #584130)
  * r8192s_usb: Fix various bugs:
    - Check for skb allocation failure in 2 more places
    - Update LED control code
    - Clean up in case of an error in module initialisation
    - Rename and remove proc directories correctly if an interface is
      not called wlan0 (Closes: #582972)
    - Correct device ID table (Closes: #584945, #587985)
  * Add r8192u_usb driver
  * Add linux-tools-<version> package containing the perf tool
    (Closes: #548715)
  * Enable USB_SERIAL_TI (Closes: #588096) and USB_SERIAL_WHITEHEAT

  [ Aurelien Jarno ]
  * [sh4] optimize runtime disabling of trapped I/O. 
  * [mips] backport mips/swarm: fix M3 TLB exception handler.

  [ Moritz Muehlenhoff ]
  * Enable X86 board specific fixups for reboot (Closes: #536537)

  [ Martin Michlmayr ]
  * OpenRD-Base: revert patch "allow SD/UART1 selection" since it
    never made it upstream.
  * ARM: update mach types.
  * Add support for OpenRD-Ultimate.
  * QNAP TS-11x/TS-21x: Add MPP36 (RAM) and MPP44 (board ID).
  * Add support for the HP t5325 Thin Client.
  * m25p80: Add support for Macronix 25L8005.
  * Add framebuffer driver for XGI chipsets.
  * [armel/kirkwood] Enable FB_XGI and FRAMEBUFFER_CONSOLE.
  * [armel] Make MOUSE_PS2 modular.
  * [armel] Build INPUT_UINPUT for all flavours.
  * Update Marvell CESA (mv_cesa) driver (Closes: #585790):
    - Invoke the user callback from a softirq context
    - Remove compiler warning in mv_cesa driver
    - Fix situation where the dest sglist is organized differently than...
    - Fix situations where the src sglist spans more data than the reques...
    - Enqueue generic async requests
    - Rename a variable to a more suitable name
    - Execute some code via function pointers rathr than direct calls
    - Make the copy-back of data optional
    - Support processing of data from previous requests
    - Add sha1 and hmac(sha1) async hash drivers
  * Update DisplayLink (udlfb) driver:
    - add dynamic modeset support
    - checkpatch cleanup
    - reorganize function order
    - pre-allocated urb list helpers
    - clean up function naming
    - Add functions to expose sysfs metrics and controls
    - Rework startup and teardown to fix race conditions
    - improved rendering performance
    - Support for fbdev mmap clients (defio)
    - explicit dependencies and warnings
    - remove printk and small cleanup
  * [armel/kirkwood] Enable FB_UDL.
  * [armel] Disable PARPORT_PC (Closes: #588164)

  [ Bastian Blank ]
  * Disable mISDN support for NETJet cards. The driver binds a generic PCI
    bridge.
  * Disable ISDN4Linux drivers.

  [ maximilian attems]
  * Update openvz patch to 5fd638726a69.

 -- Ben Hutchings <ben@decadent.org.uk>  Mon, 05 Jul 2010 22:13:33 +0100

linux-2.6 (2.6.32-15) unstable; urgency=low

  [ Ben Hutchings ]
  * [hppa] Ignore ABI change caused by disabling CONFIG_IDE_TIMINGS
  * [powerpc] Fix unnecessary ABI change

  [ Bastian Blank ]
  * xen: Fix crash in netback.

 -- Ben Hutchings <ben@decadent.org.uk>  Tue, 01 Jun 2010 01:31:05 +0100

linux-2.6 (2.6.32-14) unstable; urgency=low

  [ Ben Hutchings ]
  * [ia64] Hardcode the output of the scripts under arch/ia64/scripts so
    that we can build out-of-tree modules correctly (refresh and re-add
    dropped patch) (Closes: #392592)
  * vlan/macvlan: propagate transmission state to upper layers
  * macvlan: add GRO bit to features mask
  * macvlan: allow multiple driver backends
  * Add macvtap driver (Closes: #568755)
  * [ia64] Enable SGI SN support and mspec driver (Closes: #582224)
  * iwlwifi: Disable QoS when connected to a non-QoS-capable AP
    (Closes: #578262)
  * [x86] Disable e_powersaver cpufreq driver as unsafe. It has already
    been blacklisted by cpufrequtils. The acpi-cpufreq driver can be used
    instead on some VIA C7 systems. (Closes: #566208)
  * nouveau: Fix fbcon corruption with font width not divisible by 8
    (Closes: #583162)
  * [amd64] ext4: Fix compat EXT4_IOC_ADD_GROUP (used by online resize)
  * Install debug kernel image in /usr/lib/debug/boot (Closes: #582810)
  * net: sysfs: Check for null ethtool_ops before getting speed/duplex
  * Add stable 2.6.32.14:
    - [hppa] Revert "parisc: Set PCI CLS early in boot.", erroneously
      included in 2.6.32.13 causing FTBFS
    - btrfs: check for read permission on src file in the clone ioctl
      (CVE-2010-1636)

  [ Bastian Blank ]
  * Update Xen patch.
    - Fix checksum offloading in netback. (closes: #583366)

  [ maximilian attems]
  * Add drm changes from stable 2.6.33.5:
    - i915: Disable FBC on 915GM and 945GM (Closes: #582427)
  * Update openvz patch to e7399c239fad.

  [ Martin Michlmayr ]
  * QNAP TS-419P: Export GPIO indicating jumper setting of JP1.

 -- Ben Hutchings <ben@decadent.org.uk>  Sat, 29 May 2010 00:32:44 +0100

linux-2.6 (2.6.32-13) unstable; urgency=low

  [ Frederik Schueler ]
  * sparc: Fix use of uid16_t and gid16_t in asm/stat.h

  [ Moritz Muehlenhoff ]
  * Enable tomoyo (Closes: #562486)

  [ maximilian attems]
  * backport KVM: x86: Extend KVM_SET_VCPU_EVENTS with selective updates.
    (closes: #580652)
  * KEYS: find_keyring_by_name() can gain access to a freed keyring.
    CVE-2010-1437
  * hppa, sparc, powerpc disable BLK_DEV_CMD64X.
  * topconfig enable PATA_CMD64X. (closes: #580799)
  * x86: Disable CRYPTO_AES_NI_INTEL as it causes boot failures on T410.
  * Add stable 2.6.32.13:
    - [SCSI] Enable retries for SYNCRONIZE_CACHE commands to fix I/O error.
    - [SCSI] Retry commands with UNIT_ATTENTION sense codes to fix ext3/ext4
      I/O errors.
    - [SCSI] skip sense logging for some ATA PASS-THROUGH cdbs
      (Closes: #578129)
    - raid6: fix recovery performance regression.
    - raid456: Enable error-correction on singly-degraded RAID6
      (Closes: #581392)
    - r8169: fix broken register writes (Closes: #407217, #573007)
    - V4L/DVB: budget: Fix crash in case of failure to attach frontend
      (Closes: #575207)
  * drm/edid: Fix 1024x768@85Hz.

  [ Ben Hutchings ]
  * linux-base: Fix typo in disk relabelling code (Closes: #580467)
  * linux-base: Don't quote boot device name in elilo.conf
    (Closes: #580710; works-around: #581173)
  * rtl8192su: Add IDs for several more devices (Closes: #580740)
  * Add drm and sfc changes from stable 2.6.33.4
  * Improve workaround for HPAs (Host Protected Areas) overlapping
    partitions, thanks to Tejun Heo:
    - SCSI/libata: Disable HPA if it overlaps a partition (Closes: #572618)
    - buffer: Make invalidate_bdev() drain all percpu LRU add caches
    - block: Rescan partition tables after HPA is disabled
    - libata: Disable HPA if it is only enabled after suspend
  * V4L/DVB: budget: Select correct frontend drivers (Closes: #575223)
  * 3c503: Fix IRQ probing (Closes: #566522)
  * sis-agp: Remove SIS 760, handled by amd64-agp
  * amd64-agp: Probe unknown AGP devices the right way (Closes: #548090)

  [ Aurelien Jarno ]
  * mips/swarm: fix boot from IDE based media (Sebastian Andrzej Siewior)
    (closes: #466977).
  * backport mips/swarm: fix M3 TLB exception handler.
    [This patch was actually reverted and never applied in version 2.6.32-13]
  * backport MIPS FPU emulator: allow Cause bits of FCSR to be writeable
    by ctc1. (closes: #580602).
  * mips/swarm: enable adm* hwmon drivers.
  * backport Input: Add support of Synaptics Clickpad device (Closes: #572842)

  [ Bastian Blank ]
  * Fix symlinks in several packages.
  * Update Xen patch.
  * [amd64, i386/{686-bigmem,openvz-686,vserver-686-bigmem,xen-686}]
    Build debugging symbols. (closes: #365349)
  * Ignore crypto ABI changes.

  [ Martin Michlmayr ]
  * Backport GuruPlug support.

  [ Christian Perrier ]
  * Update debconf templates:
    - English revised by the debian-l10n-english team as part of the Smith
      review project (Closes: #578349)
    - Vietnamese (Clytie Siddall) (Closes: #579234)
    - German (Holger Wansing) (Closes: #579864)
    - Russian (Yuri Kozlov) (Closes: #578994)
    - Estonian (mihkel) (Closes: #579019)
    - Czech (Michal Simunek) (Closes: #579268)
    - Swedish (Martin Bagge) (Closes: #579308)
    - French (David Prévot) (Closes: #579763)
    - Spanish (Omar Campagne) (Closes: #580538)
    - Portuguese (Américo Monteiro) (Closes: #577227)
    - Japanese (Kenshi Muto) (Closes: #580855)
    - Danish (Joe Hansen) (Closes: #580915)
    - Czech (Michal Simunek) (Closes: #581399)

 -- maximilian attems <maks@debian.org>  Mon, 17 May 2010 15:29:27 +0200

linux-2.6 (2.6.32-12) unstable; urgency=low

  * The "Microwave Background" release

  [ Ben Hutchings ]
  * Prepare debconf templates for translation. (closes: #576758)
  * [x86] PCI/forcedeth: Disable MSI for MCP55 on P5N32-E SLI
    (Closes: #552299)
  * phylib: Fix typo in bcm63xx PHY driver table
  * linux-base: Fix bugs and improve libata transition code:
    - Fix scope of _system() function (Closes: #576925)
    - Fix case where a file may wrongly be listed as automatically converted
      (Closes: #577047)
    - Check device IDs in mdadm.conf rather than assuming it needs manual
      conversion
    - Use vol_id if available since the version of blkid in lenny does not
      support the output format we need (Closes: #576608)
    - Fix missing line breaks in updated crypttab (Closes: #577735)
  * i915: Stop trying to use ACPI lid status to determine LVDS connection
    (Closes: #577724)
  * forcedeth: Fix hardware version check for TX bug workaround
    (Closes: #572201)
  * rndis_host: Poll status channel before control channel (Closes: #576929)
  * megaraid_sas: Fix copying of sense data for 32-bit management tools on
    64-bit kernel (Closes: #578398)
  * Add ipheth driver for iPhone tethering
  * virtio_net: Make delayed refill more reliable (Closes: #576838)

  [ maximilian attems]
  * [ia64] Built in fbcon.
  * Update openvz patch to c05f95fcb04e. (closes: #574598)
  * Reenable nouveau autoloading.
  * reiserfs: Fix permissions on .reiserfs_priv. CVE-2010-1146
  * libata,ata_piix: detect and clear spurious IRQs.
  * libata/SCSI: fix locking around blk_abort_request().
  * topconfig enable NET_DROP_MONITOR. (closes: #578568)
  * Add stable 2.6.32.12:
    - ACPI: EC: Allow multibyte access to EC; fixes temperature monitoring
      on some Dell laptops (Closes: #563313)
    - [x86] KVM: disable paravirt mmu reporting (Closes: #573071)
    - thinkpad-acpi: lock down video output state access (Closes: #565790)
    - xfs update (closes: #579410)
  * Add drm changes from stable 2.6.33.3:
    - drm/radeon: R300 AD only has one quad pipe (Closes: #575681)
  * libata: Fix accesses at LBA28 boundary (old bug, but nasty) (v2)
  * Add EC path for Thinkpad X100.
  * Bump ABI to 5, apply:
    - hrtimer: Tune hrtimer_interrupt hang logic
  * Add libata TRIM support.
  * Backport radeon r800 modesetting support.
  * drm/radeon/kms: further spread spectrum fixes.
  * Backport p54 fixes.
  * net: export device speed and duplex via sysfs.
  * postrm: rm modules.softdep. (closes: #579175)
  * Backport KVM: Xen PV-on-HVM guest support.
  * Backport KVM: x86: Add KVM_GET/SET_VCPU_EVENTS.
  * hugetlb: fix infinite loop in get_futex_key() when backed by huge pages
  * ext4: Issue the discard operation *before* releasing the blocks to be
    reused.
  * libiscsi: regression: fix header digest errors.
  * Revert module.c and module.h changes from -stable update.

  [ dann frazier ]
  * Add DRBD backport
  * sctp: Fix skb_over_panic resulting from multiple invalid parameter
    errors (CVE-2010-1173)
  * [CIFS] Allow null nd (as nfs server uses) on create (CVE-2010-1148)
  * tipc: Fix oops on send prior to entering networked mode (CVE-2010-1187)
  * [powerpc] KGDB: don't needlessly skip PAGE_USER test for Fsl booke
    Note: KGDB is not currently enabled in debian builds (CVE-2010-1446)

  [ Aurelien Jarno ]
  * [sh4] Add a sh7751r flavour.
  * [mips/*malta] Remove options that are present in topconfig.

  [ Martin Michlmayr ]
  * dns323-setup.c: fix WARN() when booting (Arnaud Patard).
  * mips: enable PATA platform on SWARM and LITTLESUR (Sebastian Andrzej
    Siewior).
  * [mips/sb1-bcm91250a] Enable PATA_PLATFORM.

  [ Bastian Blank ]
  * Update Xen patch.

 -- Ben Hutchings <ben@decadent.org.uk>  Sat, 01 May 2010 02:58:31 +0100

linux-2.6 (2.6.32-11) unstable; urgency=low

  [ Ben Hutchings ]
  * [sparc] Provide io{read,write}{16,32}be() (Closes: #574421)
  * Use libata-based drivers for most PATA controllers on all architectures
    (previously applied only to x86)
  * linux-base: Fix bugs and improve libata transition code:
    - Handle duplicates in /etc/udev/rules.d/70-persistent-cd.rules
      (Closes: #574630)
    - Always attempt conversion if $DEBCONF_RECONFIGURE is set
    - Never attempt conversion during a fresh installation (Closes: #576243)
    - Convert disk IDs in crypttab (Closes: #575056)
    - Redirect stdin and stdout of child processes to avoid interfering with
      debconf (Closes: #574987)
    - Report when hdparm.conf or mdadm.conf may need to be updated
      (Closes: #576442)
    - Where a device has both a UUID and a label, prefer to identify it by
      UUID, consistent with fresh installations
    - Do not use device labels including certain unsafe characters
      (Closes: #576537)
  * iwlwifi: Fix repeated warnings about tfds_in_queue (Closes: #574526)
  * eeepc-laptop: Disable CPU speed control on 701 and 702 since it can
    cause the system to hang (Closes: #559578)
  * eeepc-laptop: Disable wireless hotplug on 1005HA, 1201N and 1005PE
    since it disconnects the wrong device (Closes: #573607)
  * linux-headers-*: Support postinst hooks in /etc/kernel/header_postinst.d,
    thanks to Michael Gilbert (Closes: #569724)
  * rt2860sta: Fix argument to linux_pci_unmap_single() (Closes: #575726)
  * nouveau: nv50: Implement ctxprog/state generation
  * phylib: Support PHY module autoloading (Closes: #553024)
  * [x86] Add ramzswap driver (Closes: #573912)

  [ maximilian attems]
  * [alpha, hppa] Disable oprofile as tracing code is unsupported here.
    (closes: #574368)
  * Update openvz patch to 14a9729fab67. (closes: #574598, #575189)
  * [x86]: Disable FB_INTEL. (closes: #447575, #503766, #574401)
  * ssb: do not read SPROM if it does not exist.
  * ssb: Avoid null pointer dereference by aboves.
  * Add stable 2.6.32.11.
    - MIPS: Cleanup forgotten label_module_alloc in tlbex.c (Closes: #571305) 	
    - ath5k: fix setup for CAB queue (closes: #576213)
    - NFS: Prevent another deadlock in nfs_release_page() (Closes: #574348)
  * Revert to keep ABI:
    - hrtimer: Tune hrtimer_interrupt hang logic

  [ Moritz Muehlenhoff ]
  * Add support for sh4 architecture, patch by Nobuhiro Iwamatsu
  (Closes: #569034)

  [ Bastian Blank ]
  * Update Xen patch.
    - Fix free interrupt problem on uni-processor machines.

  [ Ian Campbell ]
  * Include Xen hypervisor in reportbug "related to" list.

 -- maximilian attems <maks@debian.org>  Mon, 05 Apr 2010 20:31:15 +0200

linux-2.6 (2.6.32-10) unstable; urgency=low
  
  * The "Big Bang" release

  [ maximilian attems]
  * tcp: fix ICMP-RTO war.
  * Add stable 2.6.32.10.
    - net/via-rhine: Fix scheduling while atomic bugs (closes: #549606)
    - HID: remove TENX iBuddy from blacklist (Closes: #551312)
    - USB: SIS USB2VGA DRIVER: support KAIREN's USB VGA adaptor
      USB20SVGA-MB-PLUS (Closes: #565857)
  * Bump ABI to 4.
  * [x86] Add openvz flavour.
    - adds ppp support (closes: #550975)
  * Prevent nouveau from autoloading until xserver-xorg-video-nouveau lands.
 
  [ Moritz Muehlenhoff ]
  * Enable CONFIG_KEYS_DEBUG_PROC_KEYS (Closes: #400932)
  * Amend README.source with documentation on how to generate a 
    source tree with all patches applied (Closes: #509156)
  * Document needed packages for preparatory packaging
    steps (Closes: #548028)

  [ Aurelien Jarno ]
  * Fix signal stack alignement on sparc64 (Closes: #569797)
  
  [ Bastian Blank ]
  * Add support for Xen dom0 into its featureset.
    (Closes: #499745, #503857, #504805, #505545, #506118, #507785, #509085,
     #509733, #511963, #513835, #514511, #516223, #516374, #516635, #517048,
     #519586, #520702, #522452, #524571, #524596, #526695, #533132, #533432,
     #534880, #534978, #541227, #542299, #542614, #543489, #544525, #548345,
     #554564, #554621, #559175, #559634)
  * [alpha, amd64, i386, amd64, powerpc] Make all AGP driver built-in to
    workaround race-condition between DRM and AGP.

  [ Ben Hutchings ]
  * drm: Apply all changes from 2.6.33 and 2.6.33.1:
    - Add nouveau driver
    - i915: Fix disappearing mouse pointer (Closes: #551330)
    - i915: Restore video overlay support (Closes: #560033)
    - i915: Fix DDC on some systems by clearing BIOS GMBUS (Closes: #567747)
    - radeon: Enable KMS support
  * qla2xxx: Disable MSI/MSI-X on some chips or as selected by module parameter
    (Closes: #572322)
    - MSI is disabled on QLA24xx chips other than QLA2432 (MSI-X already was)
    - MSI-X is disabled if qlx2enablemsix=2
    - MSI and MSI-X are disabled if qlx2enablemsix=0
  * [sparc64] Make prom entry spinlock NMI safe (Closes: #572442)
  * firmware: Correct copyright information and add source for CIS files
  * Fix first line of kernel-doc for a few functions so that they get valid
    manual pages
  * Remove /usr/include/drm from linux-libc-dev; let libdrm-dev provide it
    again
  * [x86] Enable rtl8192su driver using external firmware
  * [x86] Use libata-based drivers for most PATA controllers (Closes: #444182):
    - pata_triflex replaces triflex
    - pata_atiixp replaces atiixp
    - pata_ns87415 replaces ns87415
    - pata_sc1200 replaces sc1200
    - pata_cs5536 replaces cs5536
    - pata_amd replaces amd74xx
    - pata_sis replaces sis5513
    - pata_rz1000 replaces rz1000
    - pata_efar replaces slc90e66
    - pata_pdc202xx_old replaces pdc202xx_old
    - pata_pdc2027x replaces pdc202xx_new
    - pata_cs5520 replaces cs5520
    - pata_cs5530 replaces cs5530
    - pata_cmd64x replaces cmd64x
    - pata_sil680 replaces siimage
    - pata_ali replaces alim15x3
    - pata_via replaces via82cxxx
    - pata_serverworks replaces serverworks
    - pata_artop replaces aec62xx
    - pata_it821x replaces it821x
    - ata_piix, pata_oldpiix, pata_mpiix mostly replace piix
    - ata_generic, pata_ns87410, pata_netcell replace ide-pci-generic
  * linux-base: Add libata transition script
  * Hide sensitive information when including network configuration in bug
    reports and running a different kernel version

  [ Martin Michlmayr ]
  * Add some ARM patches from git:
    - Update mach types
    - eSATA SheevaPlug: basic board support
    - eSATA SheevaPlug: configure SoC SATA interface
    - eSATA SheevaPlug: correlate MPP to SD CD and SD WP
  * [armel/kirkwood] Enable MACH_ESATA_SHEEVAPLUG.

 -- maximilian attems <maks@debian.org>  Tue, 16 Mar 2010 23:39:05 +0100

linux-2.6 (2.6.32-9) unstable; urgency=high

  [ Ben Hutchings ]
  * Do not build obsolete lgs8gl5 driver
  * [x86] Enable USB IP drivers (Closes: #568903)
  * Ignore failure of lsusb when gathering information for bug reports
    (Closes: #569725)
  * macvlan: Add bridge, VEPA and private modes (Closes: #568756)
  * [sparc] sunxvr500: Support Intergraph graphics chips again
    (Closes: #508108)
  * sfc: Apply fixes from 2.6.33
  * ath9k: Add support for AR2427
  * fs/exec.c: fix initial stack reservation (regression in 2.6.32.9)

  [ maximilian attems]
  * Postinst don't refercence k-p related manpage. (closes: #542208)
  * Postinst only write kernel-img.conf for palo boxes.
  * Enable VT_HW_CONSOLE_BINDING for unbinding efifb. (closes: #569314)
  * hwmon: Add driver for VIA CPU core temperature.
  * wireless: report reasonable bitrate for MCS rates through wext.
  * efifb: fix framebuffer handoff. (bugzilla.k.o #15151)
  * Add stable 2.6.32.9:
    - drm/i915: Fix DDC on some systems by clearing BIOS GMBUS setup.
      (closes: #567747)
    - futex: Handle futex value corruption gracefully. (CVE-2010-0623)
    - futex_lock_pi() key refcnt fix. (CVE-2010-0623)
    - Staging: fix rtl8187se compilation errors with mac80211.
      (closes: #566726)
  * r8169 patch for rx length check errors. (CVE-2009-4537)
  * vgaarb: fix incorrect dereference of userspace pointer.
  * Bump ABI to 3.
  * drm/i915: give up on 8xx lid status.
  * vgaarb: fix "target=default" passing.
  * drm/radeon: block ability for userspace app to trash 0 page and beyond.
    (closes: #550562)

  [ Bastian Blank ]
  * Restrict access to sensitive SysRq keys by default.
  * debian/rules.real: Install arch specific scripts.

  [ Moritz Muehlenhoff ]
  * Set source format to 1.0

  [ Martin Michlmayr ]
  * [armel/iop32x] Enable ARCH_IQ80321 and ARCH_IQ31244 (Thanks Arnaud
    Patard).
  * [armel/kirkwood] Disable MTD_NAND_VERIFY_WRITE to avoid errors
    with ubifs on OpenRD (Thanks Gert Doering) (Closes: #570407)
  * OpenRD-Base: allow SD/UART1 selection (Closes: #571019)
  * D-Link DNS-323 revision A1: implement power LED (Closes: 503172).

 -- maximilian attems <maks@debian.org>  Wed, 24 Feb 2010 17:06:27 +0100

linux-2.6 (2.6.32-8) unstable; urgency=high

  [ Bastian Blank ]
  * Don't let default compiler flags escape into build.

  [ dann frazier ]
  * KVM: PIT: control word is write-only (CVE-2010-0309)
  * Fix potential crash with sys_move_pages (CVE-2010-0415)

  [ Ben Hutchings ]
  * Build lgs8gxx driver along with cxusb (Closes: #568414)
  * Revert incorrect change to powerpc clocksource setup (Closes: #568457)
  * Add stable release 2.6.32.8:
    - Remove TIF_ABI_PENDING bit from x86, sparc & powerpc, fixing
      32-bit userland/64-bit kernel breakage (Closes: #568416)
    - connector: Delete buggy notification code. (CVE-2010-0410)
  * [x86] KVM: Add IOPL/CPL checks to emulator, to prevent privilege
    escalation within a guest. (CVE-2010-0298, CVE-2010-0306)

  [ Martin Michlmayr ]
  * Implement power-off for D-Link DNS-323 rev B1 and fix the blinking
    power LED (Erik Benada) (Closes: #503172).

  [ Aurelien Jarno ]
  * Enable CONFIG_FB_CIRRUS and CONFIG_LOGO on 4kc-malta and 5kc-malta.

 -- Ben Hutchings <ben@decadent.org.uk>  Thu, 11 Feb 2010 02:17:17 +0000

linux-2.6 (2.6.32-7) unstable; urgency=low

  [ maximilian attems]
  * [x86] Disable deprecated X86_CPU_DEBUG, causes boot failures.
  * Newer Standards-Version 3.8.4 without changes.

  [ Ben Hutchings ]
  * clocksource/events: Fix fallout of generic code changes
    (Closes: #568030)
  * Set ABI to 2.

  [ dann frazier ]
  * Disable FUNCTION_TRACER due to performance/build issues.
    (Closes: #568025)
  * Split 'flush_old_exec' into two functions (CVE-2010-0307)

 -- dann frazier <dannf@debian.org>  Wed, 03 Feb 2010 18:35:21 -0700

linux-2.6 (2.6.32-6) unstable; urgency=high

  [ Ben Hutchings ]
  * Documentation/3c509: document ethtool support (Closes: #564743)
  * Add MODULE_FIRMWARE declarations to several drivers that lacked them
  * [x86] Update rt2860sta/rt2870sta firmware loader patch
    - Accept 8K versions of rt2870.bin
    - Fix hang on resume
  * [x86] Enable rt3090sta using firmware loader
  * Add stable release 2.6.32.4:
    - untangle the do_mremap() mess (CVE-2010-0291)
    - fasync: split 'fasync_helper()' into separate add/remove functions
      (CVE-2009-4141)
    - kernel/signal.c: fix kernel information leak with print-fatal-signals=1
      (CVE-2010-0003)
    - netfilter: ebtables: enforce CAP_NET_ADMIN (CVE-2010-0007)
    - quota: Fix dquot_transfer for filesystems different from ext4
      (Closes: #566532)
    - audit: Fix memory management bugs (Closes: #562815)
      + fix braindamage in audit_tree.c untag_chunk()
      + fix more leaks in audit_tree.c tag_chunk()
    - ipv6: skb_dst() can be NULL in ipv6_hop_jumbo(). (CVE-2010-0006)
    - Fix DMA mapping for i915 driver (Closes: #558237, #567352)
      + drm: remove address mask param for drm_pci_alloc()
      + agp/intel-agp: Clear entire GTT on startup
  * e1000,e1000e: Discard all fragments of received over-length packets
    (CVE-2009-4536, CVE-2009-4538)
  * Enable the '686' configuration options in '686-vserver' packages and
    the '686-bigmem' configuration options in '686-bigmem-vserver' packages
    (Closes: #566213)
  * Add stable release 2.6.32.5:
    - inotify: do not reuse watch descriptors (Closes: #561880)
    - megaraid_sas: remove sysfs poll_mode_io world writeable permissions
      (CVE-2009-3939) (Closes: #562975)
  * Force distribution=UNRELEASED in debian/bin/test-patches so that it
    works in released source packages
  * Add stable release 2.6.32.6
  * postinst: Enable escape sequences in debconf notes (Closes: #566539)
  * Add 3w-sas driver for LSI 3ware 9750 SAS controllers
  * aufs2: Update to snapshot from 2010-01-25 (Closes: #567391)
  * cdc_ether: Do not set link down initially; not all devices send link
    change interrupts (Closes: #567689)
  * Add stable release 2.6.32.7:
    - clockevent: Don't remove broadcast device on halt or CPU hotplug
      (Closes: #566547)
  * sfc: Apply fixes from 2.6.33-rc{5,6}
  * Set ABI to 1.

  [ Ian Campbell ]
  * xen: Enable up to 32G of guest memory on i386.

  [ Julien Cristau ]
  * drm/i915: disable powersave by default (closes: #564807)

  [ Bastian Blank ]
  * Enable all NCP file system options.
  * [amd64] Make AGP support again built-in to fullfill the not completely
    documented dependency with GART IOMMU support. (closes: #561552)
  * Enable dynamic minor allocations for ALSA, DVB and USB. (closes: #510593)

  [ maximilian attems ]
  * [topconfig] set MEMORY_FAILURE, 9P_FSCACHE, INFINIBAND_IPOIB_CM
    (closes: #565494), ITCO_VENDOR_SUPPORT (closes: #525232), PCIEASPM
    (closes: #545417), HWPOISON_INJECT.
  * Enable easier debugging of Power Managment code. (closes: #478315)
  * Pass `DEB_MAINT_PARAMS' to hook scripts. (closes: #563161)
  * Enable more mobile IPv6 needs. (closes: #528834)

  [ dann frazier ]
  * [vserver] explicitly disable CFS_HARD_LIMITS
  * Enable FUNCTION_TRACER and STACK_TRACER (Closes: #563847)

 -- Ben Hutchings <ben@decadent.org.uk>  Sun, 31 Jan 2010 23:09:28 +0000

linux-2.6 (2.6.32-5) unstable; urgency=low

  [ Ben Hutchings ]
  * sfc: Apply fixes from 2.6.33-rc3
  * ath5k: Fix eeprom checksum check for custom sized eeproms
    (Closes: #563136)

  [ maximilian attems ]
  * topconfig unset USB_ISP1362_HCD FTBFS on armel and useless.
    (closes: #564156)
  * topconfig set PATA_ATP867X, PATA_RDC, SND_CS5535AUDIO, PM_RUNTIME,
    ATA_VERBOSE_ERROR, RTC_DRV_WM831X, RTC_DRV_PCF2123, RTC_DRV_AB3100,
    SND_HDA_PATCH_LOADER, DEVTMPFS (closes: #560040).
  * [x86] set RTL8192E, TOPSTAR_LAPTOP, I2C_SCMI.
  * Explicitly disable diverse staging drivers.

 -- Ben Hutchings <ben@decadent.org.uk>  Sun, 10 Jan 2010 03:22:23 +0000

linux-2.6 (2.6.32-4) unstable; urgency=low

  [ Ben Hutchings ]
  * Correct comments referring to dpkg --print-installation-architecture
    in maintainer scripts (Closes: #558077)
  * modules: Skip empty sections when exporting section notes
    (Closes: #563036)
  * via-velocity: Give RX descriptors to the NIC later on open or MTU change
    (Closes: #508527)
  * dmfe/tulip: Let dmfe handle DM910x except for SPARC on-board chips
    (Closes: #515533)
  * Add stable release 2.6.32.3:
    - ath5k: fix SWI calibration interrupt storm (may fix #563466)
    - iwl3945: disable power save (Closes: #563693)
    - rt2x00: Disable powersaving for rt61pci and rt2800pci (may fix #561087)

  [ maximilian attems ]
  * topconfig set CAN_EMS_USB, BT_MRVL, BT_MRVL_SDIO, BE2ISCSI, SCSI_PMCRAID,
    SCSI_BFA_FC, USB_GL860, USB_GSPCA_JEILINJ, I2C_SI4713, RADIO_SI4713,
    RADIO_SI470X, DVB_USB_FRIIO, EDAC_I3200, SENSORS_TMP421, SENSORS_WM8350,
    SBC_FITPC2_WATCHDOG, TOUCHSCREEN_MCS5000, UIO_PCI_GENERIC, KSZ8842,
    KS8851, KS8851_MLL, MISDN_AVMFRITZ, MISDN_SPEEDFAX, MISDN_INFINEON,
    MISDN_W6692, MISDN_NETJET, INPUT_WINBOND_CIR, BATTERY_DS2782, MFD_WM831X,
    MFD_MC13783, MTD_SST25L, TOUCHSCREEN_USB_E2I, INPUT_WM831X_ON,
    SENSORS_WM831X, WM831X_WATCHDOG, AB3100_OTP, REGULATOR_WM831X,
    REGULATOR_MC13783, REGULATOR_AB3100, REGULATOR_TPS65023,
    REGULATOR_TPS6507X, VIDEO_SAA7164, DVB_PT1, BACKLIGHT_WM831X,
    SND_HDA_CODEC_CIRRUS, USB_ISP1362_HCD, LEDS_WM831X_STATUS,
    MTD_ONENAND_GENERIC, B43_SDIO, B43_PHY_LP, KEYBOARD_ADP5588, QT2160,
    KEYBOARD_LM8323, KEYBOARD_MAX7359, KEYBOARD_OPENCORES, MOUSE_PS2_SENTELIC,
    WM831X_POWER.
  * [x86] set ACPI_POWER_METER, ACPI_PROCESSOR_AGGREGATOR, SFI,
    EDAC_DECODE_MCE.
  * Set MOUSE_PS2_ELANTECH for various EeePc. (closes: #522920)

  [ dann frazier ]
  * Fix vserver build on ia64 (Closes: #563356)
  * Fix vserver build on s390 (Closes: #563355)

  [ Martin Michlmayr ]
  * Report model information on armel when filing a bug.
  * ARM: Add an earlyprintk debug console (Catalin Marinas)
  * [armel] Enable EARLY_PRINTK.

 -- Ben Hutchings <ben@decadent.org.uk>  Thu, 07 Jan 2010 03:33:39 +0000

linux-2.6 (2.6.32-3) unstable; urgency=high

  * The "Not a Suitable Christmas Present" release

  [ Martin Michlmayr ]
  * [armel/orion5x] Build MTD_CFI_AMDSTD into the kernel again since
    it's needed on the D-Link DNS-323 (thanks Manuel Roeder).
    (Closes: #562205)

  [ dann frazier ]
  * Input: ALPS - add support for touchpads with 4-directional button
  * Input: ALPS - add interleaved protocol support (Dell E6x00 series)
    (Closes: #561589)
  * Re-enable vserver

  [ Ben Hutchings ]
  * sfc: Apply changes from 2.6.33-rc1 adding support for SFC9000 family
  * Add stable release 2.6.32.2:
    - KVM: x86 emulator: limit instructions to 15 bytes (CVE-2009-4031)
    - hfs: fix a potential buffer overflow (CVE-2009-4020)
  * radeon: fix crtc vblank update for r600 (regression in 2.6.32.2)
  * ia64: Include <linux/personality.h> header in <asm/fcntl.h>; fixes
    FTBFS
  * r8169: Allow RTL8168D v1 and v2 to be used without firmware files
    (Closes: #561309)
  * Enable vmxnet3 (VMware guest paravirt net driver) (Closes: #562046)

 -- Ben Hutchings <ben@decadent.org.uk>  Thu, 24 Dec 2009 04:28:55 +0000

linux-2.6 (2.6.32-2) unstable; urgency=high

  [ Bastian Blank ]
  * Allow memory hot-add and -remove if possible.
  * Enable USB suspend.
  * Enable kernel samepage merging. (closes: #558200)
  * [s390]
    - Enable SECCOMP.
    - Enable z/VM Watchdog Timer.

  [ Moritz Muehlenhoff ]
  * Disable cryptoloop (Closes: #559755)
  * Initial work on a README.source file as suggested by current policy

  [ Ben Hutchings ]
  * aufs2: Update to snapshot from 2009-12-05
  * postinst: Fix failure paths in check for missing firmware
    (Closes: #560263)
  * atl1c: Fix system hang when link drops (Closes: #559577)
  * netfilter: xtables: fix conntrack match v1 ipt-save output
    (Closes: #556587)

  [ Aurelien Jarno ]
  * Add support for the sparc64 architecture.

  [ dann frazier ]
  * Add stable release 2.6.32.1:
    - ext4: Fix double-free of blocks with EXT4_IOC_MOVE_EXT (CVE-2009-4306)
    - ext4: avoid divide by zero when trying to mount a corrupted file system
      (CVE-2009-4307)
    - ext4: Fix insufficient checks in EXT4_IOC_MOVE_EXT (CVE-2009-4131)

 -- Ben Hutchings <ben@decadent.org.uk>  Wed, 16 Dec 2009 21:42:49 +0000

linux-2.6 (2.6.32-1) unstable; urgency=low

  * New upstream release candidate:
  - Fixes wifi with rt73usb (Closes: #555640)

  [ Martin Michlmayr ]
  * [armel/kirkwood] Turn on USB_SUSPEND (on the request of a SheevaPlug
    user).
  * [mips/4kc-malta, mips/5kc-malta] Compile USB as a module rather than
    into the kernel.

  [ Bastian Blank ]
  * Enable PCI_MSI.
  * [powerpc] Properly enable Apple PMU battery.
  * [mips/mipsel] Drop remaining OSS drivers.
  * [powerpc] Enable PCIe support.
  * Move contents of linux-support package to /usr/share.
  * Make linux-patch package depend against python.
  * Use python-support instead of python-central.
  * Always enable software watchdog support.
  * Always enable complete USB mass storage support.
  * [amd64, powerpc, sparc] Build USB support as module.
  * [amd64] Build AGP support as module.
  * Always enable dummy net driver support.
  * Drop linux-tree package, it have no users left.

  [ Ben Hutchings ]
  * Re-enable accidentally omitted drivers, thanks to Uwe Kleine-König
    (Closes: #558011):
    - Atheros wireless drivers (ar9170, ath5k, ath9k)
    - TI wl12xx wireless drivers (wl1251_spi, wl1251_sdio and wl1271
      replace wl12xx)
    - Silicon Labs Si470x FM Radio Receiver driver (radio-usb-si470x)
  * Add 'removable' option to the mmc module. Setting this to 0 causes
    MMC/SD cards to be assumed non-removable, and filesystems on them
    will remain mounted over a suspend/resume cycle. (Closes: #504391)
  * Add MODULE_FIRMWARE declarations to many drivers that lacked them, so
    that missing firmware will be reported automatically during upgrades
  * atl1e: Remove broken implementation of TSO for TCP/IPv6
    (Closes: #558426) and allow other hardware offloads to be disabled in
    case they are also buggy
  * usbnet: Set link down initially for drivers that update link state
    (Closes: #444043)
  * aufs2: Update to snapshot from 2009-11-29
  * i915: Enable auto-loading even though CONFIG_DRM_I915_KMS is not set

  [ dann frazier ]
  * mac80211 (CVE-2009-4026, CVE-2009-4027):
    - fix two remote exploits
    - fix spurious delBA handling

 -- Bastian Blank <waldi@debian.org>  Sun, 06 Dec 2009 18:17:39 +0100

linux-2.6 (2.6.32~rc8-1~experimental.1) unstable; urgency=low

  [ Ben Hutchings ]
  * New upstream release candidate.
    - slip: Clean up create and destroy	 (Closes: #408635)
    - signal: Fix alternate signal stack check (Closes: #544905)
  * README.Debian: Add brief information about building specific binary
    packages (Closes: #546182)
  * lgs8gxx: Remove firmware for lgs8g75 and use request_firmware() to
    load it
  * r8169: Remove firmware for RTL8168D v1 and v2 and use
    request_firmware() to load it
  * DocBook: Fix build breakage
  * Hide WPA authentication parameters and comments when including network
    configuration in bug reports

  [ Bastian Blank ]
  * [mips] Don't force EMBEDDED on.
  * [sparc] Don't builtin Ext2 support.
  * Enable PERF_EVENTS, EVENT_PROFILE, CRYPTO_VMAC, CRYPTO_GHASH, TREE_RCU.
  * Use SLUB as default SLAB allocator.

  [ Martin Michlmayr ]
  * [armel] Make some options modular (since there's no reason for them
    to be built in): FTL, NFTL, MTD_CFI_AMDSTD, MTD_CFI_STAA.
  * [armel/orion5x, armel/kirkwood] Enable ISDN (requested by Markus
    Krebs).
  * Add patch from Albin Tonnerre to add HAVE_KERNEL_LZMA to arm.
  * [armel] Enable KERNEL_LZMA, i.e. compress kernels with lzma to get
    much better compression.
  * [armel] Re-enable options that were turned off recently because of
    size constraints: DEBUG_USER, DEBUG_KERNEL, BOOT_TRACER, ARM_UNWIND,
    BLK_DEV_IO_TRACE and SECURITY_SELINUX.

  [ maximilian attems ]
  * Simplify postinst nuke reverse symlinks handling. Patch from
    Sebastian Andrzej Siewior <sebastian@breakpoint.cc>.

 -- Bastian Blank <waldi@debian.org>  Sat, 21 Nov 2009 21:41:45 +0100

linux-2.6 (2.6.31-2) unstable; urgency=low

  [ Martin Michlmayr ]
  * [armel/orion5x, armel/kirkwood] Make sure VGA_CONSOLE is disabled,
    otherwise the kernel won't boot.
  * [armel/kirkwood] Enable CRYPTO_DEV_MV_CESA (Closes: #552270).
  * [armel/kirkwood, armel/orion5x] Enable ORION_WATCHDOG (the
    name of the config variable changed).
  * Add OpenRD-Client support again.
  * Add QNAP TS-41x support.
  * [armel/orion5x, armel/kirkwood] Enable ISDN (requested by Markus
    Krebs).
  * Fix a build failure of the ISDN hisax elsa driver on ARM.
  * mips: fix build of vmlinux.lds (Closes: #552422).

  [ Ben Hutchings ]
  * postinst: Accept absolute paths in modules.dep generated by the
    lenny version of module-init-tools (Closes: #552610)
  * aufs2: Remove incorrect static assertion (Closes: #554120)
  * Add stable release 2.6.31.6:
    - fs: pipe.c null pointer dereference (CVE-2009-3547)
    - KEYS: get_instantiation_keyring() should inc the keyring refcount
      in all cases (CVE-2009-3624)
    - netlink: fix typo in initialization (CVE-2009-3612)
  * Undo PCMCIA ABI change in 2.6.31.6
  * Hide wireless keys and wake-on-LAN password when including network
    configuration in bug reports
  * Add Geode LX/NX to list of 686-class processors

  [ Bastian Blank ]
  * [powerpc] Remove SMP warning from PowerMac cpufreq (Closes: #554124)

  [ maximilian Attems ]
  * Really fix making a debian kernel installable without kernel-img.conf.
    Thanks for patch to Sebastian Andrzej Siewior <sebastian@breakpoint.cc>.
    (closes: #555093).

 -- Ben Hutchings <ben@decadent.org.uk>  Sun, 15 Nov 2009 18:47:49 +0000

linux-2.6 (2.6.31-1) unstable; urgency=low

  [ Ben Hutchings ]
  * Include aufs2, marked as staging (Closes: #541828)
  * Include speakup modules under staging
  * Add stable release 2.6.31.5
  * [x86_64] Enable NUMA_EMU (Closes: #541389)

  [ Martin Michlmayr ]
  * CPUidle: always return with interrupts enabled.
  * [armel/orion5x, armel/kirkwood] Enable FB since some Kirkwood
    machines have a VGA chip (e.g. OpenRD-Client) and because it's
    possible to use a DisplayLink USB virtual graphics adapter.

  [ maximilian attems ]
  * [alpha] Disable SND_MIXART, causes gcc ICE.
  * [x86] Enable modular X86_MCE_INJECT.
  * [x86_32] Set LSM_MMAP_MIN_ADDR to zero to unbreak dosemu and 16-bit Wine,
    ia64 and x86_64 to 65536 otherwise default to 32768.
  * Unset UEVENT_HELPER_PATH to save some boot cycles.

  [ Bastian Blank ]
  * Set ABI to 1.
  * Enable Apple PMU battery. (closes: #544264)

 -- Bastian Blank <waldi@debian.org>  Sat, 24 Oct 2009 19:17:30 +0200

linux-2.6 (2.6.31-1~experimental.2) experimental; urgency=low

  [ Ben Hutchings ]
  * Include more information in bug reports:
    - Model information
    - Firmware package status
    - Network configuration and status (optional)
    - USB device list
  * nfs: Avoid overrun when copying client IP address string
    (Closes: #549002)
  * Add support for DEB_BUILD_OPTIONS=parallel=N (Closes: #458560)
  * sfc: Fix initial link state
  * Improve package descriptions
    - Clarify the differences between i386 flavours (Closes: #414690)
    - Simplify wording of the description template
  * Add stable release 2.6.31.3
  * Remove /usr/include/scsi from linux-libc-dev; these headers are
    provided by libc6-dev (Closes: #550130)
  * Remove dummy dot-files from linux-libc-dev
  * hfsplus: Refuse to mount volumes larger than 2TB, which may otherwise
    be corrupted (Closes: #550010)
  * Add stable release 2.6.31.4
    - x86: Don't leak 64-bit kernel register values to 32-bit processes
      (CVE-2009-2910)
    - appletalk: Fix skb leak when ipddp interface is not loaded
      (CVE-2009-2903)

  [ maximilian attems ]
  * Add stable release 2.6.31.2
    - ax25: Fix signed comparison in the sockopt handler (CVE-2009-2909)
    - PM / yenta: Fix cardbus suspend/resume regression (Closes: #522828)

  [ dann frazier ]
  * [sparc] build zImage by default, fixes build
  * [ia64] Fix call to elilo in postinst

 -- maximilian attems <maks@debian.org>  Mon, 12 Oct 2009 23:54:52 +0200

linux-2.6 (2.6.31-1~experimental.1) experimental; urgency=low

  * New upstream release.
    - Support for W83627DHG-P (closes: #535646).
    - Restore MAC address and MTU change operations on Orinoco and others
      (Closes: #536455)
    - Remove incorrect ACPI blacklisting of ASUS P4B266 mainboards
      (Closes: #525625)
    - atl1c fixes for Eee PC model 1005HA-H. (closes: #538410)
    - parisc64-smp boot fix on J5600. (closes: #539369)
    - parisc: Fix GOT overflow during module load on 64bit kernel
      (closes: #539378)
    - xfs: fix freeing of inodes not yet added to the inode cache
      (Closes: #527517)
    - IPv6: add "disable" module parameter support to ipv6.ko.
      (closes: #542470)
    - IPv6: avoid wraparound for expired preferred lifetime
      (Closes: #518710)
    - Fixes lockups with older dual-CPU machines (Closes: #542551)
    - x86, pat: Allow ISA memory range uncacheable mapping requests
      (Closes: #538159)
    - drm/i915: Hook connector to encoder during load detection
      (Closes: #522358)
    - module: workaround duplicate section names (Closes: #545229)
    - b43: Add fw capabilities (Closes: #533357)
    - procfs: Fix idle time in uptime (Closes: #545981)
    - e1000, e1000e, igb, ixgb, ixgbe: Fix initial link state
      (Closes: #546041)
    - CIFS: Handle port= mount option correctly (Closes: #524142)
    - i915: Prevent screen flickering in X11 (Closes: #545377)
    - hppa: Ensure broadcast tlb purge runs single threaded
      (Closes: #539215)

  [ maximilian attems ]
  * [powerpc64] Enable modular RTC_DRV_PS3, PS3_VRAM.
    (Closes: #528694)
  * Set new NETFILTER_XT_MATCH_OSF, FIREWIRE_NET, SND_CTXFI, USB_XHCI_HCD,
    IEEE802154, CAN_DEV, EEPROM_MAX6875, DM_LOG_USERSPACE, DM_MULTIPATH_QL,
    DM_MULTIPATH_ST, LIBERTAS_SPI, CAN_SJA1000, CAN_SJA1000_PLATFORM,
    CAN_EMS_PCI, CAN_KVASER_PCI, CB710_CORE, CNIC, RT2800USB,
    USB_NET_INT51X1, SND_LX6464ES, BLK_DEV_OSD, SCSI_BNX2_ISCSI, IWM,
    IEEE802154_DRIVERS, TOUCHSCREEN_EETI, TOUCHSCREEN_W90X900,
    BATTERY_MAX17040, SENSORS_TMP401, REGULATOR_USERSPACE_CONSUMER,
    REGULATOR_MAX1586, REGULATOR_LP3971, MEDIA_SUPPORT, CUSE,
    WL12XX, PPS, AB3100_CORE, SND_HDA_INPUT_JACK,MMC_SDHCI_PLTFM,
    MMC_CB710, MMC_VIA_SDMMC, LEDS_LP3944, RTC_DRV_RX8025,
    SMARTJOYPLUS_FF, USB_CDC_PHONET, USB_GSPCA_SN9C20X, MOUSE_SYNAPTICS_I2C,
    PCIEAER_INJECT.
  * Disable v4l1 ov511 and quickcam_messenger drivers.
  * [x86_64] Enable HW_RANDOM_VIA.
  * [x86] Keep divers staging stuff enabled.
  * [x86] Enable RT3070, COMEDI_PCMCIA_DRIVERS, ACERHDF, EDAC_AMD64,
    XEN_DEV_EVTCHN, XEN_SYS_HYPERVISOR, PERF_COUNTERS,
    CC_STACKPROTECTOR, DEFAULT_MMAP_MIN_ADDR=65536.
  * rtl8192su: remove firmware and disable.
  * Newer Standards-Version 3.8.2 without changes.
  * Allow install in chroot without do_initrd check for piuparts.
  * Cleanup Maintainer scripts from ancient pre linux-2.6 assumptions.
    (Also closes: #536333)
  * Disable DEVKMEM.
  * [ppc, sparc] Enable EFI_PARTITION. (closes: #540486)
  * Disable old USB_DEVICE_CLASS. (Closes: #510279)
  * Drop yaird initramfs generator support.
  * Add stable release 2.6.31.1.
  * Enable PREEMPT_VOLUNTARY.

  [ Ben Hutchings ]
  * mga: remove unnecessary change from firmware-loading patch
  * cxgb3: remove PHY firmware and use request_firmware() to load it
  * Add firmware-linux-free package containing DFSG-free firmware
  * av7110: include firmware source and binary
  * snd-cs46xx: reenable using external firmware (closes: #464197,
    but note that Debian cannot currently distribute the firmware),
    thanks to Kalle Olavi Niemitalo <kon@iki.fi>
  * ib_ipath: remove firmware for QLogic IBA7220 and use
    request_firmware() to load it
  * dvb-usb-af9005: remove initialisation script derived from Windows
    driver and use request_firmware() to extract it at run-time
    (closes: #494119)
  * Add warning on upgrade to a new upstream version where the system
    appears to be missing necessary firmware files (closes: #541702)
  * qla1280: Release spinlock when requesting firmware (closes: #543244)
  * r128: Add test for initialisation to all ioctls that require it
    (closes: #541630)
  * rt{2860,2870,3070}sta: Use existing CCITT CRC implementation on
    firmware rather than adding an equivalent variant of ITU-T CRC
  * rd: Build as a module since we do not require initrd support
  * x86: Fix crash in text_poke_early() on 486-class processors
    (Closes: #515982)
  * intel-agp: Fix cache flushing on i8xx chipsets, avoiding graphics
    corruption and GPU lock-ups (Closes: #541307)
  * Generate architecture-qualified package relations as needed for
    flavours that exist for multiple architectures (Closes: #278729)
  * Prompt bug reporters to run the kernel version they're reporting on
    or otherwise record boot messages
  * Include PCI device list in bug reports even if the running kernel
    doesn't match

  [ Martin Michlmayr ]
  * [armel/orion5x, armel/kirkwood] Set GPIO_SYSFS=y since these
    platforms have been converted to GPIOLIB.
  * [armel/orion5x, armel/kirkwood] Disable MARVELL_PHY since it may
    lead to conflicts with the built-in Ethernet.
  * Add features from 2.6.32:
    - crypto: mv_cesa - Add support for Orion5X crypto engine
  * [armel/orion5x] Enable CRYPTO_DEV_MV_CESA.
  * Disable SYS_HAS_EARLY_PRINTK on SGI IP22 to work around a hang
    during bootup (Closes: #507557)
  * [armel] Enable BPQETHER (on the request of Iain Young) and some
    other AX25 drivers.

  [ Bastian Blank ]
  * Disable staging drivers by default.
  * Force all bugs against images to be reported to linux-2.6.
    (closes: #539176)
  * [arm] Remove old arm architecture.
  * Use kernel architecture for libc-dev build.

  [ Moritz Muehlenhoff ]
  * Fix Linus' name in copyright file (Closes: #530620)
  * More verbose explanation on difference between Alpha flavour
    (Closes: #497230)
  * Add Vcs-Svn and Vcs-Browser stanzas pointing to the SVN branch
    used for development in unstable. There are other branches
    used for experimental (trunk), oldstable and stable, but Vcs-*
    doesn't yet provide the ability to distinguish branches in a
    more fine-grained manner. (Closes: #471495)
  * Update Standards-Version to 3.8.3, no changes needed
  * Disable PROM console support (Closes: #525958)
  * Make the description of linux-support a little more verbose
    (Closes: #400825)
  * This upload fixes the following security issues:
    - CVE-2009-3290 (2.6.31)
    - CVE-2009-3288 (2.6.31.1)
    - CVE-2009-3280 (2.6.31.1)
    - CVE-2009-3234 (2.6.31.1)
    - CVE-2009-3043 (2.6.31)
    - CVE-2009-3002 (2.6.31)
    - CVE-2009-3001 (2.6.31)
    - CVE-2009-2844 (2.6.31)
    - CVE-2009-2695 (2.6.31)
    - CVE-2009-2691 (2.6.31)

  [ dann frazier ]
  * n_tty: Fix echo race
  * [ia64] Stop disabling CONFIG_HOTPLUG_CPU, which was blocking
    CONFIG_KEXEC from being enabled
  * [hppa] Disable CONFIG_AB3100_CORE, it fails to build

 -- maximilian attems <maks@debian.org>  Sun, 04 Oct 2009 20:27:05 +0200

linux-2.6 (2.6.30-8) unstable; urgency=low

  [ Martin Michlmayr ]
  * Disable SYS_HAS_EARLY_PRINTK on SGI IP22 to work around a hang
    during bootup (Closes: #507557)
  * module: workaround duplicate section names to fix a panic on
    boot on hppa (Closes: #545229).
  * Add stable release 2.6.30.8.
  * [armel/kirkwood] Add Marvell OpenRD-Client support (Dhaval Vasa).
    Thanks Stefan Kaltenbrunner.

 -- Bastian Blank <waldi@debian.org>  Fri, 25 Sep 2009 23:47:56 +0200

linux-2.6 (2.6.30-7) unstable; urgency=low

  [ Martin Michlmayr ]
  * [armel/kirkwood] Enable eSATA on QNAP TS-219P (John Holland).
  * [armel/kirkwood] Marvell OpenRD-Base board support (Dhaval Vasa).
  * [armel/kirkwood] Initialise SATA for OpenRD-Base (Ron Lee).
  * [armel/kirkwood] Enable SATA_AHCI.

  [ Ben Hutchings ]
  * qla1280: Release spinlock when requesting firmware (closes: #543244)
  * r128: Add test for initialisation to all ioctls that require it
    (closes: #541630)
  * [i386] Fix crash in text_poke_early() on 486-class processors
    (Closes: #515982)
  * intel-agp: Fix cache flushing on i8xx chipsets, avoiding graphics
    corruption and GPU lock-ups (Closes: #541307)
  * [i386] Allow ISA memory range uncacheable mapping requests
    (Closes: #538159)
  * Fix idle time in /proc/uptime (Closes: #545981)
  * e1000, e1000e, igb, ixgb, ixgbe, sfc: Fix initial link state
    (Closes: #546041)

  [ Bastian Blank ]
  * Add stable release 2.6.30.5.
    - drm/i915: Hook connector to encoder during load detection
      (fixes tv/vga detect) (Closes: #522358)
  * Add stable release 2.6.30.6.
    - x86: Fix lock-up on SMP Pentium Pro, Pentium 2, Pentium 3, and
      Athlon MP systems (Closes: #542551)
    - NET: Fix information leaks from getsockname() (CVE-2009-3001,
      CVE-2009-3002)
    - iwl3945/rfkill: Reenable radio when hardware switch turned back on
      (Closes: #530554)
  * Bump ABI to 2.
  * Apply missing fixes:
    - block: fix sg SG_DXFER_TO_FROM_DEV regression.
    - sched_rt: Fix overload bug on rt group scheduling.
  * Add stable release 2.6.30.7.
  * [sparc] Disable PROM console. (closes: #525958)

 -- Bastian Blank <waldi@debian.org>  Wed, 16 Sep 2009 17:23:13 +0200

linux-2.6 (2.6.30-6) unstable; urgency=high

  [ Bastian Blank ]
  * Set default low address space protection to default value.

  [ dann frazier ]
  * Make sock_sendpage() use kernel_sendpage() (CVE-2009-2692)
  * flat: fix uninitialized ptr with shared libs
  * [parisc] isa-eeprom - Fix loff_t usage
  * do_sigaltstack: avoid copying 'stack_t' as a structure to user space
  * posix-timers: Fix oops in clock_nanosleep() with CLOCK_MONOTONIC_RAW

 -- Bastian Blank <waldi@debian.org>  Sat, 15 Aug 2009 15:50:02 +0200

linux-2.6 (2.6.30-5) unstable; urgency=high

  [ maximilian attems ]
  * Add stable release 2.6.30.4.
    - cifs: fix regression with O_EXCL creates and optimize away lookup
      (closes: #536426)
    - ecryptfs: check tag 11 literal data buffer size (CVE-2009-2406)
    - ecryptfs: check tag 3 package encrypted size (CVE-2009-2407)
  * Ignore nf_conntrack ABI change.
  * Revert to keep ABI:
    - block: fix sg SG_DXFER_TO_FROM_DEV regression.
    - sched_rt: Fix overload bug on rt group scheduling.
  * [hppa]: Ignore any ABI (broke on 2.6.30.2).

 -- maximilian attems <maks@debian.org>  Mon, 03 Aug 2009 12:08:56 +0200

linux-2.6 (2.6.30-4) unstable; urgency=low

  [ Bastian Blank ]
  * Add stable release 2.6.30.2.
  * Fix pci access in x86 startup code. (closes: #537783)
  * Ignore ABI changes.
  * Include all plattform and mach specific headers on arm.

  [ maximilian attems ]
  * Add stable release 2.6.30.3.

 -- Bastian Blank <waldi@debian.org>  Thu, 30 Jul 2009 11:55:11 +0200

linux-2.6 (2.6.30-3) unstable; urgency=low

  [ Bastian Blank ]
  * Build-Depend against cpio. (closes: #536196)

  [ Martin Michlmayr ]
  * [arm] Export __cpu_flush_dcache_page.

  [ Aurelien Jarno ]
  * [ia64] Fix asm/fpu.h includes.

  [ dann frazier ]
  * Fix NULL pointer dereference in tun_chr_pool() (CVE-2009-1897)
  * personality: fix PER_CLEAR_ON_SETID (CVE-2009-1895)
  * Add -fno-delete-null-pointer-checks to CFLAGS

 -- Bastian Blank <waldi@debian.org>  Sat, 18 Jul 2009 10:00:01 +0200

linux-2.6 (2.6.30-2) unstable; urgency=low

  [ dann frazier ]
  * [powerpc] Use generic rtc (closes: #535354)
  * [parisc]
    - ensure broadcast tlb purge runs single threaded
    - fix ldcw inline assembler
    (closes: #535844)

  [ Bastian Blank ]
  * Add stable release 2.6.30.1:
    - KVM: x86: check for cr3 validity in ioctl_set_sregs (CVE-2009-2287)
    - ALSA: intel8x0 - Fix PCM position craziness (closes: #533780)
    - ide-cd: prevent null pointer deref via cdrom_newpc_intr (closes: #535342)
  * Ignore ABI changes.

  [ maximilian attems ]
  * [alpha] Add upstream smp buildfix.
  * [parisc] Disable vxge and niu.

 -- Bastian Blank <waldi@debian.org>  Tue, 07 Jul 2009 14:45:43 +0200

linux-2.6 (2.6.30-1) unstable; urgency=low

  * New upstream release.
    - radeonfb: suspend/resume for ATI Mobility Radeon RV350.
      (closes: #506964)
    - tcp: fix MSG_PEEK race check (closes: #513695)
    - e100 fixes (closes: #527056)
    - mos7840: fix miscalculation of minor numbers (closes: #498293)
    - reiserfs update (closes: #531804)
    - bluetooth stack suspend/resume (closes: #508426, #529785)
    - e1000e: Remove mutex_trylock and associated WARN on failure
      (closes: #524699)

  [ maximilian attems ]
  * [sparc] Enable BLK_DEV_CRYPTOLOOP. (closes: #521829)
  * Enable PATA_JMICRON instead of legacy BLK_DEV_JMICRON.
    (closes: #431500, #458493)
  * Set new NILFS2, AT76C50X_USB, MWL8K, P54_SPI, AR9170_USB,
    NETFILTER_XT_MATCH_CLUSTER, RDS, SCSI_MPT2SAS, SCSI_OSD_INITIATOR,
    ETHOC, IGBVF, VXGE, TOUCHSCREEN_AD7877, SENSORS_ATK0110,
    NETFILTER_XT_TARGET_LED, 3C359, HW_RANDOM_TIMERIOMEM, SENSORS_G760A,
    SENSORS_LTC4215, SENSORS_LM95241, USB_GSPCA_MR97310A, USB_GSPCA_SQ905,
    USB_GSPCA_SQ905C, USB_PWC_INPUT_EVDEV, DVB_USB_CE6230, SND_INDIGOIOX,
    SND_INDIGODJX, USB_SERIAL_CP210X, USB_SERIAL_QUALCOMM,
    USB_SERIAL_SYMBOL, ISL29003, SERIAL_MAX3100, VIDEO_HDPVR, VIDEO_CX231XX,
    DRAGONRISE_FF, LEDS_LP5521, LEDS_DAC124S085, LEDS_BD2802,
    UIO_AEC, CRYPTO_ZLIB, REGULATOR_FIXED_VOLTAGE, NOP_USB_XCEIV,
    POHMELFS, FSCACHE, CACHEFILES, EXOFS, NFS_FSCACHE, AFS_FSCACHE,
    MTD_NAND_NANDSIM, STRIP_ASM_SYMS, FCOE_FNIC, USB_NET_CDC_EEM,
    PCI_IOV, ASYNC_TX_DMA, ROMFS_BACKED_BY_BOTH, DETECT_HUNG_TASK.
  * [amd64, i386] Set new DELL_WMI, EDAC_AMD8131, EDAC_AMD8111, X86_PAT, DMAR,
    X86_CPU_DEBUG, CRYPTO_AES_NI_INTEL, X86_X2APIC.
  * Newer Standards-Version 3.8.1 without changes.
  * xfs: fix freeing memory in xfs_getbmap().

  [ Ben Hutchings ]
  * Remove firmware from drivers/staging (closes: #521553)
    - make rt2860sta and rt2870sta use request_firmware(),
      thanks to Darren Salt
  * Remove some sourceless firmware not included in Debian kernel images

  [ Martin Michlmayr ]
  * [mipsel/r5k-cobalt] Enable SCSI_SYM53C8XX_2 (closes: #526836).
  * [arm/iop32x, arm/ixp4xx, arm/orion5x] Turn off BOOT_TRACER,
    BLK_DEV_IO_TRACE, CONTEXT_SWITCH_TRACER, ARM_UNWIND and
    SECURITY_SELINUX because of size constraints.
  * [mips/sb1-bcm91250a] There is a platform PATA driver for SWARM IDE
    these days, so disable IDE and build in ATA, SCSI and BLK_DEV_SD.
  * [mips/sb1-bcm91250a, mips/sb1a-bcm91480b] Compile in SB1250_MAC and
    BROADCOM_PHY.
  * [mips/r4k-ip22] Enable NET_ISA and various ISA network modules on
    the request of Damian Dimmich since they might be useful on the
    SGI Indigo2.
  * Add patches from git.marvell.com:
    - alternative copy_to_user: more precise fallback threshold
    - lower overhead with alternative copy_to_user for small copies
    - Kirkwood: Add CPU idle driver
    - Kirkwood: clock gating for unused peripherals

  [ Aurelien Jarno ]
  * [mips(el)/sb1-bcm91250a] Set CONFIG_SCSI_AIC7XXX=y, it is needed
    on the build daemons.
  * topconfig set CONFIG_RD_GZIP, CONFIG_RD_BZIP2, CONFIG_RD_LZMA.

  [ Bastian Blank ]
  * [i386] Disable PentiumPro errata workaround.
  * [i386] Enable support for big SMP systems.
  * Disable OSS.
  * [s390] Use Sparse Memory layout.
  * [amd64, i386, powerpc, sparc] Make IPv6 support built-in.
  * Centralize Sound core options.
  * Centralize Power Management options.
  * Centralize CPU Frequency scaling options.
  * [sparc] Enable CPU Frequency scaling.
  * Enable Network console logging support.
  * [s390/s390x-tape] Add image.
  * [s390/s390, s390/s390-tape] Remove images.
  * [i386/486] Enable High Memory Support.
  * [i386] Allocate pagetables from High Memory.
  * [amd64, i386] Write protect kernel read-only data structures.
  * [amd64, i386] Make kernel relocatable.
  * Move images and headers into kernel section.

  [ dann frazier ]
  * Enable bnx2x, using firmware-split patches from net-next and mirroring
    the per-subarch config settings used for bnx2

 -- Bastian Blank <waldi@debian.org>  Sun, 14 Jun 2009 11:45:08 +0200

linux-2.6 (2.6.29-5) unstable; urgency=low

  [ dann frazier ]
  * [ia64] Backport rtc-efi driver from mainline

  [ maximilian attems ]
  * qla1280: Fix off-by-some error in firmware loading. (closes: #527265)

  [ Martin Michlmayr ]
  * Broadcom SB: fix locking in set_irq_affinity.
  * mmc: load mvsdio automatically when it's a platform device.
  * mmc: mvsdio: ignore high speed timing requests from the core
  * USB: ftdi_sio: add vendor/product id for the Marvell SheevaPlug.

  [ Bastian Blank ]
  * Add stable release 2.6.29.3:
    - ath9k: Fix FIF_BCN_PRBRESP_PROMISC handling
    - tracing: x86, mmiotrace: fix range test
    - sched: account system time properly
    - rndis_wlan: fix initialization order for workqueue&workers
    - mm: fix Committed_AS underflow on large NR_CPUS environment
    - Ignore madvise(MADV_WILLNEED) for hugetlbfs-backed regions
    - clockevents: prevent endless loop in tick_handle_periodic()
    - intel-iommu: Avoid panic() for DRHD at address zero.
    - intel-iommu: Fix oops in device_to_iommu() when devices not found.
    - intel-iommu: Fix device-to-iommu mapping for PCI-PCI bridges.
    - cs5536: define dma_sff_read_status() method
    - proc: avoid information leaks to non-privileged processes
    - ath5k: fix buffer overrun in rate debug code
    - mv643xx_eth: OOM handling fixes
    - mv643xx_eth: 64bit mib counter read fix
    - check_unsafe_exec: s/lock_task_sighand/rcu_read_lock/
    - do_execve() must not clear fs->in_exec if it was set by another thread
    - check_unsafe_exec() doesn't care about signal handlers sharing
    - New locking/refcounting for fs_struct
    - Take fs_struct handling to new file (fs/fs_struct.c)
    - Get rid of bumping fs_struct refcount in pivot_root(2)
    - Kill unsharing fs_struct in __set_personality()
    - Annotate struct fs_struct's usage count restriction
    - fix setuid sometimes wouldn't
    - fix setuid sometimes doesn't
    - compat_do_execve should unshare_files
    - powerpc: Sanitize stack pointer in signal handling code
    - ACPI: Revert conflicting workaround for BIOS w/ mangled PRT entries
    - USB: serial: fix lifetime and locking problems
    - ptrace: ptrace_attach: fix the usage of ->cred_exec_mutex
    - kbuild: fix Module.markers permission error under cygwin
    - pagemap: require aligned-length, non-null reads of /proc/pid/pagemap
    - drm/i915: allow tiled front buffers on 965+
    - bio: fix memcpy corruption in bio_copy_user_iov()
    - PCI quirk: disable MSI on VIA VT3364 chipsets
    - ASoC: Fix offset of freqmode in WM8580 PLL configuration
    - x86/PCI: don't call e820_all_mapped with -1 in the mmconfig case
    - x86-64: fix FPU corruption with signals and preemption
    - drm/i915: add support for G41 chipset
    - unreached code in selinux_ip_postroute_iptables_compat() (CVE-2009-1184)
    - PCI: fix incorrect mask of PM No_Soft_Reset bit
    - exit_notify: kill the wrong capable(CAP_KILL) check (CVE-2009-1337)
    - crypto: ixp4xx - Fix handling of chained sg buffers
    - block: include empty disks in /proc/diskstats
    - b44: Use kernel DMA addresses for the kernel DMA API
    - virtio-rng: Remove false BUG for spurious callbacks
    - USB: Unusual Device support for Gold MP3 Player Energy
    - KVM: x86: release time_page on vcpu destruction
    - KVM: Fix overlapping check for memory slots
    - KVM: MMU: disable global page optimization
    - KVM: MMU: Fix off-by-one calculating large page count
    - mac80211: fix basic rate bitmap calculation
    - ALSA: us122l: add snd_us122l_free()
    - thinkpad-acpi: fix LED blinking through timer trigger
    - b43: Refresh RX poison on buffer recycling
    - b43: Poison RX buffers
    - mac80211: Fix bug in getting rx status for frames pending in reorder
      buffer
    - forcedeth: Fix resume from hibernation regression.
  * Ignore ABI change.

  [ Jurij Smakov ]
  * [sparc] Fix build

 -- Bastian Blank <waldi@debian.org>  Sun, 17 May 2009 12:45:13 +0200

linux-2.6 (2.6.29-4) unstable; urgency=low

  [ maximilian attems ]
  * drm/i915: allow tiled front buffers on 965+.

  [ Martin Michlmayr ]
  * Extend erase timeout in M25P80 SPI Flash driver (Peter Horton).
  * Add driver for GMT G760A fan speed PWM controller chip.
  * [arm/orion5x] Enable SENSORS_G760A.
  * Add patches from git.marvell.com:
    - allow for alternative __copy_to_user/__clear_user implementations
    - alternative copy_to_user/clear_user implementation copy_user
  * [arm/orion5x, armel/kirkwood] Enable UACCESS_WITH_MEMCPY.
  * [MMC] give Sandisk/Kingston SDHC cards some slack before the SWITCH
    command.

  [ dann frazier ]
  * [parisc] Fix macro expansion in atomic.h fixing PHONET compilation issue
  * [parisc] reenable PHONET
  * Btrfs: fix __ucmpdi2 compile bug on 32 bit builds

  [ Stephen R. Marenka ]
  * [m68k] Add 2.6.29 patches.
  * [m68k] Enable RTC for aranym (2.6.29 solution).

  [ Bastian Blank ]
  * Add stable release 2.6.29.2:
    - Bonding: fix zero address hole bug in arp_ip_target list
    - skge: fix occasional BUG during MTU change
    - scsi: mpt: suppress debugobjects warning
    - hugetlbfs: return negative error code for bad mount option
    - NFS: Fix the XDR iovec calculation in nfs3_xdr_setaclargs
    - gso: Fix support for linear packets
    - agp: zero pages before sending to userspace
    - virtio: fix suspend when using virtio_balloon
    - Revert "console ASCII glyph 1:1 mapping"
    - Input: gameport - fix attach driver code
    - x86, PAT: Remove page granularity tracking for vm_insert_pfn maps
    - KVM: is_long_mode() should check for EFER.LMA
    - KVM: VMX: Update necessary state when guest enters long mode
    - KVM: fix kvm_vm_ioctl_deassign_device
    - KVM: MMU: handle compound pages in kvm_is_mmio_pfn
    - KVM: Reset PIT irq injection logic when the PIT IRQ is unmasked
    - KVM: Interrupt mask notifiers for ioapic
    - KVM: Add CONFIG_HAVE_KVM_IRQCHIP
    - KVM: Fix missing smp tlb flush in invlpg
    - USB: usb-storage: augment unusual_devs entry for Simple Tech/Datafab
    - USB: fix oops in cdc-wdm in case of malformed descriptors
    - USB: ftdi_sio: add vendor/project id for JETI specbos 1201 spectrometer
    - usb gadget: fix ethernet link reports to ethtool
    - x86: disable X86_PTRACE_BTS for now
    - SCSI: sg: fix q->queue_lock on scsi_error_handler path
    - SCSI: sg: avoid blk_put_request/blk_rq_unmap_user in interrupt
    - SCSI: sg: fix races with ioctl(SG_IO)
    - SCSI: sg: fix races during device removal
    - mm: pass correct mm when growing stack
    - pata_hpt37x: fix HPT370 DMA timeouts
    - hpt366: fix HPT370 DMA timeouts
    - powerpc: Fix data-corrupting bug in __futex_atomic_op
    - ALSA: hda - Fix the cmd cache keys for amp verbs
    - sfc: Match calls to netif_napi_add() and netif_napi_del()
    - tty: Fix leak in ti-usb
    - spi: spi_write_then_read() bugfixes
    - add some long-missing capabilities to fs_mask
    - hrtimer: fix rq->lock inversion (again)
    - x86: fix broken irq migration logic while cleaning up multiple vectors
    - sched: do not count frozen tasks toward load
    - dm kcopyd: fix callback race
    - dm kcopyd: prepare for callback race fix
    - posix-timers: fix RLIMIT_CPU && setitimer(CPUCLOCK_PROF)
    - posix-timers: fix RLIMIT_CPU && fork()
    - posixtimers, sched: Fix posix clock monotonicity
    - cap_prctl: don't set error to 0 at 'no_change'
    - SCSI: libiscsi: fix iscsi pool error path
    - SCSI: libiscsi: fix iscsi pool error path
    - sparc64: Fix bug in ("sparc64: Flush TLB before releasing pages.")
    - ALSA: hda - add missing comma in ad1884_slave_vols
    - splice: fix deadlock in splicing to file
    - netfilter: {ip, ip6, arp}_tables: fix incorrect loop detection
    - kprobes: Fix locking imbalance in kretprobes
    - acer-wmi: Blacklist Acer Aspire One
    - crypto: shash - Fix unaligned calculation with short length
    - net/netrom: Fix socket locking
    - af_rose/x25: Sanity check the maximum user frame size
    - dm table: fix upgrade mode race
    - dm: path selector use module refcount directly
    - dm target: use module refcount directly
    - dm snapshot: avoid having two exceptions for the same chunk
    - dm snapshot: avoid dropping lock in __find_pending_exception
    - dm snapshot: refactor __find_pending_exception
    - dm io: make sync_io uninterruptible
    - dm raid1: switch read_record from kmalloc to slab to save memory
    - vfs: skip I_CLEAR state inodes
    - dm: preserve bi_io_vec when resubmitting bios
    - ixgbe: Fix potential memory leak/driver panic issue while setting up Tx &
      Rx ring parameters
    - mm: do_xip_mapping_read: fix length calculation
    - mm: define a UNIQUE value for AS_UNEVICTABLE flag
    - sysctl: fix suid_dumpable and lease-break-time sysctls
    - cpumask: fix slab corruption caused by alloc_cpumask_var_node()
    - ide-atapi: start DMA after issuing a packet command
    - ide: drivers/ide/ide-atapi.c needs <linux/scatterlist.h>
    - V4L/DVB (10943): cx88: Prevent general protection fault on rmmod
    - r8169: Reset IntrStatus after chip reset
    - md/raid1 - don't assume newly allocated bvecs are initialised.
    - SCSI: sg: fix iovec bugs introduced by the block layer conversion
    - drm/i915: fix TV mode setting in property change
    - drm/i915: only set TV mode when any property changed
    - drm: Use pgprot_writecombine in GEM GTT mapping to get the right bits for
      !PAT.
    - drm/i915: check for -EINVAL from vm_insert_pfn
    - drm/i915: Check for dev->primary->master before dereference.
    - drm/i915: Sync crt hotplug detection with intel video driver
    - drm/i915: Read the right SDVO register when detecting SVDO/HDMI.
    - drm/i915: Change DCC tiling detection case to cover only mobile parts.
    - dock: fix dereference after kfree()
    - ACPI: cap off P-state transition latency from buggy BIOSes
    - x86, setup: mark %esi as clobbered in E820 BIOS call
    - tracing/core: fix early free of cpumasks
    - rt2x00: Fix SLAB corruption during rmmod
    - ext4: fix locking typo in mballoc which could cause soft lockup hangs
    - ext4: fix typo which causes a memory leak on error path
    - MIPS: Compat: Zero upper 32-bit of offset_high and offset_low.
    - PCI/x86: detect host bridge config space size w/o using quirks
    - ide: Fix code dealing with sleeping devices in do_ide_request()
    - fbdev: fix info->lock deadlock in fbcon_event_notify()
    - fbmem: fix fb_info->lock and mm->mmap_sem circular locking dependency
    - security/smack: fix oops when setting a size 0 SMACK64 xattr
  * Bump ABI to 2.
  * [sparc] Make the kernels again 64bit. (closes: #525926)

 -- Bastian Blank <waldi@debian.org>  Sun, 03 May 2009 09:38:42 +0200

linux-2.6 (2.6.29-3) unstable; urgency=low

  [ maximilian attems ]
  * [powerpc] Pipe mkimage postinst call to stderr for debconf.
    Thanks Jordi Mallach <jordi@debian.org> for the patch. (closes: #518231)
  * [parisc] Disable PHONET.
  * [sparc] Disable BTRFS.

  [ Bastian Blank ]
  * [alpha] Fix location of kernel image.
  * Add source link to headers packages. (closes: #523726)

  [ Martin Michlmayr ]
  * Add some sata_mv fixes for Kirkwood from Marvell:
    - use new sata phy register settings for new devices
    - increate the IORDY timeout for the soc controllers

 -- maximilian attems <maks@debian.org>  Fri, 17 Apr 2009 10:36:03 +0200

linux-2.6 (2.6.29-2) unstable; urgency=low

  [ Martin Michlmayr ]
  * [arm/ixp4xx] Build in LEDS_TRIGGER_TIMER (closes: #521141).
  * [mips*/4kc-malta, mips*/5kc-malta] Build in RTC_DRV_CMOS.

  [ maximilian attems ]
  * linux-libc-dev: Bump versioned replaces libdrm-dev.
  * parisc: hardcode gcc-4.3 usage.
  * Postrm cleanup new module-init-tools 3.7 files.

  [ Bastian Blank ]
  * Install all needed Makefiles into common headers package.
    (closes: #521472)
  * Add stable release 2.6.29.1:
    - V4L: v4l2-common: remove incorrect MODULE test
    - sparc64: Fix reset hangs on Niagara systems.
    - sparc64: Flush TLB before releasing pages.
    - sparc64: Fix MM refcount check in smp_flush_tlb_pending().
    - KVM: MMU: Fix another largepage memory leak
    - cfg80211: fix incorrect assumption on last_request for 11d
    - lguest: fix spurious BUG_ON() on invalid guest stack.
    - lguest: wire up pte_update/pte_update_defer
    - VM, x86, PAT: Change is_linear_pfn_mapping to not use vm_pgoff
    - x86: mtrr: don't modify RdDram/WrDram bits of fixed MTRRs
    - x86: ptrace, bts: fix an unreachable statement
    - x86: fix 64k corruption-check
    - x86, uv: fix cpumask iterator in uv_bau_init()
    - x86, PAT, PCI: Change vma prot in pci_mmap to reflect inherited prot
    - Add a missing unlock_kernel() in raw_open()
    - fuse: fix fuse_file_lseek returning with lock held
    - ARM: 5435/1: fix compile warning in sanity_check_meminfo()
    - ARM: twl4030 - leak fix
    - ARM: fix leak in iop13xx/pci
    - ARM: cumana: Fix a long standing bogon
    - ARM: 5428/1: Module relocation update for R_ARM_V4BX
    - ARM: pxa: fix overlay being un-necessarily initialized on pxa25x
    - DVB: firedtv: FireDTV S2 problems with tuning solved
    - cfg80211: force last_request to be set for OLD_REG if regdom is EU
    - CIFS: Fix memory overwrite when saving nativeFileSystem field during mount
    - ath5k: warn and correct rate for unknown hw rate indexes
    - ath5k: disable MIB interrupts
    - b43: fix b43_plcp_get_bitrate_idx_ofdm return type
    - ath9k: fix dma mapping leak of rx buffer upon rmmod
    - ath5k: use spin_lock_irqsave for beacon lock
    - cifs: fix buffer format byte on NT Rename/hardlink
    - ath9k: downgrade xmit queue full message to xmit debug
    - KVM: SVM: set accessed bit for VMCB segment selectors
    - KVM: VMX: Don't allow uninhibited access to EFER on i386
    - USB: add quirk to avoid config and interface strings
    - USB: gadget: fix rndis regression
    - USB: usb-storage: increase max_sectors for tape drives
    - USB: fix USB_STORAGE_CYPRESS_ATACB
    - USB: EHCI: add software retry for transaction errors
    - xfrm: spin_lock() should be spin_unlock() in xfrm_state.c
    - ipv6: Plug sk_buff leak in ipv6_rcv (net/ipv6/ip6_input.c)
    - GRO: Disable GRO on legacy netif_rx path (closes: #521691)
    - bridge: bad error handling when adding invalid ether address
    - dnet: drivers/net/dnet.c needs <linux/io.h>
    - udp: Wrong locking code in udp seq_file infrastructure
    - netfilter: nf_conntrack_tcp: fix unaligned memory access in tcp_sack

  [ dann frazier ]
  * bnx2: correct firmware revisions (closes: #522049)
  * [mips] Zero upper 32-bits of compat llseek (closes: #521016)

 -- Bastian Blank <waldi@debian.org>  Sat, 04 Apr 2009 15:13:33 +0200

linux-2.6 (2.6.29-1) unstable; urgency=low

  * New upstream release
    - tg3 use request_firmware and firmware nuked.
    - acenic use request_firmware and firmware nuked.
    - e100 use request_firmware and firmware nuked. (closes: #494308)
    - cassini use request_firmware and firmware nuked.
    - starfire use request_firmware and firmware nuked. (closes: #501152)
    - cxgb3 use request_firmware and firmware nuked.
    - NR_CPUS setting no longer affects size of modules. (closes: #516709)
    - orinoco: use KERN_DEBUG for link status messages. (closes: #447549)
    - [CIFS] Fix oops in cifs_strfromUCS_le mounting to servers which do
      not specify their OS. (closes: #463402)
    - fixes conflict between <asm/byteorder.h> and <endian.h> on mips
      (closes: #519761)

  [ maximilian attems ]
  * topconfig set new NET_NS, NET_SCH_DRR, NET_CLS_CGROUP, LIB80211,
    SCSI_CXGB3_ISCSI, NATIONAL_PHY, STE10XP, LSI_ET1011C_PHY, BTRFS_FS,
    SQUASHFS, PCI_STUB, WIMAX, MTD_LPDDR, EEPROM_AT24, EEPROM_AT25,
    EEPROM_LEGACY, BLK_DEV_IT8172, SMSC9420, WIMAX_I2400M_USB,
    WIMAX_I2400M_SDIO, MISDN_HFCUSB, SENSORS_ADT7475, SENSORS_LTC4245,
    RADIO_TEA5764, SND_HDA_CODEC_INTELHDMI, RT2860, RT2870, RTL8187SE,
    LIBFC, FCOE, ATL1C, JOYSTICK_WALKERA0701, TOUCHSCREEN_WACOM_W8001,
    TOUCHSCREEN_TSC2007, W1_SLAVE_DS2431, WM8350_POWER, SOC_CAMERA_MT9T031,
    SOC_CAMERA_TW9910, SOC_CAMERA_OV772X, USB_STV06XX, USB_GSPCA_OV534,
    DVB_LGDT3304, WM8350_WATCHDOG, SMSC_SCH311X_WDT, SND_HRTIMER,
    SND_HDA_RECONFIG, GREENASIA_FF, USB_SERIAL_SIEMENS_MPI,
    USB_SERIAL_OPTICON, LEDS_ALIX2, LEDS_WM8350, OCFS2_FS_POSIX_ACL,
    BTRFS_FS_POSIX_ACL, ATM_SOLOS, MFD_PCF50633, PCF50633_ADC, PCF50633_GPIO,
    REGULATOR_PCF50633, DVB_S921, EDAC_I5400, RTC_DRV_PCF50633,
    INPUT_PCF50633_PMU, CHARGER_PCF50633, DEVPTS_MULTIPLE_INSTANCES,
    SCHED_OMIT_FRAME_POINTER, DCB, IXGBE_DCB, SFC_MTD, BE2NET, DNET.
  * topconfig enable SND_HDA_HWDEP for sound debugging purpose.
  * topconfig enable USB_HIDDEV (closes: #517771)
  * [x86] set DELL_LAPTOP, COMEDI, X86_PTRACE_BTS, XENFS, XEN_COMPAT_XENFS,
    X86_REROUTE_FOR_BROKEN_BOOT_IRQS, OPTIMIZE_INLINING.
  * [x86] unset DRM_I915_KMS due to upgrade path from Lenny override with
    modeset module param.
  * temp.image.plain/preinst: Consistent output.
  * [x86_64] set SPARSE_IRQ, NUMA_MIGRATE_IRQ_DESC, TREE_RCU.
  * [x86_32] set BLK_DEV_CS5536.
  * [powerpc] set PHANTOM, HP_ILO, MV643XX_ETH, MOUSE_BCM5974, VIRTUALIZATION.
  * topconfig unset legacy SCSI_PROC_FS, PCMCIA_IOCTL, ACPI_PROCFS_POWER,
    ACPI_PROC_EVENT.

  [ Bastian Blank ]
  * Use external source directory for all builds.
  * Use external source directory for all header packages.
  * Use dh_prep.
  * Update copyright file.
  * [s390/s390] Disable BTRFS.
  * [sparc] Use sparc as kernel architecture.
  * Update kconfig report changes patch.
  * [s390] Enable KVM.
  * Use debhelper compat level 7.

  [ Martin Michlmayr ]
  * [mips/r4k-ip22] Build in RTC_DRV_DS1286.
  * [mips/r5k-ip32] Build in RTC_DRV_CMOS (Closes: #516775).
  * [arm/versatile, arm/iop32x, arm/ixp4xx] Make LLC2 modular.
  * [arm, mips, mipsel] Make MII modular.
  * [arm/ixp4xx] Make IXP4XX_WATCHDOG modular.
  * topconfig: Disable NET_DSA since this hardware is special purpose and
    the option cannot be made modular at the moment and bloats the kernel
    image too much.
  * [arm, armel] Enable various V4L USB devices. (Closes: #518582)
  * [arm/orion5x] Build the SENSORS_LM75 module since it's needed on the
    D-Link DNS-323.
  * [arm/iop32x, arm/ixp4xx, arm/orion5x] Enable INPUT_TOUCHSCREEN.
  * [arm/iop32x, arm/ixp4xx, arm/orion5x] Enable INPUT_JOYDEV, GAMEPORT
    and INPUT_JOYSTICK (Closes: #520433).
  * [arm/iop32x, arm/ixp4xx, arm/orion5x] Add a size check to ensure that
    the kernel will fit in flash.
  * Add patches from git.marvell.com to improve Kirkwood support:
    - make gpio /input/output validation separate
    - MPP initialization code
    - SDIO driver for Marvell SoCs
    - SDIO driver registration for DB6281 and RD6281
    - register internal devices in a common place
    - Marvell SheevaPlug support
    - SheevaPlug USB Power Enable setup
    - SheevaPlug LED support
    - Hook up I2C on Kirkwood
    - Add support for QNAP TS-119/TS-219 Turbo NAS
  * [armel/kirkwood] Add an image for Marvell's Kirkwood platform.

  [ Ben Hutchings ]
  * Remove firmware from drivers and make them use request_firmware():
    - mga (closes: #502666)
    - qla1280 (closes: #502667)
    - r128 (closes: #494007)
    - radeon (closes: #494009)
    - tehuti (closes: #501153)
    - typhoon (closes: #502669)

 -- Bastian Blank <waldi@debian.org>  Tue, 24 Mar 2009 14:32:11 +0100

linux-2.6 (2.6.28-1) unstable; urgency=low

  * New upstream release
    - new btusb. (closes: #505184)
    - iwlagn driver for Intel Wifi Link 5100 and 5300. (closes: #501157)
    - drm git branch vblank-rework merged. (closes: #456219)
    - netfilter.h got in.h include. (closes: #487103)
    - netlink errno propageted. (closes: #489340)
    - agp g41 support (closes: #513228)
    - Includes atl2 driver (Closes: #500065)
    - Fixes loading of video module on Samsung systems
      (Closes: #475319, #495697)
    - Fix rf_kill handling of iwl3945 driver (Closes: #503688)
    - Fix adjtimex frequency offset (Closes: #432877)
    - Fix oopses with Canon PIXMA MP150 (Closes: #487725)
    - Fix excessive interrrupts with compiz (Closes: #456219)
    - dsp56k: use request_firmware and firmware nuked (closes: #494010)
    - dabusb: use request_firmware and firmware nuked (closes: #502663)
    - kaweth: use request_firmware and firmware nuked (closes: #502665)

  [ maximilian attems ]
  * Reenable new Juju firewire stack.
  * topconfig set ATH9K, IWL5000, IP_NF_SECURITY, IP6_NF_SECURITY,
    BRIDGE_EBT_IP6, BT_HCIBTUSB, TOUCHSCREEN_INEXIO, TOUCHSCREEN_TOUCHIT213,
    VIRTIO_CONSOLE, VIDEO_ZORAN_ZR36060, USB_VIDEO_CLASS_INPUT_EVDEV,
    USB_GSPCA, USB_S2255, OCFS2_FS_STATS, OMFS_FS, CRYPTO_RMD128,
    CRYPTO_RMD160, CRYPTO_RMD256, CRYPTO_RMD320, VLAN_8021Q_GVRP, HP_WMI,
    COMPAL_LAPTOP, SCSI_DH, SCSI_DH_RDAC, SCSI_DH_HP_SW, SCSI_DH_EMC,
    SCSI_DH_ALUA, MAC80211_HWSIM, USB_HSO, BLK_DEV_INTEGRITY, SGI_XP, SGI_GRU,
    TLAN, ATM_IA, ATM_FORE200E, MISDN, I2C_HELPER_AUTO, I2C_ISCH,
    I2C_NFORCE2_S4985, AT24, SENSORS_AD7414, SENSORS_ADCXX,
    SOC_CAMERA_PLATFORM, VIDEO_SH_MOBILE_CEU, DVB_USB_DW2102, DVB_USB_ANYSEE,
    DVB_SIANO_SMS1XXX, DVB_DRX397XD, MMC_SDHCI_PCI (closes: #507150),
    MMC_SDRICOH_CS (closes: #509979), EDAC_I5100, RTC_DRV_M41T94,
    RTC_DRV_DS1305, UBIFS, EXT4 (closes: #512266), CGROUP_FREEZER,
    NETFILTER_TPROXY, NETFILTER_XT_TARGET_TPROXY, NETFILTER_XT_MATCH_RECENT,
    NETFILTER_XT_MATCH_SOCKET, NET_ACT_SKBEDIT, PHONET, NET_9P_RDMA, ATL2, JME,
    ENIC, MLX4_EN, USB_NET_SMSC95XX, I7300_IDLE, NET_SCH_MULTIQ, ICS932S401,
    PANASONIC_LAPTOP, QLGE, LIBERTAS_THINFIRM, LIBERTAS_THINFIRM_USB,
    INPUT_CM109, W1_SLAVE_BQ27000, SENSORS_ADT7462, SENSORS_MAX1111,
    SENSORS_LIS3LV02D, MFD_WM8400, MFD_WM8350_I2C, SOC_CAMERA_MT9M111,
    USB_M5602, USB_GSPCA_CONEX, USB_GSPCA_ETOMS, USB_GSPCA_FINEPIX,
    USB_GSPCA_MARS, USB_GSPCA_OV519, USB_GSPCA_PAC207, USB_GSPCA_PAC7311,
    USB_GSPCA_SONIXB, USB_GSPCA_SONIXJ, USB_GSPCA_SPCA500, USB_GSPCA_SPCA501,
    USB_GSPCA_SPCA505, USB_GSPCA_SPCA506, USB_GSPCA_SPCA508, USB_GSPCA_SPCA561,
    USB_GSPCA_STK014, USB_GSPCA_SUNPLUS, USB_GSPCA_T613, USB_GSPCA_TV8532,
    USB_GSPCA_VC032X, USB_GSPCA_ZC3XX, C2PORT, C2PORT_DURAMAR_2150,
    W83697UG_WDT, USB_MR800, DVB_USB_CINERGY_T2, DVB_USB_DTV5100,
    DVB_USB_AF9015, DVB_DM1105, DVB_LGS8GL5, DVB_DUMMY_FE,
    SND_HDA_CODEC_NVHDMI, SND_USB_US122L, USB_VST, LEDS_PCA9532, LEDS_HP_DISK,
    LEDS_PCA955X, LEDS_TRIGGER_BACKLIGHT, EDAC_X38, RTC_DRV_RX8581,
    RTC_DRV_DS1390, RTC_DRV_DS3234, RTC_DRV_DS1286, RTC_DRV_M48T35,
    RTC_DRV_BQ4802, RTC_DRV_WM8350, UNEVICTABLE_LRU, MAC80211_RC_MINSTREL,
    BATTERY_BQ27x00, REGULATOR, REGULATOR_BQ24022, REGULATOR_WM8350,
    REGULATOR_WM8400, FB_VIA, FB_METRONOME, FB_MB862XX, UIO_SERCOS3,
    CORE_DUMP_DEFAULT_ELF_HEADERS, NET_DSA, NET_DSA_MV88E6060,
    NET_DSA_MV88E6131, NET_DSA_MV88E6123_61_65, IT87_WDT,
    BACKLIGHT_MBP_NVIDIA, SND_HDA_INPUT_BEEP, USB_WUSB, USB_TMC, IDE_GD,
    IDE_GD_ATA, IDE_GD_ATAPI, PCMCIA_IBMTR, USB_EMI62, USB_EMI26, USB_SEVSEG,
    UWB, UWB_WLP, UWB_I1480U, UWB_I1480U_WLP, CRYPTO_FIPS, ANSI_CPRNG,
    CRC_T10DIF, STAGING, ET131X, CRYPTO_ANSI_CPRNG, PRISM2_USB, HID_COMPAT,
    SYSCTL_SYSCALL_CHECK, BOOT_TRACER.
  * [x86] set MOUSE_BCM5974, X86_RESERVE_LOW_64K, OPROFILE_IBS,
    MICROCODE_INTEL, MICROCODE_AMD, X86_VERBOSE_BOOTUP, MTRR_SANITIZER,
    CRYPTO_CRC32C_INTEL, STRICT_DEVMEM.
  * [x86_64] set AMD_IOMMU, INTR_REMAP.
  * [x86_32] set TOUCHSCREEN_HTCPEN, MOUSE_PS2_OLPC.
  * Add stable releases 2.6.28.1-6.
  * Turn off SYSFS_DEPRECATED* for newer udev and proper /sys/.
  * linux-libc-dev: Add versioned replaces libdrm-dev. (closes: #513604)
  * topconfig: Enable MACVLAN. (closes: #504611)
  * [ppc] BAYCOM_PAR, BAYCOM_EPP.
  * [x86_64] set NR_CPUS to 512. (closes: #491309)
  * [686-bigmem] set modular XEN_FBDEV_FRONTEND.
  * Newer Standards-Version 3.8.0 without changes.
  * Use update-initramfs for initramfs-tools.
  * Fix preinst and postinst call to not use deprecated mkinitramfs-kpkg
    interfaces.

  [ Martin Michlmayr ]
  * [mips/r4k-ip22, mips/sb1-bcm91250a] Don't build in ISO9660.
  * [mipsel/r5k-cobalt] Enable INPUT_COBALT_BTNS.
  * [mipsel/r5k-cobalt] Enable the new Cobalt LCD driver (FB_COBALT).
  * [mips/r4k-ip22] Enable the new ALSA sound driver (SND_SGI_HAL2).
  * [arm/iop32x, arm/ixp4xx] Don't build in KEYBOARD_ATKBD, MOUSE_PS2,
    SERIO, JFFS2_FS, and CRAMFS.
  * [arm/iop32x, arm/ixp4xx] Unset DEBUG_KERNEL so the kernel will
    fit in flash.
  * [arm/orion5x] Unset FIXED_PHY to work around a clash with fixed
    mdio bus and mv643xx_eth.
  * Migrate arm, armel, mips and mipsel away from kernel-package.

  [ Ian Campbell ]
  * [x86]: Enable Xen guest support in amd64 flavour. (closes: #495590)

  [ dann frazier ]
  * [x86, ia64] Enable ACPI_PCI_SLOT

  [ Bastian Blank ]
  * Make gcc-4.3 the default compiler. (closes: #463295)
  * Add optional image size check.
  * debian/rules.real: Setup image installation rules for alpha, hppa,
    ia64 and sparc.
  * Remove support to build images using kernel-package.

 -- maximilian attems <maks@debian.org>  Wed, 18 Feb 2009 16:36:04 +0100

linux-2.6 (2.6.26-12) unstable; urgency=high

  [ Ian Campbell ]
  * xen: fix ACPI processor throttling for when processor id is -1. (closes: #502849)

  [ dann frazier ]
  * Make sendmsg() block during UNIX garbage collection (CVE-2008-5300)
  * Fix race conditions between inotify removal and umount (CVE-2008-5182)
  * Fix DoS when calling svc_listen twice on the same socket while reading
    /proc/net/atm/*vc (CVE-2008-5079)

  [ Bastian Blank ]
  * [openvz, vserver] Fix descriptions.
  * [sparc] Enable Sun Logical Domains support. (closes: #501684)
  * Fix coexistence of pata_marvell and ahci. (closes: #507432)
  * [sparc] Support Intergraph graphics chips. (closes: #508108)

 -- Bastian Blank <waldi@debian.org>  Mon, 15 Dec 2008 12:57:18 +0100

linux-2.6 (2.6.26-11) unstable; urgency=low

  [ Bastian Blank ]
  * [sparc] Reintroduce dummy PCI host controller to workaround broken X.org.
  * [sparc] Fix size checks in PCI maps.
  * Add stable release 2.6.26.8:
    - netfilter: restore lost ifdef guarding defrag exception
    - netfilter: snmp nat leaks memory in case of failure
    - netfilter: xt_iprange: fix range inversion match
    - ACPI: dock: avoid check _STA method
    - ACPI: video: fix brightness allocation
    - sparc64: Fix race in arch/sparc64/kernel/trampoline.S
    - math-emu: Fix signalling of underflow and inexact while packing result.
    - tcpv6: fix option space offsets with md5
    - net: Fix netdev_run_todo dead-lock
    - scx200_i2c: Add missing class parameter
    - DVB: s5h1411: Power down s5h1411 when not in use
    - DVB: s5h1411: Perform s5h1411 soft reset after tuning
    - DVB: s5h1411: bugfix: Setting serial or parallel mode could destroy bits
    - V4L: pvrusb2: Keep MPEG PTSs from drifting away
    - ACPI: Always report a sync event after a lid state change
    - ALSA: use correct lock in snd_ctl_dev_disconnect()
    - file caps: always start with clear bprm->caps_*
    - libertas: fix buffer overrun
    - net: Fix recursive descent in __scm_destroy().
    - SCSI: qla2xxx: Skip FDMI registration on ISP21xx/22xx parts.
      (Closes: #502552)
    - edac cell: fix incorrect edac_mode
    - ext[234]: Avoid printk floods in the face of directory corruption
      (CVE-2008-3528)
    - gpiolib: fix oops in gpio_get_value_cansleep()
  * Override ABI changes.
  * [xen] Update description. (closes: #505961)
  * Revert parts of 2.6.26.6 to fix resume breakage. (closes: #504167)
    - clockevents: prevent multiple init/shutdown
    - clockevents: broadcast fixup possible waiters

  [ dann frazier ]
  * Fix buffer overflow in hfsplus (CVE-2008-4933)
  * Fix BUG() in hfsplus (CVE-2008-4934)
  * Fix stack corruption in hfs (CVE-2008-5025)
  * Fix oops in tvaudio when controlling bass/treble (CVE-2008-5033)

  [ Martin Michlmayr ]
  * [arm/iop32x, arm/ixp4xx, arm/orion5x] Enable support for more partition
    tables, including MAC_PARTITION (requested by Benoît Knecht).
  * leds-pca9532: Fix memory leak and properly handle errors (Sven Wegener)
  * leds-pca9532: Move i2c work to a workqueque (Riku Voipio). (closes:
    #506116)

 -- Bastian Blank <waldi@debian.org>  Wed, 26 Nov 2008 11:43:48 +0100

linux-2.6 (2.6.26-10) unstable; urgency=low

  [ dann frazier ]
  * sctp: Fix possible kernel panic in sctp_sf_abort_violation (CVE-2008-4618)

  [ Martin Michlmayr ]
  * DNS-323: add support for revision B1 machines (Matthew Palmer).
  * ext3/ext4: Add support for non-native signed/unsigned htree hash
    algorithms (Theodore Ts'o). (closes: #493957)
  * [arm/ixp4xx] Enable USB_ACM (closes: #504723).

  [ Bastian Blank ]
  * agp: Fix stolen memory counting on Intel G4X. (closes: #502606)
  * Add stable release 2.6.26.7:
    - security: avoid calling a NULL function pointer in drivers/video/tvaudio.c
    - DVB: au0828: add support for another USB id for Hauppauge HVR950Q
    - drm/i915: fix ioremap of a user address for non-root (CVE-2008-3831)
    - ACPI: Ignore _BQC object when registering backlight device
    - hwmon: (it87) Prevent power-off on Shuttle SN68PT
    - Check mapped ranges on sysfs resource files
    - x86: avoid dereferencing beyond stack + THREAD_SIZE
    - PCI: disable ASPM on pre-1.1 PCIe devices
    - PCI: disable ASPM per ACPI FADT setting
    - V4L/DVB (9053): fix buffer overflow in uvc-video
    - V4L/DVB (8617): uvcvideo: don't use stack-based buffers for USB transfers.
    - V4L/DVB (8498): uvcvideo: Return sensible min and max values when querying
      a boolean control.
    - V4L: zr36067: Fix RGBR pixel format
    - V4L: bttv: Prevent NULL pointer dereference in radio_open
    - libata: fix EH action overwriting in ata_eh_reset()
    - libata: always do follow-up SRST if hardreset returned -EAGAIN
    - fbcon_set_all_vcs: fix kernel crash when switching the rotated consoles
    - modules: fix module "notes" kobject leak
    - b43legacy: Fix failure in rate-adjustment mechanism
    - CIFS: make sure we have the right resume info before calling CIFSFindNext
    - sched_rt.c: resch needed in rt_rq_enqueue() for the root rt_rq
    - tty: Termios locking - sort out real_tty confusions and lock reads
    - x86, early_ioremap: fix fencepost error
    - x86: improve UP kernel when CPU-hotplug and SMP is enabled
    - x86: Reserve FIRST_DEVICE_VECTOR in used_vectors bitmap.
  * [xen] Remove pte file workaround.

  [ Ian Campbell ]
  * [xen] Disable usage of PAT. (closes: #503821)

 -- Bastian Blank <waldi@debian.org>  Sat, 08 Nov 2008 10:50:58 +0100

linux-2.6 (2.6.26-9) unstable; urgency=low

  [ Bastian Blank ]
  * Add stable release 2.6.26.6:
    - mm owner: fix race between swapoff and exit
    - rtc: fix kernel panic on second use of SIGIO nofitication
    - fbcon: fix monochrome color value calculation
    - ALSA: snd-powermac: HP detection for 1st iMac G3 SL
    - ALSA: snd-powermac: mixers for PowerMac G4 AGP
    - sparc64: Fix missing devices due to PCI bridge test in
      of_create_pci_dev().
    - sparc64: Fix disappearing PCI devices on e3500.
    - sparc64: Fix OOPS in psycho_pcierr_intr_other().
    - sparc64: Fix interrupt register calculations on Psycho and Sabre.
    - sparc64: Fix PCI error interrupt registry on PSYCHO.
    - udp: Fix rcv socket locking
    - sctp: Fix oops when INIT-ACK indicates that peer doesn't support AUTH
      (CVE-2008-4576)
    - sctp: do not enable peer features if we can't do them.
    - ipsec: Fix pskb_expand_head corruption in xfrm_state_check_space
    - netlink: fix overrun in attribute iteration
    - niu: panic on reset
    - ipv6: Fix OOPS in ip6_dst_lookup_tail().
    - XFRM,IPv6: initialize ip6_dst_blackhole_ops.kmem_cachep
    - af_key: Free dumping state on socket close
    - pcmcia: Fix broken abuse of dev->driver_data
    - clockevents: remove WARN_ON which was used to gather information
    - ntp: fix calculation of the next jiffie to trigger RTC sync
    - x86: HPET: read back compare register before reading counter
    - x86: HPET fix moronic 32/64bit thinko
    - clockevents: broadcast fixup possible waiters
    - HPET: make minimum reprogramming delta useful
    - clockevents: prevent endless loop lockup
    - clockevents: prevent multiple init/shutdown
    - clockevents: enforce reprogram in oneshot setup
    - clockevents: prevent endless loop in periodic broadcast handler
    - clockevents: prevent clockevent event_handler ending up handler_noop
    - x86: fix memmap=exactmap boot argument
    - x86: add io delay quirk for Presario F700
    - ACPI: Avoid bogus EC timeout when EC is in Polling mode
    - x86: fix SMP alternatives: use mutex instead of spinlock, text_poke is
      sleepable
    - rtc: fix deadlock
    - mm: dirty page tracking race fix
    - x86-64: fix overlap of modules and fixmap areas
    - x86: PAT proper tracking of set_memory_uc and friends
    - x86: fix oprofile + hibernation badness
    - x86: fdiv bug detection fix
    - rt2x00: Use ieee80211_hw->workqueue again
    - x86: Fix 27-rc crash on vsmp due to paravirt during module load
    - sg: disable interrupts inside sg_copy_buffer
    - ocfs2: Increment the reference count of an already-active stack.
    - APIC routing fix
    - sched: fix process time monotonicity
    - block: submit_bh() inadvertently discards barrier flag on a sync write
    - x64, fpu: fix possible FPU leakage in error conditions
    - x86-64: Clean up save/restore_i387() usage
    - KVM: SVM: fix guest global tlb flushes with NPT
    - KVM: SVM: fix random segfaults with NPT enabled
    - ALSA: remove unneeded power_mutex lock in snd_pcm_drop
    - ALSA: fix locking in snd_pcm_open*() and snd_rawmidi_open*()
    - ALSA: oxygen: fix distorted output on AK4396-based cards
    - ALSA: hda - Fix model for Dell Inspiron 1525
    - SCSI: qla2xxx: Defer enablement of RISC interrupts until ISP
      initialization completes.
    - USB: fix hcd interrupt disabling
    - smb.h: do not include linux/time.h in userspace
    - pxa2xx_spi: fix build breakage
    - pxa2xx_spi: chipselect bugfixes
    - pxa2xx_spi: dma bugfixes
    - mm: mark the correct zone as full when scanning zonelists
    - async_tx: fix the bug in async_tx_run_dependencies
    - drivers/mmc/card/block.c: fix refcount leak in mmc_block_open()
    - ixgbe: initialize interrupt throttle rate
    - i2c-dev: Return correct error code on class_create() failure
    - x86-32: AMD c1e force timer broadcast late
  * [x86] Update patch to detect not properly announced cmos RTC devices.
  * [xen] Overtake hvc console by default.

  [ maximilian attems ]
  * [openvz] ip: NULL pointer dereferrence in tcp_v(4|6)_send_ack
    (closes: #500472)
  * [openvz] unset NF_CONNTRACK_IPV6 for now until abi bump.

  [ Stephen R. Marenka ]
  * [m68k] add patches to fix atari ethernec per Michael Schmitz:
    atari-ethernec-IRQF_SHARED.diff and atari-ethernec-fixes.diff.
  * [m68k] add mac-esp-fix-for-quadras-with-two-esp-chips.diff to fix macs
    with dual scsi busses and a problem with xorg, per Finn Thain.
  * [m68k] add atari-atari_keyb_init-operator-precedence.diff per
    Michael Schmitz.
  * [m68k] more mac patches, per Finn Thain.

  [ Martin Michlmayr ]
  * [arm/ixp4xx] Enable USB_ATM and USB_SPEEDTOUCH (closes: #502182).
  * [arm/iop32x, arm/orion5x] Likewise.
  * DNS-323: read MAC address from flash (Matthew Palmer).

  [ dann frazier ]
  * Restrict access to the DRM_I915_HWS_ADDR ioctl (CVE-2008-3831)
  * Don't allow splicing to files opened with O_APPEND (CVE-2008-4554)

 -- Bastian Blank <waldi@debian.org>  Sat, 18 Oct 2008 12:14:22 +0200

linux-2.6 (2.6.26-8) unstable; urgency=medium

  [ dann frazier ]
  * [x86] Fix broken LDT access in VMI (CVE-2008-4410)
  * ata: Fix off-by-one-error that causes errors when reading a
    block on the LBA28-LBA48 boundary
  * [s390] prevent ptrace padding area read/write in 31-bit mode
    (CVE-2008-1514)

  [ Bastian Blank ]
  * Fix generation of i386 Xen image information.
  * [i386] Restrict the usage of long NOPs. (closes: #464962)
  * Fix access to uninitialized user keyring. (closes: #500279)
  * [x86] Fix detection of non-PNP RTC devices. (closes: #499230)

 -- Bastian Blank <waldi@debian.org>  Thu, 09 Oct 2008 12:07:21 +0200

linux-2.6 (2.6.26-7) unstable; urgency=low

  [ Bastian Blank ]
  * [xen] Add SuSE Xen patch. (closes: #495895)
  * Only register notifiers in braille console if used, fixes Insert key.
    (closes: #494374)
  * Fix ACPI EC GPE storm detection. (closes: #494546)
  * Disable useless support for ISP1760 USB host controller.
    (closes: #498304)
  * rt61pci: Add a sleep after firmware upload. (closes: #498828)

  [ Stephen R. Marenka ]
  * [m68k] Set CONFIG_ATARI_ETHERNEC=m for atari, since it only works
    in modular form.
  * [m68k] Enable CONFIG_ADB_PMU68K=y for mac.
  * [m68k] Add atari-aranym-nf-wrappers.diff patch to fix atari LBD
    problems, set CONFIG_LBD=y for atari.

  [ Martin Michlmayr ]
  * [arm/orion5x] Enable CONFIG_ATALK (requested by Ben Schwarz).
  * [arm/versatile] Enable CONFIG_VFP. (closes: #499463)
  * ath5k: Fix bad udelay calls on AR5210 code (Nick Kossifidis).
  * [arm] No longer disable ATH5K.

  [ dann frazier ]
  * Add missing capability checks in sbni_ioctl (CVE-2008-3525)

 -- Bastian Blank <waldi@debian.org>  Wed, 01 Oct 2008 09:02:30 +0200

linux-2.6 (2.6.26-6) unstable; urgency=low

  [ maximilian attems ]
  * [openvz] Enable checkpointing. (closes: #497292)

  [ Bastian Blank ]
  * Allow forced module loading again. (closes: #494144)
  * Set IEEE 802.11 (wireless) regulatory domain default to EU.
    (closes: #497971)
  * [i386] Enable IDE ACPI support. Override ABI changes. (closes: #470528)
  * [i386/686-bigmem] Promote to generic subarch. (closes: #476120)

  [ Martin Michlmayr ]
  * Fix dead 21041 ethernet after ifconfig down (Thomas Bogendoerfer).

  [ dann frazier ]
  * [hppa] Enable the FPU before using it, fixes booting on A500s
    with our CONFIG_PRINTK_TIME=y setting. (closes: #499458)

 -- Bastian Blank <waldi@debian.org>  Wed, 24 Sep 2008 12:06:47 +0200

linux-2.6 (2.6.26-5) unstable; urgency=low

  [ Martin Michlmayr ]
  * Backport power-off method for Kurobox Pro.
  * [arm/versatile] Really enable CONFIG_RTC_DRV_PL031 (closes: #484432).

  [ Stephen R. Marenka ]
  * [m68k] Set CONFIG_LBD=n for atari, since it conflicts with nfblock.

  [ Bastian Blank ]
  * Reenable SiS SATA support. (closes: #496603)
  * [amd64,i386] Disable new-style SiS PATA support.
  * Add stable release 2.6.26.4:
    - sata_mv: don't issue two DMA commands concurrently
    - KVM: MMU: Fix torn shadow pte
    - x86: work around MTRR mask setting, v2
    - nfsd: fix buffer overrun decoding NFSv4 acl (CVE-2008-3915)
    - sunrpc: fix possible overrun on read of /proc/sys/sunrpc/transports
      (CVE-2008-3911)
    - r8169: balance pci_map / pci_unmap pair
    - tg3: Fix firmware event timeouts
    - crypto: authenc - Avoid using clobbered request pointer
    - sparc64: Fix cmdline_memory_size handling bugs.
    - sparc64: Fix overshoot in nid_range().
    - ipsec: Fix deadlock in xfrm_state management. (closes: #497796)
    - sctp: fix random memory dereference with SCTP_HMAC_IDENT option.
    - sctp: correct bounds check in sctp_setsockopt_auth_key
    - sch_prio: Fix nla_parse_nested_compat() regression
    - sctp: add verification checks to SCTP_AUTH_KEY option
    - sctp: fix potential panics in the SCTP-AUTH API.
    - udp: Drop socket lock for encapsulated packets
    - pkt_sched: Fix actions referencing
    - pkt_sched: Fix return value corruption in HTB and TBF.
    - netns: Add network namespace argument to rt6_fill_node() and
      ipv6_dev_get_saddr()
    - ipv6: Fix OOPS, ip -f inet6 route get fec0::1, linux-2.6.26,
      ip6_route_output, rt6_fill_node+0x175 (CVE-2008-3686)
    - AX.25: Fix sysctl registration if !CONFIG_AX25_DAMA_SLAVE
    - mm: make setup_zone_migrate_reserve() aware of overlapping nodes
    - 8250: improve workaround for UARTs that don't re-assert THRE correctly
    - rtc_time_to_tm: fix signed/unsigned arithmetic
    - drivers/char/random.c: fix a race which can lead to a bogus BUG()
    - cifs: fix O_APPEND on directio mounts
    - atl1: disable TSO by default
    - forcedeth: fix checksum flag
    - bio: fix bio_copy_kern() handling of bio->bv_len
    - bio: fix __bio_copy_iov() handling of bio->bv_len
    - ALSA: oxygen: prevent muting of nonexistent AC97 controls
    - S390 dasd: fix data size for PSF/PRSSD command
    - x86: fix "kernel won't boot on a Cyrix MediaGXm (Geode)"
    - x86: work around MTRR mask setting
    - USB: cdc-acm: don't unlock acm->mutex on error path
    - binfmt_misc: fix false -ENOEXEC when coupled with other binary handlers
    - fbdefio: add set_page_dirty handler to deferred IO FB
    - eeepc-laptop: fix use after free
    - PCI: fix reference leak in pci_get_dev_by_id()
    - cramfs: fix named-pipe handling
  * Override ABI changes.
  * [hppa] Disable new-style RTC support. Override ABI changes.

  [ maximilian attems ]
  * openvz: Add upstream fixes up to 24cebf40278cb071ff8b. (closes: #497528)

 -- Bastian Blank <waldi@debian.org>  Wed, 10 Sep 2008 12:55:16 +0200

linux-2.6 (2.6.26-4) unstable; urgency=low

  [ maximilian attems ]
  * x86: Reset ACPI_PROCFS_POWER for Lenny as buggy apps depend on it.
    (closes: #495541)
  * x86: ACPI: Fix thermal shutdowns
  * openvz: Add upstream fixes up to 0f14912e3d2251aff. (closes: #494384)
  * Add stable release 2.6.26.3:
    - USB: fix interface unregistration logic
    - usb-storage: unusual_devs entries for iRiver T10 and Datafab CF+SM reader
    - usb-serial: don't release unregistered minors
    - usb-storage: revert DMA-alignment change for Wireless USB
    - usb-storage: automatically recognize bad residues
    - USB: ftdi_sio: Add USB Product Id for ELV HS485
    - qla2xxx: Set an rport's dev_loss_tmo value in a consistent manner.
    - dccp: change L/R must have at least one byte in the dccpsf_val field
      (CVE-2008-3276)
    - KVM: Avoid instruction emulation when event delivery is pending
    - cs5520: add enablebits checking
    - acer-wmi: Fix wireless and bluetooth on early AMW0 v2 laptops
    - USB: usb-storage: quirk around v1.11 firmware on Nikon D4
    - radeonfb: fix accel engine hangs
    - radeon: misc corrections
    - sparc64: Fix global reg snapshotting on self-cpu.
    - sparc64: Do not clobber %g7 in setcontext() trap.
    - sparc64: Fix end-of-stack checking in save_stack_trace().
    - sparc64: Fix recursion in stack overflow detection handling.
    - sparc64: Make global reg dumping even more useful.
    - sparc64: Implement IRQ stacks.
    - sparc64: Handle stack trace attempts before irqstacks are setup.
    - PCI: Limit VPD length for Broadcom 5708S
    - ide: it821x in pass-through mode segfaults in 2.6.26-stable
    - syncookies: Make sure ECN is disabled
    - USB: ftdi_sio: add support for Luminance Stellaris Evaluation/Development
      Kits
    - i2c: Fix NULL pointer dereference in i2c_new_probed_device
    - SCSI: hptiop: add more PCI device IDs
    - SCSI: ses: fix VPD inquiry overrun
    - SCSI: scsi_transport_spi: fix oops in revalidate
    - CIFS: Fix compiler warning on 64-bit
    - x86: fix spin_is_contended()
    - matrox maven: fix a broken error path
    - i2c: Let users select algorithm drivers manually again
    - CIFS: properly account for new user= field in SPNEGO upcall string
      allocation
    - x86: fix setup code crashes on my old 486 box
    - KVM: ia64: Fix irq disabling leak in error handling code
    - mlock() fix return values
    - rtl8187: Fix lockups due to concurrent access to config routine
    - KVM: task switch: segment base is linear address
    - KVM: task switch: use seg regs provided by subarch instead of reading
      from GDT
    - KVM: task switch: translate guest segment limit to virt-extension byte
      granular field
    - r8169: avoid thrashing PCI conf space above RTL_GIGA_MAC_VER_06
    - sparc64: FUTEX_OP_ANDN fix
    - posix-timers: do_schedule_next_timer: fix the setting of ->si_overrun
    - posix-timers: fix posix_timer_event() vs dequeue_signal() race
    - vt8623fb: fix kernel oops
    - ide-cd: fix endianity for the error message in cdrom_read_capacity
    - qla2xxx: Add dev_loss_tmo_callbk/terminate_rport_io callback support.
    - random32: seeding improvement
    - CIFS: mount of IPC$ breaks with iget patch
    - CIFS: if get root inode fails during mount, cleanup tree connection
    - crypto: padlock - fix VIA PadLock instruction usage with
      irq_ts_save/restore()
    - ipvs: Fix possible deadlock in estimator code
    - SCSI: block: Fix miscalculation of sg_io timeout in CDROM_SEND_PACKET
      handler.
    - ALSA: asoc: restrict sample rate and size in Freescale MPC8610 sound
      drivers
    - ALSA: ASoC: fix SNDCTL_DSP_SYNC support in Freescale 8610 sound drivers
    - USB: pl2023: Remove USB id (4348:5523) handled by ch341
    - relay: fix "full buffer with exactly full last subbuffer" accounting
      problem
    - ipv6: Fix ip6_xmit to send fragments if ipfragok is true
    - x86: amd opteron TOM2 mask val fix

  [ dann frazier ]
  * [ia64] Fix boot-time hang w/ PRINTK_TIME by ensuring that cpu0 can access
    per-cpu vars in early boot
  * delay calls to sched_clock() until after sched_clock_init() to prevent
    inaccurate printk timings on ia64 and presumably other architectures

  [ Ian Campbell ]
  * [xen] import upstream fix to fb-defio driver used by Xen framebuffer.

  [ Bastian Blank ]
  * [powerpc] Enable proper RTC support. (closes: #484693)

  [ Martin Michlmayr ]
  * Add Marvell Orion fixes:
    - sata_mv: add the Gen IIE flag to the SoC devices.
    - sata_mv: don't avoid clearing interrupt status on SoC host adapters

  [ dann frazier ]
  * Fix overflow condition in sctp_setsockopt_auth_key (CVE-2008-3526)
  * Fix panics that may occur if SCTP AUTH is disabled (CVE-2008-3792)
  * [x86] Fix memory leak in the copy_user routine
    (CVE-2008-0598, closes: #490910)

 -- Bastian Blank <waldi@debian.org>  Thu, 28 Aug 2008 08:46:42 +0200

linux-2.6 (2.6.26-3) unstable; urgency=low

  [ Bastian Blank ]
  * Disable Emagic Audiowerk 2 soundcard support. The PCI IDs clashes with
    many DVB cards.
  * Update VServer patch to 2.3.0.35.
  * [armel/versatile] Override ABI changes.
  * [i386/686-bigmem] Add VServer image.

  [ Aurelien Jarno ]
  * [armel/versatile] Disable CONFIG_NO_HZ, CONFIG_HIGH_RES_TIMERS for
    dynticks. (closes: #494842)

  [ Martin Michlmayr ]
  * Fix PCIe on the Kurobox Pro (Lennert Buytenhek).
  * Fix regressions caused by the "use software GSO for SG+CSUM capable
    netdevices" patch:
    - loopback: Enable TSO (Herbert Xu)
    - net: Preserve netfilter attributes in skb_gso_segment using
      __copy_skb_header (Herbert Xu)

  [ dann frazier ]
  * [amd64] Fix typo in TOM2 mask value, preventing a hang on some opteron
    systems. (closes: #494365)

 -- Bastian Blank <waldi@debian.org>  Mon, 18 Aug 2008 15:34:38 +0200

linux-2.6 (2.6.26-2) unstable; urgency=low

  [ Bastian Blank ]
  * [powerpc] Install arch/powerpc/lib/crtsavres.o into the headers, it is
    used during module linking.
  * Add stable release 2.6.26.1:
    - Fix off-by-one error in iov_iter_advance()
    - ath5k: don't enable MSI, we cannot handle it yet
    - b43legacy: Release mutex in error handling code
    - cpufreq acpi: only call _PPC after cpufreq ACPI init funcs got called already
    - VFS: increase pseudo-filesystem block size to PAGE_SIZE
    - markers: fix markers read barrier for multiple probes
    - tmpfs: fix kernel BUG in shmem_delete_inode
    - mpc52xx_psc_spi: fix block transfer
    - ixgbe: remove device ID for unsupported device
    - UML - Fix boot crash
    - eCryptfs: use page_alloc not kmalloc to get a page of memory
    - x86: fix kernel_physical_mapping_init() for large x86 systems
    - DVB: cx23885: SRAM changes for the 885 and 887 silicon parts
    - DVB: cx23885: Reallocated the sram to avoid concurrent VIDB/C issues
    - DVB: cx23885: DVB Transport cards using DVB port VIDB/TS1 did not stream
    - DVB: cx23885: Ensure PAD_CTRL is always reset to a sensible default
    - V4L: cx23885: Bugfix for concurrent use of /dev/video0 and /dev/video1
    - V4L: saa7134: Copy tuner data earlier to avoid overwriting manual tuner type
    - V4L: uvcvideo: Add support for Medion Akoya Mini E1210 integrated webcam
    - V4L: uvcvideo: Make input device support optional
    - V4L: uvcvideo: Don't free URB buffers on suspend
    - V4L: uvcvideo: Use GFP_NOIO when allocating memory during resume
    - V4L: uvcvideo: Fix a buffer overflow in format descriptor parsing
    - DVB: dib0700: add support for Hauppauge Nova-TD Stick 52009
    - V4L: cx18: Upgrade to newer firmware & update documentation
    - ALSA: trident - pause s/pdif output
    - myri10ge: do not use mgp->max_intr_slots before loading the firmware
    - myri10ge: do not forget to setup the single slice pointers
    - iop-adma: fix platform driver hotplug/coldplug
    - sparc64: Do not define BIO_VMERGE_BOUNDARY.
    - sparc64: Fix cpufreq notifier registry.
    - sparc64: Fix lockdep issues in LDC protocol layer.
    - tcp: Clear probes_out more aggressively in tcp_ack().
    - ARM: fix fls() for 64-bit arguments
    - vmlinux.lds: move __attribute__((__cold__)) functions back into final .text section
    - rtc-at91rm9200: avoid spurious irqs
    - ide-cd: fix oops when using growisofs
    - x86: fix crash due to missing debugctlmsr on AMD K6-3
    - cpusets: fix wrong domain attr updates
    - proc: fix /proc/*/pagemap some more
    - Fix build on COMPAT platforms when CONFIG_EPOLL is disabled
    - markers: fix duplicate modpost entry
    - x86, suspend, acpi: enter Big Real Mode
    - USB: fix usb serial pm counter decrement for disconnected interfaces
    - x86 reboot quirks: add Dell Precision WorkStation T5400
    - Fix typos from signal_32/64.h merge
    - rcu: fix rcu_try_flip_waitack_needed() to prevent grace-period stall
    - Patch Upstream: x86 ptrace: fix PTRACE_GETFPXREGS error
    - KVM: MMU: Fix potential race setting upper shadow ptes on nonpae hosts
    - KVM: MMU: nuke shadowed pgtable pages and ptes on memslot destruction
    - KVM: x86 emulator: Fix HLT instruction
    - KVM: VMX: Add ept_sync_context in flush_tlb
    - KVM: mmu_shrink: kvm_mmu_zap_page requires slots_lock to be held
    - KVM: SVM: fix suspend/resume support
    - KVM: VMX: Fix a wrong usage of vmcs_config
    - isofs: fix minor filesystem corruption
    - quota: fix possible infinite loop in quota code
    - hdlcdrv: Fix CRC calculation.
    - ipv6: __KERNEL__ ifdef struct ipv6_devconf
    - ipv6: use timer pending
    - udplite: Protection against coverage value wrap-around
    - pxamci: trivial fix of DMA alignment register bit clearing
  * [sparc] Install asm-sparc headers again.
  * Force RTC on by default and set clock on startup. Override ABI changes.
  * [i386, amd64] Make the CMOS RTC support builtin. (closes: #493567)
  * Add stable release 2.6.26.2:
    - sound: ensure device number is valid in snd_seq_oss_synth_make_info
    - Ath5k: kill tasklets on shutdown
    - Ath5k: fix memory corruption
    - vfs: fix lookup on deleted directory
    - ALSA: emu10k1 - Fix inverted Analog/Digital mixer switch on Audigy2
    - ALSA: hda - Add missing Thinkpad Z60m support
    - ALSA: hda - Fix DMA position inaccuracy
    - ALSA: hda - Fix wrong volumes in AD1988 auto-probe mode
    - Add compat handler for PTRACE_GETSIGINFO
    - Bluetooth: Signal user-space for HIDP and BNEP socket errors
    - Input: i8042 - add Acer Aspire 1360 to nomux blacklist
    - Input: i8042 - add Gericom Bellagio to nomux blacklist
    - Input: i8042 - add Intel D845PESV to nopnp list
    - jbd: fix race between free buffer and commit transaction
    - NFS: Ensure we zap only the access and acl caches when setting new acls
    - SCSI: ch: fix ch_remove oops
    - linear: correct disk numbering error check
    - netfilter: xt_time: fix time's time_mt()'s use of do_div()
    - Kprobe smoke test lockdep warning
    - Close race in md_probe
    - x86: io delay - add checking for NULL early param
    - x86: idle process - add checking for NULL early param
    - SCSI: bsg: fix bsg_mutex hang with device removal
    - netfilter: nf_nat_sip: c= is optional for session
    - romfs_readpage: don't report errors for pages beyond i_size
    - ftrace: remove unneeded documentation

  [ Martin Michlmayr ]
  * METH: fix MAC address setup (Thomas Bogendoerfer)
  * Export the reset button of the QNAP TS-409.
  * net: use software GSO for SG+CSUM capable netdevices (Lennert Buytenhek)

  [ dann frazier ]
  * device_create interface changed between 2.6.26 and 2.6.27; adjust hpilo
    backport appropriately. Fixes a NULL pointer dereference in ilo_probe().

 -- Bastian Blank <waldi@debian.org>  Fri, 08 Aug 2008 08:09:00 +0200

linux-2.6 (2.6.26-1) unstable; urgency=low

  * New upstream release see http://kernelnewbies.org/Linux_2_6_26
    - UDF 2.50 support. (closes: #480910)
    - mmc: increase power up delay (closes: #481190)
    - snd-hda-intel suspend troubles fixed. (closes: #469727, #481613, #480034)
    - cifs QueryUnixPathInfo fix (closes: #480995)
    - r8169 oops in r8169_get_mac_version (closes: #471892)
    - netfilter headers cleanup (closes: #482331)
    - iwlwifi led support (closes: #469095)
    - ath5k associates on AR5213A (closes: #463785)
    - T42 suspend fix (closes: #485873)
    - cpuidle acpi driver: fix oops on AC<->DC (closes: #477201)
    - opti621 ide fixes (closes: #475561)
    - ssh connection hangs with mac80211 (closes: #486089)
    - ocfs2: Allow uid/gid/perm changes of symlinks (closes: #479475)
    - xircom_tulip_cb: oboslete driver removed (closes: #416900)
    - r8169 properly detect link status (closes: #487586)
    - iwl3945 connection + support fixes (closes: #481436, #482196)
    - longrun cpufreq min freq fix (closes: #468149)
    - emux midi synthesizer SOFT_PEDAL-release event (closes: #474312)
    - vmemmap fixes to use smaller pages (closes: #483489)
    - x86 freeze fixes (closes: #482100, #482074)
    - xen boot failure fix (closes: #488284)
    - gdb read floating-point and SSE registers (closes: #485375)
    - USB_PERSIST is default on (closes: #489963)
    - alsa snd-hda Dell Inspiron fix (closes: #490649)
    - ipw2200: queue direct scans (closes: #487721)
    - better gcc-4.3 support (closes: #492301)
    - iwl3945 monitor mode. (closes: #482387)

  [ maximilian attems ]
  * topconfig set CRYPTO_CTS, SND_PCSP, SND_AW2, IWL4965_LEDS, IWL3945_LEDS,
    RT2400PCI_LEDS, RT2500PCI_LEDS, RT61PCI_LEDS, RT2500USB_LEDS,
    RT73USB_LEDS, NF_CT_PROTO_DCCP, BRIDGE_EBT_NFLOG, IWLWIFI_RFKILL,
    USB_SERIAL_SPCP8X5, USB_STORAGE_CYPRESS_ATACB, DVB_ISL6405, DVB_AU8522,
    VIDEO_EM28XX_DVB, VIDEO_CX18, VIDEO_AU0828, SOC_CAMERA_MT9M001,
    SOC_CAMERA_MT9V022, DVB_TUNER_ITD1000, VIDEO_PVRUSB2_DVB, USB_C67X00_HCD,
    USB_ISP1760_HCD, HTC_PASIC3, I2C_PCA_PLATFORM, TOUCHSCREEN_WM97XX,
    JOYSTICK_ZHENHUA, SFC, ACCESSIBILITY, UIO_SMX, LOGIRUMBLEPAD2_FF,
    A11Y_BRAILLE_CONSOLE, EDS_TRIGGER_DEFAULT_ON, VIDEO_ALLOW_V4L1, ATA_ACPI,
    SATA_PMP, ATA_SFF, USB_SERIAL_MOTOROLA, USB_WDM, MAC80211_MESH,
    IPV6_MROUTE, IPV6_PIMSM_V2, MTD_AR7_PARTS, SENSORS_IBMAEM, PATA_SCH,
    CGROUP_DEVICE, USB_ISIGHTFW, HW_RANDOM_VIRTIO, RTC_DRV_FM3130,
    USB_VIDEO_CLASS, CIFS_DFS_UPCALL.
  * [amd64, i386]: KVM_CLOCK, KVM_GUEST, ISCSI_IBFT_FIND, ISCSI_IBFT, THERMAL,
    EEEPC_LAPTOP, FB_N411, THERMAL_HWMON.
  * [amd64]: Enable SCSI_DPT_I2O as 64 bit now.
  * Reenable USB_SERIAL_EDGEPORT, USB_SERIAL_EDGEPORT_TI. (closes: #480195)
  * Enable TCP_MD5SIG for BGP sessions. (closes: #443742)
  * Add recognised alsa cards to bug report.
  * topconfig: Enable HYSDN, no longer broken on smp.
  * Add request_firmware patch for keyspan. (closes: #448900)
  * [x86]: Enable dma engine. (closes: #473331)
  * [ppc64]: Enable IBMEBUS and EHEA. (closes: #484888)
  * topconfig: Enable PROFILING across all flavours. (closes: #484885)
  * 486: enable OLPC support thanks Andres Salomon for merge.
    Kconfig variable patch by Robert Millan (closes: #485063).
  * Add request_firmware patch for ip2.
  * Add request_firmware patch for acenic. (closes: #284221)
  * [x86, ia64]: Set HPET_RTC_IRQ. (closes: #479709, #476970)
  * [ppc]: Set SND_VIRMIDI. (closes: #290090)
  * Fallback for userspace compatibility to old IEEE 1394 FireWire stack.
    (closes: #451367, #475295, #478419)
  * [x86]: Enable modular FB_UVESA. (closes: #473180)
  * JFFS2 enable summary and compressor support. (closes: #488242)
  * Add OLPC sdhci quirks. Thanks Andres Salomon <dilinger@debian.org>
    (closes: #485192)
  * [ppc]: Enable RTC_DRV_PPC. (closes: #484693) Thanks for the patch to
    Geoff Levand <geoffrey.levand@am.sony.com>.
  * Enable BLK_DEV_BSG for SG v4 support.
  * [amd64] Enable default disabled memtest boot param.
  * topconfig: Enable PATA_SIS instead of SATA_SIS. (closes: #485609)
  * Add OpenVZ countainer flavour for amd64, i386. (closes: #392015)
  * atl1e driver for Atheros(R) L1e Fast Ethernet. (closes: #492029)
  * [ALSA] hda - Add ICH9 controller support (8086:2911)
  * [ALSA] hda - support intel DG33 motherboards
  * HP iLO driver
  * Input: i8042 - add Arima-Rioworks HDAMB board to noloop list
    (closes: #489190) thanks Guillaume Morin <guillaume@morinfr.org>

  [ Martin Michlmayr ]
  * [arm/orion5x] Update the config to reflect upstream renaming this
    subarch.
  * [arm/orion5x] Add some patches from Marvell's Orion tree:
    - Feroceon: speed up flushing of the entire cache
    - support for 5281 D0 stepping
    - cache align destination pointer when copying memory for some processors
    - cache align memset and memzero
    - DMA engine driver for Marvell XOR engine
    - Orion hardware watchdog support
  * [arm/orion5x] Enable NETCONSOLE.
  * [arm/orion5x] Disable more SCSI drivers.
  * [arm/ixp4xx] Disable most ATA and more SCSI and network drivers.
  * [arm/versatile] Enable CONFIG_RTC_DRV_PL031 (closes: #484432).
  * [arm/iop32x, arm/ixp4xx, arm/versatile] Enable ARM_THUMB (closes: #484524).
  * [arm/iop32x] Add LED driver for Thecus N2100 (Riku Voipio).
  * [mips/r5k-ip32] Enable USB.
  * [arm/orion5x, arm/iop32x, arm/ixp4xx, mipsel/r5k-cobalt] Enable HAMRADIO
    on the request of Heinz Janssen.
  * [arm/orion5x] Add support for QNAP TS-409 and HP mv2120; thanks
    Sylver Bruneau.
  * [mips] Add patches from Thomas Bogendoerfer:
    - gbefb: fix cmap FIFO timeout (closes: #487257)
    - IP32: Enable FAST-20 for onboard scsi
    - IP32: SGI O2 sound driver
  * [arm/ixp4xx] Add support for Freecom FSG-3 (Rod Whitby).
  * [arm/ixp4xx] Enable CONFIG_MACH_DSMG600.
  * [arm/iop32x] Unset NET_DMA since it actually leads to worse network
    performance.
  * [arm/orion5x] Fix a boot crash on the Kurobox Pro.
  * [arm/orion5x] use better key codes for the TS-209/TS-409 buttons
  * [arm/orion5x] export red SATA lights on TS-409, fix SATA presence/activity
  * [arm] Enable KEXEC (closes: #492268).
  * [arm/orion5x] Enable USB_PRINTER, requested by Mike Arthur.
  * [arm/orion5x] Enable binfmt aout, x25, wireless and ATM.
  * [arm/iop32x, arm/orion5x] Enable USB_SISUSBVGA.
  * [arm] xfs: pack some shortform dir2 structures for the ARM old ABI
    architecture (closes: #414932).

  [ Ian Campbell ]
  * Readme.build updated on how to generate orig tarballs.
  * Forward port vmlinuz-target.patch.
  * Enable Xen save/restore and memory ballooning for Xen enabled kernels.

  [ Bastian Blank ]
  * [powerpc/powerpc-miboot] Disable. (closes: #481358)
  * [powerpc/powerpc64] Support IBM Cell based plattforms and PS3.
    (closes: #462529)
  * [s390] Synchronize block device, network bridge, network scheduler and CRC
    support.
  * [s390] Enable support for PCI-attached cryptographic adapters.
  * Use control group as base for group CPU scheduler. This reenabled
    traditional nice behaviour. (closes: #489223)
  * Bump yaird dependencies to at least 0.0.13.
  * Reenable SECCOMP. There is no longer additional overhead.
    (closes: #474648)
  * Export symbol required for MOL again. (closes: #460667)
  * [powerpc/powerpc64] Fix console selection in LPAR environment.
    (closes: #492703)
  * Fix several userspace compatibility problems.

  [ Christian T. Steigies ]
  * [m68k] enable SERIAL_CONSOLE for amiga and atari

  [ Thiemo Seufer ]
  * [mips] Fix logic bug in atomic_sub_if_positive.

  [ Stephen R. Marenka ]
  * [m68k] Update pending m68k patches.
  * [m68k] Enable nfcon and nfblock for atari.
  * [m68k] Change compiler to default.

  [ Aurelien Jarno ]
  * [arm/versatile] Switch scsi/ext3/smc91x to modules now that we have proper
    d-i support. Remove options defined in toplevel config file.

 -- Bastian Blank <waldi@debian.org>  Wed, 30 Jul 2008 10:17:29 +0200

linux-2.6 (2.6.25-7) unstable; urgency=high

  * Add stable release 2.6.25.10:
    - TTY: fix for tty operations bugs (CVE-2008-2812)
    - sched: fix cpu hotplug
    - IB/mthca: Clear ICM pages before handing to FW
    - DRM: enable bus mastering on i915 at resume time
    - x86: shift bits the right way in native_read_tscp
    - x86_64 ptrace: fix sys32_ptrace task_struct leak (CVE-2008-3077)
    - ptrace GET/SET FPXREGS broken
    - futexes: fix fault handling in futex_lock_pi
    - x86: fix cpu hotplug crash
  * Add stable release 2.6.25.11:
    - x86: fix ldt limit for 64 bit

 -- maximilian attems <maks@debian.org>  Mon, 14 Jul 2008 10:58:14 +0200

linux-2.6 (2.6.25-6) unstable; urgency=high

  [ maximilian attems ]
  * Add stable release 2.6.25.7:
    - double-free of inode on alloc_file() failure exit in create_write_pipe()
    - m68k: Add ext2_find_{first,next}_bit() for ext4
    - bluetooth: fix locking bug in the rfcomm socket cleanup handling
    - serial: fix enable_irq_wake/disable_irq_wake imbalance in serial_core.c
    - bttv: Fix a deadlock in the bttv driver (closes: #487594)
    - forcedeth: msi interrupts
    - CPUFREQ: Fix format string bug.
    - mmc: wbsd: initialize tasklets before requesting interrupt
    - ecryptfs: fix missed mutex_unlock
    - mac80211: send association event on IBSS create
    - bluetooth: rfcomm_dev_state_change deadlock fix
    - sunhv: Fix locking in non-paged I/O case.
    - cassini: Only use chip checksum for ipv4 packets.
    - ipwireless: Fix blocked sending
    - net: Fix call to ->change_rx_flags(dev, IFF_MULTICAST) in
      dev_change_flags()
    - fbdev: export symbol fb_mode_option
    - ipsec: Use the correct ip_local_out function
    - tcp: fix skb vs fack_count out-of-sync condition
    - tcp FRTO: Fix fallback to conventional recovery
    - tcp FRTO: SACK variant is errorneously used with NewReno
    - tcp FRTO: work-around inorder receivers
    - tcp: Fix inconsistency source (CA_Open only when !tcp_left_out(tp))
    - l2tp: avoid skb truesize bug if headroom is increased
    - l2tp: Fix possible WARN_ON from socket code when UDP socket is closed
    - l2tp: Fix possible oops if transmitting or receiving when tunnel goes down
    - ax25: Fix NULL pointer dereference and lockup.
    - sound: emu10k1 - fix system hang with Audigy2 ZS Notebook PCMCIA card
    - tcp: Allow send-limited cwnd to grow up to max_burst when gso disabled
    - tcp: Limit cwnd growth when deferring for GSO
    - af_key: Fix selector family initialization.
    - hgafb: resource management fix
    - cifs: fix oops on mount when CONFIG_CIFS_DFS_UPCALL is enabled
    - b43: Fix controller restart crash
    - ssb: Fix context assertion in ssb_pcicore_dev_irqvecs_enable
    - eCryptfs: protect crypt_stat->flags in ecryptfs_open()
    - cciss: add new hardware support
    - ecryptfs: add missing lock around notify_change
    - ecryptfs: clean up (un)lock_parent
    - Add 'rd' alias to new brd ramdisk driver
    - net_sched: cls_api: fix return value for non-existant classifiers
    - vlan: Correctly handle device notifications for layered VLAN devices
    - IB/umem: Avoid sign problems when demoting npages to integer
    - x86: fix recursive dependencies
    - can: Fix copy_from_user() results interpretation
    - Kconfig: introduce ARCH_DEFCONFIG to DEFCONFIG_LIST
    - tcp: TCP connection times out if ICMP frag needed is delayed
    - ALSA: hda - Fix resume of auto-config mode with Realtek codecs
    - netlink: Fix nla_parse_nested_compat() to call nla_parse() directly
  * Add stable release 2.6.25.9:
    - Add return value to reserve_bootmem_node()
    - x86: use BOOTMEM_EXCLUSIVE on 32-bit
    - sctp: Make sure N * sizeof(union sctp_addr) does not overflow.
    - hwmon: (lm85) Fix function RANGE_TO_REG()
    - hwmon: (adt7473) Initialize max_duty_at_overheat before use
    - x86: set PAE PHYSICAL_MASK_SHIFT to 44 bits.
    - Reinstate ZERO_PAGE optimization in 'get_user_pages()' and fix XIP
    - watchdog: hpwdt: fix use of inline assembly
    - Fix ZERO_PAGE breakage with vmware
    - atl1: relax eeprom mac address error check

  [ Martin Michlmayr]
  * [arm/orion5x] Enable INPUT_EVDEV and KEYBOARD_GPIO.

  [ Steve Langasek ]
  * Enable CONFIG_CIFS_EXPERIMENTAL and CONFIG_CIFS_UPCALL, required for
    CIFS mounts to be able to use Kerberos authentication.  Closes: #480663.

  [ Bastian Blank ]
  * Add stable release 2.6.25.8:
    - x86: disable mwait for AMD family 10H/11H CPUs
    - x86: remove mwait capability C-state check
    - nf_conntrack_h323: fix memory leak in module initialization error path
    - nf_conntrack_h323: fix module unload crash
    - nf_conntrack: fix ctnetlink related crash in nf_nat_setup_info()
    - SCSI: sr: fix corrupt CD data after media change and delay
    - ACPICA: Ignore ACPI table signature for Load() operator
    - scsi_host regression: fix scsi host leak
    - b43: Fix possible NULL pointer dereference in DMA code
    - b43: Fix noise calculation WARN_ON
    - virtio_net: Fix skb->csum_start computation
    - opti621: remove DMA support
    - opti621: disable read prefetch
    - Fix tty speed handling on 8250
    - x86-64: Fix "bytes left to copy" return value for copy_from_user()
   * Fix alpha build due too inconsistent kallsyms data.

 -- maximilian attems <maks@debian.org>  Fri, 27 Jun 2008 00:33:53 +0200

linux-2.6 (2.6.25-5) unstable; urgency=low

  [ maximilian attems ]
  [ Bastian Blank ]
  * Reenable VServer images.

  [ maximilian attems ]
  * Add stable release 2.6.25.5:
    - asn1: additional sanity checking during BER decoding (CVE-2008-1673)
  * Add stable release 2.6.25.6:
    - atl1: fix 4G memory corruption bug
    - capabilities: remain source compatible with 32-bit raw legacy capability
      support.
    - usb-serial: Use ftdi_sio driver for RATOC REX-USB60F
    - cpufreq: fix null object access on Transmeta CPU
    - Smack: fuse mount hang fix
    - cgroups: remove node_ prefix_from ns subsystem
    - XFS: Fix memory corruption with small buffer reads
    - x86: don't read maxlvt before checking if APIC is mapped
    - USB: option: add new Dell 5520 HSDPA variant
    - md: do not compute parity unless it is on a failed drive
    - md: fix uninitialized use of mddev->recovery_wait
    - md: fix prexor vs sync_request race
    - HID: split Numlock emulation quirk from HID_QUIRK_APPLE_HAS_FN.
    - USB: do not handle device 1410:5010 in 'option' driver
    - USB: unusual_devs: Add support for GI 0401 SD-Card interface
    - USB: add Telstra NextG CDMA id to option driver
    - USB: fix build errors in ohci-omap.c and ohci-sm501.c
    - USB: add TELIT HDSPA UC864-E modem to option driver
    - memory_hotplug: always initialize pageblock bitmap
    - x86: fix bad pmd ffff810000207xxx(9090909090909090)
    - USB: add Zoom Telephonics Model 3095F V.92 USB Mini External modem to
      cdc-acm
    - x86: prevent PGE flush from interruption/preemption
    - IPoIB: Test for NULL broadcast object in ipiob_mcast_join_finish()
    - i386: fix asm constraint in do_IRQ()
    - i2c-nforce2: Disable the second SMBus channel on the DFI Lanparty NF4
      Expert
    - i2c/max6875: Really prevent 24RF08 corruption
    - brk: make sys_brk() honor COMPAT_BRK when computing lower bound
    - Revert "PCI: remove default PCI expansion ROM memory allocation"
    - PS3: gelic: fix memory leak
    - eCryptfs: remove unnecessary page decrypt call
    - netfilter: nf_conntrack_expect: fix error path unwind in
      nf_conntrack_expect_init()
    - netfilter: xt_connlimit: fix accouning when receive RST packet in
      ESTABLISHED state
    - netfilter: nf_conntrack_ipv6: fix inconsistent lock state in
      nf_ct_frag6_gather()
    - POWERPC Bolt in SLB entry for kernel stack on secondary cpus
    - netfilter: xt_iprange: module aliases for xt_iprange
    - x86: user_regset_view table fix for ia32 on 64-bit
    - x86: if we cannot calibrate the TSC, we panic.
    - CIFS: Fix UNC path prefix on QueryUnixPathInfo to have correct slash
    - x86, fpu: fix CONFIG_PREEMPT=y corruption of application's FPU stack
    - libata: force hardreset if link is in powersave mode
    - x86: fix setup of cyc2ns in tsc_64.c
    - x86: distangle user disabled TSC from unstable
    - x86: disable TSC for sched_clock() when calibration failed
    - pagemap: fix bug in add_to_pagemap, require aligned-length reads of
      /proc/pid/pagemap
    - ext3/4: fix uninitialized bs in ext3/4_xattr_set_handle()
    - proc: calculate the correct /proc/<pid> link count
    - CPUFREQ: Make acpi-cpufreq more robust against BIOS freq changes behind
      our back.
    - USB: remove PICDEM FS USB demo (04d8:000c) device from ldusb
    - types.h: don't expose struct ustat to userspace

  [ Bastian Blank ]
  * Ignore ABI change in internal XFS symbol.

 -- Bastian Blank <waldi@debian.org>  Thu, 12 Jun 2008 08:47:11 +0200

linux-2.6 (2.6.25-4) unstable; urgency=low

  [ maximilian attems ]
  * Fix arm Kconfig logic disabling random drivers. (closes: #481410)
  * Add stable release 2.6.25.4:
    - OHCI: fix regression upon awakening from hibernation
    - V4L/DVB (7473): PATCH for various Dibcom based devices
    - {nfnetlink, ip, ip6}_queue: fix skb_over_panic when enlarging packets
    - dccp: return -EINVAL on invalid feature length
    - md: fix raid5 'repair' operations
    - sparc: Fix SA_ONSTACK signal handling.
    - sparc: Fix fork/clone/vfork system call restart.
    - sparc64: Stop creating dummy root PCI host controller devices.
    - sparc64: Fix wedged irq regression.
    - SPARC64: Fix args to 64-bit sys_semctl() via sys_ipc().
    - serial: Fix sparc driver name strings.
    - sparc: Fix ptrace() detach.
    - sparc: Fix mremap address range validation.
    - sparc: Fix debugger syscall restart interactions.
    - sparc32: Don't twiddle PT_DTRACE in exec.
    - r8169: fix oops in r8169_get_mac_version
    - SCSI: aha152x: Fix oops on module removal
    - SCSI: aha152x: fix init suspiciously returned 1, it should follow
      0/-E convention
    - sch_htb: remove from event queue in htb_parent_to_leaf()
    - i2c-piix4: Blacklist two mainboards
    - SCSI: qla1280: Fix queue depth problem
    - ipvs: fix oops in backup for fwmark conn templates
    - USB: airprime: unlock mutex instead of trying to lock it again
    - rtc: rtc_time_to_tm: use unsigned arithmetic
    - SCSI: libiscsi regression in 2.6.25: fix nop timer handling
    - SCSI: libiscsi regression in 2.6.25: fix setting of recv timer
    - can: Fix can_send() handling on dev_queue_xmit() failures
    - macvlan: Fix memleak on device removal/crash on module removal
    - nf_conntrack: padding breaks conntrack hash on ARM
    - sparc: sunzilog uart order
    - r8169: fix past rtl_chip_info array size for unknown chipsets
    - x86: use defconfigs from x86/configs/*
    - vt: fix canonical input in UTF-8 mode
    - ata_piix: verify SIDPR access before enabling it
    - serial: access after NULL check in uart_flush_buffer()
    - x86: sysfs cpu?/topology is empty in 2.6.25 (32-bit Intel system)
    - XFRM: AUDIT: Fix flowlabel text format ambibuity.
  * Update userspace merged HZ alpha fixed version.
  * Backport netfilter: Move linux/types.h inclusions outside of #ifdef
    __KERNEL__. (closes: #479899)
  * types.h: don't expose struct ustat to userspace. (closes: #429064)

  [ Bastian Blank ]
  * Fix ABI changes from: ipvs: fix oops in backup for fwmark conn templates

 -- maximilian attems <maks@debian.org>  Tue, 27 May 2008 11:46:11 +0200

linux-2.6 (2.6.25-3) unstable; urgency=low

  [ Bastian Blank ]
  * Add stable release 2.6.25.3:
    - sit: Add missing kfree_skb() on pskb_may_pull() failure.
    - sparc: Fix mmap VA span checking.
    - CRYPTO: eseqiv: Fix off-by-one encryption
    - CRYPTO: authenc: Fix async crypto crash in crypto_authenc_genicv()
    - CRYPTO: cryptd: Correct kzalloc error test
    - CRYPTO: api: Fix scatterwalk_sg_chain
    - x86 PCI: call dmi_check_pciprobe()
    - b43: Fix some TX/RX locking issues
    - kprobes/arm: fix decoding of arithmetic immediate instructions
    - kprobes/arm: fix cache flush address for instruction stub
    - b43: Fix dual-PHY devices
    - POWERPC: mpc5200: Fix unterminated of_device_id table
    - reiserfs: Unpack tails on quota files
    - sched: fix hrtick_start_fair and CPU-Hotplug
    - vfs: fix permission checking in sys_utimensat
    - md: fix use after free when removing rdev via sysfs
    - mm: fix usemap initialization
    - 2.6.25 regression: powertop says 120K wakeups/sec

  [ maximilian attems ]
  * Redisable old dup prism54 driver.
  * Reenable accidentaly disabled SIS190. (closes: #478773)
  * Add lmkl patch to unbreak HZ userspace aka perl5.10 build fix.
    (closes: #480130)

  [ Martin Michlmayr ]
  * [armel] Disable some SCSI drives (that are disabled on arm) so the
    ramdisk will fit in flash on NSLU2 (closes: #480310).

 -- maximilian attems <maks@debian.org>  Wed, 14 May 2008 11:16:56 +0200

linux-2.6 (2.6.25-2) unstable; urgency=low

  [ maximilian attems ]
  * Add stable release 2.6.25.1:
    - Fix dnotify/close race (CVE-2008-1375)
    - V4L: Fix VIDIOCGAP corruption in ivtv
    - USB: log an error message when USB enumeration fails
    - USB: OHCI: fix bug in controller resume
    - SCSI: qla2xxx: Correct regression in relogin code.
    - rose: Socket lock was not released before returning to user space
    - x86, pci: fix off-by-one errors in some pirq warnings
    - hrtimer: timeout too long when using HRTIMER_CB_SOFTIRQ
    - RDMA/nes: Fix adapter reset after PXE boot
    - rtc-pcf8583 build fix
    - JFFS2: Fix free space leak with in-band cleanmarkers
    - SELinux: no BUG_ON(!ss_initialized) in selinux_clone_mnt_opts
    - tehuti: check register size (CVE-2008-1675)
    - IPSEC: Fix catch-22 with algorithm IDs above 31
    - alpha: unbreak OSF/1 (a.out) binaries
    - tehuti: move ioctl perm check closer to function start (CVE-2008-1675)
    - aio: io_getevents() should return if io_destroy() is invoked
    - mm: fix possible off-by-one in walk_pte_range()
    - TCP: Increase the max_burst threshold from 3 to tp->reordering.
    - ssb: Fix all-ones boardflags
    - cgroup: fix a race condition in manipulating tsk->cg_list
    - drivers/net/tehuti: use proper capability check for raw IO access
    - tg3: 5701 DMA corruption fix
    - V4L: tea5761: bugzilla #10462: tea5761 autodetection code were broken
    - b43: Workaround invalid bluetooth settings
    - b43: Add more btcoexist workarounds
    - b43: Workaround DMA quirks
    - dm snapshot: fix chunksize sector conversion
    - x86: Fix 32-bit x86 MSI-X allocation leakage
    - RTNETLINK: Fix bogus ASSERT_RTNL warning
    - net: Fix wrong interpretation of some copy_to_user() results.
    - dz: test after postfix decrement fails in dz_console_putchar()
    - RDMA/nes: Free IRQ before killing tasklet
    - S2io: Fix memory leak during free_tx_buffers
    - S2io: Version update for memory leak fix during free_tx_buffers
    - USB: Add HP hs2300 Broadband Wireless Module to sierra.c
    - V4L: cx88: enable radio GPIO correctly
    - hrtimer: raise softirq unlocked to avoid circular lock dependency
    - tcp: tcp_probe buffer overflow and incorrect return value
  * [ide] Add upstream piix patch for asus eee pc. (closes: #479217)

  [ Christian T. Steigies ]
  * [m68k] Add patches for 2.6.25.
  * [m68k] Disable EXT4DEV_FS for now.
  * [m68k] Enable SCSI_MAC_ESP for mac.

  [ Ian Campbell ]
  * [x86]: Enable Xen guest support in all i386 flavours.

  [ Bastian Blank ]
  * Add stable release 2.6.25.2:
    - fix SMP ordering hole in fcntl_setlk() (CVE-2008-1669)

 -- Bastian Blank <waldi@debian.org>  Thu, 08 May 2008 14:46:48 +0200

linux-2.6 (2.6.25-1) unstable; urgency=low

  * New upstream release (closes: #456799, #468440, #475161, #475134, #475441)
    - Add oabi shim for fstatat64 (closes: #462677)

  [ maximilian attems ]
  * topconfig set NOZOMI, CRYPTO_SEQIV, CRYPTO_CTR, CRYPTO_GCM, CRYPTO_CCM,
    CRYPTO_SALSA20, CRYPTO_LZO, CRYPTO_DEV_HIFN_795X, USB_SI470X,
    USB_STKWEBCAM, VIDEO_PVRUSB2_ONAIR_USB2, VIDEO_PVRUSB2_ONAIR_CREATOR,
    VIDEO_EM28XX_ALSA, CRYPTO_DEV_HIFN_795X_RNG, PCF8575, TPS65010, RTL8180,
    ENC28J60, R6040, CAN, NETFILTER_XT_MATCH_OWNER, MAC80211_RC_DEFAULT_PI,
    NETFILTER_XT_TARGET_RATEEST, NETFILTER_XT_TARGET_TCPOPTSTRIP,
    NETFILTER_XT_MATCH_IPRANGE, NETFILTER_XT_MATCH_RATEEST, SND_OXYGEN,
    SND_HIFIER, SND_VIRTUOSO, USB_NET_RNDIS_WLAN, USB_ANNOUNCE_NEW_DEVICES,
    USB_SERIAL_IUU, NET_CLS_FLOW, INFINIBAND_NES, RTC_DRV_R9701,
    RTC_DRV_DS1511, MEMSTICK, SENSORS_W83L786NG, SENSORS_ADS7828, IPWIRELESS,
    RISCOM8, IGB, UTS_NS, IPC_NS, IPV6_ROUTE_INFO, ENCLOSURE_SERVICES,
    SCSI_ENCLOSURE, SENSORS_ADT7473, SCSI_MVSAS, REALTEK_PHY, RTC_DRV_S35390A,
    MEMSTICK_JMICRON_38X, IWL4965_HT.
  * [amd64] Enable CRYPTO_SALSA20_X86_64, EDAC_I3000, EFI, EFI_VARS, I8K,
    PARAVIRT_GUEST, PARAVIRT, VIRTIO_PCI, VIRTIO_BALLOON, SPARSEMEM_VMEMMAP.
  * [amd64, i386]: Enable LEDS_CLEVO_MAIL, INPUT_APANEL, ACER_WMI,
    THINKPAD_ACPI_HOTKEY_POLL, HP_WATCHDOG, THINKPAD_ACPI_VIDEO,
    VIRTION_CONSOLE, ACPI_WMI, IO_DELAY_0X80.
  * topconfig disable PARPORT_PC_FIFO due to instabilities.
    (closes: #366165, #388309, #406056, #407816, #453911)
  * [amd64, i386]: Enable SONYPI_COMPAT for better sony laptop support.
  * topconfig: Enable HID_FF for some HID devices. (closes: #441348)
  * topconfig: Enable IPV6_ROUTER_PREF for multi-homed net. (closes: #449247)
  * topconfig: Set UTF8 as default encoding. (closes: #417324)
  * Tighten yaird dependency. (closes: #403171)
  * Configs general cleanup, centralize USB_NET, disable IRDA_DEBUG.
  * postinst: Nuke confusing postinst message. (closes: #465512)
  * [sparc]: Enable SCSI_SCAN_ASYNC.
  * [i386]: Enable TC1100_WMI, SND_SIS7019, CRYPTO_SALSA20_586.
  * topconfig: Centralize old IEEE80211 stack options. (closes: #470558)
  * control.source.in: Newer standard version without changes.
  * copyright: adapt to latest lintian recommendation.
  * input: Add 4 additional exports for modular speakup and braille support.
  * firewire: Add firewire-git.patch for latest firewire tree features.
  * 686: Set USB_PERSIST for eee pc suspend support. (closes: #468213)
  * topconfig disable PATA_SIS as sis5513 enabled. (closes: #475525)
  * [xen]: Support direct load of bzImage under Xen. (closes: #474509)
    Thanks Ian Campbell <ijc@hellion.org.uk> for patches.
  * [xen]: Module autoprobing support for frontend drivers.
  * [arm]: Don't ovverride topconfig SENSORS_W83792D setting.
    (closes: #477745)

  [ Martin Michlmayr ]
  * [arm/armel] Add a kernel for Orion based devices, such as the QNAP
    TS-109/TS-209.
  * [mips(el)/sb1*] Enable SB1250_MAC (thanks Thomas Bogendoerfer).
  * [mipsel/r5k-cobalt] Enable DUMMY_CONSOLE since this might
    fix the debian-installer startup hang on Qube 2700.
  * [arm/footbridge] Disable KEYS and SECURITY for smaller d-i image.
  * [arm/footbridge] Build NFS as a module to make the image smaller.
  * [mips/r5k-ip32] Don't build in NFS.
  * [mips/r5k-ip32] Use the generic config options for NFS, which will
    enable NFSv4. (closes: #471007)
  * [mips/r5k-ip32] Enable R8169, requested by Giuseppe Sacco.
  * [arm/iop32x] Enable MACH_EM7210. (closes: #473136)
  * [arm/orion] Add patch to set the MAC address on QNAP TS-109/TS-209
    (Lennert Buytenhek).
  * [arm/orion] Add support for Buffalo Linkstation Pro/Live (Byron Bradley).
  * [arm/orion] Fix hang when Write Allocate is enabled (Lennert Buytenhek).
  * [arm/orion] Add support for QNAP TS-409 (Sylver Bruneau).
  * [arm/orion] Add preliminary support for HP mv2120.

  [ Daniel Baumann ]
  * Added patch from unionfs upstream to export release_open_intent symbol.

  [ Gordon Farquharson ]
  * [arm/ixp4xx] Use GPIO LED driver as opposed to ixp4xx LED driver.
  * [arm/ixp4xx] Fix ixp4xx-beeper module so that udev loads it
    automatically.
  * [arm/iop32x] Enable support for the GLAN Tank flash chip (M29W400DB).
  * [arm/iop32x] Do not build the ARTOP PATA driver (PATA_ARTOP).
  * [arm/iop32x] Register the F75375 device in the GLAN Tank platform code.
  * Prevent physmap from calling request_module() too early.
  * [arm/ixp4xx] Fix used_sram_bitmap corruption in qmgr_release_queue().

  [ Aurelien Jarno ]
  * [mips/mipsel] Enable CONFIG_NO_HZ, CONFIG_HIGH_RES_TIMERS for dynticks
    and true high-resolution timers on 4kc-malta and 5kc-malta flavours.
  * [i386, amd64] Set modular VIRTIO, VIRTIO_RING, VIRTIO_BLK, VIRTIO_NET.

  [ Bastian Blank ]
  * Remove binary only firmwares for:
    - Broadcom NetXtremeII 10Gb support
  * Disable now broken drivers:
    - Broadcom NetXtremeII 10Gb support
  * Fix broken drivers:
    - Broadcom NetXtremeII support
  * [powerpc] Use new wrapper install support.
  * [s390] Enable DM_MULTIPATH_EMC.
  * Enable AF_RXRPC, RXKAD, PRINTK_TIME, DEBUG_KERNEL, SCHED_DEBUG,
    TIMER_STATS, DEBUG_FS.
  * Disable R3964, USB_GADGET.
  * [hppa] Enable several filesystems.
  * Make NLS modular.
  * [i386/486] Make ext2 modular.
  * [alpha,amd64,i386] Make ATM modular.
  * [powerpc/powerpc64] Support PA Semi based plattforms. (closes: #463200)
  * Follow upstream change for default TCP congestion control.
    (closes: #477589)

  [ Steve Langasek ]
  * topconfig: Enable CONFIG_CIFS_WEAK_PW_HASH, required for compatibility
    with legacy (pre-NTLM) fileservers.

  [ Christian Perrier ]
  * Debconf template rewrite + mark them as translatable.
    Thanks to Justin B Rye <jbr@edlug.org.uk> for review.

 -- Bastian Blank <waldi@debian.org>  Fri, 25 Apr 2008 16:27:23 +0200

linux-2.6 (2.6.24-6) unstable; urgency=high

  [ Martin Michlmayr ]
  * [armel] Fix FTBFS on armel by enabling CONFIG_USB_USBNET=m in
    armel/config, as it was done for arm/config already.
  * [armel] Add oabi shim for fstatat64 (Riku Voipio)

  [ Gordon Farquharson ]
  * [arm/iop32x] Do not build the ARTOP PATA driver (PATA_ARTOP).
  * [arm/iop32x] Enable MTD_CMDLINE_PARTS.

  [ Kyle McMartin ]
  * [hppa] fix pdc_console panic at boot (closes: #476292).
  * [hppa] properly flush user signal tramps
  * [hppa] special case futex cmpxchg on kernel space NULL (closes: 476285).

 -- Bastian Blank <waldi@debian.org>  Fri, 18 Apr 2008 19:41:30 +0200

linux-2.6 (2.6.24-5) unstable; urgency=low

  [ Gordon Farquharson ]
  * [arm] Enable asix driver (USB_NET_AX8817X).
  * [arm] Enable CONFIG_USB_CATC, CONFIG_USB_KAWETH, CONFIG_USB_PEGASUS,
          and CONFIG_USB_RTL8150.
  * [arm/ixp4xx] Update Ethernet driver (closes: #471062).
  * [arm/ixp4xx] Add HSS driver.

  [ Bastian Blank ]
  * [s390/s390-tape]: Override localversion correctly.
  * Add stable release 2.6.24.3:
    - x86_64: CPA, fix cache attribute inconsistency bug
    - bonding: fix NULL pointer deref in startup processing
    - POWERPC: Revert chrp_pci_fixup_vt8231_ata devinit to fix libata on pegasos
    - PCMCIA: Fix station address detection in smc
    - SCSI: gdth: scan for scsi devices
    - USB: fix pm counter leak in usblp
    - S390: Fix futex_atomic_cmpxchg_std inline assembly.
    - genirq: do not leave interupts enabled on free_irq
    - hrtimer: catch expired CLOCK_REALTIME timers early
    - hrtimer: check relative timeouts for overflow
    - SLUB: Deal with annoying gcc warning on kfree()
    - hrtimer: fix *rmtp/restarts handling in compat_sys_nanosleep()
    - hrtimer: fix *rmtp handling in hrtimer_nanosleep()
    - Disable G5 NAP mode during SMU commands on U3
    - Be more robust about bad arguments in get_user_pages()
    - AUDIT: Increase skb->truesize in audit_expand
    - BLUETOOTH: Add conn add/del workqueues to avoid connection fail.
    - INET: Prevent out-of-sync truesize on ip_fragment slow path
    - INET_DIAG: Fix inet_diag_lock_handler error path.
    - IPCOMP: Fetch nexthdr before ipch is destroyed
    - IPCOMP: Fix reception of incompressible packets
    - IPV4: fib: fix route replacement, fib_info is shared
    - IPV4: fib_trie: apply fixes from fib_hash
    - PKT_SCHED: ematch: oops from uninitialized variable (resend)
    - SELinux: Fix double free in selinux_netlbl_sock_setsid()
    - TC: oops in em_meta
    - TCP: Fix a bug in strategy_allowed_congestion_control
    - SCSI: sd: handle bad lba in sense information
    - Fix dl2k constants
    - XFS: Fix oops in xfs_file_readdir()
    - hugetlb: add locking for overcommit sysctl
    - inotify: fix check for one-shot watches before destroying them
    - NFS: Fix a potential file corruption issue when writing
    - NETFILTER: nf_conntrack_tcp: conntrack reopening fix
    - SPARC/SPARC64: Fix usage of .section .sched.text in assembler code.
  * Add stable release 2.6.24.4:
    - S390 futex: let futex_atomic_cmpxchg_pt survive early functional tests.
    - slab: NUMA slab allocator migration bugfix
    - relay: fix subbuf_splice_actor() adding too many pages
    - BLUETOOTH: Fix bugs in previous conn add/del workqueue changes.
    - SCSI advansys: Fix bug in AdvLoadMicrocode
    - async_tx: avoid the async xor_zero_sum path when src_cnt > device->max_xor
    - aio: bad AIO race in aio_complete() leads to process hang
    - jbd: correctly unescape journal data blocks
    - jbd2: correctly unescape journal data blocks
    - zisofs: fix readpage() outside i_size
    - NETFILTER: nfnetlink_log: fix computation of netlink skb size
    - NETFILTER: nfnetlink_queue: fix computation of allocated size for netlink skb
    - NETFILTER: xt_time: fix failure to match on Sundays
    - sched_nr_migrate wrong mode bits
    - nfsd: fix oops on access from high-numbered ports
    - sched: fix race in schedule()
    - SCSI: mpt fusion: don't oops if NumPhys==0
    - SCSI: gdth: fix to internal commands execution
    - SCSI: gdth: bugfix for the at-exit problems
    - Fix default compose table initialization
    - x86: don't use P6_NOPs if compiling with CONFIG_X86_GENERIC
    - SCSI: fix BUG when sum(scatterlist) > bufflen
    - USB: ehci: handle large bulk URBs correctly (again)
    - USB: ftdi_sio - really enable EM1010PC
    - USB: ftdi_sio: Workaround for broken Matrix Orbital serial port
    - VT notifier fix for VT switch
    - eCryptfs: make ecryptfs_prepare_write decrypt the page
    - ioat: fix 'ack' handling, driver must ensure that 'ack' is zero
    - macb: Fix speed setting
    - x86: move out tick_nohz_stop_sched_tick() call from the loop
    - atmel_spi: fix clock polarity
    - b43: Backport bcm4311 fix
    - arcmsr: fix IRQs disabled warning spew
    - e1000e: Fix CRC stripping in hardware context bug
    - PCI x86: always use conf1 to access config space below 256 bytes
    - moduleparam: fix alpha, ia64 and ppc64 compile failures
    - pata_hpt*, pata_serverworks: fix UDMA masking
    - SCSI advansys: fix overrun_buf aligned bug
    - NETFILTER: fix ebtable targets return
    - NETFILTER: Fix incorrect use of skb_make_writable
    - NETFILTER: nfnetlink_queue: fix SKB_LINEAR_ASSERT when mangling packet data
    - spi: pxa2xx_spi clock polarity fix
    - ufs: fix parenthesisation in ufs_set_fs_state()
    - hugetlb: ensure we do not reference a surplus page after handing it to buddy
    - file capabilities: simplify signal check
    - futex: runtime enable pi and robust functionality
    - futex: fix init order
    - ARM pxa: fix clock lookup to find specific device clocks
    - x86: replace LOCK_PREFIX in futex.h
    - SCSI aic94xx: fix REQ_TASK_ABORT and REQ_DEVICE_RESET
    - SCSI gdth: don't call pci_free_consistent under spinlock
    - SCSI ips: fix data buffer accessors conversion bug
    - usb-storage: don't access beyond the end of the sg buffer
    - fuse: fix permission checking
    - CRYPTO xts: Use proper alignment
    - CRYPTO xcbc: Fix crash with IPsec
    - SCSI ips: handle scsi_add_host() failure, and other err cleanups
    - x86: adjust enable_NMI_through_LVT0()
    - drivers: fix dma_get_required_mask
    - iov_iter_advance() fix
    - x86: Clear DF before calling signal handler (closes: #469058)
    - ub: fix up the conversion to sg_init_table()
    - MIPS: Mark all but i8259 interrupts as no-probe.
    - IRQ_NOPROBE helper functions
    - IPCOMP: Disable BH on output when using shared tfm
    - IPCONFIG: The kernel gets no IP from some DHCP servers
    - IPV4: Remove IP_TOS setting privilege checks.
    - IPV6: dst_entry leak in ip4ip6_err.
    - IPV6: Fix IPsec datagram fragmentation
    - NET: Fix race in dev_close(). (Bug 9750)
    - NET: Messed multicast lists after dev_mc_sync/unsync (closes: #466719)
    - NIU: Bump driver version and release date.
    - NIU: Fix BMAC alternate MAC address indexing.
    - NIU: More BMAC alt MAC address fixes.
    - TCP: Improve ipv4 established hash function.
    - SPARC: Fix link errors with gcc-4.3
    - SPARC64: Loosen checks in exception table handling.

  [ Martin Michlmayr ]
  * [mips/r4k-ip22] Enable BLK_DEV_LOOP and BLK_DEV_CRYPTOLOOP.
  * [mips/r5k-ip32] Enable BLK_DEV_LOOP and BLK_DEV_CRYPTOLOOP.
  * [mips/r4k-ip22] Enable PPP, PPPOE and SLIP.
  * [mips/r5k-ip32] Enable PPP, PPPOE and SLIP.
  * Don't check the section size when we're cross compiling.

  [ dann frazier ]
  * Remove cap_task_kill (closes: #463669)

 -- Bastian Blank <waldi@debian.org>  Thu, 27 Mar 2008 12:40:16 +0100

linux-2.6 (2.6.24-4) unstable; urgency=low

  * Add stable release 2.6.24.1:
    - splice: missing user pointer access verification (CVE-2008-0009/10)
    - drm: the drm really should call pci_set_master..
    - Driver core: Revert "Fix Firmware class name collision"
    - fix writev regression: pan hanging unkillable and un-straceable
    - sched: fix high wake up latencies with FAIR_USER_SCHED
    - sched: let +nice tasks have smaller impact
    - b43: Reject new firmware early
    - selinux: fix labeling of /proc/net inodes
    - b43legacy: fix DMA slot resource leakage
    - b43legacy: drop packets we are not able to encrypt
    - b43legacy: fix suspend/resume
    - b43legacy: fix PIO crash
    - b43: Fix dma-slot resource leakage
    - b43: Drop packets we are not able to encrypt
    - b43: Fix suspend/resume
    - sky2: fix for WOL on some devices
    - sky2: restore multicast addresses after recovery
    - x86: restore correct module name for apm
    - ACPI: update ACPI blacklist
    - PCI: Fix fakephp deadlock
    - sys_remap_file_pages: fix ->vm_file accounting
    - lockdep: annotate epoll
    - forcedeth: mac address mcp77/79
    - USB: Fix usb_serial_driver structure for Kobil cardreader driver.
    - USB: handle idVendor of 0x0000
    - USB: fix usbtest halt check on big endian systems
    - USB: storage: Add unusual_dev for HP r707
    - USB: Variant of the Dell Wireless 5520 driver
    - USB: use GFP_NOIO in reset path
    - USB: ftdi driver - add support for optical probe device
    - USB: pl2303: add support for RATOC REX-USB60F
    - USB: remove duplicate entry in Option driver and Pl2303 driver for Huawei modem
    - USB: sierra: add support for Onda H600/Zte MF330 datacard to USB Driver for Sierra Wireless
    - USB: ftdi-sio: Patch to add vendor/device id for ATK_16IC CCD
    - USB: ftdi_sio - enabling multiple ELV devices, adding EM1010PC
    - USB: sierra driver - add devices
    - USB: Adding YC Cable USB Serial device to pl2303
    - USB: Sierra - Add support for Aircard 881U
    - USB: add support for 4348:5523 WinChipHead USB->RS 232 adapter
    - USB: CP2101 New Device IDs
    - usb gadget: fix fsl_usb2_udc potential OOPS
    - USB: keyspan: Fix oops
    - vm audit: add VM_DONTEXPAND to mmap for drivers that need it (CVE-2008-0007)
    - slab: fix bootstrap on memoryless node
    - DVB: cx23885: add missing subsystem ID for Hauppauge HVR1800 Retail

  [ Martin Michlmayr ]
  * [arm/ixp4xx] Enble ATA_OVER_ETH, requested by Nicola Fankhauser.
  * [arm/iop32x] Enble ATA_OVER_ETH.

  [ Bastian Blank ]
  * Add stable release 2.6.24.2:
    - splice: fix user pointer access in get_iovec_page_array()
    (CVE-2008-0600, closes: #464945)

 -- Bastian Blank <waldi@debian.org>  Mon, 11 Feb 2008 12:29:23 +0100

linux-2.6 (2.6.24-3) unstable; urgency=low

  [ maximilian attems ]
  * [scsi]: hptiop: add more adapter models and fixes.
  * [amd64, i386]: Reenable ACPI_PROCFS_POWER. (closes: #463253)

  [ Gordon Farquharson ]
  * [arm/ixp4xx] Update Ethernet driver so that it can be loaded by udev
    automatically.

  [ Martin Michlmayr ]
  * [mips/r5k-ip32] Enable R8169, requested by Giuseppe Sacco. (Closes:
    #463705)

 -- Bastian Blank <waldi@debian.org>  Wed, 06 Feb 2008 13:05:18 +0100

linux-2.6 (2.6.24-2) unstable; urgency=low

  [ Bastian Blank ]
  * Fix broken merge of flavour specific settings.
    - [i386]: Recommends are fixed.
    - [s390/s390-tape]: Built as small image again.

  [ maximilian attems ]
  * Disable old dup prism54 driver.
  * Stable queue: slab: fix bootstrap on memoryless node.

  [ Aurelien Jarno ]
  * [arm]: Remove options that are present in topconfig from config.versatile.
  * [arm]: Turn off B44 since it fails to compile on armel.

 -- Bastian Blank <waldi@debian.org>  Thu, 31 Jan 2008 17:37:00 +0100

linux-2.6 (2.6.24-1) unstable; urgency=low

  * New upstream release
    (closes: #461639)

  [ Martin Michlmayr ]
  * Don't build the AdvanSys driver on ARM since it fails to compile.
  * Disable ATH5K on ARM since it fails to compile.
  * [arm/iop32x] Activate DMADEVICES.
  * [mips/mipsel] Turn off CONFIG_NIU since it fails to compile.

  [ maximilian attems ]
  * [amd64, i386]: Enable ACPI_SYSFS_POWER and disable ACPI_PROCFS_POWER.
  * [fw] Sync with latest git-ieee1394 for sbp2 fixes.

  [ Bastian Blank ]
  * Kill reboot warning from old templates.
  * Fix strange default value for link_in_boot. (closes: #425056)
  * [powerpc/powerpc]: Enable Efika support.
  * [powerpc]: Lower mkvmlinuz to the state of a bootloader.
  * [powerpc]: Remove ppc and m68k include dirs from headers.
  * Remove versions from relations fullfilled in stable.

  [ Aurelien Jarno ]
  * [arm]: Update versatile config.

  [ Gordon Farquharson ]
  * [arm/ixp4xx] Change the ixp4xx network driver from the driver
    written by Christian Hohnstaedt to the driver written by Krzysztof
    Hasala which has partially been accepted upstream.

 -- Bastian Blank <waldi@debian.org>  Sat, 26 Jan 2008 11:35:11 +0100

linux-2.6 (2.6.24~rc8-1~experimental.1) experimental; urgency=low

  * New upstream release
    (closes: #454776, #458142, #457992, #458899, #426124, #459732, #455566).

  [ maximilian attems ]
  * New upstream release, rebase dfsg stuff plus drivers-atm.patch,
    scripts-kconfig-reportoldconfig.patch.
  * [amd64, powerpc] Set HIGH_RES_TIMERS and NO_HZ (closes: #458312).
  * topconfig set NETFILTER_XT_MATCH_TIME, NET_ACT_NAT, KSDAZZLE_DONGLE,
    KS959_DONGLE, NET_9P_FD, IP1000, VETH, IXGBE, NIU, TEHUTI, LIBERTAS_CS,
    LIBERTAS_SDIO, RT2X00, SENSORS_ADT7470, SENSORS_I5K_AMB, SENSORS_F71882FG,
    SENSORS_FSCHMD, SENSORS_IBMPEX, CRYPTO_XTS, CRYPTO_SEED, CRYPTO_AUTHENC,
    DVB_S5H1409, DVB_TUNER_MT2131, INET_LRO, MMC_RICOH_MMC, MMC_SPI,
    RTC_DRV_DS1374, VIDEO_CX23885, VIDEO_FB_IVTV, USB_SERIAL_CH341,
    SCSI_SRP_TGT_ATTRS, ADM8211, MTD_INTEL_VR_NOR, MTD_ALAUDA,
    MTD_ONENAND_2X_PROGRAM, MTD_ONENAND_SIM, DM_MULTIPATH_HP, FUJITSU_LAPTOP,
    QUOTA_NETLINK_INTERFACE, DM_UEVENT, SCSI_FC_TGT_ATTRS, SSB, BT_HCIUART_LL,
    BT_HCIBTSDIO, MTD_OOPS, CGROUPS, MDIO_BITBANG, HIDRAW, P54, SDIO_UART,
    NETCONSOLE_DYNAMIC, SECURITY_FILE_CAPABILITIES.
  * Disable smbfs in topconfig, not supported upstream, use cifs.
  * Disable bcm43xx, deprecated by upstream. Enable B43 (needs v4 firmware)
    and B43LEGACY (needs v3 firmware).
  * [i386]: Set SND_SC6000, EDAC_I3000, EDAC_I5000, SBC7240_WDT,
    NET_9P_VIRTIO, FB_GEODE_LX, VIRTIO_NET, VIRTIO_BLK.
  * Set USB_EHCI_TT_NEWSCHED fills USB 2.0 bandwith better. (closes: #454797)
  * postrm: Nuke initramfs sha1sum on linux-image removal. (closes: #420245)
  * Unifiy BSD_PROCESS_ACCT settings across configs. (closes: #455892)
  * Reenable DABUSB as firmware is BSD licensed.
  * [hppa]: Disable OCFS2, due build trouble.
  * topconfig: Enable delay accounting TASKSTATS. (closes: #433204)
  * Add git-ieee1394.patch for latest firewire fixes.
  * [i386] Enable PARAVIRT_GUEST. (closes: #457562)
  * [amd64, i386] Enable CPU_IDLE for software-controlled idle pm.
  * [amd64, i386] Enable IT8712F_WDT, FB_EFI.
  * Add and enable at76.patch wireless driver for Atmel USB cards.
  * Add and enable ath5k.patch wireless driver for Atheros 5xxx cards.
  * Unify VLAN_8021Q setting, needed also on r5k-cobalt.
  * Double max SERIAL_8250_NR_UARTS to 32. (closes: #440807)
  * topconfig: Enable AUDITSYSCALL for better SELinux support.

  [ Bastian Blank ]
  * [amd64, i386]: Set kernel architecture to x86.
  * [i386]: Remove linux-libc-dev arch override.

  [ Martin Michlmayr ]
  * [mipsel/r5k-cobalt] Enable the new LEDs driver for Cobalt RaQ.
  * [arm/iop32x] Re-enable USB_NET and PPP, thanks Daniel Hess (closes:
    #456416).
  * [arm/iop32x] Enable BSD_PROCESS_ACCT and POSIX_MQUEUE (closes: #455892).
  * [mips] Disable AdvanSys SCSI since it doesn't compile.
  * [arm/ixp4xx] Enable IP_ADVANCED_ROUTER, requested by Oliver Urbann.
  * [arm/iop32x] Enable IP_ADVANCED_ROUTER.

  [ dann frazier ]
  * [ia64]: Enable BLK_CPQ_DA

  [ Frederik Schüler ]
  * Add GFS2 locking symbols export patch.

  [ Aurelien Jarno ]
  * [mips/mipsel] Remove QEMU flavour, as the Malta platform is now correctly
    emulated in QEMU.

  [ Christian T. Steigies ]
  * [m68k]: Update patches from linux-m68k CVS
  * [m68k]: Enable building for bvme6000, mvme147, and mvme16x again

 -- Bastian Blank <waldi@debian.org>  Fri, 18 Jan 2008 12:23:26 +0100

linux-2.6 (2.6.23-2) unstable; urgency=low

  [ dann frazier ]
  * [ia64]: Enable BLK_CPQ_DA

  [ Gordon Farquharson ]
  * [arm/iop32x] Use the new i2c framework to load rtc-rs5c372 for the
    GLAN Tank.

  [ Frederik Schüler ]
  * Export gfs2 locking symbols required to build gfs1 module.

  [ maximilian attems ]
  * [ppc] Reenable PMAC_BACKLIGHT.
  * [sparc] Add davem get_cpu() SunFire boot patch. (closes: #440720)
  * Add stable release 2.6.23.10:
    - IPV4: Remove bogus ifdef mess in arp_process
    - KVM: x86 emulator: Use emulator_write_emulated and not emulator_write_std
    - KVM: SVM: Fix FPU leak while emulating clts
    - revert "dpt_i2o: convert to SCSI hotplug model"
    - KVM: x86 emulator: fix access registers for instructions with ModR/M
      byte and Mod = 3
    - KVM: x86 emulator: invd instruction
    - KVM: SVM: Intercept the 'invd' and 'wbinvd' instructions
    - KVM: Skip pio instruction when it is emulated, not executed
    - KVM: VMX: Force vm86 mode if setting flags during real mode
    - forcedeth: new mcp79 pci ids
    - forcedeth boot delay fix
    - PFKEY: Sending an SADB_GET responds with an SADB_GET
    - rd: fix data corruption on memory pressure.
    - create /sys/.../power when CONFIG_PM is set
    - USB: fix up EHCI startup synchronization
    - RXRPC: Add missing select on CRYPTO
    - KVM: VMX: Reset mmu context when entering real mode
    - NET: random : secure_tcp_sequence_number should not assume
      CONFIG_KTIME_SCALAR
    - NET: Corrects a bug in ip_rt_acct_read()
    - NETFILTER: Fix NULL pointer dereference in nf_nat_move_storage()
    - netfilter: Fix kernel panic with REDIRECT target.
    - IPV6: Restore IPv6 when MTU is big enough
    - UNIX: EOF on non-blocking SOCK_SEQPACKET
    - x86 setup: add a near jump to serialize %cr0 on 386/486
    - Fix synchronize_irq races with IRQ handler
    - CRYPTO api: Fix potential race in crypto_remove_spawn
    - TCP: Fix TCP header misalignment
    - tmpfs: restore missing clear_highpage (CVE-2007-6417)
    - TCP: MTUprobe: fix potential sk_send_head corruption
    - NETFILTER: fix forgotten module release in xt_CONNMARK and xt_CONNSECMARK
    - fb_ddc: fix DDC lines quirk
    - VLAN: Fix nested VLAN transmit bug
    - I4L: fix isdn_ioctl memory overrun vulnerability (CVE-2007-6151)
    - isdn: avoid copying overly-long strings
    - nf_nat: fix memset error
    - esp_scsi: fix reset cleanup spinlock recursion
    - libertas: properly account for queue commands
    - KVM: Fix hang on uniprocessor
    - USB: make the microtek driver and HAL cooperate
    - TEXTSEARCH: Do not allow zero length patterns in the textsearch
      infrastructure
    - XFRM: Fix leak of expired xfrm_states
    - NETFILTER: xt_TCPMSS: remove network triggerable WARN_ON
    - BRIDGE: Lost call to br_fdb_fini() in br_init() error path
    - DECNET: dn_nl_deladdr() almost always returns no error
    - BRIDGE: Properly dereference the br_should_route_hook
    - PKT_SCHED: Check subqueue status before calling hard_start_xmit
    - Freezer: Fix APM emulation breakage
    - XFS: Make xfsbufd threads freezable
    - TCP: Problem bug with sysctl_tcp_congestion_control function
    - wait_task_stopped(): pass correct exit_code to wait_noreap_copyout()
    - KVM: x86 emulator: implement 'movnti mem, reg'
    - TCP: illinois: Incorrect beta usage
    - futex: fix for futex_wait signal stack corruption
    - libata: kill spurious NCQ completion detection
    - hrtimers: avoid overflow for large relative timeouts (CVE-2007-5966)
    - Input: ALPS - add support for model found in Dell Vostro 1400
      (closes: #448818)
    - PNP: increase the maximum number of resources
    - sched: some proc entries are missed in sched_domain sys_ctl debug code
    - ATM: [he] initialize lock and tasklet earlier
  * Add stable release 2.6.23.11:
    - BRIDGE: Section fix.
    - Revert "Freezer: Fix APM emulation breakage"
  * Backport fix for CVE-2007-5938
    - iwlwifi: fix possible NULL dereference in iwl_set_rate()
  * Add stable release 2.6.23.12:
    - Revert "PNP: increase the maximum number of resources"
  * VM/Security: add security hook to do_brk (CVE-2007-6434)
  * security: protect from stack expantion into low vm addresses
  * [hppa]: Disable OCFS2, due build trouble.

  [ Aurelien Jarno ]
  * [arm/versatile] Disable ACENIC and MYRI10GE as they are useless on this
    platform.
  * Add em28xx-dv100.patch to add support for Pinnacle Dazzle DVC 100.

  [ Bastian Blank ]
  * Fix abi change in 2.6.23.10.

 -- maximilian attems <maks@debian.org>  Fri, 21 Dec 2007 11:47:55 +0100

linux-2.6 (2.6.23-1) unstable; urgency=low

  * New upstream release (closes: #447682).
    - r8169: fix confusion between hardware and IP header alignment
      (closes: #452069).

  [ maximilian attems ]
  * [ppc] Enable for powerpc config the ams (Apple Motion Sensor).
    (closes: #426210)
  * Add to linux-doc the missing toplevel text files.
    (closes: #360876, #438697)
  * Set CONFIG_BLK_DEV_IO_TRACE for blktrace(8) support. (closes: #418442)
  * ipw2200: Enable IPW2200_RADIOTAP and IPW2200_PROMISCUOUS for optional
    rtap interface. (closes: #432555)
  * Enable in topconfig NF_CT_PROTO_UDPLITE, NETFILTER_XT_TARGET_TRACE,
    NETFILTER_XT_MATCH_CONNLIMIT, NETFILTER_XT_MATCH_U32, SENSORS_ABITUGURU3,
    SENSORS_LM93, SENSORS_DME1737, SENSORS_THMC50, DVB_USB_AF9005,
    DVB_USB_AF9005_REMOTE, CRC7, I2C_TAOS_EVM, DS1682, SENSORS_TSL2550,
    SPI_LM70_LLP, SPI_TLE62X0, W1_SLAVE_DS2760, TUNER_TEA5761, NET_9P,
    DM_MULTIPATH_RDAC, NET_SCH_RR, EEPROM_93CX6, PPPOL2TP, CRYPTO_HW, UIO,
    UIO_CIF, SND_CS5530, RTL8187, PC300TOO, TCG_TIS, SCSI_SAS_ATA,
    PATA_MARVELL.
  * [i386] Enable lguest.
  * [amd64, i386] Enable VIDEO_OUTPUT_CONTROL, NETDEVICES_MULTIQUEUE.
  * linux-image bugscript add cmdline.
  * [amd64, i386, ia64]: Enable DMIID, ACPI_PROC_EVENT.
  * Enable TCG_TPM various userspace accesses it. (closes: #439020)
  * Add and enable IWLWIFI.
  * Add git-ieee1394.patch for latest firewire fixes.
  * [ipv6] Enable IPV6_MULTIPLE_TABLES, IPV6_SUBTREES. (closes: #441226)
  * Add and enable E1000E.
  * Add stable release 2.6.23.1:
    - libata: sata_mv: more S/G fixes

  [ Martin Michlmayr ]
  * [mips] Add a bcm1480 PCI build fix.
  * Update Riku Voipio's Fintek F75375/SP driver to the latest version.
  * [arm/iop32x] Set the fan on Thecus N2100 to full speed (Riku Voipio).
  * [arm/iop32x] Remove the IPv6 and filesystem info from the config file
    so we will get the values from the main config file.  This should
    enable NFSv4 and ip6tables support requested by Wouter Verhelst.
  * [arm/iop32x] Remove even more options to receive the default options.
  * [arm/ixp4xx] Remove a lot of options to receive the default options.
  * [mips/r4k-ip22] Remove a lot of options to receive the default options.
    This will enable ISCSI requested by Martin Zobel-Helas.
  * [mips/r5k-ip32] Remove a lot of options to receive the default options.
    This will enable PCI Ethernet devices requested by Giuseppe Sacco.
  * [mipsel/r5k-cobalt] Remove a lot of options to receive the default
    options.
  * [mipsel/r5k-cobalt] Enable the modern Cobalt LEDs driver.
  * [arm/iop32x] Enable Intel IOP ADMA support.
  * [arm] Mark BCM43XX as broken on ARM.
  * [mips/r4k-ip22] Disable EARLY PRINTK because it breaks serial console.
  * [mips] Add some IP22 fixes from Thomas Bogendoerfer:
    - Fix broken EISA interrupt setup by switching to generic i8259
    - Fix broken eeprom access by using __raw_readl/__raw_writel

  [ Bastian Blank ]
  * Add unpriviledged only Xen support.
  * [i386] Drop k7 images.
  * Drop maybe IETF document. (closes: #423040)
  * Drop drivers because of binary only firmwares:
    - DABUSB driver
    - COPS LocalTalk PC support
    - Digi Intl. RightSwitch SE-X support
    - 3Com 3C359 Token Link Velocity XL adapter support
    - SMC ISA/MCA adapter support
    - EMI 6|2m USB Audio interface support
    - EMI 2|6 USB Audio interface support
    - Computone IntelliPort Plus serial support
  * Remove binary only firmwares for:
    - Alteon AceNIC/3Com 3C985/NetGear GA620 Gigabit support
    - Broadcom Tigon3 support
    - USB Keyspan USA-xxx Serial Driver
    - Korg 1212 IO
    - ESS Allegro/Maestro3
    - Yamaha YMF724/740/744/754
    - Technotrend/Hauppauge Nova-USB devices
    - YAM driver for AX.25
    - MyriCOM Gigabit Ethernet support
    - PTI Qlogic, ISP Driver
    - Cirrus Logic (Sound Fusion) CS4280/CS461x/CS462x/CS463x
    - Madge Ambassador (Collage PCI 155 Server)
    - PCA-200E support
    - SBA-200E support
    - Broadcom NetXtremeII support
  * Disable now broken drivers:
    - Alteon AceNIC/3Com 3C985/NetGear GA620 Gigabit support
    - USB Keyspan USA-xxx Serial Driver
    - Technotrend/Hauppauge Nova-USB devices
    - YAM driver for AX.25
    - MyriCOM Gigabit Ethernet support
    - PTI Qlogic, ISP Driver
    - Cirrus Logic (Sound Fusion) CS4280/CS461x/CS462x/CS463x
    - Madge Ambassador (Collage PCI 155 Server)
    - PCA-200E support
    - SBA-200E support
    - Broadcom NetXtremeII support
  * Add -common to common header package names.
  * Drop provides from common header packages.
  * Update plain image type.
  * Put only a config dump into linux-support.

  [ Aurelien Jarno ]
  * [mips, mipsel] Add a 64-bit image (5kc-malta) for the MIPS Malta board.
    (closes: #435677)
    [sparc] Enable r8169 module on sparc64 and sparc64-smp flavours (closes:
    #431977)

  [ Frederik Schüler ]
  * Move all PATA options into the global config file, exept PATA_ARTOP
    (arm/ixp4xx) and PATA_MPC52xx (powerpc).
  * Move new global options into the global config file
  * Clean up new amd64 options

  [ dann frazier ]
  * [ia64] Re-enable various unintentionally disabled config options
  * Enable hugetlbfs on i386, amd64, sparc64 and powerpc64. Closes: #450939

  [ Bastian Blank ]
  * Add stable release 2.6.23.2:
    - BLOCK: Fix bad sharing of tag busy list on queues with shared tag maps
    - fix tmpfs BUG and AOP_WRITEPAGE_ACTIVATE
    - Fix compat futex hangs. (closes: #433187)
    - sched: keep utime/stime monotonic
    - fix the softlockup watchdog to actually work
    - splice: fix double kunmap() in vmsplice copy path
    - writeback: don't propagate AOP_WRITEPAGE_ACTIVATE
    - SLUB: Fix memory leak by not reusing cpu_slab
    - HOWTO: update ja_JP/HOWTO with latest changes
    - fix param_sysfs_builtin name length check
    - param_sysfs_builtin memchr argument fix
    - Remove broken ptrace() special-case code from file mapping
    - locks: fix possible infinite loop in posix deadlock detection
    - lockdep: fix mismatched lockdep_depth/curr_chain_hash
  * Add stable release 2.6.23.3:
    - revert "x86_64: allocate sparsemem memmap above 4G"
    - x86: fix TSC clock source calibration error
    - x86 setup: sizeof() is unsigned, unbreak comparisons
    - x86 setup: handle boot loaders which set up the stack incorrectly
    - x86: fix global_flush_tlb() bug
    - xfs: eagerly remove vmap mappings to avoid upsetting Xen
    - xen: fix incorrect vcpu_register_vcpu_info hypercall argument
    - xen: deal with stale cr3 values when unpinning pagetables
    - xen: add batch completion callbacks
    - UML - kill subprocesses on exit
    - UML - stop using libc asm/user.h
    - UML - Fix kernel vs libc symbols clash
    - UML - Stop using libc asm/page.h
    - POWERPC: Make sure to of_node_get() the result of pci_device_to_OF_node()
    - POWERPC: Fix handling of stfiwx math emulation
    - MIPS: R1: Fix hazard barriers to make kernels work on R2 also.
    - MIPS: MT: Fix bug in multithreaded kernels.
    - Fix sparc64 MAP_FIXED handling of framebuffer mmaps
    - Fix sparc64 niagara optimized RAID xor asm
  * Add stable release 2.6.23.4:
    - mac80211: make ieee802_11_parse_elems return void
    - mac80211: only honor IW_SCAN_THIS_ESSID in STA, IBSS, and AP modes
    - mac80211: honor IW_SCAN_THIS_ESSID in siwscan ioctl
    - mac80211: store SSID in sta_bss_list
    - mac80211: store channel info in sta_bss_list
    - mac80211: reorder association debug output
    - ieee80211: fix TKIP QoS bug
    - NETFILTER: nf_conntrack_tcp: fix connection reopening
    - Fix netlink timeouts.
    - Fix crypto_alloc_comp() error checking.
    - Fix SET_VLAN_INGRESS_PRIORITY_CMD error return.
    - Fix VLAN address syncing.
    - Fix endianness bug in U32 classifier.
    - Fix TEQL oops.
    - Fix error returns in sys_socketpair()
    - softmac: fix wext MLME request reason code endianness
    - Fix kernel_accept() return handling.
    - TCP: Fix size calculation in sk_stream_alloc_pskb
    - Fix SKB_WITH_OVERHEAD calculations.
    - Fix 9P protocol build
    - Fix advertised packet scheduler timer resolution
    - Add get_unaligned to ieee80211_get_radiotap_len
    - mac80211: Improve sanity checks on injected packets
    - mac80211: filter locally-originated multicast frames
  * Add stable release 2.6.23.5:
    - zd1211rw, fix oops when ejecting install media
    - rtl8187: Fix more frag bit checking, rts duration calc
    - ipw2100: send WEXT scan events
    - zd1201: avoid null ptr access of skb->dev
    - sky2: fix power settings on Yukon XL
    - sky2: ethtool register reserved area blackout
    - sky2: status ring race fix
    - skge: XM PHY handling fixes
    - Fix L2TP oopses.
    - TG3: Fix performance regression on 5705.
    - forcedeth: add MCP77 device IDs
    - forcedeth msi bugfix
    - ehea: 64K page kernel support fix
    - libertas: fix endianness breakage
    - libertas: more endianness breakage
  * Add stable release 2.6.23.6:
    - ACPI: suspend: Wrong order of GPE restore.
    - ACPI: sleep: Fix GPE suspend cleanup
    - libata: backport ATA_FLAG_NO_SRST and ATA_FLAG_ASSUME_ATA, part 2
    - libata: backport ATA_FLAG_NO_SRST and ATA_FLAG_ASSUME_ATA
    - libata: add HTS542525K9SA00 to NCQ blacklist
    - radeon: set the address to access the GART table on the CPU side correctly
    - Char: moxa, fix and optimise empty timer
    - Char: rocket, fix dynamic_dev tty
    - hptiop: avoid buffer overflow when returning sense data
    - ide: Fix cs5535 driver accessing beyond array boundary
    - ide: Fix siimage driver accessing beyond array boundary
    - ide: Add ide_get_paired_drive() helper
    - ide: fix serverworks.c UDMA regression
    - i4l: fix random freezes with AVM B1 drivers
    - i4l: Fix random hard freeze with AVM c4 card
    - ALSA: hda-codec - Add array terminator for dmic in STAC codec
    - USB: usbserial - fix potential deadlock between write() and IRQ
    - USB: add URB_FREE_BUFFER to permissible flags
    - USB: mutual exclusion for EHCI init and port resets
    - usb-gadget-ether: prevent oops caused by error interrupt race
    - USB: remove USB_QUIRK_NO_AUTOSUSPEND
    - MSI: Use correct data offset for 32-bit MSI in read_msi_msg()
    - md: raid5: fix clearing of biofill operations
    - md: fix an unsigned compare to allow creation of bitmaps with v1.0 metadata
    - dm: fix thaw_bdev
    - dm delay: fix status
    - libata: sync NCQ blacklist with upstream
    - ALSA: hdsp - Fix zero division
    - ALSA: emu10k1 - Fix memory corruption
    - ALSA: Fix build error without CONFIG_HAS_DMA
    - ALSA: fix selector unit bug affecting some USB speakerphones
    - ALSA: hda-codec - Avoid zero NID in line_out_pins[] of STAC codecs
    - IB/mthca: Use mmiowb() to avoid firmware commands getting jumbled up
    - IB/uverbs: Fix checking of userspace object ownership
    - hwmon/lm87: Disable VID when it should be
    - hwmon/lm87: Fix a division by zero
    - hwmon/w83627hf: Don't assume bank 0
    - hwmon/w83627hf: Fix setting fan min right after driver load
    - i915: fix vbl swap allocation size.
    - POWERPC: Fix platinumfb framebuffer
  * Add stable release 2.6.23.7:
    - NFS: Fix a writeback race...
    - ocfs2: fix write() performance regression
    - minixfs: limit minixfs printks on corrupted dir i_size (CVE-2006-6058)
  * Add stable release 2.6.23.8:
    - wait_task_stopped: Check p->exit_state instead of TASK_TRACED (CVE-2007-5500)
    - TCP: Make sure write_queue_from does not begin with NULL ptr (CVE-2007-5501)
  * Add stable release 2.6.23.9:
    - ipw2200: batch non-user-requested scan result notifications
    - USB: Nikon D40X unusual_devs entry
    - USB: unusual_devs modification for Nikon D200
    - softlockup: use cpu_clock() instead of sched_clock()
    - softlockup watchdog fixes and cleanups
    - x86: fix freeze in x86_64 RTC update code in time_64.c
    - ntp: fix typo that makes sync_cmos_clock erratic
    - x86: return correct error code from child_rip in x86_64 entry.S
    - x86: NX bit handling in change_page_attr()
    - x86: mark read_crX() asm code as volatile
    - x86: fix off-by-one in find_next_zero_string
    - i386: avoid temporarily inconsistent pte-s
    - libcrc32c: keep intermediate crc state in cpu order
    - geode: Fix not inplace encryption
    - Fix divide-by-zero in the 2.6.23 scheduler code
    - ACPI: VIDEO: Adjust current level to closest available one.
    - libata: sata_sis: use correct S/G table size
    - sata_sis: fix SCR read breakage
    - reiserfs: don't drop PG_dirty when releasing sub-page-sized dirty file
    - x86: disable preemption in delay_tsc()
    - dmaengine: fix broken device refcounting
    - nfsd4: recheck for secure ports in fh_verify
    - knfsd: fix spurious EINVAL errors on first access of new filesystem
    - raid5: fix unending write sequence
    - oProfile: oops when profile_pc() returns ~0LU
    - drivers/video/ps3fb: fix memset size error
    - i2c/eeprom: Hide Sony Vaio serial numbers
    - i2c/eeprom: Recognize VGN as a valid Sony Vaio name prefix
    - i2c-pasemi: Fix NACK detection

 -- maximilian attems <maks@debian.org>  Fri, 30 Nov 2007 11:40:09 +0100

linux-2.6 (2.6.22-6) unstable; urgency=low

  [ Martin Michlmayr ]
  * [mips] Add IP22 (SGI Indy) patches from Thomas Bogendoerfer:
    - Disable EARLY PRINTK because it breaks serial.
    - fix wrong argument order.
    - wrong check for second HPC.  Closes: #448488

  [ maximilian attems ]
  * Add stable release 2.6.22.11 - minus ipv6 abi breaker:
    - libertas: fix endianness breakage
    - libertas: more endianness breakage
    - Fix ROSE module unload oops.
    - Add get_unaligned to ieee80211_get_radiotap_len
    - Fix ipv6 redirect processing, leads to TAHI failures.
    - i915: fix vbl swap allocation size.
    - Fix ESP host instance numbering.
    - Fix TCP MD5 on big-endian.
    - Fix zero length socket write() semantics.
    - Fix sys_ipc() SEMCTL on sparc64.
    - Fix TCP initial sequence number selection.
    - lockdep: fix mismatched lockdep_depth/curr_chain_hash
    - V4L: ivtv: fix udma yuv bug
    - Fix TCP's ->fastpath_cnt_hit handling.
    - hwmon/lm87: Fix a division by zero
    - hwmon/lm87: Disable VID when it should be
    - hwmon/w83627hf: Fix setting fan min right after driver load
    - hwmon/w83627hf: Don't assume bank 0
    - netdrvr: natsemi: Fix device removal bug
    - Fix ieee80211 handling of bogus hdrlength field
    - mac80211: filter locally-originated multicast frames
    - POWERPC: Fix handling of stfiwx math emulation
    - dm9601: Fix receive MTU
    - firewire: fix unloading of fw-ohci while devices are attached
    - Fix cls_u32 error return handling.
    - ACPI: disable lower idle C-states across suspend/resume
  * Add stable release 2.6.22.12-rc1:
    - genirq: cleanup mismerge artifact
    - genirq: suppress resend of level interrupts
    - genirq: mark io_apic level interrupts to avoid resend
    - IB/uverbs: Fix checking of userspace object ownership
    - minixfs: limit minixfs printks on corrupted dir i_size (CVE-2006-6058)
    - param_sysfs_builtin memchr argument fix
    - x86: fix global_flush_tlb() bug
    - dm snapshot: fix invalidation deadlock
    - Revert "x86_64: allocate sparsemem memmap above 4G"

  [ Bastian Blank ]
  * Update vserver patch to 2.2.0.5.
    - Ignore symbols from never to be merged patch.

 -- maximilian attems <maks@debian.org>  Sun,  4 Nov 2007 17:35:51 +0100

linux-2.6 (2.6.22-5) unstable; urgency=low

  [ maximilian attems ]
  * Add stable release 2.6.22.6:
    - USB: allow retry on descriptor fetch errors
    - PCI: lets kill the 'PCI hidden behind bridge' message
    - Netfilter: Missing Kbuild entry for netfilter
    - Fix soft-fp underflow handling.
    - SPARC64: Fix sparc64 task stack traces.
    - TCP: Do not autobind ports for TCP sockets
    - DCCP: Fix DCCP GFP_KERNEL allocation in atomic context
    - NET: Share correct feature code between bridging and bonding
    - SNAP: Fix SNAP protocol header accesses.
    - NET: Fix missing rcu unlock in __sock_create()
    - IPv6: Invalid semicolon after if statement
    - TCP: Fix TCP rate-halving on bidirectional flows.
    - TCP: Fix TCP handling of SACK in bidirectional flows.
    - uml: fix previous request size limit fix
    - usb: add PRODUCT, TYPE to usb-interface events
    - PPP: Fix PPP buffer sizing.
    - ocfs2: Fix bad source start calculation during kernel writes
    - signalfd: fix interaction with posix-timers
    - signalfd: make it group-wide, fix posix-timers scheduling
    - USB: fix DoS in pwc USB video driver
    - sky2: don't clear phy power bits
    - PCI: disable MSI on RS690
    - PCI: disable MSI on RD580
    - PCI: disable MSI on RX790
    - IPV6: Fix kernel panic while send SCTP data with IP fragments
    - i386: fix lazy mode vmalloc synchronization for paravirt
  * Set abi to 3.
  * Add stable release 2.6.22.7: (CVE-2007-4573)
    - x86_64: Zero extend all registers after ptrace in 32bit entry path.
  * Add stable release 2.6.22.8: (CVE-2007-4571)
    - Convert snd-page-alloc proc file to use seq_file
  * Add stable release 2.6.22.9:
    - 3w-9xxx: Fix dma mask setting
    - Fix pktgen src_mac handling.
    - nfs: fix oops re sysctls and V4 support
    - DVB: get_dvb_firmware: update script for new location of tda10046 firmware
    - afs: mntput called before dput
    - disable sys_timerfd()
    - Fix "Fix DAC960 driver on machines which don't support 64-bit DMA"
    - futex_compat: fix list traversal bugs
    - MTD: Initialise s_flags in get_sb_mtd_aux()
    - Fix sparc64 v100 platform booting.
    - Fix IPV6 DAD handling
    - ext34: ensure do_split leaves enough free space in both blocks
    - dir_index: error out instead of BUG on corrupt dx dirs
    - Fix oops in vlan and bridging code
    - V4L: ivtv: fix VIDIOC_S_FBUF: new OSD values were never set
    - crypto: blkcipher_get_spot() handling of buffer at end of page
    - Fix datagram recvmsg NULL iov handling regression.
    - Handle snd_una in tcp_cwnd_down()
    - Fix TCP DSACK cwnd handling
    - JFFS2: fix write deadlock regression
    - hwmon: End of I/O region off-by-one
    - Fix debug regression in video/pwc
    - splice: fix direct splice error handling
    - Fix race with shared tag queue maps
    - Fix ipv6 source address handling.
    - POWERPC: Flush registers to proper task context
    - bcm43xx: Fix cancellation of work queue crashes
    - Fix DAC960 driver on machines which don't support 64-bit DMA
    - DVB: get_dvb_firmware: update script for new location of sp8870 firmware
    - USB: fix linked list insertion bugfix for usb core
    - Correctly close old nfsd/lockd sockets.
    - Fix IPSEC AH4 options handling
    - setpgid(child) fails if the child was forked by sub-thread
    - sigqueue_free: fix the race with collect_signal()
    - Fix decnet device address listing.
    - Fix inet_diag OOPS.
    - Leases can be hidden by flocks
    - kconfig: oldconfig shall not set symbols if it does not need to
    - MTD: Makefile fix for mtdsuper
    - firewire: fw-ohci: ignore failure of pci_set_power_state
      (fix suspend regression)
    - ieee1394: ohci1394: fix initialization if built non-modular
    - Fix device address listing for ipv4.
    - Fix tc_ematch kbuild
    - V4L: cx88: Avoid a NULL pointer dereference during mpeg_open()
    - DVB: b2c2-flexcop: fix Airstar HD5000 tuning regression
    - fix realtek phy id in forcedeth
    - rpc: fix garbage in printk in svc_tcp_accept()
    - Fix IPV6 append OOPS.
    - Fix ipv6 double-sock-release with MSG_CONFIRM
    - ACPI: Validate XSDT, use RSDT if XSDT fails
  * Update vserver patch to 2.2.0.4.
  * Add stable release 2.6.22.10:
    - i386: Use global flag to disable broken local apic timer on AMD CPUs.
    - Fix timer_stats printout of events/sec
    - libata: update drive blacklists
    - i2c-algo-bit: Read block data bugfix
    - scsi_transport_spi: fix domain validation failure from incorrect width
      setting
    - Fix SMP poweroff hangs
    - Fix ppp_mppe kernel stack usage.
    - sky2: reduce impact of watchdog timer
    - sky2: fix VLAN receive processing
    - sky2: fix transmit state on resume
    - SELinux: clear parent death signal on SID transitions
    - NLM: Fix a circular lock dependency in lockd
    - NLM: Fix a memory leak in nlmsvc_testlock

  [ Martin Michlmayr ]
  * [mips] Add a fix so qemu NE2000 will work again.
  * [mipsel/r5k-cobalt] Enable MTD.
  * [mips] Backport "Fix CONFIG_BUILD_ELF64 kernels with symbols in
    CKSEG0" to fix crash on boot on IP32 (SGI O2).  Closes: #444104.

  [ Steve Langasek ]
  * Set CONFIG_MATHEMU=y on alpha, which is required for proper fp math on
    at least ev4-ev56 systems.  Closes: #411813.
  * linux-image packages need to depend on a newer version of coreutils,
    because of the use of readlink -q -m inherited from kernel-package.
    Closes: #413311.

  [ Bastian Blank ]
  * Fix tainted check in bug scripts.

  [ dann frazier ]
  * [ia64] Re-enable various unintentionally disabled config options

 -- Maximilian Attems <maks@debian.org>  Thu, 11 Oct 2007 13:31:38 +0000

linux-2.6 (2.6.22-4) unstable; urgency=low

  [ dann frazier ]
  * [hppa] Use generic compat_sys_getdents (closes: #431773)

  [ Martin Michlmayr ]
  * [powerpc] Fix PS/2 keyboard detection on Pegasos (closes: #435378).

  [ Emanuele Rocca ]
  * [sparc] Add patch to fix PCI config space accesses on sun4u.
  * [sparc] Disable CONFIG_SCSI_SCAN_ASYNC.

  [ maximilian attems ]
  * Add stable release 2.6.22.2:
    - usb-serial: Fix edgeport regression on non-EPiC devices
    - Missing header include in ipt_iprange.h
    - drivers/video/macmodes.c:mac_find_mode() mustn't be __devinit
    - Fix ipv6 tunnel endianness bug.
    - aacraid: fix security hole
    - USB: cdc-acm: fix sysfs attribute registration bug
    - USB: fix warning caused by autosuspend counter going negative
    - Fix sparc32 memset()
    - Fix leak on /proc/lockdep_stats
    - Fix leaks on /proc/{*/sched, sched_debug, timer_list, timer_stats}
    - futex: pass nr_wake2 to futex_wake_op
    - md: handle writes to broken raid10 arrays gracefully
    - forcedeth bug fix: cicada phy
    - forcedeth bug fix: vitesse phy
    - forcedeth bug fix: realtek phy
    - ACPI: dock: fix opps after dock driver fails to initialize
    - pcmcia: give socket time to power down
    - drm/i915: Fix i965 secured batchbuffer usage (CVE-2007-3851)
    - Fix console write locking in sparc drivers.
    - Sparc64 bootup assembler bug
    - IPV6: /proc/net/anycast6 unbalanced inet6_dev refcnt
    - make timerfd return a u64 and fix the __put_user
    - Fix error queue socket lookup in ipv6
    - Input: lifebook - fix an oops on Panasonic CF-18
    - readahead: MIN_RA_PAGES/MAX_RA_PAGES macros
    - V4L: Add check for valid control ID to v4l2_ctrl_next
    - V4L: ivtv: fix broken VBI output support
    - V4L: ivtv: fix DMA timeout when capturing VBI + another stream
    - V4L: ivtv: Add locking to ensure stream setup is atomic
    - V4L: wm8775/wm8739: Fix memory leak when unloading module
    - do not limit locked memory when RLIMIT_MEMLOCK is RLIM_INFINITY
    - Include serial_reg.h with userspace headers (closes: #433755)
    - TCP FRTO retransmit bug fix
    - Fix rfkill IRQ flags.
    - nfsd: fix possible read-ahead cache and export table corruption
    - nfsd: fix possible oops on re-insertion of rpcsec_gss modules
    - jbd commit: fix transaction dropping
    - jbd2 commit: fix transaction dropping
    - softmac: Fix ESSID problem
    - uml: limit request size on COWed devices
    - UML: exports for hostfs
    - splice: fix double page unlock
    - cfq-iosched: fix async queue behaviour
    - cr_backlight_probe() allocates too little storage for struct cr_panel
    - sx: switch subven and subid values
    - hugetlb: fix race in alloc_fresh_huge_page()
    - KVM: SVM: Reliably detect if SVM was disabled by BIOS
    - dm io: fix another panic on large request
    - md: raid10: fix use-after-free of bio
    - fs: 9p/conv.c error path fix
    - Fix sparc32 udelay() rounding errors.
    - sony-laptop: fix bug in event handling
    - eCryptfs: ecryptfs_setattr() bugfix
    - Hangup TTY before releasing rfcomm_dev
    - dm io: fix panic on large request
    - dm raid1: fix status
    - dm snapshot: permit invalid activation
    - "ext4_ext_put_in_cache" uses __u32 to receive physical block number
    - destroy_workqueue() can livelock
    - USB: fix for ftdi_sio quirk handling
    - Fix TC deadlock.
    - Fix IPCOMP crashes.
    - gen estimator timer unload race
    - Netfilter: Fix logging regression
    - Fix user struct leakage with locked IPC shem segment
    - Fix reported task file values in sense data
    - gen estimator deadlock fix
    - Netpoll leak
    - dm: disable barriers
    - firewire: fw-sbp2: set correct maximum payload (fixes CardBus adapters)
    - fw-ohci: fix "scheduling while atomic"
    - firewire: fix memory leak of fw_request instances
    - ieee1394: revert "sbp2: enforce 32bit DMA mapping"
    - libata: add FUJITSU MHV2080BH to NCQ blacklist
    - i386: HPET, check if the counter works
    - CPU online file permission
    - acpi-cpufreq: Proper ReadModifyWrite of PERF_CTL MSR
    - Keep rfcomm_dev on the list until it is freed
    - SCTP scope_id handling fix
    - Fix ipv6 link down handling.
    - Fix TCP IPV6 MD5 bug.
    - sysfs: release mutex when kmalloc() failed in sysfs_open_file().
    - nf_conntrack: don't track locally generated special ICMP error
  * Bump abi due to firewire, ivtv and xrfm changes.
  * Add stable release 2.6.22.3:
    - fix oops in __audit_signal_info()
    - direct-io: fix error-path crashes
    - powerpc: Fix size check for hugetlbfs
    - stifb: detect cards in double buffer mode more reliably
    - pata_atiixp: add SB700 PCI ID
    - PPC: Revert "[POWERPC] Add 'mdio' to bus scan id list for platforms
      with QE UEC"
    - random: fix bound check ordering (CVE-2007-3105)
    - softmac: Fix deadlock of wx_set_essid with assoc work
    - PPC: Revert "[POWERPC] Don't complain if size-cells == 0 in prom_parse()"
    - ata_piix: update map 10b for ich8m
    - CPUFREQ: ondemand: fix tickless accounting and software coordination bug
    - CPUFREQ: ondemand: add a check to avoid negative load calculation
  * Add stable release 2.6.22.4:
    - Reset current->pdeath_signal on SUID binary execution (CVE-2007-3848)
  * Add stable release 2.6.22.5:
    - x86_64: Check for .cfi_rel_offset in CFI probe
    - x86_64: Change PMDS invocation to single macro
    - i386: Handle P6s without performance counters in nmi watchdog
    - revert "x86, serial: convert legacy COM ports to platform devices"
    - ACPICA: Fixed possible corruption of global GPE list
    - ACPICA: Clear reserved fields for incoming ACPI 1.0 FADTs
    - i386: Fix double fault handler
    - JFFS2 locking regression fix.
    - r8169: avoid needless NAPI poll scheduling
    - Linux 2.6.22.5
    - AVR32: Fix atomic_add_unless() and atomic_sub_unless()
    - i386: allow debuggers to access the vsyscall page with compat vDSO
    - hwmon: (smsc47m1) restore missing name attribute
    - hwmon: fix w83781d temp sensor type setting
    - Hibernation: do not try to mark invalid PFNs as nosave
    - sky2: restore workarounds for lost interrupts
    - sky2: carrier management
    - sky2: check for more work before leaving NAPI
    - sky2: check drop truncated packets
    - forcedeth: fix random hang in forcedeth driver when using netconsole
    - libata: add ATI SB700 device IDs to AHCI driver

  [ dann frazier ]
  * [ia64] Restore config cleanup now that its safe to break the ABI

  [ Bastian Blank ]
  * Update vserver patch to 2.2.0.3.

 -- Bastian Blank <waldi@debian.org>  Thu, 30 Aug 2007 20:19:44 +0200

linux-2.6 (2.6.22-3) unstable; urgency=low

  [ dann frazier ]
  * [ia64] Config cleanup in 2.6.22-2 broke the ABI; revert most of it
    for now (everything but the efivars and sym53c8xx modules)

  [ Martin Michlmayr ]
  * [mipsel/r5k-cobalt] Fix a typo in the config file.
  * [mipsel/4kc-malta] Update the config file, thanks Aurelien Jarno.
  * [mipsel] Add patch from Yoichi Yuasa to fix IDE on Cobalt.

 -- Bastian Blank <waldi@debian.org>  Sun, 29 Jul 2007 13:47:38 +0200

linux-2.6 (2.6.22-2) unstable; urgency=low

  [ Steve Langasek ]
  * [alpha] request_irq-retval.patch: capture the return value of all
    request_irq() calls in sys_titan.c to suppress the warning (and
    build failure with -Werror); failures still aren't being handled, but
    there's nothing that needs to be done -- or nothing that can be done
    -- if these requests fail anyway.

  [ Christian T. Steigies ]
  * Add module.lds to kernel headers (closes: #396220)
  * Enable INPUT_UINPUT on mac
  * Add 2.6.22 patches from linux-m68k CVS

  [ maximilian attems ]
  * Add stable release 2.6.22.1:
    - nf_conntrack_h323: add checking of out-of-range on choices' index values
      (CVE-2007-3642)

  [ dann frazier ]
  * [ia64] Re-enable various config options which were unintentionally
    disabled somewhere between 2.6.21 and 2.6.22
  * [ia64] Re-enable vserver flavour - this was somehow lost when 2.6.22
    was merged from trunk to the sid branch

  [ Bastian Blank ]
  * Update vserver patch to 2.2.0.3-rc1.

 -- Bastian Blank <waldi@debian.org>  Mon, 23 Jul 2007 09:38:01 +0200

linux-2.6 (2.6.22-1) unstable; urgency=low

  [ Bastian Blank ]
  * Drop asfs options.
  * Drop linux-libc-headers references.
  * Update vserver patch to 2.2.0-rc5.

  [ maximilian attems ]
  * Fullfils policy 3.7.2.2.
  * Add Sempron to the k7 image description (closes: #384737)
    Thanks Robert Millan <rmh@aybabtu.com>.
  * [powerpc] Enable CONFIG_ADB_PMU_LED.
  * [hppa] Disable a bunch of topconfig enabled fb devices. Thanks Frank
    Lichtenheld <djpig@debian.org> for build fix.

  [ Christian T. Steigies ]
  * Add module.lds to kernel headers
  * Enable INPUT_UINPUT on mac
  * Add 2.6.22 patches from linux-m68k CVS

  [ dann frazier ]
  * Enable vserver flavour for ia64 (closes: #423232)

 -- Bastian Blank <waldi@debian.org>  Sun, 15 Jul 2007 15:03:40 +0200

linux-2.6 (2.6.22~rc5-1~experimental.1) experimental; urgency=low

  [ Bastian Blank ]
  * [powerpc]: Disable prep.
  * [powerpc]: Disable apm emulation.
  * Drop inactive members from Uploaders.

  [ maximilian attems ]
  * Cleanup configs of old unused variables.
  * Enable TCP_CONG_YEAH, TCP_CONG_ILLINOIS, NF_CONNTRACK_SANE, DM_DELAY,
    GIGASET_M101, SATA_INIC162X, VIDEO_IVTV, USB_ZR364XX, INFINIBAND_CXGB3,
    MLX4_INFINIBAND, SPI_AT25, MFD_SM501, DVB_USB_M920X, DVB_USB_GL861,
    DVB_USB_AU6610, DVB_USB_OPERA1, SENSORS_AD7418, SENSORS_ADM1029,
    SENSORS_F75375S, SENSORS_CORETEMP, SENSORS_MAX6650, SENSORS_APPLESMC,
    I2C_SIMTEC, I2C_TINY_USB, SC92031, LIBERTAS_USB, RFKILL, RFKILL_INPUT,
    MTD_UBI, SND_USB_CAIAQ, SND_USB_CAIAQ_INPUT, USB_BERRY_CHARGE,
    RTC_DRV_MAX6900, SUNRPC_BIND34, SND_PORTMAN2X4, FB_VT8623, FUSION_LAN,
    DISPLAY_SUPPORT, FB_ARK, FB_SM501
    and disable SCSI_ESP_CORE, SPI_SPIDEV, CRYPT_CRYPTD, SYSV68_PARTITION,
    MOUSE_PS2_TOUCHKIT, INPUT_POLLDEV in topconfig.
  * [amd64, i386]: Take care of the renaming acpi-ibm to thinkpad-acpi.
    Enable KINGSUN_DONGLE, AF_RXRPC, RXKAD, MTD_NAND_PLATFORM, BLINK, PHANTOM,
    BACKLIGHT_PROGEAR, FB_HECUBA, FB_LE80578, FB_CARILLO_RANCH.
    Disable OSS_OBSOLETE.
  * Enable WLAN_PRE80211 and WLAN_80211 on all archs with NET_RADIO enabled.
  * Fix RTC_INTF_{DEV,SYSFS,PROC}=y where enabled modular.
  * Enable new wirless stack mac80211 and improved wireless conf api.
  * Enable new USB Touchscreen Driver on all configs with touchscreens.
  * Enable the newly added crypto algorythm: fcrypt, pcbc and camellia.
  * Unify CONFIG_TR to toplevel config, also enable new drivers 3C359
    and SMCTR.
  * Enable the moved USB tablets config options where wacom is enabled.
  * [i386] Enable driver for Crystalfontz 128x64 2-color LCD.
  * [amd64] Enable KS0108 LCD controller.
  * Enable the new firewire stack labeled to be more simple and robust.
  * [i386] Enable VMI paravirtualized interface.
  * [powerpc] Enable fb for IBM GXT4500P adaptor.
  * [amd64] Enable timerstats too.

  [ Martin Michlmayr ]
  * mipsel/r5k-cobalt: Use the new RTC system.

  [ dann frazier ]
  * Add Xen licensing info to the copyright file. (closes: #368912)

  [ Gordon Farquharson ]
  * arm: Mark CHELSIO_T3, NETXEN_NIC, BCM43XX, VIDEO_BT848,
    DVB_B2C2_FLEXCOP, and DVB_BUDGET as broken on ARM.
  * arm/ixp4xx: Add support for the new generic I2C GPIO driver on the
    NSLU2 and the NAS100D. Thanks to Michael-Luke Jones and Rod Whitby.
  * arm/ixp4xx: Update Artop PATA support patch for the NAS 100d.

  [ Christian T. Steigies ]
  * m68k: Disable already included patches (611, 618, 630)

 -- Bastian Blank <waldi@debian.org>  Tue, 19 Jun 2007 17:49:52 +0200

linux-2.6 (2.6.21-6) unstable; urgency=low

  * Add stable release 2.6.21.6:
    - nf_conntrack_h323: add checking of out-of-range on choices' index values
      (CVE-2007-3642)
  * Update vserver patch to 2.2.0.

 -- Bastian Blank <waldi@debian.org>  Tue, 10 Jul 2007 18:36:17 +0200

linux-2.6 (2.6.21-5) unstable; urgency=low

  [ Christian T. Steigies ]
  * [m68k] Add atari isa and scsi fixes

  [ maximilian attems ]
  * Add stable release 2.6.21.4:
    - cpuset: prevent information leak in cpuset_tasks_read (CVE-2007-2875)
    - random: fix error in entropy extraction (CVE-2007-2453 1 of 2)
    - random: fix seeding with zero entropy (CVE-2007-2453 2 of 2)
    - NETFILTER: {ip, nf}_conntrack_sctp: fix remotely triggerable NULL ptr
      dereference (CVE-2007-2876)
  * Add stable release 2.6.21.5:
    - acpi: fix potential call to a freed memory section.
    - USB: set the correct Interrupt interval in usb_bulk_msg
    - i386: Fix K8/core2 oprofile on multiple CPUs
    - ntfs_init_locked_inode(): fix array indexing
    - ALSA: wm8750 typo fix
    - neofb: Fix pseudo_palette array overrun in neofb_setcolreg
    - e1000: disable polling before registering netdevice
    - timer statistics: fix race
    - x86: fix oprofile double free
    - ALSA: usb-audio: explicitly match Logitech QuickCam
    - zd1211rw: Add AL2230S RF support
    - IPV4: Correct rp_filter help text.
    - Fix AF_UNIX OOPS
    - ICMP: Fix icmp_errors_use_inbound_ifaddr sysctl
    - NET: Fix BMSR_100{HALF,FULL}2 defines in linux/mii.h
    - SPARC64: Fix _PAGE_EXEC_4U check in sun4u I-TLB miss handler.
    - SPARC64: Don't be picky about virtual-dma values on sun4v.
    - SPARC64: Fix two bugs wrt. kernel 4MB TSB.
    - cciss: fix pci_driver.shutdown while device is still active
    - fix compat console unimap regression
    - timer stats: speedups
    - SPARC: Linux always started with 9600 8N1
    - pci_ids: update patch for Intel ICH9M
    - PCI: quirk disable MSI on via vt3351
    - UML - Improve host PTRACE_SYSEMU check
    - NET: parse ip:port strings correctly in in4_pton
    - Char: cyclades, fix deadlock
    - IPSEC: Fix panic when using inter address familiy IPsec on loopback.
    - TCP: Use default 32768-61000 outgoing port range in all cases.
    - TG3: Fix link problem on Dell's onboard 5906.
    - fuse: fix mknod of regular file
    - md: Avoid overflow in raid0 calculation with large components.
    - md: Don't write more than is required of the last page of a bitmap
    - make freezeable workqueues singlethread
    - tty: fix leakage of -ERESTARTSYS to userland
    - V4L/DVB (5593): Budget-ci: Fix tuning for TDM 1316 (160..200 MHz)
    - Input: i8042 - fix AUX port detection with some chips
    - SCSI: aacraid: Correct sa platform support.
      (Was: [Bug 8469] Bad EIP value on pentium3 SMP kernel-2.6.21.1)
    - BLUETOOTH: Fix locking in hci_sock_dev_event().
    - hpt366: don't check enablebits for HPT36x
    - ieee1394: eth1394: bring back a parent device
    - NET: Fix race condition about network device name allocation.
    - ALSA: hda-intel - Probe additional slots only if necessary
    - ALSA: hda-intel - Fix detection of audio codec on Toshiba A100
    - ahci: disable 64bit dma on sb600
    - i386: HPET, check if the counter works
    - Ignore bogus ACPI info for offline CPUs
    - NOHZ: Rate limit the local softirq pending warning output
    - Prevent going idle with softirq pending
    - Work around Dell E520 BIOS reboot bug
    - NET: "wrong timeout value" in sk_wait_data() v2
    - IPV6 ROUTE: No longer handle ::/0 specially.
    - x86_64: allocate sparsemem memmap above 4G
  * Bump ABI to 2.

  [ Bastian Blank ]
  * Back out ABI fixing changes.
  * Update vserver patch to 2.2.0-rc3.

 -- Bastian Blank <waldi@debian.org>  Fri, 22 Jun 2007 12:39:47 +0200

linux-2.6 (2.6.21-4) unstable; urgency=low

  * [powerpc] Fix mkvmlinuz support.
  * [s390] Add exception handler for diagnose 224.

 -- Bastian Blank <waldi@debian.org>  Sat, 26 May 2007 14:08:44 +0200

linux-2.6 (2.6.21-3) unstable; urgency=low

  [ Gordon Farquharson ]
  * arm/ixp4xx: Add patch to set NSLU2 timer frequency.

  [ maximilian attems ]
  * sparc64: enable USB_SERIAL. (closes: #412740)
  * Apply stable 2.6.21.1.
  * Add stable release 2.6.21.2:
    - slob: fix page order calculation on not 4KB page
    - libata-sff: Undo bug introduced with pci_iomap changes
    - kbuild: fixdep segfault on pathological string-o-death
    - IPMI: fix SI address space settings
    - IPV6: Reverse sense of promisc tests in ip6_mc_input
    - iop: fix iop_getttimeoffset
    - iop13xx: fix i/o address translation
    - arm: fix handling of svc mode undefined instructions
    - CPUFREQ: powernow-k7: fix MHz rounding issue with perflib
    - CPUFREQ: Support rev H AMD64s in powernow-k8
    - CPUFREQ: Correct revision mask for powernow-k8
    - JFS: Fix race waking up jfsIO kernel thread
    - IPV6: Send ICMPv6 error on scope violations.
    - SPARC64: Add missing cpus_empty() check in hypervisor xcall handling.
    - SPARC64: Fix recursion in PROM tree building.
    - SERIAL SUNHV: Add an ID string.
    - SPARC64: Bump PROMINTR_MAX to 32.
    - SPARC64: Be more resiliant with PCI I/O space regs.
    - oom: fix constraint deadlock
    - fix for bugzilla 8426: massive slowdown on SCSI CD/DVD drive connected to
      mptspi driver
    - x86_64 : Fix vgettimeofday()
    - IPV6: Fix slab corruption running ip6sic
    - IPSEC: Check validity of direction in xfrm_policy_byid
    - CRYPTO: api: Read module pointer before freeing algorithm
    - NET_SCHED: prio qdisc boundary condition
    - reiserfs: suppress lockdep warning
    - USB HID: hiddev - fix race between hiddev_send_event() and
      hiddev_release()
    - NETFILTER: {ip,nf}_nat_proto_gre: do not modify/corrupt GREv0 packets
      through NAT
    - fix leaky resv_huge_pages when cpuset is in use
    - ACPI: Fix 2.6.21 boot regression on P4/HT
    - TG3: Fix TSO bugs.
    - TG3: Remove reset during MAC address changes.
    - TG3: Update version and reldate.
    - BNX2: Fix TSO problem with small MSS.
    - BNX2: Block MII access when ifdown.
    - BNX2: Save PCI state during suspend.
    - BNX2: Update version and reldate.
    - sis900: Allocate rx replacement buffer before rx operation
    - knfsd: Avoid use of unitialised variables on error path when nfs exports.
    - knfsd: rpc: fix server-side wrapping of krb5i replies
    - md: Avoid a possibility that a read error can wrongly propagate through
    - md/raid1 to a filesystem.
    - fat: fix VFAT compat ioctls on 64-bit systems
    - NETFILTER: {ip,nf}_conntrack: fix use-after-free in helper destroy
      callback invocation
    - ppp: Fix ppp_deflate issues with recent zlib_inflate changes
    - NETPOLL: Fix TX queue overflow in trapped mode.
    - NETPOLL: Remove CONFIG_NETPOLL_RX
    - cxacru: Fix infinite loop when trying to cancel polling task
    - TCP: zero out rx_opt in tcp_disconnect()
    - ipv6: track device renames in snmp6
    - skge: default WOL should be magic only (rev2)
    - skge: allow WOL except for known broken chips
    - sky2: allow 88E8056
    - sky2: 88e8071 support not ready
    - skge: crash on shutdown/suspend
    - sky2: fix oops on shutdown
    - udf: decrement correct link count in udf_rmdir
    - ALSA: hda-codec - Fix resume of STAC92xx codecs
    - sata_via: add missing PM hooks
    - driver-core: don't free devt_attr till the device is released
    - pci-quirks: disable MSI on RS400-200 and RS480
    - highres/dyntick: prevent xtime lock contention
    - clocksource: fix resume logic
    - smc911x: fix compilation breakage wjen debug is on
    - SCTP: Fix sctp_getsockopt_local_addrs_old() to use local storage.
    - SCTP: Correctly copy addresses in sctp_copy_laddrs
    - SCTP: Prevent OOPS if hmac modules didn't load
    - IPV6: Do no rely on skb->dst before it is assigned.
    - IPV6 ROUTE: Assign rt6i_idev for ip6_{prohibit,blk_hole}_entry.

  [ Christian T. Steigies ]
  * m68k: enable ATARI_SCSI and ATARI_ROM_ISA

  [ Bastian Blank ]
  * Fix linux/version.h in linux-libc-dev.
  * Make it possible to specifiy special CFLAGS.
  * [hppa] Reenable.
  * [hppa] Workaround hppa64 failure.
  * [hppa] Fix debugging in lws syscalls.
  * Fix abi change.
  * Add stable release 2.6.21.3:
    - [PATCH] GEODE-AES: Allow in-place operations [CVE-2007-2451]

 -- Bastian Blank <waldi@debian.org>  Fri, 25 May 2007 10:57:48 +0200

linux-2.6 (2.6.21-2) unstable; urgency=low

  [ Christian T. Steigies ]
  * m68k: fix atari scc patch
  * m68k: install compressed vmlinuz images so the post-inst script can find it

  [ Steve Langasek ]
  * [alpha] isa-mapping-support.patch: add isa_page_to_bus and
    isa_bus_to_virt defines to complement the existing isa_virt_to_bus
    define; untested, but these should all be straightforward on alpha and
    defining them is certainly a better option for getting user feedback
    than disabling the affected drivers.

  [ Bastian Blank ]
  * [powerpc] Readd mkvmlinuz support. (closes: #419033)
  * [sparc]: Disable sparc32 image.
  * [hppa]: Temporary disable all images.

 -- Bastian Blank <waldi@debian.org>  Fri, 18 May 2007 19:52:36 +0200

linux-2.6 (2.6.21-1) unstable; urgency=low

  [ maximilian attems ]
  * New upstream release see http://kernelnewbies.org/Linux_2_6_21
    (closes: #423874)
  * Disable CONFIG_IP_ROUTE_MULTIPATH_CACHED in topconfig.
  * Enable CONFIG_IP6_NF_MATCH_MH, CONFIG_CHELSIO_T3, CONFIG_USB_NET_DM9601,
    CONFIG_NETFILTER_XT_TARGET_TCPMSS, CONFIG_RTC_DRV_CMOS,
    CONFIG_ASUS_LAPTOP, CONFIG_SONY_LAPTOP, CONFIG_DVB_TUNER_QT1010,
    CONFIG_USB_IOWARRIOR, CONFIG_ATL1 in topconfig.
  * [i386] Enable CONFIG_ACPI_BAY, CONFIG_X86_LONGHAUL, CONFIG_BLK_DEV_DELKIN,
    CONFIG_BLK_DEV_IT8213, CONFIG_BLK_DEV_TC86C001, CONFIG_INPUT_ATLAS_BTNS,
    CONFIG_SENSORS_ADM1029, CONFIG_FB_SVGALIB, CONFIG_FB_S3,
    CONFIG_USB_KC2190, CONFIG_KS0108.
  * Add stable release 2.6.21.1:
    - IPV4: Fix OOPS'er added to netlink fib.
    - IPV6: Fix for RT0 header ipv6 change.
  * [i386] Enable CONFIG_NO_HZ, CONFIG_HIGH_RES_TIMERS for dynticks and true
    high-resolution timers.
  * [i386] Enable CONFIG_TIMER_STATS to collect stats about kernel/userspace
    timer aka power usage (see powertop). (closes: #423694)
  * [i386] Disable obsolete CONFIG_IRQBALANCE due to bad timer behaviour.

  [ Martin Michlmayr ]
  * Add armel (arm with EABI) support.  Thanks, Lennert Buytenhek and
    Joey Hess.  (closes: #410853)
  * Mark CHELSIO_T3 as broken on ARM.
  * Take arch/arm/tools/mach-types from current git to fix build failure
    because MACH_TYPE_EP80219 is not defined.
  * mips/sb1: Don't build CONFIG_ATA into the kernel.
  * mips/sb1: Unset CONFIG_USB_{KBD,MOUSE} since the generic HID is used.
  * arm/iop32x: Don't build CONFIG_ATA into the kernel.
  * arm/ixp4xx: Enable more SATA drivers.
  * arm/ixp4xx: Enable PATA_ARTOP which is needed by the nas100d.
  * arm/ixp4xx: Set CONFIG_USB_EHCI_TT_NEWSCHED.
  * mips/4kc-malta: Add an image for the MIPS Malta board.  Thanks,
    Aurelien Jarno. (closes: #421377)

  [ Emanuele Rocca ]
  * sparc: Enable CONFIG_SCSI_QLOGIC_1280. (closes: #423177)

  [ Christian T. Steigies ]
  * Add m68k patches for 2.6.21
  * Add type: plain to [image] in arch/m68k/defines to fix missing
    Modules.symvers problem

  [ Steve Langasek ]
  * Revert change to disable image building on alpha.

  [ Bastian Blank ]
  * Update vserver patch to 2.2.0-rc1.

 -- Bastian Blank <waldi@debian.org>  Wed, 16 May 2007 13:46:38 +0200

linux-2.6 (2.6.20-3) unstable; urgency=low

  [ Gordon Farquharson ]
  * arm: Mark CONFIG_MTD_NAND_CAFE and CONFIG_NETXEN_NIC as broken to
    fix FTBFS.

  [ Bastian Blank ]
  * Disable new pata drivers. (closes: #419458)
  * Disable pata in ata_piix.

 -- Bastian Blank <waldi@debian.org>  Tue, 24 Apr 2007 09:54:44 +0200

linux-2.6 (2.6.20-2) unstable; urgency=low

  [ Bastian Blank ]
  * Rename linux-libc-headers into linux-libc-dev.
  * [mips] Drop sb1250 uart support.
  * [alpha] Temporary disable alpha images.
  * Add stable release 2.6.20.7:
    - Linux 2.6.20.7
    - Update libata drive blacklist to the latest from 2.6.21
    - fix page leak during core dump
    - revert "retries in ext4_prepare_write() violate ordering requirements"
    - revert "retries in ext3_prepare_write() violate ordering requirements"
    - libata: Clear tf before doing request sense (take 3)
    - fix lba48 bug in libata fill_result_tf()
    - ahci.c: walkaround for SB600 SATA internal error issue
    - libata bugfix: preserve LBA bit for HDIO_DRIVE_TASK
    - softmac: avoid assert in ieee80211softmac_wx_get_rate
    - knfsd: allow nfsd READDIR to return 64bit cookies
    - Fix TCP slow_start_after_idle sysctl
    - Fix tcindex classifier ABI borkage...
    - Fix IPSEC replay window handling
    - Fix TCP receiver side SWS handling.
    - Fix scsi sense handling
    - Fix length validation in rawv6_sendmsg()
    - NETFILTER: ipt_CLUSTERIP: fix oops in checkentry function
    - 8139too: RTNL and flush_scheduled_work deadlock
    - Fix calculation for size of filemap_attr array in md/bitmap.
    - HID: Do not discard truncated input reports
    - DVB: pluto2: fix incorrect TSCR register setting
    - DVB: tda10086: fix DiSEqC message length
    - sky2: phy workarounds for Yukon EC-U A1
    - sky2: turn on clocks when doing resume
    - sky2: turn carrier off when down
    - skge: turn carrier off when down
    - sky2: reliable recovery
    - i386: fix file_read_actor() and pipe_read() for original i386 systems
    - kbuild: fix dependency generation

  [ dann frazier ]
  * [hppa] Add parisc arch patch from Kyle McMartin
  * [hppa] Enable CONFIG_TULIP_MMIO (closes: #332962)
  * [hppa] Disable ni52 driver, it doesn't build (and wouldn't work if it did)

 -- Bastian Blank <waldi@debian.org>  Sun, 15 Apr 2007 16:04:16 +0200

linux-2.6 (2.6.20-1) unstable; urgency=low

  [ Martin Michlmayr ]
  * mipsel: Drop DECstation support (both r3k-kn02 and r4k-kn04).
  * arm: Drop RiscPC (rpc) support.
  * arm: Update configs for 2.6.19-rc6.
  * arm: source drivers/ata/Kconfig so SATA can be enabled on ARM.
  * arm/footbridge: Unset SATA.
  * arm/s3c2410: Drop this flavour since no such device is supported
    in debian-installer and the ARM build resources are limited.

  [ Sven Luther ]
  * [powerpc] Added Genesi Efika support patch

  [ Bastian Blank ]
  * Remove legacy pty support. (closes: #338404)
  * Enable new scsi parts.
  * powerpc: Enable ibmvscsis.
  * Add stable release 2.6.20.1:
    - Linux 2.6.20.1
    - [PATCH] Fix a free-wrong-pointer bug in nfs/acl server (CVE-2007-0772)
  * Add stable release 2.6.20.2:
    - Linux 2.6.20.2
    - IPV6: Handle np->opt being NULL in ipv6_getsockopt_sticky() [CVE-2007-1000]
    - x86-64: survive having no irq mapping for a vector
    - Fix buffer overflow in Omnikey CardMan 4040 driver (CVE-2007-0005)
    - TCP: Fix minisock tcp_create_openreq_child() typo.
    - gfs2: fix locking mistake
    - ATA: convert GSI to irq on ia64
    - pktcdvd: Correctly set cmd_len field in pkt_generic_packet
    - video/aty/mach64_ct.c: fix bogus delay loop
    - revert "drivers/net/tulip/dmfe: support basic carrier detection"
    - throttle_vm_writeout(): don't loop on GFP_NOFS and GFP_NOIO allocations
    - fix section mismatch warning in lockdep
    - ueagle-atm.c needs sched.h
    - kvm: Fix asm constraint for lldt instruction
    - lockdep: forward declare struct task_struct
    - Char: specialix, isr have 2 params
    - buffer: memorder fix
    - kernel/time/clocksource.c needs struct task_struct on m68k
    - m32r: build fix for processors without ISA_DSP_LEVEL2
    - hugetlb: preserve hugetlb pte dirty state
    - enable mouse button 2+3 emulation for x86 macs
    - v9fs_vfs_mkdir(): fix a double free
    - ufs: restore back support of openstep
    - Fix MTRR compat ioctl
    - kexec: Fix CONFIG_SMP=n compilation V2 (ia64)
    - NLM: Fix double free in __nlm_async_call
    - RPM: fix double free in portmapper code
    - Revert "[PATCH] LOG2: Alter get_order() so that it can make use of ilog2() on a constant"
    - Backport of psmouse suspend/shutdown cleanups
    - USB: usbnet driver bugfix
    - sched: fix SMT scheduler bug
    - tty_io: fix race in master pty close/slave pty close path
    - forcedeth: disable msix
    - export blk_recount_segments
    - Fix reference counting (memory leak) problem in __nfulnl_send() and callers related to packet queueing.
    - Fix anycast procfs device leak
    - Don't add anycast reference to device multiple times
    - Fix TCP MD5 locking.
    - Fix %100 cpu spinning on sparc64
    - Fix skb data reallocation handling in IPSEC
    - Fix xfrm_add_sa_expire() return value
    - Fix interrupt probing on E450 sparc64 systems
    - HID: fix possible double-free on error path in hid parser
    - POWERPC: Fix performance monitor exception
    - libata: add missing CONFIG_PM in LLDs
    - libata: add missing PM callbacks
    - bcm43xx: Fix assertion failures in interrupt handler
    - mmc: Power quirk for ENE controllers
    - UML - Fix 2.6.20 hang
    - fix umask when noACL kernel meets extN tuned for ACLs
    - sata_sil: ignore and clear spurious IRQs while executing commands by polling
    - swsusp: Fix possible oops in userland interface
    - Fix posix-cpu-timer breakage caused by stale p->last_ran value
    - V4L: cx88-blackbird: allow usage of 376836 and 262144 sized firmware images
    - V4L: fix cx25840 firmware loading
    - DVB: digitv: open nxt6000 i2c_gate for TDED4 tuner handling
    - DVB: cxusb: fix firmware patch for big endian systems
    - V4L: pvrusb2: Handle larger cx2341x firmware images
    - V4L: pvrusb2: Fix video corruption on stream start
    - dvbdev: fix illegal re-usage of fileoperations struct
    - md: Fix raid10 recovery problem.
    - bcm43xx: fix for 4309
    - i386: Fix broken CONFIG_COMPAT_VDSO on i386
    - x86: Don't require the vDSO for handling a.out signals
    - x86_64: Fix wrong gcc check in bitops.h
    - sky2: transmit timeout deadlock
    - sky2: dont flush good pause frames
    - Fix oops in xfrm_audit_log()
    - Prevent pseudo garbage in SYN's advertized window
    - Fix IPX module unload
    - Clear TCP segmentation offload state in ipt_REJECT
    - Fix atmarp.h for userspace
    - UHCI: fix port resume problem
    - Fix recently introduced problem with shutting down a busy NFS server.
    - Avoid using nfsd process pools on SMP machines.
    - EHCI: turn off remote wakeup during shutdown
    - IPV6: HASHTABLES: Use appropriate seed for caluculating ehash index.
    - MTD: Fatal regression in drivers/mtd/redboot.c in 2.6.20
    - Kconfig: FAULT_INJECTION can be selected only if LOCKDEP is enabled.
    - USB HID: Fix USB vendor and product IDs endianness for USB HID devices
    - Fix null pointer dereference in appledisplay driver
    - ieee1394: fix host device registering when nodemgr disabled
    - ieee1394: video1394: DMA fix
    - Fix compile error for e500 core based processors
    - md: Avoid possible BUG_ON in md bitmap handling.
    - Fix allocation failure handling in multicast
    - Fix TCP FIN handling
    - Fix ATM initcall ordering.
    - Fix various bugs with aligned reads in RAID5.
    - hda-intel - Don't try to probe invalid codecs
    - usbaudio - Fix Oops with unconventional sample rates
    - usbaudio - Fix Oops with broken usb descriptors
    - USB: fix concurrent buffer access in the hub driver
    - Missing critical phys_to_virt in lib/swiotlb.c
    - AGP: intel-agp bugfix
    - bcm43xx: Fix for oops on ampdu status
    - bcm43xx: Fix for oops on resume
    - ide: fix drive side 80c cable check
    - Keys: Fix key serial number collision handling
    - knfsd: Fix a race in closing NFSd connections.
    - pata_amd: fix an obvious bug in cable detection
    - prism54: correct assignment of DOT1XENABLE in WE-19 codepaths
    - rtc-pcf8563: detect polarity of century bit automatically
    - x86_64: fix 2.6.18 regression - PTRACE_OLDSETOPTIONS should be accepted
    - ocfs2: ocfs2_link() journal credits update
  * Update xen patch to changeset 48670 from fedora 2.6.20 branch.
  * Support xen versions 3.0.4-1 and 3.0.3-1.

  [ Rod Whitby ]
  * arm/ixp4xx: Enable PATA_ARTOP for the nas100d and dsmg600.
  * arm/ixp4xx: Enable RTC for the nas100d
  * Add nas100d Ethernet MAC setup support.
  * Add temporary hack to get Artop PATA support going on the nas100d.

  [ maximilian attems ]
  * i386: Enable kvm.
  * Add stable release 2.6.20.3:
    - Fix sparc64 device register probing
    - Fix bug 7994 sleeping function called from invalid context
    - Fix timewait jiffies
    - Fix UDP header pointer after pskb_trim_rcsum()
    - Fix compat_getsockopt
    - bcm43xx: Fix problem with >1 GB RAM
    - nfnetlink_log: fix NULL pointer dereference
    - nfnetlink_log: fix possible NULL pointer dereference
    - conntrack: fix {nf, ip}_ct_iterate_cleanup endless loops
    - nf_conntrack/nf_nat: fix incorrect config ifdefs
    - tcp conntrack: accept SYN|URG as valid
    - nfnetlink_log: fix reference leak
    - nfnetlink_log: fix use after free
    - nf_conntrack: fix incorrect classification of IPv6 fragments as
      ESTABLISHED
    - nfnetlink_log: zero-terminate prefix
    - nfnetlink_log: fix crash on bridged packet
    - Fix callback bug in connector
    - fix for bugzilla #7544 (keyspan USB-to-serial converter)
    - ip6_route_me_harder should take into account mark
  * Add myself to uploaders field, entry got lost after 2.6.16-2
  * Add stable release 2.6.20.4:
    - fix deadlock in audit_log_task_context()
    - EHCI: add delay to bus_resume before accessing ports
    - Copy over mac_len when cloning an skb
    - fix read past end of array in md/linear.c
    - oom fix: prevent oom from killing a process with children/sibling unkillable
    - Fix sparc64 hugepage bugs
    - Fix page allocation debugging on sparc64
    - Fix niagara memory corruption
    - Input: i8042 - really suppress ACK/NAK during panic blink
    - Input: i8042 - fix AUX IRQ delivery check
    - Input: i8042 - another attempt to fix AUX delivery checks
    - Fix rtm_to_ifaddr() error return.
    - r8169: fix a race between PCI probe and dev_open
    - futex: PI state locking fix
    - adjust legacy IDE resource setting (v2)
    - UML - arch_prctl should set thread fs
    - gdth: fix oops in gdth_copy_cmd()
    - Fix extraneous IPSEC larval SA creation
    - IA64: fix NULL pointer in ia64/irq_chip-mask/unmask function
    - st: fix Tape dies if wrong block size used, bug 7919
    - Fix ipv6 flow label inheritance
    - NETFILTER: nfnetlink_log: fix reference counting
    - mm: fix madvise infinine loop
    - Fix another NULL pointer deref in ipv6_sockglue.c
    - NetLabel: Verify sensitivity level has a valid CIPSO mapping
    - Fix GFP_KERNEL with preemption disabled in fib_trie
    - IrDA: irttp_dup spin_lock initialisation
    - hda-intel - Fix codec probe with ATI controllers
    - hrtimer: prevent overrun DoS in hrtimer_forward()
    - fix MTIME_SEC_MAX on 32-bit
    - nfs: nfs_getattr() can't call nfs_sync_mapping_range() for non-regular files
    - dio: invalidate clean pages before dio write
    - initialise pi_lock if CONFIG_RT_MUTEXES=N
  * Add stable release 2.6.20.5:
    - FRA_{DST,SRC} are le16 for decnet
    - CIFS: reset mode when client notices that ATTR_READONLY is no longer set
    - ide: clear bmdma status in ide_intr() for ICHx controllers (revised #4)
    - ide: remove clearing bmdma status from cdrom_decode_status() (rev #4)
    - NET: Fix sock_attach_fd() failure in sys_accept()
    - DCCP: Fix exploitable hole in DCCP socket options
    - ide: revert "ide: fix drive side 80c cable check, take 2" for now
    - generic_serial: fix decoding of baud rate
    - IPV6: Fix ipv6 round-robin locking.
    - VIDEO: Fix FFB DAC revision probing
    - PPP: Fix PPP skb leak
    - V4L: msp_attach must return 0 if no msp3400 was found.
    - CRYPTO: api: scatterwalk_copychunks() fails to advance through scatterlist
    - APPLETALK: Fix a remotely triggerable crash (CVE-2007-1357)
    - UML - fix epoll
    - UML - host VDSO fix
    - UML - Fix static linking
    - UML - use correct register file size everywhere
    - libata: sata_mv: don't touch reserved bits in EDMA config register
    - libata: sata_mv: Fix 50xx irq mask
    - libata bugfix: HDIO_DRIVE_TASK
    - V4L: Fix SECAM handling on saa7115
    - DVB: fix nxt200x rf input switching
    - SPARC: Fix sparc builds with gcc-4.2.x
    - V4L: saa7146: Fix allocation of clipping memory
    - uml: fix unreasonably long udelay
    - NET: Fix packet classidier NULL pointer OOPS
    - NET_SCHED: Fix ingress qdisc locking.
    - sata_nv: delay on switching between NCQ and non-NCQ commands
    - dvb-core: fix several locking related problems
    - ieee1394: dv1394: fix CardBus card ejection
    - CIFS: Allow reset of file to ATTR_NORMAL when archive bit not set
    - jmicron: make ide jmicron driver play nice with libata ones
    - libata: clear TF before IDENTIFYing
    - NET: Fix FIB rules compatability
    - DVB: isl6421: don't reference freed memory
    - V4L: radio: Fix error in Kbuild file
    - i2o: block IO errors on i2o disk
  * Add stable release 2.6.20.6:
    - CRYPTO api: Use the right value when advancing scatterwalk_copychunks
    - uml: fix static linking for real

  [ Gordon Farquharson ]
  * Disable broken config options on ARM.

  [ Frederik Schüler ]
  * Disable NAPI on forcedeth, it is broken.

  [ dann frazier ]
  * Hardcode the output of the scripts under arch/ia64/scripts as executed
    in an etch environment so that we can build out of tree modules correctly
    (re-add; patch seems to have been dropped during a merge.)
    See: #392592
  * Allow '.' and '+' in the target dist field of the changelog. dpkg has
    supported this since 1.13.20, see #361171.

 -- Bastian Blank <waldi@debian.org>  Mon, 09 Apr 2007 19:21:52 +0200

linux-2.6 (2.6.18.dfsg.1-10) unstable; urgency=low

  [ maximilian attems ]
  * Add patches out of stable queue 2.6.18
    - [amd64] Don't leak NT bit into next task (CVE-2006-5755)
    - IB/srp: Fix FMR mapping for 32-bit kernels and addresses above 4G
    - SCSI: add missing cdb clearing in scsi_execute()
  * Xen postinst: Use takeover for update-initramfs. Makes postinst idempotent.
    On creation it should always overwrite. (closes: #401183)
  * Hand-picked from stable release 2.6.16.38:
    - i2c-viapro: Add support for the VT8237A and VT8251
    - PCI: irq: irq and pci_ids patch for Intel ICH9
    - i2c-i801: SMBus patch for Intel ICH9
    - fix the UML compilation
    - drm: allow detection of new VIA chipsets
    - drm: Add the P4VM800PRO PCI ID.
    - rio: typo in bitwise AND expression.
    - i2c-mv64xxx: Fix random oops at boot
    - i2c: fix broken ds1337 initialization
    - [SUNKBD]: Fix sunkbd_enable(sunkbd, 0); obvious.
    - Call init_timer() for ISDN PPP CCP reset state timer (CVE-2006-5749)
    - V4L: cx88: Fix leadtek_eeprom tagging
    - SPI/MTD: mtd_dataflash oops prevention
    - grow_buffers() infinite loop fix (CVE-2006-5757/CVE-2006-6060)
    - corrupted cramfs filesystems cause kernel oops (CVE-2006-5823)
    - ext2: skip pages past number of blocks in ext2_find_entry
      (CVE-2006-6054)
    - handle ext3 directory corruption better (CVE-2006-6053)
    - hfs_fill_super returns success even if no root inode (CVE-2006-6056)
      backout previous fix, was not complete.
    - Fix for shmem_truncate_range() BUG_ON()
    - ebtables: check struct type before computing gap
    - [IPV4/IPV6]: Fix inet{,6} device initialization order.
    - [IPV6] Fix joining all-node multicast group.
    - [SOUND] Sparc CS4231: Use 64 for period_bytes_min
  * [PKTGEN]: Convert to kthread API. Thanks David Miller for patch.
  * [IDE] Add driver for Jmicron  JMB36x devices by Alan Cox.
    Enable jmicron on i386 and amd64 archs.
  * Hand-picked from stable release 2.6.16.39:
    - atiixp: hang fix
    - V4L/DVB: Flexcop-usb: fix debug printk
    - V4L/DVB: Fix uninitialised variable in dvb_frontend_swzigzag
    - read_zero_pagealigned() locking fix
    - adfs: fix filename handling
    - sparc32: add offset in pci_map_sg()
    - cdrom: set default timeout to 7 seconds
    - [SCSI] qla1280 command timeout
    - [SCSI] qla1280 bus reset typo
    - [Bluetooth] Check if DLC is still attached to the TTY
    - [Bluetooth] Fix uninitialized return value for RFCOMM sendmsg()
    - [Bluetooth] Return EINPROGRESS for non-blocking socket calls
    - [Bluetooth] Handle command complete event for exit periodic inquiry
    - [Bluetooth] Fix compat ioctl for BNEP, CMTP and HIDP
    - [Bluetooth] Add locking for bt_proto array manipulation
    - i386: fix CPU hotplug with 2GB VMSPLIT

  [ dann frazier ]
  * Fix raid1 recovery (closes: #406181)

  [ Jurij Smakov ]
  * Add dtlb-prot-bug-niagara.patch by David Miller, fixing the bug in the
    Niagara's DTLB-PROT trap.

  [ Bastian Blank ]
  * i386: Add amd64 image. (closes: #379090)

 -- Bastian Blank <waldi@debian.org>  Fri,  2 Feb 2007 12:50:35 +0100

linux-2.6 (2.6.18.dfsg.1-9) unstable; urgency=low

  [ Martin Michlmayr ]
  * arm/iop32x: Enable CONFIG_IP_NF_CONNTRACK_EVENTS and _NETLINK.
  * arm/ixp4xx: Enable some more I2C sensor modules.
  * arm/ixp4xx: Enable CONFIG_USB_NET_RNDIS_HOST.
  * arm/footbridge: Enable CONFIG_NATSEMI.
  * Revert mm/msync patches because they cause filesystem corruption
    (closes: #401006, #401980, #402707) ...
  * ... and add an alternative msync patch from Hugh Dickins that
    doesn't depend on the mm changes (closes: #394392).
  * mips: provide pci_get_legacy_ide_irq needed by some IDE drivers
    (see #404950).
  * arm: Implement flush_anon_page(), which is needed for FUSE
    (closes: #402876) and possibly dm-crypt/LUKS (see #403426).
  * arm: Turn off PCI burst on the Cyber2010, otherwise X11 on
    Netwinder will crash.
  * arm/iop32x: Enable CONFIG_IEEE80211_SOFTMAC and drivers based
    on it.
  * arm/ixp4xx: Upgrade to version 0.3.1 of the IXP4xx NPE Ethernet
    driver.  This version fixes stuck connections, e.g. with scp and
    NFS (closes: #404447).
  * arm/ixp4xx: Enable CONFIG_VIDEO_CPIA_USB.
  * arm/ixp4xx: Enable CONFIG_ISCSI_TCP.
  * arm/iop32x: Likewise.

  [ Bastian Blank ]
  * Bump ABI to 4.
  * Update vserver patch to 2.0.2.2-rc9. (closes: #402743, #403790)
  * Update xen patch to changeset 36186 from Fedora 2.6.18 branch.
  * i386/xen: Build only the pae version. (closes: #390862)
  * hppa: Override host type when necessary.
  * Fix tg3 reset. (closes: #405085)

  [ dann frazier ]
  * Fix potential fragmentation attacks in ip6_tables (CVE-2006-4572)
  * Backport a number of fixes for the cciss driver
    - Fix a bug with 1TB disks caused by converting total_size to an int
    - Claim devices that are of the HP RAID class and have a valid cciss sig
    - Make NR_CMDS a per-controller define - most can do 1024 commands, but
      the E200 family can only support 128
    - Change the SSID on the E500 as a workaround for a firmware bug
    - Disable prefetch on the P600 controller. An ASIC bug may result in
      prefetching beyond the end of physical memory
    - Increase blk_queue_max_sectors from 512 to 2048 to increase performance
    - Map out more memor for the PCI config table, required to reach offset
      0x214 to disable DMA on the P600
    - Set a default raid level on a volume that either does not support
      reading the geometry or reports an invalid geometry for whatever reason
      to avoid problems with buggy firmware
    - Revert change that replaed XFER_READ/XFER_WRITE macros with
      h->cciss_read/h->cciss_write that caused command timeouts on older
      controllers on ia32 (closes: #402787)
  * Fix mincore hang (CVE-2006-4814)
  * ia64: turn on IOC4 modules for SGI Altix systems. Thanks to Stephane Larose
    for suggesting this.
  * Add versioned build dep on findutils to make sure the system find command
    supports the -execdir action (closes: #405150)
  * Hardcode the output of the scripts under arch/ia64/scripts as executed
    in an etch environment so that we can build out of tree modules correctly
    (closes: #392592)
  * Update unusual_devs entry for ipod to fix an eject issue (closes: #406124)
  * Re-add verify_pmtmr_rate, resolving problems seen on older K6 ASUS
    boards where the ACPI PM timer runs too fast (closes: #394753)
  * Avoid condition where /proc/swaps header may not be printed
    (closes: #292318)
  * [hppa] disable XFS until it works (closes: #350482)

  [ Norbert Tretkowski ]
  * libata: handle 0xff status properly. (closes: #391867)
  * alpha: enabled CONFIG_SCSI_ARCMSR. (closes: #401187)
  * removed BROKEN_ON_SMP dependency from I2C_ELEKTOR. (closes: #402253)

  [ Christian T. Steigies ]
  * m68k/atari: enable keyboard, mouse and fb drivers
  * m68k/atari: fixes for ethernec and video driver by Michael Schmitz
  * m68k/atari: fixes for scsi driver by Michael Schmitz
  * m68k/mac: fixes for mace and cuda driver by Finn Thain
  * m68k/atari: fixes for ide driver by Michael Schmitz
  * m68k/atari: fixes for ide driver by Michael Schmitz
  * m68k/atari: fixes for ethernec and atakeyb driver by Michael Schmitz, build ethernec as module
  * m68k/mac: fixes for mace and adb driver by Finn Thain

  [ maximilian attems ]
  * Add stable release 2.6.18.6:
    - EBTABLES: Fix wraparounds in ebt_entries verification.
    - EBTABLES: Verify that ebt_entries have zero ->distinguisher.
    - EBTABLES: Deal with the worst-case behaviour in loop checks.
    - EBTABLES: Prevent wraparounds in checks for entry components' sizes.
    - skip data conversion in compat_sys_mount when data_page is NULL
    - bonding: incorrect bonding state reported via ioctl
    - x86-64: Mark rdtsc as sync only for netburst, not for core2
      (closes: #406767)
    - dm crypt: Fix data corruption with dm-crypt over RAID5 (closes: #402812)
    - forcedeth: Disable INTx when enabling MSI in forcedeth
    - PKT_SCHED act_gact: division by zero
    - XFRM: Use output device disable_xfrm for forwarded packets
    - IPSEC: Fix inetpeer leak in ipv4 xfrm dst entries.
    - V4L: Fix broken TUNER_LG_NTSC_TAPE radio support
    - m32r: make userspace headers platform-independent
    - IrDA: Incorrect TTP header reservation
    - SUNHME: Fix for sunhme failures on x86
    - Bluetooth: Add packet size checks for CAPI messages (CVE-2006-6106)
    - softmac: remove netif_tx_disable when scanning
    - DVB: lgdt330x: fix signal / lock status detection bug
    - dm snapshot: fix freeing pending exception
    - NET_SCHED: policer: restore compatibility with old iproute binaries
    - NETFILTER: ip_tables: revision support for compat code
    - ARM: Add sys_*at syscalls
    - ieee1394: ohci1394: add PPC_PMAC platform code to driver probe
    - softirq: remove BUG_ONs which can incorrectly trigger
  * Hand-picked from stable release 2.6.16.30:
    - [PPPOE]: Advertise PPPoE MTU
  * Hand-picked from stable release 2.6.16.31:
    - [NETFILTER]: Fix ip6_tables extension header bypass bug (CVE-2006-4572)
    - fix RARP ic_servaddr breakage
  * Hand-picked from stable release 2.6.16.32:
    - drivers/telephony/ixj: fix an array overrun
    - flush D-cache in failure path
  * Hand-picked from stable release 2.6.16.33:
    - Add new PHY to sis900 supported list
    - ipmi_si_intf.c: fix "&& 0xff" typos
    - drivers/scsi/psi240i.c: fix an array overrun
  * Hand-picked from stable release 2.6.16.34:
    - [IPX]: Annotate and fix IPX checksum
    - [IGMP]: Fix IGMPV3_EXP() normalization bit shift value.
  * Hand-picked from stable release 2.6.16.35:
    - sgiioc4: Disable module unload
    - Fix a masking bug in the 6pack driver.
    - drivers/usb/input/ati_remote.c: fix cut'n'paste error
    - proper flags type of spin_lock_irqsave()
  * Hand-picked from stable release 2.6.16.37:
    - [CRYPTO] sha512: Fix sha384 block size
    - [SCSI] gdth: Fix && typos
    - Fix SUNRPC wakeup/execute race condition
  * Enable DEBUG_FS for usbmon in generic config. Don't disable it on alpha,
    amd64, hppa and ia64. (closes: 378542)
  * Backport a number of upstream fixes for the r8169 driver, needed for
    network performance (closes: 388870, 400524)
    - r8169: more alignment for the 0x8168
    - r8169: phy program update
    - r8169: more magic during initialization of the hardware
    - r8169: perform a PHY reset before any other operation at boot time
    - r8169: Fix iteration variable sign
    - r8169: remove extraneous Cmd{Tx/Rx}Enb write
  * sound: hda: detect ALC883 on MSI K9A Platinum motherboards (MS-7280)
    patch from Leonard Norrgard <leonard.norrgard@refactor.fi>
  * tulip: Add i386 specific patch to remove duplicate pci ids.
    Thanks Jurij Smakov <jurij@wooyd.org> (closes: #334104, #405203)
  * amd64, i386: Disable SK98LIN as SKGE is the modern capable driver.
    (closes: 405196)
  * Backout net-bcm43xx_netdev_watchdog.patch and push 2.6.18.2 fix.
    (closes: 402475)

  [ Jurij Smakov ]
  * Add bugfix/sparc/isa-dev-no-reg.patch to make sure that
    isa_dev_get_resource() can deal with devices which do not have a 'reg'
    PROM property. Failure to handle such devices properly resulted in an
    oops during boot on Netra X1. Thanks to Richard Mortimer for debugging
    and patch. (closes: #404216)
  * Add bugfix/sparc/ehci-hub-contol-alignment.patch to prevent unaligned
    memory accesses in ehci-hub-control() by adding an alignment attribute
    to the tbuf array declaration. Thanks to David Miller for the patch.

  [ Sven Luther ]
  * [powerpc] Enable CONFIG_PMAC_BACKLIGHT_LEGACY (Closes: #407671).

 -- Bastian Blank <waldi@debian.org>  Wed, 24 Jan 2007 13:21:51 +0100

linux-2.6 (2.6.18-8) unstable; urgency=low

  * Fix relations in the generated control file. (closes: #400544)
  * Add stable release 2.6.18.4:
    - bridge: fix possible overflow in get_fdb_entries (CVE-2006-5751)
  * Add stable release 2.6.18.5:
    - pcmcia: fix 'rmmod pcmcia' with unbound devices
    - BLUETOOTH: Fix unaligned access in hci_send_to_sock.
    - alpha: Fix ALPHA_EV56 dependencies typo
    - TG3: Add missing unlock in tg3_open() error path.
    - softmac: fix a slab corruption in WEP restricted key association
    - AGP: Allocate AGP pages with GFP_DMA32 by default
    - V4L: Do not enable VIDEO_V4L2 unconditionally
    - bcm43xx: Drain TX status before starting IRQs
    - fuse: fix Oops in lookup
    - UDP: Make udp_encap_rcv use pskb_may_pull
    - NETFILTER: Missing check for CAP_NET_ADMIN in iptables compat layer
    - NETFILTER: ip_tables: compat error way cleanup
    - NETFILTER: ip_tables: fix module refcount leaks in compat error paths
    - NETFILTER: Missed and reordered checks in {arp,ip,ip6}_tables
    - NETFILTER: arp_tables: missing unregistration on module unload
    - NETFILTER: Kconfig: fix xt_physdev dependencies
    - NETFILTER: xt_CONNSECMARK: fix Kconfig dependencies
    - NETFILTER: H.323 conntrack: fix crash with CONFIG_IP_NF_CT_ACCT
    - IA64: bte_unaligned_copy() transfers one extra cache line.
    - x86 microcode: don't check the size
    - scsi: clear garbage after CDBs on SG_IO
    - IPV6: Fix address/interface handling in UDP and DCCP, according to the scoping architecture.
  * Revert abi changing patch from 2.6.18.5.

 -- Bastian Blank <waldi@debian.org>  Sun, 10 Dec 2006 17:51:53 +0100

linux-2.6 (2.6.18-7) unstable; urgency=low

  [ Bastian Blank ]
  * Emit conflict lines for initramfs generators. (closes: #400305)
  * Update vserver patch to 2.0.2.2-rc8.
  * s390: Add patch to fix posix types.

  [ Martin Michlmayr ]
  * r8169: Add an option to ignore parity errors.
  * r8169: Ignore parity errors on the Thecus N2100.
  * rtc: Add patch from Riku Voipio to get RS5C372 going on the N2100.
  * arm/iop32x: Build RS5C372 support into the kernel.

  [ maximilian attems ]
  * hfs: Fix up error handling in HFS. (MOKB-14-11-2006)
  * sata: Avoid null pointer dereference in SATA Promise.
  * cifs: Set CIFS preferred IO size.

  [ Jurij Smakov ]
  * Add bugfix/sunhme-pci-enable.patch, fixing the failure of sunhme
    driver on x86/PCI hosts due to missing pci_enable_device() and
    pci_set_master() calls, lost during code refactoring upstream.
    (closes: #397460)

 -- Bastian Blank <waldi@debian.org>  Mon,  4 Dec 2006 15:20:30 +0100

linux-2.6 (2.6.18-6) unstable; urgency=low

  [ maximilian attems ]
  * Enable the new ACT modules globally. They were already set for amd64, hppa
    and mips/mipsel - needed by newer iproute2. (closes: #395882, #398172)
  * Fix msync() for LSB 3.1 compliance, backport fedora patches from 2.6.19
   - mm: tracking shared dirty pages
   - mm: balance dirty pages
   - mm: optimize the new mprotect() code a bit
   - mm: small cleanup of install_page()
   - mm: fixup do_wp_page()
   - mm: msync() cleanup (closes: #394392)
  * [amd64,i386] Enable CONFIG_USB_APPLETOUCH=m (closes: #382298)
  * Add stable release 2.6.18.3:
    - x86_64: Fix FPU corruption
    - e1000: Fix regression: garbled stats and irq allocation during swsusp
    - POWERPC: Make alignment exception always check exception table
    - usbtouchscreen: use endpoint address from endpoint descriptor
    - fix via586 irq routing for pirq 5
    - init_reap_node() initialization fix
    - CPUFREQ: Make acpi-cpufreq unsticky again.
    - SPARC64: Fix futex_atomic_cmpxchg_inatomic implementation.
    - SPARC: Fix missed bump of NR_SYSCALLS.
    - NET: __alloc_pages() failures reported due to fragmentation
    - pci: don't try to remove sysfs files before they are setup.
    - fix UFS superblock alignment issues
    - NET: Set truesize in pskb_copy
    - block: Fix bad data direction in SG_IO (closes: #394690)
    - cpqarray: fix iostat
    - cciss: fix iostat
    - Char: isicom, fix close bug
    - TCP: Don't use highmem in tcp hash size calculation.
    - S390: user readable uninitialised kernel memory, take 2.
    - correct keymapping on Powerbook built-in USB ISO keyboards
    - USB: failure in usblp's error path
    - Input: psmouse - fix attribute access on 64-bit systems
    - Fix sys_move_pages when a NULL node list is passed.
    - CIFS: report rename failure when target file is locked by Windows
    - CIFS: New POSIX locking code not setting rc properly to zero on successful
    - Patch for nvidia divide by zero error for 7600 pci-express card
      (maybe fixes 398258)
    - ipmi_si_intf.c sets bad class_mask with PCI_DEVICE_CLASS

  [ Steve Langasek ]
  * [alpha] new titan-video patch, for compatibility with TITAN and similar
    systems with non-standard VGA hose configs
  * [alpha] bugfix for srm_env module from upstream (Jan-Benedict Glaw),
    makes the module compatible with the current /proc interface so that
    reads no longer return EFAULT.  (closes: #353079)
  * Bump ABI to 3 for the msync fixes above.

  [ Martin Michlmayr ]
  * arm: Set CONFIG_BINFMT_MISC=m
  * arm/ixp4xx: Set CONFIG_ATM=m (and related modules) so CONFIG_USB_ATM has
    an effect.
  * arm/iop32x: Likewise.
  * arm/s3c2410: Unset CONFIG_PM_LEGACY.
  * arm/versatile: Fix Versatile PCI config byte accesses
  * arm/ixp4xx: Swap the disk 1 and disk 2 LED definitions so they're right.
  * mipsel/r5k-cobalt: Unset CONFIG_SCSI_SYM53C8XX_2 because the timeout is
    just too long.
  * arm/ixp4xx: Enable more V4L USB devices.

  [ dann frazier ]
  * Backport various SCTP changesets from 2.6.19, recommended by Vlad Yasevich
    (closes: #397946)
  * Add a "Scope of security support" section to README.Debian, recommended
    by Moritz Muehlenhoff

  [ Thiemo Seufer ]
  * Enable raid456 for mips/mipsel qemu kernel.

  [ dann frazier ]
  * The scope of the USR-61S2B unusual_dev entry was tightened, but too
    strictly. Loosen it to apply to additional devices with a smaller bcd.
    (closes: #396375)

  [ Sven Luther ]
  * Added support for TI ez430 development tool ID in ti_usb.
    Thanks to Oleg Verych for providing the patch.

  [ Christian T. Steigies ]
  * Added support for Atari EtherNEC, Aranym, video, keyboard, mouse, and serial
    by Michael Schmitz

  [ Bastian Blank ]
  * [i386] Reenable AVM isdn card modules. (closes: #386872)

 -- Bastian Blank <waldi@debian.org>  Tue, 21 Nov 2006 11:28:09 +0100

linux-2.6 (2.6.18-5) unstable; urgency=low

  [ maximilian attems ]
  * [s390] readd the fix for "S390: user readable uninitialised kernel memory
    (CVE-2006-5174)"
  * [s390] temporarily add patch queued for 2.6.18.3 fixing 32 bit opcodes and
    instructions.

  [ Thiemo Seufer ]
  * Fix build failure of hugetlbfs (closes: #397139).
  * Add kernel configuration for qemu's mips/mipsel emulation, thanks to
    Aurelien Jarno.

  [ Bastian Blank ]
  * Update vserver patch to 2.0.2.2-rc6.
  * Update xen parts for vserver. (closes: #397281)

  [ dann frazier ]
  * [ia64] Move to upstream version of sal-flush-fix patch, which is slightly
    different than the early version added in 2.6.18-3.

  [ Frederik Schüler ]
  * [i386] Acticate CONFIG_SX for all flavours. (closes: #391275)

  [ Steve Langasek ]
  * [alpha] new asm-subarchs patch: tell the compiler that we're
    deliberately emitting ev56 or ev6 instructions, so that this code
    will still compile without having to cripple gcc-4.1's checking of
    whether the correct instruction set is used.  Closes: #397139.

  [ Martin Michlmayr ]
  * arm/ixp4xx: Enable CONFIG_USB_ATM.
  * arm/iop32x: Enable CONFIG_PPPOE.
  * arm/iop32x: Enable CONFIG_USB_ATM.

 -- Bastian Blank <waldi@debian.org>  Wed,  8 Nov 2006 17:15:55 +0100

linux-2.6 (2.6.18-4) unstable; urgency=low

  [ Norbert Tretkowski ]
  * [alpha] Switched to gcc-4.1.

  [ Jurij Smakov ]
  * [sparc] Remove sparc64-atyfb-xl-gr.patch, it does more harm than
    good in 2.6.18.
  * [sparc] Add bugfix/sparc/compat-alloc-user-space-alignment.patch
    (thanks to David Miller) to make sure that compat_alloc_user_space()
    always returns memory aligned on a 8-byte boundary on sparc. This
    prevents a number of unaligned memory accesses, like the ones in
    sys_msgrcv() and compat_sys_msgrcv(), triggered every 5 seconds whenever
    fakeroot is running.
  * [sparc] Add bugfix/sparc/bus-id-size.patch (thanks to David Miller)
    to ensure that the size of the strings stored in the bus_id field of
    struct device never exceeds the amount of memory allocated for them
    (20 bytes). It fixes the situations in which storing longer device
    names in this field would cause corruption of adjacent memory regions.
    (closes: #394697).
  * [sparc] Add bugfix/sparc/sunblade1k-boot-fix.patch (thanks to David
    Miller) to fix a boottime crash on SunBlade1000.
  * [sparc] Add bugfix/sparc/t1k-cpu-lockup.patch (thanks to David Miller)
    to prevent soft CPU lockup on T1000 servers, which can be triggered from
    userspace, resulting in denial of service.

  [ Martin Michlmayr ]
  * arm/iop32x: Fix the interrupt of the 2nd Ethernet slot on N2100.
  * arm/iop32x: Allow USB and serial to co-exist on N2100.
  * arm/ixp4xx: Add clocksource for Intel IXP4xx platforms.
  * arm: Enable CONFIG_AUDIT=y again.
  * arm/ixp4xx: Add the IXP4xx Ethernet driver.
  * arm/ixp4xx: Build LED support into the kernel.
  * Add a driver for Fintek F75375S/SP and F75373.
  * arm/iop32x: Build F75375S/SP support in.
  * arm/iop32x: Fix the size of the RedBoot config partition.

  [ maximilian attems ]
  * Add netpoll leak fix.
  * Add upstream forcedeth swsusp support.
  * r8169: PCI ID for Corega Gigabit network card.
  * r8169: the MMIO region of the 8167 stands behin BAR#1.
  * r8169: Add upstream fix for infinite loop during hotplug.
  * Bump build-dependency on kernel-package to 10.063.
  * r8169: pull revert mac address change support.
  * bcm43xx: Add full netdev watchout timeout patch. (closes: 392065)
    Thanks Sjoerd Simons <sjoerd@spring.luon.net> for the testing.
  * Add stable release 2.6.18.2:
    - Remove not yet released, revert the included patches.
    - Keep aboves bcm43xx fix, it's more complete.
    - Watchdog: sc1200wdt - fix missing pnp_unregister_driver()
    - fix missing ifdefs in syscall classes hookup for generic targets
    - JMB 368 PATA detection
    - usbfs: private mutex for open, release, and remove
    - sound/pci/au88x0/au88x0.c: ioremap balanced with iounmap
    - x86-64: Fix C3 timer test
    - Reintroduce NODES_SPAN_OTHER_NODES for powerpc
    - ALSA: emu10k1: Fix outl() in snd_emu10k1_resume_regs()
    - IB/mthca: Use mmiowb after doorbell ring
    - SCSI: DAC960: PCI id table fixup
    - ALSA: snd_rtctimer: handle RTC interrupts with a tasklet
    - JFS: pageno needs to be long
    - SPARC64: Fix central/FHC bus handling on Ex000 systems.
    - SPARC64: Fix memory corruption in pci_4u_free_consistent().
    - SPARC64: Fix PCI memory space root resource on Hummingbird.
      (closes: #392078)
    - Fix uninitialised spinlock in via-pmu-backlight code.
    - SCSI: aic7xxx: pause sequencer before touching SBLKCTL
    - IPoIB: Rejoin all multicast groups after a port event
    - ALSA: Dereference after free in snd_hwdep_release()
    - rtc-max6902: month conversion fix
    - NET: Fix skb_segment() handling of fully linear SKBs
    - SCTP: Always linearise packet on input
    - SCSI: aic7xxx: avoid checking SBLKCTL register for certain cards
    - IPV6: fix lockup via /proc/net/ip6_flowlabel [CVE-2006-5619]
    - fix Intel RNG detection
    - ISDN: check for userspace copy faults
    - ISDN: fix drivers, by handling errors thrown by ->readstat()
    - splice: fix pipe_to_file() ->prepare_write() error path
    - ALSA: Fix bug in snd-usb-usx2y's usX2Y_pcms_lock_check()
    - ALSA: Repair snd-usb-usx2y for usb 2.6.18
    - PCI: Remove quirk_via_abnormal_poweroff
    - Bluetooth: Check if DLC is still attached to the TTY
    - vmscan: Fix temp_priority race
    - Use min of two prio settings in calculating distress for reclaim
    - __div64_32 for 31 bit. Fixes funny clock speed on hercules emulator.
      (closes: 395247)
    - DVB: fix dvb_pll_attach for mt352/zl10353 in cx88-dvb, and nxt200x
    - fuse: fix hang on SMP
    - md: Fix bug where spares don't always get rebuilt properly when they become live.
    - md: Fix calculation of ->degraded for multipath and raid10
    - knfsd: Fix race that can disable NFS server.
    - md: check bio address after mapping through partitions.
    - fill_tgid: fix task_struct leak and possible oops
    - uml: fix processor selection to exclude unsupported processors and features
    - uml: remove warnings added by previous -stable patch
    - Fix sfuzz hanging on 2.6.18
    - SERIAL: Fix resume handling bug
    - SERIAL: Fix oops when removing suspended serial port
    - sky2: MSI test race and message
    - sky2: pause parameter adjustment
    - sky2: turn off PHY IRQ on shutdown
    - sky2: accept multicast pause frames
    - sky2: GMAC pause frame
    - sky2: 88E803X transmit lockup (2.6.18)
    - tcp: cubic scaling error
    - mm: fix a race condition under SMC + COW
    - ALSA: powermac - Fix Oops when conflicting with aoa driver
    - ALSA: Fix re-use of va_list
    - posix-cpu-timers: prevent signal delivery starvation
    - NFS: nfs_lookup - don't hash dentry when optimising away the lookup
    - uml: make Uml compile on FC6 kernel headers
    - Fix potential interrupts during alternative patching
  * Backport atkbd - supress "too many keys" error message.
  * [s390] Revert temporarly 2.6.18.1 "S390: user readable uninitialised
    kernel memory (CVE-2006-5174)" fix as it causes ftfbs

  [ Sven Luther ]
  * [powerpc] Added exception alignement patch from Benjamin Herrenschmidt.

  [ Frederik Schüler ]
  * Bump ABI to 2.
  * Update vserver patch to 2.0.2.2-rc4.

  [ Thiemo Seufer ]
  * Add patches from linux-mips.org's 2.6.18-stable branch:
    - bugfix/copy-user-highpage.patch, needed for cache alias handling
      on mips/mipsel/hppa.
    - bugfix/mips/syscall-wiring.patch, fixes TLS register access, and
      n32 rt_sigqueueinfo.
    - bugfix/mips/sb1-flush-cache-data-page.patch, missing cache flush
      on SB-1.
    - bugfix/mips/trylock.patch, fix trylock implementation for R1x000
      and R3xxx.
    - bugfix/mips/smp-cpu-bringup.patch, correct initialization of
      non-contiguous CPU topology.
    - bugfix/mips/header-exports.patch, clean up userland exports of
      kernel headers.
    - bugfix/mips/sb1-interrupt-handler.patch, fix broken interrupt
      routing on SB-1.
    - bugfix/mips/cache-alias.patch, fixes #387498 for mips/mipsel.
    - bugfix/mips/ip22-zilog-console.patch, fix long delays seen with
      SGI ip22 serial console.
    - bugfix/mips/signal-handling.patch, fixes a signal handling race
      condition shown with gdb.
    - bugfix/mips/sb1-duart-tts.patch, replaces mips-sb1-duart-tts.patch,
      use standard Linux names for SB-1 consoles.
    - bugfix/mips/wait-race.patch, correct behaviour of the idle loop.
    - bugfix/mips/sgi-ioc3.patch, checksumming fix for IOC3 network
      driver.
    - features/mips/qemu-kernel.patch, support for the mips/mipsel
      machine emulated by Qemu.
    - features/mips/backtrace.patch, reimplementation of stack analysis
      and backtrace printing, useful for in-kernel debugging.
    - bugfix/mips/dec-scsi.patch, replaces mips-dec-scsi.patch, fixes DSP
      SCSI driver for DECstations.
    - bugfix/mips/dec-serial.patch, replaces mips-dec-serial.patch, fix
      serial console handling on DECstations.

 -- Frederik Schüler <fs@debian.org>  Sat,  4 Nov 2006 18:45:02 +0100

linux-2.6 (2.6.18-3) unstable; urgency=low

  [ Bastian Blank ]
  * Fix home of patch apply script.
  * Unify CPUSET option. (closes: #391931)
  * Support xen version 3.0.3-1.
  * Add AHCI suspend support.
  * Add patch to support bindmount without nodev on vserver.
  * Update fedora xen patch to changeset 36252.

  [ Steve Langasek ]
  * [alpha] restore alpha-prctl.patch, which keeps disappearing every time
    there's a kernel upgrade :/

  [ Frederik Schüler ]
  * Activate CONFIG_NET_CLS_* globaly. (Closes: #389918)
  * Make CONFIG_EFI_VARS modular on i386. (Closes: #381951)
  * Activate CONFIG_SCSI_ARCMSR on amd64, powerpc, sparc too.
  * [vserver] Activate HARDCPU and HARDCPU_IDLE.
  * [vserver] Upgrade to vs2.0.2.2-rc2.

  [ maximilian attems ]
  * [mipsel] Disable CONFIG_SECURITY_SECLVL on DECstations too.
  * Add stable release 2.6.18.1:
   - add utsrelease.h to the dontdiff file
   - V4L: copy-paste bug in videodev.c
   - block layer: elv_iosched_show should get elv_list_lock
   - NETFILTER: NAT: fix NOTRACK checksum handling
   - bcm43xx: fix regressions in 2.6.18 (Closes: #392065)
   - x86-64: Calgary IOMMU: Fix off by one when calculating register space
     location
   - ide-generic: jmicron fix
   - scx200_hrt: fix precedence bug manifesting as 27x clock in 1 MHz mode
   - invalidate_inode_pages2(): ignore page refcounts
   - rtc driver rtc-pcf8563 century bit inversed
   - fbdev: correct buffer size limit in fbmem_read_proc()
   - mm: bug in set_page_dirty_buffers
   - TCP: Fix and simplify microsecond rtt sampling
   - MD: Fix problem where hot-added drives are not resynced.
   - IPV6: Disable SG for GSO unless we have checksum
   - PKT_SCHED: cls_basic: Use unsigned int when generating handle
   - sata_mv: fix oops
   - [SPARC64]: Kill bogus check from bootmem_init().
   - IPV6: bh_lock_sock_nested on tcp_v6_rcv
   - [CPUFREQ] Fix some more CPU hotplug locking.
   - SPARC64: Fix serious bug in sched_clock() on sparc64
   - Fix VIDIOC_ENUMSTD bug
   - load_module: no BUG if module_subsys uninitialized
   - i386: fix flat mode numa on a real numa system
   - cpu to node relationship fixup: map cpu to node
   - cpu to node relationship fixup: acpi_map_cpu2node
   - backlight: fix oops in __mutex_lock_slowpath during head
     /sys/class/graphics/fb0/*
   - do not free non slab allocated per_cpu_pageset
   - rtc: lockdep fix/workaround
   - powerpc: Fix ohare IDE irq workaround on old powermacs
   - sysfs: remove duplicated dput in sysfs_update_file
   - powerpc: fix building gdb against asm/ptrace.h
   - Remove offsetof() from user-visible <linux/stddef.h>
   - Clean up exported headers on CRIS
   - Fix v850 exported headers
   - Don't advertise (or allow) headers_{install,check} where inappropriate.
   - Remove UML header export
   - Remove ARM26 header export.
   - Fix H8300 exported headers.
   - Fix m68knommu exported headers
   - Fix exported headers for SPARC, SPARC64
   - Fix 'make headers_check' on m32r
   - Fix 'make headers_check' on sh64
   - Fix 'make headers_check' on sh
   - Fix ARM 'make headers_check'
   - One line per header in Kbuild files to reduce conflicts
   - sky2 network driver device ids
   - sky2: tx pause bug fix
   - netdrvr: lp486e: fix typo
   - mv643xx_eth: fix obvious typo, which caused build breakage
   - zone_reclaim: dynamic slab reclaim
   - Fix longstanding load balancing bug in the scheduler
   - jbd: fix commit of ordered data buffers
   - ALSA: Fix initiailization of user-space controls
   - USB: Allow compile in g_ether, fix typo
   - IB/mthca: Fix lid used for sending traps
   - S390: user readable uninitialised kernel memory (CVE-2006-5174)
   - zd1211rw: ZD1211B ASIC/FWT, not jointly decoder
   - V4L: pvrusb2: Limit hor res for 24xxx devices
   - V4L: pvrusb2: Suppress compiler warning
   - V4L: pvrusb2: improve 24XXX config option description
   - V4L: pvrusb2: Solve mutex deadlock
   - DVB: cx24123: fix PLL divisor setup
   - V4L: Fix msp343xG handling regression
   - UML: Fix UML build failure
   - uml: use DEFCONFIG_LIST to avoid reading host's config
   - uml: allow using again x86/x86_64 crypto code
   - NET_SCHED: Fix fallout from dev->qdisc RCU change
  * Add backported git patch remving BSD secure level - request by the
    Debian Security Team. (closes: 389282)
  * [powerpc] Add DAC960-ipr PCI id table fixup.
  * [powerpc] Fix uninitialised spinlock in via-pmu-backlight code.
  * Fix serial_cs resume handling.
  * Fix oops when removing suspended serial port.
  * Check if DLC is still attached to the TTY.
  * Add fedora backport of i965 DRM support.

  [ Martin Michlmayr ]
  * [mips] Apply some patches from linux-mips' linux-2.6.18-stable GIT tree:
    - The o32 fstatat syscall behaves differently on 32 and 64 bit kernels
    - fstatat syscall names
    - BCM1480: Mask pending interrupts against c0_status.im.
    - Cobalt: Time runs too quickly
    - Show actual CPU information in /proc/cpuinfo
    - Workaround for bug in gcc -EB / -EL options
    - Do not use -msym32 option for modules
    - Fix O32 personality(2) call with 0xffffffff argument
    - Use compat_sys_mount

  [ dann frazier ]
  * [ia64]: Fix booting on HP cell systems, thanks to Troy Heber
    - Enable CONFIG_HUGETLBFS
    - bugfix/ia64/sal-flush-fix.patch: delay sal cache flush
  * bugfix/sky2-receive-FIFO-fix.patch: fix sky2 hangs on some chips
    Thanks to Stephen Hemminger for the patch. (Closes: #391382)
  * features/all/drivers/cciss-support-for-gt-2TB-volumes.patch:
    Add support for > 2TB volumes
  * bugfix/sym2-dont-claim-raid-devs.patch: Prevent cpqarray/sym2 conflict
    by telling sym2 not to claim raid devices. (Closes: #391384)

  [ Sven Luther ]
  * [powerpc] Added AMD74xx driver module to the powerpc64 flavour
    (Closes: #391861).

  [ Kyle McMartin ]
  * [hppa] Force CROSS_COMPILE=hppa64-linux-gnu- (closes: #389296)

 -- Bastian Blank <waldi@debian.org>  Sat, 21 Oct 2006 15:59:43 +0200

linux-2.6 (2.6.18-2) unstable; urgency=low

  [ Bastian Blank ]
  * hppa: Fix compiler dependencies. (closes: #389296)
  * Make cfq the default io scheduler.
  * Add arcmsr (Areca) driver.
  * powerpc/prep: Fix compatibility asm symlink.
  * m68k: Disable initramfs support.

  [ Kyle McMartin ]
  * hppa: Add parisc patchset.

  [ Norbert Tretkowski ]
  * [alpha] Workaround undefined symbols by setting CONFIG_SCSI=y for smp flavour.
    (closes: #369517)

  [ Christian T. Steiges ]
  * m68k: Update patches for 2.6.18.
  * m68k: Re-Add m68k-as and m68k-macro patch which allow building with current binutils.
  * m68k: disable CONFIG_AUDIT for m68k.
  * m68k/mac: add m68k-no-backlight and m68k-fbcon patch.
  * m68k/mac: enable SONIC, disable all ADB but CUDA.

  [ Jurij Smakov ]
  * Add bugfix/proc-fb-reading.patch to fix the inconsistent behaviour
    of /proc/fb. (Closes: #388815)
  * sparc: Enable vserver flavour for sparc64. (Closes: #386656)

 -- Bastian Blank <waldi@debian.org>  Fri, 29 Sep 2006 14:12:19 +0200

linux-2.6 (2.6.18-1) unstable; urgency=low

  The unpruned release

  [ Martin Michlmayr ]
  * Bump build-dependency on kernel-package to 10.054.
  * arm/iop32x: Build ext2/3 as modules.
  * arm/iop32x: Disable CONFIG_EMBEDDED.
  * mipsel/r5k-cobalt: Enable ISDN.
  * arm/footbridge: Enable the CIFS module (closes: #274808).
  * arm/nslu2: Drop flavour since this machine is supported by arm/ixp4xx.
  * arm: Make get_unaligned() work with const pointers and GCC 4.1.
  * mipsel/r5k-cobalt: Enable CONFIG_BONDING as a module.
  * arm/iop32x: Likewise.
  * arm/ixp4xx: Likewise.
  * arm: Disable CONFIG_AUDIT for now since it's broken.

  [ Sven Luther ]
  * [powerpc] Enabled the -prep flavour. (Closes: #359025)
  * [powerpc] The sisfb framebuffer device is now builtin.
  * [powerpc] Updated the powerpc serial patch. This fixes the XServe serial
    port, but at the cost powermac pcmcia serial cards support.
    Thanks go to Mark Hymers for providing the patch.
    (Closes: #364637, #375194)
  * [powerpc] Added patch to fix oldworld/quik booting.
    Thanks fo to Christian Aichinger for investigating to Benjamin
    Herrenschmidt for providing the patch. (Closes: #366620, #375035).
  * [powerpc] Fixes hvc_console caused suspsend-to-disk breakage. Thanks to
    Andrew Morton for providing the patch. (Closes: #387178)
  * [powerpc] Disabled mv643xx_eth on powerpc64 flavours, as there never was a
    Marvell Discovery northbrige for 64bit powerpc cpus.

  [ Frederik Schüler ]
  * Remove obsolete options from amd64 and i386 configs.
  * Deactivate EVBUG.
  * Make PARPORT options global.
  * [i386] Add class definition for 486 flavour.

  [ maximilian attems ]
  * Enable CONFIG_PRINTER=m for all powerpc flavours.
  * Enable the new alsa CONFIG_SND_AOA framework for powerpc.
  * Add the merged advansys pci table patch.

  [ Bastian Blank ]
  * hppa: Use gcc-4.1.
  * Only provide 16 legacy ptys.

  [ Norbert Tretkowski ]
  * [alpha] Updated configs.
  * [alpha] Disabled CONFIG_AUDIT, broken.
  * [alpha] Added vserver flavour.

 -- Bastian Blank <waldi@debian.org>  Sun, 24 Sep 2006 15:55:37 +0200

linux-2.6 (2.6.17-9) unstable; urgency=medium

  [ Bastian Blank ]
  * Update vserver patch to 2.0.2.
    - Fix possible priviledge escalation in remount code. (CVE-2006-4243)

  [ Frederik Schüler ]
  * Add stable release 2.5.17.12:
    - sky2: version 1.6.1
    - sky2: fix fiber support
    - sky2: MSI test timing
    - sky2: use dev_alloc_skb for receive buffers
    - sky2: clear status IRQ after empty
    - sky2: accept flow control
    - dm: Fix deadlock under high i/o load in raid1 setup.
    - Remove redundant up() in stop_machine()
    - Missing PCI id update for VIA IDE
    - PKTGEN: Fix oops when used with balance-tlb bonding
    - PKTGEN: Make sure skb->{nh,h} are initialized in fill_packet_ipv6() too.
    - Silent data corruption caused by XPC
    - uhci-hcd: fix list access bug
    - binfmt_elf: fix checks for bad address
    - [s390] bug in futex unqueue_me
    - fcntl(F_SETSIG) fix
    - IPV6 OOPS'er triggerable by any user
    - SCTP: Fix sctp_primitive_ABORT() call in sctp_close().
    - SPARC64: Fix X server crashes on sparc64
    - TG3: Disable TSO by default
    - dm: mirror sector offset fix
    - dm: fix block device initialisation
    - dm: add module ref counting
    - dm: fix mapped device ref counting
    - dm: add DMF_FREEING
    - dm: change minor_lock to spinlock
    - dm: move idr_pre_get
    - dm: fix idr minor allocation
    - dm snapshot: unify chunk_size
    - Have ext2 reject file handles with bad inode numbers early.
    - Allow per-route window scale limiting
    - bridge-netfilter: don't overwrite memory outside of skb
    - fix compilation error on IA64
    - Fix output framentation of paged-skbs
    - spectrum_cs: Fix firmware uploading errors
    - TEXTSEARCH: Fix Boyer Moore initialization bug
  * Add stable release 2.6.17.13:
    - lib: add idr_replace
    - pci_ids.h: add some VIA IDE identifiers
  * Remove patches merged upstream:
    - s390-kernel-futex-barrier.patch
  * Unpatch ia64-mman.h-fix.patch

 -- Bastian Blank <waldi@debian.org>  Wed, 13 Sep 2006 14:54:14 +0200

linux-2.6 (2.6.17-8) unstable; urgency=low

  [ Martin Michlmayr ]
  * arm/ixp4xx: Enable CONFIG_W1.

  [ dann frazier ]
  * sound-pci-hda-mac-mini-quirks.diff, sound-pci-hda-intel-d965.diff
    sound-pci-hda-mac-mini-intel945.diff:
    Updates to patch_sigmatel.c to add x86 mac-mini sound support
    Thanks to Matt Kraai. (closes: #384972)

  [ Kyle McMartin ]
  * hppa: Re-enable pa8800 fixing patches from James Bottomley.
    Pulled fresh from parisc-linux git tree.
  * ia64: Pull in compile-failure fix from Christian Cotte-Barrot.
    Pulled from linux-ia64 mailing list. Fix is correct.
  * hppa/alpha/mips: Fix compile-failure due to missing arch_mmap_check. Patch sent
    upstream to stable@kernel.org.

  [ dann frazier ]
  * sym2: only claim "Storage" class devices - the cpqarray driver should be
    used for 5c1510 devices in RAID mode. (closes: #380272)

  [ Bastian Blank ]
  * Backport change to allow all hypercalls for xen.

 -- Bastian Blank <waldi@debian.org>  Thu, 31 Aug 2006 12:12:51 +0200

linux-2.6 (2.6.17-7) unstable; urgency=low

  [ Martin Michlmayr ]
  * arm/iop32x: Enable CONFIG_BLK_DEV_OFFBOARD.
  * arm/iop32x: Unset CONFIG_BLK_DEV_AMD74XX since it fails on ARM
    with "Unknown symbol pci_get_legacy_ide_irq".
  * arm/iop32x: Enable a number of MD and DM modules.
  * arm/iop32x: Enable some more USB network modules.
  * mipsel/r5k-cobalt: Increase 8250 NR_UARTS and RUNTIME_UARTS to 4.
  * mipsel/r5k-cobalt: Fix MAC detection problem on Qube 2700.

  [ Bastian Blank ]
  * Update vserver patch to 2.0.2-rc29.
  * Add stable release 2.6.17.10:
    - Fix possible UDF deadlock and memory corruption (CVE-2006-4145)
    - elv_unregister: fix possible crash on module unload
    - Fix sctp privilege elevation (CVE-2006-3745)

  [ maximilian attems ]
  * Add RAM range to longclass for -bigmem. (closes: 382799)
  * Add stable release 2.6.17.9:
    - powerpc: Clear HID0 attention enable on PPC970 at boot time
    (CVE-2006-4093)
  * Add stable release 2.6.17.11:
    - Fix ipv4 routing locking bug
    - disable debugging version of write_lock()
    - PCI: fix ICH6 quirks
    - 1394: fix for recently added firewire patch that breaks things on ppc
    - Fix IFLA_ADDRESS handling
    - Fix BeFS slab corruption
    - Fix timer race in dst GC code
    - Have ext3 reject file handles with bad inode numbers early
    - Kill HASH_HIGHMEM from route cache hash sizing
    - sys_getppid oopses on debug kernel
    - IA64: local DoS with corrupted ELFs
    - tpm: interrupt clear fix
    - ulog: fix panic on SMP kernels
    - dm: BUG/OOPS fix
    - MD: Fix a potential NULL dereference in md/raid1
    - ip_tables: fix table locking in ipt_do_table
    - swsusp: Fix swap_type_of
    - sky2: phy power problem on 88e805x
    - ipx: header length validation needed

  [ Frederik Schüler ]
  * Activate CONFIG_R8169_VLAN on amd64. (closes: #383707)
  * Activate EFI boot support on i386. (closes: #381951)

  [ dann frazier ]
  * Include module.lds in headers package if it exists. (closes: #342246)
  * Add Apple MacBook product IDs to usbhid and set
    CONFIG_USB_HIDINPUT_POWERBOOK=y on i386 and amd64. (closes: #383620)

 -- Bastian Blank <waldi@debian.org>  Thu, 24 Aug 2006 15:54:51 +0000

linux-2.6 (2.6.17-6) unstable; urgency=low

  [ maximilian attems ]
  * debian/arch/i386/defines: Activate 686-bigmem flavour for enterprise
  usage.
  * Add ubuntu pci table patch for scsi drivers advansys and fdomain.

  [ Martin Michlmayr ]
  * arm/armeb: Use gcc-4.1.
  * mips/mipsel: Use gcc-4.1.
  * arm/ixp4xx: Update config based on the NSLU2 config.
  * arm/s3c2410: Unset CONFIG_DEBUG_INFO.
  * arm/iop32x: xscale: don't mis-report 80219 as an iop32x
  * arm/iop32x: Add an MTD map for IOP3xx boards
  * arm/iop32x: Add support for the Thecus N2100.
  * arm/iop32x: Add support for the GLAN Tank.
  * arm/iop32x: Add a flavour for IOP32x based machines.

  [ Bastian Blank ]
  * Shrink short descriptions.
  * Make gcc-4.1 the default compiler.
  * [powerpc]: Use gcc-4.1.
  * Move latest and transitional packages to linux-latest-2.6.

  [ Frederik Schüler ]
  * [amd64] Add smp-alternatives backport.
  * [amd64] Drop smp flavours.
  * [amd64] Merge k8 and p4 flavours into a generic one, following upstreams
    advice.
  * Activate BSD_PROCESS_ACCT_V3.
  * Add stable release 2.6.17.8:
    - ALSA: Don't reject O_RDWR at opening PCM OSS
    - Add stable branch to maintainers file
    - tty serialize flush_to_ldisc
    - S390: fix futex_atomic_cmpxchg_inatomic
    - Fix budget-av compile failure
    - cond_resched() fix
    - e1000: add forgotten PCI ID for supported device
    - ext3: avoid triggering ext3_error on bad NFS file handle
    - ext3 -nobh option causes oops
    - Fix race related problem when adding items to and svcrpc auth cache.
    - ieee1394: sbp2: enable auto spin-up for Maxtor disks
    - invalidate_bdev() speedup
    - Sparc64 quad-float emulation fix
    - VLAN state handling fix
    - Update frag_list in pskb_trim
    - UHCI: Fix handling of short last packet
    - sky2: NAPI bug
    - i2c: Fix 'ignore' module parameter handling in i2c-core
    - scx200_acb: Fix the block transactions
    - scx200_acb: Fix the state machine
    - H.323 helper: fix possible NULL-ptr dereference
    - Don't allow chmod() on the /proc/<pid>/ files
    - PCI: fix issues with extended conf space when MMCONFIG disabled because of e820

  [ Sven Luther ]
  * [powerpc] Added console=hvsi0 too to CMDLINE to the powerpc64 flavour, for
    non-virtualized IBM power machines serial console.

 -- Bastian Blank <waldi@debian.org>  Fri, 11 Aug 2006 19:58:06 +0200

linux-2.6 (2.6.17-5) unstable; urgency=low

  [ Martin Michlmayr ]
  * [arm/nslu2] Enable CONFIG_USB_EHCI_SPLIT_ISO.  Closes: #378554

  [ maximilian attems ]
  * Add stable release 2.6.17.7:
    - BLOCK: Fix bounce limit address check
    - v4l/dvb: Fix budget-av frontend detection
    - v4l/dvb: Fix CI on old KNC1 DVBC cards
    - v4l/dvb: Fix CI interface on PRO KNC1 cards
    - v4l/dvb: Backport fix to artec USB DVB devices
    - v4l/dvb: Backport the DISEQC regression fix to 2.6.17.x
    - v4l/dvb: stradis: dont export MODULE_DEVICE_TABLE
    - pnp: suppress request_irq() warning
    - generic_file_buffered_write(): handle zero-length iovec segments
    - serial 8250: sysrq deadlock fix
    - Reduce ACPI verbosity on null handle condition
    - ieee80211: TKIP requires CRC32
    - Make powernow-k7 work on SMP kernels.
    - via-velocity: the link is not correctly detected when the device starts
    - Add missing UFO initialisations
    - USB serial ftdi_sio: Prevent userspace DoS (CVE-2006-2936)
    - cdrom: fix bad cgc.buflen assignment
    - splice: fix problems with sys_tee()
    - fix fdset leakage
    - struct file leakage
    - XFS: corruption fix
    - v4l/dvb: Kconfig: fix description and dependencies for saa7115 module
    - dvb-bt8xx: fix frontend detection for DViCO FusionHDTV DVB-T Lite rev 1.2
    - IB/mthca: restore missing PCI registers after reset
    - v4l/dvb: Backport the budget driver DISEQC instability fix
    - Fix IPv4/DECnet routing rule dumping
    - pdflush: handle resume wakeups
    - x86_64: Fix modular pc speaker
    - Fix powernow-k8 SMP kernel on UP hardware bug.
    - ALSA: RME HDSP - fixed proc interface (missing {})
    - ALSA: au88x0 - Fix 64bit address of MPU401 MMIO port
    - ALSA: Fix a deadlock in snd-rtctimer
    - ALSA: Fix missing array terminators in AD1988 codec support
    - ALSA: Fix model for HP dc7600
    - ALSA: Fix mute switch on VAIO laptops with STAC7661
    - ALSA: fix the SND_FM801_TEA575X dependencies
    - ALSA: Fix undefined (missing) references in ISA MIRO sound driver
    - ALSA: Fix workaround for AD1988A rev2 codec
    - ALSA: hda-intel - Fix race in remove
    - Suppress irq handler mismatch messages in ALSA ISA drivers
    - PKT_SCHED: Fix illegal memory dereferences when dumping actions
    - PKT_SCHED: Return ENOENT if action module is unavailable
    - PKT_SCHED: Fix error handling while dumping actions
    - generic_file_buffered_write(): deadlock on vectored write
    - ethtool: oops in ethtool_set_pauseparam()
    - memory hotplug: solve config broken: undefined reference to `online_page'
  * Add budget-av-compile-fix.patch stable compile fix.
  * Enable in all configs setting SND_FM801_TEA575X SND_FM801_TEA575X_BOOL=y.

 -- Bastian Blank <waldi@debian.org>  Sat, 29 Jul 2006 13:30:06 +0200

linux-2.6 (2.6.17-4) unstable; urgency=low

  [ Bastian Blank ]
  * Add stable release 2.6.17.5:
    - Fix nasty /proc vulnerability (CVE-2006-3626)
  * Add stable release 2.6.17.6:
    - Relax /proc fix a bit
  * Set section of images to admin.

  [ dann frazier ]
  * [ia64] Drop the non-SMP flavours; they are not well maintained upstream.
    Note that the non-SMP flavours have been identical to the SMP builds
    since 2.6.13-1; this was to avoid having to drop then re-add these
    flavours if upstream resolved the issue - but that never happened.
    Note that this is a measurable performance penalty on non-SMP systems.

 -- Bastian Blank <waldi@debian.org>  Mon, 17 Jul 2006 11:08:41 +0200

linux-2.6 (2.6.17-3) unstable; urgency=low

  [ maximilian attems ]
  * Add stable release 2.6.17.2:
    - ide-io: increase timeout value to allow for slave wakeup
    - NTFS: Critical bug fix (affects MIPS and possibly others)
    - Link error when futexes are disabled on 64bit architectures
    - SCTP: Reset rtt_in_progress for the chunk when processing its sack.
    - SPARC32: Fix iommu_flush_iotlb end address
    - ETHTOOL: Fix UFO typo
    - UML: fix uptime
    - x86: compile fix for asm-i386/alternatives.h
    - bcm43xx: init fix for possible Machine Check
    - SCTP: Fix persistent slowdown in sctp when a gap ack consumes rx buffer.
    - kbuild: bugfix with initramfs
    - Input: return correct size when reading modalias attribute
    - ohci1394: Fix broken suspend/resume in ohci1394
    - idr: fix race in idr code
    - USB: Whiteheat: fix firmware spurious errors
    - libata: minor patch for ATA_DFLAG_PIO
    - SCTP: Send only 1 window update SACK per message.
    - PFKEYV2: Fix inconsistent typing in struct sadb_x_kmprivate.
    - SCTP: Limit association max_retrans setting in setsockopt.
    - SCTP: Reject sctp packets with broadcast addresses.
    - IPV6: Sum real space for RTAs.
    - IPV6 ADDRCONF: Fix default source address selection without
      CONFIG_IPV6_PRIVACY
    - IPV6: Fix source address selection.
  * Add stable release 2.6.17.3:
    - NETFILTER: SCTP conntrack: fix crash triggered by packet without chunks
    [CVE-2006-2934]
  * Deapply merged sparc32-iotlb.patch.
  * Fix README.Debian: Correct svn location, remove old boot param bswap
    reference, the asfs patch is in the Debian kernel. Remove reference to
    AMD 768 erratum 10, it was solved in 2.6.12. Add wording corrections.
  * Set CONFIG_SERIAL_8250_RN_UARTS=16 for all archs beside mips/m68k unless
    explicitly set on a specific value. (closes: 377151)
  * Add stable release 2.6.17.4:
    - fix prctl privilege escalation and suid_dumpable (CVE-2006-2451)

  [ Sven Luther ]
  * Re-enabled fs-asfs patch.

  [ Thiemo Seufer ]
  * [mips,mipsel] Fix sb1 interrupt handlers.
  * [mips,mipsel] Fix devfs-induced build failure in sb1250 serial driver.
  * [mips] SGI ip22 RTC was broken, fixed thanks to Julien Blache.
  * [mips] Fix SGI ip22 serial console, thanks to Julien Blache.

  [ Martin Michlmayr ]
  * [arm/nslu2] Enable HFS and some other filesystems.
  * [arm/nslu2] Unset CONFIG_USB_STORAGE_DEBUG.  Closes: #377853.

 -- Bastian Blank <waldi@debian.org>  Thu, 13 Jul 2006 13:14:53 +0200

linux-2.6 (2.6.17-2) unstable; urgency=low

  [ Jurij Smakov ]
  * [sparc] Switch to gcc-4.1 as it produces a working kernel,
    while gcc-4.0 does not. No ABI bump neccessary, because
    2.6.17-1 sparc binaries never made it to the archive.
  * [sparc32] Add sparc32-iotlb.patch to fix DMA errors on sparc32.

  [ Sven Luther ]
  * [powerpc] Added console=hvc0 default commandline option to powerpc64 flavour.
  * [powerpc] Fixed mkvmlinuz support, which was missing from -1. (Closes: #375645)
  * [powerpc] Added PowerBook HID support for last-gen PowerBook keyboards.
    (Closes: #307327)

  [ Martin Michlmayr ]
  * [mipsel] Fix compilation error in dz serial driver.
  * [mipsel] Update configs.
  * [mipsel] Add a build fix for the Cobalt early console support.
  * [arm/nslu2] Disable SE Linux support for now so the kernel fits into flash.

  [ Christian T. Steigies ]
  * [m68k] Update patches for 2.6.17.
  * [m68k] Add m68k-as and m68k-macro patch which allow building with current binutils.
  * [m68k] Disable all subarches but amiga and mac for official linux-images.

  [ Kyle McMartin ]
  * [hppa] Update patchset (2.6.17-pa6) from parisc-linux.org.
    Which fixes relocation errors in modules with 64-bit kernels, and
    a softlockup on non-SMP flavours with gettimeofday.

 -- Bastian Blank <waldi@debian.org>  Thu, 29 Jun 2006 18:49:35 +0200

linux-2.6 (2.6.17-1) unstable; urgency=low

  [ Frederik Schüler ]
  * New upstream release.
  * [amd64] Use gcc 4.1.
  * [amd64] Drop amd64-generic flavor. We will use amd64-k8 for the
    installer.

  [ Martin Michlmayr ]
  * [mips] Update patches for 2.6.17.
  * [arm] Update configs.
  * [armeb] Update configs.

  [ Thiemo Seufer ]
  * [mips] Fix SWARM FPU detection.
  * [mips] Update configurations.

  [ Kyle McMartin ]
  * [hppa] Set PDC_CHASSIS_WARN to y.
  * [hppa] Update patchset (2.6.17-pa2) from parisc-linux.org.
  * [hppa] Change NR_CPUS to 8 from 32 on both SMP flavours.
  * [hppa] Set PARISC_PAGE_SIZE to 4K on all platforms.

  [ Bastian Blank ]
  * [s390] Use gcc 4.1.
  * [i386] Enable REGPARM.
  * [i386] Use gcc 4.1.
  * [powerpc] Disable prep.

  [ dann frazier ]
  * [ia64] Update configs
  * [ia64] Use gcc 4.1.

  [ maximilian attems ]
  * Add stable release 2.6.17.1:
    - xt_sctp: fix endless loop caused by 0 chunk length (CVE-2006-3085)

 -- Bastian Blank <waldi@debian.org>  Thu, 22 Jun 2006 12:13:15 +0200

linux-2.6 (2.6.16+2.6.17-rc3-0experimental.1) experimental; urgency=low

  [ Frederik Schüler ]
  * New upstream release candidate.
  * Switch HZ from 1000 to 250, following upstreams default.
  * Activate CONFIG_BCM43XX_DEBUG.

  [ maximilian attems ]
  * Disable broken and known unsecure LSM modules: CONFIG_SECURITY_SECLVL,
    CONFIG_SECURITY_ROOTPLUG. Upstream plans to remove them for 2.6.18

 -- Frederik Schüler <fs@debian.org>  Sun,  7 May 2006 17:06:29 +0200

linux-2.6.16 (2.6.16-18) unstable; urgency=high

  [ Sven Luther ]
  * [powerpc] Added console=hvsi0 too to CMDLINE to the powerpc64 flavour,
    for non-virtualized IBM power machines serial console.

  [ dann frazier ]
  * fs-ext3-bad-nfs-handle.patch: avoid triggering ext3_error on bad NFS
    file handle (CVE-2006-3468)
  * cdrom-bad-cgc.buflen-assign.patch: fix buffer overflow in dvd_read_bca
  * usb-serial-ftdi_sio-dos.patch: fix userspace DoS in ftdi_sio driver

  [ Bastian Blank ]
  * Update xen patch to changeset 9762.

 -- Frederik Schüler <fs@debian.org>  Fri, 18 Aug 2006 20:29:17 +0200

linux-2.6.16 (2.6.16-17) unstable; urgency=high

  [ Martin Michlmayr ]
  * Add stable release 2.6.16.22:
    - powernow-k8 crash workaround
    - NTFS: Critical bug fix (affects MIPS and possibly others)
    - JFS: Fix multiple errors in metapage_releasepage
    - SPARC64: Fix D-cache corruption in mremap
    - SPARC64: Respect gfp_t argument to dma_alloc_coherent().
    - SPARC64: Fix missing fold at end of checksums.
    - scsi_lib.c: properly count the number of pages in scsi_req_map_sg()
    - I2O: Bugfixes to get I2O working again
    - Missed error checking for intent's filp in open_namei().
    - tmpfs: time granularity fix for [acm]time going backwards
    - USB: Whiteheat: fix firmware spurious errors
    - fs/namei.c: Call to file_permission() under a spinlock in do_lookup_path()
  * Add stable release 2.6.16.23:
    - revert PARPORT_SERIAL should depend on SERIAL_8250_PCI patch
    - NETFILTER: SCTP conntrack: fix crash triggered by packet without
      chunks (CVE-2006-2934)
  * Add stable release 2.6.16.24:
    - fix prctl privilege escalation and suid_dumpable (CVE-2006-2451)
  * Add stable release 2.6.16.25:
    - Fix nasty /proc vulnerability (CVE-2006-3626)
  * Relax /proc fix a bit (Linus Torvalds)

  * [arm/nslu2] Unset CONFIG_USB_STORAGE_DEBUG.  Closes: #377853.
  * [mips] SGI ip22 RTC was broken, fixed thanks to Julien Blache.
  * [mips] Fix SGI ip22 serial console, thanks to Julien Blache.

  [ Bastian Blank ]
  * Fix vserver patch.

 -- Bastian Blank <waldi@debian.org>  Sat, 15 Jul 2006 17:18:49 +0200

linux-2.6.16 (2.6.16-16) unstable; urgency=low

  [ Sven Luther ]
  * [powerpc] Added console=hvc0 default commandline option to powerpc64 flavour.
  * [powerpc] Now THERM_PM72 and all WINDFARMs are builtin, for better fan control.

  [ Martin Michlmayr ]
  * [arm/nslu2] Disable SE Linux support for now so the kernel fits into
    flash.  Closes: #376926.

  [ Bastian Blank ]
  * [powerpc,powerpc-miboot] Enable OpenFirmware device tree support.
    (closes: #376012)

 -- Bastian Blank <waldi@debian.org>  Sat,  8 Jul 2006 17:57:57 +0200

linux-2.6.16 (2.6.16-15) unstable; urgency=low

  [ maximilian attems ]
  * Add stable release 2.6.16.18:
    - NETFILTER: SNMP NAT: fix memory corruption (CVE-2006-2444)
  * Add stable release 2.6.16.19:
    - NETFILTER: Fix small information leak in SO_ORIGINAL_DST (CVE-2006-1343)
  * Add stable release 2.6.16.20:
    - x86_64: Don't do syscall exit tracing twice
    - Altix: correct ioc4 port order
    - Input: psmouse - fix new device detection logic
    - PowerMac: force only suspend-to-disk to be valid
    - the latest consensus libata resume fix
    - Altix: correct ioc3 port order
    - Cpuset: might sleep checking zones allowed fix
    - ohci1394, sbp2: fix "scsi_add_device failed" with PL-3507 based devices
    - sbp2: backport read_capacity workaround for iPod
    - sbp2: fix check of return value of hpsb_allocate_and_register_addrspace
    - x86_64: x86_64 add crashdump trigger points
    - ipw2200: Filter unsupported channels out in ad-hoc mode
  * Add stable release 2.6.16.21:
    - check_process_timers: fix possible lockup
    - run_posix_cpu_timers: remove a bogus BUG_ON() (CVE-2006-2445)
    - xt_sctp: fix endless loop caused by 0 chunk length (CVE-2006-3085)
    - powerpc: Fix machine check problem on 32-bit kernels (CVE-2006-2448)

  [ Christian T. Steigies ]
  * [m68k] Add mac via patch from Finn Thain.
  * [m68k] Enable INPUT_EVDEV.

  [ Martin Michlmayr ]
  * [mips/b1-bcm91250a] Enable SMP.
  * [mips] Add a compile fix for the Maxine fb.
  * [mipsel] Add a patch that let's you enable serial console on DECstation.
  * [mipsel] Add a patch to get SCSI working on DECstation.
  * [mipsel] Handle memory-mapped RTC chips properly.
  * [mipsel] Add configs for r3k-kn02 and r4k-kn04 DECstation.
  * [arm] Allow RiscPC machines to boot an initrd (tagged list fix).
  * [arm/nslu2] Enable many modules.
  * [arm] Build loop support as a module.
  * [arm] Use the generic netfilter configuration.
  * [arm/footbridge] Enable sound.

  [ Kyle McMartin ]
  * [hppa] Pulled patch from cvs to fix build of kernel/ptrace.c which needs
    {read,write}_can_lock.
  * [hppa] Disable CONFIG_DETECT_SOFTLOCKUP to fix boot on pa8800 machines.

  [ Sven Luther ]
  * [powerpc,prep] Added a new ARCH=ppc PReP flavour, currently mostly a copy
    of the -powerpc one.
  * Upgraded mkvmlinuz dependency to mkvmlinuz 21.

  [ Bastian Blank ]
  * Update vserver patch to 2.0.2-rc21.
  * Bump build-dependency on kernel-package to 10.049.

  [ Jurij Smakov ]
  * Add dcache-memory-corruption.patch to fix the mremap(), occasionally
    triggered on sparc in the form of dpkg database corruption. Affects
    sparc64, mips and generic includes. Thanks to David Miller, original
    patch is included in 2.6.17.
    Ref: http://marc.theaimsgroup.com/?l=linux-sparc&m=114920963824047&w=2
  * Add sparc32-iotlb.patch to fix the DMA errors encountered with latest
    kernels on sparc32, in particularly HyperSparcs. Thanks to Bob Breuer.
    Ref: http://marc.theaimsgroup.com/?l=linux-sparc&m=115077649707675&w=2

 -- Bastian Blank <waldi@debian.org>  Wed, 21 Jun 2006 14:09:11 +0200

linux-2.6 (2.6.16-14) unstable; urgency=low

  [ Bastian Blank ]
  * Add stable release 2.6.16.16:
    - fs/locks.c: Fix lease_init (CVE-2006-1860)
  * Make i386 xen images recommend libc6-xen.
  * Update vserver patch to 2.0.2-rc20.
  * Update xen patch to changeset 9687.

  [ Christian T. Steigies ]
  * [m68k] Add generic m68k ide fix.
  * [m68k] Add cross-compile instructions.
  * [m68k] Enable INPUT_EVDEV for yaird.
  * [m68k] sun3 general compile and scsi fixes, enable sun3 SCSI again.

  [ dann frazier ]
  * cs4281 - Fix the check of timeout in probe to deal with variable HZ.
    (closes: #361197)

  [ Norbert Tretkowski ]
  * [alpha] Readded patch to support prctl syscall, got lost when upgrading
    to 2.6.16.

  [ Frederik Schüler ]
  * Add stable release 2.6.16.17:
    - SCTP: Validate the parameter length in HB-ACK chunk (CVE-2006-1857)
    - SCTP: Respect the real chunk length when walking parameters
      (CVE-2006-1858)
    - ptrace_attach: fix possible deadlock schenario with irqs
    - Fix ptrace_attach()/ptrace_traceme()/de_thread() race
    - page migration: Fix fallback behavior for dirty pages
    - add migratepage address space op to shmem
    - Remove cond_resched in gather_stats()
    - VIA quirk fixup, additional PCI IDs
    - PCI quirk: VIA IRQ fixup should only run for VIA southbridges
    - Fix udev device creation
    - limit request_fn recursion
    - PCI: correctly allocate return buffers for osc calls
    - selinux: check for failed kmalloc in security_sid_to_context()
    - TG3: ethtool always report port is TP.
    - Netfilter: do_add_counters race, possible oops or info leak
      (CVE-2006-0039)
    - scx200_acb: Fix resource name use after free
    - smbus unhiding kills thermal management
    - fs/compat.c: fix 'if (a |= b )' typo
    - smbfs: Fix slab corruption in samba error path
    - fs/locks.c: Fix sys_flock() race
    - USB: ub oops in block_uevent
    - via-rhine: zero pad short packets on Rhine I ethernet cards
    - md: Avoid oops when attempting to fix read errors on raid10

 -- Bastian Blank <waldi@debian.org>  Mon, 22 May 2006 14:56:11 +0200

linux-2.6 (2.6.16-13) unstable; urgency=low

  [ Frederik Schüler ]
  * Add stable release 2.6.16.14:
    - smbfs chroot issue (CVE-2006-1864)

  [ Bastian Blank ]
  * Don't make headers packages depend on images.
  * Bump abiname to 2. (closes: #366291)
  * Update vserver patch to 2.0.2-rc19.
  * Update xen patch to changeset 9668.
  * Remove abi fixes.
  * Add stable release 2.6.16.15:
    - SCTP: Allow spillover of receive buffer to avoid deadlock. (CVE-2006-2275)
    - SCTP: Fix panic's when receiving fragmented SCTP control chunks. (CVE-2006-2272)
    - SCTP: Fix state table entries for chunks received in CLOSED state. (CVE-2006-2271)
    - SCTP: Prevent possible infinite recursion with multiple bundled DATA. (CVE-2006-2274)
  * Switch HZ from 1000 to 250.

  [ Christian T. Steigies ]
  * [m68k] Add patches that allow building images for atari
  * [m68k] Enable atyfb driver for atari

 -- Bastian Blank <waldi@debian.org>  Wed, 10 May 2006 18:58:44 +0200

linux-2.6 (2.6.16-12) unstable; urgency=low

  [ Bastian Blank ]
  * Add stable release 2.6.16.12:
    - dm snapshot: fix kcopyd destructor
    - x86_64: Pass -32 to the assembler when compiling the 32bit vsyscall pages
    - for_each_possible_cpu
    - Simplify proc/devices and fix early termination regression
    - sonypi: correct detection of new ICH7-based laptops
    - MIPS: Fix tx49_blast_icache32_page_indexed.
    - NET: e1000: Update truesize with the length of the packet for packet split
    - i386: fix broken FP exception handling
    - tipar oops fix
    - USB: fix array overrun in drivers/usb/serial/option.c
    - Altix snsc: duplicate kobject fix
    - Alpha: strncpy() fix
    - LSM: add missing hook to do_compat_readv_writev()
    - Fix reiserfs deadlock
    - make vm86 call audit_syscall_exit
    - fix saa7129 support in saa7127 module for pvr350 tv out
    - dm flush queue EINTR
    - get_dvb_firmware: download nxt2002 firmware from new driver location
    - cxusb-bluebird: bug-fix: power down corrupts frontend
    - x86_64: Fix a race in the free_iommu path.
    - MIPS: Use "R" constraint for cache_op.
    - MIPS: R2 build fixes for gcc < 3.4.
    - cs5535_gpio.c: call cdev_del() during module_exit to unmap kobject references and other cleanups
    - MIPS: Fix branch emulation for floating-point exceptions.
    - x86/PAE: Fix pte_clear for the >4GB RAM case
  * Add stable release 2.6.16.13:
    - NETFILTER: SCTP conntrack: fix infinite loop (CVE-2006-1527)
  * Remove merged patches.
  * Rediff xen patch.
  * Bump build-dependency on kernel-package to 10.047.

  [ Martin Michlmayr ]
  * [arm] Enable cramfs for ixp4xx and rpc.

 -- Bastian Blank <waldi@debian.org>  Thu,  4 May 2006 11:37:26 +0200

linux-2.6 (2.6.16-11) unstable; urgency=low

  * Update vserver patch to 2.0.2-rc18.
    - Limit ccaps to root inside a guest (CVE-2006-2110)
  * Conflict with known broken grub versions. (closes: #361308)
  * Enable s390 vserver image.
  * Enable xen and xen-vserver images.
  * Use localversion for kernel-package images. (closes: #365505)

 -- Bastian Blank <waldi@debian.org>  Mon,  1 May 2006 16:38:45 +0200

linux-2.6 (2.6.16-10) unstable; urgency=low

  [ Norbert Tretkowski ]
  * [alpha] Added backport of for_each_possible_cpu() to fix alpha build.
    (closes: #364206)
  * Add stable release 2.6.16.10:
    - IPC: access to unmapped vmalloc area in grow_ary()
    - Add more prevent_tail_call()
    - alim15x3: ULI M-1573 south Bridge support
    - apm: fix Armada laptops again
    - fbdev: Fix return error of fb_write
    - Fix file lookup without ref
    - m41t00: fix bitmasks when writing to chip
    - Open IPMI BT overflow
    - x86: be careful about tailcall breakage for sys_open[at] too
    - x86: don't allow tail-calls in sys_ftruncate[64]()
    - IPV6: XFRM: Fix decoding session with preceding extension header(s).
    - IPV6: XFRM: Don't use old copy of pointer after pskb_may_pull().
    - IPV6: Ensure to have hop-by-hop options in our header of &sk_buff.
    - selinux: Fix MLS compatibility off-by-one bug
    - PPC: fix oops in alsa powermac driver
    - MTD_NAND_SHARPSL and MTD_NAND_NANDSIM should be tristate's
    - i2c-i801: Fix resume when PEC is used
    - Fix hotplug race during device registration
    - Fix truesize underflow
    - efficeon-agp: Add missing memory mask
    - 3ware 9000 disable local irqs during kmap_atomic
    - 3ware: kmap_atomic() fix

  [ maximilian attems ]
  * Add stable release 2.6.16.11:
    -  Don't allow a backslash in a path component (CVE-2006-1863)

 -- Bastian Blank <waldi@debian.org>  Tue, 25 Apr 2006 13:56:19 +0200

linux-2.6 (2.6.16-9) unstable; urgency=low

  [ maximilian attems ]
  * Add stable release 2.6.16.8:
    - ip_route_input panic fix (CVE-2006-1525)
  * Add stable release 2.6.16.9:
    - i386/x86-64: Fix x87 information leak between processes (CVE-2006-1056)

  [ Bastian Blank ]
  * Update vserver patch to 2.0.2-rc17.

 -- Bastian Blank <waldi@debian.org>  Thu, 20 Apr 2006 15:37:28 +0200

linux-2.6 (2.6.16-8) unstable; urgency=low

  * Fix ABI-breakage introduced in -7. (closes: #363032)
  * Add stable release 2.6.16.6:
    - ext3: Fix missed mutex unlock
    - RLIMIT_CPU: fix handling of a zero limit
    - alpha: SMP boot fixes
    - m32r: security fix of {get, put}_user macros
    - m32r: Fix cpu_possible_map and cpu_present_map initialization for SMP kernel
    - shmat: stop mprotect from giving write permission to a readonly attachment (CVE-2006-1524)
    - powerpc: fix incorrect SA_ONSTACK behaviour for 64-bit processes
    - MPBL0010 driver sysfs permissions wide open
    - cciss: bug fix for crash when running hpacucli
    - fuse: fix oops in fuse_send_readpages()
    - Fix utime(2) in the case that no times parameter was passed in.
    - Fix buddy list race that could lead to page lru list corruptions
    - NETFILTER: Fix fragmentation issues with bridge netfilter
    - USB: remove __init from usb_console_setup
    - Fix suspend with traced tasks
    - isd200: limit to BLK_DEV_IDE
    - edac_752x needs CONFIG_HOTPLUG
    - fix non-leader exec under ptrace
    - sky2: bad memory reference on dual port cards
    - atm: clip causes unregister hang
    - powerpc: iSeries needs slb_initialize to be called
    - Fix block device symlink name
    - Incorrect signature sent on SMB Read
  * Add stable release 2.6.16.7:
    - fix MADV_REMOVE vulnerability (CVE-2006-1524 for real this time)

 -- Bastian Blank <waldi@debian.org>  Tue, 18 Apr 2006 16:22:31 +0200

linux-2.6 (2.6.16-7) unstable; urgency=low

  [ Frederik Schüler ]
  * Add stable release 2.6.16.3:
    - Keys: Fix oops when adding key to non-keyring (CVE-2006-1522)

  [ Bastian Blank ]
  * Add stable release 2.6.16.4:
    - RCU signal handling (CVE-2006-1523)

  [ Sven Luther ]
  * [powerpc] Transitioned mkvmlinuz support patch to the 2.6.16 ARCH=powerpc
    tree. PReP is broken in 2.6.16 though.

  [ maximilian attems ]
  * Add stable release 2.6.16.5:
   - x86_64: Clean up execve
   - x86_64: When user could have changed RIP always force IRET (CVE-2006-0744)
  * Disable CONFIG_SECCOMP (adds useless overhead on context-switch) -
    thanks to fs for checking abi.

  [ Christian T. Steigies ]
  * [m68k] update m68k patch and config to 2.6.16, temporarily disable atari

 -- Bastian Blank <waldi@debian.org>  Sat, 15 Apr 2006 13:56:05 +0200

linux-2.6 (2.6.16-6) unstable; urgency=medium

  [ Bastian Blank ]
  * Provide version infos in support package and don't longer rely on the
    changelog.
  * [amd64/i386] Enable cpu hotplug support.

  [ maximilian attems ]
  * Add stable release 2.6.16.2:
    - PCMCIA_SPECTRUM must select FW_LOADER
    - drivers/net/wireless/ipw2200.c: fix an array overun
    - AIRO{,_CS} <-> CRYPTO fixes
    - tlclk: fix handling of device major
    - fbcon: Fix big-endian bogosity in slow_imageblit()
    - Fix NULL pointer dereference in node_read_numastat()
    - USB: EHCI full speed ISO bugfixes
    - Mark longhaul driver as broken.
    - fib_trie.c node freeing fix
    - USB: Fix irda-usb use after use
    - sysfs: zero terminate sysfs write buffers (CVE-2006-1055)
    - USB: usbcore: usb_set_configuration oops (NULL ptr dereference)
    - pcmcia: permit single-character-identifiers
    - hostap: Fix EAPOL frame encryption
    - wrong error path in dup_fd() leading to oopses in RCU
    - {ip, nf}_conntrack_netlink: fix expectation notifier unregistration
    - isicom must select FW_LOADER
    - knfsd: Correct reserved reply space for read requests.
    - Fix module refcount leak in __set_personality()
    - sbp2: fix spinlock recursion
    - powerpc: make ISA floppies work again
    - opti9x - Fix compile without CONFIG_PNP
    - Add default entry for CTL Travel Master U553W
    - Fix the p4-clockmod N60 errata workaround.
    - kdump proc vmcore size oveflow fix

 -- Bastian Blank <waldi@debian.org>  Mon, 10 Apr 2006 16:09:51 +0200

linux-2.6 (2.6.16-5) unstable; urgency=low

  [ Bastian Blank ]
  * Provide real dependency packages for module building.
    - Add linux-headers-$version-$abiname-all and
      linux-headers-$version-$abiname-all-$arch.
  * Rename support package to linux-support-$version-$abiname.
  * Fix module package output.
  * Include .kernelrelease in headers packages. (closes: #359813)
  * Disable Cumana partition support completely. (closes: #359207)
  * Update vserver patch to 2.0.2-rc15.

  [ dann frazier ]
  * [ia64] initramfs-tools works now, no longer restrict initramfs-generators

 -- Bastian Blank <waldi@debian.org>  Mon,  3 Apr 2006 14:00:08 +0200

linux-2.6 (2.6.16-4) unstable; urgency=medium

  [ Martin Michlmayr ]
  * [arm/armeb] Update nslu2 config.
  * Add stable release 2.6.16.1:
    - Fix speedstep-smi assembly bug in speedstep_smi_ownership
    - DMI: fix DMI onboard device discovery
    - cciss: fix use-after-free in cciss_init_one
    - DM: Fix bug: BIO_RW_BARRIER requests to md/raid1 hang.
    - fix scheduler deadlock
    - proc: fix duplicate line in /proc/devices
    - rtc.h broke strace(1) builds
    - dm: bio split bvec fix
    - v9fs: assign dentry ops to negative dentries
    - i810fb_cursor(): use GFP_ATOMIC
    - NET: Ensure device name passed to SO_BINDTODEVICE is NULL terminated.
    - XFS writeout fix
    - sysfs: fix a kobject leak in sysfs_add_link on the error path
    - get_cpu_sysdev() signedness fix
    - firmware: fix BUG: in fw_realloc_buffer
    - sysfs: sysfs_remove_dir() needs to invalidate the dentry
    - TCP: Do not use inet->id of global tcp_socket when sending RST (CVE-2006-1242)
    - 2.6.xx: sata_mv: another critical fix
    - Kconfig: VIDEO_DECODER must select FW_LOADER
    - V4L/DVB (3324): Fix Samsung tuner frequency ranges
    - sata_mv: fix irq port status usage

 -- Bastian Blank <waldi@debian.org>  Tue, 28 Mar 2006 17:19:10 +0200

linux-2.6 (2.6.16-3) unstable; urgency=low

  [ Frederik Schüler ]
  * [amd64] Add asm-i386 to the linux-headers packages.

  [ Jonas Smedegaard ]
  * Tighten yaird dependency to at least 0.0.12-8 (supporting Linux
    2.6.16 uppercase hex in Kconfig and new IDE sysfs naming, and VIA
    IDE on powerpc).

  [ Martin Michlmayr ]
  * [arm/armeb] Enable CONFIG_NFSD on NSLU2 again.  Closes: #358709.
  * [arm/footbridge] CONFIG_NE2K_PCI should be a module, not built-in.
  * [arm/footbridge] Enable CONFIG_BLK_DEV_IDECD=m since the CATS can
    have a CD-ROM drive.
  * [mips/sb1*] Use ttyS rather than duart as the name for the serial
    console since the latter causes problems with debian-installer.

  [ Bastian Blank ]
  * Update vserver patch to 2.0.2-rc14.
    - Fix sendfile. (closes: #358391, #358752)

 -- Bastian Blank <waldi@debian.org>  Mon, 27 Mar 2006 16:08:20 +0200

linux-2.6 (2.6.16-2) unstable; urgency=low

  [ dann frazier ]
  * [ia64] Set unconfigured options:
      CONFIG_PNP_DEBUG=n and CONFIG_NET_SB1000=m
  * [hppa] Update config for 2.6.16

  [ Martin Michlmayr ]
  * [mips/mipsel] Put something in the generic config file because diff
    will otherwise remove the empty file, causing the build to fail.
  * [mipsel/r5k-cobalt] Set CONFIG_PACKET=y.
  * [arm] Set CONFIG_MACLIST=y for ixp4xx because nas100d needs it.

  [ Frederik Schüler ]
  * Add Maximilian Attems to uploaders list.

 -- Martin Michlmayr <tbm@cyrius.com>  Wed, 22 Mar 2006 15:15:14 +0000

linux-2.6 (2.6.16-1) unstable; urgency=low

  [ Bastian Blank ]
  * New upstream release.
  * Default to initramfs-tools 0.55 or higher on s390.

  [ maximilian attems ]
  * Default to initramfs-tools on arm and armeb.

  [ Martin Michlmayr ]
  * [mips/mipsel] Add an image for the Broadcom BCM91480B evaluation board
    (aka "BigSur").
  * [arm, armeb] Enable the netconsole module.
  * [mipsel/cobalt] Enable the netconsole module.
  * [mips] SB1: Fix interrupt disable hazard (Ralf Baechle).
  * [mips] SB1: Support for 1480 ethernet (Broadcom).
  * [mips] SB1: Support for NAPI (Tom Rix).
  * [mips] SB1: DUART support (Broadcom).
  * [mips] Work around bad code generation for <asm/io.h> (Ralf Baechle).
  * [mips] Fix VINO drivers when using a 64-bit kernel (Mikael Nousiainen).
  * [arm/armeb] Update configs for 2.6.16.
  * [mips/mipsel] Update configs for 2.6.16.
  * [arm/armeb] Enable the SMB module on NSLU2.
  * [mipsel] Enable parallel port modules for Cobalt since there are PCI
    cards that can be used in a Qube.
  * [mipsel] Enable the JFS module on Cobalt.

  [ dann frazier ]
  * [ia64] use yaird on ia64 until #357414 is fixed
  * [ia64] Update configs for 2.6.16

 -- Bastian Blank <waldi@debian.org>  Tue, 21 Mar 2006 16:12:16 +0100

linux-2.6 (2.6.15+2.6.16-rc5-0experimental.1) experimental; urgency=low

  [ Frederik Schüler ]
  * New upstream release candidate.

  [ Martin Michlmayr ]
  * Add initial mips/mipsel 2.6 kernels.
  * Important changes compared to the 2.4 kernels:
    - Drop the XXS1500 flavour since there's little interest in it.
    - Drop the LASAT flavour since these machines never went into
      production.
    - Drop the IP22 R5K (Indy, Indigo2) flavour since the IP22 R4K
      image now also works on machines with a R5K CPU.
    - Add an image for SGI IP32 (O2).
    - Rename the sb1-swarm-bn flavour to sb1-bcm91250a.
    - Enable PCI network (and other) modules on Cobalt.  Closes: #315895.
  * Add various MIPS related patches:
    - Fix iomap compilation on machines without COW.
    - Improve gettimeofday on MIPS.
    - Fix an oops on IP22 zerilog (serial console).
    - Improve IDE probing so it won't take so long on Cobalt.
    - Probe for IDE disks on SWARM.
    - Test whether there's a scache (fixes Cobalt crash).
    - Add Tulip fixes for Cobalt.
  * Fix a typo in the description of the linux-doc-* package,
    thanks Justin Pryzby.  Closes: #343424.
  * [arm] Enable nfs and nfsd modules.
  * [arm/footbride] Suggest nwutil (Netwinder utilities).

 -- Frederik Schüler <fs@debian.org>  Thu,  9 Mar 2006 14:13:17 +0000

linux-2.6 (2.6.15+2.6.16-rc4-0experimental.1) experimental; urgency=low

  [ Frederik Schüler ]
  * New upstream release.
  * Activate CONFIG_DVB_AV7110_OSD on alpha amd64 and ia64.
    Closes: #353292
  * Globally enable NAPI on all network card drivers which support it.

  [ maximilian attems ]
  * Drop fdutils from i386 and amd64 Suggests.
  * Swap lilo and grub Suggests for i386 and amd64.

  [ Jurij Smakov ]
  * Make sure that LOCALVERSION environment variable is not
    passed to a shell while invoking make-kpkg, since it
    appends it to the version string, breaking the build.
    Closes: #349472
  * [sparc32] Re-enable the building of sparc32 images.
  * [sparc64] Re-add (partial) sparc64-atyf-xl-gr.patch, since it
    was only partially applied upstream, so the problem (garbled
    screen output on SunBlade 100) is still present. Thanks to
    Luis Ortiz for pointing it out.
  * Bump the build-dep on kernel-package to 10.035, which fixes
    the problem with building documentation packages.

  [ Martin Michlmayr ]
  * [sparc] Add sys_newfstatat -> sys_fstatat64 fix from git.
  * [arm] Update configs for 2.6.16-rc3.
  * [armeb] Update configs for 2.6.16-rc3.
  * [arm/armeb] Fix compilation error on NSLU2 due to recent flash
    changes.
  * [arm/armeb] Fix a compilation error in the IXP4xx beeper support
    (Alessandro Zummo).

  [ Norbert Tretkowski ]
  * [alpha] Update arch/alpha/config* for 2.6.16-rc3.

 -- Bastian Blank <waldi@debian.org>  Fri, 24 Feb 2006 16:02:11 +0000

linux-2.6 (2.6.15-8) unstable; urgency=high

  [ maximilian attems ]
  * Add stable Release 2.6.15.5:
    - Fix deadlock in br_stp_disable_bridge
    - Fix a severe bug
    - i386: Move phys_proc_id/early intel workaround to correct function
    - ramfs: update dir mtime and ctime
    - sys_mbind sanity checking
    - Fix s390 build failure.
    - Revert skb_copy_datagram_iovec() recursion elimination.
    - s390: add #ifdef __KERNEL__ to asm-s390/setup.h
    - netfilter missing symbol has_bridge_parent
    - hugetlbfs mmap ENOMEM failure
    - IB/mthca: max_inline_data handling tweaks
    - it87: Fix oops on removal
    - hwmon it87: Probe i2c 0x2d only
    - reiserfs: disable automatic enabling of reiserfs inode attributes
    - Fix snd-usb-audio in 32-bit compat environment
    - dm: missing bdput/thaw_bdev at removal
    - dm: free minor after unlink gendisk
    - gbefb: IP32 gbefb depth change fix
    - shmdt cannot detach not-alined shm segment cleanly.
    - Address autoconfiguration does not work after device down/up cycle
    - gbefb: Set default of FB_GBE_MEM to 4 MB
    - XFS ftruncate() bug could expose stale data (CVE-2006-0554)
    - sys_signal: initialize ->sa_mask
    - do_sigaction: cleanup ->sa_mask manipulation
    - fix zap_thread's ptrace related problems
    - fix deadlock in ext2
    - cfi: init wait queue in chip struct
    - sd: fix memory corruption with broken mode page headers
    - sbp2: fix another deadlock after disconnection
    - skge: speed setting
    - skge: fix NAPI/irq race
    - skge: genesis phy initialization fix
    - skge: fix SMP race
    - x86_64: Check for bad elf entry address (CVE-2006-0741)
    - alsa: fix bogus snd_device_free() in opl3-oss.c
    - ppc32: Put cache flush routines back into .relocate_code section
    - sys32_signal() forgets to initialize ->sa_mask
    - Normal user can panic NFS client with direct I/O (CVE-2006-0555)
  * Deactivate merged duplicates: s390-klibc-buildfix.patch,
    powerpc-relocate_code.patch.
  * Add stable Release 2.6.15.6:
    - Don't reset rskq_defer_accept in reqsk_queue_alloc
    - fs/nfs/direct.c compile fix
    - mempolicy.c compile fix, make sure BITS_PER_BYTE is defined
    - [IA64] die_if_kernel() can return (CVE-2006-0742)

  [ Sven Luther ]
  * [powerpc] Disabled CONFIG_IEEE1394_SBP2_PHYS_DMA, which was broken on
    powerpc64, as it used the long deprecated bus_to_virt symbol.
    (Closes: #330225)
  * [powerpc] Fixed gettimeofday breakage causing clock drift.

 -- Bastian Blank <waldi@debian.org>  Mon,  6 Mar 2006 11:06:28 +0100

linux-2.6 (2.6.15-7) unstable; urgency=low

  [ Norbert Tretkowski ]
  * [alpha] Disabled CONFIG_ALPHA_LEGACY_START_ADDRESS for -alpha-generic and
    -alpha-smp flavours, and introduced a new -alpha-legacy flavour for MILO
    based machines, which has CONFIG_ALPHA_LEGACY_START_ADDRESS enabled.
    (closes: #352186)
  * [alpha] Added new patch to support prctl syscall. (closes: #349765)
  * [i386] Renamed kernel-image-2.6-486 to kernel-image-2.6-386, it's meant for
    transition only, and kernel-image-2.6-386 is the package name in sarge.

  [ Jurij Smakov ]
  * Bump build-dependency on kernel-package to 10.035, which is fixed
    to build the documentation packages again.
    Closes: #352000, #348332

  [ Frederik Schüler ]
  * Activate CONFIG_DVB_AV7110_OSD on alpha amd64 and ia64.
    Closes: #353292
  * Deactivate CONFIG_FB_ATY_XL_INIT on all architectures: it is broken and
    already removed in 2.6.16-rc.
    Closes: #353310

  [ Christian T. Steigies ]
  * [m68k] build in cirrusfb driver

 -- Bastian Blank <waldi@debian.org>  Tue, 21 Feb 2006 17:35:21 +0000

linux-2.6 (2.6.15-6) unstable; urgency=low

  [ Bastian Blank ]
  * Moved the mkvmlinuz support patch modification to a -1 version of the
    patch.

  [ maximilian attems ]
  * Add stable treee 2.6.15.4
    - PCMCIA=m, HOSTAP_CS=y is not a legal configuration
    - Input: iforce - do not return ENOMEM upon successful allocation
    - x86_64: Let impossible CPUs point to reference per cpu data
    - x86_64: Clear more state when ignoring empty node in SRAT parsing
    - x86_64: Dont record local apic ids when they are disabled in MADT
    - Fix keyctl usage of strnlen_user()
    - Kill compat_sys_clock_settime sign extension stub.
    - Input: grip - fix crash when accessing device
    - Input: db9 - fix possible crash with Saturn gamepads
    - Input: iforce - fix detection of USB devices
    - Fixed hardware RX checksum handling
    - SCSI: turn off ordered flush barriers
    - Input: mousedev - fix memory leak
    - seclvl settime fix
    - fix regression in xfs_buf_rele
    - md: remove slashes from disk names when creation dev names in sysfs
    - d_instantiate_unique / NFS inode leakage
    - dm-crypt: zero key before freeing it
    - bridge: netfilter races on device removal
    - bridge: fix RCU race on device removal
    - SELinux: fix size-128 slab leak
    - __cmpxchg() must really always be inlined
    - emu10k1 - Fix the confliction of 'Front' control
    - Input: sidewinder - fix an oops
  * Deactivate merged alpha-cmpxchg-inline.patch, sparc64-clock-settime.patch.

  [ Christian T. Steigies ]
  * [m68k] Add fix for m68k/buddha IDE and m68k/mac SCSI driver
  * [m68k] Patch by Peter Krummrich to stop flickering pixels with PicassoII
  * [m68k] make Amiga keyboard usable again, patch by Roman Zippel
  * [m68k] prevent wd33c93 SCSI driver from crashing the kernel, patch by Roman Zippel
  * [m68k] remove SBCs from VME descriptions (closes: #351924)

 -- Frederik Schüler <fs@debian.org>  Fri, 10 Feb 2006 15:33:21 +0000

linux-2.6 (2.6.15-5) unstable; urgency=low

  [ Martin Michlmayr ]
  * Add a fix for the input support for the ixp4xx beeper driver from
    2.6.16-rc2.
  * Add stable tree 2.6.15.3:
    - Fix extra dst release when ip_options_echo fails (CVE-2006-0454)

  [ Sven Luther ]
  * [powerpc] Removed -o root -g root option to mkvmlinuz support patch.
    (Closes: #351412)

 -- Sven Luther <luther@debian.org>  Tue,  7 Feb 2006 19:23:14 +0000

linux-2.6 (2.6.15-4) unstable; urgency=low

  [ Jurij Smakov ]
  * [sparc64] Add sparc64-clock-settime.patch to fix the incorrect
    handling of the clock_settime syscall arguments, which resulted
    in a hang when trying to set the date using 'date -s'. Patch
    by David Miller is applied upstream. Thanks to Ludovic Courtes
    and Frans Pop for reporting and testing.
    Ref: http://marc.theaimsgroup.com/?t=113861017400002&r=1&w=2

  [ Christian T. Steigies ]
  * [m68k] update m68k patch and config to 2.6.15
  * [m68k] SCSI drivers need to be built in until ramdisk generator tools
    supports loading scsi modules
  * [m68k] ISCSI and IDE-TAPE don't compile, disabled
  * [m68k] set CC_OPTIMIZE_FOR_SIZE=n
  * [m68k] added vmeints patch which fixes building for vme

  [ maximilian attems ]
  * Use initramfs-tools for ia64 - fixed klibc.
  * Add stable tree 2.6.15.2:
    - Fix double decrement of mqueue_mnt->mnt_count in sys_mq_open
    - (CVE-2005-3356)
    - Mask off GFP flags before swiotlb_alloc_coherent
    - usb-audio: don't use empty packets at start of playback
    - Make second arg to skb_reserved() signed.
    - Input: HID - fix an oops in PID initialization code
    - Fix oops in ufs_fill_super at mount time
    - Kill blk_attempt_remerge()
    - Fix i2o_scsi oops on abort
    - Fix mkiss locking bug
    - Fix timekeeping on sparc64 ultra-IIe machines
    - Someone broke reiserfs v3 mount options and this fixes it
  * Deactivate sparc64-jumping-time.patch, amd64-pppd-fix.patch incl in aboves.
  * Add s390-klibc-buildfix.patch, regression due to header file changes.

  [ Steve Langasek ]
  * [alpha] set __attribute__((always_inline)) on __cmpxchg(), to avoid
    wrong optimizations with -Os (Closes: #347556).

  [ Martin Michlmayr ]
  * Add input support for the ixp4xx beeper driver (Alessandro Zummo).
  * [arm] Add NSLU2 specific portion of ixp4xx beeper driver (Alessandro Zummo).
  * [arm/nslu2] Build PPP as a module.
  * [arm/nslu2] Enable wireless.
  * [arm/nslu2] Enable most USB modules.
  * [arm/nslu2] Enable ALSA and USB sound modules.
  * [arm/nslu2] Set 4 MB as the size of the initrd in the kernel cmd line.
  * [arm/footbridge] Set CONFIG_BLK_DEV_RAM_SIZE to 8192.
  * [armeb] Add support for big-endian ARM.
  * [armeb/nslu2] Use the nslu2 config from arm.

  [ Frederik Schüler ]
  * [amd64] Add amd64-pppd-fix.patch to fix kernel panic when using pppd.
    (Closes: #347711)
  * Add 64bit-vidiocswin-ioctl-fix.patch to fix VIDIOCSWIN ioctl on 64bit
    kernel 32bit userland setups. (Closes: #349338)

  [ Sven Luther ]
  * [powerpc] Adapted apus config file to be more modular and in sync with the
    other powerpc configs. Scsi drivers are disabled as they don't build
    cleanly though (need some esp stuff).
  * [powerpc] Default to initramfs-tools as initramfs generator, as klibc
    build is fixed now.

  [ Bastian Blank ]
  * [powerpc] Fix dependencies of image packages.

 -- maximilian attems <maks@sternwelten.at>  Wed,  1 Feb 2006 11:34:20 +0100

linux-2.6 (2.6.15-3) unstable; urgency=low

  [ Martin Michlmayr ]
  * [arm] Update configs for 2.6.15; closes: #347998.
  * [arm] Activate tmpfs.
  * [arm] Allow modules to be unloaded.
  * [arm] Enable CONFIG_INPUT_EVDEV since yaird needs this module in
    order to generate initrds.
  * [arm/footbridge] Activate IDEPCI so SL82C105 will really be
    compiled in.
  * [arm/footbridge] Activate the right network drivers (Tulip and
    NE2K).
  * [arm/footbridge] Enable more framebuffer drivers.
  * debian/patches/arm-fix-dc21285.patch: Fix compilation of DC21285
    flash driver.
  * [arm/footbridge] Enable MTD and the DC21285 flash driver.
  * [arm/footbridge] Enable RAID and LVM modules.
  * [arm/footbridge] Enable USB modules.
  * [arm/nslu2] Add an image for Network Storage Link for USB 2.0 Disk
    Drives.
  * debian/patches/arm-memory-h-page-shift.patch: Fix error "PAGE_SHIFT
    undeclared" (Rod Whitby).
  * debian/patches/mtdpart-redboot-fis-byteswap.patch: recognise a foreign
    endian RedBoot partition table (John Bowler).
  * debian/patches/maclist.patch: Add support for the maclist interface
    (John Bowler).
  * debian/patches/arm-nslu2-maclist.patch: Add NSLU2 maclist support
    (John Bowler).
  * [arm/nslu2] Activate maclist.

  [ maximilian attems ]
  * Add stable tree 2.6.15.1:
    - arch/sparc64/Kconfig: fix HUGETLB_PAGE_SIZE_64K dependencies
    - moxa serial: add proper capability check
    - fix /sys/class/net/<if>/wireless without dev->get_wireless_stats
    - Don't match tcp/udp source/destination port for IP fragments
    - Fix sys_fstat64() entry in 64-bit syscall table.
    - UFS: inode->i_sem is not released in error path
    - netlink oops fix due to incorrect error code
    - Fix onboard video on SPARC Blade 100 for 2.6.{13,14,15}
    - Fix DoS in netlink_rcv_skb() (CVE-2006-0035)
    - fix workqueue oops during cpu offline
    - Fix crash in ip_nat_pptp (CVE-2006-0036)
    - Fix another crash in ip_nat_pptp (CVE-2006-0037)
    - ppc32: Re-add embed_config.c to ml300/ep405
    - Fix ptrace/strace
    - vgacon: fix doublescan mode
    - BRIDGE: Fix faulty check in br_stp_recalculate_bridge_id()
    - skge: handle out of memory on ring changes
  * Drop merged patch:
    - sparc64-atyfb-xl-gr-final.patch

  [ Simon Horman ]
  * Fix booting on PReP machines
    (Closes: #348040)
    powerpc-relocate_code.patch

 -- Simon Horman <horms@verge.net.au>  Tue, 17 Jan 2006 18:01:17 +0900

linux-2.6 (2.6.15-2) unstable; urgency=low

  [ maximilian attems ]
  * Default to initramfs-tools as initramfs generator for amd64, hppa, i386,
    alpha and sparc. More archs will be added once klibc matures.
    (Closes: #346141, #343147, #341524, #346305)
  * Backport alsa patch for opl3 - Fix the unreleased resources.
    (Closes: #346273)
  * Readd buslogic-pci-id-table.patch.

  [ dann frazier ]
  * [ia64] Update config for 2.6.15.

  [ Frederik Schüler ]
  * Make CONFIG_IPW2100 a per-architecture option and deactivate it on all
    architectures but i386. (Closes: #344515)

  [ Sven Luther ]
  * Removed spurious file from powerpc-apus patch. (Closes: #346159)

  [ Norbert Tretkowski ]
  * Backport the generic irq framework for alpha. (closes: #339080)

  [ Bastian Blank ]
  * Remove pre-sarge conflict with hotplug.
  * Fix hppa diff to apply.
  * Make the latest packages depend on the corect version of the real images.
    (closes: #346366)

 -- Bastian Blank <waldi@debian.org>  Tue, 10 Jan 2006 16:54:21 +0100

linux-2.6 (2.6.15-1) unstable; urgency=low

  [ Sven Luther ]
  * New upstream release.
  * [powerpc] Now use ARCH=powerpc for 64bit powerpc flavours, 32bit still
    stays with ARCH=ppc for now.
  * [powerpc] Readded PReP Motorola PowerStack II Utah IDE interrupt
    (Closes: #345424)
  * [powerpc] Fixed apus patch.
  * Added make-kpkg --arch option support to gencontrol.py.
  * Added debian/bin/kconfig.ml to process config file snipplet, so we can
    preserve the pre 2.6.15 ordering of config file snipplets. Upto 2.6.15
    the kernel Kconfig magic apparently kept the later occuring config options,
    but it seems that this is no more the case. Instead of catting the config
    files together, not use the kconfig.ml script to read in the files from
    more generic to more specific, and keep only the more specific.

  [ Bastian Blank ]
  * [s390] Update configs.

  [ Kyle McMartin ]
  * [hppa] Snag latest hppa.diff from cvs.parisc-linux.org.
  * [hppa] Update configs for 2.6.15.
  * [hppa] Change parisc kernel names to something less ambiguous.

  [ dann frazier ]
  * [ia64] Update ia64 configs

  [ maximilian attems ]
  * Drop modular-ide.patch, nacked by ide upstream.  Prevents udev to load
    ide-generic and those successfull boots with initramfs-tools.
  * Disable CONFIG_USB_BANDWIDTH, causes major trouble for alsa usb cards.

  [ Norbert Tretkowski ]
  * [alpha] Removed conflict with initramfs-tools, thanks vorlon for finding
    the klibc bug!

  [ Jonas Smedegaard ]
  * Adjust short description of transitional package kernel-image-2.6-
    486 to mention 2.6 (not 2.6.12).
  * Clean duplicate Kconfig options.

  [ Frederik Schüler ]
  * Add updated version of drivers-scsi-megaraid_splitup.patch.
  * Deactivate CONFIG_IDE_TASK_IOCTL on alpha and ia64 and make it a global
    option.
  * Make CONFIG_VIDEO_SAA7134 a global option.
  * New option CONFIG_CC_OPTIMIZE_FOR_SIZE set per-arch.
  * Rename i386 368 flavour to 486.
  * Add myself to uploaders.
  * Readdition of qla2xxx drivers, as firmware license has been fixed.
  * Make CONFIG_PACKET, PACKET_MM and UNIX builtin on all architectures:
    statically linked has better performance then modules due to TLB issue.
  * clean up debian-patches dir: remove all obsolete patches:
    - alpha-compile-fix.patch: obsolete
    - amd64-int3-fix.patch: fixed since 2.6.12
    - net-ipconntrack-nat-fix.patch: merged upstream after 2.6.14 release
    - net-nf_queue-oops.patch: merged upstream after 2.6.14 release
    - qla2xxx-removed.patch: obsolete
  * Drop M386 support remains from the i386 386 flavour: built with M486
    from now on.

  [ Martin Michlmayr ]
  * [arm] Don't define "compiler" since GCC 4.x is the default now anyway.
  * [arm] Add descriptions for "class" and "longclass".
  * [arm] Compile CONFIG_BLK_DEV_SL82C105 support into the kernel on
    Footbridge.
  * [arm] Compile ext3 support into the kernel on Footbridge.
  * [arm] Turn on CONFIG_SERIAL_8250 support on Footbridge.

  [ Jurij Smakov ]
  * [sparc] Correct the patch for the atyfb framebuffer driver
    (sparc64-atyfb-xl-gr.patch) to finally fix the console and X
    image defects on Blade 100/150. The new patch is named
    sparc64-atyfb-xl-gr-final.patch to avoid the confusion.
    Thanks to Luis F. Ortiz for fixing the patch and Luigi Gangitano
    for testing it out.
  * Drop tty-locking-fixes9.patch, which was preventing the oops during
    shutdown on some sparc machines with serial console. Proper fix has
    been incorporated upstream.

  [ Simon Horman ]
  * Enable MKISS globally (closes: #340215)
  * Add recommends libc6-i686 to 686 and k7 image packages
    (closes: #278729)
  * Enable OBSOLETE_OSS_USB_DRIVER and USB_AUDIO
    as alsa snd-usb-audio still isn't quite there.
    I expect this to be re-disabled at some stage,
    possibly soon if it proves to be a source of bugs.
    (closes: #340388)

 -- Sven Luther <luther@debian.org>  Tue,  3 Jan 2006 06:48:07 +0000

linux-2.6 (2.6.14-7) unstable; urgency=low

  [ maximilian attems ]
  * Add stable tree 2.6.14.5 fixes:
    - setting ACLs on readonly mounted NFS filesystems (CVE-2005-3623)
    - Fix bridge-nf ipv6 length check
    - Perform SA switchover immediately.
    - Input: fix an OOPS in HID driver
    - Fix hardware checksum modification
    - kernel/params.c: fix sysfs access with CONFIG_MODULES=n
    - Fix RTNLGRP definitions in rtnetlink.h
    - Fix CTA_PROTO_NUM attribute size in ctnetlink
    - Fix unbalanced read_unlock_bh in ctnetlink
    - Fix NAT init order
    - Fix incorrect dependency for IP6_NF_TARGET_NFQUEUE
    - dpt_i2o fix for deadlock condition
    - SCSI: fix transfer direction in sd (kernel panic when ejecting iPod)
    - SCSI: fix transfer direction in scsi_lib and st
    - Fix hardware rx csum errors
    - Fix route lifetime.
    - apci: fix NULL deref in video/lcd/brightness
  * Disable CONFIG_USB_BANDWIDTH, causes major trouble on alsa usb cards.
    (Closes: #344939)

 -- maximilian attems <maks@sternwelten.at>  Tue, 27 Dec 2005 20:50:28 +0100

linux-2.6 (2.6.14-6) unstable; urgency=low

  [ Kyle McMartin ]
  * Change parisc kernel names to something less ambiguous.

  [ maximilian attems ]
  * Drop modular-ide.patch, nacked by ide upstream.  Prevents udev to load
    ide-generic and those successfull boots with initramfs-tools.
  * Add stable tree 2.6.14.4 with the following fixes:
    - drivers/scsi/dpt_i2o.c: fix a user-after-free
    - drivers/message/i2o/pci.c: fix a use-after-free
    - drivers/infiniband/core/mad.c: fix a use-after-free
    - DVB: BUDGET CI card depends on STV0297 demodulator
    - setkeys needs root
    - Fix listxattr() for generic security attributes
    - AGPGART: Fix serverworks TLB flush.
    - Fix crash when ptrace poking hugepage areas
    - I8K: fix /proc reporting of blank service tags
    - i82365: release all resources if no devices are found
    - bonding: fix feature consolidation
    - libata: locking rewrite (== fix)
    - cciss: bug fix for BIG_PASS_THRU
    - ALSA: nm256: reset workaround for Latitude CSx
    - cciss: bug fix for hpacucli
    - V4L/DVB: Fix analog NTSC for Thomson DTT 761X hybrid tuner
    - BRIDGE: recompute features when adding a new device
    - 32bit integer overflow in invalidate_inode_pages2()
    - USB: Adapt microtek driver to new scsi features
    - ide-floppy: software eject not working with LS-120 drive
    - Add try_to_freeze to kauditd
    - V4L/DVB (3135) Fix tuner init for Pinnacle PCTV Stereo
    - NETLINK: Fix processing of fib_lookup netlink messages
    - ACPI: fix HP nx8220 boot hang regression

  [ Norbert Tretkowski ]
  * [alpha] Removed conflict with initramfs-tools, thanks vorlon for finding
    the klibc bug!

  [ Frederik Schüler ]
  * Add updated drivers-scsi-megaraid_splitup.patch. (Closes: #317258)
  * Add ppc64-thermal-overtemp.patch to fix a thermal control bug in G5
    machines. (Closes: #343980)
  * Unpatch the following patches which are included in 2.6.14.4:
    - setkeys-needs-root-1.patch
    - setkeys-needs-root-2.patch
    - mm-invalidate_inode_pages2-overflow.patch
    - net-bonding-consolidation-fix.patch

 -- Frederik Schüler <fs@debian.org>  Tue, 20 Dec 2005 18:50:41 +0000

linux-2.6 (2.6.14-5) unstable; urgency=low

  [ dann frazier ]
  * ia64-new-assembler-fix.patch
    Fix ia64 builds with newer assembler (Closes: #341257)

  [ Sven Luther ]
  * [powerpc] incremented ramdisk size to 24576 from 8192, needed by the
    graphical installer, maybe we can bring this to 16384 later.

  [ Simon Horman ]
  * Add recommends libc6-i686 to 686 and k7 image packages
    (closes: #278729)
  * Enable OBSOLETE_OSS_USB_DRIVER and USB_AUDIO
    as alsa snd-usb-audio still isn't quite there.
    I expect this to be re-disabled at some stage,
    possibly soon if it proves to be a source of bugs.
    (closes: #340388)

  [ dann frazier ]
  * buslogic-pci-id-table.patch
    add a pci device id table to fix initramfs-tools discovery.
    (closes #342057)
  * fix feature consolidation in bonding driver.  (closes #340068)

 -- dann frazier <dannf@debian.org>  Thu,  8 Dec 2005 10:59:31 -0700

linux-2.6 (2.6.14-4) unstable; urgency=low

  [ dann frazier ]
  * setkeys-needs-root-1.patch, setkeys-needs-root-2.patch:
    [SECURITY] Require root privilege to write the current
    function key string entry of other user's terminals.
    See CVE-2005-3257 (Closes: #334113)

  [ Simon Horman ]
  * Enable MKISS globally (closes: #340215)
  * mm-invalidate_inode_pages2-overflow.patch
    [SECURITY] 32bit integer overflow in invalidate_inode_pages2() (local DoS)
  * ctnetlink-check-if-protoinfo-is-present.patch
    [SECURITY] ctnetlink: check if protoinfo is present (local DoS)
  * ctnetlink-fix-oops-when-no-icmp-id-info-in-message.patch
    [SECURITY] ctnetlink: Fix oops when no ICMP ID info in message (local DoS)

  [ Sven Luther ]
  * Re-added powerpc/apus patch, now that Roman Zippel merged it in.
  * Let's create asm-(ppc|ppc64) -> asm-powerpc symlink farm.  (Closes: #340571)

  [ maximilian attems ]
  * Add 2.6.14.3 patch - features changelog:
    - isdn/hardware/eicon/os_4bri.c: correct the xdiLoadFile() signature
    - x86_64/i386: Compute correct MTRR mask on early Noconas
    - PPTP helper: Fix endianness bug in GRE key / CallID NAT
    - nf_queue: Fix Ooops when no queue handler registered
    - ctnetlink: check if protoinfo is present
    - ip_conntrack: fix ftp/irc/tftp helpers on ports >= 32768
    - VFS: Fix memory leak with file leases
    - hwmon: Fix lm78 VID conversion
    - hwmon: Fix missing it87 fan div init
    - ppc64 memory model depends on NUMA
    - Generic HDLC WAN drivers - disable netif_carrier_off()
    - ctnetlink: Fix oops when no ICMP ID info in message
    - Don't auto-reap traced children
    - packet writing oops fix
    - PPTP helper: fix PNS-PAC expectation call id
    - NAT: Fix module refcount dropping too far
    - Fix soft lockup with ALSA rtc-timer
    - Fix calculation of AH length during filling ancillary data.
    - ip_conntrack TCP: Accept SYN+PUSH like SYN
    - refcount leak of proto when ctnetlink dumping tuple
    - Fix memory management error during setting up new advapi sockopts.
    - Fix sending extension headers before and including routing header.
    - hwmon: Fix missing boundary check when setting W83627THF in0 limits
  * Remove ctnetlink-check-if-protoinfo-is-present.patch,
    net-nf_queue-oops.patch - already included in 2.6.14.3.

  [ Frederik Schüler ]
  * Make CONFIG_PACKET, PACKET_MM and UNIX builtin on all architectures:
    statically linked has better performance then modules due to TLB issue.
  * Add myself to uploaders.

 -- Frederik Schüler <fs@debian.org>  Sat, 26 Nov 2005 13:18:41 +0100

linux-2.6 (2.6.14-3) unstable; urgency=low

  [ Norbert Tretkowski ]
  * [alpha] Switch to gcc 4.0.
  * [alpha] Conflict with initramfs-tools, klibc is broken on alpha.
  * [alpha] Enabled CONFIG_KOBJECT_UEVENT in arch/alphaconfig to fix trouble
    with latest udev, thanks to Uwe Schindler for reporting. (closes: #338911)
  * Bumped ABI revision:
    + ABI changes on sparc and alpha because of compiler switch.
    + 2.6.14.1 changes ABI of procfs.

  [ Sven Luther ]
  * Set default TCP congestion algorithm to NewReno + BIC (Closes: #337089)

  [ maximilian attems ]
  * Reenable CONFIG_SOFTWARE_SUSPEND on i386 and ppc, resume=/dev/<other device>
    must be set by boot loader. (Closes: #267600)
  * Set CONFIG_USB_SUSPEND on i386. Usefull for suspend to ram and apm suspend.
  * Add 2.6.14.1 patch:
    - Al Viro: CVE-2005-2709 sysctl unregistration oops
  * Add 2.6.14.2 patch:
    - airo.c/airo_cs.c: correct prototypes
    - fix XFS_QUOTA for modular XFS (closes: #337072)
    - USB: always export interface information for modalias
    - NET: Fix zero-size datagram reception
    - fix alpha breakage
    - Oops on suspend after on-the-fly switch to anticipatory i/o scheduler
    - ipvs: fix connection leak if expire_nodest_conn=1
    - Fix ptrace self-attach rule
    - fix signal->live leak in copy_process()
    - fix de_thread() vs send_group_sigqueue() race
    - prism54 : Fix frame length
    - tcp: BIC max increment too large
  * Remove alpha compile fix as contained in 2.6.14.2
  * Readd CONFIG_XFS_QUOTA=y.
  * Disable ACPI cutoff year on i386, was set to 2001.
    No need for acpi=force on boot.

  [ Jurij Smakov ]
  * Fix the install-image script to correctly include all the necessary
    stuff in scripts. (Closes: #336424)
  * Enable CONFIG_SND_ALI5451 on sparc.
  * Switch sparc to gcc-4.0. Thanks to Norbert for making sure it successfully
    builds a working kernel now.
  * Apply patch to fix ATI framebuffer output corruption on SunBlade 100
    (sparc64-atyfb-xl-gr.patch). Thanks to Luigi Gangitano. (Closes: #321200)
  * Disable CONFIG_PARPORT_PC_FIFO on sparc, since it causes a hang whenever
    something is sent to the parallel port device. Thanks to Attilla
    (boera at rdslink.ro) for pointing that out.

  [ Simon Horman ]
  * [386, AMD64] Set CONFIG_FRAMEBUFFER_CONSOLE=y instead of m.
    As vesadb now built into the kernel, after finally dropping the
    debian-specific patch to make it modular, make fbcons builtin too, else
    all sorts of weird stuff happens which is hard for the inird builders to
    automatically compenste for. (Closes: #336450)
  * Redisable CONFIG_SOFTWARE_SUSPEND on ppc/miboot as it required
    CONFIG_PM to compile.
  * [NETFILTER] nf_queue: Fix Ooops when no queue handler registered
    This is a regression introduced in 2.6.14.
    net-nf_queue-oops.patch. (Closes: #337713)
  * Make manuals with defconfig, as is required for kernel-package 10.008

  [ dann frazier ]
  * net-ipconntrack-nat-fix.patch - fix compilation of
    ip_conntrack_helper_pptp.c when NAT is disabled. (Closes: #336431)

  [ Christian T. Steigies ]
  * update m68k.diff to 2.6.14
  * add m68k-*vme* patches
  * disable macsonic driver until the dma patch is fixed
  * disable IEEE80211 drivers for all of m68k

  [ Frederik Schüler ]
  * activate CONFIG_SECURITY_NETWORK to fix SElinux operation.
    (Closes: #338543)

 -- Norbert Tretkowski <nobse@debian.org>  Mon, 14 Nov 2005 10:23:05 +0100

linux-2.6 (2.6.14-2) unstable; urgency=low

  [ Simon Horman ]
  * [SECURITY] Avoid 'names_cache' memory leak with CONFIG_AUDITSYSCALL
    This fix, included as part of the 2.6.13.4 patch in
    2.6.13+2.6.14-rc4-0experimental.1 is CVE-2005-3181
  * Fix genearation of .extraversion, again (closes: #333842)
  * Add missing kernel-arch and kernel-header-dirs to defines
    so headers get included. (closes: #336521)
    N.B: I only filled in arches where other's hadn't done so alread.
         Please fix if its wrong.
  * Allow powerpc64 to compile with AUDIT enabled but
    AUDITSYSCALL disabled. powerpc64-audit_sysctl-build.patch

  [ dann frazier ]
  * Update hppa.diff to 2.6.14-pa0

  [ Norbert Tretkowski ]
  * [alpha] New patch to include compiler.h in barrier.h, barrier() is used in
    non-SMP case.
  * [alpha] Added kernel-header-dirs and kernel-arch to debian/arch/alpha/defines
    to include asm-alpha in linux-headers package.
  * Added myself to Uploaders.

  [ Frederik Schüler ]
  * [amd64] use DISCONTIGMEM instead of SPARSEMEM on amd64-k8-smp flavour to
    fix bootup kernel panic.
  * [amd64] include asm-x86_64 in linux-headers package.
  * Deactivate AUDITSYSCALL globally, it slows down the kernel and is not
    needed for selinux at all.

 -- Simon Horman <horms@debian.org>  Tue,  1 Nov 2005 15:27:40 +0900

linux-2.6 (2.6.14-1) unstable; urgency=low

  [ Sven Luther ]
  * New upstream release.

  [ Norbert Tretkowski ]
  * [alpha] Update arch/alpha/config* for 2.6.14.

  [ Simon Horman ]
  * Fix misformatting of long description of
    linux-patch-debian-linux-patch-debian-X.Y.Z.
    templates/control.main.in
    (closes: #335088)
  * Make sure version is seeded in apply and unapply scripts.
    Actually changed in some earlier, post 2.6.12, release,
    but the changelog seems to be missing.
    (closes: #324583)

  [ dann frazier ]
  * [ia64] Disable the CONFIG_IA64_SGI_SN_XP module.  This forces
    CONFIG_GENERIC_ALLOCATOR and CONFIG_IA64_UNCACHED_ALLOCATOR to y, which
    appears to break on zx1 systems.

 -- Simon Horman <horms@debian.org>  Fri, 28 Oct 2005 16:26:03 +0900

linux-2.6 (2.6.13+2.6.14-rc5-0experimental.1) experimental; urgency=low

  [ Sven Luther ]
  * Upgraded to 2.6.14-rc5.

  [ Jonas Smedegaard ]
  * Quote variables in debian/rules.real and postinstall (making it
    safer to run with weird characters in path of build environment).

  [ Bastian Blank ]
  * Add some missing files from scripts to headers packages.
  * Add new patch powerpc-build-links.patch: Emit relative symlinks in
    arch/ppc{,64}/include.
  * Include arch/*/include into headers package.

 -- Sven Luther <luther@debian.org>  Tue, 25 Oct 2005 03:56:11 +0000

linux-2.6 (2.6.13+2.6.14-rc4-0experimental.1) experimental; urgency=low

  [ Sven Luther ]
  * Upgraded to 2.6.14-rc4.

  [ Simon Horman ]
  * Fix genearation of .extraversion (closes: #333842)

  [ dann frazier ]
  * Enhance the linux-source description to explain the types of patches
    Debian adds to it.  (closes: #258043)
  * Correct linux-patch-debian description.  It replaces the
    kernel-patch-debian packages, not the kernel-source packages.

  [ Jonas Smedegaard ]
  * Fix building from within a very long dir (all patches was applied at
    once - exhausting shell commandline, now applied one by one).
  * Add Simon Horman, Sven Luther and myself as Uploaders.

  [ Bastian Blank ]
  * Use list of revisions in patch scripts.
  * Use correct names for tarball and scripts.

  [ Jurij Smakov ]
  * [i386] Set the CONFIG_HPET_EMULATE_RTC option to make the clock
    work properly on certain Dell machines. This required setting the
    CONFIG_RTC option to 'y' instead of 'm'. (closes: #309909)
    [i386] Enable VIDEO_CX88 and VIDEO_CX88_DVB (both set to 'm') by
    popular demand. (closes: #330916)

  [ Norbert Tretkowski ]
  * [alpha] Update arch/alpha/config for 2.6.13.

  [ Kyle McMartin ]
  * [hppa] Oops. Fix linux-headers not including asm-parisc by adding
    headers_dirs = parisc to Makefile.inc.

  [ maximilian attems ]
  * Set CONFIG_FB_VESA=y for i386 and amd64 configs. (closes: #333003)

  [ Sven Luther ]
  * [powerpc] Fixed apus build, now use mkvmlinuz too to generate the vmlinuz
    kernel.
  * Fixed control.image.in to depend on :
      initramfs-tools | yaird | linux-ramdisk-tool
    where linux-ramdisk-tools is the virtual package provided by all
    initrd/initramfs generating tools.

  [ Frederik Schüler ]
  * deactivate FB_RIVA on all architectures.
  * deactivate BLK_DEV_IDESCSI on all architectures.
  * Added patch-2.6.13.4:
    - [SECURITY] key: plug request_key_auth memleak
      See CAN-2005-3119
    - [SECURITY] Fix drm 'debug' sysfs permissions
      See CAN-2005-3179
    - [SECURITY] Avoid 'names_cache' memory leak with CONFIG_AUDITSYSCALL
    - [SPARC64] Fix userland FPU state corruption.
    - BIC coding bug in Linux 2.6.13
    - [SECURITY] orinoco: Information leakage due to incorrect padding
      See CAN-2005-3180
    - ieee1394/sbp2: fixes for hot-unplug and module unloading

  [ Christian T. Steigies ]
  * disable CONFIG_EXT2_FS_XIP for m68k like on all(?) other arches
  * deactivate OKTAGON_SCSI for amiga/m68k until it can be compiled again
  * deactivate CONFIG_KEYBOARD_HIL_OLD, CONFIG_KEYBOARD_HIL, CONFIG_MOUSE_HIL,
    CONFIG_HIL_MLC, and CONFIG_HP_SDC for hp/m68k
  * update m68k.diff for 2.6.13
  * split out patches that do not intefere with other arches to
    patches-debian/m68k-*

 -- Bastian Blank <waldi@debian.org>  Fri, 21 Oct 2005 12:17:47 +0000

linux-2.6 (2.6.13-1) experimental; urgency=low

  * New upstream release "git booost":
    - new arch xtensa
    - kexec/kdump
    - execute-in-place
    - inotify (closes: #304387)
    - time-sharing cfq I/O scheduler
    - manual driver binding
    - voluntary preemption
    - user-space I/O initiation for InfiniBand
    - new speedy DES (crypto) implementation
    - uml "almost-skas" mode support
    - 250 HZ default (closes: #320366)
    - fixes all over (alsa, archs, ide, input, ntfs, scsi, swsusp, usb, ..)
    - orinoco driver updates (closes: #291684)
    - md, dm updates (closes: #317787)

  [ Frederik Schüler ]
  * [amd64] Added class and longclass descriptions for amd64 flavours.
  * [amd64] add amd64-tlb-flush-sigsegv-fix.patch: disable tlb flush
    filtering on smp systems to workaround processor errata.
  * backport kernel-api-documentation-generation-fix.diff from git to fix
    documentation build.
  * Added patch-2.6.13.1:
    - raw_sendmsg DoS (CAN-2005-2492)
    - 32bit sendmsg() flaw (CAN-2005-2490)
    - Reassembly trim not clearing CHECKSUM_HW
    - Use SA_SHIRQ in sparc specific code.
    - Fix boundary check in standard multi-block cipher processors
    - 2.6.13 breaks libpcap (and tcpdump)
    - x86: pci_assign_unassigned_resources() update
    - Fix PCI ROM mapping
    - aacraid: 2.6.13 aacraid bad BUG_ON fix
    - Kconfig: saa7134-dvb must select tda1004x

  [ Simon Horman ]
  * Disable BSDv3 accounting on hppa and alpha, it was already
    disabled on all other architectures. Also unify BSD accounting
    config into top level config, rather than per flavour configs.
  * [SECURITY] The seq_file memory leak fix included in 2.6.12-6
    as part of upstream's 2.6.12.6 patchset is now CAN-2005-2800.

  [ Jurij Smakov, Simon Horman ]
  * Ensure that only one kernel-manual/linux-manual package can
    be installed at a time to avoid file conflicts. (closes: #320042)

  [ Bastian Blank ]
  * Move audit, preempt and security settings to core config file.
  * Fix powerpc configuration.
  * Add debian version information to kernel version string.
  * Drop coreutils | fileutils dependencies.
  * Drop modular-vesafb patch. (closes: #222374, #289810)

  [ Christian T. Steigies ]
  * update m68k.diff for linux-2.6.13
  * add m68k-42_dma.patch and m68k-sonic.patch that will be in upstream 2.6.14
    (which makes sun3 build fail, needs fixing)

  [ maximilian attems ]
  * Drop drivers-add-scsi_changer.patch (merged)
  * Drop drivers-ide-dma-blacklist-toshiba.patch (merged)
  * Drop drivers-ide-__devinit.patch (merged)
  * Added patch-2.6.13.2:
    - USB: ftdi_sio: custom baud rate fix
    - Fix up more strange byte writes to the PCI_ROM_ADDRESS config word
    - Fix MPOL_F_VERIFY
    - jfs: jfs_delete_inode must call clear_inode
    - Fix DHCP + MASQUERADE problem
    - Sun HME: enable and map PCI ROM properly
    - Sun GEM ethernet: enable and map PCI ROM properly
    - hpt366: write the full 4 bytes of ROM address, not just low 1 byte
    - forcedeth: Initialize link settings in every nv_open()
    - Lost sockfd_put() in routing_ioctl()
    - lost fput in 32bit ioctl on x86-64
  * Added patch-2.6.13.3:
    - Fix fs/exec.c:788 (de_thread()) BUG_ON
    - Don't over-clamp window in tcp_clamp_window()
    - fix IPv6 per-socket multicast filtering in exact-match case
    - yenta oops fix
    - ipvs: ip_vs_ftp breaks connections using persistence
    - uml - Fix x86_64 page leak
    - skge: set mac address oops with bonding
    - tcp: set default congestion control correctly for incoming connections

  [ Sven Luther ]
  * [powerpc] Added hotplug support to the mv643xx_eth driver :
      powerpc-mv643xx-hotplug-support.patch
    thanks go to Nicolas Det for providing the patch.
  * [powerpc] Modified a couple of configuration options for the powerpc64
    flavour, fixes and enhances Apple G5 support (Closes: #323724, #328324)
  * [powerpc] Added powerpc-miboot flavour to use exclusively with oldworld
    powermac miboot floppies for debian-installer.
  * [powerpc] Checked upgraded version of the apus patches, separated them in
    a part which is safe to apply, and one which needs checking, and is thus
    not applied yet.

  [ Kyle McMartin ]
  * [hppa] Update hppa.diff to 2.6.13-pa4.
  * [hppa] Add space register fix to pacache.S to hppa.diff.

  [ dann frazier ]
  * Add a note to README.Debian that explains where users can find the .config
    files used to generate the linux-image packages.  Closes: #316809
  * [ia64] Workaround #325070 until upstream works out an acceptable solution.
    This bug breaks module loading on non-SMP ia64 kernels.  The workaround
    is to temporarily use an SMP config for the non-SMP kernels.  (Note that
    John Wright is running benchmarks to determine the overhead of running
    an SMP kernel on UP systems to help decide if this should be a
    permanent change).
  * [ia64] Update arch/ia64/config for 2.6.13

 -- Simon Horman <horms@debian.org>  Thu,  6 Oct 2005 15:45:21 +0900

linux-2.6 (2.6.12-6) unstable; urgency=high

  [ Andres Salomon, Bastian Blank ]
  * Change ATM and Classical-IP-over-ATM to be modular, instead of being
    statically included. (closes: #323143)

  [ Sven Luther ]
  * [powerpc] powerpc-pmac-sound-check.patch: Added pmac-sound sanity check.
  * [powerpc] powerpc-apus.patch:
    Added preliminary apus patch to package, not applied to kernel tree yet.

  [ Simon Horman ]
  * Unset CC_OPTIMIZE_FOR_SIZE in i386 config,
    it breaks iproute's (and other netlink users) ability
    to set routes. (closes: #322723)
  * Added 2.6.12.6
    - [SECURITY: CAN-2005-2555] Restrict socket policy loading to
      CAP_NET_ADMIN.
    - [SECURITY] Fix DST leak in icmp_push_reply().  Possible remote
      DoS?
    - [SECURITY] NPTL signal delivery deadlock fix; possible local
      DoS.
    - fix gl_skb/skb type error in genelink driver in usbnet
    - [SECURITY] fix a memory leak in devices seq_file implementation;
      local DoS.
    - [SECURITY] Fix SKB leak in ip6_input_finish(); local DoS.

  [ Andres Salomon ]
  * [hppa] enable discontiguous memory support for 32bit hppa images, so
    they build.

 -- Andres Salomon <dilinger@debian.org>  Tue, 06 Sep 2005 10:14:35 -0400

linux-2.6 (2.6.12-5) unstable; urgency=low

  * Change ARM to use GCC 3.3 to avoid FTBFS errors with GCC 4
   (dann frazier)

  * Remove spurious double quote character from ia64 package descriptions.
    (dann frazier)

  * Add transitional meta packages (kernel-image-2.6-*) for ia64.
    (dann frazier)

  * Change fuzz factor to 1, stricter patch appliance. (Maximilian Attems)

  * Enabled CONFIG_THERM_PM72 on powerpc64 flavour. (Sven Luther)

 -- Bastian Blank <waldi@debian.org>  Tue, 16 Aug 2005 21:43:31 +0200

linux-2.6 (2.6.12-4) unstable; urgency=low

  * Supply correct subarch values for the powerpc images.

 -- Bastian Blank <waldi@debian.org>  Mon, 15 Aug 2005 21:06:18 +0200

linux-2.6 (2.6.12-3) unstable; urgency=low

  * Added reference to old kernel-* package names to make
    transition a little more obvious to end users.
    A Dan Jacobson special. (Simon Horman) Closes: #321167

  * By the time this makes it into the archive, it will
    be handling kernel-image-2.6-* packages. (Simon Horman)
    Closes: #321867

  * Link palinfo statically on ia64. (dann frazier) (Closes: #321885)

  * [hppa] :
    - Add hppa arch specific patch.
    - Build-Depend on binutils-hppa64 and gcc-4.0-hppa64.
    (Kyle McMartin)

  * Fix permissions in source tarball. (Bastian Blank) (Closes: #322409)

  * Enable the CONFIG_IP_ADVANCED_ROUTER and related options on
    sparc64 to sync with other architectures. (Jurij Smakov)
    Closes: #321236

  * Include all executables as well as *.sh and *.pl files found in
    scripts directory in the headers package. (Bastian Blank)
    Closes: #322612, #322680, #322765

  * Include m68k headers into the arch-common headers package on
    powerpc and make sure that all the directories are linked to
    properly from the flavour-specific headers packages. (Jurij Smakov)
    Closes: #322610

  * [powerpc] Enabled the powerpc64 flavour, now that we have a real biarch
    toolchain in sid. Many thanks go to GOTO Masanori and Matthias Klose as
    well as any other who worked on the biarch toolchain to make this happen.

  * Added 2.6.12.5 (Simon Horman)
    - Fix BUG() is triggered by a call to set_mempolicy() with a negativ
      first argument.
    - [amd64] Fix a SRAT handling on systems with dual cores.
    - [amd64] SMP timing problem
    - [security] Zlib fixes See CAN-2005-2458, CAN-2005-2459
      http://sources.redhat.com/ml/bug-gnu-utils/1999-06/msg00183.html
      http://bugs.gentoo.org/show_bug.cgi
    - Add zlib deflateBound()
    - [security] Fix error during session join. See CAN-2005-2098
    - [security] Fix keyring destructor. See CAN-2005-2099
    - Module per-cpu alignment cannot always be met
      http://www.ussg.iu.edu/hypermail/linux/kernel/0409.0/0768.html
    Closes: #323039

 -- Bastian Blank <waldi@debian.org>  Mon, 15 Aug 2005 16:42:05 +0200

linux-2.6 (2.6.12-2) unstable; urgency=low

  * The Kernel Team offers its condolences to the family of Jens Schmalzing
    (jensen@debian), who died Saturday, July 30, 2005 in a tragic accident in
    Munich.  Jens was a member of the Kernel Team, and was instrumental in
    taking the powerpc kernel package to 2.6, as well as maintaining MOL
    and its kernel modules.

  * Add @longclass@ variable to control file autogeneration. (Andres Salomon)

  * Bump build-depends on kernel-package to a fixed version (>= 9.005).
    (Jurij Smakov, Sven Luther) (closes: #319657, #320422, #321625)

  * Change default ramdisk size for sparc to 16,384K to accomodate a fatter
    d-i initrd for netboot installs.
    (Joshua Kwan)

  * Don't build-depend on console-tools on s390. (Bastian Blank)

  * Add ARM support. (Vincent Sanders)

  * Add ia64 descriptions. (dann frazier)

  * Strip down the scripts dir in the headers packages. (Bastian Blank)

  * Add m68k support. (Christian T. Steigies)

  * Added 2.6.12.4 (Frederik Schüler)
    - Fix powernow oops on dual-core athlon
    - Fix early vlan adding leads to not functional device
    - sys_get_thread_area does not clear the returned argument
    - bio_clone fix
    - Fix possible overflow of sock->sk_policy (CAN-2005-2456)
      (closes: #321401)
    - Wait until all references to ip_conntrack_untracked are dropped on
      unload
    - Fix potential memory corruption in NAT code (aka memory NAT)
    - Fix deadlock in ip6_queue
    - Fix signedness issues in net/core/filter.c
    - x86_64 memleak from malicious 32bit elf program
    - rocket.c: Fix ldisc ref count handling
    - kbuild: build TAGS problem with O=

  * Enable CONFIG_6PACK=m for all archs (Andres Salomon)
    (closes: #319646)

  * Overhaul the generation of the control file. Now it is handled
    by debian/bin/gencontrol.py. The debian/control target in rules
    also fails now, since we don't want the control file generated
    during build. Arch-specific Depends and suggests are now generated
    correctly. (Bastian Blank) (Closes: #319896)

  * [powerpc] Fixed typo which made asm-ppc and asm-ppc64 not being included
    in the header package. (Sven Luther) (Closes: #320817)

  * Added list of flavours built to common header package. (Sven Luther)

 -- Bastian Blank <waldi@debian.org>  Tue, 09 Aug 2005 11:12:40 +0200

linux-2.6 (2.6.12-1) unstable; urgency=low

  * New upstream release:
    - "git rocks"
    - address space randomization
    - conversion of ide driver code to the device model
    - restored Philips webcam driver
    - new Broadcom bcm5706 gigabit driver
    - new resource limits for the audio community
    - Multipath device mapper
    - Intel HD Audio alsa driver
    - fixes + arch updates..
    - readdition of tg3 driver, as firmware license has been fixed

  * Dropped the following patches:
    - patch-2.6.11.*.patch (merged)
    - powerpc-ppc64-ibmvscsi.patch (Christoph didn't like it, and it failed
      to build anyways) (Sven Luther)
    - doc-post_halloween.patch (unless someone can come up w/ a valid
      reason for carrying around rapidly bitrotting documentation...)
      (Andres Salomon)
    - sparc32-hypersparc-srmmu.patch (dropped until sparc32 is working
      again, and we can figure out whether it's necessary)
    - fix-alpha-ext3-oops.patch (no longer needed, fixed by compiler)
    - x86-i486_emu.patch (buggy and insecure 80486 instruction emulation
      for 80386; we're no longer supporting this) (closes: #250468)
    - amd64-outs.patch (according to
      http://www.ussg.iu.edu/hypermail/linux/kernel/0502.3/1095.html, this
      is unnecessary for us) (Andres Salomon)
    - sparc64-rtc-mostek.patch (merged)
    - sparc64-compat-nanoseconds.patch (merged)
    - sparc64-sunsu-init-2.6.11.patch (merged)
    - sunsab-uart-update-timeout.patch (merged)
    - alpha-read-trylock.patch (different version got merged)
    - powerpc-prep-motorola-irq-fix.patch (merged)
    - drivers-media-video-saa7134-update.patch (merged)
    - drivers-media-video-saa7134-update-2.patch (merged)
    - drivers-media-video-pll-lib.patch (merged)
    - drivers-media-video-pll-lib-2.patch (merged)
    - drivers-media-video-tuner-update-1.patch (merged)
    - drivers-media-video-tuner-update-2.patch (merged)
    - drivers-media-video-v4l-mpeg-support.patch (merged)
    - drivers-media-video-mt352-update.patch (merged)
    - arch-ppc64-hugepage-aio-panic.patch (merged)
    - drivers-input-serio-nmouse.patch (merged)
    - sparc64-sb1500-clock-2.6.patch (merged)
    - docbook-allow-preprocessor-directives-... (merged)
    - docbook-fix-function-parameter-descriptin-in-fbmem.patch (merged)
    - docbook-move-kernel-doc-comment-next-to-function.patch (merged)
    - powerpc-therm-adt746x-new-i2c-fix.patch (merged)
    - powerpc-mv643xx-enet.patch (merged)
    - powerpc-mv643xx-eth-pegasos.patch (merged)
    - powerpc-pmac-agp-sleep.patch (merged)
    - drivers-input-serio-8042-resume.patch (merged)

  * Premiere of the common-source kernel package
    (Jurij Smakov, Andres Salomon)
    - build all architectures out of kernel source package
    - rename source and binary packages
    - create a common config for different architectures, and management
      tools to allow for easier modification of config options
    - drop default configs, autogenerate them instead; requires
      kernel-package >= 9.002.

  * Add 2.6.12.1 (Maximilian Attems)
    - Clean up subthread exec (CAN-2005-1913)
    - ia64 ptrace + sigrestore_context (CAN-2005-1761)

  * Add 2.6.12.2 (Frederik Schüler)
    - Fix two socket hashing bugs.
    -  ACPI: Make sure we call acpi_register_gsi() even for default PCI
       interrupt assignment
    - Add "memory" clobbers to the x86 inline asm of strncmp and friends
    - e1000: fix spinlock bug
    - fix remap_pte_range BUG
    - Fix typo in drivers/pci/pci-driver.c

  * Add 2.6.12.3 (Joshua Kwan)
    - Fix semaphore handling in __unregister_chrdev
    - Fix TT mode in UML.
    - Check for a null return in tty_ldisc_ref.
    - v4l: cx88 hue offset fix
    - Fix 8139cp breakage that occurs with tpm driver.
    - Fix the 6pack driver in SMP environments.
    - Switch to spinlocks in the shaper driver.
    - ppc32: stop misusing NTP's time_offset value
    - netfilter: go back to dropping conntrack references manually
    - ACPI: don't accept 0 as a PCI IRQ.

  * Enable CONFIG_SCSI_INITIO. (Maximilian Attems) (closes: #318121)

  * [powerpc] :
    - Added powerpc-mkvmlinuz-support patch which allows, together with
      kernel-package 9.0002 to add mkvmlinuz support to hand built packages.
    - Removed powerpc-ppc64-ibmvscsi.patch, FTBFS, and Christoph doesn't like
      it and thinks it is not needed.
    - Disabled swim3 on powerpc-smp, FTBFS.
    - Disabled software-suspend on powerpc-smp, FTBFS, amd64/i386 only smp code.
    - Rediffed and readded the G4 L2 hardware flush assist patch from Jacob Pan.
    (Sven Luther)

  * [sparc]
    - Drop sparc32 flavour for now. sparc32 kernel is currently in the
      category "too buggy for us to support". In spite of numerous efforts
      I still see occasional random filesystem corruptions in my tests.
      That does NOT mean that we are dropping sparc32 support, we will
      work with upstream trying to solve these problems for the next
      kernel release. Those interested in helping/testing are encouraged
      to subscribe to debian-sparc mailing list.
      (Jurij Smakov)

  * [alpha]
    - Renamed resulting binary packages for alpha, kernel-image-x.y.z-generic
      wasn't a generic kernel, it was a generic kernel for alpha machines, so
      we're now using linux-image-x.y.z-alpha-generic (and of course, the same
      change for the smp kernel-image). This change was postponed after the
      sarge release. (closes: #260003)
    (Norbert Tretkowski)

  * [amd64]
    - Now using the default compiler (gcc-4.0), thus we get rid of the
      annoying MAKEFLAGS="CC=gcc-3.4" make-kpkg... invocation for third-party
      modules.
      This release lacks 64bit kernels for i386 userland; support will be
      added in a later release as soon as the toolchain has stabilized again.
      (Frederik Schüler)

 -- Andres Salomon <dilinger@debian.org>  Wed, 20 Jul 2005 17:16:04 -0400
<|MERGE_RESOLUTION|>--- conflicted
+++ resolved
@@ -1,17 +1,16 @@
-<<<<<<< HEAD
-linux (3.2.20-1~bpo60+1) squeeze-backports; urgency=low
+linux (3.2.21-3~bpo60+1) squeeze-backports; urgency=low
 
   * Rebuild for squeeze:
     - Use gcc-4.4 for all architectures
     - Disable building of udebs
-    - Change ABI number to 0.bpo.2
+    - Change ABI number to 0.bpo.3
     - Monkey-patch Python collections module to add OrderedDict if necessary
     - [armel] Disable CRYPTO_FIPS, VGA_ARB, FTRACE on iop32x and ixp4xx to
       reduce kernel size (as suggested by Arnaud Patard)
     - Use QUILT_PATCH_OPTS instead of missing quilt patch --fuzz option
 
- -- Ben Hutchings <ben@decadent.org.uk>  Fri, 29 Jun 2012 03:14:54 +0100
-=======
+ -- Ben Hutchings <ben@decadent.org.uk>  Fri, 17 Aug 2012 02:57:53 +0100
+
 linux (3.2.21-3) unstable; urgency=low
 
   * driver core: remove __must_check from device_create_file
@@ -93,7 +92,6 @@
   * [armel/kirkwood] Add dreamplug and iconnect support (Closes: #675922)
 
  -- Ben Hutchings <ben@decadent.org.uk>  Fri, 22 Jun 2012 13:54:15 +0100
->>>>>>> 1eb77f71
 
 linux (3.2.20-1) unstable; urgency=low
 
