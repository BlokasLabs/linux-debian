<<<<<<< HEAD
linux-2.6.24 (2.6.24-6~etchnhalf.7etch1) UNRELEASED; urgency=high

  * Fix DoS when calling svc_listen twice on the same socket while reading
    /proc/net/atm/*vc (CVE-2008-5079)
  * Fix buffer underflow in the ib700wdt watchdog driver (CVE-2008-5702)
  * Set a minimum timeout for SG_IO requests (CVE-2008-5700)
  * [mips] Fix potential DOS by untrusted user app (CVE-2008-5701)
  * sctp: Fix memory overflow (CVE-2009-0065)
  * nfs: Fix fcntl/close race (CVE-2008-4307)
  * Fix sign-extend ABI issue w/ system calls on various 64-bit architectures
    (CVE-2009-0029)

 -- dann frazier <dannf@debian.org>  Wed, 21 Jan 2009 01:35:50 -0700
=======
linux-2.6.24 (2.6.24-6~etchnhalf.8) stable; urgency=high

  [ dann frazier ]
  * cciss: Add support for new hardware (closes: #502553)
     - Add PCI ids for P700m, P212, P410, P410i, P411, P812, P711m, p712m
     - Read the FIFO size from the controller config instead of
       hardcoding it into the driver
  * [hppa] disable UP-optimized flush_tlb_mm, fixing thread-related
    hangs. (closes: #478717)

  [ Martin Michlmayr ]
  * [arm/ixp4xx, arm/iop32x] Enable USB_ATM (closes: #502182).

 -- dann frazier <dannf@debian.org>  Wed, 24 Dec 2008 18:09:18 -0700
>>>>>>> 86dd6a73

linux-2.6.24 (2.6.24-6~etchnhalf.7) stable-security; urgency=high

  [ Alexander Prinsier ]
  * unix domain sockets: fix recursive descent in __scm_destroy()
    and garbage collector counting bug (CVE-2008-5029)

  [ dann frazier ]
  * Don't allow splicing to files opened with O_APPEND (CVE-2008-4554)
  * Avoid printk floods when reading corrupted ext[2,3] directories
    (CVE-2008-3528)
  * Fix oops in SCTP (CVE-2008-4576)
  * sctp: Fix possible kernel panic in sctp_sf_abort_violation (CVE-2008-4618)
  * Fix buffer overflow in hfsplus (CVE-2008-4933)
  * Fix BUG() in hfsplus (CVE-2008-4934)
  * Fix stack corruption in hfs (CVE-2008-5025)
  * Make sendmsg() block during UNIX garbage collection (CVE-2008-5300)
  * Fix buffer overflow in libertas (CVE-2008-5134)
  * Fix race conditions between inotify removal and umount (CVE-2008-5182)

 -- dann frazier <dannf@debian.org>  Mon, 01 Dec 2008 23:03:35 -0700

linux-2.6.24 (2.6.24-6~etchnhalf.6) stable-security; urgency=high

  * Add missing capability checks in sbni_ioctl (CVE-2008-3525)
  * [s390] prevent ptrace padding area read/write in 31-bit mode
    (CVE-2008-1514)
  * sctp: fix random memory dereference with SCTP_HMAC_IDENT option.
    (CVE-2008-4113)
  * sctp: fix bounds checking in sctp_auth_ep_set_hmacs
    (CVE-2008-4445)
  * Restrict access to the DRM_I915_HWS_ADDR ioctl (CVE-2008-3831)

 -- dann frazier <dannf@debian.org>  Mon, 13 Oct 2008 00:01:20 -0600

linux-2.6.24 (2.6.24-6~etchnhalf.5) stable-security; urgency=high

  * Add ABI files for 2.6.24-etchnhalf.1
  * Fix regression introduced upstream by the fix for CVE-2008-0598
  * Fix possible information leak in seq_oss_synth.c
    (CVE-2008-3272)
  * Fix regression introduced upstream by the fixes for CVE-2008-1673
  * Fix integer overflow in dccp_setsockopt_change() (CVE-2008-3276)
  * Fix potential memory leak in lookup path (CVE-2008-3275)
  * Fix overflow condition in sctp_setsockopt_auth_key (CVE-2008-3526)
  * Fix kernel BUG in tmpfs (CVE-2008-3534)
  * Fix off-by-one error in iov_iter_advance() (CVE-2008-3535)
  * Fix buffer overrun decoding NFSv4 acl (CVE-2008-3915)
  * Fix panics that may occur if SCTP AUTH is disabled (CVE-2008-3792)

 -- dann frazier <dannf@debian.org>  Sun,  7 Sep 2008 22:15:23 -0600

linux-2.6.24 (2.6.24-6~etchnhalf.4) stable; urgency=low

  [ dann frazier ]
  * Fix potential overflow condition in sctp_getsockopt_local_addrs_old
    (CVE-2008-2826)
  * Reinstate ZERO_PAGE optimization in 'get_user_pages()' and fix XIP
    (CVE-2008-2372)

  [ Steve Langasek ]
  * Re-enable the smbfs module, which is still needed with the etch
    userspace.  Closes: #490293.

  [ dann frazier ]
  * Avoid tripping BUG() in IPsec code when the first fragment
    of an ESP packet does not contain the entire ESP header and IV
    (CVE-2007-6282)
  * Fix potential memory corruption in pppol2tp_recvmsg
    (CVE-2008-2750)
  * Fix issues with tty operation handling in various drivers
    (CVE-2008-2812)
  * Fix memory leak in the copy_user routine, see #490910.
    (CVE-2008-0598)

 -- dann frazier <dannf@debian.org>  Sat, 19 Jul 2008 16:30:37 -0600

linux-2.6.24 (2.6.24-6~etchnhalf.3) stable; urgency=low

  * Prevent local users from modifying file times without permission
    (CVE-2008-2148)
  * Fix remotely-triggerable memory leak in the Simple Internet Transition
    (SIT) code used for IPv6 over IPv4 tunnels (CVE-2008-2136)
  * Fix local ptrace denial of service for amd64 flavor kernels, see #480390.
    (CVE-2008-1615)
  * Fix issue with blkdev_issue_flush() not detecting/passing EOPNOTSUPP back,
    (closes: #482943)
  * [sparc] Validate address ranges regardless of MAP_FIXED (CVE-2008-2137)
  * Add sanity checks in ASN.1 decoding code (CVE-2008-1673)

 -- dann frazier <dannf@debian.org>  Tue, 10 Jun 2008 14:03:56 -0600

linux-2.6.24 (2.6.24-6~etchnhalf.2) stable; urgency=low

  * Add pci ids for the ICH10 southbridge
  * Add stable release 2.6.24.6:
    - splice: use mapping_gfp_mask
    - fix oops on rmmod capidrv
    - x86: Fix 32-bit x86 MSI-X allocation leakage
    - tehuti: check register size (CVE-2008-1675)
    - tehuti: move ioctl perm check closer to function start (CVE-2008-1675)
    - USB: gadget: queue usb USB_CDC_GET_ENCAPSULATED_RESPONSE message
    - Increase the max_burst threshold from 3 to tp->reordering.
    - USB: remove broken usb-serial num_endpoints check
    - V4L: Fix VIDIOCGAP corruption in ivtv
    - V4L: cx88: enable radio GPIO correctly
    - ISDN: Do not validate ISDN net device address prior to interface-up
    - Fix dnotify/close race (CVE-2008-1375)
  * Add stable release 2.6.24.7:
    - fix SMP ordering hole in fcntl_setlk() (CVE-2008-1669)
  * Drop linux-libc-dev package for etch

 -- dann frazier <dannf@debian.org>  Wed, 07 May 2008 16:26:32 -0600

linux-2.6.24 (2.6.24-6~etchnhalf.1) stable; urgency=low

  [ Martin Michlmayr ]
  * [arm] Disable IEEE1394 (Firewire).
  * [mips] Disable NET_EMATCH_META to work around a compiler error.

  [ dann frazier ]
  * Merge changes from 2.6.24-6
  * Update bnx2 driver to 1.7.4 (from 2.6.25)
  * Add Bastian's fw splitout patch, removing CONFIG_BROKEN setting
  * Add stable release 2.6.24.5:
    - acpi: bus: check once more for an empty list after locking it
    - acpi: fix "buggy BIOS check" when CPUs are hot removed
    - alloc_percpu() fails to allocate percpu data
    - AX25 ax25_out: check skb for NULL in ax25_kick()
    - bluetooth: hci_core: defer hci_unregister_sysfs()
    - CRYPTO xcbc: Fix crash when ipsec uses xcbc-mac with big data chunk
    - DVB: tda10086: make the 22kHz tone for DISEQC a config option
    - fbdev: fix /proc/fb oops after module removal
    - file capabilities: remove cap_task_kill()
    - PARISC fix signal trampoline cache flushing
    - HFS+: fix unlink of links
    - hwmon: (w83781d) Fix I/O resource conflict with PNP
    - INET: inet_frag_evictor() must run with BH disabled
    - inotify: fix race (closes: #475283)
    - inotify: remove debug code
    - ipmi: change device node ordering to reflect probe order
    - kbuild: soften modpost checks when doing cross builds
    - libata: assume no device is attached if both IDENTIFYs are aborted
    - LLC: Restrict LLC sockets to root
    - locks: fix possible infinite loop in fcntl(F_SETLKW) over nfs
    - macb: Call phy_disconnect on removing
    - md: close a livelock window in handle_parity_checks5
    - md: remove the 'super' sysfs attribute from devices in an 'md' array
    - mtd: fix broken state in CFI driver caused by FL_SHUTDOWN
    - mtd: memory corruption in block2mtd.c
    - NET: Add preemption point in qdisc_run
    - NET: Fix multicast device ioctl checks
    - NET: include <linux/types.h> into linux/ethtool.h for __u* typedef
    - netpoll: zap_completion_queue: adjust skb->users counter
    - NOHZ: reevaluate idle sleep length after add_timer_on()
    - PARISC futex: special case cmpxchg NULL in kernel space
    - PARISC pdc_console: fix bizarre panic on boot
    - pci: revert SMBus unhide on HP Compaq nx6110
    - PERCPU : __percpu_alloc_mask() can dynamically size percpu_data storage
    - plip: replace spin_lock_irq with spin_lock_irqsave in irq context
    - pnpacpi: reduce printk severity for "pnpacpi: exceeded the max number of ..."
    - POWERPC: Fix build of modular drivers/macintosh/apm_emu.c
    - PPPOL2TP: Fix SMP issues in skb reorder queue handlingP
    - PPOL2TP: Make locking calls softirq-safe
    - sch_htb: fix "too many events" situation
    - SCTP: Fix local_addr deletions during list traversals.
    - signalfd: fix for incorrect SI_QUEUE user data reporting
    - sis190: read the mac address from the eeprom first
    - slab: fix cache_cache bootstrap in kmem_cache_init() (closes: #477270)
    - SPARC64: Fix atomic backoff limit.
    - SPARC64: Fix FPU saving in 64-bit signal handling.
    - SPARC64: Fix __get_cpu_var in preemption-enabled area.
    - SPARC64: flush_ptrace_access() needs preemption disable.
    - SUNGEM: Fix NAPI assertion failure.
    - TCP: Fix shrinking windows with window scaling
    - TCP: Let skbs grow over a page on fast peers
    - time: prevent the loop in timespec_add_ns() from being optimised away
    - UIO: add pgprot_noncached() to UIO mmap code
    - USB: add support for Motorola ROKR Z6 cellphone in mass storage mode
    - USB: Allow initialization of broken keyspan serial adapters.
    - USB: new quirk flag to avoid Set-Interface
    - USB: serial: fix regression in Visor/Palm OS module for kernels >= 2.6.24
    - USB: serial: ti_usb_3410_5052: Correct TUSB3410 endpoint requirements.
    - V4L: ivtv: Add missing sg_init_table()
    - vfs: fix data leak in nobh_write_end()
    - VLAN: Don't copy ALLMULTI/PROMISC flags from underlying device
    - vmcoreinfo: add the symbol "phys_base"
    - xen: fix RMW when unmasking events
    - xen: fix UP setup of shared_info
    - xen: mask out SEP from CPUID

 -- dann frazier <dannf@debian.org>  Mon, 21 Apr 2008 23:53:43 -0600

linux-2.6.24 (2.6.24-5~etchnhalf.1) stable; urgency=low

  * Branch and rename source to linux-2.6.24 targeted for etchnhalf.

  [ maximilian attems ]
  * Enable IEEE1394 Firewire stack.
  * topconfig: Turn off PATA_SIS.
  * [amd64, i386]: Unset USB_SUSPEND. (closes: #419197)
  * [amd64, i386]: Enable SONYPI_COMPAT.
  * topconfig: Turn off PARPORT_PC_FIFO.

  [ Bastian Blank ]
  * Disable Xen images.
  * Force orig name to linux-2.6.

  [ Martin Michlmayr ]
  * [mips/r5k-ip32] Use the generic config options for NFS, which will
    enable NFSv4. (closes: #471007)

  * Merge changes pending 2.6.24-6:
    [Gordon Farquharson ]
    * [arm/iop32x] Do not build the ARTOP PATA driver (PATA_ARTOP).
    * [arm/iop32x] Enable MTD_CMDLINE_PARTS.

 -- dann frazier <dannf@debian.org>  Sun, 30 Mar 2008 15:28:02 -0600

linux-2.6 (2.6.24-6) unstable; urgency=high

  [ Martin Michlmayr ]
  * [armel] Fix FTBFS on armel by enabling CONFIG_USB_USBNET=m in
    armel/config, as it was done for arm/config already.
  * [armel] Add oabi shim for fstatat64 (Riku Voipio)

  [ Gordon Farquharson ]
  * [arm/iop32x] Do not build the ARTOP PATA driver (PATA_ARTOP).
  * [arm/iop32x] Enable MTD_CMDLINE_PARTS.

  [ Kyle McMartin ]
  * [hppa] fix pdc_console panic at boot (closes: #476292).
  * [hppa] properly flush user signal tramps
  * [hppa] special case futex cmpxchg on kernel space NULL (closes: 476285).

 -- Bastian Blank <waldi@debian.org>  Fri, 18 Apr 2008 19:41:30 +0200

linux-2.6 (2.6.24-5) unstable; urgency=low

  [ Gordon Farquharson ]
  * [arm] Enable asix driver (USB_NET_AX8817X).
  * [arm] Enable CONFIG_USB_CATC, CONFIG_USB_KAWETH, CONFIG_USB_PEGASUS,
          and CONFIG_USB_RTL8150.
  * [arm/ixp4xx] Update Ethernet driver (closes: #471062).
  * [arm/ixp4xx] Add HSS driver.

  [ Bastian Blank ]
  * [s390/s390-tape]: Override localversion correctly.
  * Add stable release 2.6.24.3:
    - x86_64: CPA, fix cache attribute inconsistency bug
    - bonding: fix NULL pointer deref in startup processing
    - POWERPC: Revert chrp_pci_fixup_vt8231_ata devinit to fix libata on pegasos
    - PCMCIA: Fix station address detection in smc
    - SCSI: gdth: scan for scsi devices
    - USB: fix pm counter leak in usblp
    - S390: Fix futex_atomic_cmpxchg_std inline assembly.
    - genirq: do not leave interupts enabled on free_irq
    - hrtimer: catch expired CLOCK_REALTIME timers early
    - hrtimer: check relative timeouts for overflow
    - SLUB: Deal with annoying gcc warning on kfree()
    - hrtimer: fix *rmtp/restarts handling in compat_sys_nanosleep()
    - hrtimer: fix *rmtp handling in hrtimer_nanosleep()
    - Disable G5 NAP mode during SMU commands on U3
    - Be more robust about bad arguments in get_user_pages()
    - AUDIT: Increase skb->truesize in audit_expand
    - BLUETOOTH: Add conn add/del workqueues to avoid connection fail.
    - INET: Prevent out-of-sync truesize on ip_fragment slow path
    - INET_DIAG: Fix inet_diag_lock_handler error path.
    - IPCOMP: Fetch nexthdr before ipch is destroyed
    - IPCOMP: Fix reception of incompressible packets
    - IPV4: fib: fix route replacement, fib_info is shared
    - IPV4: fib_trie: apply fixes from fib_hash
    - PKT_SCHED: ematch: oops from uninitialized variable (resend)
    - SELinux: Fix double free in selinux_netlbl_sock_setsid()
    - TC: oops in em_meta
    - TCP: Fix a bug in strategy_allowed_congestion_control
    - SCSI: sd: handle bad lba in sense information
    - Fix dl2k constants
    - XFS: Fix oops in xfs_file_readdir()
    - hugetlb: add locking for overcommit sysctl
    - inotify: fix check for one-shot watches before destroying them
    - NFS: Fix a potential file corruption issue when writing
    - NETFILTER: nf_conntrack_tcp: conntrack reopening fix
    - SPARC/SPARC64: Fix usage of .section .sched.text in assembler code.
  * Add stable release 2.6.24.4:
    - S390 futex: let futex_atomic_cmpxchg_pt survive early functional tests.
    - slab: NUMA slab allocator migration bugfix
    - relay: fix subbuf_splice_actor() adding too many pages
    - BLUETOOTH: Fix bugs in previous conn add/del workqueue changes.
    - SCSI advansys: Fix bug in AdvLoadMicrocode
    - async_tx: avoid the async xor_zero_sum path when src_cnt > device->max_xor
    - aio: bad AIO race in aio_complete() leads to process hang
    - jbd: correctly unescape journal data blocks
    - jbd2: correctly unescape journal data blocks
    - zisofs: fix readpage() outside i_size
    - NETFILTER: nfnetlink_log: fix computation of netlink skb size
    - NETFILTER: nfnetlink_queue: fix computation of allocated size for netlink skb
    - NETFILTER: xt_time: fix failure to match on Sundays
    - sched_nr_migrate wrong mode bits
    - nfsd: fix oops on access from high-numbered ports
    - sched: fix race in schedule()
    - SCSI: mpt fusion: don't oops if NumPhys==0
    - SCSI: gdth: fix to internal commands execution
    - SCSI: gdth: bugfix for the at-exit problems
    - Fix default compose table initialization
    - x86: don't use P6_NOPs if compiling with CONFIG_X86_GENERIC
    - SCSI: fix BUG when sum(scatterlist) > bufflen
    - USB: ehci: handle large bulk URBs correctly (again)
    - USB: ftdi_sio - really enable EM1010PC
    - USB: ftdi_sio: Workaround for broken Matrix Orbital serial port
    - VT notifier fix for VT switch
    - eCryptfs: make ecryptfs_prepare_write decrypt the page
    - ioat: fix 'ack' handling, driver must ensure that 'ack' is zero
    - macb: Fix speed setting
    - x86: move out tick_nohz_stop_sched_tick() call from the loop
    - atmel_spi: fix clock polarity
    - b43: Backport bcm4311 fix
    - arcmsr: fix IRQs disabled warning spew
    - e1000e: Fix CRC stripping in hardware context bug
    - PCI x86: always use conf1 to access config space below 256 bytes
    - moduleparam: fix alpha, ia64 and ppc64 compile failures
    - pata_hpt*, pata_serverworks: fix UDMA masking
    - SCSI advansys: fix overrun_buf aligned bug
    - NETFILTER: fix ebtable targets return
    - NETFILTER: Fix incorrect use of skb_make_writable
    - NETFILTER: nfnetlink_queue: fix SKB_LINEAR_ASSERT when mangling packet data
    - spi: pxa2xx_spi clock polarity fix
    - ufs: fix parenthesisation in ufs_set_fs_state()
    - hugetlb: ensure we do not reference a surplus page after handing it to buddy
    - file capabilities: simplify signal check
    - futex: runtime enable pi and robust functionality
    - futex: fix init order
    - ARM pxa: fix clock lookup to find specific device clocks
    - x86: replace LOCK_PREFIX in futex.h
    - SCSI aic94xx: fix REQ_TASK_ABORT and REQ_DEVICE_RESET
    - SCSI gdth: don't call pci_free_consistent under spinlock
    - SCSI ips: fix data buffer accessors conversion bug
    - usb-storage: don't access beyond the end of the sg buffer
    - fuse: fix permission checking
    - CRYPTO xts: Use proper alignment
    - CRYPTO xcbc: Fix crash with IPsec
    - SCSI ips: handle scsi_add_host() failure, and other err cleanups
    - x86: adjust enable_NMI_through_LVT0()
    - drivers: fix dma_get_required_mask
    - iov_iter_advance() fix
    - x86: Clear DF before calling signal handler (closes: #469058)
    - ub: fix up the conversion to sg_init_table()
    - MIPS: Mark all but i8259 interrupts as no-probe.
    - IRQ_NOPROBE helper functions
    - IPCOMP: Disable BH on output when using shared tfm
    - IPCONFIG: The kernel gets no IP from some DHCP servers
    - IPV4: Remove IP_TOS setting privilege checks.
    - IPV6: dst_entry leak in ip4ip6_err.
    - IPV6: Fix IPsec datagram fragmentation
    - NET: Fix race in dev_close(). (Bug 9750)
    - NET: Messed multicast lists after dev_mc_sync/unsync (closes: #466719)
    - NIU: Bump driver version and release date.
    - NIU: Fix BMAC alternate MAC address indexing.
    - NIU: More BMAC alt MAC address fixes.
    - TCP: Improve ipv4 established hash function.
    - SPARC: Fix link errors with gcc-4.3
    - SPARC64: Loosen checks in exception table handling.

  [ Martin Michlmayr ]
  * [mips/r4k-ip22] Enable BLK_DEV_LOOP and BLK_DEV_CRYPTOLOOP.
  * [mips/r5k-ip32] Enable BLK_DEV_LOOP and BLK_DEV_CRYPTOLOOP.
  * [mips/r4k-ip22] Enable PPP, PPPOE and SLIP.
  * [mips/r5k-ip32] Enable PPP, PPPOE and SLIP.
  * Don't check the section size when we're cross compiling.

  [ dann frazier ]
  * Remove cap_task_kill (closes: #463669)

 -- Bastian Blank <waldi@debian.org>  Thu, 27 Mar 2008 12:40:16 +0100

linux-2.6 (2.6.24-4) unstable; urgency=low

  * Add stable release 2.6.24.1:
    - splice: missing user pointer access verification (CVE-2008-0009/10)
    - drm: the drm really should call pci_set_master..
    - Driver core: Revert "Fix Firmware class name collision"
    - fix writev regression: pan hanging unkillable and un-straceable
    - sched: fix high wake up latencies with FAIR_USER_SCHED
    - sched: let +nice tasks have smaller impact
    - b43: Reject new firmware early
    - selinux: fix labeling of /proc/net inodes
    - b43legacy: fix DMA slot resource leakage
    - b43legacy: drop packets we are not able to encrypt
    - b43legacy: fix suspend/resume
    - b43legacy: fix PIO crash
    - b43: Fix dma-slot resource leakage
    - b43: Drop packets we are not able to encrypt
    - b43: Fix suspend/resume
    - sky2: fix for WOL on some devices
    - sky2: restore multicast addresses after recovery
    - x86: restore correct module name for apm
    - ACPI: update ACPI blacklist
    - PCI: Fix fakephp deadlock
    - sys_remap_file_pages: fix ->vm_file accounting
    - lockdep: annotate epoll
    - forcedeth: mac address mcp77/79
    - USB: Fix usb_serial_driver structure for Kobil cardreader driver.
    - USB: handle idVendor of 0x0000
    - USB: fix usbtest halt check on big endian systems
    - USB: storage: Add unusual_dev for HP r707
    - USB: Variant of the Dell Wireless 5520 driver
    - USB: use GFP_NOIO in reset path
    - USB: ftdi driver - add support for optical probe device
    - USB: pl2303: add support for RATOC REX-USB60F
    - USB: remove duplicate entry in Option driver and Pl2303 driver for Huawei modem
    - USB: sierra: add support for Onda H600/Zte MF330 datacard to USB Driver for Sierra Wireless
    - USB: ftdi-sio: Patch to add vendor/device id for ATK_16IC CCD
    - USB: ftdi_sio - enabling multiple ELV devices, adding EM1010PC
    - USB: sierra driver - add devices
    - USB: Adding YC Cable USB Serial device to pl2303
    - USB: Sierra - Add support for Aircard 881U
    - USB: add support for 4348:5523 WinChipHead USB->RS 232 adapter
    - USB: CP2101 New Device IDs
    - usb gadget: fix fsl_usb2_udc potential OOPS
    - USB: keyspan: Fix oops
    - vm audit: add VM_DONTEXPAND to mmap for drivers that need it (CVE-2008-0007)
    - slab: fix bootstrap on memoryless node
    - DVB: cx23885: add missing subsystem ID for Hauppauge HVR1800 Retail

  [ Martin Michlmayr ]
  * [arm/ixp4xx] Enble ATA_OVER_ETH, requested by Nicola Fankhauser.
  * [arm/iop32x] Enble ATA_OVER_ETH.

  [ Bastian Blank ]
  * Add stable release 2.6.24.2:
    - splice: fix user pointer access in get_iovec_page_array()
    (CVE-2008-0600, closes: #464945)

 -- Bastian Blank <waldi@debian.org>  Mon, 11 Feb 2008 12:29:23 +0100

linux-2.6 (2.6.24-3) unstable; urgency=low

  [ maximilian attems ]
  * [scsi]: hptiop: add more adapter models and fixes.
  * [amd64, i386]: Reenable ACPI_PROCFS_POWER. (closes: #463253)

  [ Gordon Farquharson ]
  * [arm/ixp4xx] Update Ethernet driver so that it can be loaded by udev
    automatically.

  [ Martin Michlmayr ]
  * [mips/r5k-ip32] Enable R8169, requested by Giuseppe Sacco. (Closes:
    #463705)

 -- Bastian Blank <waldi@debian.org>  Wed, 06 Feb 2008 13:05:18 +0100

linux-2.6 (2.6.24-2) unstable; urgency=low

  [ Bastian Blank ]
  * Fix broken merge of flavour specific settings.
    - [i386]: Recommends are fixed.
    - [s390/s390-tape]: Built as small image again.

  [ maximilian attems ]
  * Disable old dup prism54 driver.
  * Stable queue: slab: fix bootstrap on memoryless node.

  [ Aurelien Jarno ]
  * [arm]: Remove options that are present in topconfig from config.versatile.
  * [arm]: Turn off B44 since it fails to compile on armel.

 -- Bastian Blank <waldi@debian.org>  Thu, 31 Jan 2008 17:37:00 +0100

linux-2.6 (2.6.24-1) unstable; urgency=low

  * New upstream release
    (closes: #461639)

  [ Martin Michlmayr ]
  * Don't build the AdvanSys driver on ARM since it fails to compile.
  * Disable ATH5K on ARM since it fails to compile.
  * [arm/iop32x] Activate DMADEVICES.
  * [mips/mipsel] Turn off CONFIG_NIU since it fails to compile.

  [ maximilian attems ]
  * [amd64, i386]: Enable ACPI_SYSFS_POWER and disable ACPI_PROCFS_POWER.
  * [fw] Sync with latest git-ieee1394 for sbp2 fixes.

  [ Bastian Blank ]
  * Kill reboot warning from old templates.
  * Fix strange default value for link_in_boot. (closes: #425056)
  * [powerpc/powerpc]: Enable Efika support.
  * [powerpc]: Lower mkvmlinuz to the state of a bootloader.
  * [powerpc]: Remove ppc and m68k include dirs from headers.
  * Remove versions from relations fullfilled in stable.

  [ Aurelien Jarno ]
  * [arm]: Update versatile config.

  [ Gordon Farquharson ]
  * [arm/ixp4xx] Change the ixp4xx network driver from the driver
    written by Christian Hohnstaedt to the driver written by Krzysztof
    Hasala which has partially been accepted upstream.

 -- Bastian Blank <waldi@debian.org>  Sat, 26 Jan 2008 11:35:11 +0100

linux-2.6 (2.6.24~rc8-1~experimental.1) experimental; urgency=low

  * New upstream release
    (closes: #454776, #458142, #457992, #458899, #426124, #459732, #455566).

  [ maximilian attems ]
  * New upstream release, rebase dfsg stuff plus drivers-atm.patch,
    scripts-kconfig-reportoldconfig.patch.
  * [amd64, powerpc] Set HIGH_RES_TIMERS and NO_HZ (closes: #458312).
  * topconfig set NETFILTER_XT_MATCH_TIME, NET_ACT_NAT, KSDAZZLE_DONGLE,
    KS959_DONGLE, NET_9P_FD, IP1000, VETH, IXGBE, NIU, TEHUTI, LIBERTAS_CS,
    LIBERTAS_SDIO, RT2X00, SENSORS_ADT7470, SENSORS_I5K_AMB, SENSORS_F71882FG,
    SENSORS_FSCHMD, SENSORS_IBMPEX, CRYPTO_XTS, CRYPTO_SEED, CRYPTO_AUTHENC,
    DVB_S5H1409, DVB_TUNER_MT2131, INET_LRO, MMC_RICOH_MMC, MMC_SPI,
    RTC_DRV_DS1374, VIDEO_CX23885, VIDEO_FB_IVTV, USB_SERIAL_CH341,
    SCSI_SRP_TGT_ATTRS, ADM8211, MTD_INTEL_VR_NOR, MTD_ALAUDA,
    MTD_ONENAND_2X_PROGRAM, MTD_ONENAND_SIM, DM_MULTIPATH_HP, FUJITSU_LAPTOP,
    QUOTA_NETLINK_INTERFACE, DM_UEVENT, SCSI_FC_TGT_ATTRS, SSB, BT_HCIUART_LL,
    BT_HCIBTSDIO, MTD_OOPS, CGROUPS, MDIO_BITBANG, HIDRAW, P54, SDIO_UART,
    NETCONSOLE_DYNAMIC, SECURITY_FILE_CAPABILITIES.
  * Disable smbfs in topconfig, not supported upstream, use cifs.
  * Disable bcm43xx, deprecated by upstream. Enable B43 (needs v4 firmware)
    and B43LEGACY (needs v3 firmware).
  * [i386]: Set SND_SC6000, EDAC_I3000, EDAC_I5000, SBC7240_WDT,
    NET_9P_VIRTIO, FB_GEODE_LX, VIRTIO_NET, VIRTIO_BLK.
  * Set USB_EHCI_TT_NEWSCHED fills USB 2.0 bandwith better. (closes: #454797)
  * postrm: Nuke initramfs sha1sum on linux-image removal. (closes: #420245)
  * Unifiy BSD_PROCESS_ACCT settings across configs. (closes: #455892)
  * Reenable DABUSB as firmware is BSD licensed.
  * [hppa]: Disable OCFS2, due build trouble.
  * topconfig: Enable delay accounting TASKSTATS. (closes: #433204)
  * Add git-ieee1394.patch for latest firewire fixes.
  * [i386] Enable PARAVIRT_GUEST. (closes: #457562)
  * [amd64, i386] Enable CPU_IDLE for software-controlled idle pm.
  * [amd64, i386] Enable IT8712F_WDT, FB_EFI.
  * Add and enable at76.patch wireless driver for Atmel USB cards.
  * Add and enable ath5k.patch wireless driver for Atheros 5xxx cards.
  * Unify VLAN_8021Q setting, needed also on r5k-cobalt.
  * Double max SERIAL_8250_NR_UARTS to 32. (closes: #440807)
  * topconfig: Enable AUDITSYSCALL for better SELinux support.

  [ Bastian Blank ]
  * [amd64, i386]: Set kernel architecture to x86.
  * [i386]: Remove linux-libc-dev arch override.

  [ Martin Michlmayr ]
  * [mipsel/r5k-cobalt] Enable the new LEDs driver for Cobalt RaQ.
  * [arm/iop32x] Re-enable USB_NET and PPP, thanks Daniel Hess (closes:
    #456416).
  * [arm/iop32x] Enable BSD_PROCESS_ACCT and POSIX_MQUEUE (closes: #455892).
  * [mips] Disable AdvanSys SCSI since it doesn't compile.
  * [arm/ixp4xx] Enable IP_ADVANCED_ROUTER, requested by Oliver Urbann.
  * [arm/iop32x] Enable IP_ADVANCED_ROUTER.

  [ dann frazier ]
  * [ia64]: Enable BLK_CPQ_DA

  [ Frederik Schüler ]
  * Add GFS2 locking symbols export patch.

  [ Aurelien Jarno ]
  * [mips/mipsel] Remove QEMU flavour, as the Malta platform is now correctly
    emulated in QEMU.

  [ Christian T. Steigies ]
  * [m68k]: Update patches from linux-m68k CVS
  * [m68k]: Enable building for bvme6000, mvme147, and mvme16x again

 -- Bastian Blank <waldi@debian.org>  Fri, 18 Jan 2008 12:23:26 +0100

linux-2.6 (2.6.23-2) unstable; urgency=low

  [ dann frazier ]
  * [ia64]: Enable BLK_CPQ_DA

  [ Gordon Farquharson ]
  * [arm/iop32x] Use the new i2c framework to load rtc-rs5c372 for the
    GLAN Tank.

  [ Frederik Schüler ]
  * Export gfs2 locking symbols required to build gfs1 module.

  [ maximilian attems ]
  * [ppc] Reenable PMAC_BACKLIGHT.
  * [sparc] Add davem get_cpu() SunFire boot patch. (closes: #440720)
  * Add stable release 2.6.23.10:
    - IPV4: Remove bogus ifdef mess in arp_process
    - KVM: x86 emulator: Use emulator_write_emulated and not emulator_write_std
    - KVM: SVM: Fix FPU leak while emulating clts
    - revert "dpt_i2o: convert to SCSI hotplug model"
    - KVM: x86 emulator: fix access registers for instructions with ModR/M
      byte and Mod = 3
    - KVM: x86 emulator: invd instruction
    - KVM: SVM: Intercept the 'invd' and 'wbinvd' instructions
    - KVM: Skip pio instruction when it is emulated, not executed
    - KVM: VMX: Force vm86 mode if setting flags during real mode
    - forcedeth: new mcp79 pci ids
    - forcedeth boot delay fix
    - PFKEY: Sending an SADB_GET responds with an SADB_GET
    - rd: fix data corruption on memory pressure.
    - create /sys/.../power when CONFIG_PM is set
    - USB: fix up EHCI startup synchronization
    - RXRPC: Add missing select on CRYPTO
    - KVM: VMX: Reset mmu context when entering real mode
    - NET: random : secure_tcp_sequence_number should not assume
      CONFIG_KTIME_SCALAR
    - NET: Corrects a bug in ip_rt_acct_read()
    - NETFILTER: Fix NULL pointer dereference in nf_nat_move_storage()
    - netfilter: Fix kernel panic with REDIRECT target.
    - IPV6: Restore IPv6 when MTU is big enough
    - UNIX: EOF on non-blocking SOCK_SEQPACKET
    - x86 setup: add a near jump to serialize %cr0 on 386/486
    - Fix synchronize_irq races with IRQ handler
    - CRYPTO api: Fix potential race in crypto_remove_spawn
    - TCP: Fix TCP header misalignment
    - tmpfs: restore missing clear_highpage (CVE-2007-6417)
    - TCP: MTUprobe: fix potential sk_send_head corruption
    - NETFILTER: fix forgotten module release in xt_CONNMARK and xt_CONNSECMARK
    - fb_ddc: fix DDC lines quirk
    - VLAN: Fix nested VLAN transmit bug
    - I4L: fix isdn_ioctl memory overrun vulnerability (CVE-2007-6151)
    - isdn: avoid copying overly-long strings
    - nf_nat: fix memset error
    - esp_scsi: fix reset cleanup spinlock recursion
    - libertas: properly account for queue commands
    - KVM: Fix hang on uniprocessor
    - USB: make the microtek driver and HAL cooperate
    - TEXTSEARCH: Do not allow zero length patterns in the textsearch
      infrastructure
    - XFRM: Fix leak of expired xfrm_states
    - NETFILTER: xt_TCPMSS: remove network triggerable WARN_ON
    - BRIDGE: Lost call to br_fdb_fini() in br_init() error path
    - DECNET: dn_nl_deladdr() almost always returns no error
    - BRIDGE: Properly dereference the br_should_route_hook
    - PKT_SCHED: Check subqueue status before calling hard_start_xmit
    - Freezer: Fix APM emulation breakage
    - XFS: Make xfsbufd threads freezable
    - TCP: Problem bug with sysctl_tcp_congestion_control function
    - wait_task_stopped(): pass correct exit_code to wait_noreap_copyout()
    - KVM: x86 emulator: implement 'movnti mem, reg'
    - TCP: illinois: Incorrect beta usage
    - futex: fix for futex_wait signal stack corruption
    - libata: kill spurious NCQ completion detection
    - hrtimers: avoid overflow for large relative timeouts (CVE-2007-5966)
    - Input: ALPS - add support for model found in Dell Vostro 1400
      (closes: #448818)
    - PNP: increase the maximum number of resources
    - sched: some proc entries are missed in sched_domain sys_ctl debug code
    - ATM: [he] initialize lock and tasklet earlier
  * Add stable release 2.6.23.11:
    - BRIDGE: Section fix.
    - Revert "Freezer: Fix APM emulation breakage"
  * Backport fix for CVE-2007-5938
    - iwlwifi: fix possible NULL dereference in iwl_set_rate()
  * Add stable release 2.6.23.12:
    - Revert "PNP: increase the maximum number of resources"
  * VM/Security: add security hook to do_brk (CVE-2007-6434)
  * security: protect from stack expantion into low vm addresses
  * [hppa]: Disable OCFS2, due build trouble.

  [ Aurelien Jarno ]
  * [arm/versatile] Disable ACENIC and MYRI10GE as they are useless on this
    platform.
  * Add em28xx-dv100.patch to add support for Pinnacle Dazzle DVC 100.

  [ Bastian Blank ]
  * Fix abi change in 2.6.23.10.

 -- maximilian attems <maks@debian.org>  Fri, 21 Dec 2007 11:47:55 +0100

linux-2.6 (2.6.23-1) unstable; urgency=low

  * New upstream release (closes: #447682).
    - r8169: fix confusion between hardware and IP header alignment
      (closes: #452069).

  [ maximilian attems ]
  * [ppc] Enable for powerpc config the ams (Apple Motion Sensor).
    (closes: #426210)
  * Add to linux-doc the missing toplevel text files.
    (closes: #360876, #438697)
  * Set CONFIG_BLK_DEV_IO_TRACE for blktrace(8) support. (closes: #418442)
  * ipw2200: Enable IPW2200_RADIOTAP and IPW2200_PROMISCUOUS for optional
    rtap interface. (closes: #432555)
  * Enable in topconfig NF_CT_PROTO_UDPLITE, NETFILTER_XT_TARGET_TRACE,
    NETFILTER_XT_MATCH_CONNLIMIT, NETFILTER_XT_MATCH_U32, SENSORS_ABITUGURU3,
    SENSORS_LM93, SENSORS_DME1737, SENSORS_THMC50, DVB_USB_AF9005,
    DVB_USB_AF9005_REMOTE, CRC7, I2C_TAOS_EVM, DS1682, SENSORS_TSL2550,
    SPI_LM70_LLP, SPI_TLE62X0, W1_SLAVE_DS2760, TUNER_TEA5761, NET_9P,
    DM_MULTIPATH_RDAC, NET_SCH_RR, EEPROM_93CX6, PPPOL2TP, CRYPTO_HW, UIO,
    UIO_CIF, SND_CS5530, RTL8187, PC300TOO, TCG_TIS, SCSI_SAS_ATA,
    PATA_MARVELL.
  * [i386] Enable lguest.
  * [amd64, i386] Enable VIDEO_OUTPUT_CONTROL, NETDEVICES_MULTIQUEUE.
  * linux-image bugscript add cmdline.
  * [amd64, i386, ia64]: Enable DMIID, ACPI_PROC_EVENT.
  * Enable TCG_TPM various userspace accesses it. (closes: #439020)
  * Add and enable IWLWIFI.
  * Add git-ieee1394.patch for latest firewire fixes.
  * [ipv6] Enable IPV6_MULTIPLE_TABLES, IPV6_SUBTREES. (closes: #441226)
  * Add and enable E1000E.
  * Add stable release 2.6.23.1:
    - libata: sata_mv: more S/G fixes

  [ Martin Michlmayr ]
  * [mips] Add a bcm1480 PCI build fix.
  * Update Riku Voipio's Fintek F75375/SP driver to the latest version.
  * [arm/iop32x] Set the fan on Thecus N2100 to full speed (Riku Voipio).
  * [arm/iop32x] Remove the IPv6 and filesystem info from the config file
    so we will get the values from the main config file.  This should
    enable NFSv4 and ip6tables support requested by Wouter Verhelst.
  * [arm/iop32x] Remove even more options to receive the default options.
  * [arm/ixp4xx] Remove a lot of options to receive the default options.
  * [mips/r4k-ip22] Remove a lot of options to receive the default options.
    This will enable ISCSI requested by Martin Zobel-Helas.
  * [mips/r5k-ip32] Remove a lot of options to receive the default options.
    This will enable PCI Ethernet devices requested by Giuseppe Sacco.
  * [mipsel/r5k-cobalt] Remove a lot of options to receive the default
    options.
  * [mipsel/r5k-cobalt] Enable the modern Cobalt LEDs driver.
  * [arm/iop32x] Enable Intel IOP ADMA support.
  * [arm] Mark BCM43XX as broken on ARM.
  * [mips/r4k-ip22] Disable EARLY PRINTK because it breaks serial console.
  * [mips] Add some IP22 fixes from Thomas Bogendoerfer:
    - Fix broken EISA interrupt setup by switching to generic i8259
    - Fix broken eeprom access by using __raw_readl/__raw_writel

  [ Bastian Blank ]
  * Add unpriviledged only Xen support.
  * [i386] Drop k7 images.
  * Drop maybe IETF document. (closes: #423040)
  * Drop drivers because of binary only firmwares:
    - DABUSB driver
    - COPS LocalTalk PC support
    - Digi Intl. RightSwitch SE-X support
    - 3Com 3C359 Token Link Velocity XL adapter support
    - SMC ISA/MCA adapter support
    - EMI 6|2m USB Audio interface support
    - EMI 2|6 USB Audio interface support
    - Computone IntelliPort Plus serial support
  * Remove binary only firmwares for:
    - Alteon AceNIC/3Com 3C985/NetGear GA620 Gigabit support
    - Broadcom Tigon3 support
    - USB Keyspan USA-xxx Serial Driver
    - Korg 1212 IO
    - ESS Allegro/Maestro3
    - Yamaha YMF724/740/744/754
    - Technotrend/Hauppauge Nova-USB devices
    - YAM driver for AX.25
    - MyriCOM Gigabit Ethernet support
    - PTI Qlogic, ISP Driver
    - Cirrus Logic (Sound Fusion) CS4280/CS461x/CS462x/CS463x
    - Madge Ambassador (Collage PCI 155 Server)
    - PCA-200E support
    - SBA-200E support
    - Broadcom NetXtremeII support
  * Disable now broken drivers:
    - Alteon AceNIC/3Com 3C985/NetGear GA620 Gigabit support
    - USB Keyspan USA-xxx Serial Driver
    - Technotrend/Hauppauge Nova-USB devices
    - YAM driver for AX.25
    - MyriCOM Gigabit Ethernet support
    - PTI Qlogic, ISP Driver
    - Cirrus Logic (Sound Fusion) CS4280/CS461x/CS462x/CS463x
    - Madge Ambassador (Collage PCI 155 Server)
    - PCA-200E support
    - SBA-200E support
    - Broadcom NetXtremeII support
  * Add -common to common header package names.
  * Drop provides from common header packages.
  * Update plain image type.
  * Put only a config dump into linux-support.

  [ Aurelien Jarno ]
  * [mips, mipsel] Add a 64-bit image (5kc-malta) for the MIPS Malta board.
    (closes: #435677)
    [sparc] Enable r8169 module on sparc64 and sparc64-smp flavours (closes:
    #431977)

  [ Frederik Schüler ]
  * Move all PATA options into the global config file, exept PATA_ARTOP
    (arm/ixp4xx) and PATA_MPC52xx (powerpc).
  * Move new global options into the global config file
  * Clean up new amd64 options

  [ dann frazier ]
  * [ia64] Re-enable various unintentionally disabled config options
  * Enable hugetlbfs on i386, amd64, sparc64 and powerpc64. Closes: #450939

  [ Bastian Blank ]
  * Add stable release 2.6.23.2:
    - BLOCK: Fix bad sharing of tag busy list on queues with shared tag maps
    - fix tmpfs BUG and AOP_WRITEPAGE_ACTIVATE
    - Fix compat futex hangs. (closes: #433187)
    - sched: keep utime/stime monotonic
    - fix the softlockup watchdog to actually work
    - splice: fix double kunmap() in vmsplice copy path
    - writeback: don't propagate AOP_WRITEPAGE_ACTIVATE
    - SLUB: Fix memory leak by not reusing cpu_slab
    - HOWTO: update ja_JP/HOWTO with latest changes
    - fix param_sysfs_builtin name length check
    - param_sysfs_builtin memchr argument fix
    - Remove broken ptrace() special-case code from file mapping
    - locks: fix possible infinite loop in posix deadlock detection
    - lockdep: fix mismatched lockdep_depth/curr_chain_hash
  * Add stable release 2.6.23.3:
    - revert "x86_64: allocate sparsemem memmap above 4G"
    - x86: fix TSC clock source calibration error
    - x86 setup: sizeof() is unsigned, unbreak comparisons
    - x86 setup: handle boot loaders which set up the stack incorrectly
    - x86: fix global_flush_tlb() bug
    - xfs: eagerly remove vmap mappings to avoid upsetting Xen
    - xen: fix incorrect vcpu_register_vcpu_info hypercall argument
    - xen: deal with stale cr3 values when unpinning pagetables
    - xen: add batch completion callbacks
    - UML - kill subprocesses on exit
    - UML - stop using libc asm/user.h
    - UML - Fix kernel vs libc symbols clash
    - UML - Stop using libc asm/page.h
    - POWERPC: Make sure to of_node_get() the result of pci_device_to_OF_node()
    - POWERPC: Fix handling of stfiwx math emulation
    - MIPS: R1: Fix hazard barriers to make kernels work on R2 also.
    - MIPS: MT: Fix bug in multithreaded kernels.
    - Fix sparc64 MAP_FIXED handling of framebuffer mmaps
    - Fix sparc64 niagara optimized RAID xor asm
  * Add stable release 2.6.23.4:
    - mac80211: make ieee802_11_parse_elems return void
    - mac80211: only honor IW_SCAN_THIS_ESSID in STA, IBSS, and AP modes
    - mac80211: honor IW_SCAN_THIS_ESSID in siwscan ioctl
    - mac80211: store SSID in sta_bss_list
    - mac80211: store channel info in sta_bss_list
    - mac80211: reorder association debug output
    - ieee80211: fix TKIP QoS bug
    - NETFILTER: nf_conntrack_tcp: fix connection reopening
    - Fix netlink timeouts.
    - Fix crypto_alloc_comp() error checking.
    - Fix SET_VLAN_INGRESS_PRIORITY_CMD error return.
    - Fix VLAN address syncing.
    - Fix endianness bug in U32 classifier.
    - Fix TEQL oops.
    - Fix error returns in sys_socketpair()
    - softmac: fix wext MLME request reason code endianness
    - Fix kernel_accept() return handling.
    - TCP: Fix size calculation in sk_stream_alloc_pskb
    - Fix SKB_WITH_OVERHEAD calculations.
    - Fix 9P protocol build
    - Fix advertised packet scheduler timer resolution
    - Add get_unaligned to ieee80211_get_radiotap_len
    - mac80211: Improve sanity checks on injected packets
    - mac80211: filter locally-originated multicast frames
  * Add stable release 2.6.23.5:
    - zd1211rw, fix oops when ejecting install media
    - rtl8187: Fix more frag bit checking, rts duration calc
    - ipw2100: send WEXT scan events
    - zd1201: avoid null ptr access of skb->dev
    - sky2: fix power settings on Yukon XL
    - sky2: ethtool register reserved area blackout
    - sky2: status ring race fix
    - skge: XM PHY handling fixes
    - Fix L2TP oopses.
    - TG3: Fix performance regression on 5705.
    - forcedeth: add MCP77 device IDs
    - forcedeth msi bugfix
    - ehea: 64K page kernel support fix
    - libertas: fix endianness breakage
    - libertas: more endianness breakage
  * Add stable release 2.6.23.6:
    - ACPI: suspend: Wrong order of GPE restore.
    - ACPI: sleep: Fix GPE suspend cleanup
    - libata: backport ATA_FLAG_NO_SRST and ATA_FLAG_ASSUME_ATA, part 2
    - libata: backport ATA_FLAG_NO_SRST and ATA_FLAG_ASSUME_ATA
    - libata: add HTS542525K9SA00 to NCQ blacklist
    - radeon: set the address to access the GART table on the CPU side correctly
    - Char: moxa, fix and optimise empty timer
    - Char: rocket, fix dynamic_dev tty
    - hptiop: avoid buffer overflow when returning sense data
    - ide: Fix cs5535 driver accessing beyond array boundary
    - ide: Fix siimage driver accessing beyond array boundary
    - ide: Add ide_get_paired_drive() helper
    - ide: fix serverworks.c UDMA regression
    - i4l: fix random freezes with AVM B1 drivers
    - i4l: Fix random hard freeze with AVM c4 card
    - ALSA: hda-codec - Add array terminator for dmic in STAC codec
    - USB: usbserial - fix potential deadlock between write() and IRQ
    - USB: add URB_FREE_BUFFER to permissible flags
    - USB: mutual exclusion for EHCI init and port resets
    - usb-gadget-ether: prevent oops caused by error interrupt race
    - USB: remove USB_QUIRK_NO_AUTOSUSPEND
    - MSI: Use correct data offset for 32-bit MSI in read_msi_msg()
    - md: raid5: fix clearing of biofill operations
    - md: fix an unsigned compare to allow creation of bitmaps with v1.0 metadata
    - dm: fix thaw_bdev
    - dm delay: fix status
    - libata: sync NCQ blacklist with upstream
    - ALSA: hdsp - Fix zero division
    - ALSA: emu10k1 - Fix memory corruption
    - ALSA: Fix build error without CONFIG_HAS_DMA
    - ALSA: fix selector unit bug affecting some USB speakerphones
    - ALSA: hda-codec - Avoid zero NID in line_out_pins[] of STAC codecs
    - IB/mthca: Use mmiowb() to avoid firmware commands getting jumbled up
    - IB/uverbs: Fix checking of userspace object ownership
    - hwmon/lm87: Disable VID when it should be
    - hwmon/lm87: Fix a division by zero
    - hwmon/w83627hf: Don't assume bank 0
    - hwmon/w83627hf: Fix setting fan min right after driver load
    - i915: fix vbl swap allocation size.
    - POWERPC: Fix platinumfb framebuffer
  * Add stable release 2.6.23.7:
    - NFS: Fix a writeback race...
    - ocfs2: fix write() performance regression
    - minixfs: limit minixfs printks on corrupted dir i_size (CVE-2006-6058)
  * Add stable release 2.6.23.8:
    - wait_task_stopped: Check p->exit_state instead of TASK_TRACED (CVE-2007-5500)
    - TCP: Make sure write_queue_from does not begin with NULL ptr (CVE-2007-5501)
  * Add stable release 2.6.23.9:
    - ipw2200: batch non-user-requested scan result notifications
    - USB: Nikon D40X unusual_devs entry
    - USB: unusual_devs modification for Nikon D200
    - softlockup: use cpu_clock() instead of sched_clock()
    - softlockup watchdog fixes and cleanups
    - x86: fix freeze in x86_64 RTC update code in time_64.c
    - ntp: fix typo that makes sync_cmos_clock erratic
    - x86: return correct error code from child_rip in x86_64 entry.S
    - x86: NX bit handling in change_page_attr()
    - x86: mark read_crX() asm code as volatile
    - x86: fix off-by-one in find_next_zero_string
    - i386: avoid temporarily inconsistent pte-s
    - libcrc32c: keep intermediate crc state in cpu order
    - geode: Fix not inplace encryption
    - Fix divide-by-zero in the 2.6.23 scheduler code
    - ACPI: VIDEO: Adjust current level to closest available one.
    - libata: sata_sis: use correct S/G table size
    - sata_sis: fix SCR read breakage
    - reiserfs: don't drop PG_dirty when releasing sub-page-sized dirty file
    - x86: disable preemption in delay_tsc()
    - dmaengine: fix broken device refcounting
    - nfsd4: recheck for secure ports in fh_verify
    - knfsd: fix spurious EINVAL errors on first access of new filesystem
    - raid5: fix unending write sequence
    - oProfile: oops when profile_pc() returns ~0LU
    - drivers/video/ps3fb: fix memset size error
    - i2c/eeprom: Hide Sony Vaio serial numbers
    - i2c/eeprom: Recognize VGN as a valid Sony Vaio name prefix
    - i2c-pasemi: Fix NACK detection

 -- maximilian attems <maks@debian.org>  Fri, 30 Nov 2007 11:40:09 +0100

linux-2.6 (2.6.22-6) unstable; urgency=low

  [ Martin Michlmayr ]
  * [mips] Add IP22 (SGI Indy) patches from Thomas Bogendoerfer:
    - Disable EARLY PRINTK because it breaks serial.
    - fix wrong argument order.
    - wrong check for second HPC.  Closes: #448488

  [ maximilian attems ]
  * Add stable release 2.6.22.11 - minus ipv6 abi breaker:
    - libertas: fix endianness breakage
    - libertas: more endianness breakage
    - Fix ROSE module unload oops.
    - Add get_unaligned to ieee80211_get_radiotap_len
    - Fix ipv6 redirect processing, leads to TAHI failures.
    - i915: fix vbl swap allocation size.
    - Fix ESP host instance numbering.
    - Fix TCP MD5 on big-endian.
    - Fix zero length socket write() semantics.
    - Fix sys_ipc() SEMCTL on sparc64.
    - Fix TCP initial sequence number selection.
    - lockdep: fix mismatched lockdep_depth/curr_chain_hash
    - V4L: ivtv: fix udma yuv bug
    - Fix TCP's ->fastpath_cnt_hit handling.
    - hwmon/lm87: Fix a division by zero
    - hwmon/lm87: Disable VID when it should be
    - hwmon/w83627hf: Fix setting fan min right after driver load
    - hwmon/w83627hf: Don't assume bank 0
    - netdrvr: natsemi: Fix device removal bug
    - Fix ieee80211 handling of bogus hdrlength field
    - mac80211: filter locally-originated multicast frames
    - POWERPC: Fix handling of stfiwx math emulation
    - dm9601: Fix receive MTU
    - firewire: fix unloading of fw-ohci while devices are attached
    - Fix cls_u32 error return handling.
    - ACPI: disable lower idle C-states across suspend/resume
  * Add stable release 2.6.22.12-rc1:
    - genirq: cleanup mismerge artifact
    - genirq: suppress resend of level interrupts
    - genirq: mark io_apic level interrupts to avoid resend
    - IB/uverbs: Fix checking of userspace object ownership
    - minixfs: limit minixfs printks on corrupted dir i_size (CVE-2006-6058)
    - param_sysfs_builtin memchr argument fix
    - x86: fix global_flush_tlb() bug
    - dm snapshot: fix invalidation deadlock
    - Revert "x86_64: allocate sparsemem memmap above 4G"

  [ Bastian Blank ]
  * Update vserver patch to 2.2.0.5.
    - Ignore symbols from never to be merged patch.

 -- maximilian attems <maks@debian.org>  Sun,  4 Nov 2007 17:35:51 +0100

linux-2.6 (2.6.22-5) unstable; urgency=low

  [ maximilian attems ]
  * Add stable release 2.6.22.6:
    - USB: allow retry on descriptor fetch errors
    - PCI: lets kill the 'PCI hidden behind bridge' message
    - Netfilter: Missing Kbuild entry for netfilter
    - Fix soft-fp underflow handling.
    - SPARC64: Fix sparc64 task stack traces.
    - TCP: Do not autobind ports for TCP sockets
    - DCCP: Fix DCCP GFP_KERNEL allocation in atomic context
    - NET: Share correct feature code between bridging and bonding
    - SNAP: Fix SNAP protocol header accesses.
    - NET: Fix missing rcu unlock in __sock_create()
    - IPv6: Invalid semicolon after if statement
    - TCP: Fix TCP rate-halving on bidirectional flows.
    - TCP: Fix TCP handling of SACK in bidirectional flows.
    - uml: fix previous request size limit fix
    - usb: add PRODUCT, TYPE to usb-interface events
    - PPP: Fix PPP buffer sizing.
    - ocfs2: Fix bad source start calculation during kernel writes
    - signalfd: fix interaction with posix-timers
    - signalfd: make it group-wide, fix posix-timers scheduling
    - USB: fix DoS in pwc USB video driver
    - sky2: don't clear phy power bits
    - PCI: disable MSI on RS690
    - PCI: disable MSI on RD580
    - PCI: disable MSI on RX790
    - IPV6: Fix kernel panic while send SCTP data with IP fragments
    - i386: fix lazy mode vmalloc synchronization for paravirt
  * Set abi to 3.
  * Add stable release 2.6.22.7: (CVE-2007-4573)
    - x86_64: Zero extend all registers after ptrace in 32bit entry path.
  * Add stable release 2.6.22.8: (CVE-2007-4571)
    - Convert snd-page-alloc proc file to use seq_file
  * Add stable release 2.6.22.9:
    - 3w-9xxx: Fix dma mask setting
    - Fix pktgen src_mac handling.
    - nfs: fix oops re sysctls and V4 support
    - DVB: get_dvb_firmware: update script for new location of tda10046 firmware
    - afs: mntput called before dput
    - disable sys_timerfd()
    - Fix "Fix DAC960 driver on machines which don't support 64-bit DMA"
    - futex_compat: fix list traversal bugs
    - MTD: Initialise s_flags in get_sb_mtd_aux()
    - Fix sparc64 v100 platform booting.
    - Fix IPV6 DAD handling
    - ext34: ensure do_split leaves enough free space in both blocks
    - dir_index: error out instead of BUG on corrupt dx dirs
    - Fix oops in vlan and bridging code
    - V4L: ivtv: fix VIDIOC_S_FBUF: new OSD values were never set
    - crypto: blkcipher_get_spot() handling of buffer at end of page
    - Fix datagram recvmsg NULL iov handling regression.
    - Handle snd_una in tcp_cwnd_down()
    - Fix TCP DSACK cwnd handling
    - JFFS2: fix write deadlock regression
    - hwmon: End of I/O region off-by-one
    - Fix debug regression in video/pwc
    - splice: fix direct splice error handling
    - Fix race with shared tag queue maps
    - Fix ipv6 source address handling.
    - POWERPC: Flush registers to proper task context
    - bcm43xx: Fix cancellation of work queue crashes
    - Fix DAC960 driver on machines which don't support 64-bit DMA
    - DVB: get_dvb_firmware: update script for new location of sp8870 firmware
    - USB: fix linked list insertion bugfix for usb core
    - Correctly close old nfsd/lockd sockets.
    - Fix IPSEC AH4 options handling
    - setpgid(child) fails if the child was forked by sub-thread
    - sigqueue_free: fix the race with collect_signal()
    - Fix decnet device address listing.
    - Fix inet_diag OOPS.
    - Leases can be hidden by flocks
    - kconfig: oldconfig shall not set symbols if it does not need to
    - MTD: Makefile fix for mtdsuper
    - firewire: fw-ohci: ignore failure of pci_set_power_state
      (fix suspend regression)
    - ieee1394: ohci1394: fix initialization if built non-modular
    - Fix device address listing for ipv4.
    - Fix tc_ematch kbuild
    - V4L: cx88: Avoid a NULL pointer dereference during mpeg_open()
    - DVB: b2c2-flexcop: fix Airstar HD5000 tuning regression
    - fix realtek phy id in forcedeth
    - rpc: fix garbage in printk in svc_tcp_accept()
    - Fix IPV6 append OOPS.
    - Fix ipv6 double-sock-release with MSG_CONFIRM
    - ACPI: Validate XSDT, use RSDT if XSDT fails
  * Update vserver patch to 2.2.0.4.
  * Add stable release 2.6.22.10:
    - i386: Use global flag to disable broken local apic timer on AMD CPUs.
    - Fix timer_stats printout of events/sec
    - libata: update drive blacklists
    - i2c-algo-bit: Read block data bugfix
    - scsi_transport_spi: fix domain validation failure from incorrect width
      setting
    - Fix SMP poweroff hangs
    - Fix ppp_mppe kernel stack usage.
    - sky2: reduce impact of watchdog timer
    - sky2: fix VLAN receive processing
    - sky2: fix transmit state on resume
    - SELinux: clear parent death signal on SID transitions
    - NLM: Fix a circular lock dependency in lockd
    - NLM: Fix a memory leak in nlmsvc_testlock

  [ Martin Michlmayr ]
  * [mips] Add a fix so qemu NE2000 will work again.
  * [mipsel/r5k-cobalt] Enable MTD.
  * [mips] Backport "Fix CONFIG_BUILD_ELF64 kernels with symbols in
    CKSEG0" to fix crash on boot on IP32 (SGI O2).  Closes: #444104.

  [ Steve Langasek ]
  * Set CONFIG_MATHEMU=y on alpha, which is required for proper fp math on
    at least ev4-ev56 systems.  Closes: #411813.
  * linux-image packages need to depend on a newer version of coreutils,
    because of the use of readlink -q -m inherited from kernel-package.
    Closes: #413311.

  [ Bastian Blank ]
  * Fix tainted check in bug scripts.

  [ dann frazier ]
  * [ia64] Re-enable various unintentionally disabled config options

 -- Maximilian Attems <maks@debian.org>  Thu, 11 Oct 2007 13:31:38 +0000

linux-2.6 (2.6.22-4) unstable; urgency=low

  [ dann frazier ]
  * [hppa] Use generic compat_sys_getdents (closes: #431773)

  [ Martin Michlmayr ]
  * [powerpc] Fix PS/2 keyboard detection on Pegasos (closes: #435378).

  [ Emanuele Rocca ]
  * [sparc] Add patch to fix PCI config space accesses on sun4u.
  * [sparc] Disable CONFIG_SCSI_SCAN_ASYNC.

  [ maximilian attems ]
  * Add stable release 2.6.22.2:
    - usb-serial: Fix edgeport regression on non-EPiC devices
    - Missing header include in ipt_iprange.h
    - drivers/video/macmodes.c:mac_find_mode() mustn't be __devinit
    - Fix ipv6 tunnel endianness bug.
    - aacraid: fix security hole
    - USB: cdc-acm: fix sysfs attribute registration bug
    - USB: fix warning caused by autosuspend counter going negative
    - Fix sparc32 memset()
    - Fix leak on /proc/lockdep_stats
    - Fix leaks on /proc/{*/sched, sched_debug, timer_list, timer_stats}
    - futex: pass nr_wake2 to futex_wake_op
    - md: handle writes to broken raid10 arrays gracefully
    - forcedeth bug fix: cicada phy
    - forcedeth bug fix: vitesse phy
    - forcedeth bug fix: realtek phy
    - ACPI: dock: fix opps after dock driver fails to initialize
    - pcmcia: give socket time to power down
    - drm/i915: Fix i965 secured batchbuffer usage (CVE-2007-3851)
    - Fix console write locking in sparc drivers.
    - Sparc64 bootup assembler bug
    - IPV6: /proc/net/anycast6 unbalanced inet6_dev refcnt
    - make timerfd return a u64 and fix the __put_user
    - Fix error queue socket lookup in ipv6
    - Input: lifebook - fix an oops on Panasonic CF-18
    - readahead: MIN_RA_PAGES/MAX_RA_PAGES macros
    - V4L: Add check for valid control ID to v4l2_ctrl_next
    - V4L: ivtv: fix broken VBI output support
    - V4L: ivtv: fix DMA timeout when capturing VBI + another stream
    - V4L: ivtv: Add locking to ensure stream setup is atomic
    - V4L: wm8775/wm8739: Fix memory leak when unloading module
    - do not limit locked memory when RLIMIT_MEMLOCK is RLIM_INFINITY
    - Include serial_reg.h with userspace headers (closes: #433755)
    - TCP FRTO retransmit bug fix
    - Fix rfkill IRQ flags.
    - nfsd: fix possible read-ahead cache and export table corruption
    - nfsd: fix possible oops on re-insertion of rpcsec_gss modules
    - jbd commit: fix transaction dropping
    - jbd2 commit: fix transaction dropping
    - softmac: Fix ESSID problem
    - uml: limit request size on COWed devices
    - UML: exports for hostfs
    - splice: fix double page unlock
    - cfq-iosched: fix async queue behaviour
    - cr_backlight_probe() allocates too little storage for struct cr_panel
    - sx: switch subven and subid values
    - hugetlb: fix race in alloc_fresh_huge_page()
    - KVM: SVM: Reliably detect if SVM was disabled by BIOS
    - dm io: fix another panic on large request
    - md: raid10: fix use-after-free of bio
    - fs: 9p/conv.c error path fix
    - Fix sparc32 udelay() rounding errors.
    - sony-laptop: fix bug in event handling
    - eCryptfs: ecryptfs_setattr() bugfix
    - Hangup TTY before releasing rfcomm_dev
    - dm io: fix panic on large request
    - dm raid1: fix status
    - dm snapshot: permit invalid activation
    - "ext4_ext_put_in_cache" uses __u32 to receive physical block number
    - destroy_workqueue() can livelock
    - USB: fix for ftdi_sio quirk handling
    - Fix TC deadlock.
    - Fix IPCOMP crashes.
    - gen estimator timer unload race
    - Netfilter: Fix logging regression
    - Fix user struct leakage with locked IPC shem segment
    - Fix reported task file values in sense data
    - gen estimator deadlock fix
    - Netpoll leak
    - dm: disable barriers
    - firewire: fw-sbp2: set correct maximum payload (fixes CardBus adapters)
    - fw-ohci: fix "scheduling while atomic"
    - firewire: fix memory leak of fw_request instances
    - ieee1394: revert "sbp2: enforce 32bit DMA mapping"
    - libata: add FUJITSU MHV2080BH to NCQ blacklist
    - i386: HPET, check if the counter works
    - CPU online file permission
    - acpi-cpufreq: Proper ReadModifyWrite of PERF_CTL MSR
    - Keep rfcomm_dev on the list until it is freed
    - SCTP scope_id handling fix
    - Fix ipv6 link down handling.
    - Fix TCP IPV6 MD5 bug.
    - sysfs: release mutex when kmalloc() failed in sysfs_open_file().
    - nf_conntrack: don't track locally generated special ICMP error
  * Bump abi due to firewire, ivtv and xrfm changes.
  * Add stable release 2.6.22.3:
    - fix oops in __audit_signal_info()
    - direct-io: fix error-path crashes
    - powerpc: Fix size check for hugetlbfs
    - stifb: detect cards in double buffer mode more reliably
    - pata_atiixp: add SB700 PCI ID
    - PPC: Revert "[POWERPC] Add 'mdio' to bus scan id list for platforms
      with QE UEC"
    - random: fix bound check ordering (CVE-2007-3105)
    - softmac: Fix deadlock of wx_set_essid with assoc work
    - PPC: Revert "[POWERPC] Don't complain if size-cells == 0 in prom_parse()"
    - ata_piix: update map 10b for ich8m
    - CPUFREQ: ondemand: fix tickless accounting and software coordination bug
    - CPUFREQ: ondemand: add a check to avoid negative load calculation
  * Add stable release 2.6.22.4:
    - Reset current->pdeath_signal on SUID binary execution (CVE-2007-3848)
  * Add stable release 2.6.22.5:
    - x86_64: Check for .cfi_rel_offset in CFI probe
    - x86_64: Change PMDS invocation to single macro
    - i386: Handle P6s without performance counters in nmi watchdog
    - revert "x86, serial: convert legacy COM ports to platform devices"
    - ACPICA: Fixed possible corruption of global GPE list
    - ACPICA: Clear reserved fields for incoming ACPI 1.0 FADTs
    - i386: Fix double fault handler
    - JFFS2 locking regression fix.
    - r8169: avoid needless NAPI poll scheduling
    - Linux 2.6.22.5
    - AVR32: Fix atomic_add_unless() and atomic_sub_unless()
    - i386: allow debuggers to access the vsyscall page with compat vDSO
    - hwmon: (smsc47m1) restore missing name attribute
    - hwmon: fix w83781d temp sensor type setting
    - Hibernation: do not try to mark invalid PFNs as nosave
    - sky2: restore workarounds for lost interrupts
    - sky2: carrier management
    - sky2: check for more work before leaving NAPI
    - sky2: check drop truncated packets
    - forcedeth: fix random hang in forcedeth driver when using netconsole
    - libata: add ATI SB700 device IDs to AHCI driver

  [ dann frazier ]
  * [ia64] Restore config cleanup now that its safe to break the ABI

  [ Bastian Blank ]
  * Update vserver patch to 2.2.0.3.

 -- Bastian Blank <waldi@debian.org>  Thu, 30 Aug 2007 20:19:44 +0200

linux-2.6 (2.6.22-3) unstable; urgency=low

  [ dann frazier ]
  * [ia64] Config cleanup in 2.6.22-2 broke the ABI; revert most of it
    for now (everything but the efivars and sym53c8xx modules)

  [ Martin Michlmayr ]
  * [mipsel/r5k-cobalt] Fix a typo in the config file.
  * [mipsel/4kc-malta] Update the config file, thanks Aurelien Jarno.
  * [mipsel] Add patch from Yoichi Yuasa to fix IDE on Cobalt.

 -- Bastian Blank <waldi@debian.org>  Sun, 29 Jul 2007 13:47:38 +0200

linux-2.6 (2.6.22-2) unstable; urgency=low

  [ Steve Langasek ]
  * [alpha] request_irq-retval.patch: capture the return value of all
    request_irq() calls in sys_titan.c to suppress the warning (and
    build failure with -Werror); failures still aren't being handled, but
    there's nothing that needs to be done -- or nothing that can be done
    -- if these requests fail anyway.

  [ Christian T. Steigies ]
  * Add module.lds to kernel headers (closes: #396220)
  * Enable INPUT_UINPUT on mac
  * Add 2.6.22 patches from linux-m68k CVS

  [ maximilian attems ]
  * Add stable release 2.6.22.1:
    - nf_conntrack_h323: add checking of out-of-range on choices' index values
      (CVE-2007-3642)

  [ dann frazier ]
  * [ia64] Re-enable various config options which were unintentionally
    disabled somewhere between 2.6.21 and 2.6.22
  * [ia64] Re-enable vserver flavour - this was somehow lost when 2.6.22
    was merged from trunk to the sid branch

  [ Bastian Blank ]
  * Update vserver patch to 2.2.0.3-rc1.

 -- Bastian Blank <waldi@debian.org>  Mon, 23 Jul 2007 09:38:01 +0200

linux-2.6 (2.6.22-1) unstable; urgency=low

  [ Bastian Blank ]
  * Drop asfs options.
  * Drop linux-libc-headers references.
  * Update vserver patch to 2.2.0-rc5.

  [ maximilian attems ]
  * Fullfils policy 3.7.2.2.
  * Add Sempron to the k7 image description (closes: #384737)
    Thanks Robert Millan <rmh@aybabtu.com>.
  * [powerpc] Enable CONFIG_ADB_PMU_LED.
  * [hppa] Disable a bunch of topconfig enabled fb devices. Thanks Frank
    Lichtenheld <djpig@debian.org> for build fix.

  [ Christian T. Steigies ]
  * Add module.lds to kernel headers
  * Enable INPUT_UINPUT on mac
  * Add 2.6.22 patches from linux-m68k CVS

  [ dann frazier ]
  * Enable vserver flavour for ia64 (closes: #423232)

 -- Bastian Blank <waldi@debian.org>  Sun, 15 Jul 2007 15:03:40 +0200

linux-2.6 (2.6.22~rc5-1~experimental.1) experimental; urgency=low

  [ Bastian Blank ]
  * [powerpc]: Disable prep.
  * [powerpc]: Disable apm emulation.
  * Drop inactive members from Uploaders.

  [ maximilian attems ]
  * Cleanup configs of old unused variables.
  * Enable TCP_CONG_YEAH, TCP_CONG_ILLINOIS, NF_CONNTRACK_SANE, DM_DELAY,
    GIGASET_M101, SATA_INIC162X, VIDEO_IVTV, USB_ZR364XX, INFINIBAND_CXGB3,
    MLX4_INFINIBAND, SPI_AT25, MFD_SM501, DVB_USB_M920X, DVB_USB_GL861,
    DVB_USB_AU6610, DVB_USB_OPERA1, SENSORS_AD7418, SENSORS_ADM1029,
    SENSORS_F75375S, SENSORS_CORETEMP, SENSORS_MAX6650, SENSORS_APPLESMC,
    I2C_SIMTEC, I2C_TINY_USB, SC92031, LIBERTAS_USB, RFKILL, RFKILL_INPUT,
    MTD_UBI, SND_USB_CAIAQ, SND_USB_CAIAQ_INPUT, USB_BERRY_CHARGE,
    RTC_DRV_MAX6900, SUNRPC_BIND34, SND_PORTMAN2X4, FB_VT8623, FUSION_LAN,
    DISPLAY_SUPPORT, FB_ARK, FB_SM501
    and disable SCSI_ESP_CORE, SPI_SPIDEV, CRYPT_CRYPTD, SYSV68_PARTITION,
    MOUSE_PS2_TOUCHKIT, INPUT_POLLDEV in topconfig.
  * [amd64, i386]: Take care of the renaming acpi-ibm to thinkpad-acpi.
    Enable KINGSUN_DONGLE, AF_RXRPC, RXKAD, MTD_NAND_PLATFORM, BLINK, PHANTOM,
    BACKLIGHT_PROGEAR, FB_HECUBA, FB_LE80578, FB_CARILLO_RANCH.
    Disable OSS_OBSOLETE.
  * Enable WLAN_PRE80211 and WLAN_80211 on all archs with NET_RADIO enabled.
  * Fix RTC_INTF_{DEV,SYSFS,PROC}=y where enabled modular.
  * Enable new wirless stack mac80211 and improved wireless conf api.
  * Enable new USB Touchscreen Driver on all configs with touchscreens.
  * Enable the newly added crypto algorythm: fcrypt, pcbc and camellia.
  * Unify CONFIG_TR to toplevel config, also enable new drivers 3C359
    and SMCTR.
  * Enable the moved USB tablets config options where wacom is enabled.
  * [i386] Enable driver for Crystalfontz 128x64 2-color LCD.
  * [amd64] Enable KS0108 LCD controller.
  * Enable the new firewire stack labeled to be more simple and robust.
  * [i386] Enable VMI paravirtualized interface.
  * [powerpc] Enable fb for IBM GXT4500P adaptor.
  * [amd64] Enable timerstats too.

  [ Martin Michlmayr ]
  * mipsel/r5k-cobalt: Use the new RTC system.

  [ dann frazier ]
  * Add Xen licensing info to the copyright file. (closes: #368912)

  [ Gordon Farquharson ]
  * arm: Mark CHELSIO_T3, NETXEN_NIC, BCM43XX, VIDEO_BT848,
    DVB_B2C2_FLEXCOP, and DVB_BUDGET as broken on ARM.
  * arm/ixp4xx: Add support for the new generic I2C GPIO driver on the
    NSLU2 and the NAS100D. Thanks to Michael-Luke Jones and Rod Whitby.
  * arm/ixp4xx: Update Artop PATA support patch for the NAS 100d.

  [ Christian T. Steigies ]
  * m68k: Disable already included patches (611, 618, 630)

 -- Bastian Blank <waldi@debian.org>  Tue, 19 Jun 2007 17:49:52 +0200

linux-2.6 (2.6.21-6) unstable; urgency=low

  * Add stable release 2.6.21.6:
    - nf_conntrack_h323: add checking of out-of-range on choices' index values
      (CVE-2007-3642)
  * Update vserver patch to 2.2.0.

 -- Bastian Blank <waldi@debian.org>  Tue, 10 Jul 2007 18:36:17 +0200

linux-2.6 (2.6.21-5) unstable; urgency=low

  [ Christian T. Steigies ]
  * [m68k] Add atari isa and scsi fixes

  [ maximilian attems ]
  * Add stable release 2.6.21.4:
    - cpuset: prevent information leak in cpuset_tasks_read (CVE-2007-2875)
    - random: fix error in entropy extraction (CVE-2007-2453 1 of 2)
    - random: fix seeding with zero entropy (CVE-2007-2453 2 of 2)
    - NETFILTER: {ip, nf}_conntrack_sctp: fix remotely triggerable NULL ptr
      dereference (CVE-2007-2876)
  * Add stable release 2.6.21.5:
    - acpi: fix potential call to a freed memory section.
    - USB: set the correct Interrupt interval in usb_bulk_msg
    - i386: Fix K8/core2 oprofile on multiple CPUs
    - ntfs_init_locked_inode(): fix array indexing
    - ALSA: wm8750 typo fix
    - neofb: Fix pseudo_palette array overrun in neofb_setcolreg
    - e1000: disable polling before registering netdevice
    - timer statistics: fix race
    - x86: fix oprofile double free
    - ALSA: usb-audio: explicitly match Logitech QuickCam
    - zd1211rw: Add AL2230S RF support
    - IPV4: Correct rp_filter help text.
    - Fix AF_UNIX OOPS
    - ICMP: Fix icmp_errors_use_inbound_ifaddr sysctl
    - NET: Fix BMSR_100{HALF,FULL}2 defines in linux/mii.h
    - SPARC64: Fix _PAGE_EXEC_4U check in sun4u I-TLB miss handler.
    - SPARC64: Don't be picky about virtual-dma values on sun4v.
    - SPARC64: Fix two bugs wrt. kernel 4MB TSB.
    - cciss: fix pci_driver.shutdown while device is still active
    - fix compat console unimap regression
    - timer stats: speedups
    - SPARC: Linux always started with 9600 8N1
    - pci_ids: update patch for Intel ICH9M
    - PCI: quirk disable MSI on via vt3351
    - UML - Improve host PTRACE_SYSEMU check
    - NET: parse ip:port strings correctly in in4_pton
    - Char: cyclades, fix deadlock
    - IPSEC: Fix panic when using inter address familiy IPsec on loopback.
    - TCP: Use default 32768-61000 outgoing port range in all cases.
    - TG3: Fix link problem on Dell's onboard 5906.
    - fuse: fix mknod of regular file
    - md: Avoid overflow in raid0 calculation with large components.
    - md: Don't write more than is required of the last page of a bitmap
    - make freezeable workqueues singlethread
    - tty: fix leakage of -ERESTARTSYS to userland
    - V4L/DVB (5593): Budget-ci: Fix tuning for TDM 1316 (160..200 MHz)
    - Input: i8042 - fix AUX port detection with some chips
    - SCSI: aacraid: Correct sa platform support.
      (Was: [Bug 8469] Bad EIP value on pentium3 SMP kernel-2.6.21.1)
    - BLUETOOTH: Fix locking in hci_sock_dev_event().
    - hpt366: don't check enablebits for HPT36x
    - ieee1394: eth1394: bring back a parent device
    - NET: Fix race condition about network device name allocation.
    - ALSA: hda-intel - Probe additional slots only if necessary
    - ALSA: hda-intel - Fix detection of audio codec on Toshiba A100
    - ahci: disable 64bit dma on sb600
    - i386: HPET, check if the counter works
    - Ignore bogus ACPI info for offline CPUs
    - NOHZ: Rate limit the local softirq pending warning output
    - Prevent going idle with softirq pending
    - Work around Dell E520 BIOS reboot bug
    - NET: "wrong timeout value" in sk_wait_data() v2
    - IPV6 ROUTE: No longer handle ::/0 specially.
    - x86_64: allocate sparsemem memmap above 4G
  * Bump ABI to 2.

  [ Bastian Blank ]
  * Back out ABI fixing changes.
  * Update vserver patch to 2.2.0-rc3.

 -- Bastian Blank <waldi@debian.org>  Fri, 22 Jun 2007 12:39:47 +0200

linux-2.6 (2.6.21-4) unstable; urgency=low

  * [powerpc] Fix mkvmlinuz support.
  * [s390] Add exception handler for diagnose 224.

 -- Bastian Blank <waldi@debian.org>  Sat, 26 May 2007 14:08:44 +0200

linux-2.6 (2.6.21-3) unstable; urgency=low

  [ Gordon Farquharson ]
  * arm/ixp4xx: Add patch to set NSLU2 timer frequency.

  [ maximilian attems ]
  * sparc64: enable USB_SERIAL. (closes: #412740)
  * Apply stable 2.6.21.1.
  * Add stable release 2.6.21.2:
    - slob: fix page order calculation on not 4KB page
    - libata-sff: Undo bug introduced with pci_iomap changes
    - kbuild: fixdep segfault on pathological string-o-death
    - IPMI: fix SI address space settings
    - IPV6: Reverse sense of promisc tests in ip6_mc_input
    - iop: fix iop_getttimeoffset
    - iop13xx: fix i/o address translation
    - arm: fix handling of svc mode undefined instructions
    - CPUFREQ: powernow-k7: fix MHz rounding issue with perflib
    - CPUFREQ: Support rev H AMD64s in powernow-k8
    - CPUFREQ: Correct revision mask for powernow-k8
    - JFS: Fix race waking up jfsIO kernel thread
    - IPV6: Send ICMPv6 error on scope violations.
    - SPARC64: Add missing cpus_empty() check in hypervisor xcall handling.
    - SPARC64: Fix recursion in PROM tree building.
    - SERIAL SUNHV: Add an ID string.
    - SPARC64: Bump PROMINTR_MAX to 32.
    - SPARC64: Be more resiliant with PCI I/O space regs.
    - oom: fix constraint deadlock
    - fix for bugzilla 8426: massive slowdown on SCSI CD/DVD drive connected to
      mptspi driver
    - x86_64 : Fix vgettimeofday()
    - IPV6: Fix slab corruption running ip6sic
    - IPSEC: Check validity of direction in xfrm_policy_byid
    - CRYPTO: api: Read module pointer before freeing algorithm
    - NET_SCHED: prio qdisc boundary condition
    - reiserfs: suppress lockdep warning
    - USB HID: hiddev - fix race between hiddev_send_event() and
      hiddev_release()
    - NETFILTER: {ip,nf}_nat_proto_gre: do not modify/corrupt GREv0 packets
      through NAT
    - fix leaky resv_huge_pages when cpuset is in use
    - ACPI: Fix 2.6.21 boot regression on P4/HT
    - TG3: Fix TSO bugs.
    - TG3: Remove reset during MAC address changes.
    - TG3: Update version and reldate.
    - BNX2: Fix TSO problem with small MSS.
    - BNX2: Block MII access when ifdown.
    - BNX2: Save PCI state during suspend.
    - BNX2: Update version and reldate.
    - sis900: Allocate rx replacement buffer before rx operation
    - knfsd: Avoid use of unitialised variables on error path when nfs exports.
    - knfsd: rpc: fix server-side wrapping of krb5i replies
    - md: Avoid a possibility that a read error can wrongly propagate through
    - md/raid1 to a filesystem.
    - fat: fix VFAT compat ioctls on 64-bit systems
    - NETFILTER: {ip,nf}_conntrack: fix use-after-free in helper destroy
      callback invocation
    - ppp: Fix ppp_deflate issues with recent zlib_inflate changes
    - NETPOLL: Fix TX queue overflow in trapped mode.
    - NETPOLL: Remove CONFIG_NETPOLL_RX
    - cxacru: Fix infinite loop when trying to cancel polling task
    - TCP: zero out rx_opt in tcp_disconnect()
    - ipv6: track device renames in snmp6
    - skge: default WOL should be magic only (rev2)
    - skge: allow WOL except for known broken chips
    - sky2: allow 88E8056
    - sky2: 88e8071 support not ready
    - skge: crash on shutdown/suspend
    - sky2: fix oops on shutdown
    - udf: decrement correct link count in udf_rmdir
    - ALSA: hda-codec - Fix resume of STAC92xx codecs
    - sata_via: add missing PM hooks
    - driver-core: don't free devt_attr till the device is released
    - pci-quirks: disable MSI on RS400-200 and RS480
    - highres/dyntick: prevent xtime lock contention
    - clocksource: fix resume logic
    - smc911x: fix compilation breakage wjen debug is on
    - SCTP: Fix sctp_getsockopt_local_addrs_old() to use local storage.
    - SCTP: Correctly copy addresses in sctp_copy_laddrs
    - SCTP: Prevent OOPS if hmac modules didn't load
    - IPV6: Do no rely on skb->dst before it is assigned.
    - IPV6 ROUTE: Assign rt6i_idev for ip6_{prohibit,blk_hole}_entry.

  [ Christian T. Steigies ]
  * m68k: enable ATARI_SCSI and ATARI_ROM_ISA

  [ Bastian Blank ]
  * Fix linux/version.h in linux-libc-dev.
  * Make it possible to specifiy special CFLAGS.
  * [hppa] Reenable.
  * [hppa] Workaround hppa64 failure.
  * [hppa] Fix debugging in lws syscalls.
  * Fix abi change.
  * Add stable release 2.6.21.3:
    - [PATCH] GEODE-AES: Allow in-place operations [CVE-2007-2451]

 -- Bastian Blank <waldi@debian.org>  Fri, 25 May 2007 10:57:48 +0200

linux-2.6 (2.6.21-2) unstable; urgency=low

  [ Christian T. Steigies ]
  * m68k: fix atari scc patch
  * m68k: install compressed vmlinuz images so the post-inst script can find it

  [ Steve Langasek ]
  * [alpha] isa-mapping-support.patch: add isa_page_to_bus and
    isa_bus_to_virt defines to complement the existing isa_virt_to_bus
    define; untested, but these should all be straightforward on alpha and
    defining them is certainly a better option for getting user feedback
    than disabling the affected drivers.

  [ Bastian Blank ]
  * [powerpc] Readd mkvmlinuz support. (closes: #419033)
  * [sparc]: Disable sparc32 image.
  * [hppa]: Temporary disable all images.

 -- Bastian Blank <waldi@debian.org>  Fri, 18 May 2007 19:52:36 +0200

linux-2.6 (2.6.21-1) unstable; urgency=low

  [ maximilian attems ]
  * New upstream release see http://kernelnewbies.org/Linux_2_6_21
    (closes: #423874)
  * Disable CONFIG_IP_ROUTE_MULTIPATH_CACHED in topconfig.
  * Enable CONFIG_IP6_NF_MATCH_MH, CONFIG_CHELSIO_T3, CONFIG_USB_NET_DM9601,
    CONFIG_NETFILTER_XT_TARGET_TCPMSS, CONFIG_RTC_DRV_CMOS,
    CONFIG_ASUS_LAPTOP, CONFIG_SONY_LAPTOP, CONFIG_DVB_TUNER_QT1010,
    CONFIG_USB_IOWARRIOR, CONFIG_ATL1 in topconfig.
  * [i386] Enable CONFIG_ACPI_BAY, CONFIG_X86_LONGHAUL, CONFIG_BLK_DEV_DELKIN,
    CONFIG_BLK_DEV_IT8213, CONFIG_BLK_DEV_TC86C001, CONFIG_INPUT_ATLAS_BTNS,
    CONFIG_SENSORS_ADM1029, CONFIG_FB_SVGALIB, CONFIG_FB_S3,
    CONFIG_USB_KC2190, CONFIG_KS0108.
  * Add stable release 2.6.21.1:
    - IPV4: Fix OOPS'er added to netlink fib.
    - IPV6: Fix for RT0 header ipv6 change.
  * [i386] Enable CONFIG_NO_HZ, CONFIG_HIGH_RES_TIMERS for dynticks and true
    high-resolution timers.
  * [i386] Enable CONFIG_TIMER_STATS to collect stats about kernel/userspace
    timer aka power usage (see powertop). (closes: #423694)
  * [i386] Disable obsolete CONFIG_IRQBALANCE due to bad timer behaviour.

  [ Martin Michlmayr ]
  * Add armel (arm with EABI) support.  Thanks, Lennert Buytenhek and
    Joey Hess.  (closes: #410853)
  * Mark CHELSIO_T3 as broken on ARM.
  * Take arch/arm/tools/mach-types from current git to fix build failure
    because MACH_TYPE_EP80219 is not defined.
  * mips/sb1: Don't build CONFIG_ATA into the kernel.
  * mips/sb1: Unset CONFIG_USB_{KBD,MOUSE} since the generic HID is used.
  * arm/iop32x: Don't build CONFIG_ATA into the kernel.
  * arm/ixp4xx: Enable more SATA drivers.
  * arm/ixp4xx: Enable PATA_ARTOP which is needed by the nas100d.
  * arm/ixp4xx: Set CONFIG_USB_EHCI_TT_NEWSCHED.
  * mips/4kc-malta: Add an image for the MIPS Malta board.  Thanks,
    Aurelien Jarno. (closes: #421377)

  [ Emanuele Rocca ]
  * sparc: Enable CONFIG_SCSI_QLOGIC_1280. (closes: #423177)

  [ Christian T. Steigies ]
  * Add m68k patches for 2.6.21
  * Add type: plain to [image] in arch/m68k/defines to fix missing
    Modules.symvers problem

  [ Steve Langasek ]
  * Revert change to disable image building on alpha.

  [ Bastian Blank ]
  * Update vserver patch to 2.2.0-rc1.

 -- Bastian Blank <waldi@debian.org>  Wed, 16 May 2007 13:46:38 +0200

linux-2.6 (2.6.20-3) unstable; urgency=low

  [ Gordon Farquharson ]
  * arm: Mark CONFIG_MTD_NAND_CAFE and CONFIG_NETXEN_NIC as broken to
    fix FTBFS.

  [ Bastian Blank ]
  * Disable new pata drivers. (closes: #419458)
  * Disable pata in ata_piix.

 -- Bastian Blank <waldi@debian.org>  Tue, 24 Apr 2007 09:54:44 +0200

linux-2.6 (2.6.20-2) unstable; urgency=low

  [ Bastian Blank ]
  * Rename linux-libc-headers into linux-libc-dev.
  * [mips] Drop sb1250 uart support.
  * [alpha] Temporary disable alpha images.
  * Add stable release 2.6.20.7:
    - Linux 2.6.20.7
    - Update libata drive blacklist to the latest from 2.6.21
    - fix page leak during core dump
    - revert "retries in ext4_prepare_write() violate ordering requirements"
    - revert "retries in ext3_prepare_write() violate ordering requirements"
    - libata: Clear tf before doing request sense (take 3)
    - fix lba48 bug in libata fill_result_tf()
    - ahci.c: walkaround for SB600 SATA internal error issue
    - libata bugfix: preserve LBA bit for HDIO_DRIVE_TASK
    - softmac: avoid assert in ieee80211softmac_wx_get_rate
    - knfsd: allow nfsd READDIR to return 64bit cookies
    - Fix TCP slow_start_after_idle sysctl
    - Fix tcindex classifier ABI borkage...
    - Fix IPSEC replay window handling
    - Fix TCP receiver side SWS handling.
    - Fix scsi sense handling
    - Fix length validation in rawv6_sendmsg()
    - NETFILTER: ipt_CLUSTERIP: fix oops in checkentry function
    - 8139too: RTNL and flush_scheduled_work deadlock
    - Fix calculation for size of filemap_attr array in md/bitmap.
    - HID: Do not discard truncated input reports
    - DVB: pluto2: fix incorrect TSCR register setting
    - DVB: tda10086: fix DiSEqC message length
    - sky2: phy workarounds for Yukon EC-U A1
    - sky2: turn on clocks when doing resume
    - sky2: turn carrier off when down
    - skge: turn carrier off when down
    - sky2: reliable recovery
    - i386: fix file_read_actor() and pipe_read() for original i386 systems
    - kbuild: fix dependency generation

  [ dann frazier ]
  * [hppa] Add parisc arch patch from Kyle McMartin
  * [hppa] Enable CONFIG_TULIP_MMIO (closes: #332962)
  * [hppa] Disable ni52 driver, it doesn't build (and wouldn't work if it did)

 -- Bastian Blank <waldi@debian.org>  Sun, 15 Apr 2007 16:04:16 +0200

linux-2.6 (2.6.20-1) unstable; urgency=low

  [ Martin Michlmayr ]
  * mipsel: Drop DECstation support (both r3k-kn02 and r4k-kn04).
  * arm: Drop RiscPC (rpc) support.
  * arm: Update configs for 2.6.19-rc6.
  * arm: source drivers/ata/Kconfig so SATA can be enabled on ARM.
  * arm/footbridge: Unset SATA.
  * arm/s3c2410: Drop this flavour since no such device is supported
    in debian-installer and the ARM build resources are limited.

  [ Sven Luther ]
  * [powerpc] Added Genesi Efika support patch

  [ Bastian Blank ]
  * Remove legacy pty support. (closes: #338404)
  * Enable new scsi parts.
  * powerpc: Enable ibmvscsis.
  * Add stable release 2.6.20.1:
    - Linux 2.6.20.1
    - [PATCH] Fix a free-wrong-pointer bug in nfs/acl server (CVE-2007-0772)
  * Add stable release 2.6.20.2:
    - Linux 2.6.20.2
    - IPV6: Handle np->opt being NULL in ipv6_getsockopt_sticky() [CVE-2007-1000]
    - x86-64: survive having no irq mapping for a vector
    - Fix buffer overflow in Omnikey CardMan 4040 driver (CVE-2007-0005)
    - TCP: Fix minisock tcp_create_openreq_child() typo.
    - gfs2: fix locking mistake
    - ATA: convert GSI to irq on ia64
    - pktcdvd: Correctly set cmd_len field in pkt_generic_packet
    - video/aty/mach64_ct.c: fix bogus delay loop
    - revert "drivers/net/tulip/dmfe: support basic carrier detection"
    - throttle_vm_writeout(): don't loop on GFP_NOFS and GFP_NOIO allocations
    - fix section mismatch warning in lockdep
    - ueagle-atm.c needs sched.h
    - kvm: Fix asm constraint for lldt instruction
    - lockdep: forward declare struct task_struct
    - Char: specialix, isr have 2 params
    - buffer: memorder fix
    - kernel/time/clocksource.c needs struct task_struct on m68k
    - m32r: build fix for processors without ISA_DSP_LEVEL2
    - hugetlb: preserve hugetlb pte dirty state
    - enable mouse button 2+3 emulation for x86 macs
    - v9fs_vfs_mkdir(): fix a double free
    - ufs: restore back support of openstep
    - Fix MTRR compat ioctl
    - kexec: Fix CONFIG_SMP=n compilation V2 (ia64)
    - NLM: Fix double free in __nlm_async_call
    - RPM: fix double free in portmapper code
    - Revert "[PATCH] LOG2: Alter get_order() so that it can make use of ilog2() on a constant"
    - Backport of psmouse suspend/shutdown cleanups
    - USB: usbnet driver bugfix
    - sched: fix SMT scheduler bug
    - tty_io: fix race in master pty close/slave pty close path
    - forcedeth: disable msix
    - export blk_recount_segments
    - Fix reference counting (memory leak) problem in __nfulnl_send() and callers related to packet queueing.
    - Fix anycast procfs device leak
    - Don't add anycast reference to device multiple times
    - Fix TCP MD5 locking.
    - Fix %100 cpu spinning on sparc64
    - Fix skb data reallocation handling in IPSEC
    - Fix xfrm_add_sa_expire() return value
    - Fix interrupt probing on E450 sparc64 systems
    - HID: fix possible double-free on error path in hid parser
    - POWERPC: Fix performance monitor exception
    - libata: add missing CONFIG_PM in LLDs
    - libata: add missing PM callbacks
    - bcm43xx: Fix assertion failures in interrupt handler
    - mmc: Power quirk for ENE controllers
    - UML - Fix 2.6.20 hang
    - fix umask when noACL kernel meets extN tuned for ACLs
    - sata_sil: ignore and clear spurious IRQs while executing commands by polling
    - swsusp: Fix possible oops in userland interface
    - Fix posix-cpu-timer breakage caused by stale p->last_ran value
    - V4L: cx88-blackbird: allow usage of 376836 and 262144 sized firmware images
    - V4L: fix cx25840 firmware loading
    - DVB: digitv: open nxt6000 i2c_gate for TDED4 tuner handling
    - DVB: cxusb: fix firmware patch for big endian systems
    - V4L: pvrusb2: Handle larger cx2341x firmware images
    - V4L: pvrusb2: Fix video corruption on stream start
    - dvbdev: fix illegal re-usage of fileoperations struct
    - md: Fix raid10 recovery problem.
    - bcm43xx: fix for 4309
    - i386: Fix broken CONFIG_COMPAT_VDSO on i386
    - x86: Don't require the vDSO for handling a.out signals
    - x86_64: Fix wrong gcc check in bitops.h
    - sky2: transmit timeout deadlock
    - sky2: dont flush good pause frames
    - Fix oops in xfrm_audit_log()
    - Prevent pseudo garbage in SYN's advertized window
    - Fix IPX module unload
    - Clear TCP segmentation offload state in ipt_REJECT
    - Fix atmarp.h for userspace
    - UHCI: fix port resume problem
    - Fix recently introduced problem with shutting down a busy NFS server.
    - Avoid using nfsd process pools on SMP machines.
    - EHCI: turn off remote wakeup during shutdown
    - IPV6: HASHTABLES: Use appropriate seed for caluculating ehash index.
    - MTD: Fatal regression in drivers/mtd/redboot.c in 2.6.20
    - Kconfig: FAULT_INJECTION can be selected only if LOCKDEP is enabled.
    - USB HID: Fix USB vendor and product IDs endianness for USB HID devices
    - Fix null pointer dereference in appledisplay driver
    - ieee1394: fix host device registering when nodemgr disabled
    - ieee1394: video1394: DMA fix
    - Fix compile error for e500 core based processors
    - md: Avoid possible BUG_ON in md bitmap handling.
    - Fix allocation failure handling in multicast
    - Fix TCP FIN handling
    - Fix ATM initcall ordering.
    - Fix various bugs with aligned reads in RAID5.
    - hda-intel - Don't try to probe invalid codecs
    - usbaudio - Fix Oops with unconventional sample rates
    - usbaudio - Fix Oops with broken usb descriptors
    - USB: fix concurrent buffer access in the hub driver
    - Missing critical phys_to_virt in lib/swiotlb.c
    - AGP: intel-agp bugfix
    - bcm43xx: Fix for oops on ampdu status
    - bcm43xx: Fix for oops on resume
    - ide: fix drive side 80c cable check
    - Keys: Fix key serial number collision handling
    - knfsd: Fix a race in closing NFSd connections.
    - pata_amd: fix an obvious bug in cable detection
    - prism54: correct assignment of DOT1XENABLE in WE-19 codepaths
    - rtc-pcf8563: detect polarity of century bit automatically
    - x86_64: fix 2.6.18 regression - PTRACE_OLDSETOPTIONS should be accepted
    - ocfs2: ocfs2_link() journal credits update
  * Update xen patch to changeset 48670 from fedora 2.6.20 branch.
  * Support xen versions 3.0.4-1 and 3.0.3-1.

  [ Rod Whitby ]
  * arm/ixp4xx: Enable PATA_ARTOP for the nas100d and dsmg600.
  * arm/ixp4xx: Enable RTC for the nas100d
  * Add nas100d Ethernet MAC setup support.
  * Add temporary hack to get Artop PATA support going on the nas100d.

  [ maximilian attems ]
  * i386: Enable kvm.
  * Add stable release 2.6.20.3:
    - Fix sparc64 device register probing
    - Fix bug 7994 sleeping function called from invalid context
    - Fix timewait jiffies
    - Fix UDP header pointer after pskb_trim_rcsum()
    - Fix compat_getsockopt
    - bcm43xx: Fix problem with >1 GB RAM
    - nfnetlink_log: fix NULL pointer dereference
    - nfnetlink_log: fix possible NULL pointer dereference
    - conntrack: fix {nf, ip}_ct_iterate_cleanup endless loops
    - nf_conntrack/nf_nat: fix incorrect config ifdefs
    - tcp conntrack: accept SYN|URG as valid
    - nfnetlink_log: fix reference leak
    - nfnetlink_log: fix use after free
    - nf_conntrack: fix incorrect classification of IPv6 fragments as
      ESTABLISHED
    - nfnetlink_log: zero-terminate prefix
    - nfnetlink_log: fix crash on bridged packet
    - Fix callback bug in connector
    - fix for bugzilla #7544 (keyspan USB-to-serial converter)
    - ip6_route_me_harder should take into account mark
  * Add myself to uploaders field, entry got lost after 2.6.16-2
  * Add stable release 2.6.20.4:
    - fix deadlock in audit_log_task_context()
    - EHCI: add delay to bus_resume before accessing ports
    - Copy over mac_len when cloning an skb
    - fix read past end of array in md/linear.c
    - oom fix: prevent oom from killing a process with children/sibling unkillable
    - Fix sparc64 hugepage bugs
    - Fix page allocation debugging on sparc64
    - Fix niagara memory corruption
    - Input: i8042 - really suppress ACK/NAK during panic blink
    - Input: i8042 - fix AUX IRQ delivery check
    - Input: i8042 - another attempt to fix AUX delivery checks
    - Fix rtm_to_ifaddr() error return.
    - r8169: fix a race between PCI probe and dev_open
    - futex: PI state locking fix
    - adjust legacy IDE resource setting (v2)
    - UML - arch_prctl should set thread fs
    - gdth: fix oops in gdth_copy_cmd()
    - Fix extraneous IPSEC larval SA creation
    - IA64: fix NULL pointer in ia64/irq_chip-mask/unmask function
    - st: fix Tape dies if wrong block size used, bug 7919
    - Fix ipv6 flow label inheritance
    - NETFILTER: nfnetlink_log: fix reference counting
    - mm: fix madvise infinine loop
    - Fix another NULL pointer deref in ipv6_sockglue.c
    - NetLabel: Verify sensitivity level has a valid CIPSO mapping
    - Fix GFP_KERNEL with preemption disabled in fib_trie
    - IrDA: irttp_dup spin_lock initialisation
    - hda-intel - Fix codec probe with ATI controllers
    - hrtimer: prevent overrun DoS in hrtimer_forward()
    - fix MTIME_SEC_MAX on 32-bit
    - nfs: nfs_getattr() can't call nfs_sync_mapping_range() for non-regular files
    - dio: invalidate clean pages before dio write
    - initialise pi_lock if CONFIG_RT_MUTEXES=N
  * Add stable release 2.6.20.5:
    - FRA_{DST,SRC} are le16 for decnet
    - CIFS: reset mode when client notices that ATTR_READONLY is no longer set
    - ide: clear bmdma status in ide_intr() for ICHx controllers (revised #4)
    - ide: remove clearing bmdma status from cdrom_decode_status() (rev #4)
    - NET: Fix sock_attach_fd() failure in sys_accept()
    - DCCP: Fix exploitable hole in DCCP socket options
    - ide: revert "ide: fix drive side 80c cable check, take 2" for now
    - generic_serial: fix decoding of baud rate
    - IPV6: Fix ipv6 round-robin locking.
    - VIDEO: Fix FFB DAC revision probing
    - PPP: Fix PPP skb leak
    - V4L: msp_attach must return 0 if no msp3400 was found.
    - CRYPTO: api: scatterwalk_copychunks() fails to advance through scatterlist
    - APPLETALK: Fix a remotely triggerable crash (CVE-2007-1357)
    - UML - fix epoll
    - UML - host VDSO fix
    - UML - Fix static linking
    - UML - use correct register file size everywhere
    - libata: sata_mv: don't touch reserved bits in EDMA config register
    - libata: sata_mv: Fix 50xx irq mask
    - libata bugfix: HDIO_DRIVE_TASK
    - V4L: Fix SECAM handling on saa7115
    - DVB: fix nxt200x rf input switching
    - SPARC: Fix sparc builds with gcc-4.2.x
    - V4L: saa7146: Fix allocation of clipping memory
    - uml: fix unreasonably long udelay
    - NET: Fix packet classidier NULL pointer OOPS
    - NET_SCHED: Fix ingress qdisc locking.
    - sata_nv: delay on switching between NCQ and non-NCQ commands
    - dvb-core: fix several locking related problems
    - ieee1394: dv1394: fix CardBus card ejection
    - CIFS: Allow reset of file to ATTR_NORMAL when archive bit not set
    - jmicron: make ide jmicron driver play nice with libata ones
    - libata: clear TF before IDENTIFYing
    - NET: Fix FIB rules compatability
    - DVB: isl6421: don't reference freed memory
    - V4L: radio: Fix error in Kbuild file
    - i2o: block IO errors on i2o disk
  * Add stable release 2.6.20.6:
    - CRYPTO api: Use the right value when advancing scatterwalk_copychunks
    - uml: fix static linking for real

  [ Gordon Farquharson ]
  * Disable broken config options on ARM.

  [ Frederik Schüler ]
  * Disable NAPI on forcedeth, it is broken.

  [ dann frazier ]
  * Hardcode the output of the scripts under arch/ia64/scripts as executed
    in an etch environment so that we can build out of tree modules correctly
    (re-add; patch seems to have been dropped during a merge.)
    See: #392592
  * Allow '.' and '+' in the target dist field of the changelog. dpkg has
    supported this since 1.13.20, see #361171.

 -- Bastian Blank <waldi@debian.org>  Mon, 09 Apr 2007 19:21:52 +0200

linux-2.6 (2.6.18.dfsg.1-10) unstable; urgency=low

  [ maximilian attems ]
  * Add patches out of stable queue 2.6.18
    - [amd64] Don't leak NT bit into next task (CVE-2006-5755)
    - IB/srp: Fix FMR mapping for 32-bit kernels and addresses above 4G
    - SCSI: add missing cdb clearing in scsi_execute()
  * Xen postinst: Use takeover for update-initramfs. Makes postinst idempotent.
    On creation it should always overwrite. (closes: #401183)
  * Hand-picked from stable release 2.6.16.38:
    - i2c-viapro: Add support for the VT8237A and VT8251
    - PCI: irq: irq and pci_ids patch for Intel ICH9
    - i2c-i801: SMBus patch for Intel ICH9
    - fix the UML compilation
    - drm: allow detection of new VIA chipsets
    - drm: Add the P4VM800PRO PCI ID.
    - rio: typo in bitwise AND expression.
    - i2c-mv64xxx: Fix random oops at boot
    - i2c: fix broken ds1337 initialization
    - [SUNKBD]: Fix sunkbd_enable(sunkbd, 0); obvious.
    - Call init_timer() for ISDN PPP CCP reset state timer (CVE-2006-5749)
    - V4L: cx88: Fix leadtek_eeprom tagging
    - SPI/MTD: mtd_dataflash oops prevention
    - grow_buffers() infinite loop fix (CVE-2006-5757/CVE-2006-6060)
    - corrupted cramfs filesystems cause kernel oops (CVE-2006-5823)
    - ext2: skip pages past number of blocks in ext2_find_entry
      (CVE-2006-6054)
    - handle ext3 directory corruption better (CVE-2006-6053)
    - hfs_fill_super returns success even if no root inode (CVE-2006-6056)
      backout previous fix, was not complete.
    - Fix for shmem_truncate_range() BUG_ON()
    - ebtables: check struct type before computing gap
    - [IPV4/IPV6]: Fix inet{,6} device initialization order.
    - [IPV6] Fix joining all-node multicast group.
    - [SOUND] Sparc CS4231: Use 64 for period_bytes_min
  * [PKTGEN]: Convert to kthread API. Thanks David Miller for patch.
  * [IDE] Add driver for Jmicron  JMB36x devices by Alan Cox.
    Enable jmicron on i386 and amd64 archs.
  * Hand-picked from stable release 2.6.16.39:
    - atiixp: hang fix
    - V4L/DVB: Flexcop-usb: fix debug printk
    - V4L/DVB: Fix uninitialised variable in dvb_frontend_swzigzag
    - read_zero_pagealigned() locking fix
    - adfs: fix filename handling
    - sparc32: add offset in pci_map_sg()
    - cdrom: set default timeout to 7 seconds
    - [SCSI] qla1280 command timeout
    - [SCSI] qla1280 bus reset typo
    - [Bluetooth] Check if DLC is still attached to the TTY
    - [Bluetooth] Fix uninitialized return value for RFCOMM sendmsg()
    - [Bluetooth] Return EINPROGRESS for non-blocking socket calls
    - [Bluetooth] Handle command complete event for exit periodic inquiry
    - [Bluetooth] Fix compat ioctl for BNEP, CMTP and HIDP
    - [Bluetooth] Add locking for bt_proto array manipulation
    - i386: fix CPU hotplug with 2GB VMSPLIT

  [ dann frazier ]
  * Fix raid1 recovery (closes: #406181)

  [ Jurij Smakov ]
  * Add dtlb-prot-bug-niagara.patch by David Miller, fixing the bug in the
    Niagara's DTLB-PROT trap.

  [ Bastian Blank ]
  * i386: Add amd64 image. (closes: #379090)

 -- Bastian Blank <waldi@debian.org>  Fri,  2 Feb 2007 12:50:35 +0100

linux-2.6 (2.6.18.dfsg.1-9) unstable; urgency=low

  [ Martin Michlmayr ]
  * arm/iop32x: Enable CONFIG_IP_NF_CONNTRACK_EVENTS and _NETLINK.
  * arm/ixp4xx: Enable some more I2C sensor modules.
  * arm/ixp4xx: Enable CONFIG_USB_NET_RNDIS_HOST.
  * arm/footbridge: Enable CONFIG_NATSEMI.
  * Revert mm/msync patches because they cause filesystem corruption
    (closes: #401006, #401980, #402707) ...
  * ... and add an alternative msync patch from Hugh Dickins that
    doesn't depend on the mm changes (closes: #394392).
  * mips: provide pci_get_legacy_ide_irq needed by some IDE drivers
    (see #404950).
  * arm: Implement flush_anon_page(), which is needed for FUSE
    (closes: #402876) and possibly dm-crypt/LUKS (see #403426).
  * arm: Turn off PCI burst on the Cyber2010, otherwise X11 on
    Netwinder will crash.
  * arm/iop32x: Enable CONFIG_IEEE80211_SOFTMAC and drivers based
    on it.
  * arm/ixp4xx: Upgrade to version 0.3.1 of the IXP4xx NPE Ethernet
    driver.  This version fixes stuck connections, e.g. with scp and
    NFS (closes: #404447).
  * arm/ixp4xx: Enable CONFIG_VIDEO_CPIA_USB.
  * arm/ixp4xx: Enable CONFIG_ISCSI_TCP.
  * arm/iop32x: Likewise.

  [ Bastian Blank ]
  * Bump ABI to 4.
  * Update vserver patch to 2.0.2.2-rc9. (closes: #402743, #403790)
  * Update xen patch to changeset 36186 from Fedora 2.6.18 branch.
  * i386/xen: Build only the pae version. (closes: #390862)
  * hppa: Override host type when necessary.
  * Fix tg3 reset. (closes: #405085)

  [ dann frazier ]
  * Fix potential fragmentation attacks in ip6_tables (CVE-2006-4572)
  * Backport a number of fixes for the cciss driver
    - Fix a bug with 1TB disks caused by converting total_size to an int
    - Claim devices that are of the HP RAID class and have a valid cciss sig
    - Make NR_CMDS a per-controller define - most can do 1024 commands, but
      the E200 family can only support 128
    - Change the SSID on the E500 as a workaround for a firmware bug
    - Disable prefetch on the P600 controller. An ASIC bug may result in
      prefetching beyond the end of physical memory
    - Increase blk_queue_max_sectors from 512 to 2048 to increase performance
    - Map out more memor for the PCI config table, required to reach offset
      0x214 to disable DMA on the P600
    - Set a default raid level on a volume that either does not support
      reading the geometry or reports an invalid geometry for whatever reason
      to avoid problems with buggy firmware
    - Revert change that replaed XFER_READ/XFER_WRITE macros with
      h->cciss_read/h->cciss_write that caused command timeouts on older
      controllers on ia32 (closes: #402787)
  * Fix mincore hang (CVE-2006-4814)
  * ia64: turn on IOC4 modules for SGI Altix systems. Thanks to Stephane Larose
    for suggesting this.
  * Add versioned build dep on findutils to make sure the system find command
    supports the -execdir action (closes: #405150)
  * Hardcode the output of the scripts under arch/ia64/scripts as executed
    in an etch environment so that we can build out of tree modules correctly
    (closes: #392592)
  * Update unusual_devs entry for ipod to fix an eject issue (closes: #406124)
  * Re-add verify_pmtmr_rate, resolving problems seen on older K6 ASUS
    boards where the ACPI PM timer runs too fast (closes: #394753)
  * Avoid condition where /proc/swaps header may not be printed
    (closes: #292318)
  * [hppa] disable XFS until it works (closes: #350482)

  [ Norbert Tretkowski ]
  * libata: handle 0xff status properly. (closes: #391867)
  * alpha: enabled CONFIG_SCSI_ARCMSR. (closes: #401187)
  * removed BROKEN_ON_SMP dependency from I2C_ELEKTOR. (closes: #402253)

  [ Christian T. Steigies ]
  * m68k/atari: enable keyboard, mouse and fb drivers
  * m68k/atari: fixes for ethernec and video driver by Michael Schmitz
  * m68k/atari: fixes for scsi driver by Michael Schmitz
  * m68k/mac: fixes for mace and cuda driver by Finn Thain
  * m68k/atari: fixes for ide driver by Michael Schmitz
  * m68k/atari: fixes for ide driver by Michael Schmitz
  * m68k/atari: fixes for ethernec and atakeyb driver by Michael Schmitz, build ethernec as module
  * m68k/mac: fixes for mace and adb driver by Finn Thain

  [ maximilian attems ]
  * Add stable release 2.6.18.6:
    - EBTABLES: Fix wraparounds in ebt_entries verification.
    - EBTABLES: Verify that ebt_entries have zero ->distinguisher.
    - EBTABLES: Deal with the worst-case behaviour in loop checks.
    - EBTABLES: Prevent wraparounds in checks for entry components' sizes.
    - skip data conversion in compat_sys_mount when data_page is NULL
    - bonding: incorrect bonding state reported via ioctl
    - x86-64: Mark rdtsc as sync only for netburst, not for core2
      (closes: #406767)
    - dm crypt: Fix data corruption with dm-crypt over RAID5 (closes: #402812)
    - forcedeth: Disable INTx when enabling MSI in forcedeth
    - PKT_SCHED act_gact: division by zero
    - XFRM: Use output device disable_xfrm for forwarded packets
    - IPSEC: Fix inetpeer leak in ipv4 xfrm dst entries.
    - V4L: Fix broken TUNER_LG_NTSC_TAPE radio support
    - m32r: make userspace headers platform-independent
    - IrDA: Incorrect TTP header reservation
    - SUNHME: Fix for sunhme failures on x86
    - Bluetooth: Add packet size checks for CAPI messages (CVE-2006-6106)
    - softmac: remove netif_tx_disable when scanning
    - DVB: lgdt330x: fix signal / lock status detection bug
    - dm snapshot: fix freeing pending exception
    - NET_SCHED: policer: restore compatibility with old iproute binaries
    - NETFILTER: ip_tables: revision support for compat code
    - ARM: Add sys_*at syscalls
    - ieee1394: ohci1394: add PPC_PMAC platform code to driver probe
    - softirq: remove BUG_ONs which can incorrectly trigger
  * Hand-picked from stable release 2.6.16.30:
    - [PPPOE]: Advertise PPPoE MTU
  * Hand-picked from stable release 2.6.16.31:
    - [NETFILTER]: Fix ip6_tables extension header bypass bug (CVE-2006-4572)
    - fix RARP ic_servaddr breakage
  * Hand-picked from stable release 2.6.16.32:
    - drivers/telephony/ixj: fix an array overrun
    - flush D-cache in failure path
  * Hand-picked from stable release 2.6.16.33:
    - Add new PHY to sis900 supported list
    - ipmi_si_intf.c: fix "&& 0xff" typos
    - drivers/scsi/psi240i.c: fix an array overrun
  * Hand-picked from stable release 2.6.16.34:
    - [IPX]: Annotate and fix IPX checksum
    - [IGMP]: Fix IGMPV3_EXP() normalization bit shift value.
  * Hand-picked from stable release 2.6.16.35:
    - sgiioc4: Disable module unload
    - Fix a masking bug in the 6pack driver.
    - drivers/usb/input/ati_remote.c: fix cut'n'paste error
    - proper flags type of spin_lock_irqsave()
  * Hand-picked from stable release 2.6.16.37:
    - [CRYPTO] sha512: Fix sha384 block size
    - [SCSI] gdth: Fix && typos
    - Fix SUNRPC wakeup/execute race condition
  * Enable DEBUG_FS for usbmon in generic config. Don't disable it on alpha,
    amd64, hppa and ia64. (closes: 378542)
  * Backport a number of upstream fixes for the r8169 driver, needed for
    network performance (closes: 388870, 400524)
    - r8169: more alignment for the 0x8168
    - r8169: phy program update
    - r8169: more magic during initialization of the hardware
    - r8169: perform a PHY reset before any other operation at boot time
    - r8169: Fix iteration variable sign
    - r8169: remove extraneous Cmd{Tx/Rx}Enb write
  * sound: hda: detect ALC883 on MSI K9A Platinum motherboards (MS-7280)
    patch from Leonard Norrgard <leonard.norrgard@refactor.fi>
  * tulip: Add i386 specific patch to remove duplicate pci ids.
    Thanks Jurij Smakov <jurij@wooyd.org> (closes: #334104, #405203)
  * amd64, i386: Disable SK98LIN as SKGE is the modern capable driver.
    (closes: 405196)
  * Backout net-bcm43xx_netdev_watchdog.patch and push 2.6.18.2 fix.
    (closes: 402475)

  [ Jurij Smakov ]
  * Add bugfix/sparc/isa-dev-no-reg.patch to make sure that
    isa_dev_get_resource() can deal with devices which do not have a 'reg'
    PROM property. Failure to handle such devices properly resulted in an
    oops during boot on Netra X1. Thanks to Richard Mortimer for debugging
    and patch. (closes: #404216)
  * Add bugfix/sparc/ehci-hub-contol-alignment.patch to prevent unaligned
    memory accesses in ehci-hub-control() by adding an alignment attribute
    to the tbuf array declaration. Thanks to David Miller for the patch.

  [ Sven Luther ]
  * [powerpc] Enable CONFIG_PMAC_BACKLIGHT_LEGACY (Closes: #407671).

 -- Bastian Blank <waldi@debian.org>  Wed, 24 Jan 2007 13:21:51 +0100

linux-2.6 (2.6.18-8) unstable; urgency=low

  * Fix relations in the generated control file. (closes: #400544)
  * Add stable release 2.6.18.4:
    - bridge: fix possible overflow in get_fdb_entries (CVE-2006-5751)
  * Add stable release 2.6.18.5:
    - pcmcia: fix 'rmmod pcmcia' with unbound devices
    - BLUETOOTH: Fix unaligned access in hci_send_to_sock.
    - alpha: Fix ALPHA_EV56 dependencies typo
    - TG3: Add missing unlock in tg3_open() error path.
    - softmac: fix a slab corruption in WEP restricted key association
    - AGP: Allocate AGP pages with GFP_DMA32 by default
    - V4L: Do not enable VIDEO_V4L2 unconditionally
    - bcm43xx: Drain TX status before starting IRQs
    - fuse: fix Oops in lookup
    - UDP: Make udp_encap_rcv use pskb_may_pull
    - NETFILTER: Missing check for CAP_NET_ADMIN in iptables compat layer
    - NETFILTER: ip_tables: compat error way cleanup
    - NETFILTER: ip_tables: fix module refcount leaks in compat error paths
    - NETFILTER: Missed and reordered checks in {arp,ip,ip6}_tables
    - NETFILTER: arp_tables: missing unregistration on module unload
    - NETFILTER: Kconfig: fix xt_physdev dependencies
    - NETFILTER: xt_CONNSECMARK: fix Kconfig dependencies
    - NETFILTER: H.323 conntrack: fix crash with CONFIG_IP_NF_CT_ACCT
    - IA64: bte_unaligned_copy() transfers one extra cache line.
    - x86 microcode: don't check the size
    - scsi: clear garbage after CDBs on SG_IO
    - IPV6: Fix address/interface handling in UDP and DCCP, according to the scoping architecture.
  * Revert abi changing patch from 2.6.18.5.

 -- Bastian Blank <waldi@debian.org>  Sun, 10 Dec 2006 17:51:53 +0100

linux-2.6 (2.6.18-7) unstable; urgency=low

  [ Bastian Blank ]
  * Emit conflict lines for initramfs generators. (closes: #400305)
  * Update vserver patch to 2.0.2.2-rc8.
  * s390: Add patch to fix posix types.

  [ Martin Michlmayr ]
  * r8169: Add an option to ignore parity errors.
  * r8169: Ignore parity errors on the Thecus N2100.
  * rtc: Add patch from Riku Voipio to get RS5C372 going on the N2100.
  * arm/iop32x: Build RS5C372 support into the kernel.

  [ maximilian attems ]
  * hfs: Fix up error handling in HFS. (MOKB-14-11-2006)
  * sata: Avoid null pointer dereference in SATA Promise.
  * cifs: Set CIFS preferred IO size.

  [ Jurij Smakov ]
  * Add bugfix/sunhme-pci-enable.patch, fixing the failure of sunhme
    driver on x86/PCI hosts due to missing pci_enable_device() and
    pci_set_master() calls, lost during code refactoring upstream.
    (closes: #397460)

 -- Bastian Blank <waldi@debian.org>  Mon,  4 Dec 2006 15:20:30 +0100

linux-2.6 (2.6.18-6) unstable; urgency=low

  [ maximilian attems ]
  * Enable the new ACT modules globally. They were already set for amd64, hppa
    and mips/mipsel - needed by newer iproute2. (closes: #395882, #398172)
  * Fix msync() for LSB 3.1 compliance, backport fedora patches from 2.6.19
   - mm: tracking shared dirty pages
   - mm: balance dirty pages
   - mm: optimize the new mprotect() code a bit
   - mm: small cleanup of install_page()
   - mm: fixup do_wp_page()
   - mm: msync() cleanup (closes: #394392)
  * [amd64,i386] Enable CONFIG_USB_APPLETOUCH=m (closes: #382298)
  * Add stable release 2.6.18.3:
    - x86_64: Fix FPU corruption
    - e1000: Fix regression: garbled stats and irq allocation during swsusp
    - POWERPC: Make alignment exception always check exception table
    - usbtouchscreen: use endpoint address from endpoint descriptor
    - fix via586 irq routing for pirq 5
    - init_reap_node() initialization fix
    - CPUFREQ: Make acpi-cpufreq unsticky again.
    - SPARC64: Fix futex_atomic_cmpxchg_inatomic implementation.
    - SPARC: Fix missed bump of NR_SYSCALLS.
    - NET: __alloc_pages() failures reported due to fragmentation
    - pci: don't try to remove sysfs files before they are setup.
    - fix UFS superblock alignment issues
    - NET: Set truesize in pskb_copy
    - block: Fix bad data direction in SG_IO (closes: #394690)
    - cpqarray: fix iostat
    - cciss: fix iostat
    - Char: isicom, fix close bug
    - TCP: Don't use highmem in tcp hash size calculation.
    - S390: user readable uninitialised kernel memory, take 2.
    - correct keymapping on Powerbook built-in USB ISO keyboards
    - USB: failure in usblp's error path
    - Input: psmouse - fix attribute access on 64-bit systems
    - Fix sys_move_pages when a NULL node list is passed.
    - CIFS: report rename failure when target file is locked by Windows
    - CIFS: New POSIX locking code not setting rc properly to zero on successful
    - Patch for nvidia divide by zero error for 7600 pci-express card
      (maybe fixes 398258)
    - ipmi_si_intf.c sets bad class_mask with PCI_DEVICE_CLASS

  [ Steve Langasek ]
  * [alpha] new titan-video patch, for compatibility with TITAN and similar
    systems with non-standard VGA hose configs
  * [alpha] bugfix for srm_env module from upstream (Jan-Benedict Glaw),
    makes the module compatible with the current /proc interface so that
    reads no longer return EFAULT.  (closes: #353079)
  * Bump ABI to 3 for the msync fixes above.

  [ Martin Michlmayr ]
  * arm: Set CONFIG_BINFMT_MISC=m
  * arm/ixp4xx: Set CONFIG_ATM=m (and related modules) so CONFIG_USB_ATM has
    an effect.
  * arm/iop32x: Likewise.
  * arm/s3c2410: Unset CONFIG_PM_LEGACY.
  * arm/versatile: Fix Versatile PCI config byte accesses
  * arm/ixp4xx: Swap the disk 1 and disk 2 LED definitions so they're right.
  * mipsel/r5k-cobalt: Unset CONFIG_SCSI_SYM53C8XX_2 because the timeout is
    just too long.
  * arm/ixp4xx: Enable more V4L USB devices.

  [ dann frazier ]
  * Backport various SCTP changesets from 2.6.19, recommended by Vlad Yasevich
    (closes: #397946)
  * Add a "Scope of security support" section to README.Debian, recommended
    by Moritz Muehlenhoff

  [ Thiemo Seufer ]
  * Enable raid456 for mips/mipsel qemu kernel.

  [ dann frazier ]
  * The scope of the USR-61S2B unusual_dev entry was tightened, but too
    strictly. Loosen it to apply to additional devices with a smaller bcd.
    (closes: #396375)

  [ Sven Luther ]
  * Added support for TI ez430 development tool ID in ti_usb.
    Thanks to Oleg Verych for providing the patch.

  [ Christian T. Steigies ]
  * Added support for Atari EtherNEC, Aranym, video, keyboard, mouse, and serial
    by Michael Schmitz

  [ Bastian Blank ]
  * [i386] Reenable AVM isdn card modules. (closes: #386872)

 -- Bastian Blank <waldi@debian.org>  Tue, 21 Nov 2006 11:28:09 +0100

linux-2.6 (2.6.18-5) unstable; urgency=low

  [ maximilian attems ]
  * [s390] readd the fix for "S390: user readable uninitialised kernel memory
    (CVE-2006-5174)"
  * [s390] temporarily add patch queued for 2.6.18.3 fixing 32 bit opcodes and
    instructions.

  [ Thiemo Seufer ]
  * Fix build failure of hugetlbfs (closes: #397139).
  * Add kernel configuration for qemu's mips/mipsel emulation, thanks to
    Aurelien Jarno.

  [ Bastian Blank ]
  * Update vserver patch to 2.0.2.2-rc6.
  * Update xen parts for vserver. (closes: #397281)

  [ dann frazier ]
  * [ia64] Move to upstream version of sal-flush-fix patch, which is slightly
    different than the early version added in 2.6.18-3.

  [ Frederik Schüler ]
  * [i386] Acticate CONFIG_SX for all flavours. (closes: #391275)

  [ Steve Langasek ]
  * [alpha] new asm-subarchs patch: tell the compiler that we're
    deliberately emitting ev56 or ev6 instructions, so that this code
    will still compile without having to cripple gcc-4.1's checking of
    whether the correct instruction set is used.  Closes: #397139.

  [ Martin Michlmayr ]
  * arm/ixp4xx: Enable CONFIG_USB_ATM.
  * arm/iop32x: Enable CONFIG_PPPOE.
  * arm/iop32x: Enable CONFIG_USB_ATM.

 -- Bastian Blank <waldi@debian.org>  Wed,  8 Nov 2006 17:15:55 +0100

linux-2.6 (2.6.18-4) unstable; urgency=low

  [ Norbert Tretkowski ]
  * [alpha] Switched to gcc-4.1.

  [ Jurij Smakov ]
  * [sparc] Remove sparc64-atyfb-xl-gr.patch, it does more harm than
    good in 2.6.18.
  * [sparc] Add bugfix/sparc/compat-alloc-user-space-alignment.patch
    (thanks to David Miller) to make sure that compat_alloc_user_space()
    always returns memory aligned on a 8-byte boundary on sparc. This
    prevents a number of unaligned memory accesses, like the ones in
    sys_msgrcv() and compat_sys_msgrcv(), triggered every 5 seconds whenever
    fakeroot is running.
  * [sparc] Add bugfix/sparc/bus-id-size.patch (thanks to David Miller)
    to ensure that the size of the strings stored in the bus_id field of
    struct device never exceeds the amount of memory allocated for them
    (20 bytes). It fixes the situations in which storing longer device
    names in this field would cause corruption of adjacent memory regions.
    (closes: #394697).
  * [sparc] Add bugfix/sparc/sunblade1k-boot-fix.patch (thanks to David
    Miller) to fix a boottime crash on SunBlade1000.
  * [sparc] Add bugfix/sparc/t1k-cpu-lockup.patch (thanks to David Miller)
    to prevent soft CPU lockup on T1000 servers, which can be triggered from
    userspace, resulting in denial of service.

  [ Martin Michlmayr ]
  * arm/iop32x: Fix the interrupt of the 2nd Ethernet slot on N2100.
  * arm/iop32x: Allow USB and serial to co-exist on N2100.
  * arm/ixp4xx: Add clocksource for Intel IXP4xx platforms.
  * arm: Enable CONFIG_AUDIT=y again.
  * arm/ixp4xx: Add the IXP4xx Ethernet driver.
  * arm/ixp4xx: Build LED support into the kernel.
  * Add a driver for Fintek F75375S/SP and F75373.
  * arm/iop32x: Build F75375S/SP support in.
  * arm/iop32x: Fix the size of the RedBoot config partition.

  [ maximilian attems ]
  * Add netpoll leak fix.
  * Add upstream forcedeth swsusp support.
  * r8169: PCI ID for Corega Gigabit network card.
  * r8169: the MMIO region of the 8167 stands behin BAR#1.
  * r8169: Add upstream fix for infinite loop during hotplug.
  * Bump build-dependency on kernel-package to 10.063.
  * r8169: pull revert mac address change support.
  * bcm43xx: Add full netdev watchout timeout patch. (closes: 392065)
    Thanks Sjoerd Simons <sjoerd@spring.luon.net> for the testing.
  * Add stable release 2.6.18.2:
    - Remove not yet released, revert the included patches.
    - Keep aboves bcm43xx fix, it's more complete.
    - Watchdog: sc1200wdt - fix missing pnp_unregister_driver()
    - fix missing ifdefs in syscall classes hookup for generic targets
    - JMB 368 PATA detection
    - usbfs: private mutex for open, release, and remove
    - sound/pci/au88x0/au88x0.c: ioremap balanced with iounmap
    - x86-64: Fix C3 timer test
    - Reintroduce NODES_SPAN_OTHER_NODES for powerpc
    - ALSA: emu10k1: Fix outl() in snd_emu10k1_resume_regs()
    - IB/mthca: Use mmiowb after doorbell ring
    - SCSI: DAC960: PCI id table fixup
    - ALSA: snd_rtctimer: handle RTC interrupts with a tasklet
    - JFS: pageno needs to be long
    - SPARC64: Fix central/FHC bus handling on Ex000 systems.
    - SPARC64: Fix memory corruption in pci_4u_free_consistent().
    - SPARC64: Fix PCI memory space root resource on Hummingbird.
      (closes: #392078)
    - Fix uninitialised spinlock in via-pmu-backlight code.
    - SCSI: aic7xxx: pause sequencer before touching SBLKCTL
    - IPoIB: Rejoin all multicast groups after a port event
    - ALSA: Dereference after free in snd_hwdep_release()
    - rtc-max6902: month conversion fix
    - NET: Fix skb_segment() handling of fully linear SKBs
    - SCTP: Always linearise packet on input
    - SCSI: aic7xxx: avoid checking SBLKCTL register for certain cards
    - IPV6: fix lockup via /proc/net/ip6_flowlabel [CVE-2006-5619]
    - fix Intel RNG detection
    - ISDN: check for userspace copy faults
    - ISDN: fix drivers, by handling errors thrown by ->readstat()
    - splice: fix pipe_to_file() ->prepare_write() error path
    - ALSA: Fix bug in snd-usb-usx2y's usX2Y_pcms_lock_check()
    - ALSA: Repair snd-usb-usx2y for usb 2.6.18
    - PCI: Remove quirk_via_abnormal_poweroff
    - Bluetooth: Check if DLC is still attached to the TTY
    - vmscan: Fix temp_priority race
    - Use min of two prio settings in calculating distress for reclaim
    - __div64_32 for 31 bit. Fixes funny clock speed on hercules emulator.
      (closes: 395247)
    - DVB: fix dvb_pll_attach for mt352/zl10353 in cx88-dvb, and nxt200x
    - fuse: fix hang on SMP
    - md: Fix bug where spares don't always get rebuilt properly when they become live.
    - md: Fix calculation of ->degraded for multipath and raid10
    - knfsd: Fix race that can disable NFS server.
    - md: check bio address after mapping through partitions.
    - fill_tgid: fix task_struct leak and possible oops
    - uml: fix processor selection to exclude unsupported processors and features
    - uml: remove warnings added by previous -stable patch
    - Fix sfuzz hanging on 2.6.18
    - SERIAL: Fix resume handling bug
    - SERIAL: Fix oops when removing suspended serial port
    - sky2: MSI test race and message
    - sky2: pause parameter adjustment
    - sky2: turn off PHY IRQ on shutdown
    - sky2: accept multicast pause frames
    - sky2: GMAC pause frame
    - sky2: 88E803X transmit lockup (2.6.18)
    - tcp: cubic scaling error
    - mm: fix a race condition under SMC + COW
    - ALSA: powermac - Fix Oops when conflicting with aoa driver
    - ALSA: Fix re-use of va_list
    - posix-cpu-timers: prevent signal delivery starvation
    - NFS: nfs_lookup - don't hash dentry when optimising away the lookup
    - uml: make Uml compile on FC6 kernel headers
    - Fix potential interrupts during alternative patching
  * Backport atkbd - supress "too many keys" error message.
  * [s390] Revert temporarly 2.6.18.1 "S390: user readable uninitialised
    kernel memory (CVE-2006-5174)" fix as it causes ftfbs

  [ Sven Luther ]
  * [powerpc] Added exception alignement patch from Benjamin Herrenschmidt.

  [ Frederik Schüler ]
  * Bump ABI to 2.
  * Update vserver patch to 2.0.2.2-rc4.

  [ Thiemo Seufer ]
  * Add patches from linux-mips.org's 2.6.18-stable branch:
    - bugfix/copy-user-highpage.patch, needed for cache alias handling
      on mips/mipsel/hppa.
    - bugfix/mips/syscall-wiring.patch, fixes TLS register access, and
      n32 rt_sigqueueinfo.
    - bugfix/mips/sb1-flush-cache-data-page.patch, missing cache flush
      on SB-1.
    - bugfix/mips/trylock.patch, fix trylock implementation for R1x000
      and R3xxx.
    - bugfix/mips/smp-cpu-bringup.patch, correct initialization of
      non-contiguous CPU topology.
    - bugfix/mips/header-exports.patch, clean up userland exports of
      kernel headers.
    - bugfix/mips/sb1-interrupt-handler.patch, fix broken interrupt
      routing on SB-1.
    - bugfix/mips/cache-alias.patch, fixes #387498 for mips/mipsel.
    - bugfix/mips/ip22-zilog-console.patch, fix long delays seen with
      SGI ip22 serial console.
    - bugfix/mips/signal-handling.patch, fixes a signal handling race
      condition shown with gdb.
    - bugfix/mips/sb1-duart-tts.patch, replaces mips-sb1-duart-tts.patch,
      use standard Linux names for SB-1 consoles.
    - bugfix/mips/wait-race.patch, correct behaviour of the idle loop.
    - bugfix/mips/sgi-ioc3.patch, checksumming fix for IOC3 network
      driver.
    - features/mips/qemu-kernel.patch, support for the mips/mipsel
      machine emulated by Qemu.
    - features/mips/backtrace.patch, reimplementation of stack analysis
      and backtrace printing, useful for in-kernel debugging.
    - bugfix/mips/dec-scsi.patch, replaces mips-dec-scsi.patch, fixes DSP
      SCSI driver for DECstations.
    - bugfix/mips/dec-serial.patch, replaces mips-dec-serial.patch, fix
      serial console handling on DECstations.

 -- Frederik Schüler <fs@debian.org>  Sat,  4 Nov 2006 18:45:02 +0100

linux-2.6 (2.6.18-3) unstable; urgency=low

  [ Bastian Blank ]
  * Fix home of patch apply script.
  * Unify CPUSET option. (closes: #391931)
  * Support xen version 3.0.3-1.
  * Add AHCI suspend support.
  * Add patch to support bindmount without nodev on vserver.
  * Update fedora xen patch to changeset 36252.

  [ Steve Langasek ]
  * [alpha] restore alpha-prctl.patch, which keeps disappearing every time
    there's a kernel upgrade :/

  [ Frederik Schüler ]
  * Activate CONFIG_NET_CLS_* globaly. (Closes: #389918)
  * Make CONFIG_EFI_VARS modular on i386. (Closes: #381951)
  * Activate CONFIG_SCSI_ARCMSR on amd64, powerpc, sparc too.
  * [vserver] Activate HARDCPU and HARDCPU_IDLE.
  * [vserver] Upgrade to vs2.0.2.2-rc2.

  [ maximilian attems ]
  * [mipsel] Disable CONFIG_SECURITY_SECLVL on DECstations too.
  * Add stable release 2.6.18.1:
   - add utsrelease.h to the dontdiff file
   - V4L: copy-paste bug in videodev.c
   - block layer: elv_iosched_show should get elv_list_lock
   - NETFILTER: NAT: fix NOTRACK checksum handling
   - bcm43xx: fix regressions in 2.6.18 (Closes: #392065)
   - x86-64: Calgary IOMMU: Fix off by one when calculating register space
     location
   - ide-generic: jmicron fix
   - scx200_hrt: fix precedence bug manifesting as 27x clock in 1 MHz mode
   - invalidate_inode_pages2(): ignore page refcounts
   - rtc driver rtc-pcf8563 century bit inversed
   - fbdev: correct buffer size limit in fbmem_read_proc()
   - mm: bug in set_page_dirty_buffers
   - TCP: Fix and simplify microsecond rtt sampling
   - MD: Fix problem where hot-added drives are not resynced.
   - IPV6: Disable SG for GSO unless we have checksum
   - PKT_SCHED: cls_basic: Use unsigned int when generating handle
   - sata_mv: fix oops
   - [SPARC64]: Kill bogus check from bootmem_init().
   - IPV6: bh_lock_sock_nested on tcp_v6_rcv
   - [CPUFREQ] Fix some more CPU hotplug locking.
   - SPARC64: Fix serious bug in sched_clock() on sparc64
   - Fix VIDIOC_ENUMSTD bug
   - load_module: no BUG if module_subsys uninitialized
   - i386: fix flat mode numa on a real numa system
   - cpu to node relationship fixup: map cpu to node
   - cpu to node relationship fixup: acpi_map_cpu2node
   - backlight: fix oops in __mutex_lock_slowpath during head
     /sys/class/graphics/fb0/*
   - do not free non slab allocated per_cpu_pageset
   - rtc: lockdep fix/workaround
   - powerpc: Fix ohare IDE irq workaround on old powermacs
   - sysfs: remove duplicated dput in sysfs_update_file
   - powerpc: fix building gdb against asm/ptrace.h
   - Remove offsetof() from user-visible <linux/stddef.h>
   - Clean up exported headers on CRIS
   - Fix v850 exported headers
   - Don't advertise (or allow) headers_{install,check} where inappropriate.
   - Remove UML header export
   - Remove ARM26 header export.
   - Fix H8300 exported headers.
   - Fix m68knommu exported headers
   - Fix exported headers for SPARC, SPARC64
   - Fix 'make headers_check' on m32r
   - Fix 'make headers_check' on sh64
   - Fix 'make headers_check' on sh
   - Fix ARM 'make headers_check'
   - One line per header in Kbuild files to reduce conflicts
   - sky2 network driver device ids
   - sky2: tx pause bug fix
   - netdrvr: lp486e: fix typo
   - mv643xx_eth: fix obvious typo, which caused build breakage
   - zone_reclaim: dynamic slab reclaim
   - Fix longstanding load balancing bug in the scheduler
   - jbd: fix commit of ordered data buffers
   - ALSA: Fix initiailization of user-space controls
   - USB: Allow compile in g_ether, fix typo
   - IB/mthca: Fix lid used for sending traps
   - S390: user readable uninitialised kernel memory (CVE-2006-5174)
   - zd1211rw: ZD1211B ASIC/FWT, not jointly decoder
   - V4L: pvrusb2: Limit hor res for 24xxx devices
   - V4L: pvrusb2: Suppress compiler warning
   - V4L: pvrusb2: improve 24XXX config option description
   - V4L: pvrusb2: Solve mutex deadlock
   - DVB: cx24123: fix PLL divisor setup
   - V4L: Fix msp343xG handling regression
   - UML: Fix UML build failure
   - uml: use DEFCONFIG_LIST to avoid reading host's config
   - uml: allow using again x86/x86_64 crypto code
   - NET_SCHED: Fix fallout from dev->qdisc RCU change
  * Add backported git patch remving BSD secure level - request by the
    Debian Security Team. (closes: 389282)
  * [powerpc] Add DAC960-ipr PCI id table fixup.
  * [powerpc] Fix uninitialised spinlock in via-pmu-backlight code.
  * Fix serial_cs resume handling.
  * Fix oops when removing suspended serial port.
  * Check if DLC is still attached to the TTY.
  * Add fedora backport of i965 DRM support.

  [ Martin Michlmayr ]
  * [mips] Apply some patches from linux-mips' linux-2.6.18-stable GIT tree:
    - The o32 fstatat syscall behaves differently on 32 and 64 bit kernels
    - fstatat syscall names
    - BCM1480: Mask pending interrupts against c0_status.im.
    - Cobalt: Time runs too quickly
    - Show actual CPU information in /proc/cpuinfo
    - Workaround for bug in gcc -EB / -EL options
    - Do not use -msym32 option for modules
    - Fix O32 personality(2) call with 0xffffffff argument
    - Use compat_sys_mount

  [ dann frazier ]
  * [ia64]: Fix booting on HP cell systems, thanks to Troy Heber
    - Enable CONFIG_HUGETLBFS
    - bugfix/ia64/sal-flush-fix.patch: delay sal cache flush
  * bugfix/sky2-receive-FIFO-fix.patch: fix sky2 hangs on some chips
    Thanks to Stephen Hemminger for the patch. (Closes: #391382)
  * features/all/drivers/cciss-support-for-gt-2TB-volumes.patch:
    Add support for > 2TB volumes
  * bugfix/sym2-dont-claim-raid-devs.patch: Prevent cpqarray/sym2 conflict
    by telling sym2 not to claim raid devices. (Closes: #391384)

  [ Sven Luther ]
  * [powerpc] Added AMD74xx driver module to the powerpc64 flavour
    (Closes: #391861).

  [ Kyle McMartin ]
  * [hppa] Force CROSS_COMPILE=hppa64-linux-gnu- (closes: #389296)

 -- Bastian Blank <waldi@debian.org>  Sat, 21 Oct 2006 15:59:43 +0200

linux-2.6 (2.6.18-2) unstable; urgency=low

  [ Bastian Blank ]
  * hppa: Fix compiler dependencies. (closes: #389296)
  * Make cfq the default io scheduler.
  * Add arcmsr (Areca) driver.
  * powerpc/prep: Fix compatibility asm symlink.
  * m68k: Disable initramfs support.

  [ Kyle McMartin ]
  * hppa: Add parisc patchset.

  [ Norbert Tretkowski ]
  * [alpha] Workaround undefined symbols by setting CONFIG_SCSI=y for smp flavour.
    (closes: #369517)

  [ Christian T. Steiges ]
  * m68k: Update patches for 2.6.18.
  * m68k: Re-Add m68k-as and m68k-macro patch which allow building with current binutils.
  * m68k: disable CONFIG_AUDIT for m68k.
  * m68k/mac: add m68k-no-backlight and m68k-fbcon patch.
  * m68k/mac: enable SONIC, disable all ADB but CUDA.

  [ Jurij Smakov ]
  * Add bugfix/proc-fb-reading.patch to fix the inconsistent behaviour
    of /proc/fb. (Closes: #388815)
  * sparc: Enable vserver flavour for sparc64. (Closes: #386656)

 -- Bastian Blank <waldi@debian.org>  Fri, 29 Sep 2006 14:12:19 +0200

linux-2.6 (2.6.18-1) unstable; urgency=low

  The unpruned release

  [ Martin Michlmayr ]
  * Bump build-dependency on kernel-package to 10.054.
  * arm/iop32x: Build ext2/3 as modules.
  * arm/iop32x: Disable CONFIG_EMBEDDED.
  * mipsel/r5k-cobalt: Enable ISDN.
  * arm/footbridge: Enable the CIFS module (closes: #274808).
  * arm/nslu2: Drop flavour since this machine is supported by arm/ixp4xx.
  * arm: Make get_unaligned() work with const pointers and GCC 4.1.
  * mipsel/r5k-cobalt: Enable CONFIG_BONDING as a module.
  * arm/iop32x: Likewise.
  * arm/ixp4xx: Likewise.
  * arm: Disable CONFIG_AUDIT for now since it's broken.

  [ Sven Luther ]
  * [powerpc] Enabled the -prep flavour. (Closes: #359025)
  * [powerpc] The sisfb framebuffer device is now builtin.
  * [powerpc] Updated the powerpc serial patch. This fixes the XServe serial
    port, but at the cost powermac pcmcia serial cards support.
    Thanks go to Mark Hymers for providing the patch.
    (Closes: #364637, #375194)
  * [powerpc] Added patch to fix oldworld/quik booting.
    Thanks fo to Christian Aichinger for investigating to Benjamin
    Herrenschmidt for providing the patch. (Closes: #366620, #375035).
  * [powerpc] Fixes hvc_console caused suspsend-to-disk breakage. Thanks to
    Andrew Morton for providing the patch. (Closes: #387178)
  * [powerpc] Disabled mv643xx_eth on powerpc64 flavours, as there never was a
    Marvell Discovery northbrige for 64bit powerpc cpus.

  [ Frederik Schüler ]
  * Remove obsolete options from amd64 and i386 configs.
  * Deactivate EVBUG.
  * Make PARPORT options global.
  * [i386] Add class definition for 486 flavour.

  [ maximilian attems ]
  * Enable CONFIG_PRINTER=m for all powerpc flavours.
  * Enable the new alsa CONFIG_SND_AOA framework for powerpc.
  * Add the merged advansys pci table patch.

  [ Bastian Blank ]
  * hppa: Use gcc-4.1.
  * Only provide 16 legacy ptys.

  [ Norbert Tretkowski ]
  * [alpha] Updated configs.
  * [alpha] Disabled CONFIG_AUDIT, broken.
  * [alpha] Added vserver flavour.

 -- Bastian Blank <waldi@debian.org>  Sun, 24 Sep 2006 15:55:37 +0200

linux-2.6 (2.6.17-9) unstable; urgency=medium

  [ Bastian Blank ]
  * Update vserver patch to 2.0.2.
    - Fix possible priviledge escalation in remount code. (CVE-2006-4243)

  [ Frederik Schüler ]
  * Add stable release 2.5.17.12:
    - sky2: version 1.6.1
    - sky2: fix fiber support
    - sky2: MSI test timing
    - sky2: use dev_alloc_skb for receive buffers
    - sky2: clear status IRQ after empty
    - sky2: accept flow control
    - dm: Fix deadlock under high i/o load in raid1 setup.
    - Remove redundant up() in stop_machine()
    - Missing PCI id update for VIA IDE
    - PKTGEN: Fix oops when used with balance-tlb bonding
    - PKTGEN: Make sure skb->{nh,h} are initialized in fill_packet_ipv6() too.
    - Silent data corruption caused by XPC
    - uhci-hcd: fix list access bug
    - binfmt_elf: fix checks for bad address
    - [s390] bug in futex unqueue_me
    - fcntl(F_SETSIG) fix
    - IPV6 OOPS'er triggerable by any user
    - SCTP: Fix sctp_primitive_ABORT() call in sctp_close().
    - SPARC64: Fix X server crashes on sparc64
    - TG3: Disable TSO by default
    - dm: mirror sector offset fix
    - dm: fix block device initialisation
    - dm: add module ref counting
    - dm: fix mapped device ref counting
    - dm: add DMF_FREEING
    - dm: change minor_lock to spinlock
    - dm: move idr_pre_get
    - dm: fix idr minor allocation
    - dm snapshot: unify chunk_size
    - Have ext2 reject file handles with bad inode numbers early.
    - Allow per-route window scale limiting
    - bridge-netfilter: don't overwrite memory outside of skb
    - fix compilation error on IA64
    - Fix output framentation of paged-skbs
    - spectrum_cs: Fix firmware uploading errors
    - TEXTSEARCH: Fix Boyer Moore initialization bug
  * Add stable release 2.6.17.13:
    - lib: add idr_replace
    - pci_ids.h: add some VIA IDE identifiers
  * Remove patches merged upstream:
    - s390-kernel-futex-barrier.patch
  * Unpatch ia64-mman.h-fix.patch

 -- Bastian Blank <waldi@debian.org>  Wed, 13 Sep 2006 14:54:14 +0200

linux-2.6 (2.6.17-8) unstable; urgency=low

  [ Martin Michlmayr ]
  * arm/ixp4xx: Enable CONFIG_W1.

  [ dann frazier ]
  * sound-pci-hda-mac-mini-quirks.diff, sound-pci-hda-intel-d965.diff
    sound-pci-hda-mac-mini-intel945.diff:
    Updates to patch_sigmatel.c to add x86 mac-mini sound support
    Thanks to Matt Kraai. (closes: #384972)

  [ Kyle McMartin ]
  * hppa: Re-enable pa8800 fixing patches from James Bottomley.
    Pulled fresh from parisc-linux git tree.
  * ia64: Pull in compile-failure fix from Christian Cotte-Barrot.
    Pulled from linux-ia64 mailing list. Fix is correct.
  * hppa/alpha/mips: Fix compile-failure due to missing arch_mmap_check. Patch sent
    upstream to stable@kernel.org.

  [ dann frazier ]
  * sym2: only claim "Storage" class devices - the cpqarray driver should be
    used for 5c1510 devices in RAID mode. (closes: #380272)

  [ Bastian Blank ]
  * Backport change to allow all hypercalls for xen.

 -- Bastian Blank <waldi@debian.org>  Thu, 31 Aug 2006 12:12:51 +0200

linux-2.6 (2.6.17-7) unstable; urgency=low

  [ Martin Michlmayr ]
  * arm/iop32x: Enable CONFIG_BLK_DEV_OFFBOARD.
  * arm/iop32x: Unset CONFIG_BLK_DEV_AMD74XX since it fails on ARM
    with "Unknown symbol pci_get_legacy_ide_irq".
  * arm/iop32x: Enable a number of MD and DM modules.
  * arm/iop32x: Enable some more USB network modules.
  * mipsel/r5k-cobalt: Increase 8250 NR_UARTS and RUNTIME_UARTS to 4.
  * mipsel/r5k-cobalt: Fix MAC detection problem on Qube 2700.

  [ Bastian Blank ]
  * Update vserver patch to 2.0.2-rc29.
  * Add stable release 2.6.17.10:
    - Fix possible UDF deadlock and memory corruption (CVE-2006-4145)
    - elv_unregister: fix possible crash on module unload
    - Fix sctp privilege elevation (CVE-2006-3745)

  [ maximilian attems ]
  * Add RAM range to longclass for -bigmem. (closes: 382799)
  * Add stable release 2.6.17.9:
    - powerpc: Clear HID0 attention enable on PPC970 at boot time
    (CVE-2006-4093)
  * Add stable release 2.6.17.11:
    - Fix ipv4 routing locking bug
    - disable debugging version of write_lock()
    - PCI: fix ICH6 quirks
    - 1394: fix for recently added firewire patch that breaks things on ppc
    - Fix IFLA_ADDRESS handling
    - Fix BeFS slab corruption
    - Fix timer race in dst GC code
    - Have ext3 reject file handles with bad inode numbers early
    - Kill HASH_HIGHMEM from route cache hash sizing
    - sys_getppid oopses on debug kernel
    - IA64: local DoS with corrupted ELFs
    - tpm: interrupt clear fix
    - ulog: fix panic on SMP kernels
    - dm: BUG/OOPS fix
    - MD: Fix a potential NULL dereference in md/raid1
    - ip_tables: fix table locking in ipt_do_table
    - swsusp: Fix swap_type_of
    - sky2: phy power problem on 88e805x
    - ipx: header length validation needed

  [ Frederik Schüler ]
  * Activate CONFIG_R8169_VLAN on amd64. (closes: #383707)
  * Activate EFI boot support on i386. (closes: #381951)

  [ dann frazier ]
  * Include module.lds in headers package if it exists. (closes: #342246)
  * Add Apple MacBook product IDs to usbhid and set
    CONFIG_USB_HIDINPUT_POWERBOOK=y on i386 and amd64. (closes: #383620)

 -- Bastian Blank <waldi@debian.org>  Thu, 24 Aug 2006 15:54:51 +0000

linux-2.6 (2.6.17-6) unstable; urgency=low

  [ maximilian attems ]
  * debian/arch/i386/defines: Activate 686-bigmem flavour for enterprise
  usage.
  * Add ubuntu pci table patch for scsi drivers advansys and fdomain.

  [ Martin Michlmayr ]
  * arm/armeb: Use gcc-4.1.
  * mips/mipsel: Use gcc-4.1.
  * arm/ixp4xx: Update config based on the NSLU2 config.
  * arm/s3c2410: Unset CONFIG_DEBUG_INFO.
  * arm/iop32x: xscale: don't mis-report 80219 as an iop32x
  * arm/iop32x: Add an MTD map for IOP3xx boards
  * arm/iop32x: Add support for the Thecus N2100.
  * arm/iop32x: Add support for the GLAN Tank.
  * arm/iop32x: Add a flavour for IOP32x based machines.

  [ Bastian Blank ]
  * Shrink short descriptions.
  * Make gcc-4.1 the default compiler.
  * [powerpc]: Use gcc-4.1.
  * Move latest and transitional packages to linux-latest-2.6.

  [ Frederik Schüler ]
  * [amd64] Add smp-alternatives backport.
  * [amd64] Drop smp flavours.
  * [amd64] Merge k8 and p4 flavours into a generic one, following upstreams
    advice.
  * Activate BSD_PROCESS_ACCT_V3.
  * Add stable release 2.6.17.8:
    - ALSA: Don't reject O_RDWR at opening PCM OSS
    - Add stable branch to maintainers file
    - tty serialize flush_to_ldisc
    - S390: fix futex_atomic_cmpxchg_inatomic
    - Fix budget-av compile failure
    - cond_resched() fix
    - e1000: add forgotten PCI ID for supported device
    - ext3: avoid triggering ext3_error on bad NFS file handle
    - ext3 -nobh option causes oops
    - Fix race related problem when adding items to and svcrpc auth cache.
    - ieee1394: sbp2: enable auto spin-up for Maxtor disks
    - invalidate_bdev() speedup
    - Sparc64 quad-float emulation fix
    - VLAN state handling fix
    - Update frag_list in pskb_trim
    - UHCI: Fix handling of short last packet
    - sky2: NAPI bug
    - i2c: Fix 'ignore' module parameter handling in i2c-core
    - scx200_acb: Fix the block transactions
    - scx200_acb: Fix the state machine
    - H.323 helper: fix possible NULL-ptr dereference
    - Don't allow chmod() on the /proc/<pid>/ files
    - PCI: fix issues with extended conf space when MMCONFIG disabled because of e820

  [ Sven Luther ]
  * [powerpc] Added console=hvsi0 too to CMDLINE to the powerpc64 flavour, for
    non-virtualized IBM power machines serial console.

 -- Bastian Blank <waldi@debian.org>  Fri, 11 Aug 2006 19:58:06 +0200

linux-2.6 (2.6.17-5) unstable; urgency=low

  [ Martin Michlmayr ]
  * [arm/nslu2] Enable CONFIG_USB_EHCI_SPLIT_ISO.  Closes: #378554

  [ maximilian attems ]
  * Add stable release 2.6.17.7:
    - BLOCK: Fix bounce limit address check
    - v4l/dvb: Fix budget-av frontend detection
    - v4l/dvb: Fix CI on old KNC1 DVBC cards
    - v4l/dvb: Fix CI interface on PRO KNC1 cards
    - v4l/dvb: Backport fix to artec USB DVB devices
    - v4l/dvb: Backport the DISEQC regression fix to 2.6.17.x
    - v4l/dvb: stradis: dont export MODULE_DEVICE_TABLE
    - pnp: suppress request_irq() warning
    - generic_file_buffered_write(): handle zero-length iovec segments
    - serial 8250: sysrq deadlock fix
    - Reduce ACPI verbosity on null handle condition
    - ieee80211: TKIP requires CRC32
    - Make powernow-k7 work on SMP kernels.
    - via-velocity: the link is not correctly detected when the device starts
    - Add missing UFO initialisations
    - USB serial ftdi_sio: Prevent userspace DoS (CVE-2006-2936)
    - cdrom: fix bad cgc.buflen assignment
    - splice: fix problems with sys_tee()
    - fix fdset leakage
    - struct file leakage
    - XFS: corruption fix
    - v4l/dvb: Kconfig: fix description and dependencies for saa7115 module
    - dvb-bt8xx: fix frontend detection for DViCO FusionHDTV DVB-T Lite rev 1.2
    - IB/mthca: restore missing PCI registers after reset
    - v4l/dvb: Backport the budget driver DISEQC instability fix
    - Fix IPv4/DECnet routing rule dumping
    - pdflush: handle resume wakeups
    - x86_64: Fix modular pc speaker
    - Fix powernow-k8 SMP kernel on UP hardware bug.
    - ALSA: RME HDSP - fixed proc interface (missing {})
    - ALSA: au88x0 - Fix 64bit address of MPU401 MMIO port
    - ALSA: Fix a deadlock in snd-rtctimer
    - ALSA: Fix missing array terminators in AD1988 codec support
    - ALSA: Fix model for HP dc7600
    - ALSA: Fix mute switch on VAIO laptops with STAC7661
    - ALSA: fix the SND_FM801_TEA575X dependencies
    - ALSA: Fix undefined (missing) references in ISA MIRO sound driver
    - ALSA: Fix workaround for AD1988A rev2 codec
    - ALSA: hda-intel - Fix race in remove
    - Suppress irq handler mismatch messages in ALSA ISA drivers
    - PKT_SCHED: Fix illegal memory dereferences when dumping actions
    - PKT_SCHED: Return ENOENT if action module is unavailable
    - PKT_SCHED: Fix error handling while dumping actions
    - generic_file_buffered_write(): deadlock on vectored write
    - ethtool: oops in ethtool_set_pauseparam()
    - memory hotplug: solve config broken: undefined reference to `online_page'
  * Add budget-av-compile-fix.patch stable compile fix.
  * Enable in all configs setting SND_FM801_TEA575X SND_FM801_TEA575X_BOOL=y.

 -- Bastian Blank <waldi@debian.org>  Sat, 29 Jul 2006 13:30:06 +0200

linux-2.6 (2.6.17-4) unstable; urgency=low

  [ Bastian Blank ]
  * Add stable release 2.6.17.5:
    - Fix nasty /proc vulnerability (CVE-2006-3626)
  * Add stable release 2.6.17.6:
    - Relax /proc fix a bit
  * Set section of images to admin.

  [ dann frazier ]
  * [ia64] Drop the non-SMP flavours; they are not well maintained upstream.
    Note that the non-SMP flavours have been identical to the SMP builds
    since 2.6.13-1; this was to avoid having to drop then re-add these
    flavours if upstream resolved the issue - but that never happened.
    Note that this is a measurable performance penalty on non-SMP systems.

 -- Bastian Blank <waldi@debian.org>  Mon, 17 Jul 2006 11:08:41 +0200

linux-2.6 (2.6.17-3) unstable; urgency=low

  [ maximilian attems ]
  * Add stable release 2.6.17.2:
    - ide-io: increase timeout value to allow for slave wakeup
    - NTFS: Critical bug fix (affects MIPS and possibly others)
    - Link error when futexes are disabled on 64bit architectures
    - SCTP: Reset rtt_in_progress for the chunk when processing its sack.
    - SPARC32: Fix iommu_flush_iotlb end address
    - ETHTOOL: Fix UFO typo
    - UML: fix uptime
    - x86: compile fix for asm-i386/alternatives.h
    - bcm43xx: init fix for possible Machine Check
    - SCTP: Fix persistent slowdown in sctp when a gap ack consumes rx buffer.
    - kbuild: bugfix with initramfs
    - Input: return correct size when reading modalias attribute
    - ohci1394: Fix broken suspend/resume in ohci1394
    - idr: fix race in idr code
    - USB: Whiteheat: fix firmware spurious errors
    - libata: minor patch for ATA_DFLAG_PIO
    - SCTP: Send only 1 window update SACK per message.
    - PFKEYV2: Fix inconsistent typing in struct sadb_x_kmprivate.
    - SCTP: Limit association max_retrans setting in setsockopt.
    - SCTP: Reject sctp packets with broadcast addresses.
    - IPV6: Sum real space for RTAs.
    - IPV6 ADDRCONF: Fix default source address selection without
      CONFIG_IPV6_PRIVACY
    - IPV6: Fix source address selection.
  * Add stable release 2.6.17.3:
    - NETFILTER: SCTP conntrack: fix crash triggered by packet without chunks
    [CVE-2006-2934]
  * Deapply merged sparc32-iotlb.patch.
  * Fix README.Debian: Correct svn location, remove old boot param bswap
    reference, the asfs patch is in the Debian kernel. Remove reference to
    AMD 768 erratum 10, it was solved in 2.6.12. Add wording corrections.
  * Set CONFIG_SERIAL_8250_RN_UARTS=16 for all archs beside mips/m68k unless
    explicitly set on a specific value. (closes: 377151)
  * Add stable release 2.6.17.4:
    - fix prctl privilege escalation and suid_dumpable (CVE-2006-2451)

  [ Sven Luther ]
  * Re-enabled fs-asfs patch.

  [ Thiemo Seufer ]
  * [mips,mipsel] Fix sb1 interrupt handlers.
  * [mips,mipsel] Fix devfs-induced build failure in sb1250 serial driver.
  * [mips] SGI ip22 RTC was broken, fixed thanks to Julien Blache.
  * [mips] Fix SGI ip22 serial console, thanks to Julien Blache.

  [ Martin Michlmayr ]
  * [arm/nslu2] Enable HFS and some other filesystems.
  * [arm/nslu2] Unset CONFIG_USB_STORAGE_DEBUG.  Closes: #377853.

 -- Bastian Blank <waldi@debian.org>  Thu, 13 Jul 2006 13:14:53 +0200

linux-2.6 (2.6.17-2) unstable; urgency=low

  [ Jurij Smakov ]
  * [sparc] Switch to gcc-4.1 as it produces a working kernel,
    while gcc-4.0 does not. No ABI bump neccessary, because
    2.6.17-1 sparc binaries never made it to the archive.
  * [sparc32] Add sparc32-iotlb.patch to fix DMA errors on sparc32.

  [ Sven Luther ]
  * [powerpc] Added console=hvc0 default commandline option to powerpc64 flavour.
  * [powerpc] Fixed mkvmlinuz support, which was missing from -1. (Closes: #375645)
  * [powerpc] Added PowerBook HID support for last-gen PowerBook keyboards.
    (Closes: #307327)

  [ Martin Michlmayr ]
  * [mipsel] Fix compilation error in dz serial driver.
  * [mipsel] Update configs.
  * [mipsel] Add a build fix for the Cobalt early console support.
  * [arm/nslu2] Disable SE Linux support for now so the kernel fits into flash.

  [ Christian T. Steigies ]
  * [m68k] Update patches for 2.6.17.
  * [m68k] Add m68k-as and m68k-macro patch which allow building with current binutils.
  * [m68k] Disable all subarches but amiga and mac for official linux-images.

  [ Kyle McMartin ]
  * [hppa] Update patchset (2.6.17-pa6) from parisc-linux.org.
    Which fixes relocation errors in modules with 64-bit kernels, and
    a softlockup on non-SMP flavours with gettimeofday.

 -- Bastian Blank <waldi@debian.org>  Thu, 29 Jun 2006 18:49:35 +0200

linux-2.6 (2.6.17-1) unstable; urgency=low

  [ Frederik Schüler ]
  * New upstream release.
  * [amd64] Use gcc 4.1.
  * [amd64] Drop amd64-generic flavor. We will use amd64-k8 for the
    installer.

  [ Martin Michlmayr ]
  * [mips] Update patches for 2.6.17.
  * [arm] Update configs.
  * [armeb] Update configs.

  [ Thiemo Seufer ]
  * [mips] Fix SWARM FPU detection.
  * [mips] Update configurations.

  [ Kyle McMartin ]
  * [hppa] Set PDC_CHASSIS_WARN to y.
  * [hppa] Update patchset (2.6.17-pa2) from parisc-linux.org.
  * [hppa] Change NR_CPUS to 8 from 32 on both SMP flavours.
  * [hppa] Set PARISC_PAGE_SIZE to 4K on all platforms.

  [ Bastian Blank ]
  * [s390] Use gcc 4.1.
  * [i386] Enable REGPARM.
  * [i386] Use gcc 4.1.
  * [powerpc] Disable prep.

  [ dann frazier ]
  * [ia64] Update configs
  * [ia64] Use gcc 4.1.

  [ maximilian attems ]
  * Add stable release 2.6.17.1:
    - xt_sctp: fix endless loop caused by 0 chunk length (CVE-2006-3085)

 -- Bastian Blank <waldi@debian.org>  Thu, 22 Jun 2006 12:13:15 +0200

linux-2.6 (2.6.16+2.6.17-rc3-0experimental.1) experimental; urgency=low

  [ Frederik Schüler ]
  * New upstream release candidate.
  * Switch HZ from 1000 to 250, following upstreams default.
  * Activate CONFIG_BCM43XX_DEBUG.

  [ maximilian attems ]
  * Disable broken and known unsecure LSM modules: CONFIG_SECURITY_SECLVL,
    CONFIG_SECURITY_ROOTPLUG. Upstream plans to remove them for 2.6.18

 -- Frederik Schüler <fs@debian.org>  Sun,  7 May 2006 17:06:29 +0200

linux-2.6.16 (2.6.16-18) unstable; urgency=high

  [ Sven Luther ]
  * [powerpc] Added console=hvsi0 too to CMDLINE to the powerpc64 flavour,
    for non-virtualized IBM power machines serial console.

  [ dann frazier ]
  * fs-ext3-bad-nfs-handle.patch: avoid triggering ext3_error on bad NFS
    file handle (CVE-2006-3468)
  * cdrom-bad-cgc.buflen-assign.patch: fix buffer overflow in dvd_read_bca
  * usb-serial-ftdi_sio-dos.patch: fix userspace DoS in ftdi_sio driver

  [ Bastian Blank ]
  * Update xen patch to changeset 9762.

 -- Frederik Schüler <fs@debian.org>  Fri, 18 Aug 2006 20:29:17 +0200

linux-2.6.16 (2.6.16-17) unstable; urgency=high

  [ Martin Michlmayr ]
  * Add stable release 2.6.16.22:
    - powernow-k8 crash workaround
    - NTFS: Critical bug fix (affects MIPS and possibly others)
    - JFS: Fix multiple errors in metapage_releasepage
    - SPARC64: Fix D-cache corruption in mremap
    - SPARC64: Respect gfp_t argument to dma_alloc_coherent().
    - SPARC64: Fix missing fold at end of checksums.
    - scsi_lib.c: properly count the number of pages in scsi_req_map_sg()
    - I2O: Bugfixes to get I2O working again
    - Missed error checking for intent's filp in open_namei().
    - tmpfs: time granularity fix for [acm]time going backwards
    - USB: Whiteheat: fix firmware spurious errors
    - fs/namei.c: Call to file_permission() under a spinlock in do_lookup_path()
  * Add stable release 2.6.16.23:
    - revert PARPORT_SERIAL should depend on SERIAL_8250_PCI patch
    - NETFILTER: SCTP conntrack: fix crash triggered by packet without
      chunks (CVE-2006-2934)
  * Add stable release 2.6.16.24:
    - fix prctl privilege escalation and suid_dumpable (CVE-2006-2451)
  * Add stable release 2.6.16.25:
    - Fix nasty /proc vulnerability (CVE-2006-3626)
  * Relax /proc fix a bit (Linus Torvalds)

  * [arm/nslu2] Unset CONFIG_USB_STORAGE_DEBUG.  Closes: #377853.
  * [mips] SGI ip22 RTC was broken, fixed thanks to Julien Blache.
  * [mips] Fix SGI ip22 serial console, thanks to Julien Blache.

  [ Bastian Blank ]
  * Fix vserver patch.

 -- Bastian Blank <waldi@debian.org>  Sat, 15 Jul 2006 17:18:49 +0200

linux-2.6.16 (2.6.16-16) unstable; urgency=low

  [ Sven Luther ]
  * [powerpc] Added console=hvc0 default commandline option to powerpc64 flavour.
  * [powerpc] Now THERM_PM72 and all WINDFARMs are builtin, for better fan control.

  [ Martin Michlmayr ]
  * [arm/nslu2] Disable SE Linux support for now so the kernel fits into
    flash.  Closes: #376926.

  [ Bastian Blank ]
  * [powerpc,powerpc-miboot] Enable OpenFirmware device tree support.
    (closes: #376012)

 -- Bastian Blank <waldi@debian.org>  Sat,  8 Jul 2006 17:57:57 +0200

linux-2.6.16 (2.6.16-15) unstable; urgency=low

  [ maximilian attems ]
  * Add stable release 2.6.16.18:
    - NETFILTER: SNMP NAT: fix memory corruption (CVE-2006-2444)
  * Add stable release 2.6.16.19:
    - NETFILTER: Fix small information leak in SO_ORIGINAL_DST (CVE-2006-1343)
  * Add stable release 2.6.16.20:
    - x86_64: Don't do syscall exit tracing twice
    - Altix: correct ioc4 port order
    - Input: psmouse - fix new device detection logic
    - PowerMac: force only suspend-to-disk to be valid
    - the latest consensus libata resume fix
    - Altix: correct ioc3 port order
    - Cpuset: might sleep checking zones allowed fix
    - ohci1394, sbp2: fix "scsi_add_device failed" with PL-3507 based devices
    - sbp2: backport read_capacity workaround for iPod
    - sbp2: fix check of return value of hpsb_allocate_and_register_addrspace
    - x86_64: x86_64 add crashdump trigger points
    - ipw2200: Filter unsupported channels out in ad-hoc mode
  * Add stable release 2.6.16.21:
    - check_process_timers: fix possible lockup
    - run_posix_cpu_timers: remove a bogus BUG_ON() (CVE-2006-2445)
    - xt_sctp: fix endless loop caused by 0 chunk length (CVE-2006-3085)
    - powerpc: Fix machine check problem on 32-bit kernels (CVE-2006-2448)

  [ Christian T. Steigies ]
  * [m68k] Add mac via patch from Finn Thain.
  * [m68k] Enable INPUT_EVDEV.

  [ Martin Michlmayr ]
  * [mips/b1-bcm91250a] Enable SMP.
  * [mips] Add a compile fix for the Maxine fb.
  * [mipsel] Add a patch that let's you enable serial console on DECstation.
  * [mipsel] Add a patch to get SCSI working on DECstation.
  * [mipsel] Handle memory-mapped RTC chips properly.
  * [mipsel] Add configs for r3k-kn02 and r4k-kn04 DECstation.
  * [arm] Allow RiscPC machines to boot an initrd (tagged list fix).
  * [arm/nslu2] Enable many modules.
  * [arm] Build loop support as a module.
  * [arm] Use the generic netfilter configuration.
  * [arm/footbridge] Enable sound.

  [ Kyle McMartin ]
  * [hppa] Pulled patch from cvs to fix build of kernel/ptrace.c which needs
    {read,write}_can_lock.
  * [hppa] Disable CONFIG_DETECT_SOFTLOCKUP to fix boot on pa8800 machines.

  [ Sven Luther ]
  * [powerpc,prep] Added a new ARCH=ppc PReP flavour, currently mostly a copy
    of the -powerpc one.
  * Upgraded mkvmlinuz dependency to mkvmlinuz 21.

  [ Bastian Blank ]
  * Update vserver patch to 2.0.2-rc21.
  * Bump build-dependency on kernel-package to 10.049.

  [ Jurij Smakov ]
  * Add dcache-memory-corruption.patch to fix the mremap(), occasionally
    triggered on sparc in the form of dpkg database corruption. Affects
    sparc64, mips and generic includes. Thanks to David Miller, original
    patch is included in 2.6.17.
    Ref: http://marc.theaimsgroup.com/?l=linux-sparc&m=114920963824047&w=2
  * Add sparc32-iotlb.patch to fix the DMA errors encountered with latest
    kernels on sparc32, in particularly HyperSparcs. Thanks to Bob Breuer.
    Ref: http://marc.theaimsgroup.com/?l=linux-sparc&m=115077649707675&w=2

 -- Bastian Blank <waldi@debian.org>  Wed, 21 Jun 2006 14:09:11 +0200

linux-2.6 (2.6.16-14) unstable; urgency=low

  [ Bastian Blank ]
  * Add stable release 2.6.16.16:
    - fs/locks.c: Fix lease_init (CVE-2006-1860)
  * Make i386 xen images recommend libc6-xen.
  * Update vserver patch to 2.0.2-rc20.
  * Update xen patch to changeset 9687.

  [ Christian T. Steigies ]
  * [m68k] Add generic m68k ide fix.
  * [m68k] Add cross-compile instructions.
  * [m68k] Enable INPUT_EVDEV for yaird.
  * [m68k] sun3 general compile and scsi fixes, enable sun3 SCSI again.

  [ dann frazier ]
  * cs4281 - Fix the check of timeout in probe to deal with variable HZ.
    (closes: #361197)

  [ Norbert Tretkowski ]
  * [alpha] Readded patch to support prctl syscall, got lost when upgrading
    to 2.6.16.

  [ Frederik Schüler ]
  * Add stable release 2.6.16.17:
    - SCTP: Validate the parameter length in HB-ACK chunk (CVE-2006-1857)
    - SCTP: Respect the real chunk length when walking parameters
      (CVE-2006-1858)
    - ptrace_attach: fix possible deadlock schenario with irqs
    - Fix ptrace_attach()/ptrace_traceme()/de_thread() race
    - page migration: Fix fallback behavior for dirty pages
    - add migratepage address space op to shmem
    - Remove cond_resched in gather_stats()
    - VIA quirk fixup, additional PCI IDs
    - PCI quirk: VIA IRQ fixup should only run for VIA southbridges
    - Fix udev device creation
    - limit request_fn recursion
    - PCI: correctly allocate return buffers for osc calls
    - selinux: check for failed kmalloc in security_sid_to_context()
    - TG3: ethtool always report port is TP.
    - Netfilter: do_add_counters race, possible oops or info leak
      (CVE-2006-0039)
    - scx200_acb: Fix resource name use after free
    - smbus unhiding kills thermal management
    - fs/compat.c: fix 'if (a |= b )' typo
    - smbfs: Fix slab corruption in samba error path
    - fs/locks.c: Fix sys_flock() race
    - USB: ub oops in block_uevent
    - via-rhine: zero pad short packets on Rhine I ethernet cards
    - md: Avoid oops when attempting to fix read errors on raid10

 -- Bastian Blank <waldi@debian.org>  Mon, 22 May 2006 14:56:11 +0200

linux-2.6 (2.6.16-13) unstable; urgency=low

  [ Frederik Schüler ]
  * Add stable release 2.6.16.14:
    - smbfs chroot issue (CVE-2006-1864)

  [ Bastian Blank ]
  * Don't make headers packages depend on images.
  * Bump abiname to 2. (closes: #366291)
  * Update vserver patch to 2.0.2-rc19.
  * Update xen patch to changeset 9668.
  * Remove abi fixes.
  * Add stable release 2.6.16.15:
    - SCTP: Allow spillover of receive buffer to avoid deadlock. (CVE-2006-2275)
    - SCTP: Fix panic's when receiving fragmented SCTP control chunks. (CVE-2006-2272)
    - SCTP: Fix state table entries for chunks received in CLOSED state. (CVE-2006-2271)
    - SCTP: Prevent possible infinite recursion with multiple bundled DATA. (CVE-2006-2274)
  * Switch HZ from 1000 to 250.

  [ Christian T. Steigies ]
  * [m68k] Add patches that allow building images for atari
  * [m68k] Enable atyfb driver for atari

 -- Bastian Blank <waldi@debian.org>  Wed, 10 May 2006 18:58:44 +0200

linux-2.6 (2.6.16-12) unstable; urgency=low

  [ Bastian Blank ]
  * Add stable release 2.6.16.12:
    - dm snapshot: fix kcopyd destructor
    - x86_64: Pass -32 to the assembler when compiling the 32bit vsyscall pages
    - for_each_possible_cpu
    - Simplify proc/devices and fix early termination regression
    - sonypi: correct detection of new ICH7-based laptops
    - MIPS: Fix tx49_blast_icache32_page_indexed.
    - NET: e1000: Update truesize with the length of the packet for packet split
    - i386: fix broken FP exception handling
    - tipar oops fix
    - USB: fix array overrun in drivers/usb/serial/option.c
    - Altix snsc: duplicate kobject fix
    - Alpha: strncpy() fix
    - LSM: add missing hook to do_compat_readv_writev()
    - Fix reiserfs deadlock
    - make vm86 call audit_syscall_exit
    - fix saa7129 support in saa7127 module for pvr350 tv out
    - dm flush queue EINTR
    - get_dvb_firmware: download nxt2002 firmware from new driver location
    - cxusb-bluebird: bug-fix: power down corrupts frontend
    - x86_64: Fix a race in the free_iommu path.
    - MIPS: Use "R" constraint for cache_op.
    - MIPS: R2 build fixes for gcc < 3.4.
    - cs5535_gpio.c: call cdev_del() during module_exit to unmap kobject references and other cleanups
    - MIPS: Fix branch emulation for floating-point exceptions.
    - x86/PAE: Fix pte_clear for the >4GB RAM case
  * Add stable release 2.6.16.13:
    - NETFILTER: SCTP conntrack: fix infinite loop (CVE-2006-1527)
  * Remove merged patches.
  * Rediff xen patch.
  * Bump build-dependency on kernel-package to 10.047.

  [ Martin Michlmayr ]
  * [arm] Enable cramfs for ixp4xx and rpc.

 -- Bastian Blank <waldi@debian.org>  Thu,  4 May 2006 11:37:26 +0200

linux-2.6 (2.6.16-11) unstable; urgency=low

  * Update vserver patch to 2.0.2-rc18.
    - Limit ccaps to root inside a guest (CVE-2006-2110)
  * Conflict with known broken grub versions. (closes: #361308)
  * Enable s390 vserver image.
  * Enable xen and xen-vserver images.
  * Use localversion for kernel-package images. (closes: #365505)

 -- Bastian Blank <waldi@debian.org>  Mon,  1 May 2006 16:38:45 +0200

linux-2.6 (2.6.16-10) unstable; urgency=low

  [ Norbert Tretkowski ]
  * [alpha] Added backport of for_each_possible_cpu() to fix alpha build.
    (closes: #364206)
  * Add stable release 2.6.16.10:
    - IPC: access to unmapped vmalloc area in grow_ary()
    - Add more prevent_tail_call()
    - alim15x3: ULI M-1573 south Bridge support
    - apm: fix Armada laptops again
    - fbdev: Fix return error of fb_write
    - Fix file lookup without ref
    - m41t00: fix bitmasks when writing to chip
    - Open IPMI BT overflow
    - x86: be careful about tailcall breakage for sys_open[at] too
    - x86: don't allow tail-calls in sys_ftruncate[64]()
    - IPV6: XFRM: Fix decoding session with preceding extension header(s).
    - IPV6: XFRM: Don't use old copy of pointer after pskb_may_pull().
    - IPV6: Ensure to have hop-by-hop options in our header of &sk_buff.
    - selinux: Fix MLS compatibility off-by-one bug
    - PPC: fix oops in alsa powermac driver
    - MTD_NAND_SHARPSL and MTD_NAND_NANDSIM should be tristate's
    - i2c-i801: Fix resume when PEC is used
    - Fix hotplug race during device registration
    - Fix truesize underflow
    - efficeon-agp: Add missing memory mask
    - 3ware 9000 disable local irqs during kmap_atomic
    - 3ware: kmap_atomic() fix

  [ maximilian attems ]
  * Add stable release 2.6.16.11:
    -  Don't allow a backslash in a path component (CVE-2006-1863)

 -- Bastian Blank <waldi@debian.org>  Tue, 25 Apr 2006 13:56:19 +0200

linux-2.6 (2.6.16-9) unstable; urgency=low

  [ maximilian attems ]
  * Add stable release 2.6.16.8:
    - ip_route_input panic fix (CVE-2006-1525)
  * Add stable release 2.6.16.9:
    - i386/x86-64: Fix x87 information leak between processes (CVE-2006-1056)

  [ Bastian Blank ]
  * Update vserver patch to 2.0.2-rc17.

 -- Bastian Blank <waldi@debian.org>  Thu, 20 Apr 2006 15:37:28 +0200

linux-2.6 (2.6.16-8) unstable; urgency=low

  * Fix ABI-breakage introduced in -7. (closes: #363032)
  * Add stable release 2.6.16.6:
    - ext3: Fix missed mutex unlock
    - RLIMIT_CPU: fix handling of a zero limit
    - alpha: SMP boot fixes
    - m32r: security fix of {get, put}_user macros
    - m32r: Fix cpu_possible_map and cpu_present_map initialization for SMP kernel
    - shmat: stop mprotect from giving write permission to a readonly attachment (CVE-2006-1524)
    - powerpc: fix incorrect SA_ONSTACK behaviour for 64-bit processes
    - MPBL0010 driver sysfs permissions wide open
    - cciss: bug fix for crash when running hpacucli
    - fuse: fix oops in fuse_send_readpages()
    - Fix utime(2) in the case that no times parameter was passed in.
    - Fix buddy list race that could lead to page lru list corruptions
    - NETFILTER: Fix fragmentation issues with bridge netfilter
    - USB: remove __init from usb_console_setup
    - Fix suspend with traced tasks
    - isd200: limit to BLK_DEV_IDE
    - edac_752x needs CONFIG_HOTPLUG
    - fix non-leader exec under ptrace
    - sky2: bad memory reference on dual port cards
    - atm: clip causes unregister hang
    - powerpc: iSeries needs slb_initialize to be called
    - Fix block device symlink name
    - Incorrect signature sent on SMB Read
  * Add stable release 2.6.16.7:
    - fix MADV_REMOVE vulnerability (CVE-2006-1524 for real this time)

 -- Bastian Blank <waldi@debian.org>  Tue, 18 Apr 2006 16:22:31 +0200

linux-2.6 (2.6.16-7) unstable; urgency=low

  [ Frederik Schüler ]
  * Add stable release 2.6.16.3:
    - Keys: Fix oops when adding key to non-keyring (CVE-2006-1522)

  [ Bastian Blank ]
  * Add stable release 2.6.16.4:
    - RCU signal handling (CVE-2006-1523)

  [ Sven Luther ]
  * [powerpc] Transitioned mkvmlinuz support patch to the 2.6.16 ARCH=powerpc
    tree. PReP is broken in 2.6.16 though.

  [ maximilian attems ]
  * Add stable release 2.6.16.5:
   - x86_64: Clean up execve
   - x86_64: When user could have changed RIP always force IRET (CVE-2006-0744)
  * Disable CONFIG_SECCOMP (adds useless overhead on context-switch) -
    thanks to fs for checking abi.

  [ Christian T. Steigies ]
  * [m68k] update m68k patch and config to 2.6.16, temporarily disable atari

 -- Bastian Blank <waldi@debian.org>  Sat, 15 Apr 2006 13:56:05 +0200

linux-2.6 (2.6.16-6) unstable; urgency=medium

  [ Bastian Blank ]
  * Provide version infos in support package and don't longer rely on the
    changelog.
  * [amd64/i386] Enable cpu hotplug support.

  [ maximilian attems ]
  * Add stable release 2.6.16.2:
    - PCMCIA_SPECTRUM must select FW_LOADER
    - drivers/net/wireless/ipw2200.c: fix an array overun
    - AIRO{,_CS} <-> CRYPTO fixes
    - tlclk: fix handling of device major
    - fbcon: Fix big-endian bogosity in slow_imageblit()
    - Fix NULL pointer dereference in node_read_numastat()
    - USB: EHCI full speed ISO bugfixes
    - Mark longhaul driver as broken.
    - fib_trie.c node freeing fix
    - USB: Fix irda-usb use after use
    - sysfs: zero terminate sysfs write buffers (CVE-2006-1055)
    - USB: usbcore: usb_set_configuration oops (NULL ptr dereference)
    - pcmcia: permit single-character-identifiers
    - hostap: Fix EAPOL frame encryption
    - wrong error path in dup_fd() leading to oopses in RCU
    - {ip, nf}_conntrack_netlink: fix expectation notifier unregistration
    - isicom must select FW_LOADER
    - knfsd: Correct reserved reply space for read requests.
    - Fix module refcount leak in __set_personality()
    - sbp2: fix spinlock recursion
    - powerpc: make ISA floppies work again
    - opti9x - Fix compile without CONFIG_PNP
    - Add default entry for CTL Travel Master U553W
    - Fix the p4-clockmod N60 errata workaround.
    - kdump proc vmcore size oveflow fix

 -- Bastian Blank <waldi@debian.org>  Mon, 10 Apr 2006 16:09:51 +0200

linux-2.6 (2.6.16-5) unstable; urgency=low

  [ Bastian Blank ]
  * Provide real dependency packages for module building.
    - Add linux-headers-$version-$abiname-all and
      linux-headers-$version-$abiname-all-$arch.
  * Rename support package to linux-support-$version-$abiname.
  * Fix module package output.
  * Include .kernelrelease in headers packages. (closes: #359813)
  * Disable Cumana partition support completely. (closes: #359207)
  * Update vserver patch to 2.0.2-rc15.

  [ dann frazier ]
  * [ia64] initramfs-tools works now, no longer restrict initramfs-generators

 -- Bastian Blank <waldi@debian.org>  Mon,  3 Apr 2006 14:00:08 +0200

linux-2.6 (2.6.16-4) unstable; urgency=medium

  [ Martin Michlmayr ]
  * [arm/armeb] Update nslu2 config.
  * Add stable release 2.6.16.1:
    - Fix speedstep-smi assembly bug in speedstep_smi_ownership
    - DMI: fix DMI onboard device discovery
    - cciss: fix use-after-free in cciss_init_one
    - DM: Fix bug: BIO_RW_BARRIER requests to md/raid1 hang.
    - fix scheduler deadlock
    - proc: fix duplicate line in /proc/devices
    - rtc.h broke strace(1) builds
    - dm: bio split bvec fix
    - v9fs: assign dentry ops to negative dentries
    - i810fb_cursor(): use GFP_ATOMIC
    - NET: Ensure device name passed to SO_BINDTODEVICE is NULL terminated.
    - XFS writeout fix
    - sysfs: fix a kobject leak in sysfs_add_link on the error path
    - get_cpu_sysdev() signedness fix
    - firmware: fix BUG: in fw_realloc_buffer
    - sysfs: sysfs_remove_dir() needs to invalidate the dentry
    - TCP: Do not use inet->id of global tcp_socket when sending RST (CVE-2006-1242)
    - 2.6.xx: sata_mv: another critical fix
    - Kconfig: VIDEO_DECODER must select FW_LOADER
    - V4L/DVB (3324): Fix Samsung tuner frequency ranges
    - sata_mv: fix irq port status usage

 -- Bastian Blank <waldi@debian.org>  Tue, 28 Mar 2006 17:19:10 +0200

linux-2.6 (2.6.16-3) unstable; urgency=low

  [ Frederik Schüler ]
  * [amd64] Add asm-i386 to the linux-headers packages.

  [ Jonas Smedegaard ]
  * Tighten yaird dependency to at least 0.0.12-8 (supporting Linux
    2.6.16 uppercase hex in Kconfig and new IDE sysfs naming, and VIA
    IDE on powerpc).

  [ Martin Michlmayr ]
  * [arm/armeb] Enable CONFIG_NFSD on NSLU2 again.  Closes: #358709.
  * [arm/footbridge] CONFIG_NE2K_PCI should be a module, not built-in.
  * [arm/footbridge] Enable CONFIG_BLK_DEV_IDECD=m since the CATS can
    have a CD-ROM drive.
  * [mips/sb1*] Use ttyS rather than duart as the name for the serial
    console since the latter causes problems with debian-installer.

  [ Bastian Blank ]
  * Update vserver patch to 2.0.2-rc14.
    - Fix sendfile. (closes: #358391, #358752)

 -- Bastian Blank <waldi@debian.org>  Mon, 27 Mar 2006 16:08:20 +0200

linux-2.6 (2.6.16-2) unstable; urgency=low

  [ dann frazier ]
  * [ia64] Set unconfigured options:
      CONFIG_PNP_DEBUG=n and CONFIG_NET_SB1000=m
  * [hppa] Update config for 2.6.16

  [ Martin Michlmayr ]
  * [mips/mipsel] Put something in the generic config file because diff
    will otherwise remove the empty file, causing the build to fail.
  * [mipsel/r5k-cobalt] Set CONFIG_PACKET=y.
  * [arm] Set CONFIG_MACLIST=y for ixp4xx because nas100d needs it.

  [ Frederik Schüler ]
  * Add Maximilian Attems to uploaders list.

 -- Martin Michlmayr <tbm@cyrius.com>  Wed, 22 Mar 2006 15:15:14 +0000

linux-2.6 (2.6.16-1) unstable; urgency=low

  [ Bastian Blank ]
  * New upstream release.
  * Default to initramfs-tools 0.55 or higher on s390.

  [ maximilian attems ]
  * Default to initramfs-tools on arm and armeb.

  [ Martin Michlmayr ]
  * [mips/mipsel] Add an image for the Broadcom BCM91480B evaluation board
    (aka "BigSur").
  * [arm, armeb] Enable the netconsole module.
  * [mipsel/cobalt] Enable the netconsole module.
  * [mips] SB1: Fix interrupt disable hazard (Ralf Baechle).
  * [mips] SB1: Support for 1480 ethernet (Broadcom).
  * [mips] SB1: Support for NAPI (Tom Rix).
  * [mips] SB1: DUART support (Broadcom).
  * [mips] Work around bad code generation for <asm/io.h> (Ralf Baechle).
  * [mips] Fix VINO drivers when using a 64-bit kernel (Mikael Nousiainen).
  * [arm/armeb] Update configs for 2.6.16.
  * [mips/mipsel] Update configs for 2.6.16.
  * [arm/armeb] Enable the SMB module on NSLU2.
  * [mipsel] Enable parallel port modules for Cobalt since there are PCI
    cards that can be used in a Qube.
  * [mipsel] Enable the JFS module on Cobalt.

  [ dann frazier ]
  * [ia64] use yaird on ia64 until #357414 is fixed
  * [ia64] Update configs for 2.6.16

 -- Bastian Blank <waldi@debian.org>  Tue, 21 Mar 2006 16:12:16 +0100

linux-2.6 (2.6.15+2.6.16-rc5-0experimental.1) experimental; urgency=low

  [ Frederik Schüler ]
  * New upstream release candidate.

  [ Martin Michlmayr ]
  * Add initial mips/mipsel 2.6 kernels.
  * Important changes compared to the 2.4 kernels:
    - Drop the XXS1500 flavour since there's little interest in it.
    - Drop the LASAT flavour since these machines never went into
      production.
    - Drop the IP22 R5K (Indy, Indigo2) flavour since the IP22 R4K
      image now also works on machines with a R5K CPU.
    - Add an image for SGI IP32 (O2).
    - Rename the sb1-swarm-bn flavour to sb1-bcm91250a.
    - Enable PCI network (and other) modules on Cobalt.  Closes: #315895.
  * Add various MIPS related patches:
    - Fix iomap compilation on machines without COW.
    - Improve gettimeofday on MIPS.
    - Fix an oops on IP22 zerilog (serial console).
    - Improve IDE probing so it won't take so long on Cobalt.
    - Probe for IDE disks on SWARM.
    - Test whether there's a scache (fixes Cobalt crash).
    - Add Tulip fixes for Cobalt.
  * Fix a typo in the description of the linux-doc-* package,
    thanks Justin Pryzby.  Closes: #343424.
  * [arm] Enable nfs and nfsd modules.
  * [arm/footbride] Suggest nwutil (Netwinder utilities).

 -- Frederik Schüler <fs@debian.org>  Thu,  9 Mar 2006 14:13:17 +0000

linux-2.6 (2.6.15+2.6.16-rc4-0experimental.1) experimental; urgency=low

  [ Frederik Schüler ]
  * New upstream release.
  * Activate CONFIG_DVB_AV7110_OSD on alpha amd64 and ia64.
    Closes: #353292
  * Globally enable NAPI on all network card drivers which support it.

  [ maximilian attems ]
  * Drop fdutils from i386 and amd64 Suggests.
  * Swap lilo and grub Suggests for i386 and amd64.

  [ Jurij Smakov ]
  * Make sure that LOCALVERSION environment variable is not
    passed to a shell while invoking make-kpkg, since it
    appends it to the version string, breaking the build.
    Closes: #349472
  * [sparc32] Re-enable the building of sparc32 images.
  * [sparc64] Re-add (partial) sparc64-atyf-xl-gr.patch, since it
    was only partially applied upstream, so the problem (garbled
    screen output on SunBlade 100) is still present. Thanks to
    Luis Ortiz for pointing it out.
  * Bump the build-dep on kernel-package to 10.035, which fixes
    the problem with building documentation packages.

  [ Martin Michlmayr ]
  * [sparc] Add sys_newfstatat -> sys_fstatat64 fix from git.
  * [arm] Update configs for 2.6.16-rc3.
  * [armeb] Update configs for 2.6.16-rc3.
  * [arm/armeb] Fix compilation error on NSLU2 due to recent flash
    changes.
  * [arm/armeb] Fix a compilation error in the IXP4xx beeper support
    (Alessandro Zummo).

  [ Norbert Tretkowski ]
  * [alpha] Update arch/alpha/config* for 2.6.16-rc3.

 -- Bastian Blank <waldi@debian.org>  Fri, 24 Feb 2006 16:02:11 +0000

linux-2.6 (2.6.15-8) unstable; urgency=high

  [ maximilian attems ]
  * Add stable Release 2.6.15.5:
    - Fix deadlock in br_stp_disable_bridge
    - Fix a severe bug
    - i386: Move phys_proc_id/early intel workaround to correct function
    - ramfs: update dir mtime and ctime
    - sys_mbind sanity checking
    - Fix s390 build failure.
    - Revert skb_copy_datagram_iovec() recursion elimination.
    - s390: add #ifdef __KERNEL__ to asm-s390/setup.h
    - netfilter missing symbol has_bridge_parent
    - hugetlbfs mmap ENOMEM failure
    - IB/mthca: max_inline_data handling tweaks
    - it87: Fix oops on removal
    - hwmon it87: Probe i2c 0x2d only
    - reiserfs: disable automatic enabling of reiserfs inode attributes
    - Fix snd-usb-audio in 32-bit compat environment
    - dm: missing bdput/thaw_bdev at removal
    - dm: free minor after unlink gendisk
    - gbefb: IP32 gbefb depth change fix
    - shmdt cannot detach not-alined shm segment cleanly.
    - Address autoconfiguration does not work after device down/up cycle
    - gbefb: Set default of FB_GBE_MEM to 4 MB
    - XFS ftruncate() bug could expose stale data (CVE-2006-0554)
    - sys_signal: initialize ->sa_mask
    - do_sigaction: cleanup ->sa_mask manipulation
    - fix zap_thread's ptrace related problems
    - fix deadlock in ext2
    - cfi: init wait queue in chip struct
    - sd: fix memory corruption with broken mode page headers
    - sbp2: fix another deadlock after disconnection
    - skge: speed setting
    - skge: fix NAPI/irq race
    - skge: genesis phy initialization fix
    - skge: fix SMP race
    - x86_64: Check for bad elf entry address (CVE-2006-0741)
    - alsa: fix bogus snd_device_free() in opl3-oss.c
    - ppc32: Put cache flush routines back into .relocate_code section
    - sys32_signal() forgets to initialize ->sa_mask
    - Normal user can panic NFS client with direct I/O (CVE-2006-0555)
  * Deactivate merged duplicates: s390-klibc-buildfix.patch,
    powerpc-relocate_code.patch.
  * Add stable Release 2.6.15.6:
    - Don't reset rskq_defer_accept in reqsk_queue_alloc
    - fs/nfs/direct.c compile fix
    - mempolicy.c compile fix, make sure BITS_PER_BYTE is defined
    - [IA64] die_if_kernel() can return (CVE-2006-0742)

  [ Sven Luther ]
  * [powerpc] Disabled CONFIG_IEEE1394_SBP2_PHYS_DMA, which was broken on
    powerpc64, as it used the long deprecated bus_to_virt symbol.
    (Closes: #330225)
  * [powerpc] Fixed gettimeofday breakage causing clock drift.

 -- Bastian Blank <waldi@debian.org>  Mon,  6 Mar 2006 11:06:28 +0100

linux-2.6 (2.6.15-7) unstable; urgency=low

  [ Norbert Tretkowski ]
  * [alpha] Disabled CONFIG_ALPHA_LEGACY_START_ADDRESS for -alpha-generic and
    -alpha-smp flavours, and introduced a new -alpha-legacy flavour for MILO
    based machines, which has CONFIG_ALPHA_LEGACY_START_ADDRESS enabled.
    (closes: #352186)
  * [alpha] Added new patch to support prctl syscall. (closes: #349765)
  * [i386] Renamed kernel-image-2.6-486 to kernel-image-2.6-386, it's meant for
    transition only, and kernel-image-2.6-386 is the package name in sarge.

  [ Jurij Smakov ]
  * Bump build-dependency on kernel-package to 10.035, which is fixed
    to build the documentation packages again.
    Closes: #352000, #348332

  [ Frederik Schüler ]
  * Activate CONFIG_DVB_AV7110_OSD on alpha amd64 and ia64.
    Closes: #353292
  * Deactivate CONFIG_FB_ATY_XL_INIT on all architectures: it is broken and
    already removed in 2.6.16-rc.
    Closes: #353310

  [ Christian T. Steigies ]
  * [m68k] build in cirrusfb driver

 -- Bastian Blank <waldi@debian.org>  Tue, 21 Feb 2006 17:35:21 +0000

linux-2.6 (2.6.15-6) unstable; urgency=low

  [ Bastian Blank ]
  * Moved the mkvmlinuz support patch modification to a -1 version of the
    patch.

  [ maximilian attems ]
  * Add stable treee 2.6.15.4
    - PCMCIA=m, HOSTAP_CS=y is not a legal configuration
    - Input: iforce - do not return ENOMEM upon successful allocation
    - x86_64: Let impossible CPUs point to reference per cpu data
    - x86_64: Clear more state when ignoring empty node in SRAT parsing
    - x86_64: Dont record local apic ids when they are disabled in MADT
    - Fix keyctl usage of strnlen_user()
    - Kill compat_sys_clock_settime sign extension stub.
    - Input: grip - fix crash when accessing device
    - Input: db9 - fix possible crash with Saturn gamepads
    - Input: iforce - fix detection of USB devices
    - Fixed hardware RX checksum handling
    - SCSI: turn off ordered flush barriers
    - Input: mousedev - fix memory leak
    - seclvl settime fix
    - fix regression in xfs_buf_rele
    - md: remove slashes from disk names when creation dev names in sysfs
    - d_instantiate_unique / NFS inode leakage
    - dm-crypt: zero key before freeing it
    - bridge: netfilter races on device removal
    - bridge: fix RCU race on device removal
    - SELinux: fix size-128 slab leak
    - __cmpxchg() must really always be inlined
    - emu10k1 - Fix the confliction of 'Front' control
    - Input: sidewinder - fix an oops
  * Deactivate merged alpha-cmpxchg-inline.patch, sparc64-clock-settime.patch.

  [ Christian T. Steigies ]
  * [m68k] Add fix for m68k/buddha IDE and m68k/mac SCSI driver
  * [m68k] Patch by Peter Krummrich to stop flickering pixels with PicassoII
  * [m68k] make Amiga keyboard usable again, patch by Roman Zippel
  * [m68k] prevent wd33c93 SCSI driver from crashing the kernel, patch by Roman Zippel
  * [m68k] remove SBCs from VME descriptions (closes: #351924)

 -- Frederik Schüler <fs@debian.org>  Fri, 10 Feb 2006 15:33:21 +0000

linux-2.6 (2.6.15-5) unstable; urgency=low

  [ Martin Michlmayr ]
  * Add a fix for the input support for the ixp4xx beeper driver from
    2.6.16-rc2.
  * Add stable tree 2.6.15.3:
    - Fix extra dst release when ip_options_echo fails (CVE-2006-0454)

  [ Sven Luther ]
  * [powerpc] Removed -o root -g root option to mkvmlinuz support patch.
    (Closes: #351412)

 -- Sven Luther <luther@debian.org>  Tue,  7 Feb 2006 19:23:14 +0000

linux-2.6 (2.6.15-4) unstable; urgency=low

  [ Jurij Smakov ]
  * [sparc64] Add sparc64-clock-settime.patch to fix the incorrect
    handling of the clock_settime syscall arguments, which resulted
    in a hang when trying to set the date using 'date -s'. Patch
    by David Miller is applied upstream. Thanks to Ludovic Courtes
    and Frans Pop for reporting and testing.
    Ref: http://marc.theaimsgroup.com/?t=113861017400002&r=1&w=2

  [ Christian T. Steigies ]
  * [m68k] update m68k patch and config to 2.6.15
  * [m68k] SCSI drivers need to be built in until ramdisk generator tools
    supports loading scsi modules
  * [m68k] ISCSI and IDE-TAPE don't compile, disabled
  * [m68k] set CC_OPTIMIZE_FOR_SIZE=n
  * [m68k] added vmeints patch which fixes building for vme

  [ maximilian attems ]
  * Use initramfs-tools for ia64 - fixed klibc.
  * Add stable tree 2.6.15.2:
    - Fix double decrement of mqueue_mnt->mnt_count in sys_mq_open
    - (CVE-2005-3356)
    - Mask off GFP flags before swiotlb_alloc_coherent
    - usb-audio: don't use empty packets at start of playback
    - Make second arg to skb_reserved() signed.
    - Input: HID - fix an oops in PID initialization code
    - Fix oops in ufs_fill_super at mount time
    - Kill blk_attempt_remerge()
    - Fix i2o_scsi oops on abort
    - Fix mkiss locking bug
    - Fix timekeeping on sparc64 ultra-IIe machines
    - Someone broke reiserfs v3 mount options and this fixes it
  * Deactivate sparc64-jumping-time.patch, amd64-pppd-fix.patch incl in aboves.
  * Add s390-klibc-buildfix.patch, regression due to header file changes.

  [ Steve Langasek ]
  * [alpha] set __attribute__((always_inline)) on __cmpxchg(), to avoid
    wrong optimizations with -Os (Closes: #347556).

  [ Martin Michlmayr ]
  * Add input support for the ixp4xx beeper driver (Alessandro Zummo).
  * [arm] Add NSLU2 specific portion of ixp4xx beeper driver (Alessandro Zummo).
  * [arm/nslu2] Build PPP as a module.
  * [arm/nslu2] Enable wireless.
  * [arm/nslu2] Enable most USB modules.
  * [arm/nslu2] Enable ALSA and USB sound modules.
  * [arm/nslu2] Set 4 MB as the size of the initrd in the kernel cmd line.
  * [arm/footbridge] Set CONFIG_BLK_DEV_RAM_SIZE to 8192.
  * [armeb] Add support for big-endian ARM.
  * [armeb/nslu2] Use the nslu2 config from arm.

  [ Frederik Schüler ]
  * [amd64] Add amd64-pppd-fix.patch to fix kernel panic when using pppd.
    (Closes: #347711)
  * Add 64bit-vidiocswin-ioctl-fix.patch to fix VIDIOCSWIN ioctl on 64bit
    kernel 32bit userland setups. (Closes: #349338)

  [ Sven Luther ]
  * [powerpc] Adapted apus config file to be more modular and in sync with the
    other powerpc configs. Scsi drivers are disabled as they don't build
    cleanly though (need some esp stuff).
  * [powerpc] Default to initramfs-tools as initramfs generator, as klibc
    build is fixed now.

  [ Bastian Blank ]
  * [powerpc] Fix dependencies of image packages.

 -- maximilian attems <maks@sternwelten.at>  Wed,  1 Feb 2006 11:34:20 +0100

linux-2.6 (2.6.15-3) unstable; urgency=low

  [ Martin Michlmayr ]
  * [arm] Update configs for 2.6.15; closes: #347998.
  * [arm] Activate tmpfs.
  * [arm] Allow modules to be unloaded.
  * [arm] Enable CONFIG_INPUT_EVDEV since yaird needs this module in
    order to generate initrds.
  * [arm/footbridge] Activate IDEPCI so SL82C105 will really be
    compiled in.
  * [arm/footbridge] Activate the right network drivers (Tulip and
    NE2K).
  * [arm/footbridge] Enable more framebuffer drivers.
  * debian/patches/arm-fix-dc21285.patch: Fix compilation of DC21285
    flash driver.
  * [arm/footbridge] Enable MTD and the DC21285 flash driver.
  * [arm/footbridge] Enable RAID and LVM modules.
  * [arm/footbridge] Enable USB modules.
  * [arm/nslu2] Add an image for Network Storage Link for USB 2.0 Disk
    Drives.
  * debian/patches/arm-memory-h-page-shift.patch: Fix error "PAGE_SHIFT
    undeclared" (Rod Whitby).
  * debian/patches/mtdpart-redboot-fis-byteswap.patch: recognise a foreign
    endian RedBoot partition table (John Bowler).
  * debian/patches/maclist.patch: Add support for the maclist interface
    (John Bowler).
  * debian/patches/arm-nslu2-maclist.patch: Add NSLU2 maclist support
    (John Bowler).
  * [arm/nslu2] Activate maclist.

  [ maximilian attems ]
  * Add stable tree 2.6.15.1:
    - arch/sparc64/Kconfig: fix HUGETLB_PAGE_SIZE_64K dependencies
    - moxa serial: add proper capability check
    - fix /sys/class/net/<if>/wireless without dev->get_wireless_stats
    - Don't match tcp/udp source/destination port for IP fragments
    - Fix sys_fstat64() entry in 64-bit syscall table.
    - UFS: inode->i_sem is not released in error path
    - netlink oops fix due to incorrect error code
    - Fix onboard video on SPARC Blade 100 for 2.6.{13,14,15}
    - Fix DoS in netlink_rcv_skb() (CVE-2006-0035)
    - fix workqueue oops during cpu offline
    - Fix crash in ip_nat_pptp (CVE-2006-0036)
    - Fix another crash in ip_nat_pptp (CVE-2006-0037)
    - ppc32: Re-add embed_config.c to ml300/ep405
    - Fix ptrace/strace
    - vgacon: fix doublescan mode
    - BRIDGE: Fix faulty check in br_stp_recalculate_bridge_id()
    - skge: handle out of memory on ring changes
  * Drop merged patch:
    - sparc64-atyfb-xl-gr-final.patch

  [ Simon Horman ]
  * Fix booting on PReP machines
    (Closes: #348040)
    powerpc-relocate_code.patch

 -- Simon Horman <horms@verge.net.au>  Tue, 17 Jan 2006 18:01:17 +0900

linux-2.6 (2.6.15-2) unstable; urgency=low

  [ maximilian attems ]
  * Default to initramfs-tools as initramfs generator for amd64, hppa, i386,
    alpha and sparc. More archs will be added once klibc matures.
    (Closes: #346141, #343147, #341524, #346305)
  * Backport alsa patch for opl3 - Fix the unreleased resources.
    (Closes: #346273)
  * Readd buslogic-pci-id-table.patch.

  [ dann frazier ]
  * [ia64] Update config for 2.6.15.

  [ Frederik Schüler ]
  * Make CONFIG_IPW2100 a per-architecture option and deactivate it on all
    architectures but i386. (Closes: #344515)

  [ Sven Luther ]
  * Removed spurious file from powerpc-apus patch. (Closes: #346159)

  [ Norbert Tretkowski ]
  * Backport the generic irq framework for alpha. (closes: #339080)

  [ Bastian Blank ]
  * Remove pre-sarge conflict with hotplug.
  * Fix hppa diff to apply.
  * Make the latest packages depend on the corect version of the real images.
    (closes: #346366)

 -- Bastian Blank <waldi@debian.org>  Tue, 10 Jan 2006 16:54:21 +0100

linux-2.6 (2.6.15-1) unstable; urgency=low

  [ Sven Luther ]
  * New upstream release.
  * [powerpc] Now use ARCH=powerpc for 64bit powerpc flavours, 32bit still
    stays with ARCH=ppc for now.
  * [powerpc] Readded PReP Motorola PowerStack II Utah IDE interrupt
    (Closes: #345424)
  * [powerpc] Fixed apus patch.
  * Added make-kpkg --arch option support to gencontrol.py.
  * Added debian/bin/kconfig.ml to process config file snipplet, so we can
    preserve the pre 2.6.15 ordering of config file snipplets. Upto 2.6.15
    the kernel Kconfig magic apparently kept the later occuring config options,
    but it seems that this is no more the case. Instead of catting the config
    files together, not use the kconfig.ml script to read in the files from
    more generic to more specific, and keep only the more specific.

  [ Bastian Blank ]
  * [s390] Update configs.

  [ Kyle McMartin ]
  * [hppa] Snag latest hppa.diff from cvs.parisc-linux.org.
  * [hppa] Update configs for 2.6.15.
  * [hppa] Change parisc kernel names to something less ambiguous.

  [ dann frazier ]
  * [ia64] Update ia64 configs

  [ maximilian attems ]
  * Drop modular-ide.patch, nacked by ide upstream.  Prevents udev to load
    ide-generic and those successfull boots with initramfs-tools.
  * Disable CONFIG_USB_BANDWIDTH, causes major trouble for alsa usb cards.

  [ Norbert Tretkowski ]
  * [alpha] Removed conflict with initramfs-tools, thanks vorlon for finding
    the klibc bug!

  [ Jonas Smedegaard ]
  * Adjust short description of transitional package kernel-image-2.6-
    486 to mention 2.6 (not 2.6.12).
  * Clean duplicate Kconfig options.

  [ Frederik Schüler ]
  * Add updated version of drivers-scsi-megaraid_splitup.patch.
  * Deactivate CONFIG_IDE_TASK_IOCTL on alpha and ia64 and make it a global
    option.
  * Make CONFIG_VIDEO_SAA7134 a global option.
  * New option CONFIG_CC_OPTIMIZE_FOR_SIZE set per-arch.
  * Rename i386 368 flavour to 486.
  * Add myself to uploaders.
  * Readdition of qla2xxx drivers, as firmware license has been fixed.
  * Make CONFIG_PACKET, PACKET_MM and UNIX builtin on all architectures:
    statically linked has better performance then modules due to TLB issue.
  * clean up debian-patches dir: remove all obsolete patches:
    - alpha-compile-fix.patch: obsolete
    - amd64-int3-fix.patch: fixed since 2.6.12
    - net-ipconntrack-nat-fix.patch: merged upstream after 2.6.14 release
    - net-nf_queue-oops.patch: merged upstream after 2.6.14 release
    - qla2xxx-removed.patch: obsolete
  * Drop M386 support remains from the i386 386 flavour: built with M486 
    from now on.

  [ Martin Michlmayr ]
  * [arm] Don't define "compiler" since GCC 4.x is the default now anyway.
  * [arm] Add descriptions for "class" and "longclass".
  * [arm] Compile CONFIG_BLK_DEV_SL82C105 support into the kernel on
    Footbridge.
  * [arm] Compile ext3 support into the kernel on Footbridge.
  * [arm] Turn on CONFIG_SERIAL_8250 support on Footbridge.

  [ Jurij Smakov ]
  * [sparc] Correct the patch for the atyfb framebuffer driver
    (sparc64-atyfb-xl-gr.patch) to finally fix the console and X
    image defects on Blade 100/150. The new patch is named
    sparc64-atyfb-xl-gr-final.patch to avoid the confusion.
    Thanks to Luis F. Ortiz for fixing the patch and Luigi Gangitano
    for testing it out.
  * Drop tty-locking-fixes9.patch, which was preventing the oops during
    shutdown on some sparc machines with serial console. Proper fix has
    been incorporated upstream.
  
  [ Simon Horman ]
  * Enable MKISS globally (closes: #340215)
  * Add recommends libc6-i686 to 686 and k7 image packages
    (closes: #278729)
  * Enable OBSOLETE_OSS_USB_DRIVER and USB_AUDIO
    as alsa snd-usb-audio still isn't quite there.
    I expect this to be re-disabled at some stage,
    possibly soon if it proves to be a source of bugs.
    (closes: #340388)

 -- Sven Luther <luther@debian.org>  Tue,  3 Jan 2006 06:48:07 +0000

linux-2.6 (2.6.14-7) unstable; urgency=low

  [ maximilian attems ]
  * Add stable tree 2.6.14.5 fixes:
    - setting ACLs on readonly mounted NFS filesystems (CVE-2005-3623)
    - Fix bridge-nf ipv6 length check
    - Perform SA switchover immediately.
    - Input: fix an OOPS in HID driver
    - Fix hardware checksum modification
    - kernel/params.c: fix sysfs access with CONFIG_MODULES=n
    - Fix RTNLGRP definitions in rtnetlink.h
    - Fix CTA_PROTO_NUM attribute size in ctnetlink
    - Fix unbalanced read_unlock_bh in ctnetlink
    - Fix NAT init order
    - Fix incorrect dependency for IP6_NF_TARGET_NFQUEUE
    - dpt_i2o fix for deadlock condition
    - SCSI: fix transfer direction in sd (kernel panic when ejecting iPod)
    - SCSI: fix transfer direction in scsi_lib and st
    - Fix hardware rx csum errors
    - Fix route lifetime.
    - apci: fix NULL deref in video/lcd/brightness
  * Disable CONFIG_USB_BANDWIDTH, causes major trouble on alsa usb cards.
    (Closes: #344939)

 -- maximilian attems <maks@sternwelten.at>  Tue, 27 Dec 2005 20:50:28 +0100

linux-2.6 (2.6.14-6) unstable; urgency=low

  [ Kyle McMartin ]
  * Change parisc kernel names to something less ambiguous.

  [ maximilian attems ]
  * Drop modular-ide.patch, nacked by ide upstream.  Prevents udev to load
    ide-generic and those successfull boots with initramfs-tools.
  * Add stable tree 2.6.14.4 with the following fixes:
    - drivers/scsi/dpt_i2o.c: fix a user-after-free
    - drivers/message/i2o/pci.c: fix a use-after-free
    - drivers/infiniband/core/mad.c: fix a use-after-free
    - DVB: BUDGET CI card depends on STV0297 demodulator
    - setkeys needs root
    - Fix listxattr() for generic security attributes
    - AGPGART: Fix serverworks TLB flush.
    - Fix crash when ptrace poking hugepage areas
    - I8K: fix /proc reporting of blank service tags
    - i82365: release all resources if no devices are found
    - bonding: fix feature consolidation
    - libata: locking rewrite (== fix)
    - cciss: bug fix for BIG_PASS_THRU
    - ALSA: nm256: reset workaround for Latitude CSx
    - cciss: bug fix for hpacucli
    - V4L/DVB: Fix analog NTSC for Thomson DTT 761X hybrid tuner
    - BRIDGE: recompute features when adding a new device
    - 32bit integer overflow in invalidate_inode_pages2()
    - USB: Adapt microtek driver to new scsi features
    - ide-floppy: software eject not working with LS-120 drive
    - Add try_to_freeze to kauditd
    - V4L/DVB (3135) Fix tuner init for Pinnacle PCTV Stereo
    - NETLINK: Fix processing of fib_lookup netlink messages
    - ACPI: fix HP nx8220 boot hang regression

  [ Norbert Tretkowski ]
  * [alpha] Removed conflict with initramfs-tools, thanks vorlon for finding
    the klibc bug!

  [ Frederik Schüler ]
  * Add updated drivers-scsi-megaraid_splitup.patch. (Closes: #317258)
  * Add ppc64-thermal-overtemp.patch to fix a thermal control bug in G5
    machines. (Closes: #343980)
  * Unpatch the following patches which are included in 2.6.14.4:
    - setkeys-needs-root-1.patch
    - setkeys-needs-root-2.patch
    - mm-invalidate_inode_pages2-overflow.patch
    - net-bonding-consolidation-fix.patch

 -- Frederik Schüler <fs@debian.org>  Tue, 20 Dec 2005 18:50:41 +0000

linux-2.6 (2.6.14-5) unstable; urgency=low

  [ dann frazier ]
  * ia64-new-assembler-fix.patch
    Fix ia64 builds with newer assembler (Closes: #341257)

  [ Sven Luther ]
  * [powerpc] incremented ramdisk size to 24576 from 8192, needed by the
    graphical installer, maybe we can bring this to 16384 later.

  [ Simon Horman ]
  * Add recommends libc6-i686 to 686 and k7 image packages
    (closes: #278729)
  * Enable OBSOLETE_OSS_USB_DRIVER and USB_AUDIO
    as alsa snd-usb-audio still isn't quite there.
    I expect this to be re-disabled at some stage,
    possibly soon if it proves to be a source of bugs.
    (closes: #340388)

  [ dann frazier ]
  * buslogic-pci-id-table.patch
    add a pci device id table to fix initramfs-tools discovery.
    (closes #342057)
  * fix feature consolidation in bonding driver.  (closes #340068)

 -- dann frazier <dannf@debian.org>  Thu,  8 Dec 2005 10:59:31 -0700

linux-2.6 (2.6.14-4) unstable; urgency=low

  [ dann frazier ]
  * setkeys-needs-root-1.patch, setkeys-needs-root-2.patch:
    [SECURITY] Require root privilege to write the current
    function key string entry of other user's terminals.
    See CVE-2005-3257 (Closes: #334113)

  [ Simon Horman ]
  * Enable MKISS globally (closes: #340215)
  * mm-invalidate_inode_pages2-overflow.patch
    [SECURITY] 32bit integer overflow in invalidate_inode_pages2() (local DoS)
  * ctnetlink-check-if-protoinfo-is-present.patch
    [SECURITY] ctnetlink: check if protoinfo is present (local DoS)
  * ctnetlink-fix-oops-when-no-icmp-id-info-in-message.patch
    [SECURITY] ctnetlink: Fix oops when no ICMP ID info in message (local DoS)

  [ Sven Luther ]
  * Re-added powerpc/apus patch, now that Roman Zippel merged it in.
  * Let's create asm-(ppc|ppc64) -> asm-powerpc symlink farm.  (Closes: #340571)

  [ maximilian attems ]
  * Add 2.6.14.3 patch - features changelog:
    - isdn/hardware/eicon/os_4bri.c: correct the xdiLoadFile() signature
    - x86_64/i386: Compute correct MTRR mask on early Noconas
    - PPTP helper: Fix endianness bug in GRE key / CallID NAT
    - nf_queue: Fix Ooops when no queue handler registered
    - ctnetlink: check if protoinfo is present
    - ip_conntrack: fix ftp/irc/tftp helpers on ports >= 32768
    - VFS: Fix memory leak with file leases
    - hwmon: Fix lm78 VID conversion
    - hwmon: Fix missing it87 fan div init
    - ppc64 memory model depends on NUMA
    - Generic HDLC WAN drivers - disable netif_carrier_off()
    - ctnetlink: Fix oops when no ICMP ID info in message
    - Don't auto-reap traced children
    - packet writing oops fix
    - PPTP helper: fix PNS-PAC expectation call id
    - NAT: Fix module refcount dropping too far
    - Fix soft lockup with ALSA rtc-timer
    - Fix calculation of AH length during filling ancillary data.
    - ip_conntrack TCP: Accept SYN+PUSH like SYN
    - refcount leak of proto when ctnetlink dumping tuple
    - Fix memory management error during setting up new advapi sockopts.
    - Fix sending extension headers before and including routing header.
    - hwmon: Fix missing boundary check when setting W83627THF in0 limits
  * Remove ctnetlink-check-if-protoinfo-is-present.patch,
    net-nf_queue-oops.patch - already included in 2.6.14.3.

  [ Frederik Schüler ]
  * Make CONFIG_PACKET, PACKET_MM and UNIX builtin on all architectures:
    statically linked has better performance then modules due to TLB issue.
  * Add myself to uploaders.

 -- Frederik Schüler <fs@debian.org>  Sat, 26 Nov 2005 13:18:41 +0100

linux-2.6 (2.6.14-3) unstable; urgency=low

  [ Norbert Tretkowski ]
  * [alpha] Switch to gcc 4.0.
  * [alpha] Conflict with initramfs-tools, klibc is broken on alpha.
  * [alpha] Enabled CONFIG_KOBJECT_UEVENT in arch/alphaconfig to fix trouble
    with latest udev, thanks to Uwe Schindler for reporting. (closes: #338911)
  * Bumped ABI revision:
    + ABI changes on sparc and alpha because of compiler switch.
    + 2.6.14.1 changes ABI of procfs.

  [ Sven Luther ]
  * Set default TCP congestion algorithm to NewReno + BIC (Closes: #337089)

  [ maximilian attems ]
  * Reenable CONFIG_SOFTWARE_SUSPEND on i386 and ppc, resume=/dev/<other device>
    must be set by boot loader. (Closes: #267600)
  * Set CONFIG_USB_SUSPEND on i386. Usefull for suspend to ram and apm suspend.
  * Add 2.6.14.1 patch:
    - Al Viro: CVE-2005-2709 sysctl unregistration oops
  * Add 2.6.14.2 patch:
    - airo.c/airo_cs.c: correct prototypes
    - fix XFS_QUOTA for modular XFS (closes: #337072)
    - USB: always export interface information for modalias
    - NET: Fix zero-size datagram reception
    - fix alpha breakage
    - Oops on suspend after on-the-fly switch to anticipatory i/o scheduler
    - ipvs: fix connection leak if expire_nodest_conn=1
    - Fix ptrace self-attach rule
    - fix signal->live leak in copy_process()
    - fix de_thread() vs send_group_sigqueue() race
    - prism54 : Fix frame length
    - tcp: BIC max increment too large
  * Remove alpha compile fix as contained in 2.6.14.2
  * Readd CONFIG_XFS_QUOTA=y.
  * Disable ACPI cutoff year on i386, was set to 2001.
    No need for acpi=force on boot.

  [ Jurij Smakov ]
  * Fix the install-image script to correctly include all the necessary
    stuff in scripts. (Closes: #336424)
  * Enable CONFIG_SND_ALI5451 on sparc.
  * Switch sparc to gcc-4.0. Thanks to Norbert for making sure it successfully
    builds a working kernel now.
  * Apply patch to fix ATI framebuffer output corruption on SunBlade 100
    (sparc64-atyfb-xl-gr.patch). Thanks to Luigi Gangitano. (Closes: #321200)
  * Disable CONFIG_PARPORT_PC_FIFO on sparc, since it causes a hang whenever
    something is sent to the parallel port device. Thanks to Attilla
    (boera at rdslink.ro) for pointing that out.

  [ Simon Horman ]
  * [386, AMD64] Set CONFIG_FRAMEBUFFER_CONSOLE=y instead of m.
    As vesadb now built into the kernel, after finally dropping the
    debian-specific patch to make it modular, make fbcons builtin too, else
    all sorts of weird stuff happens which is hard for the inird builders to
    automatically compenste for. (Closes: #336450)
  * Redisable CONFIG_SOFTWARE_SUSPEND on ppc/miboot as it required
    CONFIG_PM to compile.
  * [NETFILTER] nf_queue: Fix Ooops when no queue handler registered
    This is a regression introduced in 2.6.14.
    net-nf_queue-oops.patch. (Closes: #337713)
  * Make manuals with defconfig, as is required for kernel-package 10.008

  [ dann frazier ]
  * net-ipconntrack-nat-fix.patch - fix compilation of
    ip_conntrack_helper_pptp.c when NAT is disabled. (Closes: #336431)

  [ Christian T. Steigies ]
  * update m68k.diff to 2.6.14
  * add m68k-*vme* patches
  * disable macsonic driver until the dma patch is fixed
  * disable IEEE80211 drivers for all of m68k

  [ Frederik Schüler ]
  * activate CONFIG_SECURITY_NETWORK to fix SElinux operation.
    (Closes: #338543)

 -- Norbert Tretkowski <nobse@debian.org>  Mon, 14 Nov 2005 10:23:05 +0100

linux-2.6 (2.6.14-2) unstable; urgency=low

  [ Simon Horman ]
  * [SECURITY] Avoid 'names_cache' memory leak with CONFIG_AUDITSYSCALL
    This fix, included as part of the 2.6.13.4 patch in
    2.6.13+2.6.14-rc4-0experimental.1 is CVE-2005-3181
  * Fix genearation of .extraversion, again (closes: #333842)
  * Add missing kernel-arch and kernel-header-dirs to defines
    so headers get included. (closes: #336521)
    N.B: I only filled in arches where other's hadn't done so alread.
         Please fix if its wrong.
  * Allow powerpc64 to compile with AUDIT enabled but
    AUDITSYSCALL disabled. powerpc64-audit_sysctl-build.patch

  [ dann frazier ]
  * Update hppa.diff to 2.6.14-pa0

  [ Norbert Tretkowski ]
  * [alpha] New patch to include compiler.h in barrier.h, barrier() is used in
    non-SMP case.
  * [alpha] Added kernel-header-dirs and kernel-arch to debian/arch/alpha/defines
    to include asm-alpha in linux-headers package.
  * Added myself to Uploaders.

  [ Frederik Schüler ]
  * [amd64] use DISCONTIGMEM instead of SPARSEMEM on amd64-k8-smp flavour to
    fix bootup kernel panic.
  * [amd64] include asm-x86_64 in linux-headers package.
  * Deactivate AUDITSYSCALL globally, it slows down the kernel and is not
    needed for selinux at all.

 -- Simon Horman <horms@debian.org>  Tue,  1 Nov 2005 15:27:40 +0900

linux-2.6 (2.6.14-1) unstable; urgency=low

  [ Sven Luther ]
  * New upstream release.

  [ Norbert Tretkowski ]
  * [alpha] Update arch/alpha/config* for 2.6.14.

  [ Simon Horman ]
  * Fix misformatting of long description of
    linux-patch-debian-linux-patch-debian-X.Y.Z.
    templates/control.main.in
    (closes: #335088)
  * Make sure version is seeded in apply and unapply scripts.
    Actually changed in some earlier, post 2.6.12, release,
    but the changelog seems to be missing.
    (closes: #324583)

  [ dann frazier ]
  * [ia64] Disable the CONFIG_IA64_SGI_SN_XP module.  This forces
    CONFIG_GENERIC_ALLOCATOR and CONFIG_IA64_UNCACHED_ALLOCATOR to y, which
    appears to break on zx1 systems.

 -- Simon Horman <horms@debian.org>  Fri, 28 Oct 2005 16:26:03 +0900

linux-2.6 (2.6.13+2.6.14-rc5-0experimental.1) experimental; urgency=low

  [ Sven Luther ]
  * Upgraded to 2.6.14-rc5.

  [ Jonas Smedegaard ]
  * Quote variables in debian/rules.real and postinstall (making it
    safer to run with weird characters in path of build environment).

  [ Bastian Blank ]
  * Add some missing files from scripts to headers packages.
  * Add new patch powerpc-build-links.patch: Emit relative symlinks in
    arch/ppc{,64}/include.
  * Include arch/*/include into headers package.

 -- Sven Luther <luther@debian.org>  Tue, 25 Oct 2005 03:56:11 +0000

linux-2.6 (2.6.13+2.6.14-rc4-0experimental.1) experimental; urgency=low

  [ Sven Luther ]
  * Upgraded to 2.6.14-rc4.

  [ Simon Horman ]
  * Fix genearation of .extraversion (closes: #333842)

  [ dann frazier ]
  * Enhance the linux-source description to explain the types of patches
    Debian adds to it.  (closes: #258043)
  * Correct linux-patch-debian description.  It replaces the
    kernel-patch-debian packages, not the kernel-source packages.

  [ Jonas Smedegaard ]
  * Fix building from within a very long dir (all patches was applied at
    once - exhausting shell commandline, now applied one by one).
  * Add Simon Horman, Sven Luther and myself as Uploaders.

  [ Bastian Blank ]
  * Use list of revisions in patch scripts.
  * Use correct names for tarball and scripts.

  [ Jurij Smakov ]
  * [i386] Set the CONFIG_HPET_EMULATE_RTC option to make the clock
    work properly on certain Dell machines. This required setting the
    CONFIG_RTC option to 'y' instead of 'm'. (closes: #309909)
    [i386] Enable VIDEO_CX88 and VIDEO_CX88_DVB (both set to 'm') by
    popular demand. (closes: #330916)

  [ Norbert Tretkowski ]
  * [alpha] Update arch/alpha/config for 2.6.13.

  [ Kyle McMartin ]
  * [hppa] Oops. Fix linux-headers not including asm-parisc by adding
    headers_dirs = parisc to Makefile.inc.

  [ maximilian attems ]
  * Set CONFIG_FB_VESA=y for i386 and amd64 configs. (closes: #333003)

  [ Sven Luther ]
  * [powerpc] Fixed apus build, now use mkvmlinuz too to generate the vmlinuz
    kernel.
  * Fixed control.image.in to depend on :
      initramfs-tools | yaird | linux-ramdisk-tool
    where linux-ramdisk-tools is the virtual package provided by all
    initrd/initramfs generating tools.

  [ Frederik Schüler ]
  * deactivate FB_RIVA on all architectures.
  * deactivate BLK_DEV_IDESCSI on all architectures.
  * Added patch-2.6.13.4:
    - [SECURITY] key: plug request_key_auth memleak 
      See CAN-2005-3119
    - [SECURITY] Fix drm 'debug' sysfs permissions
      See CAN-2005-3179
    - [SECURITY] Avoid 'names_cache' memory leak with CONFIG_AUDITSYSCALL
    - [SPARC64] Fix userland FPU state corruption.
    - BIC coding bug in Linux 2.6.13
    - [SECURITY] orinoco: Information leakage due to incorrect padding 
      See CAN-2005-3180
    - ieee1394/sbp2: fixes for hot-unplug and module unloading

  [ Christian T. Steigies ]
  * disable CONFIG_EXT2_FS_XIP for m68k like on all(?) other arches
  * deactivate OKTAGON_SCSI for amiga/m68k until it can be compiled again
  * deactivate CONFIG_KEYBOARD_HIL_OLD, CONFIG_KEYBOARD_HIL, CONFIG_MOUSE_HIL,
    CONFIG_HIL_MLC, and CONFIG_HP_SDC for hp/m68k
  * update m68k.diff for 2.6.13
  * split out patches that do not intefere with other arches to
    patches-debian/m68k-*

 -- Bastian Blank <waldi@debian.org>  Fri, 21 Oct 2005 12:17:47 +0000

linux-2.6 (2.6.13-1) experimental; urgency=low

  * New upstream release "git booost":
    - new arch xtensa
    - kexec/kdump
    - execute-in-place
    - inotify (closes: #304387)
    - time-sharing cfq I/O scheduler
    - manual driver binding
    - voluntary preemption
    - user-space I/O initiation for InfiniBand
    - new speedy DES (crypto) implementation
    - uml "almost-skas" mode support
    - 250 HZ default (closes: #320366)
    - fixes all over (alsa, archs, ide, input, ntfs, scsi, swsusp, usb, ..)
    - orinoco driver updates (closes: #291684)
    - md, dm updates (closes: #317787)

  [ Frederik Schüler ]
  * [amd64] Added class and longclass descriptions for amd64 flavours.
  * [amd64] add amd64-tlb-flush-sigsegv-fix.patch: disable tlb flush
    filtering on smp systems to workaround processor errata.
  * backport kernel-api-documentation-generation-fix.diff from git to fix
    documentation build.
  * Added patch-2.6.13.1:
    - raw_sendmsg DoS (CAN-2005-2492)
    - 32bit sendmsg() flaw (CAN-2005-2490)
    - Reassembly trim not clearing CHECKSUM_HW
    - Use SA_SHIRQ in sparc specific code.
    - Fix boundary check in standard multi-block cipher processors
    - 2.6.13 breaks libpcap (and tcpdump)
    - x86: pci_assign_unassigned_resources() update
    - Fix PCI ROM mapping
    - aacraid: 2.6.13 aacraid bad BUG_ON fix
    - Kconfig: saa7134-dvb must select tda1004x

  [ Simon Horman ]
  * Disable BSDv3 accounting on hppa and alpha, it was already
    disabled on all other architectures. Also unify BSD accounting
    config into top level config, rather than per flavour configs.
  * [SECURITY] The seq_file memory leak fix included in 2.6.12-6
    as part of upstream's 2.6.12.6 patchset is now CAN-2005-2800.

  [ Jurij Smakov, Simon Horman ]
  * Ensure that only one kernel-manual/linux-manual package can
    be installed at a time to avoid file conflicts. (closes: #320042)

  [ Bastian Blank ]
  * Move audit, preempt and security settings to core config file.
  * Fix powerpc configuration.
  * Add debian version information to kernel version string.
  * Drop coreutils | fileutils dependencies.
  * Drop modular-vesafb patch. (closes: #222374, #289810)

  [ Christian T. Steigies ]
  * update m68k.diff for linux-2.6.13
  * add m68k-42_dma.patch and m68k-sonic.patch that will be in upstream 2.6.14
    (which makes sun3 build fail, needs fixing)

  [ maximilian attems ]
  * Drop drivers-add-scsi_changer.patch (merged)
  * Drop drivers-ide-dma-blacklist-toshiba.patch (merged)
  * Drop drivers-ide-__devinit.patch (merged)
  * Added patch-2.6.13.2:
    - USB: ftdi_sio: custom baud rate fix
    - Fix up more strange byte writes to the PCI_ROM_ADDRESS config word
    - Fix MPOL_F_VERIFY
    - jfs: jfs_delete_inode must call clear_inode
    - Fix DHCP + MASQUERADE problem
    - Sun HME: enable and map PCI ROM properly
    - Sun GEM ethernet: enable and map PCI ROM properly
    - hpt366: write the full 4 bytes of ROM address, not just low 1 byte
    - forcedeth: Initialize link settings in every nv_open()
    - Lost sockfd_put() in routing_ioctl()
    - lost fput in 32bit ioctl on x86-64
  * Added patch-2.6.13.3:
    - Fix fs/exec.c:788 (de_thread()) BUG_ON
    - Don't over-clamp window in tcp_clamp_window()
    - fix IPv6 per-socket multicast filtering in exact-match case
    - yenta oops fix
    - ipvs: ip_vs_ftp breaks connections using persistence
    - uml - Fix x86_64 page leak
    - skge: set mac address oops with bonding
    - tcp: set default congestion control correctly for incoming connections

  [ Sven Luther ]
  * [powerpc] Added hotplug support to the mv643xx_eth driver :
      powerpc-mv643xx-hotplug-support.patch
    thanks go to Nicolas Det for providing the patch.
  * [powerpc] Modified a couple of configuration options for the powerpc64
    flavour, fixes and enhances Apple G5 support (Closes: #323724, #328324)
  * [powerpc] Added powerpc-miboot flavour to use exclusively with oldworld
    powermac miboot floppies for debian-installer.
  * [powerpc] Checked upgraded version of the apus patches, separated them in
    a part which is safe to apply, and one which needs checking, and is thus
    not applied yet.

  [ Kyle McMartin ]
  * [hppa] Update hppa.diff to 2.6.13-pa4.
  * [hppa] Add space register fix to pacache.S to hppa.diff.

  [ dann frazier ]
  * Add a note to README.Debian that explains where users can find the .config
    files used to generate the linux-image packages.  Closes: #316809
  * [ia64] Workaround #325070 until upstream works out an acceptable solution.
    This bug breaks module loading on non-SMP ia64 kernels.  The workaround
    is to temporarily use an SMP config for the non-SMP kernels.  (Note that
    John Wright is running benchmarks to determine the overhead of running
    an SMP kernel on UP systems to help decide if this should be a
    permanent change).
  * [ia64] Update arch/ia64/config for 2.6.13

 -- Simon Horman <horms@debian.org>  Thu,  6 Oct 2005 15:45:21 +0900

linux-2.6 (2.6.12-6) unstable; urgency=high

  [ Andres Salomon, Bastian Blank ]
  * Change ATM and Classical-IP-over-ATM to be modular, instead of being
    statically included. (closes: #323143)

  [ Sven Luther ]
  * [powerpc] powerpc-pmac-sound-check.patch: Added pmac-sound sanity check.
  * [powerpc] powerpc-apus.patch:
    Added preliminary apus patch to package, not applied to kernel tree yet.

  [ Simon Horman ]
  * Unset CC_OPTIMIZE_FOR_SIZE in i386 config,
    it breaks iproute's (and other netlink users) ability
    to set routes. (closes: #322723)
  * Added 2.6.12.6
    - [SECURITY: CAN-2005-2555] Restrict socket policy loading to
      CAP_NET_ADMIN.
    - [SECURITY] Fix DST leak in icmp_push_reply().  Possible remote
      DoS?
    - [SECURITY] NPTL signal delivery deadlock fix; possible local
      DoS.
    - fix gl_skb/skb type error in genelink driver in usbnet
    - [SECURITY] fix a memory leak in devices seq_file implementation;
      local DoS.
    - [SECURITY] Fix SKB leak in ip6_input_finish(); local DoS.

  [ Andres Salomon ]
  * [hppa] enable discontiguous memory support for 32bit hppa images, so
    they build.

 -- Andres Salomon <dilinger@debian.org>  Tue, 06 Sep 2005 10:14:35 -0400

linux-2.6 (2.6.12-5) unstable; urgency=low

  * Change ARM to use GCC 3.3 to avoid FTBFS errors with GCC 4
   (dann frazier)

  * Remove spurious double quote character from ia64 package descriptions.
    (dann frazier)

  * Add transitional meta packages (kernel-image-2.6-*) for ia64.
    (dann frazier)

  * Change fuzz factor to 1, stricter patch appliance. (Maximilian Attems)

  * Enabled CONFIG_THERM_PM72 on powerpc64 flavour. (Sven Luther)

 -- Bastian Blank <waldi@debian.org>  Tue, 16 Aug 2005 21:43:31 +0200

linux-2.6 (2.6.12-4) unstable; urgency=low

  * Supply correct subarch values for the powerpc images.

 -- Bastian Blank <waldi@debian.org>  Mon, 15 Aug 2005 21:06:18 +0200

linux-2.6 (2.6.12-3) unstable; urgency=low

  * Added reference to old kernel-* package names to make
    transition a little more obvious to end users.
    A Dan Jacobson special. (Simon Horman) Closes: #321167

  * By the time this makes it into the archive, it will
    be handling kernel-image-2.6-* packages. (Simon Horman)
    Closes: #321867

  * Link palinfo statically on ia64. (dann frazier) (Closes: #321885)

  * [hppa] :
    - Add hppa arch specific patch.
    - Build-Depend on binutils-hppa64 and gcc-4.0-hppa64.
    (Kyle McMartin)

  * Fix permissions in source tarball. (Bastian Blank) (Closes: #322409)

  * Enable the CONFIG_IP_ADVANCED_ROUTER and related options on
    sparc64 to sync with other architectures. (Jurij Smakov)
    Closes: #321236

  * Include all executables as well as *.sh and *.pl files found in
    scripts directory in the headers package. (Bastian Blank)
    Closes: #322612, #322680, #322765

  * Include m68k headers into the arch-common headers package on
    powerpc and make sure that all the directories are linked to
    properly from the flavour-specific headers packages. (Jurij Smakov)
    Closes: #322610

  * [powerpc] Enabled the powerpc64 flavour, now that we have a real biarch
    toolchain in sid. Many thanks go to GOTO Masanori and Matthias Klose as
    well as any other who worked on the biarch toolchain to make this happen.

  * Added 2.6.12.5 (Simon Horman)
    - Fix BUG() is triggered by a call to set_mempolicy() with a negativ
      first argument.
    - [amd64] Fix a SRAT handling on systems with dual cores.
    - [amd64] SMP timing problem
    - [security] Zlib fixes See CAN-2005-2458, CAN-2005-2459
      http://sources.redhat.com/ml/bug-gnu-utils/1999-06/msg00183.html
      http://bugs.gentoo.org/show_bug.cgi
    - Add zlib deflateBound()
    - [security] Fix error during session join. See CAN-2005-2098
    - [security] Fix keyring destructor. See CAN-2005-2099
    - Module per-cpu alignment cannot always be met
      http://www.ussg.iu.edu/hypermail/linux/kernel/0409.0/0768.html
    Closes: #323039

 -- Bastian Blank <waldi@debian.org>  Mon, 15 Aug 2005 16:42:05 +0200

linux-2.6 (2.6.12-2) unstable; urgency=low

  * The Kernel Team offers its condolences to the family of Jens Schmalzing
    (jensen@debian), who died Saturday, July 30, 2005 in a tragic accident in
    Munich.  Jens was a member of the Kernel Team, and was instrumental in
    taking the powerpc kernel package to 2.6, as well as maintaining MOL
    and its kernel modules.

  * Add @longclass@ variable to control file autogeneration. (Andres Salomon)

  * Bump build-depends on kernel-package to a fixed version (>= 9.005).
    (Jurij Smakov, Sven Luther) (closes: #319657, #320422, #321625)

  * Change default ramdisk size for sparc to 16,384K to accomodate a fatter
    d-i initrd for netboot installs.
    (Joshua Kwan)

  * Don't build-depend on console-tools on s390. (Bastian Blank)

  * Add ARM support. (Vincent Sanders)

  * Add ia64 descriptions. (dann frazier)

  * Strip down the scripts dir in the headers packages. (Bastian Blank)

  * Add m68k support. (Christian T. Steigies)

  * Added 2.6.12.4 (Frederik Schüler)
    - Fix powernow oops on dual-core athlon
    - Fix early vlan adding leads to not functional device
    - sys_get_thread_area does not clear the returned argument
    - bio_clone fix
    - Fix possible overflow of sock->sk_policy (CAN-2005-2456)
      (closes: #321401)
    - Wait until all references to ip_conntrack_untracked are dropped on
      unload
    - Fix potential memory corruption in NAT code (aka memory NAT)
    - Fix deadlock in ip6_queue
    - Fix signedness issues in net/core/filter.c
    - x86_64 memleak from malicious 32bit elf program
    - rocket.c: Fix ldisc ref count handling
    - kbuild: build TAGS problem with O=

  * Enable CONFIG_6PACK=m for all archs (Andres Salomon)
    (closes: #319646)

  * Overhaul the generation of the control file. Now it is handled
    by debian/bin/gencontrol.py. The debian/control target in rules
    also fails now, since we don't want the control file generated
    during build. Arch-specific Depends and suggests are now generated
    correctly. (Bastian Blank) (Closes: #319896)

  * [powerpc] Fixed typo which made asm-ppc and asm-ppc64 not being included
    in the header package. (Sven Luther) (Closes: #320817)

  * Added list of flavours built to common header package. (Sven Luther)

 -- Bastian Blank <waldi@debian.org>  Tue, 09 Aug 2005 11:12:40 +0200
 
linux-2.6 (2.6.12-1) unstable; urgency=low

  * New upstream release:
    - "git rocks"
    - address space randomization
    - conversion of ide driver code to the device model
    - restored Philips webcam driver
    - new Broadcom bcm5706 gigabit driver
    - new resource limits for the audio community
    - Multipath device mapper
    - Intel HD Audio alsa driver
    - fixes + arch updates..
    - readdition of tg3 driver, as firmware license has been fixed

  * Dropped the following patches:
    - patch-2.6.11.*.patch (merged)
    - powerpc-ppc64-ibmvscsi.patch (Christoph didn't like it, and it failed
      to build anyways) (Sven Luther)
    - doc-post_halloween.patch (unless someone can come up w/ a valid
      reason for carrying around rapidly bitrotting documentation...)
      (Andres Salomon)
    - sparc32-hypersparc-srmmu.patch (dropped until sparc32 is working
      again, and we can figure out whether it's necessary)
    - fix-alpha-ext3-oops.patch (no longer needed, fixed by compiler)
    - x86-i486_emu.patch (buggy and insecure 80486 instruction emulation
      for 80386; we're no longer supporting this) (closes: #250468)
    - amd64-outs.patch (according to
      http://www.ussg.iu.edu/hypermail/linux/kernel/0502.3/1095.html, this
      is unnecessary for us) (Andres Salomon)
    - sparc64-rtc-mostek.patch (merged)
    - sparc64-compat-nanoseconds.patch (merged) 
    - sparc64-sunsu-init-2.6.11.patch (merged)
    - sunsab-uart-update-timeout.patch (merged)
    - alpha-read-trylock.patch (different version got merged)
    - powerpc-prep-motorola-irq-fix.patch (merged)
    - drivers-media-video-saa7134-update.patch (merged)
    - drivers-media-video-saa7134-update-2.patch (merged)
    - drivers-media-video-pll-lib.patch (merged)
    - drivers-media-video-pll-lib-2.patch (merged)
    - drivers-media-video-tuner-update-1.patch (merged)
    - drivers-media-video-tuner-update-2.patch (merged)
    - drivers-media-video-v4l-mpeg-support.patch (merged)
    - drivers-media-video-mt352-update.patch (merged)
    - arch-ppc64-hugepage-aio-panic.patch (merged)
    - drivers-input-serio-nmouse.patch (merged)
    - sparc64-sb1500-clock-2.6.patch (merged)
    - docbook-allow-preprocessor-directives-... (merged)
    - docbook-fix-function-parameter-descriptin-in-fbmem.patch (merged)
    - docbook-move-kernel-doc-comment-next-to-function.patch (merged)
    - powerpc-therm-adt746x-new-i2c-fix.patch (merged)
    - powerpc-mv643xx-enet.patch (merged)
    - powerpc-mv643xx-eth-pegasos.patch (merged)
    - powerpc-pmac-agp-sleep.patch (merged)
    - drivers-input-serio-8042-resume.patch (merged)
  
  * Premiere of the common-source kernel package
    (Jurij Smakov, Andres Salomon)
    - build all architectures out of kernel source package
    - rename source and binary packages
    - create a common config for different architectures, and management
      tools to allow for easier modification of config options
    - drop default configs, autogenerate them instead; requires
      kernel-package >= 9.002.

  * Add 2.6.12.1 (Maximilian Attems)
    - Clean up subthread exec (CAN-2005-1913)
    - ia64 ptrace + sigrestore_context (CAN-2005-1761)

  * Add 2.6.12.2 (Frederik Schüler)
    - Fix two socket hashing bugs.
    -  ACPI: Make sure we call acpi_register_gsi() even for default PCI
       interrupt assignment
    - Add "memory" clobbers to the x86 inline asm of strncmp and friends
    - e1000: fix spinlock bug
    - fix remap_pte_range BUG
    - Fix typo in drivers/pci/pci-driver.c

  * Add 2.6.12.3 (Joshua Kwan)
    - Fix semaphore handling in __unregister_chrdev
    - Fix TT mode in UML.
    - Check for a null return in tty_ldisc_ref.
    - v4l: cx88 hue offset fix
    - Fix 8139cp breakage that occurs with tpm driver.
    - Fix the 6pack driver in SMP environments.
    - Switch to spinlocks in the shaper driver.
    - ppc32: stop misusing NTP's time_offset value
    - netfilter: go back to dropping conntrack references manually
    - ACPI: don't accept 0 as a PCI IRQ.

  * Enable CONFIG_SCSI_INITIO. (Maximilian Attems) (closes: #318121)

  * [powerpc] :
    - Added powerpc-mkvmlinuz-support patch which allows, together with
      kernel-package 9.0002 to add mkvmlinuz support to hand built packages.
    - Removed powerpc-ppc64-ibmvscsi.patch, FTBFS, and Christoph doesn't like
      it and thinks it is not needed.
    - Disabled swim3 on powerpc-smp, FTBFS.
    - Disabled software-suspend on powerpc-smp, FTBFS, amd64/i386 only smp code.
    - Rediffed and readded the G4 L2 hardware flush assist patch from Jacob Pan.
    (Sven Luther)
    
  * [sparc]
    - Drop sparc32 flavour for now. sparc32 kernel is currently in the
      category "too buggy for us to support". In spite of numerous efforts
      I still see occasional random filesystem corruptions in my tests.
      That does NOT mean that we are dropping sparc32 support, we will
      work with upstream trying to solve these problems for the next
      kernel release. Those interested in helping/testing are encouraged
      to subscribe to debian-sparc mailing list.
      (Jurij Smakov)

  * [alpha]
    - Renamed resulting binary packages for alpha, kernel-image-x.y.z-generic
      wasn't a generic kernel, it was a generic kernel for alpha machines, so
      we're now using linux-image-x.y.z-alpha-generic (and of course, the same
      change for the smp kernel-image). This change was postponed after the
      sarge release. (closes: #260003)
    (Norbert Tretkowski)

  * [amd64]
    - Now using the default compiler (gcc-4.0), thus we get rid of the 
      annoying MAKEFLAGS="CC=gcc-3.4" make-kpkg... invocation for third-party 
      modules.
      This release lacks 64bit kernels for i386 userland; support will be
      added in a later release as soon as the toolchain has stabilized again.
      (Frederik Schüler)

 -- Andres Salomon <dilinger@debian.org>  Wed, 20 Jul 2005 17:16:04 -0400
<|MERGE_RESOLUTION|>--- conflicted
+++ resolved
@@ -1,5 +1,4 @@
-<<<<<<< HEAD
-linux-2.6.24 (2.6.24-6~etchnhalf.7etch1) UNRELEASED; urgency=high
+linux-2.6.24 (2.6.24-6~etchnhalf.8etch1) UNRELEASED; urgency=high
 
   * Fix DoS when calling svc_listen twice on the same socket while reading
     /proc/net/atm/*vc (CVE-2008-5079)
@@ -12,7 +11,7 @@
     (CVE-2009-0029)
 
  -- dann frazier <dannf@debian.org>  Wed, 21 Jan 2009 01:35:50 -0700
-=======
+
 linux-2.6.24 (2.6.24-6~etchnhalf.8) stable; urgency=high
 
   [ dann frazier ]
@@ -27,7 +26,6 @@
   * [arm/ixp4xx, arm/iop32x] Enable USB_ATM (closes: #502182).
 
  -- dann frazier <dannf@debian.org>  Wed, 24 Dec 2008 18:09:18 -0700
->>>>>>> 86dd6a73
 
 linux-2.6.24 (2.6.24-6~etchnhalf.7) stable-security; urgency=high
 
