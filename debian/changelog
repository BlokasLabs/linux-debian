<<<<<<< HEAD
linux-2.6 (2.6.32-35squeeze3) UNRELEASED; urgency=low

  * Restrict ioctl forwarding on partitions and logical volumes (CVE-2011-4127)
  * xfs: Fix possible memory corruption in xfs_readlink (CVE-2011-4077)
  * KEYS: Fix a NULL pointer deref in the user-defined key type (CVE-2011-4110)
  * [x86] KVM: Prevent starting PIT timers in the absence of irqchip support
    (CVE-2011-4622)
  * rose: Add length checks to CALL_REQUEST parsing (CVE-2011-4914)

 -- dann frazier <dannf@debian.org>  Fri, 06 Jan 2012 18:46:21 -0700
=======
linux-2.6 (2.6.32-39) stable; urgency=high

  [ Ian Campbell ]
  * xen: Revert "xen: Use IRQF_FORCE_RESUME". Fixes live migration regression
    in 2.6.32.42. (Closes: #644604)

  [ Ben Hutchings ]
  * Really fix bugs in IPv6 forwarding with GRO/GSO (Closes: #630730):
    - e1000e,igb,igbvf,ixgbe: Fix IPv6 GSO type checks
    - ipv6: Add GSO support on forwarding path
  * [powerpc] vserver: Wire up syscall (Closes: #646132)

 -- dann frazier <dannf@debian.org>  Thu, 27 Oct 2011 17:03:42 -0600

linux-2.6 (2.6.32-38) stable; urgency=high

  * Revert "ipv6: make fragment identifications less predictable"
    (Closes: #643817).  This reopens CVE-2011-2699.

 -- Ben Hutchings <ben@decadent.org.uk>  Sun, 02 Oct 2011 00:17:26 +0100

linux-2.6 (2.6.32-37) stable; urgency=low

  * pm: Fix definition of SET_SYSTEM_SLEEP_PM_OPS used in backported drivers
    (fixes FTBFS on ia64)
  * splice: Fix write position in output file (Closes: #641419)
  * PCI: Add definition of pci_pcie_cap(), used in backported e1000e
    (fixes FTBFS on armel, mips, mipsel, sparc)
  * [openvz] cpt: Allow ext4 mounts (Closes: #642380)

 -- Ben Hutchings <ben@decadent.org.uk>  Sat, 24 Sep 2011 04:59:12 +0100

linux-2.6 (2.6.32-36) stable; urgency=low

  [ maximilian attems ]
  * Add drm change from 2.6.32.41+drm33.18:
    - drm/radeon/kms: fix bad shift in atom iio table parser
  * [opvenz] ptrace: Don't allow to trace a process without memory map.
  * Add drm change from 2.6.32.42+drm33.19, including:
    - drm/i915: Add a no lvds quirk for the Asus EeeBox PC EB1007
    - drm/radeon/kms: fix for radeon on systems >4GB without hardware iommu
  * Add longterm release 2.6.32.43, including:
    - ksm: fix NULL pointer dereference in scan_get_next_rmap_item()
      (CVE-2011-2183)
    - TTY: ldisc, do not close until there are readers
    - uvcvideo: Remove buffers from the queues when freeing
    - inet_diag: fix inet_diag_bc_audit() (CVE-2011-2213)
    - net: filter: Use WARN_RATELIMIT
    - af_packet: prevent information leak
    - ipv6/udp: Use the correct variable to determine non-blocking condition
    - mm: prevent concurrent unmap_mapping_range() on the same inode
    For the complete list of changes, see:
     http://www.kernel.org/pub/linux/kernel/v2.6/longterm/v2.6.32/ChangeLog-2.6.32.43
    and the bug report which this closes: #637848.

  [ Ben Hutchings ]
  * Add longterm release 2.6.32.42, including:
    - ftrace: Only update the function code on write to filter files
    - kmemleak: Do not return a pointer to an object that kmemleak did not get
    - ext3: Fix fs corruption when make_indexed_dir() fails
    - jbd: fix fsync() tid wraparound bug
    - PCI: allow matching of prefetchable resources to non-prefetchable windows
      (Closes: #637659)
    - loop: handle on-demand devices correctly
    - xhci: Fix full speed bInterval encoding; fix interval calculation for
      FS isoc endpoints (regressions in 2.6.32-34)
    - OHCI: fix regression caused by nVidia shutdown workaround
      (regression in 2.6.32-31)
    - brd: handle on-demand devices correctly
    - xen mmu: fix a race window causing leave_mm BUG()
    - SCSI: Fix oops caused by queue refcounting failure
    - fat: Fix corrupt inode flags when remove ATTR_SYS flag
    - pata_cm64x: fix boot crash on parisc (Closes: #622745, #622997)
    - Revert "iwlagn: Support new 5000 microcode." (Closes: #632778)
    For the complete list of changes, see:
     http://www.kernel.org/pub/linux/kernel/v2.6/longterm/v2.6.32/ChangeLog-2.6.32.42
    and the bug report which this closes: #631465.
  * [vserver] Update patch to 2.6.32.41-vs2.3.0.36.29.7
    - Apply sched changes deferred from 2.6.32.29
  * e1000e: Backport changes up to Linux 2.6.38 (Closes: #627700)
    - Add support for i82567V-4 and i82579
    - Fix support for i82577, i82578 and i82583
  * e1000e: Fix selection of alternate MAC address on device id 0x1060
    (regression in 2.6.34)
  * igb,igbvf: Backport changes up to Linux 3.0.4 (Closes: #627702)
    - Add support for i82576-ET2, i82580, DH89xxCC, i340 and i350
  * r8169: Backport changes up to Linux 3.0.2 (Closes: #627704)
    - Fix support for RTL8102E and RTL8168DP
    - Add support for RTL8105E, RTL8168E and another variant of RTL8168DP
    - Add support for D-Link DGE-530T rev C1
  * tg3,broadcom: Backport changes up to Linux 2.6.38 (Closes: #627705)
    - Add support for BCM5717, BCM5719, BCM57765
    - Add support for BCM50610M and BCM5241 PHYs
    - Fix support for BCM5755
  * Remove net device features from bug reports (Closes: #638956)
  * Revert "net/ipv4: Check for mistakenly passed in non-IPv4 address"
    included in 2.6.32.43, which might break some applications
  * Add longterm release 2.6.32.44, including:
    - NFSv4.1: update nfs4_fattr_bitmap_maxsz
    - hwmon: (max1111) Fix race condition causing NULL pointer exception
    - bridge: send proper message_age in config BPDU
    - USB: OHCI: fix another regression for NVIDIA controllers
      (Closes: #620848)
    - ext3: Fix oops in ext3_try_to_allocate_with_rsv()
    - svcrpc: fix list-corrupting race on nfsd shutdown
    - alpha: fix several security issues (CVE-2011-2208, CVE-2011-2209,
      CVE-2011-2210, CVE-2011-2211)
    - ALSA: sound/core/pcm_compat.c: adjust array index
    - atm: [br2684] allow routed mode operation again
    For the complete list of changes, see:
     http://www.kernel.org/pub/linux/kernel/v2.6/longterm/v2.6.32/ChangeLog-2.6.32.44
    and the bug report which this closes: #639425.
  * Add longterm release 2.6.32.45, including:
    - ALSA: timer - Fix Oops at closing slave timer
    For the complete list of changes, see:
     http://www.kernel.org/pub/linux/kernel/v2.6/longterm/v2.6.32/ChangeLog-2.6.32.45
    and the bug report which this closes: #639426.
  * sched: Work around sched_group::cpu_power == 0 (Ameliorates: #636797)
  * [x86] Revert "x86, hotplug: Use mwait to offline a processor, fix the
    legacy case" (Closes: #622259)
  * Fix bugs in IPv6 forwarding with GRO/GSO (Closes: #630730):
    - e1000e,igb,igbvf,ixgbe: Fix IPv6 GSO type checks
    - ipv6: Add GSO support on forwarding path
  * devpts: correctly check d_alloc_name() return code (Closes: #640650)
  * ipv6: make fragment identifications less predictable (CVE-2011-2699)
  * Add longterm release 2.6.32.46, including:
    - atm: br2864: sent packets truncated in VC routed mode (Closes: #638656)
    - hwmon: (ibmaem) add missing kfree
    - ALSA: snd-usb-caiaq: Correct offset fields of outbound iso_frame_desc
    - ALSA: snd_usb_caiaq: track submitted output urbs
    - futex: Fix regression with read only mappings
    - x86-32, vdso: On system call restart after SYSENTER, use int $0x80
    - fuse: check size of FUSE_NOTIFY_INVAL_ENTRY message
    For the complete list of changes, see:
     http://www.kernel.org/pub/linux/kernel/v2.6/longterm/v2.6.32/ChangeLog-2.6.32.46
    and the bug report which this closes: #641232.
  * drm/ttm: fix ttm_bo_add_ttm(user) failure path
  * 3c503: fix broken IRQ autoprobing (Closes: #566522)

 -- Ben Hutchings <ben@decadent.org.uk>  Mon, 12 Sep 2011 00:53:46 +0100
>>>>>>> b42927ef

linux-2.6 (2.6.32-35squeeze2) stable-security; urgency=high

  * Fix regression in /proc/<pid>/maps fixes for CVE-2011-1020
    (Closes: #640966)

 -- dann frazier <dannf@debian.org>  Fri, 09 Sep 2011 10:09:39 -0600

linux-2.6 (2.6.32-35squeeze1) stable-security; urgency=high

  [ dann frazier ]
  * Fix regression in fix for CVE-2011-1768 (Closes: #633738)
  * net: Fix memory leak/corruption on VLAN GRO_DROP (CVE-2011-1576)
  * taskstats: don't allow duplicate entries in listener mode (CVE-2011-2484)
  * NLM: Don't hang forever on NLM unlock requests (CVE-2011-2491)
  * Bluetooth: l2cap/rfcomm: fix 1 byte infoleak to userspace (CVE-2011-2492)
  * proc: restrict access to /proc/PID/io (CVE-2011-2495)
  * vm: fix vm_pgoff wrap in up/down stack expansions (CVE-2011-2496)
  * Bluetooth: Prevent buffer overflow in l2cap config request (CVE-2011-2497)
  * nl80211: fix check for valid SSID size in scan operations
  * net_sched: Fix qdisc_notify() (CVE-2011-2525)
  * gro: Only reset frag0 when skb can be pulled (CVE-2011-2723)
  * comedi: fix infoleak to userspace (CVE-2011-2909)
  * restrict access to /proc/pid/* after setuid exec (CVE-2011-1020)
  * cifs: fix possible memory corruption in CIFSFindNext (CVE-2011-3191)
  * befs: Validate length of long symbolic links (CVE-2011-2928)
  * perf overflow/perf_count_sw_cpu_clock crash (CVE-2011-2918)

  [ Moritz Muehlenhoff ]
  * si4713-i2c: avoid potential buffer overflow on si4713 (CVE-2011-2700)
  * Switch to MD5 for sequence number generation (CVE-2011-3188)

  [ Jonathan Nieder ]
  * perf: do not look at ./config for configuration (Closes: #632923)
    (CVE-2011-2905)

 -- dann frazier <dannf@debian.org>  Thu, 25 Aug 2011 09:02:10 -0600

linux-2.6 (2.6.32-35) stable; urgency=high

  [ Ben Hutchings ]
  * scsi: Add hpsa driver for HP Smart Array controllers
    - Disable binding to devices currently handled by cciss
  * scsi: Add pm8001 driver for PMC-Sierra SAS/SATA HBAs
  * bnx2i: Add support for BCM5771E
  * wl1251: Add support for PG11 chips
  * bnx2x: Add support for BCM84823
  * ar9170usb: Add several additional USB device IDs
  * net: Add bna driver for Brocade Ethernet adapters
  * Add longterm release 2.6.32.40, including:
    - ubifs: Fix master node recovery
    - dasd: Correct device table (Closes: #607416)
    - udp: Fix bogus UFO packet generation (Closes: #626284)
    - pmcraid: Reject negative request size
    - af_unix: Only allow recv on connected seqpacket sockets.
    - usb: musb: core: set has_tt flag
    - NFS: nfs_wcc_update_inode() should set nfsi->attr_gencount
      (Closes: #617364)
    For the complete list of changes, see:
     http://www.kernel.org/pub/linux/kernel/v2.6/longterm/v2.6.32/ChangeLog-2.6.32.40
  * USB: Prevent buggy hubs from crashing the USB stack (deferred from
    2.6.32.29 due to regressions which were fixed in 2.6.32.40)
  * [x86] cpu: Set ARAT feature on some AMD processors (deferred from
    2.6.32.39 due to apparent regression which was fixed in 2.6.32.40)
  * [armel] Implement accept4() system call (Closes: #625752)
  * Add longterm release 2.6.32.41, including:
    - cifs: check for bytes_remaining going to zero in CIFS_SessSetup
    For the complete list of changes, see:
     http://www.kernel.org/pub/linux/kernel/v2.6/longterm/v2.6.32/ChangeLog-2.6.32.41
  * [x86] Do not enable ARAT feature on AMD processors below family 0x12

  [ Ian Campbell ]
  * Remove lazy vunmap for non-Xen flavours too. (Closes: #613634)

  [ dann frazier ]
  * efi: corrupted GUID partition tables can cause kernel oops (CVE-2011-1577)
  * tunnels: fix netns vs proto registration ordering (CVE-2011-1768)
  * fs/partitions/ldm.c: fix oops caused by corrupted partition table
    (CVE-2011-1017)

 -- dann frazier <dannf@debian.org>  Sat, 11 Jun 2011 10:50:32 -0600

linux-2.6 (2.6.32-34squeeze1) stable-security; urgency=high

  * Validate size of EFI GUID partition entries (CVE-2011-1776)
  * [cifs] fix session reuse issue (CVE-2011-1585):
    - cifs: clean up cifs_find_smb_ses
    - cifs: fix NULL pointer dereference in cifs_find_smb_ses
    - cifs: check for NULL session password
  * gre: fix netns vs proto registration ordering (CVE-2011-1767)
  * dccp: handle invalid feature options length (CVE-2011-1770)
  * [arm] 6891/1: prevent heap corruption in OABI semtimedop (CVE-2011-1759)

 -- dann frazier <dannf@debian.org>  Wed, 18 May 2011 00:18:23 -0600

linux-2.6 (2.6.32-34) stable; urgency=high

  [ Ian Campbell ]
  * [xen] backport fixes to vmalloc_sync_all (Closes: #614400)

  [ Bastian Blank ]
  * [x86] Revert "x86: Cleanup highmap after brk is concluded"
    (closes: #621072)
  * [xen] Remove lazy vunmap completely. (closes: #613634)

  [ Ben Hutchings ]
  * usb-audio: Reduce packet size for some buggy USB MIDI devices
    (Closes: #617743)
  * [sparc] serial: Enable SERIAL_8250, SERIAL_8250_PCI as modules
    (Closes: #622779)
  * [amd64] Revert "Save cr4 to mmu_cr4_features at boot time", unneeded
    after "x86: Cleanup highmap after brk is concluded" was reverted
  * Add longterm releases 2.6.32.37 and 2.6.32.38, including:
    - ALSA: Fix yet another race in disconnection
    - myri10ge: Fix rmmod crash
    - cciss: Fix lost command issue
    - ses: Avoid kernel panic when lun 0 is not mapped
    - eCryptfs: Unlock page in write_begin error path
    - signal: Relax signal code checks (regression due to fix for
      CVE-2011-1182)
    - irda: Prevent heap corruption on invalid nickname
    - nilfs2: Fix data loss in mmap page write for hole blocks
    - ROSE: Prevent heap corruption with bad facilities (CVE-2011-1493)
    - [x86] mtrr, pat: Fix one cpu getting out of sync during resume
    - ath9k: Fix a chip wakeup related crash in ath9k_start
    - ubifs: Fix oops on error path in read_pnode
    - ubifs: Fix debugging failure in dbg_check_space_info
    - quota: Don't write quota info in dquot_commit()
    - mm: Avoid wrapping vm_pgoff in mremap()
    - b43: Allocate receive buffers big enough for max frame len + offset
    - ocfs2: Treat writes as new when holes span across page boundaries
    - tpm: Fix unitialized usage of data buffer (CVE-2011-1160)
    - ipt_CLUSTERIP: fix buffer overflow
    - ab3100, rtc-ds1511, ep93xx_pwm: Restrict write permissions on files
      in debugfs/sysfs
    - gro: Reset more skb fields on reuse (CVE-2011-1478)
    - [x86] microcode, AMD: Allow larger microcode for family 15h
    - squashfs: Handle corruption of directory structure
    - sctp: Calculate the INIT/INIT-ACK chunk length correctly
    - ext4: Fix credits computing for delalloc for indirect mapped files
    - nfsd: Fix auth_domain reference leak on nlm operations
    For the complete list of changes, see:
     http://www.kernel.org/pub/linux/kernel/v2.6/longterm/v2.6.32/ChangeLog-2.6.32.37
     http://www.kernel.org/pub/linux/kernel/v2.6/longterm/v2.6.32/ChangeLog-2.6.32.38
  * nfsd: NFSv4: Allow opening existing files with O_CREAT flag in
    non-writable directories (Closes: #617508)
  * Add previously missed drm changes from 2.6.32.y+drm33.z:
    - i915_gem: Return -EFAULT if copy_to_user fails
    - drm/kms: Remove spaces from connector names, so they can be named
      in the 'video' parameter on the kernel command line
  * atl1c: Fix duplication of packet headers when using sendfile
    (Closes: #623059)
  * [powerpc] Apply kexec fix from 2.6.32.34, avoiding ABI change

  [ dann frazier ]
  * Add longterm release 2.6.32.39, including:
    - next_pidmap: fix overflow condition (CVE-2011-1593)
    For the complete list of changes, see:
     http://www.kernel.org/pub/linux/kernel/v2.6/longterm/v2.6.32/ChangeLog-2.6.32.39  
    (Closes: #624268)
  * Revert AMD deep C changes from 2.6.32.39
  * fs/partitions/ldm.c: fix oops caused by corrupted partition table
    (CVE-2011-1017)
  * mpt2sas: prevent heap overflows and unchecked reads (CVE-2011-1494)
  * can: Add missing socket check in can/bcm release (CVE-2011-1598)
  * can: Add missing socket check in can/raw release (CVE-2011-1748)
  * agp: fix arbitrary kernel memory writes (CVE-2011-1745)
  * agp: fix OOM and buffer overflow (CVE-2011-1746)

  [ Frederik Schüler ]
  * aacraid: Add new code for PMC-Sierra's SRC based controller family

 -- dann frazier <dannf@debian.org>  Tue, 03 May 2011 09:17:59 -0600

linux-2.6 (2.6.32-33) stable; urgency=high

  [ maximilian attems ]
  * Add drm changes from 2.6.32.28+drm33.13:
    - drm/radeon/kms: Fix retrying ttm_bo_init() after it failed once.
    - drm/radeon: fall back to GTT if bo creation/validation in VRAM fails.

  [ Ben Hutchings ]
  * [x86] Enable VMWARE_PVSCSI as module (Really closes: #600957)
  * via-ircc: Fix device list management and DMA buffer allocation
    (Closes: #619450)
  * [amd64] Save cr4 to mmu_cr4_features at boot time (Closes: #620284)

  [ dann frazier ]
  * xfs: prevent leaking uninitialized stack memory in FSGEOMETRY_V1
    This fixes a panic caused by a regression introduced by the fix
    for CVE-2011-0711.
  * [powerpc] Revert kdump fix from 2.6.32.34 (FTBFS)
  * [powerpc] Revert kexec fix from 2.6.32.34 to avoid ABI change
  * irda: validate peer name and attribute lengths (CVE-2011-1180)

 -- dann frazier <dannf@debian.org>  Sun, 03 Apr 2011 16:43:04 -0600

linux-2.6 (2.6.32-32) stable; urgency=high

  [ Ben Hutchings ]
  * tulip: Add support for Microsoft MN-120 PCMCIA network card
    (Closes: #617917)
  * [x86] Add vmw_pvscsi driver and enable as module, for use in VMware
    guests (Closes: #600957)
  * Add longterm release 2.6.32.33, including:
    - keyboard: Fix integer underflow bug
    - RxRPC: Fix v1 keys
    - mm: Fix possible cause of a page_mapped BUG
    - nfsd: Fix wrong index used in NFSv4 session creation
    - comedi/jr3_pci: Don't ioremap too much space. Check result.
      (Closes: #618309)
    - Defer netdev module loading changes
    For the complete list of changes, see:
     http://www.kernel.org/pub/linux/kernel/v2.6/longterm/v2.6.32/ChangeLog-2.6.32.33
  * Revert "drm/i915: Add pipe A force quirk for some laptops"
    (Closes: #618665; reopens: #608148)
  * scsi: Re-enable SCSI_PROC_FS (/proc/scsi directory) (Closes: #618258)
  * [vserver] Complete fix for CVE-2010-4243 (Closes: #618485)
  * [x86] quirk: Fix SB600 revision check (regression in 2.6.32.30)
  * r8169: Fix up backport of "r8169: keep firmware in memory."
    (Closes: #619173)
  * [armel,hppa] Disable XFS_FS. It did not work correctly on these
    architectures until Linux 2.6.34. (Closes: #423562)
  * btrfs, ext4: Disable FS_IOC_FIEMAP ioctl. It does not work correctly
    for extents that are subject to delayed allocation. (Closes: #615035)
  * Add longterm release 2.6.32.36, including:
    - signal: Prevent rt_sigqueueinfo and rt_tgsigqueueinfo from spoofing
      the signal code (CVE-2011-1182)
    - ext3: Skip orphan cleanup on rocompat fs
    - proc: Protect mm start_code/end_code in /proc/pid/stat
    - nfsd: Fix internal NFSv4.1 operation flags to be non-overlapping
    - nfsd: Fix wrong limit used in NFSv4 session creation
    - cdc-acm: Fix various bugs that can lead to a crash or memory corruption
    - xen-kbdfront: Advertise either absolute or relative coordinates
    For the complete list of changes, see:
     http://www.kernel.org/pub/linux/kernel/v2.6/longterm/v2.6.32/ChangeLog-2.6.32.36

  [ dann frazier ]
  * Fix corrupted OSF partition table parsing (CVE-2011-1163)
  * xfs: prevent leaking uninitialized stack memory in FSGEOMETRY_V1
    (CVE-2011-0711)
  * Add longterm releases 2.6.32.34 and 2.6.32.35, including:
    - RDMA/cma: Fix crash in request handlers (CVE-2011-0695)
    For the complete list of changes, see:
     http://www.kernel.org/pub/linux/kernel/v2.6/longterm/v2.6.32/ChangeLog-2.6.32.34
     http://www.kernel.org/pub/linux/kernel/v2.6/longterm/v2.6.32/ChangeLog-2.6.32.35
  * drm/radeon/kms: check AA resolve registers on r300 (CVE-2011-1016)
  * Bluetooth: sco: fix information leak to userspace (CVE-2011-1078)
  * Bluetooth: bnep: fix buffer overflow (CVE-2010-1079)
  * bridge: netfilter: fix information leak (CVE-2011-1080)
  * nfs4: Ensure that ACL pages sent over NFS were not allocated from the slab
    (CVE-2011-1090)
  * netfilter: arp_tables: fix infoleak to userspace (CVE-2011-1170)
  * netfilter: ip_tables: fix infoleak to userspace (CVE-2011-1171)
  * ipv6: netfilter: ip6_tables: fix infoleak to userspace (CVE-2011-1172)
  * econet: 4 byte infoleak to the network (CVE-2011-1173)

 -- dann frazier <dannf@debian.org>  Sun, 27 Mar 2011 17:07:32 -0600

linux-2.6 (2.6.32-31) stable; urgency=low

  [ Ian Campbell ]
  * xen: blkback: fix potential leak of kernel thread. (CVE-2010-3699)

  [ Moritz Muehlenhoff ]
  * rds: Fix rds_iovec page count overflow (CVE-2010-3865)

  [ Ben Hutchings ]
  * tty: Fix information leaks from SIOCGICOUNT handlers (CVE-2010-4075,
    CVE-2010-4076, CVE-2010-4077)
  * bonding: Ensure that we unshare skbs prior to calling pskb_may_pull
    (Closes: #610838)
  * r8169: Keep firmware in memory (Closes: #609538)
  * linux-base: Convert LILO entries for /boot/vmlinuz, /boot/vmlinuz.old
    (Closes: #613200)
  * aufs: Fix VM race leading to kernel panic (Closes: #607879)
  * rt2500usb: Fall back to SW encryption for TKIP+AES (Closes: #611390)
  * Add longterm 2.6.32.29:
    - SCSI: Fix medium error problems with some arrays which can cause
      data corruption
    - ptrace: Use safer wake up on ptrace_detach()
    - [x86] mm: Avoid possible bogus TLB entries by clearing prev
      mm_cpumask after switching mm
    - sched: Fix softirq time accounting
    - sched: Use group weight, idle cpu metrics to fix imbalances during
      idle
    - [openvz,vserver] Revert sched changes since they conflict
  * Revert "USB: Prevent buggy hubs from crashing the USB stack", included
    in longterm 2.6.32.29 and reported to cause a regression
  * virtio_net: Further fixes for out-of-memory conditions (Closes: #603835)
    - Fix OOM handling on TX
    - Add schedule check to napi_enable call
  * af_unix: Limit recursion level of passing sockets through sockets
    (variant of CVE-2010-4249)
  * iowarrior: Don't trust report_size for buffer size (CVE-2010-4656)
  * drm: Fix unsigned vs signed comparison issue in modeset ctl ioctl
    (CVE-2011-1013)
  * brcm80211: Fix suspend/resume in brcmsmac (Closes: #600769, #604802)
  * brcm80211: Fix race between scanning and calibration on SMP
    (Closes: 602444)
  * drm/i915: Overlay on gen2 can't address above 1G
  * drm/i915: Fix memory corruption with GM965 and >4GB RAM
  * ipv6: Silence privacy extensions initialization (Closes: #590653)
  * [x86] Enable VT6656, loading firmware from a separate file (requires
    firmware-linux-nonfree 0.28+squeeze1) (Closes: #568454)
  * usbfs: Show correct speed for SuperSpeed USB devices (Closes: #613531)
  * drm/i915: Add pipe A force quirk for some laptops (Closes: #608148)
  * psmouse/elantech: Fix detection and decoding for newer Elantech
    touchpads (Closes: #613335)

  [ dann frazier ]
  * xfs: Fix information leak using stale NFS handle (CVE-2010-2943)
  * CAN: Use inode instead of kernel address for /proc file (CVE-2010-4565)

  [ maximilian attems]
  * Update openvz patch to feoktistov (ipv6, checkpointing, stability,
    ipsec, nfs, ppp, tc, ve). (closes: #607041, #613501, #613170)
  * HID: add support for Acan FG-8100 barcode reader. (closes: #615888)
  * Add longterm 2.6.32.30:
    - nfsd: Memory corruption due to writing beyond the stat array
    - av7110: check for negative array offset (CVE-2011-0521)
    - cred: Fix get_task_cred() and task_state() to not resurrect dead
      credentials
    - cred: Fix kernel panic upon security_file_alloc() failure
    - cred: Fix BUG() upon security_cred_alloc_blank() failure
    - cred: Fix memory and refcount leaks upon security_prepare_creds()
      failure
    - dm/raid1: Fail writes if errors are not handled and log fails
    - GFS2: Fix bmap allocation corner-case bug
    - [s390] remove task_show_regs (CVE-2011-0710)
    - PM/hibernate: Return error code when alloc_image_page() fails
    - fs/partitions: Validate map_count in Mac partition tables
      (CVE-2011-1010)
    - ALSA: caiaq - Fix possible string-buffer overflow (CVE-2011-0712)
    - acer-wmi, asus_acpi, tc1100-wmi: Restrict write permissions on files
      in procfs/sysfs
    - [x86] usbip/vhci: Update reference count for usb_device
    - [x86] usbip/vhci: Give back URBs from in-flight unlink requests
    - [x86] usbip/vhci: Refuse to enqueue for dead connections
    - epoll: Prevent creating circular epoll structures
    - fs/partitions/ldm: Corrupted partition table can cause kernel oops
    - xhci: Avoid BUG() in interrupt context
    - xhci: Fix errors in the running total calculations in the TRB math
    - xhci: Fix an error in count_sg_trbs_needed()
    - x25: Do not reference freed memory
  * Add longterm 2.6.32.31.
  * Add longterm 2.6.32.32-rc1:
    - netxen: fix set mac addr. (closes: #616058)
    - [xen] do not release any memory under 1M in domain 0. (closes: #613823)
    - virtio: set pci bus master enable bit. (closes: #610360)
    - sctp: Fix oops when sending queued ASCONF chunks (CVE-2010-1173).
    - drm/ttm: Fix two race conditions + fix busy codepaths (closes: #591061)
  * Add Slovak translation by Slavko. (closes: #608684)
  * Add drm changes from 2.6.32.28+drm33.13:
    - drm/i915: Add dependency on CONFIG_TMPFS.
    - drm/i915/lvds: Add AOpen i915GMm-HFS to the list of false-positive LVDS.
    - drm/radeon/kms: add pll debugging output.
    - drm/radeon/kms: add quirk for Mac Radeon HD 2600 card.
    - drm/radeon/kms: fix s/r issues with bios scratch regs.
    - drm/radeon/kms: make the mac rv630 quirk generic.
    - drm/radeon: remove 0x4243 pci id.

  [ Aurelien Jarno ]
  * init: fix race between init and kthreadd, fixes a kernel panic on 
    mips/5kc-malta.
  * mips/swarm: enable PATA drivers that have been lost during IDE -> PATA
    conversion.

  [ Martin Michlmayr ]
  * Orion: add support for Buffalo LS-CHL (Closes: #590105).
  * Kirkwood: initialize PCIE1 for QNAP TS-419P+ (Closes: #613499).

  [ Jurij Smakov ]
  * sparc: add sparc-console-handover.patch to address problems with
    console handover on sparc causing kernel to hang during boot on
    systems using atyfb driver.
    Thanks to Fabio M. Di Nitto <fabbione@fabbione.net> for the patch.
    (Closes: #602853)

  [ Bastian Blank ]
  * Add supportt for AMD Family 10h/11h CPU internal temperatur sensor.
    (closes: #614555)

 -- Ben Hutchings <ben@decadent.org.uk>  Mon, 07 Mar 2011 01:54:53 +0000

linux-2.6 (2.6.32-30) unstable; urgency=high

  [ Ben Hutchings ]
  * mpt2sas: Fix incorrect scsi_dma_map error checking (Closes: #606968)
  * Update Spanish debconf template translation (Omar Campagne, Javier
    Fernández-Sanguino) (Really closes: #600694)
  * intel-iommu: Force-disable IOMMU for iGFX on broken Cantiga revisions
    (Closes: #607095)
  * [powerpc] linux-base: Run ybin after updating yaboot.conf
    (Closes: #607284)
  * tehuti: Firmware filename is tehuti/bdx.bin
  * iwlwifi: Reduce a failure-prone memory allocation (Closes: #599345)
  * linux-base: Look for GRUB 1 configuration in both /boot/grub and
    /boot/boot/grub (Closes: #607863)
  * rt28x0: Add ieee80211_regdom module parameter mimicking cfg80211 as a
    workaround for incorrect region code in NVRAM (Closes: #594561)
  * btrfs: Require CAP_SYS_ADMIN for filesystem rebalance (Closes: #608185)
  * [x86] dell-laptop: Enable for some newer Dell models
  * r8169: Change RTL8111D/RTL8168D initialisation and firmware loading to
    match upstream version (Closes: #596390 with firmware-realtek 0.28)
  * Add stable 2.6.32.28:
    - NFS: Fix panic after nfs_umount()
    - usb-storage/libusual: Add support for Samsung YP-CP3 MP4 Player,
      thanks to Vitaly Kuznetsov (Closes: #555835)
    - bfa: Fix system crash when reading sysfs fc_host statistics
      (CVE-2010-4343)
    - IB/uverbs: Handle large number of entries in poll CQ (CVE-2010-4649)
    - orinoco: Fix TKIP countermeasure behaviour (CVE-2010-4648)
    - mm: Add security_file_mmap check to install_special_mapping
      (CVE-2010-4346)
    - sctp: Fix a race between ICMP protocol unreachable and connect()
      (CVE-2010-4526)
    - hvc_console: Fix race between hvc_close and hvc_remove (CVE-2010-2653)
      (previously applied as an isolated fix in 2.6.32-25)
    - fuse/cuse: Verify ioctl retries (CVE-2010-4650)
  * [powerpc] Restore device tree source files to linux-image packages
    (Closes: #609155)

  [ maximilian attems ]
  * [openvz] Reenable NF_CONNTRACK_IPV6. (closes: #580507)
  * cifs: fix another memleak, in cifs_root_iget.
  * b43: Fix warning at drivers/mmc/core/core.c:237 in mmc_wait_for_cmd.
  * drm/radeon/kms: MC vram map needs to be >= pci aperture size.
  * drm/radeon/kms: make sure blit addr masks are 64 bit.
  * drm/radeon/kms: fix handling of tex lookup disable in cs checker on r2xx.
  * drm/i915: Free hardware status page on unload when physically mapped.
  * drm/i915/overlay: Ensure that the reg_bo is in the GTT prior to writing.
  * drm/radeon/kms/atom: set sane defaults in atombios_get_encoder_mode().
  * drm/radeon/kms: fix typos in disabled vbios code.
  * drm/radeon/kms: add workaround for dce3 ddc line vbios bug.
  * drm/radeon/kms: fix interlaced and doublescan handling.
  * drm/i915/sdvo: Always add a 30ms delay to make SDVO TV detection reliable.
  * wireless: b43: fix error path in SDIO.
  * drm/radeon/kms: don't apply 7xx HDP flush workaround on AGP.

  [ Ian Campbell ]
  * xen: backport TTM patches to use PCI API. Fixes PCIe GPU (specifically
    Radeon and Nouveau) on Xen (Closes: #601341).
  * xen: netback: drop SKBs which are GSO but do not have a partial
    checksum set (Closes: #608144).

  [ dann frazier ]
  * exec: make argv/envp memory visible to oom-killer (CVE-2010-4243)
  * irda: Fix information leak in IRLMP_ENUMDEVICES (CVE-2010-4529)
  * af_unix: limit unix_tot_inflight (CVE-2010-4249)

  [ Moritz Muehlenhoff ]
  * net: ax25: fix information leak to userland (CVE-2010-3875)
  * net: packet: fix information leak to userland (CVE-2010-3876)	
  * net: tipc: fix information leak to userland (CVE-2010-3877)
  * inet_diag: Make sure we actually run the same bytecode we audited
    (CVE-2010-3880)
  * econet: Fix crash in aun_incoming() (CVE-2010-4342)

 -- Ben Hutchings <ben@decadent.org.uk>  Tue, 11 Jan 2011 05:42:11 +0000

linux-2.6 (2.6.32-29) unstable; urgency=high

  [ Ben Hutchings ]
  * megaraid_sas: Add support for 'entry-level' SAS controllers including
    the 9240 family (Closes: #604083)
  * tcp: Make TCP_MAXSEG minimum more correct (refinement of fix for
    CVE-2010-4165)
  * l2tp: Fix UDP socket reference count bugs in the pppol2tp driver
    (Closes: #604748)
  * USB: Retain device power/wakeup setting across reconfiguration;
    don't enable remote wakeup by default (Closes: #605246)
  * dm: Deal with merge_bvec_fn in component devices better (Closes: #604457)
  * Update Spanish debconf template translation (Aaron H Farias Martinez)
    (Closes: #600694)
  * perf: Use libiberty, not libbfd, for symbol demangling
    (Closes: #590226, #606050)
  * [x86] Add support for Fintek hardware watchdogs (Closes: #601187)
    - resource: Add shared I/O region support
    - hwmon: f71882fg: Use a muxed resource lock for the Super I/O port
    - watchdog: Add f71808e_wdt driver
  * bcm5974: Add reporting of multitouch events (Closes: #605450)
  * fusion: Set FUSION_MAX_SGE=128, the upstream default (Closes: #606096)
  * Add stable 2.6.32.27:
    - block: limit vec count in bio_kmalloc() and bio_alloc_map_data()
    - block: take care not to overflow when calculating total iov length
    - block: check for proper length of iov entries in blk_rq_map_user_iov()
      (CVE-2010-4163)
    - net: clear heap allocation for ETHTOOL_GRXCLSRLALL (CVE-2010-3861)
    - asus_oled: fix up some sysfs attribute permissions
    - ipc: initialize structure memory to zero for compat functions
      (CVE-2010-4073)
    - ipc/shm: fix information leak to userland (CVE-2010-4072)
    - ipc/sem: sys_semctl: fix kernel stack information leakage (CVE-2010-4083)
    - tty: prevent DOS in the flush_to_ldisc
    - [x86] KVM: VMX: Fix host userspace gsbase corruption (Closes: #604956)
    - KVM: VMX: fix vmx null pointer dereference on debug register access
      (CVE-2010-0435)
    - KVM: x86: fix information leak to userland (CVE-2010-3881)
    - firewire/cdev: fix information leak
    - firewire-core: fix an information leak
    - firewire-ohci: fix buffer overflow in AR split packet handling
    - bio: take care not overflow page count when mapping/copying user data
      (CVE-2010-4162)
    - sisusbvga: fix information leak to userland
    - iowarrior: fix information leak to userland
    - usb: core: fix information leak to userland
    - usb-storage/sierra_ms: fix sysfs file attribute
    - ueagle-atm: fix up some permissions on the sysfs files
    - cypress_cy7c63: fix up some sysfs attribute permissions
    - usbled: fix up some sysfs attribute permissions
    - trancevibrator: fix up a sysfs attribute permission
    - usbsevseg: fix up some sysfs attribute permissions
    - do_exit(): make sure that we run with get_fs() == USER_DS (CVE-2010-4258)
    - DECnet: don't leak uninitialized stack byte
    - perf_events: Fix perf_counter_mmap() hook in mprotect() (CVE-2010-4169)
    - frontier: fix up some sysfs attribute permissions
    - net/sched: fix kernel information leak in act_police
    - can-bcm: fix minor heap overflow (CVE-2010-3874)
    - ivtvfb: prevent reading uninitialized stack memory (CVE-2010-4079)
    - net/sched: fix some kernel information leaks
  * TTY: Fix error return from tty_ldisc_open() (regression in 2.6.32.27)
  * filter: make sure filters dont read uninitialized memory (CVE-2010-4158)
  * posix-cpu-timers: workaround to suppress the problems with mt exec
    (CVE-2010-4248)

  [ Ian Campbell ]
  * xen: disable ACPI NUMA for PV guests and allow IRQ desc allocation on any
    node (Closes: #603632)
  * xen: handle potential time discontinuity on resume (Closes: #602273)
  * xen: don't bother to stop other cpus on shutdown/reboot (Closes: #605448)
  * xen: Add cpu hotplug support to prevent crash while parsing ACPI processor
    tables (Closes: #602109)

  [ Martin Michlmayr ]
  * Kirkwood: Add support for 6282 based QNAP devices.

 -- Ben Hutchings <ben@decadent.org.uk>  Fri, 10 Dec 2010 05:45:11 +0000

linux-2.6 (2.6.32-28) unstable; urgency=high

  [ maximilian attems ]
  * ipc: initialize structure memory to zero for shmctl.
  * drm/i915: set DIDL using the ACPI video output device _ADR method return.
  * images: Nuke modules.devname on removal. (closes: #590607)
  * Newer Standards-Version 3.9.1 without changes.
  * drm/ttm: Clear the ghost cpu_writers flag on ttm_buffer_object_transfer.
  * [openvz] Update upstream patch to 2.6.32-dzhanibekov.
  * [openvz] ubc: Fix orphan count checks after merge.

  [ Martin Michlmayr ]
  * Update udlfb to 2.6.37:
    - udlfb: minor cleanups
    - udlfb: fix coding style issues
    - udlfb: fbdev character read and write support
    - udlfb: add DPMS support
    - udlfb: remove metrics_misc sysfs attribute
    - udlfb: revamp reference handling to insure successful shutdown
    - udlfb: enhance EDID and mode handling support
    - udlfb: fix big endian rendering error
    - udlfb: support for writing backup EDID to sysfs file
    - udlfb: add module options for console and fb_defio
    - udlfb: fix incorrect fb_defio implementation for multiple framebuffers
    - udlfb: fix checkpatch and style

  [ Ben Hutchings ]
  * Update debconf template translations:
    - Update Japanese (Nobuhiro Iwamatsu) (Closes: #602152)
    - Update Catalan (Jordi Mallach) (Closes: #602520)
    - Add Italian (Luca Bruno) (Closes: #602945)
  * sunrpc: Fix NFS client over TCP hangs due to packet loss (Closes: #589945)
  * brcm80211: Update to 2.6.37-rc1
  * [powerpc] ALSA: Fix headphone and line-out detection on PowerMac G4 DA
    (Closes: #603419)
  * [x86] snd-hda-codec-cirrus: Add quirks for IMac 27", MacBookPro 5,5 and 7,1
  * [x86] btusb: Add device IDs for MacBookPro 6,2 and 7,1 (Closes: #603651)
  * [x86] applesmc: Add support for iMac 9,1 and MacBookPro 2,2, 5,3, 5,4, 6,*
    and 7,*
  * [x86] applesmc, bcm5974, btusb, HID, mbp_nvidia_bl, snd-hda-codec-cirrus:
    Add support for MacBookAir 3,1 and 3,2 (Closes: #603395)
  * [x86] mbp_nvidia_bl: Add support for MacBookPro 7,1
  * x25: Fix remote denial-of-service vulnerabilities:
    - x25 accesses fields beyond end of packet
    - memory corruption in X.25 facilities parsing (CVE-2010-3873)
    - Prevent crashing when parsing bad X.25 facilities (CVE-2010-4164)
  * tcp: Increase TCP_MAXSEG socket option minimum (CVE-2010-4165)
  * rds: Fix integer overflow in RDS cmsg handling
  * af_802154,decnet,econet,rds,x25: Disable auto-loading as mitigation
    against local exploits.  These protocol modules are not widely used
    and can be explicitly loaded or aliased on systems where they are
    wanted.
  * atl1c: Add support for Atheros AR8151 and AR8152 (Closes: #599771)
  * Add stable 2.6.32.26:
    - synclink_cs: Fix information leak to userland
    - bluetooth: Fix missing NULL check
    - [x86] KVM: VMX: Fix host GDT.LIMIT corruption
    - [x86] KVM: Fix fs/gs reload oops with invalid ldt (CVE-2010-3698)
    - gdth: Fix integer overflow in ioctl (CVE-2010-4157)
  * [x86] KVM: SVM: Fix wrong intercept masks for KVM_{GET,SET}_VCPU_EVENTS
    on 32 bit, thanks to Philipp Matthias Hahn (Closes: #599507)

  [ dann frazier ]
  * [vserver] Update patch to 2.6.32.25-vs2.3.0.36.29.6
  * add qlcnic driver
  * econet: Avoid stack overflow w/ large msgiovlen (CVE-2010-3848)
  * econet: disallow NULL remote addr for sendmsg() (CVE-2010-3849)
  * econet: Add mising CAP_NET_ADMIN check in SIOCSIFADDR (CVE-2010-3850)

 -- Ben Hutchings <ben@decadent.org.uk>  Thu, 25 Nov 2010 01:20:50 +0000

linux-2.6 (2.6.32-27) unstable; urgency=high
  
  * The "We'll Always Have Paris" release

  [ Ben Hutchings ]
  * rndis_host: Restrict fix for #576929 to specific devices
    (Closes: #589403, #600660)
  * Add stable 2.6.32.25:
    - rme9652: prevent reading uninitialized stack memory
      (CVE-2010-4080, CVE-2010-4081)
    - ocfs2: Don't walk off the end of fast symlinks
    - ip: fix truesize mismatch in ip fragmentation
    - net: clear heap allocations for privileged ethtool actions
    - execve: setup_arg_pages: diagnose excessive argument size
    - execve: improve interactivity with large arguments
    - execve: make responsive to SIGKILL with large arguments
    - rose: Fix signedness issues wrt. digi count. (CVE-2010-3310)
    - ALSA: prevent heap corruption in snd_ctl_new() (CVE-2010-3442)
    - setup_arg_pages: diagnose excessive argument size (CVE-2010-3858)
  * btrfs: add a "df" ioctl for btrfs (Closes: #600190)
  * Update debconf template translations:
    - Add Catalan (Jordi Mallach) (Closes: #601146)
    - Add Brazilian Portugese (Flamarion Jorge) (Closes: #601102)
    - Update Vietnamese (Clytie Siddall) (Closes: #601534)
  * phonet: device notifier only runs on initial namespace
    (Really closes: #597904)
  * net/socket: Limit sendto()/recvfrom() length (CVE-2010-1187)
    [Original reference is incorrect; should be CVE-2010-3859.]

  [ Ian Campbell ]
  * xen: import additional fixes for disabling netfront smartpoll mode
    (Closes: #600992).

  [ dann frazier ]
  * e1000e: Reset 82577/82578 PHY before first PHY register read
    (Closes: #601017)

  [ Martin Michlmayr ]
  * Kirkwood: reset PCIe unit on boot
  * Kirkwood: restrict the scope of the PCIe reset workaround

  [ maximilian attems ]
  * Update abi files, readd Xen as ABI stable.
  * 2.6.33.stable-queue: drm/radeon: fix PCI ID 5657 to be an RV410.
  * Add drm changes from 2.6.32.24+drm33.11:
    - i915: return -EFAULT if copy_to_user fails.
    - drm/i915: Prevent double dpms on
    - drm: Only decouple the old_fb from the crtc is we call mode_set*
    - drm/i915: Unset cursor if out-of-bounds upon mode change (v4)
    - drm/i915,agp/intel: Add second set of PCI-IDs for B43
  * net: Limit socket I/O iovec total length to INT_MAX. (CVE-2010-1187)
    [Original reference is incorrect; should be CVE-2010-3859.]
  * numa: fix slab_node(MPOL_BIND).

 -- maximilian attems <maks@debian.org>  Sat, 30 Oct 2010 12:24:37 +0200

linux-2.6 (2.6.32-26) unstable; urgency=high

  [ Ian Campbell ]
  * xen: fix PVHVM hang at boot when Xen does not support vector callbacks.
  * xen: fix race between PV drivers and xenstore initialisation which caused
    breakage in drivers for both regular PV and PVHVM guests.

  [ maximilian attems ]
  * [openvz] Enable ioprio. (closes: #596772)
    Thanks Daniel Hahler <debian-bugs@thequod.de>

  [ Ben Hutchings ]
  * [x86] radeon: Add quirks to make HP nx6125 and dv5000 laptops resume
    (Closes: #583968)
  * dm-crypt: Add 'plain64' IV; this avoids watermarking attacks that are
    possible with 'plain' IV on devices larger than 2TB (Closes: #600384)
  * [x86] ahci,ata_generic: let ata_generic handle new MBP w/ MCP89
    (Closes: #600305)
  * debian/.../patches.py: Open files as needed, rather than all at once
    (Closes: #600423)
  * [openvz] printk: Handle global log buffer reallocation (Closes: #600299)
  * debian/bin/test-patches: Restrict patches to featureset when building
    with a featureset (thanks to Tim Small)
  * sata_via: Delay on vt6420 when starting ATAPI DMA write (Closes: #488566)
  * r6040: Fix various bugs in r6040_multicast_list() (Closes: #600155)

  [ dann frazier ]
  * Force enable DMA on MBP w/ MCP 7,1
  * RDS sockets: remove unsafe kmap_atomic optimization (CVE-2010-3904)
  * v4l: disable dangerous buggy compat function (CVE-2010-2963)

 -- dann frazier <dannf@debian.org>  Tue, 19 Oct 2010 07:50:55 -0600

linux-2.6 (2.6.32-25) unstable; urgency=high

  [ Ben Hutchings ]
  * mmc: build fix: mmc_pm_notify is only available with CONFIG_PM=y
  * Add stable 2.6.32.24 (trivial fix, already applied)
  * ipg: Remove device claimed by dl2k from pci id table (Closes: #599021)
  * linux-image: Include modules.order in image packages (Closes: #598518)
  * [x86] isdn/i4l: Reenable ISDN4Linux drivers, but mark them as staging
    (Closes: #588551)
    - hisax: Disable device aliases that conflict with mISDN
  * Update Danish debconf template translation (Joe Hansen) (Closes: #599457)
  * [x86] KVM: SVM: Fix wrong intercept masks on 32 bit (Closes: #599507)
  * e1000: fix Tx hangs by disabling 64-bit DMA (Closes: #518182)
  * rt2x00: Fix calculation of required TX headroom (Closes: #599395)
  * Add drm changes from 2.6.32.22+drm33.10:
    - i915: Don't touch PORT_HOTPLUG_EN in intel_dp_detect()
    - i915: Kill dangerous pending-flip debugging
    - radeon: release AGP bridge at suspend
    - radeon: initialize set_surface_reg for rs600 asic
  * [x86] toshiba_acpi: Add full hotkey support (Closes: #599768)

  [ Stephen R. Marenka ]
  * m68k: fix missing io macros.
  * m68k: modular swim on mac.
  * m68k: never build staging drivers on m68k.
  * m68k: build in rtc class on atari.

  [ Ian Campbell ]
  * xen: do not truncate machine address on gnttab_copy_grant_page hypercall
    (Closes: #599089)

  [ dann frazier ]
  * drm/i915: Sanity check pread/pwrite (CVE-2010-2962)
  * drm/i915: Rephrase pwrite bounds checking to avoid any potential overflow
  * GFS2: Fix writing to non-page aligned gfs2_quota structures (CVE-2010-1436)
  * hvc_console: Fix race between hvc_close and hvc_remove (CVE-2010-2653)
  * net sched: fix some kernel memory leaks (CVE-2010-2942)
  * niu: Fix kernel buffer overflow for ETHTOOL_GRXCLSRLALL (CVE-2010-3084)
  * rose: Fix signedness issues wrt. digi count (CVE-2010-3310)
  * Fix pktcdvd ioctl dev_minor range check (CVE-2010-3437)
  * ALSA: prevent heap corruption in snd_ctl_new() (CVE-2010-3442)
  * net sched: fix kernel leak in act_police (CVE-2010-3477)
  * sctp: Fix out-of-bounds reading in sctp_asoc_get_hmac() (CVE-2010-3705)

 -- dann frazier <dannf@debian.org>  Thu, 14 Oct 2010 01:08:05 -0600

linux-2.6 (2.6.32-24) unstable; urgency=high

  [ Ben Hutchings ]
  * speakup: Update to match Debian package version 3.1.5.dfsg.1-1
  * scsi_dh_emc: Fix mode select request setup (Closes: #591540)
  * snd-hda-codec-via: Fix syntax error when CONFIG_SND_HDA_POWER_SAVE is
    disabled (Closes: #597043)
  * Add stable 2.6.32.22:
    - [vserver] Revert sched changes since they conflict.
  * Recommend use of 'make deb-pkg' to build custom kernel packages
  * [x86] Revert "i915: Blacklist i830, i845, i855 for KMS". The current X
    driver (xserver-xorg-video-intel version 2.12.0+shadow-1) should work
    properly with KMS on these chips. (Closes: #596453)
  * phonet: Restrict to initial namespace (Closes: #597904)
  * Add stable 2.6.32.23:
    - serial/mos*: prevent reading uninitialized stack memory
    - net: Fix oops from tcp_collapse() when using splice()
    - rds: fix a leak of kernel memory
    - hso: prevent reading uninitialized memory (CVE-2010-3298)
    - cxgb3: prevent reading uninitialized stack memory (CVE-2010-3296)
    - eql: prevent reading uninitialized stack memory (CVE-2010-3297)
    - vt6655: fix buffer overflow
    - net/llc: make opt unsigned in llc_ui_setsockopt()
    - sisfb: prevent reading uninitialized stack memory
    - aio: check for multiplication overflow in do_io_submit (CVE-2010-3067)
    - xfs: prevent reading uninitialized stack memory (CVE-2010-3078)
    - viafb: prevent reading uninitialized stack memory
    - [hppa,ia64] mm: guard page for stacks that grow upwards (CVE-2010-2240)
    - sctp: Do not reset the packet during sctp_packet_config()
      (CVE-2010-3432)
  * xen: Fix typo in xen_percpu_chip definition
  * 3c59x: Remove incorrect locking (Closes: #598103)
  * f71882fg: Add support for the f71889fg (Closes: #597820)
  * drm/radeon: Fix regressions introduced in 2.6.34.3 (Closes: #597636)
  * mmc: fix hangs related to mmc/sd card insert/removal during suspend/resume
    (Closes: #598147)

  [ Martin Michlmayr ]
  * ARM: update mach types.
  * [armel/config.kirkwood] Enable MACH_DOCKSTAR.

  [ Ian Campbell ]
  * [x86/xen] Disable netfront's smartpoll mode by default. (Closes: #596635)

  [ maximilian attems ]
  * [openvz] Update upstream patch to 2.6.32-dyomin.

 -- Ben Hutchings <ben@decadent.org.uk>  Thu, 30 Sep 2010 00:46:16 +0100

linux-2.6 (2.6.32-23) unstable; urgency=low

  [ Ben Hutchings ]
  * cgroupfs: create /sys/fs/cgroup to mount cgroupfs on (Closes: #595964)
  * r8169: Fix MDIO timing (Closes: #583139; mistakenly reverted in 2.6.32-19)
  * gro: Fix bogus gso_size on the first fraglist entry (Closes: #596802)
  * vgaarb: Fix VGA arbiter to accept PCI domains other than 0 (from stable
    2.6.32.12; mistakenly omitted in 2.6.32-12)

  [ maximilian attems ]
  * openvz: cfq-iosched: do not force idling for sync workload.

  [ Stephen R. Marenka ]
  * m68k: switch to generic siginfo layout.
  * m68k: NPTL support.

  [ dann frazier ]
  * compat: Make compat_alloc_user_space() incorporate the access_ok()
    (CVE-2010-3081)
  * x86-64, compat (CVE-2010-3301):
    - Retruncate rax after ia32 syscall entry tracing
    - Test %rax for the syscall number, not %eax
  * wireless extensions: fix kernel heap content leak (CVE-2010-2955)
  * KEYS (CVE-2010-2960):
    - Fix RCU no-lock warning in keyctl_session_to_parent()
    - Fix bug in keyctl_session_to_parent() if parent has no session keyring

 -- dann frazier <dannf@debian.org>  Fri, 17 Sep 2010 15:27:04 -0600

linux-2.6 (2.6.32-22) unstable; urgency=low

  [ Ian Campbell ]
  * xen: backport pvhvm drivers from upstream.
  * Fixes/overrides for Lintian warnings:
    - Add "(meta package)" to short description of linux-headers
      metapackages, resolves empty-binary-package.
    - Add dependency on ${misc:Depends} to all packages, resolves
      debhelper-but-no-misc-depends. Required update to gencontrol.py to
      augment rather than override headers_arch_depends read from templates.
    - Override dbg-package-missing-depends for linux-image-*-dbg. It is not
      necessary to install the kernel image package to use the dbg package
      since the dbg package already contains a complete image with symbols.

  [ Ben Hutchings ]
  * [x86/xen] Restore stack guard page (CVE-2010-2240)
  * Add stable 2.6.32.21:
    - ext4: consolidate in_range() definitions (CVE-2010-3015)
    - mm: make the mlock() stack guard page checks stricter
      (avoids regression for Xen tools; closes: 594756)
    - [sparc] sunxvr500: Ignore secondary output PCI devices
      (Closes: #594604)
    - ocfs2: fix o2dlm dlm run purgelist (Closes: #593679)
    - Avoid ABI change in mm
    - Ignore ABI change in snd-emu10k1
  * Add drm changes from stable 2.6.34.6:
    - drm: stop information leak of old kernel stack (CVE-2010-2803)
  * rt2870sta: Add more device IDs from vendor drivers
  * rt2860sta, rt2870sta: Enable channels 12-14 (Closes: #594561)
  * SCSI/mptsas: fix hangs caused by ATA pass-through (Closes: #594690)
  * sky2: Apply fixes and new hardware support from 2.6.33-2.6.35
    (Closes: #571526)
  * postinst: Really warn users on upgrade if the current configuration may
    rely on running a default boot loader.
  * input: add compat support for sysfs and /proc capabilities output
    (Closes: #579017)
  * snd-hda-intel: Add support for VIA V1708S, VT1718S, VT1828S, VT2020,
    VT1716S, VT2002P, VT1812, VT1818S
  * hwmon/w83627ehf: Add support for W83667HG-B
  * 3c59x: Fix deadlock in vortex_error() (Closes: #595554)
  * [x86] paravirt: Add a global synchronization point for pvclock (from
    2.6.32.16; reverted due to a regression which was addressed in 2.6.32.19)
  * sched, cputime: Introduce thread_group_times() (from 2.6.32.19; reverted
    due to the potential ABI change which we now carefully avoid)
  * net/{tcp,udp,llc,sctp,tipc,x25}: Add limit for socket backlog
    (Closes: #592187)
  * tun: Don't add sysfs attributes to devices without sysfs directories
    (Closes: #594845)
  * [x86] Add brcm80211 driver for Broadcom 802.11n wireless network
    controllers
  * r8169: Remove MODULE_FIRMWARE declarations since the firmware is
    non-essential and we do not distribute it
  * [x86] HPET: unmap unused I/O space
  * ipheth: add support for iPhone 4
  * ipheth: remove incorrect devtype of WWAN
  * ALSA: emux: Add trivial compat ioctl handler (Closes: #596478)
  * hostap_pci: set dev->base_addr during probe (Closes: #595802)
  * ethtool: allow non-netadmin to query settings (see #520724)
  * ACPI: add boot option acpi=copy_dsdt to fix corrupt DSDT, and enable this
    automatically for known-bad Toshiba models (Closes: #596709)

  [ Bastian Blank ]
  * Use Breaks instead of Conflicts.

  [ Aurelien Jarno ]
  * [mips,mipsel] Fix computation of DMA flags from device's 
    coherent_dma_mask.

  [ Martin Michlmayr ]
  * Add some patches from the Orion tree:
    - OpenRD: Enable SD/UART selection for serial port 1
    - kirkwood: Unbreak PCIe I/O port
    - Kirkwood: support for Seagate DockStar

  [ dann frazier ]
  * netxen_nic: add support for loading unified firmware images
  * irda: Correctly clean up self->ias_obj on irda_bind() failure.
    (CVE-2010-2954)

  [ maximilian attems ]
  * [powerpc] Enable WINDFARM_PM121. (closes: #596515)
    Thanks Étienne BERSAC <bersace03@gmail.com>
  * nouveau: disable acceleration on NVA3/NVA5/NVA8 by default.
  * openvz: disable KSM. Thanks Dietmar Maurer <dietmar@proxmox.com>.
    (closes: #585864)
  * Update openvz patch to d38b56fd0dca.
  * openvz: enalbe modular VZ_EVENT.

 -- maximilian attems <maks@debian.org>  Tue, 14 Sep 2010 14:17:11 +0200

linux-2.6 (2.6.32-21) unstable; urgency=high

  [ Ben Hutchings ]
  * Add stable 2.6.32.19:
    - ext4: Make sure the MOVE_EXT ioctl can't overwrite append-only files
      (CVE-2010-2066)
    - mm: keep a guard page below a grow-down stack segment (CVE-2010-2240)
      (not applied to xen featureset)
    - md/raid10: fix deadlock with unaligned read during resync
      (Closes: #591415)
    - Revert "sched, cputime: Introduce thread_group_times()" which would
      result in an ABI change
  * Add stable 2.6.32.20:
    - Fix regressions introduced by original fix for CVE-2010-2240
  * Add drm and other relevant changes from stable 2.6.34.4
  * Add 'breaks' relation from image packages to boot loader packages that
    do not install required hooks (Closes: #593683)
  * [x86] i915: Blacklist i830, i845, i855 for KMS
    (Closes: #568207, #582105, #593432, #593507)

  [ Bastian Blank ]
  * Update Xen patch.
    - Notify Xen on crash.
    - Several blktap fixes.

  [ Ritesh Raj Sarraf ]
  * Add .gnu_debuglink information into kernel modules (Closes: #555549)

  [ Ian Campbell ]
  * [x86/xen] temporarily remove stack guard page, it breaks the xen
    toolstack.

  [ Aurelien Jarno ]
  * [mips,mipsel] Fix 64-bit atomics.

 -- Ben Hutchings <ben@decadent.org.uk>  Wed, 25 Aug 2010 01:06:18 +0100

linux-2.6 (2.6.32-20) unstable; urgency=low

  [ Moritz Muehlenhoff ]
  * Backport XVR1000 driver (Closes: #574243)

  [ Ben Hutchings ]
  * Add stable 2.6.32.18:
    - CIFS: Fix compile error with __init in cifs_init_dns_resolver()
      definition (FTBFS for most architectures)
    - GFS2: rename causes kernel Oops (CVE-2010-2798)
    - xfs: prevent swapext from operating on write-only files
      (CVE-2010-2226)
  * Update debconf template translations:
    - Swedish (Martin Bagge) (Closes: #592045)
    - German (Holger Wansing) (Closes: #592226)
  * [i386/openvz-686] Remove AMD Geode LX and VIA C3 "Nehemiah" from the
    list of supported processors; they do not implement PAE
  * V4L/DVB: Add Elgato EyeTV Diversity to dibcom driver (Closes: #591710)
  * [s390] dasd: use correct label location for diag fba disks
    (Closes: #582281)
  * Add drm changes from stable 2.6.34.2 (thanks to Stefan Bader) and
    2.6.34.3
  * drm/i915: disable FBC when more than one pipe is active
    (Closes: #589077)
  * IB/ipath: Fix probe failure path (Closes: #579393)
  * ext4: fix freeze deadlock under IO (regression introduced in 2.6.32.17)
  * xen: Completely disable use of XSAVE (Closes: #592428)

  [ Martin Michlmayr ]
  * [armel/orion5x] Add a missing #include to fix a build issue.
  * [armel/kirkwood, armel/orion5x] Build-in support for more devices.

  [ dann frazier ]
  * can: add limit for nframes and clean up signed/unsigned variables

 -- Ben Hutchings <ben@decadent.org.uk>  Thu, 12 Aug 2010 03:26:39 +0100

linux-2.6 (2.6.32-19) unstable; urgency=low

  [ maximilian attems ]
  * inotify send IN_UNMOUNT events.
  * inotify fix oneshot support.

  [ Ben Hutchings ]
  * linux-base: Remove dependency on libapt-pkg-perl (Closes: #589996)
  * pata_pdc202xx_old: Fix UDMA mode for PDC2024x and PDC2026x controllers
    (Closes: #590532)
  * Update debconf template translations:
    - Czech (Michal Simunek) (Closes: #590546)
    - Portugese (Américo Monteiro) (Closes: #590557)
    - French (David Prévot) (Closes: #591149)
    - Russian (Yuri Kozlov) (Closes: #591241)
  * Add stable 2.6.32.17:
    - ethtool: Fix potential kernel buffer overflow in ETHTOOL_GRXCLSRLALL
      (CVE-2010-2478)
    - GFS2: Fix up system xattrs (CVE-2010-2525)
    - Revert ABI changes in firmware_class and ssb
    - Ignore ABI changes in acpi_processor, hostap and jbd2
  * Add drm changes from stable 2.6.33.7:
    - drm/i915: Enable low-power render writes on GEN3 hardware (915, 945,
      G33 and Atom "Pineview") (Closes: #590193, maybe others)
  * [i386/xen-686] Remove AMD Geode LX and VIA C3 "Nehemiah" from the list
    of supported processors; they do not implement PAE
  * [x86] Add samsung-laptop driver

  [ dann frazier ]
  * [ia64] Fix crash when gcore reads gate area (Closes: #588574)

  [ Bastian Blank ]
  * Update Xen patch.
    - Ignore ABI changes.

 -- Ben Hutchings <ben@decadent.org.uk>  Thu, 05 Aug 2010 02:43:19 +0100

linux-2.6 (2.6.32-18) unstable; urgency=low

  [ Ben Hutchings ]
  * iwlwifi: Allocate pages for RX buffers, reducing the probability of
    allocation failure (Closes: #580124)
  * postinst: Remove support for 'default' boot loaders. Warn users on
    upgrade if the current configuration may rely on this.
  * rt2860sta, rt2870sta: Apply changes from Linux 2.6.33 and 2.6.34
    - rt2860sta: Fix WPA(2)PSK issue when group cipher of AP is WEP40
      or WEP104 (Closes: #574766)
  * rt3090sta: Replace with rt2860sta (Closes: #588863)
  * [i386/686] Remove AMD K6 from the list of supported processors; it
    does not implement the CMOV instruction
  * drm/i915: Add 'reclaimable' to i915 self-reclaimable page allocations
    (really closes: #534422, we hope)
  * Revert "x86, paravirt: Add a global synchronization point for pvclock",
    included in stable 2.6.32.16 (Closes: #588426)
  * 3c59x: Fix call to mdio_sync() with the wrong argument (Closes: #589989)

  [ Martin Michlmayr ]
  * Add some patches from the Orion tree, including support for Marvell's
    Armada 300 (88F6282):
    - Kirkwood: update MPP definition.
    - Kirkwood: fix HP t5325 after updating MPP definitions
    - leds: leds-gpio: Change blink_set callback to be able to turn off
      blinking
    - net/phy/marvell: Expose IDs and flags in a .h and add dns323 LEDs
      setup flag
    - orion5x: Base support for DNS-323 rev C1
    - orion5x: Fix soft-reset for some platforms
    - mtd: orion/kirkwood: add RnB line support to orion mtd driver
    - mtd: kirkwood: allow machines to register RnB callback
    - Kirkwood: add support for rev A1 of the 88f6192 and 88f6180 chips
    - Kirkwood: Add support for 88f6282
    - PCI: add platform private data to pci_sys_data
    - Kirkwood: add support for PCIe1
    - Kirkwood: more factorization of the PCIe init code

  [ maximilian attems ]
  * sched: Fix over-scheduling bug.

 -- Ben Hutchings <ben@decadent.org.uk>  Fri, 23 Jul 2010 03:48:08 +0100

linux-2.6 (2.6.32-17) unstable; urgency=low

  [ maximilian attems ]
  * agp: add no warn since we have a fallback to vmalloc paths.

  [ Ben Hutchings ]
  * linux-tools: Fix build for hppa and do not attempt to build for
    architectures where perf events are not available (Closes: #588409)
  * linux-tools: Add build-dependency on binutils-dev to enable symbol
    demangling in perf
  * drm/i915: Fix memory corruption on resume from hibernation
    (Closes: #534422)

 -- Ben Hutchings <ben@decadent.org.uk>  Sat, 10 Jul 2010 16:40:38 +0100

linux-2.6 (2.6.32-16) unstable; urgency=low

  [ dann frazier ]
  * [hppa] clear floating point exception flag on SIGFPE signal
    (Closes: #559406)

  [ Ben Hutchings ]
  * Add stable 2.6.32.15
  * Add mantis and hopper DVB drivers with mb86a16 and tda665x DVB
    front-ends, backported by Bjørn Mork (Closes: #577264)
  * Build inet_lro as a module
  * [sparc] Enable CONFIG_FB_XVR500, CONFIG_FB_XVR2500 (Closes: #508108)
  * Update Spanish debconf templates, thanks to Omar Campagne
    (Closes: #580538)
  * Revert "Add EC path for Thinkpad X100."; it is incomplete and broken
  * sctp: fix append error cause to ERROR chunk correctly (regression due
    to fix for CVE-2010-1173)
  * [powerpc] Enable pata_amd driver, replacing amd74xx
  * eeepc-laptop: Disable wireless hotplug on more models where the
    controller is not at the expected address (Closes: #576199)
  * [mips] Fix boot from ATA hard drives (Closes: #584784):
    - Set io_map_base for several PCI bridges lacking it
    - Replace per-platform built-in IDE drivers with libata-based drivers
    - Enable BLK_DEV_SD as built-in on all platforms
  * Revert "vlan/macvlan: propagate transmission state to upper layers"
    (Closes: #585770)
  * linux-base: Don't identify LVM2 PVs by UUID (Closes: #585852)
  * usb-serial: Add generic USB WWAN code, backported by Mark Hymers
    (Closes: #585661)
    - option, qcserial: Use generic USB WWAN code
    - qcserial: Add support for Qualcomm Gobi 2000 devices
  * radeon: Fix MacBook Pro connector quirk (Closes: #585943)
  * r8169: Fix MDIO timing (Closes: #583139)
  * Move NEWS to linux-latest-2.6 (Closes: #586401)
  * 3c59x: Change locking to avoid use of disable_irq() (Closes: #586967)
  * Enable IPv6 support for IPVS (IP_VS_IPV6) (Closes: #584549)
  * Revert "tpm: autoload tpm_tis based on system PnP IDs", included in
    stable 2.6.32.12 (Closes: #584273)
  * linux-base: If the disk ID update process fails, give the user a
    chance to retry or change their answers (Closes: #585609)
  * asix: fix setting mac address for AX88772 (Closes: #587580)
  * ipv6: Clamp reported valid_lft to a minimum of 0 (Closes: #514644)
  * ipv6: Use interface max_desync_factor instead of static default
    (Closes: #514646)
  * Add stable 2.6.32.16:
    - Fixes CVE-2010-1641, CVE-2010-1187, CVE-2010-1148, CVE-2010-1173
      and CVE-2010-2071
    - libata: disable ATAPI AN by default (Closes: #582737, #582903)
  * Add drm changes from stable 2.6.33.6
  * [ia64, powerpc, sparc, x86] Enable KPROBES and KRETPROBES
    (Closes: #584130)
  * r8192s_usb: Fix various bugs:
    - Check for skb allocation failure in 2 more places
    - Update LED control code
    - Clean up in case of an error in module initialisation
    - Rename and remove proc directories correctly if an interface is
      not called wlan0 (Closes: #582972)
    - Correct device ID table (Closes: #584945, #587985)
  * Add r8192u_usb driver
  * Add linux-tools-<version> package containing the perf tool
    (Closes: #548715)
  * Enable USB_SERIAL_TI (Closes: #588096) and USB_SERIAL_WHITEHEAT

  [ Aurelien Jarno ]
  * [sh4] optimize runtime disabling of trapped I/O. 
  * [mips] backport mips/swarm: fix M3 TLB exception handler.

  [ Moritz Muehlenhoff ]
  * Enable X86 board specific fixups for reboot (Closes: #536537)

  [ Martin Michlmayr ]
  * OpenRD-Base: revert patch "allow SD/UART1 selection" since it
    never made it upstream.
  * ARM: update mach types.
  * Add support for OpenRD-Ultimate.
  * QNAP TS-11x/TS-21x: Add MPP36 (RAM) and MPP44 (board ID).
  * Add support for the HP t5325 Thin Client.
  * m25p80: Add support for Macronix 25L8005.
  * Add framebuffer driver for XGI chipsets.
  * [armel/kirkwood] Enable FB_XGI and FRAMEBUFFER_CONSOLE.
  * [armel] Make MOUSE_PS2 modular.
  * [armel] Build INPUT_UINPUT for all flavours.
  * Update Marvell CESA (mv_cesa) driver (Closes: #585790):
    - Invoke the user callback from a softirq context
    - Remove compiler warning in mv_cesa driver
    - Fix situation where the dest sglist is organized differently than...
    - Fix situations where the src sglist spans more data than the reques...
    - Enqueue generic async requests
    - Rename a variable to a more suitable name
    - Execute some code via function pointers rathr than direct calls
    - Make the copy-back of data optional
    - Support processing of data from previous requests
    - Add sha1 and hmac(sha1) async hash drivers
  * Update DisplayLink (udlfb) driver:
    - add dynamic modeset support
    - checkpatch cleanup
    - reorganize function order
    - pre-allocated urb list helpers
    - clean up function naming
    - Add functions to expose sysfs metrics and controls
    - Rework startup and teardown to fix race conditions
    - improved rendering performance
    - Support for fbdev mmap clients (defio)
    - explicit dependencies and warnings
    - remove printk and small cleanup
  * [armel/kirkwood] Enable FB_UDL.
  * [armel] Disable PARPORT_PC (Closes: #588164)

  [ Bastian Blank ]
  * Disable mISDN support for NETJet cards. The driver binds a generic PCI
    bridge.
  * Disable ISDN4Linux drivers.

  [ maximilian attems]
  * Update openvz patch to 5fd638726a69.

 -- Ben Hutchings <ben@decadent.org.uk>  Mon, 05 Jul 2010 22:13:33 +0100

linux-2.6 (2.6.32-15) unstable; urgency=low

  [ Ben Hutchings ]
  * [hppa] Ignore ABI change caused by disabling CONFIG_IDE_TIMINGS
  * [powerpc] Fix unnecessary ABI change

  [ Bastian Blank ]
  * xen: Fix crash in netback.

 -- Ben Hutchings <ben@decadent.org.uk>  Tue, 01 Jun 2010 01:31:05 +0100

linux-2.6 (2.6.32-14) unstable; urgency=low

  [ Ben Hutchings ]
  * [ia64] Hardcode the output of the scripts under arch/ia64/scripts so
    that we can build out-of-tree modules correctly (refresh and re-add
    dropped patch) (Closes: #392592)
  * vlan/macvlan: propagate transmission state to upper layers
  * macvlan: add GRO bit to features mask
  * macvlan: allow multiple driver backends
  * Add macvtap driver (Closes: #568755)
  * [ia64] Enable SGI SN support and mspec driver (Closes: #582224)
  * iwlwifi: Disable QoS when connected to a non-QoS-capable AP
    (Closes: #578262)
  * [x86] Disable e_powersaver cpufreq driver as unsafe. It has already
    been blacklisted by cpufrequtils. The acpi-cpufreq driver can be used
    instead on some VIA C7 systems. (Closes: #566208)
  * nouveau: Fix fbcon corruption with font width not divisible by 8
    (Closes: #583162)
  * [amd64] ext4: Fix compat EXT4_IOC_ADD_GROUP (used by online resize)
  * Install debug kernel image in /usr/lib/debug/boot (Closes: #582810)
  * net: sysfs: Check for null ethtool_ops before getting speed/duplex
  * Add stable 2.6.32.14:
    - [hppa] Revert "parisc: Set PCI CLS early in boot.", erroneously
      included in 2.6.32.13 causing FTBFS
    - btrfs: check for read permission on src file in the clone ioctl
      (CVE-2010-1636)

  [ Bastian Blank ]
  * Update Xen patch.
    - Fix checksum offloading in netback. (closes: #583366)

  [ maximilian attems]
  * Add drm changes from stable 2.6.33.5:
    - i915: Disable FBC on 915GM and 945GM (Closes: #582427)
  * Update openvz patch to e7399c239fad.

  [ Martin Michlmayr ]
  * QNAP TS-419P: Export GPIO indicating jumper setting of JP1.

 -- Ben Hutchings <ben@decadent.org.uk>  Sat, 29 May 2010 00:32:44 +0100

linux-2.6 (2.6.32-13) unstable; urgency=low

  [ Frederik Schueler ]
  * sparc: Fix use of uid16_t and gid16_t in asm/stat.h

  [ Moritz Muehlenhoff ]
  * Enable tomoyo (Closes: #562486)

  [ maximilian attems]
  * backport KVM: x86: Extend KVM_SET_VCPU_EVENTS with selective updates.
    (closes: #580652)
  * KEYS: find_keyring_by_name() can gain access to a freed keyring.
    CVE-2010-1437
  * hppa, sparc, powerpc disable BLK_DEV_CMD64X.
  * topconfig enable PATA_CMD64X. (closes: #580799)
  * x86: Disable CRYPTO_AES_NI_INTEL as it causes boot failures on T410.
  * Add stable 2.6.32.13:
    - [SCSI] Enable retries for SYNCRONIZE_CACHE commands to fix I/O error.
    - [SCSI] Retry commands with UNIT_ATTENTION sense codes to fix ext3/ext4
      I/O errors.
    - [SCSI] skip sense logging for some ATA PASS-THROUGH cdbs
      (Closes: #578129)
    - raid6: fix recovery performance regression.
    - raid456: Enable error-correction on singly-degraded RAID6
      (Closes: #581392)
    - r8169: fix broken register writes (Closes: #407217, #573007)
    - V4L/DVB: budget: Fix crash in case of failure to attach frontend
      (Closes: #575207)
  * drm/edid: Fix 1024x768@85Hz.

  [ Ben Hutchings ]
  * linux-base: Fix typo in disk relabelling code (Closes: #580467)
  * linux-base: Don't quote boot device name in elilo.conf
    (Closes: #580710; works-around: #581173)
  * rtl8192su: Add IDs for several more devices (Closes: #580740)
  * Add drm and sfc changes from stable 2.6.33.4
  * Improve workaround for HPAs (Host Protected Areas) overlapping
    partitions, thanks to Tejun Heo:
    - SCSI/libata: Disable HPA if it overlaps a partition (Closes: #572618)
    - buffer: Make invalidate_bdev() drain all percpu LRU add caches
    - block: Rescan partition tables after HPA is disabled
    - libata: Disable HPA if it is only enabled after suspend
  * V4L/DVB: budget: Select correct frontend drivers (Closes: #575223)
  * 3c503: Fix IRQ probing (Closes: #566522)
  * sis-agp: Remove SIS 760, handled by amd64-agp
  * amd64-agp: Probe unknown AGP devices the right way (Closes: #548090)

  [ Aurelien Jarno ]
  * mips/swarm: fix boot from IDE based media (Sebastian Andrzej Siewior)
    (closes: #466977).
  * backport mips/swarm: fix M3 TLB exception handler.
    [This patch was actually reverted and never applied in version 2.6.32-13]
  * backport MIPS FPU emulator: allow Cause bits of FCSR to be writeable
    by ctc1. (closes: #580602).
  * mips/swarm: enable adm* hwmon drivers.
  * backport Input: Add support of Synaptics Clickpad device (Closes: #572842)

  [ Bastian Blank ]
  * Fix symlinks in several packages.
  * Update Xen patch.
  * [amd64, i386/{686-bigmem,openvz-686,vserver-686-bigmem,xen-686}]
    Build debugging symbols. (closes: #365349)
  * Ignore crypto ABI changes.

  [ Martin Michlmayr ]
  * Backport GuruPlug support.

  [ Christian Perrier ]
  * Update debconf templates:
    - English revised by the debian-l10n-english team as part of the Smith
      review project (Closes: #578349)
    - Vietnamese (Clytie Siddall) (Closes: #579234)
    - German (Holger Wansing) (Closes: #579864)
    - Russian (Yuri Kozlov) (Closes: #578994)
    - Estonian (mihkel) (Closes: #579019)
    - Czech (Michal Simunek) (Closes: #579268)
    - Swedish (Martin Bagge) (Closes: #579308)
    - French (David Prévot) (Closes: #579763)
    - Spanish (Omar Campagne) (Closes: #580538)
    - Portuguese (Américo Monteiro) (Closes: #577227)
    - Japanese (Kenshi Muto) (Closes: #580855)
    - Danish (Joe Hansen) (Closes: #580915)
    - Czech (Michal Simunek) (Closes: #581399)

 -- maximilian attems <maks@debian.org>  Mon, 17 May 2010 15:29:27 +0200

linux-2.6 (2.6.32-12) unstable; urgency=low

  * The "Microwave Background" release

  [ Ben Hutchings ]
  * Prepare debconf templates for translation. (closes: #576758)
  * [x86] PCI/forcedeth: Disable MSI for MCP55 on P5N32-E SLI
    (Closes: #552299)
  * phylib: Fix typo in bcm63xx PHY driver table
  * linux-base: Fix bugs and improve libata transition code:
    - Fix scope of _system() function (Closes: #576925)
    - Fix case where a file may wrongly be listed as automatically converted
      (Closes: #577047)
    - Check device IDs in mdadm.conf rather than assuming it needs manual
      conversion
    - Use vol_id if available since the version of blkid in lenny does not
      support the output format we need (Closes: #576608)
    - Fix missing line breaks in updated crypttab (Closes: #577735)
  * i915: Stop trying to use ACPI lid status to determine LVDS connection
    (Closes: #577724)
  * forcedeth: Fix hardware version check for TX bug workaround
    (Closes: #572201)
  * rndis_host: Poll status channel before control channel (Closes: #576929)
  * megaraid_sas: Fix copying of sense data for 32-bit management tools on
    64-bit kernel (Closes: #578398)
  * Add ipheth driver for iPhone tethering
  * virtio_net: Make delayed refill more reliable (Closes: #576838)

  [ maximilian attems]
  * [ia64] Built in fbcon.
  * Update openvz patch to c05f95fcb04e. (closes: #574598)
  * Reenable nouveau autoloading.
  * reiserfs: Fix permissions on .reiserfs_priv. CVE-2010-1146
  * libata,ata_piix: detect and clear spurious IRQs.
  * libata/SCSI: fix locking around blk_abort_request().
  * topconfig enable NET_DROP_MONITOR. (closes: #578568)
  * Add stable 2.6.32.12:
    - ACPI: EC: Allow multibyte access to EC; fixes temperature monitoring
      on some Dell laptops (Closes: #563313)
    - [x86] KVM: disable paravirt mmu reporting (Closes: #573071)
    - thinkpad-acpi: lock down video output state access (Closes: #565790)
    - xfs update (closes: #579410)
  * Add drm changes from stable 2.6.33.3:
    - drm/radeon: R300 AD only has one quad pipe (Closes: #575681)
  * libata: Fix accesses at LBA28 boundary (old bug, but nasty) (v2)
  * Add EC path for Thinkpad X100.
  * Bump ABI to 5, apply:
    - hrtimer: Tune hrtimer_interrupt hang logic
  * Add libata TRIM support.
  * Backport radeon r800 modesetting support.
  * drm/radeon/kms: further spread spectrum fixes.
  * Backport p54 fixes.
  * net: export device speed and duplex via sysfs.
  * postrm: rm modules.softdep. (closes: #579175)
  * Backport KVM: Xen PV-on-HVM guest support.
  * Backport KVM: x86: Add KVM_GET/SET_VCPU_EVENTS.
  * hugetlb: fix infinite loop in get_futex_key() when backed by huge pages
  * ext4: Issue the discard operation *before* releasing the blocks to be
    reused.
  * libiscsi: regression: fix header digest errors.
  * Revert module.c and module.h changes from -stable update.

  [ dann frazier ]
  * Add DRBD backport
  * sctp: Fix skb_over_panic resulting from multiple invalid parameter
    errors (CVE-2010-1173)
  * [CIFS] Allow null nd (as nfs server uses) on create (CVE-2010-1148)
  * tipc: Fix oops on send prior to entering networked mode (CVE-2010-1187)
  * [powerpc] KGDB: don't needlessly skip PAGE_USER test for Fsl booke
    Note: KGDB is not currently enabled in debian builds (CVE-2010-1446)

  [ Aurelien Jarno ]
  * [sh4] Add a sh7751r flavour.
  * [mips/*malta] Remove options that are present in topconfig.

  [ Martin Michlmayr ]
  * dns323-setup.c: fix WARN() when booting (Arnaud Patard).
  * mips: enable PATA platform on SWARM and LITTLESUR (Sebastian Andrzej
    Siewior).
  * [mips/sb1-bcm91250a] Enable PATA_PLATFORM.

  [ Bastian Blank ]
  * Update Xen patch.

 -- Ben Hutchings <ben@decadent.org.uk>  Sat, 01 May 2010 02:58:31 +0100

linux-2.6 (2.6.32-11) unstable; urgency=low

  [ Ben Hutchings ]
  * [sparc] Provide io{read,write}{16,32}be() (Closes: #574421)
  * Use libata-based drivers for most PATA controllers on all architectures
    (previously applied only to x86)
  * linux-base: Fix bugs and improve libata transition code:
    - Handle duplicates in /etc/udev/rules.d/70-persistent-cd.rules
      (Closes: #574630)
    - Always attempt conversion if $DEBCONF_RECONFIGURE is set
    - Never attempt conversion during a fresh installation (Closes: #576243)
    - Convert disk IDs in crypttab (Closes: #575056)
    - Redirect stdin and stdout of child processes to avoid interfering with
      debconf (Closes: #574987)
    - Report when hdparm.conf or mdadm.conf may need to be updated
      (Closes: #576442)
    - Where a device has both a UUID and a label, prefer to identify it by
      UUID, consistent with fresh installations
    - Do not use device labels including certain unsafe characters
      (Closes: #576537)
  * iwlwifi: Fix repeated warnings about tfds_in_queue (Closes: #574526)
  * eeepc-laptop: Disable CPU speed control on 701 and 702 since it can
    cause the system to hang (Closes: #559578)
  * eeepc-laptop: Disable wireless hotplug on 1005HA, 1201N and 1005PE
    since it disconnects the wrong device (Closes: #573607)
  * linux-headers-*: Support postinst hooks in /etc/kernel/header_postinst.d,
    thanks to Michael Gilbert (Closes: #569724)
  * rt2860sta: Fix argument to linux_pci_unmap_single() (Closes: #575726)
  * nouveau: nv50: Implement ctxprog/state generation
  * phylib: Support PHY module autoloading (Closes: #553024)
  * [x86] Add ramzswap driver (Closes: #573912)

  [ maximilian attems]
  * [alpha, hppa] Disable oprofile as tracing code is unsupported here.
    (closes: #574368)
  * Update openvz patch to 14a9729fab67. (closes: #574598, #575189)
  * [x86]: Disable FB_INTEL. (closes: #447575, #503766, #574401)
  * ssb: do not read SPROM if it does not exist.
  * ssb: Avoid null pointer dereference by aboves.
  * Add stable 2.6.32.11.
    - MIPS: Cleanup forgotten label_module_alloc in tlbex.c (Closes: #571305) 	
    - ath5k: fix setup for CAB queue (closes: #576213)
    - NFS: Prevent another deadlock in nfs_release_page() (Closes: #574348)
  * Revert to keep ABI:
    - hrtimer: Tune hrtimer_interrupt hang logic

  [ Moritz Muehlenhoff ]
  * Add support for sh4 architecture, patch by Nobuhiro Iwamatsu
  (Closes: #569034)

  [ Bastian Blank ]
  * Update Xen patch.
    - Fix free interrupt problem on uni-processor machines.

  [ Ian Campbell ]
  * Include Xen hypervisor in reportbug "related to" list.

 -- maximilian attems <maks@debian.org>  Mon, 05 Apr 2010 20:31:15 +0200

linux-2.6 (2.6.32-10) unstable; urgency=low
  
  * The "Big Bang" release

  [ maximilian attems]
  * tcp: fix ICMP-RTO war.
  * Add stable 2.6.32.10.
    - net/via-rhine: Fix scheduling while atomic bugs (closes: #549606)
    - HID: remove TENX iBuddy from blacklist (Closes: #551312)
    - USB: SIS USB2VGA DRIVER: support KAIREN's USB VGA adaptor
      USB20SVGA-MB-PLUS (Closes: #565857)
  * Bump ABI to 4.
  * [x86] Add openvz flavour.
    - adds ppp support (closes: #550975)
  * Prevent nouveau from autoloading until xserver-xorg-video-nouveau lands.
 
  [ Moritz Muehlenhoff ]
  * Enable CONFIG_KEYS_DEBUG_PROC_KEYS (Closes: #400932)
  * Amend README.source with documentation on how to generate a 
    source tree with all patches applied (Closes: #509156)
  * Document needed packages for preparatory packaging
    steps (Closes: #548028)

  [ Aurelien Jarno ]
  * Fix signal stack alignement on sparc64 (Closes: #569797)
  
  [ Bastian Blank ]
  * Add support for Xen dom0 into its featureset.
    (Closes: #499745, #503857, #504805, #505545, #506118, #507785, #509085,
     #509733, #511963, #513835, #514511, #516223, #516374, #516635, #517048,
     #519586, #520702, #522452, #524571, #524596, #526695, #533132, #533432,
     #534880, #534978, #541227, #542299, #542614, #543489, #544525, #548345,
     #554564, #554621, #559175, #559634)
  * [alpha, amd64, i386, amd64, powerpc] Make all AGP driver built-in to
    workaround race-condition between DRM and AGP.

  [ Ben Hutchings ]
  * drm: Apply all changes from 2.6.33 and 2.6.33.1:
    - Add nouveau driver
    - i915: Fix disappearing mouse pointer (Closes: #551330)
    - i915: Restore video overlay support (Closes: #560033)
    - i915: Fix DDC on some systems by clearing BIOS GMBUS (Closes: #567747)
    - radeon: Enable KMS support
  * qla2xxx: Disable MSI/MSI-X on some chips or as selected by module parameter
    (Closes: #572322)
    - MSI is disabled on QLA24xx chips other than QLA2432 (MSI-X already was)
    - MSI-X is disabled if qlx2enablemsix=2
    - MSI and MSI-X are disabled if qlx2enablemsix=0
  * [sparc64] Make prom entry spinlock NMI safe (Closes: #572442)
  * firmware: Correct copyright information and add source for CIS files
  * Fix first line of kernel-doc for a few functions so that they get valid
    manual pages
  * Remove /usr/include/drm from linux-libc-dev; let libdrm-dev provide it
    again
  * [x86] Enable rtl8192su driver using external firmware
  * [x86] Use libata-based drivers for most PATA controllers (Closes: #444182):
    - pata_triflex replaces triflex
    - pata_atiixp replaces atiixp
    - pata_ns87415 replaces ns87415
    - pata_sc1200 replaces sc1200
    - pata_cs5536 replaces cs5536
    - pata_amd replaces amd74xx
    - pata_sis replaces sis5513
    - pata_rz1000 replaces rz1000
    - pata_efar replaces slc90e66
    - pata_pdc202xx_old replaces pdc202xx_old
    - pata_pdc2027x replaces pdc202xx_new
    - pata_cs5520 replaces cs5520
    - pata_cs5530 replaces cs5530
    - pata_cmd64x replaces cmd64x
    - pata_sil680 replaces siimage
    - pata_ali replaces alim15x3
    - pata_via replaces via82cxxx
    - pata_serverworks replaces serverworks
    - pata_artop replaces aec62xx
    - pata_it821x replaces it821x
    - ata_piix, pata_oldpiix, pata_mpiix mostly replace piix
    - ata_generic, pata_ns87410, pata_netcell replace ide-pci-generic
  * linux-base: Add libata transition script
  * Hide sensitive information when including network configuration in bug
    reports and running a different kernel version

  [ Martin Michlmayr ]
  * Add some ARM patches from git:
    - Update mach types
    - eSATA SheevaPlug: basic board support
    - eSATA SheevaPlug: configure SoC SATA interface
    - eSATA SheevaPlug: correlate MPP to SD CD and SD WP
  * [armel/kirkwood] Enable MACH_ESATA_SHEEVAPLUG.

 -- maximilian attems <maks@debian.org>  Tue, 16 Mar 2010 23:39:05 +0100

linux-2.6 (2.6.32-9) unstable; urgency=high

  [ Ben Hutchings ]
  * Do not build obsolete lgs8gl5 driver
  * [x86] Enable USB IP drivers (Closes: #568903)
  * Ignore failure of lsusb when gathering information for bug reports
    (Closes: #569725)
  * macvlan: Add bridge, VEPA and private modes (Closes: #568756)
  * [sparc] sunxvr500: Support Intergraph graphics chips again
    (Closes: #508108)
  * sfc: Apply fixes from 2.6.33
  * ath9k: Add support for AR2427
  * fs/exec.c: fix initial stack reservation (regression in 2.6.32.9)

  [ maximilian attems]
  * Postinst don't refercence k-p related manpage. (closes: #542208)
  * Postinst only write kernel-img.conf for palo boxes.
  * Enable VT_HW_CONSOLE_BINDING for unbinding efifb. (closes: #569314)
  * hwmon: Add driver for VIA CPU core temperature.
  * wireless: report reasonable bitrate for MCS rates through wext.
  * efifb: fix framebuffer handoff. (bugzilla.k.o #15151)
  * Add stable 2.6.32.9:
    - drm/i915: Fix DDC on some systems by clearing BIOS GMBUS setup.
      (closes: #567747)
    - futex: Handle futex value corruption gracefully. (CVE-2010-0623)
    - futex_lock_pi() key refcnt fix. (CVE-2010-0623)
    - Staging: fix rtl8187se compilation errors with mac80211.
      (closes: #566726)
  * r8169 patch for rx length check errors. (CVE-2009-4537)
  * vgaarb: fix incorrect dereference of userspace pointer.
  * Bump ABI to 3.
  * drm/i915: give up on 8xx lid status.
  * vgaarb: fix "target=default" passing.
  * drm/radeon: block ability for userspace app to trash 0 page and beyond.
    (closes: #550562)

  [ Bastian Blank ]
  * Restrict access to sensitive SysRq keys by default.
  * debian/rules.real: Install arch specific scripts.

  [ Moritz Muehlenhoff ]
  * Set source format to 1.0

  [ Martin Michlmayr ]
  * [armel/iop32x] Enable ARCH_IQ80321 and ARCH_IQ31244 (Thanks Arnaud
    Patard).
  * [armel/kirkwood] Disable MTD_NAND_VERIFY_WRITE to avoid errors
    with ubifs on OpenRD (Thanks Gert Doering) (Closes: #570407)
  * OpenRD-Base: allow SD/UART1 selection (Closes: #571019)
  * D-Link DNS-323 revision A1: implement power LED (Closes: 503172).

 -- maximilian attems <maks@debian.org>  Wed, 24 Feb 2010 17:06:27 +0100

linux-2.6 (2.6.32-8) unstable; urgency=high

  [ Bastian Blank ]
  * Don't let default compiler flags escape into build.

  [ dann frazier ]
  * KVM: PIT: control word is write-only (CVE-2010-0309)
  * Fix potential crash with sys_move_pages (CVE-2010-0415)

  [ Ben Hutchings ]
  * Build lgs8gxx driver along with cxusb (Closes: #568414)
  * Revert incorrect change to powerpc clocksource setup (Closes: #568457)
  * Add stable release 2.6.32.8:
    - Remove TIF_ABI_PENDING bit from x86, sparc & powerpc, fixing
      32-bit userland/64-bit kernel breakage (Closes: #568416)
    - connector: Delete buggy notification code. (CVE-2010-0410)
  * [x86] KVM: Add IOPL/CPL checks to emulator, to prevent privilege
    escalation within a guest. (CVE-2010-0298, CVE-2010-0306)

  [ Martin Michlmayr ]
  * Implement power-off for D-Link DNS-323 rev B1 and fix the blinking
    power LED (Erik Benada) (Closes: #503172).

  [ Aurelien Jarno ]
  * Enable CONFIG_FB_CIRRUS and CONFIG_LOGO on 4kc-malta and 5kc-malta.

 -- Ben Hutchings <ben@decadent.org.uk>  Thu, 11 Feb 2010 02:17:17 +0000

linux-2.6 (2.6.32-7) unstable; urgency=low

  [ maximilian attems]
  * [x86] Disable deprecated X86_CPU_DEBUG, causes boot failures.
  * Newer Standards-Version 3.8.4 without changes.

  [ Ben Hutchings ]
  * clocksource/events: Fix fallout of generic code changes
    (Closes: #568030)
  * Set ABI to 2.

  [ dann frazier ]
  * Disable FUNCTION_TRACER due to performance/build issues.
    (Closes: #568025)
  * Split 'flush_old_exec' into two functions (CVE-2010-0307)

 -- dann frazier <dannf@debian.org>  Wed, 03 Feb 2010 18:35:21 -0700

linux-2.6 (2.6.32-6) unstable; urgency=high

  [ Ben Hutchings ]
  * Documentation/3c509: document ethtool support (Closes: #564743)
  * Add MODULE_FIRMWARE declarations to several drivers that lacked them
  * [x86] Update rt2860sta/rt2870sta firmware loader patch
    - Accept 8K versions of rt2870.bin
    - Fix hang on resume
  * [x86] Enable rt3090sta using firmware loader
  * Add stable release 2.6.32.4:
    - untangle the do_mremap() mess (CVE-2010-0291)
    - fasync: split 'fasync_helper()' into separate add/remove functions
      (CVE-2009-4141)
    - kernel/signal.c: fix kernel information leak with print-fatal-signals=1
      (CVE-2010-0003)
    - netfilter: ebtables: enforce CAP_NET_ADMIN (CVE-2010-0007)
    - quota: Fix dquot_transfer for filesystems different from ext4
      (Closes: #566532)
    - audit: Fix memory management bugs (Closes: #562815)
      + fix braindamage in audit_tree.c untag_chunk()
      + fix more leaks in audit_tree.c tag_chunk()
    - ipv6: skb_dst() can be NULL in ipv6_hop_jumbo(). (CVE-2010-0006)
    - Fix DMA mapping for i915 driver (Closes: #558237, #567352)
      + drm: remove address mask param for drm_pci_alloc()
      + agp/intel-agp: Clear entire GTT on startup
  * e1000,e1000e: Discard all fragments of received over-length packets
    (CVE-2009-4536, CVE-2009-4538)
  * Enable the '686' configuration options in '686-vserver' packages and
    the '686-bigmem' configuration options in '686-bigmem-vserver' packages
    (Closes: #566213)
  * Add stable release 2.6.32.5:
    - inotify: do not reuse watch descriptors (Closes: #561880)
    - megaraid_sas: remove sysfs poll_mode_io world writeable permissions
      (CVE-2009-3939) (Closes: #562975)
  * Force distribution=UNRELEASED in debian/bin/test-patches so that it
    works in released source packages
  * Add stable release 2.6.32.6
  * postinst: Enable escape sequences in debconf notes (Closes: #566539)
  * Add 3w-sas driver for LSI 3ware 9750 SAS controllers
  * aufs2: Update to snapshot from 2010-01-25 (Closes: #567391)
  * cdc_ether: Do not set link down initially; not all devices send link
    change interrupts (Closes: #567689)
  * Add stable release 2.6.32.7:
    - clockevent: Don't remove broadcast device on halt or CPU hotplug
      (Closes: #566547)
  * sfc: Apply fixes from 2.6.33-rc{5,6}
  * Set ABI to 1.

  [ Ian Campbell ]
  * xen: Enable up to 32G of guest memory on i386.

  [ Julien Cristau ]
  * drm/i915: disable powersave by default (closes: #564807)

  [ Bastian Blank ]
  * Enable all NCP file system options.
  * [amd64] Make AGP support again built-in to fullfill the not completely
    documented dependency with GART IOMMU support. (closes: #561552)
  * Enable dynamic minor allocations for ALSA, DVB and USB. (closes: #510593)

  [ maximilian attems ]
  * [topconfig] set MEMORY_FAILURE, 9P_FSCACHE, INFINIBAND_IPOIB_CM
    (closes: #565494), ITCO_VENDOR_SUPPORT (closes: #525232), PCIEASPM
    (closes: #545417), HWPOISON_INJECT.
  * Enable easier debugging of Power Managment code. (closes: #478315)
  * Pass `DEB_MAINT_PARAMS' to hook scripts. (closes: #563161)
  * Enable more mobile IPv6 needs. (closes: #528834)

  [ dann frazier ]
  * [vserver] explicitly disable CFS_HARD_LIMITS
  * Enable FUNCTION_TRACER and STACK_TRACER (Closes: #563847)

 -- Ben Hutchings <ben@decadent.org.uk>  Sun, 31 Jan 2010 23:09:28 +0000

linux-2.6 (2.6.32-5) unstable; urgency=low

  [ Ben Hutchings ]
  * sfc: Apply fixes from 2.6.33-rc3
  * ath5k: Fix eeprom checksum check for custom sized eeproms
    (Closes: #563136)

  [ maximilian attems ]
  * topconfig unset USB_ISP1362_HCD FTBFS on armel and useless.
    (closes: #564156)
  * topconfig set PATA_ATP867X, PATA_RDC, SND_CS5535AUDIO, PM_RUNTIME,
    ATA_VERBOSE_ERROR, RTC_DRV_WM831X, RTC_DRV_PCF2123, RTC_DRV_AB3100,
    SND_HDA_PATCH_LOADER, DEVTMPFS (closes: #560040).
  * [x86] set RTL8192E, TOPSTAR_LAPTOP, I2C_SCMI.
  * Explicitly disable diverse staging drivers.

 -- Ben Hutchings <ben@decadent.org.uk>  Sun, 10 Jan 2010 03:22:23 +0000

linux-2.6 (2.6.32-4) unstable; urgency=low

  [ Ben Hutchings ]
  * Correct comments referring to dpkg --print-installation-architecture
    in maintainer scripts (Closes: #558077)
  * modules: Skip empty sections when exporting section notes
    (Closes: #563036)
  * via-velocity: Give RX descriptors to the NIC later on open or MTU change
    (Closes: #508527)
  * dmfe/tulip: Let dmfe handle DM910x except for SPARC on-board chips
    (Closes: #515533)
  * Add stable release 2.6.32.3:
    - ath5k: fix SWI calibration interrupt storm (may fix #563466)
    - iwl3945: disable power save (Closes: #563693)
    - rt2x00: Disable powersaving for rt61pci and rt2800pci (may fix #561087)

  [ maximilian attems ]
  * topconfig set CAN_EMS_USB, BT_MRVL, BT_MRVL_SDIO, BE2ISCSI, SCSI_PMCRAID,
    SCSI_BFA_FC, USB_GL860, USB_GSPCA_JEILINJ, I2C_SI4713, RADIO_SI4713,
    RADIO_SI470X, DVB_USB_FRIIO, EDAC_I3200, SENSORS_TMP421, SENSORS_WM8350,
    SBC_FITPC2_WATCHDOG, TOUCHSCREEN_MCS5000, UIO_PCI_GENERIC, KSZ8842,
    KS8851, KS8851_MLL, MISDN_AVMFRITZ, MISDN_SPEEDFAX, MISDN_INFINEON,
    MISDN_W6692, MISDN_NETJET, INPUT_WINBOND_CIR, BATTERY_DS2782, MFD_WM831X,
    MFD_MC13783, MTD_SST25L, TOUCHSCREEN_USB_E2I, INPUT_WM831X_ON,
    SENSORS_WM831X, WM831X_WATCHDOG, AB3100_OTP, REGULATOR_WM831X,
    REGULATOR_MC13783, REGULATOR_AB3100, REGULATOR_TPS65023,
    REGULATOR_TPS6507X, VIDEO_SAA7164, DVB_PT1, BACKLIGHT_WM831X,
    SND_HDA_CODEC_CIRRUS, USB_ISP1362_HCD, LEDS_WM831X_STATUS,
    MTD_ONENAND_GENERIC, B43_SDIO, B43_PHY_LP, KEYBOARD_ADP5588, QT2160,
    KEYBOARD_LM8323, KEYBOARD_MAX7359, KEYBOARD_OPENCORES, MOUSE_PS2_SENTELIC,
    WM831X_POWER.
  * [x86] set ACPI_POWER_METER, ACPI_PROCESSOR_AGGREGATOR, SFI,
    EDAC_DECODE_MCE.
  * Set MOUSE_PS2_ELANTECH for various EeePc. (closes: #522920)

  [ dann frazier ]
  * Fix vserver build on ia64 (Closes: #563356)
  * Fix vserver build on s390 (Closes: #563355)

  [ Martin Michlmayr ]
  * Report model information on armel when filing a bug.
  * ARM: Add an earlyprintk debug console (Catalin Marinas)
  * [armel] Enable EARLY_PRINTK.

 -- Ben Hutchings <ben@decadent.org.uk>  Thu, 07 Jan 2010 03:33:39 +0000

linux-2.6 (2.6.32-3) unstable; urgency=high

  * The "Not a Suitable Christmas Present" release

  [ Martin Michlmayr ]
  * [armel/orion5x] Build MTD_CFI_AMDSTD into the kernel again since
    it's needed on the D-Link DNS-323 (thanks Manuel Roeder).
    (Closes: #562205)

  [ dann frazier ]
  * Input: ALPS - add support for touchpads with 4-directional button
  * Input: ALPS - add interleaved protocol support (Dell E6x00 series)
    (Closes: #561589)
  * Re-enable vserver

  [ Ben Hutchings ]
  * sfc: Apply changes from 2.6.33-rc1 adding support for SFC9000 family
  * Add stable release 2.6.32.2:
    - KVM: x86 emulator: limit instructions to 15 bytes (CVE-2009-4031)
    - hfs: fix a potential buffer overflow (CVE-2009-4020)
  * radeon: fix crtc vblank update for r600 (regression in 2.6.32.2)
  * ia64: Include <linux/personality.h> header in <asm/fcntl.h>; fixes
    FTBFS
  * r8169: Allow RTL8168D v1 and v2 to be used without firmware files
    (Closes: #561309)
  * Enable vmxnet3 (VMware guest paravirt net driver) (Closes: #562046)

 -- Ben Hutchings <ben@decadent.org.uk>  Thu, 24 Dec 2009 04:28:55 +0000

linux-2.6 (2.6.32-2) unstable; urgency=high

  [ Bastian Blank ]
  * Allow memory hot-add and -remove if possible.
  * Enable USB suspend.
  * Enable kernel samepage merging. (closes: #558200)
  * [s390]
    - Enable SECCOMP.
    - Enable z/VM Watchdog Timer.

  [ Moritz Muehlenhoff ]
  * Disable cryptoloop (Closes: #559755)
  * Initial work on a README.source file as suggested by current policy

  [ Ben Hutchings ]
  * aufs2: Update to snapshot from 2009-12-05
  * postinst: Fix failure paths in check for missing firmware
    (Closes: #560263)
  * atl1c: Fix system hang when link drops (Closes: #559577)
  * netfilter: xtables: fix conntrack match v1 ipt-save output
    (Closes: #556587)

  [ Aurelien Jarno ]
  * Add support for the sparc64 architecture.

  [ dann frazier ]
  * Add stable release 2.6.32.1:
    - ext4: Fix double-free of blocks with EXT4_IOC_MOVE_EXT (CVE-2009-4306)
    - ext4: avoid divide by zero when trying to mount a corrupted file system
      (CVE-2009-4307)
    - ext4: Fix insufficient checks in EXT4_IOC_MOVE_EXT (CVE-2009-4131)

 -- Ben Hutchings <ben@decadent.org.uk>  Wed, 16 Dec 2009 21:42:49 +0000

linux-2.6 (2.6.32-1) unstable; urgency=low

  * New upstream release candidate:
  - Fixes wifi with rt73usb (Closes: #555640)

  [ Martin Michlmayr ]
  * [armel/kirkwood] Turn on USB_SUSPEND (on the request of a SheevaPlug
    user).
  * [mips/4kc-malta, mips/5kc-malta] Compile USB as a module rather than
    into the kernel.

  [ Bastian Blank ]
  * Enable PCI_MSI.
  * [powerpc] Properly enable Apple PMU battery.
  * [mips/mipsel] Drop remaining OSS drivers.
  * [powerpc] Enable PCIe support.
  * Move contents of linux-support package to /usr/share.
  * Make linux-patch package depend against python.
  * Use python-support instead of python-central.
  * Always enable software watchdog support.
  * Always enable complete USB mass storage support.
  * [amd64, powerpc, sparc] Build USB support as module.
  * [amd64] Build AGP support as module.
  * Always enable dummy net driver support.
  * Drop linux-tree package, it have no users left.

  [ Ben Hutchings ]
  * Re-enable accidentally omitted drivers, thanks to Uwe Kleine-König
    (Closes: #558011):
    - Atheros wireless drivers (ar9170, ath5k, ath9k)
    - TI wl12xx wireless drivers (wl1251_spi, wl1251_sdio and wl1271
      replace wl12xx)
    - Silicon Labs Si470x FM Radio Receiver driver (radio-usb-si470x)
  * Add 'removable' option to the mmc module. Setting this to 0 causes
    MMC/SD cards to be assumed non-removable, and filesystems on them
    will remain mounted over a suspend/resume cycle. (Closes: #504391)
  * Add MODULE_FIRMWARE declarations to many drivers that lacked them, so
    that missing firmware will be reported automatically during upgrades
  * atl1e: Remove broken implementation of TSO for TCP/IPv6
    (Closes: #558426) and allow other hardware offloads to be disabled in
    case they are also buggy
  * usbnet: Set link down initially for drivers that update link state
    (Closes: #444043)
  * aufs2: Update to snapshot from 2009-11-29
  * i915: Enable auto-loading even though CONFIG_DRM_I915_KMS is not set

  [ dann frazier ]
  * mac80211 (CVE-2009-4026, CVE-2009-4027):
    - fix two remote exploits
    - fix spurious delBA handling

 -- Bastian Blank <waldi@debian.org>  Sun, 06 Dec 2009 18:17:39 +0100

linux-2.6 (2.6.32~rc8-1~experimental.1) unstable; urgency=low

  [ Ben Hutchings ]
  * New upstream release candidate.
    - slip: Clean up create and destroy	 (Closes: #408635)
    - signal: Fix alternate signal stack check (Closes: #544905)
  * README.Debian: Add brief information about building specific binary
    packages (Closes: #546182)
  * lgs8gxx: Remove firmware for lgs8g75 and use request_firmware() to
    load it
  * r8169: Remove firmware for RTL8168D v1 and v2 and use
    request_firmware() to load it
  * DocBook: Fix build breakage
  * Hide WPA authentication parameters and comments when including network
    configuration in bug reports

  [ Bastian Blank ]
  * [mips] Don't force EMBEDDED on.
  * [sparc] Don't builtin Ext2 support.
  * Enable PERF_EVENTS, EVENT_PROFILE, CRYPTO_VMAC, CRYPTO_GHASH, TREE_RCU.
  * Use SLUB as default SLAB allocator.

  [ Martin Michlmayr ]
  * [armel] Make some options modular (since there's no reason for them
    to be built in): FTL, NFTL, MTD_CFI_AMDSTD, MTD_CFI_STAA.
  * [armel/orion5x, armel/kirkwood] Enable ISDN (requested by Markus
    Krebs).
  * Add patch from Albin Tonnerre to add HAVE_KERNEL_LZMA to arm.
  * [armel] Enable KERNEL_LZMA, i.e. compress kernels with lzma to get
    much better compression.
  * [armel] Re-enable options that were turned off recently because of
    size constraints: DEBUG_USER, DEBUG_KERNEL, BOOT_TRACER, ARM_UNWIND,
    BLK_DEV_IO_TRACE and SECURITY_SELINUX.

  [ maximilian attems ]
  * Simplify postinst nuke reverse symlinks handling. Patch from
    Sebastian Andrzej Siewior <sebastian@breakpoint.cc>.

 -- Bastian Blank <waldi@debian.org>  Sat, 21 Nov 2009 21:41:45 +0100

linux-2.6 (2.6.31-2) unstable; urgency=low

  [ Martin Michlmayr ]
  * [armel/orion5x, armel/kirkwood] Make sure VGA_CONSOLE is disabled,
    otherwise the kernel won't boot.
  * [armel/kirkwood] Enable CRYPTO_DEV_MV_CESA (Closes: #552270).
  * [armel/kirkwood, armel/orion5x] Enable ORION_WATCHDOG (the
    name of the config variable changed).
  * Add OpenRD-Client support again.
  * Add QNAP TS-41x support.
  * [armel/orion5x, armel/kirkwood] Enable ISDN (requested by Markus
    Krebs).
  * Fix a build failure of the ISDN hisax elsa driver on ARM.
  * mips: fix build of vmlinux.lds (Closes: #552422).

  [ Ben Hutchings ]
  * postinst: Accept absolute paths in modules.dep generated by the
    lenny version of module-init-tools (Closes: #552610)
  * aufs2: Remove incorrect static assertion (Closes: #554120)
  * Add stable release 2.6.31.6:
    - fs: pipe.c null pointer dereference (CVE-2009-3547)
    - KEYS: get_instantiation_keyring() should inc the keyring refcount
      in all cases (CVE-2009-3624)
    - netlink: fix typo in initialization (CVE-2009-3612)
  * Undo PCMCIA ABI change in 2.6.31.6
  * Hide wireless keys and wake-on-LAN password when including network
    configuration in bug reports
  * Add Geode LX/NX to list of 686-class processors

  [ Bastian Blank ]
  * [powerpc] Remove SMP warning from PowerMac cpufreq (Closes: #554124)

  [ maximilian Attems ]
  * Really fix making a debian kernel installable without kernel-img.conf.
    Thanks for patch to Sebastian Andrzej Siewior <sebastian@breakpoint.cc>.
    (closes: #555093).

 -- Ben Hutchings <ben@decadent.org.uk>  Sun, 15 Nov 2009 18:47:49 +0000

linux-2.6 (2.6.31-1) unstable; urgency=low

  [ Ben Hutchings ]
  * Include aufs2, marked as staging (Closes: #541828)
  * Include speakup modules under staging
  * Add stable release 2.6.31.5
  * [x86_64] Enable NUMA_EMU (Closes: #541389)

  [ Martin Michlmayr ]
  * CPUidle: always return with interrupts enabled.
  * [armel/orion5x, armel/kirkwood] Enable FB since some Kirkwood
    machines have a VGA chip (e.g. OpenRD-Client) and because it's
    possible to use a DisplayLink USB virtual graphics adapter.

  [ maximilian attems ]
  * [alpha] Disable SND_MIXART, causes gcc ICE.
  * [x86] Enable modular X86_MCE_INJECT.
  * [x86_32] Set LSM_MMAP_MIN_ADDR to zero to unbreak dosemu and 16-bit Wine,
    ia64 and x86_64 to 65536 otherwise default to 32768.
  * Unset UEVENT_HELPER_PATH to save some boot cycles.

  [ Bastian Blank ]
  * Set ABI to 1.
  * Enable Apple PMU battery. (closes: #544264)

 -- Bastian Blank <waldi@debian.org>  Sat, 24 Oct 2009 19:17:30 +0200

linux-2.6 (2.6.31-1~experimental.2) experimental; urgency=low

  [ Ben Hutchings ]
  * Include more information in bug reports:
    - Model information
    - Firmware package status
    - Network configuration and status (optional)
    - USB device list
  * nfs: Avoid overrun when copying client IP address string
    (Closes: #549002)
  * Add support for DEB_BUILD_OPTIONS=parallel=N (Closes: #458560)
  * sfc: Fix initial link state
  * Improve package descriptions
    - Clarify the differences between i386 flavours (Closes: #414690)
    - Simplify wording of the description template
  * Add stable release 2.6.31.3
  * Remove /usr/include/scsi from linux-libc-dev; these headers are
    provided by libc6-dev (Closes: #550130)
  * Remove dummy dot-files from linux-libc-dev
  * hfsplus: Refuse to mount volumes larger than 2TB, which may otherwise
    be corrupted (Closes: #550010)
  * Add stable release 2.6.31.4
    - x86: Don't leak 64-bit kernel register values to 32-bit processes
      (CVE-2009-2910)
    - appletalk: Fix skb leak when ipddp interface is not loaded
      (CVE-2009-2903)

  [ maximilian attems ]
  * Add stable release 2.6.31.2
    - ax25: Fix signed comparison in the sockopt handler (CVE-2009-2909)
    - PM / yenta: Fix cardbus suspend/resume regression (Closes: #522828)

  [ dann frazier ]
  * [sparc] build zImage by default, fixes build
  * [ia64] Fix call to elilo in postinst

 -- maximilian attems <maks@debian.org>  Mon, 12 Oct 2009 23:54:52 +0200

linux-2.6 (2.6.31-1~experimental.1) experimental; urgency=low

  * New upstream release.
    - Support for W83627DHG-P (closes: #535646).
    - Restore MAC address and MTU change operations on Orinoco and others
      (Closes: #536455)
    - Remove incorrect ACPI blacklisting of ASUS P4B266 mainboards
      (Closes: #525625)
    - atl1c fixes for Eee PC model 1005HA-H. (closes: #538410)
    - parisc64-smp boot fix on J5600. (closes: #539369)
    - parisc: Fix GOT overflow during module load on 64bit kernel
      (closes: #539378)
    - xfs: fix freeing of inodes not yet added to the inode cache
      (Closes: #527517)
    - IPv6: add "disable" module parameter support to ipv6.ko.
      (closes: #542470)
    - IPv6: avoid wraparound for expired preferred lifetime
      (Closes: #518710)
    - Fixes lockups with older dual-CPU machines (Closes: #542551)
    - x86, pat: Allow ISA memory range uncacheable mapping requests
      (Closes: #538159)
    - drm/i915: Hook connector to encoder during load detection
      (Closes: #522358)
    - module: workaround duplicate section names (Closes: #545229)
    - b43: Add fw capabilities (Closes: #533357)
    - procfs: Fix idle time in uptime (Closes: #545981)
    - e1000, e1000e, igb, ixgb, ixgbe: Fix initial link state
      (Closes: #546041)
    - CIFS: Handle port= mount option correctly (Closes: #524142)
    - i915: Prevent screen flickering in X11 (Closes: #545377)
    - hppa: Ensure broadcast tlb purge runs single threaded
      (Closes: #539215)

  [ maximilian attems ]
  * [powerpc64] Enable modular RTC_DRV_PS3, PS3_VRAM.
    (Closes: #528694)
  * Set new NETFILTER_XT_MATCH_OSF, FIREWIRE_NET, SND_CTXFI, USB_XHCI_HCD,
    IEEE802154, CAN_DEV, EEPROM_MAX6875, DM_LOG_USERSPACE, DM_MULTIPATH_QL,
    DM_MULTIPATH_ST, LIBERTAS_SPI, CAN_SJA1000, CAN_SJA1000_PLATFORM,
    CAN_EMS_PCI, CAN_KVASER_PCI, CB710_CORE, CNIC, RT2800USB,
    USB_NET_INT51X1, SND_LX6464ES, BLK_DEV_OSD, SCSI_BNX2_ISCSI, IWM,
    IEEE802154_DRIVERS, TOUCHSCREEN_EETI, TOUCHSCREEN_W90X900,
    BATTERY_MAX17040, SENSORS_TMP401, REGULATOR_USERSPACE_CONSUMER,
    REGULATOR_MAX1586, REGULATOR_LP3971, MEDIA_SUPPORT, CUSE,
    WL12XX, PPS, AB3100_CORE, SND_HDA_INPUT_JACK,MMC_SDHCI_PLTFM,
    MMC_CB710, MMC_VIA_SDMMC, LEDS_LP3944, RTC_DRV_RX8025,
    SMARTJOYPLUS_FF, USB_CDC_PHONET, USB_GSPCA_SN9C20X, MOUSE_SYNAPTICS_I2C,
    PCIEAER_INJECT.
  * Disable v4l1 ov511 and quickcam_messenger drivers.
  * [x86_64] Enable HW_RANDOM_VIA.
  * [x86] Keep divers staging stuff enabled.
  * [x86] Enable RT3070, COMEDI_PCMCIA_DRIVERS, ACERHDF, EDAC_AMD64,
    XEN_DEV_EVTCHN, XEN_SYS_HYPERVISOR, PERF_COUNTERS,
    CC_STACKPROTECTOR, DEFAULT_MMAP_MIN_ADDR=65536.
  * rtl8192su: remove firmware and disable.
  * Newer Standards-Version 3.8.2 without changes.
  * Allow install in chroot without do_initrd check for piuparts.
  * Cleanup Maintainer scripts from ancient pre linux-2.6 assumptions.
    (Also closes: #536333)
  * Disable DEVKMEM.
  * [ppc, sparc] Enable EFI_PARTITION. (closes: #540486)
  * Disable old USB_DEVICE_CLASS. (Closes: #510279)
  * Drop yaird initramfs generator support.
  * Add stable release 2.6.31.1.
  * Enable PREEMPT_VOLUNTARY.

  [ Ben Hutchings ]
  * mga: remove unnecessary change from firmware-loading patch
  * cxgb3: remove PHY firmware and use request_firmware() to load it
  * Add firmware-linux-free package containing DFSG-free firmware
  * av7110: include firmware source and binary
  * snd-cs46xx: reenable using external firmware (closes: #464197,
    but note that Debian cannot currently distribute the firmware),
    thanks to Kalle Olavi Niemitalo <kon@iki.fi>
  * ib_ipath: remove firmware for QLogic IBA7220 and use
    request_firmware() to load it
  * dvb-usb-af9005: remove initialisation script derived from Windows
    driver and use request_firmware() to extract it at run-time
    (closes: #494119)
  * Add warning on upgrade to a new upstream version where the system
    appears to be missing necessary firmware files (closes: #541702)
  * qla1280: Release spinlock when requesting firmware (closes: #543244)
  * r128: Add test for initialisation to all ioctls that require it
    (closes: #541630)
  * rt{2860,2870,3070}sta: Use existing CCITT CRC implementation on
    firmware rather than adding an equivalent variant of ITU-T CRC
  * rd: Build as a module since we do not require initrd support
  * x86: Fix crash in text_poke_early() on 486-class processors
    (Closes: #515982)
  * intel-agp: Fix cache flushing on i8xx chipsets, avoiding graphics
    corruption and GPU lock-ups (Closes: #541307)
  * Generate architecture-qualified package relations as needed for
    flavours that exist for multiple architectures (Closes: #278729)
  * Prompt bug reporters to run the kernel version they're reporting on
    or otherwise record boot messages
  * Include PCI device list in bug reports even if the running kernel
    doesn't match

  [ Martin Michlmayr ]
  * [armel/orion5x, armel/kirkwood] Set GPIO_SYSFS=y since these
    platforms have been converted to GPIOLIB.
  * [armel/orion5x, armel/kirkwood] Disable MARVELL_PHY since it may
    lead to conflicts with the built-in Ethernet.
  * Add features from 2.6.32:
    - crypto: mv_cesa - Add support for Orion5X crypto engine
  * [armel/orion5x] Enable CRYPTO_DEV_MV_CESA.
  * Disable SYS_HAS_EARLY_PRINTK on SGI IP22 to work around a hang
    during bootup (Closes: #507557)
  * [armel] Enable BPQETHER (on the request of Iain Young) and some
    other AX25 drivers.

  [ Bastian Blank ]
  * Disable staging drivers by default.
  * Force all bugs against images to be reported to linux-2.6.
    (closes: #539176)
  * [arm] Remove old arm architecture.
  * Use kernel architecture for libc-dev build.

  [ Moritz Muehlenhoff ]
  * Fix Linus' name in copyright file (Closes: #530620)
  * More verbose explanation on difference between Alpha flavour
    (Closes: #497230)
  * Add Vcs-Svn and Vcs-Browser stanzas pointing to the SVN branch
    used for development in unstable. There are other branches
    used for experimental (trunk), oldstable and stable, but Vcs-*
    doesn't yet provide the ability to distinguish branches in a
    more fine-grained manner. (Closes: #471495)
  * Update Standards-Version to 3.8.3, no changes needed
  * Disable PROM console support (Closes: #525958)
  * Make the description of linux-support a little more verbose
    (Closes: #400825)
  * This upload fixes the following security issues:
    - CVE-2009-3290 (2.6.31)
    - CVE-2009-3288 (2.6.31.1)
    - CVE-2009-3280 (2.6.31.1)
    - CVE-2009-3234 (2.6.31.1)
    - CVE-2009-3043 (2.6.31)
    - CVE-2009-3002 (2.6.31)
    - CVE-2009-3001 (2.6.31)
    - CVE-2009-2844 (2.6.31)
    - CVE-2009-2695 (2.6.31)
    - CVE-2009-2691 (2.6.31)

  [ dann frazier ]
  * n_tty: Fix echo race
  * [ia64] Stop disabling CONFIG_HOTPLUG_CPU, which was blocking
    CONFIG_KEXEC from being enabled
  * [hppa] Disable CONFIG_AB3100_CORE, it fails to build

 -- maximilian attems <maks@debian.org>  Sun, 04 Oct 2009 20:27:05 +0200

linux-2.6 (2.6.30-8) unstable; urgency=low

  [ Martin Michlmayr ]
  * Disable SYS_HAS_EARLY_PRINTK on SGI IP22 to work around a hang
    during bootup (Closes: #507557)
  * module: workaround duplicate section names to fix a panic on
    boot on hppa (Closes: #545229).
  * Add stable release 2.6.30.8.
  * [armel/kirkwood] Add Marvell OpenRD-Client support (Dhaval Vasa).
    Thanks Stefan Kaltenbrunner.

 -- Bastian Blank <waldi@debian.org>  Fri, 25 Sep 2009 23:47:56 +0200

linux-2.6 (2.6.30-7) unstable; urgency=low

  [ Martin Michlmayr ]
  * [armel/kirkwood] Enable eSATA on QNAP TS-219P (John Holland).
  * [armel/kirkwood] Marvell OpenRD-Base board support (Dhaval Vasa).
  * [armel/kirkwood] Initialise SATA for OpenRD-Base (Ron Lee).
  * [armel/kirkwood] Enable SATA_AHCI.

  [ Ben Hutchings ]
  * qla1280: Release spinlock when requesting firmware (closes: #543244)
  * r128: Add test for initialisation to all ioctls that require it
    (closes: #541630)
  * [i386] Fix crash in text_poke_early() on 486-class processors
    (Closes: #515982)
  * intel-agp: Fix cache flushing on i8xx chipsets, avoiding graphics
    corruption and GPU lock-ups (Closes: #541307)
  * [i386] Allow ISA memory range uncacheable mapping requests
    (Closes: #538159)
  * Fix idle time in /proc/uptime (Closes: #545981)
  * e1000, e1000e, igb, ixgb, ixgbe, sfc: Fix initial link state
    (Closes: #546041)

  [ Bastian Blank ]
  * Add stable release 2.6.30.5.
    - drm/i915: Hook connector to encoder during load detection
      (fixes tv/vga detect) (Closes: #522358)
  * Add stable release 2.6.30.6.
    - x86: Fix lock-up on SMP Pentium Pro, Pentium 2, Pentium 3, and
      Athlon MP systems (Closes: #542551)
    - NET: Fix information leaks from getsockname() (CVE-2009-3001,
      CVE-2009-3002)
    - iwl3945/rfkill: Reenable radio when hardware switch turned back on
      (Closes: #530554)
  * Bump ABI to 2.
  * Apply missing fixes:
    - block: fix sg SG_DXFER_TO_FROM_DEV regression.
    - sched_rt: Fix overload bug on rt group scheduling.
  * Add stable release 2.6.30.7.
  * [sparc] Disable PROM console. (closes: #525958)

 -- Bastian Blank <waldi@debian.org>  Wed, 16 Sep 2009 17:23:13 +0200

linux-2.6 (2.6.30-6) unstable; urgency=high

  [ Bastian Blank ]
  * Set default low address space protection to default value.

  [ dann frazier ]
  * Make sock_sendpage() use kernel_sendpage() (CVE-2009-2692)
  * flat: fix uninitialized ptr with shared libs
  * [parisc] isa-eeprom - Fix loff_t usage
  * do_sigaltstack: avoid copying 'stack_t' as a structure to user space
  * posix-timers: Fix oops in clock_nanosleep() with CLOCK_MONOTONIC_RAW

 -- Bastian Blank <waldi@debian.org>  Sat, 15 Aug 2009 15:50:02 +0200

linux-2.6 (2.6.30-5) unstable; urgency=high

  [ maximilian attems ]
  * Add stable release 2.6.30.4.
    - cifs: fix regression with O_EXCL creates and optimize away lookup
      (closes: #536426)
    - ecryptfs: check tag 11 literal data buffer size (CVE-2009-2406)
    - ecryptfs: check tag 3 package encrypted size (CVE-2009-2407)
  * Ignore nf_conntrack ABI change.
  * Revert to keep ABI:
    - block: fix sg SG_DXFER_TO_FROM_DEV regression.
    - sched_rt: Fix overload bug on rt group scheduling.
  * [hppa]: Ignore any ABI (broke on 2.6.30.2).

 -- maximilian attems <maks@debian.org>  Mon, 03 Aug 2009 12:08:56 +0200

linux-2.6 (2.6.30-4) unstable; urgency=low

  [ Bastian Blank ]
  * Add stable release 2.6.30.2.
  * Fix pci access in x86 startup code. (closes: #537783)
  * Ignore ABI changes.
  * Include all plattform and mach specific headers on arm.

  [ maximilian attems ]
  * Add stable release 2.6.30.3.

 -- Bastian Blank <waldi@debian.org>  Thu, 30 Jul 2009 11:55:11 +0200

linux-2.6 (2.6.30-3) unstable; urgency=low

  [ Bastian Blank ]
  * Build-Depend against cpio. (closes: #536196)

  [ Martin Michlmayr ]
  * [arm] Export __cpu_flush_dcache_page.

  [ Aurelien Jarno ]
  * [ia64] Fix asm/fpu.h includes.

  [ dann frazier ]
  * Fix NULL pointer dereference in tun_chr_pool() (CVE-2009-1897)
  * personality: fix PER_CLEAR_ON_SETID (CVE-2009-1895)
  * Add -fno-delete-null-pointer-checks to CFLAGS

 -- Bastian Blank <waldi@debian.org>  Sat, 18 Jul 2009 10:00:01 +0200

linux-2.6 (2.6.30-2) unstable; urgency=low

  [ dann frazier ]
  * [powerpc] Use generic rtc (closes: #535354)
  * [parisc]
    - ensure broadcast tlb purge runs single threaded
    - fix ldcw inline assembler
    (closes: #535844)

  [ Bastian Blank ]
  * Add stable release 2.6.30.1:
    - KVM: x86: check for cr3 validity in ioctl_set_sregs (CVE-2009-2287)
    - ALSA: intel8x0 - Fix PCM position craziness (closes: #533780)
    - ide-cd: prevent null pointer deref via cdrom_newpc_intr (closes: #535342)
  * Ignore ABI changes.

  [ maximilian attems ]
  * [alpha] Add upstream smp buildfix.
  * [parisc] Disable vxge and niu.

 -- Bastian Blank <waldi@debian.org>  Tue, 07 Jul 2009 14:45:43 +0200

linux-2.6 (2.6.30-1) unstable; urgency=low

  * New upstream release.
    - radeonfb: suspend/resume for ATI Mobility Radeon RV350.
      (closes: #506964)
    - tcp: fix MSG_PEEK race check (closes: #513695)
    - e100 fixes (closes: #527056)
    - mos7840: fix miscalculation of minor numbers (closes: #498293)
    - reiserfs update (closes: #531804)
    - bluetooth stack suspend/resume (closes: #508426, #529785)
    - e1000e: Remove mutex_trylock and associated WARN on failure
      (closes: #524699)

  [ maximilian attems ]
  * [sparc] Enable BLK_DEV_CRYPTOLOOP. (closes: #521829)
  * Enable PATA_JMICRON instead of legacy BLK_DEV_JMICRON.
    (closes: #431500, #458493)
  * Set new NILFS2, AT76C50X_USB, MWL8K, P54_SPI, AR9170_USB,
    NETFILTER_XT_MATCH_CLUSTER, RDS, SCSI_MPT2SAS, SCSI_OSD_INITIATOR,
    ETHOC, IGBVF, VXGE, TOUCHSCREEN_AD7877, SENSORS_ATK0110,
    NETFILTER_XT_TARGET_LED, 3C359, HW_RANDOM_TIMERIOMEM, SENSORS_G760A,
    SENSORS_LTC4215, SENSORS_LM95241, USB_GSPCA_MR97310A, USB_GSPCA_SQ905,
    USB_GSPCA_SQ905C, USB_PWC_INPUT_EVDEV, DVB_USB_CE6230, SND_INDIGOIOX,
    SND_INDIGODJX, USB_SERIAL_CP210X, USB_SERIAL_QUALCOMM,
    USB_SERIAL_SYMBOL, ISL29003, SERIAL_MAX3100, VIDEO_HDPVR, VIDEO_CX231XX,
    DRAGONRISE_FF, LEDS_LP5521, LEDS_DAC124S085, LEDS_BD2802,
    UIO_AEC, CRYPTO_ZLIB, REGULATOR_FIXED_VOLTAGE, NOP_USB_XCEIV,
    POHMELFS, FSCACHE, CACHEFILES, EXOFS, NFS_FSCACHE, AFS_FSCACHE,
    MTD_NAND_NANDSIM, STRIP_ASM_SYMS, FCOE_FNIC, USB_NET_CDC_EEM,
    PCI_IOV, ASYNC_TX_DMA, ROMFS_BACKED_BY_BOTH, DETECT_HUNG_TASK.
  * [amd64, i386] Set new DELL_WMI, EDAC_AMD8131, EDAC_AMD8111, X86_PAT, DMAR,
    X86_CPU_DEBUG, CRYPTO_AES_NI_INTEL, X86_X2APIC.
  * Newer Standards-Version 3.8.1 without changes.
  * xfs: fix freeing memory in xfs_getbmap().

  [ Ben Hutchings ]
  * Remove firmware from drivers/staging (closes: #521553)
    - make rt2860sta and rt2870sta use request_firmware(),
      thanks to Darren Salt
  * Remove some sourceless firmware not included in Debian kernel images

  [ Martin Michlmayr ]
  * [mipsel/r5k-cobalt] Enable SCSI_SYM53C8XX_2 (closes: #526836).
  * [arm/iop32x, arm/ixp4xx, arm/orion5x] Turn off BOOT_TRACER,
    BLK_DEV_IO_TRACE, CONTEXT_SWITCH_TRACER, ARM_UNWIND and
    SECURITY_SELINUX because of size constraints.
  * [mips/sb1-bcm91250a] There is a platform PATA driver for SWARM IDE
    these days, so disable IDE and build in ATA, SCSI and BLK_DEV_SD.
  * [mips/sb1-bcm91250a, mips/sb1a-bcm91480b] Compile in SB1250_MAC and
    BROADCOM_PHY.
  * [mips/r4k-ip22] Enable NET_ISA and various ISA network modules on
    the request of Damian Dimmich since they might be useful on the
    SGI Indigo2.
  * Add patches from git.marvell.com:
    - alternative copy_to_user: more precise fallback threshold
    - lower overhead with alternative copy_to_user for small copies
    - Kirkwood: Add CPU idle driver
    - Kirkwood: clock gating for unused peripherals

  [ Aurelien Jarno ]
  * [mips(el)/sb1-bcm91250a] Set CONFIG_SCSI_AIC7XXX=y, it is needed
    on the build daemons.
  * topconfig set CONFIG_RD_GZIP, CONFIG_RD_BZIP2, CONFIG_RD_LZMA.

  [ Bastian Blank ]
  * [i386] Disable PentiumPro errata workaround.
  * [i386] Enable support for big SMP systems.
  * Disable OSS.
  * [s390] Use Sparse Memory layout.
  * [amd64, i386, powerpc, sparc] Make IPv6 support built-in.
  * Centralize Sound core options.
  * Centralize Power Management options.
  * Centralize CPU Frequency scaling options.
  * [sparc] Enable CPU Frequency scaling.
  * Enable Network console logging support.
  * [s390/s390x-tape] Add image.
  * [s390/s390, s390/s390-tape] Remove images.
  * [i386/486] Enable High Memory Support.
  * [i386] Allocate pagetables from High Memory.
  * [amd64, i386] Write protect kernel read-only data structures.
  * [amd64, i386] Make kernel relocatable.
  * Move images and headers into kernel section.

  [ dann frazier ]
  * Enable bnx2x, using firmware-split patches from net-next and mirroring
    the per-subarch config settings used for bnx2

 -- Bastian Blank <waldi@debian.org>  Sun, 14 Jun 2009 11:45:08 +0200

linux-2.6 (2.6.29-5) unstable; urgency=low

  [ dann frazier ]
  * [ia64] Backport rtc-efi driver from mainline

  [ maximilian attems ]
  * qla1280: Fix off-by-some error in firmware loading. (closes: #527265)

  [ Martin Michlmayr ]
  * Broadcom SB: fix locking in set_irq_affinity.
  * mmc: load mvsdio automatically when it's a platform device.
  * mmc: mvsdio: ignore high speed timing requests from the core
  * USB: ftdi_sio: add vendor/product id for the Marvell SheevaPlug.

  [ Bastian Blank ]
  * Add stable release 2.6.29.3:
    - ath9k: Fix FIF_BCN_PRBRESP_PROMISC handling
    - tracing: x86, mmiotrace: fix range test
    - sched: account system time properly
    - rndis_wlan: fix initialization order for workqueue&workers
    - mm: fix Committed_AS underflow on large NR_CPUS environment
    - Ignore madvise(MADV_WILLNEED) for hugetlbfs-backed regions
    - clockevents: prevent endless loop in tick_handle_periodic()
    - intel-iommu: Avoid panic() for DRHD at address zero.
    - intel-iommu: Fix oops in device_to_iommu() when devices not found.
    - intel-iommu: Fix device-to-iommu mapping for PCI-PCI bridges.
    - cs5536: define dma_sff_read_status() method
    - proc: avoid information leaks to non-privileged processes
    - ath5k: fix buffer overrun in rate debug code
    - mv643xx_eth: OOM handling fixes
    - mv643xx_eth: 64bit mib counter read fix
    - check_unsafe_exec: s/lock_task_sighand/rcu_read_lock/
    - do_execve() must not clear fs->in_exec if it was set by another thread
    - check_unsafe_exec() doesn't care about signal handlers sharing
    - New locking/refcounting for fs_struct
    - Take fs_struct handling to new file (fs/fs_struct.c)
    - Get rid of bumping fs_struct refcount in pivot_root(2)
    - Kill unsharing fs_struct in __set_personality()
    - Annotate struct fs_struct's usage count restriction
    - fix setuid sometimes wouldn't
    - fix setuid sometimes doesn't
    - compat_do_execve should unshare_files
    - powerpc: Sanitize stack pointer in signal handling code
    - ACPI: Revert conflicting workaround for BIOS w/ mangled PRT entries
    - USB: serial: fix lifetime and locking problems
    - ptrace: ptrace_attach: fix the usage of ->cred_exec_mutex
    - kbuild: fix Module.markers permission error under cygwin
    - pagemap: require aligned-length, non-null reads of /proc/pid/pagemap
    - drm/i915: allow tiled front buffers on 965+
    - bio: fix memcpy corruption in bio_copy_user_iov()
    - PCI quirk: disable MSI on VIA VT3364 chipsets
    - ASoC: Fix offset of freqmode in WM8580 PLL configuration
    - x86/PCI: don't call e820_all_mapped with -1 in the mmconfig case
    - x86-64: fix FPU corruption with signals and preemption
    - drm/i915: add support for G41 chipset
    - unreached code in selinux_ip_postroute_iptables_compat() (CVE-2009-1184)
    - PCI: fix incorrect mask of PM No_Soft_Reset bit
    - exit_notify: kill the wrong capable(CAP_KILL) check (CVE-2009-1337)
    - crypto: ixp4xx - Fix handling of chained sg buffers
    - block: include empty disks in /proc/diskstats
    - b44: Use kernel DMA addresses for the kernel DMA API
    - virtio-rng: Remove false BUG for spurious callbacks
    - USB: Unusual Device support for Gold MP3 Player Energy
    - KVM: x86: release time_page on vcpu destruction
    - KVM: Fix overlapping check for memory slots
    - KVM: MMU: disable global page optimization
    - KVM: MMU: Fix off-by-one calculating large page count
    - mac80211: fix basic rate bitmap calculation
    - ALSA: us122l: add snd_us122l_free()
    - thinkpad-acpi: fix LED blinking through timer trigger
    - b43: Refresh RX poison on buffer recycling
    - b43: Poison RX buffers
    - mac80211: Fix bug in getting rx status for frames pending in reorder
      buffer
    - forcedeth: Fix resume from hibernation regression.
  * Ignore ABI change.

  [ Jurij Smakov ]
  * [sparc] Fix build

 -- Bastian Blank <waldi@debian.org>  Sun, 17 May 2009 12:45:13 +0200

linux-2.6 (2.6.29-4) unstable; urgency=low

  [ maximilian attems ]
  * drm/i915: allow tiled front buffers on 965+.

  [ Martin Michlmayr ]
  * Extend erase timeout in M25P80 SPI Flash driver (Peter Horton).
  * Add driver for GMT G760A fan speed PWM controller chip.
  * [arm/orion5x] Enable SENSORS_G760A.
  * Add patches from git.marvell.com:
    - allow for alternative __copy_to_user/__clear_user implementations
    - alternative copy_to_user/clear_user implementation copy_user
  * [arm/orion5x, armel/kirkwood] Enable UACCESS_WITH_MEMCPY.
  * [MMC] give Sandisk/Kingston SDHC cards some slack before the SWITCH
    command.

  [ dann frazier ]
  * [parisc] Fix macro expansion in atomic.h fixing PHONET compilation issue
  * [parisc] reenable PHONET
  * Btrfs: fix __ucmpdi2 compile bug on 32 bit builds

  [ Stephen R. Marenka ]
  * [m68k] Add 2.6.29 patches.
  * [m68k] Enable RTC for aranym (2.6.29 solution).

  [ Bastian Blank ]
  * Add stable release 2.6.29.2:
    - Bonding: fix zero address hole bug in arp_ip_target list
    - skge: fix occasional BUG during MTU change
    - scsi: mpt: suppress debugobjects warning
    - hugetlbfs: return negative error code for bad mount option
    - NFS: Fix the XDR iovec calculation in nfs3_xdr_setaclargs
    - gso: Fix support for linear packets
    - agp: zero pages before sending to userspace
    - virtio: fix suspend when using virtio_balloon
    - Revert "console ASCII glyph 1:1 mapping"
    - Input: gameport - fix attach driver code
    - x86, PAT: Remove page granularity tracking for vm_insert_pfn maps
    - KVM: is_long_mode() should check for EFER.LMA
    - KVM: VMX: Update necessary state when guest enters long mode
    - KVM: fix kvm_vm_ioctl_deassign_device
    - KVM: MMU: handle compound pages in kvm_is_mmio_pfn
    - KVM: Reset PIT irq injection logic when the PIT IRQ is unmasked
    - KVM: Interrupt mask notifiers for ioapic
    - KVM: Add CONFIG_HAVE_KVM_IRQCHIP
    - KVM: Fix missing smp tlb flush in invlpg
    - USB: usb-storage: augment unusual_devs entry for Simple Tech/Datafab
    - USB: fix oops in cdc-wdm in case of malformed descriptors
    - USB: ftdi_sio: add vendor/project id for JETI specbos 1201 spectrometer
    - usb gadget: fix ethernet link reports to ethtool
    - x86: disable X86_PTRACE_BTS for now
    - SCSI: sg: fix q->queue_lock on scsi_error_handler path
    - SCSI: sg: avoid blk_put_request/blk_rq_unmap_user in interrupt
    - SCSI: sg: fix races with ioctl(SG_IO)
    - SCSI: sg: fix races during device removal
    - mm: pass correct mm when growing stack
    - pata_hpt37x: fix HPT370 DMA timeouts
    - hpt366: fix HPT370 DMA timeouts
    - powerpc: Fix data-corrupting bug in __futex_atomic_op
    - ALSA: hda - Fix the cmd cache keys for amp verbs
    - sfc: Match calls to netif_napi_add() and netif_napi_del()
    - tty: Fix leak in ti-usb
    - spi: spi_write_then_read() bugfixes
    - add some long-missing capabilities to fs_mask
    - hrtimer: fix rq->lock inversion (again)
    - x86: fix broken irq migration logic while cleaning up multiple vectors
    - sched: do not count frozen tasks toward load
    - dm kcopyd: fix callback race
    - dm kcopyd: prepare for callback race fix
    - posix-timers: fix RLIMIT_CPU && setitimer(CPUCLOCK_PROF)
    - posix-timers: fix RLIMIT_CPU && fork()
    - posixtimers, sched: Fix posix clock monotonicity
    - cap_prctl: don't set error to 0 at 'no_change'
    - SCSI: libiscsi: fix iscsi pool error path
    - SCSI: libiscsi: fix iscsi pool error path
    - sparc64: Fix bug in ("sparc64: Flush TLB before releasing pages.")
    - ALSA: hda - add missing comma in ad1884_slave_vols
    - splice: fix deadlock in splicing to file
    - netfilter: {ip, ip6, arp}_tables: fix incorrect loop detection
    - kprobes: Fix locking imbalance in kretprobes
    - acer-wmi: Blacklist Acer Aspire One
    - crypto: shash - Fix unaligned calculation with short length
    - net/netrom: Fix socket locking
    - af_rose/x25: Sanity check the maximum user frame size
    - dm table: fix upgrade mode race
    - dm: path selector use module refcount directly
    - dm target: use module refcount directly
    - dm snapshot: avoid having two exceptions for the same chunk
    - dm snapshot: avoid dropping lock in __find_pending_exception
    - dm snapshot: refactor __find_pending_exception
    - dm io: make sync_io uninterruptible
    - dm raid1: switch read_record from kmalloc to slab to save memory
    - vfs: skip I_CLEAR state inodes
    - dm: preserve bi_io_vec when resubmitting bios
    - ixgbe: Fix potential memory leak/driver panic issue while setting up Tx &
      Rx ring parameters
    - mm: do_xip_mapping_read: fix length calculation
    - mm: define a UNIQUE value for AS_UNEVICTABLE flag
    - sysctl: fix suid_dumpable and lease-break-time sysctls
    - cpumask: fix slab corruption caused by alloc_cpumask_var_node()
    - ide-atapi: start DMA after issuing a packet command
    - ide: drivers/ide/ide-atapi.c needs <linux/scatterlist.h>
    - V4L/DVB (10943): cx88: Prevent general protection fault on rmmod
    - r8169: Reset IntrStatus after chip reset
    - md/raid1 - don't assume newly allocated bvecs are initialised.
    - SCSI: sg: fix iovec bugs introduced by the block layer conversion
    - drm/i915: fix TV mode setting in property change
    - drm/i915: only set TV mode when any property changed
    - drm: Use pgprot_writecombine in GEM GTT mapping to get the right bits for
      !PAT.
    - drm/i915: check for -EINVAL from vm_insert_pfn
    - drm/i915: Check for dev->primary->master before dereference.
    - drm/i915: Sync crt hotplug detection with intel video driver
    - drm/i915: Read the right SDVO register when detecting SVDO/HDMI.
    - drm/i915: Change DCC tiling detection case to cover only mobile parts.
    - dock: fix dereference after kfree()
    - ACPI: cap off P-state transition latency from buggy BIOSes
    - x86, setup: mark %esi as clobbered in E820 BIOS call
    - tracing/core: fix early free of cpumasks
    - rt2x00: Fix SLAB corruption during rmmod
    - ext4: fix locking typo in mballoc which could cause soft lockup hangs
    - ext4: fix typo which causes a memory leak on error path
    - MIPS: Compat: Zero upper 32-bit of offset_high and offset_low.
    - PCI/x86: detect host bridge config space size w/o using quirks
    - ide: Fix code dealing with sleeping devices in do_ide_request()
    - fbdev: fix info->lock deadlock in fbcon_event_notify()
    - fbmem: fix fb_info->lock and mm->mmap_sem circular locking dependency
    - security/smack: fix oops when setting a size 0 SMACK64 xattr
  * Bump ABI to 2.
  * [sparc] Make the kernels again 64bit. (closes: #525926)

 -- Bastian Blank <waldi@debian.org>  Sun, 03 May 2009 09:38:42 +0200

linux-2.6 (2.6.29-3) unstable; urgency=low

  [ maximilian attems ]
  * [powerpc] Pipe mkimage postinst call to stderr for debconf.
    Thanks Jordi Mallach <jordi@debian.org> for the patch. (closes: #518231)
  * [parisc] Disable PHONET.
  * [sparc] Disable BTRFS.

  [ Bastian Blank ]
  * [alpha] Fix location of kernel image.
  * Add source link to headers packages. (closes: #523726)

  [ Martin Michlmayr ]
  * Add some sata_mv fixes for Kirkwood from Marvell:
    - use new sata phy register settings for new devices
    - increate the IORDY timeout for the soc controllers

 -- maximilian attems <maks@debian.org>  Fri, 17 Apr 2009 10:36:03 +0200

linux-2.6 (2.6.29-2) unstable; urgency=low

  [ Martin Michlmayr ]
  * [arm/ixp4xx] Build in LEDS_TRIGGER_TIMER (closes: #521141).
  * [mips*/4kc-malta, mips*/5kc-malta] Build in RTC_DRV_CMOS.

  [ maximilian attems ]
  * linux-libc-dev: Bump versioned replaces libdrm-dev.
  * parisc: hardcode gcc-4.3 usage.
  * Postrm cleanup new module-init-tools 3.7 files.

  [ Bastian Blank ]
  * Install all needed Makefiles into common headers package.
    (closes: #521472)
  * Add stable release 2.6.29.1:
    - V4L: v4l2-common: remove incorrect MODULE test
    - sparc64: Fix reset hangs on Niagara systems.
    - sparc64: Flush TLB before releasing pages.
    - sparc64: Fix MM refcount check in smp_flush_tlb_pending().
    - KVM: MMU: Fix another largepage memory leak
    - cfg80211: fix incorrect assumption on last_request for 11d
    - lguest: fix spurious BUG_ON() on invalid guest stack.
    - lguest: wire up pte_update/pte_update_defer
    - VM, x86, PAT: Change is_linear_pfn_mapping to not use vm_pgoff
    - x86: mtrr: don't modify RdDram/WrDram bits of fixed MTRRs
    - x86: ptrace, bts: fix an unreachable statement
    - x86: fix 64k corruption-check
    - x86, uv: fix cpumask iterator in uv_bau_init()
    - x86, PAT, PCI: Change vma prot in pci_mmap to reflect inherited prot
    - Add a missing unlock_kernel() in raw_open()
    - fuse: fix fuse_file_lseek returning with lock held
    - ARM: 5435/1: fix compile warning in sanity_check_meminfo()
    - ARM: twl4030 - leak fix
    - ARM: fix leak in iop13xx/pci
    - ARM: cumana: Fix a long standing bogon
    - ARM: 5428/1: Module relocation update for R_ARM_V4BX
    - ARM: pxa: fix overlay being un-necessarily initialized on pxa25x
    - DVB: firedtv: FireDTV S2 problems with tuning solved
    - cfg80211: force last_request to be set for OLD_REG if regdom is EU
    - CIFS: Fix memory overwrite when saving nativeFileSystem field during mount
    - ath5k: warn and correct rate for unknown hw rate indexes
    - ath5k: disable MIB interrupts
    - b43: fix b43_plcp_get_bitrate_idx_ofdm return type
    - ath9k: fix dma mapping leak of rx buffer upon rmmod
    - ath5k: use spin_lock_irqsave for beacon lock
    - cifs: fix buffer format byte on NT Rename/hardlink
    - ath9k: downgrade xmit queue full message to xmit debug
    - KVM: SVM: set accessed bit for VMCB segment selectors
    - KVM: VMX: Don't allow uninhibited access to EFER on i386
    - USB: add quirk to avoid config and interface strings
    - USB: gadget: fix rndis regression
    - USB: usb-storage: increase max_sectors for tape drives
    - USB: fix USB_STORAGE_CYPRESS_ATACB
    - USB: EHCI: add software retry for transaction errors
    - xfrm: spin_lock() should be spin_unlock() in xfrm_state.c
    - ipv6: Plug sk_buff leak in ipv6_rcv (net/ipv6/ip6_input.c)
    - GRO: Disable GRO on legacy netif_rx path (closes: #521691)
    - bridge: bad error handling when adding invalid ether address
    - dnet: drivers/net/dnet.c needs <linux/io.h>
    - udp: Wrong locking code in udp seq_file infrastructure
    - netfilter: nf_conntrack_tcp: fix unaligned memory access in tcp_sack

  [ dann frazier ]
  * bnx2: correct firmware revisions (closes: #522049)
  * [mips] Zero upper 32-bits of compat llseek (closes: #521016)

 -- Bastian Blank <waldi@debian.org>  Sat, 04 Apr 2009 15:13:33 +0200

linux-2.6 (2.6.29-1) unstable; urgency=low

  * New upstream release
    - tg3 use request_firmware and firmware nuked.
    - acenic use request_firmware and firmware nuked.
    - e100 use request_firmware and firmware nuked. (closes: #494308)
    - cassini use request_firmware and firmware nuked.
    - starfire use request_firmware and firmware nuked. (closes: #501152)
    - cxgb3 use request_firmware and firmware nuked.
    - NR_CPUS setting no longer affects size of modules. (closes: #516709)
    - orinoco: use KERN_DEBUG for link status messages. (closes: #447549)
    - [CIFS] Fix oops in cifs_strfromUCS_le mounting to servers which do
      not specify their OS. (closes: #463402)
    - fixes conflict between <asm/byteorder.h> and <endian.h> on mips
      (closes: #519761)

  [ maximilian attems ]
  * topconfig set new NET_NS, NET_SCH_DRR, NET_CLS_CGROUP, LIB80211,
    SCSI_CXGB3_ISCSI, NATIONAL_PHY, STE10XP, LSI_ET1011C_PHY, BTRFS_FS,
    SQUASHFS, PCI_STUB, WIMAX, MTD_LPDDR, EEPROM_AT24, EEPROM_AT25,
    EEPROM_LEGACY, BLK_DEV_IT8172, SMSC9420, WIMAX_I2400M_USB,
    WIMAX_I2400M_SDIO, MISDN_HFCUSB, SENSORS_ADT7475, SENSORS_LTC4245,
    RADIO_TEA5764, SND_HDA_CODEC_INTELHDMI, RT2860, RT2870, RTL8187SE,
    LIBFC, FCOE, ATL1C, JOYSTICK_WALKERA0701, TOUCHSCREEN_WACOM_W8001,
    TOUCHSCREEN_TSC2007, W1_SLAVE_DS2431, WM8350_POWER, SOC_CAMERA_MT9T031,
    SOC_CAMERA_TW9910, SOC_CAMERA_OV772X, USB_STV06XX, USB_GSPCA_OV534,
    DVB_LGDT3304, WM8350_WATCHDOG, SMSC_SCH311X_WDT, SND_HRTIMER,
    SND_HDA_RECONFIG, GREENASIA_FF, USB_SERIAL_SIEMENS_MPI,
    USB_SERIAL_OPTICON, LEDS_ALIX2, LEDS_WM8350, OCFS2_FS_POSIX_ACL,
    BTRFS_FS_POSIX_ACL, ATM_SOLOS, MFD_PCF50633, PCF50633_ADC, PCF50633_GPIO,
    REGULATOR_PCF50633, DVB_S921, EDAC_I5400, RTC_DRV_PCF50633,
    INPUT_PCF50633_PMU, CHARGER_PCF50633, DEVPTS_MULTIPLE_INSTANCES,
    SCHED_OMIT_FRAME_POINTER, DCB, IXGBE_DCB, SFC_MTD, BE2NET, DNET.
  * topconfig enable SND_HDA_HWDEP for sound debugging purpose.
  * topconfig enable USB_HIDDEV (closes: #517771)
  * [x86] set DELL_LAPTOP, COMEDI, X86_PTRACE_BTS, XENFS, XEN_COMPAT_XENFS,
    X86_REROUTE_FOR_BROKEN_BOOT_IRQS, OPTIMIZE_INLINING.
  * [x86] unset DRM_I915_KMS due to upgrade path from Lenny override with
    modeset module param.
  * temp.image.plain/preinst: Consistent output.
  * [x86_64] set SPARSE_IRQ, NUMA_MIGRATE_IRQ_DESC, TREE_RCU.
  * [x86_32] set BLK_DEV_CS5536.
  * [powerpc] set PHANTOM, HP_ILO, MV643XX_ETH, MOUSE_BCM5974, VIRTUALIZATION.
  * topconfig unset legacy SCSI_PROC_FS, PCMCIA_IOCTL, ACPI_PROCFS_POWER,
    ACPI_PROC_EVENT.

  [ Bastian Blank ]
  * Use external source directory for all builds.
  * Use external source directory for all header packages.
  * Use dh_prep.
  * Update copyright file.
  * [s390/s390] Disable BTRFS.
  * [sparc] Use sparc as kernel architecture.
  * Update kconfig report changes patch.
  * [s390] Enable KVM.
  * Use debhelper compat level 7.

  [ Martin Michlmayr ]
  * [mips/r4k-ip22] Build in RTC_DRV_DS1286.
  * [mips/r5k-ip32] Build in RTC_DRV_CMOS (Closes: #516775).
  * [arm/versatile, arm/iop32x, arm/ixp4xx] Make LLC2 modular.
  * [arm, mips, mipsel] Make MII modular.
  * [arm/ixp4xx] Make IXP4XX_WATCHDOG modular.
  * topconfig: Disable NET_DSA since this hardware is special purpose and
    the option cannot be made modular at the moment and bloats the kernel
    image too much.
  * [arm, armel] Enable various V4L USB devices. (Closes: #518582)
  * [arm/orion5x] Build the SENSORS_LM75 module since it's needed on the
    D-Link DNS-323.
  * [arm/iop32x, arm/ixp4xx, arm/orion5x] Enable INPUT_TOUCHSCREEN.
  * [arm/iop32x, arm/ixp4xx, arm/orion5x] Enable INPUT_JOYDEV, GAMEPORT
    and INPUT_JOYSTICK (Closes: #520433).
  * [arm/iop32x, arm/ixp4xx, arm/orion5x] Add a size check to ensure that
    the kernel will fit in flash.
  * Add patches from git.marvell.com to improve Kirkwood support:
    - make gpio /input/output validation separate
    - MPP initialization code
    - SDIO driver for Marvell SoCs
    - SDIO driver registration for DB6281 and RD6281
    - register internal devices in a common place
    - Marvell SheevaPlug support
    - SheevaPlug USB Power Enable setup
    - SheevaPlug LED support
    - Hook up I2C on Kirkwood
    - Add support for QNAP TS-119/TS-219 Turbo NAS
  * [armel/kirkwood] Add an image for Marvell's Kirkwood platform.

  [ Ben Hutchings ]
  * Remove firmware from drivers and make them use request_firmware():
    - mga (closes: #502666)
    - qla1280 (closes: #502667)
    - r128 (closes: #494007)
    - radeon (closes: #494009)
    - tehuti (closes: #501153)
    - typhoon (closes: #502669)

 -- Bastian Blank <waldi@debian.org>  Tue, 24 Mar 2009 14:32:11 +0100

linux-2.6 (2.6.28-1) unstable; urgency=low

  * New upstream release
    - new btusb. (closes: #505184)
    - iwlagn driver for Intel Wifi Link 5100 and 5300. (closes: #501157)
    - drm git branch vblank-rework merged. (closes: #456219)
    - netfilter.h got in.h include. (closes: #487103)
    - netlink errno propageted. (closes: #489340)
    - agp g41 support (closes: #513228)
    - Includes atl2 driver (Closes: #500065)
    - Fixes loading of video module on Samsung systems
      (Closes: #475319, #495697)
    - Fix rf_kill handling of iwl3945 driver (Closes: #503688)
    - Fix adjtimex frequency offset (Closes: #432877)
    - Fix oopses with Canon PIXMA MP150 (Closes: #487725)
    - Fix excessive interrrupts with compiz (Closes: #456219)
    - dsp56k: use request_firmware and firmware nuked (closes: #494010)
    - dabusb: use request_firmware and firmware nuked (closes: #502663)
    - kaweth: use request_firmware and firmware nuked (closes: #502665)

  [ maximilian attems ]
  * Reenable new Juju firewire stack.
  * topconfig set ATH9K, IWL5000, IP_NF_SECURITY, IP6_NF_SECURITY,
    BRIDGE_EBT_IP6, BT_HCIBTUSB, TOUCHSCREEN_INEXIO, TOUCHSCREEN_TOUCHIT213,
    VIRTIO_CONSOLE, VIDEO_ZORAN_ZR36060, USB_VIDEO_CLASS_INPUT_EVDEV,
    USB_GSPCA, USB_S2255, OCFS2_FS_STATS, OMFS_FS, CRYPTO_RMD128,
    CRYPTO_RMD160, CRYPTO_RMD256, CRYPTO_RMD320, VLAN_8021Q_GVRP, HP_WMI,
    COMPAL_LAPTOP, SCSI_DH, SCSI_DH_RDAC, SCSI_DH_HP_SW, SCSI_DH_EMC,
    SCSI_DH_ALUA, MAC80211_HWSIM, USB_HSO, BLK_DEV_INTEGRITY, SGI_XP, SGI_GRU,
    TLAN, ATM_IA, ATM_FORE200E, MISDN, I2C_HELPER_AUTO, I2C_ISCH,
    I2C_NFORCE2_S4985, AT24, SENSORS_AD7414, SENSORS_ADCXX,
    SOC_CAMERA_PLATFORM, VIDEO_SH_MOBILE_CEU, DVB_USB_DW2102, DVB_USB_ANYSEE,
    DVB_SIANO_SMS1XXX, DVB_DRX397XD, MMC_SDHCI_PCI (closes: #507150),
    MMC_SDRICOH_CS (closes: #509979), EDAC_I5100, RTC_DRV_M41T94,
    RTC_DRV_DS1305, UBIFS, EXT4 (closes: #512266), CGROUP_FREEZER,
    NETFILTER_TPROXY, NETFILTER_XT_TARGET_TPROXY, NETFILTER_XT_MATCH_RECENT,
    NETFILTER_XT_MATCH_SOCKET, NET_ACT_SKBEDIT, PHONET, NET_9P_RDMA, ATL2, JME,
    ENIC, MLX4_EN, USB_NET_SMSC95XX, I7300_IDLE, NET_SCH_MULTIQ, ICS932S401,
    PANASONIC_LAPTOP, QLGE, LIBERTAS_THINFIRM, LIBERTAS_THINFIRM_USB,
    INPUT_CM109, W1_SLAVE_BQ27000, SENSORS_ADT7462, SENSORS_MAX1111,
    SENSORS_LIS3LV02D, MFD_WM8400, MFD_WM8350_I2C, SOC_CAMERA_MT9M111,
    USB_M5602, USB_GSPCA_CONEX, USB_GSPCA_ETOMS, USB_GSPCA_FINEPIX,
    USB_GSPCA_MARS, USB_GSPCA_OV519, USB_GSPCA_PAC207, USB_GSPCA_PAC7311,
    USB_GSPCA_SONIXB, USB_GSPCA_SONIXJ, USB_GSPCA_SPCA500, USB_GSPCA_SPCA501,
    USB_GSPCA_SPCA505, USB_GSPCA_SPCA506, USB_GSPCA_SPCA508, USB_GSPCA_SPCA561,
    USB_GSPCA_STK014, USB_GSPCA_SUNPLUS, USB_GSPCA_T613, USB_GSPCA_TV8532,
    USB_GSPCA_VC032X, USB_GSPCA_ZC3XX, C2PORT, C2PORT_DURAMAR_2150,
    W83697UG_WDT, USB_MR800, DVB_USB_CINERGY_T2, DVB_USB_DTV5100,
    DVB_USB_AF9015, DVB_DM1105, DVB_LGS8GL5, DVB_DUMMY_FE,
    SND_HDA_CODEC_NVHDMI, SND_USB_US122L, USB_VST, LEDS_PCA9532, LEDS_HP_DISK,
    LEDS_PCA955X, LEDS_TRIGGER_BACKLIGHT, EDAC_X38, RTC_DRV_RX8581,
    RTC_DRV_DS1390, RTC_DRV_DS3234, RTC_DRV_DS1286, RTC_DRV_M48T35,
    RTC_DRV_BQ4802, RTC_DRV_WM8350, UNEVICTABLE_LRU, MAC80211_RC_MINSTREL,
    BATTERY_BQ27x00, REGULATOR, REGULATOR_BQ24022, REGULATOR_WM8350,
    REGULATOR_WM8400, FB_VIA, FB_METRONOME, FB_MB862XX, UIO_SERCOS3,
    CORE_DUMP_DEFAULT_ELF_HEADERS, NET_DSA, NET_DSA_MV88E6060,
    NET_DSA_MV88E6131, NET_DSA_MV88E6123_61_65, IT87_WDT,
    BACKLIGHT_MBP_NVIDIA, SND_HDA_INPUT_BEEP, USB_WUSB, USB_TMC, IDE_GD,
    IDE_GD_ATA, IDE_GD_ATAPI, PCMCIA_IBMTR, USB_EMI62, USB_EMI26, USB_SEVSEG,
    UWB, UWB_WLP, UWB_I1480U, UWB_I1480U_WLP, CRYPTO_FIPS, ANSI_CPRNG,
    CRC_T10DIF, STAGING, ET131X, CRYPTO_ANSI_CPRNG, PRISM2_USB, HID_COMPAT,
    SYSCTL_SYSCALL_CHECK, BOOT_TRACER.
  * [x86] set MOUSE_BCM5974, X86_RESERVE_LOW_64K, OPROFILE_IBS,
    MICROCODE_INTEL, MICROCODE_AMD, X86_VERBOSE_BOOTUP, MTRR_SANITIZER,
    CRYPTO_CRC32C_INTEL, STRICT_DEVMEM.
  * [x86_64] set AMD_IOMMU, INTR_REMAP.
  * [x86_32] set TOUCHSCREEN_HTCPEN, MOUSE_PS2_OLPC.
  * Add stable releases 2.6.28.1-6.
  * Turn off SYSFS_DEPRECATED* for newer udev and proper /sys/.
  * linux-libc-dev: Add versioned replaces libdrm-dev. (closes: #513604)
  * topconfig: Enable MACVLAN. (closes: #504611)
  * [ppc] BAYCOM_PAR, BAYCOM_EPP.
  * [x86_64] set NR_CPUS to 512. (closes: #491309)
  * [686-bigmem] set modular XEN_FBDEV_FRONTEND.
  * Newer Standards-Version 3.8.0 without changes.
  * Use update-initramfs for initramfs-tools.
  * Fix preinst and postinst call to not use deprecated mkinitramfs-kpkg
    interfaces.

  [ Martin Michlmayr ]
  * [mips/r4k-ip22, mips/sb1-bcm91250a] Don't build in ISO9660.
  * [mipsel/r5k-cobalt] Enable INPUT_COBALT_BTNS.
  * [mipsel/r5k-cobalt] Enable the new Cobalt LCD driver (FB_COBALT).
  * [mips/r4k-ip22] Enable the new ALSA sound driver (SND_SGI_HAL2).
  * [arm/iop32x, arm/ixp4xx] Don't build in KEYBOARD_ATKBD, MOUSE_PS2,
    SERIO, JFFS2_FS, and CRAMFS.
  * [arm/iop32x, arm/ixp4xx] Unset DEBUG_KERNEL so the kernel will
    fit in flash.
  * [arm/orion5x] Unset FIXED_PHY to work around a clash with fixed
    mdio bus and mv643xx_eth.
  * Migrate arm, armel, mips and mipsel away from kernel-package.

  [ Ian Campbell ]
  * [x86]: Enable Xen guest support in amd64 flavour. (closes: #495590)

  [ dann frazier ]
  * [x86, ia64] Enable ACPI_PCI_SLOT

  [ Bastian Blank ]
  * Make gcc-4.3 the default compiler. (closes: #463295)
  * Add optional image size check.
  * debian/rules.real: Setup image installation rules for alpha, hppa,
    ia64 and sparc.
  * Remove support to build images using kernel-package.

 -- maximilian attems <maks@debian.org>  Wed, 18 Feb 2009 16:36:04 +0100

linux-2.6 (2.6.26-12) unstable; urgency=high

  [ Ian Campbell ]
  * xen: fix ACPI processor throttling for when processor id is -1. (closes: #502849)

  [ dann frazier ]
  * Make sendmsg() block during UNIX garbage collection (CVE-2008-5300)
  * Fix race conditions between inotify removal and umount (CVE-2008-5182)
  * Fix DoS when calling svc_listen twice on the same socket while reading
    /proc/net/atm/*vc (CVE-2008-5079)

  [ Bastian Blank ]
  * [openvz, vserver] Fix descriptions.
  * [sparc] Enable Sun Logical Domains support. (closes: #501684)
  * Fix coexistence of pata_marvell and ahci. (closes: #507432)
  * [sparc] Support Intergraph graphics chips. (closes: #508108)

 -- Bastian Blank <waldi@debian.org>  Mon, 15 Dec 2008 12:57:18 +0100

linux-2.6 (2.6.26-11) unstable; urgency=low

  [ Bastian Blank ]
  * [sparc] Reintroduce dummy PCI host controller to workaround broken X.org.
  * [sparc] Fix size checks in PCI maps.
  * Add stable release 2.6.26.8:
    - netfilter: restore lost ifdef guarding defrag exception
    - netfilter: snmp nat leaks memory in case of failure
    - netfilter: xt_iprange: fix range inversion match
    - ACPI: dock: avoid check _STA method
    - ACPI: video: fix brightness allocation
    - sparc64: Fix race in arch/sparc64/kernel/trampoline.S
    - math-emu: Fix signalling of underflow and inexact while packing result.
    - tcpv6: fix option space offsets with md5
    - net: Fix netdev_run_todo dead-lock
    - scx200_i2c: Add missing class parameter
    - DVB: s5h1411: Power down s5h1411 when not in use
    - DVB: s5h1411: Perform s5h1411 soft reset after tuning
    - DVB: s5h1411: bugfix: Setting serial or parallel mode could destroy bits
    - V4L: pvrusb2: Keep MPEG PTSs from drifting away
    - ACPI: Always report a sync event after a lid state change
    - ALSA: use correct lock in snd_ctl_dev_disconnect()
    - file caps: always start with clear bprm->caps_*
    - libertas: fix buffer overrun
    - net: Fix recursive descent in __scm_destroy().
    - SCSI: qla2xxx: Skip FDMI registration on ISP21xx/22xx parts.
      (Closes: #502552)
    - edac cell: fix incorrect edac_mode
    - ext[234]: Avoid printk floods in the face of directory corruption
      (CVE-2008-3528)
    - gpiolib: fix oops in gpio_get_value_cansleep()
  * Override ABI changes.
  * [xen] Update description. (closes: #505961)
  * Revert parts of 2.6.26.6 to fix resume breakage. (closes: #504167)
    - clockevents: prevent multiple init/shutdown
    - clockevents: broadcast fixup possible waiters

  [ dann frazier ]
  * Fix buffer overflow in hfsplus (CVE-2008-4933)
  * Fix BUG() in hfsplus (CVE-2008-4934)
  * Fix stack corruption in hfs (CVE-2008-5025)
  * Fix oops in tvaudio when controlling bass/treble (CVE-2008-5033)

  [ Martin Michlmayr ]
  * [arm/iop32x, arm/ixp4xx, arm/orion5x] Enable support for more partition
    tables, including MAC_PARTITION (requested by Benoît Knecht).
  * leds-pca9532: Fix memory leak and properly handle errors (Sven Wegener)
  * leds-pca9532: Move i2c work to a workqueque (Riku Voipio). (closes:
    #506116)

 -- Bastian Blank <waldi@debian.org>  Wed, 26 Nov 2008 11:43:48 +0100

linux-2.6 (2.6.26-10) unstable; urgency=low

  [ dann frazier ]
  * sctp: Fix possible kernel panic in sctp_sf_abort_violation (CVE-2008-4618)

  [ Martin Michlmayr ]
  * DNS-323: add support for revision B1 machines (Matthew Palmer).
  * ext3/ext4: Add support for non-native signed/unsigned htree hash
    algorithms (Theodore Ts'o). (closes: #493957)
  * [arm/ixp4xx] Enable USB_ACM (closes: #504723).

  [ Bastian Blank ]
  * agp: Fix stolen memory counting on Intel G4X. (closes: #502606)
  * Add stable release 2.6.26.7:
    - security: avoid calling a NULL function pointer in drivers/video/tvaudio.c
    - DVB: au0828: add support for another USB id for Hauppauge HVR950Q
    - drm/i915: fix ioremap of a user address for non-root (CVE-2008-3831)
    - ACPI: Ignore _BQC object when registering backlight device
    - hwmon: (it87) Prevent power-off on Shuttle SN68PT
    - Check mapped ranges on sysfs resource files
    - x86: avoid dereferencing beyond stack + THREAD_SIZE
    - PCI: disable ASPM on pre-1.1 PCIe devices
    - PCI: disable ASPM per ACPI FADT setting
    - V4L/DVB (9053): fix buffer overflow in uvc-video
    - V4L/DVB (8617): uvcvideo: don't use stack-based buffers for USB transfers.
    - V4L/DVB (8498): uvcvideo: Return sensible min and max values when querying
      a boolean control.
    - V4L: zr36067: Fix RGBR pixel format
    - V4L: bttv: Prevent NULL pointer dereference in radio_open
    - libata: fix EH action overwriting in ata_eh_reset()
    - libata: always do follow-up SRST if hardreset returned -EAGAIN
    - fbcon_set_all_vcs: fix kernel crash when switching the rotated consoles
    - modules: fix module "notes" kobject leak
    - b43legacy: Fix failure in rate-adjustment mechanism
    - CIFS: make sure we have the right resume info before calling CIFSFindNext
    - sched_rt.c: resch needed in rt_rq_enqueue() for the root rt_rq
    - tty: Termios locking - sort out real_tty confusions and lock reads
    - x86, early_ioremap: fix fencepost error
    - x86: improve UP kernel when CPU-hotplug and SMP is enabled
    - x86: Reserve FIRST_DEVICE_VECTOR in used_vectors bitmap.
  * [xen] Remove pte file workaround.

  [ Ian Campbell ]
  * [xen] Disable usage of PAT. (closes: #503821)

 -- Bastian Blank <waldi@debian.org>  Sat, 08 Nov 2008 10:50:58 +0100

linux-2.6 (2.6.26-9) unstable; urgency=low

  [ Bastian Blank ]
  * Add stable release 2.6.26.6:
    - mm owner: fix race between swapoff and exit
    - rtc: fix kernel panic on second use of SIGIO nofitication
    - fbcon: fix monochrome color value calculation
    - ALSA: snd-powermac: HP detection for 1st iMac G3 SL
    - ALSA: snd-powermac: mixers for PowerMac G4 AGP
    - sparc64: Fix missing devices due to PCI bridge test in
      of_create_pci_dev().
    - sparc64: Fix disappearing PCI devices on e3500.
    - sparc64: Fix OOPS in psycho_pcierr_intr_other().
    - sparc64: Fix interrupt register calculations on Psycho and Sabre.
    - sparc64: Fix PCI error interrupt registry on PSYCHO.
    - udp: Fix rcv socket locking
    - sctp: Fix oops when INIT-ACK indicates that peer doesn't support AUTH
      (CVE-2008-4576)
    - sctp: do not enable peer features if we can't do them.
    - ipsec: Fix pskb_expand_head corruption in xfrm_state_check_space
    - netlink: fix overrun in attribute iteration
    - niu: panic on reset
    - ipv6: Fix OOPS in ip6_dst_lookup_tail().
    - XFRM,IPv6: initialize ip6_dst_blackhole_ops.kmem_cachep
    - af_key: Free dumping state on socket close
    - pcmcia: Fix broken abuse of dev->driver_data
    - clockevents: remove WARN_ON which was used to gather information
    - ntp: fix calculation of the next jiffie to trigger RTC sync
    - x86: HPET: read back compare register before reading counter
    - x86: HPET fix moronic 32/64bit thinko
    - clockevents: broadcast fixup possible waiters
    - HPET: make minimum reprogramming delta useful
    - clockevents: prevent endless loop lockup
    - clockevents: prevent multiple init/shutdown
    - clockevents: enforce reprogram in oneshot setup
    - clockevents: prevent endless loop in periodic broadcast handler
    - clockevents: prevent clockevent event_handler ending up handler_noop
    - x86: fix memmap=exactmap boot argument
    - x86: add io delay quirk for Presario F700
    - ACPI: Avoid bogus EC timeout when EC is in Polling mode
    - x86: fix SMP alternatives: use mutex instead of spinlock, text_poke is
      sleepable
    - rtc: fix deadlock
    - mm: dirty page tracking race fix
    - x86-64: fix overlap of modules and fixmap areas
    - x86: PAT proper tracking of set_memory_uc and friends
    - x86: fix oprofile + hibernation badness
    - x86: fdiv bug detection fix
    - rt2x00: Use ieee80211_hw->workqueue again
    - x86: Fix 27-rc crash on vsmp due to paravirt during module load
    - sg: disable interrupts inside sg_copy_buffer
    - ocfs2: Increment the reference count of an already-active stack.
    - APIC routing fix
    - sched: fix process time monotonicity
    - block: submit_bh() inadvertently discards barrier flag on a sync write
    - x64, fpu: fix possible FPU leakage in error conditions
    - x86-64: Clean up save/restore_i387() usage
    - KVM: SVM: fix guest global tlb flushes with NPT
    - KVM: SVM: fix random segfaults with NPT enabled
    - ALSA: remove unneeded power_mutex lock in snd_pcm_drop
    - ALSA: fix locking in snd_pcm_open*() and snd_rawmidi_open*()
    - ALSA: oxygen: fix distorted output on AK4396-based cards
    - ALSA: hda - Fix model for Dell Inspiron 1525
    - SCSI: qla2xxx: Defer enablement of RISC interrupts until ISP
      initialization completes.
    - USB: fix hcd interrupt disabling
    - smb.h: do not include linux/time.h in userspace
    - pxa2xx_spi: fix build breakage
    - pxa2xx_spi: chipselect bugfixes
    - pxa2xx_spi: dma bugfixes
    - mm: mark the correct zone as full when scanning zonelists
    - async_tx: fix the bug in async_tx_run_dependencies
    - drivers/mmc/card/block.c: fix refcount leak in mmc_block_open()
    - ixgbe: initialize interrupt throttle rate
    - i2c-dev: Return correct error code on class_create() failure
    - x86-32: AMD c1e force timer broadcast late
  * [x86] Update patch to detect not properly announced cmos RTC devices.
  * [xen] Overtake hvc console by default.

  [ maximilian attems ]
  * [openvz] ip: NULL pointer dereferrence in tcp_v(4|6)_send_ack
    (closes: #500472)
  * [openvz] unset NF_CONNTRACK_IPV6 for now until abi bump.

  [ Stephen R. Marenka ]
  * [m68k] add patches to fix atari ethernec per Michael Schmitz:
    atari-ethernec-IRQF_SHARED.diff and atari-ethernec-fixes.diff.
  * [m68k] add mac-esp-fix-for-quadras-with-two-esp-chips.diff to fix macs
    with dual scsi busses and a problem with xorg, per Finn Thain.
  * [m68k] add atari-atari_keyb_init-operator-precedence.diff per
    Michael Schmitz.
  * [m68k] more mac patches, per Finn Thain.

  [ Martin Michlmayr ]
  * [arm/ixp4xx] Enable USB_ATM and USB_SPEEDTOUCH (closes: #502182).
  * [arm/iop32x, arm/orion5x] Likewise.
  * DNS-323: read MAC address from flash (Matthew Palmer).

  [ dann frazier ]
  * Restrict access to the DRM_I915_HWS_ADDR ioctl (CVE-2008-3831)
  * Don't allow splicing to files opened with O_APPEND (CVE-2008-4554)

 -- Bastian Blank <waldi@debian.org>  Sat, 18 Oct 2008 12:14:22 +0200

linux-2.6 (2.6.26-8) unstable; urgency=medium

  [ dann frazier ]
  * [x86] Fix broken LDT access in VMI (CVE-2008-4410)
  * ata: Fix off-by-one-error that causes errors when reading a
    block on the LBA28-LBA48 boundary
  * [s390] prevent ptrace padding area read/write in 31-bit mode
    (CVE-2008-1514)

  [ Bastian Blank ]
  * Fix generation of i386 Xen image information.
  * [i386] Restrict the usage of long NOPs. (closes: #464962)
  * Fix access to uninitialized user keyring. (closes: #500279)
  * [x86] Fix detection of non-PNP RTC devices. (closes: #499230)

 -- Bastian Blank <waldi@debian.org>  Thu, 09 Oct 2008 12:07:21 +0200

linux-2.6 (2.6.26-7) unstable; urgency=low

  [ Bastian Blank ]
  * [xen] Add SuSE Xen patch. (closes: #495895)
  * Only register notifiers in braille console if used, fixes Insert key.
    (closes: #494374)
  * Fix ACPI EC GPE storm detection. (closes: #494546)
  * Disable useless support for ISP1760 USB host controller.
    (closes: #498304)
  * rt61pci: Add a sleep after firmware upload. (closes: #498828)

  [ Stephen R. Marenka ]
  * [m68k] Set CONFIG_ATARI_ETHERNEC=m for atari, since it only works
    in modular form.
  * [m68k] Enable CONFIG_ADB_PMU68K=y for mac.
  * [m68k] Add atari-aranym-nf-wrappers.diff patch to fix atari LBD
    problems, set CONFIG_LBD=y for atari.

  [ Martin Michlmayr ]
  * [arm/orion5x] Enable CONFIG_ATALK (requested by Ben Schwarz).
  * [arm/versatile] Enable CONFIG_VFP. (closes: #499463)
  * ath5k: Fix bad udelay calls on AR5210 code (Nick Kossifidis).
  * [arm] No longer disable ATH5K.

  [ dann frazier ]
  * Add missing capability checks in sbni_ioctl (CVE-2008-3525)

 -- Bastian Blank <waldi@debian.org>  Wed, 01 Oct 2008 09:02:30 +0200

linux-2.6 (2.6.26-6) unstable; urgency=low

  [ maximilian attems ]
  * [openvz] Enable checkpointing. (closes: #497292)

  [ Bastian Blank ]
  * Allow forced module loading again. (closes: #494144)
  * Set IEEE 802.11 (wireless) regulatory domain default to EU.
    (closes: #497971)
  * [i386] Enable IDE ACPI support. Override ABI changes. (closes: #470528)
  * [i386/686-bigmem] Promote to generic subarch. (closes: #476120)

  [ Martin Michlmayr ]
  * Fix dead 21041 ethernet after ifconfig down (Thomas Bogendoerfer).

  [ dann frazier ]
  * [hppa] Enable the FPU before using it, fixes booting on A500s
    with our CONFIG_PRINTK_TIME=y setting. (closes: #499458)

 -- Bastian Blank <waldi@debian.org>  Wed, 24 Sep 2008 12:06:47 +0200

linux-2.6 (2.6.26-5) unstable; urgency=low

  [ Martin Michlmayr ]
  * Backport power-off method for Kurobox Pro.
  * [arm/versatile] Really enable CONFIG_RTC_DRV_PL031 (closes: #484432).

  [ Stephen R. Marenka ]
  * [m68k] Set CONFIG_LBD=n for atari, since it conflicts with nfblock.

  [ Bastian Blank ]
  * Reenable SiS SATA support. (closes: #496603)
  * [amd64,i386] Disable new-style SiS PATA support.
  * Add stable release 2.6.26.4:
    - sata_mv: don't issue two DMA commands concurrently
    - KVM: MMU: Fix torn shadow pte
    - x86: work around MTRR mask setting, v2
    - nfsd: fix buffer overrun decoding NFSv4 acl (CVE-2008-3915)
    - sunrpc: fix possible overrun on read of /proc/sys/sunrpc/transports
      (CVE-2008-3911)
    - r8169: balance pci_map / pci_unmap pair
    - tg3: Fix firmware event timeouts
    - crypto: authenc - Avoid using clobbered request pointer
    - sparc64: Fix cmdline_memory_size handling bugs.
    - sparc64: Fix overshoot in nid_range().
    - ipsec: Fix deadlock in xfrm_state management. (closes: #497796)
    - sctp: fix random memory dereference with SCTP_HMAC_IDENT option.
    - sctp: correct bounds check in sctp_setsockopt_auth_key
    - sch_prio: Fix nla_parse_nested_compat() regression
    - sctp: add verification checks to SCTP_AUTH_KEY option
    - sctp: fix potential panics in the SCTP-AUTH API.
    - udp: Drop socket lock for encapsulated packets
    - pkt_sched: Fix actions referencing
    - pkt_sched: Fix return value corruption in HTB and TBF.
    - netns: Add network namespace argument to rt6_fill_node() and
      ipv6_dev_get_saddr()
    - ipv6: Fix OOPS, ip -f inet6 route get fec0::1, linux-2.6.26,
      ip6_route_output, rt6_fill_node+0x175 (CVE-2008-3686)
    - AX.25: Fix sysctl registration if !CONFIG_AX25_DAMA_SLAVE
    - mm: make setup_zone_migrate_reserve() aware of overlapping nodes
    - 8250: improve workaround for UARTs that don't re-assert THRE correctly
    - rtc_time_to_tm: fix signed/unsigned arithmetic
    - drivers/char/random.c: fix a race which can lead to a bogus BUG()
    - cifs: fix O_APPEND on directio mounts
    - atl1: disable TSO by default
    - forcedeth: fix checksum flag
    - bio: fix bio_copy_kern() handling of bio->bv_len
    - bio: fix __bio_copy_iov() handling of bio->bv_len
    - ALSA: oxygen: prevent muting of nonexistent AC97 controls
    - S390 dasd: fix data size for PSF/PRSSD command
    - x86: fix "kernel won't boot on a Cyrix MediaGXm (Geode)"
    - x86: work around MTRR mask setting
    - USB: cdc-acm: don't unlock acm->mutex on error path
    - binfmt_misc: fix false -ENOEXEC when coupled with other binary handlers
    - fbdefio: add set_page_dirty handler to deferred IO FB
    - eeepc-laptop: fix use after free
    - PCI: fix reference leak in pci_get_dev_by_id()
    - cramfs: fix named-pipe handling
  * Override ABI changes.
  * [hppa] Disable new-style RTC support. Override ABI changes.

  [ maximilian attems ]
  * openvz: Add upstream fixes up to 24cebf40278cb071ff8b. (closes: #497528)

 -- Bastian Blank <waldi@debian.org>  Wed, 10 Sep 2008 12:55:16 +0200

linux-2.6 (2.6.26-4) unstable; urgency=low

  [ maximilian attems ]
  * x86: Reset ACPI_PROCFS_POWER for Lenny as buggy apps depend on it.
    (closes: #495541)
  * x86: ACPI: Fix thermal shutdowns
  * openvz: Add upstream fixes up to 0f14912e3d2251aff. (closes: #494384)
  * Add stable release 2.6.26.3:
    - USB: fix interface unregistration logic
    - usb-storage: unusual_devs entries for iRiver T10 and Datafab CF+SM reader
    - usb-serial: don't release unregistered minors
    - usb-storage: revert DMA-alignment change for Wireless USB
    - usb-storage: automatically recognize bad residues
    - USB: ftdi_sio: Add USB Product Id for ELV HS485
    - qla2xxx: Set an rport's dev_loss_tmo value in a consistent manner.
    - dccp: change L/R must have at least one byte in the dccpsf_val field
      (CVE-2008-3276)
    - KVM: Avoid instruction emulation when event delivery is pending
    - cs5520: add enablebits checking
    - acer-wmi: Fix wireless and bluetooth on early AMW0 v2 laptops
    - USB: usb-storage: quirk around v1.11 firmware on Nikon D4
    - radeonfb: fix accel engine hangs
    - radeon: misc corrections
    - sparc64: Fix global reg snapshotting on self-cpu.
    - sparc64: Do not clobber %g7 in setcontext() trap.
    - sparc64: Fix end-of-stack checking in save_stack_trace().
    - sparc64: Fix recursion in stack overflow detection handling.
    - sparc64: Make global reg dumping even more useful.
    - sparc64: Implement IRQ stacks.
    - sparc64: Handle stack trace attempts before irqstacks are setup.
    - PCI: Limit VPD length for Broadcom 5708S
    - ide: it821x in pass-through mode segfaults in 2.6.26-stable
    - syncookies: Make sure ECN is disabled
    - USB: ftdi_sio: add support for Luminance Stellaris Evaluation/Development
      Kits
    - i2c: Fix NULL pointer dereference in i2c_new_probed_device
    - SCSI: hptiop: add more PCI device IDs
    - SCSI: ses: fix VPD inquiry overrun
    - SCSI: scsi_transport_spi: fix oops in revalidate
    - CIFS: Fix compiler warning on 64-bit
    - x86: fix spin_is_contended()
    - matrox maven: fix a broken error path
    - i2c: Let users select algorithm drivers manually again
    - CIFS: properly account for new user= field in SPNEGO upcall string
      allocation
    - x86: fix setup code crashes on my old 486 box
    - KVM: ia64: Fix irq disabling leak in error handling code
    - mlock() fix return values
    - rtl8187: Fix lockups due to concurrent access to config routine
    - KVM: task switch: segment base is linear address
    - KVM: task switch: use seg regs provided by subarch instead of reading
      from GDT
    - KVM: task switch: translate guest segment limit to virt-extension byte
      granular field
    - r8169: avoid thrashing PCI conf space above RTL_GIGA_MAC_VER_06
    - sparc64: FUTEX_OP_ANDN fix
    - posix-timers: do_schedule_next_timer: fix the setting of ->si_overrun
    - posix-timers: fix posix_timer_event() vs dequeue_signal() race
    - vt8623fb: fix kernel oops
    - ide-cd: fix endianity for the error message in cdrom_read_capacity
    - qla2xxx: Add dev_loss_tmo_callbk/terminate_rport_io callback support.
    - random32: seeding improvement
    - CIFS: mount of IPC$ breaks with iget patch
    - CIFS: if get root inode fails during mount, cleanup tree connection
    - crypto: padlock - fix VIA PadLock instruction usage with
      irq_ts_save/restore()
    - ipvs: Fix possible deadlock in estimator code
    - SCSI: block: Fix miscalculation of sg_io timeout in CDROM_SEND_PACKET
      handler.
    - ALSA: asoc: restrict sample rate and size in Freescale MPC8610 sound
      drivers
    - ALSA: ASoC: fix SNDCTL_DSP_SYNC support in Freescale 8610 sound drivers
    - USB: pl2023: Remove USB id (4348:5523) handled by ch341
    - relay: fix "full buffer with exactly full last subbuffer" accounting
      problem
    - ipv6: Fix ip6_xmit to send fragments if ipfragok is true
    - x86: amd opteron TOM2 mask val fix

  [ dann frazier ]
  * [ia64] Fix boot-time hang w/ PRINTK_TIME by ensuring that cpu0 can access
    per-cpu vars in early boot
  * delay calls to sched_clock() until after sched_clock_init() to prevent
    inaccurate printk timings on ia64 and presumably other architectures

  [ Ian Campbell ]
  * [xen] import upstream fix to fb-defio driver used by Xen framebuffer.

  [ Bastian Blank ]
  * [powerpc] Enable proper RTC support. (closes: #484693)

  [ Martin Michlmayr ]
  * Add Marvell Orion fixes:
    - sata_mv: add the Gen IIE flag to the SoC devices.
    - sata_mv: don't avoid clearing interrupt status on SoC host adapters

  [ dann frazier ]
  * Fix overflow condition in sctp_setsockopt_auth_key (CVE-2008-3526)
  * Fix panics that may occur if SCTP AUTH is disabled (CVE-2008-3792)
  * [x86] Fix memory leak in the copy_user routine
    (CVE-2008-0598, closes: #490910)

 -- Bastian Blank <waldi@debian.org>  Thu, 28 Aug 2008 08:46:42 +0200

linux-2.6 (2.6.26-3) unstable; urgency=low

  [ Bastian Blank ]
  * Disable Emagic Audiowerk 2 soundcard support. The PCI IDs clashes with
    many DVB cards.
  * Update VServer patch to 2.3.0.35.
  * [armel/versatile] Override ABI changes.
  * [i386/686-bigmem] Add VServer image.

  [ Aurelien Jarno ]
  * [armel/versatile] Disable CONFIG_NO_HZ, CONFIG_HIGH_RES_TIMERS for
    dynticks. (closes: #494842)

  [ Martin Michlmayr ]
  * Fix PCIe on the Kurobox Pro (Lennert Buytenhek).
  * Fix regressions caused by the "use software GSO for SG+CSUM capable
    netdevices" patch:
    - loopback: Enable TSO (Herbert Xu)
    - net: Preserve netfilter attributes in skb_gso_segment using
      __copy_skb_header (Herbert Xu)

  [ dann frazier ]
  * [amd64] Fix typo in TOM2 mask value, preventing a hang on some opteron
    systems. (closes: #494365)

 -- Bastian Blank <waldi@debian.org>  Mon, 18 Aug 2008 15:34:38 +0200

linux-2.6 (2.6.26-2) unstable; urgency=low

  [ Bastian Blank ]
  * [powerpc] Install arch/powerpc/lib/crtsavres.o into the headers, it is
    used during module linking.
  * Add stable release 2.6.26.1:
    - Fix off-by-one error in iov_iter_advance()
    - ath5k: don't enable MSI, we cannot handle it yet
    - b43legacy: Release mutex in error handling code
    - cpufreq acpi: only call _PPC after cpufreq ACPI init funcs got called already
    - VFS: increase pseudo-filesystem block size to PAGE_SIZE
    - markers: fix markers read barrier for multiple probes
    - tmpfs: fix kernel BUG in shmem_delete_inode
    - mpc52xx_psc_spi: fix block transfer
    - ixgbe: remove device ID for unsupported device
    - UML - Fix boot crash
    - eCryptfs: use page_alloc not kmalloc to get a page of memory
    - x86: fix kernel_physical_mapping_init() for large x86 systems
    - DVB: cx23885: SRAM changes for the 885 and 887 silicon parts
    - DVB: cx23885: Reallocated the sram to avoid concurrent VIDB/C issues
    - DVB: cx23885: DVB Transport cards using DVB port VIDB/TS1 did not stream
    - DVB: cx23885: Ensure PAD_CTRL is always reset to a sensible default
    - V4L: cx23885: Bugfix for concurrent use of /dev/video0 and /dev/video1
    - V4L: saa7134: Copy tuner data earlier to avoid overwriting manual tuner type
    - V4L: uvcvideo: Add support for Medion Akoya Mini E1210 integrated webcam
    - V4L: uvcvideo: Make input device support optional
    - V4L: uvcvideo: Don't free URB buffers on suspend
    - V4L: uvcvideo: Use GFP_NOIO when allocating memory during resume
    - V4L: uvcvideo: Fix a buffer overflow in format descriptor parsing
    - DVB: dib0700: add support for Hauppauge Nova-TD Stick 52009
    - V4L: cx18: Upgrade to newer firmware & update documentation
    - ALSA: trident - pause s/pdif output
    - myri10ge: do not use mgp->max_intr_slots before loading the firmware
    - myri10ge: do not forget to setup the single slice pointers
    - iop-adma: fix platform driver hotplug/coldplug
    - sparc64: Do not define BIO_VMERGE_BOUNDARY.
    - sparc64: Fix cpufreq notifier registry.
    - sparc64: Fix lockdep issues in LDC protocol layer.
    - tcp: Clear probes_out more aggressively in tcp_ack().
    - ARM: fix fls() for 64-bit arguments
    - vmlinux.lds: move __attribute__((__cold__)) functions back into final .text section
    - rtc-at91rm9200: avoid spurious irqs
    - ide-cd: fix oops when using growisofs
    - x86: fix crash due to missing debugctlmsr on AMD K6-3
    - cpusets: fix wrong domain attr updates
    - proc: fix /proc/*/pagemap some more
    - Fix build on COMPAT platforms when CONFIG_EPOLL is disabled
    - markers: fix duplicate modpost entry
    - x86, suspend, acpi: enter Big Real Mode
    - USB: fix usb serial pm counter decrement for disconnected interfaces
    - x86 reboot quirks: add Dell Precision WorkStation T5400
    - Fix typos from signal_32/64.h merge
    - rcu: fix rcu_try_flip_waitack_needed() to prevent grace-period stall
    - Patch Upstream: x86 ptrace: fix PTRACE_GETFPXREGS error
    - KVM: MMU: Fix potential race setting upper shadow ptes on nonpae hosts
    - KVM: MMU: nuke shadowed pgtable pages and ptes on memslot destruction
    - KVM: x86 emulator: Fix HLT instruction
    - KVM: VMX: Add ept_sync_context in flush_tlb
    - KVM: mmu_shrink: kvm_mmu_zap_page requires slots_lock to be held
    - KVM: SVM: fix suspend/resume support
    - KVM: VMX: Fix a wrong usage of vmcs_config
    - isofs: fix minor filesystem corruption
    - quota: fix possible infinite loop in quota code
    - hdlcdrv: Fix CRC calculation.
    - ipv6: __KERNEL__ ifdef struct ipv6_devconf
    - ipv6: use timer pending
    - udplite: Protection against coverage value wrap-around
    - pxamci: trivial fix of DMA alignment register bit clearing
  * [sparc] Install asm-sparc headers again.
  * Force RTC on by default and set clock on startup. Override ABI changes.
  * [i386, amd64] Make the CMOS RTC support builtin. (closes: #493567)
  * Add stable release 2.6.26.2:
    - sound: ensure device number is valid in snd_seq_oss_synth_make_info
    - Ath5k: kill tasklets on shutdown
    - Ath5k: fix memory corruption
    - vfs: fix lookup on deleted directory
    - ALSA: emu10k1 - Fix inverted Analog/Digital mixer switch on Audigy2
    - ALSA: hda - Add missing Thinkpad Z60m support
    - ALSA: hda - Fix DMA position inaccuracy
    - ALSA: hda - Fix wrong volumes in AD1988 auto-probe mode
    - Add compat handler for PTRACE_GETSIGINFO
    - Bluetooth: Signal user-space for HIDP and BNEP socket errors
    - Input: i8042 - add Acer Aspire 1360 to nomux blacklist
    - Input: i8042 - add Gericom Bellagio to nomux blacklist
    - Input: i8042 - add Intel D845PESV to nopnp list
    - jbd: fix race between free buffer and commit transaction
    - NFS: Ensure we zap only the access and acl caches when setting new acls
    - SCSI: ch: fix ch_remove oops
    - linear: correct disk numbering error check
    - netfilter: xt_time: fix time's time_mt()'s use of do_div()
    - Kprobe smoke test lockdep warning
    - Close race in md_probe
    - x86: io delay - add checking for NULL early param
    - x86: idle process - add checking for NULL early param
    - SCSI: bsg: fix bsg_mutex hang with device removal
    - netfilter: nf_nat_sip: c= is optional for session
    - romfs_readpage: don't report errors for pages beyond i_size
    - ftrace: remove unneeded documentation

  [ Martin Michlmayr ]
  * METH: fix MAC address setup (Thomas Bogendoerfer)
  * Export the reset button of the QNAP TS-409.
  * net: use software GSO for SG+CSUM capable netdevices (Lennert Buytenhek)

  [ dann frazier ]
  * device_create interface changed between 2.6.26 and 2.6.27; adjust hpilo
    backport appropriately. Fixes a NULL pointer dereference in ilo_probe().

 -- Bastian Blank <waldi@debian.org>  Fri, 08 Aug 2008 08:09:00 +0200

linux-2.6 (2.6.26-1) unstable; urgency=low

  * New upstream release see http://kernelnewbies.org/Linux_2_6_26
    - UDF 2.50 support. (closes: #480910)
    - mmc: increase power up delay (closes: #481190)
    - snd-hda-intel suspend troubles fixed. (closes: #469727, #481613, #480034)
    - cifs QueryUnixPathInfo fix (closes: #480995)
    - r8169 oops in r8169_get_mac_version (closes: #471892)
    - netfilter headers cleanup (closes: #482331)
    - iwlwifi led support (closes: #469095)
    - ath5k associates on AR5213A (closes: #463785)
    - T42 suspend fix (closes: #485873)
    - cpuidle acpi driver: fix oops on AC<->DC (closes: #477201)
    - opti621 ide fixes (closes: #475561)
    - ssh connection hangs with mac80211 (closes: #486089)
    - ocfs2: Allow uid/gid/perm changes of symlinks (closes: #479475)
    - xircom_tulip_cb: oboslete driver removed (closes: #416900)
    - r8169 properly detect link status (closes: #487586)
    - iwl3945 connection + support fixes (closes: #481436, #482196)
    - longrun cpufreq min freq fix (closes: #468149)
    - emux midi synthesizer SOFT_PEDAL-release event (closes: #474312)
    - vmemmap fixes to use smaller pages (closes: #483489)
    - x86 freeze fixes (closes: #482100, #482074)
    - xen boot failure fix (closes: #488284)
    - gdb read floating-point and SSE registers (closes: #485375)
    - USB_PERSIST is default on (closes: #489963)
    - alsa snd-hda Dell Inspiron fix (closes: #490649)
    - ipw2200: queue direct scans (closes: #487721)
    - better gcc-4.3 support (closes: #492301)
    - iwl3945 monitor mode. (closes: #482387)

  [ maximilian attems ]
  * topconfig set CRYPTO_CTS, SND_PCSP, SND_AW2, IWL4965_LEDS, IWL3945_LEDS,
    RT2400PCI_LEDS, RT2500PCI_LEDS, RT61PCI_LEDS, RT2500USB_LEDS,
    RT73USB_LEDS, NF_CT_PROTO_DCCP, BRIDGE_EBT_NFLOG, IWLWIFI_RFKILL,
    USB_SERIAL_SPCP8X5, USB_STORAGE_CYPRESS_ATACB, DVB_ISL6405, DVB_AU8522,
    VIDEO_EM28XX_DVB, VIDEO_CX18, VIDEO_AU0828, SOC_CAMERA_MT9M001,
    SOC_CAMERA_MT9V022, DVB_TUNER_ITD1000, VIDEO_PVRUSB2_DVB, USB_C67X00_HCD,
    USB_ISP1760_HCD, HTC_PASIC3, I2C_PCA_PLATFORM, TOUCHSCREEN_WM97XX,
    JOYSTICK_ZHENHUA, SFC, ACCESSIBILITY, UIO_SMX, LOGIRUMBLEPAD2_FF,
    A11Y_BRAILLE_CONSOLE, EDS_TRIGGER_DEFAULT_ON, VIDEO_ALLOW_V4L1, ATA_ACPI,
    SATA_PMP, ATA_SFF, USB_SERIAL_MOTOROLA, USB_WDM, MAC80211_MESH,
    IPV6_MROUTE, IPV6_PIMSM_V2, MTD_AR7_PARTS, SENSORS_IBMAEM, PATA_SCH,
    CGROUP_DEVICE, USB_ISIGHTFW, HW_RANDOM_VIRTIO, RTC_DRV_FM3130,
    USB_VIDEO_CLASS, CIFS_DFS_UPCALL.
  * [amd64, i386]: KVM_CLOCK, KVM_GUEST, ISCSI_IBFT_FIND, ISCSI_IBFT, THERMAL,
    EEEPC_LAPTOP, FB_N411, THERMAL_HWMON.
  * [amd64]: Enable SCSI_DPT_I2O as 64 bit now.
  * Reenable USB_SERIAL_EDGEPORT, USB_SERIAL_EDGEPORT_TI. (closes: #480195)
  * Enable TCP_MD5SIG for BGP sessions. (closes: #443742)
  * Add recognised alsa cards to bug report.
  * topconfig: Enable HYSDN, no longer broken on smp.
  * Add request_firmware patch for keyspan. (closes: #448900)
  * [x86]: Enable dma engine. (closes: #473331)
  * [ppc64]: Enable IBMEBUS and EHEA. (closes: #484888)
  * topconfig: Enable PROFILING across all flavours. (closes: #484885)
  * 486: enable OLPC support thanks Andres Salomon for merge.
    Kconfig variable patch by Robert Millan (closes: #485063).
  * Add request_firmware patch for ip2.
  * Add request_firmware patch for acenic. (closes: #284221)
  * [x86, ia64]: Set HPET_RTC_IRQ. (closes: #479709, #476970)
  * [ppc]: Set SND_VIRMIDI. (closes: #290090)
  * Fallback for userspace compatibility to old IEEE 1394 FireWire stack.
    (closes: #451367, #475295, #478419)
  * [x86]: Enable modular FB_UVESA. (closes: #473180)
  * JFFS2 enable summary and compressor support. (closes: #488242)
  * Add OLPC sdhci quirks. Thanks Andres Salomon <dilinger@debian.org>
    (closes: #485192)
  * [ppc]: Enable RTC_DRV_PPC. (closes: #484693) Thanks for the patch to
    Geoff Levand <geoffrey.levand@am.sony.com>.
  * Enable BLK_DEV_BSG for SG v4 support.
  * [amd64] Enable default disabled memtest boot param.
  * topconfig: Enable PATA_SIS instead of SATA_SIS. (closes: #485609)
  * Add OpenVZ countainer flavour for amd64, i386. (closes: #392015)
  * atl1e driver for Atheros(R) L1e Fast Ethernet. (closes: #492029)
  * [ALSA] hda - Add ICH9 controller support (8086:2911)
  * [ALSA] hda - support intel DG33 motherboards
  * HP iLO driver
  * Input: i8042 - add Arima-Rioworks HDAMB board to noloop list
    (closes: #489190) thanks Guillaume Morin <guillaume@morinfr.org>

  [ Martin Michlmayr ]
  * [arm/orion5x] Update the config to reflect upstream renaming this
    subarch.
  * [arm/orion5x] Add some patches from Marvell's Orion tree:
    - Feroceon: speed up flushing of the entire cache
    - support for 5281 D0 stepping
    - cache align destination pointer when copying memory for some processors
    - cache align memset and memzero
    - DMA engine driver for Marvell XOR engine
    - Orion hardware watchdog support
  * [arm/orion5x] Enable NETCONSOLE.
  * [arm/orion5x] Disable more SCSI drivers.
  * [arm/ixp4xx] Disable most ATA and more SCSI and network drivers.
  * [arm/versatile] Enable CONFIG_RTC_DRV_PL031 (closes: #484432).
  * [arm/iop32x, arm/ixp4xx, arm/versatile] Enable ARM_THUMB (closes: #484524).
  * [arm/iop32x] Add LED driver for Thecus N2100 (Riku Voipio).
  * [mips/r5k-ip32] Enable USB.
  * [arm/orion5x, arm/iop32x, arm/ixp4xx, mipsel/r5k-cobalt] Enable HAMRADIO
    on the request of Heinz Janssen.
  * [arm/orion5x] Add support for QNAP TS-409 and HP mv2120; thanks
    Sylver Bruneau.
  * [mips] Add patches from Thomas Bogendoerfer:
    - gbefb: fix cmap FIFO timeout (closes: #487257)
    - IP32: Enable FAST-20 for onboard scsi
    - IP32: SGI O2 sound driver
  * [arm/ixp4xx] Add support for Freecom FSG-3 (Rod Whitby).
  * [arm/ixp4xx] Enable CONFIG_MACH_DSMG600.
  * [arm/iop32x] Unset NET_DMA since it actually leads to worse network
    performance.
  * [arm/orion5x] Fix a boot crash on the Kurobox Pro.
  * [arm/orion5x] use better key codes for the TS-209/TS-409 buttons
  * [arm/orion5x] export red SATA lights on TS-409, fix SATA presence/activity
  * [arm] Enable KEXEC (closes: #492268).
  * [arm/orion5x] Enable USB_PRINTER, requested by Mike Arthur.
  * [arm/orion5x] Enable binfmt aout, x25, wireless and ATM.
  * [arm/iop32x, arm/orion5x] Enable USB_SISUSBVGA.
  * [arm] xfs: pack some shortform dir2 structures for the ARM old ABI
    architecture (closes: #414932).

  [ Ian Campbell ]
  * Readme.build updated on how to generate orig tarballs.
  * Forward port vmlinuz-target.patch.
  * Enable Xen save/restore and memory ballooning for Xen enabled kernels.

  [ Bastian Blank ]
  * [powerpc/powerpc-miboot] Disable. (closes: #481358)
  * [powerpc/powerpc64] Support IBM Cell based plattforms and PS3.
    (closes: #462529)
  * [s390] Synchronize block device, network bridge, network scheduler and CRC
    support.
  * [s390] Enable support for PCI-attached cryptographic adapters.
  * Use control group as base for group CPU scheduler. This reenabled
    traditional nice behaviour. (closes: #489223)
  * Bump yaird dependencies to at least 0.0.13.
  * Reenable SECCOMP. There is no longer additional overhead.
    (closes: #474648)
  * Export symbol required for MOL again. (closes: #460667)
  * [powerpc/powerpc64] Fix console selection in LPAR environment.
    (closes: #492703)
  * Fix several userspace compatibility problems.

  [ Christian T. Steigies ]
  * [m68k] enable SERIAL_CONSOLE for amiga and atari

  [ Thiemo Seufer ]
  * [mips] Fix logic bug in atomic_sub_if_positive.

  [ Stephen R. Marenka ]
  * [m68k] Update pending m68k patches.
  * [m68k] Enable nfcon and nfblock for atari.
  * [m68k] Change compiler to default.

  [ Aurelien Jarno ]
  * [arm/versatile] Switch scsi/ext3/smc91x to modules now that we have proper
    d-i support. Remove options defined in toplevel config file.

 -- Bastian Blank <waldi@debian.org>  Wed, 30 Jul 2008 10:17:29 +0200

linux-2.6 (2.6.25-7) unstable; urgency=high

  * Add stable release 2.6.25.10:
    - TTY: fix for tty operations bugs (CVE-2008-2812)
    - sched: fix cpu hotplug
    - IB/mthca: Clear ICM pages before handing to FW
    - DRM: enable bus mastering on i915 at resume time
    - x86: shift bits the right way in native_read_tscp
    - x86_64 ptrace: fix sys32_ptrace task_struct leak (CVE-2008-3077)
    - ptrace GET/SET FPXREGS broken
    - futexes: fix fault handling in futex_lock_pi
    - x86: fix cpu hotplug crash
  * Add stable release 2.6.25.11:
    - x86: fix ldt limit for 64 bit

 -- maximilian attems <maks@debian.org>  Mon, 14 Jul 2008 10:58:14 +0200

linux-2.6 (2.6.25-6) unstable; urgency=high

  [ maximilian attems ]
  * Add stable release 2.6.25.7:
    - double-free of inode on alloc_file() failure exit in create_write_pipe()
    - m68k: Add ext2_find_{first,next}_bit() for ext4
    - bluetooth: fix locking bug in the rfcomm socket cleanup handling
    - serial: fix enable_irq_wake/disable_irq_wake imbalance in serial_core.c
    - bttv: Fix a deadlock in the bttv driver (closes: #487594)
    - forcedeth: msi interrupts
    - CPUFREQ: Fix format string bug.
    - mmc: wbsd: initialize tasklets before requesting interrupt
    - ecryptfs: fix missed mutex_unlock
    - mac80211: send association event on IBSS create
    - bluetooth: rfcomm_dev_state_change deadlock fix
    - sunhv: Fix locking in non-paged I/O case.
    - cassini: Only use chip checksum for ipv4 packets.
    - ipwireless: Fix blocked sending
    - net: Fix call to ->change_rx_flags(dev, IFF_MULTICAST) in
      dev_change_flags()
    - fbdev: export symbol fb_mode_option
    - ipsec: Use the correct ip_local_out function
    - tcp: fix skb vs fack_count out-of-sync condition
    - tcp FRTO: Fix fallback to conventional recovery
    - tcp FRTO: SACK variant is errorneously used with NewReno
    - tcp FRTO: work-around inorder receivers
    - tcp: Fix inconsistency source (CA_Open only when !tcp_left_out(tp))
    - l2tp: avoid skb truesize bug if headroom is increased
    - l2tp: Fix possible WARN_ON from socket code when UDP socket is closed
    - l2tp: Fix possible oops if transmitting or receiving when tunnel goes down
    - ax25: Fix NULL pointer dereference and lockup.
    - sound: emu10k1 - fix system hang with Audigy2 ZS Notebook PCMCIA card
    - tcp: Allow send-limited cwnd to grow up to max_burst when gso disabled
    - tcp: Limit cwnd growth when deferring for GSO
    - af_key: Fix selector family initialization.
    - hgafb: resource management fix
    - cifs: fix oops on mount when CONFIG_CIFS_DFS_UPCALL is enabled
    - b43: Fix controller restart crash
    - ssb: Fix context assertion in ssb_pcicore_dev_irqvecs_enable
    - eCryptfs: protect crypt_stat->flags in ecryptfs_open()
    - cciss: add new hardware support
    - ecryptfs: add missing lock around notify_change
    - ecryptfs: clean up (un)lock_parent
    - Add 'rd' alias to new brd ramdisk driver
    - net_sched: cls_api: fix return value for non-existant classifiers
    - vlan: Correctly handle device notifications for layered VLAN devices
    - IB/umem: Avoid sign problems when demoting npages to integer
    - x86: fix recursive dependencies
    - can: Fix copy_from_user() results interpretation
    - Kconfig: introduce ARCH_DEFCONFIG to DEFCONFIG_LIST
    - tcp: TCP connection times out if ICMP frag needed is delayed
    - ALSA: hda - Fix resume of auto-config mode with Realtek codecs
    - netlink: Fix nla_parse_nested_compat() to call nla_parse() directly
  * Add stable release 2.6.25.9:
    - Add return value to reserve_bootmem_node()
    - x86: use BOOTMEM_EXCLUSIVE on 32-bit
    - sctp: Make sure N * sizeof(union sctp_addr) does not overflow.
    - hwmon: (lm85) Fix function RANGE_TO_REG()
    - hwmon: (adt7473) Initialize max_duty_at_overheat before use
    - x86: set PAE PHYSICAL_MASK_SHIFT to 44 bits.
    - Reinstate ZERO_PAGE optimization in 'get_user_pages()' and fix XIP
    - watchdog: hpwdt: fix use of inline assembly
    - Fix ZERO_PAGE breakage with vmware
    - atl1: relax eeprom mac address error check

  [ Martin Michlmayr]
  * [arm/orion5x] Enable INPUT_EVDEV and KEYBOARD_GPIO.

  [ Steve Langasek ]
  * Enable CONFIG_CIFS_EXPERIMENTAL and CONFIG_CIFS_UPCALL, required for
    CIFS mounts to be able to use Kerberos authentication.  Closes: #480663.

  [ Bastian Blank ]
  * Add stable release 2.6.25.8:
    - x86: disable mwait for AMD family 10H/11H CPUs
    - x86: remove mwait capability C-state check
    - nf_conntrack_h323: fix memory leak in module initialization error path
    - nf_conntrack_h323: fix module unload crash
    - nf_conntrack: fix ctnetlink related crash in nf_nat_setup_info()
    - SCSI: sr: fix corrupt CD data after media change and delay
    - ACPICA: Ignore ACPI table signature for Load() operator
    - scsi_host regression: fix scsi host leak
    - b43: Fix possible NULL pointer dereference in DMA code
    - b43: Fix noise calculation WARN_ON
    - virtio_net: Fix skb->csum_start computation
    - opti621: remove DMA support
    - opti621: disable read prefetch
    - Fix tty speed handling on 8250
    - x86-64: Fix "bytes left to copy" return value for copy_from_user()
   * Fix alpha build due too inconsistent kallsyms data.

 -- maximilian attems <maks@debian.org>  Fri, 27 Jun 2008 00:33:53 +0200

linux-2.6 (2.6.25-5) unstable; urgency=low

  [ maximilian attems ]
  [ Bastian Blank ]
  * Reenable VServer images.

  [ maximilian attems ]
  * Add stable release 2.6.25.5:
    - asn1: additional sanity checking during BER decoding (CVE-2008-1673)
  * Add stable release 2.6.25.6:
    - atl1: fix 4G memory corruption bug
    - capabilities: remain source compatible with 32-bit raw legacy capability
      support.
    - usb-serial: Use ftdi_sio driver for RATOC REX-USB60F
    - cpufreq: fix null object access on Transmeta CPU
    - Smack: fuse mount hang fix
    - cgroups: remove node_ prefix_from ns subsystem
    - XFS: Fix memory corruption with small buffer reads
    - x86: don't read maxlvt before checking if APIC is mapped
    - USB: option: add new Dell 5520 HSDPA variant
    - md: do not compute parity unless it is on a failed drive
    - md: fix uninitialized use of mddev->recovery_wait
    - md: fix prexor vs sync_request race
    - HID: split Numlock emulation quirk from HID_QUIRK_APPLE_HAS_FN.
    - USB: do not handle device 1410:5010 in 'option' driver
    - USB: unusual_devs: Add support for GI 0401 SD-Card interface
    - USB: add Telstra NextG CDMA id to option driver
    - USB: fix build errors in ohci-omap.c and ohci-sm501.c
    - USB: add TELIT HDSPA UC864-E modem to option driver
    - memory_hotplug: always initialize pageblock bitmap
    - x86: fix bad pmd ffff810000207xxx(9090909090909090)
    - USB: add Zoom Telephonics Model 3095F V.92 USB Mini External modem to
      cdc-acm
    - x86: prevent PGE flush from interruption/preemption
    - IPoIB: Test for NULL broadcast object in ipiob_mcast_join_finish()
    - i386: fix asm constraint in do_IRQ()
    - i2c-nforce2: Disable the second SMBus channel on the DFI Lanparty NF4
      Expert
    - i2c/max6875: Really prevent 24RF08 corruption
    - brk: make sys_brk() honor COMPAT_BRK when computing lower bound
    - Revert "PCI: remove default PCI expansion ROM memory allocation"
    - PS3: gelic: fix memory leak
    - eCryptfs: remove unnecessary page decrypt call
    - netfilter: nf_conntrack_expect: fix error path unwind in
      nf_conntrack_expect_init()
    - netfilter: xt_connlimit: fix accouning when receive RST packet in
      ESTABLISHED state
    - netfilter: nf_conntrack_ipv6: fix inconsistent lock state in
      nf_ct_frag6_gather()
    - POWERPC Bolt in SLB entry for kernel stack on secondary cpus
    - netfilter: xt_iprange: module aliases for xt_iprange
    - x86: user_regset_view table fix for ia32 on 64-bit
    - x86: if we cannot calibrate the TSC, we panic.
    - CIFS: Fix UNC path prefix on QueryUnixPathInfo to have correct slash
    - x86, fpu: fix CONFIG_PREEMPT=y corruption of application's FPU stack
    - libata: force hardreset if link is in powersave mode
    - x86: fix setup of cyc2ns in tsc_64.c
    - x86: distangle user disabled TSC from unstable
    - x86: disable TSC for sched_clock() when calibration failed
    - pagemap: fix bug in add_to_pagemap, require aligned-length reads of
      /proc/pid/pagemap
    - ext3/4: fix uninitialized bs in ext3/4_xattr_set_handle()
    - proc: calculate the correct /proc/<pid> link count
    - CPUFREQ: Make acpi-cpufreq more robust against BIOS freq changes behind
      our back.
    - USB: remove PICDEM FS USB demo (04d8:000c) device from ldusb
    - types.h: don't expose struct ustat to userspace

  [ Bastian Blank ]
  * Ignore ABI change in internal XFS symbol.

 -- Bastian Blank <waldi@debian.org>  Thu, 12 Jun 2008 08:47:11 +0200

linux-2.6 (2.6.25-4) unstable; urgency=low

  [ maximilian attems ]
  * Fix arm Kconfig logic disabling random drivers. (closes: #481410)
  * Add stable release 2.6.25.4:
    - OHCI: fix regression upon awakening from hibernation
    - V4L/DVB (7473): PATCH for various Dibcom based devices
    - {nfnetlink, ip, ip6}_queue: fix skb_over_panic when enlarging packets
    - dccp: return -EINVAL on invalid feature length
    - md: fix raid5 'repair' operations
    - sparc: Fix SA_ONSTACK signal handling.
    - sparc: Fix fork/clone/vfork system call restart.
    - sparc64: Stop creating dummy root PCI host controller devices.
    - sparc64: Fix wedged irq regression.
    - SPARC64: Fix args to 64-bit sys_semctl() via sys_ipc().
    - serial: Fix sparc driver name strings.
    - sparc: Fix ptrace() detach.
    - sparc: Fix mremap address range validation.
    - sparc: Fix debugger syscall restart interactions.
    - sparc32: Don't twiddle PT_DTRACE in exec.
    - r8169: fix oops in r8169_get_mac_version
    - SCSI: aha152x: Fix oops on module removal
    - SCSI: aha152x: fix init suspiciously returned 1, it should follow
      0/-E convention
    - sch_htb: remove from event queue in htb_parent_to_leaf()
    - i2c-piix4: Blacklist two mainboards
    - SCSI: qla1280: Fix queue depth problem
    - ipvs: fix oops in backup for fwmark conn templates
    - USB: airprime: unlock mutex instead of trying to lock it again
    - rtc: rtc_time_to_tm: use unsigned arithmetic
    - SCSI: libiscsi regression in 2.6.25: fix nop timer handling
    - SCSI: libiscsi regression in 2.6.25: fix setting of recv timer
    - can: Fix can_send() handling on dev_queue_xmit() failures
    - macvlan: Fix memleak on device removal/crash on module removal
    - nf_conntrack: padding breaks conntrack hash on ARM
    - sparc: sunzilog uart order
    - r8169: fix past rtl_chip_info array size for unknown chipsets
    - x86: use defconfigs from x86/configs/*
    - vt: fix canonical input in UTF-8 mode
    - ata_piix: verify SIDPR access before enabling it
    - serial: access after NULL check in uart_flush_buffer()
    - x86: sysfs cpu?/topology is empty in 2.6.25 (32-bit Intel system)
    - XFRM: AUDIT: Fix flowlabel text format ambibuity.
  * Update userspace merged HZ alpha fixed version.
  * Backport netfilter: Move linux/types.h inclusions outside of #ifdef
    __KERNEL__. (closes: #479899)
  * types.h: don't expose struct ustat to userspace. (closes: #429064)

  [ Bastian Blank ]
  * Fix ABI changes from: ipvs: fix oops in backup for fwmark conn templates

 -- maximilian attems <maks@debian.org>  Tue, 27 May 2008 11:46:11 +0200

linux-2.6 (2.6.25-3) unstable; urgency=low

  [ Bastian Blank ]
  * Add stable release 2.6.25.3:
    - sit: Add missing kfree_skb() on pskb_may_pull() failure.
    - sparc: Fix mmap VA span checking.
    - CRYPTO: eseqiv: Fix off-by-one encryption
    - CRYPTO: authenc: Fix async crypto crash in crypto_authenc_genicv()
    - CRYPTO: cryptd: Correct kzalloc error test
    - CRYPTO: api: Fix scatterwalk_sg_chain
    - x86 PCI: call dmi_check_pciprobe()
    - b43: Fix some TX/RX locking issues
    - kprobes/arm: fix decoding of arithmetic immediate instructions
    - kprobes/arm: fix cache flush address for instruction stub
    - b43: Fix dual-PHY devices
    - POWERPC: mpc5200: Fix unterminated of_device_id table
    - reiserfs: Unpack tails on quota files
    - sched: fix hrtick_start_fair and CPU-Hotplug
    - vfs: fix permission checking in sys_utimensat
    - md: fix use after free when removing rdev via sysfs
    - mm: fix usemap initialization
    - 2.6.25 regression: powertop says 120K wakeups/sec

  [ maximilian attems ]
  * Redisable old dup prism54 driver.
  * Reenable accidentaly disabled SIS190. (closes: #478773)
  * Add lmkl patch to unbreak HZ userspace aka perl5.10 build fix.
    (closes: #480130)

  [ Martin Michlmayr ]
  * [armel] Disable some SCSI drives (that are disabled on arm) so the
    ramdisk will fit in flash on NSLU2 (closes: #480310).

 -- maximilian attems <maks@debian.org>  Wed, 14 May 2008 11:16:56 +0200

linux-2.6 (2.6.25-2) unstable; urgency=low

  [ maximilian attems ]
  * Add stable release 2.6.25.1:
    - Fix dnotify/close race (CVE-2008-1375)
    - V4L: Fix VIDIOCGAP corruption in ivtv
    - USB: log an error message when USB enumeration fails
    - USB: OHCI: fix bug in controller resume
    - SCSI: qla2xxx: Correct regression in relogin code.
    - rose: Socket lock was not released before returning to user space
    - x86, pci: fix off-by-one errors in some pirq warnings
    - hrtimer: timeout too long when using HRTIMER_CB_SOFTIRQ
    - RDMA/nes: Fix adapter reset after PXE boot
    - rtc-pcf8583 build fix
    - JFFS2: Fix free space leak with in-band cleanmarkers
    - SELinux: no BUG_ON(!ss_initialized) in selinux_clone_mnt_opts
    - tehuti: check register size (CVE-2008-1675)
    - IPSEC: Fix catch-22 with algorithm IDs above 31
    - alpha: unbreak OSF/1 (a.out) binaries
    - tehuti: move ioctl perm check closer to function start (CVE-2008-1675)
    - aio: io_getevents() should return if io_destroy() is invoked
    - mm: fix possible off-by-one in walk_pte_range()
    - TCP: Increase the max_burst threshold from 3 to tp->reordering.
    - ssb: Fix all-ones boardflags
    - cgroup: fix a race condition in manipulating tsk->cg_list
    - drivers/net/tehuti: use proper capability check for raw IO access
    - tg3: 5701 DMA corruption fix
    - V4L: tea5761: bugzilla #10462: tea5761 autodetection code were broken
    - b43: Workaround invalid bluetooth settings
    - b43: Add more btcoexist workarounds
    - b43: Workaround DMA quirks
    - dm snapshot: fix chunksize sector conversion
    - x86: Fix 32-bit x86 MSI-X allocation leakage
    - RTNETLINK: Fix bogus ASSERT_RTNL warning
    - net: Fix wrong interpretation of some copy_to_user() results.
    - dz: test after postfix decrement fails in dz_console_putchar()
    - RDMA/nes: Free IRQ before killing tasklet
    - S2io: Fix memory leak during free_tx_buffers
    - S2io: Version update for memory leak fix during free_tx_buffers
    - USB: Add HP hs2300 Broadband Wireless Module to sierra.c
    - V4L: cx88: enable radio GPIO correctly
    - hrtimer: raise softirq unlocked to avoid circular lock dependency
    - tcp: tcp_probe buffer overflow and incorrect return value
  * [ide] Add upstream piix patch for asus eee pc. (closes: #479217)

  [ Christian T. Steigies ]
  * [m68k] Add patches for 2.6.25.
  * [m68k] Disable EXT4DEV_FS for now.
  * [m68k] Enable SCSI_MAC_ESP for mac.

  [ Ian Campbell ]
  * [x86]: Enable Xen guest support in all i386 flavours.

  [ Bastian Blank ]
  * Add stable release 2.6.25.2:
    - fix SMP ordering hole in fcntl_setlk() (CVE-2008-1669)

 -- Bastian Blank <waldi@debian.org>  Thu, 08 May 2008 14:46:48 +0200

linux-2.6 (2.6.25-1) unstable; urgency=low

  * New upstream release (closes: #456799, #468440, #475161, #475134, #475441)
    - Add oabi shim for fstatat64 (closes: #462677)

  [ maximilian attems ]
  * topconfig set NOZOMI, CRYPTO_SEQIV, CRYPTO_CTR, CRYPTO_GCM, CRYPTO_CCM,
    CRYPTO_SALSA20, CRYPTO_LZO, CRYPTO_DEV_HIFN_795X, USB_SI470X,
    USB_STKWEBCAM, VIDEO_PVRUSB2_ONAIR_USB2, VIDEO_PVRUSB2_ONAIR_CREATOR,
    VIDEO_EM28XX_ALSA, CRYPTO_DEV_HIFN_795X_RNG, PCF8575, TPS65010, RTL8180,
    ENC28J60, R6040, CAN, NETFILTER_XT_MATCH_OWNER, MAC80211_RC_DEFAULT_PI,
    NETFILTER_XT_TARGET_RATEEST, NETFILTER_XT_TARGET_TCPOPTSTRIP,
    NETFILTER_XT_MATCH_IPRANGE, NETFILTER_XT_MATCH_RATEEST, SND_OXYGEN,
    SND_HIFIER, SND_VIRTUOSO, USB_NET_RNDIS_WLAN, USB_ANNOUNCE_NEW_DEVICES,
    USB_SERIAL_IUU, NET_CLS_FLOW, INFINIBAND_NES, RTC_DRV_R9701,
    RTC_DRV_DS1511, MEMSTICK, SENSORS_W83L786NG, SENSORS_ADS7828, IPWIRELESS,
    RISCOM8, IGB, UTS_NS, IPC_NS, IPV6_ROUTE_INFO, ENCLOSURE_SERVICES,
    SCSI_ENCLOSURE, SENSORS_ADT7473, SCSI_MVSAS, REALTEK_PHY, RTC_DRV_S35390A,
    MEMSTICK_JMICRON_38X, IWL4965_HT.
  * [amd64] Enable CRYPTO_SALSA20_X86_64, EDAC_I3000, EFI, EFI_VARS, I8K,
    PARAVIRT_GUEST, PARAVIRT, VIRTIO_PCI, VIRTIO_BALLOON, SPARSEMEM_VMEMMAP.
  * [amd64, i386]: Enable LEDS_CLEVO_MAIL, INPUT_APANEL, ACER_WMI,
    THINKPAD_ACPI_HOTKEY_POLL, HP_WATCHDOG, THINKPAD_ACPI_VIDEO,
    VIRTION_CONSOLE, ACPI_WMI, IO_DELAY_0X80.
  * topconfig disable PARPORT_PC_FIFO due to instabilities.
    (closes: #366165, #388309, #406056, #407816, #453911)
  * [amd64, i386]: Enable SONYPI_COMPAT for better sony laptop support.
  * topconfig: Enable HID_FF for some HID devices. (closes: #441348)
  * topconfig: Enable IPV6_ROUTER_PREF for multi-homed net. (closes: #449247)
  * topconfig: Set UTF8 as default encoding. (closes: #417324)
  * Tighten yaird dependency. (closes: #403171)
  * Configs general cleanup, centralize USB_NET, disable IRDA_DEBUG.
  * postinst: Nuke confusing postinst message. (closes: #465512)
  * [sparc]: Enable SCSI_SCAN_ASYNC.
  * [i386]: Enable TC1100_WMI, SND_SIS7019, CRYPTO_SALSA20_586.
  * topconfig: Centralize old IEEE80211 stack options. (closes: #470558)
  * control.source.in: Newer standard version without changes.
  * copyright: adapt to latest lintian recommendation.
  * input: Add 4 additional exports for modular speakup and braille support.
  * firewire: Add firewire-git.patch for latest firewire tree features.
  * 686: Set USB_PERSIST for eee pc suspend support. (closes: #468213)
  * topconfig disable PATA_SIS as sis5513 enabled. (closes: #475525)
  * [xen]: Support direct load of bzImage under Xen. (closes: #474509)
    Thanks Ian Campbell <ijc@hellion.org.uk> for patches.
  * [xen]: Module autoprobing support for frontend drivers.
  * [arm]: Don't ovverride topconfig SENSORS_W83792D setting.
    (closes: #477745)

  [ Martin Michlmayr ]
  * [arm/armel] Add a kernel for Orion based devices, such as the QNAP
    TS-109/TS-209.
  * [mips(el)/sb1*] Enable SB1250_MAC (thanks Thomas Bogendoerfer).
  * [mipsel/r5k-cobalt] Enable DUMMY_CONSOLE since this might
    fix the debian-installer startup hang on Qube 2700.
  * [arm/footbridge] Disable KEYS and SECURITY for smaller d-i image.
  * [arm/footbridge] Build NFS as a module to make the image smaller.
  * [mips/r5k-ip32] Don't build in NFS.
  * [mips/r5k-ip32] Use the generic config options for NFS, which will
    enable NFSv4. (closes: #471007)
  * [mips/r5k-ip32] Enable R8169, requested by Giuseppe Sacco.
  * [arm/iop32x] Enable MACH_EM7210. (closes: #473136)
  * [arm/orion] Add patch to set the MAC address on QNAP TS-109/TS-209
    (Lennert Buytenhek).
  * [arm/orion] Add support for Buffalo Linkstation Pro/Live (Byron Bradley).
  * [arm/orion] Fix hang when Write Allocate is enabled (Lennert Buytenhek).
  * [arm/orion] Add support for QNAP TS-409 (Sylver Bruneau).
  * [arm/orion] Add preliminary support for HP mv2120.

  [ Daniel Baumann ]
  * Added patch from unionfs upstream to export release_open_intent symbol.

  [ Gordon Farquharson ]
  * [arm/ixp4xx] Use GPIO LED driver as opposed to ixp4xx LED driver.
  * [arm/ixp4xx] Fix ixp4xx-beeper module so that udev loads it
    automatically.
  * [arm/iop32x] Enable support for the GLAN Tank flash chip (M29W400DB).
  * [arm/iop32x] Do not build the ARTOP PATA driver (PATA_ARTOP).
  * [arm/iop32x] Register the F75375 device in the GLAN Tank platform code.
  * Prevent physmap from calling request_module() too early.
  * [arm/ixp4xx] Fix used_sram_bitmap corruption in qmgr_release_queue().

  [ Aurelien Jarno ]
  * [mips/mipsel] Enable CONFIG_NO_HZ, CONFIG_HIGH_RES_TIMERS for dynticks
    and true high-resolution timers on 4kc-malta and 5kc-malta flavours.
  * [i386, amd64] Set modular VIRTIO, VIRTIO_RING, VIRTIO_BLK, VIRTIO_NET.

  [ Bastian Blank ]
  * Remove binary only firmwares for:
    - Broadcom NetXtremeII 10Gb support
  * Disable now broken drivers:
    - Broadcom NetXtremeII 10Gb support
  * Fix broken drivers:
    - Broadcom NetXtremeII support
  * [powerpc] Use new wrapper install support.
  * [s390] Enable DM_MULTIPATH_EMC.
  * Enable AF_RXRPC, RXKAD, PRINTK_TIME, DEBUG_KERNEL, SCHED_DEBUG,
    TIMER_STATS, DEBUG_FS.
  * Disable R3964, USB_GADGET.
  * [hppa] Enable several filesystems.
  * Make NLS modular.
  * [i386/486] Make ext2 modular.
  * [alpha,amd64,i386] Make ATM modular.
  * [powerpc/powerpc64] Support PA Semi based plattforms. (closes: #463200)
  * Follow upstream change for default TCP congestion control.
    (closes: #477589)

  [ Steve Langasek ]
  * topconfig: Enable CONFIG_CIFS_WEAK_PW_HASH, required for compatibility
    with legacy (pre-NTLM) fileservers.

  [ Christian Perrier ]
  * Debconf template rewrite + mark them as translatable.
    Thanks to Justin B Rye <jbr@edlug.org.uk> for review.

 -- Bastian Blank <waldi@debian.org>  Fri, 25 Apr 2008 16:27:23 +0200

linux-2.6 (2.6.24-6) unstable; urgency=high

  [ Martin Michlmayr ]
  * [armel] Fix FTBFS on armel by enabling CONFIG_USB_USBNET=m in
    armel/config, as it was done for arm/config already.
  * [armel] Add oabi shim for fstatat64 (Riku Voipio)

  [ Gordon Farquharson ]
  * [arm/iop32x] Do not build the ARTOP PATA driver (PATA_ARTOP).
  * [arm/iop32x] Enable MTD_CMDLINE_PARTS.

  [ Kyle McMartin ]
  * [hppa] fix pdc_console panic at boot (closes: #476292).
  * [hppa] properly flush user signal tramps
  * [hppa] special case futex cmpxchg on kernel space NULL (closes: 476285).

 -- Bastian Blank <waldi@debian.org>  Fri, 18 Apr 2008 19:41:30 +0200

linux-2.6 (2.6.24-5) unstable; urgency=low

  [ Gordon Farquharson ]
  * [arm] Enable asix driver (USB_NET_AX8817X).
  * [arm] Enable CONFIG_USB_CATC, CONFIG_USB_KAWETH, CONFIG_USB_PEGASUS,
          and CONFIG_USB_RTL8150.
  * [arm/ixp4xx] Update Ethernet driver (closes: #471062).
  * [arm/ixp4xx] Add HSS driver.

  [ Bastian Blank ]
  * [s390/s390-tape]: Override localversion correctly.
  * Add stable release 2.6.24.3:
    - x86_64: CPA, fix cache attribute inconsistency bug
    - bonding: fix NULL pointer deref in startup processing
    - POWERPC: Revert chrp_pci_fixup_vt8231_ata devinit to fix libata on pegasos
    - PCMCIA: Fix station address detection in smc
    - SCSI: gdth: scan for scsi devices
    - USB: fix pm counter leak in usblp
    - S390: Fix futex_atomic_cmpxchg_std inline assembly.
    - genirq: do not leave interupts enabled on free_irq
    - hrtimer: catch expired CLOCK_REALTIME timers early
    - hrtimer: check relative timeouts for overflow
    - SLUB: Deal with annoying gcc warning on kfree()
    - hrtimer: fix *rmtp/restarts handling in compat_sys_nanosleep()
    - hrtimer: fix *rmtp handling in hrtimer_nanosleep()
    - Disable G5 NAP mode during SMU commands on U3
    - Be more robust about bad arguments in get_user_pages()
    - AUDIT: Increase skb->truesize in audit_expand
    - BLUETOOTH: Add conn add/del workqueues to avoid connection fail.
    - INET: Prevent out-of-sync truesize on ip_fragment slow path
    - INET_DIAG: Fix inet_diag_lock_handler error path.
    - IPCOMP: Fetch nexthdr before ipch is destroyed
    - IPCOMP: Fix reception of incompressible packets
    - IPV4: fib: fix route replacement, fib_info is shared
    - IPV4: fib_trie: apply fixes from fib_hash
    - PKT_SCHED: ematch: oops from uninitialized variable (resend)
    - SELinux: Fix double free in selinux_netlbl_sock_setsid()
    - TC: oops in em_meta
    - TCP: Fix a bug in strategy_allowed_congestion_control
    - SCSI: sd: handle bad lba in sense information
    - Fix dl2k constants
    - XFS: Fix oops in xfs_file_readdir()
    - hugetlb: add locking for overcommit sysctl
    - inotify: fix check for one-shot watches before destroying them
    - NFS: Fix a potential file corruption issue when writing
    - NETFILTER: nf_conntrack_tcp: conntrack reopening fix
    - SPARC/SPARC64: Fix usage of .section .sched.text in assembler code.
  * Add stable release 2.6.24.4:
    - S390 futex: let futex_atomic_cmpxchg_pt survive early functional tests.
    - slab: NUMA slab allocator migration bugfix
    - relay: fix subbuf_splice_actor() adding too many pages
    - BLUETOOTH: Fix bugs in previous conn add/del workqueue changes.
    - SCSI advansys: Fix bug in AdvLoadMicrocode
    - async_tx: avoid the async xor_zero_sum path when src_cnt > device->max_xor
    - aio: bad AIO race in aio_complete() leads to process hang
    - jbd: correctly unescape journal data blocks
    - jbd2: correctly unescape journal data blocks
    - zisofs: fix readpage() outside i_size
    - NETFILTER: nfnetlink_log: fix computation of netlink skb size
    - NETFILTER: nfnetlink_queue: fix computation of allocated size for netlink skb
    - NETFILTER: xt_time: fix failure to match on Sundays
    - sched_nr_migrate wrong mode bits
    - nfsd: fix oops on access from high-numbered ports
    - sched: fix race in schedule()
    - SCSI: mpt fusion: don't oops if NumPhys==0
    - SCSI: gdth: fix to internal commands execution
    - SCSI: gdth: bugfix for the at-exit problems
    - Fix default compose table initialization
    - x86: don't use P6_NOPs if compiling with CONFIG_X86_GENERIC
    - SCSI: fix BUG when sum(scatterlist) > bufflen
    - USB: ehci: handle large bulk URBs correctly (again)
    - USB: ftdi_sio - really enable EM1010PC
    - USB: ftdi_sio: Workaround for broken Matrix Orbital serial port
    - VT notifier fix for VT switch
    - eCryptfs: make ecryptfs_prepare_write decrypt the page
    - ioat: fix 'ack' handling, driver must ensure that 'ack' is zero
    - macb: Fix speed setting
    - x86: move out tick_nohz_stop_sched_tick() call from the loop
    - atmel_spi: fix clock polarity
    - b43: Backport bcm4311 fix
    - arcmsr: fix IRQs disabled warning spew
    - e1000e: Fix CRC stripping in hardware context bug
    - PCI x86: always use conf1 to access config space below 256 bytes
    - moduleparam: fix alpha, ia64 and ppc64 compile failures
    - pata_hpt*, pata_serverworks: fix UDMA masking
    - SCSI advansys: fix overrun_buf aligned bug
    - NETFILTER: fix ebtable targets return
    - NETFILTER: Fix incorrect use of skb_make_writable
    - NETFILTER: nfnetlink_queue: fix SKB_LINEAR_ASSERT when mangling packet data
    - spi: pxa2xx_spi clock polarity fix
    - ufs: fix parenthesisation in ufs_set_fs_state()
    - hugetlb: ensure we do not reference a surplus page after handing it to buddy
    - file capabilities: simplify signal check
    - futex: runtime enable pi and robust functionality
    - futex: fix init order
    - ARM pxa: fix clock lookup to find specific device clocks
    - x86: replace LOCK_PREFIX in futex.h
    - SCSI aic94xx: fix REQ_TASK_ABORT and REQ_DEVICE_RESET
    - SCSI gdth: don't call pci_free_consistent under spinlock
    - SCSI ips: fix data buffer accessors conversion bug
    - usb-storage: don't access beyond the end of the sg buffer
    - fuse: fix permission checking
    - CRYPTO xts: Use proper alignment
    - CRYPTO xcbc: Fix crash with IPsec
    - SCSI ips: handle scsi_add_host() failure, and other err cleanups
    - x86: adjust enable_NMI_through_LVT0()
    - drivers: fix dma_get_required_mask
    - iov_iter_advance() fix
    - x86: Clear DF before calling signal handler (closes: #469058)
    - ub: fix up the conversion to sg_init_table()
    - MIPS: Mark all but i8259 interrupts as no-probe.
    - IRQ_NOPROBE helper functions
    - IPCOMP: Disable BH on output when using shared tfm
    - IPCONFIG: The kernel gets no IP from some DHCP servers
    - IPV4: Remove IP_TOS setting privilege checks.
    - IPV6: dst_entry leak in ip4ip6_err.
    - IPV6: Fix IPsec datagram fragmentation
    - NET: Fix race in dev_close(). (Bug 9750)
    - NET: Messed multicast lists after dev_mc_sync/unsync (closes: #466719)
    - NIU: Bump driver version and release date.
    - NIU: Fix BMAC alternate MAC address indexing.
    - NIU: More BMAC alt MAC address fixes.
    - TCP: Improve ipv4 established hash function.
    - SPARC: Fix link errors with gcc-4.3
    - SPARC64: Loosen checks in exception table handling.

  [ Martin Michlmayr ]
  * [mips/r4k-ip22] Enable BLK_DEV_LOOP and BLK_DEV_CRYPTOLOOP.
  * [mips/r5k-ip32] Enable BLK_DEV_LOOP and BLK_DEV_CRYPTOLOOP.
  * [mips/r4k-ip22] Enable PPP, PPPOE and SLIP.
  * [mips/r5k-ip32] Enable PPP, PPPOE and SLIP.
  * Don't check the section size when we're cross compiling.

  [ dann frazier ]
  * Remove cap_task_kill (closes: #463669)

 -- Bastian Blank <waldi@debian.org>  Thu, 27 Mar 2008 12:40:16 +0100

linux-2.6 (2.6.24-4) unstable; urgency=low

  * Add stable release 2.6.24.1:
    - splice: missing user pointer access verification (CVE-2008-0009/10)
    - drm: the drm really should call pci_set_master..
    - Driver core: Revert "Fix Firmware class name collision"
    - fix writev regression: pan hanging unkillable and un-straceable
    - sched: fix high wake up latencies with FAIR_USER_SCHED
    - sched: let +nice tasks have smaller impact
    - b43: Reject new firmware early
    - selinux: fix labeling of /proc/net inodes
    - b43legacy: fix DMA slot resource leakage
    - b43legacy: drop packets we are not able to encrypt
    - b43legacy: fix suspend/resume
    - b43legacy: fix PIO crash
    - b43: Fix dma-slot resource leakage
    - b43: Drop packets we are not able to encrypt
    - b43: Fix suspend/resume
    - sky2: fix for WOL on some devices
    - sky2: restore multicast addresses after recovery
    - x86: restore correct module name for apm
    - ACPI: update ACPI blacklist
    - PCI: Fix fakephp deadlock
    - sys_remap_file_pages: fix ->vm_file accounting
    - lockdep: annotate epoll
    - forcedeth: mac address mcp77/79
    - USB: Fix usb_serial_driver structure for Kobil cardreader driver.
    - USB: handle idVendor of 0x0000
    - USB: fix usbtest halt check on big endian systems
    - USB: storage: Add unusual_dev for HP r707
    - USB: Variant of the Dell Wireless 5520 driver
    - USB: use GFP_NOIO in reset path
    - USB: ftdi driver - add support for optical probe device
    - USB: pl2303: add support for RATOC REX-USB60F
    - USB: remove duplicate entry in Option driver and Pl2303 driver for Huawei modem
    - USB: sierra: add support for Onda H600/Zte MF330 datacard to USB Driver for Sierra Wireless
    - USB: ftdi-sio: Patch to add vendor/device id for ATK_16IC CCD
    - USB: ftdi_sio - enabling multiple ELV devices, adding EM1010PC
    - USB: sierra driver - add devices
    - USB: Adding YC Cable USB Serial device to pl2303
    - USB: Sierra - Add support for Aircard 881U
    - USB: add support for 4348:5523 WinChipHead USB->RS 232 adapter
    - USB: CP2101 New Device IDs
    - usb gadget: fix fsl_usb2_udc potential OOPS
    - USB: keyspan: Fix oops
    - vm audit: add VM_DONTEXPAND to mmap for drivers that need it (CVE-2008-0007)
    - slab: fix bootstrap on memoryless node
    - DVB: cx23885: add missing subsystem ID for Hauppauge HVR1800 Retail

  [ Martin Michlmayr ]
  * [arm/ixp4xx] Enble ATA_OVER_ETH, requested by Nicola Fankhauser.
  * [arm/iop32x] Enble ATA_OVER_ETH.

  [ Bastian Blank ]
  * Add stable release 2.6.24.2:
    - splice: fix user pointer access in get_iovec_page_array()
    (CVE-2008-0600, closes: #464945)

 -- Bastian Blank <waldi@debian.org>  Mon, 11 Feb 2008 12:29:23 +0100

linux-2.6 (2.6.24-3) unstable; urgency=low

  [ maximilian attems ]
  * [scsi]: hptiop: add more adapter models and fixes.
  * [amd64, i386]: Reenable ACPI_PROCFS_POWER. (closes: #463253)

  [ Gordon Farquharson ]
  * [arm/ixp4xx] Update Ethernet driver so that it can be loaded by udev
    automatically.

  [ Martin Michlmayr ]
  * [mips/r5k-ip32] Enable R8169, requested by Giuseppe Sacco. (Closes:
    #463705)

 -- Bastian Blank <waldi@debian.org>  Wed, 06 Feb 2008 13:05:18 +0100

linux-2.6 (2.6.24-2) unstable; urgency=low

  [ Bastian Blank ]
  * Fix broken merge of flavour specific settings.
    - [i386]: Recommends are fixed.
    - [s390/s390-tape]: Built as small image again.

  [ maximilian attems ]
  * Disable old dup prism54 driver.
  * Stable queue: slab: fix bootstrap on memoryless node.

  [ Aurelien Jarno ]
  * [arm]: Remove options that are present in topconfig from config.versatile.
  * [arm]: Turn off B44 since it fails to compile on armel.

 -- Bastian Blank <waldi@debian.org>  Thu, 31 Jan 2008 17:37:00 +0100

linux-2.6 (2.6.24-1) unstable; urgency=low

  * New upstream release
    (closes: #461639)

  [ Martin Michlmayr ]
  * Don't build the AdvanSys driver on ARM since it fails to compile.
  * Disable ATH5K on ARM since it fails to compile.
  * [arm/iop32x] Activate DMADEVICES.
  * [mips/mipsel] Turn off CONFIG_NIU since it fails to compile.

  [ maximilian attems ]
  * [amd64, i386]: Enable ACPI_SYSFS_POWER and disable ACPI_PROCFS_POWER.
  * [fw] Sync with latest git-ieee1394 for sbp2 fixes.

  [ Bastian Blank ]
  * Kill reboot warning from old templates.
  * Fix strange default value for link_in_boot. (closes: #425056)
  * [powerpc/powerpc]: Enable Efika support.
  * [powerpc]: Lower mkvmlinuz to the state of a bootloader.
  * [powerpc]: Remove ppc and m68k include dirs from headers.
  * Remove versions from relations fullfilled in stable.

  [ Aurelien Jarno ]
  * [arm]: Update versatile config.

  [ Gordon Farquharson ]
  * [arm/ixp4xx] Change the ixp4xx network driver from the driver
    written by Christian Hohnstaedt to the driver written by Krzysztof
    Hasala which has partially been accepted upstream.

 -- Bastian Blank <waldi@debian.org>  Sat, 26 Jan 2008 11:35:11 +0100

linux-2.6 (2.6.24~rc8-1~experimental.1) experimental; urgency=low

  * New upstream release
    (closes: #454776, #458142, #457992, #458899, #426124, #459732, #455566).

  [ maximilian attems ]
  * New upstream release, rebase dfsg stuff plus drivers-atm.patch,
    scripts-kconfig-reportoldconfig.patch.
  * [amd64, powerpc] Set HIGH_RES_TIMERS and NO_HZ (closes: #458312).
  * topconfig set NETFILTER_XT_MATCH_TIME, NET_ACT_NAT, KSDAZZLE_DONGLE,
    KS959_DONGLE, NET_9P_FD, IP1000, VETH, IXGBE, NIU, TEHUTI, LIBERTAS_CS,
    LIBERTAS_SDIO, RT2X00, SENSORS_ADT7470, SENSORS_I5K_AMB, SENSORS_F71882FG,
    SENSORS_FSCHMD, SENSORS_IBMPEX, CRYPTO_XTS, CRYPTO_SEED, CRYPTO_AUTHENC,
    DVB_S5H1409, DVB_TUNER_MT2131, INET_LRO, MMC_RICOH_MMC, MMC_SPI,
    RTC_DRV_DS1374, VIDEO_CX23885, VIDEO_FB_IVTV, USB_SERIAL_CH341,
    SCSI_SRP_TGT_ATTRS, ADM8211, MTD_INTEL_VR_NOR, MTD_ALAUDA,
    MTD_ONENAND_2X_PROGRAM, MTD_ONENAND_SIM, DM_MULTIPATH_HP, FUJITSU_LAPTOP,
    QUOTA_NETLINK_INTERFACE, DM_UEVENT, SCSI_FC_TGT_ATTRS, SSB, BT_HCIUART_LL,
    BT_HCIBTSDIO, MTD_OOPS, CGROUPS, MDIO_BITBANG, HIDRAW, P54, SDIO_UART,
    NETCONSOLE_DYNAMIC, SECURITY_FILE_CAPABILITIES.
  * Disable smbfs in topconfig, not supported upstream, use cifs.
  * Disable bcm43xx, deprecated by upstream. Enable B43 (needs v4 firmware)
    and B43LEGACY (needs v3 firmware).
  * [i386]: Set SND_SC6000, EDAC_I3000, EDAC_I5000, SBC7240_WDT,
    NET_9P_VIRTIO, FB_GEODE_LX, VIRTIO_NET, VIRTIO_BLK.
  * Set USB_EHCI_TT_NEWSCHED fills USB 2.0 bandwith better. (closes: #454797)
  * postrm: Nuke initramfs sha1sum on linux-image removal. (closes: #420245)
  * Unifiy BSD_PROCESS_ACCT settings across configs. (closes: #455892)
  * Reenable DABUSB as firmware is BSD licensed.
  * [hppa]: Disable OCFS2, due build trouble.
  * topconfig: Enable delay accounting TASKSTATS. (closes: #433204)
  * Add git-ieee1394.patch for latest firewire fixes.
  * [i386] Enable PARAVIRT_GUEST. (closes: #457562)
  * [amd64, i386] Enable CPU_IDLE for software-controlled idle pm.
  * [amd64, i386] Enable IT8712F_WDT, FB_EFI.
  * Add and enable at76.patch wireless driver for Atmel USB cards.
  * Add and enable ath5k.patch wireless driver for Atheros 5xxx cards.
  * Unify VLAN_8021Q setting, needed also on r5k-cobalt.
  * Double max SERIAL_8250_NR_UARTS to 32. (closes: #440807)
  * topconfig: Enable AUDITSYSCALL for better SELinux support.

  [ Bastian Blank ]
  * [amd64, i386]: Set kernel architecture to x86.
  * [i386]: Remove linux-libc-dev arch override.

  [ Martin Michlmayr ]
  * [mipsel/r5k-cobalt] Enable the new LEDs driver for Cobalt RaQ.
  * [arm/iop32x] Re-enable USB_NET and PPP, thanks Daniel Hess (closes:
    #456416).
  * [arm/iop32x] Enable BSD_PROCESS_ACCT and POSIX_MQUEUE (closes: #455892).
  * [mips] Disable AdvanSys SCSI since it doesn't compile.
  * [arm/ixp4xx] Enable IP_ADVANCED_ROUTER, requested by Oliver Urbann.
  * [arm/iop32x] Enable IP_ADVANCED_ROUTER.

  [ dann frazier ]
  * [ia64]: Enable BLK_CPQ_DA

  [ Frederik Schüler ]
  * Add GFS2 locking symbols export patch.

  [ Aurelien Jarno ]
  * [mips/mipsel] Remove QEMU flavour, as the Malta platform is now correctly
    emulated in QEMU.

  [ Christian T. Steigies ]
  * [m68k]: Update patches from linux-m68k CVS
  * [m68k]: Enable building for bvme6000, mvme147, and mvme16x again

 -- Bastian Blank <waldi@debian.org>  Fri, 18 Jan 2008 12:23:26 +0100

linux-2.6 (2.6.23-2) unstable; urgency=low

  [ dann frazier ]
  * [ia64]: Enable BLK_CPQ_DA

  [ Gordon Farquharson ]
  * [arm/iop32x] Use the new i2c framework to load rtc-rs5c372 for the
    GLAN Tank.

  [ Frederik Schüler ]
  * Export gfs2 locking symbols required to build gfs1 module.

  [ maximilian attems ]
  * [ppc] Reenable PMAC_BACKLIGHT.
  * [sparc] Add davem get_cpu() SunFire boot patch. (closes: #440720)
  * Add stable release 2.6.23.10:
    - IPV4: Remove bogus ifdef mess in arp_process
    - KVM: x86 emulator: Use emulator_write_emulated and not emulator_write_std
    - KVM: SVM: Fix FPU leak while emulating clts
    - revert "dpt_i2o: convert to SCSI hotplug model"
    - KVM: x86 emulator: fix access registers for instructions with ModR/M
      byte and Mod = 3
    - KVM: x86 emulator: invd instruction
    - KVM: SVM: Intercept the 'invd' and 'wbinvd' instructions
    - KVM: Skip pio instruction when it is emulated, not executed
    - KVM: VMX: Force vm86 mode if setting flags during real mode
    - forcedeth: new mcp79 pci ids
    - forcedeth boot delay fix
    - PFKEY: Sending an SADB_GET responds with an SADB_GET
    - rd: fix data corruption on memory pressure.
    - create /sys/.../power when CONFIG_PM is set
    - USB: fix up EHCI startup synchronization
    - RXRPC: Add missing select on CRYPTO
    - KVM: VMX: Reset mmu context when entering real mode
    - NET: random : secure_tcp_sequence_number should not assume
      CONFIG_KTIME_SCALAR
    - NET: Corrects a bug in ip_rt_acct_read()
    - NETFILTER: Fix NULL pointer dereference in nf_nat_move_storage()
    - netfilter: Fix kernel panic with REDIRECT target.
    - IPV6: Restore IPv6 when MTU is big enough
    - UNIX: EOF on non-blocking SOCK_SEQPACKET
    - x86 setup: add a near jump to serialize %cr0 on 386/486
    - Fix synchronize_irq races with IRQ handler
    - CRYPTO api: Fix potential race in crypto_remove_spawn
    - TCP: Fix TCP header misalignment
    - tmpfs: restore missing clear_highpage (CVE-2007-6417)
    - TCP: MTUprobe: fix potential sk_send_head corruption
    - NETFILTER: fix forgotten module release in xt_CONNMARK and xt_CONNSECMARK
    - fb_ddc: fix DDC lines quirk
    - VLAN: Fix nested VLAN transmit bug
    - I4L: fix isdn_ioctl memory overrun vulnerability (CVE-2007-6151)
    - isdn: avoid copying overly-long strings
    - nf_nat: fix memset error
    - esp_scsi: fix reset cleanup spinlock recursion
    - libertas: properly account for queue commands
    - KVM: Fix hang on uniprocessor
    - USB: make the microtek driver and HAL cooperate
    - TEXTSEARCH: Do not allow zero length patterns in the textsearch
      infrastructure
    - XFRM: Fix leak of expired xfrm_states
    - NETFILTER: xt_TCPMSS: remove network triggerable WARN_ON
    - BRIDGE: Lost call to br_fdb_fini() in br_init() error path
    - DECNET: dn_nl_deladdr() almost always returns no error
    - BRIDGE: Properly dereference the br_should_route_hook
    - PKT_SCHED: Check subqueue status before calling hard_start_xmit
    - Freezer: Fix APM emulation breakage
    - XFS: Make xfsbufd threads freezable
    - TCP: Problem bug with sysctl_tcp_congestion_control function
    - wait_task_stopped(): pass correct exit_code to wait_noreap_copyout()
    - KVM: x86 emulator: implement 'movnti mem, reg'
    - TCP: illinois: Incorrect beta usage
    - futex: fix for futex_wait signal stack corruption
    - libata: kill spurious NCQ completion detection
    - hrtimers: avoid overflow for large relative timeouts (CVE-2007-5966)
    - Input: ALPS - add support for model found in Dell Vostro 1400
      (closes: #448818)
    - PNP: increase the maximum number of resources
    - sched: some proc entries are missed in sched_domain sys_ctl debug code
    - ATM: [he] initialize lock and tasklet earlier
  * Add stable release 2.6.23.11:
    - BRIDGE: Section fix.
    - Revert "Freezer: Fix APM emulation breakage"
  * Backport fix for CVE-2007-5938
    - iwlwifi: fix possible NULL dereference in iwl_set_rate()
  * Add stable release 2.6.23.12:
    - Revert "PNP: increase the maximum number of resources"
  * VM/Security: add security hook to do_brk (CVE-2007-6434)
  * security: protect from stack expantion into low vm addresses
  * [hppa]: Disable OCFS2, due build trouble.

  [ Aurelien Jarno ]
  * [arm/versatile] Disable ACENIC and MYRI10GE as they are useless on this
    platform.
  * Add em28xx-dv100.patch to add support for Pinnacle Dazzle DVC 100.

  [ Bastian Blank ]
  * Fix abi change in 2.6.23.10.

 -- maximilian attems <maks@debian.org>  Fri, 21 Dec 2007 11:47:55 +0100

linux-2.6 (2.6.23-1) unstable; urgency=low

  * New upstream release (closes: #447682).
    - r8169: fix confusion between hardware and IP header alignment
      (closes: #452069).

  [ maximilian attems ]
  * [ppc] Enable for powerpc config the ams (Apple Motion Sensor).
    (closes: #426210)
  * Add to linux-doc the missing toplevel text files.
    (closes: #360876, #438697)
  * Set CONFIG_BLK_DEV_IO_TRACE for blktrace(8) support. (closes: #418442)
  * ipw2200: Enable IPW2200_RADIOTAP and IPW2200_PROMISCUOUS for optional
    rtap interface. (closes: #432555)
  * Enable in topconfig NF_CT_PROTO_UDPLITE, NETFILTER_XT_TARGET_TRACE,
    NETFILTER_XT_MATCH_CONNLIMIT, NETFILTER_XT_MATCH_U32, SENSORS_ABITUGURU3,
    SENSORS_LM93, SENSORS_DME1737, SENSORS_THMC50, DVB_USB_AF9005,
    DVB_USB_AF9005_REMOTE, CRC7, I2C_TAOS_EVM, DS1682, SENSORS_TSL2550,
    SPI_LM70_LLP, SPI_TLE62X0, W1_SLAVE_DS2760, TUNER_TEA5761, NET_9P,
    DM_MULTIPATH_RDAC, NET_SCH_RR, EEPROM_93CX6, PPPOL2TP, CRYPTO_HW, UIO,
    UIO_CIF, SND_CS5530, RTL8187, PC300TOO, TCG_TIS, SCSI_SAS_ATA,
    PATA_MARVELL.
  * [i386] Enable lguest.
  * [amd64, i386] Enable VIDEO_OUTPUT_CONTROL, NETDEVICES_MULTIQUEUE.
  * linux-image bugscript add cmdline.
  * [amd64, i386, ia64]: Enable DMIID, ACPI_PROC_EVENT.
  * Enable TCG_TPM various userspace accesses it. (closes: #439020)
  * Add and enable IWLWIFI.
  * Add git-ieee1394.patch for latest firewire fixes.
  * [ipv6] Enable IPV6_MULTIPLE_TABLES, IPV6_SUBTREES. (closes: #441226)
  * Add and enable E1000E.
  * Add stable release 2.6.23.1:
    - libata: sata_mv: more S/G fixes

  [ Martin Michlmayr ]
  * [mips] Add a bcm1480 PCI build fix.
  * Update Riku Voipio's Fintek F75375/SP driver to the latest version.
  * [arm/iop32x] Set the fan on Thecus N2100 to full speed (Riku Voipio).
  * [arm/iop32x] Remove the IPv6 and filesystem info from the config file
    so we will get the values from the main config file.  This should
    enable NFSv4 and ip6tables support requested by Wouter Verhelst.
  * [arm/iop32x] Remove even more options to receive the default options.
  * [arm/ixp4xx] Remove a lot of options to receive the default options.
  * [mips/r4k-ip22] Remove a lot of options to receive the default options.
    This will enable ISCSI requested by Martin Zobel-Helas.
  * [mips/r5k-ip32] Remove a lot of options to receive the default options.
    This will enable PCI Ethernet devices requested by Giuseppe Sacco.
  * [mipsel/r5k-cobalt] Remove a lot of options to receive the default
    options.
  * [mipsel/r5k-cobalt] Enable the modern Cobalt LEDs driver.
  * [arm/iop32x] Enable Intel IOP ADMA support.
  * [arm] Mark BCM43XX as broken on ARM.
  * [mips/r4k-ip22] Disable EARLY PRINTK because it breaks serial console.
  * [mips] Add some IP22 fixes from Thomas Bogendoerfer:
    - Fix broken EISA interrupt setup by switching to generic i8259
    - Fix broken eeprom access by using __raw_readl/__raw_writel

  [ Bastian Blank ]
  * Add unpriviledged only Xen support.
  * [i386] Drop k7 images.
  * Drop maybe IETF document. (closes: #423040)
  * Drop drivers because of binary only firmwares:
    - DABUSB driver
    - COPS LocalTalk PC support
    - Digi Intl. RightSwitch SE-X support
    - 3Com 3C359 Token Link Velocity XL adapter support
    - SMC ISA/MCA adapter support
    - EMI 6|2m USB Audio interface support
    - EMI 2|6 USB Audio interface support
    - Computone IntelliPort Plus serial support
  * Remove binary only firmwares for:
    - Alteon AceNIC/3Com 3C985/NetGear GA620 Gigabit support
    - Broadcom Tigon3 support
    - USB Keyspan USA-xxx Serial Driver
    - Korg 1212 IO
    - ESS Allegro/Maestro3
    - Yamaha YMF724/740/744/754
    - Technotrend/Hauppauge Nova-USB devices
    - YAM driver for AX.25
    - MyriCOM Gigabit Ethernet support
    - PTI Qlogic, ISP Driver
    - Cirrus Logic (Sound Fusion) CS4280/CS461x/CS462x/CS463x
    - Madge Ambassador (Collage PCI 155 Server)
    - PCA-200E support
    - SBA-200E support
    - Broadcom NetXtremeII support
  * Disable now broken drivers:
    - Alteon AceNIC/3Com 3C985/NetGear GA620 Gigabit support
    - USB Keyspan USA-xxx Serial Driver
    - Technotrend/Hauppauge Nova-USB devices
    - YAM driver for AX.25
    - MyriCOM Gigabit Ethernet support
    - PTI Qlogic, ISP Driver
    - Cirrus Logic (Sound Fusion) CS4280/CS461x/CS462x/CS463x
    - Madge Ambassador (Collage PCI 155 Server)
    - PCA-200E support
    - SBA-200E support
    - Broadcom NetXtremeII support
  * Add -common to common header package names.
  * Drop provides from common header packages.
  * Update plain image type.
  * Put only a config dump into linux-support.

  [ Aurelien Jarno ]
  * [mips, mipsel] Add a 64-bit image (5kc-malta) for the MIPS Malta board.
    (closes: #435677)
    [sparc] Enable r8169 module on sparc64 and sparc64-smp flavours (closes:
    #431977)

  [ Frederik Schüler ]
  * Move all PATA options into the global config file, exept PATA_ARTOP
    (arm/ixp4xx) and PATA_MPC52xx (powerpc).
  * Move new global options into the global config file
  * Clean up new amd64 options

  [ dann frazier ]
  * [ia64] Re-enable various unintentionally disabled config options
  * Enable hugetlbfs on i386, amd64, sparc64 and powerpc64. Closes: #450939

  [ Bastian Blank ]
  * Add stable release 2.6.23.2:
    - BLOCK: Fix bad sharing of tag busy list on queues with shared tag maps
    - fix tmpfs BUG and AOP_WRITEPAGE_ACTIVATE
    - Fix compat futex hangs. (closes: #433187)
    - sched: keep utime/stime monotonic
    - fix the softlockup watchdog to actually work
    - splice: fix double kunmap() in vmsplice copy path
    - writeback: don't propagate AOP_WRITEPAGE_ACTIVATE
    - SLUB: Fix memory leak by not reusing cpu_slab
    - HOWTO: update ja_JP/HOWTO with latest changes
    - fix param_sysfs_builtin name length check
    - param_sysfs_builtin memchr argument fix
    - Remove broken ptrace() special-case code from file mapping
    - locks: fix possible infinite loop in posix deadlock detection
    - lockdep: fix mismatched lockdep_depth/curr_chain_hash
  * Add stable release 2.6.23.3:
    - revert "x86_64: allocate sparsemem memmap above 4G"
    - x86: fix TSC clock source calibration error
    - x86 setup: sizeof() is unsigned, unbreak comparisons
    - x86 setup: handle boot loaders which set up the stack incorrectly
    - x86: fix global_flush_tlb() bug
    - xfs: eagerly remove vmap mappings to avoid upsetting Xen
    - xen: fix incorrect vcpu_register_vcpu_info hypercall argument
    - xen: deal with stale cr3 values when unpinning pagetables
    - xen: add batch completion callbacks
    - UML - kill subprocesses on exit
    - UML - stop using libc asm/user.h
    - UML - Fix kernel vs libc symbols clash
    - UML - Stop using libc asm/page.h
    - POWERPC: Make sure to of_node_get() the result of pci_device_to_OF_node()
    - POWERPC: Fix handling of stfiwx math emulation
    - MIPS: R1: Fix hazard barriers to make kernels work on R2 also.
    - MIPS: MT: Fix bug in multithreaded kernels.
    - Fix sparc64 MAP_FIXED handling of framebuffer mmaps
    - Fix sparc64 niagara optimized RAID xor asm
  * Add stable release 2.6.23.4:
    - mac80211: make ieee802_11_parse_elems return void
    - mac80211: only honor IW_SCAN_THIS_ESSID in STA, IBSS, and AP modes
    - mac80211: honor IW_SCAN_THIS_ESSID in siwscan ioctl
    - mac80211: store SSID in sta_bss_list
    - mac80211: store channel info in sta_bss_list
    - mac80211: reorder association debug output
    - ieee80211: fix TKIP QoS bug
    - NETFILTER: nf_conntrack_tcp: fix connection reopening
    - Fix netlink timeouts.
    - Fix crypto_alloc_comp() error checking.
    - Fix SET_VLAN_INGRESS_PRIORITY_CMD error return.
    - Fix VLAN address syncing.
    - Fix endianness bug in U32 classifier.
    - Fix TEQL oops.
    - Fix error returns in sys_socketpair()
    - softmac: fix wext MLME request reason code endianness
    - Fix kernel_accept() return handling.
    - TCP: Fix size calculation in sk_stream_alloc_pskb
    - Fix SKB_WITH_OVERHEAD calculations.
    - Fix 9P protocol build
    - Fix advertised packet scheduler timer resolution
    - Add get_unaligned to ieee80211_get_radiotap_len
    - mac80211: Improve sanity checks on injected packets
    - mac80211: filter locally-originated multicast frames
  * Add stable release 2.6.23.5:
    - zd1211rw, fix oops when ejecting install media
    - rtl8187: Fix more frag bit checking, rts duration calc
    - ipw2100: send WEXT scan events
    - zd1201: avoid null ptr access of skb->dev
    - sky2: fix power settings on Yukon XL
    - sky2: ethtool register reserved area blackout
    - sky2: status ring race fix
    - skge: XM PHY handling fixes
    - Fix L2TP oopses.
    - TG3: Fix performance regression on 5705.
    - forcedeth: add MCP77 device IDs
    - forcedeth msi bugfix
    - ehea: 64K page kernel support fix
    - libertas: fix endianness breakage
    - libertas: more endianness breakage
  * Add stable release 2.6.23.6:
    - ACPI: suspend: Wrong order of GPE restore.
    - ACPI: sleep: Fix GPE suspend cleanup
    - libata: backport ATA_FLAG_NO_SRST and ATA_FLAG_ASSUME_ATA, part 2
    - libata: backport ATA_FLAG_NO_SRST and ATA_FLAG_ASSUME_ATA
    - libata: add HTS542525K9SA00 to NCQ blacklist
    - radeon: set the address to access the GART table on the CPU side correctly
    - Char: moxa, fix and optimise empty timer
    - Char: rocket, fix dynamic_dev tty
    - hptiop: avoid buffer overflow when returning sense data
    - ide: Fix cs5535 driver accessing beyond array boundary
    - ide: Fix siimage driver accessing beyond array boundary
    - ide: Add ide_get_paired_drive() helper
    - ide: fix serverworks.c UDMA regression
    - i4l: fix random freezes with AVM B1 drivers
    - i4l: Fix random hard freeze with AVM c4 card
    - ALSA: hda-codec - Add array terminator for dmic in STAC codec
    - USB: usbserial - fix potential deadlock between write() and IRQ
    - USB: add URB_FREE_BUFFER to permissible flags
    - USB: mutual exclusion for EHCI init and port resets
    - usb-gadget-ether: prevent oops caused by error interrupt race
    - USB: remove USB_QUIRK_NO_AUTOSUSPEND
    - MSI: Use correct data offset for 32-bit MSI in read_msi_msg()
    - md: raid5: fix clearing of biofill operations
    - md: fix an unsigned compare to allow creation of bitmaps with v1.0 metadata
    - dm: fix thaw_bdev
    - dm delay: fix status
    - libata: sync NCQ blacklist with upstream
    - ALSA: hdsp - Fix zero division
    - ALSA: emu10k1 - Fix memory corruption
    - ALSA: Fix build error without CONFIG_HAS_DMA
    - ALSA: fix selector unit bug affecting some USB speakerphones
    - ALSA: hda-codec - Avoid zero NID in line_out_pins[] of STAC codecs
    - IB/mthca: Use mmiowb() to avoid firmware commands getting jumbled up
    - IB/uverbs: Fix checking of userspace object ownership
    - hwmon/lm87: Disable VID when it should be
    - hwmon/lm87: Fix a division by zero
    - hwmon/w83627hf: Don't assume bank 0
    - hwmon/w83627hf: Fix setting fan min right after driver load
    - i915: fix vbl swap allocation size.
    - POWERPC: Fix platinumfb framebuffer
  * Add stable release 2.6.23.7:
    - NFS: Fix a writeback race...
    - ocfs2: fix write() performance regression
    - minixfs: limit minixfs printks on corrupted dir i_size (CVE-2006-6058)
  * Add stable release 2.6.23.8:
    - wait_task_stopped: Check p->exit_state instead of TASK_TRACED (CVE-2007-5500)
    - TCP: Make sure write_queue_from does not begin with NULL ptr (CVE-2007-5501)
  * Add stable release 2.6.23.9:
    - ipw2200: batch non-user-requested scan result notifications
    - USB: Nikon D40X unusual_devs entry
    - USB: unusual_devs modification for Nikon D200
    - softlockup: use cpu_clock() instead of sched_clock()
    - softlockup watchdog fixes and cleanups
    - x86: fix freeze in x86_64 RTC update code in time_64.c
    - ntp: fix typo that makes sync_cmos_clock erratic
    - x86: return correct error code from child_rip in x86_64 entry.S
    - x86: NX bit handling in change_page_attr()
    - x86: mark read_crX() asm code as volatile
    - x86: fix off-by-one in find_next_zero_string
    - i386: avoid temporarily inconsistent pte-s
    - libcrc32c: keep intermediate crc state in cpu order
    - geode: Fix not inplace encryption
    - Fix divide-by-zero in the 2.6.23 scheduler code
    - ACPI: VIDEO: Adjust current level to closest available one.
    - libata: sata_sis: use correct S/G table size
    - sata_sis: fix SCR read breakage
    - reiserfs: don't drop PG_dirty when releasing sub-page-sized dirty file
    - x86: disable preemption in delay_tsc()
    - dmaengine: fix broken device refcounting
    - nfsd4: recheck for secure ports in fh_verify
    - knfsd: fix spurious EINVAL errors on first access of new filesystem
    - raid5: fix unending write sequence
    - oProfile: oops when profile_pc() returns ~0LU
    - drivers/video/ps3fb: fix memset size error
    - i2c/eeprom: Hide Sony Vaio serial numbers
    - i2c/eeprom: Recognize VGN as a valid Sony Vaio name prefix
    - i2c-pasemi: Fix NACK detection

 -- maximilian attems <maks@debian.org>  Fri, 30 Nov 2007 11:40:09 +0100

linux-2.6 (2.6.22-6) unstable; urgency=low

  [ Martin Michlmayr ]
  * [mips] Add IP22 (SGI Indy) patches from Thomas Bogendoerfer:
    - Disable EARLY PRINTK because it breaks serial.
    - fix wrong argument order.
    - wrong check for second HPC.  Closes: #448488

  [ maximilian attems ]
  * Add stable release 2.6.22.11 - minus ipv6 abi breaker:
    - libertas: fix endianness breakage
    - libertas: more endianness breakage
    - Fix ROSE module unload oops.
    - Add get_unaligned to ieee80211_get_radiotap_len
    - Fix ipv6 redirect processing, leads to TAHI failures.
    - i915: fix vbl swap allocation size.
    - Fix ESP host instance numbering.
    - Fix TCP MD5 on big-endian.
    - Fix zero length socket write() semantics.
    - Fix sys_ipc() SEMCTL on sparc64.
    - Fix TCP initial sequence number selection.
    - lockdep: fix mismatched lockdep_depth/curr_chain_hash
    - V4L: ivtv: fix udma yuv bug
    - Fix TCP's ->fastpath_cnt_hit handling.
    - hwmon/lm87: Fix a division by zero
    - hwmon/lm87: Disable VID when it should be
    - hwmon/w83627hf: Fix setting fan min right after driver load
    - hwmon/w83627hf: Don't assume bank 0
    - netdrvr: natsemi: Fix device removal bug
    - Fix ieee80211 handling of bogus hdrlength field
    - mac80211: filter locally-originated multicast frames
    - POWERPC: Fix handling of stfiwx math emulation
    - dm9601: Fix receive MTU
    - firewire: fix unloading of fw-ohci while devices are attached
    - Fix cls_u32 error return handling.
    - ACPI: disable lower idle C-states across suspend/resume
  * Add stable release 2.6.22.12-rc1:
    - genirq: cleanup mismerge artifact
    - genirq: suppress resend of level interrupts
    - genirq: mark io_apic level interrupts to avoid resend
    - IB/uverbs: Fix checking of userspace object ownership
    - minixfs: limit minixfs printks on corrupted dir i_size (CVE-2006-6058)
    - param_sysfs_builtin memchr argument fix
    - x86: fix global_flush_tlb() bug
    - dm snapshot: fix invalidation deadlock
    - Revert "x86_64: allocate sparsemem memmap above 4G"

  [ Bastian Blank ]
  * Update vserver patch to 2.2.0.5.
    - Ignore symbols from never to be merged patch.

 -- maximilian attems <maks@debian.org>  Sun,  4 Nov 2007 17:35:51 +0100

linux-2.6 (2.6.22-5) unstable; urgency=low

  [ maximilian attems ]
  * Add stable release 2.6.22.6:
    - USB: allow retry on descriptor fetch errors
    - PCI: lets kill the 'PCI hidden behind bridge' message
    - Netfilter: Missing Kbuild entry for netfilter
    - Fix soft-fp underflow handling.
    - SPARC64: Fix sparc64 task stack traces.
    - TCP: Do not autobind ports for TCP sockets
    - DCCP: Fix DCCP GFP_KERNEL allocation in atomic context
    - NET: Share correct feature code between bridging and bonding
    - SNAP: Fix SNAP protocol header accesses.
    - NET: Fix missing rcu unlock in __sock_create()
    - IPv6: Invalid semicolon after if statement
    - TCP: Fix TCP rate-halving on bidirectional flows.
    - TCP: Fix TCP handling of SACK in bidirectional flows.
    - uml: fix previous request size limit fix
    - usb: add PRODUCT, TYPE to usb-interface events
    - PPP: Fix PPP buffer sizing.
    - ocfs2: Fix bad source start calculation during kernel writes
    - signalfd: fix interaction with posix-timers
    - signalfd: make it group-wide, fix posix-timers scheduling
    - USB: fix DoS in pwc USB video driver
    - sky2: don't clear phy power bits
    - PCI: disable MSI on RS690
    - PCI: disable MSI on RD580
    - PCI: disable MSI on RX790
    - IPV6: Fix kernel panic while send SCTP data with IP fragments
    - i386: fix lazy mode vmalloc synchronization for paravirt
  * Set abi to 3.
  * Add stable release 2.6.22.7: (CVE-2007-4573)
    - x86_64: Zero extend all registers after ptrace in 32bit entry path.
  * Add stable release 2.6.22.8: (CVE-2007-4571)
    - Convert snd-page-alloc proc file to use seq_file
  * Add stable release 2.6.22.9:
    - 3w-9xxx: Fix dma mask setting
    - Fix pktgen src_mac handling.
    - nfs: fix oops re sysctls and V4 support
    - DVB: get_dvb_firmware: update script for new location of tda10046 firmware
    - afs: mntput called before dput
    - disable sys_timerfd()
    - Fix "Fix DAC960 driver on machines which don't support 64-bit DMA"
    - futex_compat: fix list traversal bugs
    - MTD: Initialise s_flags in get_sb_mtd_aux()
    - Fix sparc64 v100 platform booting.
    - Fix IPV6 DAD handling
    - ext34: ensure do_split leaves enough free space in both blocks
    - dir_index: error out instead of BUG on corrupt dx dirs
    - Fix oops in vlan and bridging code
    - V4L: ivtv: fix VIDIOC_S_FBUF: new OSD values were never set
    - crypto: blkcipher_get_spot() handling of buffer at end of page
    - Fix datagram recvmsg NULL iov handling regression.
    - Handle snd_una in tcp_cwnd_down()
    - Fix TCP DSACK cwnd handling
    - JFFS2: fix write deadlock regression
    - hwmon: End of I/O region off-by-one
    - Fix debug regression in video/pwc
    - splice: fix direct splice error handling
    - Fix race with shared tag queue maps
    - Fix ipv6 source address handling.
    - POWERPC: Flush registers to proper task context
    - bcm43xx: Fix cancellation of work queue crashes
    - Fix DAC960 driver on machines which don't support 64-bit DMA
    - DVB: get_dvb_firmware: update script for new location of sp8870 firmware
    - USB: fix linked list insertion bugfix for usb core
    - Correctly close old nfsd/lockd sockets.
    - Fix IPSEC AH4 options handling
    - setpgid(child) fails if the child was forked by sub-thread
    - sigqueue_free: fix the race with collect_signal()
    - Fix decnet device address listing.
    - Fix inet_diag OOPS.
    - Leases can be hidden by flocks
    - kconfig: oldconfig shall not set symbols if it does not need to
    - MTD: Makefile fix for mtdsuper
    - firewire: fw-ohci: ignore failure of pci_set_power_state
      (fix suspend regression)
    - ieee1394: ohci1394: fix initialization if built non-modular
    - Fix device address listing for ipv4.
    - Fix tc_ematch kbuild
    - V4L: cx88: Avoid a NULL pointer dereference during mpeg_open()
    - DVB: b2c2-flexcop: fix Airstar HD5000 tuning regression
    - fix realtek phy id in forcedeth
    - rpc: fix garbage in printk in svc_tcp_accept()
    - Fix IPV6 append OOPS.
    - Fix ipv6 double-sock-release with MSG_CONFIRM
    - ACPI: Validate XSDT, use RSDT if XSDT fails
  * Update vserver patch to 2.2.0.4.
  * Add stable release 2.6.22.10:
    - i386: Use global flag to disable broken local apic timer on AMD CPUs.
    - Fix timer_stats printout of events/sec
    - libata: update drive blacklists
    - i2c-algo-bit: Read block data bugfix
    - scsi_transport_spi: fix domain validation failure from incorrect width
      setting
    - Fix SMP poweroff hangs
    - Fix ppp_mppe kernel stack usage.
    - sky2: reduce impact of watchdog timer
    - sky2: fix VLAN receive processing
    - sky2: fix transmit state on resume
    - SELinux: clear parent death signal on SID transitions
    - NLM: Fix a circular lock dependency in lockd
    - NLM: Fix a memory leak in nlmsvc_testlock

  [ Martin Michlmayr ]
  * [mips] Add a fix so qemu NE2000 will work again.
  * [mipsel/r5k-cobalt] Enable MTD.
  * [mips] Backport "Fix CONFIG_BUILD_ELF64 kernels with symbols in
    CKSEG0" to fix crash on boot on IP32 (SGI O2).  Closes: #444104.

  [ Steve Langasek ]
  * Set CONFIG_MATHEMU=y on alpha, which is required for proper fp math on
    at least ev4-ev56 systems.  Closes: #411813.
  * linux-image packages need to depend on a newer version of coreutils,
    because of the use of readlink -q -m inherited from kernel-package.
    Closes: #413311.

  [ Bastian Blank ]
  * Fix tainted check in bug scripts.

  [ dann frazier ]
  * [ia64] Re-enable various unintentionally disabled config options

 -- Maximilian Attems <maks@debian.org>  Thu, 11 Oct 2007 13:31:38 +0000

linux-2.6 (2.6.22-4) unstable; urgency=low

  [ dann frazier ]
  * [hppa] Use generic compat_sys_getdents (closes: #431773)

  [ Martin Michlmayr ]
  * [powerpc] Fix PS/2 keyboard detection on Pegasos (closes: #435378).

  [ Emanuele Rocca ]
  * [sparc] Add patch to fix PCI config space accesses on sun4u.
  * [sparc] Disable CONFIG_SCSI_SCAN_ASYNC.

  [ maximilian attems ]
  * Add stable release 2.6.22.2:
    - usb-serial: Fix edgeport regression on non-EPiC devices
    - Missing header include in ipt_iprange.h
    - drivers/video/macmodes.c:mac_find_mode() mustn't be __devinit
    - Fix ipv6 tunnel endianness bug.
    - aacraid: fix security hole
    - USB: cdc-acm: fix sysfs attribute registration bug
    - USB: fix warning caused by autosuspend counter going negative
    - Fix sparc32 memset()
    - Fix leak on /proc/lockdep_stats
    - Fix leaks on /proc/{*/sched, sched_debug, timer_list, timer_stats}
    - futex: pass nr_wake2 to futex_wake_op
    - md: handle writes to broken raid10 arrays gracefully
    - forcedeth bug fix: cicada phy
    - forcedeth bug fix: vitesse phy
    - forcedeth bug fix: realtek phy
    - ACPI: dock: fix opps after dock driver fails to initialize
    - pcmcia: give socket time to power down
    - drm/i915: Fix i965 secured batchbuffer usage (CVE-2007-3851)
    - Fix console write locking in sparc drivers.
    - Sparc64 bootup assembler bug
    - IPV6: /proc/net/anycast6 unbalanced inet6_dev refcnt
    - make timerfd return a u64 and fix the __put_user
    - Fix error queue socket lookup in ipv6
    - Input: lifebook - fix an oops on Panasonic CF-18
    - readahead: MIN_RA_PAGES/MAX_RA_PAGES macros
    - V4L: Add check for valid control ID to v4l2_ctrl_next
    - V4L: ivtv: fix broken VBI output support
    - V4L: ivtv: fix DMA timeout when capturing VBI + another stream
    - V4L: ivtv: Add locking to ensure stream setup is atomic
    - V4L: wm8775/wm8739: Fix memory leak when unloading module
    - do not limit locked memory when RLIMIT_MEMLOCK is RLIM_INFINITY
    - Include serial_reg.h with userspace headers (closes: #433755)
    - TCP FRTO retransmit bug fix
    - Fix rfkill IRQ flags.
    - nfsd: fix possible read-ahead cache and export table corruption
    - nfsd: fix possible oops on re-insertion of rpcsec_gss modules
    - jbd commit: fix transaction dropping
    - jbd2 commit: fix transaction dropping
    - softmac: Fix ESSID problem
    - uml: limit request size on COWed devices
    - UML: exports for hostfs
    - splice: fix double page unlock
    - cfq-iosched: fix async queue behaviour
    - cr_backlight_probe() allocates too little storage for struct cr_panel
    - sx: switch subven and subid values
    - hugetlb: fix race in alloc_fresh_huge_page()
    - KVM: SVM: Reliably detect if SVM was disabled by BIOS
    - dm io: fix another panic on large request
    - md: raid10: fix use-after-free of bio
    - fs: 9p/conv.c error path fix
    - Fix sparc32 udelay() rounding errors.
    - sony-laptop: fix bug in event handling
    - eCryptfs: ecryptfs_setattr() bugfix
    - Hangup TTY before releasing rfcomm_dev
    - dm io: fix panic on large request
    - dm raid1: fix status
    - dm snapshot: permit invalid activation
    - "ext4_ext_put_in_cache" uses __u32 to receive physical block number
    - destroy_workqueue() can livelock
    - USB: fix for ftdi_sio quirk handling
    - Fix TC deadlock.
    - Fix IPCOMP crashes.
    - gen estimator timer unload race
    - Netfilter: Fix logging regression
    - Fix user struct leakage with locked IPC shem segment
    - Fix reported task file values in sense data
    - gen estimator deadlock fix
    - Netpoll leak
    - dm: disable barriers
    - firewire: fw-sbp2: set correct maximum payload (fixes CardBus adapters)
    - fw-ohci: fix "scheduling while atomic"
    - firewire: fix memory leak of fw_request instances
    - ieee1394: revert "sbp2: enforce 32bit DMA mapping"
    - libata: add FUJITSU MHV2080BH to NCQ blacklist
    - i386: HPET, check if the counter works
    - CPU online file permission
    - acpi-cpufreq: Proper ReadModifyWrite of PERF_CTL MSR
    - Keep rfcomm_dev on the list until it is freed
    - SCTP scope_id handling fix
    - Fix ipv6 link down handling.
    - Fix TCP IPV6 MD5 bug.
    - sysfs: release mutex when kmalloc() failed in sysfs_open_file().
    - nf_conntrack: don't track locally generated special ICMP error
  * Bump abi due to firewire, ivtv and xrfm changes.
  * Add stable release 2.6.22.3:
    - fix oops in __audit_signal_info()
    - direct-io: fix error-path crashes
    - powerpc: Fix size check for hugetlbfs
    - stifb: detect cards in double buffer mode more reliably
    - pata_atiixp: add SB700 PCI ID
    - PPC: Revert "[POWERPC] Add 'mdio' to bus scan id list for platforms
      with QE UEC"
    - random: fix bound check ordering (CVE-2007-3105)
    - softmac: Fix deadlock of wx_set_essid with assoc work
    - PPC: Revert "[POWERPC] Don't complain if size-cells == 0 in prom_parse()"
    - ata_piix: update map 10b for ich8m
    - CPUFREQ: ondemand: fix tickless accounting and software coordination bug
    - CPUFREQ: ondemand: add a check to avoid negative load calculation
  * Add stable release 2.6.22.4:
    - Reset current->pdeath_signal on SUID binary execution (CVE-2007-3848)
  * Add stable release 2.6.22.5:
    - x86_64: Check for .cfi_rel_offset in CFI probe
    - x86_64: Change PMDS invocation to single macro
    - i386: Handle P6s without performance counters in nmi watchdog
    - revert "x86, serial: convert legacy COM ports to platform devices"
    - ACPICA: Fixed possible corruption of global GPE list
    - ACPICA: Clear reserved fields for incoming ACPI 1.0 FADTs
    - i386: Fix double fault handler
    - JFFS2 locking regression fix.
    - r8169: avoid needless NAPI poll scheduling
    - Linux 2.6.22.5
    - AVR32: Fix atomic_add_unless() and atomic_sub_unless()
    - i386: allow debuggers to access the vsyscall page with compat vDSO
    - hwmon: (smsc47m1) restore missing name attribute
    - hwmon: fix w83781d temp sensor type setting
    - Hibernation: do not try to mark invalid PFNs as nosave
    - sky2: restore workarounds for lost interrupts
    - sky2: carrier management
    - sky2: check for more work before leaving NAPI
    - sky2: check drop truncated packets
    - forcedeth: fix random hang in forcedeth driver when using netconsole
    - libata: add ATI SB700 device IDs to AHCI driver

  [ dann frazier ]
  * [ia64] Restore config cleanup now that its safe to break the ABI

  [ Bastian Blank ]
  * Update vserver patch to 2.2.0.3.

 -- Bastian Blank <waldi@debian.org>  Thu, 30 Aug 2007 20:19:44 +0200

linux-2.6 (2.6.22-3) unstable; urgency=low

  [ dann frazier ]
  * [ia64] Config cleanup in 2.6.22-2 broke the ABI; revert most of it
    for now (everything but the efivars and sym53c8xx modules)

  [ Martin Michlmayr ]
  * [mipsel/r5k-cobalt] Fix a typo in the config file.
  * [mipsel/4kc-malta] Update the config file, thanks Aurelien Jarno.
  * [mipsel] Add patch from Yoichi Yuasa to fix IDE on Cobalt.

 -- Bastian Blank <waldi@debian.org>  Sun, 29 Jul 2007 13:47:38 +0200

linux-2.6 (2.6.22-2) unstable; urgency=low

  [ Steve Langasek ]
  * [alpha] request_irq-retval.patch: capture the return value of all
    request_irq() calls in sys_titan.c to suppress the warning (and
    build failure with -Werror); failures still aren't being handled, but
    there's nothing that needs to be done -- or nothing that can be done
    -- if these requests fail anyway.

  [ Christian T. Steigies ]
  * Add module.lds to kernel headers (closes: #396220)
  * Enable INPUT_UINPUT on mac
  * Add 2.6.22 patches from linux-m68k CVS

  [ maximilian attems ]
  * Add stable release 2.6.22.1:
    - nf_conntrack_h323: add checking of out-of-range on choices' index values
      (CVE-2007-3642)

  [ dann frazier ]
  * [ia64] Re-enable various config options which were unintentionally
    disabled somewhere between 2.6.21 and 2.6.22
  * [ia64] Re-enable vserver flavour - this was somehow lost when 2.6.22
    was merged from trunk to the sid branch

  [ Bastian Blank ]
  * Update vserver patch to 2.2.0.3-rc1.

 -- Bastian Blank <waldi@debian.org>  Mon, 23 Jul 2007 09:38:01 +0200

linux-2.6 (2.6.22-1) unstable; urgency=low

  [ Bastian Blank ]
  * Drop asfs options.
  * Drop linux-libc-headers references.
  * Update vserver patch to 2.2.0-rc5.

  [ maximilian attems ]
  * Fullfils policy 3.7.2.2.
  * Add Sempron to the k7 image description (closes: #384737)
    Thanks Robert Millan <rmh@aybabtu.com>.
  * [powerpc] Enable CONFIG_ADB_PMU_LED.
  * [hppa] Disable a bunch of topconfig enabled fb devices. Thanks Frank
    Lichtenheld <djpig@debian.org> for build fix.

  [ Christian T. Steigies ]
  * Add module.lds to kernel headers
  * Enable INPUT_UINPUT on mac
  * Add 2.6.22 patches from linux-m68k CVS

  [ dann frazier ]
  * Enable vserver flavour for ia64 (closes: #423232)

 -- Bastian Blank <waldi@debian.org>  Sun, 15 Jul 2007 15:03:40 +0200

linux-2.6 (2.6.22~rc5-1~experimental.1) experimental; urgency=low

  [ Bastian Blank ]
  * [powerpc]: Disable prep.
  * [powerpc]: Disable apm emulation.
  * Drop inactive members from Uploaders.

  [ maximilian attems ]
  * Cleanup configs of old unused variables.
  * Enable TCP_CONG_YEAH, TCP_CONG_ILLINOIS, NF_CONNTRACK_SANE, DM_DELAY,
    GIGASET_M101, SATA_INIC162X, VIDEO_IVTV, USB_ZR364XX, INFINIBAND_CXGB3,
    MLX4_INFINIBAND, SPI_AT25, MFD_SM501, DVB_USB_M920X, DVB_USB_GL861,
    DVB_USB_AU6610, DVB_USB_OPERA1, SENSORS_AD7418, SENSORS_ADM1029,
    SENSORS_F75375S, SENSORS_CORETEMP, SENSORS_MAX6650, SENSORS_APPLESMC,
    I2C_SIMTEC, I2C_TINY_USB, SC92031, LIBERTAS_USB, RFKILL, RFKILL_INPUT,
    MTD_UBI, SND_USB_CAIAQ, SND_USB_CAIAQ_INPUT, USB_BERRY_CHARGE,
    RTC_DRV_MAX6900, SUNRPC_BIND34, SND_PORTMAN2X4, FB_VT8623, FUSION_LAN,
    DISPLAY_SUPPORT, FB_ARK, FB_SM501
    and disable SCSI_ESP_CORE, SPI_SPIDEV, CRYPT_CRYPTD, SYSV68_PARTITION,
    MOUSE_PS2_TOUCHKIT, INPUT_POLLDEV in topconfig.
  * [amd64, i386]: Take care of the renaming acpi-ibm to thinkpad-acpi.
    Enable KINGSUN_DONGLE, AF_RXRPC, RXKAD, MTD_NAND_PLATFORM, BLINK, PHANTOM,
    BACKLIGHT_PROGEAR, FB_HECUBA, FB_LE80578, FB_CARILLO_RANCH.
    Disable OSS_OBSOLETE.
  * Enable WLAN_PRE80211 and WLAN_80211 on all archs with NET_RADIO enabled.
  * Fix RTC_INTF_{DEV,SYSFS,PROC}=y where enabled modular.
  * Enable new wirless stack mac80211 and improved wireless conf api.
  * Enable new USB Touchscreen Driver on all configs with touchscreens.
  * Enable the newly added crypto algorythm: fcrypt, pcbc and camellia.
  * Unify CONFIG_TR to toplevel config, also enable new drivers 3C359
    and SMCTR.
  * Enable the moved USB tablets config options where wacom is enabled.
  * [i386] Enable driver for Crystalfontz 128x64 2-color LCD.
  * [amd64] Enable KS0108 LCD controller.
  * Enable the new firewire stack labeled to be more simple and robust.
  * [i386] Enable VMI paravirtualized interface.
  * [powerpc] Enable fb for IBM GXT4500P adaptor.
  * [amd64] Enable timerstats too.

  [ Martin Michlmayr ]
  * mipsel/r5k-cobalt: Use the new RTC system.

  [ dann frazier ]
  * Add Xen licensing info to the copyright file. (closes: #368912)

  [ Gordon Farquharson ]
  * arm: Mark CHELSIO_T3, NETXEN_NIC, BCM43XX, VIDEO_BT848,
    DVB_B2C2_FLEXCOP, and DVB_BUDGET as broken on ARM.
  * arm/ixp4xx: Add support for the new generic I2C GPIO driver on the
    NSLU2 and the NAS100D. Thanks to Michael-Luke Jones and Rod Whitby.
  * arm/ixp4xx: Update Artop PATA support patch for the NAS 100d.

  [ Christian T. Steigies ]
  * m68k: Disable already included patches (611, 618, 630)

 -- Bastian Blank <waldi@debian.org>  Tue, 19 Jun 2007 17:49:52 +0200

linux-2.6 (2.6.21-6) unstable; urgency=low

  * Add stable release 2.6.21.6:
    - nf_conntrack_h323: add checking of out-of-range on choices' index values
      (CVE-2007-3642)
  * Update vserver patch to 2.2.0.

 -- Bastian Blank <waldi@debian.org>  Tue, 10 Jul 2007 18:36:17 +0200

linux-2.6 (2.6.21-5) unstable; urgency=low

  [ Christian T. Steigies ]
  * [m68k] Add atari isa and scsi fixes

  [ maximilian attems ]
  * Add stable release 2.6.21.4:
    - cpuset: prevent information leak in cpuset_tasks_read (CVE-2007-2875)
    - random: fix error in entropy extraction (CVE-2007-2453 1 of 2)
    - random: fix seeding with zero entropy (CVE-2007-2453 2 of 2)
    - NETFILTER: {ip, nf}_conntrack_sctp: fix remotely triggerable NULL ptr
      dereference (CVE-2007-2876)
  * Add stable release 2.6.21.5:
    - acpi: fix potential call to a freed memory section.
    - USB: set the correct Interrupt interval in usb_bulk_msg
    - i386: Fix K8/core2 oprofile on multiple CPUs
    - ntfs_init_locked_inode(): fix array indexing
    - ALSA: wm8750 typo fix
    - neofb: Fix pseudo_palette array overrun in neofb_setcolreg
    - e1000: disable polling before registering netdevice
    - timer statistics: fix race
    - x86: fix oprofile double free
    - ALSA: usb-audio: explicitly match Logitech QuickCam
    - zd1211rw: Add AL2230S RF support
    - IPV4: Correct rp_filter help text.
    - Fix AF_UNIX OOPS
    - ICMP: Fix icmp_errors_use_inbound_ifaddr sysctl
    - NET: Fix BMSR_100{HALF,FULL}2 defines in linux/mii.h
    - SPARC64: Fix _PAGE_EXEC_4U check in sun4u I-TLB miss handler.
    - SPARC64: Don't be picky about virtual-dma values on sun4v.
    - SPARC64: Fix two bugs wrt. kernel 4MB TSB.
    - cciss: fix pci_driver.shutdown while device is still active
    - fix compat console unimap regression
    - timer stats: speedups
    - SPARC: Linux always started with 9600 8N1
    - pci_ids: update patch for Intel ICH9M
    - PCI: quirk disable MSI on via vt3351
    - UML - Improve host PTRACE_SYSEMU check
    - NET: parse ip:port strings correctly in in4_pton
    - Char: cyclades, fix deadlock
    - IPSEC: Fix panic when using inter address familiy IPsec on loopback.
    - TCP: Use default 32768-61000 outgoing port range in all cases.
    - TG3: Fix link problem on Dell's onboard 5906.
    - fuse: fix mknod of regular file
    - md: Avoid overflow in raid0 calculation with large components.
    - md: Don't write more than is required of the last page of a bitmap
    - make freezeable workqueues singlethread
    - tty: fix leakage of -ERESTARTSYS to userland
    - V4L/DVB (5593): Budget-ci: Fix tuning for TDM 1316 (160..200 MHz)
    - Input: i8042 - fix AUX port detection with some chips
    - SCSI: aacraid: Correct sa platform support.
      (Was: [Bug 8469] Bad EIP value on pentium3 SMP kernel-2.6.21.1)
    - BLUETOOTH: Fix locking in hci_sock_dev_event().
    - hpt366: don't check enablebits for HPT36x
    - ieee1394: eth1394: bring back a parent device
    - NET: Fix race condition about network device name allocation.
    - ALSA: hda-intel - Probe additional slots only if necessary
    - ALSA: hda-intel - Fix detection of audio codec on Toshiba A100
    - ahci: disable 64bit dma on sb600
    - i386: HPET, check if the counter works
    - Ignore bogus ACPI info for offline CPUs
    - NOHZ: Rate limit the local softirq pending warning output
    - Prevent going idle with softirq pending
    - Work around Dell E520 BIOS reboot bug
    - NET: "wrong timeout value" in sk_wait_data() v2
    - IPV6 ROUTE: No longer handle ::/0 specially.
    - x86_64: allocate sparsemem memmap above 4G
  * Bump ABI to 2.

  [ Bastian Blank ]
  * Back out ABI fixing changes.
  * Update vserver patch to 2.2.0-rc3.

 -- Bastian Blank <waldi@debian.org>  Fri, 22 Jun 2007 12:39:47 +0200

linux-2.6 (2.6.21-4) unstable; urgency=low

  * [powerpc] Fix mkvmlinuz support.
  * [s390] Add exception handler for diagnose 224.

 -- Bastian Blank <waldi@debian.org>  Sat, 26 May 2007 14:08:44 +0200

linux-2.6 (2.6.21-3) unstable; urgency=low

  [ Gordon Farquharson ]
  * arm/ixp4xx: Add patch to set NSLU2 timer frequency.

  [ maximilian attems ]
  * sparc64: enable USB_SERIAL. (closes: #412740)
  * Apply stable 2.6.21.1.
  * Add stable release 2.6.21.2:
    - slob: fix page order calculation on not 4KB page
    - libata-sff: Undo bug introduced with pci_iomap changes
    - kbuild: fixdep segfault on pathological string-o-death
    - IPMI: fix SI address space settings
    - IPV6: Reverse sense of promisc tests in ip6_mc_input
    - iop: fix iop_getttimeoffset
    - iop13xx: fix i/o address translation
    - arm: fix handling of svc mode undefined instructions
    - CPUFREQ: powernow-k7: fix MHz rounding issue with perflib
    - CPUFREQ: Support rev H AMD64s in powernow-k8
    - CPUFREQ: Correct revision mask for powernow-k8
    - JFS: Fix race waking up jfsIO kernel thread
    - IPV6: Send ICMPv6 error on scope violations.
    - SPARC64: Add missing cpus_empty() check in hypervisor xcall handling.
    - SPARC64: Fix recursion in PROM tree building.
    - SERIAL SUNHV: Add an ID string.
    - SPARC64: Bump PROMINTR_MAX to 32.
    - SPARC64: Be more resiliant with PCI I/O space regs.
    - oom: fix constraint deadlock
    - fix for bugzilla 8426: massive slowdown on SCSI CD/DVD drive connected to
      mptspi driver
    - x86_64 : Fix vgettimeofday()
    - IPV6: Fix slab corruption running ip6sic
    - IPSEC: Check validity of direction in xfrm_policy_byid
    - CRYPTO: api: Read module pointer before freeing algorithm
    - NET_SCHED: prio qdisc boundary condition
    - reiserfs: suppress lockdep warning
    - USB HID: hiddev - fix race between hiddev_send_event() and
      hiddev_release()
    - NETFILTER: {ip,nf}_nat_proto_gre: do not modify/corrupt GREv0 packets
      through NAT
    - fix leaky resv_huge_pages when cpuset is in use
    - ACPI: Fix 2.6.21 boot regression on P4/HT
    - TG3: Fix TSO bugs.
    - TG3: Remove reset during MAC address changes.
    - TG3: Update version and reldate.
    - BNX2: Fix TSO problem with small MSS.
    - BNX2: Block MII access when ifdown.
    - BNX2: Save PCI state during suspend.
    - BNX2: Update version and reldate.
    - sis900: Allocate rx replacement buffer before rx operation
    - knfsd: Avoid use of unitialised variables on error path when nfs exports.
    - knfsd: rpc: fix server-side wrapping of krb5i replies
    - md: Avoid a possibility that a read error can wrongly propagate through
    - md/raid1 to a filesystem.
    - fat: fix VFAT compat ioctls on 64-bit systems
    - NETFILTER: {ip,nf}_conntrack: fix use-after-free in helper destroy
      callback invocation
    - ppp: Fix ppp_deflate issues with recent zlib_inflate changes
    - NETPOLL: Fix TX queue overflow in trapped mode.
    - NETPOLL: Remove CONFIG_NETPOLL_RX
    - cxacru: Fix infinite loop when trying to cancel polling task
    - TCP: zero out rx_opt in tcp_disconnect()
    - ipv6: track device renames in snmp6
    - skge: default WOL should be magic only (rev2)
    - skge: allow WOL except for known broken chips
    - sky2: allow 88E8056
    - sky2: 88e8071 support not ready
    - skge: crash on shutdown/suspend
    - sky2: fix oops on shutdown
    - udf: decrement correct link count in udf_rmdir
    - ALSA: hda-codec - Fix resume of STAC92xx codecs
    - sata_via: add missing PM hooks
    - driver-core: don't free devt_attr till the device is released
    - pci-quirks: disable MSI on RS400-200 and RS480
    - highres/dyntick: prevent xtime lock contention
    - clocksource: fix resume logic
    - smc911x: fix compilation breakage wjen debug is on
    - SCTP: Fix sctp_getsockopt_local_addrs_old() to use local storage.
    - SCTP: Correctly copy addresses in sctp_copy_laddrs
    - SCTP: Prevent OOPS if hmac modules didn't load
    - IPV6: Do no rely on skb->dst before it is assigned.
    - IPV6 ROUTE: Assign rt6i_idev for ip6_{prohibit,blk_hole}_entry.

  [ Christian T. Steigies ]
  * m68k: enable ATARI_SCSI and ATARI_ROM_ISA

  [ Bastian Blank ]
  * Fix linux/version.h in linux-libc-dev.
  * Make it possible to specifiy special CFLAGS.
  * [hppa] Reenable.
  * [hppa] Workaround hppa64 failure.
  * [hppa] Fix debugging in lws syscalls.
  * Fix abi change.
  * Add stable release 2.6.21.3:
    - [PATCH] GEODE-AES: Allow in-place operations [CVE-2007-2451]

 -- Bastian Blank <waldi@debian.org>  Fri, 25 May 2007 10:57:48 +0200

linux-2.6 (2.6.21-2) unstable; urgency=low

  [ Christian T. Steigies ]
  * m68k: fix atari scc patch
  * m68k: install compressed vmlinuz images so the post-inst script can find it

  [ Steve Langasek ]
  * [alpha] isa-mapping-support.patch: add isa_page_to_bus and
    isa_bus_to_virt defines to complement the existing isa_virt_to_bus
    define; untested, but these should all be straightforward on alpha and
    defining them is certainly a better option for getting user feedback
    than disabling the affected drivers.

  [ Bastian Blank ]
  * [powerpc] Readd mkvmlinuz support. (closes: #419033)
  * [sparc]: Disable sparc32 image.
  * [hppa]: Temporary disable all images.

 -- Bastian Blank <waldi@debian.org>  Fri, 18 May 2007 19:52:36 +0200

linux-2.6 (2.6.21-1) unstable; urgency=low

  [ maximilian attems ]
  * New upstream release see http://kernelnewbies.org/Linux_2_6_21
    (closes: #423874)
  * Disable CONFIG_IP_ROUTE_MULTIPATH_CACHED in topconfig.
  * Enable CONFIG_IP6_NF_MATCH_MH, CONFIG_CHELSIO_T3, CONFIG_USB_NET_DM9601,
    CONFIG_NETFILTER_XT_TARGET_TCPMSS, CONFIG_RTC_DRV_CMOS,
    CONFIG_ASUS_LAPTOP, CONFIG_SONY_LAPTOP, CONFIG_DVB_TUNER_QT1010,
    CONFIG_USB_IOWARRIOR, CONFIG_ATL1 in topconfig.
  * [i386] Enable CONFIG_ACPI_BAY, CONFIG_X86_LONGHAUL, CONFIG_BLK_DEV_DELKIN,
    CONFIG_BLK_DEV_IT8213, CONFIG_BLK_DEV_TC86C001, CONFIG_INPUT_ATLAS_BTNS,
    CONFIG_SENSORS_ADM1029, CONFIG_FB_SVGALIB, CONFIG_FB_S3,
    CONFIG_USB_KC2190, CONFIG_KS0108.
  * Add stable release 2.6.21.1:
    - IPV4: Fix OOPS'er added to netlink fib.
    - IPV6: Fix for RT0 header ipv6 change.
  * [i386] Enable CONFIG_NO_HZ, CONFIG_HIGH_RES_TIMERS for dynticks and true
    high-resolution timers.
  * [i386] Enable CONFIG_TIMER_STATS to collect stats about kernel/userspace
    timer aka power usage (see powertop). (closes: #423694)
  * [i386] Disable obsolete CONFIG_IRQBALANCE due to bad timer behaviour.

  [ Martin Michlmayr ]
  * Add armel (arm with EABI) support.  Thanks, Lennert Buytenhek and
    Joey Hess.  (closes: #410853)
  * Mark CHELSIO_T3 as broken on ARM.
  * Take arch/arm/tools/mach-types from current git to fix build failure
    because MACH_TYPE_EP80219 is not defined.
  * mips/sb1: Don't build CONFIG_ATA into the kernel.
  * mips/sb1: Unset CONFIG_USB_{KBD,MOUSE} since the generic HID is used.
  * arm/iop32x: Don't build CONFIG_ATA into the kernel.
  * arm/ixp4xx: Enable more SATA drivers.
  * arm/ixp4xx: Enable PATA_ARTOP which is needed by the nas100d.
  * arm/ixp4xx: Set CONFIG_USB_EHCI_TT_NEWSCHED.
  * mips/4kc-malta: Add an image for the MIPS Malta board.  Thanks,
    Aurelien Jarno. (closes: #421377)

  [ Emanuele Rocca ]
  * sparc: Enable CONFIG_SCSI_QLOGIC_1280. (closes: #423177)

  [ Christian T. Steigies ]
  * Add m68k patches for 2.6.21
  * Add type: plain to [image] in arch/m68k/defines to fix missing
    Modules.symvers problem

  [ Steve Langasek ]
  * Revert change to disable image building on alpha.

  [ Bastian Blank ]
  * Update vserver patch to 2.2.0-rc1.

 -- Bastian Blank <waldi@debian.org>  Wed, 16 May 2007 13:46:38 +0200

linux-2.6 (2.6.20-3) unstable; urgency=low

  [ Gordon Farquharson ]
  * arm: Mark CONFIG_MTD_NAND_CAFE and CONFIG_NETXEN_NIC as broken to
    fix FTBFS.

  [ Bastian Blank ]
  * Disable new pata drivers. (closes: #419458)
  * Disable pata in ata_piix.

 -- Bastian Blank <waldi@debian.org>  Tue, 24 Apr 2007 09:54:44 +0200

linux-2.6 (2.6.20-2) unstable; urgency=low

  [ Bastian Blank ]
  * Rename linux-libc-headers into linux-libc-dev.
  * [mips] Drop sb1250 uart support.
  * [alpha] Temporary disable alpha images.
  * Add stable release 2.6.20.7:
    - Linux 2.6.20.7
    - Update libata drive blacklist to the latest from 2.6.21
    - fix page leak during core dump
    - revert "retries in ext4_prepare_write() violate ordering requirements"
    - revert "retries in ext3_prepare_write() violate ordering requirements"
    - libata: Clear tf before doing request sense (take 3)
    - fix lba48 bug in libata fill_result_tf()
    - ahci.c: walkaround for SB600 SATA internal error issue
    - libata bugfix: preserve LBA bit for HDIO_DRIVE_TASK
    - softmac: avoid assert in ieee80211softmac_wx_get_rate
    - knfsd: allow nfsd READDIR to return 64bit cookies
    - Fix TCP slow_start_after_idle sysctl
    - Fix tcindex classifier ABI borkage...
    - Fix IPSEC replay window handling
    - Fix TCP receiver side SWS handling.
    - Fix scsi sense handling
    - Fix length validation in rawv6_sendmsg()
    - NETFILTER: ipt_CLUSTERIP: fix oops in checkentry function
    - 8139too: RTNL and flush_scheduled_work deadlock
    - Fix calculation for size of filemap_attr array in md/bitmap.
    - HID: Do not discard truncated input reports
    - DVB: pluto2: fix incorrect TSCR register setting
    - DVB: tda10086: fix DiSEqC message length
    - sky2: phy workarounds for Yukon EC-U A1
    - sky2: turn on clocks when doing resume
    - sky2: turn carrier off when down
    - skge: turn carrier off when down
    - sky2: reliable recovery
    - i386: fix file_read_actor() and pipe_read() for original i386 systems
    - kbuild: fix dependency generation

  [ dann frazier ]
  * [hppa] Add parisc arch patch from Kyle McMartin
  * [hppa] Enable CONFIG_TULIP_MMIO (closes: #332962)
  * [hppa] Disable ni52 driver, it doesn't build (and wouldn't work if it did)

 -- Bastian Blank <waldi@debian.org>  Sun, 15 Apr 2007 16:04:16 +0200

linux-2.6 (2.6.20-1) unstable; urgency=low

  [ Martin Michlmayr ]
  * mipsel: Drop DECstation support (both r3k-kn02 and r4k-kn04).
  * arm: Drop RiscPC (rpc) support.
  * arm: Update configs for 2.6.19-rc6.
  * arm: source drivers/ata/Kconfig so SATA can be enabled on ARM.
  * arm/footbridge: Unset SATA.
  * arm/s3c2410: Drop this flavour since no such device is supported
    in debian-installer and the ARM build resources are limited.

  [ Sven Luther ]
  * [powerpc] Added Genesi Efika support patch

  [ Bastian Blank ]
  * Remove legacy pty support. (closes: #338404)
  * Enable new scsi parts.
  * powerpc: Enable ibmvscsis.
  * Add stable release 2.6.20.1:
    - Linux 2.6.20.1
    - [PATCH] Fix a free-wrong-pointer bug in nfs/acl server (CVE-2007-0772)
  * Add stable release 2.6.20.2:
    - Linux 2.6.20.2
    - IPV6: Handle np->opt being NULL in ipv6_getsockopt_sticky() [CVE-2007-1000]
    - x86-64: survive having no irq mapping for a vector
    - Fix buffer overflow in Omnikey CardMan 4040 driver (CVE-2007-0005)
    - TCP: Fix minisock tcp_create_openreq_child() typo.
    - gfs2: fix locking mistake
    - ATA: convert GSI to irq on ia64
    - pktcdvd: Correctly set cmd_len field in pkt_generic_packet
    - video/aty/mach64_ct.c: fix bogus delay loop
    - revert "drivers/net/tulip/dmfe: support basic carrier detection"
    - throttle_vm_writeout(): don't loop on GFP_NOFS and GFP_NOIO allocations
    - fix section mismatch warning in lockdep
    - ueagle-atm.c needs sched.h
    - kvm: Fix asm constraint for lldt instruction
    - lockdep: forward declare struct task_struct
    - Char: specialix, isr have 2 params
    - buffer: memorder fix
    - kernel/time/clocksource.c needs struct task_struct on m68k
    - m32r: build fix for processors without ISA_DSP_LEVEL2
    - hugetlb: preserve hugetlb pte dirty state
    - enable mouse button 2+3 emulation for x86 macs
    - v9fs_vfs_mkdir(): fix a double free
    - ufs: restore back support of openstep
    - Fix MTRR compat ioctl
    - kexec: Fix CONFIG_SMP=n compilation V2 (ia64)
    - NLM: Fix double free in __nlm_async_call
    - RPM: fix double free in portmapper code
    - Revert "[PATCH] LOG2: Alter get_order() so that it can make use of ilog2() on a constant"
    - Backport of psmouse suspend/shutdown cleanups
    - USB: usbnet driver bugfix
    - sched: fix SMT scheduler bug
    - tty_io: fix race in master pty close/slave pty close path
    - forcedeth: disable msix
    - export blk_recount_segments
    - Fix reference counting (memory leak) problem in __nfulnl_send() and callers related to packet queueing.
    - Fix anycast procfs device leak
    - Don't add anycast reference to device multiple times
    - Fix TCP MD5 locking.
    - Fix %100 cpu spinning on sparc64
    - Fix skb data reallocation handling in IPSEC
    - Fix xfrm_add_sa_expire() return value
    - Fix interrupt probing on E450 sparc64 systems
    - HID: fix possible double-free on error path in hid parser
    - POWERPC: Fix performance monitor exception
    - libata: add missing CONFIG_PM in LLDs
    - libata: add missing PM callbacks
    - bcm43xx: Fix assertion failures in interrupt handler
    - mmc: Power quirk for ENE controllers
    - UML - Fix 2.6.20 hang
    - fix umask when noACL kernel meets extN tuned for ACLs
    - sata_sil: ignore and clear spurious IRQs while executing commands by polling
    - swsusp: Fix possible oops in userland interface
    - Fix posix-cpu-timer breakage caused by stale p->last_ran value
    - V4L: cx88-blackbird: allow usage of 376836 and 262144 sized firmware images
    - V4L: fix cx25840 firmware loading
    - DVB: digitv: open nxt6000 i2c_gate for TDED4 tuner handling
    - DVB: cxusb: fix firmware patch for big endian systems
    - V4L: pvrusb2: Handle larger cx2341x firmware images
    - V4L: pvrusb2: Fix video corruption on stream start
    - dvbdev: fix illegal re-usage of fileoperations struct
    - md: Fix raid10 recovery problem.
    - bcm43xx: fix for 4309
    - i386: Fix broken CONFIG_COMPAT_VDSO on i386
    - x86: Don't require the vDSO for handling a.out signals
    - x86_64: Fix wrong gcc check in bitops.h
    - sky2: transmit timeout deadlock
    - sky2: dont flush good pause frames
    - Fix oops in xfrm_audit_log()
    - Prevent pseudo garbage in SYN's advertized window
    - Fix IPX module unload
    - Clear TCP segmentation offload state in ipt_REJECT
    - Fix atmarp.h for userspace
    - UHCI: fix port resume problem
    - Fix recently introduced problem with shutting down a busy NFS server.
    - Avoid using nfsd process pools on SMP machines.
    - EHCI: turn off remote wakeup during shutdown
    - IPV6: HASHTABLES: Use appropriate seed for caluculating ehash index.
    - MTD: Fatal regression in drivers/mtd/redboot.c in 2.6.20
    - Kconfig: FAULT_INJECTION can be selected only if LOCKDEP is enabled.
    - USB HID: Fix USB vendor and product IDs endianness for USB HID devices
    - Fix null pointer dereference in appledisplay driver
    - ieee1394: fix host device registering when nodemgr disabled
    - ieee1394: video1394: DMA fix
    - Fix compile error for e500 core based processors
    - md: Avoid possible BUG_ON in md bitmap handling.
    - Fix allocation failure handling in multicast
    - Fix TCP FIN handling
    - Fix ATM initcall ordering.
    - Fix various bugs with aligned reads in RAID5.
    - hda-intel - Don't try to probe invalid codecs
    - usbaudio - Fix Oops with unconventional sample rates
    - usbaudio - Fix Oops with broken usb descriptors
    - USB: fix concurrent buffer access in the hub driver
    - Missing critical phys_to_virt in lib/swiotlb.c
    - AGP: intel-agp bugfix
    - bcm43xx: Fix for oops on ampdu status
    - bcm43xx: Fix for oops on resume
    - ide: fix drive side 80c cable check
    - Keys: Fix key serial number collision handling
    - knfsd: Fix a race in closing NFSd connections.
    - pata_amd: fix an obvious bug in cable detection
    - prism54: correct assignment of DOT1XENABLE in WE-19 codepaths
    - rtc-pcf8563: detect polarity of century bit automatically
    - x86_64: fix 2.6.18 regression - PTRACE_OLDSETOPTIONS should be accepted
    - ocfs2: ocfs2_link() journal credits update
  * Update xen patch to changeset 48670 from fedora 2.6.20 branch.
  * Support xen versions 3.0.4-1 and 3.0.3-1.

  [ Rod Whitby ]
  * arm/ixp4xx: Enable PATA_ARTOP for the nas100d and dsmg600.
  * arm/ixp4xx: Enable RTC for the nas100d
  * Add nas100d Ethernet MAC setup support.
  * Add temporary hack to get Artop PATA support going on the nas100d.

  [ maximilian attems ]
  * i386: Enable kvm.
  * Add stable release 2.6.20.3:
    - Fix sparc64 device register probing
    - Fix bug 7994 sleeping function called from invalid context
    - Fix timewait jiffies
    - Fix UDP header pointer after pskb_trim_rcsum()
    - Fix compat_getsockopt
    - bcm43xx: Fix problem with >1 GB RAM
    - nfnetlink_log: fix NULL pointer dereference
    - nfnetlink_log: fix possible NULL pointer dereference
    - conntrack: fix {nf, ip}_ct_iterate_cleanup endless loops
    - nf_conntrack/nf_nat: fix incorrect config ifdefs
    - tcp conntrack: accept SYN|URG as valid
    - nfnetlink_log: fix reference leak
    - nfnetlink_log: fix use after free
    - nf_conntrack: fix incorrect classification of IPv6 fragments as
      ESTABLISHED
    - nfnetlink_log: zero-terminate prefix
    - nfnetlink_log: fix crash on bridged packet
    - Fix callback bug in connector
    - fix for bugzilla #7544 (keyspan USB-to-serial converter)
    - ip6_route_me_harder should take into account mark
  * Add myself to uploaders field, entry got lost after 2.6.16-2
  * Add stable release 2.6.20.4:
    - fix deadlock in audit_log_task_context()
    - EHCI: add delay to bus_resume before accessing ports
    - Copy over mac_len when cloning an skb
    - fix read past end of array in md/linear.c
    - oom fix: prevent oom from killing a process with children/sibling unkillable
    - Fix sparc64 hugepage bugs
    - Fix page allocation debugging on sparc64
    - Fix niagara memory corruption
    - Input: i8042 - really suppress ACK/NAK during panic blink
    - Input: i8042 - fix AUX IRQ delivery check
    - Input: i8042 - another attempt to fix AUX delivery checks
    - Fix rtm_to_ifaddr() error return.
    - r8169: fix a race between PCI probe and dev_open
    - futex: PI state locking fix
    - adjust legacy IDE resource setting (v2)
    - UML - arch_prctl should set thread fs
    - gdth: fix oops in gdth_copy_cmd()
    - Fix extraneous IPSEC larval SA creation
    - IA64: fix NULL pointer in ia64/irq_chip-mask/unmask function
    - st: fix Tape dies if wrong block size used, bug 7919
    - Fix ipv6 flow label inheritance
    - NETFILTER: nfnetlink_log: fix reference counting
    - mm: fix madvise infinine loop
    - Fix another NULL pointer deref in ipv6_sockglue.c
    - NetLabel: Verify sensitivity level has a valid CIPSO mapping
    - Fix GFP_KERNEL with preemption disabled in fib_trie
    - IrDA: irttp_dup spin_lock initialisation
    - hda-intel - Fix codec probe with ATI controllers
    - hrtimer: prevent overrun DoS in hrtimer_forward()
    - fix MTIME_SEC_MAX on 32-bit
    - nfs: nfs_getattr() can't call nfs_sync_mapping_range() for non-regular files
    - dio: invalidate clean pages before dio write
    - initialise pi_lock if CONFIG_RT_MUTEXES=N
  * Add stable release 2.6.20.5:
    - FRA_{DST,SRC} are le16 for decnet
    - CIFS: reset mode when client notices that ATTR_READONLY is no longer set
    - ide: clear bmdma status in ide_intr() for ICHx controllers (revised #4)
    - ide: remove clearing bmdma status from cdrom_decode_status() (rev #4)
    - NET: Fix sock_attach_fd() failure in sys_accept()
    - DCCP: Fix exploitable hole in DCCP socket options
    - ide: revert "ide: fix drive side 80c cable check, take 2" for now
    - generic_serial: fix decoding of baud rate
    - IPV6: Fix ipv6 round-robin locking.
    - VIDEO: Fix FFB DAC revision probing
    - PPP: Fix PPP skb leak
    - V4L: msp_attach must return 0 if no msp3400 was found.
    - CRYPTO: api: scatterwalk_copychunks() fails to advance through scatterlist
    - APPLETALK: Fix a remotely triggerable crash (CVE-2007-1357)
    - UML - fix epoll
    - UML - host VDSO fix
    - UML - Fix static linking
    - UML - use correct register file size everywhere
    - libata: sata_mv: don't touch reserved bits in EDMA config register
    - libata: sata_mv: Fix 50xx irq mask
    - libata bugfix: HDIO_DRIVE_TASK
    - V4L: Fix SECAM handling on saa7115
    - DVB: fix nxt200x rf input switching
    - SPARC: Fix sparc builds with gcc-4.2.x
    - V4L: saa7146: Fix allocation of clipping memory
    - uml: fix unreasonably long udelay
    - NET: Fix packet classidier NULL pointer OOPS
    - NET_SCHED: Fix ingress qdisc locking.
    - sata_nv: delay on switching between NCQ and non-NCQ commands
    - dvb-core: fix several locking related problems
    - ieee1394: dv1394: fix CardBus card ejection
    - CIFS: Allow reset of file to ATTR_NORMAL when archive bit not set
    - jmicron: make ide jmicron driver play nice with libata ones
    - libata: clear TF before IDENTIFYing
    - NET: Fix FIB rules compatability
    - DVB: isl6421: don't reference freed memory
    - V4L: radio: Fix error in Kbuild file
    - i2o: block IO errors on i2o disk
  * Add stable release 2.6.20.6:
    - CRYPTO api: Use the right value when advancing scatterwalk_copychunks
    - uml: fix static linking for real

  [ Gordon Farquharson ]
  * Disable broken config options on ARM.

  [ Frederik Schüler ]
  * Disable NAPI on forcedeth, it is broken.

  [ dann frazier ]
  * Hardcode the output of the scripts under arch/ia64/scripts as executed
    in an etch environment so that we can build out of tree modules correctly
    (re-add; patch seems to have been dropped during a merge.)
    See: #392592
  * Allow '.' and '+' in the target dist field of the changelog. dpkg has
    supported this since 1.13.20, see #361171.

 -- Bastian Blank <waldi@debian.org>  Mon, 09 Apr 2007 19:21:52 +0200

linux-2.6 (2.6.18.dfsg.1-10) unstable; urgency=low

  [ maximilian attems ]
  * Add patches out of stable queue 2.6.18
    - [amd64] Don't leak NT bit into next task (CVE-2006-5755)
    - IB/srp: Fix FMR mapping for 32-bit kernels and addresses above 4G
    - SCSI: add missing cdb clearing in scsi_execute()
  * Xen postinst: Use takeover for update-initramfs. Makes postinst idempotent.
    On creation it should always overwrite. (closes: #401183)
  * Hand-picked from stable release 2.6.16.38:
    - i2c-viapro: Add support for the VT8237A and VT8251
    - PCI: irq: irq and pci_ids patch for Intel ICH9
    - i2c-i801: SMBus patch for Intel ICH9
    - fix the UML compilation
    - drm: allow detection of new VIA chipsets
    - drm: Add the P4VM800PRO PCI ID.
    - rio: typo in bitwise AND expression.
    - i2c-mv64xxx: Fix random oops at boot
    - i2c: fix broken ds1337 initialization
    - [SUNKBD]: Fix sunkbd_enable(sunkbd, 0); obvious.
    - Call init_timer() for ISDN PPP CCP reset state timer (CVE-2006-5749)
    - V4L: cx88: Fix leadtek_eeprom tagging
    - SPI/MTD: mtd_dataflash oops prevention
    - grow_buffers() infinite loop fix (CVE-2006-5757/CVE-2006-6060)
    - corrupted cramfs filesystems cause kernel oops (CVE-2006-5823)
    - ext2: skip pages past number of blocks in ext2_find_entry
      (CVE-2006-6054)
    - handle ext3 directory corruption better (CVE-2006-6053)
    - hfs_fill_super returns success even if no root inode (CVE-2006-6056)
      backout previous fix, was not complete.
    - Fix for shmem_truncate_range() BUG_ON()
    - ebtables: check struct type before computing gap
    - [IPV4/IPV6]: Fix inet{,6} device initialization order.
    - [IPV6] Fix joining all-node multicast group.
    - [SOUND] Sparc CS4231: Use 64 for period_bytes_min
  * [PKTGEN]: Convert to kthread API. Thanks David Miller for patch.
  * [IDE] Add driver for Jmicron  JMB36x devices by Alan Cox.
    Enable jmicron on i386 and amd64 archs.
  * Hand-picked from stable release 2.6.16.39:
    - atiixp: hang fix
    - V4L/DVB: Flexcop-usb: fix debug printk
    - V4L/DVB: Fix uninitialised variable in dvb_frontend_swzigzag
    - read_zero_pagealigned() locking fix
    - adfs: fix filename handling
    - sparc32: add offset in pci_map_sg()
    - cdrom: set default timeout to 7 seconds
    - [SCSI] qla1280 command timeout
    - [SCSI] qla1280 bus reset typo
    - [Bluetooth] Check if DLC is still attached to the TTY
    - [Bluetooth] Fix uninitialized return value for RFCOMM sendmsg()
    - [Bluetooth] Return EINPROGRESS for non-blocking socket calls
    - [Bluetooth] Handle command complete event for exit periodic inquiry
    - [Bluetooth] Fix compat ioctl for BNEP, CMTP and HIDP
    - [Bluetooth] Add locking for bt_proto array manipulation
    - i386: fix CPU hotplug with 2GB VMSPLIT

  [ dann frazier ]
  * Fix raid1 recovery (closes: #406181)

  [ Jurij Smakov ]
  * Add dtlb-prot-bug-niagara.patch by David Miller, fixing the bug in the
    Niagara's DTLB-PROT trap.

  [ Bastian Blank ]
  * i386: Add amd64 image. (closes: #379090)

 -- Bastian Blank <waldi@debian.org>  Fri,  2 Feb 2007 12:50:35 +0100

linux-2.6 (2.6.18.dfsg.1-9) unstable; urgency=low

  [ Martin Michlmayr ]
  * arm/iop32x: Enable CONFIG_IP_NF_CONNTRACK_EVENTS and _NETLINK.
  * arm/ixp4xx: Enable some more I2C sensor modules.
  * arm/ixp4xx: Enable CONFIG_USB_NET_RNDIS_HOST.
  * arm/footbridge: Enable CONFIG_NATSEMI.
  * Revert mm/msync patches because they cause filesystem corruption
    (closes: #401006, #401980, #402707) ...
  * ... and add an alternative msync patch from Hugh Dickins that
    doesn't depend on the mm changes (closes: #394392).
  * mips: provide pci_get_legacy_ide_irq needed by some IDE drivers
    (see #404950).
  * arm: Implement flush_anon_page(), which is needed for FUSE
    (closes: #402876) and possibly dm-crypt/LUKS (see #403426).
  * arm: Turn off PCI burst on the Cyber2010, otherwise X11 on
    Netwinder will crash.
  * arm/iop32x: Enable CONFIG_IEEE80211_SOFTMAC and drivers based
    on it.
  * arm/ixp4xx: Upgrade to version 0.3.1 of the IXP4xx NPE Ethernet
    driver.  This version fixes stuck connections, e.g. with scp and
    NFS (closes: #404447).
  * arm/ixp4xx: Enable CONFIG_VIDEO_CPIA_USB.
  * arm/ixp4xx: Enable CONFIG_ISCSI_TCP.
  * arm/iop32x: Likewise.

  [ Bastian Blank ]
  * Bump ABI to 4.
  * Update vserver patch to 2.0.2.2-rc9. (closes: #402743, #403790)
  * Update xen patch to changeset 36186 from Fedora 2.6.18 branch.
  * i386/xen: Build only the pae version. (closes: #390862)
  * hppa: Override host type when necessary.
  * Fix tg3 reset. (closes: #405085)

  [ dann frazier ]
  * Fix potential fragmentation attacks in ip6_tables (CVE-2006-4572)
  * Backport a number of fixes for the cciss driver
    - Fix a bug with 1TB disks caused by converting total_size to an int
    - Claim devices that are of the HP RAID class and have a valid cciss sig
    - Make NR_CMDS a per-controller define - most can do 1024 commands, but
      the E200 family can only support 128
    - Change the SSID on the E500 as a workaround for a firmware bug
    - Disable prefetch on the P600 controller. An ASIC bug may result in
      prefetching beyond the end of physical memory
    - Increase blk_queue_max_sectors from 512 to 2048 to increase performance
    - Map out more memor for the PCI config table, required to reach offset
      0x214 to disable DMA on the P600
    - Set a default raid level on a volume that either does not support
      reading the geometry or reports an invalid geometry for whatever reason
      to avoid problems with buggy firmware
    - Revert change that replaed XFER_READ/XFER_WRITE macros with
      h->cciss_read/h->cciss_write that caused command timeouts on older
      controllers on ia32 (closes: #402787)
  * Fix mincore hang (CVE-2006-4814)
  * ia64: turn on IOC4 modules for SGI Altix systems. Thanks to Stephane Larose
    for suggesting this.
  * Add versioned build dep on findutils to make sure the system find command
    supports the -execdir action (closes: #405150)
  * Hardcode the output of the scripts under arch/ia64/scripts as executed
    in an etch environment so that we can build out of tree modules correctly
    (closes: #392592)
  * Update unusual_devs entry for ipod to fix an eject issue (closes: #406124)
  * Re-add verify_pmtmr_rate, resolving problems seen on older K6 ASUS
    boards where the ACPI PM timer runs too fast (closes: #394753)
  * Avoid condition where /proc/swaps header may not be printed
    (closes: #292318)
  * [hppa] disable XFS until it works (closes: #350482)

  [ Norbert Tretkowski ]
  * libata: handle 0xff status properly. (closes: #391867)
  * alpha: enabled CONFIG_SCSI_ARCMSR. (closes: #401187)
  * removed BROKEN_ON_SMP dependency from I2C_ELEKTOR. (closes: #402253)

  [ Christian T. Steigies ]
  * m68k/atari: enable keyboard, mouse and fb drivers
  * m68k/atari: fixes for ethernec and video driver by Michael Schmitz
  * m68k/atari: fixes for scsi driver by Michael Schmitz
  * m68k/mac: fixes for mace and cuda driver by Finn Thain
  * m68k/atari: fixes for ide driver by Michael Schmitz
  * m68k/atari: fixes for ide driver by Michael Schmitz
  * m68k/atari: fixes for ethernec and atakeyb driver by Michael Schmitz, build ethernec as module
  * m68k/mac: fixes for mace and adb driver by Finn Thain

  [ maximilian attems ]
  * Add stable release 2.6.18.6:
    - EBTABLES: Fix wraparounds in ebt_entries verification.
    - EBTABLES: Verify that ebt_entries have zero ->distinguisher.
    - EBTABLES: Deal with the worst-case behaviour in loop checks.
    - EBTABLES: Prevent wraparounds in checks for entry components' sizes.
    - skip data conversion in compat_sys_mount when data_page is NULL
    - bonding: incorrect bonding state reported via ioctl
    - x86-64: Mark rdtsc as sync only for netburst, not for core2
      (closes: #406767)
    - dm crypt: Fix data corruption with dm-crypt over RAID5 (closes: #402812)
    - forcedeth: Disable INTx when enabling MSI in forcedeth
    - PKT_SCHED act_gact: division by zero
    - XFRM: Use output device disable_xfrm for forwarded packets
    - IPSEC: Fix inetpeer leak in ipv4 xfrm dst entries.
    - V4L: Fix broken TUNER_LG_NTSC_TAPE radio support
    - m32r: make userspace headers platform-independent
    - IrDA: Incorrect TTP header reservation
    - SUNHME: Fix for sunhme failures on x86
    - Bluetooth: Add packet size checks for CAPI messages (CVE-2006-6106)
    - softmac: remove netif_tx_disable when scanning
    - DVB: lgdt330x: fix signal / lock status detection bug
    - dm snapshot: fix freeing pending exception
    - NET_SCHED: policer: restore compatibility with old iproute binaries
    - NETFILTER: ip_tables: revision support for compat code
    - ARM: Add sys_*at syscalls
    - ieee1394: ohci1394: add PPC_PMAC platform code to driver probe
    - softirq: remove BUG_ONs which can incorrectly trigger
  * Hand-picked from stable release 2.6.16.30:
    - [PPPOE]: Advertise PPPoE MTU
  * Hand-picked from stable release 2.6.16.31:
    - [NETFILTER]: Fix ip6_tables extension header bypass bug (CVE-2006-4572)
    - fix RARP ic_servaddr breakage
  * Hand-picked from stable release 2.6.16.32:
    - drivers/telephony/ixj: fix an array overrun
    - flush D-cache in failure path
  * Hand-picked from stable release 2.6.16.33:
    - Add new PHY to sis900 supported list
    - ipmi_si_intf.c: fix "&& 0xff" typos
    - drivers/scsi/psi240i.c: fix an array overrun
  * Hand-picked from stable release 2.6.16.34:
    - [IPX]: Annotate and fix IPX checksum
    - [IGMP]: Fix IGMPV3_EXP() normalization bit shift value.
  * Hand-picked from stable release 2.6.16.35:
    - sgiioc4: Disable module unload
    - Fix a masking bug in the 6pack driver.
    - drivers/usb/input/ati_remote.c: fix cut'n'paste error
    - proper flags type of spin_lock_irqsave()
  * Hand-picked from stable release 2.6.16.37:
    - [CRYPTO] sha512: Fix sha384 block size
    - [SCSI] gdth: Fix && typos
    - Fix SUNRPC wakeup/execute race condition
  * Enable DEBUG_FS for usbmon in generic config. Don't disable it on alpha,
    amd64, hppa and ia64. (closes: 378542)
  * Backport a number of upstream fixes for the r8169 driver, needed for
    network performance (closes: 388870, 400524)
    - r8169: more alignment for the 0x8168
    - r8169: phy program update
    - r8169: more magic during initialization of the hardware
    - r8169: perform a PHY reset before any other operation at boot time
    - r8169: Fix iteration variable sign
    - r8169: remove extraneous Cmd{Tx/Rx}Enb write
  * sound: hda: detect ALC883 on MSI K9A Platinum motherboards (MS-7280)
    patch from Leonard Norrgard <leonard.norrgard@refactor.fi>
  * tulip: Add i386 specific patch to remove duplicate pci ids.
    Thanks Jurij Smakov <jurij@wooyd.org> (closes: #334104, #405203)
  * amd64, i386: Disable SK98LIN as SKGE is the modern capable driver.
    (closes: 405196)
  * Backout net-bcm43xx_netdev_watchdog.patch and push 2.6.18.2 fix.
    (closes: 402475)

  [ Jurij Smakov ]
  * Add bugfix/sparc/isa-dev-no-reg.patch to make sure that
    isa_dev_get_resource() can deal with devices which do not have a 'reg'
    PROM property. Failure to handle such devices properly resulted in an
    oops during boot on Netra X1. Thanks to Richard Mortimer for debugging
    and patch. (closes: #404216)
  * Add bugfix/sparc/ehci-hub-contol-alignment.patch to prevent unaligned
    memory accesses in ehci-hub-control() by adding an alignment attribute
    to the tbuf array declaration. Thanks to David Miller for the patch.

  [ Sven Luther ]
  * [powerpc] Enable CONFIG_PMAC_BACKLIGHT_LEGACY (Closes: #407671).

 -- Bastian Blank <waldi@debian.org>  Wed, 24 Jan 2007 13:21:51 +0100

linux-2.6 (2.6.18-8) unstable; urgency=low

  * Fix relations in the generated control file. (closes: #400544)
  * Add stable release 2.6.18.4:
    - bridge: fix possible overflow in get_fdb_entries (CVE-2006-5751)
  * Add stable release 2.6.18.5:
    - pcmcia: fix 'rmmod pcmcia' with unbound devices
    - BLUETOOTH: Fix unaligned access in hci_send_to_sock.
    - alpha: Fix ALPHA_EV56 dependencies typo
    - TG3: Add missing unlock in tg3_open() error path.
    - softmac: fix a slab corruption in WEP restricted key association
    - AGP: Allocate AGP pages with GFP_DMA32 by default
    - V4L: Do not enable VIDEO_V4L2 unconditionally
    - bcm43xx: Drain TX status before starting IRQs
    - fuse: fix Oops in lookup
    - UDP: Make udp_encap_rcv use pskb_may_pull
    - NETFILTER: Missing check for CAP_NET_ADMIN in iptables compat layer
    - NETFILTER: ip_tables: compat error way cleanup
    - NETFILTER: ip_tables: fix module refcount leaks in compat error paths
    - NETFILTER: Missed and reordered checks in {arp,ip,ip6}_tables
    - NETFILTER: arp_tables: missing unregistration on module unload
    - NETFILTER: Kconfig: fix xt_physdev dependencies
    - NETFILTER: xt_CONNSECMARK: fix Kconfig dependencies
    - NETFILTER: H.323 conntrack: fix crash with CONFIG_IP_NF_CT_ACCT
    - IA64: bte_unaligned_copy() transfers one extra cache line.
    - x86 microcode: don't check the size
    - scsi: clear garbage after CDBs on SG_IO
    - IPV6: Fix address/interface handling in UDP and DCCP, according to the scoping architecture.
  * Revert abi changing patch from 2.6.18.5.

 -- Bastian Blank <waldi@debian.org>  Sun, 10 Dec 2006 17:51:53 +0100

linux-2.6 (2.6.18-7) unstable; urgency=low

  [ Bastian Blank ]
  * Emit conflict lines for initramfs generators. (closes: #400305)
  * Update vserver patch to 2.0.2.2-rc8.
  * s390: Add patch to fix posix types.

  [ Martin Michlmayr ]
  * r8169: Add an option to ignore parity errors.
  * r8169: Ignore parity errors on the Thecus N2100.
  * rtc: Add patch from Riku Voipio to get RS5C372 going on the N2100.
  * arm/iop32x: Build RS5C372 support into the kernel.

  [ maximilian attems ]
  * hfs: Fix up error handling in HFS. (MOKB-14-11-2006)
  * sata: Avoid null pointer dereference in SATA Promise.
  * cifs: Set CIFS preferred IO size.

  [ Jurij Smakov ]
  * Add bugfix/sunhme-pci-enable.patch, fixing the failure of sunhme
    driver on x86/PCI hosts due to missing pci_enable_device() and
    pci_set_master() calls, lost during code refactoring upstream.
    (closes: #397460)

 -- Bastian Blank <waldi@debian.org>  Mon,  4 Dec 2006 15:20:30 +0100

linux-2.6 (2.6.18-6) unstable; urgency=low

  [ maximilian attems ]
  * Enable the new ACT modules globally. They were already set for amd64, hppa
    and mips/mipsel - needed by newer iproute2. (closes: #395882, #398172)
  * Fix msync() for LSB 3.1 compliance, backport fedora patches from 2.6.19
   - mm: tracking shared dirty pages
   - mm: balance dirty pages
   - mm: optimize the new mprotect() code a bit
   - mm: small cleanup of install_page()
   - mm: fixup do_wp_page()
   - mm: msync() cleanup (closes: #394392)
  * [amd64,i386] Enable CONFIG_USB_APPLETOUCH=m (closes: #382298)
  * Add stable release 2.6.18.3:
    - x86_64: Fix FPU corruption
    - e1000: Fix regression: garbled stats and irq allocation during swsusp
    - POWERPC: Make alignment exception always check exception table
    - usbtouchscreen: use endpoint address from endpoint descriptor
    - fix via586 irq routing for pirq 5
    - init_reap_node() initialization fix
    - CPUFREQ: Make acpi-cpufreq unsticky again.
    - SPARC64: Fix futex_atomic_cmpxchg_inatomic implementation.
    - SPARC: Fix missed bump of NR_SYSCALLS.
    - NET: __alloc_pages() failures reported due to fragmentation
    - pci: don't try to remove sysfs files before they are setup.
    - fix UFS superblock alignment issues
    - NET: Set truesize in pskb_copy
    - block: Fix bad data direction in SG_IO (closes: #394690)
    - cpqarray: fix iostat
    - cciss: fix iostat
    - Char: isicom, fix close bug
    - TCP: Don't use highmem in tcp hash size calculation.
    - S390: user readable uninitialised kernel memory, take 2.
    - correct keymapping on Powerbook built-in USB ISO keyboards
    - USB: failure in usblp's error path
    - Input: psmouse - fix attribute access on 64-bit systems
    - Fix sys_move_pages when a NULL node list is passed.
    - CIFS: report rename failure when target file is locked by Windows
    - CIFS: New POSIX locking code not setting rc properly to zero on successful
    - Patch for nvidia divide by zero error for 7600 pci-express card
      (maybe fixes 398258)
    - ipmi_si_intf.c sets bad class_mask with PCI_DEVICE_CLASS

  [ Steve Langasek ]
  * [alpha] new titan-video patch, for compatibility with TITAN and similar
    systems with non-standard VGA hose configs
  * [alpha] bugfix for srm_env module from upstream (Jan-Benedict Glaw),
    makes the module compatible with the current /proc interface so that
    reads no longer return EFAULT.  (closes: #353079)
  * Bump ABI to 3 for the msync fixes above.

  [ Martin Michlmayr ]
  * arm: Set CONFIG_BINFMT_MISC=m
  * arm/ixp4xx: Set CONFIG_ATM=m (and related modules) so CONFIG_USB_ATM has
    an effect.
  * arm/iop32x: Likewise.
  * arm/s3c2410: Unset CONFIG_PM_LEGACY.
  * arm/versatile: Fix Versatile PCI config byte accesses
  * arm/ixp4xx: Swap the disk 1 and disk 2 LED definitions so they're right.
  * mipsel/r5k-cobalt: Unset CONFIG_SCSI_SYM53C8XX_2 because the timeout is
    just too long.
  * arm/ixp4xx: Enable more V4L USB devices.

  [ dann frazier ]
  * Backport various SCTP changesets from 2.6.19, recommended by Vlad Yasevich
    (closes: #397946)
  * Add a "Scope of security support" section to README.Debian, recommended
    by Moritz Muehlenhoff

  [ Thiemo Seufer ]
  * Enable raid456 for mips/mipsel qemu kernel.

  [ dann frazier ]
  * The scope of the USR-61S2B unusual_dev entry was tightened, but too
    strictly. Loosen it to apply to additional devices with a smaller bcd.
    (closes: #396375)

  [ Sven Luther ]
  * Added support for TI ez430 development tool ID in ti_usb.
    Thanks to Oleg Verych for providing the patch.

  [ Christian T. Steigies ]
  * Added support for Atari EtherNEC, Aranym, video, keyboard, mouse, and serial
    by Michael Schmitz

  [ Bastian Blank ]
  * [i386] Reenable AVM isdn card modules. (closes: #386872)

 -- Bastian Blank <waldi@debian.org>  Tue, 21 Nov 2006 11:28:09 +0100

linux-2.6 (2.6.18-5) unstable; urgency=low

  [ maximilian attems ]
  * [s390] readd the fix for "S390: user readable uninitialised kernel memory
    (CVE-2006-5174)"
  * [s390] temporarily add patch queued for 2.6.18.3 fixing 32 bit opcodes and
    instructions.

  [ Thiemo Seufer ]
  * Fix build failure of hugetlbfs (closes: #397139).
  * Add kernel configuration for qemu's mips/mipsel emulation, thanks to
    Aurelien Jarno.

  [ Bastian Blank ]
  * Update vserver patch to 2.0.2.2-rc6.
  * Update xen parts for vserver. (closes: #397281)

  [ dann frazier ]
  * [ia64] Move to upstream version of sal-flush-fix patch, which is slightly
    different than the early version added in 2.6.18-3.

  [ Frederik Schüler ]
  * [i386] Acticate CONFIG_SX for all flavours. (closes: #391275)

  [ Steve Langasek ]
  * [alpha] new asm-subarchs patch: tell the compiler that we're
    deliberately emitting ev56 or ev6 instructions, so that this code
    will still compile without having to cripple gcc-4.1's checking of
    whether the correct instruction set is used.  Closes: #397139.

  [ Martin Michlmayr ]
  * arm/ixp4xx: Enable CONFIG_USB_ATM.
  * arm/iop32x: Enable CONFIG_PPPOE.
  * arm/iop32x: Enable CONFIG_USB_ATM.

 -- Bastian Blank <waldi@debian.org>  Wed,  8 Nov 2006 17:15:55 +0100

linux-2.6 (2.6.18-4) unstable; urgency=low

  [ Norbert Tretkowski ]
  * [alpha] Switched to gcc-4.1.

  [ Jurij Smakov ]
  * [sparc] Remove sparc64-atyfb-xl-gr.patch, it does more harm than
    good in 2.6.18.
  * [sparc] Add bugfix/sparc/compat-alloc-user-space-alignment.patch
    (thanks to David Miller) to make sure that compat_alloc_user_space()
    always returns memory aligned on a 8-byte boundary on sparc. This
    prevents a number of unaligned memory accesses, like the ones in
    sys_msgrcv() and compat_sys_msgrcv(), triggered every 5 seconds whenever
    fakeroot is running.
  * [sparc] Add bugfix/sparc/bus-id-size.patch (thanks to David Miller)
    to ensure that the size of the strings stored in the bus_id field of
    struct device never exceeds the amount of memory allocated for them
    (20 bytes). It fixes the situations in which storing longer device
    names in this field would cause corruption of adjacent memory regions.
    (closes: #394697).
  * [sparc] Add bugfix/sparc/sunblade1k-boot-fix.patch (thanks to David
    Miller) to fix a boottime crash on SunBlade1000.
  * [sparc] Add bugfix/sparc/t1k-cpu-lockup.patch (thanks to David Miller)
    to prevent soft CPU lockup on T1000 servers, which can be triggered from
    userspace, resulting in denial of service.

  [ Martin Michlmayr ]
  * arm/iop32x: Fix the interrupt of the 2nd Ethernet slot on N2100.
  * arm/iop32x: Allow USB and serial to co-exist on N2100.
  * arm/ixp4xx: Add clocksource for Intel IXP4xx platforms.
  * arm: Enable CONFIG_AUDIT=y again.
  * arm/ixp4xx: Add the IXP4xx Ethernet driver.
  * arm/ixp4xx: Build LED support into the kernel.
  * Add a driver for Fintek F75375S/SP and F75373.
  * arm/iop32x: Build F75375S/SP support in.
  * arm/iop32x: Fix the size of the RedBoot config partition.

  [ maximilian attems ]
  * Add netpoll leak fix.
  * Add upstream forcedeth swsusp support.
  * r8169: PCI ID for Corega Gigabit network card.
  * r8169: the MMIO region of the 8167 stands behin BAR#1.
  * r8169: Add upstream fix for infinite loop during hotplug.
  * Bump build-dependency on kernel-package to 10.063.
  * r8169: pull revert mac address change support.
  * bcm43xx: Add full netdev watchout timeout patch. (closes: 392065)
    Thanks Sjoerd Simons <sjoerd@spring.luon.net> for the testing.
  * Add stable release 2.6.18.2:
    - Remove not yet released, revert the included patches.
    - Keep aboves bcm43xx fix, it's more complete.
    - Watchdog: sc1200wdt - fix missing pnp_unregister_driver()
    - fix missing ifdefs in syscall classes hookup for generic targets
    - JMB 368 PATA detection
    - usbfs: private mutex for open, release, and remove
    - sound/pci/au88x0/au88x0.c: ioremap balanced with iounmap
    - x86-64: Fix C3 timer test
    - Reintroduce NODES_SPAN_OTHER_NODES for powerpc
    - ALSA: emu10k1: Fix outl() in snd_emu10k1_resume_regs()
    - IB/mthca: Use mmiowb after doorbell ring
    - SCSI: DAC960: PCI id table fixup
    - ALSA: snd_rtctimer: handle RTC interrupts with a tasklet
    - JFS: pageno needs to be long
    - SPARC64: Fix central/FHC bus handling on Ex000 systems.
    - SPARC64: Fix memory corruption in pci_4u_free_consistent().
    - SPARC64: Fix PCI memory space root resource on Hummingbird.
      (closes: #392078)
    - Fix uninitialised spinlock in via-pmu-backlight code.
    - SCSI: aic7xxx: pause sequencer before touching SBLKCTL
    - IPoIB: Rejoin all multicast groups after a port event
    - ALSA: Dereference after free in snd_hwdep_release()
    - rtc-max6902: month conversion fix
    - NET: Fix skb_segment() handling of fully linear SKBs
    - SCTP: Always linearise packet on input
    - SCSI: aic7xxx: avoid checking SBLKCTL register for certain cards
    - IPV6: fix lockup via /proc/net/ip6_flowlabel [CVE-2006-5619]
    - fix Intel RNG detection
    - ISDN: check for userspace copy faults
    - ISDN: fix drivers, by handling errors thrown by ->readstat()
    - splice: fix pipe_to_file() ->prepare_write() error path
    - ALSA: Fix bug in snd-usb-usx2y's usX2Y_pcms_lock_check()
    - ALSA: Repair snd-usb-usx2y for usb 2.6.18
    - PCI: Remove quirk_via_abnormal_poweroff
    - Bluetooth: Check if DLC is still attached to the TTY
    - vmscan: Fix temp_priority race
    - Use min of two prio settings in calculating distress for reclaim
    - __div64_32 for 31 bit. Fixes funny clock speed on hercules emulator.
      (closes: 395247)
    - DVB: fix dvb_pll_attach for mt352/zl10353 in cx88-dvb, and nxt200x
    - fuse: fix hang on SMP
    - md: Fix bug where spares don't always get rebuilt properly when they become live.
    - md: Fix calculation of ->degraded for multipath and raid10
    - knfsd: Fix race that can disable NFS server.
    - md: check bio address after mapping through partitions.
    - fill_tgid: fix task_struct leak and possible oops
    - uml: fix processor selection to exclude unsupported processors and features
    - uml: remove warnings added by previous -stable patch
    - Fix sfuzz hanging on 2.6.18
    - SERIAL: Fix resume handling bug
    - SERIAL: Fix oops when removing suspended serial port
    - sky2: MSI test race and message
    - sky2: pause parameter adjustment
    - sky2: turn off PHY IRQ on shutdown
    - sky2: accept multicast pause frames
    - sky2: GMAC pause frame
    - sky2: 88E803X transmit lockup (2.6.18)
    - tcp: cubic scaling error
    - mm: fix a race condition under SMC + COW
    - ALSA: powermac - Fix Oops when conflicting with aoa driver
    - ALSA: Fix re-use of va_list
    - posix-cpu-timers: prevent signal delivery starvation
    - NFS: nfs_lookup - don't hash dentry when optimising away the lookup
    - uml: make Uml compile on FC6 kernel headers
    - Fix potential interrupts during alternative patching
  * Backport atkbd - supress "too many keys" error message.
  * [s390] Revert temporarly 2.6.18.1 "S390: user readable uninitialised
    kernel memory (CVE-2006-5174)" fix as it causes ftfbs

  [ Sven Luther ]
  * [powerpc] Added exception alignement patch from Benjamin Herrenschmidt.

  [ Frederik Schüler ]
  * Bump ABI to 2.
  * Update vserver patch to 2.0.2.2-rc4.

  [ Thiemo Seufer ]
  * Add patches from linux-mips.org's 2.6.18-stable branch:
    - bugfix/copy-user-highpage.patch, needed for cache alias handling
      on mips/mipsel/hppa.
    - bugfix/mips/syscall-wiring.patch, fixes TLS register access, and
      n32 rt_sigqueueinfo.
    - bugfix/mips/sb1-flush-cache-data-page.patch, missing cache flush
      on SB-1.
    - bugfix/mips/trylock.patch, fix trylock implementation for R1x000
      and R3xxx.
    - bugfix/mips/smp-cpu-bringup.patch, correct initialization of
      non-contiguous CPU topology.
    - bugfix/mips/header-exports.patch, clean up userland exports of
      kernel headers.
    - bugfix/mips/sb1-interrupt-handler.patch, fix broken interrupt
      routing on SB-1.
    - bugfix/mips/cache-alias.patch, fixes #387498 for mips/mipsel.
    - bugfix/mips/ip22-zilog-console.patch, fix long delays seen with
      SGI ip22 serial console.
    - bugfix/mips/signal-handling.patch, fixes a signal handling race
      condition shown with gdb.
    - bugfix/mips/sb1-duart-tts.patch, replaces mips-sb1-duart-tts.patch,
      use standard Linux names for SB-1 consoles.
    - bugfix/mips/wait-race.patch, correct behaviour of the idle loop.
    - bugfix/mips/sgi-ioc3.patch, checksumming fix for IOC3 network
      driver.
    - features/mips/qemu-kernel.patch, support for the mips/mipsel
      machine emulated by Qemu.
    - features/mips/backtrace.patch, reimplementation of stack analysis
      and backtrace printing, useful for in-kernel debugging.
    - bugfix/mips/dec-scsi.patch, replaces mips-dec-scsi.patch, fixes DSP
      SCSI driver for DECstations.
    - bugfix/mips/dec-serial.patch, replaces mips-dec-serial.patch, fix
      serial console handling on DECstations.

 -- Frederik Schüler <fs@debian.org>  Sat,  4 Nov 2006 18:45:02 +0100

linux-2.6 (2.6.18-3) unstable; urgency=low

  [ Bastian Blank ]
  * Fix home of patch apply script.
  * Unify CPUSET option. (closes: #391931)
  * Support xen version 3.0.3-1.
  * Add AHCI suspend support.
  * Add patch to support bindmount without nodev on vserver.
  * Update fedora xen patch to changeset 36252.

  [ Steve Langasek ]
  * [alpha] restore alpha-prctl.patch, which keeps disappearing every time
    there's a kernel upgrade :/

  [ Frederik Schüler ]
  * Activate CONFIG_NET_CLS_* globaly. (Closes: #389918)
  * Make CONFIG_EFI_VARS modular on i386. (Closes: #381951)
  * Activate CONFIG_SCSI_ARCMSR on amd64, powerpc, sparc too.
  * [vserver] Activate HARDCPU and HARDCPU_IDLE.
  * [vserver] Upgrade to vs2.0.2.2-rc2.

  [ maximilian attems ]
  * [mipsel] Disable CONFIG_SECURITY_SECLVL on DECstations too.
  * Add stable release 2.6.18.1:
   - add utsrelease.h to the dontdiff file
   - V4L: copy-paste bug in videodev.c
   - block layer: elv_iosched_show should get elv_list_lock
   - NETFILTER: NAT: fix NOTRACK checksum handling
   - bcm43xx: fix regressions in 2.6.18 (Closes: #392065)
   - x86-64: Calgary IOMMU: Fix off by one when calculating register space
     location
   - ide-generic: jmicron fix
   - scx200_hrt: fix precedence bug manifesting as 27x clock in 1 MHz mode
   - invalidate_inode_pages2(): ignore page refcounts
   - rtc driver rtc-pcf8563 century bit inversed
   - fbdev: correct buffer size limit in fbmem_read_proc()
   - mm: bug in set_page_dirty_buffers
   - TCP: Fix and simplify microsecond rtt sampling
   - MD: Fix problem where hot-added drives are not resynced.
   - IPV6: Disable SG for GSO unless we have checksum
   - PKT_SCHED: cls_basic: Use unsigned int when generating handle
   - sata_mv: fix oops
   - [SPARC64]: Kill bogus check from bootmem_init().
   - IPV6: bh_lock_sock_nested on tcp_v6_rcv
   - [CPUFREQ] Fix some more CPU hotplug locking.
   - SPARC64: Fix serious bug in sched_clock() on sparc64
   - Fix VIDIOC_ENUMSTD bug
   - load_module: no BUG if module_subsys uninitialized
   - i386: fix flat mode numa on a real numa system
   - cpu to node relationship fixup: map cpu to node
   - cpu to node relationship fixup: acpi_map_cpu2node
   - backlight: fix oops in __mutex_lock_slowpath during head
     /sys/class/graphics/fb0/*
   - do not free non slab allocated per_cpu_pageset
   - rtc: lockdep fix/workaround
   - powerpc: Fix ohare IDE irq workaround on old powermacs
   - sysfs: remove duplicated dput in sysfs_update_file
   - powerpc: fix building gdb against asm/ptrace.h
   - Remove offsetof() from user-visible <linux/stddef.h>
   - Clean up exported headers on CRIS
   - Fix v850 exported headers
   - Don't advertise (or allow) headers_{install,check} where inappropriate.
   - Remove UML header export
   - Remove ARM26 header export.
   - Fix H8300 exported headers.
   - Fix m68knommu exported headers
   - Fix exported headers for SPARC, SPARC64
   - Fix 'make headers_check' on m32r
   - Fix 'make headers_check' on sh64
   - Fix 'make headers_check' on sh
   - Fix ARM 'make headers_check'
   - One line per header in Kbuild files to reduce conflicts
   - sky2 network driver device ids
   - sky2: tx pause bug fix
   - netdrvr: lp486e: fix typo
   - mv643xx_eth: fix obvious typo, which caused build breakage
   - zone_reclaim: dynamic slab reclaim
   - Fix longstanding load balancing bug in the scheduler
   - jbd: fix commit of ordered data buffers
   - ALSA: Fix initiailization of user-space controls
   - USB: Allow compile in g_ether, fix typo
   - IB/mthca: Fix lid used for sending traps
   - S390: user readable uninitialised kernel memory (CVE-2006-5174)
   - zd1211rw: ZD1211B ASIC/FWT, not jointly decoder
   - V4L: pvrusb2: Limit hor res for 24xxx devices
   - V4L: pvrusb2: Suppress compiler warning
   - V4L: pvrusb2: improve 24XXX config option description
   - V4L: pvrusb2: Solve mutex deadlock
   - DVB: cx24123: fix PLL divisor setup
   - V4L: Fix msp343xG handling regression
   - UML: Fix UML build failure
   - uml: use DEFCONFIG_LIST to avoid reading host's config
   - uml: allow using again x86/x86_64 crypto code
   - NET_SCHED: Fix fallout from dev->qdisc RCU change
  * Add backported git patch remving BSD secure level - request by the
    Debian Security Team. (closes: 389282)
  * [powerpc] Add DAC960-ipr PCI id table fixup.
  * [powerpc] Fix uninitialised spinlock in via-pmu-backlight code.
  * Fix serial_cs resume handling.
  * Fix oops when removing suspended serial port.
  * Check if DLC is still attached to the TTY.
  * Add fedora backport of i965 DRM support.

  [ Martin Michlmayr ]
  * [mips] Apply some patches from linux-mips' linux-2.6.18-stable GIT tree:
    - The o32 fstatat syscall behaves differently on 32 and 64 bit kernels
    - fstatat syscall names
    - BCM1480: Mask pending interrupts against c0_status.im.
    - Cobalt: Time runs too quickly
    - Show actual CPU information in /proc/cpuinfo
    - Workaround for bug in gcc -EB / -EL options
    - Do not use -msym32 option for modules
    - Fix O32 personality(2) call with 0xffffffff argument
    - Use compat_sys_mount

  [ dann frazier ]
  * [ia64]: Fix booting on HP cell systems, thanks to Troy Heber
    - Enable CONFIG_HUGETLBFS
    - bugfix/ia64/sal-flush-fix.patch: delay sal cache flush
  * bugfix/sky2-receive-FIFO-fix.patch: fix sky2 hangs on some chips
    Thanks to Stephen Hemminger for the patch. (Closes: #391382)
  * features/all/drivers/cciss-support-for-gt-2TB-volumes.patch:
    Add support for > 2TB volumes
  * bugfix/sym2-dont-claim-raid-devs.patch: Prevent cpqarray/sym2 conflict
    by telling sym2 not to claim raid devices. (Closes: #391384)

  [ Sven Luther ]
  * [powerpc] Added AMD74xx driver module to the powerpc64 flavour
    (Closes: #391861).

  [ Kyle McMartin ]
  * [hppa] Force CROSS_COMPILE=hppa64-linux-gnu- (closes: #389296)

 -- Bastian Blank <waldi@debian.org>  Sat, 21 Oct 2006 15:59:43 +0200

linux-2.6 (2.6.18-2) unstable; urgency=low

  [ Bastian Blank ]
  * hppa: Fix compiler dependencies. (closes: #389296)
  * Make cfq the default io scheduler.
  * Add arcmsr (Areca) driver.
  * powerpc/prep: Fix compatibility asm symlink.
  * m68k: Disable initramfs support.

  [ Kyle McMartin ]
  * hppa: Add parisc patchset.

  [ Norbert Tretkowski ]
  * [alpha] Workaround undefined symbols by setting CONFIG_SCSI=y for smp flavour.
    (closes: #369517)

  [ Christian T. Steiges ]
  * m68k: Update patches for 2.6.18.
  * m68k: Re-Add m68k-as and m68k-macro patch which allow building with current binutils.
  * m68k: disable CONFIG_AUDIT for m68k.
  * m68k/mac: add m68k-no-backlight and m68k-fbcon patch.
  * m68k/mac: enable SONIC, disable all ADB but CUDA.

  [ Jurij Smakov ]
  * Add bugfix/proc-fb-reading.patch to fix the inconsistent behaviour
    of /proc/fb. (Closes: #388815)
  * sparc: Enable vserver flavour for sparc64. (Closes: #386656)

 -- Bastian Blank <waldi@debian.org>  Fri, 29 Sep 2006 14:12:19 +0200

linux-2.6 (2.6.18-1) unstable; urgency=low

  The unpruned release

  [ Martin Michlmayr ]
  * Bump build-dependency on kernel-package to 10.054.
  * arm/iop32x: Build ext2/3 as modules.
  * arm/iop32x: Disable CONFIG_EMBEDDED.
  * mipsel/r5k-cobalt: Enable ISDN.
  * arm/footbridge: Enable the CIFS module (closes: #274808).
  * arm/nslu2: Drop flavour since this machine is supported by arm/ixp4xx.
  * arm: Make get_unaligned() work with const pointers and GCC 4.1.
  * mipsel/r5k-cobalt: Enable CONFIG_BONDING as a module.
  * arm/iop32x: Likewise.
  * arm/ixp4xx: Likewise.
  * arm: Disable CONFIG_AUDIT for now since it's broken.

  [ Sven Luther ]
  * [powerpc] Enabled the -prep flavour. (Closes: #359025)
  * [powerpc] The sisfb framebuffer device is now builtin.
  * [powerpc] Updated the powerpc serial patch. This fixes the XServe serial
    port, but at the cost powermac pcmcia serial cards support.
    Thanks go to Mark Hymers for providing the patch.
    (Closes: #364637, #375194)
  * [powerpc] Added patch to fix oldworld/quik booting.
    Thanks fo to Christian Aichinger for investigating to Benjamin
    Herrenschmidt for providing the patch. (Closes: #366620, #375035).
  * [powerpc] Fixes hvc_console caused suspsend-to-disk breakage. Thanks to
    Andrew Morton for providing the patch. (Closes: #387178)
  * [powerpc] Disabled mv643xx_eth on powerpc64 flavours, as there never was a
    Marvell Discovery northbrige for 64bit powerpc cpus.

  [ Frederik Schüler ]
  * Remove obsolete options from amd64 and i386 configs.
  * Deactivate EVBUG.
  * Make PARPORT options global.
  * [i386] Add class definition for 486 flavour.

  [ maximilian attems ]
  * Enable CONFIG_PRINTER=m for all powerpc flavours.
  * Enable the new alsa CONFIG_SND_AOA framework for powerpc.
  * Add the merged advansys pci table patch.

  [ Bastian Blank ]
  * hppa: Use gcc-4.1.
  * Only provide 16 legacy ptys.

  [ Norbert Tretkowski ]
  * [alpha] Updated configs.
  * [alpha] Disabled CONFIG_AUDIT, broken.
  * [alpha] Added vserver flavour.

 -- Bastian Blank <waldi@debian.org>  Sun, 24 Sep 2006 15:55:37 +0200

linux-2.6 (2.6.17-9) unstable; urgency=medium

  [ Bastian Blank ]
  * Update vserver patch to 2.0.2.
    - Fix possible priviledge escalation in remount code. (CVE-2006-4243)

  [ Frederik Schüler ]
  * Add stable release 2.5.17.12:
    - sky2: version 1.6.1
    - sky2: fix fiber support
    - sky2: MSI test timing
    - sky2: use dev_alloc_skb for receive buffers
    - sky2: clear status IRQ after empty
    - sky2: accept flow control
    - dm: Fix deadlock under high i/o load in raid1 setup.
    - Remove redundant up() in stop_machine()
    - Missing PCI id update for VIA IDE
    - PKTGEN: Fix oops when used with balance-tlb bonding
    - PKTGEN: Make sure skb->{nh,h} are initialized in fill_packet_ipv6() too.
    - Silent data corruption caused by XPC
    - uhci-hcd: fix list access bug
    - binfmt_elf: fix checks for bad address
    - [s390] bug in futex unqueue_me
    - fcntl(F_SETSIG) fix
    - IPV6 OOPS'er triggerable by any user
    - SCTP: Fix sctp_primitive_ABORT() call in sctp_close().
    - SPARC64: Fix X server crashes on sparc64
    - TG3: Disable TSO by default
    - dm: mirror sector offset fix
    - dm: fix block device initialisation
    - dm: add module ref counting
    - dm: fix mapped device ref counting
    - dm: add DMF_FREEING
    - dm: change minor_lock to spinlock
    - dm: move idr_pre_get
    - dm: fix idr minor allocation
    - dm snapshot: unify chunk_size
    - Have ext2 reject file handles with bad inode numbers early.
    - Allow per-route window scale limiting
    - bridge-netfilter: don't overwrite memory outside of skb
    - fix compilation error on IA64
    - Fix output framentation of paged-skbs
    - spectrum_cs: Fix firmware uploading errors
    - TEXTSEARCH: Fix Boyer Moore initialization bug
  * Add stable release 2.6.17.13:
    - lib: add idr_replace
    - pci_ids.h: add some VIA IDE identifiers
  * Remove patches merged upstream:
    - s390-kernel-futex-barrier.patch
  * Unpatch ia64-mman.h-fix.patch

 -- Bastian Blank <waldi@debian.org>  Wed, 13 Sep 2006 14:54:14 +0200

linux-2.6 (2.6.17-8) unstable; urgency=low

  [ Martin Michlmayr ]
  * arm/ixp4xx: Enable CONFIG_W1.

  [ dann frazier ]
  * sound-pci-hda-mac-mini-quirks.diff, sound-pci-hda-intel-d965.diff
    sound-pci-hda-mac-mini-intel945.diff:
    Updates to patch_sigmatel.c to add x86 mac-mini sound support
    Thanks to Matt Kraai. (closes: #384972)

  [ Kyle McMartin ]
  * hppa: Re-enable pa8800 fixing patches from James Bottomley.
    Pulled fresh from parisc-linux git tree.
  * ia64: Pull in compile-failure fix from Christian Cotte-Barrot.
    Pulled from linux-ia64 mailing list. Fix is correct.
  * hppa/alpha/mips: Fix compile-failure due to missing arch_mmap_check. Patch sent
    upstream to stable@kernel.org.

  [ dann frazier ]
  * sym2: only claim "Storage" class devices - the cpqarray driver should be
    used for 5c1510 devices in RAID mode. (closes: #380272)

  [ Bastian Blank ]
  * Backport change to allow all hypercalls for xen.

 -- Bastian Blank <waldi@debian.org>  Thu, 31 Aug 2006 12:12:51 +0200

linux-2.6 (2.6.17-7) unstable; urgency=low

  [ Martin Michlmayr ]
  * arm/iop32x: Enable CONFIG_BLK_DEV_OFFBOARD.
  * arm/iop32x: Unset CONFIG_BLK_DEV_AMD74XX since it fails on ARM
    with "Unknown symbol pci_get_legacy_ide_irq".
  * arm/iop32x: Enable a number of MD and DM modules.
  * arm/iop32x: Enable some more USB network modules.
  * mipsel/r5k-cobalt: Increase 8250 NR_UARTS and RUNTIME_UARTS to 4.
  * mipsel/r5k-cobalt: Fix MAC detection problem on Qube 2700.

  [ Bastian Blank ]
  * Update vserver patch to 2.0.2-rc29.
  * Add stable release 2.6.17.10:
    - Fix possible UDF deadlock and memory corruption (CVE-2006-4145)
    - elv_unregister: fix possible crash on module unload
    - Fix sctp privilege elevation (CVE-2006-3745)

  [ maximilian attems ]
  * Add RAM range to longclass for -bigmem. (closes: 382799)
  * Add stable release 2.6.17.9:
    - powerpc: Clear HID0 attention enable on PPC970 at boot time
    (CVE-2006-4093)
  * Add stable release 2.6.17.11:
    - Fix ipv4 routing locking bug
    - disable debugging version of write_lock()
    - PCI: fix ICH6 quirks
    - 1394: fix for recently added firewire patch that breaks things on ppc
    - Fix IFLA_ADDRESS handling
    - Fix BeFS slab corruption
    - Fix timer race in dst GC code
    - Have ext3 reject file handles with bad inode numbers early
    - Kill HASH_HIGHMEM from route cache hash sizing
    - sys_getppid oopses on debug kernel
    - IA64: local DoS with corrupted ELFs
    - tpm: interrupt clear fix
    - ulog: fix panic on SMP kernels
    - dm: BUG/OOPS fix
    - MD: Fix a potential NULL dereference in md/raid1
    - ip_tables: fix table locking in ipt_do_table
    - swsusp: Fix swap_type_of
    - sky2: phy power problem on 88e805x
    - ipx: header length validation needed

  [ Frederik Schüler ]
  * Activate CONFIG_R8169_VLAN on amd64. (closes: #383707)
  * Activate EFI boot support on i386. (closes: #381951)

  [ dann frazier ]
  * Include module.lds in headers package if it exists. (closes: #342246)
  * Add Apple MacBook product IDs to usbhid and set
    CONFIG_USB_HIDINPUT_POWERBOOK=y on i386 and amd64. (closes: #383620)

 -- Bastian Blank <waldi@debian.org>  Thu, 24 Aug 2006 15:54:51 +0000

linux-2.6 (2.6.17-6) unstable; urgency=low

  [ maximilian attems ]
  * debian/arch/i386/defines: Activate 686-bigmem flavour for enterprise
  usage.
  * Add ubuntu pci table patch for scsi drivers advansys and fdomain.

  [ Martin Michlmayr ]
  * arm/armeb: Use gcc-4.1.
  * mips/mipsel: Use gcc-4.1.
  * arm/ixp4xx: Update config based on the NSLU2 config.
  * arm/s3c2410: Unset CONFIG_DEBUG_INFO.
  * arm/iop32x: xscale: don't mis-report 80219 as an iop32x
  * arm/iop32x: Add an MTD map for IOP3xx boards
  * arm/iop32x: Add support for the Thecus N2100.
  * arm/iop32x: Add support for the GLAN Tank.
  * arm/iop32x: Add a flavour for IOP32x based machines.

  [ Bastian Blank ]
  * Shrink short descriptions.
  * Make gcc-4.1 the default compiler.
  * [powerpc]: Use gcc-4.1.
  * Move latest and transitional packages to linux-latest-2.6.

  [ Frederik Schüler ]
  * [amd64] Add smp-alternatives backport.
  * [amd64] Drop smp flavours.
  * [amd64] Merge k8 and p4 flavours into a generic one, following upstreams
    advice.
  * Activate BSD_PROCESS_ACCT_V3.
  * Add stable release 2.6.17.8:
    - ALSA: Don't reject O_RDWR at opening PCM OSS
    - Add stable branch to maintainers file
    - tty serialize flush_to_ldisc
    - S390: fix futex_atomic_cmpxchg_inatomic
    - Fix budget-av compile failure
    - cond_resched() fix
    - e1000: add forgotten PCI ID for supported device
    - ext3: avoid triggering ext3_error on bad NFS file handle
    - ext3 -nobh option causes oops
    - Fix race related problem when adding items to and svcrpc auth cache.
    - ieee1394: sbp2: enable auto spin-up for Maxtor disks
    - invalidate_bdev() speedup
    - Sparc64 quad-float emulation fix
    - VLAN state handling fix
    - Update frag_list in pskb_trim
    - UHCI: Fix handling of short last packet
    - sky2: NAPI bug
    - i2c: Fix 'ignore' module parameter handling in i2c-core
    - scx200_acb: Fix the block transactions
    - scx200_acb: Fix the state machine
    - H.323 helper: fix possible NULL-ptr dereference
    - Don't allow chmod() on the /proc/<pid>/ files
    - PCI: fix issues with extended conf space when MMCONFIG disabled because of e820

  [ Sven Luther ]
  * [powerpc] Added console=hvsi0 too to CMDLINE to the powerpc64 flavour, for
    non-virtualized IBM power machines serial console.

 -- Bastian Blank <waldi@debian.org>  Fri, 11 Aug 2006 19:58:06 +0200

linux-2.6 (2.6.17-5) unstable; urgency=low

  [ Martin Michlmayr ]
  * [arm/nslu2] Enable CONFIG_USB_EHCI_SPLIT_ISO.  Closes: #378554

  [ maximilian attems ]
  * Add stable release 2.6.17.7:
    - BLOCK: Fix bounce limit address check
    - v4l/dvb: Fix budget-av frontend detection
    - v4l/dvb: Fix CI on old KNC1 DVBC cards
    - v4l/dvb: Fix CI interface on PRO KNC1 cards
    - v4l/dvb: Backport fix to artec USB DVB devices
    - v4l/dvb: Backport the DISEQC regression fix to 2.6.17.x
    - v4l/dvb: stradis: dont export MODULE_DEVICE_TABLE
    - pnp: suppress request_irq() warning
    - generic_file_buffered_write(): handle zero-length iovec segments
    - serial 8250: sysrq deadlock fix
    - Reduce ACPI verbosity on null handle condition
    - ieee80211: TKIP requires CRC32
    - Make powernow-k7 work on SMP kernels.
    - via-velocity: the link is not correctly detected when the device starts
    - Add missing UFO initialisations
    - USB serial ftdi_sio: Prevent userspace DoS (CVE-2006-2936)
    - cdrom: fix bad cgc.buflen assignment
    - splice: fix problems with sys_tee()
    - fix fdset leakage
    - struct file leakage
    - XFS: corruption fix
    - v4l/dvb: Kconfig: fix description and dependencies for saa7115 module
    - dvb-bt8xx: fix frontend detection for DViCO FusionHDTV DVB-T Lite rev 1.2
    - IB/mthca: restore missing PCI registers after reset
    - v4l/dvb: Backport the budget driver DISEQC instability fix
    - Fix IPv4/DECnet routing rule dumping
    - pdflush: handle resume wakeups
    - x86_64: Fix modular pc speaker
    - Fix powernow-k8 SMP kernel on UP hardware bug.
    - ALSA: RME HDSP - fixed proc interface (missing {})
    - ALSA: au88x0 - Fix 64bit address of MPU401 MMIO port
    - ALSA: Fix a deadlock in snd-rtctimer
    - ALSA: Fix missing array terminators in AD1988 codec support
    - ALSA: Fix model for HP dc7600
    - ALSA: Fix mute switch on VAIO laptops with STAC7661
    - ALSA: fix the SND_FM801_TEA575X dependencies
    - ALSA: Fix undefined (missing) references in ISA MIRO sound driver
    - ALSA: Fix workaround for AD1988A rev2 codec
    - ALSA: hda-intel - Fix race in remove
    - Suppress irq handler mismatch messages in ALSA ISA drivers
    - PKT_SCHED: Fix illegal memory dereferences when dumping actions
    - PKT_SCHED: Return ENOENT if action module is unavailable
    - PKT_SCHED: Fix error handling while dumping actions
    - generic_file_buffered_write(): deadlock on vectored write
    - ethtool: oops in ethtool_set_pauseparam()
    - memory hotplug: solve config broken: undefined reference to `online_page'
  * Add budget-av-compile-fix.patch stable compile fix.
  * Enable in all configs setting SND_FM801_TEA575X SND_FM801_TEA575X_BOOL=y.

 -- Bastian Blank <waldi@debian.org>  Sat, 29 Jul 2006 13:30:06 +0200

linux-2.6 (2.6.17-4) unstable; urgency=low

  [ Bastian Blank ]
  * Add stable release 2.6.17.5:
    - Fix nasty /proc vulnerability (CVE-2006-3626)
  * Add stable release 2.6.17.6:
    - Relax /proc fix a bit
  * Set section of images to admin.

  [ dann frazier ]
  * [ia64] Drop the non-SMP flavours; they are not well maintained upstream.
    Note that the non-SMP flavours have been identical to the SMP builds
    since 2.6.13-1; this was to avoid having to drop then re-add these
    flavours if upstream resolved the issue - but that never happened.
    Note that this is a measurable performance penalty on non-SMP systems.

 -- Bastian Blank <waldi@debian.org>  Mon, 17 Jul 2006 11:08:41 +0200

linux-2.6 (2.6.17-3) unstable; urgency=low

  [ maximilian attems ]
  * Add stable release 2.6.17.2:
    - ide-io: increase timeout value to allow for slave wakeup
    - NTFS: Critical bug fix (affects MIPS and possibly others)
    - Link error when futexes are disabled on 64bit architectures
    - SCTP: Reset rtt_in_progress for the chunk when processing its sack.
    - SPARC32: Fix iommu_flush_iotlb end address
    - ETHTOOL: Fix UFO typo
    - UML: fix uptime
    - x86: compile fix for asm-i386/alternatives.h
    - bcm43xx: init fix for possible Machine Check
    - SCTP: Fix persistent slowdown in sctp when a gap ack consumes rx buffer.
    - kbuild: bugfix with initramfs
    - Input: return correct size when reading modalias attribute
    - ohci1394: Fix broken suspend/resume in ohci1394
    - idr: fix race in idr code
    - USB: Whiteheat: fix firmware spurious errors
    - libata: minor patch for ATA_DFLAG_PIO
    - SCTP: Send only 1 window update SACK per message.
    - PFKEYV2: Fix inconsistent typing in struct sadb_x_kmprivate.
    - SCTP: Limit association max_retrans setting in setsockopt.
    - SCTP: Reject sctp packets with broadcast addresses.
    - IPV6: Sum real space for RTAs.
    - IPV6 ADDRCONF: Fix default source address selection without
      CONFIG_IPV6_PRIVACY
    - IPV6: Fix source address selection.
  * Add stable release 2.6.17.3:
    - NETFILTER: SCTP conntrack: fix crash triggered by packet without chunks
    [CVE-2006-2934]
  * Deapply merged sparc32-iotlb.patch.
  * Fix README.Debian: Correct svn location, remove old boot param bswap
    reference, the asfs patch is in the Debian kernel. Remove reference to
    AMD 768 erratum 10, it was solved in 2.6.12. Add wording corrections.
  * Set CONFIG_SERIAL_8250_RN_UARTS=16 for all archs beside mips/m68k unless
    explicitly set on a specific value. (closes: 377151)
  * Add stable release 2.6.17.4:
    - fix prctl privilege escalation and suid_dumpable (CVE-2006-2451)

  [ Sven Luther ]
  * Re-enabled fs-asfs patch.

  [ Thiemo Seufer ]
  * [mips,mipsel] Fix sb1 interrupt handlers.
  * [mips,mipsel] Fix devfs-induced build failure in sb1250 serial driver.
  * [mips] SGI ip22 RTC was broken, fixed thanks to Julien Blache.
  * [mips] Fix SGI ip22 serial console, thanks to Julien Blache.

  [ Martin Michlmayr ]
  * [arm/nslu2] Enable HFS and some other filesystems.
  * [arm/nslu2] Unset CONFIG_USB_STORAGE_DEBUG.  Closes: #377853.

 -- Bastian Blank <waldi@debian.org>  Thu, 13 Jul 2006 13:14:53 +0200

linux-2.6 (2.6.17-2) unstable; urgency=low

  [ Jurij Smakov ]
  * [sparc] Switch to gcc-4.1 as it produces a working kernel,
    while gcc-4.0 does not. No ABI bump neccessary, because
    2.6.17-1 sparc binaries never made it to the archive.
  * [sparc32] Add sparc32-iotlb.patch to fix DMA errors on sparc32.

  [ Sven Luther ]
  * [powerpc] Added console=hvc0 default commandline option to powerpc64 flavour.
  * [powerpc] Fixed mkvmlinuz support, which was missing from -1. (Closes: #375645)
  * [powerpc] Added PowerBook HID support for last-gen PowerBook keyboards.
    (Closes: #307327)

  [ Martin Michlmayr ]
  * [mipsel] Fix compilation error in dz serial driver.
  * [mipsel] Update configs.
  * [mipsel] Add a build fix for the Cobalt early console support.
  * [arm/nslu2] Disable SE Linux support for now so the kernel fits into flash.

  [ Christian T. Steigies ]
  * [m68k] Update patches for 2.6.17.
  * [m68k] Add m68k-as and m68k-macro patch which allow building with current binutils.
  * [m68k] Disable all subarches but amiga and mac for official linux-images.

  [ Kyle McMartin ]
  * [hppa] Update patchset (2.6.17-pa6) from parisc-linux.org.
    Which fixes relocation errors in modules with 64-bit kernels, and
    a softlockup on non-SMP flavours with gettimeofday.

 -- Bastian Blank <waldi@debian.org>  Thu, 29 Jun 2006 18:49:35 +0200

linux-2.6 (2.6.17-1) unstable; urgency=low

  [ Frederik Schüler ]
  * New upstream release.
  * [amd64] Use gcc 4.1.
  * [amd64] Drop amd64-generic flavor. We will use amd64-k8 for the
    installer.

  [ Martin Michlmayr ]
  * [mips] Update patches for 2.6.17.
  * [arm] Update configs.
  * [armeb] Update configs.

  [ Thiemo Seufer ]
  * [mips] Fix SWARM FPU detection.
  * [mips] Update configurations.

  [ Kyle McMartin ]
  * [hppa] Set PDC_CHASSIS_WARN to y.
  * [hppa] Update patchset (2.6.17-pa2) from parisc-linux.org.
  * [hppa] Change NR_CPUS to 8 from 32 on both SMP flavours.
  * [hppa] Set PARISC_PAGE_SIZE to 4K on all platforms.

  [ Bastian Blank ]
  * [s390] Use gcc 4.1.
  * [i386] Enable REGPARM.
  * [i386] Use gcc 4.1.
  * [powerpc] Disable prep.

  [ dann frazier ]
  * [ia64] Update configs
  * [ia64] Use gcc 4.1.

  [ maximilian attems ]
  * Add stable release 2.6.17.1:
    - xt_sctp: fix endless loop caused by 0 chunk length (CVE-2006-3085)

 -- Bastian Blank <waldi@debian.org>  Thu, 22 Jun 2006 12:13:15 +0200

linux-2.6 (2.6.16+2.6.17-rc3-0experimental.1) experimental; urgency=low

  [ Frederik Schüler ]
  * New upstream release candidate.
  * Switch HZ from 1000 to 250, following upstreams default.
  * Activate CONFIG_BCM43XX_DEBUG.

  [ maximilian attems ]
  * Disable broken and known unsecure LSM modules: CONFIG_SECURITY_SECLVL,
    CONFIG_SECURITY_ROOTPLUG. Upstream plans to remove them for 2.6.18

 -- Frederik Schüler <fs@debian.org>  Sun,  7 May 2006 17:06:29 +0200

linux-2.6.16 (2.6.16-18) unstable; urgency=high

  [ Sven Luther ]
  * [powerpc] Added console=hvsi0 too to CMDLINE to the powerpc64 flavour,
    for non-virtualized IBM power machines serial console.

  [ dann frazier ]
  * fs-ext3-bad-nfs-handle.patch: avoid triggering ext3_error on bad NFS
    file handle (CVE-2006-3468)
  * cdrom-bad-cgc.buflen-assign.patch: fix buffer overflow in dvd_read_bca
  * usb-serial-ftdi_sio-dos.patch: fix userspace DoS in ftdi_sio driver

  [ Bastian Blank ]
  * Update xen patch to changeset 9762.

 -- Frederik Schüler <fs@debian.org>  Fri, 18 Aug 2006 20:29:17 +0200

linux-2.6.16 (2.6.16-17) unstable; urgency=high

  [ Martin Michlmayr ]
  * Add stable release 2.6.16.22:
    - powernow-k8 crash workaround
    - NTFS: Critical bug fix (affects MIPS and possibly others)
    - JFS: Fix multiple errors in metapage_releasepage
    - SPARC64: Fix D-cache corruption in mremap
    - SPARC64: Respect gfp_t argument to dma_alloc_coherent().
    - SPARC64: Fix missing fold at end of checksums.
    - scsi_lib.c: properly count the number of pages in scsi_req_map_sg()
    - I2O: Bugfixes to get I2O working again
    - Missed error checking for intent's filp in open_namei().
    - tmpfs: time granularity fix for [acm]time going backwards
    - USB: Whiteheat: fix firmware spurious errors
    - fs/namei.c: Call to file_permission() under a spinlock in do_lookup_path()
  * Add stable release 2.6.16.23:
    - revert PARPORT_SERIAL should depend on SERIAL_8250_PCI patch
    - NETFILTER: SCTP conntrack: fix crash triggered by packet without
      chunks (CVE-2006-2934)
  * Add stable release 2.6.16.24:
    - fix prctl privilege escalation and suid_dumpable (CVE-2006-2451)
  * Add stable release 2.6.16.25:
    - Fix nasty /proc vulnerability (CVE-2006-3626)
  * Relax /proc fix a bit (Linus Torvalds)

  * [arm/nslu2] Unset CONFIG_USB_STORAGE_DEBUG.  Closes: #377853.
  * [mips] SGI ip22 RTC was broken, fixed thanks to Julien Blache.
  * [mips] Fix SGI ip22 serial console, thanks to Julien Blache.

  [ Bastian Blank ]
  * Fix vserver patch.

 -- Bastian Blank <waldi@debian.org>  Sat, 15 Jul 2006 17:18:49 +0200

linux-2.6.16 (2.6.16-16) unstable; urgency=low

  [ Sven Luther ]
  * [powerpc] Added console=hvc0 default commandline option to powerpc64 flavour.
  * [powerpc] Now THERM_PM72 and all WINDFARMs are builtin, for better fan control.

  [ Martin Michlmayr ]
  * [arm/nslu2] Disable SE Linux support for now so the kernel fits into
    flash.  Closes: #376926.

  [ Bastian Blank ]
  * [powerpc,powerpc-miboot] Enable OpenFirmware device tree support.
    (closes: #376012)

 -- Bastian Blank <waldi@debian.org>  Sat,  8 Jul 2006 17:57:57 +0200

linux-2.6.16 (2.6.16-15) unstable; urgency=low

  [ maximilian attems ]
  * Add stable release 2.6.16.18:
    - NETFILTER: SNMP NAT: fix memory corruption (CVE-2006-2444)
  * Add stable release 2.6.16.19:
    - NETFILTER: Fix small information leak in SO_ORIGINAL_DST (CVE-2006-1343)
  * Add stable release 2.6.16.20:
    - x86_64: Don't do syscall exit tracing twice
    - Altix: correct ioc4 port order
    - Input: psmouse - fix new device detection logic
    - PowerMac: force only suspend-to-disk to be valid
    - the latest consensus libata resume fix
    - Altix: correct ioc3 port order
    - Cpuset: might sleep checking zones allowed fix
    - ohci1394, sbp2: fix "scsi_add_device failed" with PL-3507 based devices
    - sbp2: backport read_capacity workaround for iPod
    - sbp2: fix check of return value of hpsb_allocate_and_register_addrspace
    - x86_64: x86_64 add crashdump trigger points
    - ipw2200: Filter unsupported channels out in ad-hoc mode
  * Add stable release 2.6.16.21:
    - check_process_timers: fix possible lockup
    - run_posix_cpu_timers: remove a bogus BUG_ON() (CVE-2006-2445)
    - xt_sctp: fix endless loop caused by 0 chunk length (CVE-2006-3085)
    - powerpc: Fix machine check problem on 32-bit kernels (CVE-2006-2448)

  [ Christian T. Steigies ]
  * [m68k] Add mac via patch from Finn Thain.
  * [m68k] Enable INPUT_EVDEV.

  [ Martin Michlmayr ]
  * [mips/b1-bcm91250a] Enable SMP.
  * [mips] Add a compile fix for the Maxine fb.
  * [mipsel] Add a patch that let's you enable serial console on DECstation.
  * [mipsel] Add a patch to get SCSI working on DECstation.
  * [mipsel] Handle memory-mapped RTC chips properly.
  * [mipsel] Add configs for r3k-kn02 and r4k-kn04 DECstation.
  * [arm] Allow RiscPC machines to boot an initrd (tagged list fix).
  * [arm/nslu2] Enable many modules.
  * [arm] Build loop support as a module.
  * [arm] Use the generic netfilter configuration.
  * [arm/footbridge] Enable sound.

  [ Kyle McMartin ]
  * [hppa] Pulled patch from cvs to fix build of kernel/ptrace.c which needs
    {read,write}_can_lock.
  * [hppa] Disable CONFIG_DETECT_SOFTLOCKUP to fix boot on pa8800 machines.

  [ Sven Luther ]
  * [powerpc,prep] Added a new ARCH=ppc PReP flavour, currently mostly a copy
    of the -powerpc one.
  * Upgraded mkvmlinuz dependency to mkvmlinuz 21.

  [ Bastian Blank ]
  * Update vserver patch to 2.0.2-rc21.
  * Bump build-dependency on kernel-package to 10.049.

  [ Jurij Smakov ]
  * Add dcache-memory-corruption.patch to fix the mremap(), occasionally
    triggered on sparc in the form of dpkg database corruption. Affects
    sparc64, mips and generic includes. Thanks to David Miller, original
    patch is included in 2.6.17.
    Ref: http://marc.theaimsgroup.com/?l=linux-sparc&m=114920963824047&w=2
  * Add sparc32-iotlb.patch to fix the DMA errors encountered with latest
    kernels on sparc32, in particularly HyperSparcs. Thanks to Bob Breuer.
    Ref: http://marc.theaimsgroup.com/?l=linux-sparc&m=115077649707675&w=2

 -- Bastian Blank <waldi@debian.org>  Wed, 21 Jun 2006 14:09:11 +0200

linux-2.6 (2.6.16-14) unstable; urgency=low

  [ Bastian Blank ]
  * Add stable release 2.6.16.16:
    - fs/locks.c: Fix lease_init (CVE-2006-1860)
  * Make i386 xen images recommend libc6-xen.
  * Update vserver patch to 2.0.2-rc20.
  * Update xen patch to changeset 9687.

  [ Christian T. Steigies ]
  * [m68k] Add generic m68k ide fix.
  * [m68k] Add cross-compile instructions.
  * [m68k] Enable INPUT_EVDEV for yaird.
  * [m68k] sun3 general compile and scsi fixes, enable sun3 SCSI again.

  [ dann frazier ]
  * cs4281 - Fix the check of timeout in probe to deal with variable HZ.
    (closes: #361197)

  [ Norbert Tretkowski ]
  * [alpha] Readded patch to support prctl syscall, got lost when upgrading
    to 2.6.16.

  [ Frederik Schüler ]
  * Add stable release 2.6.16.17:
    - SCTP: Validate the parameter length in HB-ACK chunk (CVE-2006-1857)
    - SCTP: Respect the real chunk length when walking parameters
      (CVE-2006-1858)
    - ptrace_attach: fix possible deadlock schenario with irqs
    - Fix ptrace_attach()/ptrace_traceme()/de_thread() race
    - page migration: Fix fallback behavior for dirty pages
    - add migratepage address space op to shmem
    - Remove cond_resched in gather_stats()
    - VIA quirk fixup, additional PCI IDs
    - PCI quirk: VIA IRQ fixup should only run for VIA southbridges
    - Fix udev device creation
    - limit request_fn recursion
    - PCI: correctly allocate return buffers for osc calls
    - selinux: check for failed kmalloc in security_sid_to_context()
    - TG3: ethtool always report port is TP.
    - Netfilter: do_add_counters race, possible oops or info leak
      (CVE-2006-0039)
    - scx200_acb: Fix resource name use after free
    - smbus unhiding kills thermal management
    - fs/compat.c: fix 'if (a |= b )' typo
    - smbfs: Fix slab corruption in samba error path
    - fs/locks.c: Fix sys_flock() race
    - USB: ub oops in block_uevent
    - via-rhine: zero pad short packets on Rhine I ethernet cards
    - md: Avoid oops when attempting to fix read errors on raid10

 -- Bastian Blank <waldi@debian.org>  Mon, 22 May 2006 14:56:11 +0200

linux-2.6 (2.6.16-13) unstable; urgency=low

  [ Frederik Schüler ]
  * Add stable release 2.6.16.14:
    - smbfs chroot issue (CVE-2006-1864)

  [ Bastian Blank ]
  * Don't make headers packages depend on images.
  * Bump abiname to 2. (closes: #366291)
  * Update vserver patch to 2.0.2-rc19.
  * Update xen patch to changeset 9668.
  * Remove abi fixes.
  * Add stable release 2.6.16.15:
    - SCTP: Allow spillover of receive buffer to avoid deadlock. (CVE-2006-2275)
    - SCTP: Fix panic's when receiving fragmented SCTP control chunks. (CVE-2006-2272)
    - SCTP: Fix state table entries for chunks received in CLOSED state. (CVE-2006-2271)
    - SCTP: Prevent possible infinite recursion with multiple bundled DATA. (CVE-2006-2274)
  * Switch HZ from 1000 to 250.

  [ Christian T. Steigies ]
  * [m68k] Add patches that allow building images for atari
  * [m68k] Enable atyfb driver for atari

 -- Bastian Blank <waldi@debian.org>  Wed, 10 May 2006 18:58:44 +0200

linux-2.6 (2.6.16-12) unstable; urgency=low

  [ Bastian Blank ]
  * Add stable release 2.6.16.12:
    - dm snapshot: fix kcopyd destructor
    - x86_64: Pass -32 to the assembler when compiling the 32bit vsyscall pages
    - for_each_possible_cpu
    - Simplify proc/devices and fix early termination regression
    - sonypi: correct detection of new ICH7-based laptops
    - MIPS: Fix tx49_blast_icache32_page_indexed.
    - NET: e1000: Update truesize with the length of the packet for packet split
    - i386: fix broken FP exception handling
    - tipar oops fix
    - USB: fix array overrun in drivers/usb/serial/option.c
    - Altix snsc: duplicate kobject fix
    - Alpha: strncpy() fix
    - LSM: add missing hook to do_compat_readv_writev()
    - Fix reiserfs deadlock
    - make vm86 call audit_syscall_exit
    - fix saa7129 support in saa7127 module for pvr350 tv out
    - dm flush queue EINTR
    - get_dvb_firmware: download nxt2002 firmware from new driver location
    - cxusb-bluebird: bug-fix: power down corrupts frontend
    - x86_64: Fix a race in the free_iommu path.
    - MIPS: Use "R" constraint for cache_op.
    - MIPS: R2 build fixes for gcc < 3.4.
    - cs5535_gpio.c: call cdev_del() during module_exit to unmap kobject references and other cleanups
    - MIPS: Fix branch emulation for floating-point exceptions.
    - x86/PAE: Fix pte_clear for the >4GB RAM case
  * Add stable release 2.6.16.13:
    - NETFILTER: SCTP conntrack: fix infinite loop (CVE-2006-1527)
  * Remove merged patches.
  * Rediff xen patch.
  * Bump build-dependency on kernel-package to 10.047.

  [ Martin Michlmayr ]
  * [arm] Enable cramfs for ixp4xx and rpc.

 -- Bastian Blank <waldi@debian.org>  Thu,  4 May 2006 11:37:26 +0200

linux-2.6 (2.6.16-11) unstable; urgency=low

  * Update vserver patch to 2.0.2-rc18.
    - Limit ccaps to root inside a guest (CVE-2006-2110)
  * Conflict with known broken grub versions. (closes: #361308)
  * Enable s390 vserver image.
  * Enable xen and xen-vserver images.
  * Use localversion for kernel-package images. (closes: #365505)

 -- Bastian Blank <waldi@debian.org>  Mon,  1 May 2006 16:38:45 +0200

linux-2.6 (2.6.16-10) unstable; urgency=low

  [ Norbert Tretkowski ]
  * [alpha] Added backport of for_each_possible_cpu() to fix alpha build.
    (closes: #364206)
  * Add stable release 2.6.16.10:
    - IPC: access to unmapped vmalloc area in grow_ary()
    - Add more prevent_tail_call()
    - alim15x3: ULI M-1573 south Bridge support
    - apm: fix Armada laptops again
    - fbdev: Fix return error of fb_write
    - Fix file lookup without ref
    - m41t00: fix bitmasks when writing to chip
    - Open IPMI BT overflow
    - x86: be careful about tailcall breakage for sys_open[at] too
    - x86: don't allow tail-calls in sys_ftruncate[64]()
    - IPV6: XFRM: Fix decoding session with preceding extension header(s).
    - IPV6: XFRM: Don't use old copy of pointer after pskb_may_pull().
    - IPV6: Ensure to have hop-by-hop options in our header of &sk_buff.
    - selinux: Fix MLS compatibility off-by-one bug
    - PPC: fix oops in alsa powermac driver
    - MTD_NAND_SHARPSL and MTD_NAND_NANDSIM should be tristate's
    - i2c-i801: Fix resume when PEC is used
    - Fix hotplug race during device registration
    - Fix truesize underflow
    - efficeon-agp: Add missing memory mask
    - 3ware 9000 disable local irqs during kmap_atomic
    - 3ware: kmap_atomic() fix

  [ maximilian attems ]
  * Add stable release 2.6.16.11:
    -  Don't allow a backslash in a path component (CVE-2006-1863)

 -- Bastian Blank <waldi@debian.org>  Tue, 25 Apr 2006 13:56:19 +0200

linux-2.6 (2.6.16-9) unstable; urgency=low

  [ maximilian attems ]
  * Add stable release 2.6.16.8:
    - ip_route_input panic fix (CVE-2006-1525)
  * Add stable release 2.6.16.9:
    - i386/x86-64: Fix x87 information leak between processes (CVE-2006-1056)

  [ Bastian Blank ]
  * Update vserver patch to 2.0.2-rc17.

 -- Bastian Blank <waldi@debian.org>  Thu, 20 Apr 2006 15:37:28 +0200

linux-2.6 (2.6.16-8) unstable; urgency=low

  * Fix ABI-breakage introduced in -7. (closes: #363032)
  * Add stable release 2.6.16.6:
    - ext3: Fix missed mutex unlock
    - RLIMIT_CPU: fix handling of a zero limit
    - alpha: SMP boot fixes
    - m32r: security fix of {get, put}_user macros
    - m32r: Fix cpu_possible_map and cpu_present_map initialization for SMP kernel
    - shmat: stop mprotect from giving write permission to a readonly attachment (CVE-2006-1524)
    - powerpc: fix incorrect SA_ONSTACK behaviour for 64-bit processes
    - MPBL0010 driver sysfs permissions wide open
    - cciss: bug fix for crash when running hpacucli
    - fuse: fix oops in fuse_send_readpages()
    - Fix utime(2) in the case that no times parameter was passed in.
    - Fix buddy list race that could lead to page lru list corruptions
    - NETFILTER: Fix fragmentation issues with bridge netfilter
    - USB: remove __init from usb_console_setup
    - Fix suspend with traced tasks
    - isd200: limit to BLK_DEV_IDE
    - edac_752x needs CONFIG_HOTPLUG
    - fix non-leader exec under ptrace
    - sky2: bad memory reference on dual port cards
    - atm: clip causes unregister hang
    - powerpc: iSeries needs slb_initialize to be called
    - Fix block device symlink name
    - Incorrect signature sent on SMB Read
  * Add stable release 2.6.16.7:
    - fix MADV_REMOVE vulnerability (CVE-2006-1524 for real this time)

 -- Bastian Blank <waldi@debian.org>  Tue, 18 Apr 2006 16:22:31 +0200

linux-2.6 (2.6.16-7) unstable; urgency=low

  [ Frederik Schüler ]
  * Add stable release 2.6.16.3:
    - Keys: Fix oops when adding key to non-keyring (CVE-2006-1522)

  [ Bastian Blank ]
  * Add stable release 2.6.16.4:
    - RCU signal handling (CVE-2006-1523)

  [ Sven Luther ]
  * [powerpc] Transitioned mkvmlinuz support patch to the 2.6.16 ARCH=powerpc
    tree. PReP is broken in 2.6.16 though.

  [ maximilian attems ]
  * Add stable release 2.6.16.5:
   - x86_64: Clean up execve
   - x86_64: When user could have changed RIP always force IRET (CVE-2006-0744)
  * Disable CONFIG_SECCOMP (adds useless overhead on context-switch) -
    thanks to fs for checking abi.

  [ Christian T. Steigies ]
  * [m68k] update m68k patch and config to 2.6.16, temporarily disable atari

 -- Bastian Blank <waldi@debian.org>  Sat, 15 Apr 2006 13:56:05 +0200

linux-2.6 (2.6.16-6) unstable; urgency=medium

  [ Bastian Blank ]
  * Provide version infos in support package and don't longer rely on the
    changelog.
  * [amd64/i386] Enable cpu hotplug support.

  [ maximilian attems ]
  * Add stable release 2.6.16.2:
    - PCMCIA_SPECTRUM must select FW_LOADER
    - drivers/net/wireless/ipw2200.c: fix an array overun
    - AIRO{,_CS} <-> CRYPTO fixes
    - tlclk: fix handling of device major
    - fbcon: Fix big-endian bogosity in slow_imageblit()
    - Fix NULL pointer dereference in node_read_numastat()
    - USB: EHCI full speed ISO bugfixes
    - Mark longhaul driver as broken.
    - fib_trie.c node freeing fix
    - USB: Fix irda-usb use after use
    - sysfs: zero terminate sysfs write buffers (CVE-2006-1055)
    - USB: usbcore: usb_set_configuration oops (NULL ptr dereference)
    - pcmcia: permit single-character-identifiers
    - hostap: Fix EAPOL frame encryption
    - wrong error path in dup_fd() leading to oopses in RCU
    - {ip, nf}_conntrack_netlink: fix expectation notifier unregistration
    - isicom must select FW_LOADER
    - knfsd: Correct reserved reply space for read requests.
    - Fix module refcount leak in __set_personality()
    - sbp2: fix spinlock recursion
    - powerpc: make ISA floppies work again
    - opti9x - Fix compile without CONFIG_PNP
    - Add default entry for CTL Travel Master U553W
    - Fix the p4-clockmod N60 errata workaround.
    - kdump proc vmcore size oveflow fix

 -- Bastian Blank <waldi@debian.org>  Mon, 10 Apr 2006 16:09:51 +0200

linux-2.6 (2.6.16-5) unstable; urgency=low

  [ Bastian Blank ]
  * Provide real dependency packages for module building.
    - Add linux-headers-$version-$abiname-all and
      linux-headers-$version-$abiname-all-$arch.
  * Rename support package to linux-support-$version-$abiname.
  * Fix module package output.
  * Include .kernelrelease in headers packages. (closes: #359813)
  * Disable Cumana partition support completely. (closes: #359207)
  * Update vserver patch to 2.0.2-rc15.

  [ dann frazier ]
  * [ia64] initramfs-tools works now, no longer restrict initramfs-generators

 -- Bastian Blank <waldi@debian.org>  Mon,  3 Apr 2006 14:00:08 +0200

linux-2.6 (2.6.16-4) unstable; urgency=medium

  [ Martin Michlmayr ]
  * [arm/armeb] Update nslu2 config.
  * Add stable release 2.6.16.1:
    - Fix speedstep-smi assembly bug in speedstep_smi_ownership
    - DMI: fix DMI onboard device discovery
    - cciss: fix use-after-free in cciss_init_one
    - DM: Fix bug: BIO_RW_BARRIER requests to md/raid1 hang.
    - fix scheduler deadlock
    - proc: fix duplicate line in /proc/devices
    - rtc.h broke strace(1) builds
    - dm: bio split bvec fix
    - v9fs: assign dentry ops to negative dentries
    - i810fb_cursor(): use GFP_ATOMIC
    - NET: Ensure device name passed to SO_BINDTODEVICE is NULL terminated.
    - XFS writeout fix
    - sysfs: fix a kobject leak in sysfs_add_link on the error path
    - get_cpu_sysdev() signedness fix
    - firmware: fix BUG: in fw_realloc_buffer
    - sysfs: sysfs_remove_dir() needs to invalidate the dentry
    - TCP: Do not use inet->id of global tcp_socket when sending RST (CVE-2006-1242)
    - 2.6.xx: sata_mv: another critical fix
    - Kconfig: VIDEO_DECODER must select FW_LOADER
    - V4L/DVB (3324): Fix Samsung tuner frequency ranges
    - sata_mv: fix irq port status usage

 -- Bastian Blank <waldi@debian.org>  Tue, 28 Mar 2006 17:19:10 +0200

linux-2.6 (2.6.16-3) unstable; urgency=low

  [ Frederik Schüler ]
  * [amd64] Add asm-i386 to the linux-headers packages.

  [ Jonas Smedegaard ]
  * Tighten yaird dependency to at least 0.0.12-8 (supporting Linux
    2.6.16 uppercase hex in Kconfig and new IDE sysfs naming, and VIA
    IDE on powerpc).

  [ Martin Michlmayr ]
  * [arm/armeb] Enable CONFIG_NFSD on NSLU2 again.  Closes: #358709.
  * [arm/footbridge] CONFIG_NE2K_PCI should be a module, not built-in.
  * [arm/footbridge] Enable CONFIG_BLK_DEV_IDECD=m since the CATS can
    have a CD-ROM drive.
  * [mips/sb1*] Use ttyS rather than duart as the name for the serial
    console since the latter causes problems with debian-installer.

  [ Bastian Blank ]
  * Update vserver patch to 2.0.2-rc14.
    - Fix sendfile. (closes: #358391, #358752)

 -- Bastian Blank <waldi@debian.org>  Mon, 27 Mar 2006 16:08:20 +0200

linux-2.6 (2.6.16-2) unstable; urgency=low

  [ dann frazier ]
  * [ia64] Set unconfigured options:
      CONFIG_PNP_DEBUG=n and CONFIG_NET_SB1000=m
  * [hppa] Update config for 2.6.16

  [ Martin Michlmayr ]
  * [mips/mipsel] Put something in the generic config file because diff
    will otherwise remove the empty file, causing the build to fail.
  * [mipsel/r5k-cobalt] Set CONFIG_PACKET=y.
  * [arm] Set CONFIG_MACLIST=y for ixp4xx because nas100d needs it.

  [ Frederik Schüler ]
  * Add Maximilian Attems to uploaders list.

 -- Martin Michlmayr <tbm@cyrius.com>  Wed, 22 Mar 2006 15:15:14 +0000

linux-2.6 (2.6.16-1) unstable; urgency=low

  [ Bastian Blank ]
  * New upstream release.
  * Default to initramfs-tools 0.55 or higher on s390.

  [ maximilian attems ]
  * Default to initramfs-tools on arm and armeb.

  [ Martin Michlmayr ]
  * [mips/mipsel] Add an image for the Broadcom BCM91480B evaluation board
    (aka "BigSur").
  * [arm, armeb] Enable the netconsole module.
  * [mipsel/cobalt] Enable the netconsole module.
  * [mips] SB1: Fix interrupt disable hazard (Ralf Baechle).
  * [mips] SB1: Support for 1480 ethernet (Broadcom).
  * [mips] SB1: Support for NAPI (Tom Rix).
  * [mips] SB1: DUART support (Broadcom).
  * [mips] Work around bad code generation for <asm/io.h> (Ralf Baechle).
  * [mips] Fix VINO drivers when using a 64-bit kernel (Mikael Nousiainen).
  * [arm/armeb] Update configs for 2.6.16.
  * [mips/mipsel] Update configs for 2.6.16.
  * [arm/armeb] Enable the SMB module on NSLU2.
  * [mipsel] Enable parallel port modules for Cobalt since there are PCI
    cards that can be used in a Qube.
  * [mipsel] Enable the JFS module on Cobalt.

  [ dann frazier ]
  * [ia64] use yaird on ia64 until #357414 is fixed
  * [ia64] Update configs for 2.6.16

 -- Bastian Blank <waldi@debian.org>  Tue, 21 Mar 2006 16:12:16 +0100

linux-2.6 (2.6.15+2.6.16-rc5-0experimental.1) experimental; urgency=low

  [ Frederik Schüler ]
  * New upstream release candidate.

  [ Martin Michlmayr ]
  * Add initial mips/mipsel 2.6 kernels.
  * Important changes compared to the 2.4 kernels:
    - Drop the XXS1500 flavour since there's little interest in it.
    - Drop the LASAT flavour since these machines never went into
      production.
    - Drop the IP22 R5K (Indy, Indigo2) flavour since the IP22 R4K
      image now also works on machines with a R5K CPU.
    - Add an image for SGI IP32 (O2).
    - Rename the sb1-swarm-bn flavour to sb1-bcm91250a.
    - Enable PCI network (and other) modules on Cobalt.  Closes: #315895.
  * Add various MIPS related patches:
    - Fix iomap compilation on machines without COW.
    - Improve gettimeofday on MIPS.
    - Fix an oops on IP22 zerilog (serial console).
    - Improve IDE probing so it won't take so long on Cobalt.
    - Probe for IDE disks on SWARM.
    - Test whether there's a scache (fixes Cobalt crash).
    - Add Tulip fixes for Cobalt.
  * Fix a typo in the description of the linux-doc-* package,
    thanks Justin Pryzby.  Closes: #343424.
  * [arm] Enable nfs and nfsd modules.
  * [arm/footbride] Suggest nwutil (Netwinder utilities).

 -- Frederik Schüler <fs@debian.org>  Thu,  9 Mar 2006 14:13:17 +0000

linux-2.6 (2.6.15+2.6.16-rc4-0experimental.1) experimental; urgency=low

  [ Frederik Schüler ]
  * New upstream release.
  * Activate CONFIG_DVB_AV7110_OSD on alpha amd64 and ia64.
    Closes: #353292
  * Globally enable NAPI on all network card drivers which support it.

  [ maximilian attems ]
  * Drop fdutils from i386 and amd64 Suggests.
  * Swap lilo and grub Suggests for i386 and amd64.

  [ Jurij Smakov ]
  * Make sure that LOCALVERSION environment variable is not
    passed to a shell while invoking make-kpkg, since it
    appends it to the version string, breaking the build.
    Closes: #349472
  * [sparc32] Re-enable the building of sparc32 images.
  * [sparc64] Re-add (partial) sparc64-atyf-xl-gr.patch, since it
    was only partially applied upstream, so the problem (garbled
    screen output on SunBlade 100) is still present. Thanks to
    Luis Ortiz for pointing it out.
  * Bump the build-dep on kernel-package to 10.035, which fixes
    the problem with building documentation packages.

  [ Martin Michlmayr ]
  * [sparc] Add sys_newfstatat -> sys_fstatat64 fix from git.
  * [arm] Update configs for 2.6.16-rc3.
  * [armeb] Update configs for 2.6.16-rc3.
  * [arm/armeb] Fix compilation error on NSLU2 due to recent flash
    changes.
  * [arm/armeb] Fix a compilation error in the IXP4xx beeper support
    (Alessandro Zummo).

  [ Norbert Tretkowski ]
  * [alpha] Update arch/alpha/config* for 2.6.16-rc3.

 -- Bastian Blank <waldi@debian.org>  Fri, 24 Feb 2006 16:02:11 +0000

linux-2.6 (2.6.15-8) unstable; urgency=high

  [ maximilian attems ]
  * Add stable Release 2.6.15.5:
    - Fix deadlock in br_stp_disable_bridge
    - Fix a severe bug
    - i386: Move phys_proc_id/early intel workaround to correct function
    - ramfs: update dir mtime and ctime
    - sys_mbind sanity checking
    - Fix s390 build failure.
    - Revert skb_copy_datagram_iovec() recursion elimination.
    - s390: add #ifdef __KERNEL__ to asm-s390/setup.h
    - netfilter missing symbol has_bridge_parent
    - hugetlbfs mmap ENOMEM failure
    - IB/mthca: max_inline_data handling tweaks
    - it87: Fix oops on removal
    - hwmon it87: Probe i2c 0x2d only
    - reiserfs: disable automatic enabling of reiserfs inode attributes
    - Fix snd-usb-audio in 32-bit compat environment
    - dm: missing bdput/thaw_bdev at removal
    - dm: free minor after unlink gendisk
    - gbefb: IP32 gbefb depth change fix
    - shmdt cannot detach not-alined shm segment cleanly.
    - Address autoconfiguration does not work after device down/up cycle
    - gbefb: Set default of FB_GBE_MEM to 4 MB
    - XFS ftruncate() bug could expose stale data (CVE-2006-0554)
    - sys_signal: initialize ->sa_mask
    - do_sigaction: cleanup ->sa_mask manipulation
    - fix zap_thread's ptrace related problems
    - fix deadlock in ext2
    - cfi: init wait queue in chip struct
    - sd: fix memory corruption with broken mode page headers
    - sbp2: fix another deadlock after disconnection
    - skge: speed setting
    - skge: fix NAPI/irq race
    - skge: genesis phy initialization fix
    - skge: fix SMP race
    - x86_64: Check for bad elf entry address (CVE-2006-0741)
    - alsa: fix bogus snd_device_free() in opl3-oss.c
    - ppc32: Put cache flush routines back into .relocate_code section
    - sys32_signal() forgets to initialize ->sa_mask
    - Normal user can panic NFS client with direct I/O (CVE-2006-0555)
  * Deactivate merged duplicates: s390-klibc-buildfix.patch,
    powerpc-relocate_code.patch.
  * Add stable Release 2.6.15.6:
    - Don't reset rskq_defer_accept in reqsk_queue_alloc
    - fs/nfs/direct.c compile fix
    - mempolicy.c compile fix, make sure BITS_PER_BYTE is defined
    - [IA64] die_if_kernel() can return (CVE-2006-0742)

  [ Sven Luther ]
  * [powerpc] Disabled CONFIG_IEEE1394_SBP2_PHYS_DMA, which was broken on
    powerpc64, as it used the long deprecated bus_to_virt symbol.
    (Closes: #330225)
  * [powerpc] Fixed gettimeofday breakage causing clock drift.

 -- Bastian Blank <waldi@debian.org>  Mon,  6 Mar 2006 11:06:28 +0100

linux-2.6 (2.6.15-7) unstable; urgency=low

  [ Norbert Tretkowski ]
  * [alpha] Disabled CONFIG_ALPHA_LEGACY_START_ADDRESS for -alpha-generic and
    -alpha-smp flavours, and introduced a new -alpha-legacy flavour for MILO
    based machines, which has CONFIG_ALPHA_LEGACY_START_ADDRESS enabled.
    (closes: #352186)
  * [alpha] Added new patch to support prctl syscall. (closes: #349765)
  * [i386] Renamed kernel-image-2.6-486 to kernel-image-2.6-386, it's meant for
    transition only, and kernel-image-2.6-386 is the package name in sarge.

  [ Jurij Smakov ]
  * Bump build-dependency on kernel-package to 10.035, which is fixed
    to build the documentation packages again.
    Closes: #352000, #348332

  [ Frederik Schüler ]
  * Activate CONFIG_DVB_AV7110_OSD on alpha amd64 and ia64.
    Closes: #353292
  * Deactivate CONFIG_FB_ATY_XL_INIT on all architectures: it is broken and
    already removed in 2.6.16-rc.
    Closes: #353310

  [ Christian T. Steigies ]
  * [m68k] build in cirrusfb driver

 -- Bastian Blank <waldi@debian.org>  Tue, 21 Feb 2006 17:35:21 +0000

linux-2.6 (2.6.15-6) unstable; urgency=low

  [ Bastian Blank ]
  * Moved the mkvmlinuz support patch modification to a -1 version of the
    patch.

  [ maximilian attems ]
  * Add stable treee 2.6.15.4
    - PCMCIA=m, HOSTAP_CS=y is not a legal configuration
    - Input: iforce - do not return ENOMEM upon successful allocation
    - x86_64: Let impossible CPUs point to reference per cpu data
    - x86_64: Clear more state when ignoring empty node in SRAT parsing
    - x86_64: Dont record local apic ids when they are disabled in MADT
    - Fix keyctl usage of strnlen_user()
    - Kill compat_sys_clock_settime sign extension stub.
    - Input: grip - fix crash when accessing device
    - Input: db9 - fix possible crash with Saturn gamepads
    - Input: iforce - fix detection of USB devices
    - Fixed hardware RX checksum handling
    - SCSI: turn off ordered flush barriers
    - Input: mousedev - fix memory leak
    - seclvl settime fix
    - fix regression in xfs_buf_rele
    - md: remove slashes from disk names when creation dev names in sysfs
    - d_instantiate_unique / NFS inode leakage
    - dm-crypt: zero key before freeing it
    - bridge: netfilter races on device removal
    - bridge: fix RCU race on device removal
    - SELinux: fix size-128 slab leak
    - __cmpxchg() must really always be inlined
    - emu10k1 - Fix the confliction of 'Front' control
    - Input: sidewinder - fix an oops
  * Deactivate merged alpha-cmpxchg-inline.patch, sparc64-clock-settime.patch.

  [ Christian T. Steigies ]
  * [m68k] Add fix for m68k/buddha IDE and m68k/mac SCSI driver
  * [m68k] Patch by Peter Krummrich to stop flickering pixels with PicassoII
  * [m68k] make Amiga keyboard usable again, patch by Roman Zippel
  * [m68k] prevent wd33c93 SCSI driver from crashing the kernel, patch by Roman Zippel
  * [m68k] remove SBCs from VME descriptions (closes: #351924)

 -- Frederik Schüler <fs@debian.org>  Fri, 10 Feb 2006 15:33:21 +0000

linux-2.6 (2.6.15-5) unstable; urgency=low

  [ Martin Michlmayr ]
  * Add a fix for the input support for the ixp4xx beeper driver from
    2.6.16-rc2.
  * Add stable tree 2.6.15.3:
    - Fix extra dst release when ip_options_echo fails (CVE-2006-0454)

  [ Sven Luther ]
  * [powerpc] Removed -o root -g root option to mkvmlinuz support patch.
    (Closes: #351412)

 -- Sven Luther <luther@debian.org>  Tue,  7 Feb 2006 19:23:14 +0000

linux-2.6 (2.6.15-4) unstable; urgency=low

  [ Jurij Smakov ]
  * [sparc64] Add sparc64-clock-settime.patch to fix the incorrect
    handling of the clock_settime syscall arguments, which resulted
    in a hang when trying to set the date using 'date -s'. Patch
    by David Miller is applied upstream. Thanks to Ludovic Courtes
    and Frans Pop for reporting and testing.
    Ref: http://marc.theaimsgroup.com/?t=113861017400002&r=1&w=2

  [ Christian T. Steigies ]
  * [m68k] update m68k patch and config to 2.6.15
  * [m68k] SCSI drivers need to be built in until ramdisk generator tools
    supports loading scsi modules
  * [m68k] ISCSI and IDE-TAPE don't compile, disabled
  * [m68k] set CC_OPTIMIZE_FOR_SIZE=n
  * [m68k] added vmeints patch which fixes building for vme

  [ maximilian attems ]
  * Use initramfs-tools for ia64 - fixed klibc.
  * Add stable tree 2.6.15.2:
    - Fix double decrement of mqueue_mnt->mnt_count in sys_mq_open
    - (CVE-2005-3356)
    - Mask off GFP flags before swiotlb_alloc_coherent
    - usb-audio: don't use empty packets at start of playback
    - Make second arg to skb_reserved() signed.
    - Input: HID - fix an oops in PID initialization code
    - Fix oops in ufs_fill_super at mount time
    - Kill blk_attempt_remerge()
    - Fix i2o_scsi oops on abort
    - Fix mkiss locking bug
    - Fix timekeeping on sparc64 ultra-IIe machines
    - Someone broke reiserfs v3 mount options and this fixes it
  * Deactivate sparc64-jumping-time.patch, amd64-pppd-fix.patch incl in aboves.
  * Add s390-klibc-buildfix.patch, regression due to header file changes.

  [ Steve Langasek ]
  * [alpha] set __attribute__((always_inline)) on __cmpxchg(), to avoid
    wrong optimizations with -Os (Closes: #347556).

  [ Martin Michlmayr ]
  * Add input support for the ixp4xx beeper driver (Alessandro Zummo).
  * [arm] Add NSLU2 specific portion of ixp4xx beeper driver (Alessandro Zummo).
  * [arm/nslu2] Build PPP as a module.
  * [arm/nslu2] Enable wireless.
  * [arm/nslu2] Enable most USB modules.
  * [arm/nslu2] Enable ALSA and USB sound modules.
  * [arm/nslu2] Set 4 MB as the size of the initrd in the kernel cmd line.
  * [arm/footbridge] Set CONFIG_BLK_DEV_RAM_SIZE to 8192.
  * [armeb] Add support for big-endian ARM.
  * [armeb/nslu2] Use the nslu2 config from arm.

  [ Frederik Schüler ]
  * [amd64] Add amd64-pppd-fix.patch to fix kernel panic when using pppd.
    (Closes: #347711)
  * Add 64bit-vidiocswin-ioctl-fix.patch to fix VIDIOCSWIN ioctl on 64bit
    kernel 32bit userland setups. (Closes: #349338)

  [ Sven Luther ]
  * [powerpc] Adapted apus config file to be more modular and in sync with the
    other powerpc configs. Scsi drivers are disabled as they don't build
    cleanly though (need some esp stuff).
  * [powerpc] Default to initramfs-tools as initramfs generator, as klibc
    build is fixed now.

  [ Bastian Blank ]
  * [powerpc] Fix dependencies of image packages.

 -- maximilian attems <maks@sternwelten.at>  Wed,  1 Feb 2006 11:34:20 +0100

linux-2.6 (2.6.15-3) unstable; urgency=low

  [ Martin Michlmayr ]
  * [arm] Update configs for 2.6.15; closes: #347998.
  * [arm] Activate tmpfs.
  * [arm] Allow modules to be unloaded.
  * [arm] Enable CONFIG_INPUT_EVDEV since yaird needs this module in
    order to generate initrds.
  * [arm/footbridge] Activate IDEPCI so SL82C105 will really be
    compiled in.
  * [arm/footbridge] Activate the right network drivers (Tulip and
    NE2K).
  * [arm/footbridge] Enable more framebuffer drivers.
  * debian/patches/arm-fix-dc21285.patch: Fix compilation of DC21285
    flash driver.
  * [arm/footbridge] Enable MTD and the DC21285 flash driver.
  * [arm/footbridge] Enable RAID and LVM modules.
  * [arm/footbridge] Enable USB modules.
  * [arm/nslu2] Add an image for Network Storage Link for USB 2.0 Disk
    Drives.
  * debian/patches/arm-memory-h-page-shift.patch: Fix error "PAGE_SHIFT
    undeclared" (Rod Whitby).
  * debian/patches/mtdpart-redboot-fis-byteswap.patch: recognise a foreign
    endian RedBoot partition table (John Bowler).
  * debian/patches/maclist.patch: Add support for the maclist interface
    (John Bowler).
  * debian/patches/arm-nslu2-maclist.patch: Add NSLU2 maclist support
    (John Bowler).
  * [arm/nslu2] Activate maclist.

  [ maximilian attems ]
  * Add stable tree 2.6.15.1:
    - arch/sparc64/Kconfig: fix HUGETLB_PAGE_SIZE_64K dependencies
    - moxa serial: add proper capability check
    - fix /sys/class/net/<if>/wireless without dev->get_wireless_stats
    - Don't match tcp/udp source/destination port for IP fragments
    - Fix sys_fstat64() entry in 64-bit syscall table.
    - UFS: inode->i_sem is not released in error path
    - netlink oops fix due to incorrect error code
    - Fix onboard video on SPARC Blade 100 for 2.6.{13,14,15}
    - Fix DoS in netlink_rcv_skb() (CVE-2006-0035)
    - fix workqueue oops during cpu offline
    - Fix crash in ip_nat_pptp (CVE-2006-0036)
    - Fix another crash in ip_nat_pptp (CVE-2006-0037)
    - ppc32: Re-add embed_config.c to ml300/ep405
    - Fix ptrace/strace
    - vgacon: fix doublescan mode
    - BRIDGE: Fix faulty check in br_stp_recalculate_bridge_id()
    - skge: handle out of memory on ring changes
  * Drop merged patch:
    - sparc64-atyfb-xl-gr-final.patch

  [ Simon Horman ]
  * Fix booting on PReP machines
    (Closes: #348040)
    powerpc-relocate_code.patch

 -- Simon Horman <horms@verge.net.au>  Tue, 17 Jan 2006 18:01:17 +0900

linux-2.6 (2.6.15-2) unstable; urgency=low

  [ maximilian attems ]
  * Default to initramfs-tools as initramfs generator for amd64, hppa, i386,
    alpha and sparc. More archs will be added once klibc matures.
    (Closes: #346141, #343147, #341524, #346305)
  * Backport alsa patch for opl3 - Fix the unreleased resources.
    (Closes: #346273)
  * Readd buslogic-pci-id-table.patch.

  [ dann frazier ]
  * [ia64] Update config for 2.6.15.

  [ Frederik Schüler ]
  * Make CONFIG_IPW2100 a per-architecture option and deactivate it on all
    architectures but i386. (Closes: #344515)

  [ Sven Luther ]
  * Removed spurious file from powerpc-apus patch. (Closes: #346159)

  [ Norbert Tretkowski ]
  * Backport the generic irq framework for alpha. (closes: #339080)

  [ Bastian Blank ]
  * Remove pre-sarge conflict with hotplug.
  * Fix hppa diff to apply.
  * Make the latest packages depend on the corect version of the real images.
    (closes: #346366)

 -- Bastian Blank <waldi@debian.org>  Tue, 10 Jan 2006 16:54:21 +0100

linux-2.6 (2.6.15-1) unstable; urgency=low

  [ Sven Luther ]
  * New upstream release.
  * [powerpc] Now use ARCH=powerpc for 64bit powerpc flavours, 32bit still
    stays with ARCH=ppc for now.
  * [powerpc] Readded PReP Motorola PowerStack II Utah IDE interrupt
    (Closes: #345424)
  * [powerpc] Fixed apus patch.
  * Added make-kpkg --arch option support to gencontrol.py.
  * Added debian/bin/kconfig.ml to process config file snipplet, so we can
    preserve the pre 2.6.15 ordering of config file snipplets. Upto 2.6.15
    the kernel Kconfig magic apparently kept the later occuring config options,
    but it seems that this is no more the case. Instead of catting the config
    files together, not use the kconfig.ml script to read in the files from
    more generic to more specific, and keep only the more specific.

  [ Bastian Blank ]
  * [s390] Update configs.

  [ Kyle McMartin ]
  * [hppa] Snag latest hppa.diff from cvs.parisc-linux.org.
  * [hppa] Update configs for 2.6.15.
  * [hppa] Change parisc kernel names to something less ambiguous.

  [ dann frazier ]
  * [ia64] Update ia64 configs

  [ maximilian attems ]
  * Drop modular-ide.patch, nacked by ide upstream.  Prevents udev to load
    ide-generic and those successfull boots with initramfs-tools.
  * Disable CONFIG_USB_BANDWIDTH, causes major trouble for alsa usb cards.

  [ Norbert Tretkowski ]
  * [alpha] Removed conflict with initramfs-tools, thanks vorlon for finding
    the klibc bug!

  [ Jonas Smedegaard ]
  * Adjust short description of transitional package kernel-image-2.6-
    486 to mention 2.6 (not 2.6.12).
  * Clean duplicate Kconfig options.

  [ Frederik Schüler ]
  * Add updated version of drivers-scsi-megaraid_splitup.patch.
  * Deactivate CONFIG_IDE_TASK_IOCTL on alpha and ia64 and make it a global
    option.
  * Make CONFIG_VIDEO_SAA7134 a global option.
  * New option CONFIG_CC_OPTIMIZE_FOR_SIZE set per-arch.
  * Rename i386 368 flavour to 486.
  * Add myself to uploaders.
  * Readdition of qla2xxx drivers, as firmware license has been fixed.
  * Make CONFIG_PACKET, PACKET_MM and UNIX builtin on all architectures:
    statically linked has better performance then modules due to TLB issue.
  * clean up debian-patches dir: remove all obsolete patches:
    - alpha-compile-fix.patch: obsolete
    - amd64-int3-fix.patch: fixed since 2.6.12
    - net-ipconntrack-nat-fix.patch: merged upstream after 2.6.14 release
    - net-nf_queue-oops.patch: merged upstream after 2.6.14 release
    - qla2xxx-removed.patch: obsolete
  * Drop M386 support remains from the i386 386 flavour: built with M486
    from now on.

  [ Martin Michlmayr ]
  * [arm] Don't define "compiler" since GCC 4.x is the default now anyway.
  * [arm] Add descriptions for "class" and "longclass".
  * [arm] Compile CONFIG_BLK_DEV_SL82C105 support into the kernel on
    Footbridge.
  * [arm] Compile ext3 support into the kernel on Footbridge.
  * [arm] Turn on CONFIG_SERIAL_8250 support on Footbridge.

  [ Jurij Smakov ]
  * [sparc] Correct the patch for the atyfb framebuffer driver
    (sparc64-atyfb-xl-gr.patch) to finally fix the console and X
    image defects on Blade 100/150. The new patch is named
    sparc64-atyfb-xl-gr-final.patch to avoid the confusion.
    Thanks to Luis F. Ortiz for fixing the patch and Luigi Gangitano
    for testing it out.
  * Drop tty-locking-fixes9.patch, which was preventing the oops during
    shutdown on some sparc machines with serial console. Proper fix has
    been incorporated upstream.

  [ Simon Horman ]
  * Enable MKISS globally (closes: #340215)
  * Add recommends libc6-i686 to 686 and k7 image packages
    (closes: #278729)
  * Enable OBSOLETE_OSS_USB_DRIVER and USB_AUDIO
    as alsa snd-usb-audio still isn't quite there.
    I expect this to be re-disabled at some stage,
    possibly soon if it proves to be a source of bugs.
    (closes: #340388)

 -- Sven Luther <luther@debian.org>  Tue,  3 Jan 2006 06:48:07 +0000

linux-2.6 (2.6.14-7) unstable; urgency=low

  [ maximilian attems ]
  * Add stable tree 2.6.14.5 fixes:
    - setting ACLs on readonly mounted NFS filesystems (CVE-2005-3623)
    - Fix bridge-nf ipv6 length check
    - Perform SA switchover immediately.
    - Input: fix an OOPS in HID driver
    - Fix hardware checksum modification
    - kernel/params.c: fix sysfs access with CONFIG_MODULES=n
    - Fix RTNLGRP definitions in rtnetlink.h
    - Fix CTA_PROTO_NUM attribute size in ctnetlink
    - Fix unbalanced read_unlock_bh in ctnetlink
    - Fix NAT init order
    - Fix incorrect dependency for IP6_NF_TARGET_NFQUEUE
    - dpt_i2o fix for deadlock condition
    - SCSI: fix transfer direction in sd (kernel panic when ejecting iPod)
    - SCSI: fix transfer direction in scsi_lib and st
    - Fix hardware rx csum errors
    - Fix route lifetime.
    - apci: fix NULL deref in video/lcd/brightness
  * Disable CONFIG_USB_BANDWIDTH, causes major trouble on alsa usb cards.
    (Closes: #344939)

 -- maximilian attems <maks@sternwelten.at>  Tue, 27 Dec 2005 20:50:28 +0100

linux-2.6 (2.6.14-6) unstable; urgency=low

  [ Kyle McMartin ]
  * Change parisc kernel names to something less ambiguous.

  [ maximilian attems ]
  * Drop modular-ide.patch, nacked by ide upstream.  Prevents udev to load
    ide-generic and those successfull boots with initramfs-tools.
  * Add stable tree 2.6.14.4 with the following fixes:
    - drivers/scsi/dpt_i2o.c: fix a user-after-free
    - drivers/message/i2o/pci.c: fix a use-after-free
    - drivers/infiniband/core/mad.c: fix a use-after-free
    - DVB: BUDGET CI card depends on STV0297 demodulator
    - setkeys needs root
    - Fix listxattr() for generic security attributes
    - AGPGART: Fix serverworks TLB flush.
    - Fix crash when ptrace poking hugepage areas
    - I8K: fix /proc reporting of blank service tags
    - i82365: release all resources if no devices are found
    - bonding: fix feature consolidation
    - libata: locking rewrite (== fix)
    - cciss: bug fix for BIG_PASS_THRU
    - ALSA: nm256: reset workaround for Latitude CSx
    - cciss: bug fix for hpacucli
    - V4L/DVB: Fix analog NTSC for Thomson DTT 761X hybrid tuner
    - BRIDGE: recompute features when adding a new device
    - 32bit integer overflow in invalidate_inode_pages2()
    - USB: Adapt microtek driver to new scsi features
    - ide-floppy: software eject not working with LS-120 drive
    - Add try_to_freeze to kauditd
    - V4L/DVB (3135) Fix tuner init for Pinnacle PCTV Stereo
    - NETLINK: Fix processing of fib_lookup netlink messages
    - ACPI: fix HP nx8220 boot hang regression

  [ Norbert Tretkowski ]
  * [alpha] Removed conflict with initramfs-tools, thanks vorlon for finding
    the klibc bug!

  [ Frederik Schüler ]
  * Add updated drivers-scsi-megaraid_splitup.patch. (Closes: #317258)
  * Add ppc64-thermal-overtemp.patch to fix a thermal control bug in G5
    machines. (Closes: #343980)
  * Unpatch the following patches which are included in 2.6.14.4:
    - setkeys-needs-root-1.patch
    - setkeys-needs-root-2.patch
    - mm-invalidate_inode_pages2-overflow.patch
    - net-bonding-consolidation-fix.patch

 -- Frederik Schüler <fs@debian.org>  Tue, 20 Dec 2005 18:50:41 +0000

linux-2.6 (2.6.14-5) unstable; urgency=low

  [ dann frazier ]
  * ia64-new-assembler-fix.patch
    Fix ia64 builds with newer assembler (Closes: #341257)

  [ Sven Luther ]
  * [powerpc] incremented ramdisk size to 24576 from 8192, needed by the
    graphical installer, maybe we can bring this to 16384 later.

  [ Simon Horman ]
  * Add recommends libc6-i686 to 686 and k7 image packages
    (closes: #278729)
  * Enable OBSOLETE_OSS_USB_DRIVER and USB_AUDIO
    as alsa snd-usb-audio still isn't quite there.
    I expect this to be re-disabled at some stage,
    possibly soon if it proves to be a source of bugs.
    (closes: #340388)

  [ dann frazier ]
  * buslogic-pci-id-table.patch
    add a pci device id table to fix initramfs-tools discovery.
    (closes #342057)
  * fix feature consolidation in bonding driver.  (closes #340068)

 -- dann frazier <dannf@debian.org>  Thu,  8 Dec 2005 10:59:31 -0700

linux-2.6 (2.6.14-4) unstable; urgency=low

  [ dann frazier ]
  * setkeys-needs-root-1.patch, setkeys-needs-root-2.patch:
    [SECURITY] Require root privilege to write the current
    function key string entry of other user's terminals.
    See CVE-2005-3257 (Closes: #334113)

  [ Simon Horman ]
  * Enable MKISS globally (closes: #340215)
  * mm-invalidate_inode_pages2-overflow.patch
    [SECURITY] 32bit integer overflow in invalidate_inode_pages2() (local DoS)
  * ctnetlink-check-if-protoinfo-is-present.patch
    [SECURITY] ctnetlink: check if protoinfo is present (local DoS)
  * ctnetlink-fix-oops-when-no-icmp-id-info-in-message.patch
    [SECURITY] ctnetlink: Fix oops when no ICMP ID info in message (local DoS)

  [ Sven Luther ]
  * Re-added powerpc/apus patch, now that Roman Zippel merged it in.
  * Let's create asm-(ppc|ppc64) -> asm-powerpc symlink farm.  (Closes: #340571)

  [ maximilian attems ]
  * Add 2.6.14.3 patch - features changelog:
    - isdn/hardware/eicon/os_4bri.c: correct the xdiLoadFile() signature
    - x86_64/i386: Compute correct MTRR mask on early Noconas
    - PPTP helper: Fix endianness bug in GRE key / CallID NAT
    - nf_queue: Fix Ooops when no queue handler registered
    - ctnetlink: check if protoinfo is present
    - ip_conntrack: fix ftp/irc/tftp helpers on ports >= 32768
    - VFS: Fix memory leak with file leases
    - hwmon: Fix lm78 VID conversion
    - hwmon: Fix missing it87 fan div init
    - ppc64 memory model depends on NUMA
    - Generic HDLC WAN drivers - disable netif_carrier_off()
    - ctnetlink: Fix oops when no ICMP ID info in message
    - Don't auto-reap traced children
    - packet writing oops fix
    - PPTP helper: fix PNS-PAC expectation call id
    - NAT: Fix module refcount dropping too far
    - Fix soft lockup with ALSA rtc-timer
    - Fix calculation of AH length during filling ancillary data.
    - ip_conntrack TCP: Accept SYN+PUSH like SYN
    - refcount leak of proto when ctnetlink dumping tuple
    - Fix memory management error during setting up new advapi sockopts.
    - Fix sending extension headers before and including routing header.
    - hwmon: Fix missing boundary check when setting W83627THF in0 limits
  * Remove ctnetlink-check-if-protoinfo-is-present.patch,
    net-nf_queue-oops.patch - already included in 2.6.14.3.

  [ Frederik Schüler ]
  * Make CONFIG_PACKET, PACKET_MM and UNIX builtin on all architectures:
    statically linked has better performance then modules due to TLB issue.
  * Add myself to uploaders.

 -- Frederik Schüler <fs@debian.org>  Sat, 26 Nov 2005 13:18:41 +0100

linux-2.6 (2.6.14-3) unstable; urgency=low

  [ Norbert Tretkowski ]
  * [alpha] Switch to gcc 4.0.
  * [alpha] Conflict with initramfs-tools, klibc is broken on alpha.
  * [alpha] Enabled CONFIG_KOBJECT_UEVENT in arch/alphaconfig to fix trouble
    with latest udev, thanks to Uwe Schindler for reporting. (closes: #338911)
  * Bumped ABI revision:
    + ABI changes on sparc and alpha because of compiler switch.
    + 2.6.14.1 changes ABI of procfs.

  [ Sven Luther ]
  * Set default TCP congestion algorithm to NewReno + BIC (Closes: #337089)

  [ maximilian attems ]
  * Reenable CONFIG_SOFTWARE_SUSPEND on i386 and ppc, resume=/dev/<other device>
    must be set by boot loader. (Closes: #267600)
  * Set CONFIG_USB_SUSPEND on i386. Usefull for suspend to ram and apm suspend.
  * Add 2.6.14.1 patch:
    - Al Viro: CVE-2005-2709 sysctl unregistration oops
  * Add 2.6.14.2 patch:
    - airo.c/airo_cs.c: correct prototypes
    - fix XFS_QUOTA for modular XFS (closes: #337072)
    - USB: always export interface information for modalias
    - NET: Fix zero-size datagram reception
    - fix alpha breakage
    - Oops on suspend after on-the-fly switch to anticipatory i/o scheduler
    - ipvs: fix connection leak if expire_nodest_conn=1
    - Fix ptrace self-attach rule
    - fix signal->live leak in copy_process()
    - fix de_thread() vs send_group_sigqueue() race
    - prism54 : Fix frame length
    - tcp: BIC max increment too large
  * Remove alpha compile fix as contained in 2.6.14.2
  * Readd CONFIG_XFS_QUOTA=y.
  * Disable ACPI cutoff year on i386, was set to 2001.
    No need for acpi=force on boot.

  [ Jurij Smakov ]
  * Fix the install-image script to correctly include all the necessary
    stuff in scripts. (Closes: #336424)
  * Enable CONFIG_SND_ALI5451 on sparc.
  * Switch sparc to gcc-4.0. Thanks to Norbert for making sure it successfully
    builds a working kernel now.
  * Apply patch to fix ATI framebuffer output corruption on SunBlade 100
    (sparc64-atyfb-xl-gr.patch). Thanks to Luigi Gangitano. (Closes: #321200)
  * Disable CONFIG_PARPORT_PC_FIFO on sparc, since it causes a hang whenever
    something is sent to the parallel port device. Thanks to Attilla
    (boera at rdslink.ro) for pointing that out.

  [ Simon Horman ]
  * [386, AMD64] Set CONFIG_FRAMEBUFFER_CONSOLE=y instead of m.
    As vesadb now built into the kernel, after finally dropping the
    debian-specific patch to make it modular, make fbcons builtin too, else
    all sorts of weird stuff happens which is hard for the inird builders to
    automatically compenste for. (Closes: #336450)
  * Redisable CONFIG_SOFTWARE_SUSPEND on ppc/miboot as it required
    CONFIG_PM to compile.
  * [NETFILTER] nf_queue: Fix Ooops when no queue handler registered
    This is a regression introduced in 2.6.14.
    net-nf_queue-oops.patch. (Closes: #337713)
  * Make manuals with defconfig, as is required for kernel-package 10.008

  [ dann frazier ]
  * net-ipconntrack-nat-fix.patch - fix compilation of
    ip_conntrack_helper_pptp.c when NAT is disabled. (Closes: #336431)

  [ Christian T. Steigies ]
  * update m68k.diff to 2.6.14
  * add m68k-*vme* patches
  * disable macsonic driver until the dma patch is fixed
  * disable IEEE80211 drivers for all of m68k

  [ Frederik Schüler ]
  * activate CONFIG_SECURITY_NETWORK to fix SElinux operation.
    (Closes: #338543)

 -- Norbert Tretkowski <nobse@debian.org>  Mon, 14 Nov 2005 10:23:05 +0100

linux-2.6 (2.6.14-2) unstable; urgency=low

  [ Simon Horman ]
  * [SECURITY] Avoid 'names_cache' memory leak with CONFIG_AUDITSYSCALL
    This fix, included as part of the 2.6.13.4 patch in
    2.6.13+2.6.14-rc4-0experimental.1 is CVE-2005-3181
  * Fix genearation of .extraversion, again (closes: #333842)
  * Add missing kernel-arch and kernel-header-dirs to defines
    so headers get included. (closes: #336521)
    N.B: I only filled in arches where other's hadn't done so alread.
         Please fix if its wrong.
  * Allow powerpc64 to compile with AUDIT enabled but
    AUDITSYSCALL disabled. powerpc64-audit_sysctl-build.patch

  [ dann frazier ]
  * Update hppa.diff to 2.6.14-pa0

  [ Norbert Tretkowski ]
  * [alpha] New patch to include compiler.h in barrier.h, barrier() is used in
    non-SMP case.
  * [alpha] Added kernel-header-dirs and kernel-arch to debian/arch/alpha/defines
    to include asm-alpha in linux-headers package.
  * Added myself to Uploaders.

  [ Frederik Schüler ]
  * [amd64] use DISCONTIGMEM instead of SPARSEMEM on amd64-k8-smp flavour to
    fix bootup kernel panic.
  * [amd64] include asm-x86_64 in linux-headers package.
  * Deactivate AUDITSYSCALL globally, it slows down the kernel and is not
    needed for selinux at all.

 -- Simon Horman <horms@debian.org>  Tue,  1 Nov 2005 15:27:40 +0900

linux-2.6 (2.6.14-1) unstable; urgency=low

  [ Sven Luther ]
  * New upstream release.

  [ Norbert Tretkowski ]
  * [alpha] Update arch/alpha/config* for 2.6.14.

  [ Simon Horman ]
  * Fix misformatting of long description of
    linux-patch-debian-linux-patch-debian-X.Y.Z.
    templates/control.main.in
    (closes: #335088)
  * Make sure version is seeded in apply and unapply scripts.
    Actually changed in some earlier, post 2.6.12, release,
    but the changelog seems to be missing.
    (closes: #324583)

  [ dann frazier ]
  * [ia64] Disable the CONFIG_IA64_SGI_SN_XP module.  This forces
    CONFIG_GENERIC_ALLOCATOR and CONFIG_IA64_UNCACHED_ALLOCATOR to y, which
    appears to break on zx1 systems.

 -- Simon Horman <horms@debian.org>  Fri, 28 Oct 2005 16:26:03 +0900

linux-2.6 (2.6.13+2.6.14-rc5-0experimental.1) experimental; urgency=low

  [ Sven Luther ]
  * Upgraded to 2.6.14-rc5.

  [ Jonas Smedegaard ]
  * Quote variables in debian/rules.real and postinstall (making it
    safer to run with weird characters in path of build environment).

  [ Bastian Blank ]
  * Add some missing files from scripts to headers packages.
  * Add new patch powerpc-build-links.patch: Emit relative symlinks in
    arch/ppc{,64}/include.
  * Include arch/*/include into headers package.

 -- Sven Luther <luther@debian.org>  Tue, 25 Oct 2005 03:56:11 +0000

linux-2.6 (2.6.13+2.6.14-rc4-0experimental.1) experimental; urgency=low

  [ Sven Luther ]
  * Upgraded to 2.6.14-rc4.

  [ Simon Horman ]
  * Fix genearation of .extraversion (closes: #333842)

  [ dann frazier ]
  * Enhance the linux-source description to explain the types of patches
    Debian adds to it.  (closes: #258043)
  * Correct linux-patch-debian description.  It replaces the
    kernel-patch-debian packages, not the kernel-source packages.

  [ Jonas Smedegaard ]
  * Fix building from within a very long dir (all patches was applied at
    once - exhausting shell commandline, now applied one by one).
  * Add Simon Horman, Sven Luther and myself as Uploaders.

  [ Bastian Blank ]
  * Use list of revisions in patch scripts.
  * Use correct names for tarball and scripts.

  [ Jurij Smakov ]
  * [i386] Set the CONFIG_HPET_EMULATE_RTC option to make the clock
    work properly on certain Dell machines. This required setting the
    CONFIG_RTC option to 'y' instead of 'm'. (closes: #309909)
    [i386] Enable VIDEO_CX88 and VIDEO_CX88_DVB (both set to 'm') by
    popular demand. (closes: #330916)

  [ Norbert Tretkowski ]
  * [alpha] Update arch/alpha/config for 2.6.13.

  [ Kyle McMartin ]
  * [hppa] Oops. Fix linux-headers not including asm-parisc by adding
    headers_dirs = parisc to Makefile.inc.

  [ maximilian attems ]
  * Set CONFIG_FB_VESA=y for i386 and amd64 configs. (closes: #333003)

  [ Sven Luther ]
  * [powerpc] Fixed apus build, now use mkvmlinuz too to generate the vmlinuz
    kernel.
  * Fixed control.image.in to depend on :
      initramfs-tools | yaird | linux-ramdisk-tool
    where linux-ramdisk-tools is the virtual package provided by all
    initrd/initramfs generating tools.

  [ Frederik Schüler ]
  * deactivate FB_RIVA on all architectures.
  * deactivate BLK_DEV_IDESCSI on all architectures.
  * Added patch-2.6.13.4:
    - [SECURITY] key: plug request_key_auth memleak
      See CAN-2005-3119
    - [SECURITY] Fix drm 'debug' sysfs permissions
      See CAN-2005-3179
    - [SECURITY] Avoid 'names_cache' memory leak with CONFIG_AUDITSYSCALL
    - [SPARC64] Fix userland FPU state corruption.
    - BIC coding bug in Linux 2.6.13
    - [SECURITY] orinoco: Information leakage due to incorrect padding
      See CAN-2005-3180
    - ieee1394/sbp2: fixes for hot-unplug and module unloading

  [ Christian T. Steigies ]
  * disable CONFIG_EXT2_FS_XIP for m68k like on all(?) other arches
  * deactivate OKTAGON_SCSI for amiga/m68k until it can be compiled again
  * deactivate CONFIG_KEYBOARD_HIL_OLD, CONFIG_KEYBOARD_HIL, CONFIG_MOUSE_HIL,
    CONFIG_HIL_MLC, and CONFIG_HP_SDC for hp/m68k
  * update m68k.diff for 2.6.13
  * split out patches that do not intefere with other arches to
    patches-debian/m68k-*

 -- Bastian Blank <waldi@debian.org>  Fri, 21 Oct 2005 12:17:47 +0000

linux-2.6 (2.6.13-1) experimental; urgency=low

  * New upstream release "git booost":
    - new arch xtensa
    - kexec/kdump
    - execute-in-place
    - inotify (closes: #304387)
    - time-sharing cfq I/O scheduler
    - manual driver binding
    - voluntary preemption
    - user-space I/O initiation for InfiniBand
    - new speedy DES (crypto) implementation
    - uml "almost-skas" mode support
    - 250 HZ default (closes: #320366)
    - fixes all over (alsa, archs, ide, input, ntfs, scsi, swsusp, usb, ..)
    - orinoco driver updates (closes: #291684)
    - md, dm updates (closes: #317787)

  [ Frederik Schüler ]
  * [amd64] Added class and longclass descriptions for amd64 flavours.
  * [amd64] add amd64-tlb-flush-sigsegv-fix.patch: disable tlb flush
    filtering on smp systems to workaround processor errata.
  * backport kernel-api-documentation-generation-fix.diff from git to fix
    documentation build.
  * Added patch-2.6.13.1:
    - raw_sendmsg DoS (CAN-2005-2492)
    - 32bit sendmsg() flaw (CAN-2005-2490)
    - Reassembly trim not clearing CHECKSUM_HW
    - Use SA_SHIRQ in sparc specific code.
    - Fix boundary check in standard multi-block cipher processors
    - 2.6.13 breaks libpcap (and tcpdump)
    - x86: pci_assign_unassigned_resources() update
    - Fix PCI ROM mapping
    - aacraid: 2.6.13 aacraid bad BUG_ON fix
    - Kconfig: saa7134-dvb must select tda1004x

  [ Simon Horman ]
  * Disable BSDv3 accounting on hppa and alpha, it was already
    disabled on all other architectures. Also unify BSD accounting
    config into top level config, rather than per flavour configs.
  * [SECURITY] The seq_file memory leak fix included in 2.6.12-6
    as part of upstream's 2.6.12.6 patchset is now CAN-2005-2800.

  [ Jurij Smakov, Simon Horman ]
  * Ensure that only one kernel-manual/linux-manual package can
    be installed at a time to avoid file conflicts. (closes: #320042)

  [ Bastian Blank ]
  * Move audit, preempt and security settings to core config file.
  * Fix powerpc configuration.
  * Add debian version information to kernel version string.
  * Drop coreutils | fileutils dependencies.
  * Drop modular-vesafb patch. (closes: #222374, #289810)

  [ Christian T. Steigies ]
  * update m68k.diff for linux-2.6.13
  * add m68k-42_dma.patch and m68k-sonic.patch that will be in upstream 2.6.14
    (which makes sun3 build fail, needs fixing)

  [ maximilian attems ]
  * Drop drivers-add-scsi_changer.patch (merged)
  * Drop drivers-ide-dma-blacklist-toshiba.patch (merged)
  * Drop drivers-ide-__devinit.patch (merged)
  * Added patch-2.6.13.2:
    - USB: ftdi_sio: custom baud rate fix
    - Fix up more strange byte writes to the PCI_ROM_ADDRESS config word
    - Fix MPOL_F_VERIFY
    - jfs: jfs_delete_inode must call clear_inode
    - Fix DHCP + MASQUERADE problem
    - Sun HME: enable and map PCI ROM properly
    - Sun GEM ethernet: enable and map PCI ROM properly
    - hpt366: write the full 4 bytes of ROM address, not just low 1 byte
    - forcedeth: Initialize link settings in every nv_open()
    - Lost sockfd_put() in routing_ioctl()
    - lost fput in 32bit ioctl on x86-64
  * Added patch-2.6.13.3:
    - Fix fs/exec.c:788 (de_thread()) BUG_ON
    - Don't over-clamp window in tcp_clamp_window()
    - fix IPv6 per-socket multicast filtering in exact-match case
    - yenta oops fix
    - ipvs: ip_vs_ftp breaks connections using persistence
    - uml - Fix x86_64 page leak
    - skge: set mac address oops with bonding
    - tcp: set default congestion control correctly for incoming connections

  [ Sven Luther ]
  * [powerpc] Added hotplug support to the mv643xx_eth driver :
      powerpc-mv643xx-hotplug-support.patch
    thanks go to Nicolas Det for providing the patch.
  * [powerpc] Modified a couple of configuration options for the powerpc64
    flavour, fixes and enhances Apple G5 support (Closes: #323724, #328324)
  * [powerpc] Added powerpc-miboot flavour to use exclusively with oldworld
    powermac miboot floppies for debian-installer.
  * [powerpc] Checked upgraded version of the apus patches, separated them in
    a part which is safe to apply, and one which needs checking, and is thus
    not applied yet.

  [ Kyle McMartin ]
  * [hppa] Update hppa.diff to 2.6.13-pa4.
  * [hppa] Add space register fix to pacache.S to hppa.diff.

  [ dann frazier ]
  * Add a note to README.Debian that explains where users can find the .config
    files used to generate the linux-image packages.  Closes: #316809
  * [ia64] Workaround #325070 until upstream works out an acceptable solution.
    This bug breaks module loading on non-SMP ia64 kernels.  The workaround
    is to temporarily use an SMP config for the non-SMP kernels.  (Note that
    John Wright is running benchmarks to determine the overhead of running
    an SMP kernel on UP systems to help decide if this should be a
    permanent change).
  * [ia64] Update arch/ia64/config for 2.6.13

 -- Simon Horman <horms@debian.org>  Thu,  6 Oct 2005 15:45:21 +0900

linux-2.6 (2.6.12-6) unstable; urgency=high

  [ Andres Salomon, Bastian Blank ]
  * Change ATM and Classical-IP-over-ATM to be modular, instead of being
    statically included. (closes: #323143)

  [ Sven Luther ]
  * [powerpc] powerpc-pmac-sound-check.patch: Added pmac-sound sanity check.
  * [powerpc] powerpc-apus.patch:
    Added preliminary apus patch to package, not applied to kernel tree yet.

  [ Simon Horman ]
  * Unset CC_OPTIMIZE_FOR_SIZE in i386 config,
    it breaks iproute's (and other netlink users) ability
    to set routes. (closes: #322723)
  * Added 2.6.12.6
    - [SECURITY: CAN-2005-2555] Restrict socket policy loading to
      CAP_NET_ADMIN.
    - [SECURITY] Fix DST leak in icmp_push_reply().  Possible remote
      DoS?
    - [SECURITY] NPTL signal delivery deadlock fix; possible local
      DoS.
    - fix gl_skb/skb type error in genelink driver in usbnet
    - [SECURITY] fix a memory leak in devices seq_file implementation;
      local DoS.
    - [SECURITY] Fix SKB leak in ip6_input_finish(); local DoS.

  [ Andres Salomon ]
  * [hppa] enable discontiguous memory support for 32bit hppa images, so
    they build.

 -- Andres Salomon <dilinger@debian.org>  Tue, 06 Sep 2005 10:14:35 -0400

linux-2.6 (2.6.12-5) unstable; urgency=low

  * Change ARM to use GCC 3.3 to avoid FTBFS errors with GCC 4
   (dann frazier)

  * Remove spurious double quote character from ia64 package descriptions.
    (dann frazier)

  * Add transitional meta packages (kernel-image-2.6-*) for ia64.
    (dann frazier)

  * Change fuzz factor to 1, stricter patch appliance. (Maximilian Attems)

  * Enabled CONFIG_THERM_PM72 on powerpc64 flavour. (Sven Luther)

 -- Bastian Blank <waldi@debian.org>  Tue, 16 Aug 2005 21:43:31 +0200

linux-2.6 (2.6.12-4) unstable; urgency=low

  * Supply correct subarch values for the powerpc images.

 -- Bastian Blank <waldi@debian.org>  Mon, 15 Aug 2005 21:06:18 +0200

linux-2.6 (2.6.12-3) unstable; urgency=low

  * Added reference to old kernel-* package names to make
    transition a little more obvious to end users.
    A Dan Jacobson special. (Simon Horman) Closes: #321167

  * By the time this makes it into the archive, it will
    be handling kernel-image-2.6-* packages. (Simon Horman)
    Closes: #321867

  * Link palinfo statically on ia64. (dann frazier) (Closes: #321885)

  * [hppa] :
    - Add hppa arch specific patch.
    - Build-Depend on binutils-hppa64 and gcc-4.0-hppa64.
    (Kyle McMartin)

  * Fix permissions in source tarball. (Bastian Blank) (Closes: #322409)

  * Enable the CONFIG_IP_ADVANCED_ROUTER and related options on
    sparc64 to sync with other architectures. (Jurij Smakov)
    Closes: #321236

  * Include all executables as well as *.sh and *.pl files found in
    scripts directory in the headers package. (Bastian Blank)
    Closes: #322612, #322680, #322765

  * Include m68k headers into the arch-common headers package on
    powerpc and make sure that all the directories are linked to
    properly from the flavour-specific headers packages. (Jurij Smakov)
    Closes: #322610

  * [powerpc] Enabled the powerpc64 flavour, now that we have a real biarch
    toolchain in sid. Many thanks go to GOTO Masanori and Matthias Klose as
    well as any other who worked on the biarch toolchain to make this happen.

  * Added 2.6.12.5 (Simon Horman)
    - Fix BUG() is triggered by a call to set_mempolicy() with a negativ
      first argument.
    - [amd64] Fix a SRAT handling on systems with dual cores.
    - [amd64] SMP timing problem
    - [security] Zlib fixes See CAN-2005-2458, CAN-2005-2459
      http://sources.redhat.com/ml/bug-gnu-utils/1999-06/msg00183.html
      http://bugs.gentoo.org/show_bug.cgi
    - Add zlib deflateBound()
    - [security] Fix error during session join. See CAN-2005-2098
    - [security] Fix keyring destructor. See CAN-2005-2099
    - Module per-cpu alignment cannot always be met
      http://www.ussg.iu.edu/hypermail/linux/kernel/0409.0/0768.html
    Closes: #323039

 -- Bastian Blank <waldi@debian.org>  Mon, 15 Aug 2005 16:42:05 +0200

linux-2.6 (2.6.12-2) unstable; urgency=low

  * The Kernel Team offers its condolences to the family of Jens Schmalzing
    (jensen@debian), who died Saturday, July 30, 2005 in a tragic accident in
    Munich.  Jens was a member of the Kernel Team, and was instrumental in
    taking the powerpc kernel package to 2.6, as well as maintaining MOL
    and its kernel modules.

  * Add @longclass@ variable to control file autogeneration. (Andres Salomon)

  * Bump build-depends on kernel-package to a fixed version (>= 9.005).
    (Jurij Smakov, Sven Luther) (closes: #319657, #320422, #321625)

  * Change default ramdisk size for sparc to 16,384K to accomodate a fatter
    d-i initrd for netboot installs.
    (Joshua Kwan)

  * Don't build-depend on console-tools on s390. (Bastian Blank)

  * Add ARM support. (Vincent Sanders)

  * Add ia64 descriptions. (dann frazier)

  * Strip down the scripts dir in the headers packages. (Bastian Blank)

  * Add m68k support. (Christian T. Steigies)

  * Added 2.6.12.4 (Frederik Schüler)
    - Fix powernow oops on dual-core athlon
    - Fix early vlan adding leads to not functional device
    - sys_get_thread_area does not clear the returned argument
    - bio_clone fix
    - Fix possible overflow of sock->sk_policy (CAN-2005-2456)
      (closes: #321401)
    - Wait until all references to ip_conntrack_untracked are dropped on
      unload
    - Fix potential memory corruption in NAT code (aka memory NAT)
    - Fix deadlock in ip6_queue
    - Fix signedness issues in net/core/filter.c
    - x86_64 memleak from malicious 32bit elf program
    - rocket.c: Fix ldisc ref count handling
    - kbuild: build TAGS problem with O=

  * Enable CONFIG_6PACK=m for all archs (Andres Salomon)
    (closes: #319646)

  * Overhaul the generation of the control file. Now it is handled
    by debian/bin/gencontrol.py. The debian/control target in rules
    also fails now, since we don't want the control file generated
    during build. Arch-specific Depends and suggests are now generated
    correctly. (Bastian Blank) (Closes: #319896)

  * [powerpc] Fixed typo which made asm-ppc and asm-ppc64 not being included
    in the header package. (Sven Luther) (Closes: #320817)

  * Added list of flavours built to common header package. (Sven Luther)

 -- Bastian Blank <waldi@debian.org>  Tue, 09 Aug 2005 11:12:40 +0200

linux-2.6 (2.6.12-1) unstable; urgency=low

  * New upstream release:
    - "git rocks"
    - address space randomization
    - conversion of ide driver code to the device model
    - restored Philips webcam driver
    - new Broadcom bcm5706 gigabit driver
    - new resource limits for the audio community
    - Multipath device mapper
    - Intel HD Audio alsa driver
    - fixes + arch updates..
    - readdition of tg3 driver, as firmware license has been fixed

  * Dropped the following patches:
    - patch-2.6.11.*.patch (merged)
    - powerpc-ppc64-ibmvscsi.patch (Christoph didn't like it, and it failed
      to build anyways) (Sven Luther)
    - doc-post_halloween.patch (unless someone can come up w/ a valid
      reason for carrying around rapidly bitrotting documentation...)
      (Andres Salomon)
    - sparc32-hypersparc-srmmu.patch (dropped until sparc32 is working
      again, and we can figure out whether it's necessary)
    - fix-alpha-ext3-oops.patch (no longer needed, fixed by compiler)
    - x86-i486_emu.patch (buggy and insecure 80486 instruction emulation
      for 80386; we're no longer supporting this) (closes: #250468)
    - amd64-outs.patch (according to
      http://www.ussg.iu.edu/hypermail/linux/kernel/0502.3/1095.html, this
      is unnecessary for us) (Andres Salomon)
    - sparc64-rtc-mostek.patch (merged)
    - sparc64-compat-nanoseconds.patch (merged)
    - sparc64-sunsu-init-2.6.11.patch (merged)
    - sunsab-uart-update-timeout.patch (merged)
    - alpha-read-trylock.patch (different version got merged)
    - powerpc-prep-motorola-irq-fix.patch (merged)
    - drivers-media-video-saa7134-update.patch (merged)
    - drivers-media-video-saa7134-update-2.patch (merged)
    - drivers-media-video-pll-lib.patch (merged)
    - drivers-media-video-pll-lib-2.patch (merged)
    - drivers-media-video-tuner-update-1.patch (merged)
    - drivers-media-video-tuner-update-2.patch (merged)
    - drivers-media-video-v4l-mpeg-support.patch (merged)
    - drivers-media-video-mt352-update.patch (merged)
    - arch-ppc64-hugepage-aio-panic.patch (merged)
    - drivers-input-serio-nmouse.patch (merged)
    - sparc64-sb1500-clock-2.6.patch (merged)
    - docbook-allow-preprocessor-directives-... (merged)
    - docbook-fix-function-parameter-descriptin-in-fbmem.patch (merged)
    - docbook-move-kernel-doc-comment-next-to-function.patch (merged)
    - powerpc-therm-adt746x-new-i2c-fix.patch (merged)
    - powerpc-mv643xx-enet.patch (merged)
    - powerpc-mv643xx-eth-pegasos.patch (merged)
    - powerpc-pmac-agp-sleep.patch (merged)
    - drivers-input-serio-8042-resume.patch (merged)

  * Premiere of the common-source kernel package
    (Jurij Smakov, Andres Salomon)
    - build all architectures out of kernel source package
    - rename source and binary packages
    - create a common config for different architectures, and management
      tools to allow for easier modification of config options
    - drop default configs, autogenerate them instead; requires
      kernel-package >= 9.002.

  * Add 2.6.12.1 (Maximilian Attems)
    - Clean up subthread exec (CAN-2005-1913)
    - ia64 ptrace + sigrestore_context (CAN-2005-1761)

  * Add 2.6.12.2 (Frederik Schüler)
    - Fix two socket hashing bugs.
    -  ACPI: Make sure we call acpi_register_gsi() even for default PCI
       interrupt assignment
    - Add "memory" clobbers to the x86 inline asm of strncmp and friends
    - e1000: fix spinlock bug
    - fix remap_pte_range BUG
    - Fix typo in drivers/pci/pci-driver.c

  * Add 2.6.12.3 (Joshua Kwan)
    - Fix semaphore handling in __unregister_chrdev
    - Fix TT mode in UML.
    - Check for a null return in tty_ldisc_ref.
    - v4l: cx88 hue offset fix
    - Fix 8139cp breakage that occurs with tpm driver.
    - Fix the 6pack driver in SMP environments.
    - Switch to spinlocks in the shaper driver.
    - ppc32: stop misusing NTP's time_offset value
    - netfilter: go back to dropping conntrack references manually
    - ACPI: don't accept 0 as a PCI IRQ.

  * Enable CONFIG_SCSI_INITIO. (Maximilian Attems) (closes: #318121)

  * [powerpc] :
    - Added powerpc-mkvmlinuz-support patch which allows, together with
      kernel-package 9.0002 to add mkvmlinuz support to hand built packages.
    - Removed powerpc-ppc64-ibmvscsi.patch, FTBFS, and Christoph doesn't like
      it and thinks it is not needed.
    - Disabled swim3 on powerpc-smp, FTBFS.
    - Disabled software-suspend on powerpc-smp, FTBFS, amd64/i386 only smp code.
    - Rediffed and readded the G4 L2 hardware flush assist patch from Jacob Pan.
    (Sven Luther)

  * [sparc]
    - Drop sparc32 flavour for now. sparc32 kernel is currently in the
      category "too buggy for us to support". In spite of numerous efforts
      I still see occasional random filesystem corruptions in my tests.
      That does NOT mean that we are dropping sparc32 support, we will
      work with upstream trying to solve these problems for the next
      kernel release. Those interested in helping/testing are encouraged
      to subscribe to debian-sparc mailing list.
      (Jurij Smakov)

  * [alpha]
    - Renamed resulting binary packages for alpha, kernel-image-x.y.z-generic
      wasn't a generic kernel, it was a generic kernel for alpha machines, so
      we're now using linux-image-x.y.z-alpha-generic (and of course, the same
      change for the smp kernel-image). This change was postponed after the
      sarge release. (closes: #260003)
    (Norbert Tretkowski)

  * [amd64]
    - Now using the default compiler (gcc-4.0), thus we get rid of the
      annoying MAKEFLAGS="CC=gcc-3.4" make-kpkg... invocation for third-party
      modules.
      This release lacks 64bit kernels for i386 userland; support will be
      added in a later release as soon as the toolchain has stabilized again.
      (Frederik Schüler)

 -- Andres Salomon <dilinger@debian.org>  Wed, 20 Jul 2005 17:16:04 -0400
<|MERGE_RESOLUTION|>--- conflicted
+++ resolved
@@ -1,5 +1,4 @@
-<<<<<<< HEAD
-linux-2.6 (2.6.32-35squeeze3) UNRELEASED; urgency=low
+linux-2.6 (2.6.32-39squeeze1) UNRELEASED; urgency=low
 
   * Restrict ioctl forwarding on partitions and logical volumes (CVE-2011-4127)
   * xfs: Fix possible memory corruption in xfs_readlink (CVE-2011-4077)
@@ -9,7 +8,7 @@
   * rose: Add length checks to CALL_REQUEST parsing (CVE-2011-4914)
 
  -- dann frazier <dannf@debian.org>  Fri, 06 Jan 2012 18:46:21 -0700
-=======
+
 linux-2.6 (2.6.32-39) stable; urgency=high
 
   [ Ian Campbell ]
@@ -150,7 +149,6 @@
   * 3c503: fix broken IRQ autoprobing (Closes: #566522)
 
  -- Ben Hutchings <ben@decadent.org.uk>  Mon, 12 Sep 2011 00:53:46 +0100
->>>>>>> b42927ef
 
 linux-2.6 (2.6.32-35squeeze2) stable-security; urgency=high
 
