linux (5.4.6-2) UNRELEASED; urgency=medium

<<<<<<< HEAD
  * debian/lib/python/debian_linux/abi.py: Add one missing string replacement.
  * debian/lib/python/debian_linux/abi.py: strip whitespace characters in
    line.

 -- Salvatore Bonaccorso <carnil@debian.org>  Mon, 30 Dec 2019 09:11:49 +0100
=======
  [ YunQiang Su ]
  * [mips*/octeon] Fix ftbfs on mips* due to octeon image-file:
        move "image-file: linux" to octeon_build from octeon_image.

 -- YunQiang Su <syq@debian.org>  Mon, 30 Dec 2019 17:47:51 +0800
>>>>>>> 3ce6bbc6

linux (5.4.6-1) unstable; urgency=medium

  * New upstream stable update:
    https://www.kernel.org/pub/linux/kernel/v5.x/ChangeLog-5.4.3
    - rsi: release skb if rsi_prepare_beacon fails (CVE-2019-19071)
    - lp: fix sparc64 LPSETTIMEOUT ioctl
    - time: Zero the upper 32-bits in __kernel_timespec on 32-bit
    - usb: gadget: u_serial: add missing port entry locking
    - [arm64] tty: serial: msm_serial: Fix flow control
    - [arm64,armel,armhf] serial: pl011: Fix DMA ->flush_buffer()
    - serial: serial_core: Perform NULL checks for break_ctl ops
    - [armhf] serial: stm32: fix clearing interrupt error flags
    - serial: 8250_dw: Avoid double error messaging when IRQ absent
    - mwifiex: Re-work support for SDIO HW reset
    - io_uring: fix dead-hung for non-iter fixed rw
    - io_uring: transform send/recvmsg() -ERESTARTSYS to -EINTR
    - fuse: fix leak of fuse_io_priv
    - fuse: verify nlink
    - fuse: verify write return
    - fuse: verify attributes
    - io_uring: fix missing kmap() declaration on powerpc
    - io_uring: ensure req->submit is copied when req is deferred
    - SUNRPC: Avoid RPC delays when exiting suspend
    - ALSA: hda/realtek - Enable internal speaker of ASUS UX431FLC
    - ALSA: hda/realtek - Enable the headset-mic on a Xiaomi's laptop
    - ALSA: hda/realtek - Dell headphone has noise on unmute for ALC236
    - ALSA: hda/realtek - Fix inverted bass GPIO pin on Acer 8951G
    - ALSA: pcm: oss: Avoid potential buffer overflows
    - ALSA: hda - Add mute led support for HP ProBook 645 G4
    - ALSA: hda: Modify stream stripe mask only when needed
    - Input: synaptics - switch another X1 Carbon 6 to RMI/SMbus
    - Input: synaptics-rmi4 - re-enable IRQs in f34v7_do_reflash
    - [x86] Input: synaptics-rmi4 - don't increment rmiaddr for SMBus
      transfers
    - Input: goodix - add upside-down quirk for Teclast X89 tablet
    - media: rc: mark input device as pointing stick
    - [i386] x86/mm/32: Sync only to VMALLOC_END in vmalloc_sync_all()
    - [x86] PCI: Avoid AMD FCH XHCI USB PME# from D0 defect
    - CIFS: Fix NULL-pointer dereference in smb2_push_mandatory_locks
    - CIFS: Fix SMB2 oplock break processing
    - tty: vt: keyboard: reject invalid keycodes
    - can: slcan: Fix use-after-free Read in slcan_open
    - nfsd: Ensure CLONE persists data and metadata changes to the target file
    - nfsd: restore NFSv3 ACL support
    - kernfs: fix ino wrap-around detection
    - jbd2: Fix possible overflow in jbd2_log_space_left()
    - [arm64] drm/msm: fix memleak on release
    - drm: damage_helper: Fix race checking plane->state->fb
    - [i386] drm/i810: Prevent underflow in ioctl
    - [arm64] Validate tagged addresses in access_ok() called from kernel
      threads
    - [powerpc*] KVM: PPC: Book3S HV: XIVE: Free previous EQ page when setting
      up a new one
    - [powerpc*] KVM: PPC: Book3S HV: XIVE: Fix potential page leak on error
      path
    - [powerpc*] KVM: PPC: Book3S HV: XIVE: Set kvm->arch.xive when VPs are
      allocated
    - [x86] KVM: nVMX: Always write vmcs02.GUEST_CR3 during nested VM-Enter
    - [arm64,armhf] KVM: vgic: Don't rely on the wrong pending table
    - [x86] KVM: do not modify masked bits of shared MSRs
    - [x86] KVM: fix presentation of TSX feature in ARCH_CAPABILITIES
    - [x86] KVM: Remove a spurious export of a static function
    - [x86] KVM: Grab KVM's srcu lock when setting nested state
    - crypto: af_alg - cast ki_complete ternary op to int
    - [i386] crypto: geode-aes - switch to skcipher for cbc(aes) fallback
    - [x86] crypto: ccp - fix uninitialized list head
    - crypto: ecdh - fix big endian bug in ECC library
    - crypto: user - fix memory leak in crypto_report (CVE-2019-19062)
    - [armhf] spi: stm32-qspi: Fix kernel oops when unbinding driver
    - spi: Fix SPI_CS_HIGH setting when using native and GPIO CS
    - spi: Fix NULL pointer when setting SPI_CS_HIGH for GPIO CS
    - can: ucan: fix non-atomic allocation in completion handler
    - [amd64] RDMA/qib: Validate ->show()/store() callbacks before calling
      them
    - rfkill: allocate static minor
    - bdev: Factor out bdev revalidation into a common helper
    - bdev: Refresh bdev size for disks without partitioning
    - iomap: Fix pipe page leakage during splicing
    - thermal: Fix deadlock in thermal thermal_zone_device_check
    - vcs: prevent write access to vcsu devices
    - Revert "serial/8250: Add support for NI-Serial PXI/PXIe+485 devices"
    - binder: Fix race between mmap() and binder_alloc_print_pages()
    - binder: Prevent repeated use of ->mmap() via NULL mapping
    - binder: Handle start==NULL in binder_update_page_range()
    - [x86] KVM: fix out-of-bounds write in KVM_GET_EMULATED_CPUID
      (CVE-2019-19332)
    - ALSA: hda - Fix pending unsol events at shutdown
    - md/raid0: Fix an error message in raid0_make_request()
    - drm/mcde: Fix an error handling path in 'mcde_probe()'
    - perf script: Fix invalid LBR/binary mismatch error
    https://www.kernel.org/pub/linux/kernel/v5.x/ChangeLog-5.4.4
    - usb: gadget: configfs: Fix missing spin_lock_init()
    - [x86] usb: gadget: pch_udc: fix use after free
    - nvme: Namepace identification descriptor list is optional
    - Revert "nvme: Add quirk for Kingston NVME SSD running FW E8FK11.T"
    - scsi: lpfc: Fix bad ndlp ptr in xri aborted handling
    - [s390x] scsi: zfcp: trace channel log even for FCP command responses
    - scsi: qla2xxx: Do command completion on abort timeout
    - scsi: qla2xxx: Fix driver unload hang
    - scsi: qla2xxx: Fix double scsi_done for abort path
    - scsi: qla2xxx: Fix memory leak when sending I/O fails
    - compat_ioctl: add compat_ptr_ioctl()
    - ceph: fix compat_ioctl for ceph_dir_operations
    - [arm64] media: venus: remove invalid compat_ioctl32 handler
    - USB: uas: honor flag to avoid CAPACITY16
    - USB: uas: heed CAPACITY_HEURISTICS
    - USB: documentation: flags on usb-storage versus UAS
    - usb: Allow USB device to be warm reset in suspended state
    - [arm64,armhf] usb: host: xhci-tegra: Correct phy enable sequence
    - binder: fix incorrect calculation for num_valid
    - staging: rtl8188eu: fix interface sanity check
    - staging: rtl8712: fix interface sanity check
    - [arm*] staging: vchiq: call unregister_chrdev_region() when driver
      registration fails
    - staging: gigaset: fix general protection fault on probe
    - staging: gigaset: fix illegal free on probe errors
    - staging: gigaset: add endpoint-type sanity check
    - usb: xhci: only set D3hot for pci device
    - xhci: Fix memory leak in xhci_add_in_port()
    - xhci: fix USB3 device initiated resume race with roothub autosuspend
    - xhci: Increase STS_HALT timeout in xhci_suspend()
    - xhci: handle some XHCI_TRUST_TX_LENGTH quirks cases as default
      behaviour.
    - xhci: make sure interrupts are restored to correct state
    - [x86] iio: imu: inv_mpu6050: fix temperature reporting using bad unit
    - USB: atm: ueagle-atm: add missing endpoint check
    - USB: idmouse: fix interface sanity checks
    - USB: serial: io_edgeport: fix epic endpoint lookup
    - usb: roles: fix a potential use after free
    - USB: adutux: fix interface sanity check
    - usb: core: urb: fix URB structure initialization function
    - usb: mon: Fix a deadlock in usbmon between mmap and read
    - [arm64,amd64,i386] tpm: add check after commands attribs tab allocation
    - [arm64,amd64,i386] tpm: Switch to platform_get_irq_optional()
    - brcmfmac: disable PCIe interrupts before bus reset
    - mtd: rawnand: Change calculating of position page containing BBM
    - virtio-balloon: fix managed page counts when migrating pages between
      zones
    - usb: dwc3: pci: add ID for the Intel Comet Lake -H variant
    - [arm64,armhf] usb: dwc3: gadget: Fix logical condition
    - [arm64,armhf] usb: dwc3: gadget: Clear started flag for non-IOC
    - [arm64,armhf] usb: dwc3: ep0: Clear started flag on completion
    - [x86] usb: typec: fix use after free in typec_register_port()
    - iwlwifi: pcie: fix support for transmitting SKBs with fraglist
    - btrfs: check page->mapping when loading free space cache
    - btrfs: use btrfs_block_group_cache_done in update_block_group
    - btrfs: use refcount_inc_not_zero in kill_all_nodes
    - Btrfs: fix metadata space leak on fixup worker failure to set range as
      delalloc
    - Btrfs: fix negative subv_writers counter and data space leak after
      buffered write
    - btrfs: Avoid getting stuck during cyclic writebacks
    - btrfs: Remove btrfs_bio::flags member
    - Btrfs: send, skip backreference walking for extents with many references
    - btrfs: record all roots for rename exchange on a subvol
    - rtlwifi: rtl8192de: Fix missing code to retrieve RX buffer address
    - rtlwifi: rtl8192de: Fix missing callback that tests for hw release of
      buffer
    - rtlwifi: rtl8192de: Fix missing enable interrupt flag
    - ovl: fix lookup failure on multi lower squashfs
    - ovl: fix corner case of non-unique st_dev;st_ino
    - ovl: relax WARN_ON() on rename to self
    - [arm*] hwrng: omap - Fix RNG wait loop timeout
    - dm writecache: handle REQ_FUA
    - dm zoned: reduce overhead of backing device checks
    - workqueue: Fix spurious sanity check failures in destroy_workqueue()
    - workqueue: Fix pwq ref leak in rescuer_thread()
    - ASoC: rt5645: Fixed buddy jack support.
    - ASoC: rt5645: Fixed typo for buddy jack support.
    - ASoC: Jack: Fix NULL pointer dereference in snd_soc_jack_report
    - md: improve handling of bio with REQ_PREFLUSH in md_flush_request()
    - blk-mq: avoid sysfs buffer overflow with too many CPU cores
    - cgroup: pids: use atomic64_t for pids->limit
    - wil6210: check len before memcpy() calls
    - ar5523: check NULL before memcpy() in ar5523_cmd()
    - [s390x] mm: properly clear _PAGE_NOEXEC bit when it is not supported
    - cpuidle: Do not unset the driver if it is there already
    - cpuidle: use first valid target residency as poll time
    - [arm64,armhf] drm/panfrost: Open/close the perfcnt BO
    - [powerpc*] perf: Disable trace_imc pmu
    - [x86] intel_th: Fix a double put_device() in error path
    - [x86] intel_th: pci: Add Ice Lake CPU support
    - [x86] intel_th: pci: Add Tiger Lake CPU support
    - PM / devfreq: Lock devfreq in trans_stat_show
    - [powerpc*] cpufreq: powernv: fix stack bloat and hard limit on number of
      CPUs
    - ALSA: fireface: fix return value in error path of isochronous resources
      reservation
    - ALSA: oxfw: fix return value in error path of isochronous resources
      reservation
    - ALSA: hda/realtek - Line-out jack doesn't work on a Dell AIO
    - ACPI / utils: Move acpi_dev_get_first_match_dev() under CONFIG_ACPI
    - ACPI: LPSS: Add LNXVIDEO -> BYT I2C7 to lpss_device_links
    - ACPI: LPSS: Add LNXVIDEO -> BYT I2C1 to lpss_device_links
    - ACPI: LPSS: Add dmi quirk for skipping _DEP check for some device-links
    - ACPI / hotplug / PCI: Allocate resources directly under the non-hotplug
      bridge
    - ACPI: OSL: only free map once in osl.c
    - ACPI: bus: Fix NULL pointer check in acpi_bus_get_private_data()
    - ACPI: EC: Rework flushing of pending work
    - ACPI: PM: Avoid attaching ACPI PM domain to certain devices
    - [arm64] pinctrl: armada-37xx: Fix irq mask access in
      armada_37xx_irq_set_type()
    - [armhf] pinctrl: samsung: Add of_node_put() before return in error path
    - [armhf] pinctrl: samsung: Fix device node refcount leaks in Exynos
      wakeup controller init
    - [armhf] pinctrl: samsung: Fix device node refcount leaks in init code
    - [armhf] mmc: host: omap_hsmmc: add code for special init of wl1251 to
      get rid of pandora_wl1251_init_card
    - RDMA/core: Fix ib_dma_max_seg_size()
    - ppdev: fix PPGETTIME/PPSETTIME ioctls
    - [powerpc*] Allow 64bit VDSO __kernel_sync_dicache to work across ranges
      >4GB
    - [powerpc*] xive: Prevent page fault issues in the machine crash handler
    - [powerpc*] Allow flush_icache_range to work across ranges >4GB
    - [powerpc*] xive: Skip ioremap() of ESB pages for LSI interrupts
    - video/hdmi: Fix AVI bar unpack
    - quota: Check that quota is not dirty before release
    - ext2: check err when partial != NULL
    - seccomp: avoid overflow in implicit constant conversion
    - quota: fix livelock in dquot_writeback_dquots
    - ext4: Fix credit estimate for final inode freeing
    - reiserfs: fix extended attributes on the root directory
    - scsi: qla2xxx: Fix SRB leak on switch command timeout
    - scsi: qla2xxx: Fix a dma_pool_free() call
    - Revert "scsi: qla2xxx: Fix memory leak when sending I/O fails"
    - [armhf] omap: pdata-quirks: revert pandora specific gpiod additions
    - [armhf] omap: pdata-quirks: remove openpandora quirks for mmc3 and
      wl1251
    - [powerpc*] Avoid clang warnings around setjmp and longjmp
    - [powerpc*] Fix vDSO clock_getres()
    - mm, memfd: fix COW issue on MAP_PRIVATE and F_SEAL_FUTURE_WRITE mappings
    - mm: memcg/slab: wait for !root kmem_cache refcnt killing on root
      kmem_cache destruction
    - ext4: work around deleting a file with i_nlink == 0 safely
    - [arm64] firmware: qcom: scm: Ensure 'a0' status code is treated as
      signed
    - [s390x] smp,vdso: fix ASCE handling
    - [s390x] kaslr: store KASLR offset for early dumps
    - mm/shmem.c: cast the type of unmap_start to u64
    - [powerpc*] Define arch_is_kernel_initmem_freed() for lockdep
    - rtc: disable uie before setting time and enable after
    - splice: only read in as much information as there is pipe buffer space
    - ext4: fix a bug in ext4_wait_for_tail_page_commit
    - ext4: fix leak of quota reservations
    - blk-mq: make sure that line break can be printed
    - workqueue: Fix missing kfree(rescuer) in destroy_workqueue()
    - r8169: fix rtl_hw_jumbo_disable for RTL8168evl
    https://www.kernel.org/pub/linux/kernel/v5.x/ChangeLog-5.4.5
    - inet: protect against too small mtu values.
    - mqprio: Fix out-of-bounds access in mqprio_dump
    - net: bridge: deny dev_set_mac_address() when unregistering
    - net: dsa: fix flow dissection on Tx path
    - [armhf] net: ethernet: ti: cpsw: fix extra rx interrupt
    - net: sched: fix dump qlen for sch_mq/sch_mqprio with NOLOCK subqueues
    - net_sched: validate TCA_KIND attribute in tc_chain_tmplt_add()
    - [arm64] net: thunderx: start phy before starting autonegotiation
    - openvswitch: support asymmetric conntrack
    - tcp: md5: fix potential overestimation of TCP option space
    - tipc: fix ordering of tipc module init and exit routine
    - net/mlx5e: Query global pause state before setting prio2buffer
    - net: ipv6: add net argument to ip6_dst_lookup_flow
    - net: ipv6_stub: use ip6_dst_lookup_flow instead of ip6_dst_lookup
    - tcp: fix rejected syncookies due to stale timestamps
    - tcp: tighten acceptance of ACKs not matching a child socket
    - tcp: Protect accesses to .ts_recent_stamp with {READ,WRITE}_ONCE()
    - net: core: rename indirect block ingress cb function
    - net: sched: allow indirect blocks to bind to clsact in TC
    - cls_flower: Fix the behavior using port ranges with hw-offload
    - gre: refetch erspan header from skb->data after pskb_may_pull()
    - Fixed updating of ethertype in function skb_mpls_pop
    - net: Fixed updating of ethertype in skb_mpls_push()
    - net/mlx5e: Fix TXQ indices to be sequential
    - net/mlx5e: Fix SFF 8472 eeprom length
    - net/mlx5e: Fix freeing flow with kfree() and not kvfree()
    - net/mlx5e: Fix translation of link mode into speed
    - net/mlx5e: ethtool, Fix analysis of speed setting
    - page_pool: do not release pool until inflight == 0.
    - xdp: obtain the mem_id mutex before trying to remove an entry.
    - r8169: add missing RX enabling for WoL on RTL8125
    https://www.kernel.org/pub/linux/kernel/v5.x/ChangeLog-5.4.6
    - USB: Fix incorrect DMA allocations for local memory pool drivers
    - mmc: block: Make card_busy_detect() a bit more generic
    - mmc: block: Add CMD13 polling for MMC IOCTLS with R1B response
    - mmc: core: Drop check for mmc_card_is_removable() in mmc_rescan()
    - mmc: core: Re-work HW reset for SDIO cards
    - PCI/PM: Always return devices to D0 when thawing
    - PCI: pciehp: Avoid returning prematurely from sysfs requests
    - PCI: Fix Intel ACS quirk UPDCR register address
    - PCI/MSI: Fix incorrect MSI-X masking on resume
    - PCI: Do not use bus number zero from EA capability
    - PCI: Apply Cavium ACS quirk to ThunderX2 and ThunderX3
    - PM / QoS: Redefine FREQ_QOS_MAX_DEFAULT_VALUE to S32_MAX
    - block: fix "check bi_size overflow before merge"
    - gfs2: Multi-block allocations in gfs2_page_mkwrite
    - gfs2: fix glock reference problem in gfs2_trans_remove_revoke
    - [arm64] rpmsg: glink: Fix reuse intents memory leak issue
    - [arm64] rpmsg: glink: Fix use after free in open_ack TIMEOUT case
    - [arm64] rpmsg: glink: Put an extra reference during cleanup
    - [arm64] rpmsg: glink: Fix rpmsg_register_device err handling
    - [arm64] rpmsg: glink: Don't send pending rx_done during remove
    - [arm64] rpmsg: glink: Free pending deferred work on remove
    - cifs: smbd: Return -EAGAIN when transport is reconnecting
    - cifs: smbd: Only queue work for error recovery on memory registration
    - cifs: smbd: Add messages on RDMA session destroy and reconnection
    - cifs: smbd: Return -EINVAL when the number of iovs exceeds
      SMBDIRECT_MAX_SGE
    - cifs: smbd: Return -ECONNABORTED when trasnport is not in connected
      state
    - cifs: Don't display RDMA transport on reconnect
    - CIFS: Respect O_SYNC and O_DIRECT flags during reconnect
    - CIFS: Close open handle after interrupted close
    - CIFS: Do not miss cancelled OPEN responses
    - CIFS: Fix NULL pointer dereference in mid callback
    - cifs: Fix retrieval of DFS referrals in cifs_mount()
    - [armhf] ARM: tegra: Fix FLOW_CTLR_HALT register clobbering by
      tegra_resume()
    - vfio/pci: call irq_bypass_unregister_producer() before freeing irq
    - dma-buf: Fix memory leak in sync_file_merge()
    - [arm64,armhf] drm/panfrost: Fix a race in panfrost_ioctl_madvise()
    - [arm64,armhf] drm/panfrost: Fix a BO leak in panfrost_ioctl_mmap_bo()
    - [arm64,armhf] drm/panfrost: Fix a race in panfrost_gem_free_object()
    - [x86] drm/mgag200: Extract device type from flags
    - [x86] drm/mgag200: Store flags from PCI driver data in device structure
    - [x86] drm/mgag200: Add workaround for HW that does not support
      'startadd'
    - [x86] drm/mgag200: Flag all G200 SE A machines as broken wrt <startadd>
    - [arm64] drm: meson: venc: cvbs: fix CVBS mode matching
    - dm mpath: remove harmful bio-based optimization
    - dm btree: increase rebalance threshold in __rebalance2()
    - dm clone metadata: Track exact changes per transaction
    - dm clone metadata: Use a two phase commit
    - dm clone: Flush destination device before committing metadata
    - dm thin metadata: Add support for a pre-commit callback
    - dm thin: Flush data device before committing metadata
    - scsi: ufs: Disable autohibern8 feature in Cadence UFS
    - scsi: iscsi: Fix a potential deadlock in the timeout handler
    - scsi: qla2xxx: Ignore NULL pointer in tcm_qla2xxx_free_mcmd
    - scsi: qla2xxx: Initialize free_work before flushing it
    - scsi: qla2xxx: Added support for MPI and PEP regions for ISP28XX
    - scsi: qla2xxx: Change discovery state before PLOGI
    - scsi: qla2xxx: Correctly retrieve and interpret active flash region
    - scsi: qla2xxx: Fix incorrect SFUB length used for Secure Flash Update MB
      Cmd
    - drm/nouveau/kms/nv50-: Call outp_atomic_check_view() before handling PBN
    - drm/nouveau/kms/nv50-: Store the bpc we're using in nv50_head_atom
    - drm/nouveau/kms/nv50-: Limit MST BPC to 8
    - [x86] drm/i915/fbc: Disable fbc by default on all glk+
    - drm/radeon: fix r1xx/r2xx register checker for POT textures
    - drm/dp_mst: Correct the bug in drm_dp_update_payload_part1()
    - drm/amdgpu: initialize vm_inv_eng0_sem for gfxhub and mmhub
    - drm/amdgpu: invalidate mmhub semaphore workaround in gmc9/gmc10
    - drm/amdgpu/gfx10: explicitly wait for cp idle after halt/unhalt
    - drm/amdgpu/gfx10: re-init clear state buffer after gpu reset
    - drm/amdgpu: avoid using invalidate semaphore for picasso
    - drm/amdgpu: add invalidate semaphore limit for SRIOV and picasso in gmc9
    - ALSA: hda: Fix regression by strip mask fix

  [ Joe Richey ]
  * [amd64/cloud-amd64] tpm: Enable TPM drivers for Cloud (Closes: #946237)

  [ Ben Hutchings ]
  * [armel/rpi,armhf,arm64] Enable DEBUG_WX
  * linux-cpupower: Fix grammar error in package description
  * debian/control: Make library package descriptions more consistent
  * Set ABI to 1
  * tracing: Do not create directories if lockdown is in affect

  [ Aurelien Jarno ]
  * [armhf,arm64] Fix critical trip point on RPI 3.

  [ Salvatore Bonaccorso ]
  * [rt] Update to 5.4.3-rt1 and re-enable
  * [rt] Enable PREEMPT_RT (instead of PREEMPT_RT_FULL) which is part of 5.4
  * [rt] Update to 5.4.5-rt3

  [ YunQiang Su ]
  * [mipsel,mips64el/loongson-3] Enable AMDGPU.
  * [mips*] switch to vmlinuz from vmlinux except octeon.
  * [mips*] enable CONFIG_MIPS_O32_FP64_SUPPORT.
  * [mips*] enable CONFIG_CPU_HAS_MSA except octeon.

  [ Vagrant Cascadian ]
  * [arm64] drivers/gpu/drm/sun4i: Enable DRM_SUN8I_MIXER as a module.
    (Closes: #946510). Thanks to Andrei POPESCU.

  [ Sudip Mukherjee ]
  * Add libtraceevent packages (Closes: #944138)

 -- Ben Hutchings <ben@decadent.org.uk>  Fri, 27 Dec 2019 22:17:44 +0000

linux (5.4.2-1~exp1) experimental; urgency=medium

  * New upstream stable update:
    https://www.kernel.org/pub/linux/kernel/v5.x/ChangeLog-5.4.1
    - Bluetooth: Fix invalid-free in bcsp_close()
    - ath9k_hw: fix uninitialized variable data
    - ath10k: Fix a NULL-ptr-deref bug in ath10k_usb_alloc_urb_from_pipe
      (CVE-2019-15099)
    - ath10k: Fix HOST capability QMI incompatibility
    - ath10k: restore QCA9880-AR1A (v1) detection
    - Revert "Bluetooth: hci_ll: set operational frequency earlier"
    - Revert "dm crypt: use WQ_HIGHPRI for the IO and crypt workqueues"
    - md/raid10: prevent access of uninitialized resync_pages offset
    - [x86] insn: Fix awk regexp warnings
    - [x86] speculation: Fix incorrect MDS/TAA mitigation status
    - [x86] speculation: Fix redundant MDS mitigation message
    - nbd: prevent memory leak
    - [i386] x86/stackframe/32: Repair 32-bit Xen PV
    - [i386] x86/xen/32: Make xen_iret_crit_fixup() independent of frame
      layout
    - [i386] x86/xen/32: Simplify ring check in xen_iret_crit_fixup()
    - [i386] x86/doublefault/32: Fix stack canaries in the double fault
      handler
    - [i386] x86/pti/32: Size initial_page_table correctly
    - [i386] x86/cpu_entry_area: Add guard page for entry stack on 32bit
    - [i386] x86/entry/32: Fix IRET exception
    - [i386] x86/entry/32: Use %ss segment where required
    - [i386] x86/entry/32: Move FIXUP_FRAME after pushing %fs in SAVE_ALL
    - [i386] x86/entry/32: Unwind the ESPFIX stack earlier on exception entry
    - [i386] x86/entry/32: Fix NMI vs ESPFIX
    - [i386] x86/pti/32: Calculate the various PTI cpu_entry_area sizes
      correctly, make the CPU_ENTRY_AREA_PAGES assert precise
    - [i386] x86/entry/32: Fix FIXUP_ESPFIX_STACK with user CR3
    - futex: Prevent robust futex exit race
    - ALSA: usb-audio: Fix NULL dereference at parsing BADD
    - ALSA: usb-audio: Fix Scarlett 6i6 Gen 2 port data
    - media: vivid: Set vid_cap_streaming and vid_out_streaming to true
    - media: vivid: Fix wrong locking that causes race conditions on streaming
      stop (CVE-2019-18683)
    - media: usbvision: Fix invalid accesses after device disconnect
    - media: usbvision: Fix races among open, close, and disconnect
    - cpufreq: Add NULL checks to show() and store() methods of cpufreq
    - futex: Move futex exit handling into futex code
    - futex: Replace PF_EXITPIDONE with a state
    - exit/exec: Seperate mm_release()
    - futex: Split futex_mm_release() for exit/exec
    - futex: Set task::futex_state to DEAD right after handling futex exit
    - futex: Mark the begin of futex exit explicitly
    - futex: Sanitize exit state handling
    - futex: Provide state handling for exec() as well
    - futex: Add mutex around futex exit
    - futex: Provide distinct return value when owner is exiting
    - futex: Prevent exit livelock
    - media: uvcvideo: Fix error path in control parsing failure
    - media: b2c2-flexcop-usb: add sanity checking (CVE-2019-15291)
    - media: cxusb: detect cxusb_ctrl_msg error in query
    - media: imon: invalid dereference in imon_touch_event
    - media: mceusb: fix out of bounds read in MCE receiver buffer
    - ALSA: hda - Disable audio component for legacy Nvidia HDMI codecs
    - usbip: tools: fix fd leakage in the function of read_attr_usbip_status
    - usbip: Fix uninitialized symbol 'nents' in stub_recv_cmd_submit()
    - usb-serial: cp201x: support Mark-10 digital force gauge
    - USB: chaoskey: fix error case of a timeout
    - appledisplay: fix error handling in the scheduled work
    - USB: serial: mos7840: add USB ID to support Moxa UPort 2210
    - USB: serial: mos7720: fix remote wakeup
    - USB: serial: mos7840: fix remote wakeup
    - USB: serial: option: add support for DW5821e with eSIM support
    - USB: serial: option: add support for Foxconn T77W968 LTE modules
    - [x86] staging: comedi: usbduxfast: usbduxfast_ai_cmdtest rounding error
    - [powerpc*] powerpc/book3s64: Fix link stack flush on context switch
      (CVE-2019-18660)
    - [powerpc*] KVM: PPC: Book3S HV: Flush link stack on guest exit to host
      kernel
    https://www.kernel.org/pub/linux/kernel/v5.x/ChangeLog-5.4.2
    - io_uring: async workers should inherit the user creds
    - net: separate out the msghdr copy from ___sys_{send,recv}msg()
    - net: disallow ancillary data for __sys_{send,recv}msg_file()
    - [arm64] crypto: inside-secure - Fix stability issue with Macchiatobin
    - driver core: platform: use the correct callback type for bus_find_device
    - [arm64,armel,armhf] usb: dwc2: use a longer core rest timeout in
      dwc2_core_reset()
    - [x86] staging: rtl8192e: fix potential use after free
    - staging: rtl8723bs: Drop ACPI device ids
    - staging: rtl8723bs: Add 024c:0525 to the list of SDIO device-ids
    - USB: serial: ftdi_sio: add device IDs for U-Blox C099-F9P
    - [x86] mei: bus: prefix device names on bus with the bus name
    - [x86] mei: me: add comet point V device id
    - [x86] thunderbolt: Power cycle the router if NVM authentication fails
    - [x86] fpu: Don't cache access to fpu_fpregs_owner_ctx
    - macvlan: schedule bc_work even if error
    - mdio_bus: don't use managed reset-controller
    - net: macb: add missed tasklet_kill
    - net: psample: fix skb_over_panic
    - net: sched: fix `tc -s class show` no bstats on class with nolock
      subqueues
    - openvswitch: fix flow command message size
    - sctp: Fix memory leak in sctp_sf_do_5_2_4_dupcook
    - slip: Fix use-after-free Read in slip_open
    - sctp: cache netns in sctp_ep_common
    - openvswitch: drop unneeded BUG_ON() in ovs_flow_cmd_build_info()
    - openvswitch: remove another BUG_ON()
    - net: skmsg: fix TLS 1.3 crash with full sk_msg
    - tipc: fix link name length check
    - r8169: fix jumbo configuration for RTL8168evl
    - r8169: fix resume on cable plug-in
    - ext4: add more paranoia checking in ext4_expand_extra_isize handling
    - Revert "jffs2: Fix possible null-pointer dereferences in
      jffs2_add_frag_to_fragtree()"
    - HID: core: check whether Usage Page item is after Usage ID items
    - [x86] platform/x86: hp-wmi: Fix ACPI errors caused by too small buffer
    - [x86] platform/x86: hp-wmi: Fix ACPI errors caused by passing 0 as input
      size

  [ Ben Hutchings ]
  * [armel] udeb: Replace m25p80 with spi-nor in mtd-modules (fixes FTBFS)
  * [ia64] udeb: Remove SGI SN2 modules (fixes FTBFS)
  * iio: Enable TI_ADS1015 as module, replacing SENSORS_ADS1015
  * [armhf] regulator: Really enable REGULATOR_STM32_PWR
  * [armhf] drm/panel: Enable DRM_PANEL_{SONY_ACX565AKM,TPO_TD028TTEC1,
    TPO_TD043MTEA1} as modules, replacing the corresponding omapdrm options
  * [armhf,arm64] platform/chrome: Change chromeos drivers back to modules
  * Build-Depend on kernel-wedge 2.102; remove workaround in debian/rules.real
  * debian/bin: Add script to update taint list for bug reporting script
  * linux-image: bug: Update taint list and use upstream descriptions
  * btrfs,fanotify: Use TAINT_AUX instead of TAINT_USER for unsupported
    features

  [ Romain Perier ]
  * Enable VIRTIO_FS and VIRTIO_PMEM (Closes: #945853)

  [ Aurelien Jarno]
  * [ppc64el] Fix building libbpf with recent binutils versions (fixes FTBFS).

  [ Luca Boccassi ]
  * verity: enable DM_VERITY_VERIFY_ROOTHASH_SIG

 -- Salvatore Bonaccorso <carnil@debian.org>  Thu, 05 Dec 2019 08:37:56 +0100

linux (5.4-1~exp1) experimental; urgency=medium

  * New upstream release: https://kernelnewbies.org/Linux_5.4

  [ Ben Hutchings ]
  * lockdown: Rebase on upstream Lockdown LSM:
    - Refresh "efi: Add an EFI_SECURE_BOOT flag to indicate secure boot mode"
    - Update "efi: Lock down the kernel if booted in secure boot mode"
    - Update "Add a SysRq option to lift kernel lockdown"
    - Update "mtd: Disable slram and phram when locked down"
    - Update "arm64: add kernel config option to lock down when in Secure Boot
      mode"
    - Refresh "lockdown: Refer to Debian wiki until manual page exists"
    - Drop all other lockdown patches
    - Enable SECURITY_LOCKDOWN_LSM, LOCK_DOWN_KERNEL_FORCE_NONE,
      LOCK_DOWN_IN_EFI_SECURE_BOOT
  * [armel/marvell] lockdown: Disable Lockdown as it now selects MODULE_SIG
  * [amd64] Update "x86: Make x32 syscall support conditional …" for 5.4
  * debian/lib/python/debian_linux/abi.py: Add support for symbol namespaces
  * debian/bin/genpatch-rt: Fix series generation from git

  [ Romain Perier ]
  * Rebased the following patches onto 5.4.x:
    - debian/version.patch
    - debian/ia64-hardcode-arch-script-output.patch
    - bugfix/all/
      radeon-amdgpu-firmware-is-required-for-drm-and-kms-on-r600-onward.patch
    - features/all/aufs5/aufs5-mmap.patch
    - features/all/aufs5/aufs5-standalone.patch
    - features/x86/
      intel-iommu-add-kconfig-option-to-exclude-igpu-by-default.patch
    - bugfix/all/fs-add-module_softdep-declarations-for-hard-coded-cr.patch
    - debian/revert-objtool-fix-config_stack_validation-y-warning.patch
    - features/all/db-mok-keyring/
      0003-MODSIGN-checking-the-blacklisted-hash-before-loading-a-kernel-module
      .patch
    - bugfix/all/tools-perf-man-date.patch
    - bugfix/all/usbip-fix-misuse-of-strncpy.patch
    - bugfix/all/partially-revert-usb-kconfig-using-select-for-usb_co.patch

  [ John Paul Adrian Glaubitz ]
  * [m68k] Enable CONFIG_PATA_BUDDHA as module

  [ Aurelien Jarno ]
  * [armhf] Add support for STM32MP1 SoC: enable ARCH_STM32,
    CRYPTO_DEV_STM32_CRC, CRYPTO_DEV_STM32_CRYP, CRYPTO_DEV_STM32_HASH,
    DRM_PANEL_ORISETECH_OTM8009A, DRM_SII902X, DRM_STM, DRM_STM_DSI,
    HW_RANDOM_STM32, I2C_STM32F7, INPUT_STPMIC1_ONKEY, MFD_STM32_LPTIMER,
    MFD_STPMIC1, MTD_NAND_STM32_FMC2, PHY_STM32_USBPHYC, PWM_STM32_LP,
    REGULATOR_STM32_BOOSTER, REGULATOR_STM32_PWR, REGULATOR_STM32_VREFBUF,
    REGULATOR_STPMIC1, REMOTEPROC, RTC_DRV_STM32, SERIAL_STM32,
    SERIAL_STM32_CONSOLE, SND_AUDIO_GRAPH_CARD, SND_SOC_CS42L51_I2C,
    SND_SOC_STM32_DFSDM, SND_SOC_STM32_I2S, SND_SOC_STM32_SAI,
    SND_SOC_STM32_SPDIFRX, SPI_STM32, SPI_STM32_QSPI, STM32_DMA,
    STM32_DMAMUX, STM32_MDMA, STM32_RPROC, STPMIC1_WATCHDOG,
    TOUCHSCREEN_EDT_FT5X06.
  * [arm64] Re-enable BT_HCIUART_{BCM,LL} (arm64 version of #906048).
  * [arm64,armhf] Enable CLK_RASPBERRYPI and RASPBERRYPI_CPUFREQ.

  [ Salvatore Bonaccorso ]
  * md: Enable MD_CLUSTER as module (Closes: #927026)

 -- Ben Hutchings <ben@decadent.org.uk>  Tue, 26 Nov 2019 01:33:11 +0000

linux (5.3.15-1) unstable; urgency=medium

  * New upstream stable update:
    https://www.kernel.org/pub/linux/kernel/v5.x/ChangeLog-5.3.10
    - regulator: of: fix suspend-min/max-voltage parsing
    - ASoC: topology: Fix a signedness bug in soc_tplg_dapm_widget_create()
    - [arm64] dts: allwinner: a64: pine64-plus: Add PHY regulator delay
    - [arm64] dts: allwinner: a64: Drop PMU node
    - [arm64] dts: allwinner: a64: sopine-baseboard: Add PHY regulator delay
    - [arm64] dts: Fix gpio to pinmux mapping
    - [x86] pinctrl: intel: Allocate IRQ chip dynamic
    - [amd64] ASoC: SOF: loader: fix kernel oops on firmware boot failure
    - [amd64] ASoC: SOF: topology: fix parse fail issue for byte/bool tuple
      types
    - [amd64] ASoC: SOF: Intel: hda: fix warnings during FW load
    - [amd64] ASoC: SOF: Intel: initialise and verify FW crash dump data.
    - [amd64] ASoC: SOF: Intel: hda: Disable DMI L1 entry during capture
    - [amd64] ASoC: rt5682: add NULL handler to set_jack function
    - [amd64] ASoC: intel: sof_rt5682: add remove function to disable jack
    - [x86] ASoC: intel: bytcr_rt5651: add null check to support_button_press
    - [armhf] regulator: pfuze100-regulator: Variable "val" in
      pfuze100_regulator_probe() could be uninitialized
    - [armhf,arm64] ASoc: rockchip: i2s: Fix RPM imbalance
    - [arm64] dts: rockchip: fix Rockpro64 RK808 interrupt line
    - [armhf] dts: logicpd-torpedo-som: Remove twl_keypad
    - [arm64] dts: rockchip: fix RockPro64 vdd-log regulator settings
    - [arm64] dts: rockchip: fix RockPro64 sdhci settings
    - [arm64] dts: zii-ultra: fix ARM regulator states
    - [armhf] dts: am3874-iceboard: Fix 'i2c-mux-idle-disconnect' usage
    - [armhf] dts: Use level interrupt for omap4 & 5 wlcore
    - [armel,armhf] mm: fix alignment handler faults under memory pressure
    - scsi: qla2xxx: fix a potential NULL pointer dereference
    - scsi: scsi_dh_alua: handle RTPG sense code correctly during state
      transitions
    - [armel,armhf] 8908/1: add __always_inline to functions called from
      __get_user_check()
    - [arm64] dts: rockchip: fix RockPro64 sdmmc settings
    - [arm64] dts: rockchip: Fix usb-c on Hugsun X99 TV Box
    - [armhf] dts: imx6q-logicpd: Re-Enable SNVS power key
    - perf tools: Fix resource leak of closedir() on the error paths
    - perf c2c: Fix memory leak in build_cl_output()
    - perf kmem: Fix memory leak in compact_gfp_flags()
    - drm/amdgpu: fix potential VM faults
    - drm/amdgpu: fix error handling in amdgpu_bo_list_create
    - scsi: target: core: Do not overwrite CDB byte 1
    - scsi: hpsa: add missing hunks in reset-patch
    - [x86] ASoC: Intel: sof-rt5682: add a check for devm_clk_get
    - [x86] ASoC: SOF: control: return true when kcontrol values change
    - tracing: Fix "gfp_t" format for synthetic events
    - [arm64] dts: bcm2837-rpi-cm3: Avoid leds-gpio probing issue
    - [x86] ALSA: hda: Add Tigerlake/Jasperlake PCI ID
    - [armhf,arm64] irqchip/gic-v3-its: Use the exact ITSList for VMOVP
    - cifs: Fix cifsInodeInfo lock_sem deadlock when reconnect occurs
    - [riscv64] irqchip/sifive-plic: Skip contexts except supervisor in
      plic_init()
    - nbd: protect cmd->status with cmd->lock
    - nbd: handle racing with error'ed out commands
    - cxgb4: fix panic when attaching to ULD fail
    - cxgb4: request the TX CIDX updates to status page
    - dccp: do not leak jiffies on the wire
    - erspan: fix the tun_info options_len check for erspan
    - inet: stop leaking jiffies on the wire
    - net: annotate accesses to sk->sk_incoming_cpu
    - net: annotate lockless accesses to sk->sk_napi_id
    - [armhf] net: dsa: bcm_sf2: Fix IMP setup for port different than 8
    - net: fix sk_page_frag() recursion from memory reclaim
    - [arm64] net: hisilicon: Fix ping latency when deal with high throughput
    - net/mlx4_core: Dynamically set guaranteed amount of counters per VF
    - netns: fix GFP flags in rtnl_net_notifyid()
    - net: rtnetlink: fix a typo fbd -> fdb
    - net: usb: lan78xx: Disable interrupts before calling generic_handle_irq()
    - net: Zeroing the structure ethtool_wolinfo in ethtool_get_wol()
    - udp: fix data-race in udp_set_dev_scratch()
    - vxlan: check tun_info options_len properly
    - net: add skb_queue_empty_lockless()
    - udp: use skb_queue_empty_lockless()
    - net: use skb_queue_empty_lockless() in poll() handlers
    - net: use skb_queue_empty_lockless() in busy poll contexts
    - net: add READ_ONCE() annotation in __skb_wait_for_more_packets()
    - ipv4: fix route update on metric change.
    - net/smc: fix closing of fallback SMC sockets
    - net/smc: keep vlan_id for SMC-R in smc_listen_work()
    - keys: Fix memory leak in copy_net_ns
    - net: phylink: Fix phylink_dbg() macro
    - rxrpc: Fix handling of last subpacket of jumbo packet
    - net/mlx5e: Determine source port properly for vlan push action
    - net/mlx5e: Remove incorrect match criteria assignment line
    - net/mlx5e: Initialize on stack link modes bitmap
    - net/mlx5: Fix flow counter list auto bits struct
    - net/smc: fix refcounting for non-blocking connect()
    - net/mlx5: Fix rtable reference leak
    - r8169: fix wrong PHY ID issue with RTL8168dp
    - net/mlx5e: Fix ethtool self test: link speed
    - net/mlx5e: Fix handling of compressed CQEs in case of low NAPI budget
    - ipv4: fix IPSKB_FRAG_PMTU handling with fragmentation
    - [armhf] net: dsa: b53: Do not clear existing mirrored port mask
    - net: dsa: fix switch tree list
    - net: ensure correct skb->tstamp in various fragmenters
    - [arm64] net: hns3: fix mis-counting IRQ vector numbers issue
    - net: netem: fix error path for corrupted GSO frames
    - net: reorder 'struct net' fields to avoid false sharing
    - net: usb: lan78xx: Connect PHY before registering MAC
    - [x86] r8152: add device id for Lenovo ThinkPad USB-C Dock Gen 2
    - net: netem: correct the parent's backlog when corrupted packet was
      dropped
    - net/flow_dissector: switch to siphash
    - CIFS: Fix retry mid list corruption on reconnects
    - usb: gadget: udc: core: Fix segfault if udc_bind_to_driver() for pending
      driver fails
    https://www.kernel.org/pub/linux/kernel/v5.x/ChangeLog-5.3.11
    - bonding: fix state transition issue in link monitoring
    - CDC-NCM: handle incomplete transfer of MTU
    - ipv4: Fix table id reference in fib_sync_down_addr
    - [mips*/octeon] net: ethernet: octeon_mgmt: Account for second possible
      VLAN header
    - net: fix data-race in neigh_event_send()
    - net: usb: qmi_wwan: add support for DW5821e with eSIM support
    - nfc: netlink: fix double device reference drop
    - qede: fix NULL pointer deref in __qede_remove()
    - ipv6: fixes rt6_probe() and fib6_nh->last_probe init
    - [arm64] net: hns: Fix the stray netpoll locks causing deadlock in NAPI
      path
    - net: prevent load/store tearing on sk->sk_stamp
    - net: sched: prevent duplicate flower rules from tcf_proto destroy race
    - net/smc: fix ethernet interface refcounting
    - vsock/virtio: fix sock refcnt holding during the shutdown
    - r8169: fix page read in r8168g_mdio_read
    - ALSA: timer: Fix incorrectly assigned timer instance
    - ALSA: bebob: fix to detect configured source of sampling clock for
      Focusrite Saffire Pro i/o series
    - ALSA: hda/ca0132 - Fix possible workqueue stall
    - mm: memcontrol: fix NULL-ptr deref in percpu stats flush
    - mm: memcontrol: fix network errors from failing __GFP_ATOMIC charges
    - mm, meminit: recalculate pcpu batch and high limits after init completes
    - mm: thp: handle page cache THP correctly in PageTransCompoundMap
    - mm, vmstat: hide /proc/pagetypeinfo from normal users
    - dump_stack: avoid the livelock of the dump_lock
    - mm: slab: make page_cgroup_ino() to recognize non-compound slab pages
      properly
    - btrfs: Consider system chunk array size for new SYSTEM chunks
    - btrfs: tree-checker: Fix wrong check on max devid
    - btrfs: save i_size to avoid double evaluation of i_size_read in
      compress_file_range
    - [x86] pinctrl: intel: Avoid potential glitches if pin is in GPIO mode
    - perf tools: Fix time sorting
    - perf map: Use zalloc for map_groups
    - drm/radeon: fix si_enable_smc_cac() failed issue
    - HID: wacom: generic: Treat serial number and related fields as unsigned
    - mm/khugepaged: fix might_sleep() warn with CONFIG_HIGHPTE=y
    - blkcg: make blkcg_print_stat() print stats only for online blkgs
    - [arm64] Do not mask out PTE_RDONLY in pte_same()
    - ceph: fix use-after-free in __ceph_remove_cap()
    - ceph: fix RCU case handling in ceph_d_revalidate()
    - ceph: add missing check in d_revalidate snapdir handling
    - ceph: don't try to handle hashed dentries in non-O_CREAT atomic_open
    - ceph: don't allow copy_file_range when stripe_count != 1
    - [x86] iio: imu: inv_mpu6050: fix no data on MPU6050
    - [armhf] sunxi: Fix CPU powerdown on A83T
    - [armhf] dts: imx6-logicpd: Re-enable SNVS power key
    - cpufreq: intel_pstate: Fix invalid EPB setting
    - clone3: validate stack arguments
    - netfilter: nf_tables: Align nft_expr private data to 64-bit
    - netfilter: ipset: Fix an error code in ip_set_sockfn_get()
    - [x86] intel_th: gth: Fix the window switching sequence
    - [x86] intel_th: pci: Add Comet Lake PCH support
    - [x86] intel_th: pci: Add Jasper Lake PCH support
    - [amd64] dumpstack: Don't evaluate exception stacks before setup
    - [i386] apic: Avoid bogus LDR warnings
    - SMB3: Fix persistent handles reconnect
    - can: usb_8dev: fix use-after-free on disconnect
    - [armhf] can: flexcan: disable completely the ECC mechanism
    - [armhf] can: c_can: c_can_poll(): only read status register after status
      IRQ
    - can: peak_usb: fix a potential out-of-sync while decoding packets
    - can: rx-offload: can_rx_offload_queue_sorted(): fix error handling, avoid
      skb mem leak
    - can: gs_usb: gs_can_open(): prevent memory leak (CVE-2019-19052)
    - can: dev: add missing of_node_put() after calling of_get_child_by_name()
    - can: mcba_usb: fix use-after-free on disconnect (CVE-2019-19529)
    - can: peak_usb: fix slab info leak (CVE-2019-19534)
    - configfs: fix a deadlock in configfs_symlink()
    - ALSA: usb-audio: More validations of descriptor units
    - ALSA: usb-audio: Simplify parse_audio_unit()
    - ALSA: usb-audio: Unify the release of usb_mixer_elem_info objects
    - ALSA: usb-audio: Remove superfluous bLength checks
    - ALSA: usb-audio: Clean up check_input_term()
    - ALSA: usb-audio: Fix possible NULL dereference at
      create_yamaha_midi_quirk()
    - ALSA: usb-audio: remove some dead code
    - ALSA: usb-audio: Fix copy&paste error in the validator
    - usbip: Implement SG support to vhci-hcd and stub driver
    - HID: google: add magnemite/masterball USB ids
    - bpf: lwtunnel: Fix reroute supplying invalid dst
    - [x86] HID: intel-ish-hid: fix wrong error handling in
      ishtp_cl_alloc_tx_ring()
    - [powerpc] fix allow/prevent_user_access() when crossing segment
      boundaries.
    - RDMA/mlx5: Clear old rate limit when closing QP
    - iw_cxgb4: fix ECN check on the passive accept
    - RDMA/siw: free siw_base_qp in kref release routine
    - RDMA/qedr: Fix reported firmware version
    - IB/core: Use rdma_read_gid_l2_fields to compare GID L2 fields
    - net/mlx5e: Tx, Fix assumption of single WQEBB of NOP in cleanup flow
    - net/mlx5e: TX, Fix consumer index of error cqe dump
    - net/mlx5: prevent memory leak in mlx5_fpga_conn_create_cq
      (CVE-2019-19045)
    - net/mlx5: fix memory leak in mlx5_fw_fatal_reporter_dump (CVE-2019-19047)
    - scsi: qla2xxx: fixup incorrect usage of host_byte
    - scsi: lpfc: Check queue pointer before use
    - scsi: ufs-bsg: Wake the device before sending raw upiu commands
    - RDMA/uverbs: Prevent potential underflow
    - bpf: Fix use after free in subprog's jited symbol removal
    - [armhf,arm64] net: stmmac: Fix the problem of tso_xmit
    - net: openvswitch: free vport unless register_netdevice() succeeds
    - scsi: lpfc: Honor module parameter lpfc_use_adisc
    - scsi: qla2xxx: Initialized mailbox to prevent driver load failure
    - bpf: Fix use after free in bpf_get_prog_name
    - iwlwifi: pcie: fix PCI ID 0x2720 configs that should be soc
    - iwlwifi: pcie: fix all 9460 entries for qnj
    - iwlwifi: pcie: 0x2720 is qu and 0x30DC is not
    - netfilter: nf_flow_table: set timeout before insertion into hashes
    - xsk: Fix registration of Rx-only sockets
    - net: phy: smsc: LAN8740: add PHY_RST_AFTER_CLK_EN flag
    - ipvs: don't ignore errors in case refcounting ip_vs module fails
    - ipvs: move old_secure_tcp into struct netns_ipvs
    - netfilter: nft_payload: fix missing check for matching length in offloads
    - RDMA/nldev: Skip counter if port doesn't match
    - bonding: fix unexpected IFF_BONDING bit unset
    - bonding: use dynamic lockdep key instead of subclass
    - macsec: fix refcnt leak in module exit routine
    - virt_wifi: fix refcnt leak in module exit routine
    - scsi: sd: define variable dif as unsigned int instead of bool
    - usb: gadget: composite: Fix possible double free memory bug
    - usb: gadget: configfs: fix concurrent issue between composite APIs
    - [armhf,arm64] usb: dwc3: remove the call trace of USBx_GFLADJ
    - [x86] perf/amd/ibs: Fix reading of the IBS OpData register and thus
      precise RIP validity
    - [x86] perf/amd/ibs: Handle erratum #420 only on the affected CPU family
      (10h)
    - [x86] perf/uncore: Fix event group support
    - USB: Skip endpoints with 0 maxpacket length
    - USB: ldusb: use unsigned size format specifiers
    - usbip: tools: Fix read_usb_vudc_device() error path handling
    - RDMA/iw_cxgb4: Avoid freeing skb twice in arp failure case
    - [arm64] RDMA/hns: Prevent memory leaks of eq->buf_list
    - scsi: qla2xxx: stop timer in shutdown path
    - sched/topology: Don't try to build empty sched domains
    - sched/topology: Allow sched_asym_cpucapacity to be disabled
    - nvme-multipath: fix possible io hang after ctrl reconnect
    - [amd64] fjes: Handle workqueue allocation failure
    - [arm64] net: hisilicon: Fix "Trying to free already-free IRQ"
    - wimax: i2400: Fix memory leak in i2400m_op_rfkill_sw_toggle
      (CVE-2019-19051)
    - [x86] iommu/amd: Apply the same IVRS IOAPIC workaround to Acer Aspire
      A315-41
    - mt76: dma: fix buffer unmap with non-linear skbs
    - drm/amdgpu/sdma5: do not execute 0-sized IBs (v2)
    - drm/sched: Set error to s_fence if HW job submission failed.
    - drm/amdgpu: If amdgpu_ib_schedule fails return back the error.
    - drm/amd/display: do not synchronize "drr" displays
    - drm/amd/display: add 50us buffer as WA for pstate switch in active
    - drm/amd/display: Passive DP->HDMI dongle detection fix
    - drm/amd/display: dc.c:use kzalloc without test
    - SUNRPC: The TCP back channel mustn't disappear while requests are
      outstanding
    - SUNRPC: The RDMA back channel mustn't disappear while requests are
      outstanding
    - SUNRPC: Destroy the back channel when we destroy the host transport
    - [x86] hv_netvsc: Fix error handling in netvsc_attach()
    - efi/tpm: Return -EINVAL when determining tpm final events log size fails
    - efi: libstub/arm: Account for firmware reserved memory at the base of RAM
    - [x86] efi: Never relocate kernel below lowest acceptable address
    - [arm64] cpufeature: Enable Qualcomm Falkor errata 1009 for Kryo
    - usb: dwc3: gadget: fix race when disabling ep with cancelled xfers
    - [arm64] apply ARM64_ERRATUM_845719 workaround for Brahma-B53 core
    - [arm64] Brahma-B53 is SSB and spectre v2 safe
    - [arm64] apply ARM64_ERRATUM_843419 workaround for Brahma-B53 core
    - NFSv4: Don't allow a cached open with a revoked delegation
    - igb: Fix constant media auto sense switching when no cable is connected
    - e1000: fix memory leaks
    - ocfs2: protect extent tree in ocfs2_prepare_inode_for_write()
    - [x86] pinctrl: cherryview: Fix irq_valid_mask calculation
    - timekeeping/vsyscall: Update VDSO data unconditionally
    - mm/filemap.c: don't initiate writeback if mapping has no dirty pages
    - cgroup,writeback: don't switch wbs immediately on dead wbs if the memcg
      is dead
    - [x86] ASoC: SOF: Intel: hda-stream: fix the CONFIG_ prefix missing
    - usbip: Fix free of unallocated memory in vhci tx
    - bonding: fix using uninitialized mode_lock
    - netfilter: ipset: Copy the right MAC address in hash:ip,mac IPv6 sets
    https://www.kernel.org/pub/linux/kernel/v5.x/ChangeLog-5.3.12
    - scsi: core: Handle drivers which set sg_tablesize to zero
    - ax88172a: fix information leak on short answers
    - devlink: disallow reload operation during device cleanup
    - ipmr: Fix skb headroom in ipmr_get_route().
    - net/smc: fix fastopen for non-blocking connect()
    - net: usb: qmi_wwan: add support for Foxconn T77W968 LTE modules
    - slip: Fix memory leak in slip_open error path
    - tcp: remove redundant new line from tcp_event_sk_skb
    - devlink: Add method for time-stamp on reporter's dump
    - net/smc: fix refcount non-blocking connect() -part 2
    - ALSA: usb-audio: Fix missing error check at mixer resolution test
    - ALSA: usb-audio: not submit urb for stopped endpoint
    - ALSA: usb-audio: Fix incorrect NULL check in create_yamaha_midi_quirk()
    - ALSA: usb-audio: Fix incorrect size check for processing/extension units
    - Btrfs: fix log context list corruption after rename exchange operation
    - cgroup: freezer: call cgroup_enter_frozen() with preemption disabled in
      ptrace_stop()
    - Input: ff-memless - kill timer in destroy() (CVE-2019-19524)
    - Input: synaptics-rmi4 - fix video buffer size
    - Input: synaptics-rmi4 - disable the relative position IRQ in the F12
      driver
    - Input: synaptics-rmi4 - do not consume more data than we have (F11, F12)
    - Input: synaptics-rmi4 - clear IRQ enables for F54
    - Input: synaptics-rmi4 - destroy F54 poller workqueue when removing
    - KVM: MMU: Do not treat ZONE_DEVICE pages as being reserved
    - IB/hfi1: Ensure r_tid_ack is valid before building TID RDMA ACK packet
    - IB/hfi1: Calculate flow weight based on QP MTU for TID RDMA
    - IB/hfi1: TID RDMA WRITE should not return IB_WC_RNR_RETRY_EXC_ERR
    - IB/hfi1: Ensure full Gen3 speed in a Gen4 system
    - IB/hfi1: Use a common pad buffer for 9B and 16B packets
    - i2c: acpi: Force bus speed to 400KHz if a Silead touchscreen is present
    - [x86] quirks: Disable HPET on Intel Coffe Lake platforms
    - ecryptfs_lookup_interpose(): lower_dentry->d_inode is not stable
    - ecryptfs_lookup_interpose(): lower_dentry->d_parent is not stable either
    - io_uring: ensure registered buffer import returns the IO length
    - [x86] drm/i915: update rawclk also on resume
    - [x86] Revert "drm/i915/ehl: Update MOCS table for EHL"
    - ntp/y2038: Remove incorrect time_t truncation
    - [x86] iommu/vt-d: Fix QI_DEV_IOTLB_PFSID and QI_DEV_EIOTLB_PFSID macros
    - mm: mempolicy: fix the wrong return value and potential pages leak of
      mbind
    - mm: memcg: switch to css_tryget() in get_mem_cgroup_from_mm()
    - mm: hugetlb: switch to css_tryget() in hugetlb_cgroup_charge_cgroup()
    - mm: slub: really fix slab walking for init_on_free
    - mm/memory_hotplug: fix try_offline_node()
    - mm/page_io.c: do not free shared swap slots
    - mmc: sdhci-of-at91: fix quirk2 overwrite
    - slcan: Fix memory leak in error path
    https://www.kernel.org/pub/linux/kernel/v5.x/ChangeLog-5.3.13
    - net: cdc_ncm: Signedness bug in cdc_ncm_set_dgram_size()
    - block, bfq: deschedule empty bfq_queues not referred by any process
    - mm/memory_hotplug: don't access uninitialized memmaps in
      shrink_pgdat_span()
    - mm/memory_hotplug: fix updating the node span
    - [arm64] uaccess: Ensure PAN is re-enabled after unhandled uaccess fault
    - fbdev: Ditch fb_edid_add_monspecs
    https://www.kernel.org/pub/linux/kernel/v5.x/ChangeLog-5.3.14
    - net/mlx4_en: fix mlx4 ethtool -N insertion
    - net/mlx4_en: Fix wrong limitation for number of TX rings
    - net: rtnetlink: prevent underflows in do_setvfinfo()
    - net/sched: act_pedit: fix WARN() in the traffic path
    - net: sched: ensure opts_len <= IP_TUNNEL_OPTS_MAX in act_tunnel_key
    - sfc: Only cancel the PPS workqueue if it exists
    - net/mlxfw: Verify FSM error code translation doesn't exceed array size
    - net/mlx5e: Fix set vf link state error flow
    - net/mlx5: Fix auto group size calculation
    - ipv6/route: return if there is no fib_nh_gw_family
    - taprio: don't reject same mqprio settings
    - net/ipv4: fix sysctl max for fib_multipath_hash_policy
    - net/mlx5e: Fix error flow cleanup in mlx5e_tc_tun_create_header_ipv4/6
    - net/mlx5e: Do not use non-EXT link modes in EXT mode
    - net/mlx5: Update the list of the PCI supported devices
    - vhost/vsock: split packets to send using multiple buffers
    - [arm64] gpio: max77620: Fixup debounce delays
    - fork: fix pidfd_poll()'s return type
    - nbd:fix memory leak in nbd_get_socket()
    - virtio_console: allocate inbufs in add_port() only if it is needed
    - virtio_ring: fix return code on DMA mapping fails
    - virtio_balloon: fix shrinker count
    - Revert "fs: ocfs2: fix possible null-pointer dereferences in
      ocfs2_xa_prepare_entry()"
    - mm/memory_hotplug: don't access uninitialized memmaps in
      shrink_zone_span()
    - mm/ksm.c: don't WARN if page is still mapped in remove_stable_node()
    - drm/amdgpu: disable gfxoff when using register read interface
    - drm/amdgpu: disable gfxoff on original raven
    - drm/amd/powerplay: issue no PPSMC_MSG_GetCurrPkgPwr on unsupported ASICs
    - [x86] drm/i915: Don't oops in dumb_create ioctl if we have no crtcs
    - [x86] drm/i915/pmu: "Frequency" is reported as accumulated cycles
    - [x86] drm/i915/userptr: Try to acquire the page lock around
      set_page_dirty()
    - Bluetooth: Fix invalid-free in bcsp_close()
    - ath10k: restore QCA9880-AR1A (v1) detection
    - ath10k: Fix HOST capability QMI incompatibility
    - ath10k: Fix a NULL-ptr-deref bug in ath10k_usb_alloc_urb_from_pipe
      (CVE-2019-15099)
    - ath9k_hw: fix uninitialized variable data
    - Revert "Bluetooth: hci_ll: set operational frequency earlier"
    - Revert "dm crypt: use WQ_HIGHPRI for the IO and crypt workqueues"
    - md/raid10: prevent access of uninitialized resync_pages offset
    - mdio_bus: Fix init if CONFIG_RESET_CONTROLLER=n
    - [armel,armhf] 8904/1: skip nomap memblocks while finding the lowmem/
      highmem boundary
    - [x86] insn: Fix awk regexp warnings
    - [x86] speculation: Fix incorrect MDS/TAA mitigation status
    - [x86] speculation: Fix redundant MDS mitigation message
    - nbd: prevent memory leak
    - [i386] stackframe: Repair 32-bit Xen PV
    - [i386] xen: Make xen_iret_crit_fixup() independent of frame layout
    - [i386] xen: Simplify ring check in xen_iret_crit_fixup()
    - [i386] doublefault: Fix stack canaries in the double fault handler
    - [i386] pti: Size initial_page_table correctly
    - [i386] cpu_entry_area: Add guard page for entry stack on 32bit
    - [i386] entry: Fix IRET exception
    - [i386] entry: Use %ss segment where required
    - [i386] entry: Move FIXUP_FRAME after pushing %fs in SAVE_ALL
    - [i386] entry: Unwind the ESPFIX stack earlier on exception entry
    - [i386] entry: Fix NMI vs ESPFIX
    - [i386] pti: Calculate the various PTI cpu_entry_area sizes correctly,
      make the CPU_ENTRY_AREA_PAGES assert precise
    - [i386] entry: Fix FIXUP_ESPFIX_STACK with user CR3
    - futex: Prevent robust futex exit race
    - ALSA: usb-audio: Fix NULL dereference at parsing BADD
    - nfc: port100: handle command failure cleanly
    - media: vivid: Set vid_cap_streaming and vid_out_streaming to true
    - media: vivid: Fix wrong locking that causes race conditions on streaming
      stop (CVE-2019-18683)
    - media: usbvision: Fix invalid accesses after device disconnect
    - media: usbvision: Fix races among open, close, and disconnect
    - cpufreq: Add NULL checks to show() and store() methods of cpufreq
    - media: uvcvideo: Fix error path in control parsing failure
    - media: b2c2-flexcop-usb: add sanity checking (CVE-2019-15291)
    - media: cxusb: detect cxusb_ctrl_msg error in query
    - media: imon: invalid dereference in imon_touch_event
    - media: mceusb: fix out of bounds read in MCE receiver buffer
    - mm/slub.c: init_on_free=1 should wipe freelist ptr for bulk allocations
    - usbip: tools: fix fd leakage in the function of read_attr_usbip_status
    - usbip: Fix uninitialized symbol 'nents' in stub_recv_cmd_submit()
    - usb-serial: cp201x: support Mark-10 digital force gauge
    - USB: chaoskey: fix error case of a timeout
    - appledisplay: fix error handling in the scheduled work
    - USB: serial: mos7840: add USB ID to support Moxa UPort 2210
    - USB: serial: mos7720: fix remote wakeup
    - USB: serial: mos7840: fix remote wakeup
    - USB: serial: option: add support for DW5821e with eSIM support
    - USB: serial: option: add support for Foxconn T77W968 LTE modules
    - [x86] staging: comedi: usbduxfast: usbduxfast_ai_cmdtest rounding error
    - [powerpc*] 64s: support nospectre_v2 cmdline option
    - [powerpc*] book3s64: Fix link stack flush on context switch
      (CVE-2019-18660)
    - [powerpc*] KVM: Book3S HV: Flush link stack on guest exit to host kernel
    https://www.kernel.org/pub/linux/kernel/v5.x/ChangeLog-5.3.15
    - io_uring: async workers should inherit the user creds
    - net: separate out the msghdr copy from ___sys_{send,recv}msg()
    - net: disallow ancillary data for __sys_{send,recv}msg_file()
    - XArray: Fix xas_next() with a single entry at 0
    - [arm64] clk: meson: gxbb: let sar_adc_clk_div set the parent clock rate
    - [x86] thunderbolt: Read DP IN adapter first two dwords in one go
    - [x86] thunderbolt: Fix lockdep circular locking depedency warning
    - [x86] ASoC: compress: fix unsigned integer overflow check
    - [arm64,armel,armhf] reset: Fix memory leak in reset_control_array_put()
    - [armhf] clk: samsung: exynos542x: Move G3D subsystem clocks to its
      sub-CMU
    - [armel,armhf] ASoC: kirkwood: fix external clock probe defer
    - [armel,armhf] ASoC: kirkwood: fix device remove ordering
    - [armhf] clk: samsung: exynos5420: Preserve PLL configuration during
      suspend/resume
    - [x86] pinctrl: cherryview: Allocate IRQ chip dynamic
    - [armhf] soc: imx: gpc: fix initialiser format
    - ASoC: SOF: ipc: Fix memory leak in sof_set_get_large_ctrl_data
      (CVE-2019-18811)
    - [armhf] ASoC: ti: sdma-pcm: Add back the flags parameter for non
      standard dma names
    - [armhf] ASoC: rockchip: rockchip_max98090: Enable SHDN to fix headset
      detection
    - [arm64,armhf] clk: sunxi: Fix operator precedence in
      sunxi_divs_clk_setup
    - [armhf] clk: sunxi-ng: a80: fix the zero'ing of bits 16 and 18
    - [armhf] dts: sun8i-a83t-tbs-a711: Fix WiFi resume from suspend
    - bpf: Allow narrow loads of bpf_sysctl fields with offset > 0
    - bpf: Change size to u64 for bpf_map_{area_alloc, charge_init}()
    - [powerpc*] bpf: Fix tail call implementation
    - idr: Fix idr_get_next_ul race with idr_remove
    - idr: Fix integer overflow in idr_for_each_entry
    - idr: Fix idr_alloc_u32 on 32-bit systems
    - [amd64] ASoC: hdac_hda: fix race in device removal
    - [armhf] clk: ti: dra7-atl-clock: Remove ti_clk_add_alias call
    - [armhf] clk: ti: clkctrl: Fix failed to enable error with double udelay
      timeout
    - [armhf] net: fec: add missed clk_disable_unprepare in remove
    - netfilter: ipset: Fix nla_policies to fully support NL_VALIDATE_STRICT
    - bridge: ebtables: don't crash when using dnat target in output chains
    - netfilter: nf_tables: bogus EOPNOTSUPP on basechain update
    - netfilter: nf_tables_offload: skip EBUSY on chain update
    - stacktrace: Don't skip first entry on noncurrent tasks
    - can: peak_usb: report bus recovery as well
    - [armhf] can: c_can: D_CAN: c_can_chip_config(): perform a sofware reset
      on open
    - can: rx-offload: can_rx_offload_queue_tail(): fix error handling, avoid
      skb mem leak
    - can: rx-offload: can_rx_offload_offload_one(): do not increase the
      skb_queue beyond skb_queue_len_max
    - can: rx-offload: can_rx_offload_offload_one(): increment rx_fifo_errors
      on queue overflow or OOM
    - can: rx-offload: can_rx_offload_offload_one(): use ERR_PTR() to
      propagate error value in case of errors
    - can: rx-offload: can_rx_offload_irq_offload_timestamp(): continue on
      error
    - can: rx-offload: can_rx_offload_irq_offload_fifo(): continue on error
    - [armhf] can: flexcan: increase error counters if skb enqueueing via
      can_rx_offload_queue_sorted() fails
    - [x86] tsc: Respect tsc command line paraemeter for clocksource_tsc_early
    - nvme-rdma: fix a segmentation fault during module unload
    - nvme-multipath: fix crash in nvme_mpath_clear_ctrl_paths
    - [arm64] watchdog: meson: Fix the wrong value of left time
    - ALSA: hda: hdmi - add Tigerlake support
    - [amd64] ASoC: SOF: topology: Fix bytes control size checks
    - drm/amdgpu: dont schedule jobs while in reset
    - [arm64,armhf] net/mlx5e: Fix eswitch debug print of max fdb flow
    - net/mlx5e: Use correct enum to determine uplink port
    - drm/amdgpu: register gpu instance before fan boost feature enablment
    - drm/amdgpu: add warning for GRBM 1-cycle delay issue in gfx9
    - [arm64,armhf] net: stmmac: gmac4: bitrev32 returns u32
    - [arm64,armhf] net: stmmac: xgmac: bitrev32 returns u32
    - [arm64,armhf] net: stmmac: xgmac: Fix TSA selection
    - [arm64,armhf] net: stmmac: xgmac: Disable Flow Control when 1 or more
      queues are in AV
    - ceph: return -EINVAL if given fsc mount option on kernel w/o support
    - mac80211: fix ieee80211_txq_setup_flows() failure path
    - mac80211: fix station inactive_time shortly after boot
    - block: drbd: remove a stray unlock in __drbd_send_protocol()
    - ice: fix potential infinite loop because loop counter being too small
    - iavf: initialize ITRN registers with correct values
    - [arm64,armel,armhf] usb: dwc2: use a longer core rest timeout in
      dwc2_core_reset()
    - [x86] staging: rtl8192e: fix potential use after free
    - staging: rtl8723bs: Drop ACPI device ids
    - staging: rtl8723bs: Add 024c:0525 to the list of SDIO device-ids
    - USB: serial: ftdi_sio: add device IDs for U-Blox C099-F9P
    - [x86] mei: bus: prefix device names on bus with the bus name
    - [x86] mei: me: add comet point V device id
    - [x86] thunderbolt: Power cycle the router if NVM authentication fails
    - xfrm: Fix memleak on xfrm state destroy
    - [x86] fpu: Don't cache access to fpu_fpregs_owner_ctx (CVE-2019-19602)
    - macvlan: schedule bc_work even if error
    - mdio_bus: don't use managed reset-controller
    - net: macb: add missed tasklet_kill
    - net: psample: fix skb_over_panic
    - net: sched: fix `tc -s class show` no bstats on class with nolock
      subqueues
    - openvswitch: fix flow command message size
    - sctp: Fix memory leak in sctp_sf_do_5_2_4_dupcook
    - slip: Fix use-after-free Read in slip_open
    - sctp: cache netns in sctp_ep_common
    - openvswitch: drop unneeded BUG_ON() in ovs_flow_cmd_build_info()
    - openvswitch: remove another BUG_ON()
    - net/tls: take into account that bpf_exec_tx_verdict() may free the
      record
    - net: skmsg: fix TLS 1.3 crash with full sk_msg
    - tipc: fix link name length check
    - ext4: add more paranoia checking in ext4_expand_extra_isize handling
    - HID: core: check whether Usage Page item is after Usage ID items
    - [x86] platform/x86: hp-wmi: Fix ACPI errors caused by too small buffer
    - [x86] platform/x86: hp-wmi: Fix ACPI errors caused by passing 0 as input
      size
    - [armhf] net: fec: fix clock count mis-match

  [ Ben Hutchings ]
  * [amd64] sound/soc/sof: Disable SND_SOC_SOF_ACPI,
    SND_SOC_SOF_{BAYTRAIL,BROADWELL}_SUPPORT (Closes: #945914)
  * [amd64] sound/soc/intel/boarss: Disable Broxton drivers again
  * [i386] sound/soc: Enable same SOF drivers as on amd64
  * Bump ABI to 3

 -- Salvatore Bonaccorso <carnil@debian.org>  Sat, 07 Dec 2019 13:24:06 +0100

linux (5.3.9-3) unstable; urgency=medium

  * [arm64,armhf,powerpc*,s390x] KVM: Add more exports to ABI ignore list
    (fixes FTBFS)

 -- Ben Hutchings <ben@decadent.org.uk>  Tue, 19 Nov 2019 01:43:33 +0000

linux (5.3.9-2) unstable; urgency=medium

  * [x86] Add mitigation for TSX Asynchronous Abort (CVE-2019-11135):
    - x86/msr: Add the IA32_TSX_CTRL MSR
    - x86/cpu: Add a helper function x86_read_arch_cap_msr()
    - x86/cpu: Add a "tsx=" cmdline option with TSX disabled by default
    - x86/speculation/taa: Add mitigation for TSX Async Abort
    - x86/speculation/taa: Add sysfs reporting for TSX Async Abort
    - kvm/x86: Export MDS_NO=0 to guests when TSX is enabled
    - x86/tsx: Add "auto" option to the tsx= cmdline parameter
    - x86/speculation/taa: Add documentation for TSX Async Abort
    - x86/tsx: Add config options to set tsx=on|off|auto
    - x86/speculation/taa: Fix printing of TAA_MSG_SMT on IBRS_ALL CPUs
    TSX is now disabled by default; see
    Documentation/admin-guide/hw-vuln/tsx_async_abort.rst
  * [x86] KVM: Add mitigation for Machine Check Error on Page Size Change
    (aka iTLB multi-hit, CVE-2018-12207):
    - kvm: x86, powerpc: do not allow clearing largepages debugfs entry
    - x86/bugs: Add ITLB_MULTIHIT bug infrastructure
    - x86/cpu: Add Tremont to the cpu vulnerability whitelist
    - cpu/speculation: Uninline and export CPU mitigations helpers
    - kvm: mmu: ITLB_MULTIHIT mitigation
    - kvm: Add helper function for creating VM worker threads
    - kvm: x86: mmu: Recovery of shattered NX large pages
    - Documentation: Add ITLB_MULTIHIT documentation
  * [x86] i915: Mitigate local privilege escalation on gen9 (CVE-2019-0155):
    - drm/i915: Rename gen7 cmdparser tables
    - drm/i915: Disable Secure Batches for gen6+
    - drm/i915: Remove Master tables from cmdparser
    - drm/i915: Add support for mandatory cmdparsing
    - drm/i915: Support ro ppgtt mapped cmdparser shadow buffers
    - drm/i915: Allow parsing of unsized batches
    - drm/i915: Add gen9 BCS cmdparsing
    - drm/i915/cmdparser: Use explicit goto for error paths
    - drm/i915/cmdparser: Add support for backward jumps
    - drm/i915/cmdparser: Ignore Length operands during command matching
    - drm/i915/cmdparser: Fix jump whitelist clearing
  * [x86] i915: Mitigate local denial-of-service on gen8/gen9 (CVE-2019-0154):
    - drm/i915: Lower RM timeout to avoid DSI hard hangs
    - drm/i915/gen8+: Add RC6 CTX corruption WA

 -- Ben Hutchings <ben@decadent.org.uk>  Tue, 12 Nov 2019 15:44:08 +0000

linux (5.3.9-1) unstable; urgency=medium

  * New version hopefully closes: #942881
  * New upstream stable update:
    https://www.kernel.org/pub/linux/kernel/v5.x/ChangeLog-5.3.8
    - drm: Free the writeback_job when it with an empty fb
    - drm: Clear the fence pointer when writeback job signaled
    - [armhf] clk: ti: dra7: Fix mcasp8 clock bits
    - [armhf] dts: Fix wrong clocks for dra7 mcasp
    - nvme-pci: Fix a race in controller removal
    - scsi: ufs: skip shutdown if hba is not powered
    - scsi: megaraid: disable device when probe failed after enabled device
    - scsi: qla2xxx: Silence fwdump template message
    - scsi: qla2xxx: Fix unbound sleep in fcport delete path.
    - scsi: qla2xxx: Fix stale mem access on driver unload
    - scsi: qla2xxx: Fix N2N link reset
    - scsi: qla2xxx: Fix N2N link up fail
    - [armhf] dts: Fix gpio0 flags for am335x-icev2
    - [armhf] OMAP2+: Fix missing reset done flag for am3 and am43
    - [armhf] OMAP2+: Add missing LCDC midlemode for am335x
    - [armhf] OMAP2+: Fix warnings with broken omap2_set_init_voltage()
    - nvme-tcp: fix wrong stop condition in io_work
    - nvme-pci: Save PCI state before putting drive into deepest state
    - nvme: fix an error code in nvme_init_subsystem()
    - nvme-rdma: Fix max_hw_sectors calculation
    - nvme: Added QUIRKs for ADATA XPG SX8200 Pro 512GB
    - nvme: Add quirk for Kingston NVME SSD running FW E8FK11.T
    - nvme-rdma: fix possible use-after-free in connect timeout
    - blk-mq: honor IO scheduler for multiqueue devices
    - xen/efi: Set nonblocking callbacks
    - loop: change queue block size to match when using DIO
    - nl80211: fix null pointer dereference
    - mac80211: fix txq null pointer dereference
    - netfilter: nft_connlimit: disable bh on garbage collection
    - [armhf,arm64] net: stmmac: xgmac: Not all Unicast addresses may be
      available
    - [armhf,arm64] net: stmmac: dwmac4: Always update the MAC Hash Filter
    - [armhf,arm64] net: stmmac: Correctly take timestamp for PTPv2
    - [armhf,arm64] net: stmmac: Do not stop PHY if WoL is enabled
    - drm/amdgpu: fix multiple memory leaks in acp_hw_init
    - drm/amd/display: memory leak
    - [mips*el/loongson-*] Fix the link time qualifier of 'serial_exit()'
    - [arm64] net: hisilicon: Fix usage of uninitialized variable in function
      mdio_sc_cfg_reg_write()
    - [armhf,arm64] net: stmmac: Avoid deadlock on suspend/resume
    - [s390x] mm: fix -Wunused-but-set-variable warnings
    - r8152: Set macpassthru in reset_resume callback
    - net: phy: allow for reset line to be tied to a sleepy GPIO controller
    - net: phy: fix write to mii-ctrl1000 register
    - vfs: Convert filldir[64]() from __put_user() to unsafe_put_user()
    - elf: don't use MAP_FIXED_NOREPLACE for elf executable mappings
      (regression in 4.17)
    - vfs: Make filldir[64]() verify the directory entry filename is valid
    - uaccess: implement a proper unsafe_copy_to_user() and switch filldir over
      to it
    - vfs: filldir[64]: remove WARN_ON_ONCE() for bad directory entries
    - net_sched: fix backward compatibility for TCA_KIND (regression in 5.3.4)
    - net_sched: fix backward compatibility for TCA_ACT_KIND (regression in
      5.3.4)
    - libata/ahci: Fix PCS quirk application (regression in 5.3.4)
    - md/raid0: fix warning message for parameter default_layout
    - Revert "drm/radeon: Fix EEH during kexec" (regression in 5.3.5)
    - ocfs2: fix panic due to ocfs2_wq is null
    - nvme-pci: Set the prp2 correctly when using more than 4k page
    - ipv4: fix race condition between route lookup and invalidation
    - ipv4: Return -ENETUNREACH if we can't create route but saddr is valid
    - net: avoid potential infinite loop in tc_ctl_action()
    - [hppa,m68k] net: i82596: fix dma_alloc_attr for sni_82596
    - net: ipv6: fix listify ip6_rcv_finish in case of forwarding
    - [armhf,arm64] net: stmmac: disable/enable ptp_ref_clk in suspend/resume
      flow
    - rxrpc: Fix possible NULL pointer access in ICMP handling
    - sched: etf: Fix ordering of packets with same txtime
    - sctp: change sctp_prot .no_autobind with true
    - net: aquantia: temperature retrieval fix
    - net: aquantia: when cleaning hw cache it should be toggled
    - net: aquantia: do not pass lro session with invalid tcp checksum
    - net: aquantia: correctly handle macvlan and multicast coexistence
    - net: phy: micrel: Discern KSZ8051 and KSZ8795 PHYs
    - net: phy: micrel: Update KSZ87xx PHY name
    - net: avoid errors when trying to pop MLPS header on non-MPLS packets
    - net/sched: fix corrupted L2 header with MPLS 'push' and 'pop' actions
    - netdevsim: Fix error handling in nsim_fib_init and nsim_fib_exit
    - net: ethernet: broadcom: have drivers select DIMLIB as needed
    - net: phy: Fix "link partner" information disappear issue
    - rxrpc: use rcu protection while reading sk->sk_user_data
    - io_uring: fix bad inflight accounting for SETUP_IOPOLL|SETUP_SQTHREAD
    - io_uring: Fix corrupted user_data
    - USB: legousbtower: fix memleak on disconnect
    - ALSA: hda/realtek - Add support for ALC711
    - [x86] ALSA: hda/realtek - Enable headset mic on Asus MJ401TA
    - ALSA: usb-audio: Disable quirks for BOSS Katana amplifiers
    - ALSA: hda - Force runtime PM on Nvidia HDMI codecs
    - USB: serial: ti_usb_3410_5052: fix port-close races
    - USB: ldusb: fix memleak on disconnect
    - USB: usblp: fix use-after-free on disconnect
    - USB: ldusb: fix read info leaks
    - binder: Don't modify VMA bounds in ->mmap handler
    - [mips*] tlbex: Fix build_restore_pagemask KScratch restore
    - staging: wlan-ng: fix exit return when sme->key_idx >= NUM_WEPKEYS
    - [s390x] scsi: zfcp: fix reaction on bit error threshold notification
    - scsi: sd: Ignore a failure to sync cache due to lack of authorization
    - scsi: core: save/restore command resid for error handling
    - scsi: core: try to get module before removing device
    - scsi: ch: Make it possible to open a ch device multiple times again
    - Revert "Input: elantech - enable SMBus on new (2018+) systems"
      (regression in 5.3)
    - Input: synaptics-rmi4 - avoid processing unknown IRQs
    - ACPI: CPPC: Set pcc_data[pcc_ss_id] to NULL in acpi_cppc_processor_exit()
    - ACPI: NFIT: Fix unlock on error in scrub_show()
    - iwlwifi: pcie: change qu with jf devices to use qu configuration
    - cfg80211: wext: avoid copying malformed SSIDs (CVE-2019-17133)
    - mac80211: Reject malformed SSID elements
    - drm/edid: Add 6 bpc quirk for SDC panel in Lenovo G50
    - drm/ttm: Restore ttm prefaulting
    - [armhf,arm64] drm/panfrost: Handle resetting on timeout better
    - drm/amdgpu: Bail earlier when amdgpu.cik_/si_support is not set to 1
    - drm/amdgpu/sdma5: fix mask value of POLL_REGMEM packet for pipe sync
    - [x86] drm/i915/userptr: Never allow userptr into the mappable GGTT
    - [x86] drm/i915: Favor last VBT child device with conflicting AUX ch/DDC
      pin
    - drm/amdgpu/vce: fix allocation size in enc ring test
    - drm/amdgpu/vcn: fix allocation size in enc ring test
    - drm/amdgpu/uvd6: fix allocation size in enc ring test (v2)
    - drm/amdgpu/uvd7: fix allocation size in enc ring test (v2)
    - drm/amdgpu: user pages array memory leak fix
    - drivers/base/memory.c: don't access uninitialized memmaps in
      soft_offline_page_store()
    - fs/proc/page.c: don't access uninitialized memmaps in fs/proc/page.c
    - io_uring: Fix broken links with offloading
    - io_uring: Fix race for sqes with userspace
    - io_uring: used cached copies of sq->dropped and cq->overflow
    - [armhf] mmc: sdhci-omap: Fix Tuning procedure for temperatures < -20C
    - mm/memory-failure.c: don't access uninitialized memmaps in
      memory_failure()
    - mm/slub: fix a deadlock in show_slab_objects()
    - mm/page_owner: don't access uninitialized memmaps when reading
      /proc/pagetypeinfo
    - mm/memunmap: don't access uninitialized memmap in memunmap_pages()
    - mm: memcg/slab: fix panic in __free_slab() caused by premature memcg
      pointer release
    - mm, compaction: fix wrong pfn handling in __reset_isolation_pfn()
    - mm: memcg: get number of pages on the LRU list in memcgroup base on
      lru_zone_size
    - mm: memblock: do not enforce current limit for memblock_phys* family
    - hugetlbfs: don't access uninitialized memmaps in
      pfn_range_valid_gigantic()
    - mm/memory-failure: poison read receives SIGKILL instead of SIGBUS if
      mmaped more than once
    - zram: fix race between backing_dev_show and backing_dev_store
    - [s390x] zcrypt: fix memleak at release
    - [s390x] kaslr: add support for R_390_GLOB_DAT relocation type
    - lib/vdso: Make clock_getres() POSIX compliant again
    - [hppa] Fix vmap memory leak in ioremap()/iounmap()
    - [arm64] KVM: Trap VM ops when ARM64_WORKAROUND_CAVIUM_TX2_219_TVM is set
    - [arm64] Avoid Cavium TX2 erratum 219 when switching TTBR
    - [arm64] Enable workaround for Cavium TX2 erratum 219 when running SMT
    - [arm64] Allow CAVIUM_TX2_ERRATUM_219 to be selected
    - CIFS: avoid using MID 0xFFFF
    - cifs: Fix missed free operations
    - CIFS: Fix use after free of file info structures
    - perf/aux: Fix AUX output stopping
    - tracing: Fix race in perf_trace_buf initialization
    - fs/dax: Fix pmd vs pte conflict detection
    - dm cache: fix bugs when a GFP_NOWAIT allocation fails
    - [riscv64] irqchip/sifive-plic: Switch to fasteoi flow
    - [amd64] boot: Make level2_kernel_pgt pages invalid outside kernel area
    - [x86] apic/x2apic: Fix a NULL pointer deref when handling a dying cpu
    - [x86] hyperv: Make vapic support x2apic mode
    - [x86] pinctrl: cherryview: restore Strago DMI workaround for all versions
    - [arm64] pinctrl: armada-37xx: fix control of pins 32 and up
    - [arm64] pinctrl: armada-37xx: swap polarity on LED group
    - btrfs: block-group: Fix a memory leak due to missing
      btrfs_put_block_group()
    - Btrfs: add missing extents release on file extent cluster relocation
      error
    - btrfs: don't needlessly create extent-refs kernel thread
    - Btrfs: fix qgroup double free after failure to reserve metadata for
      delalloc
    - Btrfs: check for the full sync flag while holding the inode lock during
      fsync
    - btrfs: tracepoints: Fix wrong parameter order for qgroup events
    - btrfs: tracepoints: Fix bad entry members of qgroup events
    - [ppc64*] KVM: Book3S HV: XIVE: Ensure VP isn't already in use
    - memstick: jmb38x_ms: Fix an error handling path in 'jmb38x_ms_probe()'
    - cpufreq: Avoid cpufreq_suspend() deadlock on system shutdown
    - ceph: just skip unrecognized info in ceph_reply_info_extra
    - xen/netback: fix error path of xenvif_connect_data()
    - PCI: PM: Fix pci_power_up()
    - opp: of: drop incorrect lockdep_assert_held()
    - of: reserved_mem: add missing of_node_put() for proper ref-counting
    - blk-rq-qos: fix first node deletion of rq_qos_del()
    https://www.kernel.org/pub/linux/kernel/v5.x/ChangeLog-5.3.9
    - io_uring: fix up O_NONBLOCK handling for sockets
    - dm snapshot: introduce account_start_copy() and account_end_copy()
    - dm snapshot: rework COW throttling to fix deadlock
    - Btrfs: fix inode cache block reserve leak on failure to allocate data
      space
    - btrfs: qgroup: Always free PREALLOC META reserve in
      btrfs_delalloc_release_extents()
    - iio: fix center temperature of bmc150-accel-core
    - libsubcmd: Make _FORTIFY_SOURCE defines dependent on the feature
    - perf tests: Avoid raising SEGV using an obvious NULL dereference
    - perf map: Fix overlapped map handling
    - perf script brstackinsn: Fix recovery from LBR/binary mismatch
    - perf jevents: Fix period for Intel fixed counters
    - perf tools: Propagate get_cpuid() error
    - perf annotate: Propagate perf_env__arch() error
    - perf annotate: Fix the signedness of failure returns
    - perf annotate: Propagate the symbol__annotate() error return
    - perf annotate: Fix arch specific ->init() failure errors
    - perf annotate: Return appropriate error code for allocation failures
    - perf annotate: Don't return -1 for error when doing BPF disassembly
    - staging: rtl8188eu: fix null dereference when kzalloc fails
    - RDMA/hfi1: Prevent memory leak in sdma_init
    - RDMA/iw_cxgb4: fix SRQ access from dump_qp()
    - RDMA/iwcm: Fix a lock inversion issue
    - [x86] HID: hyperv: Use in-place iterator API in the channel callback
    - nfs: Fix nfsi->nrequests count error on nfs_inode_remove_request
    - [arm64] cpufeature: Effectively expose FRINT capability to userspace
    - [arm64] Fix incorrect irqflag restore for priority masking for compat
    - [arm64] ftrace: Ensure synchronisation in PLT setup for Neoverse-N1
      #1542419
    - [riscv64] serial/sifive: select SERIAL_EARLYCON
    - RDMA/core: Fix an error handling path in 'res_get_common_doit()'
    - RDMA/cm: Fix memory leak in cm_add/remove_one
    - RDMA/nldev: Reshuffle the code to avoid need to rebind QP in error path
    - RDMA/mlx5: Do not allow rereg of a ODP MR
    - RDMA/mlx5: Order num_pending_prefetch properly with synchronize_srcu
    - RDMA/mlx5: Add missing synchronize_srcu() for MW cases
    - [arm64] gpio: max77620: Use correct unit for debounce times
    - fs: cifs: mute -Wunused-const-variable message
    - [arm64] vdso32: Fix broken compat vDSO build warnings
    - [arm64] vdso32: Detect binutils support for dmb ishld
    - serial: mctrl_gpio: Check for NULL pointer
    - [armhf] serial: 8250_omap: Fix gpio check for auto RTS/CTS
    - [arm64] vdso32: Don't use KBUILD_CPPFLAGS unconditionally
    - efi/cper: Fix endianness of PCIe class code
    - [x86] efi: Do not clean dummy variable in kexec path
    - [mips*] include: Mark __cmpxchg as __always_inline
    - [riscv64] avoid kernel hangs when trapped in BUG()
    - [riscv64] avoid sending a SIGTRAP to a user thread trapped in WARN()
    - [riscv64] Correct the handling of unexpected ebreak in do_trap_break()
    - [x86] xen: Return from panic notifier
    - ocfs2: clear zero in unaligned direct IO
    - fs: ocfs2: fix possible null-pointer dereferences in
      ocfs2_xa_prepare_entry()
    - fs: ocfs2: fix a possible null-pointer dereference in
      ocfs2_write_end_nolock()
    - fs: ocfs2: fix a possible null-pointer dereference in
      ocfs2_info_scan_inode_alloc()
    - btrfs: silence maybe-uninitialized warning in clone_range
    - [arm64] armv8_deprecated: Checking return value for memory allocation
    - [x86] cpu: Add Comet Lake to the Intel CPU models header
    - sched/fair: Scale bandwidth quota and period without losing quota/period
      ratio precision
    - sched/vtime: Fix guest/system mis-accounting on task switch
    - perf/core: Rework memory accounting in perf_mmap()
    - perf/core: Fix corner case in perf_rotate_context()
    - [x86] perf/amd: Change/fix NMI latency mitigation to use a timestamp
    - drm/amdgpu: fix memory leak
    - [mips*] include: Mark __xchg as __always_inline
    - [mips*] fw: sni: Fix out of bounds init of o32 stack
    - [s390x] cio: fix virtio-ccw DMA without PV
    - [x86] virt: vbox: fix memory leak in hgcm_call_preprocess_linaddr
    - nbd: fix possible sysfs duplicate warning
    - NFSv4: Fix leak of clp->cl_acceptor string
    - SUNRPC: fix race to sk_err after xs_error_report
    - [s390x] uaccess: avoid (false positive) compiler warnings
    - tracing: Initialize iter->seq after zeroing in tracing_read_pipe()
    - perf annotate: Fix multiple memory and file descriptor leaks
    - perf/aux: Fix tracking of auxiliary trace buffer allocation
    - USB: legousbtower: fix a signedness bug in tower_probe()
    - nbd: verify socket is supported during setup
    - [arm64] dts: qcom: Add Lenovo Miix 630
    - [arm64] dts: qcom: Add HP Envy x2
    - [arm64] dts: qcom: Add Asus NovaGo TP370QL
    - rtw88: Fix misuse of GENMASK macro
    - [s390x] pci: fix MSI message data
    - thunderbolt: Correct path indices for PCIe tunnel
    - thunderbolt: Use 32-bit writes when writing ring producer/consumer
    - fuse: flush dirty data/metadata before non-truncate setattr
    - fuse: truncate pending writes on O_TRUNC
    - ALSA: bebob: Fix prototype of helper function to return negative value
    - ALSA: timer: Fix mutex deadlock at releasing card
    - ALSA: hda/realtek - Fix 2 front mics of codec 0x623
    - ALSA: hda/realtek - Add support for ALC623
    - ath10k: fix latency issue for QCA988x
    - UAS: Revert commit 3ae62a42090f ("UAS: fix alignment of scatter/gather
      segments") (regression in 5.2)
    - nl80211: fix validation of mesh path nexthop
    - USB: gadget: Reject endpoints with 0 maxpacket value
    - usb-storage: Revert commit 747668dbc061 ("usb-storage: Set
      virt_boundary_mask to avoid SG overflows") (regression in 5.2)
    - USB: ldusb: fix ring-buffer locking
    - USB: ldusb: fix control-message timeout
    - usb: xhci: fix Immediate Data Transfer endianness
    - USB: serial: whiteheat: fix potential slab corruption
    - USB: serial: whiteheat: fix line-speed endianness
    - xhci: Fix use-after-free regression in xhci clear hub TT implementation
    - scsi: qla2xxx: Fix partial flash write of MBI
    - scsi: target: cxgbit: Fix cxgbit_fw4_ack()
    - [x86] HID: i2c-hid: add Trekstor Primebook C11B to descriptor override
    - HID: Fix assumption that devices have inputs
    - HID: fix error message in hid_open_report()
    - HID: logitech-hidpp: split g920_get_config()
    - HID: logitech-hidpp: rework device validation
    - HID: logitech-hidpp: do all FF cleanup in hidpp_ff_destroy()
    - [s390x] unwind: fix mixing regs and sp
    - [s390x] cmm: fix information leak in cmm_timeout_handler()
    - [s390x] idle: fix cpu idle time calculation
    - IB/hfi1: Avoid excessive retry for TID RDMA READ request
    - [arm64] Ensure VM_WRITE|VM_SHARED ptes are clean by default
    - [arm64] cpufeature: Enable Qualcomm Falkor/Kryo errata 1003
    - virtio_ring: fix stalls for packed rings
    - rtlwifi: rtl_pci: Fix problem of too small skb->len
    - rtlwifi: Fix potential overflow on P2P code
    - [x86] KVM: vmx, svm: always run with EFER.NXE=1 when shadow paging is
      active
    - [arm64] dmaengine: qcom: bam_dma: Fix resource leak
    - [arm64] dmaengine: tegra210-adma: fix transfer failure
    - [armhf] dmaengine: imx-sdma: fix size check for sdma script_number
    - [armhf] dmaengine: cppi41: Fix cppi41_dma_prep_slave_sg() when idle
    - drm/amdgpu/gmc10: properly set BANK_SELECT and FRAGMENT_SIZE
    - [x86] drm/i915: Fix PCH reference clock for FDI on HSW/BDW
    - drm/amdgpu/gfx10: update gfx golden settings
    - drm/amdgpu/powerplay/vega10: allow undervolting in p7
    - drm/amdgpu: Fix SDMA hang when performing VKexample test
    - NFS: Fix an RCU lock leak in nfs4_refresh_delegation_stateid()
    - io_uring: ensure we clear io_kiocb->result before each issue
    - [x86] iommu/vt-d: Fix panic after kexec -p for kdump
    - batman-adv: Avoid free/alloc race when handling OGM buffer
    - llc: fix sk_buff leak in llc_sap_state_process()
    - llc: fix sk_buff leak in llc_conn_service()
    - rxrpc: Fix call ref leak
    - rxrpc: rxrpc_peer needs to hold a ref on the rxrpc_local record
    - rxrpc: Fix trace-after-put looking at the put peer record
    - NFC: pn533: fix use-after-free and memleaks
    - bonding: fix potential NULL deref in bond_update_slave_arr
    - netfilter: conntrack: avoid possible false sharing
    - net: usb: sr9800: fix uninitialized local variable
    - sch_netem: fix rcu splat in netem_enqueue()
    - net: sched: sch_sfb: don't call qdisc_put() while holding tree lock
    - iwlwifi: exclude GEO SAR support for 3168
    - sched/fair: Fix low cpu usage with high throttling by removing expiration
      of cpu-local slices
    - ALSA: usb-audio: DSD auto-detection for Playback Designs
    - ALSA: usb-audio: Update DSD support quirks for Oppo and Rotel
    - ALSA: usb-audio: Add DSD support for Gustard U16/X26 USB Interface
    - RDMA/mlx5: Use irq xarray locking for mkey_table
    - sched/fair: Fix -Wunused-but-set-variable warnings
    - [powerpc*] powernv: Fix CPU idle to be called with IRQs disabled
    - Revert "ALSA: hda: Flush interrupts on disabling" (regression in 5.3.4)

  [ Ben Hutchings ]
  * debian/bin/gencontrol_signed.py: Fix code style error
  * debian/bin/gencontrol.py: Skip linux-perf lintian-overrides if we won't
    build it
  * debian/bin/gencontrol{,_signed}.py: Use vars parameter instead of self.vars
  * debian/bin/gencontrol{,_signed}.py: Use %(name)s to format template vars
  * debian/.gitignore, debian/rules: Generalise patterns for generated files
  * gencontrol: Generalise substitution of debhelper config template
  * Add maint scripts to meta-packages to convert doc directories to symlinks
    (Closes: #942861)
  * debian/lib/python/debian_linux/utils.py: Use 'with' to manage file handles
  * debian/lib/python/debian_linux/utils.py: Store file mode for templates
  * Copy template file permissions to output files
  * debian/templates/headers.postinst.in: Set executable for consistency
  * debian/README.source: Document code signing and how to test it
  * debian/tests/control: Mark python test as superficial
  * [arm64] linux-headers: Disable check for a 32-bit compiler
    (Closes: #943953):
    - arm64: Kconfig: Make CONFIG_COMPAT_VDSO a proper Kconfig option
    - debian/bin/gencontrol.py: Optionally define $(CROSS_COMPILE_COMPAT) make
      variable
    - Enable COMPAT_VDSO and set $(CROSS_COMPILE_COMPAT) instead of setting
      CROSS_COMPILE_COMPAT_VDSO
  * crypto: Enable PKCS8_PRIVATE_KEY_PARSER as module (Closes: #924705)
  * Bump ABI to 2
  * [arm64] atmel_mxt_ts: Disable TOUCHSCREEN_ATMEL_MXT_T37 to avoid V4L
    dependency
  * random: try to actively add entropy rather than passively wait for it

  [ Bastian Blank ]
  * [amd64/cloud-amd64] Re-enable RTC drivers. (closes: #931341)

  [ Thomas W ]
  * [x86] Enable missing modules and setting:
    CONFIG_HUAWEI_WMI
    CONFIG_I2C_MULTI_INSTANTIATE
    CONFIG_INTEL_TURBO_MAX_3

  [ Alper Nebi Yasak ]
  * [arm64] udeb: Add i2c-rk3x to i2c-modules
  * [arm64,armhf] udeb: Add rockchip-io-domain to kernel-image
  * udeb: Add atmel_mxt_ts to input-modules

  [ Noah Meyerhans ]
  * drivers/net/ethernet/amazon: Backport driver fixes from v5.4-rc5

  [ Niv Sardi ]
  * KEYS: Make use of platform keyring for module signature verify
    (closes: #935945)

 -- Ben Hutchings <ben@decadent.org.uk>  Sat, 09 Nov 2019 15:42:49 +0000

linux (5.3.7-1) unstable; urgency=medium

  * New upstream stable update:
    https://www.kernel.org/pub/linux/kernel/v5.x/ChangeLog-5.3.3
    https://www.kernel.org/pub/linux/kernel/v5.x/ChangeLog-5.3.4
    - mISDN: enforce CAP_NET_RAW for raw sockets (CVE-2019-17055)
    - appletalk: enforce CAP_NET_RAW for raw sockets (CVE-2019-17054)
    - ax25: enforce CAP_NET_RAW for raw sockets (CVE-2019-17052)
    - ieee802154: enforce CAP_NET_RAW for raw sockets (CVE-2019-17053)
    - nfc: enforce CAP_NET_RAW for raw sockets (CVE-2019-17056)
    https://www.kernel.org/pub/linux/kernel/v5.x/ChangeLog-5.3.5
    https://www.kernel.org/pub/linux/kernel/v5.x/ChangeLog-5.3.6
    - nl80211: validate beacon head (CVE-2019-16746)
    https://www.kernel.org/pub/linux/kernel/v5.x/ChangeLog-5.3.7

  [ Aurelien Jarno ]
  * [riscv64] Enable SOC_SIFIVE. Do not select CLK_SIFIVE,
    CLK_SIFIVE_FU540_PRCI, SIFIVE_PLIC, SERIAL_SIFIVE and
    SERIAL_SIFIVE_CONSOLE as they are selected by SOC_SIFIVE.
  * [riscv64] Install DTBS using dtbs_install target.
  * [riscv64] Enable SPI_SIFIVE.
  * [riscv64] Enable SERIAL_EARLYCON_RISCV_SBI.
  * [riscv64] Enable MMC, MMC_SPI.
  * [riscv64] udeb: Add mmc-core-modules and mmc-modules.
  * [riscv64] Fix memblock reservation for device tree blob.
  * [riscv64] Clear load reservations while restoring hart contexts.

  [ Ben Hutchings ]
  * [mips*] Revert "Only define MAX_PHYSMEM_BITS on Loongson-3"
  * KEYS: Re-enable SECONDARY_TRUSTED_KEYRING, dropped in 5.2.6-1 by
    mis-merge (Closes: #935945)

  [ John Paul Adrian Glaubitz ]
  * [m68k] Enable CONFIG_CRYPTO_MANAGER_DISABLE_TESTS
  * [hppa] Enable CONFIG_CRYPTO_MANAGER_DISABLE_TESTS
  * [sh4] Enable CONFIG_CRYPTO_MANAGER_DISABLE_TESTS

  [ Salvatore Bonaccorso ]
  * RDMA/cxgb4: Do not dma memory off of the stack (CVE-2019-17075)
  * ath6kl: fix a NULL-ptr-deref bug in ath6kl_usb_alloc_urb_from_pipe()
    (CVE-2019-15098)

  [ Romain Perier ]
  * [armel/rpi] Enable CONFIG_BRCMFMAC_SDIO (Closes: #940530)

  [ Héctor Orón Martínez ]
  * [x86] Enable ASoC: SOF sound driver (Closes: #940726)

 -- Salvatore Bonaccorso <carnil@debian.org>  Sun, 20 Oct 2019 00:56:32 +0200

linux (5.3.2-1~exp1) experimental; urgency=medium

  * New upstream release: https://kernelnewbies.org/Linux_5.3
    - [armhf] select the dma-noncoherent symbols for all swiotlb builds
      (fixes FTBFS)
  * New upstream stable update:
    https://www.kernel.org/pub/linux/kernel/v5.x/ChangeLog-5.3.1
    https://www.kernel.org/pub/linux/kernel/v5.x/ChangeLog-5.3.2

  [ Ben Hutchings ]
  * [hppa,sparc64] udeb: Delete osst from scsi-modules (fixes FTBFS)
  * Compile with gcc-9 on all architectures
  * Set KCFLAGS make variable instead of CFLAGS_{KERNEL,MODULE}
  * linux-image-dbg: Delete ./ from source file names in debug info
  * debian/rules: Make maintainerclean delete (almost) everything clean does
  * debian/rules: Make maintainerclean delete everything gencontrol.py creates
  * debian/.gitignore: Synchronise some patterns with clean target
  * Add the metapackages previously built by src:linux-latest:
    - Add template and NEWS files from linux-latest
    - Rename added templates to be consistent with existing templates
    - Fix some inconsistencies in metapackage templates
    - Define pkg.linux.nometa build profile to exclude the metapackages
    - Build the metapackages by default (Closes: #583849, #941042)
    - Make linux-perf an arch-dependent package
    - Require metapackage dependencies to be the same version, and link doc
      dirs

  [ Uwe Kleine-König ]
  * [arm64] enable I2C_QCOM_GENI for Lenovo C630

 -- Ben Hutchings <ben@decadent.org.uk>  Wed, 02 Oct 2019 05:31:27 +0100

linux (5.3~rc5-1~exp2) experimental; urgency=medium

  * tools/perf: pmu-events: Fix reproducibility
  * Fix FTBFS:
    - Update "kbuild: Make the toolchain variables easily overwritable" for 5.3
    - udeb: Make nic-wireless-modules depend on crypto-modules
  * debian/control: Remove build profile qual for rsync, needed for
    headers_install
  * debian/changelog: Move older entries to changelog.old

 -- Ben Hutchings <ben@decadent.org.uk>  Sun, 25 Aug 2019 16:28:41 +0100

linux (5.3~rc5-1~exp1) experimental; urgency=medium

  * New upstream release candidate

  [ Ben Hutchings ]
  * aufs: Update support patchset to aufs5.x-rcN 20190805
  * [rt] Disable until it is updated for 5.3 or later
  * [powerpcspe] Remove all support for powerpcspe, which is dead upstream
  * linux-headers: Change per-flavour Makefile to match upstream out-of-tree
    builds
  * debian/bin/genorig.py: Import debian.deb822 instead of deprecated deb822
  * [arm64] Use armhf cross-compiler for building compat vDSO
  * Documentation: Fix broken link to CIPSO draft

  [ Lubomir Rintel ]
  * udeb: input-modules: Add OLPC AP-SP keyboard
  * [armhf] Add camera, EC and battery drivers for OLPC XO-1.75 laptop.

 -- Ben Hutchings <ben@decadent.org.uk>  Sat, 24 Aug 2019 19:07:56 +0100

linux (5.2.17-1) unstable; urgency=medium

  * New upstream stable update:
    https://www.kernel.org/pub/linux/kernel/v5.x/ChangeLog-5.2.10
    - KEYS: trusted: allow module init if TPM is inactive or deactivated
    - seq_file: fix problem when seeking mid-record
    - mm/hmm: fix bad subpage pointer in try_to_unmap_one
    - mm: mempolicy: make the behavior consistent when MPOL_MF_MOVE* and
      MPOL_MF_STRICT were specified
    - mm: mempolicy: handle vma with unmovable pages mapped correctly in mbind
    - mm/z3fold.c: fix z3fold_destroy_pool() ordering
    - mm/z3fold.c: fix z3fold_destroy_pool() race condition
    - mm/memcontrol.c: fix use after free in mem_cgroup_iter()
    - mm/usercopy: use memory range to be accessed for wraparound check
    - mm, vmscan: do not special-case slab reclaim when watermarks are boosted
    - [armhf,arm64] cpufreq: schedutil: Don't skip freq update when limits
      change
    - drm/amdgpu: fix gfx9 soft recovery
    - drm/nouveau: Only recalculate PBN/VCPI on mode/connector changes
    - [arm64] ftrace: Ensure module ftrace trampoline is coherent with I-side
    - [x86] ALSA: hda/realtek - Add quirk for HP Envy x360
    - ALSA: usb-audio: Fix a stack buffer overflow bug in check_input_term
      (CVE-2019-15118)
    - ALSA: usb-audio: Fix an OOB bug in parse_audio_mixer_unit
      (CVE-2019-15117)
    - [x86] ALSA: hda - Apply workaround for another AMD chip 1022:1487
    - ALSA: hda - Fix a memory leak bug
    - ALSA: hda - Add a generic reboot_notify
    - ALSA: hda - Let all conexant codec enter D3 when rebooting
    - HID: holtek: test for sanity of intfdata
    - HID: hiddev: avoid opening a disconnected device
    - HID: hiddev: do cleanup in failure of opening a device
    - Input: kbtab - sanity check for endpoint type
    - Input: iforce - add sanity checks
    - net: usb: pegasus: fix improper read if get_registers() fail
    - bpf: fix access to skb_shared_info->gso_segs
    - netfilter: ebtables: also count base chain policies
    - [riscv64] Correct the initialized flow of FP register
    - [riscv64] Make __fstate_clean() work correctly.
    - [armhf] Revert "i2c: imx: improve the error handling in
      i2c_imx_dma_request()"
    - blk-mq: move cancel of requeue_work to the front of blk_exit_queue
    - io_uring: fix manual setup of iov_iter for fixed buffers
    - [arm64] RDMA/hns: Fix sg offset non-zero issue
    - IB/mlx5: Replace kfree with kvfree
    - dma-mapping: check pfn validity in dma_common_{mmap,get_sgtable}
    - [x87] platform: intel_pmc_core: Add ICL-NNPI support to PMC Core
    - mm/hmm: always return EBUSY for invalid ranges in
      hmm_range_{fault,snapshot}
    - [armhf,arm64] irqchip/gic-v3-its: Free unused vpt_page when alloc vpe
      table fail
    - [armhf] irqchip/irq-imx-gpcv2: Forward irq type to parent
    - f2fs: fix to read source block before invalidating it
    - tools perf beauty: Fix usbdevfs_ioctl table generator to handle _IOC()
    - perf header: Fix divide by zero error if f_header.attr_size==0
    - perf header: Fix use of unitialized value warning
    - RDMA/qedr: Fix the hca_type and hca_rev returned in device attributes
    - ALSA: pcm: fix lost wakeup event scenarios in snd_pcm_drain
    - libata: zpodd: Fix small read overflow in zpodd_get_mech_type()
    - Btrfs: fix deadlock between fiemap and transaction commits
    - scsi: hpsa: correct scsi command status issue after reset
    - scsi: qla2xxx: Fix possible fcport null-pointer dereferences
    - drm/amdkfd: Fix byte align on VegaM
    - drm/amd/powerplay: fix null pointer dereference around dpm state relates
    - drm/amdgpu: fix error handling in amdgpu_cs_process_fence_dep
    - drm/amdgpu: fix a potential information leaking bug
    - ata: libahci: do not complain in case of deferred probe
    - [riscv64] Fix perf record without libelf support
    - [arm64] Lower priority mask for GIC_PRIO_IRQON
    - [arm64] unwind: Prohibit probing on return_address()
    - IB/core: Add mitigation for Spectre V1 (CVE-2017-5753)
    - IB/mlx5: Fix MR registration flow to use UMR properly
    - RDMA/restrack: Track driver QP types in resource tracker
    - IB/mad: Fix use-after-free in ib mad completion handling
    - RDMA/mlx5: Release locks during notifier unregister
    - [arm64] drm: msm: Fix add_gpu_components
    - [arm64] RDMA/hns: Fix error return code in hns_roce_v1_rsv_lp_qp()
    - [armhf] drm/exynos: fix missing decrement of retry counter
    - [arm64] kprobes: Recover pstate.D in single-step exception handler
    - [arm64] Make debug exception handlers visible from RCU
    - Revert "kmemleak: allow to coexist with fault injection"
    - ocfs2: remove set but not used variable 'last_hash'
    - page flags: prioritize kasan bits over last-cpuid
    - asm-generic: fix -Wtype-limits compiler warnings
    - tpm: tpm_ibm_vtpm: Fix unallocated banks
    - [arm64] KVM: regmap: Fix unexpected switch fall-through
    - [x86] staging: comedi: dt3000: Fix signed integer overflow 'divider *
      base'
    - [x86] staging: comedi: dt3000: Fix rounding up of timer divisor
    - USB: core: Fix races in character device registration and deregistraion
    - usb: cdc-acm: make sure a refcount is taken early enough
    - USB: CDC: fix sanity checks in CDC union parser
    - USB: serial: option: add D-Link DWM-222 device ID
    - USB: serial: option: Add support for ZTE MF871A
    - USB: serial: option: add the BroadMobi BM818 card
    - USB: serial: option: Add Motorola modem UARTs
    - usb: setup authorized_default attributes using usb_bus_notify
    - netfilter: conntrack: Use consistent ct id hash calculation
    - iwlwifi: Add support for SAR South Korea limitation
    - Input: psmouse - fix build error of multiple definition
    - bnx2x: Fix VF's VLAN reconfiguration in reload.
    - bonding: Add vlan tx offload to hw_enc_features
    - [armhf,arm64] net: dsa: Check existence of .port_mdb_add callback before
      calling it
    - net/mlx4_en: fix a memory leak bug
    - net/packet: fix race in tpacket_snd()
    - net: sched: sch_taprio: fix memleak in error path for sched list parse
    - sctp: fix memleak in sctp_send_reset_streams
    - sctp: fix the transport error_count check
    - team: Add vlan tx offload to hw_enc_features
    - tipc: initialise addr_trail_end when setting node addresses
    - xen/netback: Reset nr_frags before freeing skb
    - net/mlx5e: Only support tx/rx pause setting for port owner
    - bnxt_en: Fix VNIC clearing logic for 57500 chips.
    - bnxt_en: Improve RX doorbell sequence.
    - bnxt_en: Fix handling FRAG_ERR when NVM_INSTALL_UPDATE cmd fails
    - bnxt_en: Suppress HWRM errors for HWRM_NVM_GET_VARIABLE command
    - bnxt_en: Use correct src_fid to determine direction of the flow
    - bnxt_en: Fix to include flow direction in L2 key
    - net sched: update skbedit action for batched events operations
    - netdevsim: Restore per-network namespace accounting for fib entries
    - net/mlx5e: ethtool, Avoid setting speed to 56GBASE when autoneg off
    - net/mlx5e: Fix false negative indication on tx reporter CQE recovery
    - net/mlx5e: Remove redundant check in CQE recovery flow of tx reporter
    - net/mlx5e: Use flow keys dissector to parse packets for ARFS
    - net/tls: prevent skb_orphan() from leaking TLS plain text with offload
    - net: phy: consider AN_RESTART status when reading link status
    - netlink: Fix nlmsg_parse as a wrapper for strict message parsing
    https://www.kernel.org/pub/linux/kernel/v5.x/ChangeLog-5.2.11
    - ASoC: simple_card_utils.h: care NULL dai at asoc_simple_debug_dai()
    - ASoC: simple-card: fix an use-after-free in simple_dai_link_of_dpcm()
    - ASoC: simple-card: fix an use-after-free in simple_for_each_link()
    - ASoC: audio-graph-card: fix use-after-free in graph_dai_link_of_dpcm()
    - ASoC: audio-graph-card: fix an use-after-free in graph_get_dai_id()
    - ASoC: audio-graph-card: add missing const at graph_get_dai_id()
    - regulator: axp20x: fix DCDCA and DCDCD for AXP806
    - regulator: axp20x: fix DCDC5 and DCDC6 for AXP803
    - [armhf] ASoC: samsung: odroid: fix an use-after-free issue for codec
    - [armhf] ASoC: samsung: odroid: fix a double-free issue for cpu_dai
    - [x86] ASoC: Intel: bytcht_es8316: Add quirk for Irbis NB41 netbook
    - HID: logitech-hidpp: add USB PID for a few more supported mice
    - HID: Add 044f:b320 ThrustMaster, Inc. 2 in 1 DT
    - [mips*] kernel: only use i8253 clocksource with periodic clockevent
    - [mips*] fix cacheinfo
    - libbpf: sanitize VAR to conservative 1-byte INT
    - netfilter: ebtables: fix a memory leak bug in compat
    - ASoC: dapm: Fix handling of custom_stop_condition on DAPM graph walks
    - [amd64] spi: pxa2xx: Balance runtime PM enable/disable on error
    - bpf: sockmap, sock_map_delete needs to use xchg
    - bpf: sockmap, synchronize_rcu before free'ing map
    - bpf: sockmap, only create entry if ulp is not already enabled
    - ASoC: dapm: fix a memory leak bug
    - bonding: Force slave speed check after link state recovery for 802.3ad
    - [armhf,arm64] net: mvpp2: Don't check for 3 consecutive Idle frames for
      10G links
    - libbpf: fix using uninitialized ioctl results
    - can: dev: call netif_carrier_off() in register_candev()
    - can: gw: Fix error path of cgw_module_init
    - libbpf: silence GCC8 warning about string truncation
    - {nl,mac}80211: fix interface combinations on crypto controlled devices
    - [armhf] ASoC: ti: davinci-mcasp: Fix clk PDIR handling for i2s master
      mode
    - [armhf,arm64] ASoC: rockchip: Fix mono capture
    - [armhf] ASoC: ti: davinci-mcasp: Correct slot_width posed constraint
    - net: usb: qmi_wwan: Add the BroadMobi BM818 card
    - qed: RDMA - Fix the hw_ver returned in device attributes
    - isdn: mISDN: hfcsusb: Fix possible null-pointer dereferences in
      start_isoc_chain()
    - mac80211_hwsim: Fix possible null-pointer dereferences in
      hwsim_dump_radio_nl()
    - [armhf,arm64] net: stmmac: manage errors returned by of_get_mac_address()
    - netfilter: ipset: Actually allow destination MAC address for hash:ip,mac
      sets too
    - netfilter: ipset: Copy the right MAC address in bitmap:ip,mac and
      hash:ip,mac sets
    - netfilter: ipset: Fix rename concurrency with listing
    - rxrpc: Fix potential deadlock
    - rxrpc: Fix the lack of notification when sendmsg() fails on a DATA packet
    - nvmem: Use the same permissions for eeprom as for nvmem
    - iwlwifi: mvm: avoid races in rate init and rate perform
    - iwlwifi: dbg_ini: move iwl_dbg_tlv_load_bin out of debug override ifdef
    - iwlwifi: dbg_ini: move iwl_dbg_tlv_free outside of debugfs ifdef
    - iwlwifi: fix locking in delayed GTK setting
    - iwlwifi: mvm: send LQ command always ASYNC
    - isdn: hfcsusb: Fix mISDN driver crash caused by transfer buffer on the
      stack
    - net: phy: phy_led_triggers: Fix a possible null-pointer dereference in
      phy_led_trigger_change_speed()
    - perf bench numa: Fix cpu0 binding
    - [arm64] spi: pxa2xx: Add support for Intel Tiger Lake
    - can: sja1000: force the string buffer NULL-terminated
    - can: peak_usb: force the string buffer NULL-terminated
    - [x86] ASoC: amd: acp3x: use dma_ops of parent device for acp3x dma driver
    - net/ethernet/qlogic/qed: force the string buffer NULL-terminated
    - NFSv4: Fix a credential refcount leak in nfs41_check_delegation_stateid
    - NFSv4: When recovering state fails with EAGAIN, retry the same recovery
    - NFSv4.1: Fix open stateid recovery
    - NFSv4.1: Only reap expired delegations
    - NFSv4: Fix a potential sleep while atomic in nfs4_do_reclaim()
    - NFS: Fix regression whereby fscache errors are appearing on 'nofsc'
      mounts
    - HID: quirks: Set the INCREMENT_USAGE_ON_DUPLICATE quirk on Saitek X52
    - HID: input: fix a4tech horizontal wheel custom usage
    - [armhf,arm64] drm/rockchip: Suspend DP late
    - SMB3: Fix potential memory leak when processing compound chain
    - SMB3: Kernel oops mounting a encryptData share with CONFIG_DEBUG_VIRTUAL
    - sched/deadline: Fix double accounting of rq/running bw in push & pull
    - sched/psi: Reduce psimon FIFO priority
    - sched/psi: Do not require setsched permission from the trigger creator
    - [s390x] protvirt: avoid memory sharing for diag 308 set/store
    - [s390x] mm: fix dump_pagetables top level page table walking
    - [s390x] put _stext and _etext into .text section
    - net: cxgb3_main: Fix a resource leak in a error path in 'init_one()'
    - [armhf,arm64] net: stmmac: Fix issues when number of Queues >= 4
    - [armhf,arm64] net: stmmac: tc: Do not return a fragment entry
    - drm/amdgpu: pin the csb buffer on hw init for gfx v8
    - [arm64] net: hisilicon: make hip04_tx_reclaim non-reentrant
    - [arm64] net: hisilicon: fix hip04-xmit never return TX_BUSY
    - [arm64] net: hisilicon: Fix dma_map_single failed on arm64
    - NFSv4: Ensure state recovery handles ETIMEDOUT correctly
    - libata: have ata_scsi_rw_xlat() fail invalid passthrough requests
    - libata: add SG safety checks in SFF pio transfers
    - [x86] lib/cpu: Address missing prototypes warning
    - [x86] drm/vmwgfx: fix memory leak when too many retries have occurred
    - block: aoe: Fix kernel crash due to atomic sleep when exiting
    - block, bfq: handle NULL return value by bfq_init_rq()
    - perf ftrace: Fix failure to set cpumask when only one cpu is present
    - perf cpumap: Fix writing to illegal memory in handling cpumap mask
    - perf pmu-events: Fix missing "cpu_clk_unhalted.core" event
    - [riscv64] dt-bindings: fix the schema compatible string for the HiFive
      Unleashed board
    - [arm64] KVM: Don't write junk to sysregs on reset
    - [armhf] KVM: Don't write junk to CP15 registers on reset
    - iwlwifi: mvm: disable TX-AMSDU on older NICs (Closes: #939853)
    - HID: wacom: correct misreported EKR ring values
    - HID: wacom: Correct distance scale for 2nd-gen Intuos devices
    - [x86] Revert "KVM: x86/mmu: Zap only the relevant pages when removing a
      memslot" (regression in 5.1)
    - Revert "dm bufio: fix deadlock with loop device" (regression in 5.2.3)
    - [armhf] clk: socfpga: stratix10: fix rate caclulationg for cnt_clks
    - ceph: clear page dirty before invalidate page
    - ceph: don't try fill file_lock on unsuccessful GETFILELOCK reply
    - libceph: fix PG split vs OSD (re)connect race
    - drm/amdgpu/gfx9: update pg_flags after determining if gfx off is possible
    - drm/nouveau: Don't retry infinitely when receiving no data on i2c over
      AUX
    - scsi: ufs: Fix NULL pointer dereference in ufshcd_config_vreg_hpm()
    - gpiolib: never report open-drain/source lines as 'input' to user-space
    - [x86] Drivers: hv: vmbus: Fix virt_to_hvpfn() for X86_PAE
    - userfaultfd_release: always remove uffd flags and clear
      vm_userfaultfd_ctx
    - [i386] retpoline: Don't clobber RFLAGS during CALL_NOSPEC on i386
    - [x86] apic: Handle missing global clockevent gracefully
    - [x86] CPU/AMD: Clear RDRAND CPUID bit on AMD family 15h/16h
    - [x86] boot: Save fields explicitly, zero out everything else
    - [x86] boot: Fix boot regression caused by bootparam sanitizing
    - IB/hfi1: Unsafe PSN checking for TID RDMA READ Resp packet
    - IB/hfi1: Add additional checks when handling TID RDMA READ RESP packet
    - IB/hfi1: Add additional checks when handling TID RDMA WRITE DATA packet
    - IB/hfi1: Drop stale TID RDMA packets that cause TIDErr
    - psi: get poll_work to run when calling poll syscall next time
    - dm kcopyd: always complete failed jobs
    - dm btree: fix order of block initialization in btree_split_beneath
    - dm integrity: fix a crash due to BUG_ON in __journal_read_write()
    - dm raid: add missing cleanup in raid_ctr()
    - dm space map metadata: fix missing store of apply_bops() return value
    - dm table: fix invalid memory accesses with too high sector number
    - dm zoned: improve error handling in reclaim
    - dm zoned: improve error handling in i/o map code
    - dm zoned: properly handle backing device failure
    - genirq: Properly pair kobject_del() with kobject_add()
    - mm/z3fold.c: fix race between migration and destruction
    - mm, page_alloc: move_freepages should not examine struct page of reserved
      memory
    - mm: memcontrol: flush percpu vmstats before releasing memcg
    - mm: memcontrol: flush percpu vmevents before releasing memcg
    - mm, page_owner: handle THP splits correctly
    - mm/zsmalloc.c: migration can leave pages in ZS_EMPTY indefinitely
    - mm/zsmalloc.c: fix race condition in zs_destroy_pool
    - IB/hfi1: Drop stale TID RDMA packets
    - dm zoned: fix potential NULL dereference in dmz_do_reclaim()
    - io_uring: fix potential hang with polled IO
    - io_uring: don't enter poll loop if we have CQEs pending
    - io_uring: add need_resched() check in inner poll loop
    - [powerpc*] Allow flush_(inval_)dcache_range to work across ranges >4GB
    - rxrpc: Fix local endpoint refcounting
    - rxrpc: Fix read-after-free in rxrpc_queue_local()
    - rxrpc: Fix local endpoint replacement
    - rxrpc: Fix local refcounting
    https://www.kernel.org/pub/linux/kernel/v5.x/ChangeLog-5.2.12
    - nvme-multipath: revalidate nvme_ns_head gendisk in nvme_validate_ns
    - afs: Fix the CB.ProbeUuid service handler to reply correctly
    - afs: Fix loop index mixup in afs_deliver_vl_get_entry_by_name_u()
    - fs: afs: Fix a possible null-pointer dereference in afs_put_read()
    - afs: Fix off-by-one in afs_rename() expected data version calculation
    - afs: Only update d_fsdata if different in afs_d_revalidate()
    - afs: Fix missing dentry data version updating
    - nvmet: Fix use-after-free bug when a port is removed
    - nvmet-loop: Flush nvme_delete_wq when removing the port
    - nvmet-file: fix nvmet_file_flush() always returning an error
    - nvme-core: Fix extra device_put() call on error path
    - nvme: fix a possible deadlock when passthru commands sent to a multipath
      device
    - nvme-rdma: fix possible use-after-free in connect error flow
    - nvme: fix controller removal race with scan work
    - nvme-pci: Fix async probe remove race
    - btrfs: trim: Check the range passed into to prevent overflow
    - IB/mlx5: Fix implicit MR release flow
    - [armhf] omap-dma/omap_vout_vrfb: fix off-by-one fi value
    - iommu/dma: Handle SG length overflow better
    - dma-direct: don't truncate dma_required_mask to bus addressing
      capabilities
    - usb: gadget: composite: Clear "suspended" on reset/disconnect
    - usb: gadget: mass_storage: Fix races between fsg_disable and fsg_set_alt
    - xen/blkback: fix memory leaks
    - [arm64] cpufeature: Don't treat granule sizes as strict
    - [riscv64] fix flush_tlb_range() end address for flush_tlb_page()
    - drm/scheduler: use job count instead of peek
    - drm/ast: Fixed reboot test may cause system hanged
    - [x86] tools: hv: fix KVP and VSS daemons exit code
    - locking/rwsem: Add missing ACQUIRE to read_slowpath exit when queue is
      empty
    - lcoking/rwsem: Add missing ACQUIRE to read_slowpath sleep loop
    - [arm*] watchdog: bcm2835_wdt: Fix module autoload
    - mt76: usb: fix rx A-MSDU support
    - ipv6/addrconf: allow adding multicast addr if IFA_F_MCAUTOJOIN is set
    - ipv6: Fix return value of ipv6_mc_may_pull() for malformed packets
      (regression in 5.1)
    - [armhf] net: cpsw: fix NULL pointer exception in the probe error path
    - net: fix __ip_mc_inc_group usage
    - net/smc: make sure EPOLLOUT is raised
    - tcp: make sure EPOLLOUT wont be missed
    - ipv4: mpls: fix mpls_xmit for iptunnel
    - openvswitch: Fix conntrack cache with timeout
    - ipv4/icmp: fix rt dst dev null pointer dereference
    - xfrm/xfrm_policy: fix dst dev null pointer dereference in collect_md mode
    - mm/zsmalloc.c: fix build when CONFIG_COMPACTION=n
    - ALSA: usb-audio: Check mixer unit bitmap yet more strictly
    - ALSA: hda/ca0132 - Add new SBZ quirk
    - ALSA: line6: Fix memory leak at line6_init_pcm() error path
    - ALSA: hda - Fixes inverted Conexant GPIO mic mute led
    - ALSA: seq: Fix potential concurrent access to the deleted pool
    - ALSA: usb-audio: Fix invalid NULL check in snd_emuusb_set_samplerate()
    - ALSA: usb-audio: Add implicit fb quirk for Behringer UFX1604
    - [x86] kvm: skip populating logical dest map if apic is not sw enabled
    - [x86] KVM: hyper-v: don't crash on KVM_GET_SUPPORTED_HV_CPUID when
      kvm_intel.nested is disabled
    - [x86] KVM: Don't update RIP or do single-step on faulting emulation
    - [x86] uprobes: Fix detection of 32-bit user mode
    - [x86] mm/cpa: Prevent large page split when ftrace flips RW on kernel text
    - [x86] apic: Do not initialize LDR and DFR for bigsmp
    - [x86] apic: Include the LDR when clearing out APIC registers
    - HID: logitech-hidpp: remove support for the G700 over USB
    - ftrace: Fix NULL pointer dereference in t_probe_next()
    - ftrace: Check for successful allocation of hash
    - ftrace: Check for empty hash and comment the race with registering probes
    - usbtmc: more sanity checking for packet size
    - usb-storage: Add new JMS567 revision to unusual_devs
    - USB: cdc-wdm: fix race between write and disconnect due to flag abuse
    - usb: hcd: use managed device resources
    - [armhf,arm64] usb: chipidea: udc: don't do hardware access if gadget has
      stopped
    - usb: host: ohci: fix a race condition between shutdown and irq
    - USB: storage: ums-realtek: Whitelist auto-delink support
    - [x86] tools/power turbostat: Fix caller parameter of get_tdp_amd()
    - [powerpc*] KVM: Book3S: Fix incorrect guest-to-user-translation error
      handling
    - [armhf,arm64] KVM: vgic: Fix potential deadlock when ap_list is long
    - [armhf,arm64] KVM: vgic-v2: Handle SGI bits in GICD_I{S,C}PENDR0 as WI
    - [x86] mei: me: add Tiger Lake point LP device ID
    - [armhf,arm64] Revert "mmc: sdhci-tegra: drop ->get_ro() implementation"
      (regression in 5.1)
    - mmc: core: Fix init of SD cards reporting an invalid VDD range
    - [x86] intel_th: pci: Add support for another Lewisburg PCH
    - [x86] intel_th: pci: Add Tiger Lake support
    - [x86] typec: tcpm: fix a typo in the comparison of pdo_max_voltage
    - NFSv4/pnfs: Fix a page lock leak in nfs_pageio_resend()
    - NFS: Ensure O_DIRECT reports an error if the bytes read/written is 0
    - Revert "NFSv4/flexfiles: Abort I/O early if the layout segment was
      invalidated" (regression in 5.1)
    - lib: logic_pio: Fix RCU usage
    - lib: logic_pio: Avoid possible overlap for unregistering regions
    - lib: logic_pio: Add logic_pio_unregister_range()
    - drm/amdgpu: Add APTX quirk for Dell Latitude 5495
    - drm/amdgpu: fix GFXOFF on Picasso and Raven2
    - [x86] drm/i915: Don't deballoon unused ggtt drm_mm_node in linux guest
    - [x86] drm/i915: Call dma_set_max_seg_size() in i915_driver_hw_probe()
    - i2c: piix4: Fix port selection for AMD Family 16h Model 30h
    - [arm64] bus: hisi_lpc: Unregister logical PIO range to avoid potential
      use-after-free
    - [arm64] bus: hisi_lpc: Add .remove method to avoid driver unbind crash
    - [x86] VMCI: Release resource if the work is already queued
    - [x86] crypto: ccp - Ignore unconfigured CCP device on suspend/resume
    - SUNRPC: Don't handle errors if the bind/connect succeeded
    - mt76: mt76x0u: do not reset radio on resume
    - mm, memcg: partially revert "mm/memcontrol.c: keep local VM counters in
      sync with the hierarchical ones" (regression in 5.2.7)
    - mm: memcontrol: fix percpu vmstats and vmevents flush
    - mac80211: fix possible sta leak
    - cfg80211: Fix Extended Key ID key install checks
    - mac80211: Don't memset RXCB prior to PAE intercept
    - mac80211: Correctly set noencrypt for PAE frames
    - iwlwifi: add new cards for 22000 and fix struct name
    - iwlwifi: add new cards for 22000 and change wrong structs
    - iwlwifi: add new cards for 9000 and 20000 series
    - iwlwifi: change 0x02F0 fw from qu to quz
    - iwlwifi: pcie: add support for qu c-step devices
    - iwlwifi: pcie: don't switch FW to qnj when ax201 is detected
    - iwlwifi: pcie: handle switching killer Qu B0 NICs to C0
    - [x86] drm/i915: Do not create a new max_bpc prop for MST connectors
    - [x86] drm/i915/dp: Fix DSC enable code to use cpu_transcoder instead of
      encoder->type
    - [x86] ptrace: fix up botched merge of spectrev1 fix
    - bpf: fix use after free in prog symbol exposure
    - hsr: implement dellink to clean up resources
    - hsr: fix a NULL pointer deref in hsr_dev_xmit()
    - hsr: switch ->dellink() to ->ndo_uninit()
    https://www.kernel.org/pub/linux/kernel/v5.x/ChangeLog-5.2.13
    - Revert "Input: elantech - enable SMBus on new (2018+) systems"
      (regression in 5.2.9)
    https://www.kernel.org/pub/linux/kernel/v5.x/ChangeLog-5.2.14
    - mld: fix memory leak in mld_del_delrec()
    - net: fix skb use after free in netpoll
    - net: sched: act_sample: fix psample group handling on overwrite
    - net_sched: fix a NULL pointer deref in ipt action
    - [arm64, armhf] net: stmmac: dwmac-rk: Don't fail if phy regulator is
      absent
    - tcp: inherit timestamp on mtu probe
    - tcp: remove empty skb from write queue in error cases
    - Revert "r8152: napi hangup fix after disconnect"
    - r8152: remove calling netif_napi_del
    - net/sched: cbs: Set default link speed to 10 Mbps in cbs_set_port_rate
    - Add genphy_c45_config_aneg() function to phy-c45.c
    - net/sched: pfifo_fast: fix wrong dereference in pfifo_fast_enqueue
    - net/sched: pfifo_fast: fix wrong dereference when qdisc is reset
    - net/rds: Fix info leak in rds6_inc_info_copy() (CVE-2019-16714)
    - batman-adv: Fix netlink dumping of all mcast_flags buckets
    - libbpf: fix erroneous multi-closing of BTF FD
    - libbpf: set BTF FD for prog only when there is supported .BTF.ext data
    - netfilter: nf_flow_table: fix offload for flows that are subject to xfrm
    - net/mlx5e: Fix error flow of CQE recovery on tx reporter
    - [armhf] clk: samsung: Change signature of exynos5_subcmus_init() function
    - [armhf] clk: samsung: exynos5800: Move MAU subsystem clocks to MAU sub-CMU
    - [armhf] clk: samsung: exynos542x: Move MSCL subsystem clocks to its
      sub-CMU
    - netfilter: nf_tables: use-after-free in failing rule with bound set
    - netfilter: nf_flow_table: conntrack picks up expired flows
    - netfilter: nf_flow_table: teardown flow timeout race
    - tools: bpftool: fix error message (prog -> object)
    - ixgbe: fix possible deadlock in ixgbe_service_task()
    - [x86] hv_netvsc: Fix a warning of suspicious RCU usage
    - net: tc35815: Explicitly check NET_IP_ALIGN is not zero in tc35815_rx
    - Bluetooth: btqca: Add a short delay before downloading the NVM
    - Bluetooth: hci_qca: Send VS pre shutdown command.
    - [s390x] qeth: serialize cmd reply with concurrent timeout
    - ibmveth: Convert multicast list size for little-endian system
    - gpio: Fix build error of function redefinition
    - netfilter: nft_flow_offload: skip tcp rst and fin packets
    - scsi: qla2xxx: Fix gnl.l memory leak on adapter init failure
    - scsi: target: tcmu: avoid use-after-free after command timeout
    - cxgb4: fix a memory leak bug
    - liquidio: add cleanup in octeon_setup_iq()
    - net: myri10ge: fix memory leaks
    - clk: Fix falling back to legacy parent string matching
    - clk: Fix potential NULL dereference in clk_fetch_parent_index()
    - lan78xx: Fix memory leaks
    - vfs: fix page locking deadlocks when deduping files
    - cx82310_eth: fix a memory leak bug
    - net: kalmia: fix memory leaks
    - net: cavium: fix driver name
    - wimax/i2400m: fix a memory leak bug
    - sched/core: Schedule new worker even if PI-blocked
    - kprobes: Fix potential deadlock in kprobe_optimizer()
    - [x86] HID: intel-ish-hid: ipc: add EHL device id
    - HID: cp2112: prevent sleeping function called from invalid context
    - [x86] boot/compressed/64: Fix boot on machines with broken E820 table
    - scsi: lpfc: Mitigate high memory pre-allocation by SCSI-MQ
    - [x86] Input: hyperv-keyboard: Use in-place iterator API in the channel
      callback
    - Tools: hv: kvp: eliminate 'may be used uninitialized' warning
    - nvme-multipath: fix possible I/O hang when paths are updated
    - nvme: Fix cntlid validation when not using NVMEoF
    - RDMA/cma: fix null-ptr-deref Read in cma_cleanup
    - IB/mlx4: Fix memory leaks
    - [x86] infiniband: hfi1: fix a memory leak bug
    - [x86] infiniband: hfi1: fix memory leaks
    - drm/amdgpu: prevent memory leaks in AMDGPU_CS ioctl
    - ceph: fix buffer free while holding i_ceph_lock in __ceph_setxattr()
    - ceph: fix buffer free while holding i_ceph_lock in
      __ceph_build_xattrs_blob()
    - ceph: fix buffer free while holding i_ceph_lock in fill_inode()
    - [arm64, armhf] KVM: Only skip MMIO insn once
    - afs: Fix leak in afs_lookup_cell_rcu()
    - afs: Fix possible oops in afs_lookup trace event
    - afs: use correct afs_call_type in yfs_fs_store_opaque_acl2
    - RDMA/bnxt_re: Fix stack-out-of-bounds in bnxt_qplib_rcfw_send_message
    - gpio: Fix irqchip initialization order
    - [arm64, armhf] KVM: VGIC: Properly initialise private IRQ affinity
    - [x86] boot/compressed/64: Fix missing initialization in
      find_trampoline_placement()
    - libceph: allow ceph_buffer_put() to receive a NULL ceph_buffer
    - [x86] Revert "x86/apic: Include the LDR when clearing out APIC registers"
    - [x86] boot: Preserve boot_params.secure_boot from sanitizing
    - Revert "mmc: core: do not retry CMD6 in __mmc_switch()"
    https://www.kernel.org/pub/linux/kernel/v5.x/ChangeLog-5.2.15
    - gpio: pca953x: correct type of reg_direction
    - gpio: pca953x: use pca953x_read_regs instead of regmap_bulk_read
    - ALSA: hda - Fix potential endless loop at applying quirks
    - ALSA: hda/realtek - Fix overridden device-specific initialization
    - ALSA: hda/realtek - Add quirk for HP Pavilion 15
    - ALSA: hda/realtek - Enable internal speaker & headset mic of ASUS UX431FL
    - ALSA: hda/realtek - Fix the problem of two front mics on a ThinkCentre
    - sched/fair: Don't assign runtime for throttled cfs_rq
    - [x86] drm/vmwgfx: Fix double free in vmw_recv_msg()
    - drm/nouveau/sec2/gp102: add missing MODULE_FIRMWAREs
    - [powerpc*] 64e: Drop stale call to smp_processor_id() which hangs SMP
      startup
    - [powerpc*] tm: Fix restoring FP/VMX facility incorrectly on interrupts
      (CVE-2019-15031)
    - batman-adv: fix uninit-value in batadv_netlink_get_ifindex()
    - batman-adv: Only read OGM tvlv_len after buffer len check
    - bcache: only clear BTREE_NODE_dirty bit when it is set
    - bcache: add comments for mutex_lock(&b->write_lock)
    - bcache: fix race in btree_flush_write()
    - IB/rdmavt: Add new completion inline
    - IB/{rdmavt, qib, hfi1}: Convert to new completion API
    - IB/hfi1: Unreserve a flushed OPFN request
    - [x86] drm/i915: Disable SAMPLER_STATE prefetching on all Gen11 steppings.
    - [x86] drm/i915: Make sure cdclk is high enough for DP audio on VLV/CHV
    - mmc: sdhci-sprd: Fix the incorrect soft reset operation when runtime
      resuming
    - usb: chipidea: imx: add imx7ulp support
    - usb: chipidea: imx: fix EPROBE_DEFER support during driver probe
    - [s390x] virtio: fix race on airq_areas[]
    - [x86] drm/i915: Support flags in whitlist WAs
    - [x86] drm/i915: Support whitelist workarounds on all engines
    - [x86] drm/i915: whitelist PS_(DEPTH|INVOCATION)_COUNT
    - [x86] drm/i915: Add whitelist workarounds for ICL
    - [x86] drm/i915/icl: whitelist PS_(DEPTH|INVOCATION)_COUNT
    - Btrfs: fix unwritten extent buffers and hangs on future writeback
      attempts (Closes: #940105)
    - vhost: make sure log_num < in_num (CVE-2019-14835)
    https://www.kernel.org/pub/linux/kernel/v5.x/ChangeLog-5.2.16
    - bridge/mdb: remove wrong use of NLM_F_MULTI
    - cdc_ether: fix rndis support for Mediatek based smartphones
    - ipv6: Fix the link time qualifier of 'ping_v6_proc_exit_net()'
    - isdn/capi: check message length in capi_write()
    - ixgbe: Fix secpath usage for IPsec TX offload.
    - ixgbevf: Fix secpath usage for IPsec Tx offload
    - net: Fix null de-reference of device refcount
    - net: gso: Fix skb_segment splat when splitting gso_size mangled skb
      having linear-headed frag_list
    - net: phylink: Fix flow control resolution
    - net: sched: fix reordering issues
    - sch_hhf: ensure quantum and hhf_non_hh_weight are non-zero
    - sctp: Fix the link time qualifier of 'sctp_ctrlsock_exit()'
    - sctp: use transport pf_retrans in sctp_do_8_2_transport_strike
    - tcp: fix tcp_ecn_withdraw_cwr() to clear TCP_ECN_QUEUE_CWR
    - tipc: add NULL pointer check before calling kfree_rcu
    - tun: fix use-after-free when register netdev failed
    - net-ipv6: fix excessive RTF_ADDRCONF flag on ::1/128 local route (and
      others)
    - ipv6: addrconf_f6i_alloc - fix non-null pointer check to !IS_ERR()
    - net: fixed_phy: Add forward declaration for struct gpio_desc;
    - sctp: fix the missing put_user when dumping transport thresholds
    - net: sock_map, fix missing ulp check in sock hash case
    - gpiolib: acpi: Add gpiolib_acpi_run_edge_events_on_boot option and
      blacklist
    - gpio: mockup: add missing single_release()
    - gpio: fix line flag validation in linehandle_create
    - gpio: fix line flag validation in lineevent_create
    - Btrfs: fix assertion failure during fsync and use of stale transaction
    - cgroup: freezer: fix frozen state inheritance
    - Revert "mmc: bcm2835: Terminate timeout work synchronously"
    - Revert "mmc: sdhci: Remove unneeded quirk2 flag of O2 SD host controller"
    - mmc: tmio: Fixup runtime PM management during probe
    - mmc: tmio: Fixup runtime PM management during remove
    - drm/lima: fix lima_gem_wait() return value
    - [x86] drm/i915: Limit MST to <= 8bpc once again
    - [x86] drm/i915: Restore relaxed padding (OCL_OOB_SUPPRES_ENABLE) for skl+
    - ipc: fix semtimedop for generic 32-bit architectures
    - ipc: fix sparc64 ipc() wrapper
    - ixgbe: fix double clean of Tx descriptors with xdp
    - ixgbe: Prevent u8 wrapping of ITR value to something less than 10us
    - Revert "rt2800: enable TX_PIN_CFG_LNA_PE_ bits per band"
    - mt76: mt76x0e: disable 5GHz band for MT7630E
    - genirq: Prevent NULL pointer dereference in resend_irqs()
    - regulator: twl: voltage lists for vdd1/2 on twl4030
    - [s390x] KVM: kvm_s390_vm_start_migration: check dirty_bitmap before using
      it as target for memset()
    - [s390x] KVM: Do not leak kernel stack data in the KVM_S390_INTERRUPT ioctl
    - [x86] KVM: work around leak of uninitialized stack contents
    - [x86] KVM: mmu: Reintroduce fast invalidate/zap for flushing memslot
    - [x86] KVM: nVMX: handle page fault in vmread
    - [x86] purgatory: Change compiler flags from -mcmodel=kernel to
      -mcmodel=large to fix kexec relocation errors
    - powerpc: Add barrier_nospec to raw_copy_in_user()
    - kernel/module: Fix mem leak in module_add_modinfo_attrs
    - x86/boot: Use efi_setup_data for searching RSDP on kexec-ed kernels
    - x86/ima: check EFI SetupMode too
    - drm/meson: Add support for XBGR8888 & ABGR8888 formats
    - clk: Fix debugfs clk_possible_parents for clks without parent string names
    - clk: Simplify debugfs printing and add a newline
    - mt76: Fix a signedness bug in mt7615_add_interface()
    - mt76: mt7615: Use after free in mt7615_mcu_set_bcn()
    - clk: rockchip: Don't yell about bad mmc phases when getting
    - mtd: rawnand: mtk: Fix wrongly assigned OOB buffer pointer issue
    - PCI: Always allow probing with driver_override
    - ubifs: Correctly use tnc_next() in search_dh_cookie()
    - driver core: Fix use-after-free and double free on glue directory
    - crypto: talitos - check AES key size
    - crypto: talitos - fix CTR alg blocksize
    - crypto: talitos - check data blocksize in ablkcipher.
    - crypto: talitos - fix ECB algs ivsize
    - crypto: talitos - Do not modify req->cryptlen on decryption.
    - crypto: talitos - HMAC SNOOP NO AFEU mode requires SW icv checking.
    - firmware: ti_sci: Always request response from firmware
    - drm: panel-orientation-quirks: Add extra quirk table entry for GPD MicroPC
    - drm/mediatek: mtk_drm_drv.c: Add of_node_put() before goto
    - mm/z3fold.c: remove z3fold_migration trylock
    - mm/z3fold.c: fix lock/unlock imbalance in z3fold_page_isolate
    - Revert "Bluetooth: btusb: driver to enable the usb-wakeup feature"
    - modules: fix BUG when load module with rodata=n
    - modules: fix compile error if don't have strict module rwx
    - modules: always page-align module section allocations
    - [x86] kvm: nVMX: Remove unnecessary sync_roots from handle_invept
    - [x86] KVM: SVM: Fix detection of AMD Errata 1096
    - [x86] platform: pmc_atom: Add CB4063 Beckhoff Automation board to
      critclk_systems DMI table
    - [x86] platform: pcengines-apuv2: use KEY_RESTART for front button
    - rsi: fix a double free bug in rsi_91x_deinit() (CVE-2019-15504)
    https://www.kernel.org/pub/linux/kernel/v5.x/ChangeLog-5.2.17
    - USB: usbcore: Fix slab-out-of-bounds bug during device reset
    - media: tm6000: double free if usb disconnect while streaming
    - phy: renesas: rcar-gen3-usb2: Disable clearing VBUS in over-current
    - net: hns3: adjust hns3_uninit_phy()'s location in the hns3_client_uninit()
    - netfilter: nf_flow_table: set default timeout after successful insertion
    - HID: wacom: generic: read HID_DG_CONTACTMAX from any feature report
    - Input: elan_i2c - remove Lenovo Legion Y7000 PnpID
    - SUNRPC: Handle connection breakages correctly in call_status()
    - nfs: disable client side deduplication
    - [powerpc*] mm/radix: Use the right page size for vmemmap mapping
    - net: hns: fix LED configuration for marvell phy
    - net: aquantia: fix limit of vlan filters
    - ip6_gre: fix a dst leak in ip6erspan_tunnel_xmit
    - net/sched: fix race between deactivation and dequeue for NOLOCK qdisc
    - net_sched: let qdisc_put() accept NULL pointer
    - udp: correct reuseport selection with connected sockets
    - xen-netfront: do not assume sk_buff_head list is empty in error handling
    - net: dsa: Fix load order between DSA drivers and taggers
    - KVM: coalesced_mmio: add bounds checking (CVE-2019-14821)
    - firmware: google: check if size is valid when decoding VPD data
    - serial: sprd: correct the wrong sequence of arguments
    - tty/serial: atmel: reschedule TX after RX was started
    - mwifiex: Fix three heap overflow at parsing element in
      cfg80211_ap_settings (CVE-2019-14814, CVE-2019-14815, CVE-2019-14816)
    - nl80211: Fix possible Spectre-v1 for CQM RSSI thresholds
    - ieee802154: hwsim: Fix error handle path in hwsim_init_module
    - ieee802154: hwsim: unregister hw while hwsim_subscribe_all_others fails
    - [armhf] dts: am57xx: Disable voltage switching for SD card
    - [armhf] OMAP2+: Fix missing SYSC_HAS_RESET_STATUS for dra7 epwmss
    - bus: ti-sysc: Fix handling of forced idle
    - bus: ti-sysc: Fix using configured sysc mask value
    - [armhf] dts: Fix flags for gpio7
    - [armhf] dts: Fix incorrect dcan register mapping for am3, am4 and dra7
    - [arm64] dts: meson-g12a: add missing dwc2 phy-names
    - [s390x] bpf: fix lcgr instruction encoding
    - [armhf] OMAP2+: Fix omap4 errata warning on other SoCs
    - [armhf] dts: am335x: Fix UARTs length
    - [armhf] dts: dra74x: Fix iodelay configuration for mmc3
    - bus: ti-sysc: Simplify cleanup upon failures in sysc_probe()
    - [armhf] dts: Fix incomplete dts data for am3 and am4 mmc
    - [s390x] bpf: use 32-bit index for tail calls
    - fpga: altera-ps-spi: Fix getting of optional confd gpio
    - netfilter: ebtables: Fix argument order to ADD_COUNTER
    - netfilter: nft_flow_offload: missing netlink attribute policy
    - netfilter: xt_nfacct: Fix alignment mismatch in xt_nfacct_match_info
    - NFSv4: Fix return values for nfs4_file_open()
    - NFSv4: Fix return value in nfs_finish_open()
    - NFS: Fix initialisation of I/O result struct in nfs_pgio_rpcsetup
    - NFS: On fatal writeback errors, we need to call
      nfs_inode_remove_request()
    - xdp: unpin xdp umem pages in error path
    - selftests/bpf: fix test_cgroup_storage on s390
    - selftests/bpf: add config fragment BPF_JIT
    - qed: Add cleanup in qed_slowpath_start()
    - drm/omap: Fix port lookup for SDI output
    - drm/virtio: use virtio_max_dma_size
    - [armel,armhf] 8874/1: mm: only adjust sections of valid mm structures
    - batman-adv: Only read OGM2 tvlv_len after buffer len check
    - flow_dissector: Fix potential use-after-free on BPF_PROG_DETACH
    - bpf: allow narrow loads of some sk_reuseport_md fields with offset > 0
    - r8152: Set memory to all 0xFFs on failed reg reads
    - x86/apic: Fix arch_dynirq_lower_bound() bug for DT enabled machines
    - pNFS/flexfiles: Don't time out requests on hard mounts
    - NFS: Fix spurious EIO read errors
    - NFS: Fix writepage(s) error handling to not report errors twice
    - drm/amdgpu: fix dma_fence_wait without reference
    - netfilter: xt_physdev: Fix spurious error message in physdev_mt_check
    - netfilter: nf_conntrack_ftp: Fix debug output
    - NFSv2: Fix eof handling
    - NFSv2: Fix write regression
    - NFS: remove set but not used variable 'mapping'
    - kallsyms: Don't let kallsyms_lookup_size_offset() fail on retrieving the
      first symbol
    - netfilter: conntrack: make sysctls per-namespace again
    - drm/amd/powerplay: correct Vega20 dpm level related settings
    - cifs: set domainName when a domain-key is used in multiuser
    - cifs: Use kzfree() to zero out the password
    - libceph: don't call crypto_free_sync_skcipher() on a NULL tfm
    - usb: host: xhci-tegra: Set DMA mask correctly
    - RISC-V: Fix FIXMAP area corruption on RV32 systems
    - [armel,armhf] 8901/1: add a criteria for pfn_valid of arm
    - ibmvnic: Do not process reset during or after device removal
    - sky2: Disable MSI on yet another ASUS boards (P6Xxxx)
    - i2c: designware: Synchronize IRQs when unregistering slave client
    - perf/x86/intel: Restrict period on Nehalem
    - perf/x86/amd/ibs: Fix sample bias for dispatched micro-ops
    - i2c: iproc: Stop advertising support of SMBUS quick cmd
    - i2c: mediatek: disable zero-length transfers for mt8183
    - amd-xgbe: Fix error path in xgbe_mod_init()
    - netfilter: nf_flow_table: clear skb tstamp before xmit
    - [x86] tools/power x86_energy_perf_policy: Fix argument parsing
    - [x86] tools/power turbostat: fix leak of file descriptor on error return
      path
    - [x86] tools/power turbostat: fix file descriptor leaks
    - [x86] tools/power turbostat: fix buffer overrun
    - [x86] tools/power turbostat: Fix Haswell Core systems
    - [x86] tools/power turbostat: Add Ice Lake NNPI support
    - [x86] tools/power turbostat: Fix CPU%C1 display value
    - net: aquantia: fix removal of vlan 0
    - net: aquantia: reapply vlan filters on up
    - net: aquantia: linkstate irq should be oneshot
    - net: aquantia: fix out of memory condition on rx side
    - net: dsa: microchip: add KSZ8563 compatibility string
    - enetc: Add missing call to 'pci_free_irq_vectors()' in probe and remove
      functions
    - net: seeq: Fix the function used to release some memory in an error
      handling path
    - dmaengine: ti: dma-crossbar: Fix a memory leak bug
    - dmaengine: ti: omap-dma: Add cleanup in omap_dma_probe()
    - [x86] uaccess: Don't leak the AC flags into __get_user() argument
      evaluation
    - [x86] hyper-v: Fix overflow bug in fill_gva_list()
    - [x86] iommu/vt-d: Remove global page flush support
    - dmaengine: sprd: Fix the DMA link-list configuration
    - dmaengine: rcar-dmac: Fix DMACHCLR handling if iommu is mapped
    - keys: Fix missing null pointer check in request_key_auth_describe()
    - [x86] iommu/amd: Flush old domains in kdump kernel
    - [x86] iommu/amd: Fix race in increase_address_space()
    - [arm64] Revert "arm64: Remove unnecessary ISBs from set_{pte,pmd,pud}"
    - ovl: fix regression caused by overlapping layers detection
    - floppy: fix usercopy direction
    - media: technisat-usb2: break out of loop at end of buffer
      (CVE-2019-15505)
    - vfs: Fix refcounting of filenames in fs_parser

  [ Salvatore Bonaccorso ]
  * xfs: fix missing ILOCK unlock when xfs_setattr_nonsize fails due to EDQUOT
    (CVE-2019-15538)

  [ Romain Perier ]
  * [rt] Update to 5.2.14-rt7

  [ Ben Hutchings ]
  * Bump ABI to 3

 -- Salvatore Bonaccorso <carnil@debian.org>  Thu, 26 Sep 2019 14:19:06 +0200

linux (5.2.9-2) unstable; urgency=medium

  [ Ben Hutchings ]
  * Partially revert "net: socket: implement 64-bit timestamps"
    (fixes build/test regressions for glibc, qemu, suricata)
  * [x86] intel-iommu: Exclude integrated GPUs by default (Closes: #935270):
    - intel-iommu: Add option to exclude integrated GPU only
    - intel-iommu: Add Kconfig option to exclude iGPU by default
    - Enable INTEL_IOMMU_DEFAULT_ON_INTGPU_OFF instead of
      INTEL_IOMMU_DEFAULT_ON

  [ Thomas W ]
  * [x86] Add various laptop modules. (Closes: #932086)
    CONFIG_ACER_WIRELESS
    CONFIG_LG_LAPTOP
    CONFIG_SURFACE3_WMI
    CONFIG_INTEL_WMI_THUNDERBOLT
    CONFIG_PEAQ_WMI
    CONFIG_TOSHIBA_WMI
    CONFIG_SURFACE_3_BUTTON

 -- Ben Hutchings <ben@decadent.org.uk>  Wed, 21 Aug 2019 13:48:11 +0100

linux (5.2.9-1) unstable; urgency=medium

  * New upstream stable update:
    https://www.kernel.org/pub/linux/kernel/v5.x/ChangeLog-5.2.8
    - scsi: fcoe: Embed fc_rport_priv in fcoe_rport structure
    - libnvdimm/bus: Prepare the nd_ioctl() path to be re-entrant
    - libnvdimm/bus: Fix wait_nvdimm_bus_probe_idle() ABBA deadlock
    - ALSA: usb-audio: Sanity checks for each pipe and EP types
    - ALSA: usb-audio: Fix gpf in snd_usb_pipe_sanity_check
    - HID: wacom: fix bit shift for Cintiq Companion 2
    - HID: Add quirk for HP X1200 PIXART OEM mouse
    - atm: iphase: Fix Spectre v1 vulnerability (CVE-2017-5753)
    - bnx2x: Disable multi-cos feature.
    - drivers/net/ethernet/marvell/mvmdio.c: Fix non OF case (Closes: #908712)
    - ife: error out when nla attributes are empty
    - ip6_gre: reload ipv6h in prepare_ip6gre_xmit_ipv6
    - ip6_tunnel: fix possible use-after-free on xmit
    - ipip: validate header length in ipip_tunnel_xmit
    - [armhf,arm64] mvpp2: fix panic on module removal
    - [armhf,arm64] mvpp2: refactor MTU change code
    - net: bridge: delete local fdb on device init failure
    - net: bridge: mcast: don't delete permanent entries when fast leave is
      enabled
    - net: bridge: move default pvid init/deinit to NETDEV_REGISTER/UNREGISTER
    - net: fix ifindex collision during namespace removal
    - net/mlx5e: always initialize frag->last_in_page
    - net/mlx5: Use reversed order when unregister devices
    - net: phy: fixed_phy: print gpio error only if gpio node is present
    - net: phy: mscc: initialize stats array
    - net: sched: Fix a possible null-pointer dereference in dequeue_func()
    - net sched: update vlan action for batched events operations
    - net: sched: use temporary variable for actions indexes
    - net/smc: do not schedule tx_work in SMC_CLOSED state
    - [armhf,arm64] net: stmmac: Use netif_tx_napi_add() for TX polling
      function
    - tipc: compat: allow tipc commands without arguments
    - tipc: fix unitilized skb list crash
    - tun: mark small packets as owned by the tap sock
    - net/mlx5: Fix modify_cq_in alignment
    - net/mlx5e: Prevent encap flow counter update async to user query
    - r8169: don't use MSI before RTL8168d
    - net: fix bpf_xdp_adjust_head regression for generic-XDP
    - [x86] hv_sock: Fix hang when a connection is closed
    - net: phy: fix race in genphy_update_link
    - net/smc: avoid fallback in case of non-blocking connect
    - rocker: fix memory leaks of fib_work on two error return paths
    - net/mlx5: Add missing RDMA_RX capabilities
    - net/mlx5e: Fix matching of speed to PRM link modes
    - compat_ioctl: pppoe: fix PPPOEIOCSFWD handling
    - [x86] drm/i915/vbt: Fix VBT parsing for the PSR section
    - Revert "mac80211: set NETIF_F_LLTX when using intermediate tx queues"
    - [armhf,arm64] spi: bcm2835: Fix 3-wire mode if DMA is enabled
    https://www.kernel.org/pub/linux/kernel/v5.x/ChangeLog-5.2.9
    - Revert "PCI: Add missing link delays required by the PCIe spec"
    - [arm64] iio: cros_ec_accel_legacy: Fix incorrect channel setting
    - [x86] iio: imu: mpu6050: add missing available scan masks
    - [x86] crypto: ccp - Fix oops by properly managing allocated structures
    - [x86] crypto: ccp - Add support for valid authsize values less than 16
    - [x86] crypto: ccp - Ignore tag length when decrypting GCM ciphertext
    - driver core: platform: return -ENXIO for missing GpioInt
    - usb: usbfs: fix double-free of usb memory upon submiturb error
    - Revert "USB: rio500: simplify locking"
    - usb: iowarrior: fix deadlock on disconnect
    - sound: fix a memory leak bug
    - [arm64,mips/octeon] mmc: cavium: Set the correct dma max segment size for
      mmc_host
    - [arm64,mips/octeon] mmc: cavium: Add the missing dma unmap when the dma
      has finished.
    - loop: set PF_MEMALLOC_NOIO for the worker thread
    - bdev: Fixup error handling in blkdev_get() (Closes: #934378)
    - Input: usbtouchscreen - initialize PM mutex before using it
    - Input: elantech - enable SMBus on new (2018+) systems
    - [x86] Input: synaptics - enable RMI mode for HP Spectre X360
    - [x86] mm: Check for pfn instead of page in vmalloc_sync_one()
    - [x86] mm: Sync also unmappings in vmalloc_sync_all()
    - mm/vmalloc: Sync unmappings in __purge_vmap_area_lazy()
    - [s390x] perf annotate: Fix s390 gap between kernel end and module start
    - perf db-export: Fix thread__exec_comm()
    - [s390x] perf record: Fix module size on s390
    - [x86] purgatory: Do not use __builtin_memcpy and __builtin_memset
    - [x86] purgatory: Use CFLAGS_REMOVE rather than reset KBUILD_CFLAGS
    - genirq/affinity: Create affinity mask for single vector
    - gfs2: gfs2_walk_metadata fix
    - usb: yurex: Fix use-after-free in yurex_delete
    - usb: typec: ucsi: ccg: Fix uninitilized symbol error
    - usb: typec: tcpm: free log buf memory when remove debug file
    - usb: typec: tcpm: remove tcpm dir if no children
    - usb: typec: tcpm: Add NULL check before dereferencing config
    - usb: typec: tcpm: Ignore unsupported/unknown alternate mode requests
    - [armhf] can: flexcan: fix stop mode acknowledgment
    - [armhf] can: flexcan: fix an use-after-free in flexcan_setup_stop_mode()
    - can: peak_usb: fix potential double kfree_skb()
    - [powerpc*] fix off by one in max_zone_pfn initialization for ZONE_DMA
    - netfilter: nfnetlink: avoid deadlock due to synchronous request_module
    - netfilter: Fix rpfilter dropping vrf packets by mistake
    - netfilter: nf_tables: fix module autoload for redir
    - netfilter: conntrack: always store window size un-scaled
    - netfilter: nft_hash: fix symhash with modulus one
    - rq-qos: don't reset has_sleepers on spurious wakeups
    - rq-qos: set ourself TASK_UNINTERRUPTIBLE after we schedule
    - rq-qos: use a mb for got_token
    - netfilter: nf_tables: Support auto-loading for inet nat
    - drm/amd/display: No audio endpoint for Dell MST display
    - drm/amd/display: Clock does not lower in Updateplanes
    - drm/amd/display: Wait for backlight programming completion in set
      backlight level
    - drm/amd/display: fix DMCU hang when going into Modern Standby
    - drm/amd/display: use encoder's engine id to find matched free audio
      device
    - drm/amd/display: put back front end initialization sequence
    - drm/amd/display: allocate 4 ddc engines for RV2
    - drm/amd/display: Fix dc_create failure handling and 666 color depths
    - drm/amd/display: Only enable audio if speaker allocation exists
    - drm/amd/display: Increase size of audios array
    - nl80211: fix NL80211_HE_MAX_CAPABILITY_LEN
    - mac80211: fix possible memory leak in ieee80211_assign_beacon
    - mac80211: don't warn about CW params when not using them
    - allocate_flower_entry: should check for null deref
    - hwmon: (nct6775) Fix register address and added missed tolerance for
      nct6106
    - [armhf] dts: imx6ul: fix clock frequency property name of I2C buses
    - [powerpc*] papr_scm: Force a scm-unbind if initial scm-bind fails
    - [arm64] Force SSBS on context switch
    - [arm64] entry: SP Alignment Fault doesn't write to FAR_EL1
    - [x86] iommu/vt-d: Check if domain->pgd was allocated
    - [arm64] drm/msm/dpu: Correct dpu encoder spinlock initialization
    - [ppc64] cpufreq/pasemi: fix use-after-free in pas_cpufreq_cpu_init()
    - [s390x] qdio: add sanity checks to the fast-requeue path
    - ALSA: compress: Fix regression on compressed capture streams
    - ALSA: compress: Prevent bypasses of set_params
    - ALSA: compress: Don't allow paritial drain operations on capture streams
    - ALSA: compress: Be more restrictive about when a drain is allowed
    - perf script: Fix off by one in brstackinsn IPC computation
    - perf tools: Fix proper buffer size for feature processing
    - perf stat: Fix segfault for event group in repeat mode
    - perf session: Fix loading of compressed data split across adjacent
      records
    - perf probe: Avoid calling freeing routine multiple times for same pointer
    - drbd: dynamically allocate shash descriptor
    - ACPI/IORT: Fix off-by-one check in iort_dev_find_its_id()
    - nvme: ignore subnqn for ADATA SX6000LNP
    - nvme: fix memory leak caused by incorrect subsystem free
    - scsi: megaraid_sas: fix panic on loading firmware crashdump
    - scsi: ibmvfc: fix WARN_ON during event pool release
    - scsi: scsi_dh_alua: always use a 2 second delay before retrying RTPG
    - test_firmware: fix a memory leak bug
    - tty/ldsem, locking/rwsem: Add missing ACQUIRE to read_failed sleep loop
    - [x86] perf/intel: Fix SLOTS PEBS event constraint
    - [x86] perf/intel: Fix invalid Bit 13 for Icelake MSR_OFFCORE_RSP_x
      register
    - [x86] perf: Apply more accurate check on hypervisor platform
    - perf/core: Fix creating kernel counters for PMUs that override event->cpu
    - [s390x] dma: provide proper ARCH_ZONE_DMA_BITS value
    - HID: sony: Fix race condition between rumble and device remove.
    - ALSA: usb-audio: fix a memory leak bug
    - [x86] KVM/nSVM: properly map nested VMCB
    - can: peak_usb: pcan_usb_pro: Fix info-leaks to USB devices
    - can: peak_usb: pcan_usb_fd: Fix info-leaks to USB devices
    - hwmon: (nct7802) Fix wrong detection of in4 presence
    - hwmon: (lm75) Fixup tmp75b clr_mask
    - [x86] drm/i915: Fix wrong escape clock divisor init for GLK
    - ALSA: firewire: fix a memory leak bug
    - ALSA: hiface: fix multiple memory leak bugs
    - ALSA: hda - Don't override global PCM hw info flag
    - [x86] ALSA: hda - Workaround for crackled sound on AMD controller
      (1022:1457)
    - mac80211: don't WARN on short WMM parameters from AP
    - dax: dax_layout_busy_page() should not unmap cow pages
    - SMB3: Fix deadlock in validate negotiate hits reconnect
    - smb3: send CAP_DFS capability during session setup
    - NFSv4: Fix delegation state recovery
    - NFSv4: Check the return value of update_open_stateid()
    - NFSv4: Fix an Oops in nfs4_do_setattr
    - [x86] KVM: Fix leak vCPU's VMCS value into other pCPU
    - [armhf,arm64] KVM: Sync ICH_VMCR_EL2 back when about to block
    - mwifiex: fix 802.11n/WPA detection
    - iwlwifi: don't unmap as page memory that was mapped as single
    - iwlwifi: mvm: fix an out-of-bound access
    - iwlwifi: mvm: fix a use-after-free bug in iwl_mvm_tx_tso_segment
    - iwlwifi: mvm: don't send GEO_TX_POWER_LIMIT on version < 41
    - iwlwifi: mvm: fix version check for GEO_TX_POWER_LIMIT support

  [ Salvatore Bonaccorso ]
  * Enable Realtek 802.11ac wireless chips support (Closes: #933963)

  [ Ben Hutchings ]
  * [armel] fb-modules: Remove xgifb, which was removed upstream (fixes FTBFS)
  * tracefs: Fix potential null dereference in default_file_open()
    (Closes: #934304)
  * [arm64] hwrandom: Re-enable HW_RANDOM_OMAP as module (Closes: #931707)
  * ptp: Change CAVIUM_PTP from built-in to modular (Closes: #934848)
  * bug script: Check whether /e/n/interfaces exists (Closes: #934824)
  * bug script: Include network configuration from /e/n/interfaces.d
  * bug script: Check for unreadable /e/n/interfaces files
  * [x86] iommu: Enable INTEL_IOMMU_DEFAULT_ON (Closes: #934309)
  * HID: Enable HID_BIGBEN_FF, HID_MACALLY, HID_GFRM, HID_GT683R,
    HID_VIEWSONIC, HID_MALTRON, HID_U2FZERO as modules (Closes: #934091)
  * usbip: network: Fix unaligned member access (Closes: #925766)
  * libbpf: Fix cross-build
  * [rt] Update to 5.2.9-rt3:
    - i2c: exynos5: Remove IRQF_ONESHOT
    - i2c: hix5hd2: Remove IRQF_ONESHOT
    - sched/deadline: Ensure inactive_timer runs in hardirq context
    - thermal/x86_pkg_temp: make pkg_temp_lock a raw spinlock
    - dma-buf: Use seqlock_t instread disabling preemption
    - KVM: arm/arm64: Let the timer expire in hardirq context on RT
    - x86: preempt: Check preemption level before looking at lazy-preempt
    - arm64: preempt: Fixup lazy preempt
    - arm64: preempt: Check preemption level before looking at lazy-preempt

  [ Alper Nebi Yasak ]
  * [arm64] udeb: Add pl330 to kernel-image

 -- Ben Hutchings <ben@decadent.org.uk>  Sun, 18 Aug 2019 22:54:21 +0100

linux (5.2.7-1) unstable; urgency=medium

  * New upstream stable update:
    https://www.kernel.org/pub/linux/kernel/v5.x/ChangeLog-5.2.7
    - [armhf] dts: rockchip: Make rk3288-veyron-minnie run at hs200
    - [armhf] dts: rockchip: Make rk3288-veyron-mickey's emmc work again
    - [arm64] clk: meson: mpll: properly handle spread spectrum
    - [armhf] dts: rockchip: Mark that the rk3288 timer might stop in suspend
    - ftrace: Enable trampoline when rec count returns back to one
    - [arm64] dts: qcom: qcs404-evb: fix l3 min voltage
    - [arm64] dts: marvell: mcbin: enlarge PCI memory window
    - [armhf,arm64] dmaengine: tegra-apb: Error out if DMA_PREP_INTERRUPT flag
      is unset
    - [arm64] dts: rockchip: fix isp iommu clocks and power domain
    - kernel/module.c: Only return -EEXIST for modules that have finished
      loading
    - PCI: OF: Initialize dev->fwnode appropriately
    - [armhf,arm64] firmware/psci: psci_checker: Park kthreads before stopping
      them
    - [arm64] qcom: qcs404: Add reset-cells to GCC node
    - swiotlb: fix phys_addr_t overflow warning
    - [arm64] clk: tegra210: fix PLLU and PLLU_OUT1
    - fs/adfs: super: fix use-after-free bug
    - [arm64] dts: rockchip: Fix USB3 Type-C on rk3399-sapphire
    - btrfs: tree-checker: Check if the file extent end overflows
    - btrfs: fix minimum number of chunk errors for DUP
    - btrfs: Flush before reflinking any extent to prevent NOCOW write falling
      back to COW without data reservation
    - [arm64] remoteproc: copy parent dma_pfn_offset for vdev
    - btrfs: qgroup: Don't hold qgroup_ioctl_lock in btrfs_qgroup_inherit()
    - cifs: Fix a race condition with cifs_echo_request
    - ceph: fix improper use of smp_mb__before_atomic()
    - ceph: fix dir_lease_is_valid()
    - ceph: return -ERANGE if virtual xattr value didn't fit in buffer
    - virtio-mmio: add error check for platform_get_irq
    - drm/amd/display: Expose audio inst from DC to DM
    - cifs: fix crash in cifs_dfs_do_automount
    - perf version: Fix segfault due to missing OPT_END()
    - [x86] kvm: avoid constant-conversion warning
    - ACPI: fix false-positive -Wuninitialized warning
    - [x86] KVM: nVMX: Ignore segment base for VMX memory operand when segment
      not FS or GS
    - bpf: fix BTF verifier size resolution logic
    - be2net: Signal that the device cannot transmit during reconfiguration
    - mm/z3fold: don't try to use buddy slots after free
    - mm/memcontrol.c: keep local VM counters in sync with the hierarchical ones
    - mm/z3fold.c: reinitialize zhdr structs after migration
    - [x86] apic: Silence -Wtype-limits compiler warnings
    - [arm*] mm/cma.c: fail if fixed declaration can't be honored
    - mm/ioremap: check virtual address alignment while creating huge mappings
    - coda: add error handling for fget
    - uapi linux/coda_psdev.h: move upc_req definition from uapi to kernel side
      headers
    - ipc/mqueue.c: only perform resource calculation if user valid
    - device-dax: fix memory and resource leak if hotplug fails
    - mm/hotplug: make remove_memory() interface usable
    - stacktrace: Force USER_DS for stack_trace_save_user()
    - [x86] crypto: ccp - Fix SEV_VERSION_GREATER_OR_EQUAL
    - xen/pv: Fix a boot up hang revealed by int3 self test
    - [x86] kvm: Don't call kvm_spurious_fault() from .fixup
    - [x86] paravirt: Fix callee-saved function ELF sizes
    - [x86] boot: Remove multiple copy of static function sanitize_boot_params()
    - bpf: Disable GCC -fgcse optimization for ___bpf_prog_run()
    - drm/nouveau: fix memory leak in nouveau_conn_reset()
    - drm/nouveau/dmem: missing mutex_lock in error path
    - kconfig: Clear "written" flag to avoid data loss
    - tpm: Fix null pointer dereference on chip register error path
    - Btrfs: fix incremental send failure after deduplication
    - Btrfs: fix race leading to fs corruption after transaction abort
    - dax: Fix missed wakeup in put_unlocked_entry()
    - fgraph: Remove redundant ftrace_graph_notrace_addr() test
    - [armhf,arm64] mmc: dw_mmc: Fix occasional hang after tuning on eMMC
    - [armhf] mmc: meson-mx-sdio: Fix misuse of GENMASK macro
    - mmc: mmc_spi: Enable stable writes
    - gpiolib: Preserve desc->flags when setting state
    - gpio: don't WARN() on NULL descs if gpiolib is disabled
    - gpiolib: fix incorrect IRQ requesting of an active-low lineevent
    - IB/hfi1: Fix Spectre v1 vulnerability
    - drm/nouveau: Only release VCPI slots on mode changes
    - mtd: rawnand: micron: handle on-die "ECC-off" devices correctly
    - eeprom: at24: make spd world-readable again
    - [arm*] i2c: iproc: Fix i2c master read more than 63 bytes
    - selinux: fix memory leak in policydb_init()
    - [x86] ALSA: hda: Fix 1-minute detection delay when i915 module is not
      available (see #931507)
    - mm: vmscan: check if mem cgroup is disabled or not before calling memcg
      slab shrinker
    - mm: migrate: fix reference check race between __find_get_block() and
      migration
    - mm: compaction: avoid 100% CPU usage during compaction when a task is
      killed
    - mm/migrate.c: initialize pud_entry in migrate_vma()
    - loop: Fix mount(2) failure due to race with LOOP_SET_FD
    - [s390x] dasd: fix endless loop after read unit address configuration
    - cgroup: kselftest: relax fs_spec checks
    - [hppa] Add archclean Makefile target
    - [hppa] Strip debug info from kernel before creating compressed vmlinuz
    - [hppa] Fix build of compressed kernel even with debug enabled
    - drivers/perf: arm_pmu: Fix failure path in PM notifier
    - [arm64] compat: Allow single-byte watchpoints on all addresses
    - [arm64] cpufeature: Fix feature comparison for CTR_EL0.{CWG,ERG}
    - io_uring: fix KASAN use after free in io_sq_wq_submit_work
    - scsi: mpt3sas: Use 63-bit DMA addressing on SAS35 HBA
    - nbd: replace kill_bdev() with __invalidate_device() again
    - xen/swiotlb: fix condition for calling xen_destroy_contiguous_region()
    - xen/gntdev.c: Replace vm_map_pages() with vm_map_pages_zero()
    - RDMA/devices: Do not deadlock during client removal
    - IB/mlx5: Fix unreg_umr to ignore the mkey state
    - IB/mlx5: Use direct mkey destroy command upon UMR unreg failure
    - IB/mlx5: Move MRs to a kernel PD when freeing them to the MR cache
    - IB/mlx5: Fix clean_mr() to work in the expected order
    - IB/mlx5: Fix RSS Toeplitz setup to be aligned with the HW specification
    - IB/hfi1: Check for error on call to alloc_rsm_map_table
    - IB/hfi1: Drop all TID RDMA READ RESP packets after r_next_psn
    - IB/hfi1: Field not zero-ed when allocating TID flow memory
    - [x86] drm/i915/perf: fix ICL perf register offsets
    - [x86] drm/i915/gvt: fix incorrect cache entry for guest page mapping
    - [x86] cpufeatures: Carve out CQM features retrieval
    - [x86] cpufeatures: Combine word 11 and 12 into a new scattered features
      word
    - [x86] speculation: Prepare entry code for Spectre v1 swapgs mitigations
    - [x86] speculation: Enable Spectre v1 swapgs mitigations (CVE-2019-1125)
    - [amd64] entry: Use JMP instead of JMPQ
    - [x86] speculation/swapgs: Exclude ATOMs from speculation through SWAPGS
    - Documentation: Add swapgs description to the Spectre v1 documentation

  [ Ben Hutchings ]
  * [armhf] udeb: Remove davinci_cpdma from nic-modules (fixes FTBFS)
  * Bump ABI to 2
  * [armel/marvell] Increase maximum image size (fixes FTBFS):
    - This removes support for QNAP TS-109, TS-119, TS-209, TS-219, TS-409,
      and HP Media Vault mv2120
    - This may be reverted if we can disable or modularise some features

  [ Julien Cristau ]
  * Fix libcpupower-dev's Depends field to account for SONAME bump.

 -- Ben Hutchings <ben@decadent.org.uk>  Wed, 07 Aug 2019 14:50:10 +0100

linux (5.2.6-1) unstable; urgency=medium

  * New upstream release:
    https://kernelnewbies.org/Linux_5.1
    https://kernelnewbies.org/Linux_5.2

  * New upstream stable update:
    https://www.kernel.org/pub/linux/kernel/v5.x/ChangeLog-5.2.1
    https://www.kernel.org/pub/linux/kernel/v5.x/ChangeLog-5.2.2
    https://www.kernel.org/pub/linux/kernel/v5.x/ChangeLog-5.2.3
    https://www.kernel.org/pub/linux/kernel/v5.x/ChangeLog-5.2.4
    https://www.kernel.org/pub/linux/kernel/v5.x/ChangeLog-5.2.5
    https://www.kernel.org/pub/linux/kernel/v5.x/ChangeLog-5.2.6

  [ Bastian Germann ]
  * [armhf] Enable C_CAN as a module. (Closes: #929968)

  [ Ben Hutchings ]
  * Drop "x86/boot: Add ACPI RSDP address to setup_header", which should
    not have been applied to 4.20 or later
  * Drop redundant part of "Install perf scripts non-executable"
  * Drop "kbuild: Use -nostdinc in compile tests", which is no longer needed
  * debian/rules.d/scripts/kconfig: Update for upstream file renaming
  * debian/rules.d/scripts/mod: Add uuid_t and UUID_STRING_LEN definitions
  * liblockdep: Disable until it can be built again
  * libcpupower: Bump soversion since 2 exported functions have been removed
  * libbpf: Stop overriding upstream soname; rename shlib package to libbpf0
  * vfs: Enable FS_ENCRYPTION as built-in; disable on armel/marvell
  * net: Enable NET_DEVLINK as built-in; disable on armel/marvell
  * aufs: Update support patchset to aufs5.2 20190805
  * lockdown: Update for 5.2:
    - Update "acpi: Ignore acpi_rsdp kernel param when the kernel ..."
    - Add "tracefs: Restrict tracefs when the kernel is locked down"
    - Add "efi: Restrict efivar_ssdt_load when the kernel is locked down"
    - Drop "MODSIGN: Import certificates from UEFI Secure Boot"
  * [rt] Rebase onto 5.2.6, and re-enable
  * [armhf,arm64] gpu: Enable DRM_LIMA, DRM_PANFROST as modules
  * sched: Enable PSI (Closes: #931247)
  * [armhf,arm64] power: Enable ENERGY_MODEL
  * [armhf,arm64] cpufreq: Enable CPU_FREQ_DEFAULT_GOV_SCHEDUTIL (instead of
    CPU_FREQ_DEFAULT_GOV_PERFORMANCE)
  * hamradio: Disable auto-loading as mitigation against local exploits
  * hamradio: Enable most options in top-level config:
    - [arm64,ia64,mips*,riscv64,s390x,sh4,sparc64] Enable AX25, NETROM, ROSE,
      and all possible drivers (Closes: #920651)
    - [alpha,amd64,armel] ax25: Enable AX25_DAMA_SLAVE
    - [armhf] Enable BPQETHER, BAYCOM_SER_FDX, BAYCOM_SER_HDX, BAYCOM_PAR,
      BAYCOM_EPP, YAM as modules
  * [armel/rpi,armhf] media: Enable VIDEO_BCM2835 as module
  * usb/typec: Enable TYPEC_DP_ALTMODE, TYPEC_NVIDIA_ALTMODE as modules
    (Closes: #931752)
  * [amd64/cloud-amd64] hwrandom: Enable HW_RANDOM_VIRTIO (Closes: #914511)
  * [ppc64*] crypto: Enable CRYPTO_DEV_NX, and CRYPTO_DEV_NX_ENCRYPT,
    CRYPTO_DEV_NX_COMPRESS, CRYPTO_DEV_NX_COMPRESS_PSERIES,
    CRYPTO_DEV_NX_COMPRESS_POWERNV as modules (Closes: #931374)
  * [ppc64*] Disable PPC_TRANSACTIONAL_MEM (Closes: #866122)

  [ Vagrant Cascadian ]
  * [arm64] Enable modules to support audio on pinebook: SND_SUN4I_I2S,
    SND_SUN8I_CODEC, SND_SUN50I_CODEC_ANALOG, SND_SIMPLE_CARD,
    SND_SOC_SIMPLE_AMPLIFIER. (Closes: #921019)

  [ Romain Perier ]
  * Refreshed patches:
    - debian/revert-objtool-fix-config_stack_validation-y-warning.patch
    - debian/dfsg/video-remove-nvidiafb-and-rivafb.patch
    - debian/gitignore.patch
    - debian/mips-disable-werror.patch
    - bugfix/all/firmware-remove-redundant-log-messages-from-drivers.patch
    - bugfix/arm/arm-mm-export-__sync_icache_dcache-for-xen-privcmd.patch
    - bugfix/powerpc/powerpc-lib-makefile-don-t-pull-in-quad.o-for-32-bit.patch
    - bugfix/all/
      radeon-amdgpu-firmware-is-required-for-drm-and-kms-on-r600-onward.patch
    - bugfix/all/disable-some-marvell-phys.patch
    - debian/overlayfs-permit-mounts-in-userns.patch
    - bugfix/all/tools-perf-remove-shebangs.patch
    - debian/ntfs-mark-it-as-broken.patch
    - features/all/db-mok-keyring/
      0003-MODSIGN-checking-the-blacklisted-hash-before-loading-a-kernel-module.patch
    - features/all/db-mok-keyring/
      0004-MODSIGN-Import-certificates-from-UEFI-Secure-Boot.patch
    - debian/android-enable-building-ashmem-and-binder-as-modules.patch
    - features/all/aufs5/aufs5-mmap.patch
    - features/all/aufs5/aufs5-standalone.patch
    - features/all/lockdown/
      0029-efi-Lock-down-the-kernel-if-booted-in-secure-boot-mo.patch
  * Enable coreboot memconsole (Closes: #872069)
  * [rt] Update to 5.2-rt1

  [ Karsten Merker ]
  * [riscv64] Change the kernel image format from ELF to flat Image.
    (Closes: #928451)
  * [riscv64] Update config and image format (Closes: #933603):
    - Enable SiFive UART and UART console support
    - Enable clock drivers for the SiFive FU540
    - Backport kernel image header support from kernel 5.3

  [ Uwe Kleine-König ]
  * [armhf] Add support for all i.MX6 variants.
  * enable XFRM_STATISTICS (Closes: #929938)
  * [arm64] Add support for Raspberry Pi 3 camera host interface (Closes:
    #933228)
  * Enable CRYPTO_ZSTD for ZRAM with ZSTD compression (Closes: #932722)

  [ Lubomir Rintel ]
  * [armhf] Enable config items for OLPC XO-1.75 (Closes: #927791)

 -- Ben Hutchings <ben@decadent.org.uk>  Mon, 05 Aug 2019 02:27:14 +0100

linux (5.0.2-1~exp1) experimental; urgency=medium

  * New upstream stable update:
    https://www.kernel.org/pub/linux/kernel/v5.x/ChangeLog-5.0.2

  [ Vagrant Cascadian ]
  * [arm64,armhf] Enable PHY_ROCKCHIP_INNO_HDMI as modules.

  [ Ben Hutchings ]
  * [amd64] kexec: Enable KEXEC_SIG, replacing KEXEC_VERIFY_SIG
  * [armel] MTD: Enable MTD_PHYSMAP as module and set MTD_PHYSMAP_OF=y
    - udeb: Include physmap instead of physmap_of in mtd-modules (fixes FTBFS)
  * [armhf] sound/soc/ti: Enable SND_SOC_DAVINCI_MCASP, SND_SOC_NOKIA_RX51,
    SND_SOC_OMAP3_PANDORA, SND_SOC_OMAP3_TWL4030, SND_SOC_OMAP_ABE_TWL6040
    as modules; replacing SND_DAVINCI_SOC_MCASP, SND_OMAP_SOC_RX51,
    SND_OMAP_SOC_OMAP3_PANDORA, SND_OMAP_SOC_OMAP_TWL4030,
    SND_OMAP_SOC_OMAP_ABE_TWL6040 respectively
  * udeb: Add thermal_sys to kernel-image (fixes FTBFS on mips*, ppc64*,
    riscv64)
  * [powerpc*] mm: Only define MAX_PHYSMEM_BITS in SPARSEMEM configurations
    (fixes FTBFS on powerpc, powerpcspe)
  * debian/source/lintian-overrides: Override license-problem-gfdl-invariants
    in more files
  * debian/rules: Remove debian/*.substvars in clean target
  * debian/source/lintian-overrides: Override
    orig-tarball-missing-upstream-signature

 -- Ben Hutchings <ben@decadent.org.uk>  Mon, 18 Mar 2019 04:01:01 +0000

linux (5.0.1-1~exp1) experimental; urgency=medium

  * New upstream release: https://kernelnewbies.org/Linux_5.0
  * New upstream stable update:
    https://www.kernel.org/pub/linux/kernel/v5.x/ChangeLog-5.0.1

  [ YunQiang Su ]
  * [mipsel, mips64el] Enable DRM_AST and FB_SM750 for loongson-3
    install ast and sm750fb to loongson-3's fb-modules
  * [mips r6] Disable JUMP_LABEL for now: it will cause Reserved Instruction.
    Enable SERIAL_OF_PLATFORM, if not, userland shows nothing.
    Enable CPU_HAS_MSA, HIGHMEM, CRYPTO_CRC32_MIPS, and NR_CPUS to 16.
    Support some boston drivers: IMG_ASCII_LCD, I2C_EG20T, PCH_PHUB, MMC,
      PCIE_XILINX, RTC_DRV_M41T80, SPI_TOPCLIFF_PCH.

  [ Hideki Yamane ]
  * [x86] Enable Touchpad support on Gemini Lake (Closes: #917388)

  [ Helge Deller ]
  * [hppa] Build only 32- and 64-bit SMP-kernel: Alternative
    live-patching code will patch kernel for UP at boot if necessary.

  [ Romain Perier ]
  * Refreshed debian/export-symbols-needed-by-android-drivers.patch to export
    __close_fd_get_file() and task_work_add(), both required by binder.
  * Refreshed debian/revert-objtool-fix-config_stack_validation-y-warning.patch,
    so this can be applied against 4.20.4
  * Refreshed patch for lockdown
    0028-efi-Add-an-EFI_SECURE_BOOT-flag-to-indicate-secure-b.patch, so this
    can be applied against >= 4.20.13

  [ Marcin Juszkiewicz ]
  * udeb: Add virtio-gpu into d-i to get graphical output in VM instances.

  [ Ben Hutchings ]
  * SCSI: Enable SCSI_MYRB, SCSI_MYRS as modules, replacing BLK_DEV_DAC960
  * [arm64] remoteproc: Enable QCOM_Q6V5_MSS, renamed version of
    QCOM_Q6V5_PIL
  * [x86] drivers/gpu/drm/amd: Re-enable HSA_AMD (Closes: #920454)
  * genpatch-aufs: Update to use aufs5-standalone
  * aufs: Update support patchset to aufs5.0 20190311
  * lockdown: Update patchset to 2019-02-18 version

 -- Ben Hutchings <ben@decadent.org.uk>  Tue, 12 Mar 2019 23:15:21 +0000

linux (4.20-1~exp1) experimental; urgency=medium

  * New upstream release: https://kernelnewbies.org/Linux_4.20

  [ Ben Hutchings ]
  * aufs: Update support patchset to aufs4.x-rcN 20181217
  * [rt] Disable until it is updated for 4.20 or later
  * [x86] udeb: Move rfkill to new rfkill-modules package to avoid duplication
  * debian/source/lintian-overrides: Update overrides for GFDL notices

 -- Ben Hutchings <ben@decadent.org.uk>  Mon, 24 Dec 2018 04:26:47 +0000

linux (4.19.37-6) unstable; urgency=high

  [ John Paul Adrian Glaubitz ]
  * [sh4]: Check for kprobe trap number before trying to handle a kprobe trap

  [ Salvatore Bonaccorso ]
  * tcp: refine memory limit test in tcp_fragment() (Closes: #930904)
  * ptrace: Fix ->ptracer_cred handling for PTRACE_TRACEME (CVE-2019-13272)

  [ Steve McIntyre ]
  * [arm64] Improve support for the Huawei TaiShan server platform
    (Closes: #930554):
    - Enable the HNS/ROCE Infiniband driver
    - Backport fixes from 4.20 and 4.21 for HNS3 networking, hisi_sas SAS
      and HNS/ROCE Infiniband
    - Add module:drivers/scsi/hisi_sas/* to the ABI ignore list

  [ Cyril Brulebois ]
  * [arm] Backport DTB support for Rasperry Pi Compute Module 3.
  * [arm64] Backport DTB support for Rasperry Pi Compute Module 3.

 -- Salvatore Bonaccorso <carnil@debian.org>  Fri, 19 Jul 2019 00:23:17 +0200
<|MERGE_RESOLUTION|>--- conflicted
+++ resolved
@@ -1,18 +1,15 @@
 linux (5.4.6-2) UNRELEASED; urgency=medium
 
-<<<<<<< HEAD
+  [ Salvatore Bonaccorso ]
   * debian/lib/python/debian_linux/abi.py: Add one missing string replacement.
   * debian/lib/python/debian_linux/abi.py: strip whitespace characters in
     line.
 
- -- Salvatore Bonaccorso <carnil@debian.org>  Mon, 30 Dec 2019 09:11:49 +0100
-=======
   [ YunQiang Su ]
   * [mips*/octeon] Fix ftbfs on mips* due to octeon image-file:
         move "image-file: linux" to octeon_build from octeon_image.
 
- -- YunQiang Su <syq@debian.org>  Mon, 30 Dec 2019 17:47:51 +0800
->>>>>>> 3ce6bbc6
+ -- Salvatore Bonaccorso <carnil@debian.org>  Mon, 30 Dec 2019 09:11:49 +0100
 
 linux (5.4.6-1) unstable; urgency=medium
 
