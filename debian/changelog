<<<<<<< HEAD
linux-2.6 (2.6.26-16) UNRELEASED; urgency=low

  [ maximilian attems ]
  * [openvz] 5dcfcf5 NETLINK: disable netns broadcast filtering.
    (closes: #520551)
  * Fix SQLite performance regression. (closes: #521420)
  * [openvz] 0c295ff cfq link cfq_bc_data without bc io sched.
    (closes: #523364)
  * [openvz] 7e0f90d cfq: revalidate cached async queue. 
    (closes: #523359)
  * [openvz] e4cea21 VE: fix idle time accounting.
  * [openvz] 19b8e13 ptrace: ban ptracing of a container init from inside the
    container. (closes: #523360)
  * [openvz] 5b58141 ubc: uncharging too much for TCPSNDBUF.
  * [openvz] 0ff728e ve: show task's vpid and veid even inside a container.

  [ dann frazier ]
  * [s390] Fix __div64_31 for CONFIG_MARCH_G5 (Closes: #511334)
  * SUNRPC: Fix a performance regression in the RPC authentication code
    (Closes: #524199)

  [ Martin Michlmayr ]
  * cdc-acm: Add quirk for MTK II GPS, such as Qstarz BT-Q1000X (closes:
    #525060)
  * [mipsel/r5k-cobalt] Enable SCSI_SYM53C8XX_2 (closes: #526836).

  [ John Wright ]
  * [x86] gettimeofday() vDSO: fix segfault when tv == NULL (Closes: #466491)

  [ Ian Campbell ]
  * [x86/xen] Apply missing syscall detection patch to -xen-amd64 image
    (Closes: #527101)
  * [xen] Add support for CDROM_GET_CAPABILITY to blkfront driver
    (Closes: #529864)

  [ dann frazier ]
  * [x86] fix IBM Summit based systems' phys_cpu_present_map on 32-bit
    kernels (closes: #529312)

 -- maximilian attems <maks@debian.org>  Mon, 30 Mar 2009 17:11:49 +0200
=======
linux-2.6 (2.6.26-15lenny3) stable-security; urgency=high

  [ dann frazier ]
  * Fix selinux panic introduced by the fix for CVE-2009-1184
    (Closes: #528860)
  * nfs4: fix MAY_EXEC handling (CVE-2009-1630)
  * cifs: fix several string conversion issues (CVE-2009-1633)

  [ Ian Campbell ]
  * xen: Fix missing check of interrupted code's code selector
    (CVE-2009-1758)

 -- dann frazier <dannf@debian.org>  Thu, 28 May 2009 08:34:15 -0600
>>>>>>> 459a360d

linux-2.6 (2.6.26-15lenny2) stable-security; urgency=high

  * mips: implement is_compat_task macro, fixing FTBFS introduced
    by CVE-2009-0835 fix.

 -- dann frazier <dannf@debian.org>  Mon, 11 May 2009 11:57:56 -0600

linux-2.6 (2.6.26-15lenny1) stable-security; urgency=high

  * copy_process: fix CLONE_PARENT && parent_exec_id interaction
    (CVE-2009-0028)
  * [amd64] syscall-audit: fix 32/64 syscall hole (CVE-2009-0834)
  * seccomp: fix 32/64 syscall hole (CVE-2009-0835)
  * shm: fix shmctl(SHM_INFO) lockup with !CONFIG_SHMEM (CVE-2009-0859)
    This issue does not effect pre-build Debian kernels.
  * Fix an off-by-two memory error in console selection (CVE-2009-1046)
  * nfsd: drop CAP_MKNOD for non-root (CVE-2009-1072)
  * af_rose/x25: Sanity check the maximum user frame size (CVE-2009-1265)
  * KVM: VMX: Don't allow uninhibited access to EFER on i386 (CVE-2009-1242)
  * exit_notify: kill the wrong capable(CAP_KILL) check (CVE-2009-1337)
  * Make 'kill sig -1' only apply to caller's namespace (CVE-2009-1338)
  * cifs: Fix memory overwrite when saving nativeFileSystem field during mount
    (CVE-2009-1439)
  * agp: zero pages before sending to userspace (CVE-2009-1192)
  * Fix unreached code in selinux_ip_postroute_iptables_compat()
    (CVE-2009-1184)

 -- dann frazier <dannf@debian.org>  Mon, 04 May 2009 16:10:11 -0600

linux-2.6 (2.6.26-15) stable; urgency=high

  * Switch out mips/llseek regression fix for the less invasive one
    that is more likely to be accepted upstream.

 -- dann frazier <dannf@debian.org>  Wed, 25 Mar 2009 16:48:44 -0600

linux-2.6 (2.6.26-14) stable; urgency=high

  [ Moritz Muehlenhoff ]
  * Add support for Acer Aspire One with ALC269 codec chip. (Closes: #505250)
  * Allow authenticated deep NFS mounts, a regression from etch
    (Closes: #512031)
  * ALSA HDA hardware support (closes: #514567)
    - Backport ALSA driver quirks for various HP notebooks
    - Add appletv support
    - Fix SPDIF output on AD1989B
    - Add ALC887 support
    - Add support for Dell Studio 15
    - Add support for MEDION MD96630
    - Support Asus P5Q Premium/Pro boards
    - Add support for ECS/PC Chips boards with Sigmatel codecs
    - Add support for Toshiba L305
  * Add USB mass storage quirk for "Kyocera / Contax SL300R T*" digital
    cameras. (Closes: #518899)
  * ALSA: Fix OOPS with MIDI in caiaq driver. (Closes: #518900)
  * Add USB mass storage quirks (Closes: #520561)
     - Nikon D300 and Nikon D2H cameras
     - Mio C520-GPS units and Mio Moov 330 GPS
     - Nokia phones: 7610, Supernova, 3500c, 3109c, 5300 and 5310
     - Nokia 6233 (Closes: #493415)
  * [cifs] Fix oops when mounting servers that don't specify their OS
    (Closes: #463402)
  * Remove invalid truesize detection (Closes: #509716)

  [ dann frazier ]
  * Fix softlockups in sungem driver (Closes: #514624)
  * intel-agp: Add support for G41 chipset (Closes: #513228)
  * [openvz] 777e816 Fix wrong size of ub0_percpu.
    (Closes: #500876, #503097, #514149)
  * [openvz] b5e1f74 Fix oops in netlink conntrack module when loaded after
    a ve start (Closes: #511165)
  * [openvz] 6d18ba3 CPT: revert check on sk_reuse>1 (Closes: #500645)
  * Fixes for CVE-2009-0029 broke uml compilation; fix.
  * [openvz] 20bd907 simfs: fix oops if filesystem passes NULL mnt arg to
    getattr. (Closes: #508773)
  * Add -fwrapv to CFLAGS to prevent gcc from optimizing out certain
    wrap tests. (Closes: #520548)
  * Bump ABI to 2.
  * [parisc] Fix the loading of large kernel modules (Closes: #401439)
  * Make the max number of lockd connections configurable and increase
    the default from 80 to the more reasonable 1024 (Closes: #520379)
  * [x86, vmi] Fix missing paravirt_release_pmd in pgd_dtor (Closes: #520677)
  * [mips64] Fix sign extend issue in llseek syscall (Closes: #521016)

  [ Martin Michlmayr ]
  * rt2x00: Fix VGC lower bound initialization. (Closes: #510607)
  * sata_mv: Fix 8-port timeouts on 508x/6081 chips (Closes: #514155)
  * sata_mv: Properly initialize main irq mask.
  * IP32: Add platform device for CMOS RTC; remove dead code.
  * [mips/r5k-ip32] Build in RTC_DRV_CMOS. (Closes: #516775)
  * [arm, armel] Enable USB_HIDDEV. (Closes: #517771)
  * [arm, armel] Enable various V4L USB devices. (Closes: #518582)
  * [arm/iop32x, arm/ixp4xx, arm/orion5x] Enable INPUT_JOYDEV, GAMEPORT
    and INPUT_JOYSTICK (Closes: #520433).

  [ Bastian Blank ]
  * [sparc] Revert: Reintroduce dummy PCI host controller to workaround broken
    X.org. Not supportable and breaks to many things.
  * [amd64] Fix errno on nonexistant syscalls. (closes: #518921)

  [ Ian Campbell ]
  * [nfs] Backport upstream patches to fix NFS "task blocked for more than 120
    seconds" issue (Closes: #518431)
  
  [ Aurelien Jarno ]
  * [mips/mipsel] Fix errno on inexistent syscalls. (Closes: #520034).

  [ maximilian attems ]
  * [openvz] 849af42 [UB]: Double free for UDP socket.
  * [openvz] 7ebcbe3 autofs: fix default pgrp vnr.
  * [openvz] 17b09e1 conntrack: prevent double allocate/free of protos.
    (closes: #494445)
  * [openvz] 7d3f10f conntrack: prevent call register_pernet_subsys() from VE
    context.
  * [openvz] 482dd20 conntrack: prevent call nf_register_hooks() from VE
    context.
  * [openvz] ff3483a Fix erratum that causes memory corruption.
  * [openvz] 5fff3eb conntrack: adjust context during freeing.
  * [openvz] 3cb8bc3 netfilter: NAT: assign nf_nat_seq_adjust_hook from VE0
    context only.
  * [openvz] 4909102 netfilter: call nf_register_hooks from VE0 context only.
  * [openvz] ce67d5b iptables: setup init iptables mask before net
    initialization.
  * [openvz] 134416f Correct per-process capabilities bounding set in CT.
  * [openvz] 029cecb cpt: Make the proper check for sigmask.
  * [openvz] 86d7416 ms: fix inotify umount.
  * [openvz] c5c1032 Don't dereference NULL tsk->mm in ve_move_task.
  * [openvz] 5c591ae bridge: don't leak master device on brctl addif.
  * [openvz] c578262 net: NETIF_F_VIRTUAL intersects with NETIF_F_LRO.
  * [openvz] 8aa7044 Fix broken permissions for Unix98 pty.
  * [openvz] 09686c1 Free skb->nf_bridge in veth_xmit() and venet_xmit().
  * [openvz] 397500c autofs4: fix ia32 compat mode.
  * [openvz] 0328e3d pidns: update leader_pid at pidns attach.
  * [openvz] 66ec7f7 nfs: fix nfs clinet in VE (finally).
  * [openvz] 4fc3a18 cpt: bump image version to VERSION_26.
  * [openvz] 2a08380 nfs: add missed ve_nfs.h file.
  * [openvz] 4c9010e autofs4: pidns friendly oz_mode.
  * [openvz] 2c1b2f7 conntrack: Allocate/free ve_nf_conntrack_l3proto_ipv6.
  * [openvz] e29a555 ct: Move _nf_conntrack_l3proto_ipv6 to net namespace.
  * [openvz] 4355344 conntrack: fix oops in nf_ct_frag6_gather.
  * [openvz] bd5e806 Add "VE features" for sit and ipip devices.
  * [openvz] 9baf6095 Simplify call __dev_change_net_namespace() by remove
    parameters.
  * [openvz] 35f41f11 Adjust VE before call
    netdev_unregister_kobject/netdev_register_kobject.
  * [openvz] 83ea78e netns: fix net_generic array leak.
  * [openvz] ce67d5b iptables: setup init iptables mask before net
    initialization.
  * [openvz] fffc6ff net: set ve context when init/exit method is called.
    (closes: #517892, #520740)
  * [openvz] 6b9fe02 vzwdog: walk through the block devices list properly.
  * [openvz] 6b9fe02 netns: enable cross-ve Unix sockets.
  * [openvz] 1acba85 netfilter: Fix NULL dereference in nf_nat_setup_info.
  * [openvz] b405aed netfilter: Add check to the nat hooks.
  * [openvz] b8b70c7 nfs: Fix access to freed memory.
  * [openvz] 840ea01 NFS: NFS super blocks in different VEs should be
    different.
  * [openvz] 14131d2 ve: sanitize capability checks for namespaces creation.
  * [openvz] 39bb1ee nfs: Fix nfs_match_client(). (closes: #501985)
  * [openvz] 32e9103 Add do_ve_enter_hook.
  * [openvz] d4988b6 Add kthread_create_ve() and kthread_run_ve() functions.
  * [openvz] ba0ce90 nfs: use kthread_run_ve to start lockd. (closes: #505174)
  * [openvz] 672ab37 pidns: lost task debug print uses wrong prototype.
  * [openvz] d876c93 pidns: zap ve process only when killing ve's init pid-ns.
  * [openvz] 9abe1a6 bc: fix permissions on /proc/bc.
  * [openvz] Reenable NF_CONNTRACK_IPV6.

 -- dann frazier <dannf@debian.org>  Sun, 22 Mar 2009 14:09:23 -0600

linux-2.6 (2.6.26-13lenny2) stable-security; urgency=high

  * alpha, mips, sparc64: Additional fixes for CVE-2009-0029.
  * skfp: Fix inverted capabilities check logic (CVE-2009-0675)
  * ext4: initialize the new group descriptor when resizing
    (CVE-2009-0745)
  * ext4: Add sanity check to make_indexed_dir (CVE-2009-0746)
  * ext4: only use i_size_high for regular files (CVE-2009-0747)
  * ext4: Add sanity checks for the superblock before mounting the filesystem
    (CVE-2009-0748)

 -- dann frazier <dannf@debian.org>  Mon, 09 Mar 2009 16:15:05 -0600

linux-2.6 (2.6.26-13lenny1) stable-security; urgency=high

  [ dann frazier ]
  * sctp: fix memory overflow (CVE-2009-0065)
  * Fix sign-extend ABI issue w/ system calls on various 64-bit architectures
    (CVE-2009-0029)
  * security: introduce missing kfree (CVE-2009-0031)
  * eCryptfs: check readlink result for error before use (CVE-2009-0269)
  * dell_rbu: use scnprintf instead of less secure sprintf (CVE-2009-0322)
  * Fix sensitive memory leak in SO_BSDCOMPAT gsopt (CVE-2009-0676)

 -- dann frazier <dannf@debian.org>  Fri, 27 Feb 2009 11:19:59 -0700

linux-2.6 (2.6.26-13) unstable; urgency=high

  [ dann frazier ]
  * [hppa] disable UP-optimized flush_tlb_mm, fixing thread-related
    hangs. (closes: #478717)
  * cciss: Add PCI ids for P711m and p712m
  * Fix buffer underflow in the ib700wdt watchdog driver (CVE-2008-5702)
  * [sparc] Enable CONFIG_FB_XVR500, CONFIG_FB_XVR2500 (Closes: #508108)
  * [ia64] Add RTC class driver for EFI
  * [hppa] Fix system crash while unwinding a userspace process
    (CVE-2008-5395)
  * Set a minimum timeout for SG_IO requests (CVE-2008-5700)

  [ Bastian Blank ]
  * Fix multicast in atl1e driver. (closes: #509097)

  [ Moritz Muehlenhoff ]
  * Fix speaker output on Toshiba P105 notebooks. (closes: #488063)
  * uvc: Fix incomplete frame drop when switching to a variable
    size format (closes: #508661)
  * Allow booting Mach images in KVM (Closes: #498940)
  * Add workaround for USB storage on Rockchip MP3 player (Closes: #505256)
  * Enable w9968cf driver on all i386 images (Closes: #495698)
  * Register DualPoint model found in Dell Latitude E6500 (Closes: #507958)
  * Disable link tuning in rt2500usb driver. (Closes: #510607)
  * Fix regressions in eata driver (Closes: #506835)
  * Skip incompatible fbdev logos (Closes: #508173)
  * Fix error path in PCI probing of Cyclades driver (Closes: #429011)

  [ Martin Michlmayr ]
  * V4L/DVB: Fix initialization of URB list (Thomas Reitmayr) to address
    the oops reported at http://forum.qnap.com/viewtopic.php?f=147&t=10572
  * Add some patches from the Linux/MIPS linux-2.6.26-stable tree:
    - Fix potential DOS by untrusted user app (CVE-2008-5701)
    - o32: Fix number of arguments to splice(2).
    - 64-bit: vmsplice needs to use the compat wrapper for o32 and N32.
    - Return ENOSYS from sys32_syscall on 64bit kernels like elsewhere.
    - Use EI/DI for MIPS R2.
    - MIPS64R2: Fix buggy __arch_swab64
    - Add missing calls to plat_unmap_dma_mem.
    - Only write c0_framemask on CPUs which have this register.

 -- Bastian Blank <waldi@debian.org>  Sat, 10 Jan 2009 13:35:41 +0100

linux-2.6 (2.6.26-12) unstable; urgency=high

  [ Ian Campbell ]
  * xen: fix ACPI processor throttling for when processor id is -1. (closes: #502849)

  [ dann frazier ]
  * Make sendmsg() block during UNIX garbage collection (CVE-2008-5300)
  * Fix race conditions between inotify removal and umount (CVE-2008-5182)
  * Fix DoS when calling svc_listen twice on the same socket while reading
    /proc/net/atm/*vc (CVE-2008-5079)

  [ Bastian Blank ]
  * [openvz, vserver] Fix descriptions.
  * [sparc] Enable Sun Logical Domains support. (closes: #501684)
  * Fix coexistence of pata_marvell and ahci. (closes: #507432)
  * [sparc] Support Intergraph graphics chips. (closes: #508108)

 -- Bastian Blank <waldi@debian.org>  Mon, 15 Dec 2008 12:57:18 +0100

linux-2.6 (2.6.26-11) unstable; urgency=low

  [ Bastian Blank ]
  * [sparc] Reintroduce dummy PCI host controller to workaround broken X.org.
  * [sparc] Fix size checks in PCI maps.
  * Add stable release 2.6.26.8:
    - netfilter: restore lost ifdef guarding defrag exception
    - netfilter: snmp nat leaks memory in case of failure
    - netfilter: xt_iprange: fix range inversion match
    - ACPI: dock: avoid check _STA method
    - ACPI: video: fix brightness allocation
    - sparc64: Fix race in arch/sparc64/kernel/trampoline.S
    - math-emu: Fix signalling of underflow and inexact while packing result.
    - tcpv6: fix option space offsets with md5
    - net: Fix netdev_run_todo dead-lock
    - scx200_i2c: Add missing class parameter
    - DVB: s5h1411: Power down s5h1411 when not in use
    - DVB: s5h1411: Perform s5h1411 soft reset after tuning
    - DVB: s5h1411: bugfix: Setting serial or parallel mode could destroy bits
    - V4L: pvrusb2: Keep MPEG PTSs from drifting away
    - ACPI: Always report a sync event after a lid state change
    - ALSA: use correct lock in snd_ctl_dev_disconnect()
    - file caps: always start with clear bprm->caps_*
    - libertas: fix buffer overrun
    - net: Fix recursive descent in __scm_destroy().
    - SCSI: qla2xxx: Skip FDMI registration on ISP21xx/22xx parts.
      (Closes: #502552)
    - edac cell: fix incorrect edac_mode
    - ext[234]: Avoid printk floods in the face of directory corruption
      (CVE-2008-3528)
    - gpiolib: fix oops in gpio_get_value_cansleep()
  * Override ABI changes.
  * [xen] Update description. (closes: #505961)
  * Revert parts of 2.6.26.6 to fix resume breakage. (closes: #504167)
    - clockevents: prevent multiple init/shutdown
    - clockevents: broadcast fixup possible waiters

  [ dann frazier ]
  * Fix buffer overflow in hfsplus (CVE-2008-4933)
  * Fix BUG() in hfsplus (CVE-2008-4934)
  * Fix stack corruption in hfs (CVE-2008-5025)
  * Fix oops in tvaudio when controlling bass/treble (CVE-2008-5033)

  [ Martin Michlmayr ]
  * [arm/iop32x, arm/ixp4xx, arm/orion5x] Enable support for more partition
    tables, including MAC_PARTITION (requested by Benoît Knecht).
  * leds-pca9532: Fix memory leak and properly handle errors (Sven Wegener)
  * leds-pca9532: Move i2c work to a workqueque (Riku Voipio). (closes:
    #506116)

 -- Bastian Blank <waldi@debian.org>  Wed, 26 Nov 2008 11:43:48 +0100

linux-2.6 (2.6.26-10) unstable; urgency=low

  [ dann frazier ]
  * sctp: Fix possible kernel panic in sctp_sf_abort_violation (CVE-2008-4618)

  [ Martin Michlmayr ]
  * DNS-323: add support for revision B1 machines (Matthew Palmer).
  * ext3/ext4: Add support for non-native signed/unsigned htree hash
    algorithms (Theodore Ts'o). (closes: #493957)
  * [arm/ixp4xx] Enable USB_ACM (closes: #504723).

  [ Bastian Blank ]
  * agp: Fix stolen memory counting on Intel G4X. (closes: #502606)
  * Add stable release 2.6.26.7:
    - security: avoid calling a NULL function pointer in drivers/video/tvaudio.c
    - DVB: au0828: add support for another USB id for Hauppauge HVR950Q
    - drm/i915: fix ioremap of a user address for non-root (CVE-2008-3831)
    - ACPI: Ignore _BQC object when registering backlight device
    - hwmon: (it87) Prevent power-off on Shuttle SN68PT
    - Check mapped ranges on sysfs resource files
    - x86: avoid dereferencing beyond stack + THREAD_SIZE
    - PCI: disable ASPM on pre-1.1 PCIe devices
    - PCI: disable ASPM per ACPI FADT setting
    - V4L/DVB (9053): fix buffer overflow in uvc-video
    - V4L/DVB (8617): uvcvideo: don't use stack-based buffers for USB transfers.
    - V4L/DVB (8498): uvcvideo: Return sensible min and max values when querying
      a boolean control.
    - V4L: zr36067: Fix RGBR pixel format
    - V4L: bttv: Prevent NULL pointer dereference in radio_open
    - libata: fix EH action overwriting in ata_eh_reset()
    - libata: always do follow-up SRST if hardreset returned -EAGAIN
    - fbcon_set_all_vcs: fix kernel crash when switching the rotated consoles
    - modules: fix module "notes" kobject leak
    - b43legacy: Fix failure in rate-adjustment mechanism
    - CIFS: make sure we have the right resume info before calling CIFSFindNext
    - sched_rt.c: resch needed in rt_rq_enqueue() for the root rt_rq
    - tty: Termios locking - sort out real_tty confusions and lock reads
    - x86, early_ioremap: fix fencepost error
    - x86: improve UP kernel when CPU-hotplug and SMP is enabled
    - x86: Reserve FIRST_DEVICE_VECTOR in used_vectors bitmap.
  * [xen] Remove pte file workaround.

  [ Ian Campbell ]
  * [xen] Disable usage of PAT. (closes: #503821)

 -- Bastian Blank <waldi@debian.org>  Sat, 08 Nov 2008 10:50:58 +0100

linux-2.6 (2.6.26-9) unstable; urgency=low

  [ Bastian Blank ]
  * Add stable release 2.6.26.6:
    - mm owner: fix race between swapoff and exit
    - rtc: fix kernel panic on second use of SIGIO nofitication
    - fbcon: fix monochrome color value calculation
    - ALSA: snd-powermac: HP detection for 1st iMac G3 SL
    - ALSA: snd-powermac: mixers for PowerMac G4 AGP
    - sparc64: Fix missing devices due to PCI bridge test in
      of_create_pci_dev().
    - sparc64: Fix disappearing PCI devices on e3500.
    - sparc64: Fix OOPS in psycho_pcierr_intr_other().
    - sparc64: Fix interrupt register calculations on Psycho and Sabre.
    - sparc64: Fix PCI error interrupt registry on PSYCHO.
    - udp: Fix rcv socket locking
    - sctp: Fix oops when INIT-ACK indicates that peer doesn't support AUTH
      (CVE-2008-4576)
    - sctp: do not enable peer features if we can't do them.
    - ipsec: Fix pskb_expand_head corruption in xfrm_state_check_space
    - netlink: fix overrun in attribute iteration
    - niu: panic on reset
    - ipv6: Fix OOPS in ip6_dst_lookup_tail().
    - XFRM,IPv6: initialize ip6_dst_blackhole_ops.kmem_cachep
    - af_key: Free dumping state on socket close
    - pcmcia: Fix broken abuse of dev->driver_data
    - clockevents: remove WARN_ON which was used to gather information
    - ntp: fix calculation of the next jiffie to trigger RTC sync
    - x86: HPET: read back compare register before reading counter
    - x86: HPET fix moronic 32/64bit thinko
    - clockevents: broadcast fixup possible waiters
    - HPET: make minimum reprogramming delta useful
    - clockevents: prevent endless loop lockup
    - clockevents: prevent multiple init/shutdown
    - clockevents: enforce reprogram in oneshot setup
    - clockevents: prevent endless loop in periodic broadcast handler
    - clockevents: prevent clockevent event_handler ending up handler_noop
    - x86: fix memmap=exactmap boot argument
    - x86: add io delay quirk for Presario F700
    - ACPI: Avoid bogus EC timeout when EC is in Polling mode
    - x86: fix SMP alternatives: use mutex instead of spinlock, text_poke is
      sleepable
    - rtc: fix deadlock
    - mm: dirty page tracking race fix
    - x86-64: fix overlap of modules and fixmap areas
    - x86: PAT proper tracking of set_memory_uc and friends
    - x86: fix oprofile + hibernation badness
    - x86: fdiv bug detection fix
    - rt2x00: Use ieee80211_hw->workqueue again
    - x86: Fix 27-rc crash on vsmp due to paravirt during module load
    - sg: disable interrupts inside sg_copy_buffer
    - ocfs2: Increment the reference count of an already-active stack.
    - APIC routing fix
    - sched: fix process time monotonicity
    - block: submit_bh() inadvertently discards barrier flag on a sync write
    - x64, fpu: fix possible FPU leakage in error conditions
    - x86-64: Clean up save/restore_i387() usage
    - KVM: SVM: fix guest global tlb flushes with NPT
    - KVM: SVM: fix random segfaults with NPT enabled
    - ALSA: remove unneeded power_mutex lock in snd_pcm_drop
    - ALSA: fix locking in snd_pcm_open*() and snd_rawmidi_open*()
    - ALSA: oxygen: fix distorted output on AK4396-based cards
    - ALSA: hda - Fix model for Dell Inspiron 1525
    - SCSI: qla2xxx: Defer enablement of RISC interrupts until ISP
      initialization completes.
    - USB: fix hcd interrupt disabling
    - smb.h: do not include linux/time.h in userspace
    - pxa2xx_spi: fix build breakage
    - pxa2xx_spi: chipselect bugfixes
    - pxa2xx_spi: dma bugfixes
    - mm: mark the correct zone as full when scanning zonelists
    - async_tx: fix the bug in async_tx_run_dependencies
    - drivers/mmc/card/block.c: fix refcount leak in mmc_block_open()
    - ixgbe: initialize interrupt throttle rate
    - i2c-dev: Return correct error code on class_create() failure
    - x86-32: AMD c1e force timer broadcast late
  * [x86] Update patch to detect not properly announced cmos RTC devices.
  * [xen] Overtake hvc console by default.

  [ maximilian attems ]
  * [openvz] ip: NULL pointer dereferrence in tcp_v(4|6)_send_ack
    (closes: #500472)
  * [openvz] unset NF_CONNTRACK_IPV6 for now until abi bump.

  [ Stephen R. Marenka ]
  * [m68k] add patches to fix atari ethernec per Michael Schmitz:
    atari-ethernec-IRQF_SHARED.diff and atari-ethernec-fixes.diff.
  * [m68k] add mac-esp-fix-for-quadras-with-two-esp-chips.diff to fix macs 
    with dual scsi busses and a problem with xorg, per Finn Thain.
  * [m68k] add atari-atari_keyb_init-operator-precedence.diff per
    Michael Schmitz.
  * [m68k] more mac patches, per Finn Thain.

  [ Martin Michlmayr ]
  * [arm/ixp4xx] Enable USB_ATM and USB_SPEEDTOUCH (closes: #502182).
  * [arm/iop32x, arm/orion5x] Likewise.
  * DNS-323: read MAC address from flash (Matthew Palmer).

  [ dann frazier ]
  * Restrict access to the DRM_I915_HWS_ADDR ioctl (CVE-2008-3831)
  * Don't allow splicing to files opened with O_APPEND (CVE-2008-4554)

 -- Bastian Blank <waldi@debian.org>  Sat, 18 Oct 2008 12:14:22 +0200

linux-2.6 (2.6.26-8) unstable; urgency=medium

  [ dann frazier ]
  * [x86] Fix broken LDT access in VMI (CVE-2008-4410)
  * ata: Fix off-by-one-error that causes errors when reading a
    block on the LBA28-LBA48 boundary
  * [s390] prevent ptrace padding area read/write in 31-bit mode
    (CVE-2008-1514)

  [ Bastian Blank ]
  * Fix generation of i386 Xen image information.
  * [i386] Restrict the usage of long NOPs. (closes: #464962)
  * Fix access to uninitialized user keyring. (closes: #500279)
  * [x86] Fix detection of non-PNP RTC devices. (closes: #499230)

 -- Bastian Blank <waldi@debian.org>  Thu, 09 Oct 2008 12:07:21 +0200

linux-2.6 (2.6.26-7) unstable; urgency=low

  [ Bastian Blank ]
  * [xen] Add SuSE Xen patch. (closes: #495895)
  * Only register notifiers in braille console if used, fixes Insert key.
    (closes: #494374)
  * Fix ACPI EC GPE storm detection. (closes: #494546)
  * Disable useless support for ISP1760 USB host controller.
    (closes: #498304)
  * rt61pci: Add a sleep after firmware upload. (closes: #498828)

  [ Stephen R. Marenka ]
  * [m68k] Set CONFIG_ATARI_ETHERNEC=m for atari, since it only works
    in modular form.
  * [m68k] Enable CONFIG_ADB_PMU68K=y for mac.
  * [m68k] Add atari-aranym-nf-wrappers.diff patch to fix atari LBD
    problems, set CONFIG_LBD=y for atari.

  [ Martin Michlmayr ]
  * [arm/orion5x] Enable CONFIG_ATALK (requested by Ben Schwarz).
  * [arm/versatile] Enable CONFIG_VFP. (closes: #499463)
  * ath5k: Fix bad udelay calls on AR5210 code (Nick Kossifidis).
  * [arm] No longer disable ATH5K.

  [ dann frazier ]
  * Add missing capability checks in sbni_ioctl (CVE-2008-3525)

 -- Bastian Blank <waldi@debian.org>  Wed, 01 Oct 2008 09:02:30 +0200

linux-2.6 (2.6.26-6) unstable; urgency=low

  [ maximilian attems ]
  * [openvz] Enable checkpointing. (closes: #497292)

  [ Bastian Blank ]
  * Allow forced module loading again. (closes: #494144)
  * Set IEEE 802.11 (wireless) regulatory domain default to EU.
    (closes: #497971)
  * [i386] Enable IDE ACPI support. Override ABI changes. (closes: #470528)
  * [i386/686-bigmem] Promote to generic subarch. (closes: #476120)

  [ Martin Michlmayr ]
  * Fix dead 21041 ethernet after ifconfig down (Thomas Bogendoerfer).

  [ dann frazier ]
  * [hppa] Enable the FPU before using it, fixes booting on A500s
    with our CONFIG_PRINTK_TIME=y setting. (closes: #499458)

 -- Bastian Blank <waldi@debian.org>  Wed, 24 Sep 2008 12:06:47 +0200

linux-2.6 (2.6.26-5) unstable; urgency=low

  [ Martin Michlmayr ]
  * Backport power-off method for Kurobox Pro.
  * [arm/versatile] Really enable CONFIG_RTC_DRV_PL031 (closes: #484432).

  [ Stephen R. Marenka ]
  * [m68k] Set CONFIG_LBD=n for atari, since it conflicts with nfblock.

  [ Bastian Blank ]
  * Reenable SiS SATA support. (closes: #496603)
  * [amd64,i386] Disable new-style SiS PATA support.
  * Add stable release 2.6.26.4:
    - sata_mv: don't issue two DMA commands concurrently
    - KVM: MMU: Fix torn shadow pte
    - x86: work around MTRR mask setting, v2
    - nfsd: fix buffer overrun decoding NFSv4 acl (CVE-2008-3915)
    - sunrpc: fix possible overrun on read of /proc/sys/sunrpc/transports
      (CVE-2008-3911)
    - r8169: balance pci_map / pci_unmap pair
    - tg3: Fix firmware event timeouts
    - crypto: authenc - Avoid using clobbered request pointer
    - sparc64: Fix cmdline_memory_size handling bugs.
    - sparc64: Fix overshoot in nid_range().
    - ipsec: Fix deadlock in xfrm_state management. (closes: #497796)
    - sctp: fix random memory dereference with SCTP_HMAC_IDENT option.
    - sctp: correct bounds check in sctp_setsockopt_auth_key
    - sch_prio: Fix nla_parse_nested_compat() regression
    - sctp: add verification checks to SCTP_AUTH_KEY option
    - sctp: fix potential panics in the SCTP-AUTH API.
    - udp: Drop socket lock for encapsulated packets
    - pkt_sched: Fix actions referencing
    - pkt_sched: Fix return value corruption in HTB and TBF.
    - netns: Add network namespace argument to rt6_fill_node() and
      ipv6_dev_get_saddr()
    - ipv6: Fix OOPS, ip -f inet6 route get fec0::1, linux-2.6.26,
      ip6_route_output, rt6_fill_node+0x175 (CVE-2008-3686)
    - AX.25: Fix sysctl registration if !CONFIG_AX25_DAMA_SLAVE
    - mm: make setup_zone_migrate_reserve() aware of overlapping nodes
    - 8250: improve workaround for UARTs that don't re-assert THRE correctly
    - rtc_time_to_tm: fix signed/unsigned arithmetic
    - drivers/char/random.c: fix a race which can lead to a bogus BUG()
    - cifs: fix O_APPEND on directio mounts
    - atl1: disable TSO by default
    - forcedeth: fix checksum flag
    - bio: fix bio_copy_kern() handling of bio->bv_len
    - bio: fix __bio_copy_iov() handling of bio->bv_len
    - ALSA: oxygen: prevent muting of nonexistent AC97 controls
    - S390 dasd: fix data size for PSF/PRSSD command
    - x86: fix "kernel won't boot on a Cyrix MediaGXm (Geode)"
    - x86: work around MTRR mask setting
    - USB: cdc-acm: don't unlock acm->mutex on error path
    - binfmt_misc: fix false -ENOEXEC when coupled with other binary handlers
    - fbdefio: add set_page_dirty handler to deferred IO FB
    - eeepc-laptop: fix use after free
    - PCI: fix reference leak in pci_get_dev_by_id()
    - cramfs: fix named-pipe handling
  * Override ABI changes.
  * [hppa] Disable new-style RTC support. Override ABI changes.

  [ maximilian attems ]
  * openvz: Add upstream fixes up to 24cebf40278cb071ff8b. (closes: #497528)

 -- Bastian Blank <waldi@debian.org>  Wed, 10 Sep 2008 12:55:16 +0200

linux-2.6 (2.6.26-4) unstable; urgency=low

  [ maximilian attems ]
  * x86: Reset ACPI_PROCFS_POWER for Lenny as buggy apps depend on it.
    (closes: #495541)
  * x86: ACPI: Fix thermal shutdowns
  * openvz: Add upstream fixes up to 0f14912e3d2251aff. (closes: #494384)
  * Add stable release 2.6.26.3:
    - USB: fix interface unregistration logic
    - usb-storage: unusual_devs entries for iRiver T10 and Datafab CF+SM reader
    - usb-serial: don't release unregistered minors
    - usb-storage: revert DMA-alignment change for Wireless USB
    - usb-storage: automatically recognize bad residues
    - USB: ftdi_sio: Add USB Product Id for ELV HS485
    - qla2xxx: Set an rport's dev_loss_tmo value in a consistent manner.
    - dccp: change L/R must have at least one byte in the dccpsf_val field
      (CVE-2008-3276)
    - KVM: Avoid instruction emulation when event delivery is pending
    - cs5520: add enablebits checking
    - acer-wmi: Fix wireless and bluetooth on early AMW0 v2 laptops
    - USB: usb-storage: quirk around v1.11 firmware on Nikon D4
    - radeonfb: fix accel engine hangs
    - radeon: misc corrections
    - sparc64: Fix global reg snapshotting on self-cpu.
    - sparc64: Do not clobber %g7 in setcontext() trap.
    - sparc64: Fix end-of-stack checking in save_stack_trace().
    - sparc64: Fix recursion in stack overflow detection handling.
    - sparc64: Make global reg dumping even more useful.
    - sparc64: Implement IRQ stacks.
    - sparc64: Handle stack trace attempts before irqstacks are setup.
    - PCI: Limit VPD length for Broadcom 5708S
    - ide: it821x in pass-through mode segfaults in 2.6.26-stable
    - syncookies: Make sure ECN is disabled
    - USB: ftdi_sio: add support for Luminance Stellaris Evaluation/Development
      Kits
    - i2c: Fix NULL pointer dereference in i2c_new_probed_device
    - SCSI: hptiop: add more PCI device IDs
    - SCSI: ses: fix VPD inquiry overrun
    - SCSI: scsi_transport_spi: fix oops in revalidate
    - CIFS: Fix compiler warning on 64-bit
    - x86: fix spin_is_contended()
    - matrox maven: fix a broken error path
    - i2c: Let users select algorithm drivers manually again
    - CIFS: properly account for new user= field in SPNEGO upcall string
      allocation
    - x86: fix setup code crashes on my old 486 box
    - KVM: ia64: Fix irq disabling leak in error handling code
    - mlock() fix return values
    - rtl8187: Fix lockups due to concurrent access to config routine
    - KVM: task switch: segment base is linear address
    - KVM: task switch: use seg regs provided by subarch instead of reading
      from GDT
    - KVM: task switch: translate guest segment limit to virt-extension byte
      granular field
    - r8169: avoid thrashing PCI conf space above RTL_GIGA_MAC_VER_06
    - sparc64: FUTEX_OP_ANDN fix
    - posix-timers: do_schedule_next_timer: fix the setting of ->si_overrun
    - posix-timers: fix posix_timer_event() vs dequeue_signal() race
    - vt8623fb: fix kernel oops
    - ide-cd: fix endianity for the error message in cdrom_read_capacity
    - qla2xxx: Add dev_loss_tmo_callbk/terminate_rport_io callback support.
    - random32: seeding improvement
    - CIFS: mount of IPC$ breaks with iget patch
    - CIFS: if get root inode fails during mount, cleanup tree connection
    - crypto: padlock - fix VIA PadLock instruction usage with
      irq_ts_save/restore()
    - ipvs: Fix possible deadlock in estimator code
    - SCSI: block: Fix miscalculation of sg_io timeout in CDROM_SEND_PACKET
      handler.
    - ALSA: asoc: restrict sample rate and size in Freescale MPC8610 sound
      drivers
    - ALSA: ASoC: fix SNDCTL_DSP_SYNC support in Freescale 8610 sound drivers
    - USB: pl2023: Remove USB id (4348:5523) handled by ch341
    - relay: fix "full buffer with exactly full last subbuffer" accounting
      problem
    - ipv6: Fix ip6_xmit to send fragments if ipfragok is true
    - x86: amd opteron TOM2 mask val fix

  [ dann frazier ]
  * [ia64] Fix boot-time hang w/ PRINTK_TIME by ensuring that cpu0 can access
    per-cpu vars in early boot
  * delay calls to sched_clock() until after sched_clock_init() to prevent
    inaccurate printk timings on ia64 and presumably other architectures

  [ Ian Campbell ]
  * [xen] import upstream fix to fb-defio driver used by Xen framebuffer.

  [ Bastian Blank ]
  * [powerpc] Enable proper RTC support. (closes: #484693)

  [ Martin Michlmayr ]
  * Add Marvell Orion fixes:
    - sata_mv: add the Gen IIE flag to the SoC devices.
    - sata_mv: don't avoid clearing interrupt status on SoC host adapters

  [ dann frazier ]
  * Fix overflow condition in sctp_setsockopt_auth_key (CVE-2008-3526)
  * Fix panics that may occur if SCTP AUTH is disabled (CVE-2008-3792)
  * [x86] Fix memory leak in the copy_user routine
    (CVE-2008-0598, closes: #490910)

 -- Bastian Blank <waldi@debian.org>  Thu, 28 Aug 2008 08:46:42 +0200

linux-2.6 (2.6.26-3) unstable; urgency=low

  [ Bastian Blank ]
  * Disable Emagic Audiowerk 2 soundcard support. The PCI IDs clashes with
    many DVB cards.
  * Update VServer patch to 2.3.0.35.
  * [armel/versatile] Override ABI changes.
  * [i386/686-bigmem] Add VServer image.

  [ Aurelien Jarno ]
  * [armel/versatile] Disable CONFIG_NO_HZ, CONFIG_HIGH_RES_TIMERS for
    dynticks. (closes: #494842)

  [ Martin Michlmayr ]
  * Fix PCIe on the Kurobox Pro (Lennert Buytenhek).
  * Fix regressions caused by the "use software GSO for SG+CSUM capable
    netdevices" patch:
    - loopback: Enable TSO (Herbert Xu)
    - net: Preserve netfilter attributes in skb_gso_segment using
      __copy_skb_header (Herbert Xu)

  [ dann frazier ]
  * [amd64] Fix typo in TOM2 mask value, preventing a hang on some opteron
    systems. (closes: #494365)

 -- Bastian Blank <waldi@debian.org>  Mon, 18 Aug 2008 15:34:38 +0200

linux-2.6 (2.6.26-2) unstable; urgency=low

  [ Bastian Blank ]
  * [powerpc] Install arch/powerpc/lib/crtsavres.o into the headers, it is
    used during module linking.
  * Add stable release 2.6.26.1:
    - Fix off-by-one error in iov_iter_advance()
    - ath5k: don't enable MSI, we cannot handle it yet
    - b43legacy: Release mutex in error handling code
    - cpufreq acpi: only call _PPC after cpufreq ACPI init funcs got called already
    - VFS: increase pseudo-filesystem block size to PAGE_SIZE
    - markers: fix markers read barrier for multiple probes
    - tmpfs: fix kernel BUG in shmem_delete_inode
    - mpc52xx_psc_spi: fix block transfer
    - ixgbe: remove device ID for unsupported device
    - UML - Fix boot crash
    - eCryptfs: use page_alloc not kmalloc to get a page of memory
    - x86: fix kernel_physical_mapping_init() for large x86 systems
    - DVB: cx23885: SRAM changes for the 885 and 887 silicon parts
    - DVB: cx23885: Reallocated the sram to avoid concurrent VIDB/C issues
    - DVB: cx23885: DVB Transport cards using DVB port VIDB/TS1 did not stream
    - DVB: cx23885: Ensure PAD_CTRL is always reset to a sensible default
    - V4L: cx23885: Bugfix for concurrent use of /dev/video0 and /dev/video1
    - V4L: saa7134: Copy tuner data earlier to avoid overwriting manual tuner type
    - V4L: uvcvideo: Add support for Medion Akoya Mini E1210 integrated webcam
    - V4L: uvcvideo: Make input device support optional
    - V4L: uvcvideo: Don't free URB buffers on suspend
    - V4L: uvcvideo: Use GFP_NOIO when allocating memory during resume
    - V4L: uvcvideo: Fix a buffer overflow in format descriptor parsing
    - DVB: dib0700: add support for Hauppauge Nova-TD Stick 52009
    - V4L: cx18: Upgrade to newer firmware & update documentation
    - ALSA: trident - pause s/pdif output
    - myri10ge: do not use mgp->max_intr_slots before loading the firmware
    - myri10ge: do not forget to setup the single slice pointers
    - iop-adma: fix platform driver hotplug/coldplug
    - sparc64: Do not define BIO_VMERGE_BOUNDARY.
    - sparc64: Fix cpufreq notifier registry.
    - sparc64: Fix lockdep issues in LDC protocol layer.
    - tcp: Clear probes_out more aggressively in tcp_ack().
    - ARM: fix fls() for 64-bit arguments
    - vmlinux.lds: move __attribute__((__cold__)) functions back into final .text section
    - rtc-at91rm9200: avoid spurious irqs
    - ide-cd: fix oops when using growisofs
    - x86: fix crash due to missing debugctlmsr on AMD K6-3
    - cpusets: fix wrong domain attr updates
    - proc: fix /proc/*/pagemap some more
    - Fix build on COMPAT platforms when CONFIG_EPOLL is disabled
    - markers: fix duplicate modpost entry
    - x86, suspend, acpi: enter Big Real Mode
    - USB: fix usb serial pm counter decrement for disconnected interfaces
    - x86 reboot quirks: add Dell Precision WorkStation T5400
    - Fix typos from signal_32/64.h merge
    - rcu: fix rcu_try_flip_waitack_needed() to prevent grace-period stall
    - Patch Upstream: x86 ptrace: fix PTRACE_GETFPXREGS error
    - KVM: MMU: Fix potential race setting upper shadow ptes on nonpae hosts
    - KVM: MMU: nuke shadowed pgtable pages and ptes on memslot destruction
    - KVM: x86 emulator: Fix HLT instruction
    - KVM: VMX: Add ept_sync_context in flush_tlb
    - KVM: mmu_shrink: kvm_mmu_zap_page requires slots_lock to be held
    - KVM: SVM: fix suspend/resume support
    - KVM: VMX: Fix a wrong usage of vmcs_config
    - isofs: fix minor filesystem corruption
    - quota: fix possible infinite loop in quota code
    - hdlcdrv: Fix CRC calculation.
    - ipv6: __KERNEL__ ifdef struct ipv6_devconf
    - ipv6: use timer pending
    - udplite: Protection against coverage value wrap-around
    - pxamci: trivial fix of DMA alignment register bit clearing
  * [sparc] Install asm-sparc headers again.
  * Force RTC on by default and set clock on startup. Override ABI changes.
  * [i386, amd64] Make the CMOS RTC support builtin. (closes: #493567)
  * Add stable release 2.6.26.2:
    - sound: ensure device number is valid in snd_seq_oss_synth_make_info
    - Ath5k: kill tasklets on shutdown
    - Ath5k: fix memory corruption
    - vfs: fix lookup on deleted directory
    - ALSA: emu10k1 - Fix inverted Analog/Digital mixer switch on Audigy2
    - ALSA: hda - Add missing Thinkpad Z60m support
    - ALSA: hda - Fix DMA position inaccuracy
    - ALSA: hda - Fix wrong volumes in AD1988 auto-probe mode
    - Add compat handler for PTRACE_GETSIGINFO
    - Bluetooth: Signal user-space for HIDP and BNEP socket errors
    - Input: i8042 - add Acer Aspire 1360 to nomux blacklist
    - Input: i8042 - add Gericom Bellagio to nomux blacklist
    - Input: i8042 - add Intel D845PESV to nopnp list
    - jbd: fix race between free buffer and commit transaction
    - NFS: Ensure we zap only the access and acl caches when setting new acls
    - SCSI: ch: fix ch_remove oops
    - linear: correct disk numbering error check
    - netfilter: xt_time: fix time's time_mt()'s use of do_div()
    - Kprobe smoke test lockdep warning
    - Close race in md_probe
    - x86: io delay - add checking for NULL early param
    - x86: idle process - add checking for NULL early param
    - SCSI: bsg: fix bsg_mutex hang with device removal
    - netfilter: nf_nat_sip: c= is optional for session
    - romfs_readpage: don't report errors for pages beyond i_size
    - ftrace: remove unneeded documentation

  [ Martin Michlmayr ]
  * METH: fix MAC address setup (Thomas Bogendoerfer)
  * Export the reset button of the QNAP TS-409.
  * net: use software GSO for SG+CSUM capable netdevices (Lennert Buytenhek)

  [ dann frazier ]
  * device_create interface changed between 2.6.26 and 2.6.27; adjust hpilo
    backport appropriately. Fixes a NULL pointer dereference in ilo_probe().

 -- Bastian Blank <waldi@debian.org>  Fri, 08 Aug 2008 08:09:00 +0200

linux-2.6 (2.6.26-1) unstable; urgency=low

  * New upstream release see http://kernelnewbies.org/Linux_2_6_26
    - UDF 2.50 support. (closes: #480910)
    - mmc: increase power up delay (closes: #481190)
    - snd-hda-intel suspend troubles fixed. (closes: #469727, #481613, #480034)
    - cifs QueryUnixPathInfo fix (closes: #480995)
    - r8169 oops in r8169_get_mac_version (closes: #471892)
    - netfilter headers cleanup (closes: #482331)
    - iwlwifi led support (closes: #469095)
    - ath5k associates on AR5213A (closes: #463785)
    - T42 suspend fix (closes: #485873)
    - cpuidle acpi driver: fix oops on AC<->DC (closes: #477201)
    - opti621 ide fixes (closes: #475561)
    - ssh connection hangs with mac80211 (closes: #486089)
    - ocfs2: Allow uid/gid/perm changes of symlinks (closes: #479475)
    - xircom_tulip_cb: oboslete driver removed (closes: #416900)
    - r8169 properly detect link status (closes: #487586)
    - iwl3945 connection + support fixes (closes: #481436, #482196)
    - longrun cpufreq min freq fix (closes: #468149)
    - emux midi synthesizer SOFT_PEDAL-release event (closes: #474312)
    - vmemmap fixes to use smaller pages (closes: #483489)
    - x86 freeze fixes (closes: #482100, #482074)
    - xen boot failure fix (closes: #488284)
    - gdb read floating-point and SSE registers (closes: #485375)
    - USB_PERSIST is default on (closes: #489963)
    - alsa snd-hda Dell Inspiron fix (closes: #490649)
    - ipw2200: queue direct scans (closes: #487721)
    - better gcc-4.3 support (closes: #492301)
    - iwl3945 monitor mode. (closes: #482387)

  [ maximilian attems ]
  * topconfig set CRYPTO_CTS, SND_PCSP, SND_AW2, IWL4965_LEDS, IWL3945_LEDS,
    RT2400PCI_LEDS, RT2500PCI_LEDS, RT61PCI_LEDS, RT2500USB_LEDS,
    RT73USB_LEDS, NF_CT_PROTO_DCCP, BRIDGE_EBT_NFLOG, IWLWIFI_RFKILL,
    USB_SERIAL_SPCP8X5, USB_STORAGE_CYPRESS_ATACB, DVB_ISL6405, DVB_AU8522,
    VIDEO_EM28XX_DVB, VIDEO_CX18, VIDEO_AU0828, SOC_CAMERA_MT9M001,
    SOC_CAMERA_MT9V022, DVB_TUNER_ITD1000, VIDEO_PVRUSB2_DVB, USB_C67X00_HCD,
    USB_ISP1760_HCD, HTC_PASIC3, I2C_PCA_PLATFORM, TOUCHSCREEN_WM97XX,
    JOYSTICK_ZHENHUA, SFC, ACCESSIBILITY, UIO_SMX, LOGIRUMBLEPAD2_FF,
    A11Y_BRAILLE_CONSOLE, EDS_TRIGGER_DEFAULT_ON, VIDEO_ALLOW_V4L1, ATA_ACPI,
    SATA_PMP, ATA_SFF, USB_SERIAL_MOTOROLA, USB_WDM, MAC80211_MESH,
    IPV6_MROUTE, IPV6_PIMSM_V2, MTD_AR7_PARTS, SENSORS_IBMAEM, PATA_SCH,
    CGROUP_DEVICE, USB_ISIGHTFW, HW_RANDOM_VIRTIO, RTC_DRV_FM3130,
    USB_VIDEO_CLASS, CIFS_DFS_UPCALL.
  * [amd64, i386]: KVM_CLOCK, KVM_GUEST, ISCSI_IBFT_FIND, ISCSI_IBFT, THERMAL,
    EEEPC_LAPTOP, FB_N411, THERMAL_HWMON.
  * [amd64]: Enable SCSI_DPT_I2O as 64 bit now.
  * Reenable USB_SERIAL_EDGEPORT, USB_SERIAL_EDGEPORT_TI. (closes: #480195)
  * Enable TCP_MD5SIG for BGP sessions. (closes: #443742)
  * Add recognised alsa cards to bug report.
  * topconfig: Enable HYSDN, no longer broken on smp.
  * Add request_firmware patch for keyspan. (closes: #448900)
  * [x86]: Enable dma engine. (closes: #473331)
  * [ppc64]: Enable IBMEBUS and EHEA. (closes: #484888)
  * topconfig: Enable PROFILING across all flavours. (closes: #484885)
  * 486: enable OLPC support thanks Andres Salomon for merge. 
    Kconfig variable patch by Robert Millan (closes: #485063).
  * Add request_firmware patch for ip2.
  * Add request_firmware patch for acenic. (closes: #284221)
  * [x86, ia64]: Set HPET_RTC_IRQ. (closes: #479709, #476970)
  * [ppc]: Set SND_VIRMIDI. (closes: #290090)
  * Fallback for userspace compatibility to old IEEE 1394 FireWire stack.
    (closes: #451367, #475295, #478419)
  * [x86]: Enable modular FB_UVESA. (closes: #473180)
  * JFFS2 enable summary and compressor support. (closes: #488242)
  * Add OLPC sdhci quirks. Thanks Andres Salomon <dilinger@debian.org>
    (closes: #485192)
  * [ppc]: Enable RTC_DRV_PPC. (closes: #484693) Thanks for the patch to
    Geoff Levand <geoffrey.levand@am.sony.com>.
  * Enable BLK_DEV_BSG for SG v4 support.
  * [amd64] Enable default disabled memtest boot param.
  * topconfig: Enable PATA_SIS instead of SATA_SIS. (closes: #485609)
  * Add OpenVZ countainer flavour for amd64, i386. (closes: #392015)
  * atl1e driver for Atheros(R) L1e Fast Ethernet. (closes: #492029)
  * [ALSA] hda - Add ICH9 controller support (8086:2911)
  * [ALSA] hda - support intel DG33 motherboards
  * HP iLO driver
  * Input: i8042 - add Arima-Rioworks HDAMB board to noloop list
    (closes: #489190) thanks Guillaume Morin <guillaume@morinfr.org>

  [ Martin Michlmayr ]
  * [arm/orion5x] Update the config to reflect upstream renaming this
    subarch.
  * [arm/orion5x] Add some patches from Marvell's Orion tree:
    - Feroceon: speed up flushing of the entire cache
    - support for 5281 D0 stepping
    - cache align destination pointer when copying memory for some processors
    - cache align memset and memzero
    - DMA engine driver for Marvell XOR engine
    - Orion hardware watchdog support
  * [arm/orion5x] Enable NETCONSOLE.
  * [arm/orion5x] Disable more SCSI drivers.
  * [arm/ixp4xx] Disable most ATA and more SCSI and network drivers.
  * [arm/versatile] Enable CONFIG_RTC_DRV_PL031 (closes: #484432).
  * [arm/iop32x, arm/ixp4xx, arm/versatile] Enable ARM_THUMB (closes: #484524).
  * [arm/iop32x] Add LED driver for Thecus N2100 (Riku Voipio).
  * [mips/r5k-ip32] Enable USB.
  * [arm/orion5x, arm/iop32x, arm/ixp4xx, mipsel/r5k-cobalt] Enable HAMRADIO
    on the request of Heinz Janssen.
  * [arm/orion5x] Add support for QNAP TS-409 and HP mv2120; thanks
    Sylver Bruneau.
  * [mips] Add patches from Thomas Bogendoerfer:
    - gbefb: fix cmap FIFO timeout (closes: #487257)
    - IP32: Enable FAST-20 for onboard scsi
    - IP32: SGI O2 sound driver
  * [arm/ixp4xx] Add support for Freecom FSG-3 (Rod Whitby).
  * [arm/ixp4xx] Enable CONFIG_MACH_DSMG600.
  * [arm/iop32x] Unset NET_DMA since it actually leads to worse network
    performance.
  * [arm/orion5x] Fix a boot crash on the Kurobox Pro.
  * [arm/orion5x] use better key codes for the TS-209/TS-409 buttons
  * [arm/orion5x] export red SATA lights on TS-409, fix SATA presence/activity
  * [arm] Enable KEXEC (closes: #492268).
  * [arm/orion5x] Enable USB_PRINTER, requested by Mike Arthur.
  * [arm/orion5x] Enable binfmt aout, x25, wireless and ATM.
  * [arm/iop32x, arm/orion5x] Enable USB_SISUSBVGA.
  * [arm] xfs: pack some shortform dir2 structures for the ARM old ABI
    architecture (closes: #414932).

  [ Ian Campbell ]
  * Readme.build updated on how to generate orig tarballs.
  * Forward port vmlinuz-target.patch.
  * Enable Xen save/restore and memory ballooning for Xen enabled kernels.

  [ Bastian Blank ]
  * [powerpc/powerpc-miboot] Disable. (closes: #481358)
  * [powerpc/powerpc64] Support IBM Cell based plattforms and PS3.
    (closes: #462529)
  * [s390] Synchronize block device, network bridge, network scheduler and CRC
    support.
  * [s390] Enable support for PCI-attached cryptographic adapters.
  * Use control group as base for group CPU scheduler. This reenabled
    traditional nice behaviour. (closes: #489223)
  * Bump yaird dependencies to at least 0.0.13.
  * Reenable SECCOMP. There is no longer additional overhead.
    (closes: #474648)
  * Export symbol required for MOL again. (closes: #460667)
  * [powerpc/powerpc64] Fix console selection in LPAR environment.
    (closes: #492703)
  * Fix several userspace compatibility problems.

  [ Christian T. Steigies ]
  * [m68k] enable SERIAL_CONSOLE for amiga and atari

  [ Thiemo Seufer ]
  * [mips] Fix logic bug in atomic_sub_if_positive.

  [ Stephen R. Marenka ]
  * [m68k] Update pending m68k patches.
  * [m68k] Enable nfcon and nfblock for atari.
  * [m68k] Change compiler to default.

  [ Aurelien Jarno ]
  * [arm/versatile] Switch scsi/ext3/smc91x to modules now that we have proper
    d-i support. Remove options defined in toplevel config file.

 -- Bastian Blank <waldi@debian.org>  Wed, 30 Jul 2008 10:17:29 +0200

linux-2.6 (2.6.25-7) unstable; urgency=high

  * Add stable release 2.6.25.10:
    - TTY: fix for tty operations bugs (CVE-2008-2812)
    - sched: fix cpu hotplug
    - IB/mthca: Clear ICM pages before handing to FW
    - DRM: enable bus mastering on i915 at resume time
    - x86: shift bits the right way in native_read_tscp
    - x86_64 ptrace: fix sys32_ptrace task_struct leak (CVE-2008-3077)
    - ptrace GET/SET FPXREGS broken
    - futexes: fix fault handling in futex_lock_pi
    - x86: fix cpu hotplug crash
  * Add stable release 2.6.25.11:
    - x86: fix ldt limit for 64 bit

 -- maximilian attems <maks@debian.org>  Mon, 14 Jul 2008 10:58:14 +0200

linux-2.6 (2.6.25-6) unstable; urgency=high

  [ maximilian attems ]
  * Add stable release 2.6.25.7:
    - double-free of inode on alloc_file() failure exit in create_write_pipe()
    - m68k: Add ext2_find_{first,next}_bit() for ext4
    - bluetooth: fix locking bug in the rfcomm socket cleanup handling
    - serial: fix enable_irq_wake/disable_irq_wake imbalance in serial_core.c
    - bttv: Fix a deadlock in the bttv driver (closes: #487594)
    - forcedeth: msi interrupts
    - CPUFREQ: Fix format string bug.
    - mmc: wbsd: initialize tasklets before requesting interrupt
    - ecryptfs: fix missed mutex_unlock
    - mac80211: send association event on IBSS create
    - bluetooth: rfcomm_dev_state_change deadlock fix
    - sunhv: Fix locking in non-paged I/O case.
    - cassini: Only use chip checksum for ipv4 packets.
    - ipwireless: Fix blocked sending
    - net: Fix call to ->change_rx_flags(dev, IFF_MULTICAST) in
      dev_change_flags()
    - fbdev: export symbol fb_mode_option
    - ipsec: Use the correct ip_local_out function
    - tcp: fix skb vs fack_count out-of-sync condition
    - tcp FRTO: Fix fallback to conventional recovery
    - tcp FRTO: SACK variant is errorneously used with NewReno
    - tcp FRTO: work-around inorder receivers
    - tcp: Fix inconsistency source (CA_Open only when !tcp_left_out(tp))
    - l2tp: avoid skb truesize bug if headroom is increased
    - l2tp: Fix possible WARN_ON from socket code when UDP socket is closed
    - l2tp: Fix possible oops if transmitting or receiving when tunnel goes down
    - ax25: Fix NULL pointer dereference and lockup.
    - sound: emu10k1 - fix system hang with Audigy2 ZS Notebook PCMCIA card
    - tcp: Allow send-limited cwnd to grow up to max_burst when gso disabled
    - tcp: Limit cwnd growth when deferring for GSO
    - af_key: Fix selector family initialization.
    - hgafb: resource management fix
    - cifs: fix oops on mount when CONFIG_CIFS_DFS_UPCALL is enabled
    - b43: Fix controller restart crash
    - ssb: Fix context assertion in ssb_pcicore_dev_irqvecs_enable
    - eCryptfs: protect crypt_stat->flags in ecryptfs_open()
    - cciss: add new hardware support
    - ecryptfs: add missing lock around notify_change
    - ecryptfs: clean up (un)lock_parent
    - Add 'rd' alias to new brd ramdisk driver
    - net_sched: cls_api: fix return value for non-existant classifiers
    - vlan: Correctly handle device notifications for layered VLAN devices
    - IB/umem: Avoid sign problems when demoting npages to integer
    - x86: fix recursive dependencies
    - can: Fix copy_from_user() results interpretation
    - Kconfig: introduce ARCH_DEFCONFIG to DEFCONFIG_LIST
    - tcp: TCP connection times out if ICMP frag needed is delayed
    - ALSA: hda - Fix resume of auto-config mode with Realtek codecs
    - netlink: Fix nla_parse_nested_compat() to call nla_parse() directly
  * Add stable release 2.6.25.9:
    - Add return value to reserve_bootmem_node()
    - x86: use BOOTMEM_EXCLUSIVE on 32-bit
    - sctp: Make sure N * sizeof(union sctp_addr) does not overflow.
    - hwmon: (lm85) Fix function RANGE_TO_REG()
    - hwmon: (adt7473) Initialize max_duty_at_overheat before use
    - x86: set PAE PHYSICAL_MASK_SHIFT to 44 bits.
    - Reinstate ZERO_PAGE optimization in 'get_user_pages()' and fix XIP
    - watchdog: hpwdt: fix use of inline assembly
    - Fix ZERO_PAGE breakage with vmware
    - atl1: relax eeprom mac address error check

  [ Martin Michlmayr]
  * [arm/orion5x] Enable INPUT_EVDEV and KEYBOARD_GPIO.

  [ Steve Langasek ]
  * Enable CONFIG_CIFS_EXPERIMENTAL and CONFIG_CIFS_UPCALL, required for
    CIFS mounts to be able to use Kerberos authentication.  Closes: #480663.

  [ Bastian Blank ]
  * Add stable release 2.6.25.8:
    - x86: disable mwait for AMD family 10H/11H CPUs
    - x86: remove mwait capability C-state check
    - nf_conntrack_h323: fix memory leak in module initialization error path
    - nf_conntrack_h323: fix module unload crash
    - nf_conntrack: fix ctnetlink related crash in nf_nat_setup_info()
    - SCSI: sr: fix corrupt CD data after media change and delay
    - ACPICA: Ignore ACPI table signature for Load() operator
    - scsi_host regression: fix scsi host leak
    - b43: Fix possible NULL pointer dereference in DMA code
    - b43: Fix noise calculation WARN_ON
    - virtio_net: Fix skb->csum_start computation
    - opti621: remove DMA support
    - opti621: disable read prefetch
    - Fix tty speed handling on 8250
    - x86-64: Fix "bytes left to copy" return value for copy_from_user()
   * Fix alpha build due too inconsistent kallsyms data.

 -- maximilian attems <maks@debian.org>  Fri, 27 Jun 2008 00:33:53 +0200

linux-2.6 (2.6.25-5) unstable; urgency=low

  [ maximilian attems ]
  [ Bastian Blank ]
  * Reenable VServer images.

  [ maximilian attems ]
  * Add stable release 2.6.25.5:
    - asn1: additional sanity checking during BER decoding (CVE-2008-1673)
  * Add stable release 2.6.25.6:
    - atl1: fix 4G memory corruption bug
    - capabilities: remain source compatible with 32-bit raw legacy capability
      support.
    - usb-serial: Use ftdi_sio driver for RATOC REX-USB60F
    - cpufreq: fix null object access on Transmeta CPU
    - Smack: fuse mount hang fix
    - cgroups: remove node_ prefix_from ns subsystem
    - XFS: Fix memory corruption with small buffer reads
    - x86: don't read maxlvt before checking if APIC is mapped
    - USB: option: add new Dell 5520 HSDPA variant
    - md: do not compute parity unless it is on a failed drive
    - md: fix uninitialized use of mddev->recovery_wait
    - md: fix prexor vs sync_request race
    - HID: split Numlock emulation quirk from HID_QUIRK_APPLE_HAS_FN.
    - USB: do not handle device 1410:5010 in 'option' driver
    - USB: unusual_devs: Add support for GI 0401 SD-Card interface
    - USB: add Telstra NextG CDMA id to option driver
    - USB: fix build errors in ohci-omap.c and ohci-sm501.c
    - USB: add TELIT HDSPA UC864-E modem to option driver
    - memory_hotplug: always initialize pageblock bitmap
    - x86: fix bad pmd ffff810000207xxx(9090909090909090)
    - USB: add Zoom Telephonics Model 3095F V.92 USB Mini External modem to
      cdc-acm
    - x86: prevent PGE flush from interruption/preemption
    - IPoIB: Test for NULL broadcast object in ipiob_mcast_join_finish()
    - i386: fix asm constraint in do_IRQ()
    - i2c-nforce2: Disable the second SMBus channel on the DFI Lanparty NF4
      Expert
    - i2c/max6875: Really prevent 24RF08 corruption
    - brk: make sys_brk() honor COMPAT_BRK when computing lower bound
    - Revert "PCI: remove default PCI expansion ROM memory allocation"
    - PS3: gelic: fix memory leak
    - eCryptfs: remove unnecessary page decrypt call
    - netfilter: nf_conntrack_expect: fix error path unwind in
      nf_conntrack_expect_init()
    - netfilter: xt_connlimit: fix accouning when receive RST packet in
      ESTABLISHED state
    - netfilter: nf_conntrack_ipv6: fix inconsistent lock state in
      nf_ct_frag6_gather()
    - POWERPC Bolt in SLB entry for kernel stack on secondary cpus
    - netfilter: xt_iprange: module aliases for xt_iprange
    - x86: user_regset_view table fix for ia32 on 64-bit
    - x86: if we cannot calibrate the TSC, we panic.
    - CIFS: Fix UNC path prefix on QueryUnixPathInfo to have correct slash
    - x86, fpu: fix CONFIG_PREEMPT=y corruption of application's FPU stack
    - libata: force hardreset if link is in powersave mode
    - x86: fix setup of cyc2ns in tsc_64.c
    - x86: distangle user disabled TSC from unstable
    - x86: disable TSC for sched_clock() when calibration failed
    - pagemap: fix bug in add_to_pagemap, require aligned-length reads of
      /proc/pid/pagemap
    - ext3/4: fix uninitialized bs in ext3/4_xattr_set_handle()
    - proc: calculate the correct /proc/<pid> link count
    - CPUFREQ: Make acpi-cpufreq more robust against BIOS freq changes behind
      our back.
    - USB: remove PICDEM FS USB demo (04d8:000c) device from ldusb
    - types.h: don't expose struct ustat to userspace

  [ Bastian Blank ]
  * Ignore ABI change in internal XFS symbol.

 -- Bastian Blank <waldi@debian.org>  Thu, 12 Jun 2008 08:47:11 +0200

linux-2.6 (2.6.25-4) unstable; urgency=low

  [ maximilian attems ]
  * Fix arm Kconfig logic disabling random drivers. (closes: #481410)
  * Add stable release 2.6.25.4:
    - OHCI: fix regression upon awakening from hibernation
    - V4L/DVB (7473): PATCH for various Dibcom based devices
    - {nfnetlink, ip, ip6}_queue: fix skb_over_panic when enlarging packets
    - dccp: return -EINVAL on invalid feature length
    - md: fix raid5 'repair' operations
    - sparc: Fix SA_ONSTACK signal handling.
    - sparc: Fix fork/clone/vfork system call restart.
    - sparc64: Stop creating dummy root PCI host controller devices.
    - sparc64: Fix wedged irq regression.
    - SPARC64: Fix args to 64-bit sys_semctl() via sys_ipc().
    - serial: Fix sparc driver name strings.
    - sparc: Fix ptrace() detach.
    - sparc: Fix mremap address range validation.
    - sparc: Fix debugger syscall restart interactions.
    - sparc32: Don't twiddle PT_DTRACE in exec.
    - r8169: fix oops in r8169_get_mac_version
    - SCSI: aha152x: Fix oops on module removal
    - SCSI: aha152x: fix init suspiciously returned 1, it should follow
      0/-E convention
    - sch_htb: remove from event queue in htb_parent_to_leaf()
    - i2c-piix4: Blacklist two mainboards
    - SCSI: qla1280: Fix queue depth problem
    - ipvs: fix oops in backup for fwmark conn templates
    - USB: airprime: unlock mutex instead of trying to lock it again
    - rtc: rtc_time_to_tm: use unsigned arithmetic
    - SCSI: libiscsi regression in 2.6.25: fix nop timer handling
    - SCSI: libiscsi regression in 2.6.25: fix setting of recv timer
    - can: Fix can_send() handling on dev_queue_xmit() failures
    - macvlan: Fix memleak on device removal/crash on module removal
    - nf_conntrack: padding breaks conntrack hash on ARM
    - sparc: sunzilog uart order
    - r8169: fix past rtl_chip_info array size for unknown chipsets
    - x86: use defconfigs from x86/configs/*
    - vt: fix canonical input in UTF-8 mode
    - ata_piix: verify SIDPR access before enabling it
    - serial: access after NULL check in uart_flush_buffer()
    - x86: sysfs cpu?/topology is empty in 2.6.25 (32-bit Intel system)
    - XFRM: AUDIT: Fix flowlabel text format ambibuity.
  * Update userspace merged HZ alpha fixed version.
  * Backport netfilter: Move linux/types.h inclusions outside of #ifdef
    __KERNEL__. (closes: #479899)
  * types.h: don't expose struct ustat to userspace. (closes: #429064)
 
  [ Bastian Blank ]
  * Fix ABI changes from: ipvs: fix oops in backup for fwmark conn templates

 -- maximilian attems <maks@debian.org>  Tue, 27 May 2008 11:46:11 +0200

linux-2.6 (2.6.25-3) unstable; urgency=low

  [ Bastian Blank ]
  * Add stable release 2.6.25.3:
    - sit: Add missing kfree_skb() on pskb_may_pull() failure.
    - sparc: Fix mmap VA span checking.
    - CRYPTO: eseqiv: Fix off-by-one encryption
    - CRYPTO: authenc: Fix async crypto crash in crypto_authenc_genicv()
    - CRYPTO: cryptd: Correct kzalloc error test
    - CRYPTO: api: Fix scatterwalk_sg_chain
    - x86 PCI: call dmi_check_pciprobe()
    - b43: Fix some TX/RX locking issues
    - kprobes/arm: fix decoding of arithmetic immediate instructions
    - kprobes/arm: fix cache flush address for instruction stub
    - b43: Fix dual-PHY devices
    - POWERPC: mpc5200: Fix unterminated of_device_id table
    - reiserfs: Unpack tails on quota files
    - sched: fix hrtick_start_fair and CPU-Hotplug
    - vfs: fix permission checking in sys_utimensat
    - md: fix use after free when removing rdev via sysfs
    - mm: fix usemap initialization
    - 2.6.25 regression: powertop says 120K wakeups/sec

  [ maximilian attems ]
  * Redisable old dup prism54 driver.
  * Reenable accidentaly disabled SIS190. (closes: #478773)
  * Add lmkl patch to unbreak HZ userspace aka perl5.10 build fix.
    (closes: #480130)

  [ Martin Michlmayr ]
  * [armel] Disable some SCSI drives (that are disabled on arm) so the
    ramdisk will fit in flash on NSLU2 (closes: #480310).

 -- maximilian attems <maks@debian.org>  Wed, 14 May 2008 11:16:56 +0200

linux-2.6 (2.6.25-2) unstable; urgency=low

  [ maximilian attems ]
  * Add stable release 2.6.25.1:
    - Fix dnotify/close race (CVE-2008-1375)
    - V4L: Fix VIDIOCGAP corruption in ivtv
    - USB: log an error message when USB enumeration fails
    - USB: OHCI: fix bug in controller resume
    - SCSI: qla2xxx: Correct regression in relogin code.
    - rose: Socket lock was not released before returning to user space
    - x86, pci: fix off-by-one errors in some pirq warnings
    - hrtimer: timeout too long when using HRTIMER_CB_SOFTIRQ
    - RDMA/nes: Fix adapter reset after PXE boot
    - rtc-pcf8583 build fix
    - JFFS2: Fix free space leak with in-band cleanmarkers
    - SELinux: no BUG_ON(!ss_initialized) in selinux_clone_mnt_opts
    - tehuti: check register size (CVE-2008-1675)
    - IPSEC: Fix catch-22 with algorithm IDs above 31
    - alpha: unbreak OSF/1 (a.out) binaries
    - tehuti: move ioctl perm check closer to function start (CVE-2008-1675)
    - aio: io_getevents() should return if io_destroy() is invoked
    - mm: fix possible off-by-one in walk_pte_range()
    - TCP: Increase the max_burst threshold from 3 to tp->reordering.
    - ssb: Fix all-ones boardflags
    - cgroup: fix a race condition in manipulating tsk->cg_list
    - drivers/net/tehuti: use proper capability check for raw IO access
    - tg3: 5701 DMA corruption fix
    - V4L: tea5761: bugzilla #10462: tea5761 autodetection code were broken
    - b43: Workaround invalid bluetooth settings
    - b43: Add more btcoexist workarounds
    - b43: Workaround DMA quirks
    - dm snapshot: fix chunksize sector conversion
    - x86: Fix 32-bit x86 MSI-X allocation leakage
    - RTNETLINK: Fix bogus ASSERT_RTNL warning
    - net: Fix wrong interpretation of some copy_to_user() results.
    - dz: test after postfix decrement fails in dz_console_putchar()
    - RDMA/nes: Free IRQ before killing tasklet
    - S2io: Fix memory leak during free_tx_buffers
    - S2io: Version update for memory leak fix during free_tx_buffers
    - USB: Add HP hs2300 Broadband Wireless Module to sierra.c
    - V4L: cx88: enable radio GPIO correctly
    - hrtimer: raise softirq unlocked to avoid circular lock dependency
    - tcp: tcp_probe buffer overflow and incorrect return value
  * [ide] Add upstream piix patch for asus eee pc. (closes: #479217)

  [ Christian T. Steigies ]
  * [m68k] Add patches for 2.6.25.
  * [m68k] Disable EXT4DEV_FS for now.
  * [m68k] Enable SCSI_MAC_ESP for mac.
 
  [ Ian Campbell ]
  * [x86]: Enable Xen guest support in all i386 flavours.

  [ Bastian Blank ]
  * Add stable release 2.6.25.2:
    - fix SMP ordering hole in fcntl_setlk() (CVE-2008-1669)

 -- Bastian Blank <waldi@debian.org>  Thu, 08 May 2008 14:46:48 +0200

linux-2.6 (2.6.25-1) unstable; urgency=low

  * New upstream release (closes: #456799, #468440, #475161, #475134, #475441)
    - Add oabi shim for fstatat64 (closes: #462677)

  [ maximilian attems ]
  * topconfig set NOZOMI, CRYPTO_SEQIV, CRYPTO_CTR, CRYPTO_GCM, CRYPTO_CCM,
    CRYPTO_SALSA20, CRYPTO_LZO, CRYPTO_DEV_HIFN_795X, USB_SI470X,
    USB_STKWEBCAM, VIDEO_PVRUSB2_ONAIR_USB2, VIDEO_PVRUSB2_ONAIR_CREATOR,
    VIDEO_EM28XX_ALSA, CRYPTO_DEV_HIFN_795X_RNG, PCF8575, TPS65010, RTL8180,
    ENC28J60, R6040, CAN, NETFILTER_XT_MATCH_OWNER, MAC80211_RC_DEFAULT_PI,
    NETFILTER_XT_TARGET_RATEEST, NETFILTER_XT_TARGET_TCPOPTSTRIP,
    NETFILTER_XT_MATCH_IPRANGE, NETFILTER_XT_MATCH_RATEEST, SND_OXYGEN,
    SND_HIFIER, SND_VIRTUOSO, USB_NET_RNDIS_WLAN, USB_ANNOUNCE_NEW_DEVICES,
    USB_SERIAL_IUU, NET_CLS_FLOW, INFINIBAND_NES, RTC_DRV_R9701,
    RTC_DRV_DS1511, MEMSTICK, SENSORS_W83L786NG, SENSORS_ADS7828, IPWIRELESS,
    RISCOM8, IGB, UTS_NS, IPC_NS, IPV6_ROUTE_INFO, ENCLOSURE_SERVICES,
    SCSI_ENCLOSURE, SENSORS_ADT7473, SCSI_MVSAS, REALTEK_PHY, RTC_DRV_S35390A,
    MEMSTICK_JMICRON_38X, IWL4965_HT.
  * [amd64] Enable CRYPTO_SALSA20_X86_64, EDAC_I3000, EFI, EFI_VARS, I8K,
    PARAVIRT_GUEST, PARAVIRT, VIRTIO_PCI, VIRTIO_BALLOON, SPARSEMEM_VMEMMAP.
  * [amd64, i386]: Enable LEDS_CLEVO_MAIL, INPUT_APANEL, ACER_WMI,
    THINKPAD_ACPI_HOTKEY_POLL, HP_WATCHDOG, THINKPAD_ACPI_VIDEO,
    VIRTION_CONSOLE, ACPI_WMI, IO_DELAY_0X80.
  * topconfig disable PARPORT_PC_FIFO due to instabilities.
    (closes: #366165, #388309, #406056, #407816, #453911)
  * [amd64, i386]: Enable SONYPI_COMPAT for better sony laptop support.
  * topconfig: Enable HID_FF for some HID devices. (closes: #441348)
  * topconfig: Enable IPV6_ROUTER_PREF for multi-homed net. (closes: #449247)
  * topconfig: Set UTF8 as default encoding. (closes: #417324)
  * Tighten yaird dependency. (closes: #403171)
  * Configs general cleanup, centralize USB_NET, disable IRDA_DEBUG.
  * postinst: Nuke confusing postinst message. (closes: #465512)
  * [sparc]: Enable SCSI_SCAN_ASYNC.
  * [i386]: Enable TC1100_WMI, SND_SIS7019, CRYPTO_SALSA20_586.
  * topconfig: Centralize old IEEE80211 stack options. (closes: #470558)
  * control.source.in: Newer standard version without changes.
  * copyright: adapt to latest lintian recommendation.
  * input: Add 4 additional exports for modular speakup and braille support.
  * firewire: Add firewire-git.patch for latest firewire tree features.
  * 686: Set USB_PERSIST for eee pc suspend support. (closes: #468213)
  * topconfig disable PATA_SIS as sis5513 enabled. (closes: #475525)
  * [xen]: Support direct load of bzImage under Xen. (closes: #474509)
    Thanks Ian Campbell <ijc@hellion.org.uk> for patches.
  * [xen]: Module autoprobing support for frontend drivers.
  * [arm]: Don't ovverride topconfig SENSORS_W83792D setting.
    (closes: #477745)

  [ Martin Michlmayr ]
  * [arm/armel] Add a kernel for Orion based devices, such as the QNAP
    TS-109/TS-209.
  * [mips(el)/sb1*] Enable SB1250_MAC (thanks Thomas Bogendoerfer).
  * [mipsel/r5k-cobalt] Enable DUMMY_CONSOLE since this might
    fix the debian-installer startup hang on Qube 2700.
  * [arm/footbridge] Disable KEYS and SECURITY for smaller d-i image.
  * [arm/footbridge] Build NFS as a module to make the image smaller.
  * [mips/r5k-ip32] Don't build in NFS.
  * [mips/r5k-ip32] Use the generic config options for NFS, which will
    enable NFSv4. (closes: #471007)
  * [mips/r5k-ip32] Enable R8169, requested by Giuseppe Sacco.
  * [arm/iop32x] Enable MACH_EM7210. (closes: #473136)
  * [arm/orion] Add patch to set the MAC address on QNAP TS-109/TS-209
    (Lennert Buytenhek).
  * [arm/orion] Add support for Buffalo Linkstation Pro/Live (Byron Bradley).
  * [arm/orion] Fix hang when Write Allocate is enabled (Lennert Buytenhek).
  * [arm/orion] Add support for QNAP TS-409 (Sylver Bruneau).
  * [arm/orion] Add preliminary support for HP mv2120.

  [ Daniel Baumann ]
  * Added patch from unionfs upstream to export release_open_intent symbol.

  [ Gordon Farquharson ]
  * [arm/ixp4xx] Use GPIO LED driver as opposed to ixp4xx LED driver.
  * [arm/ixp4xx] Fix ixp4xx-beeper module so that udev loads it
    automatically.
  * [arm/iop32x] Enable support for the GLAN Tank flash chip (M29W400DB).
  * [arm/iop32x] Do not build the ARTOP PATA driver (PATA_ARTOP).
  * [arm/iop32x] Register the F75375 device in the GLAN Tank platform code.
  * Prevent physmap from calling request_module() too early.
  * [arm/ixp4xx] Fix used_sram_bitmap corruption in qmgr_release_queue().

  [ Aurelien Jarno ]
  * [mips/mipsel] Enable CONFIG_NO_HZ, CONFIG_HIGH_RES_TIMERS for dynticks
    and true high-resolution timers on 4kc-malta and 5kc-malta flavours.
  * [i386, amd64] Set modular VIRTIO, VIRTIO_RING, VIRTIO_BLK, VIRTIO_NET.

  [ Bastian Blank ]
  * Remove binary only firmwares for:
    - Broadcom NetXtremeII 10Gb support
  * Disable now broken drivers:
    - Broadcom NetXtremeII 10Gb support
  * Fix broken drivers:
    - Broadcom NetXtremeII support
  * [powerpc] Use new wrapper install support.
  * [s390] Enable DM_MULTIPATH_EMC.
  * Enable AF_RXRPC, RXKAD, PRINTK_TIME, DEBUG_KERNEL, SCHED_DEBUG,
    TIMER_STATS, DEBUG_FS.
  * Disable R3964, USB_GADGET.
  * [hppa] Enable several filesystems.
  * Make NLS modular.
  * [i386/486] Make ext2 modular.
  * [alpha,amd64,i386] Make ATM modular.
  * [powerpc/powerpc64] Support PA Semi based plattforms. (closes: #463200)
  * Follow upstream change for default TCP congestion control.
    (closes: #477589)

  [ Steve Langasek ]
  * topconfig: Enable CONFIG_CIFS_WEAK_PW_HASH, required for compatibility
    with legacy (pre-NTLM) fileservers.

  [ Christian Perrier ]
  * Debconf template rewrite + mark them as translatable.
    Thanks to Justin B Rye <jbr@edlug.org.uk> for review.

 -- Bastian Blank <waldi@debian.org>  Fri, 25 Apr 2008 16:27:23 +0200

linux-2.6 (2.6.24-6) unstable; urgency=high

  [ Martin Michlmayr ]
  * [armel] Fix FTBFS on armel by enabling CONFIG_USB_USBNET=m in
    armel/config, as it was done for arm/config already.
  * [armel] Add oabi shim for fstatat64 (Riku Voipio)

  [ Gordon Farquharson ]
  * [arm/iop32x] Do not build the ARTOP PATA driver (PATA_ARTOP).
  * [arm/iop32x] Enable MTD_CMDLINE_PARTS.

  [ Kyle McMartin ]
  * [hppa] fix pdc_console panic at boot (closes: #476292).
  * [hppa] properly flush user signal tramps
  * [hppa] special case futex cmpxchg on kernel space NULL (closes: 476285).

 -- Bastian Blank <waldi@debian.org>  Fri, 18 Apr 2008 19:41:30 +0200

linux-2.6 (2.6.24-5) unstable; urgency=low

  [ Gordon Farquharson ]
  * [arm] Enable asix driver (USB_NET_AX8817X).
  * [arm] Enable CONFIG_USB_CATC, CONFIG_USB_KAWETH, CONFIG_USB_PEGASUS,
          and CONFIG_USB_RTL8150.
  * [arm/ixp4xx] Update Ethernet driver (closes: #471062).
  * [arm/ixp4xx] Add HSS driver.

  [ Bastian Blank ]
  * [s390/s390-tape]: Override localversion correctly.
  * Add stable release 2.6.24.3:
    - x86_64: CPA, fix cache attribute inconsistency bug
    - bonding: fix NULL pointer deref in startup processing
    - POWERPC: Revert chrp_pci_fixup_vt8231_ata devinit to fix libata on pegasos
    - PCMCIA: Fix station address detection in smc
    - SCSI: gdth: scan for scsi devices
    - USB: fix pm counter leak in usblp
    - S390: Fix futex_atomic_cmpxchg_std inline assembly.
    - genirq: do not leave interupts enabled on free_irq
    - hrtimer: catch expired CLOCK_REALTIME timers early
    - hrtimer: check relative timeouts for overflow
    - SLUB: Deal with annoying gcc warning on kfree()
    - hrtimer: fix *rmtp/restarts handling in compat_sys_nanosleep()
    - hrtimer: fix *rmtp handling in hrtimer_nanosleep()
    - Disable G5 NAP mode during SMU commands on U3
    - Be more robust about bad arguments in get_user_pages()
    - AUDIT: Increase skb->truesize in audit_expand
    - BLUETOOTH: Add conn add/del workqueues to avoid connection fail.
    - INET: Prevent out-of-sync truesize on ip_fragment slow path
    - INET_DIAG: Fix inet_diag_lock_handler error path.
    - IPCOMP: Fetch nexthdr before ipch is destroyed
    - IPCOMP: Fix reception of incompressible packets
    - IPV4: fib: fix route replacement, fib_info is shared
    - IPV4: fib_trie: apply fixes from fib_hash
    - PKT_SCHED: ematch: oops from uninitialized variable (resend)
    - SELinux: Fix double free in selinux_netlbl_sock_setsid()
    - TC: oops in em_meta
    - TCP: Fix a bug in strategy_allowed_congestion_control
    - SCSI: sd: handle bad lba in sense information
    - Fix dl2k constants
    - XFS: Fix oops in xfs_file_readdir()
    - hugetlb: add locking for overcommit sysctl
    - inotify: fix check for one-shot watches before destroying them
    - NFS: Fix a potential file corruption issue when writing
    - NETFILTER: nf_conntrack_tcp: conntrack reopening fix
    - SPARC/SPARC64: Fix usage of .section .sched.text in assembler code.
  * Add stable release 2.6.24.4:
    - S390 futex: let futex_atomic_cmpxchg_pt survive early functional tests.
    - slab: NUMA slab allocator migration bugfix
    - relay: fix subbuf_splice_actor() adding too many pages
    - BLUETOOTH: Fix bugs in previous conn add/del workqueue changes.
    - SCSI advansys: Fix bug in AdvLoadMicrocode
    - async_tx: avoid the async xor_zero_sum path when src_cnt > device->max_xor
    - aio: bad AIO race in aio_complete() leads to process hang
    - jbd: correctly unescape journal data blocks
    - jbd2: correctly unescape journal data blocks
    - zisofs: fix readpage() outside i_size
    - NETFILTER: nfnetlink_log: fix computation of netlink skb size
    - NETFILTER: nfnetlink_queue: fix computation of allocated size for netlink skb
    - NETFILTER: xt_time: fix failure to match on Sundays
    - sched_nr_migrate wrong mode bits
    - nfsd: fix oops on access from high-numbered ports
    - sched: fix race in schedule()
    - SCSI: mpt fusion: don't oops if NumPhys==0
    - SCSI: gdth: fix to internal commands execution
    - SCSI: gdth: bugfix for the at-exit problems
    - Fix default compose table initialization
    - x86: don't use P6_NOPs if compiling with CONFIG_X86_GENERIC
    - SCSI: fix BUG when sum(scatterlist) > bufflen
    - USB: ehci: handle large bulk URBs correctly (again)
    - USB: ftdi_sio - really enable EM1010PC
    - USB: ftdi_sio: Workaround for broken Matrix Orbital serial port
    - VT notifier fix for VT switch
    - eCryptfs: make ecryptfs_prepare_write decrypt the page
    - ioat: fix 'ack' handling, driver must ensure that 'ack' is zero
    - macb: Fix speed setting
    - x86: move out tick_nohz_stop_sched_tick() call from the loop
    - atmel_spi: fix clock polarity
    - b43: Backport bcm4311 fix
    - arcmsr: fix IRQs disabled warning spew
    - e1000e: Fix CRC stripping in hardware context bug
    - PCI x86: always use conf1 to access config space below 256 bytes
    - moduleparam: fix alpha, ia64 and ppc64 compile failures
    - pata_hpt*, pata_serverworks: fix UDMA masking
    - SCSI advansys: fix overrun_buf aligned bug
    - NETFILTER: fix ebtable targets return
    - NETFILTER: Fix incorrect use of skb_make_writable
    - NETFILTER: nfnetlink_queue: fix SKB_LINEAR_ASSERT when mangling packet data
    - spi: pxa2xx_spi clock polarity fix
    - ufs: fix parenthesisation in ufs_set_fs_state()
    - hugetlb: ensure we do not reference a surplus page after handing it to buddy
    - file capabilities: simplify signal check
    - futex: runtime enable pi and robust functionality
    - futex: fix init order
    - ARM pxa: fix clock lookup to find specific device clocks
    - x86: replace LOCK_PREFIX in futex.h
    - SCSI aic94xx: fix REQ_TASK_ABORT and REQ_DEVICE_RESET
    - SCSI gdth: don't call pci_free_consistent under spinlock
    - SCSI ips: fix data buffer accessors conversion bug
    - usb-storage: don't access beyond the end of the sg buffer
    - fuse: fix permission checking
    - CRYPTO xts: Use proper alignment
    - CRYPTO xcbc: Fix crash with IPsec
    - SCSI ips: handle scsi_add_host() failure, and other err cleanups
    - x86: adjust enable_NMI_through_LVT0()
    - drivers: fix dma_get_required_mask
    - iov_iter_advance() fix
    - x86: Clear DF before calling signal handler (closes: #469058)
    - ub: fix up the conversion to sg_init_table()
    - MIPS: Mark all but i8259 interrupts as no-probe.
    - IRQ_NOPROBE helper functions
    - IPCOMP: Disable BH on output when using shared tfm
    - IPCONFIG: The kernel gets no IP from some DHCP servers
    - IPV4: Remove IP_TOS setting privilege checks.
    - IPV6: dst_entry leak in ip4ip6_err.
    - IPV6: Fix IPsec datagram fragmentation
    - NET: Fix race in dev_close(). (Bug 9750)
    - NET: Messed multicast lists after dev_mc_sync/unsync (closes: #466719)
    - NIU: Bump driver version and release date.
    - NIU: Fix BMAC alternate MAC address indexing.
    - NIU: More BMAC alt MAC address fixes.
    - TCP: Improve ipv4 established hash function.
    - SPARC: Fix link errors with gcc-4.3
    - SPARC64: Loosen checks in exception table handling.

  [ Martin Michlmayr ]
  * [mips/r4k-ip22] Enable BLK_DEV_LOOP and BLK_DEV_CRYPTOLOOP.
  * [mips/r5k-ip32] Enable BLK_DEV_LOOP and BLK_DEV_CRYPTOLOOP.
  * [mips/r4k-ip22] Enable PPP, PPPOE and SLIP.
  * [mips/r5k-ip32] Enable PPP, PPPOE and SLIP.
  * Don't check the section size when we're cross compiling.

  [ dann frazier ]
  * Remove cap_task_kill (closes: #463669)

 -- Bastian Blank <waldi@debian.org>  Thu, 27 Mar 2008 12:40:16 +0100

linux-2.6 (2.6.24-4) unstable; urgency=low

  * Add stable release 2.6.24.1:
    - splice: missing user pointer access verification (CVE-2008-0009/10)
    - drm: the drm really should call pci_set_master..
    - Driver core: Revert "Fix Firmware class name collision"
    - fix writev regression: pan hanging unkillable and un-straceable
    - sched: fix high wake up latencies with FAIR_USER_SCHED
    - sched: let +nice tasks have smaller impact
    - b43: Reject new firmware early
    - selinux: fix labeling of /proc/net inodes
    - b43legacy: fix DMA slot resource leakage
    - b43legacy: drop packets we are not able to encrypt
    - b43legacy: fix suspend/resume
    - b43legacy: fix PIO crash
    - b43: Fix dma-slot resource leakage
    - b43: Drop packets we are not able to encrypt
    - b43: Fix suspend/resume
    - sky2: fix for WOL on some devices
    - sky2: restore multicast addresses after recovery
    - x86: restore correct module name for apm
    - ACPI: update ACPI blacklist
    - PCI: Fix fakephp deadlock
    - sys_remap_file_pages: fix ->vm_file accounting
    - lockdep: annotate epoll
    - forcedeth: mac address mcp77/79
    - USB: Fix usb_serial_driver structure for Kobil cardreader driver.
    - USB: handle idVendor of 0x0000
    - USB: fix usbtest halt check on big endian systems
    - USB: storage: Add unusual_dev for HP r707
    - USB: Variant of the Dell Wireless 5520 driver
    - USB: use GFP_NOIO in reset path
    - USB: ftdi driver - add support for optical probe device
    - USB: pl2303: add support for RATOC REX-USB60F
    - USB: remove duplicate entry in Option driver and Pl2303 driver for Huawei modem
    - USB: sierra: add support for Onda H600/Zte MF330 datacard to USB Driver for Sierra Wireless
    - USB: ftdi-sio: Patch to add vendor/device id for ATK_16IC CCD
    - USB: ftdi_sio - enabling multiple ELV devices, adding EM1010PC
    - USB: sierra driver - add devices
    - USB: Adding YC Cable USB Serial device to pl2303
    - USB: Sierra - Add support for Aircard 881U
    - USB: add support for 4348:5523 WinChipHead USB->RS 232 adapter
    - USB: CP2101 New Device IDs
    - usb gadget: fix fsl_usb2_udc potential OOPS
    - USB: keyspan: Fix oops
    - vm audit: add VM_DONTEXPAND to mmap for drivers that need it (CVE-2008-0007)
    - slab: fix bootstrap on memoryless node
    - DVB: cx23885: add missing subsystem ID for Hauppauge HVR1800 Retail

  [ Martin Michlmayr ]
  * [arm/ixp4xx] Enble ATA_OVER_ETH, requested by Nicola Fankhauser.
  * [arm/iop32x] Enble ATA_OVER_ETH.

  [ Bastian Blank ]
  * Add stable release 2.6.24.2:
    - splice: fix user pointer access in get_iovec_page_array()
    (CVE-2008-0600, closes: #464945)

 -- Bastian Blank <waldi@debian.org>  Mon, 11 Feb 2008 12:29:23 +0100

linux-2.6 (2.6.24-3) unstable; urgency=low

  [ maximilian attems ]
  * [scsi]: hptiop: add more adapter models and fixes.
  * [amd64, i386]: Reenable ACPI_PROCFS_POWER. (closes: #463253)

  [ Gordon Farquharson ]
  * [arm/ixp4xx] Update Ethernet driver so that it can be loaded by udev
    automatically.

  [ Martin Michlmayr ]
  * [mips/r5k-ip32] Enable R8169, requested by Giuseppe Sacco. (Closes:
    #463705)

 -- Bastian Blank <waldi@debian.org>  Wed, 06 Feb 2008 13:05:18 +0100

linux-2.6 (2.6.24-2) unstable; urgency=low

  [ Bastian Blank ]
  * Fix broken merge of flavour specific settings.
    - [i386]: Recommends are fixed.
    - [s390/s390-tape]: Built as small image again.

  [ maximilian attems ]
  * Disable old dup prism54 driver.
  * Stable queue: slab: fix bootstrap on memoryless node.

  [ Aurelien Jarno ]
  * [arm]: Remove options that are present in topconfig from config.versatile.
  * [arm]: Turn off B44 since it fails to compile on armel.

 -- Bastian Blank <waldi@debian.org>  Thu, 31 Jan 2008 17:37:00 +0100

linux-2.6 (2.6.24-1) unstable; urgency=low

  * New upstream release
    (closes: #461639)

  [ Martin Michlmayr ]
  * Don't build the AdvanSys driver on ARM since it fails to compile.
  * Disable ATH5K on ARM since it fails to compile.
  * [arm/iop32x] Activate DMADEVICES.
  * [mips/mipsel] Turn off CONFIG_NIU since it fails to compile.

  [ maximilian attems ]
  * [amd64, i386]: Enable ACPI_SYSFS_POWER and disable ACPI_PROCFS_POWER.
  * [fw] Sync with latest git-ieee1394 for sbp2 fixes.

  [ Bastian Blank ]
  * Kill reboot warning from old templates.
  * Fix strange default value for link_in_boot. (closes: #425056)
  * [powerpc/powerpc]: Enable Efika support.
  * [powerpc]: Lower mkvmlinuz to the state of a bootloader.
  * [powerpc]: Remove ppc and m68k include dirs from headers.
  * Remove versions from relations fullfilled in stable.

  [ Aurelien Jarno ]
  * [arm]: Update versatile config.

  [ Gordon Farquharson ]
  * [arm/ixp4xx] Change the ixp4xx network driver from the driver
    written by Christian Hohnstaedt to the driver written by Krzysztof
    Hasala which has partially been accepted upstream.

 -- Bastian Blank <waldi@debian.org>  Sat, 26 Jan 2008 11:35:11 +0100

linux-2.6 (2.6.24~rc8-1~experimental.1) experimental; urgency=low

  * New upstream release
    (closes: #454776, #458142, #457992, #458899, #426124, #459732, #455566).

  [ maximilian attems ]
  * New upstream release, rebase dfsg stuff plus drivers-atm.patch,
    scripts-kconfig-reportoldconfig.patch.
  * [amd64, powerpc] Set HIGH_RES_TIMERS and NO_HZ (closes: #458312).
  * topconfig set NETFILTER_XT_MATCH_TIME, NET_ACT_NAT, KSDAZZLE_DONGLE,
    KS959_DONGLE, NET_9P_FD, IP1000, VETH, IXGBE, NIU, TEHUTI, LIBERTAS_CS,
    LIBERTAS_SDIO, RT2X00, SENSORS_ADT7470, SENSORS_I5K_AMB, SENSORS_F71882FG,
    SENSORS_FSCHMD, SENSORS_IBMPEX, CRYPTO_XTS, CRYPTO_SEED, CRYPTO_AUTHENC,
    DVB_S5H1409, DVB_TUNER_MT2131, INET_LRO, MMC_RICOH_MMC, MMC_SPI,
    RTC_DRV_DS1374, VIDEO_CX23885, VIDEO_FB_IVTV, USB_SERIAL_CH341,
    SCSI_SRP_TGT_ATTRS, ADM8211, MTD_INTEL_VR_NOR, MTD_ALAUDA,
    MTD_ONENAND_2X_PROGRAM, MTD_ONENAND_SIM, DM_MULTIPATH_HP, FUJITSU_LAPTOP,
    QUOTA_NETLINK_INTERFACE, DM_UEVENT, SCSI_FC_TGT_ATTRS, SSB, BT_HCIUART_LL,
    BT_HCIBTSDIO, MTD_OOPS, CGROUPS, MDIO_BITBANG, HIDRAW, P54, SDIO_UART,
    NETCONSOLE_DYNAMIC, SECURITY_FILE_CAPABILITIES.
  * Disable smbfs in topconfig, not supported upstream, use cifs.
  * Disable bcm43xx, deprecated by upstream. Enable B43 (needs v4 firmware)
    and B43LEGACY (needs v3 firmware).
  * [i386]: Set SND_SC6000, EDAC_I3000, EDAC_I5000, SBC7240_WDT,
    NET_9P_VIRTIO, FB_GEODE_LX, VIRTIO_NET, VIRTIO_BLK.
  * Set USB_EHCI_TT_NEWSCHED fills USB 2.0 bandwith better. (closes: #454797)
  * postrm: Nuke initramfs sha1sum on linux-image removal. (closes: #420245)
  * Unifiy BSD_PROCESS_ACCT settings across configs. (closes: #455892)
  * Reenable DABUSB as firmware is BSD licensed.
  * [hppa]: Disable OCFS2, due build trouble.
  * topconfig: Enable delay accounting TASKSTATS. (closes: #433204)
  * Add git-ieee1394.patch for latest firewire fixes.
  * [i386] Enable PARAVIRT_GUEST. (closes: #457562)
  * [amd64, i386] Enable CPU_IDLE for software-controlled idle pm.
  * [amd64, i386] Enable IT8712F_WDT, FB_EFI.
  * Add and enable at76.patch wireless driver for Atmel USB cards.
  * Add and enable ath5k.patch wireless driver for Atheros 5xxx cards.
  * Unify VLAN_8021Q setting, needed also on r5k-cobalt.
  * Double max SERIAL_8250_NR_UARTS to 32. (closes: #440807)
  * topconfig: Enable AUDITSYSCALL for better SELinux support.

  [ Bastian Blank ]
  * [amd64, i386]: Set kernel architecture to x86.
  * [i386]: Remove linux-libc-dev arch override.

  [ Martin Michlmayr ]
  * [mipsel/r5k-cobalt] Enable the new LEDs driver for Cobalt RaQ.
  * [arm/iop32x] Re-enable USB_NET and PPP, thanks Daniel Hess (closes:
    #456416).
  * [arm/iop32x] Enable BSD_PROCESS_ACCT and POSIX_MQUEUE (closes: #455892).
  * [mips] Disable AdvanSys SCSI since it doesn't compile.
  * [arm/ixp4xx] Enable IP_ADVANCED_ROUTER, requested by Oliver Urbann.
  * [arm/iop32x] Enable IP_ADVANCED_ROUTER.

  [ dann frazier ]
  * [ia64]: Enable BLK_CPQ_DA

  [ Frederik Schüler ]
  * Add GFS2 locking symbols export patch.

  [ Aurelien Jarno ]
  * [mips/mipsel] Remove QEMU flavour, as the Malta platform is now correctly
    emulated in QEMU.

  [ Christian T. Steigies ]
  * [m68k]: Update patches from linux-m68k CVS
  * [m68k]: Enable building for bvme6000, mvme147, and mvme16x again

 -- Bastian Blank <waldi@debian.org>  Fri, 18 Jan 2008 12:23:26 +0100

linux-2.6 (2.6.23-2) unstable; urgency=low

  [ dann frazier ]
  * [ia64]: Enable BLK_CPQ_DA

  [ Gordon Farquharson ]
  * [arm/iop32x] Use the new i2c framework to load rtc-rs5c372 for the
    GLAN Tank.

  [ Frederik Schüler ]
  * Export gfs2 locking symbols required to build gfs1 module.

  [ maximilian attems ]
  * [ppc] Reenable PMAC_BACKLIGHT.
  * [sparc] Add davem get_cpu() SunFire boot patch. (closes: #440720)
  * Add stable release 2.6.23.10:
    - IPV4: Remove bogus ifdef mess in arp_process
    - KVM: x86 emulator: Use emulator_write_emulated and not emulator_write_std
    - KVM: SVM: Fix FPU leak while emulating clts
    - revert "dpt_i2o: convert to SCSI hotplug model"
    - KVM: x86 emulator: fix access registers for instructions with ModR/M
      byte and Mod = 3
    - KVM: x86 emulator: invd instruction
    - KVM: SVM: Intercept the 'invd' and 'wbinvd' instructions
    - KVM: Skip pio instruction when it is emulated, not executed
    - KVM: VMX: Force vm86 mode if setting flags during real mode
    - forcedeth: new mcp79 pci ids
    - forcedeth boot delay fix
    - PFKEY: Sending an SADB_GET responds with an SADB_GET
    - rd: fix data corruption on memory pressure.
    - create /sys/.../power when CONFIG_PM is set
    - USB: fix up EHCI startup synchronization
    - RXRPC: Add missing select on CRYPTO
    - KVM: VMX: Reset mmu context when entering real mode
    - NET: random : secure_tcp_sequence_number should not assume
      CONFIG_KTIME_SCALAR
    - NET: Corrects a bug in ip_rt_acct_read()
    - NETFILTER: Fix NULL pointer dereference in nf_nat_move_storage()
    - netfilter: Fix kernel panic with REDIRECT target.
    - IPV6: Restore IPv6 when MTU is big enough
    - UNIX: EOF on non-blocking SOCK_SEQPACKET
    - x86 setup: add a near jump to serialize %cr0 on 386/486
    - Fix synchronize_irq races with IRQ handler
    - CRYPTO api: Fix potential race in crypto_remove_spawn
    - TCP: Fix TCP header misalignment
    - tmpfs: restore missing clear_highpage (CVE-2007-6417)
    - TCP: MTUprobe: fix potential sk_send_head corruption
    - NETFILTER: fix forgotten module release in xt_CONNMARK and xt_CONNSECMARK
    - fb_ddc: fix DDC lines quirk
    - VLAN: Fix nested VLAN transmit bug
    - I4L: fix isdn_ioctl memory overrun vulnerability (CVE-2007-6151)
    - isdn: avoid copying overly-long strings
    - nf_nat: fix memset error
    - esp_scsi: fix reset cleanup spinlock recursion
    - libertas: properly account for queue commands
    - KVM: Fix hang on uniprocessor
    - USB: make the microtek driver and HAL cooperate
    - TEXTSEARCH: Do not allow zero length patterns in the textsearch
      infrastructure
    - XFRM: Fix leak of expired xfrm_states
    - NETFILTER: xt_TCPMSS: remove network triggerable WARN_ON
    - BRIDGE: Lost call to br_fdb_fini() in br_init() error path
    - DECNET: dn_nl_deladdr() almost always returns no error
    - BRIDGE: Properly dereference the br_should_route_hook
    - PKT_SCHED: Check subqueue status before calling hard_start_xmit
    - Freezer: Fix APM emulation breakage
    - XFS: Make xfsbufd threads freezable
    - TCP: Problem bug with sysctl_tcp_congestion_control function
    - wait_task_stopped(): pass correct exit_code to wait_noreap_copyout()
    - KVM: x86 emulator: implement 'movnti mem, reg'
    - TCP: illinois: Incorrect beta usage
    - futex: fix for futex_wait signal stack corruption
    - libata: kill spurious NCQ completion detection
    - hrtimers: avoid overflow for large relative timeouts (CVE-2007-5966)
    - Input: ALPS - add support for model found in Dell Vostro 1400
      (closes: #448818)
    - PNP: increase the maximum number of resources
    - sched: some proc entries are missed in sched_domain sys_ctl debug code
    - ATM: [he] initialize lock and tasklet earlier
  * Add stable release 2.6.23.11:
    - BRIDGE: Section fix.
    - Revert "Freezer: Fix APM emulation breakage"
  * Backport fix for CVE-2007-5938
    - iwlwifi: fix possible NULL dereference in iwl_set_rate()
  * Add stable release 2.6.23.12:
    - Revert "PNP: increase the maximum number of resources"
  * VM/Security: add security hook to do_brk (CVE-2007-6434)
  * security: protect from stack expantion into low vm addresses
  * [hppa]: Disable OCFS2, due build trouble.

  [ Aurelien Jarno ]
  * [arm/versatile] Disable ACENIC and MYRI10GE as they are useless on this
    platform.
  * Add em28xx-dv100.patch to add support for Pinnacle Dazzle DVC 100.

  [ Bastian Blank ]
  * Fix abi change in 2.6.23.10.

 -- maximilian attems <maks@debian.org>  Fri, 21 Dec 2007 11:47:55 +0100

linux-2.6 (2.6.23-1) unstable; urgency=low

  * New upstream release (closes: #447682).
    - r8169: fix confusion between hardware and IP header alignment
      (closes: #452069).

  [ maximilian attems ]
  * [ppc] Enable for powerpc config the ams (Apple Motion Sensor).
    (closes: #426210)
  * Add to linux-doc the missing toplevel text files.
    (closes: #360876, #438697)
  * Set CONFIG_BLK_DEV_IO_TRACE for blktrace(8) support. (closes: #418442)
  * ipw2200: Enable IPW2200_RADIOTAP and IPW2200_PROMISCUOUS for optional
    rtap interface. (closes: #432555)
  * Enable in topconfig NF_CT_PROTO_UDPLITE, NETFILTER_XT_TARGET_TRACE,
    NETFILTER_XT_MATCH_CONNLIMIT, NETFILTER_XT_MATCH_U32, SENSORS_ABITUGURU3,
    SENSORS_LM93, SENSORS_DME1737, SENSORS_THMC50, DVB_USB_AF9005,
    DVB_USB_AF9005_REMOTE, CRC7, I2C_TAOS_EVM, DS1682, SENSORS_TSL2550,
    SPI_LM70_LLP, SPI_TLE62X0, W1_SLAVE_DS2760, TUNER_TEA5761, NET_9P,
    DM_MULTIPATH_RDAC, NET_SCH_RR, EEPROM_93CX6, PPPOL2TP, CRYPTO_HW, UIO,
    UIO_CIF, SND_CS5530, RTL8187, PC300TOO, TCG_TIS, SCSI_SAS_ATA,
    PATA_MARVELL.
  * [i386] Enable lguest.
  * [amd64, i386] Enable VIDEO_OUTPUT_CONTROL, NETDEVICES_MULTIQUEUE.
  * linux-image bugscript add cmdline.
  * [amd64, i386, ia64]: Enable DMIID, ACPI_PROC_EVENT.
  * Enable TCG_TPM various userspace accesses it. (closes: #439020)
  * Add and enable IWLWIFI.
  * Add git-ieee1394.patch for latest firewire fixes.
  * [ipv6] Enable IPV6_MULTIPLE_TABLES, IPV6_SUBTREES. (closes: #441226)
  * Add and enable E1000E.
  * Add stable release 2.6.23.1:
    - libata: sata_mv: more S/G fixes

  [ Martin Michlmayr ]
  * [mips] Add a bcm1480 PCI build fix.
  * Update Riku Voipio's Fintek F75375/SP driver to the latest version.
  * [arm/iop32x] Set the fan on Thecus N2100 to full speed (Riku Voipio).
  * [arm/iop32x] Remove the IPv6 and filesystem info from the config file
    so we will get the values from the main config file.  This should
    enable NFSv4 and ip6tables support requested by Wouter Verhelst.
  * [arm/iop32x] Remove even more options to receive the default options.
  * [arm/ixp4xx] Remove a lot of options to receive the default options.
  * [mips/r4k-ip22] Remove a lot of options to receive the default options.
    This will enable ISCSI requested by Martin Zobel-Helas.
  * [mips/r5k-ip32] Remove a lot of options to receive the default options.
    This will enable PCI Ethernet devices requested by Giuseppe Sacco.
  * [mipsel/r5k-cobalt] Remove a lot of options to receive the default
    options.
  * [mipsel/r5k-cobalt] Enable the modern Cobalt LEDs driver.
  * [arm/iop32x] Enable Intel IOP ADMA support.
  * [arm] Mark BCM43XX as broken on ARM.
  * [mips/r4k-ip22] Disable EARLY PRINTK because it breaks serial console.
  * [mips] Add some IP22 fixes from Thomas Bogendoerfer:
    - Fix broken EISA interrupt setup by switching to generic i8259
    - Fix broken eeprom access by using __raw_readl/__raw_writel

  [ Bastian Blank ]
  * Add unpriviledged only Xen support.
  * [i386] Drop k7 images.
  * Drop maybe IETF document. (closes: #423040)
  * Drop drivers because of binary only firmwares:
    - DABUSB driver
    - COPS LocalTalk PC support
    - Digi Intl. RightSwitch SE-X support
    - 3Com 3C359 Token Link Velocity XL adapter support
    - SMC ISA/MCA adapter support
    - EMI 6|2m USB Audio interface support
    - EMI 2|6 USB Audio interface support
    - Computone IntelliPort Plus serial support
  * Remove binary only firmwares for:
    - Alteon AceNIC/3Com 3C985/NetGear GA620 Gigabit support
    - Broadcom Tigon3 support
    - USB Keyspan USA-xxx Serial Driver
    - Korg 1212 IO
    - ESS Allegro/Maestro3
    - Yamaha YMF724/740/744/754
    - Technotrend/Hauppauge Nova-USB devices
    - YAM driver for AX.25
    - MyriCOM Gigabit Ethernet support
    - PTI Qlogic, ISP Driver
    - Cirrus Logic (Sound Fusion) CS4280/CS461x/CS462x/CS463x
    - Madge Ambassador (Collage PCI 155 Server)
    - PCA-200E support
    - SBA-200E support
    - Broadcom NetXtremeII support
  * Disable now broken drivers:
    - Alteon AceNIC/3Com 3C985/NetGear GA620 Gigabit support
    - USB Keyspan USA-xxx Serial Driver
    - Technotrend/Hauppauge Nova-USB devices
    - YAM driver for AX.25
    - MyriCOM Gigabit Ethernet support
    - PTI Qlogic, ISP Driver
    - Cirrus Logic (Sound Fusion) CS4280/CS461x/CS462x/CS463x
    - Madge Ambassador (Collage PCI 155 Server)
    - PCA-200E support
    - SBA-200E support
    - Broadcom NetXtremeII support
  * Add -common to common header package names.
  * Drop provides from common header packages.
  * Update plain image type.
  * Put only a config dump into linux-support.

  [ Aurelien Jarno ]
  * [mips, mipsel] Add a 64-bit image (5kc-malta) for the MIPS Malta board.
    (closes: #435677)
    [sparc] Enable r8169 module on sparc64 and sparc64-smp flavours (closes:
    #431977)

  [ Frederik Schüler ]
  * Move all PATA options into the global config file, exept PATA_ARTOP
    (arm/ixp4xx) and PATA_MPC52xx (powerpc).
  * Move new global options into the global config file
  * Clean up new amd64 options

  [ dann frazier ]
  * [ia64] Re-enable various unintentionally disabled config options
  * Enable hugetlbfs on i386, amd64, sparc64 and powerpc64. Closes: #450939

  [ Bastian Blank ]
  * Add stable release 2.6.23.2:
    - BLOCK: Fix bad sharing of tag busy list on queues with shared tag maps
    - fix tmpfs BUG and AOP_WRITEPAGE_ACTIVATE
    - Fix compat futex hangs. (closes: #433187)
    - sched: keep utime/stime monotonic
    - fix the softlockup watchdog to actually work
    - splice: fix double kunmap() in vmsplice copy path
    - writeback: don't propagate AOP_WRITEPAGE_ACTIVATE
    - SLUB: Fix memory leak by not reusing cpu_slab
    - HOWTO: update ja_JP/HOWTO with latest changes
    - fix param_sysfs_builtin name length check
    - param_sysfs_builtin memchr argument fix
    - Remove broken ptrace() special-case code from file mapping
    - locks: fix possible infinite loop in posix deadlock detection
    - lockdep: fix mismatched lockdep_depth/curr_chain_hash
  * Add stable release 2.6.23.3:
    - revert "x86_64: allocate sparsemem memmap above 4G"
    - x86: fix TSC clock source calibration error
    - x86 setup: sizeof() is unsigned, unbreak comparisons
    - x86 setup: handle boot loaders which set up the stack incorrectly
    - x86: fix global_flush_tlb() bug
    - xfs: eagerly remove vmap mappings to avoid upsetting Xen
    - xen: fix incorrect vcpu_register_vcpu_info hypercall argument
    - xen: deal with stale cr3 values when unpinning pagetables
    - xen: add batch completion callbacks
    - UML - kill subprocesses on exit
    - UML - stop using libc asm/user.h
    - UML - Fix kernel vs libc symbols clash
    - UML - Stop using libc asm/page.h
    - POWERPC: Make sure to of_node_get() the result of pci_device_to_OF_node()
    - POWERPC: Fix handling of stfiwx math emulation
    - MIPS: R1: Fix hazard barriers to make kernels work on R2 also.
    - MIPS: MT: Fix bug in multithreaded kernels.
    - Fix sparc64 MAP_FIXED handling of framebuffer mmaps
    - Fix sparc64 niagara optimized RAID xor asm
  * Add stable release 2.6.23.4:
    - mac80211: make ieee802_11_parse_elems return void
    - mac80211: only honor IW_SCAN_THIS_ESSID in STA, IBSS, and AP modes
    - mac80211: honor IW_SCAN_THIS_ESSID in siwscan ioctl
    - mac80211: store SSID in sta_bss_list
    - mac80211: store channel info in sta_bss_list
    - mac80211: reorder association debug output
    - ieee80211: fix TKIP QoS bug
    - NETFILTER: nf_conntrack_tcp: fix connection reopening
    - Fix netlink timeouts.
    - Fix crypto_alloc_comp() error checking.
    - Fix SET_VLAN_INGRESS_PRIORITY_CMD error return.
    - Fix VLAN address syncing.
    - Fix endianness bug in U32 classifier.
    - Fix TEQL oops.
    - Fix error returns in sys_socketpair()
    - softmac: fix wext MLME request reason code endianness
    - Fix kernel_accept() return handling.
    - TCP: Fix size calculation in sk_stream_alloc_pskb
    - Fix SKB_WITH_OVERHEAD calculations.
    - Fix 9P protocol build
    - Fix advertised packet scheduler timer resolution
    - Add get_unaligned to ieee80211_get_radiotap_len
    - mac80211: Improve sanity checks on injected packets
    - mac80211: filter locally-originated multicast frames
  * Add stable release 2.6.23.5:
    - zd1211rw, fix oops when ejecting install media
    - rtl8187: Fix more frag bit checking, rts duration calc
    - ipw2100: send WEXT scan events
    - zd1201: avoid null ptr access of skb->dev
    - sky2: fix power settings on Yukon XL
    - sky2: ethtool register reserved area blackout
    - sky2: status ring race fix
    - skge: XM PHY handling fixes
    - Fix L2TP oopses.
    - TG3: Fix performance regression on 5705.
    - forcedeth: add MCP77 device IDs
    - forcedeth msi bugfix
    - ehea: 64K page kernel support fix
    - libertas: fix endianness breakage
    - libertas: more endianness breakage
  * Add stable release 2.6.23.6:
    - ACPI: suspend: Wrong order of GPE restore.
    - ACPI: sleep: Fix GPE suspend cleanup
    - libata: backport ATA_FLAG_NO_SRST and ATA_FLAG_ASSUME_ATA, part 2
    - libata: backport ATA_FLAG_NO_SRST and ATA_FLAG_ASSUME_ATA
    - libata: add HTS542525K9SA00 to NCQ blacklist
    - radeon: set the address to access the GART table on the CPU side correctly
    - Char: moxa, fix and optimise empty timer
    - Char: rocket, fix dynamic_dev tty
    - hptiop: avoid buffer overflow when returning sense data
    - ide: Fix cs5535 driver accessing beyond array boundary
    - ide: Fix siimage driver accessing beyond array boundary
    - ide: Add ide_get_paired_drive() helper
    - ide: fix serverworks.c UDMA regression
    - i4l: fix random freezes with AVM B1 drivers
    - i4l: Fix random hard freeze with AVM c4 card
    - ALSA: hda-codec - Add array terminator for dmic in STAC codec
    - USB: usbserial - fix potential deadlock between write() and IRQ
    - USB: add URB_FREE_BUFFER to permissible flags
    - USB: mutual exclusion for EHCI init and port resets
    - usb-gadget-ether: prevent oops caused by error interrupt race
    - USB: remove USB_QUIRK_NO_AUTOSUSPEND
    - MSI: Use correct data offset for 32-bit MSI in read_msi_msg()
    - md: raid5: fix clearing of biofill operations
    - md: fix an unsigned compare to allow creation of bitmaps with v1.0 metadata
    - dm: fix thaw_bdev
    - dm delay: fix status
    - libata: sync NCQ blacklist with upstream
    - ALSA: hdsp - Fix zero division
    - ALSA: emu10k1 - Fix memory corruption
    - ALSA: Fix build error without CONFIG_HAS_DMA
    - ALSA: fix selector unit bug affecting some USB speakerphones
    - ALSA: hda-codec - Avoid zero NID in line_out_pins[] of STAC codecs
    - IB/mthca: Use mmiowb() to avoid firmware commands getting jumbled up
    - IB/uverbs: Fix checking of userspace object ownership
    - hwmon/lm87: Disable VID when it should be
    - hwmon/lm87: Fix a division by zero
    - hwmon/w83627hf: Don't assume bank 0
    - hwmon/w83627hf: Fix setting fan min right after driver load
    - i915: fix vbl swap allocation size.
    - POWERPC: Fix platinumfb framebuffer
  * Add stable release 2.6.23.7:
    - NFS: Fix a writeback race...
    - ocfs2: fix write() performance regression
    - minixfs: limit minixfs printks on corrupted dir i_size (CVE-2006-6058)
  * Add stable release 2.6.23.8:
    - wait_task_stopped: Check p->exit_state instead of TASK_TRACED (CVE-2007-5500)
    - TCP: Make sure write_queue_from does not begin with NULL ptr (CVE-2007-5501)
  * Add stable release 2.6.23.9:
    - ipw2200: batch non-user-requested scan result notifications
    - USB: Nikon D40X unusual_devs entry
    - USB: unusual_devs modification for Nikon D200
    - softlockup: use cpu_clock() instead of sched_clock()
    - softlockup watchdog fixes and cleanups
    - x86: fix freeze in x86_64 RTC update code in time_64.c
    - ntp: fix typo that makes sync_cmos_clock erratic
    - x86: return correct error code from child_rip in x86_64 entry.S
    - x86: NX bit handling in change_page_attr()
    - x86: mark read_crX() asm code as volatile
    - x86: fix off-by-one in find_next_zero_string
    - i386: avoid temporarily inconsistent pte-s
    - libcrc32c: keep intermediate crc state in cpu order
    - geode: Fix not inplace encryption
    - Fix divide-by-zero in the 2.6.23 scheduler code
    - ACPI: VIDEO: Adjust current level to closest available one.
    - libata: sata_sis: use correct S/G table size
    - sata_sis: fix SCR read breakage
    - reiserfs: don't drop PG_dirty when releasing sub-page-sized dirty file
    - x86: disable preemption in delay_tsc()
    - dmaengine: fix broken device refcounting
    - nfsd4: recheck for secure ports in fh_verify
    - knfsd: fix spurious EINVAL errors on first access of new filesystem
    - raid5: fix unending write sequence
    - oProfile: oops when profile_pc() returns ~0LU
    - drivers/video/ps3fb: fix memset size error
    - i2c/eeprom: Hide Sony Vaio serial numbers
    - i2c/eeprom: Recognize VGN as a valid Sony Vaio name prefix
    - i2c-pasemi: Fix NACK detection

 -- maximilian attems <maks@debian.org>  Fri, 30 Nov 2007 11:40:09 +0100

linux-2.6 (2.6.22-6) unstable; urgency=low

  [ Martin Michlmayr ]
  * [mips] Add IP22 (SGI Indy) patches from Thomas Bogendoerfer:
    - Disable EARLY PRINTK because it breaks serial.
    - fix wrong argument order.
    - wrong check for second HPC.  Closes: #448488

  [ maximilian attems ]
  * Add stable release 2.6.22.11 - minus ipv6 abi breaker:
    - libertas: fix endianness breakage
    - libertas: more endianness breakage
    - Fix ROSE module unload oops.
    - Add get_unaligned to ieee80211_get_radiotap_len
    - Fix ipv6 redirect processing, leads to TAHI failures.
    - i915: fix vbl swap allocation size.
    - Fix ESP host instance numbering.
    - Fix TCP MD5 on big-endian.
    - Fix zero length socket write() semantics.
    - Fix sys_ipc() SEMCTL on sparc64.
    - Fix TCP initial sequence number selection.
    - lockdep: fix mismatched lockdep_depth/curr_chain_hash
    - V4L: ivtv: fix udma yuv bug
    - Fix TCP's ->fastpath_cnt_hit handling.
    - hwmon/lm87: Fix a division by zero
    - hwmon/lm87: Disable VID when it should be
    - hwmon/w83627hf: Fix setting fan min right after driver load
    - hwmon/w83627hf: Don't assume bank 0
    - netdrvr: natsemi: Fix device removal bug
    - Fix ieee80211 handling of bogus hdrlength field
    - mac80211: filter locally-originated multicast frames
    - POWERPC: Fix handling of stfiwx math emulation
    - dm9601: Fix receive MTU
    - firewire: fix unloading of fw-ohci while devices are attached
    - Fix cls_u32 error return handling.
    - ACPI: disable lower idle C-states across suspend/resume
  * Add stable release 2.6.22.12-rc1:
    - genirq: cleanup mismerge artifact
    - genirq: suppress resend of level interrupts
    - genirq: mark io_apic level interrupts to avoid resend
    - IB/uverbs: Fix checking of userspace object ownership
    - minixfs: limit minixfs printks on corrupted dir i_size (CVE-2006-6058)
    - param_sysfs_builtin memchr argument fix
    - x86: fix global_flush_tlb() bug
    - dm snapshot: fix invalidation deadlock
    - Revert "x86_64: allocate sparsemem memmap above 4G"

  [ Bastian Blank ]
  * Update vserver patch to 2.2.0.5.
    - Ignore symbols from never to be merged patch.

 -- maximilian attems <maks@debian.org>  Sun,  4 Nov 2007 17:35:51 +0100

linux-2.6 (2.6.22-5) unstable; urgency=low

  [ maximilian attems ]
  * Add stable release 2.6.22.6:
    - USB: allow retry on descriptor fetch errors
    - PCI: lets kill the 'PCI hidden behind bridge' message
    - Netfilter: Missing Kbuild entry for netfilter
    - Fix soft-fp underflow handling.
    - SPARC64: Fix sparc64 task stack traces.
    - TCP: Do not autobind ports for TCP sockets
    - DCCP: Fix DCCP GFP_KERNEL allocation in atomic context
    - NET: Share correct feature code between bridging and bonding
    - SNAP: Fix SNAP protocol header accesses.
    - NET: Fix missing rcu unlock in __sock_create()
    - IPv6: Invalid semicolon after if statement
    - TCP: Fix TCP rate-halving on bidirectional flows.
    - TCP: Fix TCP handling of SACK in bidirectional flows.
    - uml: fix previous request size limit fix
    - usb: add PRODUCT, TYPE to usb-interface events
    - PPP: Fix PPP buffer sizing.
    - ocfs2: Fix bad source start calculation during kernel writes
    - signalfd: fix interaction with posix-timers
    - signalfd: make it group-wide, fix posix-timers scheduling
    - USB: fix DoS in pwc USB video driver
    - sky2: don't clear phy power bits
    - PCI: disable MSI on RS690
    - PCI: disable MSI on RD580
    - PCI: disable MSI on RX790
    - IPV6: Fix kernel panic while send SCTP data with IP fragments
    - i386: fix lazy mode vmalloc synchronization for paravirt
  * Set abi to 3.
  * Add stable release 2.6.22.7: (CVE-2007-4573)
    - x86_64: Zero extend all registers after ptrace in 32bit entry path.
  * Add stable release 2.6.22.8: (CVE-2007-4571)
    - Convert snd-page-alloc proc file to use seq_file
  * Add stable release 2.6.22.9:
    - 3w-9xxx: Fix dma mask setting
    - Fix pktgen src_mac handling.
    - nfs: fix oops re sysctls and V4 support
    - DVB: get_dvb_firmware: update script for new location of tda10046 firmware
    - afs: mntput called before dput
    - disable sys_timerfd()
    - Fix "Fix DAC960 driver on machines which don't support 64-bit DMA"
    - futex_compat: fix list traversal bugs
    - MTD: Initialise s_flags in get_sb_mtd_aux()
    - Fix sparc64 v100 platform booting.
    - Fix IPV6 DAD handling
    - ext34: ensure do_split leaves enough free space in both blocks
    - dir_index: error out instead of BUG on corrupt dx dirs
    - Fix oops in vlan and bridging code
    - V4L: ivtv: fix VIDIOC_S_FBUF: new OSD values were never set
    - crypto: blkcipher_get_spot() handling of buffer at end of page
    - Fix datagram recvmsg NULL iov handling regression.
    - Handle snd_una in tcp_cwnd_down()
    - Fix TCP DSACK cwnd handling
    - JFFS2: fix write deadlock regression
    - hwmon: End of I/O region off-by-one
    - Fix debug regression in video/pwc
    - splice: fix direct splice error handling
    - Fix race with shared tag queue maps
    - Fix ipv6 source address handling.
    - POWERPC: Flush registers to proper task context
    - bcm43xx: Fix cancellation of work queue crashes
    - Fix DAC960 driver on machines which don't support 64-bit DMA
    - DVB: get_dvb_firmware: update script for new location of sp8870 firmware
    - USB: fix linked list insertion bugfix for usb core
    - Correctly close old nfsd/lockd sockets.
    - Fix IPSEC AH4 options handling
    - setpgid(child) fails if the child was forked by sub-thread
    - sigqueue_free: fix the race with collect_signal()
    - Fix decnet device address listing.
    - Fix inet_diag OOPS.
    - Leases can be hidden by flocks
    - kconfig: oldconfig shall not set symbols if it does not need to
    - MTD: Makefile fix for mtdsuper
    - firewire: fw-ohci: ignore failure of pci_set_power_state
      (fix suspend regression)
    - ieee1394: ohci1394: fix initialization if built non-modular
    - Fix device address listing for ipv4.
    - Fix tc_ematch kbuild
    - V4L: cx88: Avoid a NULL pointer dereference during mpeg_open()
    - DVB: b2c2-flexcop: fix Airstar HD5000 tuning regression
    - fix realtek phy id in forcedeth
    - rpc: fix garbage in printk in svc_tcp_accept()
    - Fix IPV6 append OOPS.
    - Fix ipv6 double-sock-release with MSG_CONFIRM
    - ACPI: Validate XSDT, use RSDT if XSDT fails
  * Update vserver patch to 2.2.0.4.
  * Add stable release 2.6.22.10:
    - i386: Use global flag to disable broken local apic timer on AMD CPUs.
    - Fix timer_stats printout of events/sec
    - libata: update drive blacklists
    - i2c-algo-bit: Read block data bugfix
    - scsi_transport_spi: fix domain validation failure from incorrect width
      setting
    - Fix SMP poweroff hangs
    - Fix ppp_mppe kernel stack usage.
    - sky2: reduce impact of watchdog timer
    - sky2: fix VLAN receive processing
    - sky2: fix transmit state on resume
    - SELinux: clear parent death signal on SID transitions
    - NLM: Fix a circular lock dependency in lockd
    - NLM: Fix a memory leak in nlmsvc_testlock

  [ Martin Michlmayr ]
  * [mips] Add a fix so qemu NE2000 will work again.
  * [mipsel/r5k-cobalt] Enable MTD.
  * [mips] Backport "Fix CONFIG_BUILD_ELF64 kernels with symbols in
    CKSEG0" to fix crash on boot on IP32 (SGI O2).  Closes: #444104.

  [ Steve Langasek ]
  * Set CONFIG_MATHEMU=y on alpha, which is required for proper fp math on
    at least ev4-ev56 systems.  Closes: #411813.
  * linux-image packages need to depend on a newer version of coreutils,
    because of the use of readlink -q -m inherited from kernel-package.
    Closes: #413311.

  [ Bastian Blank ]
  * Fix tainted check in bug scripts.

  [ dann frazier ]
  * [ia64] Re-enable various unintentionally disabled config options

 -- Maximilian Attems <maks@debian.org>  Thu, 11 Oct 2007 13:31:38 +0000

linux-2.6 (2.6.22-4) unstable; urgency=low

  [ dann frazier ]
  * [hppa] Use generic compat_sys_getdents (closes: #431773)

  [ Martin Michlmayr ]
  * [powerpc] Fix PS/2 keyboard detection on Pegasos (closes: #435378).

  [ Emanuele Rocca ]
  * [sparc] Add patch to fix PCI config space accesses on sun4u.
  * [sparc] Disable CONFIG_SCSI_SCAN_ASYNC.

  [ maximilian attems ]
  * Add stable release 2.6.22.2:
    - usb-serial: Fix edgeport regression on non-EPiC devices
    - Missing header include in ipt_iprange.h
    - drivers/video/macmodes.c:mac_find_mode() mustn't be __devinit
    - Fix ipv6 tunnel endianness bug.
    - aacraid: fix security hole
    - USB: cdc-acm: fix sysfs attribute registration bug
    - USB: fix warning caused by autosuspend counter going negative
    - Fix sparc32 memset()
    - Fix leak on /proc/lockdep_stats
    - Fix leaks on /proc/{*/sched, sched_debug, timer_list, timer_stats}
    - futex: pass nr_wake2 to futex_wake_op
    - md: handle writes to broken raid10 arrays gracefully
    - forcedeth bug fix: cicada phy
    - forcedeth bug fix: vitesse phy
    - forcedeth bug fix: realtek phy
    - ACPI: dock: fix opps after dock driver fails to initialize
    - pcmcia: give socket time to power down
    - drm/i915: Fix i965 secured batchbuffer usage (CVE-2007-3851)
    - Fix console write locking in sparc drivers.
    - Sparc64 bootup assembler bug
    - IPV6: /proc/net/anycast6 unbalanced inet6_dev refcnt
    - make timerfd return a u64 and fix the __put_user
    - Fix error queue socket lookup in ipv6
    - Input: lifebook - fix an oops on Panasonic CF-18
    - readahead: MIN_RA_PAGES/MAX_RA_PAGES macros
    - V4L: Add check for valid control ID to v4l2_ctrl_next
    - V4L: ivtv: fix broken VBI output support
    - V4L: ivtv: fix DMA timeout when capturing VBI + another stream
    - V4L: ivtv: Add locking to ensure stream setup is atomic
    - V4L: wm8775/wm8739: Fix memory leak when unloading module
    - do not limit locked memory when RLIMIT_MEMLOCK is RLIM_INFINITY
    - Include serial_reg.h with userspace headers (closes: #433755)
    - TCP FRTO retransmit bug fix
    - Fix rfkill IRQ flags.
    - nfsd: fix possible read-ahead cache and export table corruption
    - nfsd: fix possible oops on re-insertion of rpcsec_gss modules
    - jbd commit: fix transaction dropping
    - jbd2 commit: fix transaction dropping
    - softmac: Fix ESSID problem
    - uml: limit request size on COWed devices
    - UML: exports for hostfs
    - splice: fix double page unlock
    - cfq-iosched: fix async queue behaviour
    - cr_backlight_probe() allocates too little storage for struct cr_panel
    - sx: switch subven and subid values
    - hugetlb: fix race in alloc_fresh_huge_page()
    - KVM: SVM: Reliably detect if SVM was disabled by BIOS
    - dm io: fix another panic on large request
    - md: raid10: fix use-after-free of bio
    - fs: 9p/conv.c error path fix
    - Fix sparc32 udelay() rounding errors.
    - sony-laptop: fix bug in event handling
    - eCryptfs: ecryptfs_setattr() bugfix
    - Hangup TTY before releasing rfcomm_dev
    - dm io: fix panic on large request
    - dm raid1: fix status
    - dm snapshot: permit invalid activation
    - "ext4_ext_put_in_cache" uses __u32 to receive physical block number
    - destroy_workqueue() can livelock
    - USB: fix for ftdi_sio quirk handling
    - Fix TC deadlock.
    - Fix IPCOMP crashes.
    - gen estimator timer unload race
    - Netfilter: Fix logging regression
    - Fix user struct leakage with locked IPC shem segment
    - Fix reported task file values in sense data
    - gen estimator deadlock fix
    - Netpoll leak
    - dm: disable barriers
    - firewire: fw-sbp2: set correct maximum payload (fixes CardBus adapters)
    - fw-ohci: fix "scheduling while atomic"
    - firewire: fix memory leak of fw_request instances
    - ieee1394: revert "sbp2: enforce 32bit DMA mapping"
    - libata: add FUJITSU MHV2080BH to NCQ blacklist
    - i386: HPET, check if the counter works
    - CPU online file permission
    - acpi-cpufreq: Proper ReadModifyWrite of PERF_CTL MSR
    - Keep rfcomm_dev on the list until it is freed
    - SCTP scope_id handling fix
    - Fix ipv6 link down handling.
    - Fix TCP IPV6 MD5 bug.
    - sysfs: release mutex when kmalloc() failed in sysfs_open_file().
    - nf_conntrack: don't track locally generated special ICMP error
  * Bump abi due to firewire, ivtv and xrfm changes.
  * Add stable release 2.6.22.3:
    - fix oops in __audit_signal_info()
    - direct-io: fix error-path crashes
    - powerpc: Fix size check for hugetlbfs
    - stifb: detect cards in double buffer mode more reliably
    - pata_atiixp: add SB700 PCI ID
    - PPC: Revert "[POWERPC] Add 'mdio' to bus scan id list for platforms
      with QE UEC"
    - random: fix bound check ordering (CVE-2007-3105)
    - softmac: Fix deadlock of wx_set_essid with assoc work
    - PPC: Revert "[POWERPC] Don't complain if size-cells == 0 in prom_parse()"
    - ata_piix: update map 10b for ich8m
    - CPUFREQ: ondemand: fix tickless accounting and software coordination bug
    - CPUFREQ: ondemand: add a check to avoid negative load calculation
  * Add stable release 2.6.22.4:
    - Reset current->pdeath_signal on SUID binary execution (CVE-2007-3848)
  * Add stable release 2.6.22.5:
    - x86_64: Check for .cfi_rel_offset in CFI probe
    - x86_64: Change PMDS invocation to single macro
    - i386: Handle P6s without performance counters in nmi watchdog
    - revert "x86, serial: convert legacy COM ports to platform devices"
    - ACPICA: Fixed possible corruption of global GPE list
    - ACPICA: Clear reserved fields for incoming ACPI 1.0 FADTs
    - i386: Fix double fault handler
    - JFFS2 locking regression fix.
    - r8169: avoid needless NAPI poll scheduling
    - Linux 2.6.22.5
    - AVR32: Fix atomic_add_unless() and atomic_sub_unless()
    - i386: allow debuggers to access the vsyscall page with compat vDSO
    - hwmon: (smsc47m1) restore missing name attribute
    - hwmon: fix w83781d temp sensor type setting
    - Hibernation: do not try to mark invalid PFNs as nosave
    - sky2: restore workarounds for lost interrupts
    - sky2: carrier management
    - sky2: check for more work before leaving NAPI
    - sky2: check drop truncated packets
    - forcedeth: fix random hang in forcedeth driver when using netconsole
    - libata: add ATI SB700 device IDs to AHCI driver

  [ dann frazier ]
  * [ia64] Restore config cleanup now that its safe to break the ABI

  [ Bastian Blank ]
  * Update vserver patch to 2.2.0.3.

 -- Bastian Blank <waldi@debian.org>  Thu, 30 Aug 2007 20:19:44 +0200

linux-2.6 (2.6.22-3) unstable; urgency=low

  [ dann frazier ]
  * [ia64] Config cleanup in 2.6.22-2 broke the ABI; revert most of it
    for now (everything but the efivars and sym53c8xx modules)

  [ Martin Michlmayr ]
  * [mipsel/r5k-cobalt] Fix a typo in the config file.
  * [mipsel/4kc-malta] Update the config file, thanks Aurelien Jarno.
  * [mipsel] Add patch from Yoichi Yuasa to fix IDE on Cobalt.

 -- Bastian Blank <waldi@debian.org>  Sun, 29 Jul 2007 13:47:38 +0200

linux-2.6 (2.6.22-2) unstable; urgency=low

  [ Steve Langasek ]
  * [alpha] request_irq-retval.patch: capture the return value of all
    request_irq() calls in sys_titan.c to suppress the warning (and
    build failure with -Werror); failures still aren't being handled, but
    there's nothing that needs to be done -- or nothing that can be done
    -- if these requests fail anyway.

  [ Christian T. Steigies ]
  * Add module.lds to kernel headers (closes: #396220)
  * Enable INPUT_UINPUT on mac
  * Add 2.6.22 patches from linux-m68k CVS

  [ maximilian attems ]
  * Add stable release 2.6.22.1:
    - nf_conntrack_h323: add checking of out-of-range on choices' index values
      (CVE-2007-3642)

  [ dann frazier ]
  * [ia64] Re-enable various config options which were unintentionally
    disabled somewhere between 2.6.21 and 2.6.22
  * [ia64] Re-enable vserver flavour - this was somehow lost when 2.6.22
    was merged from trunk to the sid branch

  [ Bastian Blank ]
  * Update vserver patch to 2.2.0.3-rc1.

 -- Bastian Blank <waldi@debian.org>  Mon, 23 Jul 2007 09:38:01 +0200

linux-2.6 (2.6.22-1) unstable; urgency=low

  [ Bastian Blank ]
  * Drop asfs options.
  * Drop linux-libc-headers references.
  * Update vserver patch to 2.2.0-rc5.

  [ maximilian attems ]
  * Fullfils policy 3.7.2.2.
  * Add Sempron to the k7 image description (closes: #384737)
    Thanks Robert Millan <rmh@aybabtu.com>.
  * [powerpc] Enable CONFIG_ADB_PMU_LED.
  * [hppa] Disable a bunch of topconfig enabled fb devices. Thanks Frank
    Lichtenheld <djpig@debian.org> for build fix.

  [ Christian T. Steigies ]
  * Add module.lds to kernel headers
  * Enable INPUT_UINPUT on mac
  * Add 2.6.22 patches from linux-m68k CVS

  [ dann frazier ]
  * Enable vserver flavour for ia64 (closes: #423232)

 -- Bastian Blank <waldi@debian.org>  Sun, 15 Jul 2007 15:03:40 +0200

linux-2.6 (2.6.22~rc5-1~experimental.1) experimental; urgency=low

  [ Bastian Blank ]
  * [powerpc]: Disable prep.
  * [powerpc]: Disable apm emulation.
  * Drop inactive members from Uploaders.

  [ maximilian attems ]
  * Cleanup configs of old unused variables.
  * Enable TCP_CONG_YEAH, TCP_CONG_ILLINOIS, NF_CONNTRACK_SANE, DM_DELAY,
    GIGASET_M101, SATA_INIC162X, VIDEO_IVTV, USB_ZR364XX, INFINIBAND_CXGB3,
    MLX4_INFINIBAND, SPI_AT25, MFD_SM501, DVB_USB_M920X, DVB_USB_GL861,
    DVB_USB_AU6610, DVB_USB_OPERA1, SENSORS_AD7418, SENSORS_ADM1029,
    SENSORS_F75375S, SENSORS_CORETEMP, SENSORS_MAX6650, SENSORS_APPLESMC,
    I2C_SIMTEC, I2C_TINY_USB, SC92031, LIBERTAS_USB, RFKILL, RFKILL_INPUT,
    MTD_UBI, SND_USB_CAIAQ, SND_USB_CAIAQ_INPUT, USB_BERRY_CHARGE,
    RTC_DRV_MAX6900, SUNRPC_BIND34, SND_PORTMAN2X4, FB_VT8623, FUSION_LAN,
    DISPLAY_SUPPORT, FB_ARK, FB_SM501
    and disable SCSI_ESP_CORE, SPI_SPIDEV, CRYPT_CRYPTD, SYSV68_PARTITION,
    MOUSE_PS2_TOUCHKIT, INPUT_POLLDEV in topconfig.
  * [amd64, i386]: Take care of the renaming acpi-ibm to thinkpad-acpi.
    Enable KINGSUN_DONGLE, AF_RXRPC, RXKAD, MTD_NAND_PLATFORM, BLINK, PHANTOM,
    BACKLIGHT_PROGEAR, FB_HECUBA, FB_LE80578, FB_CARILLO_RANCH.
    Disable OSS_OBSOLETE.
  * Enable WLAN_PRE80211 and WLAN_80211 on all archs with NET_RADIO enabled.
  * Fix RTC_INTF_{DEV,SYSFS,PROC}=y where enabled modular.
  * Enable new wirless stack mac80211 and improved wireless conf api.
  * Enable new USB Touchscreen Driver on all configs with touchscreens.
  * Enable the newly added crypto algorythm: fcrypt, pcbc and camellia.
  * Unify CONFIG_TR to toplevel config, also enable new drivers 3C359
    and SMCTR.
  * Enable the moved USB tablets config options where wacom is enabled.
  * [i386] Enable driver for Crystalfontz 128x64 2-color LCD.
  * [amd64] Enable KS0108 LCD controller.
  * Enable the new firewire stack labeled to be more simple and robust.
  * [i386] Enable VMI paravirtualized interface.
  * [powerpc] Enable fb for IBM GXT4500P adaptor.
  * [amd64] Enable timerstats too.

  [ Martin Michlmayr ]
  * mipsel/r5k-cobalt: Use the new RTC system.

  [ dann frazier ]
  * Add Xen licensing info to the copyright file. (closes: #368912)

  [ Gordon Farquharson ]
  * arm: Mark CHELSIO_T3, NETXEN_NIC, BCM43XX, VIDEO_BT848,
    DVB_B2C2_FLEXCOP, and DVB_BUDGET as broken on ARM.
  * arm/ixp4xx: Add support for the new generic I2C GPIO driver on the
    NSLU2 and the NAS100D. Thanks to Michael-Luke Jones and Rod Whitby.
  * arm/ixp4xx: Update Artop PATA support patch for the NAS 100d.

  [ Christian T. Steigies ]
  * m68k: Disable already included patches (611, 618, 630)

 -- Bastian Blank <waldi@debian.org>  Tue, 19 Jun 2007 17:49:52 +0200

linux-2.6 (2.6.21-6) unstable; urgency=low

  * Add stable release 2.6.21.6:
    - nf_conntrack_h323: add checking of out-of-range on choices' index values
      (CVE-2007-3642)
  * Update vserver patch to 2.2.0.

 -- Bastian Blank <waldi@debian.org>  Tue, 10 Jul 2007 18:36:17 +0200

linux-2.6 (2.6.21-5) unstable; urgency=low

  [ Christian T. Steigies ]
  * [m68k] Add atari isa and scsi fixes

  [ maximilian attems ]
  * Add stable release 2.6.21.4:
    - cpuset: prevent information leak in cpuset_tasks_read (CVE-2007-2875)
    - random: fix error in entropy extraction (CVE-2007-2453 1 of 2)
    - random: fix seeding with zero entropy (CVE-2007-2453 2 of 2)
    - NETFILTER: {ip, nf}_conntrack_sctp: fix remotely triggerable NULL ptr
      dereference (CVE-2007-2876)
  * Add stable release 2.6.21.5:
    - acpi: fix potential call to a freed memory section.
    - USB: set the correct Interrupt interval in usb_bulk_msg
    - i386: Fix K8/core2 oprofile on multiple CPUs
    - ntfs_init_locked_inode(): fix array indexing
    - ALSA: wm8750 typo fix
    - neofb: Fix pseudo_palette array overrun in neofb_setcolreg
    - e1000: disable polling before registering netdevice
    - timer statistics: fix race
    - x86: fix oprofile double free
    - ALSA: usb-audio: explicitly match Logitech QuickCam
    - zd1211rw: Add AL2230S RF support
    - IPV4: Correct rp_filter help text.
    - Fix AF_UNIX OOPS
    - ICMP: Fix icmp_errors_use_inbound_ifaddr sysctl
    - NET: Fix BMSR_100{HALF,FULL}2 defines in linux/mii.h
    - SPARC64: Fix _PAGE_EXEC_4U check in sun4u I-TLB miss handler.
    - SPARC64: Don't be picky about virtual-dma values on sun4v.
    - SPARC64: Fix two bugs wrt. kernel 4MB TSB.
    - cciss: fix pci_driver.shutdown while device is still active
    - fix compat console unimap regression
    - timer stats: speedups
    - SPARC: Linux always started with 9600 8N1
    - pci_ids: update patch for Intel ICH9M
    - PCI: quirk disable MSI on via vt3351
    - UML - Improve host PTRACE_SYSEMU check
    - NET: parse ip:port strings correctly in in4_pton
    - Char: cyclades, fix deadlock
    - IPSEC: Fix panic when using inter address familiy IPsec on loopback.
    - TCP: Use default 32768-61000 outgoing port range in all cases.
    - TG3: Fix link problem on Dell's onboard 5906.
    - fuse: fix mknod of regular file
    - md: Avoid overflow in raid0 calculation with large components.
    - md: Don't write more than is required of the last page of a bitmap
    - make freezeable workqueues singlethread
    - tty: fix leakage of -ERESTARTSYS to userland
    - V4L/DVB (5593): Budget-ci: Fix tuning for TDM 1316 (160..200 MHz)
    - Input: i8042 - fix AUX port detection with some chips
    - SCSI: aacraid: Correct sa platform support.
      (Was: [Bug 8469] Bad EIP value on pentium3 SMP kernel-2.6.21.1)
    - BLUETOOTH: Fix locking in hci_sock_dev_event().
    - hpt366: don't check enablebits for HPT36x
    - ieee1394: eth1394: bring back a parent device
    - NET: Fix race condition about network device name allocation.
    - ALSA: hda-intel - Probe additional slots only if necessary
    - ALSA: hda-intel - Fix detection of audio codec on Toshiba A100
    - ahci: disable 64bit dma on sb600
    - i386: HPET, check if the counter works
    - Ignore bogus ACPI info for offline CPUs
    - NOHZ: Rate limit the local softirq pending warning output
    - Prevent going idle with softirq pending
    - Work around Dell E520 BIOS reboot bug
    - NET: "wrong timeout value" in sk_wait_data() v2
    - IPV6 ROUTE: No longer handle ::/0 specially.
    - x86_64: allocate sparsemem memmap above 4G
  * Bump ABI to 2.

  [ Bastian Blank ]
  * Back out ABI fixing changes.
  * Update vserver patch to 2.2.0-rc3.

 -- Bastian Blank <waldi@debian.org>  Fri, 22 Jun 2007 12:39:47 +0200

linux-2.6 (2.6.21-4) unstable; urgency=low

  * [powerpc] Fix mkvmlinuz support.
  * [s390] Add exception handler for diagnose 224.

 -- Bastian Blank <waldi@debian.org>  Sat, 26 May 2007 14:08:44 +0200

linux-2.6 (2.6.21-3) unstable; urgency=low

  [ Gordon Farquharson ]
  * arm/ixp4xx: Add patch to set NSLU2 timer frequency.

  [ maximilian attems ]
  * sparc64: enable USB_SERIAL. (closes: #412740)
  * Apply stable 2.6.21.1.
  * Add stable release 2.6.21.2:
    - slob: fix page order calculation on not 4KB page
    - libata-sff: Undo bug introduced with pci_iomap changes
    - kbuild: fixdep segfault on pathological string-o-death
    - IPMI: fix SI address space settings
    - IPV6: Reverse sense of promisc tests in ip6_mc_input
    - iop: fix iop_getttimeoffset
    - iop13xx: fix i/o address translation
    - arm: fix handling of svc mode undefined instructions
    - CPUFREQ: powernow-k7: fix MHz rounding issue with perflib
    - CPUFREQ: Support rev H AMD64s in powernow-k8
    - CPUFREQ: Correct revision mask for powernow-k8
    - JFS: Fix race waking up jfsIO kernel thread
    - IPV6: Send ICMPv6 error on scope violations.
    - SPARC64: Add missing cpus_empty() check in hypervisor xcall handling.
    - SPARC64: Fix recursion in PROM tree building.
    - SERIAL SUNHV: Add an ID string.
    - SPARC64: Bump PROMINTR_MAX to 32.
    - SPARC64: Be more resiliant with PCI I/O space regs.
    - oom: fix constraint deadlock
    - fix for bugzilla 8426: massive slowdown on SCSI CD/DVD drive connected to
      mptspi driver
    - x86_64 : Fix vgettimeofday()
    - IPV6: Fix slab corruption running ip6sic
    - IPSEC: Check validity of direction in xfrm_policy_byid
    - CRYPTO: api: Read module pointer before freeing algorithm
    - NET_SCHED: prio qdisc boundary condition
    - reiserfs: suppress lockdep warning
    - USB HID: hiddev - fix race between hiddev_send_event() and
      hiddev_release()
    - NETFILTER: {ip,nf}_nat_proto_gre: do not modify/corrupt GREv0 packets
      through NAT
    - fix leaky resv_huge_pages when cpuset is in use
    - ACPI: Fix 2.6.21 boot regression on P4/HT
    - TG3: Fix TSO bugs.
    - TG3: Remove reset during MAC address changes.
    - TG3: Update version and reldate.
    - BNX2: Fix TSO problem with small MSS.
    - BNX2: Block MII access when ifdown.
    - BNX2: Save PCI state during suspend.
    - BNX2: Update version and reldate.
    - sis900: Allocate rx replacement buffer before rx operation
    - knfsd: Avoid use of unitialised variables on error path when nfs exports.
    - knfsd: rpc: fix server-side wrapping of krb5i replies
    - md: Avoid a possibility that a read error can wrongly propagate through
    - md/raid1 to a filesystem.
    - fat: fix VFAT compat ioctls on 64-bit systems
    - NETFILTER: {ip,nf}_conntrack: fix use-after-free in helper destroy
      callback invocation
    - ppp: Fix ppp_deflate issues with recent zlib_inflate changes
    - NETPOLL: Fix TX queue overflow in trapped mode.
    - NETPOLL: Remove CONFIG_NETPOLL_RX
    - cxacru: Fix infinite loop when trying to cancel polling task
    - TCP: zero out rx_opt in tcp_disconnect()
    - ipv6: track device renames in snmp6
    - skge: default WOL should be magic only (rev2)
    - skge: allow WOL except for known broken chips
    - sky2: allow 88E8056
    - sky2: 88e8071 support not ready
    - skge: crash on shutdown/suspend
    - sky2: fix oops on shutdown
    - udf: decrement correct link count in udf_rmdir
    - ALSA: hda-codec - Fix resume of STAC92xx codecs
    - sata_via: add missing PM hooks
    - driver-core: don't free devt_attr till the device is released
    - pci-quirks: disable MSI on RS400-200 and RS480
    - highres/dyntick: prevent xtime lock contention
    - clocksource: fix resume logic
    - smc911x: fix compilation breakage wjen debug is on
    - SCTP: Fix sctp_getsockopt_local_addrs_old() to use local storage.
    - SCTP: Correctly copy addresses in sctp_copy_laddrs
    - SCTP: Prevent OOPS if hmac modules didn't load
    - IPV6: Do no rely on skb->dst before it is assigned.
    - IPV6 ROUTE: Assign rt6i_idev for ip6_{prohibit,blk_hole}_entry.

  [ Christian T. Steigies ]
  * m68k: enable ATARI_SCSI and ATARI_ROM_ISA

  [ Bastian Blank ]
  * Fix linux/version.h in linux-libc-dev.
  * Make it possible to specifiy special CFLAGS.
  * [hppa] Reenable.
  * [hppa] Workaround hppa64 failure.
  * [hppa] Fix debugging in lws syscalls.
  * Fix abi change.
  * Add stable release 2.6.21.3:
    - [PATCH] GEODE-AES: Allow in-place operations [CVE-2007-2451]

 -- Bastian Blank <waldi@debian.org>  Fri, 25 May 2007 10:57:48 +0200

linux-2.6 (2.6.21-2) unstable; urgency=low

  [ Christian T. Steigies ]
  * m68k: fix atari scc patch
  * m68k: install compressed vmlinuz images so the post-inst script can find it

  [ Steve Langasek ]
  * [alpha] isa-mapping-support.patch: add isa_page_to_bus and
    isa_bus_to_virt defines to complement the existing isa_virt_to_bus
    define; untested, but these should all be straightforward on alpha and
    defining them is certainly a better option for getting user feedback
    than disabling the affected drivers.

  [ Bastian Blank ]
  * [powerpc] Readd mkvmlinuz support. (closes: #419033)
  * [sparc]: Disable sparc32 image.
  * [hppa]: Temporary disable all images.

 -- Bastian Blank <waldi@debian.org>  Fri, 18 May 2007 19:52:36 +0200

linux-2.6 (2.6.21-1) unstable; urgency=low

  [ maximilian attems ]
  * New upstream release see http://kernelnewbies.org/Linux_2_6_21
    (closes: #423874)
  * Disable CONFIG_IP_ROUTE_MULTIPATH_CACHED in topconfig.
  * Enable CONFIG_IP6_NF_MATCH_MH, CONFIG_CHELSIO_T3, CONFIG_USB_NET_DM9601,
    CONFIG_NETFILTER_XT_TARGET_TCPMSS, CONFIG_RTC_DRV_CMOS,
    CONFIG_ASUS_LAPTOP, CONFIG_SONY_LAPTOP, CONFIG_DVB_TUNER_QT1010,
    CONFIG_USB_IOWARRIOR, CONFIG_ATL1 in topconfig.
  * [i386] Enable CONFIG_ACPI_BAY, CONFIG_X86_LONGHAUL, CONFIG_BLK_DEV_DELKIN,
    CONFIG_BLK_DEV_IT8213, CONFIG_BLK_DEV_TC86C001, CONFIG_INPUT_ATLAS_BTNS,
    CONFIG_SENSORS_ADM1029, CONFIG_FB_SVGALIB, CONFIG_FB_S3,
    CONFIG_USB_KC2190, CONFIG_KS0108.
  * Add stable release 2.6.21.1:
    - IPV4: Fix OOPS'er added to netlink fib.
    - IPV6: Fix for RT0 header ipv6 change.
  * [i386] Enable CONFIG_NO_HZ, CONFIG_HIGH_RES_TIMERS for dynticks and true
    high-resolution timers.
  * [i386] Enable CONFIG_TIMER_STATS to collect stats about kernel/userspace
    timer aka power usage (see powertop). (closes: #423694)
  * [i386] Disable obsolete CONFIG_IRQBALANCE due to bad timer behaviour.

  [ Martin Michlmayr ]
  * Add armel (arm with EABI) support.  Thanks, Lennert Buytenhek and
    Joey Hess.  (closes: #410853)
  * Mark CHELSIO_T3 as broken on ARM.
  * Take arch/arm/tools/mach-types from current git to fix build failure
    because MACH_TYPE_EP80219 is not defined.
  * mips/sb1: Don't build CONFIG_ATA into the kernel.
  * mips/sb1: Unset CONFIG_USB_{KBD,MOUSE} since the generic HID is used.
  * arm/iop32x: Don't build CONFIG_ATA into the kernel.
  * arm/ixp4xx: Enable more SATA drivers.
  * arm/ixp4xx: Enable PATA_ARTOP which is needed by the nas100d.
  * arm/ixp4xx: Set CONFIG_USB_EHCI_TT_NEWSCHED.
  * mips/4kc-malta: Add an image for the MIPS Malta board.  Thanks,
    Aurelien Jarno. (closes: #421377)

  [ Emanuele Rocca ]
  * sparc: Enable CONFIG_SCSI_QLOGIC_1280. (closes: #423177)

  [ Christian T. Steigies ]
  * Add m68k patches for 2.6.21
  * Add type: plain to [image] in arch/m68k/defines to fix missing
    Modules.symvers problem

  [ Steve Langasek ]
  * Revert change to disable image building on alpha.

  [ Bastian Blank ]
  * Update vserver patch to 2.2.0-rc1.

 -- Bastian Blank <waldi@debian.org>  Wed, 16 May 2007 13:46:38 +0200

linux-2.6 (2.6.20-3) unstable; urgency=low

  [ Gordon Farquharson ]
  * arm: Mark CONFIG_MTD_NAND_CAFE and CONFIG_NETXEN_NIC as broken to
    fix FTBFS.

  [ Bastian Blank ]
  * Disable new pata drivers. (closes: #419458)
  * Disable pata in ata_piix.

 -- Bastian Blank <waldi@debian.org>  Tue, 24 Apr 2007 09:54:44 +0200

linux-2.6 (2.6.20-2) unstable; urgency=low

  [ Bastian Blank ]
  * Rename linux-libc-headers into linux-libc-dev.
  * [mips] Drop sb1250 uart support.
  * [alpha] Temporary disable alpha images.
  * Add stable release 2.6.20.7:
    - Linux 2.6.20.7
    - Update libata drive blacklist to the latest from 2.6.21
    - fix page leak during core dump
    - revert "retries in ext4_prepare_write() violate ordering requirements"
    - revert "retries in ext3_prepare_write() violate ordering requirements"
    - libata: Clear tf before doing request sense (take 3)
    - fix lba48 bug in libata fill_result_tf()
    - ahci.c: walkaround for SB600 SATA internal error issue
    - libata bugfix: preserve LBA bit for HDIO_DRIVE_TASK
    - softmac: avoid assert in ieee80211softmac_wx_get_rate
    - knfsd: allow nfsd READDIR to return 64bit cookies
    - Fix TCP slow_start_after_idle sysctl
    - Fix tcindex classifier ABI borkage...
    - Fix IPSEC replay window handling
    - Fix TCP receiver side SWS handling.
    - Fix scsi sense handling
    - Fix length validation in rawv6_sendmsg()
    - NETFILTER: ipt_CLUSTERIP: fix oops in checkentry function
    - 8139too: RTNL and flush_scheduled_work deadlock
    - Fix calculation for size of filemap_attr array in md/bitmap.
    - HID: Do not discard truncated input reports
    - DVB: pluto2: fix incorrect TSCR register setting
    - DVB: tda10086: fix DiSEqC message length
    - sky2: phy workarounds for Yukon EC-U A1
    - sky2: turn on clocks when doing resume
    - sky2: turn carrier off when down
    - skge: turn carrier off when down
    - sky2: reliable recovery
    - i386: fix file_read_actor() and pipe_read() for original i386 systems
    - kbuild: fix dependency generation

  [ dann frazier ]
  * [hppa] Add parisc arch patch from Kyle McMartin
  * [hppa] Enable CONFIG_TULIP_MMIO (closes: #332962)
  * [hppa] Disable ni52 driver, it doesn't build (and wouldn't work if it did)

 -- Bastian Blank <waldi@debian.org>  Sun, 15 Apr 2007 16:04:16 +0200

linux-2.6 (2.6.20-1) unstable; urgency=low

  [ Martin Michlmayr ]
  * mipsel: Drop DECstation support (both r3k-kn02 and r4k-kn04).
  * arm: Drop RiscPC (rpc) support.
  * arm: Update configs for 2.6.19-rc6.
  * arm: source drivers/ata/Kconfig so SATA can be enabled on ARM.
  * arm/footbridge: Unset SATA.
  * arm/s3c2410: Drop this flavour since no such device is supported
    in debian-installer and the ARM build resources are limited.

  [ Sven Luther ]
  * [powerpc] Added Genesi Efika support patch

  [ Bastian Blank ]
  * Remove legacy pty support. (closes: #338404)
  * Enable new scsi parts.
  * powerpc: Enable ibmvscsis.
  * Add stable release 2.6.20.1:
    - Linux 2.6.20.1
    - [PATCH] Fix a free-wrong-pointer bug in nfs/acl server (CVE-2007-0772)
  * Add stable release 2.6.20.2:
    - Linux 2.6.20.2
    - IPV6: Handle np->opt being NULL in ipv6_getsockopt_sticky() [CVE-2007-1000]
    - x86-64: survive having no irq mapping for a vector
    - Fix buffer overflow in Omnikey CardMan 4040 driver (CVE-2007-0005)
    - TCP: Fix minisock tcp_create_openreq_child() typo.
    - gfs2: fix locking mistake
    - ATA: convert GSI to irq on ia64
    - pktcdvd: Correctly set cmd_len field in pkt_generic_packet
    - video/aty/mach64_ct.c: fix bogus delay loop
    - revert "drivers/net/tulip/dmfe: support basic carrier detection"
    - throttle_vm_writeout(): don't loop on GFP_NOFS and GFP_NOIO allocations
    - fix section mismatch warning in lockdep
    - ueagle-atm.c needs sched.h
    - kvm: Fix asm constraint for lldt instruction
    - lockdep: forward declare struct task_struct
    - Char: specialix, isr have 2 params
    - buffer: memorder fix
    - kernel/time/clocksource.c needs struct task_struct on m68k
    - m32r: build fix for processors without ISA_DSP_LEVEL2
    - hugetlb: preserve hugetlb pte dirty state
    - enable mouse button 2+3 emulation for x86 macs
    - v9fs_vfs_mkdir(): fix a double free
    - ufs: restore back support of openstep
    - Fix MTRR compat ioctl
    - kexec: Fix CONFIG_SMP=n compilation V2 (ia64)
    - NLM: Fix double free in __nlm_async_call
    - RPM: fix double free in portmapper code
    - Revert "[PATCH] LOG2: Alter get_order() so that it can make use of ilog2() on a constant"
    - Backport of psmouse suspend/shutdown cleanups
    - USB: usbnet driver bugfix
    - sched: fix SMT scheduler bug
    - tty_io: fix race in master pty close/slave pty close path
    - forcedeth: disable msix
    - export blk_recount_segments
    - Fix reference counting (memory leak) problem in __nfulnl_send() and callers related to packet queueing.
    - Fix anycast procfs device leak
    - Don't add anycast reference to device multiple times
    - Fix TCP MD5 locking.
    - Fix %100 cpu spinning on sparc64
    - Fix skb data reallocation handling in IPSEC
    - Fix xfrm_add_sa_expire() return value
    - Fix interrupt probing on E450 sparc64 systems
    - HID: fix possible double-free on error path in hid parser
    - POWERPC: Fix performance monitor exception
    - libata: add missing CONFIG_PM in LLDs
    - libata: add missing PM callbacks
    - bcm43xx: Fix assertion failures in interrupt handler
    - mmc: Power quirk for ENE controllers
    - UML - Fix 2.6.20 hang
    - fix umask when noACL kernel meets extN tuned for ACLs
    - sata_sil: ignore and clear spurious IRQs while executing commands by polling
    - swsusp: Fix possible oops in userland interface
    - Fix posix-cpu-timer breakage caused by stale p->last_ran value
    - V4L: cx88-blackbird: allow usage of 376836 and 262144 sized firmware images
    - V4L: fix cx25840 firmware loading
    - DVB: digitv: open nxt6000 i2c_gate for TDED4 tuner handling
    - DVB: cxusb: fix firmware patch for big endian systems
    - V4L: pvrusb2: Handle larger cx2341x firmware images
    - V4L: pvrusb2: Fix video corruption on stream start
    - dvbdev: fix illegal re-usage of fileoperations struct
    - md: Fix raid10 recovery problem.
    - bcm43xx: fix for 4309
    - i386: Fix broken CONFIG_COMPAT_VDSO on i386
    - x86: Don't require the vDSO for handling a.out signals
    - x86_64: Fix wrong gcc check in bitops.h
    - sky2: transmit timeout deadlock
    - sky2: dont flush good pause frames
    - Fix oops in xfrm_audit_log()
    - Prevent pseudo garbage in SYN's advertized window
    - Fix IPX module unload
    - Clear TCP segmentation offload state in ipt_REJECT
    - Fix atmarp.h for userspace
    - UHCI: fix port resume problem
    - Fix recently introduced problem with shutting down a busy NFS server.
    - Avoid using nfsd process pools on SMP machines.
    - EHCI: turn off remote wakeup during shutdown
    - IPV6: HASHTABLES: Use appropriate seed for caluculating ehash index.
    - MTD: Fatal regression in drivers/mtd/redboot.c in 2.6.20
    - Kconfig: FAULT_INJECTION can be selected only if LOCKDEP is enabled.
    - USB HID: Fix USB vendor and product IDs endianness for USB HID devices
    - Fix null pointer dereference in appledisplay driver
    - ieee1394: fix host device registering when nodemgr disabled
    - ieee1394: video1394: DMA fix
    - Fix compile error for e500 core based processors
    - md: Avoid possible BUG_ON in md bitmap handling.
    - Fix allocation failure handling in multicast
    - Fix TCP FIN handling
    - Fix ATM initcall ordering.
    - Fix various bugs with aligned reads in RAID5.
    - hda-intel - Don't try to probe invalid codecs
    - usbaudio - Fix Oops with unconventional sample rates
    - usbaudio - Fix Oops with broken usb descriptors
    - USB: fix concurrent buffer access in the hub driver
    - Missing critical phys_to_virt in lib/swiotlb.c
    - AGP: intel-agp bugfix
    - bcm43xx: Fix for oops on ampdu status
    - bcm43xx: Fix for oops on resume
    - ide: fix drive side 80c cable check
    - Keys: Fix key serial number collision handling
    - knfsd: Fix a race in closing NFSd connections.
    - pata_amd: fix an obvious bug in cable detection
    - prism54: correct assignment of DOT1XENABLE in WE-19 codepaths
    - rtc-pcf8563: detect polarity of century bit automatically
    - x86_64: fix 2.6.18 regression - PTRACE_OLDSETOPTIONS should be accepted
    - ocfs2: ocfs2_link() journal credits update
  * Update xen patch to changeset 48670 from fedora 2.6.20 branch.
  * Support xen versions 3.0.4-1 and 3.0.3-1.

  [ Rod Whitby ]
  * arm/ixp4xx: Enable PATA_ARTOP for the nas100d and dsmg600.
  * arm/ixp4xx: Enable RTC for the nas100d
  * Add nas100d Ethernet MAC setup support.
  * Add temporary hack to get Artop PATA support going on the nas100d.

  [ maximilian attems ]
  * i386: Enable kvm.
  * Add stable release 2.6.20.3:
    - Fix sparc64 device register probing
    - Fix bug 7994 sleeping function called from invalid context
    - Fix timewait jiffies
    - Fix UDP header pointer after pskb_trim_rcsum()
    - Fix compat_getsockopt
    - bcm43xx: Fix problem with >1 GB RAM
    - nfnetlink_log: fix NULL pointer dereference
    - nfnetlink_log: fix possible NULL pointer dereference
    - conntrack: fix {nf, ip}_ct_iterate_cleanup endless loops
    - nf_conntrack/nf_nat: fix incorrect config ifdefs
    - tcp conntrack: accept SYN|URG as valid
    - nfnetlink_log: fix reference leak
    - nfnetlink_log: fix use after free
    - nf_conntrack: fix incorrect classification of IPv6 fragments as
      ESTABLISHED
    - nfnetlink_log: zero-terminate prefix
    - nfnetlink_log: fix crash on bridged packet
    - Fix callback bug in connector
    - fix for bugzilla #7544 (keyspan USB-to-serial converter)
    - ip6_route_me_harder should take into account mark
  * Add myself to uploaders field, entry got lost after 2.6.16-2
  * Add stable release 2.6.20.4:
    - fix deadlock in audit_log_task_context()
    - EHCI: add delay to bus_resume before accessing ports
    - Copy over mac_len when cloning an skb
    - fix read past end of array in md/linear.c
    - oom fix: prevent oom from killing a process with children/sibling unkillable
    - Fix sparc64 hugepage bugs
    - Fix page allocation debugging on sparc64
    - Fix niagara memory corruption
    - Input: i8042 - really suppress ACK/NAK during panic blink
    - Input: i8042 - fix AUX IRQ delivery check
    - Input: i8042 - another attempt to fix AUX delivery checks
    - Fix rtm_to_ifaddr() error return.
    - r8169: fix a race between PCI probe and dev_open
    - futex: PI state locking fix
    - adjust legacy IDE resource setting (v2)
    - UML - arch_prctl should set thread fs
    - gdth: fix oops in gdth_copy_cmd()
    - Fix extraneous IPSEC larval SA creation
    - IA64: fix NULL pointer in ia64/irq_chip-mask/unmask function
    - st: fix Tape dies if wrong block size used, bug 7919
    - Fix ipv6 flow label inheritance
    - NETFILTER: nfnetlink_log: fix reference counting
    - mm: fix madvise infinine loop
    - Fix another NULL pointer deref in ipv6_sockglue.c
    - NetLabel: Verify sensitivity level has a valid CIPSO mapping
    - Fix GFP_KERNEL with preemption disabled in fib_trie
    - IrDA: irttp_dup spin_lock initialisation
    - hda-intel - Fix codec probe with ATI controllers
    - hrtimer: prevent overrun DoS in hrtimer_forward()
    - fix MTIME_SEC_MAX on 32-bit
    - nfs: nfs_getattr() can't call nfs_sync_mapping_range() for non-regular files
    - dio: invalidate clean pages before dio write
    - initialise pi_lock if CONFIG_RT_MUTEXES=N
  * Add stable release 2.6.20.5:
    - FRA_{DST,SRC} are le16 for decnet
    - CIFS: reset mode when client notices that ATTR_READONLY is no longer set
    - ide: clear bmdma status in ide_intr() for ICHx controllers (revised #4)
    - ide: remove clearing bmdma status from cdrom_decode_status() (rev #4)
    - NET: Fix sock_attach_fd() failure in sys_accept()
    - DCCP: Fix exploitable hole in DCCP socket options
    - ide: revert "ide: fix drive side 80c cable check, take 2" for now
    - generic_serial: fix decoding of baud rate
    - IPV6: Fix ipv6 round-robin locking.
    - VIDEO: Fix FFB DAC revision probing
    - PPP: Fix PPP skb leak
    - V4L: msp_attach must return 0 if no msp3400 was found.
    - CRYPTO: api: scatterwalk_copychunks() fails to advance through scatterlist
    - APPLETALK: Fix a remotely triggerable crash (CVE-2007-1357)
    - UML - fix epoll
    - UML - host VDSO fix
    - UML - Fix static linking
    - UML - use correct register file size everywhere
    - libata: sata_mv: don't touch reserved bits in EDMA config register
    - libata: sata_mv: Fix 50xx irq mask
    - libata bugfix: HDIO_DRIVE_TASK
    - V4L: Fix SECAM handling on saa7115
    - DVB: fix nxt200x rf input switching
    - SPARC: Fix sparc builds with gcc-4.2.x
    - V4L: saa7146: Fix allocation of clipping memory
    - uml: fix unreasonably long udelay
    - NET: Fix packet classidier NULL pointer OOPS
    - NET_SCHED: Fix ingress qdisc locking.
    - sata_nv: delay on switching between NCQ and non-NCQ commands
    - dvb-core: fix several locking related problems
    - ieee1394: dv1394: fix CardBus card ejection
    - CIFS: Allow reset of file to ATTR_NORMAL when archive bit not set
    - jmicron: make ide jmicron driver play nice with libata ones
    - libata: clear TF before IDENTIFYing
    - NET: Fix FIB rules compatability
    - DVB: isl6421: don't reference freed memory
    - V4L: radio: Fix error in Kbuild file
    - i2o: block IO errors on i2o disk
  * Add stable release 2.6.20.6:
    - CRYPTO api: Use the right value when advancing scatterwalk_copychunks
    - uml: fix static linking for real

  [ Gordon Farquharson ]
  * Disable broken config options on ARM.

  [ Frederik Schüler ]
  * Disable NAPI on forcedeth, it is broken.

  [ dann frazier ]
  * Hardcode the output of the scripts under arch/ia64/scripts as executed
    in an etch environment so that we can build out of tree modules correctly
    (re-add; patch seems to have been dropped during a merge.)
    See: #392592
  * Allow '.' and '+' in the target dist field of the changelog. dpkg has
    supported this since 1.13.20, see #361171.

 -- Bastian Blank <waldi@debian.org>  Mon, 09 Apr 2007 19:21:52 +0200

linux-2.6 (2.6.18.dfsg.1-10) unstable; urgency=low

  [ maximilian attems ]
  * Add patches out of stable queue 2.6.18
    - [amd64] Don't leak NT bit into next task (CVE-2006-5755)
    - IB/srp: Fix FMR mapping for 32-bit kernels and addresses above 4G
    - SCSI: add missing cdb clearing in scsi_execute()
  * Xen postinst: Use takeover for update-initramfs. Makes postinst idempotent.
    On creation it should always overwrite. (closes: #401183)
  * Hand-picked from stable release 2.6.16.38:
    - i2c-viapro: Add support for the VT8237A and VT8251
    - PCI: irq: irq and pci_ids patch for Intel ICH9
    - i2c-i801: SMBus patch for Intel ICH9
    - fix the UML compilation
    - drm: allow detection of new VIA chipsets
    - drm: Add the P4VM800PRO PCI ID.
    - rio: typo in bitwise AND expression.
    - i2c-mv64xxx: Fix random oops at boot
    - i2c: fix broken ds1337 initialization
    - [SUNKBD]: Fix sunkbd_enable(sunkbd, 0); obvious.
    - Call init_timer() for ISDN PPP CCP reset state timer (CVE-2006-5749)
    - V4L: cx88: Fix leadtek_eeprom tagging
    - SPI/MTD: mtd_dataflash oops prevention
    - grow_buffers() infinite loop fix (CVE-2006-5757/CVE-2006-6060)
    - corrupted cramfs filesystems cause kernel oops (CVE-2006-5823)
    - ext2: skip pages past number of blocks in ext2_find_entry
      (CVE-2006-6054)
    - handle ext3 directory corruption better (CVE-2006-6053)
    - hfs_fill_super returns success even if no root inode (CVE-2006-6056)
      backout previous fix, was not complete.
    - Fix for shmem_truncate_range() BUG_ON()
    - ebtables: check struct type before computing gap
    - [IPV4/IPV6]: Fix inet{,6} device initialization order.
    - [IPV6] Fix joining all-node multicast group.
    - [SOUND] Sparc CS4231: Use 64 for period_bytes_min
  * [PKTGEN]: Convert to kthread API. Thanks David Miller for patch.
  * [IDE] Add driver for Jmicron  JMB36x devices by Alan Cox.
    Enable jmicron on i386 and amd64 archs.
  * Hand-picked from stable release 2.6.16.39:
    - atiixp: hang fix
    - V4L/DVB: Flexcop-usb: fix debug printk
    - V4L/DVB: Fix uninitialised variable in dvb_frontend_swzigzag
    - read_zero_pagealigned() locking fix
    - adfs: fix filename handling
    - sparc32: add offset in pci_map_sg()
    - cdrom: set default timeout to 7 seconds
    - [SCSI] qla1280 command timeout
    - [SCSI] qla1280 bus reset typo
    - [Bluetooth] Check if DLC is still attached to the TTY
    - [Bluetooth] Fix uninitialized return value for RFCOMM sendmsg()
    - [Bluetooth] Return EINPROGRESS for non-blocking socket calls
    - [Bluetooth] Handle command complete event for exit periodic inquiry
    - [Bluetooth] Fix compat ioctl for BNEP, CMTP and HIDP
    - [Bluetooth] Add locking for bt_proto array manipulation
    - i386: fix CPU hotplug with 2GB VMSPLIT

  [ dann frazier ]
  * Fix raid1 recovery (closes: #406181)

  [ Jurij Smakov ]
  * Add dtlb-prot-bug-niagara.patch by David Miller, fixing the bug in the
    Niagara's DTLB-PROT trap.

  [ Bastian Blank ]
  * i386: Add amd64 image. (closes: #379090)

 -- Bastian Blank <waldi@debian.org>  Fri,  2 Feb 2007 12:50:35 +0100

linux-2.6 (2.6.18.dfsg.1-9) unstable; urgency=low

  [ Martin Michlmayr ]
  * arm/iop32x: Enable CONFIG_IP_NF_CONNTRACK_EVENTS and _NETLINK.
  * arm/ixp4xx: Enable some more I2C sensor modules.
  * arm/ixp4xx: Enable CONFIG_USB_NET_RNDIS_HOST.
  * arm/footbridge: Enable CONFIG_NATSEMI.
  * Revert mm/msync patches because they cause filesystem corruption
    (closes: #401006, #401980, #402707) ...
  * ... and add an alternative msync patch from Hugh Dickins that
    doesn't depend on the mm changes (closes: #394392).
  * mips: provide pci_get_legacy_ide_irq needed by some IDE drivers
    (see #404950).
  * arm: Implement flush_anon_page(), which is needed for FUSE
    (closes: #402876) and possibly dm-crypt/LUKS (see #403426).
  * arm: Turn off PCI burst on the Cyber2010, otherwise X11 on
    Netwinder will crash.
  * arm/iop32x: Enable CONFIG_IEEE80211_SOFTMAC and drivers based
    on it.
  * arm/ixp4xx: Upgrade to version 0.3.1 of the IXP4xx NPE Ethernet
    driver.  This version fixes stuck connections, e.g. with scp and
    NFS (closes: #404447).
  * arm/ixp4xx: Enable CONFIG_VIDEO_CPIA_USB.
  * arm/ixp4xx: Enable CONFIG_ISCSI_TCP.
  * arm/iop32x: Likewise.

  [ Bastian Blank ]
  * Bump ABI to 4.
  * Update vserver patch to 2.0.2.2-rc9. (closes: #402743, #403790)
  * Update xen patch to changeset 36186 from Fedora 2.6.18 branch.
  * i386/xen: Build only the pae version. (closes: #390862)
  * hppa: Override host type when necessary.
  * Fix tg3 reset. (closes: #405085)

  [ dann frazier ]
  * Fix potential fragmentation attacks in ip6_tables (CVE-2006-4572)
  * Backport a number of fixes for the cciss driver
    - Fix a bug with 1TB disks caused by converting total_size to an int
    - Claim devices that are of the HP RAID class and have a valid cciss sig
    - Make NR_CMDS a per-controller define - most can do 1024 commands, but
      the E200 family can only support 128
    - Change the SSID on the E500 as a workaround for a firmware bug
    - Disable prefetch on the P600 controller. An ASIC bug may result in
      prefetching beyond the end of physical memory
    - Increase blk_queue_max_sectors from 512 to 2048 to increase performance
    - Map out more memor for the PCI config table, required to reach offset
      0x214 to disable DMA on the P600
    - Set a default raid level on a volume that either does not support
      reading the geometry or reports an invalid geometry for whatever reason
      to avoid problems with buggy firmware
    - Revert change that replaed XFER_READ/XFER_WRITE macros with
      h->cciss_read/h->cciss_write that caused command timeouts on older
      controllers on ia32 (closes: #402787)
  * Fix mincore hang (CVE-2006-4814)
  * ia64: turn on IOC4 modules for SGI Altix systems. Thanks to Stephane Larose
    for suggesting this.
  * Add versioned build dep on findutils to make sure the system find command
    supports the -execdir action (closes: #405150)
  * Hardcode the output of the scripts under arch/ia64/scripts as executed
    in an etch environment so that we can build out of tree modules correctly
    (closes: #392592)
  * Update unusual_devs entry for ipod to fix an eject issue (closes: #406124)
  * Re-add verify_pmtmr_rate, resolving problems seen on older K6 ASUS
    boards where the ACPI PM timer runs too fast (closes: #394753)
  * Avoid condition where /proc/swaps header may not be printed
    (closes: #292318)
  * [hppa] disable XFS until it works (closes: #350482)

  [ Norbert Tretkowski ]
  * libata: handle 0xff status properly. (closes: #391867)
  * alpha: enabled CONFIG_SCSI_ARCMSR. (closes: #401187)
  * removed BROKEN_ON_SMP dependency from I2C_ELEKTOR. (closes: #402253)

  [ Christian T. Steigies ]
  * m68k/atari: enable keyboard, mouse and fb drivers
  * m68k/atari: fixes for ethernec and video driver by Michael Schmitz
  * m68k/atari: fixes for scsi driver by Michael Schmitz
  * m68k/mac: fixes for mace and cuda driver by Finn Thain
  * m68k/atari: fixes for ide driver by Michael Schmitz
  * m68k/atari: fixes for ide driver by Michael Schmitz
  * m68k/atari: fixes for ethernec and atakeyb driver by Michael Schmitz, build ethernec as module
  * m68k/mac: fixes for mace and adb driver by Finn Thain

  [ maximilian attems ]
  * Add stable release 2.6.18.6:
    - EBTABLES: Fix wraparounds in ebt_entries verification.
    - EBTABLES: Verify that ebt_entries have zero ->distinguisher.
    - EBTABLES: Deal with the worst-case behaviour in loop checks.
    - EBTABLES: Prevent wraparounds in checks for entry components' sizes.
    - skip data conversion in compat_sys_mount when data_page is NULL
    - bonding: incorrect bonding state reported via ioctl
    - x86-64: Mark rdtsc as sync only for netburst, not for core2
      (closes: #406767)
    - dm crypt: Fix data corruption with dm-crypt over RAID5 (closes: #402812)
    - forcedeth: Disable INTx when enabling MSI in forcedeth
    - PKT_SCHED act_gact: division by zero
    - XFRM: Use output device disable_xfrm for forwarded packets
    - IPSEC: Fix inetpeer leak in ipv4 xfrm dst entries.
    - V4L: Fix broken TUNER_LG_NTSC_TAPE radio support
    - m32r: make userspace headers platform-independent
    - IrDA: Incorrect TTP header reservation
    - SUNHME: Fix for sunhme failures on x86
    - Bluetooth: Add packet size checks for CAPI messages (CVE-2006-6106)
    - softmac: remove netif_tx_disable when scanning
    - DVB: lgdt330x: fix signal / lock status detection bug
    - dm snapshot: fix freeing pending exception
    - NET_SCHED: policer: restore compatibility with old iproute binaries
    - NETFILTER: ip_tables: revision support for compat code
    - ARM: Add sys_*at syscalls
    - ieee1394: ohci1394: add PPC_PMAC platform code to driver probe
    - softirq: remove BUG_ONs which can incorrectly trigger
  * Hand-picked from stable release 2.6.16.30:
    - [PPPOE]: Advertise PPPoE MTU
  * Hand-picked from stable release 2.6.16.31:
    - [NETFILTER]: Fix ip6_tables extension header bypass bug (CVE-2006-4572)
    - fix RARP ic_servaddr breakage
  * Hand-picked from stable release 2.6.16.32:
    - drivers/telephony/ixj: fix an array overrun
    - flush D-cache in failure path
  * Hand-picked from stable release 2.6.16.33:
    - Add new PHY to sis900 supported list
    - ipmi_si_intf.c: fix "&& 0xff" typos
    - drivers/scsi/psi240i.c: fix an array overrun
  * Hand-picked from stable release 2.6.16.34:
    - [IPX]: Annotate and fix IPX checksum
    - [IGMP]: Fix IGMPV3_EXP() normalization bit shift value.
  * Hand-picked from stable release 2.6.16.35:
    - sgiioc4: Disable module unload
    - Fix a masking bug in the 6pack driver.
    - drivers/usb/input/ati_remote.c: fix cut'n'paste error
    - proper flags type of spin_lock_irqsave()
  * Hand-picked from stable release 2.6.16.37:
    - [CRYPTO] sha512: Fix sha384 block size
    - [SCSI] gdth: Fix && typos
    - Fix SUNRPC wakeup/execute race condition
  * Enable DEBUG_FS for usbmon in generic config. Don't disable it on alpha,
    amd64, hppa and ia64. (closes: 378542)
  * Backport a number of upstream fixes for the r8169 driver, needed for
    network performance (closes: 388870, 400524)
    - r8169: more alignment for the 0x8168
    - r8169: phy program update
    - r8169: more magic during initialization of the hardware
    - r8169: perform a PHY reset before any other operation at boot time
    - r8169: Fix iteration variable sign
    - r8169: remove extraneous Cmd{Tx/Rx}Enb write
  * sound: hda: detect ALC883 on MSI K9A Platinum motherboards (MS-7280)
    patch from Leonard Norrgard <leonard.norrgard@refactor.fi>
  * tulip: Add i386 specific patch to remove duplicate pci ids.
    Thanks Jurij Smakov <jurij@wooyd.org> (closes: #334104, #405203)
  * amd64, i386: Disable SK98LIN as SKGE is the modern capable driver.
    (closes: 405196)
  * Backout net-bcm43xx_netdev_watchdog.patch and push 2.6.18.2 fix.
    (closes: 402475)

  [ Jurij Smakov ]
  * Add bugfix/sparc/isa-dev-no-reg.patch to make sure that
    isa_dev_get_resource() can deal with devices which do not have a 'reg'
    PROM property. Failure to handle such devices properly resulted in an
    oops during boot on Netra X1. Thanks to Richard Mortimer for debugging
    and patch. (closes: #404216)
  * Add bugfix/sparc/ehci-hub-contol-alignment.patch to prevent unaligned
    memory accesses in ehci-hub-control() by adding an alignment attribute
    to the tbuf array declaration. Thanks to David Miller for the patch.

  [ Sven Luther ]
  * [powerpc] Enable CONFIG_PMAC_BACKLIGHT_LEGACY (Closes: #407671).

 -- Bastian Blank <waldi@debian.org>  Wed, 24 Jan 2007 13:21:51 +0100

linux-2.6 (2.6.18-8) unstable; urgency=low

  * Fix relations in the generated control file. (closes: #400544)
  * Add stable release 2.6.18.4:
    - bridge: fix possible overflow in get_fdb_entries (CVE-2006-5751)
  * Add stable release 2.6.18.5:
    - pcmcia: fix 'rmmod pcmcia' with unbound devices
    - BLUETOOTH: Fix unaligned access in hci_send_to_sock.
    - alpha: Fix ALPHA_EV56 dependencies typo
    - TG3: Add missing unlock in tg3_open() error path.
    - softmac: fix a slab corruption in WEP restricted key association
    - AGP: Allocate AGP pages with GFP_DMA32 by default
    - V4L: Do not enable VIDEO_V4L2 unconditionally
    - bcm43xx: Drain TX status before starting IRQs
    - fuse: fix Oops in lookup
    - UDP: Make udp_encap_rcv use pskb_may_pull
    - NETFILTER: Missing check for CAP_NET_ADMIN in iptables compat layer
    - NETFILTER: ip_tables: compat error way cleanup
    - NETFILTER: ip_tables: fix module refcount leaks in compat error paths
    - NETFILTER: Missed and reordered checks in {arp,ip,ip6}_tables
    - NETFILTER: arp_tables: missing unregistration on module unload
    - NETFILTER: Kconfig: fix xt_physdev dependencies
    - NETFILTER: xt_CONNSECMARK: fix Kconfig dependencies
    - NETFILTER: H.323 conntrack: fix crash with CONFIG_IP_NF_CT_ACCT
    - IA64: bte_unaligned_copy() transfers one extra cache line.
    - x86 microcode: don't check the size
    - scsi: clear garbage after CDBs on SG_IO
    - IPV6: Fix address/interface handling in UDP and DCCP, according to the scoping architecture.
  * Revert abi changing patch from 2.6.18.5.

 -- Bastian Blank <waldi@debian.org>  Sun, 10 Dec 2006 17:51:53 +0100

linux-2.6 (2.6.18-7) unstable; urgency=low

  [ Bastian Blank ]
  * Emit conflict lines for initramfs generators. (closes: #400305)
  * Update vserver patch to 2.0.2.2-rc8.
  * s390: Add patch to fix posix types.

  [ Martin Michlmayr ]
  * r8169: Add an option to ignore parity errors.
  * r8169: Ignore parity errors on the Thecus N2100.
  * rtc: Add patch from Riku Voipio to get RS5C372 going on the N2100.
  * arm/iop32x: Build RS5C372 support into the kernel.

  [ maximilian attems ]
  * hfs: Fix up error handling in HFS. (MOKB-14-11-2006)
  * sata: Avoid null pointer dereference in SATA Promise.
  * cifs: Set CIFS preferred IO size.

  [ Jurij Smakov ]
  * Add bugfix/sunhme-pci-enable.patch, fixing the failure of sunhme
    driver on x86/PCI hosts due to missing pci_enable_device() and
    pci_set_master() calls, lost during code refactoring upstream.
    (closes: #397460)

 -- Bastian Blank <waldi@debian.org>  Mon,  4 Dec 2006 15:20:30 +0100

linux-2.6 (2.6.18-6) unstable; urgency=low

  [ maximilian attems ]
  * Enable the new ACT modules globally. They were already set for amd64, hppa
    and mips/mipsel - needed by newer iproute2. (closes: #395882, #398172)
  * Fix msync() for LSB 3.1 compliance, backport fedora patches from 2.6.19
   - mm: tracking shared dirty pages
   - mm: balance dirty pages
   - mm: optimize the new mprotect() code a bit
   - mm: small cleanup of install_page()
   - mm: fixup do_wp_page()
   - mm: msync() cleanup (closes: #394392)
  * [amd64,i386] Enable CONFIG_USB_APPLETOUCH=m (closes: #382298)
  * Add stable release 2.6.18.3:
    - x86_64: Fix FPU corruption
    - e1000: Fix regression: garbled stats and irq allocation during swsusp
    - POWERPC: Make alignment exception always check exception table
    - usbtouchscreen: use endpoint address from endpoint descriptor
    - fix via586 irq routing for pirq 5
    - init_reap_node() initialization fix
    - CPUFREQ: Make acpi-cpufreq unsticky again.
    - SPARC64: Fix futex_atomic_cmpxchg_inatomic implementation.
    - SPARC: Fix missed bump of NR_SYSCALLS.
    - NET: __alloc_pages() failures reported due to fragmentation
    - pci: don't try to remove sysfs files before they are setup.
    - fix UFS superblock alignment issues
    - NET: Set truesize in pskb_copy
    - block: Fix bad data direction in SG_IO (closes: #394690)
    - cpqarray: fix iostat
    - cciss: fix iostat
    - Char: isicom, fix close bug
    - TCP: Don't use highmem in tcp hash size calculation.
    - S390: user readable uninitialised kernel memory, take 2.
    - correct keymapping on Powerbook built-in USB ISO keyboards
    - USB: failure in usblp's error path
    - Input: psmouse - fix attribute access on 64-bit systems
    - Fix sys_move_pages when a NULL node list is passed.
    - CIFS: report rename failure when target file is locked by Windows
    - CIFS: New POSIX locking code not setting rc properly to zero on successful
    - Patch for nvidia divide by zero error for 7600 pci-express card
      (maybe fixes 398258)
    - ipmi_si_intf.c sets bad class_mask with PCI_DEVICE_CLASS

  [ Steve Langasek ]
  * [alpha] new titan-video patch, for compatibility with TITAN and similar
    systems with non-standard VGA hose configs
  * [alpha] bugfix for srm_env module from upstream (Jan-Benedict Glaw),
    makes the module compatible with the current /proc interface so that
    reads no longer return EFAULT.  (closes: #353079)
  * Bump ABI to 3 for the msync fixes above.

  [ Martin Michlmayr ]
  * arm: Set CONFIG_BINFMT_MISC=m
  * arm/ixp4xx: Set CONFIG_ATM=m (and related modules) so CONFIG_USB_ATM has
    an effect.
  * arm/iop32x: Likewise.
  * arm/s3c2410: Unset CONFIG_PM_LEGACY.
  * arm/versatile: Fix Versatile PCI config byte accesses
  * arm/ixp4xx: Swap the disk 1 and disk 2 LED definitions so they're right.
  * mipsel/r5k-cobalt: Unset CONFIG_SCSI_SYM53C8XX_2 because the timeout is
    just too long.
  * arm/ixp4xx: Enable more V4L USB devices.

  [ dann frazier ]
  * Backport various SCTP changesets from 2.6.19, recommended by Vlad Yasevich
    (closes: #397946)
  * Add a "Scope of security support" section to README.Debian, recommended
    by Moritz Muehlenhoff

  [ Thiemo Seufer ]
  * Enable raid456 for mips/mipsel qemu kernel.

  [ dann frazier ]
  * The scope of the USR-61S2B unusual_dev entry was tightened, but too
    strictly. Loosen it to apply to additional devices with a smaller bcd.
    (closes: #396375)

  [ Sven Luther ]
  * Added support for TI ez430 development tool ID in ti_usb.
    Thanks to Oleg Verych for providing the patch.

  [ Christian T. Steigies ]
  * Added support for Atari EtherNEC, Aranym, video, keyboard, mouse, and serial
    by Michael Schmitz

  [ Bastian Blank ]
  * [i386] Reenable AVM isdn card modules. (closes: #386872)

 -- Bastian Blank <waldi@debian.org>  Tue, 21 Nov 2006 11:28:09 +0100

linux-2.6 (2.6.18-5) unstable; urgency=low

  [ maximilian attems ]
  * [s390] readd the fix for "S390: user readable uninitialised kernel memory
    (CVE-2006-5174)"
  * [s390] temporarily add patch queued for 2.6.18.3 fixing 32 bit opcodes and
    instructions.

  [ Thiemo Seufer ]
  * Fix build failure of hugetlbfs (closes: #397139).
  * Add kernel configuration for qemu's mips/mipsel emulation, thanks to
    Aurelien Jarno.

  [ Bastian Blank ]
  * Update vserver patch to 2.0.2.2-rc6.
  * Update xen parts for vserver. (closes: #397281)

  [ dann frazier ]
  * [ia64] Move to upstream version of sal-flush-fix patch, which is slightly
    different than the early version added in 2.6.18-3.

  [ Frederik Schüler ]
  * [i386] Acticate CONFIG_SX for all flavours. (closes: #391275)

  [ Steve Langasek ]
  * [alpha] new asm-subarchs patch: tell the compiler that we're
    deliberately emitting ev56 or ev6 instructions, so that this code
    will still compile without having to cripple gcc-4.1's checking of
    whether the correct instruction set is used.  Closes: #397139.

  [ Martin Michlmayr ]
  * arm/ixp4xx: Enable CONFIG_USB_ATM.
  * arm/iop32x: Enable CONFIG_PPPOE.
  * arm/iop32x: Enable CONFIG_USB_ATM.

 -- Bastian Blank <waldi@debian.org>  Wed,  8 Nov 2006 17:15:55 +0100

linux-2.6 (2.6.18-4) unstable; urgency=low

  [ Norbert Tretkowski ]
  * [alpha] Switched to gcc-4.1.

  [ Jurij Smakov ]
  * [sparc] Remove sparc64-atyfb-xl-gr.patch, it does more harm than
    good in 2.6.18.
  * [sparc] Add bugfix/sparc/compat-alloc-user-space-alignment.patch
    (thanks to David Miller) to make sure that compat_alloc_user_space()
    always returns memory aligned on a 8-byte boundary on sparc. This
    prevents a number of unaligned memory accesses, like the ones in
    sys_msgrcv() and compat_sys_msgrcv(), triggered every 5 seconds whenever
    fakeroot is running.
  * [sparc] Add bugfix/sparc/bus-id-size.patch (thanks to David Miller)
    to ensure that the size of the strings stored in the bus_id field of
    struct device never exceeds the amount of memory allocated for them
    (20 bytes). It fixes the situations in which storing longer device
    names in this field would cause corruption of adjacent memory regions.
    (closes: #394697).
  * [sparc] Add bugfix/sparc/sunblade1k-boot-fix.patch (thanks to David
    Miller) to fix a boottime crash on SunBlade1000.
  * [sparc] Add bugfix/sparc/t1k-cpu-lockup.patch (thanks to David Miller)
    to prevent soft CPU lockup on T1000 servers, which can be triggered from
    userspace, resulting in denial of service.

  [ Martin Michlmayr ]
  * arm/iop32x: Fix the interrupt of the 2nd Ethernet slot on N2100.
  * arm/iop32x: Allow USB and serial to co-exist on N2100.
  * arm/ixp4xx: Add clocksource for Intel IXP4xx platforms.
  * arm: Enable CONFIG_AUDIT=y again.
  * arm/ixp4xx: Add the IXP4xx Ethernet driver.
  * arm/ixp4xx: Build LED support into the kernel.
  * Add a driver for Fintek F75375S/SP and F75373.
  * arm/iop32x: Build F75375S/SP support in.
  * arm/iop32x: Fix the size of the RedBoot config partition.

  [ maximilian attems ]
  * Add netpoll leak fix.
  * Add upstream forcedeth swsusp support.
  * r8169: PCI ID for Corega Gigabit network card.
  * r8169: the MMIO region of the 8167 stands behin BAR#1.
  * r8169: Add upstream fix for infinite loop during hotplug.
  * Bump build-dependency on kernel-package to 10.063.
  * r8169: pull revert mac address change support.
  * bcm43xx: Add full netdev watchout timeout patch. (closes: 392065)
    Thanks Sjoerd Simons <sjoerd@spring.luon.net> for the testing.
  * Add stable release 2.6.18.2:
    - Remove not yet released, revert the included patches.
    - Keep aboves bcm43xx fix, it's more complete.
    - Watchdog: sc1200wdt - fix missing pnp_unregister_driver()
    - fix missing ifdefs in syscall classes hookup for generic targets
    - JMB 368 PATA detection
    - usbfs: private mutex for open, release, and remove
    - sound/pci/au88x0/au88x0.c: ioremap balanced with iounmap
    - x86-64: Fix C3 timer test
    - Reintroduce NODES_SPAN_OTHER_NODES for powerpc
    - ALSA: emu10k1: Fix outl() in snd_emu10k1_resume_regs()
    - IB/mthca: Use mmiowb after doorbell ring
    - SCSI: DAC960: PCI id table fixup
    - ALSA: snd_rtctimer: handle RTC interrupts with a tasklet
    - JFS: pageno needs to be long
    - SPARC64: Fix central/FHC bus handling on Ex000 systems.
    - SPARC64: Fix memory corruption in pci_4u_free_consistent().
    - SPARC64: Fix PCI memory space root resource on Hummingbird.
      (closes: #392078)
    - Fix uninitialised spinlock in via-pmu-backlight code.
    - SCSI: aic7xxx: pause sequencer before touching SBLKCTL
    - IPoIB: Rejoin all multicast groups after a port event
    - ALSA: Dereference after free in snd_hwdep_release()
    - rtc-max6902: month conversion fix
    - NET: Fix skb_segment() handling of fully linear SKBs
    - SCTP: Always linearise packet on input
    - SCSI: aic7xxx: avoid checking SBLKCTL register for certain cards
    - IPV6: fix lockup via /proc/net/ip6_flowlabel [CVE-2006-5619]
    - fix Intel RNG detection
    - ISDN: check for userspace copy faults
    - ISDN: fix drivers, by handling errors thrown by ->readstat()
    - splice: fix pipe_to_file() ->prepare_write() error path
    - ALSA: Fix bug in snd-usb-usx2y's usX2Y_pcms_lock_check()
    - ALSA: Repair snd-usb-usx2y for usb 2.6.18
    - PCI: Remove quirk_via_abnormal_poweroff
    - Bluetooth: Check if DLC is still attached to the TTY
    - vmscan: Fix temp_priority race
    - Use min of two prio settings in calculating distress for reclaim
    - __div64_32 for 31 bit. Fixes funny clock speed on hercules emulator.
      (closes: 395247)
    - DVB: fix dvb_pll_attach for mt352/zl10353 in cx88-dvb, and nxt200x
    - fuse: fix hang on SMP
    - md: Fix bug where spares don't always get rebuilt properly when they become live.
    - md: Fix calculation of ->degraded for multipath and raid10
    - knfsd: Fix race that can disable NFS server.
    - md: check bio address after mapping through partitions.
    - fill_tgid: fix task_struct leak and possible oops
    - uml: fix processor selection to exclude unsupported processors and features
    - uml: remove warnings added by previous -stable patch
    - Fix sfuzz hanging on 2.6.18
    - SERIAL: Fix resume handling bug
    - SERIAL: Fix oops when removing suspended serial port
    - sky2: MSI test race and message
    - sky2: pause parameter adjustment
    - sky2: turn off PHY IRQ on shutdown
    - sky2: accept multicast pause frames
    - sky2: GMAC pause frame
    - sky2: 88E803X transmit lockup (2.6.18)
    - tcp: cubic scaling error
    - mm: fix a race condition under SMC + COW
    - ALSA: powermac - Fix Oops when conflicting with aoa driver
    - ALSA: Fix re-use of va_list
    - posix-cpu-timers: prevent signal delivery starvation
    - NFS: nfs_lookup - don't hash dentry when optimising away the lookup
    - uml: make Uml compile on FC6 kernel headers
    - Fix potential interrupts during alternative patching
  * Backport atkbd - supress "too many keys" error message.
  * [s390] Revert temporarly 2.6.18.1 "S390: user readable uninitialised
    kernel memory (CVE-2006-5174)" fix as it causes ftfbs

  [ Sven Luther ]
  * [powerpc] Added exception alignement patch from Benjamin Herrenschmidt.

  [ Frederik Schüler ]
  * Bump ABI to 2.
  * Update vserver patch to 2.0.2.2-rc4.

  [ Thiemo Seufer ]
  * Add patches from linux-mips.org's 2.6.18-stable branch:
    - bugfix/copy-user-highpage.patch, needed for cache alias handling
      on mips/mipsel/hppa.
    - bugfix/mips/syscall-wiring.patch, fixes TLS register access, and
      n32 rt_sigqueueinfo.
    - bugfix/mips/sb1-flush-cache-data-page.patch, missing cache flush
      on SB-1.
    - bugfix/mips/trylock.patch, fix trylock implementation for R1x000
      and R3xxx.
    - bugfix/mips/smp-cpu-bringup.patch, correct initialization of
      non-contiguous CPU topology.
    - bugfix/mips/header-exports.patch, clean up userland exports of
      kernel headers.
    - bugfix/mips/sb1-interrupt-handler.patch, fix broken interrupt
      routing on SB-1.
    - bugfix/mips/cache-alias.patch, fixes #387498 for mips/mipsel.
    - bugfix/mips/ip22-zilog-console.patch, fix long delays seen with
      SGI ip22 serial console.
    - bugfix/mips/signal-handling.patch, fixes a signal handling race
      condition shown with gdb.
    - bugfix/mips/sb1-duart-tts.patch, replaces mips-sb1-duart-tts.patch,
      use standard Linux names for SB-1 consoles.
    - bugfix/mips/wait-race.patch, correct behaviour of the idle loop.
    - bugfix/mips/sgi-ioc3.patch, checksumming fix for IOC3 network
      driver.
    - features/mips/qemu-kernel.patch, support for the mips/mipsel
      machine emulated by Qemu.
    - features/mips/backtrace.patch, reimplementation of stack analysis
      and backtrace printing, useful for in-kernel debugging.
    - bugfix/mips/dec-scsi.patch, replaces mips-dec-scsi.patch, fixes DSP
      SCSI driver for DECstations.
    - bugfix/mips/dec-serial.patch, replaces mips-dec-serial.patch, fix
      serial console handling on DECstations.

 -- Frederik Schüler <fs@debian.org>  Sat,  4 Nov 2006 18:45:02 +0100

linux-2.6 (2.6.18-3) unstable; urgency=low

  [ Bastian Blank ]
  * Fix home of patch apply script.
  * Unify CPUSET option. (closes: #391931)
  * Support xen version 3.0.3-1.
  * Add AHCI suspend support.
  * Add patch to support bindmount without nodev on vserver.
  * Update fedora xen patch to changeset 36252.

  [ Steve Langasek ]
  * [alpha] restore alpha-prctl.patch, which keeps disappearing every time
    there's a kernel upgrade :/

  [ Frederik Schüler ]
  * Activate CONFIG_NET_CLS_* globaly. (Closes: #389918)
  * Make CONFIG_EFI_VARS modular on i386. (Closes: #381951)
  * Activate CONFIG_SCSI_ARCMSR on amd64, powerpc, sparc too.
  * [vserver] Activate HARDCPU and HARDCPU_IDLE.
  * [vserver] Upgrade to vs2.0.2.2-rc2.

  [ maximilian attems ]
  * [mipsel] Disable CONFIG_SECURITY_SECLVL on DECstations too.
  * Add stable release 2.6.18.1:
   - add utsrelease.h to the dontdiff file
   - V4L: copy-paste bug in videodev.c
   - block layer: elv_iosched_show should get elv_list_lock
   - NETFILTER: NAT: fix NOTRACK checksum handling
   - bcm43xx: fix regressions in 2.6.18 (Closes: #392065)
   - x86-64: Calgary IOMMU: Fix off by one when calculating register space
     location
   - ide-generic: jmicron fix
   - scx200_hrt: fix precedence bug manifesting as 27x clock in 1 MHz mode
   - invalidate_inode_pages2(): ignore page refcounts
   - rtc driver rtc-pcf8563 century bit inversed
   - fbdev: correct buffer size limit in fbmem_read_proc()
   - mm: bug in set_page_dirty_buffers
   - TCP: Fix and simplify microsecond rtt sampling
   - MD: Fix problem where hot-added drives are not resynced.
   - IPV6: Disable SG for GSO unless we have checksum
   - PKT_SCHED: cls_basic: Use unsigned int when generating handle
   - sata_mv: fix oops
   - [SPARC64]: Kill bogus check from bootmem_init().
   - IPV6: bh_lock_sock_nested on tcp_v6_rcv
   - [CPUFREQ] Fix some more CPU hotplug locking.
   - SPARC64: Fix serious bug in sched_clock() on sparc64
   - Fix VIDIOC_ENUMSTD bug
   - load_module: no BUG if module_subsys uninitialized
   - i386: fix flat mode numa on a real numa system
   - cpu to node relationship fixup: map cpu to node
   - cpu to node relationship fixup: acpi_map_cpu2node
   - backlight: fix oops in __mutex_lock_slowpath during head
     /sys/class/graphics/fb0/*
   - do not free non slab allocated per_cpu_pageset
   - rtc: lockdep fix/workaround
   - powerpc: Fix ohare IDE irq workaround on old powermacs
   - sysfs: remove duplicated dput in sysfs_update_file
   - powerpc: fix building gdb against asm/ptrace.h
   - Remove offsetof() from user-visible <linux/stddef.h>
   - Clean up exported headers on CRIS
   - Fix v850 exported headers
   - Don't advertise (or allow) headers_{install,check} where inappropriate.
   - Remove UML header export
   - Remove ARM26 header export.
   - Fix H8300 exported headers.
   - Fix m68knommu exported headers
   - Fix exported headers for SPARC, SPARC64
   - Fix 'make headers_check' on m32r
   - Fix 'make headers_check' on sh64
   - Fix 'make headers_check' on sh
   - Fix ARM 'make headers_check'
   - One line per header in Kbuild files to reduce conflicts
   - sky2 network driver device ids
   - sky2: tx pause bug fix
   - netdrvr: lp486e: fix typo
   - mv643xx_eth: fix obvious typo, which caused build breakage
   - zone_reclaim: dynamic slab reclaim
   - Fix longstanding load balancing bug in the scheduler
   - jbd: fix commit of ordered data buffers
   - ALSA: Fix initiailization of user-space controls
   - USB: Allow compile in g_ether, fix typo
   - IB/mthca: Fix lid used for sending traps
   - S390: user readable uninitialised kernel memory (CVE-2006-5174)
   - zd1211rw: ZD1211B ASIC/FWT, not jointly decoder
   - V4L: pvrusb2: Limit hor res for 24xxx devices
   - V4L: pvrusb2: Suppress compiler warning
   - V4L: pvrusb2: improve 24XXX config option description
   - V4L: pvrusb2: Solve mutex deadlock
   - DVB: cx24123: fix PLL divisor setup
   - V4L: Fix msp343xG handling regression
   - UML: Fix UML build failure
   - uml: use DEFCONFIG_LIST to avoid reading host's config
   - uml: allow using again x86/x86_64 crypto code
   - NET_SCHED: Fix fallout from dev->qdisc RCU change
  * Add backported git patch remving BSD secure level - request by the
    Debian Security Team. (closes: 389282)
  * [powerpc] Add DAC960-ipr PCI id table fixup.
  * [powerpc] Fix uninitialised spinlock in via-pmu-backlight code.
  * Fix serial_cs resume handling.
  * Fix oops when removing suspended serial port.
  * Check if DLC is still attached to the TTY.
  * Add fedora backport of i965 DRM support.

  [ Martin Michlmayr ]
  * [mips] Apply some patches from linux-mips' linux-2.6.18-stable GIT tree:
    - The o32 fstatat syscall behaves differently on 32 and 64 bit kernels
    - fstatat syscall names
    - BCM1480: Mask pending interrupts against c0_status.im.
    - Cobalt: Time runs too quickly
    - Show actual CPU information in /proc/cpuinfo
    - Workaround for bug in gcc -EB / -EL options
    - Do not use -msym32 option for modules
    - Fix O32 personality(2) call with 0xffffffff argument
    - Use compat_sys_mount

  [ dann frazier ]
  * [ia64]: Fix booting on HP cell systems, thanks to Troy Heber
    - Enable CONFIG_HUGETLBFS
    - bugfix/ia64/sal-flush-fix.patch: delay sal cache flush
  * bugfix/sky2-receive-FIFO-fix.patch: fix sky2 hangs on some chips
    Thanks to Stephen Hemminger for the patch. (Closes: #391382)
  * features/all/drivers/cciss-support-for-gt-2TB-volumes.patch:
    Add support for > 2TB volumes
  * bugfix/sym2-dont-claim-raid-devs.patch: Prevent cpqarray/sym2 conflict
    by telling sym2 not to claim raid devices. (Closes: #391384)

  [ Sven Luther ]
  * [powerpc] Added AMD74xx driver module to the powerpc64 flavour
    (Closes: #391861).

  [ Kyle McMartin ]
  * [hppa] Force CROSS_COMPILE=hppa64-linux-gnu- (closes: #389296)

 -- Bastian Blank <waldi@debian.org>  Sat, 21 Oct 2006 15:59:43 +0200

linux-2.6 (2.6.18-2) unstable; urgency=low

  [ Bastian Blank ]
  * hppa: Fix compiler dependencies. (closes: #389296)
  * Make cfq the default io scheduler.
  * Add arcmsr (Areca) driver.
  * powerpc/prep: Fix compatibility asm symlink.
  * m68k: Disable initramfs support.

  [ Kyle McMartin ]
  * hppa: Add parisc patchset.

  [ Norbert Tretkowski ]
  * [alpha] Workaround undefined symbols by setting CONFIG_SCSI=y for smp flavour.
    (closes: #369517)

  [ Christian T. Steiges ]
  * m68k: Update patches for 2.6.18.
  * m68k: Re-Add m68k-as and m68k-macro patch which allow building with current binutils.
  * m68k: disable CONFIG_AUDIT for m68k.
  * m68k/mac: add m68k-no-backlight and m68k-fbcon patch.
  * m68k/mac: enable SONIC, disable all ADB but CUDA.

  [ Jurij Smakov ]
  * Add bugfix/proc-fb-reading.patch to fix the inconsistent behaviour
    of /proc/fb. (Closes: #388815)
  * sparc: Enable vserver flavour for sparc64. (Closes: #386656)

 -- Bastian Blank <waldi@debian.org>  Fri, 29 Sep 2006 14:12:19 +0200

linux-2.6 (2.6.18-1) unstable; urgency=low

  The unpruned release

  [ Martin Michlmayr ]
  * Bump build-dependency on kernel-package to 10.054.
  * arm/iop32x: Build ext2/3 as modules.
  * arm/iop32x: Disable CONFIG_EMBEDDED.
  * mipsel/r5k-cobalt: Enable ISDN.
  * arm/footbridge: Enable the CIFS module (closes: #274808).
  * arm/nslu2: Drop flavour since this machine is supported by arm/ixp4xx.
  * arm: Make get_unaligned() work with const pointers and GCC 4.1.
  * mipsel/r5k-cobalt: Enable CONFIG_BONDING as a module.
  * arm/iop32x: Likewise.
  * arm/ixp4xx: Likewise.
  * arm: Disable CONFIG_AUDIT for now since it's broken.

  [ Sven Luther ]
  * [powerpc] Enabled the -prep flavour. (Closes: #359025)
  * [powerpc] The sisfb framebuffer device is now builtin.
  * [powerpc] Updated the powerpc serial patch. This fixes the XServe serial
    port, but at the cost powermac pcmcia serial cards support.
    Thanks go to Mark Hymers for providing the patch.
    (Closes: #364637, #375194)
  * [powerpc] Added patch to fix oldworld/quik booting.
    Thanks fo to Christian Aichinger for investigating to Benjamin
    Herrenschmidt for providing the patch. (Closes: #366620, #375035).
  * [powerpc] Fixes hvc_console caused suspsend-to-disk breakage. Thanks to
    Andrew Morton for providing the patch. (Closes: #387178)
  * [powerpc] Disabled mv643xx_eth on powerpc64 flavours, as there never was a
    Marvell Discovery northbrige for 64bit powerpc cpus.

  [ Frederik Schüler ]
  * Remove obsolete options from amd64 and i386 configs.
  * Deactivate EVBUG.
  * Make PARPORT options global.
  * [i386] Add class definition for 486 flavour.

  [ maximilian attems ]
  * Enable CONFIG_PRINTER=m for all powerpc flavours.
  * Enable the new alsa CONFIG_SND_AOA framework for powerpc.
  * Add the merged advansys pci table patch.

  [ Bastian Blank ]
  * hppa: Use gcc-4.1.
  * Only provide 16 legacy ptys.

  [ Norbert Tretkowski ]
  * [alpha] Updated configs.
  * [alpha] Disabled CONFIG_AUDIT, broken.
  * [alpha] Added vserver flavour.

 -- Bastian Blank <waldi@debian.org>  Sun, 24 Sep 2006 15:55:37 +0200

linux-2.6 (2.6.17-9) unstable; urgency=medium

  [ Bastian Blank ]
  * Update vserver patch to 2.0.2.
    - Fix possible priviledge escalation in remount code. (CVE-2006-4243)

  [ Frederik Schüler ]
  * Add stable release 2.5.17.12:
    - sky2: version 1.6.1
    - sky2: fix fiber support
    - sky2: MSI test timing
    - sky2: use dev_alloc_skb for receive buffers
    - sky2: clear status IRQ after empty
    - sky2: accept flow control
    - dm: Fix deadlock under high i/o load in raid1 setup.
    - Remove redundant up() in stop_machine()
    - Missing PCI id update for VIA IDE
    - PKTGEN: Fix oops when used with balance-tlb bonding
    - PKTGEN: Make sure skb->{nh,h} are initialized in fill_packet_ipv6() too.
    - Silent data corruption caused by XPC
    - uhci-hcd: fix list access bug
    - binfmt_elf: fix checks for bad address
    - [s390] bug in futex unqueue_me
    - fcntl(F_SETSIG) fix
    - IPV6 OOPS'er triggerable by any user
    - SCTP: Fix sctp_primitive_ABORT() call in sctp_close().
    - SPARC64: Fix X server crashes on sparc64
    - TG3: Disable TSO by default
    - dm: mirror sector offset fix
    - dm: fix block device initialisation
    - dm: add module ref counting
    - dm: fix mapped device ref counting
    - dm: add DMF_FREEING
    - dm: change minor_lock to spinlock
    - dm: move idr_pre_get
    - dm: fix idr minor allocation
    - dm snapshot: unify chunk_size
    - Have ext2 reject file handles with bad inode numbers early.
    - Allow per-route window scale limiting
    - bridge-netfilter: don't overwrite memory outside of skb
    - fix compilation error on IA64
    - Fix output framentation of paged-skbs
    - spectrum_cs: Fix firmware uploading errors
    - TEXTSEARCH: Fix Boyer Moore initialization bug
  * Add stable release 2.6.17.13:
    - lib: add idr_replace
    - pci_ids.h: add some VIA IDE identifiers
  * Remove patches merged upstream:
    - s390-kernel-futex-barrier.patch
  * Unpatch ia64-mman.h-fix.patch

 -- Bastian Blank <waldi@debian.org>  Wed, 13 Sep 2006 14:54:14 +0200

linux-2.6 (2.6.17-8) unstable; urgency=low

  [ Martin Michlmayr ]
  * arm/ixp4xx: Enable CONFIG_W1.

  [ dann frazier ]
  * sound-pci-hda-mac-mini-quirks.diff, sound-pci-hda-intel-d965.diff
    sound-pci-hda-mac-mini-intel945.diff:
    Updates to patch_sigmatel.c to add x86 mac-mini sound support
    Thanks to Matt Kraai. (closes: #384972)

  [ Kyle McMartin ]
  * hppa: Re-enable pa8800 fixing patches from James Bottomley.
    Pulled fresh from parisc-linux git tree.
  * ia64: Pull in compile-failure fix from Christian Cotte-Barrot.
    Pulled from linux-ia64 mailing list. Fix is correct.
  * hppa/alpha/mips: Fix compile-failure due to missing arch_mmap_check. Patch sent
    upstream to stable@kernel.org.

  [ dann frazier ]
  * sym2: only claim "Storage" class devices - the cpqarray driver should be
    used for 5c1510 devices in RAID mode. (closes: #380272)

  [ Bastian Blank ]
  * Backport change to allow all hypercalls for xen.

 -- Bastian Blank <waldi@debian.org>  Thu, 31 Aug 2006 12:12:51 +0200

linux-2.6 (2.6.17-7) unstable; urgency=low

  [ Martin Michlmayr ]
  * arm/iop32x: Enable CONFIG_BLK_DEV_OFFBOARD.
  * arm/iop32x: Unset CONFIG_BLK_DEV_AMD74XX since it fails on ARM
    with "Unknown symbol pci_get_legacy_ide_irq".
  * arm/iop32x: Enable a number of MD and DM modules.
  * arm/iop32x: Enable some more USB network modules.
  * mipsel/r5k-cobalt: Increase 8250 NR_UARTS and RUNTIME_UARTS to 4.
  * mipsel/r5k-cobalt: Fix MAC detection problem on Qube 2700.

  [ Bastian Blank ]
  * Update vserver patch to 2.0.2-rc29.
  * Add stable release 2.6.17.10:
    - Fix possible UDF deadlock and memory corruption (CVE-2006-4145)
    - elv_unregister: fix possible crash on module unload
    - Fix sctp privilege elevation (CVE-2006-3745)

  [ maximilian attems ]
  * Add RAM range to longclass for -bigmem. (closes: 382799)
  * Add stable release 2.6.17.9:
    - powerpc: Clear HID0 attention enable on PPC970 at boot time
    (CVE-2006-4093)
  * Add stable release 2.6.17.11:
    - Fix ipv4 routing locking bug
    - disable debugging version of write_lock()
    - PCI: fix ICH6 quirks
    - 1394: fix for recently added firewire patch that breaks things on ppc
    - Fix IFLA_ADDRESS handling
    - Fix BeFS slab corruption
    - Fix timer race in dst GC code
    - Have ext3 reject file handles with bad inode numbers early
    - Kill HASH_HIGHMEM from route cache hash sizing
    - sys_getppid oopses on debug kernel
    - IA64: local DoS with corrupted ELFs
    - tpm: interrupt clear fix
    - ulog: fix panic on SMP kernels
    - dm: BUG/OOPS fix
    - MD: Fix a potential NULL dereference in md/raid1
    - ip_tables: fix table locking in ipt_do_table
    - swsusp: Fix swap_type_of
    - sky2: phy power problem on 88e805x
    - ipx: header length validation needed

  [ Frederik Schüler ]
  * Activate CONFIG_R8169_VLAN on amd64. (closes: #383707)
  * Activate EFI boot support on i386. (closes: #381951)

  [ dann frazier ]
  * Include module.lds in headers package if it exists. (closes: #342246)
  * Add Apple MacBook product IDs to usbhid and set
    CONFIG_USB_HIDINPUT_POWERBOOK=y on i386 and amd64. (closes: #383620)

 -- Bastian Blank <waldi@debian.org>  Thu, 24 Aug 2006 15:54:51 +0000

linux-2.6 (2.6.17-6) unstable; urgency=low

  [ maximilian attems ]
  * debian/arch/i386/defines: Activate 686-bigmem flavour for enterprise
  usage.
  * Add ubuntu pci table patch for scsi drivers advansys and fdomain.

  [ Martin Michlmayr ]
  * arm/armeb: Use gcc-4.1.
  * mips/mipsel: Use gcc-4.1.
  * arm/ixp4xx: Update config based on the NSLU2 config.
  * arm/s3c2410: Unset CONFIG_DEBUG_INFO.
  * arm/iop32x: xscale: don't mis-report 80219 as an iop32x
  * arm/iop32x: Add an MTD map for IOP3xx boards
  * arm/iop32x: Add support for the Thecus N2100.
  * arm/iop32x: Add support for the GLAN Tank.
  * arm/iop32x: Add a flavour for IOP32x based machines.

  [ Bastian Blank ]
  * Shrink short descriptions.
  * Make gcc-4.1 the default compiler.
  * [powerpc]: Use gcc-4.1.
  * Move latest and transitional packages to linux-latest-2.6.

  [ Frederik Schüler ]
  * [amd64] Add smp-alternatives backport.
  * [amd64] Drop smp flavours.
  * [amd64] Merge k8 and p4 flavours into a generic one, following upstreams
    advice.
  * Activate BSD_PROCESS_ACCT_V3.
  * Add stable release 2.6.17.8:
    - ALSA: Don't reject O_RDWR at opening PCM OSS
    - Add stable branch to maintainers file
    - tty serialize flush_to_ldisc
    - S390: fix futex_atomic_cmpxchg_inatomic
    - Fix budget-av compile failure
    - cond_resched() fix
    - e1000: add forgotten PCI ID for supported device
    - ext3: avoid triggering ext3_error on bad NFS file handle
    - ext3 -nobh option causes oops
    - Fix race related problem when adding items to and svcrpc auth cache.
    - ieee1394: sbp2: enable auto spin-up for Maxtor disks
    - invalidate_bdev() speedup
    - Sparc64 quad-float emulation fix
    - VLAN state handling fix
    - Update frag_list in pskb_trim
    - UHCI: Fix handling of short last packet
    - sky2: NAPI bug
    - i2c: Fix 'ignore' module parameter handling in i2c-core
    - scx200_acb: Fix the block transactions
    - scx200_acb: Fix the state machine
    - H.323 helper: fix possible NULL-ptr dereference
    - Don't allow chmod() on the /proc/<pid>/ files
    - PCI: fix issues with extended conf space when MMCONFIG disabled because of e820

  [ Sven Luther ]
  * [powerpc] Added console=hvsi0 too to CMDLINE to the powerpc64 flavour, for
    non-virtualized IBM power machines serial console.

 -- Bastian Blank <waldi@debian.org>  Fri, 11 Aug 2006 19:58:06 +0200

linux-2.6 (2.6.17-5) unstable; urgency=low

  [ Martin Michlmayr ]
  * [arm/nslu2] Enable CONFIG_USB_EHCI_SPLIT_ISO.  Closes: #378554

  [ maximilian attems ]
  * Add stable release 2.6.17.7:
    - BLOCK: Fix bounce limit address check
    - v4l/dvb: Fix budget-av frontend detection
    - v4l/dvb: Fix CI on old KNC1 DVBC cards
    - v4l/dvb: Fix CI interface on PRO KNC1 cards
    - v4l/dvb: Backport fix to artec USB DVB devices
    - v4l/dvb: Backport the DISEQC regression fix to 2.6.17.x
    - v4l/dvb: stradis: dont export MODULE_DEVICE_TABLE
    - pnp: suppress request_irq() warning
    - generic_file_buffered_write(): handle zero-length iovec segments
    - serial 8250: sysrq deadlock fix
    - Reduce ACPI verbosity on null handle condition
    - ieee80211: TKIP requires CRC32
    - Make powernow-k7 work on SMP kernels.
    - via-velocity: the link is not correctly detected when the device starts
    - Add missing UFO initialisations
    - USB serial ftdi_sio: Prevent userspace DoS (CVE-2006-2936)
    - cdrom: fix bad cgc.buflen assignment
    - splice: fix problems with sys_tee()
    - fix fdset leakage
    - struct file leakage
    - XFS: corruption fix
    - v4l/dvb: Kconfig: fix description and dependencies for saa7115 module
    - dvb-bt8xx: fix frontend detection for DViCO FusionHDTV DVB-T Lite rev 1.2
    - IB/mthca: restore missing PCI registers after reset
    - v4l/dvb: Backport the budget driver DISEQC instability fix
    - Fix IPv4/DECnet routing rule dumping
    - pdflush: handle resume wakeups
    - x86_64: Fix modular pc speaker
    - Fix powernow-k8 SMP kernel on UP hardware bug.
    - ALSA: RME HDSP - fixed proc interface (missing {})
    - ALSA: au88x0 - Fix 64bit address of MPU401 MMIO port
    - ALSA: Fix a deadlock in snd-rtctimer
    - ALSA: Fix missing array terminators in AD1988 codec support
    - ALSA: Fix model for HP dc7600
    - ALSA: Fix mute switch on VAIO laptops with STAC7661
    - ALSA: fix the SND_FM801_TEA575X dependencies
    - ALSA: Fix undefined (missing) references in ISA MIRO sound driver
    - ALSA: Fix workaround for AD1988A rev2 codec
    - ALSA: hda-intel - Fix race in remove
    - Suppress irq handler mismatch messages in ALSA ISA drivers
    - PKT_SCHED: Fix illegal memory dereferences when dumping actions
    - PKT_SCHED: Return ENOENT if action module is unavailable
    - PKT_SCHED: Fix error handling while dumping actions
    - generic_file_buffered_write(): deadlock on vectored write
    - ethtool: oops in ethtool_set_pauseparam()
    - memory hotplug: solve config broken: undefined reference to `online_page'
  * Add budget-av-compile-fix.patch stable compile fix.
  * Enable in all configs setting SND_FM801_TEA575X SND_FM801_TEA575X_BOOL=y.

 -- Bastian Blank <waldi@debian.org>  Sat, 29 Jul 2006 13:30:06 +0200

linux-2.6 (2.6.17-4) unstable; urgency=low

  [ Bastian Blank ]
  * Add stable release 2.6.17.5:
    - Fix nasty /proc vulnerability (CVE-2006-3626)
  * Add stable release 2.6.17.6:
    - Relax /proc fix a bit
  * Set section of images to admin.

  [ dann frazier ]
  * [ia64] Drop the non-SMP flavours; they are not well maintained upstream.
    Note that the non-SMP flavours have been identical to the SMP builds
    since 2.6.13-1; this was to avoid having to drop then re-add these
    flavours if upstream resolved the issue - but that never happened.
    Note that this is a measurable performance penalty on non-SMP systems.

 -- Bastian Blank <waldi@debian.org>  Mon, 17 Jul 2006 11:08:41 +0200

linux-2.6 (2.6.17-3) unstable; urgency=low

  [ maximilian attems ]
  * Add stable release 2.6.17.2:
    - ide-io: increase timeout value to allow for slave wakeup
    - NTFS: Critical bug fix (affects MIPS and possibly others)
    - Link error when futexes are disabled on 64bit architectures
    - SCTP: Reset rtt_in_progress for the chunk when processing its sack.
    - SPARC32: Fix iommu_flush_iotlb end address
    - ETHTOOL: Fix UFO typo
    - UML: fix uptime
    - x86: compile fix for asm-i386/alternatives.h
    - bcm43xx: init fix for possible Machine Check
    - SCTP: Fix persistent slowdown in sctp when a gap ack consumes rx buffer.
    - kbuild: bugfix with initramfs
    - Input: return correct size when reading modalias attribute
    - ohci1394: Fix broken suspend/resume in ohci1394
    - idr: fix race in idr code
    - USB: Whiteheat: fix firmware spurious errors
    - libata: minor patch for ATA_DFLAG_PIO
    - SCTP: Send only 1 window update SACK per message.
    - PFKEYV2: Fix inconsistent typing in struct sadb_x_kmprivate.
    - SCTP: Limit association max_retrans setting in setsockopt.
    - SCTP: Reject sctp packets with broadcast addresses.
    - IPV6: Sum real space for RTAs.
    - IPV6 ADDRCONF: Fix default source address selection without
      CONFIG_IPV6_PRIVACY
    - IPV6: Fix source address selection.
  * Add stable release 2.6.17.3:
    - NETFILTER: SCTP conntrack: fix crash triggered by packet without chunks
    [CVE-2006-2934]
  * Deapply merged sparc32-iotlb.patch.
  * Fix README.Debian: Correct svn location, remove old boot param bswap
    reference, the asfs patch is in the Debian kernel. Remove reference to
    AMD 768 erratum 10, it was solved in 2.6.12. Add wording corrections.
  * Set CONFIG_SERIAL_8250_RN_UARTS=16 for all archs beside mips/m68k unless
    explicitly set on a specific value. (closes: 377151)
  * Add stable release 2.6.17.4:
    - fix prctl privilege escalation and suid_dumpable (CVE-2006-2451)

  [ Sven Luther ]
  * Re-enabled fs-asfs patch.

  [ Thiemo Seufer ]
  * [mips,mipsel] Fix sb1 interrupt handlers.
  * [mips,mipsel] Fix devfs-induced build failure in sb1250 serial driver.
  * [mips] SGI ip22 RTC was broken, fixed thanks to Julien Blache.
  * [mips] Fix SGI ip22 serial console, thanks to Julien Blache.

  [ Martin Michlmayr ]
  * [arm/nslu2] Enable HFS and some other filesystems.
  * [arm/nslu2] Unset CONFIG_USB_STORAGE_DEBUG.  Closes: #377853.

 -- Bastian Blank <waldi@debian.org>  Thu, 13 Jul 2006 13:14:53 +0200

linux-2.6 (2.6.17-2) unstable; urgency=low

  [ Jurij Smakov ]
  * [sparc] Switch to gcc-4.1 as it produces a working kernel,
    while gcc-4.0 does not. No ABI bump neccessary, because
    2.6.17-1 sparc binaries never made it to the archive.
  * [sparc32] Add sparc32-iotlb.patch to fix DMA errors on sparc32.

  [ Sven Luther ]
  * [powerpc] Added console=hvc0 default commandline option to powerpc64 flavour.
  * [powerpc] Fixed mkvmlinuz support, which was missing from -1. (Closes: #375645)
  * [powerpc] Added PowerBook HID support for last-gen PowerBook keyboards.
    (Closes: #307327)

  [ Martin Michlmayr ]
  * [mipsel] Fix compilation error in dz serial driver.
  * [mipsel] Update configs.
  * [mipsel] Add a build fix for the Cobalt early console support.
  * [arm/nslu2] Disable SE Linux support for now so the kernel fits into flash.

  [ Christian T. Steigies ]
  * [m68k] Update patches for 2.6.17.
  * [m68k] Add m68k-as and m68k-macro patch which allow building with current binutils.
  * [m68k] Disable all subarches but amiga and mac for official linux-images.

  [ Kyle McMartin ]
  * [hppa] Update patchset (2.6.17-pa6) from parisc-linux.org.
    Which fixes relocation errors in modules with 64-bit kernels, and
    a softlockup on non-SMP flavours with gettimeofday.

 -- Bastian Blank <waldi@debian.org>  Thu, 29 Jun 2006 18:49:35 +0200

linux-2.6 (2.6.17-1) unstable; urgency=low

  [ Frederik Schüler ]
  * New upstream release.
  * [amd64] Use gcc 4.1.
  * [amd64] Drop amd64-generic flavor. We will use amd64-k8 for the
    installer.

  [ Martin Michlmayr ]
  * [mips] Update patches for 2.6.17.
  * [arm] Update configs.
  * [armeb] Update configs.

  [ Thiemo Seufer ]
  * [mips] Fix SWARM FPU detection.
  * [mips] Update configurations.

  [ Kyle McMartin ]
  * [hppa] Set PDC_CHASSIS_WARN to y.
  * [hppa] Update patchset (2.6.17-pa2) from parisc-linux.org.
  * [hppa] Change NR_CPUS to 8 from 32 on both SMP flavours.
  * [hppa] Set PARISC_PAGE_SIZE to 4K on all platforms.

  [ Bastian Blank ]
  * [s390] Use gcc 4.1.
  * [i386] Enable REGPARM.
  * [i386] Use gcc 4.1.
  * [powerpc] Disable prep.

  [ dann frazier ]
  * [ia64] Update configs
  * [ia64] Use gcc 4.1.

  [ maximilian attems ]
  * Add stable release 2.6.17.1:
    - xt_sctp: fix endless loop caused by 0 chunk length (CVE-2006-3085)

 -- Bastian Blank <waldi@debian.org>  Thu, 22 Jun 2006 12:13:15 +0200

linux-2.6 (2.6.16+2.6.17-rc3-0experimental.1) experimental; urgency=low

  [ Frederik Schüler ]
  * New upstream release candidate.
  * Switch HZ from 1000 to 250, following upstreams default.
  * Activate CONFIG_BCM43XX_DEBUG.

  [ maximilian attems ]
  * Disable broken and known unsecure LSM modules: CONFIG_SECURITY_SECLVL,
    CONFIG_SECURITY_ROOTPLUG. Upstream plans to remove them for 2.6.18

 -- Frederik Schüler <fs@debian.org>  Sun,  7 May 2006 17:06:29 +0200

linux-2.6.16 (2.6.16-18) unstable; urgency=high

  [ Sven Luther ]
  * [powerpc] Added console=hvsi0 too to CMDLINE to the powerpc64 flavour,
    for non-virtualized IBM power machines serial console.

  [ dann frazier ]
  * fs-ext3-bad-nfs-handle.patch: avoid triggering ext3_error on bad NFS
    file handle (CVE-2006-3468)
  * cdrom-bad-cgc.buflen-assign.patch: fix buffer overflow in dvd_read_bca
  * usb-serial-ftdi_sio-dos.patch: fix userspace DoS in ftdi_sio driver

  [ Bastian Blank ]
  * Update xen patch to changeset 9762.

 -- Frederik Schüler <fs@debian.org>  Fri, 18 Aug 2006 20:29:17 +0200

linux-2.6.16 (2.6.16-17) unstable; urgency=high

  [ Martin Michlmayr ]
  * Add stable release 2.6.16.22:
    - powernow-k8 crash workaround
    - NTFS: Critical bug fix (affects MIPS and possibly others)
    - JFS: Fix multiple errors in metapage_releasepage
    - SPARC64: Fix D-cache corruption in mremap
    - SPARC64: Respect gfp_t argument to dma_alloc_coherent().
    - SPARC64: Fix missing fold at end of checksums.
    - scsi_lib.c: properly count the number of pages in scsi_req_map_sg()
    - I2O: Bugfixes to get I2O working again
    - Missed error checking for intent's filp in open_namei().
    - tmpfs: time granularity fix for [acm]time going backwards
    - USB: Whiteheat: fix firmware spurious errors
    - fs/namei.c: Call to file_permission() under a spinlock in do_lookup_path()
  * Add stable release 2.6.16.23:
    - revert PARPORT_SERIAL should depend on SERIAL_8250_PCI patch
    - NETFILTER: SCTP conntrack: fix crash triggered by packet without
      chunks (CVE-2006-2934)
  * Add stable release 2.6.16.24:
    - fix prctl privilege escalation and suid_dumpable (CVE-2006-2451)
  * Add stable release 2.6.16.25:
    - Fix nasty /proc vulnerability (CVE-2006-3626)
  * Relax /proc fix a bit (Linus Torvalds)

  * [arm/nslu2] Unset CONFIG_USB_STORAGE_DEBUG.  Closes: #377853.
  * [mips] SGI ip22 RTC was broken, fixed thanks to Julien Blache.
  * [mips] Fix SGI ip22 serial console, thanks to Julien Blache.

  [ Bastian Blank ]
  * Fix vserver patch.

 -- Bastian Blank <waldi@debian.org>  Sat, 15 Jul 2006 17:18:49 +0200

linux-2.6.16 (2.6.16-16) unstable; urgency=low

  [ Sven Luther ]
  * [powerpc] Added console=hvc0 default commandline option to powerpc64 flavour.
  * [powerpc] Now THERM_PM72 and all WINDFARMs are builtin, for better fan control.

  [ Martin Michlmayr ]
  * [arm/nslu2] Disable SE Linux support for now so the kernel fits into
    flash.  Closes: #376926.

  [ Bastian Blank ]
  * [powerpc,powerpc-miboot] Enable OpenFirmware device tree support.
    (closes: #376012)

 -- Bastian Blank <waldi@debian.org>  Sat,  8 Jul 2006 17:57:57 +0200

linux-2.6.16 (2.6.16-15) unstable; urgency=low

  [ maximilian attems ]
  * Add stable release 2.6.16.18:
    - NETFILTER: SNMP NAT: fix memory corruption (CVE-2006-2444)
  * Add stable release 2.6.16.19:
    - NETFILTER: Fix small information leak in SO_ORIGINAL_DST (CVE-2006-1343)
  * Add stable release 2.6.16.20:
    - x86_64: Don't do syscall exit tracing twice
    - Altix: correct ioc4 port order
    - Input: psmouse - fix new device detection logic
    - PowerMac: force only suspend-to-disk to be valid
    - the latest consensus libata resume fix
    - Altix: correct ioc3 port order
    - Cpuset: might sleep checking zones allowed fix
    - ohci1394, sbp2: fix "scsi_add_device failed" with PL-3507 based devices
    - sbp2: backport read_capacity workaround for iPod
    - sbp2: fix check of return value of hpsb_allocate_and_register_addrspace
    - x86_64: x86_64 add crashdump trigger points
    - ipw2200: Filter unsupported channels out in ad-hoc mode
  * Add stable release 2.6.16.21:
    - check_process_timers: fix possible lockup
    - run_posix_cpu_timers: remove a bogus BUG_ON() (CVE-2006-2445)
    - xt_sctp: fix endless loop caused by 0 chunk length (CVE-2006-3085)
    - powerpc: Fix machine check problem on 32-bit kernels (CVE-2006-2448)

  [ Christian T. Steigies ]
  * [m68k] Add mac via patch from Finn Thain.
  * [m68k] Enable INPUT_EVDEV.

  [ Martin Michlmayr ]
  * [mips/b1-bcm91250a] Enable SMP.
  * [mips] Add a compile fix for the Maxine fb.
  * [mipsel] Add a patch that let's you enable serial console on DECstation.
  * [mipsel] Add a patch to get SCSI working on DECstation.
  * [mipsel] Handle memory-mapped RTC chips properly.
  * [mipsel] Add configs for r3k-kn02 and r4k-kn04 DECstation.
  * [arm] Allow RiscPC machines to boot an initrd (tagged list fix).
  * [arm/nslu2] Enable many modules.
  * [arm] Build loop support as a module.
  * [arm] Use the generic netfilter configuration.
  * [arm/footbridge] Enable sound.

  [ Kyle McMartin ]
  * [hppa] Pulled patch from cvs to fix build of kernel/ptrace.c which needs
    {read,write}_can_lock.
  * [hppa] Disable CONFIG_DETECT_SOFTLOCKUP to fix boot on pa8800 machines.

  [ Sven Luther ]
  * [powerpc,prep] Added a new ARCH=ppc PReP flavour, currently mostly a copy
    of the -powerpc one.
  * Upgraded mkvmlinuz dependency to mkvmlinuz 21.

  [ Bastian Blank ]
  * Update vserver patch to 2.0.2-rc21.
  * Bump build-dependency on kernel-package to 10.049.

  [ Jurij Smakov ]
  * Add dcache-memory-corruption.patch to fix the mremap(), occasionally
    triggered on sparc in the form of dpkg database corruption. Affects
    sparc64, mips and generic includes. Thanks to David Miller, original
    patch is included in 2.6.17.
    Ref: http://marc.theaimsgroup.com/?l=linux-sparc&m=114920963824047&w=2
  * Add sparc32-iotlb.patch to fix the DMA errors encountered with latest
    kernels on sparc32, in particularly HyperSparcs. Thanks to Bob Breuer.
    Ref: http://marc.theaimsgroup.com/?l=linux-sparc&m=115077649707675&w=2

 -- Bastian Blank <waldi@debian.org>  Wed, 21 Jun 2006 14:09:11 +0200

linux-2.6 (2.6.16-14) unstable; urgency=low

  [ Bastian Blank ]
  * Add stable release 2.6.16.16:
    - fs/locks.c: Fix lease_init (CVE-2006-1860)
  * Make i386 xen images recommend libc6-xen.
  * Update vserver patch to 2.0.2-rc20.
  * Update xen patch to changeset 9687.

  [ Christian T. Steigies ]
  * [m68k] Add generic m68k ide fix.
  * [m68k] Add cross-compile instructions.
  * [m68k] Enable INPUT_EVDEV for yaird.
  * [m68k] sun3 general compile and scsi fixes, enable sun3 SCSI again.

  [ dann frazier ]
  * cs4281 - Fix the check of timeout in probe to deal with variable HZ.
    (closes: #361197)

  [ Norbert Tretkowski ]
  * [alpha] Readded patch to support prctl syscall, got lost when upgrading
    to 2.6.16.

  [ Frederik Schüler ]
  * Add stable release 2.6.16.17:
    - SCTP: Validate the parameter length in HB-ACK chunk (CVE-2006-1857)
    - SCTP: Respect the real chunk length when walking parameters
      (CVE-2006-1858)
    - ptrace_attach: fix possible deadlock schenario with irqs
    - Fix ptrace_attach()/ptrace_traceme()/de_thread() race
    - page migration: Fix fallback behavior for dirty pages
    - add migratepage address space op to shmem
    - Remove cond_resched in gather_stats()
    - VIA quirk fixup, additional PCI IDs
    - PCI quirk: VIA IRQ fixup should only run for VIA southbridges
    - Fix udev device creation
    - limit request_fn recursion
    - PCI: correctly allocate return buffers for osc calls
    - selinux: check for failed kmalloc in security_sid_to_context()
    - TG3: ethtool always report port is TP.
    - Netfilter: do_add_counters race, possible oops or info leak
      (CVE-2006-0039)
    - scx200_acb: Fix resource name use after free
    - smbus unhiding kills thermal management
    - fs/compat.c: fix 'if (a |= b )' typo
    - smbfs: Fix slab corruption in samba error path
    - fs/locks.c: Fix sys_flock() race
    - USB: ub oops in block_uevent
    - via-rhine: zero pad short packets on Rhine I ethernet cards
    - md: Avoid oops when attempting to fix read errors on raid10

 -- Bastian Blank <waldi@debian.org>  Mon, 22 May 2006 14:56:11 +0200

linux-2.6 (2.6.16-13) unstable; urgency=low

  [ Frederik Schüler ]
  * Add stable release 2.6.16.14:
    - smbfs chroot issue (CVE-2006-1864)

  [ Bastian Blank ]
  * Don't make headers packages depend on images.
  * Bump abiname to 2. (closes: #366291)
  * Update vserver patch to 2.0.2-rc19.
  * Update xen patch to changeset 9668.
  * Remove abi fixes.
  * Add stable release 2.6.16.15:
    - SCTP: Allow spillover of receive buffer to avoid deadlock. (CVE-2006-2275)
    - SCTP: Fix panic's when receiving fragmented SCTP control chunks. (CVE-2006-2272)
    - SCTP: Fix state table entries for chunks received in CLOSED state. (CVE-2006-2271)
    - SCTP: Prevent possible infinite recursion with multiple bundled DATA. (CVE-2006-2274)
  * Switch HZ from 1000 to 250.

  [ Christian T. Steigies ]
  * [m68k] Add patches that allow building images for atari
  * [m68k] Enable atyfb driver for atari

 -- Bastian Blank <waldi@debian.org>  Wed, 10 May 2006 18:58:44 +0200

linux-2.6 (2.6.16-12) unstable; urgency=low

  [ Bastian Blank ]
  * Add stable release 2.6.16.12:
    - dm snapshot: fix kcopyd destructor
    - x86_64: Pass -32 to the assembler when compiling the 32bit vsyscall pages
    - for_each_possible_cpu
    - Simplify proc/devices and fix early termination regression
    - sonypi: correct detection of new ICH7-based laptops
    - MIPS: Fix tx49_blast_icache32_page_indexed.
    - NET: e1000: Update truesize with the length of the packet for packet split
    - i386: fix broken FP exception handling
    - tipar oops fix
    - USB: fix array overrun in drivers/usb/serial/option.c
    - Altix snsc: duplicate kobject fix
    - Alpha: strncpy() fix
    - LSM: add missing hook to do_compat_readv_writev()
    - Fix reiserfs deadlock
    - make vm86 call audit_syscall_exit
    - fix saa7129 support in saa7127 module for pvr350 tv out
    - dm flush queue EINTR
    - get_dvb_firmware: download nxt2002 firmware from new driver location
    - cxusb-bluebird: bug-fix: power down corrupts frontend
    - x86_64: Fix a race in the free_iommu path.
    - MIPS: Use "R" constraint for cache_op.
    - MIPS: R2 build fixes for gcc < 3.4.
    - cs5535_gpio.c: call cdev_del() during module_exit to unmap kobject references and other cleanups
    - MIPS: Fix branch emulation for floating-point exceptions.
    - x86/PAE: Fix pte_clear for the >4GB RAM case
  * Add stable release 2.6.16.13:
    - NETFILTER: SCTP conntrack: fix infinite loop (CVE-2006-1527)
  * Remove merged patches.
  * Rediff xen patch.
  * Bump build-dependency on kernel-package to 10.047.

  [ Martin Michlmayr ]
  * [arm] Enable cramfs for ixp4xx and rpc.

 -- Bastian Blank <waldi@debian.org>  Thu,  4 May 2006 11:37:26 +0200

linux-2.6 (2.6.16-11) unstable; urgency=low

  * Update vserver patch to 2.0.2-rc18.
    - Limit ccaps to root inside a guest (CVE-2006-2110)
  * Conflict with known broken grub versions. (closes: #361308)
  * Enable s390 vserver image.
  * Enable xen and xen-vserver images.
  * Use localversion for kernel-package images. (closes: #365505)

 -- Bastian Blank <waldi@debian.org>  Mon,  1 May 2006 16:38:45 +0200

linux-2.6 (2.6.16-10) unstable; urgency=low

  [ Norbert Tretkowski ]
  * [alpha] Added backport of for_each_possible_cpu() to fix alpha build.
    (closes: #364206)
  * Add stable release 2.6.16.10:
    - IPC: access to unmapped vmalloc area in grow_ary()
    - Add more prevent_tail_call()
    - alim15x3: ULI M-1573 south Bridge support
    - apm: fix Armada laptops again
    - fbdev: Fix return error of fb_write
    - Fix file lookup without ref
    - m41t00: fix bitmasks when writing to chip
    - Open IPMI BT overflow
    - x86: be careful about tailcall breakage for sys_open[at] too
    - x86: don't allow tail-calls in sys_ftruncate[64]()
    - IPV6: XFRM: Fix decoding session with preceding extension header(s).
    - IPV6: XFRM: Don't use old copy of pointer after pskb_may_pull().
    - IPV6: Ensure to have hop-by-hop options in our header of &sk_buff.
    - selinux: Fix MLS compatibility off-by-one bug
    - PPC: fix oops in alsa powermac driver
    - MTD_NAND_SHARPSL and MTD_NAND_NANDSIM should be tristate's
    - i2c-i801: Fix resume when PEC is used
    - Fix hotplug race during device registration
    - Fix truesize underflow
    - efficeon-agp: Add missing memory mask
    - 3ware 9000 disable local irqs during kmap_atomic
    - 3ware: kmap_atomic() fix

  [ maximilian attems ]
  * Add stable release 2.6.16.11:
    -  Don't allow a backslash in a path component (CVE-2006-1863)

 -- Bastian Blank <waldi@debian.org>  Tue, 25 Apr 2006 13:56:19 +0200

linux-2.6 (2.6.16-9) unstable; urgency=low

  [ maximilian attems ]
  * Add stable release 2.6.16.8:
    - ip_route_input panic fix (CVE-2006-1525)
  * Add stable release 2.6.16.9:
    - i386/x86-64: Fix x87 information leak between processes (CVE-2006-1056)

  [ Bastian Blank ]
  * Update vserver patch to 2.0.2-rc17.

 -- Bastian Blank <waldi@debian.org>  Thu, 20 Apr 2006 15:37:28 +0200

linux-2.6 (2.6.16-8) unstable; urgency=low

  * Fix ABI-breakage introduced in -7. (closes: #363032)
  * Add stable release 2.6.16.6:
    - ext3: Fix missed mutex unlock
    - RLIMIT_CPU: fix handling of a zero limit
    - alpha: SMP boot fixes
    - m32r: security fix of {get, put}_user macros
    - m32r: Fix cpu_possible_map and cpu_present_map initialization for SMP kernel
    - shmat: stop mprotect from giving write permission to a readonly attachment (CVE-2006-1524)
    - powerpc: fix incorrect SA_ONSTACK behaviour for 64-bit processes
    - MPBL0010 driver sysfs permissions wide open
    - cciss: bug fix for crash when running hpacucli
    - fuse: fix oops in fuse_send_readpages()
    - Fix utime(2) in the case that no times parameter was passed in.
    - Fix buddy list race that could lead to page lru list corruptions
    - NETFILTER: Fix fragmentation issues with bridge netfilter
    - USB: remove __init from usb_console_setup
    - Fix suspend with traced tasks
    - isd200: limit to BLK_DEV_IDE
    - edac_752x needs CONFIG_HOTPLUG
    - fix non-leader exec under ptrace
    - sky2: bad memory reference on dual port cards
    - atm: clip causes unregister hang
    - powerpc: iSeries needs slb_initialize to be called
    - Fix block device symlink name
    - Incorrect signature sent on SMB Read
  * Add stable release 2.6.16.7:
    - fix MADV_REMOVE vulnerability (CVE-2006-1524 for real this time)

 -- Bastian Blank <waldi@debian.org>  Tue, 18 Apr 2006 16:22:31 +0200

linux-2.6 (2.6.16-7) unstable; urgency=low

  [ Frederik Schüler ]
  * Add stable release 2.6.16.3:
    - Keys: Fix oops when adding key to non-keyring (CVE-2006-1522)

  [ Bastian Blank ]
  * Add stable release 2.6.16.4:
    - RCU signal handling (CVE-2006-1523)

  [ Sven Luther ]
  * [powerpc] Transitioned mkvmlinuz support patch to the 2.6.16 ARCH=powerpc
    tree. PReP is broken in 2.6.16 though.

  [ maximilian attems ]
  * Add stable release 2.6.16.5:
   - x86_64: Clean up execve
   - x86_64: When user could have changed RIP always force IRET (CVE-2006-0744)
  * Disable CONFIG_SECCOMP (adds useless overhead on context-switch) -
    thanks to fs for checking abi.

  [ Christian T. Steigies ]
  * [m68k] update m68k patch and config to 2.6.16, temporarily disable atari

 -- Bastian Blank <waldi@debian.org>  Sat, 15 Apr 2006 13:56:05 +0200

linux-2.6 (2.6.16-6) unstable; urgency=medium

  [ Bastian Blank ]
  * Provide version infos in support package and don't longer rely on the
    changelog.
  * [amd64/i386] Enable cpu hotplug support.

  [ maximilian attems ]
  * Add stable release 2.6.16.2:
    - PCMCIA_SPECTRUM must select FW_LOADER
    - drivers/net/wireless/ipw2200.c: fix an array overun
    - AIRO{,_CS} <-> CRYPTO fixes
    - tlclk: fix handling of device major
    - fbcon: Fix big-endian bogosity in slow_imageblit()
    - Fix NULL pointer dereference in node_read_numastat()
    - USB: EHCI full speed ISO bugfixes
    - Mark longhaul driver as broken.
    - fib_trie.c node freeing fix
    - USB: Fix irda-usb use after use
    - sysfs: zero terminate sysfs write buffers (CVE-2006-1055)
    - USB: usbcore: usb_set_configuration oops (NULL ptr dereference)
    - pcmcia: permit single-character-identifiers
    - hostap: Fix EAPOL frame encryption
    - wrong error path in dup_fd() leading to oopses in RCU
    - {ip, nf}_conntrack_netlink: fix expectation notifier unregistration
    - isicom must select FW_LOADER
    - knfsd: Correct reserved reply space for read requests.
    - Fix module refcount leak in __set_personality()
    - sbp2: fix spinlock recursion
    - powerpc: make ISA floppies work again
    - opti9x - Fix compile without CONFIG_PNP
    - Add default entry for CTL Travel Master U553W
    - Fix the p4-clockmod N60 errata workaround.
    - kdump proc vmcore size oveflow fix

 -- Bastian Blank <waldi@debian.org>  Mon, 10 Apr 2006 16:09:51 +0200

linux-2.6 (2.6.16-5) unstable; urgency=low

  [ Bastian Blank ]
  * Provide real dependency packages for module building.
    - Add linux-headers-$version-$abiname-all and
      linux-headers-$version-$abiname-all-$arch.
  * Rename support package to linux-support-$version-$abiname.
  * Fix module package output.
  * Include .kernelrelease in headers packages. (closes: #359813)
  * Disable Cumana partition support completely. (closes: #359207)
  * Update vserver patch to 2.0.2-rc15.

  [ dann frazier ]
  * [ia64] initramfs-tools works now, no longer restrict initramfs-generators

 -- Bastian Blank <waldi@debian.org>  Mon,  3 Apr 2006 14:00:08 +0200

linux-2.6 (2.6.16-4) unstable; urgency=medium

  [ Martin Michlmayr ]
  * [arm/armeb] Update nslu2 config.
  * Add stable release 2.6.16.1:
    - Fix speedstep-smi assembly bug in speedstep_smi_ownership
    - DMI: fix DMI onboard device discovery
    - cciss: fix use-after-free in cciss_init_one
    - DM: Fix bug: BIO_RW_BARRIER requests to md/raid1 hang.
    - fix scheduler deadlock
    - proc: fix duplicate line in /proc/devices
    - rtc.h broke strace(1) builds
    - dm: bio split bvec fix
    - v9fs: assign dentry ops to negative dentries
    - i810fb_cursor(): use GFP_ATOMIC
    - NET: Ensure device name passed to SO_BINDTODEVICE is NULL terminated.
    - XFS writeout fix
    - sysfs: fix a kobject leak in sysfs_add_link on the error path
    - get_cpu_sysdev() signedness fix
    - firmware: fix BUG: in fw_realloc_buffer
    - sysfs: sysfs_remove_dir() needs to invalidate the dentry
    - TCP: Do not use inet->id of global tcp_socket when sending RST (CVE-2006-1242)
    - 2.6.xx: sata_mv: another critical fix
    - Kconfig: VIDEO_DECODER must select FW_LOADER
    - V4L/DVB (3324): Fix Samsung tuner frequency ranges
    - sata_mv: fix irq port status usage

 -- Bastian Blank <waldi@debian.org>  Tue, 28 Mar 2006 17:19:10 +0200

linux-2.6 (2.6.16-3) unstable; urgency=low

  [ Frederik Schüler ]
  * [amd64] Add asm-i386 to the linux-headers packages.

  [ Jonas Smedegaard ]
  * Tighten yaird dependency to at least 0.0.12-8 (supporting Linux
    2.6.16 uppercase hex in Kconfig and new IDE sysfs naming, and VIA
    IDE on powerpc).

  [ Martin Michlmayr ]
  * [arm/armeb] Enable CONFIG_NFSD on NSLU2 again.  Closes: #358709.
  * [arm/footbridge] CONFIG_NE2K_PCI should be a module, not built-in.
  * [arm/footbridge] Enable CONFIG_BLK_DEV_IDECD=m since the CATS can
    have a CD-ROM drive.
  * [mips/sb1*] Use ttyS rather than duart as the name for the serial
    console since the latter causes problems with debian-installer.

  [ Bastian Blank ]
  * Update vserver patch to 2.0.2-rc14.
    - Fix sendfile. (closes: #358391, #358752)

 -- Bastian Blank <waldi@debian.org>  Mon, 27 Mar 2006 16:08:20 +0200

linux-2.6 (2.6.16-2) unstable; urgency=low

  [ dann frazier ]
  * [ia64] Set unconfigured options:
      CONFIG_PNP_DEBUG=n and CONFIG_NET_SB1000=m
  * [hppa] Update config for 2.6.16

  [ Martin Michlmayr ]
  * [mips/mipsel] Put something in the generic config file because diff
    will otherwise remove the empty file, causing the build to fail.
  * [mipsel/r5k-cobalt] Set CONFIG_PACKET=y.
  * [arm] Set CONFIG_MACLIST=y for ixp4xx because nas100d needs it.

  [ Frederik Schüler ]
  * Add Maximilian Attems to uploaders list.

 -- Martin Michlmayr <tbm@cyrius.com>  Wed, 22 Mar 2006 15:15:14 +0000

linux-2.6 (2.6.16-1) unstable; urgency=low

  [ Bastian Blank ]
  * New upstream release.
  * Default to initramfs-tools 0.55 or higher on s390.

  [ maximilian attems ]
  * Default to initramfs-tools on arm and armeb.

  [ Martin Michlmayr ]
  * [mips/mipsel] Add an image for the Broadcom BCM91480B evaluation board
    (aka "BigSur").
  * [arm, armeb] Enable the netconsole module.
  * [mipsel/cobalt] Enable the netconsole module.
  * [mips] SB1: Fix interrupt disable hazard (Ralf Baechle).
  * [mips] SB1: Support for 1480 ethernet (Broadcom).
  * [mips] SB1: Support for NAPI (Tom Rix).
  * [mips] SB1: DUART support (Broadcom).
  * [mips] Work around bad code generation for <asm/io.h> (Ralf Baechle).
  * [mips] Fix VINO drivers when using a 64-bit kernel (Mikael Nousiainen).
  * [arm/armeb] Update configs for 2.6.16.
  * [mips/mipsel] Update configs for 2.6.16.
  * [arm/armeb] Enable the SMB module on NSLU2.
  * [mipsel] Enable parallel port modules for Cobalt since there are PCI
    cards that can be used in a Qube.
  * [mipsel] Enable the JFS module on Cobalt.

  [ dann frazier ]
  * [ia64] use yaird on ia64 until #357414 is fixed
  * [ia64] Update configs for 2.6.16

 -- Bastian Blank <waldi@debian.org>  Tue, 21 Mar 2006 16:12:16 +0100

linux-2.6 (2.6.15+2.6.16-rc5-0experimental.1) experimental; urgency=low

  [ Frederik Schüler ]
  * New upstream release candidate.

  [ Martin Michlmayr ]
  * Add initial mips/mipsel 2.6 kernels.
  * Important changes compared to the 2.4 kernels:
    - Drop the XXS1500 flavour since there's little interest in it.
    - Drop the LASAT flavour since these machines never went into
      production.
    - Drop the IP22 R5K (Indy, Indigo2) flavour since the IP22 R4K
      image now also works on machines with a R5K CPU.
    - Add an image for SGI IP32 (O2).
    - Rename the sb1-swarm-bn flavour to sb1-bcm91250a.
    - Enable PCI network (and other) modules on Cobalt.  Closes: #315895.
  * Add various MIPS related patches:
    - Fix iomap compilation on machines without COW.
    - Improve gettimeofday on MIPS.
    - Fix an oops on IP22 zerilog (serial console).
    - Improve IDE probing so it won't take so long on Cobalt.
    - Probe for IDE disks on SWARM.
    - Test whether there's a scache (fixes Cobalt crash).
    - Add Tulip fixes for Cobalt.
  * Fix a typo in the description of the linux-doc-* package,
    thanks Justin Pryzby.  Closes: #343424.
  * [arm] Enable nfs and nfsd modules.
  * [arm/footbride] Suggest nwutil (Netwinder utilities).

 -- Frederik Schüler <fs@debian.org>  Thu,  9 Mar 2006 14:13:17 +0000

linux-2.6 (2.6.15+2.6.16-rc4-0experimental.1) experimental; urgency=low

  [ Frederik Schüler ]
  * New upstream release.
  * Activate CONFIG_DVB_AV7110_OSD on alpha amd64 and ia64.
    Closes: #353292
  * Globally enable NAPI on all network card drivers which support it.

  [ maximilian attems ]
  * Drop fdutils from i386 and amd64 Suggests.
  * Swap lilo and grub Suggests for i386 and amd64.

  [ Jurij Smakov ]
  * Make sure that LOCALVERSION environment variable is not
    passed to a shell while invoking make-kpkg, since it
    appends it to the version string, breaking the build.
    Closes: #349472
  * [sparc32] Re-enable the building of sparc32 images.
  * [sparc64] Re-add (partial) sparc64-atyf-xl-gr.patch, since it
    was only partially applied upstream, so the problem (garbled
    screen output on SunBlade 100) is still present. Thanks to
    Luis Ortiz for pointing it out.
  * Bump the build-dep on kernel-package to 10.035, which fixes
    the problem with building documentation packages.

  [ Martin Michlmayr ]
  * [sparc] Add sys_newfstatat -> sys_fstatat64 fix from git.
  * [arm] Update configs for 2.6.16-rc3.
  * [armeb] Update configs for 2.6.16-rc3.
  * [arm/armeb] Fix compilation error on NSLU2 due to recent flash
    changes.
  * [arm/armeb] Fix a compilation error in the IXP4xx beeper support
    (Alessandro Zummo).

  [ Norbert Tretkowski ]
  * [alpha] Update arch/alpha/config* for 2.6.16-rc3.

 -- Bastian Blank <waldi@debian.org>  Fri, 24 Feb 2006 16:02:11 +0000

linux-2.6 (2.6.15-8) unstable; urgency=high

  [ maximilian attems ]
  * Add stable Release 2.6.15.5:
    - Fix deadlock in br_stp_disable_bridge
    - Fix a severe bug
    - i386: Move phys_proc_id/early intel workaround to correct function
    - ramfs: update dir mtime and ctime
    - sys_mbind sanity checking
    - Fix s390 build failure.
    - Revert skb_copy_datagram_iovec() recursion elimination.
    - s390: add #ifdef __KERNEL__ to asm-s390/setup.h
    - netfilter missing symbol has_bridge_parent
    - hugetlbfs mmap ENOMEM failure
    - IB/mthca: max_inline_data handling tweaks
    - it87: Fix oops on removal
    - hwmon it87: Probe i2c 0x2d only
    - reiserfs: disable automatic enabling of reiserfs inode attributes
    - Fix snd-usb-audio in 32-bit compat environment
    - dm: missing bdput/thaw_bdev at removal
    - dm: free minor after unlink gendisk
    - gbefb: IP32 gbefb depth change fix
    - shmdt cannot detach not-alined shm segment cleanly.
    - Address autoconfiguration does not work after device down/up cycle
    - gbefb: Set default of FB_GBE_MEM to 4 MB
    - XFS ftruncate() bug could expose stale data (CVE-2006-0554)
    - sys_signal: initialize ->sa_mask
    - do_sigaction: cleanup ->sa_mask manipulation
    - fix zap_thread's ptrace related problems
    - fix deadlock in ext2
    - cfi: init wait queue in chip struct
    - sd: fix memory corruption with broken mode page headers
    - sbp2: fix another deadlock after disconnection
    - skge: speed setting
    - skge: fix NAPI/irq race
    - skge: genesis phy initialization fix
    - skge: fix SMP race
    - x86_64: Check for bad elf entry address (CVE-2006-0741)
    - alsa: fix bogus snd_device_free() in opl3-oss.c
    - ppc32: Put cache flush routines back into .relocate_code section
    - sys32_signal() forgets to initialize ->sa_mask
    - Normal user can panic NFS client with direct I/O (CVE-2006-0555)
  * Deactivate merged duplicates: s390-klibc-buildfix.patch,
    powerpc-relocate_code.patch.
  * Add stable Release 2.6.15.6:
    - Don't reset rskq_defer_accept in reqsk_queue_alloc
    - fs/nfs/direct.c compile fix
    - mempolicy.c compile fix, make sure BITS_PER_BYTE is defined
    - [IA64] die_if_kernel() can return (CVE-2006-0742)

  [ Sven Luther ]
  * [powerpc] Disabled CONFIG_IEEE1394_SBP2_PHYS_DMA, which was broken on
    powerpc64, as it used the long deprecated bus_to_virt symbol.
    (Closes: #330225)
  * [powerpc] Fixed gettimeofday breakage causing clock drift.

 -- Bastian Blank <waldi@debian.org>  Mon,  6 Mar 2006 11:06:28 +0100

linux-2.6 (2.6.15-7) unstable; urgency=low

  [ Norbert Tretkowski ]
  * [alpha] Disabled CONFIG_ALPHA_LEGACY_START_ADDRESS for -alpha-generic and
    -alpha-smp flavours, and introduced a new -alpha-legacy flavour for MILO
    based machines, which has CONFIG_ALPHA_LEGACY_START_ADDRESS enabled.
    (closes: #352186)
  * [alpha] Added new patch to support prctl syscall. (closes: #349765)
  * [i386] Renamed kernel-image-2.6-486 to kernel-image-2.6-386, it's meant for
    transition only, and kernel-image-2.6-386 is the package name in sarge.

  [ Jurij Smakov ]
  * Bump build-dependency on kernel-package to 10.035, which is fixed
    to build the documentation packages again.
    Closes: #352000, #348332

  [ Frederik Schüler ]
  * Activate CONFIG_DVB_AV7110_OSD on alpha amd64 and ia64.
    Closes: #353292
  * Deactivate CONFIG_FB_ATY_XL_INIT on all architectures: it is broken and
    already removed in 2.6.16-rc.
    Closes: #353310

  [ Christian T. Steigies ]
  * [m68k] build in cirrusfb driver

 -- Bastian Blank <waldi@debian.org>  Tue, 21 Feb 2006 17:35:21 +0000

linux-2.6 (2.6.15-6) unstable; urgency=low

  [ Bastian Blank ]
  * Moved the mkvmlinuz support patch modification to a -1 version of the
    patch.

  [ maximilian attems ]
  * Add stable treee 2.6.15.4
    - PCMCIA=m, HOSTAP_CS=y is not a legal configuration
    - Input: iforce - do not return ENOMEM upon successful allocation
    - x86_64: Let impossible CPUs point to reference per cpu data
    - x86_64: Clear more state when ignoring empty node in SRAT parsing
    - x86_64: Dont record local apic ids when they are disabled in MADT
    - Fix keyctl usage of strnlen_user()
    - Kill compat_sys_clock_settime sign extension stub.
    - Input: grip - fix crash when accessing device
    - Input: db9 - fix possible crash with Saturn gamepads
    - Input: iforce - fix detection of USB devices
    - Fixed hardware RX checksum handling
    - SCSI: turn off ordered flush barriers
    - Input: mousedev - fix memory leak
    - seclvl settime fix
    - fix regression in xfs_buf_rele
    - md: remove slashes from disk names when creation dev names in sysfs
    - d_instantiate_unique / NFS inode leakage
    - dm-crypt: zero key before freeing it
    - bridge: netfilter races on device removal
    - bridge: fix RCU race on device removal
    - SELinux: fix size-128 slab leak
    - __cmpxchg() must really always be inlined
    - emu10k1 - Fix the confliction of 'Front' control
    - Input: sidewinder - fix an oops
  * Deactivate merged alpha-cmpxchg-inline.patch, sparc64-clock-settime.patch.

  [ Christian T. Steigies ]
  * [m68k] Add fix for m68k/buddha IDE and m68k/mac SCSI driver
  * [m68k] Patch by Peter Krummrich to stop flickering pixels with PicassoII
  * [m68k] make Amiga keyboard usable again, patch by Roman Zippel
  * [m68k] prevent wd33c93 SCSI driver from crashing the kernel, patch by Roman Zippel
  * [m68k] remove SBCs from VME descriptions (closes: #351924)

 -- Frederik Schüler <fs@debian.org>  Fri, 10 Feb 2006 15:33:21 +0000

linux-2.6 (2.6.15-5) unstable; urgency=low

  [ Martin Michlmayr ]
  * Add a fix for the input support for the ixp4xx beeper driver from
    2.6.16-rc2.
  * Add stable tree 2.6.15.3:
    - Fix extra dst release when ip_options_echo fails (CVE-2006-0454)

  [ Sven Luther ]
  * [powerpc] Removed -o root -g root option to mkvmlinuz support patch.
    (Closes: #351412)

 -- Sven Luther <luther@debian.org>  Tue,  7 Feb 2006 19:23:14 +0000

linux-2.6 (2.6.15-4) unstable; urgency=low

  [ Jurij Smakov ]
  * [sparc64] Add sparc64-clock-settime.patch to fix the incorrect
    handling of the clock_settime syscall arguments, which resulted
    in a hang when trying to set the date using 'date -s'. Patch
    by David Miller is applied upstream. Thanks to Ludovic Courtes
    and Frans Pop for reporting and testing.
    Ref: http://marc.theaimsgroup.com/?t=113861017400002&r=1&w=2

  [ Christian T. Steigies ]
  * [m68k] update m68k patch and config to 2.6.15
  * [m68k] SCSI drivers need to be built in until ramdisk generator tools
    supports loading scsi modules
  * [m68k] ISCSI and IDE-TAPE don't compile, disabled
  * [m68k] set CC_OPTIMIZE_FOR_SIZE=n
  * [m68k] added vmeints patch which fixes building for vme

  [ maximilian attems ]
  * Use initramfs-tools for ia64 - fixed klibc.
  * Add stable tree 2.6.15.2:
    - Fix double decrement of mqueue_mnt->mnt_count in sys_mq_open
    - (CVE-2005-3356)
    - Mask off GFP flags before swiotlb_alloc_coherent
    - usb-audio: don't use empty packets at start of playback
    - Make second arg to skb_reserved() signed.
    - Input: HID - fix an oops in PID initialization code
    - Fix oops in ufs_fill_super at mount time
    - Kill blk_attempt_remerge()
    - Fix i2o_scsi oops on abort
    - Fix mkiss locking bug
    - Fix timekeeping on sparc64 ultra-IIe machines
    - Someone broke reiserfs v3 mount options and this fixes it
  * Deactivate sparc64-jumping-time.patch, amd64-pppd-fix.patch incl in aboves.
  * Add s390-klibc-buildfix.patch, regression due to header file changes.

  [ Steve Langasek ]
  * [alpha] set __attribute__((always_inline)) on __cmpxchg(), to avoid
    wrong optimizations with -Os (Closes: #347556).

  [ Martin Michlmayr ]
  * Add input support for the ixp4xx beeper driver (Alessandro Zummo).
  * [arm] Add NSLU2 specific portion of ixp4xx beeper driver (Alessandro Zummo).
  * [arm/nslu2] Build PPP as a module.
  * [arm/nslu2] Enable wireless.
  * [arm/nslu2] Enable most USB modules.
  * [arm/nslu2] Enable ALSA and USB sound modules.
  * [arm/nslu2] Set 4 MB as the size of the initrd in the kernel cmd line.
  * [arm/footbridge] Set CONFIG_BLK_DEV_RAM_SIZE to 8192.
  * [armeb] Add support for big-endian ARM.
  * [armeb/nslu2] Use the nslu2 config from arm.

  [ Frederik Schüler ]
  * [amd64] Add amd64-pppd-fix.patch to fix kernel panic when using pppd.
    (Closes: #347711)
  * Add 64bit-vidiocswin-ioctl-fix.patch to fix VIDIOCSWIN ioctl on 64bit
    kernel 32bit userland setups. (Closes: #349338)

  [ Sven Luther ]
  * [powerpc] Adapted apus config file to be more modular and in sync with the
    other powerpc configs. Scsi drivers are disabled as they don't build
    cleanly though (need some esp stuff).
  * [powerpc] Default to initramfs-tools as initramfs generator, as klibc
    build is fixed now.

  [ Bastian Blank ]
  * [powerpc] Fix dependencies of image packages.

 -- maximilian attems <maks@sternwelten.at>  Wed,  1 Feb 2006 11:34:20 +0100

linux-2.6 (2.6.15-3) unstable; urgency=low

  [ Martin Michlmayr ]
  * [arm] Update configs for 2.6.15; closes: #347998.
  * [arm] Activate tmpfs.
  * [arm] Allow modules to be unloaded.
  * [arm] Enable CONFIG_INPUT_EVDEV since yaird needs this module in
    order to generate initrds.
  * [arm/footbridge] Activate IDEPCI so SL82C105 will really be
    compiled in.
  * [arm/footbridge] Activate the right network drivers (Tulip and
    NE2K).
  * [arm/footbridge] Enable more framebuffer drivers.
  * debian/patches/arm-fix-dc21285.patch: Fix compilation of DC21285
    flash driver.
  * [arm/footbridge] Enable MTD and the DC21285 flash driver.
  * [arm/footbridge] Enable RAID and LVM modules.
  * [arm/footbridge] Enable USB modules.
  * [arm/nslu2] Add an image for Network Storage Link for USB 2.0 Disk
    Drives.
  * debian/patches/arm-memory-h-page-shift.patch: Fix error "PAGE_SHIFT
    undeclared" (Rod Whitby).
  * debian/patches/mtdpart-redboot-fis-byteswap.patch: recognise a foreign
    endian RedBoot partition table (John Bowler).
  * debian/patches/maclist.patch: Add support for the maclist interface
    (John Bowler).
  * debian/patches/arm-nslu2-maclist.patch: Add NSLU2 maclist support
    (John Bowler).
  * [arm/nslu2] Activate maclist.

  [ maximilian attems ]
  * Add stable tree 2.6.15.1:
    - arch/sparc64/Kconfig: fix HUGETLB_PAGE_SIZE_64K dependencies
    - moxa serial: add proper capability check
    - fix /sys/class/net/<if>/wireless without dev->get_wireless_stats
    - Don't match tcp/udp source/destination port for IP fragments
    - Fix sys_fstat64() entry in 64-bit syscall table.
    - UFS: inode->i_sem is not released in error path
    - netlink oops fix due to incorrect error code
    - Fix onboard video on SPARC Blade 100 for 2.6.{13,14,15}
    - Fix DoS in netlink_rcv_skb() (CVE-2006-0035)
    - fix workqueue oops during cpu offline
    - Fix crash in ip_nat_pptp (CVE-2006-0036)
    - Fix another crash in ip_nat_pptp (CVE-2006-0037)
    - ppc32: Re-add embed_config.c to ml300/ep405
    - Fix ptrace/strace
    - vgacon: fix doublescan mode
    - BRIDGE: Fix faulty check in br_stp_recalculate_bridge_id()
    - skge: handle out of memory on ring changes
  * Drop merged patch:
    - sparc64-atyfb-xl-gr-final.patch

  [ Simon Horman ]
  * Fix booting on PReP machines
    (Closes: #348040)
    powerpc-relocate_code.patch

 -- Simon Horman <horms@verge.net.au>  Tue, 17 Jan 2006 18:01:17 +0900

linux-2.6 (2.6.15-2) unstable; urgency=low

  [ maximilian attems ]
  * Default to initramfs-tools as initramfs generator for amd64, hppa, i386,
    alpha and sparc. More archs will be added once klibc matures.
    (Closes: #346141, #343147, #341524, #346305)
  * Backport alsa patch for opl3 - Fix the unreleased resources.
    (Closes: #346273)
  * Readd buslogic-pci-id-table.patch.

  [ dann frazier ]
  * [ia64] Update config for 2.6.15.

  [ Frederik Schüler ]
  * Make CONFIG_IPW2100 a per-architecture option and deactivate it on all
    architectures but i386. (Closes: #344515)

  [ Sven Luther ]
  * Removed spurious file from powerpc-apus patch. (Closes: #346159)

  [ Norbert Tretkowski ]
  * Backport the generic irq framework for alpha. (closes: #339080)

  [ Bastian Blank ]
  * Remove pre-sarge conflict with hotplug.
  * Fix hppa diff to apply.
  * Make the latest packages depend on the corect version of the real images.
    (closes: #346366)

 -- Bastian Blank <waldi@debian.org>  Tue, 10 Jan 2006 16:54:21 +0100

linux-2.6 (2.6.15-1) unstable; urgency=low

  [ Sven Luther ]
  * New upstream release.
  * [powerpc] Now use ARCH=powerpc for 64bit powerpc flavours, 32bit still
    stays with ARCH=ppc for now.
  * [powerpc] Readded PReP Motorola PowerStack II Utah IDE interrupt
    (Closes: #345424)
  * [powerpc] Fixed apus patch.
  * Added make-kpkg --arch option support to gencontrol.py.
  * Added debian/bin/kconfig.ml to process config file snipplet, so we can
    preserve the pre 2.6.15 ordering of config file snipplets. Upto 2.6.15
    the kernel Kconfig magic apparently kept the later occuring config options,
    but it seems that this is no more the case. Instead of catting the config
    files together, not use the kconfig.ml script to read in the files from
    more generic to more specific, and keep only the more specific.

  [ Bastian Blank ]
  * [s390] Update configs.

  [ Kyle McMartin ]
  * [hppa] Snag latest hppa.diff from cvs.parisc-linux.org.
  * [hppa] Update configs for 2.6.15.
  * [hppa] Change parisc kernel names to something less ambiguous.

  [ dann frazier ]
  * [ia64] Update ia64 configs

  [ maximilian attems ]
  * Drop modular-ide.patch, nacked by ide upstream.  Prevents udev to load
    ide-generic and those successfull boots with initramfs-tools.
  * Disable CONFIG_USB_BANDWIDTH, causes major trouble for alsa usb cards.

  [ Norbert Tretkowski ]
  * [alpha] Removed conflict with initramfs-tools, thanks vorlon for finding
    the klibc bug!

  [ Jonas Smedegaard ]
  * Adjust short description of transitional package kernel-image-2.6-
    486 to mention 2.6 (not 2.6.12).
  * Clean duplicate Kconfig options.

  [ Frederik Schüler ]
  * Add updated version of drivers-scsi-megaraid_splitup.patch.
  * Deactivate CONFIG_IDE_TASK_IOCTL on alpha and ia64 and make it a global
    option.
  * Make CONFIG_VIDEO_SAA7134 a global option.
  * New option CONFIG_CC_OPTIMIZE_FOR_SIZE set per-arch.
  * Rename i386 368 flavour to 486.
  * Add myself to uploaders.
  * Readdition of qla2xxx drivers, as firmware license has been fixed.
  * Make CONFIG_PACKET, PACKET_MM and UNIX builtin on all architectures:
    statically linked has better performance then modules due to TLB issue.
  * clean up debian-patches dir: remove all obsolete patches:
    - alpha-compile-fix.patch: obsolete
    - amd64-int3-fix.patch: fixed since 2.6.12
    - net-ipconntrack-nat-fix.patch: merged upstream after 2.6.14 release
    - net-nf_queue-oops.patch: merged upstream after 2.6.14 release
    - qla2xxx-removed.patch: obsolete
  * Drop M386 support remains from the i386 386 flavour: built with M486 
    from now on.

  [ Martin Michlmayr ]
  * [arm] Don't define "compiler" since GCC 4.x is the default now anyway.
  * [arm] Add descriptions for "class" and "longclass".
  * [arm] Compile CONFIG_BLK_DEV_SL82C105 support into the kernel on
    Footbridge.
  * [arm] Compile ext3 support into the kernel on Footbridge.
  * [arm] Turn on CONFIG_SERIAL_8250 support on Footbridge.

  [ Jurij Smakov ]
  * [sparc] Correct the patch for the atyfb framebuffer driver
    (sparc64-atyfb-xl-gr.patch) to finally fix the console and X
    image defects on Blade 100/150. The new patch is named
    sparc64-atyfb-xl-gr-final.patch to avoid the confusion.
    Thanks to Luis F. Ortiz for fixing the patch and Luigi Gangitano
    for testing it out.
  * Drop tty-locking-fixes9.patch, which was preventing the oops during
    shutdown on some sparc machines with serial console. Proper fix has
    been incorporated upstream.
  
  [ Simon Horman ]
  * Enable MKISS globally (closes: #340215)
  * Add recommends libc6-i686 to 686 and k7 image packages
    (closes: #278729)
  * Enable OBSOLETE_OSS_USB_DRIVER and USB_AUDIO
    as alsa snd-usb-audio still isn't quite there.
    I expect this to be re-disabled at some stage,
    possibly soon if it proves to be a source of bugs.
    (closes: #340388)

 -- Sven Luther <luther@debian.org>  Tue,  3 Jan 2006 06:48:07 +0000

linux-2.6 (2.6.14-7) unstable; urgency=low

  [ maximilian attems ]
  * Add stable tree 2.6.14.5 fixes:
    - setting ACLs on readonly mounted NFS filesystems (CVE-2005-3623)
    - Fix bridge-nf ipv6 length check
    - Perform SA switchover immediately.
    - Input: fix an OOPS in HID driver
    - Fix hardware checksum modification
    - kernel/params.c: fix sysfs access with CONFIG_MODULES=n
    - Fix RTNLGRP definitions in rtnetlink.h
    - Fix CTA_PROTO_NUM attribute size in ctnetlink
    - Fix unbalanced read_unlock_bh in ctnetlink
    - Fix NAT init order
    - Fix incorrect dependency for IP6_NF_TARGET_NFQUEUE
    - dpt_i2o fix for deadlock condition
    - SCSI: fix transfer direction in sd (kernel panic when ejecting iPod)
    - SCSI: fix transfer direction in scsi_lib and st
    - Fix hardware rx csum errors
    - Fix route lifetime.
    - apci: fix NULL deref in video/lcd/brightness
  * Disable CONFIG_USB_BANDWIDTH, causes major trouble on alsa usb cards.
    (Closes: #344939)

 -- maximilian attems <maks@sternwelten.at>  Tue, 27 Dec 2005 20:50:28 +0100

linux-2.6 (2.6.14-6) unstable; urgency=low

  [ Kyle McMartin ]
  * Change parisc kernel names to something less ambiguous.

  [ maximilian attems ]
  * Drop modular-ide.patch, nacked by ide upstream.  Prevents udev to load
    ide-generic and those successfull boots with initramfs-tools.
  * Add stable tree 2.6.14.4 with the following fixes:
    - drivers/scsi/dpt_i2o.c: fix a user-after-free
    - drivers/message/i2o/pci.c: fix a use-after-free
    - drivers/infiniband/core/mad.c: fix a use-after-free
    - DVB: BUDGET CI card depends on STV0297 demodulator
    - setkeys needs root
    - Fix listxattr() for generic security attributes
    - AGPGART: Fix serverworks TLB flush.
    - Fix crash when ptrace poking hugepage areas
    - I8K: fix /proc reporting of blank service tags
    - i82365: release all resources if no devices are found
    - bonding: fix feature consolidation
    - libata: locking rewrite (== fix)
    - cciss: bug fix for BIG_PASS_THRU
    - ALSA: nm256: reset workaround for Latitude CSx
    - cciss: bug fix for hpacucli
    - V4L/DVB: Fix analog NTSC for Thomson DTT 761X hybrid tuner
    - BRIDGE: recompute features when adding a new device
    - 32bit integer overflow in invalidate_inode_pages2()
    - USB: Adapt microtek driver to new scsi features
    - ide-floppy: software eject not working with LS-120 drive
    - Add try_to_freeze to kauditd
    - V4L/DVB (3135) Fix tuner init for Pinnacle PCTV Stereo
    - NETLINK: Fix processing of fib_lookup netlink messages
    - ACPI: fix HP nx8220 boot hang regression

  [ Norbert Tretkowski ]
  * [alpha] Removed conflict with initramfs-tools, thanks vorlon for finding
    the klibc bug!

  [ Frederik Schüler ]
  * Add updated drivers-scsi-megaraid_splitup.patch. (Closes: #317258)
  * Add ppc64-thermal-overtemp.patch to fix a thermal control bug in G5
    machines. (Closes: #343980)
  * Unpatch the following patches which are included in 2.6.14.4:
    - setkeys-needs-root-1.patch
    - setkeys-needs-root-2.patch
    - mm-invalidate_inode_pages2-overflow.patch
    - net-bonding-consolidation-fix.patch

 -- Frederik Schüler <fs@debian.org>  Tue, 20 Dec 2005 18:50:41 +0000

linux-2.6 (2.6.14-5) unstable; urgency=low

  [ dann frazier ]
  * ia64-new-assembler-fix.patch
    Fix ia64 builds with newer assembler (Closes: #341257)

  [ Sven Luther ]
  * [powerpc] incremented ramdisk size to 24576 from 8192, needed by the
    graphical installer, maybe we can bring this to 16384 later.

  [ Simon Horman ]
  * Add recommends libc6-i686 to 686 and k7 image packages
    (closes: #278729)
  * Enable OBSOLETE_OSS_USB_DRIVER and USB_AUDIO
    as alsa snd-usb-audio still isn't quite there.
    I expect this to be re-disabled at some stage,
    possibly soon if it proves to be a source of bugs.
    (closes: #340388)

  [ dann frazier ]
  * buslogic-pci-id-table.patch
    add a pci device id table to fix initramfs-tools discovery.
    (closes #342057)
  * fix feature consolidation in bonding driver.  (closes #340068)

 -- dann frazier <dannf@debian.org>  Thu,  8 Dec 2005 10:59:31 -0700

linux-2.6 (2.6.14-4) unstable; urgency=low

  [ dann frazier ]
  * setkeys-needs-root-1.patch, setkeys-needs-root-2.patch:
    [SECURITY] Require root privilege to write the current
    function key string entry of other user's terminals.
    See CVE-2005-3257 (Closes: #334113)

  [ Simon Horman ]
  * Enable MKISS globally (closes: #340215)
  * mm-invalidate_inode_pages2-overflow.patch
    [SECURITY] 32bit integer overflow in invalidate_inode_pages2() (local DoS)
  * ctnetlink-check-if-protoinfo-is-present.patch
    [SECURITY] ctnetlink: check if protoinfo is present (local DoS)
  * ctnetlink-fix-oops-when-no-icmp-id-info-in-message.patch
    [SECURITY] ctnetlink: Fix oops when no ICMP ID info in message (local DoS)

  [ Sven Luther ]
  * Re-added powerpc/apus patch, now that Roman Zippel merged it in.
  * Let's create asm-(ppc|ppc64) -> asm-powerpc symlink farm.  (Closes: #340571)

  [ maximilian attems ]
  * Add 2.6.14.3 patch - features changelog:
    - isdn/hardware/eicon/os_4bri.c: correct the xdiLoadFile() signature
    - x86_64/i386: Compute correct MTRR mask on early Noconas
    - PPTP helper: Fix endianness bug in GRE key / CallID NAT
    - nf_queue: Fix Ooops when no queue handler registered
    - ctnetlink: check if protoinfo is present
    - ip_conntrack: fix ftp/irc/tftp helpers on ports >= 32768
    - VFS: Fix memory leak with file leases
    - hwmon: Fix lm78 VID conversion
    - hwmon: Fix missing it87 fan div init
    - ppc64 memory model depends on NUMA
    - Generic HDLC WAN drivers - disable netif_carrier_off()
    - ctnetlink: Fix oops when no ICMP ID info in message
    - Don't auto-reap traced children
    - packet writing oops fix
    - PPTP helper: fix PNS-PAC expectation call id
    - NAT: Fix module refcount dropping too far
    - Fix soft lockup with ALSA rtc-timer
    - Fix calculation of AH length during filling ancillary data.
    - ip_conntrack TCP: Accept SYN+PUSH like SYN
    - refcount leak of proto when ctnetlink dumping tuple
    - Fix memory management error during setting up new advapi sockopts.
    - Fix sending extension headers before and including routing header.
    - hwmon: Fix missing boundary check when setting W83627THF in0 limits
  * Remove ctnetlink-check-if-protoinfo-is-present.patch,
    net-nf_queue-oops.patch - already included in 2.6.14.3.

  [ Frederik Schüler ]
  * Make CONFIG_PACKET, PACKET_MM and UNIX builtin on all architectures:
    statically linked has better performance then modules due to TLB issue.
  * Add myself to uploaders.

 -- Frederik Schüler <fs@debian.org>  Sat, 26 Nov 2005 13:18:41 +0100

linux-2.6 (2.6.14-3) unstable; urgency=low

  [ Norbert Tretkowski ]
  * [alpha] Switch to gcc 4.0.
  * [alpha] Conflict with initramfs-tools, klibc is broken on alpha.
  * [alpha] Enabled CONFIG_KOBJECT_UEVENT in arch/alphaconfig to fix trouble
    with latest udev, thanks to Uwe Schindler for reporting. (closes: #338911)
  * Bumped ABI revision:
    + ABI changes on sparc and alpha because of compiler switch.
    + 2.6.14.1 changes ABI of procfs.

  [ Sven Luther ]
  * Set default TCP congestion algorithm to NewReno + BIC (Closes: #337089)

  [ maximilian attems ]
  * Reenable CONFIG_SOFTWARE_SUSPEND on i386 and ppc, resume=/dev/<other device>
    must be set by boot loader. (Closes: #267600)
  * Set CONFIG_USB_SUSPEND on i386. Usefull for suspend to ram and apm suspend.
  * Add 2.6.14.1 patch:
    - Al Viro: CVE-2005-2709 sysctl unregistration oops
  * Add 2.6.14.2 patch:
    - airo.c/airo_cs.c: correct prototypes
    - fix XFS_QUOTA for modular XFS (closes: #337072)
    - USB: always export interface information for modalias
    - NET: Fix zero-size datagram reception
    - fix alpha breakage
    - Oops on suspend after on-the-fly switch to anticipatory i/o scheduler
    - ipvs: fix connection leak if expire_nodest_conn=1
    - Fix ptrace self-attach rule
    - fix signal->live leak in copy_process()
    - fix de_thread() vs send_group_sigqueue() race
    - prism54 : Fix frame length
    - tcp: BIC max increment too large
  * Remove alpha compile fix as contained in 2.6.14.2
  * Readd CONFIG_XFS_QUOTA=y.
  * Disable ACPI cutoff year on i386, was set to 2001.
    No need for acpi=force on boot.

  [ Jurij Smakov ]
  * Fix the install-image script to correctly include all the necessary
    stuff in scripts. (Closes: #336424)
  * Enable CONFIG_SND_ALI5451 on sparc.
  * Switch sparc to gcc-4.0. Thanks to Norbert for making sure it successfully
    builds a working kernel now.
  * Apply patch to fix ATI framebuffer output corruption on SunBlade 100
    (sparc64-atyfb-xl-gr.patch). Thanks to Luigi Gangitano. (Closes: #321200)
  * Disable CONFIG_PARPORT_PC_FIFO on sparc, since it causes a hang whenever
    something is sent to the parallel port device. Thanks to Attilla
    (boera at rdslink.ro) for pointing that out.

  [ Simon Horman ]
  * [386, AMD64] Set CONFIG_FRAMEBUFFER_CONSOLE=y instead of m.
    As vesadb now built into the kernel, after finally dropping the
    debian-specific patch to make it modular, make fbcons builtin too, else
    all sorts of weird stuff happens which is hard for the inird builders to
    automatically compenste for. (Closes: #336450)
  * Redisable CONFIG_SOFTWARE_SUSPEND on ppc/miboot as it required
    CONFIG_PM to compile.
  * [NETFILTER] nf_queue: Fix Ooops when no queue handler registered
    This is a regression introduced in 2.6.14.
    net-nf_queue-oops.patch. (Closes: #337713)
  * Make manuals with defconfig, as is required for kernel-package 10.008

  [ dann frazier ]
  * net-ipconntrack-nat-fix.patch - fix compilation of
    ip_conntrack_helper_pptp.c when NAT is disabled. (Closes: #336431)

  [ Christian T. Steigies ]
  * update m68k.diff to 2.6.14
  * add m68k-*vme* patches
  * disable macsonic driver until the dma patch is fixed
  * disable IEEE80211 drivers for all of m68k

  [ Frederik Schüler ]
  * activate CONFIG_SECURITY_NETWORK to fix SElinux operation.
    (Closes: #338543)

 -- Norbert Tretkowski <nobse@debian.org>  Mon, 14 Nov 2005 10:23:05 +0100

linux-2.6 (2.6.14-2) unstable; urgency=low

  [ Simon Horman ]
  * [SECURITY] Avoid 'names_cache' memory leak with CONFIG_AUDITSYSCALL
    This fix, included as part of the 2.6.13.4 patch in
    2.6.13+2.6.14-rc4-0experimental.1 is CVE-2005-3181
  * Fix genearation of .extraversion, again (closes: #333842)
  * Add missing kernel-arch and kernel-header-dirs to defines
    so headers get included. (closes: #336521)
    N.B: I only filled in arches where other's hadn't done so alread.
         Please fix if its wrong.
  * Allow powerpc64 to compile with AUDIT enabled but
    AUDITSYSCALL disabled. powerpc64-audit_sysctl-build.patch

  [ dann frazier ]
  * Update hppa.diff to 2.6.14-pa0

  [ Norbert Tretkowski ]
  * [alpha] New patch to include compiler.h in barrier.h, barrier() is used in
    non-SMP case.
  * [alpha] Added kernel-header-dirs and kernel-arch to debian/arch/alpha/defines
    to include asm-alpha in linux-headers package.
  * Added myself to Uploaders.

  [ Frederik Schüler ]
  * [amd64] use DISCONTIGMEM instead of SPARSEMEM on amd64-k8-smp flavour to
    fix bootup kernel panic.
  * [amd64] include asm-x86_64 in linux-headers package.
  * Deactivate AUDITSYSCALL globally, it slows down the kernel and is not
    needed for selinux at all.

 -- Simon Horman <horms@debian.org>  Tue,  1 Nov 2005 15:27:40 +0900

linux-2.6 (2.6.14-1) unstable; urgency=low

  [ Sven Luther ]
  * New upstream release.

  [ Norbert Tretkowski ]
  * [alpha] Update arch/alpha/config* for 2.6.14.

  [ Simon Horman ]
  * Fix misformatting of long description of
    linux-patch-debian-linux-patch-debian-X.Y.Z.
    templates/control.main.in
    (closes: #335088)
  * Make sure version is seeded in apply and unapply scripts.
    Actually changed in some earlier, post 2.6.12, release,
    but the changelog seems to be missing.
    (closes: #324583)

  [ dann frazier ]
  * [ia64] Disable the CONFIG_IA64_SGI_SN_XP module.  This forces
    CONFIG_GENERIC_ALLOCATOR and CONFIG_IA64_UNCACHED_ALLOCATOR to y, which
    appears to break on zx1 systems.

 -- Simon Horman <horms@debian.org>  Fri, 28 Oct 2005 16:26:03 +0900

linux-2.6 (2.6.13+2.6.14-rc5-0experimental.1) experimental; urgency=low

  [ Sven Luther ]
  * Upgraded to 2.6.14-rc5.

  [ Jonas Smedegaard ]
  * Quote variables in debian/rules.real and postinstall (making it
    safer to run with weird characters in path of build environment).

  [ Bastian Blank ]
  * Add some missing files from scripts to headers packages.
  * Add new patch powerpc-build-links.patch: Emit relative symlinks in
    arch/ppc{,64}/include.
  * Include arch/*/include into headers package.

 -- Sven Luther <luther@debian.org>  Tue, 25 Oct 2005 03:56:11 +0000

linux-2.6 (2.6.13+2.6.14-rc4-0experimental.1) experimental; urgency=low

  [ Sven Luther ]
  * Upgraded to 2.6.14-rc4.

  [ Simon Horman ]
  * Fix genearation of .extraversion (closes: #333842)

  [ dann frazier ]
  * Enhance the linux-source description to explain the types of patches
    Debian adds to it.  (closes: #258043)
  * Correct linux-patch-debian description.  It replaces the
    kernel-patch-debian packages, not the kernel-source packages.

  [ Jonas Smedegaard ]
  * Fix building from within a very long dir (all patches was applied at
    once - exhausting shell commandline, now applied one by one).
  * Add Simon Horman, Sven Luther and myself as Uploaders.

  [ Bastian Blank ]
  * Use list of revisions in patch scripts.
  * Use correct names for tarball and scripts.

  [ Jurij Smakov ]
  * [i386] Set the CONFIG_HPET_EMULATE_RTC option to make the clock
    work properly on certain Dell machines. This required setting the
    CONFIG_RTC option to 'y' instead of 'm'. (closes: #309909)
    [i386] Enable VIDEO_CX88 and VIDEO_CX88_DVB (both set to 'm') by
    popular demand. (closes: #330916)

  [ Norbert Tretkowski ]
  * [alpha] Update arch/alpha/config for 2.6.13.

  [ Kyle McMartin ]
  * [hppa] Oops. Fix linux-headers not including asm-parisc by adding
    headers_dirs = parisc to Makefile.inc.

  [ maximilian attems ]
  * Set CONFIG_FB_VESA=y for i386 and amd64 configs. (closes: #333003)

  [ Sven Luther ]
  * [powerpc] Fixed apus build, now use mkvmlinuz too to generate the vmlinuz
    kernel.
  * Fixed control.image.in to depend on :
      initramfs-tools | yaird | linux-ramdisk-tool
    where linux-ramdisk-tools is the virtual package provided by all
    initrd/initramfs generating tools.

  [ Frederik Schüler ]
  * deactivate FB_RIVA on all architectures.
  * deactivate BLK_DEV_IDESCSI on all architectures.
  * Added patch-2.6.13.4:
    - [SECURITY] key: plug request_key_auth memleak 
      See CAN-2005-3119
    - [SECURITY] Fix drm 'debug' sysfs permissions
      See CAN-2005-3179
    - [SECURITY] Avoid 'names_cache' memory leak with CONFIG_AUDITSYSCALL
    - [SPARC64] Fix userland FPU state corruption.
    - BIC coding bug in Linux 2.6.13
    - [SECURITY] orinoco: Information leakage due to incorrect padding 
      See CAN-2005-3180
    - ieee1394/sbp2: fixes for hot-unplug and module unloading

  [ Christian T. Steigies ]
  * disable CONFIG_EXT2_FS_XIP for m68k like on all(?) other arches
  * deactivate OKTAGON_SCSI for amiga/m68k until it can be compiled again
  * deactivate CONFIG_KEYBOARD_HIL_OLD, CONFIG_KEYBOARD_HIL, CONFIG_MOUSE_HIL,
    CONFIG_HIL_MLC, and CONFIG_HP_SDC for hp/m68k
  * update m68k.diff for 2.6.13
  * split out patches that do not intefere with other arches to
    patches-debian/m68k-*

 -- Bastian Blank <waldi@debian.org>  Fri, 21 Oct 2005 12:17:47 +0000

linux-2.6 (2.6.13-1) experimental; urgency=low

  * New upstream release "git booost":
    - new arch xtensa
    - kexec/kdump
    - execute-in-place
    - inotify (closes: #304387)
    - time-sharing cfq I/O scheduler
    - manual driver binding
    - voluntary preemption
    - user-space I/O initiation for InfiniBand
    - new speedy DES (crypto) implementation
    - uml "almost-skas" mode support
    - 250 HZ default (closes: #320366)
    - fixes all over (alsa, archs, ide, input, ntfs, scsi, swsusp, usb, ..)
    - orinoco driver updates (closes: #291684)
    - md, dm updates (closes: #317787)

  [ Frederik Schüler ]
  * [amd64] Added class and longclass descriptions for amd64 flavours.
  * [amd64] add amd64-tlb-flush-sigsegv-fix.patch: disable tlb flush
    filtering on smp systems to workaround processor errata.
  * backport kernel-api-documentation-generation-fix.diff from git to fix
    documentation build.
  * Added patch-2.6.13.1:
    - raw_sendmsg DoS (CAN-2005-2492)
    - 32bit sendmsg() flaw (CAN-2005-2490)
    - Reassembly trim not clearing CHECKSUM_HW
    - Use SA_SHIRQ in sparc specific code.
    - Fix boundary check in standard multi-block cipher processors
    - 2.6.13 breaks libpcap (and tcpdump)
    - x86: pci_assign_unassigned_resources() update
    - Fix PCI ROM mapping
    - aacraid: 2.6.13 aacraid bad BUG_ON fix
    - Kconfig: saa7134-dvb must select tda1004x

  [ Simon Horman ]
  * Disable BSDv3 accounting on hppa and alpha, it was already
    disabled on all other architectures. Also unify BSD accounting
    config into top level config, rather than per flavour configs.
  * [SECURITY] The seq_file memory leak fix included in 2.6.12-6
    as part of upstream's 2.6.12.6 patchset is now CAN-2005-2800.

  [ Jurij Smakov, Simon Horman ]
  * Ensure that only one kernel-manual/linux-manual package can
    be installed at a time to avoid file conflicts. (closes: #320042)

  [ Bastian Blank ]
  * Move audit, preempt and security settings to core config file.
  * Fix powerpc configuration.
  * Add debian version information to kernel version string.
  * Drop coreutils | fileutils dependencies.
  * Drop modular-vesafb patch. (closes: #222374, #289810)

  [ Christian T. Steigies ]
  * update m68k.diff for linux-2.6.13
  * add m68k-42_dma.patch and m68k-sonic.patch that will be in upstream 2.6.14
    (which makes sun3 build fail, needs fixing)

  [ maximilian attems ]
  * Drop drivers-add-scsi_changer.patch (merged)
  * Drop drivers-ide-dma-blacklist-toshiba.patch (merged)
  * Drop drivers-ide-__devinit.patch (merged)
  * Added patch-2.6.13.2:
    - USB: ftdi_sio: custom baud rate fix
    - Fix up more strange byte writes to the PCI_ROM_ADDRESS config word
    - Fix MPOL_F_VERIFY
    - jfs: jfs_delete_inode must call clear_inode
    - Fix DHCP + MASQUERADE problem
    - Sun HME: enable and map PCI ROM properly
    - Sun GEM ethernet: enable and map PCI ROM properly
    - hpt366: write the full 4 bytes of ROM address, not just low 1 byte
    - forcedeth: Initialize link settings in every nv_open()
    - Lost sockfd_put() in routing_ioctl()
    - lost fput in 32bit ioctl on x86-64
  * Added patch-2.6.13.3:
    - Fix fs/exec.c:788 (de_thread()) BUG_ON
    - Don't over-clamp window in tcp_clamp_window()
    - fix IPv6 per-socket multicast filtering in exact-match case
    - yenta oops fix
    - ipvs: ip_vs_ftp breaks connections using persistence
    - uml - Fix x86_64 page leak
    - skge: set mac address oops with bonding
    - tcp: set default congestion control correctly for incoming connections

  [ Sven Luther ]
  * [powerpc] Added hotplug support to the mv643xx_eth driver :
      powerpc-mv643xx-hotplug-support.patch
    thanks go to Nicolas Det for providing the patch.
  * [powerpc] Modified a couple of configuration options for the powerpc64
    flavour, fixes and enhances Apple G5 support (Closes: #323724, #328324)
  * [powerpc] Added powerpc-miboot flavour to use exclusively with oldworld
    powermac miboot floppies for debian-installer.
  * [powerpc] Checked upgraded version of the apus patches, separated them in
    a part which is safe to apply, and one which needs checking, and is thus
    not applied yet.

  [ Kyle McMartin ]
  * [hppa] Update hppa.diff to 2.6.13-pa4.
  * [hppa] Add space register fix to pacache.S to hppa.diff.

  [ dann frazier ]
  * Add a note to README.Debian that explains where users can find the .config
    files used to generate the linux-image packages.  Closes: #316809
  * [ia64] Workaround #325070 until upstream works out an acceptable solution.
    This bug breaks module loading on non-SMP ia64 kernels.  The workaround
    is to temporarily use an SMP config for the non-SMP kernels.  (Note that
    John Wright is running benchmarks to determine the overhead of running
    an SMP kernel on UP systems to help decide if this should be a
    permanent change).
  * [ia64] Update arch/ia64/config for 2.6.13

 -- Simon Horman <horms@debian.org>  Thu,  6 Oct 2005 15:45:21 +0900

linux-2.6 (2.6.12-6) unstable; urgency=high

  [ Andres Salomon, Bastian Blank ]
  * Change ATM and Classical-IP-over-ATM to be modular, instead of being
    statically included. (closes: #323143)

  [ Sven Luther ]
  * [powerpc] powerpc-pmac-sound-check.patch: Added pmac-sound sanity check.
  * [powerpc] powerpc-apus.patch:
    Added preliminary apus patch to package, not applied to kernel tree yet.

  [ Simon Horman ]
  * Unset CC_OPTIMIZE_FOR_SIZE in i386 config,
    it breaks iproute's (and other netlink users) ability
    to set routes. (closes: #322723)
  * Added 2.6.12.6
    - [SECURITY: CAN-2005-2555] Restrict socket policy loading to
      CAP_NET_ADMIN.
    - [SECURITY] Fix DST leak in icmp_push_reply().  Possible remote
      DoS?
    - [SECURITY] NPTL signal delivery deadlock fix; possible local
      DoS.
    - fix gl_skb/skb type error in genelink driver in usbnet
    - [SECURITY] fix a memory leak in devices seq_file implementation;
      local DoS.
    - [SECURITY] Fix SKB leak in ip6_input_finish(); local DoS.

  [ Andres Salomon ]
  * [hppa] enable discontiguous memory support for 32bit hppa images, so
    they build.

 -- Andres Salomon <dilinger@debian.org>  Tue, 06 Sep 2005 10:14:35 -0400

linux-2.6 (2.6.12-5) unstable; urgency=low

  * Change ARM to use GCC 3.3 to avoid FTBFS errors with GCC 4
   (dann frazier)

  * Remove spurious double quote character from ia64 package descriptions.
    (dann frazier)

  * Add transitional meta packages (kernel-image-2.6-*) for ia64.
    (dann frazier)

  * Change fuzz factor to 1, stricter patch appliance. (Maximilian Attems)

  * Enabled CONFIG_THERM_PM72 on powerpc64 flavour. (Sven Luther)

 -- Bastian Blank <waldi@debian.org>  Tue, 16 Aug 2005 21:43:31 +0200

linux-2.6 (2.6.12-4) unstable; urgency=low

  * Supply correct subarch values for the powerpc images.

 -- Bastian Blank <waldi@debian.org>  Mon, 15 Aug 2005 21:06:18 +0200

linux-2.6 (2.6.12-3) unstable; urgency=low

  * Added reference to old kernel-* package names to make
    transition a little more obvious to end users.
    A Dan Jacobson special. (Simon Horman) Closes: #321167

  * By the time this makes it into the archive, it will
    be handling kernel-image-2.6-* packages. (Simon Horman)
    Closes: #321867

  * Link palinfo statically on ia64. (dann frazier) (Closes: #321885)

  * [hppa] :
    - Add hppa arch specific patch.
    - Build-Depend on binutils-hppa64 and gcc-4.0-hppa64.
    (Kyle McMartin)

  * Fix permissions in source tarball. (Bastian Blank) (Closes: #322409)

  * Enable the CONFIG_IP_ADVANCED_ROUTER and related options on
    sparc64 to sync with other architectures. (Jurij Smakov)
    Closes: #321236

  * Include all executables as well as *.sh and *.pl files found in
    scripts directory in the headers package. (Bastian Blank)
    Closes: #322612, #322680, #322765

  * Include m68k headers into the arch-common headers package on
    powerpc and make sure that all the directories are linked to
    properly from the flavour-specific headers packages. (Jurij Smakov)
    Closes: #322610

  * [powerpc] Enabled the powerpc64 flavour, now that we have a real biarch
    toolchain in sid. Many thanks go to GOTO Masanori and Matthias Klose as
    well as any other who worked on the biarch toolchain to make this happen.

  * Added 2.6.12.5 (Simon Horman)
    - Fix BUG() is triggered by a call to set_mempolicy() with a negativ
      first argument.
    - [amd64] Fix a SRAT handling on systems with dual cores.
    - [amd64] SMP timing problem
    - [security] Zlib fixes See CAN-2005-2458, CAN-2005-2459
      http://sources.redhat.com/ml/bug-gnu-utils/1999-06/msg00183.html
      http://bugs.gentoo.org/show_bug.cgi
    - Add zlib deflateBound()
    - [security] Fix error during session join. See CAN-2005-2098
    - [security] Fix keyring destructor. See CAN-2005-2099
    - Module per-cpu alignment cannot always be met
      http://www.ussg.iu.edu/hypermail/linux/kernel/0409.0/0768.html
    Closes: #323039

 -- Bastian Blank <waldi@debian.org>  Mon, 15 Aug 2005 16:42:05 +0200

linux-2.6 (2.6.12-2) unstable; urgency=low

  * The Kernel Team offers its condolences to the family of Jens Schmalzing
    (jensen@debian), who died Saturday, July 30, 2005 in a tragic accident in
    Munich.  Jens was a member of the Kernel Team, and was instrumental in
    taking the powerpc kernel package to 2.6, as well as maintaining MOL
    and its kernel modules.

  * Add @longclass@ variable to control file autogeneration. (Andres Salomon)

  * Bump build-depends on kernel-package to a fixed version (>= 9.005).
    (Jurij Smakov, Sven Luther) (closes: #319657, #320422, #321625)

  * Change default ramdisk size for sparc to 16,384K to accomodate a fatter
    d-i initrd for netboot installs.
    (Joshua Kwan)

  * Don't build-depend on console-tools on s390. (Bastian Blank)

  * Add ARM support. (Vincent Sanders)

  * Add ia64 descriptions. (dann frazier)

  * Strip down the scripts dir in the headers packages. (Bastian Blank)

  * Add m68k support. (Christian T. Steigies)

  * Added 2.6.12.4 (Frederik Schüler)
    - Fix powernow oops on dual-core athlon
    - Fix early vlan adding leads to not functional device
    - sys_get_thread_area does not clear the returned argument
    - bio_clone fix
    - Fix possible overflow of sock->sk_policy (CAN-2005-2456)
      (closes: #321401)
    - Wait until all references to ip_conntrack_untracked are dropped on
      unload
    - Fix potential memory corruption in NAT code (aka memory NAT)
    - Fix deadlock in ip6_queue
    - Fix signedness issues in net/core/filter.c
    - x86_64 memleak from malicious 32bit elf program
    - rocket.c: Fix ldisc ref count handling
    - kbuild: build TAGS problem with O=

  * Enable CONFIG_6PACK=m for all archs (Andres Salomon)
    (closes: #319646)

  * Overhaul the generation of the control file. Now it is handled
    by debian/bin/gencontrol.py. The debian/control target in rules
    also fails now, since we don't want the control file generated
    during build. Arch-specific Depends and suggests are now generated
    correctly. (Bastian Blank) (Closes: #319896)

  * [powerpc] Fixed typo which made asm-ppc and asm-ppc64 not being included
    in the header package. (Sven Luther) (Closes: #320817)

  * Added list of flavours built to common header package. (Sven Luther)

 -- Bastian Blank <waldi@debian.org>  Tue, 09 Aug 2005 11:12:40 +0200
 
linux-2.6 (2.6.12-1) unstable; urgency=low

  * New upstream release:
    - "git rocks"
    - address space randomization
    - conversion of ide driver code to the device model
    - restored Philips webcam driver
    - new Broadcom bcm5706 gigabit driver
    - new resource limits for the audio community
    - Multipath device mapper
    - Intel HD Audio alsa driver
    - fixes + arch updates..
    - readdition of tg3 driver, as firmware license has been fixed

  * Dropped the following patches:
    - patch-2.6.11.*.patch (merged)
    - powerpc-ppc64-ibmvscsi.patch (Christoph didn't like it, and it failed
      to build anyways) (Sven Luther)
    - doc-post_halloween.patch (unless someone can come up w/ a valid
      reason for carrying around rapidly bitrotting documentation...)
      (Andres Salomon)
    - sparc32-hypersparc-srmmu.patch (dropped until sparc32 is working
      again, and we can figure out whether it's necessary)
    - fix-alpha-ext3-oops.patch (no longer needed, fixed by compiler)
    - x86-i486_emu.patch (buggy and insecure 80486 instruction emulation
      for 80386; we're no longer supporting this) (closes: #250468)
    - amd64-outs.patch (according to
      http://www.ussg.iu.edu/hypermail/linux/kernel/0502.3/1095.html, this
      is unnecessary for us) (Andres Salomon)
    - sparc64-rtc-mostek.patch (merged)
    - sparc64-compat-nanoseconds.patch (merged) 
    - sparc64-sunsu-init-2.6.11.patch (merged)
    - sunsab-uart-update-timeout.patch (merged)
    - alpha-read-trylock.patch (different version got merged)
    - powerpc-prep-motorola-irq-fix.patch (merged)
    - drivers-media-video-saa7134-update.patch (merged)
    - drivers-media-video-saa7134-update-2.patch (merged)
    - drivers-media-video-pll-lib.patch (merged)
    - drivers-media-video-pll-lib-2.patch (merged)
    - drivers-media-video-tuner-update-1.patch (merged)
    - drivers-media-video-tuner-update-2.patch (merged)
    - drivers-media-video-v4l-mpeg-support.patch (merged)
    - drivers-media-video-mt352-update.patch (merged)
    - arch-ppc64-hugepage-aio-panic.patch (merged)
    - drivers-input-serio-nmouse.patch (merged)
    - sparc64-sb1500-clock-2.6.patch (merged)
    - docbook-allow-preprocessor-directives-... (merged)
    - docbook-fix-function-parameter-descriptin-in-fbmem.patch (merged)
    - docbook-move-kernel-doc-comment-next-to-function.patch (merged)
    - powerpc-therm-adt746x-new-i2c-fix.patch (merged)
    - powerpc-mv643xx-enet.patch (merged)
    - powerpc-mv643xx-eth-pegasos.patch (merged)
    - powerpc-pmac-agp-sleep.patch (merged)
    - drivers-input-serio-8042-resume.patch (merged)
  
  * Premiere of the common-source kernel package
    (Jurij Smakov, Andres Salomon)
    - build all architectures out of kernel source package
    - rename source and binary packages
    - create a common config for different architectures, and management
      tools to allow for easier modification of config options
    - drop default configs, autogenerate them instead; requires
      kernel-package >= 9.002.

  * Add 2.6.12.1 (Maximilian Attems)
    - Clean up subthread exec (CAN-2005-1913)
    - ia64 ptrace + sigrestore_context (CAN-2005-1761)

  * Add 2.6.12.2 (Frederik Schüler)
    - Fix two socket hashing bugs.
    -  ACPI: Make sure we call acpi_register_gsi() even for default PCI
       interrupt assignment
    - Add "memory" clobbers to the x86 inline asm of strncmp and friends
    - e1000: fix spinlock bug
    - fix remap_pte_range BUG
    - Fix typo in drivers/pci/pci-driver.c

  * Add 2.6.12.3 (Joshua Kwan)
    - Fix semaphore handling in __unregister_chrdev
    - Fix TT mode in UML.
    - Check for a null return in tty_ldisc_ref.
    - v4l: cx88 hue offset fix
    - Fix 8139cp breakage that occurs with tpm driver.
    - Fix the 6pack driver in SMP environments.
    - Switch to spinlocks in the shaper driver.
    - ppc32: stop misusing NTP's time_offset value
    - netfilter: go back to dropping conntrack references manually
    - ACPI: don't accept 0 as a PCI IRQ.

  * Enable CONFIG_SCSI_INITIO. (Maximilian Attems) (closes: #318121)

  * [powerpc] :
    - Added powerpc-mkvmlinuz-support patch which allows, together with
      kernel-package 9.0002 to add mkvmlinuz support to hand built packages.
    - Removed powerpc-ppc64-ibmvscsi.patch, FTBFS, and Christoph doesn't like
      it and thinks it is not needed.
    - Disabled swim3 on powerpc-smp, FTBFS.
    - Disabled software-suspend on powerpc-smp, FTBFS, amd64/i386 only smp code.
    - Rediffed and readded the G4 L2 hardware flush assist patch from Jacob Pan.
    (Sven Luther)
    
  * [sparc]
    - Drop sparc32 flavour for now. sparc32 kernel is currently in the
      category "too buggy for us to support". In spite of numerous efforts
      I still see occasional random filesystem corruptions in my tests.
      That does NOT mean that we are dropping sparc32 support, we will
      work with upstream trying to solve these problems for the next
      kernel release. Those interested in helping/testing are encouraged
      to subscribe to debian-sparc mailing list.
      (Jurij Smakov)

  * [alpha]
    - Renamed resulting binary packages for alpha, kernel-image-x.y.z-generic
      wasn't a generic kernel, it was a generic kernel for alpha machines, so
      we're now using linux-image-x.y.z-alpha-generic (and of course, the same
      change for the smp kernel-image). This change was postponed after the
      sarge release. (closes: #260003)
    (Norbert Tretkowski)

  * [amd64]
    - Now using the default compiler (gcc-4.0), thus we get rid of the 
      annoying MAKEFLAGS="CC=gcc-3.4" make-kpkg... invocation for third-party 
      modules.
      This release lacks 64bit kernels for i386 userland; support will be
      added in a later release as soon as the toolchain has stabilized again.
      (Frederik Schüler)

 -- Andres Salomon <dilinger@debian.org>  Wed, 20 Jul 2005 17:16:04 -0400
<|MERGE_RESOLUTION|>--- conflicted
+++ resolved
@@ -1,4 +1,3 @@
-<<<<<<< HEAD
 linux-2.6 (2.6.26-16) UNRELEASED; urgency=low
 
   [ maximilian attems ]
@@ -39,7 +38,7 @@
     kernels (closes: #529312)
 
  -- maximilian attems <maks@debian.org>  Mon, 30 Mar 2009 17:11:49 +0200
-=======
+
 linux-2.6 (2.6.26-15lenny3) stable-security; urgency=high
 
   [ dann frazier ]
@@ -53,7 +52,6 @@
     (CVE-2009-1758)
 
  -- dann frazier <dannf@debian.org>  Thu, 28 May 2009 08:34:15 -0600
->>>>>>> 459a360d
 
 linux-2.6 (2.6.26-15lenny2) stable-security; urgency=high
 
