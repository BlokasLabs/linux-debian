<<<<<<< HEAD
linux-2.6 (3.0.0~rc7-1~experimental.1) UNRELEASED; urgency=low

  * New upstream release candidate

  [ maximilian attems ]
  * Topconfig enable modular VIDEO_SR030PC30, VIDEO_NOON010PC30,
    SOC_CAMERA_IMX074, SOC_CAMERA_OV2640, SOC_CAMERA_OV6650,
    SOC_CAMERA_OV9740, USB_YUREX.
  * [x86] enable modular VIDEO_VIA_CAMERA.
  * [x86_32] enable modular XO15_EBOOK.
  * ALSA: hda - Enable auto-parser as default for Conexant codecs.

  [ Ben Hutchings ]
  * linux-support, linux-tools: Use dh_python2 instead of dh_pysupport
  * aufs: Update for 3.0

 -- maximilian attems <maks@debian.org>  Tue, 05 Jul 2011 14:25:29 +0200

linux-2.6 (3.0.0~rc6-1~experimental.1) experimental; urgency=low

  * New upstream release candidate

  [ maximilian attems ]
  * Topconfig enable modular USB_NET_KALMIA, I2C_DIOLAN_U2C, SMBUS,
    SENSORS_SMBUS, SENSORS_SHT21, SENSORS_EMC6W201, SENSORS_SCH5627,
    SENSORS_ADS1015, SENSORS_W83795, SENSORS_DS620, SENSORS_LINEAGE,
    SENSORS_LTC4151, SENSORS_LTC4261, SENSORS_MAX16065, SENSORS_MAX6639,
    SENSORS_MAX6642, BT_WILINK.
  * [x86_32] enable modular I2C_PXA.
  * [x86] enable modular SENSORS_FAM15H_POWER.
  * drm/i915: Hold struct_mutex during i915_save_state/i915_restore_state.
  * [thinkpad]: Add KEY_MICMUTE and enable it on Lenovo X220.
  * [m68k]: resources: Add lookup_resource().
  * m68k/atari: Reserve some ST-RAM early on for device buffer use.
  * ALSA: hda - Handle -1 as invalid position, too
  * ALSA: hda - Judge playback stream from stream id in azx_via_get_position()

  [ Ben Hutchings ]
  * [x86] Enable SCSI_ISCI as module

 -- maximilian attems <maks@debian.org>  Tue, 05 Jul 2011 11:05:43 +0200

linux-2.6 (3.0.0~rc5-1~experimental.1) experimental; urgency=low

  * New upstream release candidate
    -  fix wrong iput on d_inod. (closes: #631255, #631802)

  [ maximilian attems ]
  * [x86] enable some comedi modules. (closes: #631199)
  * [kirkwood] Enable sound support for the HP t5325 (closes: #631762)

  [ Arnaud Patard ]
  * [armel] disable ixp4xx, until upstream agrees on how to fix
  the build error
  * [armel] Remove configuration options which don't exist anymore
  * [armhf] disable net dma/async tx on mx5 as it can't work

 -- maximilian attems <maks@debian.org>  Tue, 28 Jun 2011 11:55:21 +0200

linux-2.6 (3.0.0~rc4-1~experimental.1) experimental; urgency=low

  * New upstream release candidate
    - drm/i915: Fixes. (closes: #627976)

  [ maximilian attems ]
  * [x86] enable modular INTEL_OAKTRAIL, ACPI_APEI_PCIEAER.
  * Topconfig enable modular RADIO_WL1273, RADIO_WL128X.

  [ Ben Hutchings ]
  * rt2800pci: Add device ID for RT539F device (Closes: #630960)
  * atm: Enable for all architectures except m68k, s390 (Closes: #630900)

 -- maximilian attems <maks@debian.org>  Tue, 21 Jun 2011 15:00:23 +0200

linux-2.6 (3.0.0~rc3-1~experimental.1) experimental; urgency=low

  * New upstream release candidate

  [ Ben Hutchings ]
  * [i386] idle: EXPORT_SYMBOL(default_idle, pm_idle) if
    CONFIG_APM_MODULE (only); fixes FTBFS

  [ maximilian attems ]
  * Update configs.
  * Topconfig enable BPF_JIT. (closes: #630553)
  * Update debconf pt (Américo Monteiro) translations. (closes: #627631)
  * Add kbuild fixes out of linux-next.

 -- maximilian attems <maks@debian.org>  Thu, 16 Jun 2011 15:04:33 +0200

linux-2.6 (3.0.0~rc2-1~experimental.1) experimental; urgency=low

  * New upstream release candidate

  [ maximilian attems ]
  * Newer Standards-Version 3.9.2 without changes.
  
  [ Hector Oron ]
  * [armel/iop32x] Fix FTBFS (Closes: #629342)

  [ Aurelien Jarno ]
  * [mips,mipsel] Update arch/mips/kernel/i8259.c to fix FTBFS.
  * [mips,mipsel] Remove explicit disable of CONFIG_DRM_NOUVEAU and 
    CONFIG_DRM_RADEON_KMS.

  [ Ben Hutchings ]
  * perf: Cancel -Werror compiler option; fixes FTBFS with perl 5.14
  * qla4xxx: Remove our fix for #598503; it has now been fixed upstream
    in a different way and the two changes resulted in FTBFS
  * [ia64] nouveau: Disable ACPI support. It probably wasn't very useful
    on ia64, and now depends on mxm-wmi which is definitely x86-only.
  * Make gcc-4.5 the default compiler (except for alpha, hppa and m68k)
  * Restore xen-linux-system-<version>-<flavour> packages

 -- Ben Hutchings <ben@decadent.org.uk>  Thu, 09 Jun 2011 01:10:53 +0100

linux-2.6 (3.0.0~rc1-1~experimental.1) experimental; urgency=low

  * New upstream release candidate
=======
linux-2.6 (2.6.39-3) unstable; urgency=low

  [ Ben Hutchings ]
  * [x86] i915: Revert "drm/i915: Enable GMBUS for post-gen2 chipsets"
    (Closes: #627575)
  * linux-source-<version>: Suggest libqt4-dev (for 'make xconfig')
    instead of libqt3-mt-dev (Closes: #631666)
  * [armhf] Add omap flavour, thanks to Sebastian Reichel
  * [armhf] rtc-twl: Switch to using threaded irq
  * bridge/netfilter: provide a cow_metrics method for fake_ops
    (Closes: #629932)
  * Update debconf template translations:
    - Danish (Joe Dalton) (Closes: #632551)
    - Slovak (Slavko) (Closes: #608684)
  * partitions/efi: Fix crash (oops) caused by corrupted GUID partition
    table (CVE-2011-1577)
  * ksm: fix NULL pointer dereference in scan_get_next_rmap_item()
    (CVE-2011-2183)
  * inet_diag: Fix infinite loop in inet_diag_bc_audit() (CVE-2011-2213)
  * taskstats: don't allow duplicate entries in listener mode (CVE-2011-2484)
  * bluetooth: Prevent buffer overflow in l2cap config request
    (CVE-2011-2497)

  [ maximilian attems ]
  * Add stable 2.6.39.2, including:
    - block: Fix crash (oops) in blkdev_get() on failed exclusive open
      (Closes: #631574)
    - nl80211: fix check for valid SSID size in scan operations (CVE-2011-2517)
    - drm/radeon/kms: viewport height has to be even
    - drm/radeon/kms: fix for radeon on systems >4GB without hardware iommu
    - fat: Fix corrupt inode flags when remove ATTR_SYS flag
    - scsi:  Fix oops caused by queue refcounting failure
    - cifs: don't allow cifs_reconnect to exit with NULL socket pointer
    - drm/radeon/kms: do bounds checking for 3D_LOAD_VBPNTR and bump array
      limit
    - TOMOYO: Fix oops in tomoyo_mount_acl() (CVE-2011-2518)
    For the complete list of changes, see:
     http://www.kernel.org/pub/linux/kernel/v2.6/ChangeLog-2.6.39.2

 -- Ben Hutchings <ben@decadent.org.uk>  Mon, 04 Jul 2011 07:08:10 +0100

linux-2.6 (2.6.39-2) unstable; urgency=low
>>>>>>> a5e2e4fd

  [ Ben Hutchings ]
  * [x86] Enable BACKLIGHT_APPLE, replacing BACKLIGHT_MBP_NVIDIA
    (Closes: #627492)
  * cgroups: Disable memory resource controller by default. Allow it
    to be enabled using kernel parameter 'cgroup_enable=memory'.
  * rt2800usb: Enable support for more USB devices including
    Linksys WUSB600N (Closes: #596626) (this change was accidentally
    omitted from 2.6.39-1)
<<<<<<< HEAD
  * fs: Enable FHANDLE
  * cgroups: Enable CGROUP_MEM_RES_CTLR_SWAP but not
    CGROUP_MEM_RES_CTLR_SWAP_ENABLED. Swap accounting can be enabled
    using kernel parameter 'swapaccount'.
  * ipv4: Enable IP_FIB_TRIE_STATS
=======
  * [x86] Remove Celeron from list of processors supporting PAE. Most
    'Celeron M' models do not.
  * Update debconf template translations:
    - Swedish (Martin Bagge) (Closes: #628932)
    - French (David Prévot) (Closes: #628191)
  * aufs: Update for 2.6.39 (Closes: #627837)
  * Add stable 2.6.39.1, including:
    - ext4: dont set PageUptodate in ext4_end_bio()
    - pata_cmd64x: fix boot crash on parisc (Closes: #622997, #622745)
    - ext3: Fix fs corruption when make_indexed_dir() fails
    - netfilter: nf_ct_sip: validate Content-Length in TCP SIP messages
    - sctp: fix race between sctp_bind_addr_free() and
      sctp_bind_addr_conflict()
    - sctp: fix memory leak of the ASCONF queue when free asoc
    - md/bitmap: fix saving of events_cleared and other state
    - cdc_acm: Fix oops when Droids MuIn LCD is connected
    - cx88: Fix conversion from BKL to fine-grained locks (Closes: #619827)
    - keys: Set cred->user_ns in key_replace_session_keyring (CVE-2011-2184)
    - tmpfs: fix race between truncate and writepage
    - nfs41: Correct offset for LAYOUTCOMMIT
    - xen/mmu: fix a race window causing leave_mm BUG()
    - ext4: fix possible use-after-free in ext4_remove_li_request()
    For the complete list of changes, see:
     http://www.kernel.org/pub/linux/kernel/v2.6/ChangeLog-2.6.39.1
  * Bump ABI to 2
>>>>>>> a5e2e4fd
  * netfilter: Enable IP_SET, IP_SET_BITMAP_IP, IP_SET_BITMAP_IPMAC,
    IP_SET_BITMAP_PORT, IP_SET_HASH_IP, IP_SET_HASH_IPPORT,
    IP_SET_HASH_IPPORTIP, IP_SET_HASH_IPPORTNET, IP_SET_HASH_NET,
    IP_SET_HASH_NETPORT, IP_SET_LIST_SET, NETFILTER_XT_SET as modules
<<<<<<< HEAD
  * net/sched: Enable NET_SCH_QFQ as module
  * can: Enable CAN_SOFTING, CAN_SOFTING_CS as modules
  * mtd: Enable MTD_SWAP as module
  * of, proc: Enable PROC_DEVICETREE
  * dm: Enable DM_RAID, DM_FLAKEY as modules. Note these are currently
    experimental.
  * target: Enable TCM_FC as module
  * net/wireless/ath: Enable CARL9170 as module (carl9170, replacing
    ar9170usb)
  * rtlwifi: Enable RTL8192SE as module (Closes: #590280)
  * net/wireless: Enable MWIFIEX, MWIFIEX_SDIO as modules
  * net/usb: Enable USB_VL600 as module
  * tablet: Enable drivers for all possible architectures and flavours
  * tablet: Enable TABLET_USB_HANWANG as module
  * pps: Enable PPS_CLIENT_PARPORT as module
  * ptp: Enable PTP_1588_CLOCK, PTP_1588_CLOCK_GIANFAR,
    PTP_1588_CLOCK_IXP46X as modules
  * [x86] watchdog: Enable SP5100_TCO, NV_TCO as modules
  * media/rc: Enable IR_REDRAT3, RC_LOOPBACK as module
  * [x86] media/rc: Enable IR_ITE_CIR, IR_FINTEK as modules
  * gspca: Enable USB_GSPCA_KINECT as module
  * [i386] radio: Enable RADIO_MIROPCM20 as module
  * s3fb: Enable FB_S3_DDC
  * viafb: Enable FB_VIA_X_COMPATIBILITY
  * es1968: Enable SND_ES1968_RADIO
  * sound: Enable SND_ISIGHT, SND_LOLA as modules
  * hid: Enable HID_ACRUX, HID_EMS_FF, HID_KEYTOUCH, HID_LCPOWER,
    HID_MULTITOUCH, HID_ROCCAT_ARVO, HID_ROCCAT_KONEPLUS,
    HID_ROCCAT_KOVAPLUS as modules
  * usb-storage: Enable USB_STORAGE_REALTEK, USB_STORAGE_ENE_UB6250 as
    modules
  * mmc: Enable MMC_VUB300, MMC_USHC as modules
  * memstick: Enable MEMSTICK_R592 as module
  * [x86] edac: Enable EDAC_I7300 as module
  * [i386] staging, video: Enable FB_OLPC_DCON as module
  * [x86] staging, drm: Enable DRM_PSB as module
  * crypto, net: Enable CRYPTO_USER_API_HASH, CRYPTO_USER_API_SKCIPHER as
    modules
  * [x86] block, xen: Enable XEN_BLKDEV_BACKEND as module

 -- Ben Hutchings <ben@decadent.org.uk>  Wed, 01 Jun 2011 06:41:14 +0100
=======
    (Closes: #629401)

  [ Aurelien Jarno ]
  * [mipsel/loongson-2f] Disable_SCSI_LPFC to workaround GCC ICE.

 -- Ben Hutchings <ben@decadent.org.uk>  Tue, 07 Jun 2011 12:14:05 +0100
>>>>>>> a5e2e4fd

linux-2.6 (2.6.39-1) unstable; urgency=low

  [ maximilian attems ]
  * [x86] Enable CRYPTO_AES_NI_INTEL for all flavours. (closes: #623631)
  * topconfig: Enable SND_USB_6FIRE, SND_FIREWIRE_SPEAKERS,
    MEDIA_CONTROLLER, DVB_USB_TECHNISAT_USB2, USB_GSPCA_NW80X,
    USB_GSPCA_VICAM, XEN_WDT, LOOPBACK_TARGET.
  * [x86] Enable modular XEN_NETDEV_BACKEND.
  * topconfig enable mem cgroup RESOURCE_COUNTERS, CGROUP_MEM_RES_CTLR.
    (closes: #534964)
  * Cleanup configs.

  [ Ben Hutchings ]
  * [!x86] Disable TPM drivers. TPMs are currently only fitted in PCs.
  * rt2800usb: Enable support for more USB devices including
    Linksys WUSB600N (Closes: #596626)
  * mm: Select SLAB allocator again. Although SLUB is currently the
    upstream default, this was set as an experiment rather than a
    recommendation! SLUB generally has poorer performance than SLAB on
    larger systems.
  * postinst: Remove specific support for running a ramdisk creator;
    warn users that specify one in /etc/kernel-img.conf
  * Require initramfs-tools >= 0.99, which installs a postinst hook

  [ Arnaud Patard ]
  * [armel] Disable eeti touchscreen driver due to missing irq_to_gpio on
    several platforms.

 -- maximilian attems <maks@debian.org>  Thu, 19 May 2011 15:34:37 +0200

linux-2.6 (2.6.39~rc7-1~experimental.1) experimental; urgency=low

  * [x86] Enable modular ASUS_WMI and ASUS_NB_WMI. (closes: #626141)
  * [x86] Enable modular DELL_WMI_AIO, HP_ACCEL, INTEL_IPS, ACPI_IPMI.
  * [x86/486] Enable modular XO1_RFKILL, XO15_EBOOK.
  * topconfig: Enable modular NF_CONNTRACK_TIMESTAMP, NF_CONNTRACK_SNMP,
    NETFILTER_XT_TARGET_AUDIT, NETFILTER_XT_MATCH_ADDRTYPE,
    NETFILTER_XT_MATCH_DEVGROUP, NET_SCH_SFB, NET_SCH_MQPRIO, NET_SCH_CHOKE,
    SATA_ACARD_AHCI, PATA_ARASAN_CF, SCSI_BNX2X_FCOE.
  * Add nl debconf template translation. (closes: #622967)
    Thanks willem kuyn <willemkuyn@gmail.com>.
  * topconfig Enable modular RTL8192CU. (closes: #625613)

 -- maximilian attems <maks@debian.org>  Tue, 10 May 2011 15:11:00 +0200

linux-2.6 (2.6.39~rc6-1~experimental.1) experimental; urgency=low

  * New upstream release candidate  

  [ maximilian attems ]
  * Enable SQUASHFS_{LZO,XZ}. (closes: #613658)
  * [x86] Enable EASYCAP. (closes: #624505)

  [ Ben Hutchings
  * xhci-hcd: Include <linux/slab.h> in xhci-pci.c (fixes FTBFS on armel)
  * [x86] Enable BRCMSMAC; the brcmsmac module replaces brcm80211
    (Closes: #625510)

  [ Aurelien Jarno ]
  * drm/nouveau, drm/radeon: remove fix for non-powerpc/sparc/x86.
  * [mips,mipsel] Disabled CONFIG_DRM_NOUVEAU and CONFIG_DRM_RADEON_KMS.
  * [mips/octeon] Disabled CONFIG_HOTPLUG_CPU and CONFIG_PM.

 -- maximilian attems <maks@debian.org>  Sun, 08 May 2011 12:23:15 +0200

linux-2.6 (2.6.39~rc5-1~experimental.1) experimental; urgency=low

  * New upstream release candidate  

  [ Ben Hutchings ]
  * [powerpc] kexec: Fix build failure on 32-bit SMP
  * net/wireless: Adjust config for iwlegacy/iwlwifi split (Closes: #624124)
    - Enable IWLWIFI_LEGACY as module
    - Enable IWL4965 as module; it is no longer part of the iwlagn module
  * [armhf] Actually install zImage into the linux-image package, thanks to
    Sebastian Reichel
  * [armhf] Build a linux-tools package
  * Fix configuration for features that are no longer modular, thanks to
    Sedat Dilek (Closes: #624372):
    - bluetooth: Re-enable BT_L2CAP and BT_SCO as part of bluetooth module
    - leds: Explicitly enable LEDS_CLASS as built-in
    - mfd: Explicitly disable MFD_WM8994

  [ Aurelien Jarno ]
  * drm/nouveau, drm/radeon: fix build failure on mips.

 -- Ben Hutchings <ben@decadent.org.uk>  Fri, 29 Apr 2011 06:04:13 +0100

linux-2.6 (2.6.39~rc4-1~experimental.1) experimental; urgency=low

  * New upstream release candidate

  [ Ben Hutchings ]
  * [i386] Rename '686-bigmem' flavour to '686-pae'; remove '686' flavour.
    For 686-class systems without PAE, the '486' flavour is more efficient
    than the '686' flavour due to optimisation for uniprocessor systems.
  * Add armhf architecture with mx5 flavour, thanks to Hector Oron and
    Vagrant Cascadian (Closes: #621032)

 -- Ben Hutchings <ben@decadent.org.uk>  Sun, 24 Apr 2011 03:21:31 +0100

linux-2.6 (2.6.38-5) unstable; urgency=medium

  [ Thorsten Glaser ]
  * [m68k] atari: Enable and compile in generic RTC
  * [m68k] Backport the most urgent fixes from 2.6.39
    - Add helper functions to handle kernel faults, traps and
      exceptions better (used by the other patches below)
    - Add improved support for running under the ARAnyM emulator
      (its native features interface) and emulated hardware
      + block access (similar to virtio-block)
      + console access (redirection to stdout)
      + network access (Ethernet)  (Closes: #599121)
  * [m68k] Add patch from queue fixing atarifb console output on
    machines with a lot of FastRAM by reserving some ST-RAM early
  * [m68k] Add patch from mm mailing list to fix SLUB breakage

  [ Aurelien Jarno ]
  * [mips/octeon] Disable CONFIG_HOTPLUG_CPU.

  [ Ben Hutchings ]
  * rt2800pci, rt2800usb: Enable experimental support for more recent
    chips (Closes: #623808)
  * [x86] staging: Enable EASYCAP as module (Closes: #624505)
  * Add stable 2.6.38.5, including:
    - p54: Initialize extra_len in p54_tx_80211
    - nfsd4: Fix filp leak (regression introduced in 2.6.38.3)
    - radeon: PLL tweaks for R7xx
    - nouveau: Fix notifier memory corruption bug
    - radeon: Fix bad shift in atom iio table parser
    - [x86] i915: Sanitize the output registers after resume
    - [x86] ideapad: Read brightness setting on brightness key notify
    - ath9k_hw: Partially revert "fix dma descriptor rx error bit parsing"
    - [s390] pfault: fix token handling
    - ACPI/PM: Avoid infinite recurrence while registering power resources
    - [hppa] slub: Disable use with DISCONTIGMEM && !NUMA
    - vfs: avoid large kmalloc()s for the fdtable
    - agp: Fix arbitrary kernel memory writes (CVE-2011-1745)
    - agp: Fix OOM and buffer overflow (CVE-2011-1746)
    For the complete list of changes, see:
     http://www.kernel.org/pub/linux/kernel/v2.6/ChangeLog-2.6.38.5
  * [hppa] Bump ABI to 2a
  * mpt2sas: Prevent heap overflows and unchecked reads
    (CVE-2011-1494, CVE-2011-1495)
  * [armel] Prevent heap corruption in OABI semtimedop
  * can: Add missing socket check in can/bcm release (CVE-2011-1598)
  * ldm: Disable broken support for VBLK fragments (CVE-2011-1017)

 -- Ben Hutchings <ben@decadent.org.uk>  Sat, 07 May 2011 21:24:55 +0100

linux-2.6 (2.6.38-4) unstable; urgency=low

  * usb-audio: Define another USB ID for a buggy USB MIDI cable
    (Closes: #617743)
  * net: Enable BATMAN_ADV as module (Closes: #622361)
  * Add stable 2.6.38.3, including:
    - eCryptfs: Unlock page in write_begin error path
    - irda: validate peer name and attribute lengths (CVE-2011-1180)
    - irda: prevent heap corruption on invalid nickname
    - nilfs2: fix data loss in mmap page write for hole blocks
    - ALSA: pcm: fix infinite loop in snd_pcm_update_hw_ptr0()
    - inotify: fix double free/corruption of stuct user
    - perf: Fix task_struct reference leak
    - ROSE: prevent heap corruption with bad facilities (CVE-2011-1493)
    - [x86] mtrr, pat: Fix one cpu getting out of sync during resume
    - Input: synaptics - fix crash in synaptics_module_init()
    - ath9k: fix a chip wakeup related crash in ath9k_start
    - mac80211: fix a crash in minstrel_ht in HT mode with no supported MCS
      rates
    - UBIFS: fix oops on error path in read_pnode
    - quota: Don't write quota info in dquot_commit()
    - mm: avoid wrapping vm_pgoff in mremap()
    - wl12xx: fix potential buffer overflow in testmode nvs push
    - Bluetooth: sco: fix information leak to userspace (CVE-2011-1078)
    - bridge: netfilter: fix information leak (CVE-2011-1080)
    - Bluetooth: bnep: fix buffer overflow (CVE-2011-1079)
    - netfilter: ip_tables: fix infoleak to userspace (CVE-2011-1171)
    - netfilter: arp_tables: fix infoleak to userspace (CVE-2011-1170)
    - [x86] Revert "x86: Cleanup highmap after brk is concluded"
      (Closes: #621072)
    - Squashfs: handle corruption of directory structure
    - ext4: fix a double free in ext4_register_li_request
    - ext4: fix credits computing for indirect mapped files
    - nfsd: fix auth_domain reference leak on nlm operations
    - nfsd4: fix oops on lock failure
    - char/tpm: Fix unitialized usage of data buffer (CVE-2011-1160)
    - ipv6: netfilter: ip6_tables: fix infoleak to userspace (CVE-2011-1172)
    - econet: 4 byte infoleak to the network (CVE-2011-1173)
    - sound/oss: remove offset from load_patch callbacks
      (CVE-2011-1476, CVE-2011-1477)
    - inotify: fix double free/corruption of stuct user (CVE-2011-1479)
    For the complete list of changes, see:
     http://www.kernel.org/pub/linux/kernel/v2.6/ChangeLog-2.6.38.3
  * Add stable 2.6.38.4, including:
    - vm: Fix vm_pgoff wrap in stack expansion
    - cifs: Always do is_path_accessible check in cifs_mount
    - cifs: Check for private_data before trying to put it
    - sn9c102: Restrict world-wirtable sysfs files
    - UBIFS: Restrict world-writable debugfs files
    - vm: Fix mlock() on stack guard page
    - UBIFS: Fix assertion warnings
    - perf: Fix task context scheduling
    - fib: Add rtnl locking in ip_fib_net_exit
    - l2tp: Fix possible oops on l2tp_eth module unload
    - ipv6: Fix duplicate /proc/sys/net/ipv6/neigh directory entries.
    - net_sched: fix ip_tos2prio
    - pppoe: drop PPPOX_ZOMBIEs in pppoe_flush_dev
    - xfrm: Refcount destination entry on xfrm_lookup
    - vlan: Take into account needed_headroom
    - bridge: Reset IPCB when entering IP stack on NF_FORWARD
    - futex: Set FLAGS_HAS_TIMEOUT during futex_wait restart setup
    - oom-kill: Remove boost_dying_task_prio()
    - UBIFS: Fix oops when R/O file-system is fsync'ed
    - sched: Fix erroneous all_pinned logic
    - vmscan: all_unreclaimable() use zone->all_unreclaimable as a name
    - next_pidmap: fix overflow condition
    - proc: Do proper range check on readdir offset
    - [powerpc] Fix oops if scan_dispatch_log is called too early
    - ehci: Unlink unused QHs when the controller is stopped
    - USB: Fix formatting of SuperSpeed endpoints in /proc/bus/usb/devices
    - xhci: Fix math in xhci_get_endpoint_interval()
    - xhci: Also free streams when resetting devices
    - USB: Fix unplug of device with active streams
    - bluetooth: Fix HCI_RESET command synchronization
    - bridge: Reset IPCB in br_parse_ip_options
    - ip: ip_options_compile() resilient to NULL skb route
    For the complete list of changes, see:
     http://www.kernel.org/pub/linux/kernel/v2.6/ChangeLog-2.6.38.4
  * [s390] pfault: fix token handling (Closes: #622570)

 -- Ben Hutchings <ben@decadent.org.uk>  Sat, 23 Apr 2011 03:17:53 +0100

linux-2.6 (2.6.38-3) unstable; urgency=low

  [ Ben Hutchings ]
  * [ppc64] Add to linux-tools package architectures (Closes: #620124)
  * [amd64] Save cr4 to mmu_cr4_features at boot time (Closes: #620284)
  * appletalk: Fix bugs introduced when removing use of BKL
  * ALSA: Fix yet another race in disconnection
  * cciss: Fix lost command issue
  * ath9k: Fix kernel panic in AR2427
  * ses: Avoid kernel panic when lun 0 is not mapped
  * PCI/ACPI: Report ASPM support to BIOS if not disabled from command line

  [ Aurelien Jarno ]
  * rtlwifi: fix build when PCI is not enabled.

  [ Martin Michlmayr ]
  * rtlwifi: Eliminate udelay calls with too large values (Closes: #620204)

 -- Ben Hutchings <ben@decadent.org.uk>  Wed, 06 Apr 2011 13:53:30 +0100

linux-2.6 (2.6.38-2) unstable; urgency=low

  [ Ben Hutchings ]
  * kconfig: Avoid buffer underrun in choice input (fixes FTBFS on mips)
  * rt2800usb: Disable powersaving by default (Closes: #618930)
  * b43: Enable B43_PHY_N (Closes: #619070)
  * net/wireless: Enable RTL8192CE as module (Closes: #619051)
  * Add configuration for Debian architecture ppc64, matching the
    powerpc/powerpc64 flavour (Closes: #618976)
  * Enable BOOT_PRINTK_DELAY (support for the boot_delay kernel parameter)
  * [x86/!486] Enable TRANSPARENT_HUGEPAGE, TRANSPARENT_HUGEPAGE_MADVISE
    (Closes: #618924)
  * [x86/486] Enable X86_32_IRIS (IRIS power-off support) (Closes: #619493)
  * Add stable 2.6.38.1, including:
    - RDMA/cma: Fix crash in request handlers (CVE-2011-0695)
    For the complete list of changes, see:
     http://www.kernel.org/pub/linux/kernel/v2.6/ChangeLog-2.6.38.1
  * radeon: Add some sanity checks to obj info record parsing, thanks
    to John Lindgren (Closes: #618847)
  * [x86] KVM: remove isr_ack logic from PIC (Closes: #612105)
  * Add stable 2.6.38.2, including:
    - cgroups: If you list_empty() a head then don't list_del() it
    - oom: Fix various bugs in victim task selection
    - xen-kbdfront: Advertise either absolute or relative coordinates
    - signal: Prevent rt_sigqueueinfo and rt_tgsigqueueinfo from spoofing
      the signal code (CVE-2011-1182)
    - ext3: Skip orphan cleanup on rocompat fs
    - sysctl: Restrict write access to dmesg_restrict
    - proc: Protect mm start_code/end_code in /proc/pid/stat
    - nfsd: Fix internal NFSv4.1 operation flags to be non-overlapping
    - nfsd: Fix wrong limit used in NFSv4 session creation
    - USB: Do not pass negative length to snoop_urb()
    - cdc-acm: Fix various bugs that can lead to a crash or memory corruption
    - fs: Fix deadlock in pivot_root()
    - fs: Assign sb->s_bdi to default_backing_dev_info if the bdi is going away
    - x86: Cleanup highmap after brk is concluded
    - NFS: Fix a hang/infinite loop in nfs_wb_page()
    - ext4: Skip orphan cleanup if fs has unknown ROCOMPAT features
    For the complete list of changes, see:
     http://www.kernel.org/pub/linux/kernel/v2.6/ChangeLog-2.6.38.2
  * [amd64] media/rc: Enable IR_NUVOTON as module (Closes: #619937)
  * [x86] media/rc: Enable IR_WINBOND_CIR as module
  * [x86] Enable DEBUG_SET_MODULE_RONX (Closes: #619838)
  * SCSI: Enable TARGET_CORE and related modules (Closes: #619298)
  * [hppa] Remove .size directive for flush_alias_page (should fix FTBFS)

  [ Jurij Smakov ]
  * Bump CONFIG_NR_CPUS on sparc to 256 to accomodate T2+ machines
    (Closes: #619435)
  * Bump ABI to 2

 -- Ben Hutchings <ben@decadent.org.uk>  Tue, 29 Mar 2011 05:31:03 +0100

linux-2.6 (2.6.38-1) unstable; urgency=low

  * New upstream release: http://kernelnewbies.org/Linux_2_6_38

  [ Ben Hutchings ]
  * Move firmware-linux-free to separate source package (firmware-free)
  * Move linux-base to separate source package
  * net/can: Enable CAN_SLCAN as module (Closes: #617629)
  * sound: Enable SND_ALOOP as module (Closes: #617869)
  * Remove the Big Kernel Lock:
    - adfs,appletalk,i810,ufs,usbip: Refactor locking
    - hpfs: Disable HPFS_FS
  * ext4: Disable FS_IOC_FIEMAP ioctl temporarily (together with fixes
    for btrfs in 2.6.38, closes: #615035)
  * sched: Build with SCHED_AUTOGROUP, but do not enable autogrouping by
    default (use sysctl kernel.sched_autogroup_enabled=1) (Closes: #618486)
  * Set ABI to 1

  [ Aurelien Jarno]
  * mips/malta-[45]kc: 
    - disable ATM, TR, WAN.
    - synchronize options in malta-4kc and malta-5kc.

 -- Ben Hutchings <ben@decadent.org.uk>  Wed, 16 Mar 2011 04:47:57 +0000

linux-2.6 (2.6.38~rc8-1~experimental.1) experimental; urgency=low

  * New upstream release candidate

  [ Ben Hutchings ]
  * [sparc] Fix .size directive for do_int_load
  * [arm] Fix .size directive for xscale_dma_a0_map_area

 -- Ben Hutchings <ben@decadent.org.uk>  Sat, 12 Mar 2011 03:31:52 +0000

linux-2.6 (2.6.38~rc7-1~experimental.1) experimental; urgency=low

  [ maximilian attems ]
  * New upstream release candidate
    - swiotlb: Fix wrong panic (Closes: #615990)
  * x86: Set DRM_I915_KMS on request by xorg team.

  [ Ben Hutchings ]
  * [x86] Correct typos in label names in two asm functions (Closes: #616426)
  * [x86] Enable VT6656, loading firmware from a separate file (requires
    firmware-linux-nonfree 0.29) (Closes: #568454)
  * perf: Build with libdwarf for improved analysis capabilities
  * perf: Build with newt for improved user interface (Closes: #615868)
  * aufs: Update for 2.6.38
  * aufs: Fix device numbers passed to security_path_mknod()
  * dib0700/dib7000m: Add pid filtering (Closes: #614837)
  * [powerpc] Revert fb module changes (Closes: #614221)

 -- Ben Hutchings <ben@decadent.org.uk>  Tue, 08 Mar 2011 02:34:04 +0000

linux-2.6 (2.6.38~rc6-1~experimental.1) experimental; urgency=low

  [ Ben Hutchings ]
  * New upstream release candidate
    - drm/radeon/kms: hopefully fix pll issues for real (v3) (Closes: #614566)
    - r8169: Keep firmware in memory (Closes: #609538)
    - [sparc] Fix misaligned tracing information which the module loader
      does not support (Closes: #609371)
    - [sh4] Export cpu_core_map to fix build failure with CONFIG_SFC=m.
    - [armel] Support for Buffalo LS-CHL (Closes: #590105).
    - btrfs: Prevent heap corruption in btrfs_ioctl_space_info()
      (CVE-2011-0699)
    - [s390] Remove task_show_regs (CVE-2011-0710)
  * DFSG: Remove drivers/staging/ft1000/ft1000-pcmcia/boot.h, non-free
    firmware for a driver we don't build (Closes: #609448)
  * module,bug: Add TAINT_OOT_MODULE flag for modules that weren't built
    in-tree

  [ maximilian attems ]
  * [x86] linux-images suggest extlinux, s/grub/grub-pc/. (closes: #613909)

  [ Aurelien Jarno]
  * mips/swarm: enable PATA drivers that have been lost during IDE -> PATA
    conversion.
  * mips/malta-[45]kc: set VIRTUALIZATION.

 -- maximilian attems <maks@debian.org>  Tue, 22 Feb 2011 14:36:33 +0100

linux-2.6 (2.6.37-2) unstable; urgency=low

  [ Ben Hutchings ]
  * Add stable 2.6.37.1:
    - libata: Set queue DMA alignment to sector size for ATAPI too
    - USB: serial: add missing .usb_driver field in serial drivers
    - USB: EHCI: fix scheduling while atomic during suspend
    - zram: Fix data corruption issue
    - brcm80211: Fix suspend/resume issue
    - ath9k: Fix system hang when resuming from S3/S4
    - SCSI: Fix medium error problems with some arrays which can cause
      data corruption
    - libsas: Fix runaway error handler problem
    - NFS: Don't use vm_map_ram() in readdir
    - NFS: Fix NFSv3 exclusive open semantics
    - /proc/kcore: Fix seeking
    - mm: Fix migration hangs on anon_vma lock
    - writeback: Stop background/kupdate works from livelocking other works
    - writeback: Avoid livelocking WB_SYNC_ALL writeback
    - ext4: Fix trimming of a single group
    - af_unix: Avoid socket->sk NULL OOPS in stream connect security hooks
    - virtio_net: Add schedule check to napi_enable call
    - ptrace: Use safer wake up on ptrace_detach()
    - net: Fix ip link add netns oops
    - SMP: Fix smp_call_function_many() SMP race
    - md: Ensure no IO request to get md device before it is properly
      initialised
    - PM/runtime: Don't enable interrupts while running in_interrupt
    - [x86] mm: Avoid possible bogus TLB entries by clearing prev
      mm_cpumask after switching mm
  * Kbuild: Include localversion file in linux-headers-*; fixes output
    of 'make kernelrelease'
  * Add stable 2.6.37.2:
    - nfsd: Memory corruption due to writing beyond the stat array
    - xen: p2m: Correctly initialize partial p2m leaf
    - av7110: Check for negative array offset (CVE-2011-0521)
    - cred: Fix kernel panic upon security_file_alloc() failure
    - btrfs: Prevent heap corruption in btrfs_ioctl_space_info()
      (CVE-2011-0699)
    - cred: Fix BUG() upon security_cred_alloc_blank() failure
    - cred: Fix memory and refcount leaks upon security_prepare_creds()
      failure
    - PCI: Use security_capable() when checking capablities during config
      space read
    - [s390] Remove task_show_regs (CVE-2011-0710)
    - PM/hibernate: Return error code when alloc_image_page() fails
    - fs/partitions: Validate map_count in Mac partition tables
    - workqueue: Wake up a worker when a rescuer is leaving a gcwq
    - ALSA: caiaq - Fix possible string-buffer overflow
  * Set ABI to 2

  [ Martin Michlmayr ]
  * [armel/orion5x] Re-enable all devices.
  * [armel/kirkwood] Re-enable Seagate FreeAgent DockStar support.

 -- Ben Hutchings <ben@decadent.org.uk>  Sat, 26 Feb 2011 03:16:16 +0000

linux-2.6 (2.6.37-1) unstable; urgency=low

  [ Ben Hutchings ]
  * [arm] ixp4xx: Revert build fix, now applied upstream which resulted
    in another build failure
  * r8169: Keep firmware in memory (Closes: #609538)
  * r8712u: Firmware filename is rtlwifi/rtl8712u.bin (Closes: #602450)
  * [sparc] Fix misaligned tracing information which the module loader
    does not support (Closes: #609371)
  * Set ABI to 1
  * Add aufs2.1, marked as staging (Closes: #573189, #613248)
  * fs/notify: Enable FANOTIFY (Closes: #599877)
  * acer-wmi, aic94xx, asus_acpi, iscsi, janz-ican3, rtc-ds1511, tc1100-wmi:
    Restrict write permissions on files in procfs/sysfs
  * nbd: Remove module-level ioctl mutex mistakenly introduced in 2.6.37
  * [x86] crypto: Re-enable AES_NI_INTEL as module (Closes: #597658)
  * [powerpc] video/fb: Enable FB_VGA16 as built-in; build FB_CT65550,
    FB_NVIDIA, FB_MATROX, FB_RADEON, FB_ATY128, FB_ATY, FB_SIS, FB_3DFX
    as modules (Closes: #609615)

  [ Aurelien Jarno ]
  * [sh4] Export cpu_core_map to fix build failure with CONFIG_SFC=m.
  * [mips/5kc-malta] Enable CONFIG_VGA_CONSOLE.

  [ Bastian Blank ]
  * Enable CIFS fscache and ACL support.
  * Enable Xen PCI frontend.

 -- Ben Hutchings <ben@decadent.org.uk>  Tue, 15 Feb 2011 04:14:09 +0000

linux-2.6 (2.6.37-1~experimental.1) experimental; urgency=low

  * New upstream release: http://kernelnewbies.org/Linux_2_6_37
    - starfire: Fix dma_addr_t size test for MIPS (fixes FTBFS)
    - watchdog: Improve failure message and documentation (Closes: #608138)

  [ Ben Hutchings ]
  * i2c-i801: Include <linux/slab.h> (fixes FTBFS on alpha)
  * [x86] Staging: Enable R8712U as module (r8712u, replacing r8192s_usb)
    - Enable loading external firmware, thanks to Stefan Lippers-Hollmann
  * linux-base: Look for GRUB 1 configuration in both /boot/grub and
    /boot/boot/grub (Closes: #607863)
  * btrfs: Require CAP_SYS_ADMIN for filesystem rebalance (Closes: #608185)
  * r8169: Change RTL8111D/RTL8168D initialisation and firmware loading to
    match upstream version (Closes: #596390 with firmware-realtek 0.28)

 -- Ben Hutchings <ben@decadent.org.uk>  Wed, 05 Jan 2011 02:44:28 +0000

linux-2.6 (2.6.37~rc7-1~experimental.1) experimental; urgency=low
  
  * New upstream release candidate
    - [mips] Rename mips_dma_cache_sync back to dma_cache_sync (fixes FTBFS)

  [ Ben Hutchings ]
  * debian/copyright: Add explanation of indirect linking of perf to
    OpenSSL (Closes: #606520)
  * [powerpc,x86] Enable PATA_PCMCIA (Closes: #606324)
  * Disable BLK_DEV_IDECS
  * [alpha] Use libata-based drivers for most PATA controllers
  * [powerpc] linux-base: Run ybin after updating yaboot.conf
    (Closes: #607284)
  * Update debconf template translations:
    - Add Catalan (Jordi Mallach)
    - Update Danish (Joe Hansen)
    - Update Spanish (Omar Campagne, Javier Fernández-Sanguino)
    - Add Italian (Luca Bruno)
    - Update Japanese (Nobuhiro Iwamatsu)
    - Add Brazilian Portugese (Flamarion Jorge)
    - Update Vietnamese (Clytie Siddall)
  * debian/bin/test-patches: Restrict patches to featureset when building
    with a featureset (thanks to Tim Small)
  * Recommend use of 'make deb-pkg' to build custom kernel packages
  * [ia64] drm/nouveau: Revert unnecessary exclusion of ACPI support code

 -- Ben Hutchings <ben@decadent.org.uk>  Sat, 25 Dec 2010 16:21:09 +0000

linux-2.6 (2.6.37~rc5-1~experimental.3) experimental; urgency=low

  * Really apply patches added in the previous version

 -- Ben Hutchings <ben@decadent.org.uk>  Sat, 11 Dec 2010 16:27:21 +0000

linux-2.6 (2.6.37~rc5-1~experimental.2) experimental; urgency=low

  * Second attempt to fix FTBFS on various architectures:
    - [alpha] Do not use -Werror for arch/alpha
    - [arm/ixp4xx] Rename FREQ macro to avoid collisions (v2)
    - drm/nouveau: Only select ACPI_VIDEO if its dependencies are met
    - [mips] Change mips_sc_is_activated() to do what the comment says

 -- Ben Hutchings <ben@decadent.org.uk>  Sat, 11 Dec 2010 06:27:51 +0000

linux-2.6 (2.6.37~rc5-1~experimental.1) experimental; urgency=low

  * New upstream release candidate

  [ Ben Hutchings ]
  * Attempt to fix FTBFS on various architectures:
    - [alpha] Do not use -Werror for arch/alpha/kernel
    - [arm/ixp4xx] Rename FREQ macro to avoid collisions
    - [mips] Add the necessary parameter to mips_sc_is_activated()

 -- Ben Hutchings <ben@decadent.org.uk>  Fri, 10 Dec 2010 02:59:12 +0000

linux-2.6 (2.6.37~rc4-1~experimental.1) experimental; urgency=low

  * New upstream release candidate

  [ maximilian attems ]
  * Newer Standards-Version 3.9.1 without changes.

  [ Martin Michlmayr ]
  * Add ixp4xx build fix from Arnaud Patard (Closes: #602669)
  * [armel/kirkwood] Enable sound.
  * ASoC: Add support for OpenRD Ultimate (Arnaud Patard).

  [ Ben Hutchings ]
  * Enable PM_ADVANCED_DEBUG (Closes: #603254)
  * Disable X.25 protocol and related drivers.  This 10 year old experiment
    has stalled and is a source of security bugs.
  * Disable Econet protocol.  It is unmaintained upstream, probably broken,
    and of historical interest only.
  * af_802154,decnet,rds: Disable auto-loading as mitigation against local
    exploits.  These protocol modules are not widely used and can be
    explicitly loaded or aliased on systems where they are wanted.
  * debian/rules: Change 'clean' rule to remove package build directories
    even after a version bump, thanks to Timo Juhani Lindfors
  * dm: Deal with merge_bvec_fn in component devices better (Closes: #604457)
  * 9p: Enable 9P_FS_POSIX_ACL
  * netfilter/ipvs: Enable IP_VS_PE_SIP as module
  * net/sched: Enable NET_ACT_CSUM as module
  * can: Enable CAN_SJA1000_ISA, CAN_TSCAN1 as modules
  * block: Enable BLK_DEV_RBD (Rados) as module
  * sensors: Enable AD525X_DPOT_SPI, APDS9802ALS, ISL29020, SENSORS_BH1780,
    SENSORS_BH1770, SENSORS_APDS990X, HMC6352, BMP085 as modules
  * scsi: Enable SCSI_CXGB4_ISCSI as module
  * net/ppp: Enable PPTP as module
  * net: Enable BNA, SMCTR, USB_NET_CX82310_ETH as modules
  * IR: Enable IR_RC5_SZ_DECODER as module
  * [i386] IR: Enable IR_NUVOTON as module
  * V4L: Enable GSPCA_KONICA, GSPCA_XIRLINK_CIT as modules
  * DVB: Enable USB_LME2510 as module
  * [i386] sound/isa: Enable SND_AZT1605, SND_AZT2316, SND_JAZZ16,
    SND_MSND_PINNACLE, SND_MSND_CLASSIC as modules
  * HID: Enable HID_UCLOGIC, HID_WALTOP, HID_ROCCAT_PYRA as modules
  * hid-logitech: Enable LOGIWII_FF
  * Enable USB_UAS (USB-attached SCSI) as module
  * serial: Enable USB_SERIAL_SAMBA as module
  * drm/nouveau: Enable DRM_I2C_SIL164 as module
  * perf: Use libiberty, not libbfd, for symbol demangling
    (Closes: #604750, #606050)
  * firmware: Correct copyright information and add source for CIS files
    (accidentally omitted when merging from sid branch)

 -- Ben Hutchings <ben@decadent.org.uk>  Sun, 05 Dec 2010 23:19:38 +0000

linux-2.6 (2.6.36-1~experimental.1) experimental; urgency=low

  * New upstream release: http://kernelnewbies.org/Linux_2_6_36
    - writeback: always use sb->s_bdi for writeback purposes (Closes: #599466)
    - i7core_edac: fix panic in udimm sysfs attributes registration
      (Closes: #600528)

  [ Ben Hutchings ]
  * qla4xxx: Fix build on some architectures lacking 64-bit I/O
    (Closes: #598503)
  * [x86] Enable modular TM6000, TM6000_ALSA, TM6000_DVB
  * [x86] Staging: fix Makefile so brcm80211 will actually build
    (Closes: #599465)
  * [x86] Enable modular IDEAPAD_ACPI (Closes: #599444)
  * perf: Enable Perl and Python scripting
    - Move scripts to /usr/share/perf_<version>-core (Closes: #599624)
  * crypto: Explicitly enable algorithm self-tests (Closes: #599441)
  * [x86] Skip looking for ioapic overrides when ioapics are not present
    (Closes: #598533)
  * [x86] ata_piix: Add device ID for ICH4-L
  * [armel/iop32x,ia64,x86] Disable BLK_DEV_PIIX as obsolete
  * [amd64] Disable DRM_I810; i81x chipsets do not support 64-bit processors
  * [x86] Disable DRM_I830; the i915 driver is now used instead

  [ Martin Michlmayr ]
  * Kirkwood: restrict the scope of the PCIe reset workaround

 -- maximilian attems <max@stro.at>  Wed, 27 Oct 2010 13:23:11 +0200

linux-2.6 (2.6.36~rc6-1~experimental.1) experimental; urgency=low

  * New upstream release candidate
    - drm/i915: Ensure that the crtcinfo is populated during mode_fixup()
      (Closes: #592415)
    - USB: fix bug in initialization of interface minor numbers
      (Closes: #598207)

  [ Ben Hutchings ]
  * linux-base: Remove dependency on libapt-pkg-perl (Closes: #589996, really)
  * Disable INTEL_IDLE.  It can no longer be built as a module and so was
    actually disabled by the previous version, but I do not consider it ready
    to build-in yet.
  * Enable modular NETFILTER_XT_TARGET_CHECKSUM, NETFILTER_XT_TARGET_IDLETIMER,
    NETFILTER_XT_MATCH_CPU, NETFILTER_XT_MATCH_IPVS
  * Reenable LOCKUP_DETECTOR, accidentally disabled by the previous version
  * Enable modular AD525X_DPOT_I2C, ATM_NICSTAR, CAN_ESD_USB2, CHELSIO_T4VF,
    FIREWIRE_NOSY, HID_ACRUX_FF, HID_ELECOM, INFINIBAND_CXGB4, INFINIBAND_QIB,
    MTD_PCMCIA, ORINOCO_USB, PPS_CLIENT_LDISC, RAMOOPS, SERIAL_MFD_HSU,
    UIO_NETX, USB_GSPCA_SPCA1528, USB_GSPCA_SQ930X, USB_SERIAL_SSU100,
    USB_SERIAL_ZIO, WL1271_SDIO, WL1271_SPI
  * Enable BT_HCIUART_ATH3K, USB_SERIAL_MOS7715_PARPORT
  * [x86] Enable modular SENSORS_PKGTEMP
  * Enable modular IR_CORE, RC_MAP, all IR decoders, IR_IMON, IR_MCEUSB,
    IR_ENE, IR_STREAMZAP
  * [x86] Enable modular LIRC drivers

 -- Ben Hutchings <ben@decadent.org.uk>  Sun, 03 Oct 2010 21:18:41 +0100

linux-2.6 (2.6.36~rc5-1~experimental.1) experimental; urgency=low

  * New upstream release candidate
    - 3c59x: Fix deadlock in vortex_error() (Closes: #595554)

  [ Ben Hutchings ]
  * speakup: Update to match Debian package version 3.1.5.dfsg.1-1
  * [x86] Add brcm80211 driver for Broadcom 802.11n wireless network
    controllers
  * [x86] Set XEN_PLATFORM_PCI=y

 -- Ben Hutchings <ben@decadent.org.uk>  Tue, 21 Sep 2010 02:15:33 +0100

linux-2.6 (2.6.35-1~experimental.3) experimental; urgency=low

  [ Ritesh Raj Sarraf ]
  * Add .gnu_debuglink information into kernel modules (Closes: #555549)
  
  [ Ben Hutchings ]
  * linux-base: Remove dependency on libapt-pkg-perl (Closes: #589996)
  * Update debconf template translations:
    - Czech (Michal Simunek) (Closes: #590546)
    - Portugese (Américo Monteiro) (Closes: #590557)
    - French (David Prévot) (Closes: #591149)
    - Russian (Yuri Kozlov) (Closes: #591241)
    - Swedish (Martin Bagge) (Closes: #592045)
    - German (Holger Wansing) (Closes: #592226)
  * [x86] Enable samsung-laptop driver
  * [sparc] Enable XVR1000 driver (Closes: #574243)
  * Change BLK_CGROUP from module to built-in so that cfq can be the
    default I/O scheduler again (Closes: #593720)
  * [mipsel/loongson-2f] Enable smtcfb (FB_SM7XX) driver (Closes: #594642)

  [ Ian Campbell ]
  * Fixes/overrides for Linitan warnings:
    - Add "(meta package)" to short description of linux-headers
      metapackages, resolves empty-binary-package.
    - Add dependency on ${misc:Depends} to all packages, resolves
      debhelper-but-no-misc-depends. Required update to gencontrol.py to
      augment rather than override headers_arch_depends read from templates.
    - Override dbg-package-missing-depends for linux-image-*-dbg. It is not
      necessary to install the kernel image package to use the dbg package
      since the dbg package already contains a complete image with symbols.

  [ Bastian Blank ]
  * Disable Ralink staging drivers, the in-tree ones reached "works-for-me"
    status.

  [ Aurelien Jarno ]
  * Fix netfilter CONFIG_COMPAT support.
  * [sh4] set VIRTUALIZATION.
  * [mips] Add an octeon flavour.

  [ maximilian attems]
  * Add stable 2.6.35.3 and 2.6.35.4.

 -- maximilian attems <maks@debian.org>  Mon, 06 Sep 2010 15:16:17 +0200

linux-2.6 (2.6.35-1~experimental.2) experimental; urgency=low

  * images: Nuke modules.devname on removal. (closes: #590607)
  * Add stable 2.6.35.1 and 2.6.35.2.
  * mm: fix page table unmap for stack guard page properly.
  * mm: fix up some user-visible effects of the stack guard page.
  * config.loongson-2f: Enable USB and RTC for loongson-2f.
    Thanks Geert Stappers <stappers@stappers.nl> (closes: #583689)

 -- maximilian attems <maks@debian.org>  Mon, 16 Aug 2010 23:49:32 +0200

linux-2.6 (2.6.35-1~experimental.1) experimental; urgency=low

  * New upstream release: http://kernelnewbies.org/Linux_2_6_35
    - [ia64] Fix crash when gcore reads gate area (Closes: #588574)
    - tpm_tis: fix subsequent suspend failures (Closes: #591031)

  * topconfig enable BLK_CGROUP, NETFILTER_XT_TARGET_TEE, VMWARE_BALLOON,
    ATH9K_HTC, TOUCHSCREEN_HAMPSHIRE, TOUCHSCREEN_TPS6507X, SND_ASIHPI,
    SQUASHFS_XATTRS, RCU_FAST_NO_HZ, COMPACTION, IP_MROUTE_MULTIPLE_TABLES,
    IPV6_MROUTE_MULTIPLE_TABLES, NET_DCCPPROBE, NET_SCTPPROBE, L2TP,
    BT_L2CAP_EXT_FEATURES, MTD_NAND_RICOH, ATA_BMDMA, KEYBOARD_QT2160,
    N_GSM, SENSORS_SHT15, SENSORS_EMC1403, SENSORS_ADS7871, SENSORS_TMP102,
    SND_ES1968_INPUT, SND_MAESTRO3_INPUT, LEDS_LT3593, LEDS_MC13783.
  * x86 enable INTEL_IDLE, ACPI_HED, ACPI_APEI, ACPI_APEI_GHES,
    PCI_CNB20LE_QUIRK.

 -- maximilian attems <maks@debian.org>  Tue, 03 Aug 2010 16:21:16 +0200

linux-2.6 (2.6.35~rc6-1~experimental.1) experimental; urgency=low

  * New upstream release candidate
    - drm/i915: Add 'reclaimable' to i915 self-reclaimable page allocations
      (Closes: #534422)

  [ Ben Hutchings ]
  * [!x86] Disable FB_VIA; these GPUs are only found on x86 motherboards
  * ds2782_battery: Fix build failure on several architectures
  * postinst: Remove support for 'default' boot loaders. Warn users on
    upgrade if the current configuration may rely on this.
  * [i386/686] Remove AMD K6 from the list of supported processors; it
    does not implement the CMOV instruction
  * 3c59x: Fix call to mdio_sync() with the wrong argument (Closes: #589989)

 -- Ben Hutchings <ben@decadent.org.uk>  Sat, 24 Jul 2010 01:00:26 +0100

linux-2.6 (2.6.35~rc5-1~experimental.1) experimental; urgency=low

  * New upstream release candidate
  
  [ Ben Hutchings ]
  * Consistently name the linux-tools package and perf binary using the
    upstream version without any -rcN suffix

 -- Ben Hutchings <ben@decadent.org.uk>  Tue, 13 Jul 2010 01:09:27 +0100

linux-2.6 (2.6.35~rc4-1~experimental.1) experimental; urgency=low
  
  * New upstream snapshot
    - [hppa] clear floating point exception flag on SIGFPE signal
      (Closes: #559406)
    - Add mantis and hopper DVB drivers (Closes: #577264)
    - eeepc-laptop: Disable wireless hotplug on more models where the
      controller is not at the expected address (Closes: #576199)
    - qcserial: Add support for Qualcomm Gobi 2000 devices
      (Closes: #585661)
    - radeon: Fix MacBook Pro connector quirk (Closes: #585943)
    - r8169: Fix MDIO timing (Closes: #583139)
    - asix: fix setting mac address for AX88772 (Closes: #587580)
    - Update Marvell CESA (mv_cesa) driver (Closes: #585790):

  [ Ben Hutchings ]
  * ipr: add writeq definition if needed (Closes: #584840)
  * [mips] Fix boot from ATA hard drives (Closes: #584784):
    - Set io_map_base for several PCI bridges lacking it
    - Replace per-platform built-in IDE drivers with libata-based drivers
    - Enable BLK_DEV_SD as built-in on all platforms
  * Update Spanish debconf templates, thanks to Omar Campagne
    (Closes: #580538)
  * [powerpc] Enable pata_amd driver, replacing amd74xx
  * linux-base: Don't identify LVM2 PVs by UUID (Closes: #585852)
  * Move NEWS to linux-latest-2.6 (Closes: #586401)
  * 3c59x: Change locking to avoid use of disable_irq() (Closes: #586967)
  * Enable IPv6 support for IPVS (IP_VS_IPV6) (Closes: #584549)
  * linux-base: If the disk ID update process fails, give the user a
    chance to retry or change their answers (Closes: #585609)
  * ipv6: Clamp reported valid_lft to a minimum of 0 (Closes: #514644)
  * ipv6: Use interface max_desync_factor instead of static default
    (Closes: #514646)
  * [ia64, powerpc, sparc, x86] Enable KPROBES and KRETPROBES
    (Closes: #584130)
  * r8192s_usb: Fix various bugs:
    - Clean up in case of an error in module initialisation
    - Rename and remove proc directories correctly if an interface is
      not called wlan0 (Closes: #582972)
    - Correct device ID table (Closes: #584945, #587985)
  * [x86] Enable r8192u_usb driver
  * Add linux-tools-<version> package containing the perf tool
    (Closes: #548715)
  * Enable SERIAL_USB_TI (Closes: #588096) and SERIAL_USB_WHITEHEAT
  * [x86] Enable EDAC_I7CORE

  [ maximilian attems ]
  * Enable DRM_RADEON_KMS.

  [ Martin Michlmayr ]
  * OpenRD-Base: revert patch "allow SD/UART1 selection" since it
    never made it upstream.
  * ARM: update mach types.
  * Add support for OpenRD-Ultimate.
  * QNAP TS-11x/TS-21x: Add MPP44 (board ID).
  * Add support for the HP t5325 Thin Client.
  * m25p80: Add support for Macronix 25L8005.
  * [armel/kirkwood] Enable FB_XGI and FRAMEBUFFER_CONSOLE.
  * [armel] Make MOUSE_PS2 modular.
  * [armel] Build INPUT_UINPUT for all flavours.
  * [armel/kirkwood] Enable FB_UDL.
  * [armel] Disable PARPORT_PC (Closes: #588164)

  [ Bastian Blank ]
  * Disable mISDN support for NETJet cards. The driver binds a generic PCI
    bridge.
  * Disable ISDN4Linux drivers.

 -- Ben Hutchings <ben@decadent.org.uk>  Sat, 10 Jul 2010 21:53:57 +0100

linux-2.6 (2.6.34-1~experimental.2) experimental; urgency=low

  [ Ben Hutchings ]
  * [x86] Reenable rtl8192su, accidentally disabled in previous version
    (Closes: #580740)
  * writeback: Update dirty flags in two steps
  * writeback: ensure that WB_SYNC_NONE writeback with sb pinned is sync
    (Closes: #582808)
  * writeback: fix non-integrity write-back
  * [mipsel] Add a loongson-2f flavour
  * [mipsel] Loongson: Define rtc device on MC146818-equipped systems
  * Make gcc-4.4 the default compiler
  * [ia64] Hardcode the output of the scripts under arch/ia64/scripts so
    that we can build out-of-tree modules correctly (refresh and re-add
    dropped patch) (Closes: #392592)
  * [ia64] Enable SGI SN support and mspec driver (Closes: #582224)
  * iwlwifi: Disable QoS when connected to a non-QoS-capable AP
    (Closes: #578262)
  * [x86] Disable e_powersaver cpufreq driver as unsafe. It has already
    been blacklisted by cpufrequtils. The acpi-cpufreq driver can be used
    instead on some VIA C7 systems. (Closes: #566208)
  * [amd64] ext4: Fix compat EXT4_IOC_ADD_GROUP (used by online resize)
  * Install debug kernel image in /usr/lib/debug/boot (Closes: #582810)
  * Build inet_lro as a module
  * [sparc] Enable CONFIG_FB_XVR500, CONFIG_FB_XVR2500 (Closes: #508108)

  [ maximilian attems ]
  * topconfig enable CFQ_GROUP_IOSCHED, MFD_WM8994, REGULATOR_MAX8649,
    REGULATOR_WM8994, VHOST_NET, BT_ATH3K, CRYPTO_PCRYPT.
  * [x86] Enable X86_PCC_CPUFREQ, VGA_SWITCHEROO (closes: #582637).

  [ Martin Michlmayr ]
  * QNAP TS-419P: Export GPIO indicating jumper setting of JP1.

  [ dann frazier ]
  * [hppa] clear floating point exception flag on SIGFPE signal
    (Closes: #559406)

  [ Aurelien Jarno ]
  * [sh4] fix sh_tmu clocksource following recent nohz changes.

  [ Moritz Muehlenhoff ]
  * Enable X86 board specific fixups for reboot (Closes: #536537)

 -- Ben Hutchings <ben@decadent.org.uk>  Sun, 06 Jun 2010 18:53:04 +0100

linux-2.6 (2.6.34-1~experimental.1) experimental; urgency=low

  * New upstream release: http://kernelnewbies.org/Linux_2_6_34

  * New upstream release
    - rtl8192su: Add IDs for several more devices (Closes: #580740)

  [ maximilian attems ]
  * topconfig enable IPV6_SIT_6RD, NETFILTER_XT_TARGET_CT, IP_VS_PROTO_SCTP,
    NF_CONNTRACK_ZONES, CAN_PLX_PCI, TI_DAC7512, SCSI_HPSA, PATA_TOSHIBA,
    MACVTAP, CHELSIO_T4, IXGBEVF, QLCNIC, LIBERTAS_MESH,
    USB_NET_SMSC75XX, USB_SIERRA_NET, VIDEO_CX18_ALSA, USB_GSPCA_BENQ,
    USB_GSPCA_CPIA1, USB_GSPCA_OV534_9, USB_GSPCA_SN9C2028, RADIO_TEF6862,
    RADIO_SAA7706H, SND_USB_UA101, CEPH_FS, MICREL_PHY, KSZ884X_PCI,
    SENSORS_ADT7411, SENSORS_ASC7621, VIDEO_TLG2300, DVB_USB_AZ6027,
    DVB_NGENE, HID_3M_PCT, LOGIG940_FF, HID_MAGICMOUSE, HID_MOSART,
    HID_NTRIG, HID_QUANTA, HID_STANTUM, HID_WACOM, USB_SERIAL_QCAUX,
    USB_SERIAL_VIVOPAY_SERIAL, MMC_RICOH_MMC, LEDS_DELL_NETBOOKS, LOGFS.
  * [x86] Enable EEEPC_WMI.
  * Fix backlight support on some recent Thinkpads.
  * acpi: Fall back to manually changing SCI_EN.
  * Explicitly pass in whether sb is pinned or not.
  
  [ Ben Hutchings ]
  * Prepare debconf templates for translation (Closes: #576758)
  * [x86] Enable r8187se driver, previously named rtl8187se

  [ Aurelien Jarno ]
  * mips/swarm: fix boot from IDE based media (Sebastian Andrzej Siewior)
    (closes: #466977).
  * mips/*: remove SND_* options, as they are already enabled in topconfig.

 -- maximilian attems <maks@debian.org>  Wed, 19 May 2010 17:06:13 +0200

linux-2.6 (2.6.33-1~experimental.5) experimental; urgency=low

  [ Ian Campbell ]
  * Include Xen hypervisor in reportbug "related to" list.

  [ maximilian attems]
  * Add stable 2.6.33.2.

  [ Ben Hutchings ]
  * [x86] Enable ramzswap driver (Closes: #573912)
  * [x86] Re-enable rt2860sta and rt2870sta drivers which were accidentally
    disabled when moving to Linux 2.6.33 (Closes: #576723)
  * Add stable 2.6.33.3:
    - ACPI: EC: Allow multibyte access to EC; fixes temperature monitoring
      on some Dell laptops (Closes: #563313)

  [ Aurelien Jarno ]
  * Add support for sh4 architecture, patch by Nobuhiro Iwamatsu
    (Closes: #569034)
  * [mips*/*malta] Remove options that are present in topconfig.

 -- maximilian attems <maks@debian.org>  Wed, 05 May 2010 16:38:53 +0200

linux-2.6 (2.6.33-1~experimental.4) experimental; urgency=low

  [ Ben Hutchings ]
  * Include aufs2, marked as staging (Closes: #573189)
  * Remove /usr/include/drm from linux-libc-dev; let libdrm-dev provide it
    again (Closes: #572067)
  * [x86] Enable rtl8192su driver using external firmware

  [ maximilian attems]
  * Add stable 2.6.33.1.

 -- maximilian attems <maks@debian.org>  Wed, 17 Mar 2010 18:13:53 +0100

linux-2.6 (2.6.33-1~experimental.3) experimental; urgency=low

  [ Ben Hutchings ]
  * Fix regexp for binNMU versions in modules/rules.include (Closes: #524632)
  * linux-base: Fix bugs and improve libata transition code:
    - Fix calls to disk_id_to_path (renamed to id_to_path) (Closes: #572283)
    - Don't show empty list of devices to be relabelled
    - Don't update udev CD rules unnecessarily
    - Show the device paths to be added to udev CD rules
    - Ignore nonexistent devices and properly handle devices of unknown
      filesystem type (Closes: #572341, #572445)
    - Don't accept empty filesystem labels as identifiers (Closes: #572438)
    - For consistency with fresh installations, use or assign UUIDs rather
      than labels where both are available (Closes: #572376)
    - Replace CD/DVD/BD device names with udev-provided persistent aliases
    - Fix update of boot device name for LILO and related loaders
    - Update uswsusp resume device name

 -- maximilian attems <maks@debian.org>  Thu, 11 Mar 2010 05:58:02 +0100

linux-2.6 (2.6.33-1~experimental.2) experimental; urgency=low

  [ Ben Hutchings ]
  * Add missing debconf templates for linux-base (Closes: #571558)
  * Fix libata transition code for GRUB 1 config (Closes: #571662)

 -- maximilian attems <maks@debian.org>  Sun, 28 Feb 2010 17:48:11 +0100

linux-2.6 (2.6.33-1~experimental.1) experimental; urgency=low

  * New upstream release: http://kernelnewbies.org/Linux_2_6_33

  [ maximilian attems]
  * [topconfig] set BLK_DEV_DRBD, DRM_NOUVEAU, DRM_NOUVEAU_BACKLIGHT,
    DRM_VMWGFX, SENSORS_LM73, SENSORS_AMC682, SENSORS_LIS3_I2C,
    SENSORS_MC13783_ADC, TOUCHSCREEN_DYNAPRO, TOUCHSCREEN_MC13783,
    GIGASET_CAPI, LEDS_DAC124S085, LEDS_INTEL_SS4200, LEDS_INTEL_SS4200,
    DVB_FIREDTV, DVB_USB_EC168, SOC_CAMERA_MT9T112, SOC_CAMERA_OV9640,
    USB_GSPCA_PAC7302, USB_GSPCA_STV0680, AD525X_DPOT, CAN_MCP251X,
    RT2800PCI, REGULATOR_MAX8660, RTC_DRV_BQ32K, RTC_DRV_MSM6242,
    RTC_DRV_RP5C01, VMWARE_PVSCSI, SCSI_PM8001, WIMAX_IWMC3200_SDIO,
    INPUT_SPARSEKMAP, SERIO_ALTERA_PS2, MANTIS_CORE, DVB_MANTIS,
    DVB_HOPPER.
  * [x86] set CS5535_MFGPT, SENSORS_K10TEMP, GEODE_WDT, MSI_WMI,
    TOSHIBA_BT_RFKILL, ACPI_CMPC, CRYPTO_GHASH_CLMUL_NI_INTE.

  [ Ben Hutchings ]
  * Use libata-based drivers for most PATA controllers (Closes: #444182):
    - pata_triflex replaces triflex
    - pata_atiixp replaces atiixp
    - pata_ns87415 replaces ns87415
    - pata_sc1200 replaces sc1200
    - pata_cs5536 replaces cs5536
    - pata_amd replaces amd74xx
    - pata_sis replaces sis5513
    - pata_rz1000 replaces rz1000
    - pata_efar replaces slc90e66
    - pata_pdc202xx_old replaces pdc202xx_old
    - pata_pdc2027x replaces pdc202xx_new
    - pata_cs5520 replaces cs5520
    - pata_cs5530 replaces cs5530
    - pata_cmd64x replaces cmd64x
    - pata_sil680 replaces siimage
    - pata_ali replaces alim15x3
    - pata_via replaces via82cxxx
    - pata_serverworks replaces serverworks
    - pata_artop replaces aec62xx
    - pata_it821x replaces it821x
    - ata_piix, pata_oldpiix, pata_mpiix mostly replace piix
    - ata_generic, pata_ns87410, pata_netcell replace ide-pci-generic
  * Add libata transition script

 -- maximilian attems <maks@debian.org>  Thu, 25 Feb 2010 15:21:38 +0100

linux-2.6 (2.6.32-30) unstable; urgency=high

  [ Ben Hutchings ]
  * mpt2sas: Fix incorrect scsi_dma_map error checking (Closes: #606968)
  * Update Spanish debconf template translation (Omar Campagne, Javier
    Fernández-Sanguino) (Really closes: #600694)
  * intel-iommu: Force-disable IOMMU for iGFX on broken Cantiga revisions
    (Closes: #607095)
  * [powerpc] linux-base: Run ybin after updating yaboot.conf
    (Closes: #607284)
  * tehuti: Firmware filename is tehuti/bdx.bin
  * iwlwifi: Reduce a failure-prone memory allocation (Closes: #599345)
  * linux-base: Look for GRUB 1 configuration in both /boot/grub and
    /boot/boot/grub (Closes: #607863)
  * rt28x0: Add ieee80211_regdom module parameter mimicking cfg80211 as a
    workaround for incorrect region code in NVRAM (Closes: #594561)
  * btrfs: Require CAP_SYS_ADMIN for filesystem rebalance (Closes: #608185)
  * [x86] dell-laptop: Enable for some newer Dell models
  * r8169: Change RTL8111D/RTL8168D initialisation and firmware loading to
    match upstream version (Closes: #596390 with firmware-realtek 0.28)
  * Add stable 2.6.32.28:
    - NFS: Fix panic after nfs_umount()
    - usb-storage/libusual: Add support for Samsung YP-CP3 MP4 Player,
      thanks to Vitaly Kuznetsov (Closes: #555835)
    - bfa: Fix system crash when reading sysfs fc_host statistics
      (CVE-2010-4343)
    - IB/uverbs: Handle large number of entries in poll CQ (CVE-2010-4649)
    - orinoco: Fix TKIP countermeasure behaviour (CVE-2010-4648)
    - mm: Add security_file_mmap check to install_special_mapping
      (CVE-2010-4346)
    - sctp: Fix a race between ICMP protocol unreachable and connect()
      (CVE-2010-4526)
    - hvc_console: Fix race between hvc_close and hvc_remove (CVE-2010-2653)
      (previously applied as an isolated fix in 2.6.32-25)
    - fuse/cuse: Verify ioctl retries (CVE-2010-4650)
  * [powerpc] Restore device tree source files to linux-image packages
    (Closes: #609155)

  [ maximilian attems ]
  * [openvz] Reenable NF_CONNTRACK_IPV6. (closes: #580507)
  * cifs: fix another memleak, in cifs_root_iget.
  * b43: Fix warning at drivers/mmc/core/core.c:237 in mmc_wait_for_cmd.
  * drm/radeon/kms: MC vram map needs to be >= pci aperture size.
  * drm/radeon/kms: make sure blit addr masks are 64 bit.
  * drm/radeon/kms: fix handling of tex lookup disable in cs checker on r2xx.
  * drm/i915: Free hardware status page on unload when physically mapped.
  * drm/i915/overlay: Ensure that the reg_bo is in the GTT prior to writing.
  * drm/radeon/kms/atom: set sane defaults in atombios_get_encoder_mode().
  * drm/radeon/kms: fix typos in disabled vbios code.
  * drm/radeon/kms: add workaround for dce3 ddc line vbios bug.
  * drm/radeon/kms: fix interlaced and doublescan handling.
  * drm/i915/sdvo: Always add a 30ms delay to make SDVO TV detection reliable.
  * wireless: b43: fix error path in SDIO.
  * drm/radeon/kms: don't apply 7xx HDP flush workaround on AGP.

  [ Ian Campbell ]
  * xen: backport TTM patches to use PCI API. Fixes PCIe GPU (specifically
    Radeon and Nouveau) on Xen (Closes: #601341).
  * xen: netback: drop SKBs which are GSO but do not have a partial
    checksum set (Closes: #608144).

  [ dann frazier ]
  * exec: make argv/envp memory visible to oom-killer (CVE-2010-4243)
  * irda: Fix information leak in IRLMP_ENUMDEVICES (CVE-2010-4529)
  * af_unix: limit unix_tot_inflight (CVE-2010-4249)

  [ Moritz Muehlenhoff ]
  * net: ax25: fix information leak to userland (CVE-2010-3875)
  * net: packet: fix information leak to userland (CVE-2010-3876)	
  * net: tipc: fix information leak to userland (CVE-2010-3877)
  * inet_diag: Make sure we actually run the same bytecode we audited
    (CVE-2010-3880)
  * econet: Fix crash in aun_incoming() (CVE-2010-4342)

 -- Ben Hutchings <ben@decadent.org.uk>  Tue, 11 Jan 2011 05:42:11 +0000

linux-2.6 (2.6.32-29) unstable; urgency=high

  [ Ben Hutchings ]
  * megaraid_sas: Add support for 'entry-level' SAS controllers including
    the 9240 family (Closes: #604083)
  * tcp: Make TCP_MAXSEG minimum more correct (refinement of fix for
    CVE-2010-4165)
  * l2tp: Fix UDP socket reference count bugs in the pppol2tp driver
    (Closes: #604748)
  * USB: Retain device power/wakeup setting across reconfiguration;
    don't enable remote wakeup by default (Closes: #605246)
  * dm: Deal with merge_bvec_fn in component devices better (Closes: #604457)
  * Update Spanish debconf template translation (Aaron H Farias Martinez)
    (Closes: #600694)
  * perf: Use libiberty, not libbfd, for symbol demangling
    (Closes: #590226, #606050)
  * [x86] Add support for Fintek hardware watchdogs (Closes: #601187)
    - resource: Add shared I/O region support
    - hwmon: f71882fg: Use a muxed resource lock for the Super I/O port
    - watchdog: Add f71808e_wdt driver
  * bcm5974: Add reporting of multitouch events (Closes: #605450)
  * fusion: Set FUSION_MAX_SGE=128, the upstream default (Closes: #606096)
  * Add stable 2.6.32.27:
    - block: limit vec count in bio_kmalloc() and bio_alloc_map_data()
    - block: take care not to overflow when calculating total iov length
    - block: check for proper length of iov entries in blk_rq_map_user_iov()
      (CVE-2010-4163)
    - net: clear heap allocation for ETHTOOL_GRXCLSRLALL (CVE-2010-3861)
    - asus_oled: fix up some sysfs attribute permissions
    - ipc: initialize structure memory to zero for compat functions
      (CVE-2010-4073)
    - ipc/shm: fix information leak to userland (CVE-2010-4072)
    - ipc/sem: sys_semctl: fix kernel stack information leakage (CVE-2010-4083)
    - tty: prevent DOS in the flush_to_ldisc
    - [x86] KVM: VMX: Fix host userspace gsbase corruption (Closes: #604956)
    - KVM: VMX: fix vmx null pointer dereference on debug register access
      (CVE-2010-0435)
    - KVM: x86: fix information leak to userland (CVE-2010-3881)
    - firewire/cdev: fix information leak
    - firewire-core: fix an information leak
    - firewire-ohci: fix buffer overflow in AR split packet handling
    - bio: take care not overflow page count when mapping/copying user data
      (CVE-2010-4162)
    - sisusbvga: fix information leak to userland
    - iowarrior: fix information leak to userland
    - usb: core: fix information leak to userland
    - usb-storage/sierra_ms: fix sysfs file attribute
    - ueagle-atm: fix up some permissions on the sysfs files
    - cypress_cy7c63: fix up some sysfs attribute permissions
    - usbled: fix up some sysfs attribute permissions
    - trancevibrator: fix up a sysfs attribute permission
    - usbsevseg: fix up some sysfs attribute permissions
    - do_exit(): make sure that we run with get_fs() == USER_DS (CVE-2010-4258)
    - DECnet: don't leak uninitialized stack byte
    - perf_events: Fix perf_counter_mmap() hook in mprotect() (CVE-2010-4169)
    - frontier: fix up some sysfs attribute permissions
    - net/sched: fix kernel information leak in act_police
    - can-bcm: fix minor heap overflow (CVE-2010-3874)
    - ivtvfb: prevent reading uninitialized stack memory (CVE-2010-4079)
    - net/sched: fix some kernel information leaks
  * TTY: Fix error return from tty_ldisc_open() (regression in 2.6.32.27)
  * filter: make sure filters dont read uninitialized memory (CVE-2010-4158)
  * posix-cpu-timers: workaround to suppress the problems with mt exec
    (CVE-2010-4248)

  [ Ian Campbell ]
  * xen: disable ACPI NUMA for PV guests and allow IRQ desc allocation on any
    node (Closes: #603632)
  * xen: handle potential time discontinuity on resume (Closes: #602273)
  * xen: don't bother to stop other cpus on shutdown/reboot (Closes: #605448)
  * xen: Add cpu hotplug support to prevent crash while parsing ACPI processor
    tables (Closes: #602109)

  [ Martin Michlmayr ]
  * Kirkwood: Add support for 6282 based QNAP devices.

 -- Ben Hutchings <ben@decadent.org.uk>  Fri, 10 Dec 2010 05:45:11 +0000

linux-2.6 (2.6.32-28) unstable; urgency=high

  [ maximilian attems ]
  * ipc: initialize structure memory to zero for shmctl.
  * drm/i915: set DIDL using the ACPI video output device _ADR method return.
  * images: Nuke modules.devname on removal. (closes: #590607)
  * Newer Standards-Version 3.9.1 without changes.
  * drm/ttm: Clear the ghost cpu_writers flag on ttm_buffer_object_transfer.
  * [openvz] Update upstream patch to 2.6.32-dzhanibekov.
  * [openvz] ubc: Fix orphan count checks after merge.

  [ Martin Michlmayr ]
  * Update udlfb to 2.6.37:
    - udlfb: minor cleanups
    - udlfb: fix coding style issues
    - udlfb: fbdev character read and write support
    - udlfb: add DPMS support
    - udlfb: remove metrics_misc sysfs attribute
    - udlfb: revamp reference handling to insure successful shutdown
    - udlfb: enhance EDID and mode handling support
    - udlfb: fix big endian rendering error
    - udlfb: support for writing backup EDID to sysfs file
    - udlfb: add module options for console and fb_defio
    - udlfb: fix incorrect fb_defio implementation for multiple framebuffers
    - udlfb: fix checkpatch and style

  [ Ben Hutchings ]
  * Update debconf template translations:
    - Update Japanese (Nobuhiro Iwamatsu) (Closes: #602152)
    - Update Catalan (Jordi Mallach) (Closes: #602520)
    - Add Italian (Luca Bruno) (Closes: #602945)
  * sunrpc: Fix NFS client over TCP hangs due to packet loss (Closes: #589945)
  * brcm80211: Update to 2.6.37-rc1
  * [powerpc] ALSA: Fix headphone and line-out detection on PowerMac G4 DA
    (Closes: #603419)
  * [x86] snd-hda-codec-cirrus: Add quirks for IMac 27", MacBookPro 5,5 and 7,1
  * [x86] btusb: Add device IDs for MacBookPro 6,2 and 7,1 (Closes: #603651)
  * [x86] applesmc: Add support for iMac 9,1 and MacBookPro 2,2, 5,3, 5,4, 6,*
    and 7,*
  * [x86] applesmc, bcm5974, btusb, HID, mbp_nvidia_bl, snd-hda-codec-cirrus:
    Add support for MacBookAir 3,1 and 3,2 (Closes: #603395)
  * [x86] mbp_nvidia_bl: Add support for MacBookPro 7,1
  * x25: Fix remote denial-of-service vulnerabilities:
    - x25 accesses fields beyond end of packet
    - memory corruption in X.25 facilities parsing (CVE-2010-3873)
    - Prevent crashing when parsing bad X.25 facilities (CVE-2010-4164)
  * tcp: Increase TCP_MAXSEG socket option minimum (CVE-2010-4165)
  * rds: Fix integer overflow in RDS cmsg handling
  * af_802154,decnet,econet,rds,x25: Disable auto-loading as mitigation
    against local exploits.  These protocol modules are not widely used
    and can be explicitly loaded or aliased on systems where they are
    wanted.
  * atl1c: Add support for Atheros AR8151 and AR8152 (Closes: #599771)
  * Add stable 2.6.32.26:
    - synclink_cs: Fix information leak to userland
    - bluetooth: Fix missing NULL check
    - [x86] KVM: VMX: Fix host GDT.LIMIT corruption
    - [x86] KVM: Fix fs/gs reload oops with invalid ldt (CVE-2010-3698)
    - gdth: Fix integer overflow in ioctl (CVE-2010-4157)
  * [x86] KVM: SVM: Fix wrong intercept masks for KVM_{GET,SET}_VCPU_EVENTS
    on 32 bit, thanks to Philipp Matthias Hahn (Closes: #599507)

  [ dann frazier ]
  * [vserver] Update patch to 2.6.32.25-vs2.3.0.36.29.6
  * add qlcnic driver
  * econet: Avoid stack overflow w/ large msgiovlen (CVE-2010-3848)
  * econet: disallow NULL remote addr for sendmsg() (CVE-2010-3849)
  * econet: Add mising CAP_NET_ADMIN check in SIOCSIFADDR (CVE-2010-3850)

 -- Ben Hutchings <ben@decadent.org.uk>  Thu, 25 Nov 2010 01:20:50 +0000

linux-2.6 (2.6.32-27) unstable; urgency=high
  
  * The "We'll Always Have Paris" release

  [ Ben Hutchings ]
  * rndis_host: Restrict fix for #576929 to specific devices
    (Closes: #589403, #600660)
  * Add stable 2.6.32.25:
    - rme9652: prevent reading uninitialized stack memory
      (CVE-2010-4080, CVE-2010-4081)
    - ocfs2: Don't walk off the end of fast symlinks
    - ip: fix truesize mismatch in ip fragmentation
    - net: clear heap allocations for privileged ethtool actions
    - execve: setup_arg_pages: diagnose excessive argument size
    - execve: improve interactivity with large arguments
    - execve: make responsive to SIGKILL with large arguments
    - rose: Fix signedness issues wrt. digi count. (CVE-2010-3310)
    - ALSA: prevent heap corruption in snd_ctl_new() (CVE-2010-3442)
    - setup_arg_pages: diagnose excessive argument size (CVE-2010-3858)
  * btrfs: add a "df" ioctl for btrfs (Closes: #600190)
  * Update debconf template translations:
    - Add Catalan (Jordi Mallach) (Closes: #601146)
    - Add Brazilian Portugese (Flamarion Jorge) (Closes: #601102)
    - Update Vietnamese (Clytie Siddall) (Closes: #601534)
  * phonet: device notifier only runs on initial namespace
    (Really closes: #597904)
  * net/socket: Limit sendto()/recvfrom() length (CVE-2010-1187)
    [Original reference is incorrect; should be CVE-2010-3859.]

  [ Ian Campbell ]
  * xen: import additional fixes for disabling netfront smartpoll mode
    (Closes: #600992).

  [ dann frazier ]
  * e1000e: Reset 82577/82578 PHY before first PHY register read
    (Closes: #601017)

  [ Martin Michlmayr ]
  * Kirkwood: reset PCIe unit on boot
  * Kirkwood: restrict the scope of the PCIe reset workaround

  [ maximilian attems ]
  * Update abi files, readd Xen as ABI stable.
  * 2.6.33.stable-queue: drm/radeon: fix PCI ID 5657 to be an RV410.
  * Add drm changes from 2.6.32.24+drm33.11:
    - i915: return -EFAULT if copy_to_user fails.
    - drm/i915: Prevent double dpms on
    - drm: Only decouple the old_fb from the crtc is we call mode_set*
    - drm/i915: Unset cursor if out-of-bounds upon mode change (v4)
    - drm/i915,agp/intel: Add second set of PCI-IDs for B43
  * net: Limit socket I/O iovec total length to INT_MAX. (CVE-2010-1187)
    [Original reference is incorrect; should be CVE-2010-3859.]
  * numa: fix slab_node(MPOL_BIND).

 -- maximilian attems <maks@debian.org>  Sat, 30 Oct 2010 12:24:37 +0200

linux-2.6 (2.6.32-26) unstable; urgency=high

  [ Ian Campbell ]
  * xen: fix PVHVM hang at boot when Xen does not support vector callbacks.
  * xen: fix race between PV drivers and xenstore initialisation which caused
    breakage in drivers for both regular PV and PVHVM guests.

  [ maximilian attems ]
  * [openvz] Enable ioprio. (closes: #596772)
    Thanks Daniel Hahler <debian-bugs@thequod.de>

  [ Ben Hutchings ]
  * [x86] radeon: Add quirks to make HP nx6125 and dv5000 laptops resume
    (Closes: #583968)
  * dm-crypt: Add 'plain64' IV; this avoids watermarking attacks that are
    possible with 'plain' IV on devices larger than 2TB (Closes: #600384)
  * [x86] ahci,ata_generic: let ata_generic handle new MBP w/ MCP89
    (Closes: #600305)
  * debian/.../patches.py: Open files as needed, rather than all at once
    (Closes: #600423)
  * [openvz] printk: Handle global log buffer reallocation (Closes: #600299)
  * debian/bin/test-patches: Restrict patches to featureset when building
    with a featureset (thanks to Tim Small)
  * sata_via: Delay on vt6420 when starting ATAPI DMA write (Closes: #488566)
  * r6040: Fix various bugs in r6040_multicast_list() (Closes: #600155)

  [ dann frazier ]
  * Force enable DMA on MBP w/ MCP 7,1
  * RDS sockets: remove unsafe kmap_atomic optimization (CVE-2010-3904)
  * v4l: disable dangerous buggy compat function (CVE-2010-2963)

 -- dann frazier <dannf@debian.org>  Tue, 19 Oct 2010 07:50:55 -0600

linux-2.6 (2.6.32-25) unstable; urgency=high

  [ Ben Hutchings ]
  * mmc: build fix: mmc_pm_notify is only available with CONFIG_PM=y
  * Add stable 2.6.32.24 (trivial fix, already applied)
  * ipg: Remove device claimed by dl2k from pci id table (Closes: #599021)
  * linux-image: Include modules.order in image packages (Closes: #598518)
  * [x86] isdn/i4l: Reenable ISDN4Linux drivers, but mark them as staging
    (Closes: #588551)
    - hisax: Disable device aliases that conflict with mISDN
  * Update Danish debconf template translation (Joe Hansen) (Closes: #599457)
  * [x86] KVM: SVM: Fix wrong intercept masks on 32 bit (Closes: #599507)
  * e1000: fix Tx hangs by disabling 64-bit DMA (Closes: #518182)
  * rt2x00: Fix calculation of required TX headroom (Closes: #599395)
  * Add drm changes from 2.6.32.22+drm33.10:
    - i915: Don't touch PORT_HOTPLUG_EN in intel_dp_detect()
    - i915: Kill dangerous pending-flip debugging
    - radeon: release AGP bridge at suspend
    - radeon: initialize set_surface_reg for rs600 asic
  * [x86] toshiba_acpi: Add full hotkey support (Closes: #599768)

  [ Stephen R. Marenka ]
  * m68k: fix missing io macros.
  * m68k: modular swim on mac.
  * m68k: never build staging drivers on m68k.
  * m68k: build in rtc class on atari.

  [ Ian Campbell ]
  * xen: do not truncate machine address on gnttab_copy_grant_page hypercall
    (Closes: #599089)

  [ dann frazier ]
  * drm/i915: Sanity check pread/pwrite (CVE-2010-2962)
  * drm/i915: Rephrase pwrite bounds checking to avoid any potential overflow
  * GFS2: Fix writing to non-page aligned gfs2_quota structures (CVE-2010-1436)
  * hvc_console: Fix race between hvc_close and hvc_remove (CVE-2010-2653)
  * net sched: fix some kernel memory leaks (CVE-2010-2942)
  * niu: Fix kernel buffer overflow for ETHTOOL_GRXCLSRLALL (CVE-2010-3084)
  * rose: Fix signedness issues wrt. digi count (CVE-2010-3310)
  * Fix pktcdvd ioctl dev_minor range check (CVE-2010-3437)
  * ALSA: prevent heap corruption in snd_ctl_new() (CVE-2010-3442)
  * net sched: fix kernel leak in act_police (CVE-2010-3477)
  * sctp: Fix out-of-bounds reading in sctp_asoc_get_hmac() (CVE-2010-3705)

 -- dann frazier <dannf@debian.org>  Thu, 14 Oct 2010 01:08:05 -0600

linux-2.6 (2.6.32-24) unstable; urgency=high

  [ Ben Hutchings ]
  * speakup: Update to match Debian package version 3.1.5.dfsg.1-1
  * scsi_dh_emc: Fix mode select request setup (Closes: #591540)
  * snd-hda-codec-via: Fix syntax error when CONFIG_SND_HDA_POWER_SAVE is
    disabled (Closes: #597043)
  * Add stable 2.6.32.22:
    - [vserver] Revert sched changes since they conflict.
  * Recommend use of 'make deb-pkg' to build custom kernel packages
  * [x86] Revert "i915: Blacklist i830, i845, i855 for KMS". The current X
    driver (xserver-xorg-video-intel version 2.12.0+shadow-1) should work
    properly with KMS on these chips. (Closes: #596453)
  * phonet: Restrict to initial namespace (Closes: #597904)
  * Add stable 2.6.32.23:
    - serial/mos*: prevent reading uninitialized stack memory
    - net: Fix oops from tcp_collapse() when using splice()
    - rds: fix a leak of kernel memory
    - hso: prevent reading uninitialized memory (CVE-2010-3298)
    - cxgb3: prevent reading uninitialized stack memory (CVE-2010-3296)
    - eql: prevent reading uninitialized stack memory (CVE-2010-3297)
    - vt6655: fix buffer overflow
    - net/llc: make opt unsigned in llc_ui_setsockopt()
    - sisfb: prevent reading uninitialized stack memory
    - aio: check for multiplication overflow in do_io_submit (CVE-2010-3067)
    - xfs: prevent reading uninitialized stack memory (CVE-2010-3078)
    - viafb: prevent reading uninitialized stack memory
    - [hppa,ia64] mm: guard page for stacks that grow upwards (CVE-2010-2240)
    - sctp: Do not reset the packet during sctp_packet_config()
      (CVE-2010-3432)
  * xen: Fix typo in xen_percpu_chip definition
  * 3c59x: Remove incorrect locking (Closes: #598103)
  * f71882fg: Add support for the f71889fg (Closes: #597820)
  * drm/radeon: Fix regressions introduced in 2.6.34.3 (Closes: #597636)
  * mmc: fix hangs related to mmc/sd card insert/removal during suspend/resume
    (Closes: #598147)

  [ Martin Michlmayr ]
  * ARM: update mach types.
  * [armel/config.kirkwood] Enable MACH_DOCKSTAR.

  [ Ian Campbell ]
  * [x86/xen] Disable netfront's smartpoll mode by default. (Closes: #596635)

  [ maximilian attems ]
  * [openvz] Update upstream patch to 2.6.32-dyomin.

 -- Ben Hutchings <ben@decadent.org.uk>  Thu, 30 Sep 2010 00:46:16 +0100

linux-2.6 (2.6.32-23) unstable; urgency=low

  [ Ben Hutchings ]
  * cgroupfs: create /sys/fs/cgroup to mount cgroupfs on (Closes: #595964)
  * r8169: Fix MDIO timing (Closes: #583139; mistakenly reverted in 2.6.32-19)
  * gro: Fix bogus gso_size on the first fraglist entry (Closes: #596802)
  * vgaarb: Fix VGA arbiter to accept PCI domains other than 0 (from stable
    2.6.32.12; mistakenly omitted in 2.6.32-12)

  [ maximilian attems ]
  * openvz: cfq-iosched: do not force idling for sync workload.

  [ Stephen R. Marenka ]
  * m68k: switch to generic siginfo layout.
  * m68k: NPTL support.

  [ dann frazier ]
  * compat: Make compat_alloc_user_space() incorporate the access_ok()
    (CVE-2010-3081)
  * x86-64, compat (CVE-2010-3301):
    - Retruncate rax after ia32 syscall entry tracing
    - Test %rax for the syscall number, not %eax
  * wireless extensions: fix kernel heap content leak (CVE-2010-2955)
  * KEYS (CVE-2010-2960):
    - Fix RCU no-lock warning in keyctl_session_to_parent()
    - Fix bug in keyctl_session_to_parent() if parent has no session keyring

 -- dann frazier <dannf@debian.org>  Fri, 17 Sep 2010 15:27:04 -0600

linux-2.6 (2.6.32-22) unstable; urgency=low

  [ Ian Campbell ]
  * xen: backport pvhvm drivers from upstream.
  * Fixes/overrides for Lintian warnings:
    - Add "(meta package)" to short description of linux-headers
      metapackages, resolves empty-binary-package.
    - Add dependency on ${misc:Depends} to all packages, resolves
      debhelper-but-no-misc-depends. Required update to gencontrol.py to
      augment rather than override headers_arch_depends read from templates.
    - Override dbg-package-missing-depends for linux-image-*-dbg. It is not
      necessary to install the kernel image package to use the dbg package
      since the dbg package already contains a complete image with symbols.

  [ Ben Hutchings ]
  * [x86/xen] Restore stack guard page (CVE-2010-2240)
  * Add stable 2.6.32.21:
    - ext4: consolidate in_range() definitions (CVE-2010-3015)
    - mm: make the mlock() stack guard page checks stricter
      (avoids regression for Xen tools; closes: 594756)
    - [sparc] sunxvr500: Ignore secondary output PCI devices
      (Closes: #594604)
    - ocfs2: fix o2dlm dlm run purgelist (Closes: #593679)
    - Avoid ABI change in mm
    - Ignore ABI change in snd-emu10k1
  * Add drm changes from stable 2.6.34.6:
    - drm: stop information leak of old kernel stack (CVE-2010-2803)
  * rt2870sta: Add more device IDs from vendor drivers
  * rt2860sta, rt2870sta: Enable channels 12-14 (Closes: #594561)
  * SCSI/mptsas: fix hangs caused by ATA pass-through (Closes: #594690)
  * sky2: Apply fixes and new hardware support from 2.6.33-2.6.35
    (Closes: #571526)
  * postinst: Really warn users on upgrade if the current configuration may
    rely on running a default boot loader.
  * input: add compat support for sysfs and /proc capabilities output
    (Closes: #579017)
  * snd-hda-intel: Add support for VIA V1708S, VT1718S, VT1828S, VT2020,
    VT1716S, VT2002P, VT1812, VT1818S
  * hwmon/w83627ehf: Add support for W83667HG-B
  * 3c59x: Fix deadlock in vortex_error() (Closes: #595554)
  * [x86] paravirt: Add a global synchronization point for pvclock (from
    2.6.32.16; reverted due to a regression which was addressed in 2.6.32.19)
  * sched, cputime: Introduce thread_group_times() (from 2.6.32.19; reverted
    due to the potential ABI change which we now carefully avoid)
  * net/{tcp,udp,llc,sctp,tipc,x25}: Add limit for socket backlog
    (Closes: #592187)
  * tun: Don't add sysfs attributes to devices without sysfs directories
    (Closes: #594845)
  * [x86] Add brcm80211 driver for Broadcom 802.11n wireless network
    controllers
  * r8169: Remove MODULE_FIRMWARE declarations since the firmware is
    non-essential and we do not distribute it
  * [x86] HPET: unmap unused I/O space
  * ipheth: add support for iPhone 4
  * ipheth: remove incorrect devtype of WWAN
  * ALSA: emux: Add trivial compat ioctl handler (Closes: #596478)
  * hostap_pci: set dev->base_addr during probe (Closes: #595802)
  * ethtool: allow non-netadmin to query settings (see #520724)
  * ACPI: add boot option acpi=copy_dsdt to fix corrupt DSDT, and enable this
    automatically for known-bad Toshiba models (Closes: #596709)

  [ Bastian Blank ]
  * Use Breaks instead of Conflicts.

  [ Aurelien Jarno ]
  * [mips,mipsel] Fix computation of DMA flags from device's 
    coherent_dma_mask.

  [ Martin Michlmayr ]
  * Add some patches from the Orion tree:
    - OpenRD: Enable SD/UART selection for serial port 1
    - kirkwood: Unbreak PCIe I/O port
    - Kirkwood: support for Seagate DockStar

  [ dann frazier ]
  * netxen_nic: add support for loading unified firmware images
  * irda: Correctly clean up self->ias_obj on irda_bind() failure.
    (CVE-2010-2954)

  [ maximilian attems ]
  * [powerpc] Enable WINDFARM_PM121. (closes: #596515)
    Thanks Étienne BERSAC <bersace03@gmail.com>
  * nouveau: disable acceleration on NVA3/NVA5/NVA8 by default.
  * openvz: disable KSM. Thanks Dietmar Maurer <dietmar@proxmox.com>.
    (closes: #585864)
  * Update openvz patch to d38b56fd0dca.
  * openvz: enalbe modular VZ_EVENT.

 -- maximilian attems <maks@debian.org>  Tue, 14 Sep 2010 14:17:11 +0200

linux-2.6 (2.6.32-21) unstable; urgency=high

  [ Ben Hutchings ]
  * Add stable 2.6.32.19:
    - ext4: Make sure the MOVE_EXT ioctl can't overwrite append-only files
      (CVE-2010-2066)
    - mm: keep a guard page below a grow-down stack segment (CVE-2010-2240)
      (not applied to xen featureset)
    - md/raid10: fix deadlock with unaligned read during resync
      (Closes: #591415)
    - Revert "sched, cputime: Introduce thread_group_times()" which would
      result in an ABI change
  * Add stable 2.6.32.20:
    - Fix regressions introduced by original fix for CVE-2010-2240
  * Add drm and other relevant changes from stable 2.6.34.4
  * Add 'breaks' relation from image packages to boot loader packages that
    do not install required hooks (Closes: #593683)
  * [x86] i915: Blacklist i830, i845, i855 for KMS
    (Closes: #568207, #582105, #593432, #593507)

  [ Bastian Blank ]
  * Update Xen patch.
    - Notify Xen on crash.
    - Several blktap fixes.

  [ Ritesh Raj Sarraf ]
  * Add .gnu_debuglink information into kernel modules (Closes: #555549)

  [ Ian Campbell ]
  * [x86/xen] temporarily remove stack guard page, it breaks the xen
    toolstack.

  [ Aurelien Jarno ]
  * [mips,mipsel] Fix 64-bit atomics.

 -- Ben Hutchings <ben@decadent.org.uk>  Wed, 25 Aug 2010 01:06:18 +0100

linux-2.6 (2.6.32-20) unstable; urgency=low

  [ Moritz Muehlenhoff ]
  * Backport XVR1000 driver (Closes: #574243)

  [ Ben Hutchings ]
  * Add stable 2.6.32.18:
    - CIFS: Fix compile error with __init in cifs_init_dns_resolver()
      definition (FTBFS for most architectures)
    - GFS2: rename causes kernel Oops (CVE-2010-2798)
    - xfs: prevent swapext from operating on write-only files
      (CVE-2010-2226)
  * Update debconf template translations:
    - Swedish (Martin Bagge) (Closes: #592045)
    - German (Holger Wansing) (Closes: #592226)
  * [i386/openvz-686] Remove AMD Geode LX and VIA C3 "Nehemiah" from the
    list of supported processors; they do not implement PAE
  * V4L/DVB: Add Elgato EyeTV Diversity to dibcom driver (Closes: #591710)
  * [s390] dasd: use correct label location for diag fba disks
    (Closes: #582281)
  * Add drm changes from stable 2.6.34.2 (thanks to Stefan Bader) and
    2.6.34.3
  * drm/i915: disable FBC when more than one pipe is active
    (Closes: #589077)
  * IB/ipath: Fix probe failure path (Closes: #579393)
  * ext4: fix freeze deadlock under IO (regression introduced in 2.6.32.17)
  * xen: Completely disable use of XSAVE (Closes: #592428)

  [ Martin Michlmayr ]
  * [armel/orion5x] Add a missing #include to fix a build issue.
  * [armel/kirkwood, armel/orion5x] Build-in support for more devices.

  [ dann frazier ]
  * can: add limit for nframes and clean up signed/unsigned variables

 -- Ben Hutchings <ben@decadent.org.uk>  Thu, 12 Aug 2010 03:26:39 +0100

linux-2.6 (2.6.32-19) unstable; urgency=low

  [ maximilian attems ]
  * inotify send IN_UNMOUNT events.
  * inotify fix oneshot support.

  [ Ben Hutchings ]
  * linux-base: Remove dependency on libapt-pkg-perl (Closes: #589996)
  * pata_pdc202xx_old: Fix UDMA mode for PDC2024x and PDC2026x controllers
    (Closes: #590532)
  * Update debconf template translations:
    - Czech (Michal Simunek) (Closes: #590546)
    - Portugese (Américo Monteiro) (Closes: #590557)
    - French (David Prévot) (Closes: #591149)
    - Russian (Yuri Kozlov) (Closes: #591241)
  * Add stable 2.6.32.17:
    - ethtool: Fix potential kernel buffer overflow in ETHTOOL_GRXCLSRLALL
      (CVE-2010-2478)
    - GFS2: Fix up system xattrs (CVE-2010-2525)
    - Revert ABI changes in firmware_class and ssb
    - Ignore ABI changes in acpi_processor, hostap and jbd2
  * Add drm changes from stable 2.6.33.7:
    - drm/i915: Enable low-power render writes on GEN3 hardware (915, 945,
      G33 and Atom "Pineview") (Closes: #590193, maybe others)
  * [i386/xen-686] Remove AMD Geode LX and VIA C3 "Nehemiah" from the list
    of supported processors; they do not implement PAE
  * [x86] Add samsung-laptop driver

  [ dann frazier ]
  * [ia64] Fix crash when gcore reads gate area (Closes: #588574)

  [ Bastian Blank ]
  * Update Xen patch.
    - Ignore ABI changes.

 -- Ben Hutchings <ben@decadent.org.uk>  Thu, 05 Aug 2010 02:43:19 +0100

linux-2.6 (2.6.32-18) unstable; urgency=low

  [ Ben Hutchings ]
  * iwlwifi: Allocate pages for RX buffers, reducing the probability of
    allocation failure (Closes: #580124)
  * postinst: Remove support for 'default' boot loaders. Warn users on
    upgrade if the current configuration may rely on this.
  * rt2860sta, rt2870sta: Apply changes from Linux 2.6.33 and 2.6.34
    - rt2860sta: Fix WPA(2)PSK issue when group cipher of AP is WEP40
      or WEP104 (Closes: #574766)
  * rt3090sta: Replace with rt2860sta (Closes: #588863)
  * [i386/686] Remove AMD K6 from the list of supported processors; it
    does not implement the CMOV instruction
  * drm/i915: Add 'reclaimable' to i915 self-reclaimable page allocations
    (really closes: #534422, we hope)
  * Revert "x86, paravirt: Add a global synchronization point for pvclock",
    included in stable 2.6.32.16 (Closes: #588426)
  * 3c59x: Fix call to mdio_sync() with the wrong argument (Closes: #589989)

  [ Martin Michlmayr ]
  * Add some patches from the Orion tree, including support for Marvell's
    Armada 300 (88F6282):
    - Kirkwood: update MPP definition.
    - Kirkwood: fix HP t5325 after updating MPP definitions
    - leds: leds-gpio: Change blink_set callback to be able to turn off
      blinking
    - net/phy/marvell: Expose IDs and flags in a .h and add dns323 LEDs
      setup flag
    - orion5x: Base support for DNS-323 rev C1
    - orion5x: Fix soft-reset for some platforms
    - mtd: orion/kirkwood: add RnB line support to orion mtd driver
    - mtd: kirkwood: allow machines to register RnB callback
    - Kirkwood: add support for rev A1 of the 88f6192 and 88f6180 chips
    - Kirkwood: Add support for 88f6282
    - PCI: add platform private data to pci_sys_data
    - Kirkwood: add support for PCIe1
    - Kirkwood: more factorization of the PCIe init code

  [ maximilian attems ]
  * sched: Fix over-scheduling bug.

 -- Ben Hutchings <ben@decadent.org.uk>  Fri, 23 Jul 2010 03:48:08 +0100

linux-2.6 (2.6.32-17) unstable; urgency=low

  [ maximilian attems ]
  * agp: add no warn since we have a fallback to vmalloc paths.

  [ Ben Hutchings ]
  * linux-tools: Fix build for hppa and do not attempt to build for
    architectures where perf events are not available (Closes: #588409)
  * linux-tools: Add build-dependency on binutils-dev to enable symbol
    demangling in perf
  * drm/i915: Fix memory corruption on resume from hibernation
    (Closes: #534422)

 -- Ben Hutchings <ben@decadent.org.uk>  Sat, 10 Jul 2010 16:40:38 +0100

linux-2.6 (2.6.32-16) unstable; urgency=low

  [ dann frazier ]
  * [hppa] clear floating point exception flag on SIGFPE signal
    (Closes: #559406)

  [ Ben Hutchings ]
  * Add stable 2.6.32.15
  * Add mantis and hopper DVB drivers with mb86a16 and tda665x DVB
    front-ends, backported by Bjørn Mork (Closes: #577264)
  * Build inet_lro as a module
  * [sparc] Enable CONFIG_FB_XVR500, CONFIG_FB_XVR2500 (Closes: #508108)
  * Update Spanish debconf templates, thanks to Omar Campagne
    (Closes: #580538)
  * Revert "Add EC path for Thinkpad X100."; it is incomplete and broken
  * sctp: fix append error cause to ERROR chunk correctly (regression due
    to fix for CVE-2010-1173)
  * [powerpc] Enable pata_amd driver, replacing amd74xx
  * eeepc-laptop: Disable wireless hotplug on more models where the
    controller is not at the expected address (Closes: #576199)
  * [mips] Fix boot from ATA hard drives (Closes: #584784):
    - Set io_map_base for several PCI bridges lacking it
    - Replace per-platform built-in IDE drivers with libata-based drivers
    - Enable BLK_DEV_SD as built-in on all platforms
  * Revert "vlan/macvlan: propagate transmission state to upper layers"
    (Closes: #585770)
  * linux-base: Don't identify LVM2 PVs by UUID (Closes: #585852)
  * usb-serial: Add generic USB WWAN code, backported by Mark Hymers
    (Closes: #585661)
    - option, qcserial: Use generic USB WWAN code
    - qcserial: Add support for Qualcomm Gobi 2000 devices
  * radeon: Fix MacBook Pro connector quirk (Closes: #585943)
  * r8169: Fix MDIO timing (Closes: #583139)
  * Move NEWS to linux-latest-2.6 (Closes: #586401)
  * 3c59x: Change locking to avoid use of disable_irq() (Closes: #586967)
  * Enable IPv6 support for IPVS (IP_VS_IPV6) (Closes: #584549)
  * Revert "tpm: autoload tpm_tis based on system PnP IDs", included in
    stable 2.6.32.12 (Closes: #584273)
  * linux-base: If the disk ID update process fails, give the user a
    chance to retry or change their answers (Closes: #585609)
  * asix: fix setting mac address for AX88772 (Closes: #587580)
  * ipv6: Clamp reported valid_lft to a minimum of 0 (Closes: #514644)
  * ipv6: Use interface max_desync_factor instead of static default
    (Closes: #514646)
  * Add stable 2.6.32.16:
    - Fixes CVE-2010-1641, CVE-2010-1187, CVE-2010-1148, CVE-2010-1173
      and CVE-2010-2071
    - libata: disable ATAPI AN by default (Closes: #582737, #582903)
  * Add drm changes from stable 2.6.33.6
  * [ia64, powerpc, sparc, x86] Enable KPROBES and KRETPROBES
    (Closes: #584130)
  * r8192s_usb: Fix various bugs:
    - Check for skb allocation failure in 2 more places
    - Update LED control code
    - Clean up in case of an error in module initialisation
    - Rename and remove proc directories correctly if an interface is
      not called wlan0 (Closes: #582972)
    - Correct device ID table (Closes: #584945, #587985)
  * Add r8192u_usb driver
  * Add linux-tools-<version> package containing the perf tool
    (Closes: #548715)
  * Enable USB_SERIAL_TI (Closes: #588096) and USB_SERIAL_WHITEHEAT

  [ Aurelien Jarno ]
  * [sh4] optimize runtime disabling of trapped I/O. 
  * [mips] backport mips/swarm: fix M3 TLB exception handler.

  [ Moritz Muehlenhoff ]
  * Enable X86 board specific fixups for reboot (Closes: #536537)

  [ Martin Michlmayr ]
  * OpenRD-Base: revert patch "allow SD/UART1 selection" since it
    never made it upstream.
  * ARM: update mach types.
  * Add support for OpenRD-Ultimate.
  * QNAP TS-11x/TS-21x: Add MPP36 (RAM) and MPP44 (board ID).
  * Add support for the HP t5325 Thin Client.
  * m25p80: Add support for Macronix 25L8005.
  * Add framebuffer driver for XGI chipsets.
  * [armel/kirkwood] Enable FB_XGI and FRAMEBUFFER_CONSOLE.
  * [armel] Make MOUSE_PS2 modular.
  * [armel] Build INPUT_UINPUT for all flavours.
  * Update Marvell CESA (mv_cesa) driver (Closes: #585790):
    - Invoke the user callback from a softirq context
    - Remove compiler warning in mv_cesa driver
    - Fix situation where the dest sglist is organized differently than...
    - Fix situations where the src sglist spans more data than the reques...
    - Enqueue generic async requests
    - Rename a variable to a more suitable name
    - Execute some code via function pointers rathr than direct calls
    - Make the copy-back of data optional
    - Support processing of data from previous requests
    - Add sha1 and hmac(sha1) async hash drivers
  * Update DisplayLink (udlfb) driver:
    - add dynamic modeset support
    - checkpatch cleanup
    - reorganize function order
    - pre-allocated urb list helpers
    - clean up function naming
    - Add functions to expose sysfs metrics and controls
    - Rework startup and teardown to fix race conditions
    - improved rendering performance
    - Support for fbdev mmap clients (defio)
    - explicit dependencies and warnings
    - remove printk and small cleanup
  * [armel/kirkwood] Enable FB_UDL.
  * [armel] Disable PARPORT_PC (Closes: #588164)

  [ Bastian Blank ]
  * Disable mISDN support for NETJet cards. The driver binds a generic PCI
    bridge.
  * Disable ISDN4Linux drivers.

  [ maximilian attems]
  * Update openvz patch to 5fd638726a69.

 -- Ben Hutchings <ben@decadent.org.uk>  Mon, 05 Jul 2010 22:13:33 +0100

linux-2.6 (2.6.32-15) unstable; urgency=low

  [ Ben Hutchings ]
  * [hppa] Ignore ABI change caused by disabling CONFIG_IDE_TIMINGS
  * [powerpc] Fix unnecessary ABI change

  [ Bastian Blank ]
  * xen: Fix crash in netback.

 -- Ben Hutchings <ben@decadent.org.uk>  Tue, 01 Jun 2010 01:31:05 +0100

linux-2.6 (2.6.32-14) unstable; urgency=low

  [ Ben Hutchings ]
  * [ia64] Hardcode the output of the scripts under arch/ia64/scripts so
    that we can build out-of-tree modules correctly (refresh and re-add
    dropped patch) (Closes: #392592)
  * vlan/macvlan: propagate transmission state to upper layers
  * macvlan: add GRO bit to features mask
  * macvlan: allow multiple driver backends
  * Add macvtap driver (Closes: #568755)
  * [ia64] Enable SGI SN support and mspec driver (Closes: #582224)
  * iwlwifi: Disable QoS when connected to a non-QoS-capable AP
    (Closes: #578262)
  * [x86] Disable e_powersaver cpufreq driver as unsafe. It has already
    been blacklisted by cpufrequtils. The acpi-cpufreq driver can be used
    instead on some VIA C7 systems. (Closes: #566208)
  * nouveau: Fix fbcon corruption with font width not divisible by 8
    (Closes: #583162)
  * [amd64] ext4: Fix compat EXT4_IOC_ADD_GROUP (used by online resize)
  * Install debug kernel image in /usr/lib/debug/boot (Closes: #582810)
  * net: sysfs: Check for null ethtool_ops before getting speed/duplex
  * Add stable 2.6.32.14:
    - [hppa] Revert "parisc: Set PCI CLS early in boot.", erroneously
      included in 2.6.32.13 causing FTBFS
    - btrfs: check for read permission on src file in the clone ioctl
      (CVE-2010-1636)

  [ Bastian Blank ]
  * Update Xen patch.
    - Fix checksum offloading in netback. (closes: #583366)

  [ maximilian attems]
  * Add drm changes from stable 2.6.33.5:
    - i915: Disable FBC on 915GM and 945GM (Closes: #582427)
  * Update openvz patch to e7399c239fad.

  [ Martin Michlmayr ]
  * QNAP TS-419P: Export GPIO indicating jumper setting of JP1.

 -- Ben Hutchings <ben@decadent.org.uk>  Sat, 29 May 2010 00:32:44 +0100

linux-2.6 (2.6.32-13) unstable; urgency=low

  [ Frederik Schueler ]
  * sparc: Fix use of uid16_t and gid16_t in asm/stat.h

  [ Moritz Muehlenhoff ]
  * Enable tomoyo (Closes: #562486)

  [ maximilian attems]
  * backport KVM: x86: Extend KVM_SET_VCPU_EVENTS with selective updates.
    (closes: #580652)
  * KEYS: find_keyring_by_name() can gain access to a freed keyring.
    CVE-2010-1437
  * hppa, sparc, powerpc disable BLK_DEV_CMD64X.
  * topconfig enable PATA_CMD64X. (closes: #580799)
  * x86: Disable CRYPTO_AES_NI_INTEL as it causes boot failures on T410.
  * Add stable 2.6.32.13:
    - [SCSI] Enable retries for SYNCRONIZE_CACHE commands to fix I/O error.
    - [SCSI] Retry commands with UNIT_ATTENTION sense codes to fix ext3/ext4
      I/O errors.
    - [SCSI] skip sense logging for some ATA PASS-THROUGH cdbs
      (Closes: #578129)
    - raid6: fix recovery performance regression.
    - raid456: Enable error-correction on singly-degraded RAID6
      (Closes: #581392)
    - r8169: fix broken register writes (Closes: #407217, #573007)
    - V4L/DVB: budget: Fix crash in case of failure to attach frontend
      (Closes: #575207)
  * drm/edid: Fix 1024x768@85Hz.

  [ Ben Hutchings ]
  * linux-base: Fix typo in disk relabelling code (Closes: #580467)
  * linux-base: Don't quote boot device name in elilo.conf
    (Closes: #580710; works-around: #581173)
  * rtl8192su: Add IDs for several more devices (Closes: #580740)
  * Add drm and sfc changes from stable 2.6.33.4
  * Improve workaround for HPAs (Host Protected Areas) overlapping
    partitions, thanks to Tejun Heo:
    - SCSI/libata: Disable HPA if it overlaps a partition (Closes: #572618)
    - buffer: Make invalidate_bdev() drain all percpu LRU add caches
    - block: Rescan partition tables after HPA is disabled
    - libata: Disable HPA if it is only enabled after suspend
  * V4L/DVB: budget: Select correct frontend drivers (Closes: #575223)
  * 3c503: Fix IRQ probing (Closes: #566522)
  * sis-agp: Remove SIS 760, handled by amd64-agp
  * amd64-agp: Probe unknown AGP devices the right way (Closes: #548090)

  [ Aurelien Jarno ]
  * mips/swarm: fix boot from IDE based media (Sebastian Andrzej Siewior)
    (closes: #466977).
  * backport mips/swarm: fix M3 TLB exception handler.
    [This patch was actually reverted and never applied in version 2.6.32-13]
  * backport MIPS FPU emulator: allow Cause bits of FCSR to be writeable
    by ctc1. (closes: #580602).
  * mips/swarm: enable adm* hwmon drivers.
  * backport Input: Add support of Synaptics Clickpad device (Closes: #572842)

  [ Bastian Blank ]
  * Fix symlinks in several packages.
  * Update Xen patch.
  * [amd64, i386/{686-bigmem,openvz-686,vserver-686-bigmem,xen-686}]
    Build debugging symbols. (closes: #365349)
  * Ignore crypto ABI changes.

  [ Martin Michlmayr ]
  * Backport GuruPlug support.

  [ Christian Perrier ]
  * Update debconf templates:
    - English revised by the debian-l10n-english team as part of the Smith
      review project (Closes: #578349)
    - Vietnamese (Clytie Siddall) (Closes: #579234)
    - German (Holger Wansing) (Closes: #579864)
    - Russian (Yuri Kozlov) (Closes: #578994)
    - Estonian (mihkel) (Closes: #579019)
    - Czech (Michal Simunek) (Closes: #579268)
    - Swedish (Martin Bagge) (Closes: #579308)
    - French (David Prévot) (Closes: #579763)
    - Spanish (Omar Campagne) (Closes: #580538)
    - Portuguese (Américo Monteiro) (Closes: #577227)
    - Japanese (Kenshi Muto) (Closes: #580855)
    - Danish (Joe Hansen) (Closes: #580915)
    - Czech (Michal Simunek) (Closes: #581399)

 -- maximilian attems <maks@debian.org>  Mon, 17 May 2010 15:29:27 +0200

linux-2.6 (2.6.32-12) unstable; urgency=low

  * The "Microwave Background" release

  [ Ben Hutchings ]
  * Prepare debconf templates for translation. (closes: #576758)
  * [x86] PCI/forcedeth: Disable MSI for MCP55 on P5N32-E SLI
    (Closes: #552299)
  * phylib: Fix typo in bcm63xx PHY driver table
  * linux-base: Fix bugs and improve libata transition code:
    - Fix scope of _system() function (Closes: #576925)
    - Fix case where a file may wrongly be listed as automatically converted
      (Closes: #577047)
    - Check device IDs in mdadm.conf rather than assuming it needs manual
      conversion
    - Use vol_id if available since the version of blkid in lenny does not
      support the output format we need (Closes: #576608)
    - Fix missing line breaks in updated crypttab (Closes: #577735)
  * i915: Stop trying to use ACPI lid status to determine LVDS connection
    (Closes: #577724)
  * forcedeth: Fix hardware version check for TX bug workaround
    (Closes: #572201)
  * rndis_host: Poll status channel before control channel (Closes: #576929)
  * megaraid_sas: Fix copying of sense data for 32-bit management tools on
    64-bit kernel (Closes: #578398)
  * Add ipheth driver for iPhone tethering
  * virtio_net: Make delayed refill more reliable (Closes: #576838)

  [ maximilian attems]
  * [ia64] Built in fbcon.
  * Update openvz patch to c05f95fcb04e. (closes: #574598)
  * Reenable nouveau autoloading.
  * reiserfs: Fix permissions on .reiserfs_priv. CVE-2010-1146
  * libata,ata_piix: detect and clear spurious IRQs.
  * libata/SCSI: fix locking around blk_abort_request().
  * topconfig enable NET_DROP_MONITOR. (closes: #578568)
  * Add stable 2.6.32.12:
    - ACPI: EC: Allow multibyte access to EC; fixes temperature monitoring
      on some Dell laptops (Closes: #563313)
    - [x86] KVM: disable paravirt mmu reporting (Closes: #573071)
    - thinkpad-acpi: lock down video output state access (Closes: #565790)
    - xfs update (closes: #579410)
  * Add drm changes from stable 2.6.33.3:
    - drm/radeon: R300 AD only has one quad pipe (Closes: #575681)
  * libata: Fix accesses at LBA28 boundary (old bug, but nasty) (v2)
  * Add EC path for Thinkpad X100.
  * Bump ABI to 5, apply:
    - hrtimer: Tune hrtimer_interrupt hang logic
  * Add libata TRIM support.
  * Backport radeon r800 modesetting support.
  * drm/radeon/kms: further spread spectrum fixes.
  * Backport p54 fixes.
  * net: export device speed and duplex via sysfs.
  * postrm: rm modules.softdep. (closes: #579175)
  * Backport KVM: Xen PV-on-HVM guest support.
  * Backport KVM: x86: Add KVM_GET/SET_VCPU_EVENTS.
  * hugetlb: fix infinite loop in get_futex_key() when backed by huge pages
  * ext4: Issue the discard operation *before* releasing the blocks to be
    reused.
  * libiscsi: regression: fix header digest errors.
  * Revert module.c and module.h changes from -stable update.

  [ dann frazier ]
  * Add DRBD backport
  * sctp: Fix skb_over_panic resulting from multiple invalid parameter
    errors (CVE-2010-1173)
  * [CIFS] Allow null nd (as nfs server uses) on create (CVE-2010-1148)
  * tipc: Fix oops on send prior to entering networked mode (CVE-2010-1187)
  * [powerpc] KGDB: don't needlessly skip PAGE_USER test for Fsl booke
    Note: KGDB is not currently enabled in debian builds (CVE-2010-1446)

  [ Aurelien Jarno ]
  * [sh4] Add a sh7751r flavour.
  * [mips/*malta] Remove options that are present in topconfig.

  [ Martin Michlmayr ]
  * dns323-setup.c: fix WARN() when booting (Arnaud Patard).
  * mips: enable PATA platform on SWARM and LITTLESUR (Sebastian Andrzej
    Siewior).
  * [mips/sb1-bcm91250a] Enable PATA_PLATFORM.

  [ Bastian Blank ]
  * Update Xen patch.

 -- Ben Hutchings <ben@decadent.org.uk>  Sat, 01 May 2010 02:58:31 +0100

linux-2.6 (2.6.32-11) unstable; urgency=low

  [ Ben Hutchings ]
  * [sparc] Provide io{read,write}{16,32}be() (Closes: #574421)
  * Use libata-based drivers for most PATA controllers on all architectures
    (previously applied only to x86)
  * linux-base: Fix bugs and improve libata transition code:
    - Handle duplicates in /etc/udev/rules.d/70-persistent-cd.rules
      (Closes: #574630)
    - Always attempt conversion if $DEBCONF_RECONFIGURE is set
    - Never attempt conversion during a fresh installation (Closes: #576243)
    - Convert disk IDs in crypttab (Closes: #575056)
    - Redirect stdin and stdout of child processes to avoid interfering with
      debconf (Closes: #574987)
    - Report when hdparm.conf or mdadm.conf may need to be updated
      (Closes: #576442)
    - Where a device has both a UUID and a label, prefer to identify it by
      UUID, consistent with fresh installations
    - Do not use device labels including certain unsafe characters
      (Closes: #576537)
  * iwlwifi: Fix repeated warnings about tfds_in_queue (Closes: #574526)
  * eeepc-laptop: Disable CPU speed control on 701 and 702 since it can
    cause the system to hang (Closes: #559578)
  * eeepc-laptop: Disable wireless hotplug on 1005HA, 1201N and 1005PE
    since it disconnects the wrong device (Closes: #573607)
  * linux-headers-*: Support postinst hooks in /etc/kernel/header_postinst.d,
    thanks to Michael Gilbert (Closes: #569724)
  * rt2860sta: Fix argument to linux_pci_unmap_single() (Closes: #575726)
  * nouveau: nv50: Implement ctxprog/state generation
  * phylib: Support PHY module autoloading (Closes: #553024)
  * [x86] Add ramzswap driver (Closes: #573912)

  [ maximilian attems]
  * [alpha, hppa] Disable oprofile as tracing code is unsupported here.
    (closes: #574368)
  * Update openvz patch to 14a9729fab67. (closes: #574598, #575189)
  * [x86]: Disable FB_INTEL. (closes: #447575, #503766, #574401)
  * ssb: do not read SPROM if it does not exist.
  * ssb: Avoid null pointer dereference by aboves.
  * Add stable 2.6.32.11.
    - MIPS: Cleanup forgotten label_module_alloc in tlbex.c (Closes: #571305) 	
    - ath5k: fix setup for CAB queue (closes: #576213)
    - NFS: Prevent another deadlock in nfs_release_page() (Closes: #574348)
  * Revert to keep ABI:
    - hrtimer: Tune hrtimer_interrupt hang logic

  [ Moritz Muehlenhoff ]
  * Add support for sh4 architecture, patch by Nobuhiro Iwamatsu
  (Closes: #569034)

  [ Bastian Blank ]
  * Update Xen patch.
    - Fix free interrupt problem on uni-processor machines.

  [ Ian Campbell ]
  * Include Xen hypervisor in reportbug "related to" list.

 -- maximilian attems <maks@debian.org>  Mon, 05 Apr 2010 20:31:15 +0200

linux-2.6 (2.6.32-10) unstable; urgency=low
  
  * The "Big Bang" release

  [ maximilian attems]
  * tcp: fix ICMP-RTO war.
  * Add stable 2.6.32.10.
    - net/via-rhine: Fix scheduling while atomic bugs (closes: #549606)
    - HID: remove TENX iBuddy from blacklist (Closes: #551312)
    - USB: SIS USB2VGA DRIVER: support KAIREN's USB VGA adaptor
      USB20SVGA-MB-PLUS (Closes: #565857)
  * Bump ABI to 4.
  * [x86] Add openvz flavour.
    - adds ppp support (closes: #550975)
  * Prevent nouveau from autoloading until xserver-xorg-video-nouveau lands.
 
  [ Moritz Muehlenhoff ]
  * Enable CONFIG_KEYS_DEBUG_PROC_KEYS (Closes: #400932)
  * Amend README.source with documentation on how to generate a 
    source tree with all patches applied (Closes: #509156)
  * Document needed packages for preparatory packaging
    steps (Closes: #548028)

  [ Aurelien Jarno ]
  * Fix signal stack alignement on sparc64 (Closes: #569797)
  
  [ Bastian Blank ]
  * Add support for Xen dom0 into its featureset.
    (Closes: #499745, #503857, #504805, #505545, #506118, #507785, #509085,
     #509733, #511963, #513835, #514511, #516223, #516374, #516635, #517048,
     #519586, #520702, #522452, #524571, #524596, #526695, #533132, #533432,
     #534880, #534978, #541227, #542299, #542614, #543489, #544525, #548345,
     #554564, #554621, #559175, #559634)
  * [alpha, amd64, i386, amd64, powerpc] Make all AGP driver built-in to
    workaround race-condition between DRM and AGP.

  [ Ben Hutchings ]
  * drm: Apply all changes from 2.6.33 and 2.6.33.1:
    - Add nouveau driver
    - i915: Fix disappearing mouse pointer (Closes: #551330)
    - i915: Restore video overlay support (Closes: #560033)
    - i915: Fix DDC on some systems by clearing BIOS GMBUS (Closes: #567747)
    - radeon: Enable KMS support
  * qla2xxx: Disable MSI/MSI-X on some chips or as selected by module parameter
    (Closes: #572322)
    - MSI is disabled on QLA24xx chips other than QLA2432 (MSI-X already was)
    - MSI-X is disabled if qlx2enablemsix=2
    - MSI and MSI-X are disabled if qlx2enablemsix=0
  * [sparc64] Make prom entry spinlock NMI safe (Closes: #572442)
  * firmware: Correct copyright information and add source for CIS files
  * Fix first line of kernel-doc for a few functions so that they get valid
    manual pages
  * Remove /usr/include/drm from linux-libc-dev; let libdrm-dev provide it
    again
  * [x86] Enable rtl8192su driver using external firmware
  * [x86] Use libata-based drivers for most PATA controllers (Closes: #444182):
    - pata_triflex replaces triflex
    - pata_atiixp replaces atiixp
    - pata_ns87415 replaces ns87415
    - pata_sc1200 replaces sc1200
    - pata_cs5536 replaces cs5536
    - pata_amd replaces amd74xx
    - pata_sis replaces sis5513
    - pata_rz1000 replaces rz1000
    - pata_efar replaces slc90e66
    - pata_pdc202xx_old replaces pdc202xx_old
    - pata_pdc2027x replaces pdc202xx_new
    - pata_cs5520 replaces cs5520
    - pata_cs5530 replaces cs5530
    - pata_cmd64x replaces cmd64x
    - pata_sil680 replaces siimage
    - pata_ali replaces alim15x3
    - pata_via replaces via82cxxx
    - pata_serverworks replaces serverworks
    - pata_artop replaces aec62xx
    - pata_it821x replaces it821x
    - ata_piix, pata_oldpiix, pata_mpiix mostly replace piix
    - ata_generic, pata_ns87410, pata_netcell replace ide-pci-generic
  * linux-base: Add libata transition script
  * Hide sensitive information when including network configuration in bug
    reports and running a different kernel version

  [ Martin Michlmayr ]
  * Add some ARM patches from git:
    - Update mach types
    - eSATA SheevaPlug: basic board support
    - eSATA SheevaPlug: configure SoC SATA interface
    - eSATA SheevaPlug: correlate MPP to SD CD and SD WP
  * [armel/kirkwood] Enable MACH_ESATA_SHEEVAPLUG.

 -- maximilian attems <maks@debian.org>  Tue, 16 Mar 2010 23:39:05 +0100

linux-2.6 (2.6.32-9) unstable; urgency=high

  [ Ben Hutchings ]
  * Do not build obsolete lgs8gl5 driver
  * [x86] Enable USB IP drivers (Closes: #568903)
  * Ignore failure of lsusb when gathering information for bug reports
    (Closes: #569725)
  * macvlan: Add bridge, VEPA and private modes (Closes: #568756)
  * [sparc] sunxvr500: Support Intergraph graphics chips again
    (Closes: #508108)
  * sfc: Apply fixes from 2.6.33
  * ath9k: Add support for AR2427
  * fs/exec.c: fix initial stack reservation (regression in 2.6.32.9)

  [ maximilian attems]
  * Postinst don't refercence k-p related manpage. (closes: #542208)
  * Postinst only write kernel-img.conf for palo boxes.
  * Enable VT_HW_CONSOLE_BINDING for unbinding efifb. (closes: #569314)
  * hwmon: Add driver for VIA CPU core temperature.
  * wireless: report reasonable bitrate for MCS rates through wext.
  * efifb: fix framebuffer handoff. (bugzilla.k.o #15151)
  * Add stable 2.6.32.9:
    - drm/i915: Fix DDC on some systems by clearing BIOS GMBUS setup.
      (closes: #567747)
    - futex: Handle futex value corruption gracefully. (CVE-2010-0623)
    - futex_lock_pi() key refcnt fix. (CVE-2010-0623)
    - Staging: fix rtl8187se compilation errors with mac80211.
      (closes: #566726)
  * r8169 patch for rx length check errors. (CVE-2009-4537)
  * vgaarb: fix incorrect dereference of userspace pointer.
  * Bump ABI to 3.
  * drm/i915: give up on 8xx lid status.
  * vgaarb: fix "target=default" passing.
  * drm/radeon: block ability for userspace app to trash 0 page and beyond.
    (closes: #550562)

  [ Bastian Blank ]
  * Restrict access to sensitive SysRq keys by default.
  * debian/rules.real: Install arch specific scripts.

  [ Moritz Muehlenhoff ]
  * Set source format to 1.0

  [ Martin Michlmayr ]
  * [armel/iop32x] Enable ARCH_IQ80321 and ARCH_IQ31244 (Thanks Arnaud
    Patard).
  * [armel/kirkwood] Disable MTD_NAND_VERIFY_WRITE to avoid errors
    with ubifs on OpenRD (Thanks Gert Doering) (Closes: #570407)
  * OpenRD-Base: allow SD/UART1 selection (Closes: #571019)
  * D-Link DNS-323 revision A1: implement power LED (Closes: 503172).

 -- maximilian attems <maks@debian.org>  Wed, 24 Feb 2010 17:06:27 +0100

linux-2.6 (2.6.32-8) unstable; urgency=high

  [ Bastian Blank ]
  * Don't let default compiler flags escape into build.

  [ dann frazier ]
  * KVM: PIT: control word is write-only (CVE-2010-0309)
  * Fix potential crash with sys_move_pages (CVE-2010-0415)

  [ Ben Hutchings ]
  * Build lgs8gxx driver along with cxusb (Closes: #568414)
  * Revert incorrect change to powerpc clocksource setup (Closes: #568457)
  * Add stable release 2.6.32.8:
    - Remove TIF_ABI_PENDING bit from x86, sparc & powerpc, fixing
      32-bit userland/64-bit kernel breakage (Closes: #568416)
    - connector: Delete buggy notification code. (CVE-2010-0410)
  * [x86] KVM: Add IOPL/CPL checks to emulator, to prevent privilege
    escalation within a guest. (CVE-2010-0298, CVE-2010-0306)

  [ Martin Michlmayr ]
  * Implement power-off for D-Link DNS-323 rev B1 and fix the blinking
    power LED (Erik Benada) (Closes: #503172).

  [ Aurelien Jarno ]
  * Enable CONFIG_FB_CIRRUS and CONFIG_LOGO on 4kc-malta and 5kc-malta.

 -- Ben Hutchings <ben@decadent.org.uk>  Thu, 11 Feb 2010 02:17:17 +0000

linux-2.6 (2.6.32-7) unstable; urgency=low

  [ maximilian attems]
  * [x86] Disable deprecated X86_CPU_DEBUG, causes boot failures.
  * Newer Standards-Version 3.8.4 without changes.

  [ Ben Hutchings ]
  * clocksource/events: Fix fallout of generic code changes
    (Closes: #568030)
  * Set ABI to 2.

  [ dann frazier ]
  * Disable FUNCTION_TRACER due to performance/build issues.
    (Closes: #568025)
  * Split 'flush_old_exec' into two functions (CVE-2010-0307)

 -- dann frazier <dannf@debian.org>  Wed, 03 Feb 2010 18:35:21 -0700

linux-2.6 (2.6.32-6) unstable; urgency=high

  [ Ben Hutchings ]
  * Documentation/3c509: document ethtool support (Closes: #564743)
  * Add MODULE_FIRMWARE declarations to several drivers that lacked them
  * [x86] Update rt2860sta/rt2870sta firmware loader patch
    - Accept 8K versions of rt2870.bin
    - Fix hang on resume
  * [x86] Enable rt3090sta using firmware loader
  * Add stable release 2.6.32.4:
    - untangle the do_mremap() mess (CVE-2010-0291)
    - fasync: split 'fasync_helper()' into separate add/remove functions
      (CVE-2009-4141)
    - kernel/signal.c: fix kernel information leak with print-fatal-signals=1
      (CVE-2010-0003)
    - netfilter: ebtables: enforce CAP_NET_ADMIN (CVE-2010-0007)
    - quota: Fix dquot_transfer for filesystems different from ext4
      (Closes: #566532)
    - audit: Fix memory management bugs (Closes: #562815)
      + fix braindamage in audit_tree.c untag_chunk()
      + fix more leaks in audit_tree.c tag_chunk()
    - ipv6: skb_dst() can be NULL in ipv6_hop_jumbo(). (CVE-2010-0006)
    - Fix DMA mapping for i915 driver (Closes: #558237, #567352)
      + drm: remove address mask param for drm_pci_alloc()
      + agp/intel-agp: Clear entire GTT on startup
  * e1000,e1000e: Discard all fragments of received over-length packets
    (CVE-2009-4536, CVE-2009-4538)
  * Enable the '686' configuration options in '686-vserver' packages and
    the '686-bigmem' configuration options in '686-bigmem-vserver' packages
    (Closes: #566213)
  * Add stable release 2.6.32.5:
    - inotify: do not reuse watch descriptors (Closes: #561880)
    - megaraid_sas: remove sysfs poll_mode_io world writeable permissions
      (CVE-2009-3939) (Closes: #562975)
  * Force distribution=UNRELEASED in debian/bin/test-patches so that it
    works in released source packages
  * Add stable release 2.6.32.6
  * postinst: Enable escape sequences in debconf notes (Closes: #566539)
  * Add 3w-sas driver for LSI 3ware 9750 SAS controllers
  * aufs2: Update to snapshot from 2010-01-25 (Closes: #567391)
  * cdc_ether: Do not set link down initially; not all devices send link
    change interrupts (Closes: #567689)
  * Add stable release 2.6.32.7:
    - clockevent: Don't remove broadcast device on halt or CPU hotplug
      (Closes: #566547)
  * sfc: Apply fixes from 2.6.33-rc{5,6}
  * Set ABI to 1.

  [ Ian Campbell ]
  * xen: Enable up to 32G of guest memory on i386.

  [ Julien Cristau ]
  * drm/i915: disable powersave by default (closes: #564807)

  [ Bastian Blank ]
  * Enable all NCP file system options.
  * [amd64] Make AGP support again built-in to fullfill the not completely
    documented dependency with GART IOMMU support. (closes: #561552)
  * Enable dynamic minor allocations for ALSA, DVB and USB. (closes: #510593)

  [ maximilian attems ]
  * [topconfig] set MEMORY_FAILURE, 9P_FSCACHE, INFINIBAND_IPOIB_CM
    (closes: #565494), ITCO_VENDOR_SUPPORT (closes: #525232), PCIEASPM
    (closes: #545417), HWPOISON_INJECT.
  * Enable easier debugging of Power Managment code. (closes: #478315)
  * Pass `DEB_MAINT_PARAMS' to hook scripts. (closes: #563161)
  * Enable more mobile IPv6 needs. (closes: #528834)

  [ dann frazier ]
  * [vserver] explicitly disable CFS_HARD_LIMITS
  * Enable FUNCTION_TRACER and STACK_TRACER (Closes: #563847)

 -- Ben Hutchings <ben@decadent.org.uk>  Sun, 31 Jan 2010 23:09:28 +0000

linux-2.6 (2.6.32-5) unstable; urgency=low

  [ Ben Hutchings ]
  * sfc: Apply fixes from 2.6.33-rc3
  * ath5k: Fix eeprom checksum check for custom sized eeproms
    (Closes: #563136)

  [ maximilian attems ]
  * topconfig unset USB_ISP1362_HCD FTBFS on armel and useless.
    (closes: #564156)
  * topconfig set PATA_ATP867X, PATA_RDC, SND_CS5535AUDIO, PM_RUNTIME,
    ATA_VERBOSE_ERROR, RTC_DRV_WM831X, RTC_DRV_PCF2123, RTC_DRV_AB3100,
    SND_HDA_PATCH_LOADER, DEVTMPFS (closes: #560040).
  * [x86] set RTL8192E, TOPSTAR_LAPTOP, I2C_SCMI.
  * Explicitly disable diverse staging drivers.

 -- Ben Hutchings <ben@decadent.org.uk>  Sun, 10 Jan 2010 03:22:23 +0000

linux-2.6 (2.6.32-4) unstable; urgency=low

  [ Ben Hutchings ]
  * Correct comments referring to dpkg --print-installation-architecture
    in maintainer scripts (Closes: #558077)
  * modules: Skip empty sections when exporting section notes
    (Closes: #563036)
  * via-velocity: Give RX descriptors to the NIC later on open or MTU change
    (Closes: #508527)
  * dmfe/tulip: Let dmfe handle DM910x except for SPARC on-board chips
    (Closes: #515533)
  * Add stable release 2.6.32.3:
    - ath5k: fix SWI calibration interrupt storm (may fix #563466)
    - iwl3945: disable power save (Closes: #563693)
    - rt2x00: Disable powersaving for rt61pci and rt2800pci (may fix #561087)

  [ maximilian attems ]
  * topconfig set CAN_EMS_USB, BT_MRVL, BT_MRVL_SDIO, BE2ISCSI, SCSI_PMCRAID,
    SCSI_BFA_FC, USB_GL860, USB_GSPCA_JEILINJ, I2C_SI4713, RADIO_SI4713,
    RADIO_SI470X, DVB_USB_FRIIO, EDAC_I3200, SENSORS_TMP421, SENSORS_WM8350,
    SBC_FITPC2_WATCHDOG, TOUCHSCREEN_MCS5000, UIO_PCI_GENERIC, KSZ8842,
    KS8851, KS8851_MLL, MISDN_AVMFRITZ, MISDN_SPEEDFAX, MISDN_INFINEON,
    MISDN_W6692, MISDN_NETJET, INPUT_WINBOND_CIR, BATTERY_DS2782, MFD_WM831X,
    MFD_MC13783, MTD_SST25L, TOUCHSCREEN_USB_E2I, INPUT_WM831X_ON,
    SENSORS_WM831X, WM831X_WATCHDOG, AB3100_OTP, REGULATOR_WM831X,
    REGULATOR_MC13783, REGULATOR_AB3100, REGULATOR_TPS65023,
    REGULATOR_TPS6507X, VIDEO_SAA7164, DVB_PT1, BACKLIGHT_WM831X,
    SND_HDA_CODEC_CIRRUS, USB_ISP1362_HCD, LEDS_WM831X_STATUS,
    MTD_ONENAND_GENERIC, B43_SDIO, B43_PHY_LP, KEYBOARD_ADP5588, QT2160,
    KEYBOARD_LM8323, KEYBOARD_MAX7359, KEYBOARD_OPENCORES, MOUSE_PS2_SENTELIC,
    WM831X_POWER.
  * [x86] set ACPI_POWER_METER, ACPI_PROCESSOR_AGGREGATOR, SFI,
    EDAC_DECODE_MCE.
  * Set MOUSE_PS2_ELANTECH for various EeePc. (closes: #522920)

  [ dann frazier ]
  * Fix vserver build on ia64 (Closes: #563356)
  * Fix vserver build on s390 (Closes: #563355)

  [ Martin Michlmayr ]
  * Report model information on armel when filing a bug.
  * ARM: Add an earlyprintk debug console (Catalin Marinas)
  * [armel] Enable EARLY_PRINTK.

 -- Ben Hutchings <ben@decadent.org.uk>  Thu, 07 Jan 2010 03:33:39 +0000

linux-2.6 (2.6.32-3) unstable; urgency=high

  * The "Not a Suitable Christmas Present" release

  [ Martin Michlmayr ]
  * [armel/orion5x] Build MTD_CFI_AMDSTD into the kernel again since
    it's needed on the D-Link DNS-323 (thanks Manuel Roeder).
    (Closes: #562205)

  [ dann frazier ]
  * Input: ALPS - add support for touchpads with 4-directional button
  * Input: ALPS - add interleaved protocol support (Dell E6x00 series)
    (Closes: #561589)
  * Re-enable vserver

  [ Ben Hutchings ]
  * sfc: Apply changes from 2.6.33-rc1 adding support for SFC9000 family
  * Add stable release 2.6.32.2:
    - KVM: x86 emulator: limit instructions to 15 bytes (CVE-2009-4031)
    - hfs: fix a potential buffer overflow (CVE-2009-4020)
  * radeon: fix crtc vblank update for r600 (regression in 2.6.32.2)
  * ia64: Include <linux/personality.h> header in <asm/fcntl.h>; fixes
    FTBFS
  * r8169: Allow RTL8168D v1 and v2 to be used without firmware files
    (Closes: #561309)
  * Enable vmxnet3 (VMware guest paravirt net driver) (Closes: #562046)

 -- Ben Hutchings <ben@decadent.org.uk>  Thu, 24 Dec 2009 04:28:55 +0000

linux-2.6 (2.6.32-2) unstable; urgency=high

  [ Bastian Blank ]
  * Allow memory hot-add and -remove if possible.
  * Enable USB suspend.
  * Enable kernel samepage merging. (closes: #558200)
  * [s390]
    - Enable SECCOMP.
    - Enable z/VM Watchdog Timer.

  [ Moritz Muehlenhoff ]
  * Disable cryptoloop (Closes: #559755)
  * Initial work on a README.source file as suggested by current policy

  [ Ben Hutchings ]
  * aufs2: Update to snapshot from 2009-12-05
  * postinst: Fix failure paths in check for missing firmware
    (Closes: #560263)
  * atl1c: Fix system hang when link drops (Closes: #559577)
  * netfilter: xtables: fix conntrack match v1 ipt-save output
    (Closes: #556587)

  [ Aurelien Jarno ]
  * Add support for the sparc64 architecture.

  [ dann frazier ]
  * Add stable release 2.6.32.1:
    - ext4: Fix double-free of blocks with EXT4_IOC_MOVE_EXT (CVE-2009-4306)
    - ext4: avoid divide by zero when trying to mount a corrupted file system
      (CVE-2009-4307)
    - ext4: Fix insufficient checks in EXT4_IOC_MOVE_EXT (CVE-2009-4131)

 -- Ben Hutchings <ben@decadent.org.uk>  Wed, 16 Dec 2009 21:42:49 +0000

linux-2.6 (2.6.32-1) unstable; urgency=low

  * New upstream release candidate:
  - Fixes wifi with rt73usb (Closes: #555640)

  [ Martin Michlmayr ]
  * [armel/kirkwood] Turn on USB_SUSPEND (on the request of a SheevaPlug
    user).
  * [mips/4kc-malta, mips/5kc-malta] Compile USB as a module rather than
    into the kernel.

  [ Bastian Blank ]
  * Enable PCI_MSI.
  * [powerpc] Properly enable Apple PMU battery.
  * [mips/mipsel] Drop remaining OSS drivers.
  * [powerpc] Enable PCIe support.
  * Move contents of linux-support package to /usr/share.
  * Make linux-patch package depend against python.
  * Use python-support instead of python-central.
  * Always enable software watchdog support.
  * Always enable complete USB mass storage support.
  * [amd64, powerpc, sparc] Build USB support as module.
  * [amd64] Build AGP support as module.
  * Always enable dummy net driver support.
  * Drop linux-tree package, it have no users left.

  [ Ben Hutchings ]
  * Re-enable accidentally omitted drivers, thanks to Uwe Kleine-König
    (Closes: #558011):
    - Atheros wireless drivers (ar9170, ath5k, ath9k)
    - TI wl12xx wireless drivers (wl1251_spi, wl1251_sdio and wl1271
      replace wl12xx)
    - Silicon Labs Si470x FM Radio Receiver driver (radio-usb-si470x)
  * Add 'removable' option to the mmc module. Setting this to 0 causes
    MMC/SD cards to be assumed non-removable, and filesystems on them
    will remain mounted over a suspend/resume cycle. (Closes: #504391)
  * Add MODULE_FIRMWARE declarations to many drivers that lacked them, so
    that missing firmware will be reported automatically during upgrades
  * atl1e: Remove broken implementation of TSO for TCP/IPv6
    (Closes: #558426) and allow other hardware offloads to be disabled in
    case they are also buggy
  * usbnet: Set link down initially for drivers that update link state
    (Closes: #444043)
  * aufs2: Update to snapshot from 2009-11-29
  * i915: Enable auto-loading even though CONFIG_DRM_I915_KMS is not set

  [ dann frazier ]
  * mac80211 (CVE-2009-4026, CVE-2009-4027):
    - fix two remote exploits
    - fix spurious delBA handling

 -- Bastian Blank <waldi@debian.org>  Sun, 06 Dec 2009 18:17:39 +0100

linux-2.6 (2.6.32~rc8-1~experimental.1) unstable; urgency=low

  [ Ben Hutchings ]
  * New upstream release candidate.
    - slip: Clean up create and destroy	 (Closes: #408635)
    - signal: Fix alternate signal stack check (Closes: #544905)
  * README.Debian: Add brief information about building specific binary
    packages (Closes: #546182)
  * lgs8gxx: Remove firmware for lgs8g75 and use request_firmware() to
    load it
  * r8169: Remove firmware for RTL8168D v1 and v2 and use
    request_firmware() to load it
  * DocBook: Fix build breakage
  * Hide WPA authentication parameters and comments when including network
    configuration in bug reports

  [ Bastian Blank ]
  * [mips] Don't force EMBEDDED on.
  * [sparc] Don't builtin Ext2 support.
  * Enable PERF_EVENTS, EVENT_PROFILE, CRYPTO_VMAC, CRYPTO_GHASH, TREE_RCU.
  * Use SLUB as default SLAB allocator.

  [ Martin Michlmayr ]
  * [armel] Make some options modular (since there's no reason for them
    to be built in): FTL, NFTL, MTD_CFI_AMDSTD, MTD_CFI_STAA.
  * [armel/orion5x, armel/kirkwood] Enable ISDN (requested by Markus
    Krebs).
  * Add patch from Albin Tonnerre to add HAVE_KERNEL_LZMA to arm.
  * [armel] Enable KERNEL_LZMA, i.e. compress kernels with lzma to get
    much better compression.
  * [armel] Re-enable options that were turned off recently because of
    size constraints: DEBUG_USER, DEBUG_KERNEL, BOOT_TRACER, ARM_UNWIND,
    BLK_DEV_IO_TRACE and SECURITY_SELINUX.

  [ maximilian attems ]
  * Simplify postinst nuke reverse symlinks handling. Patch from
    Sebastian Andrzej Siewior <sebastian@breakpoint.cc>.

 -- Bastian Blank <waldi@debian.org>  Sat, 21 Nov 2009 21:41:45 +0100

linux-2.6 (2.6.31-2) unstable; urgency=low

  [ Martin Michlmayr ]
  * [armel/orion5x, armel/kirkwood] Make sure VGA_CONSOLE is disabled,
    otherwise the kernel won't boot.
  * [armel/kirkwood] Enable CRYPTO_DEV_MV_CESA (Closes: #552270).
  * [armel/kirkwood, armel/orion5x] Enable ORION_WATCHDOG (the
    name of the config variable changed).
  * Add OpenRD-Client support again.
  * Add QNAP TS-41x support.
  * [armel/orion5x, armel/kirkwood] Enable ISDN (requested by Markus
    Krebs).
  * Fix a build failure of the ISDN hisax elsa driver on ARM.
  * mips: fix build of vmlinux.lds (Closes: #552422).

  [ Ben Hutchings ]
  * postinst: Accept absolute paths in modules.dep generated by the
    lenny version of module-init-tools (Closes: #552610)
  * aufs2: Remove incorrect static assertion (Closes: #554120)
  * Add stable release 2.6.31.6:
    - fs: pipe.c null pointer dereference (CVE-2009-3547)
    - KEYS: get_instantiation_keyring() should inc the keyring refcount
      in all cases (CVE-2009-3624)
    - netlink: fix typo in initialization (CVE-2009-3612)
  * Undo PCMCIA ABI change in 2.6.31.6
  * Hide wireless keys and wake-on-LAN password when including network
    configuration in bug reports
  * Add Geode LX/NX to list of 686-class processors

  [ Bastian Blank ]
  * [powerpc] Remove SMP warning from PowerMac cpufreq (Closes: #554124)

  [ maximilian Attems ]
  * Really fix making a debian kernel installable without kernel-img.conf.
    Thanks for patch to Sebastian Andrzej Siewior <sebastian@breakpoint.cc>.
    (closes: #555093).

 -- Ben Hutchings <ben@decadent.org.uk>  Sun, 15 Nov 2009 18:47:49 +0000

linux-2.6 (2.6.31-1) unstable; urgency=low

  [ Ben Hutchings ]
  * Include aufs2, marked as staging (Closes: #541828)
  * Include speakup modules under staging
  * Add stable release 2.6.31.5
  * [x86_64] Enable NUMA_EMU (Closes: #541389)

  [ Martin Michlmayr ]
  * CPUidle: always return with interrupts enabled.
  * [armel/orion5x, armel/kirkwood] Enable FB since some Kirkwood
    machines have a VGA chip (e.g. OpenRD-Client) and because it's
    possible to use a DisplayLink USB virtual graphics adapter.

  [ maximilian attems ]
  * [alpha] Disable SND_MIXART, causes gcc ICE.
  * [x86] Enable modular X86_MCE_INJECT.
  * [x86_32] Set LSM_MMAP_MIN_ADDR to zero to unbreak dosemu and 16-bit Wine,
    ia64 and x86_64 to 65536 otherwise default to 32768.
  * Unset UEVENT_HELPER_PATH to save some boot cycles.

  [ Bastian Blank ]
  * Set ABI to 1.
  * Enable Apple PMU battery. (closes: #544264)

 -- Bastian Blank <waldi@debian.org>  Sat, 24 Oct 2009 19:17:30 +0200

linux-2.6 (2.6.31-1~experimental.2) experimental; urgency=low

  [ Ben Hutchings ]
  * Include more information in bug reports:
    - Model information
    - Firmware package status
    - Network configuration and status (optional)
    - USB device list
  * nfs: Avoid overrun when copying client IP address string
    (Closes: #549002)
  * Add support for DEB_BUILD_OPTIONS=parallel=N (Closes: #458560)
  * sfc: Fix initial link state
  * Improve package descriptions
    - Clarify the differences between i386 flavours (Closes: #414690)
    - Simplify wording of the description template
  * Add stable release 2.6.31.3
  * Remove /usr/include/scsi from linux-libc-dev; these headers are
    provided by libc6-dev (Closes: #550130)
  * Remove dummy dot-files from linux-libc-dev
  * hfsplus: Refuse to mount volumes larger than 2TB, which may otherwise
    be corrupted (Closes: #550010)
  * Add stable release 2.6.31.4
    - x86: Don't leak 64-bit kernel register values to 32-bit processes
      (CVE-2009-2910)
    - appletalk: Fix skb leak when ipddp interface is not loaded
      (CVE-2009-2903)

  [ maximilian attems ]
  * Add stable release 2.6.31.2
    - ax25: Fix signed comparison in the sockopt handler (CVE-2009-2909)
    - PM / yenta: Fix cardbus suspend/resume regression (Closes: #522828)

  [ dann frazier ]
  * [sparc] build zImage by default, fixes build
  * [ia64] Fix call to elilo in postinst

 -- maximilian attems <maks@debian.org>  Mon, 12 Oct 2009 23:54:52 +0200

linux-2.6 (2.6.31-1~experimental.1) experimental; urgency=low

  * New upstream release.
    - Support for W83627DHG-P (closes: #535646).
    - Restore MAC address and MTU change operations on Orinoco and others
      (Closes: #536455)
    - Remove incorrect ACPI blacklisting of ASUS P4B266 mainboards
      (Closes: #525625)
    - atl1c fixes for Eee PC model 1005HA-H. (closes: #538410)
    - parisc64-smp boot fix on J5600. (closes: #539369)
    - parisc: Fix GOT overflow during module load on 64bit kernel
      (closes: #539378)
    - xfs: fix freeing of inodes not yet added to the inode cache
      (Closes: #527517)
    - IPv6: add "disable" module parameter support to ipv6.ko.
      (closes: #542470)
    - IPv6: avoid wraparound for expired preferred lifetime
      (Closes: #518710)
    - Fixes lockups with older dual-CPU machines (Closes: #542551)
    - x86, pat: Allow ISA memory range uncacheable mapping requests
      (Closes: #538159)
    - drm/i915: Hook connector to encoder during load detection
      (Closes: #522358)
    - module: workaround duplicate section names (Closes: #545229)
    - b43: Add fw capabilities (Closes: #533357)
    - procfs: Fix idle time in uptime (Closes: #545981)
    - e1000, e1000e, igb, ixgb, ixgbe: Fix initial link state
      (Closes: #546041)
    - CIFS: Handle port= mount option correctly (Closes: #524142)
    - i915: Prevent screen flickering in X11 (Closes: #545377)
    - hppa: Ensure broadcast tlb purge runs single threaded
      (Closes: #539215)

  [ maximilian attems ]
  * [powerpc64] Enable modular RTC_DRV_PS3, PS3_VRAM.
    (Closes: #528694)
  * Set new NETFILTER_XT_MATCH_OSF, FIREWIRE_NET, SND_CTXFI, USB_XHCI_HCD,
    IEEE802154, CAN_DEV, EEPROM_MAX6875, DM_LOG_USERSPACE, DM_MULTIPATH_QL,
    DM_MULTIPATH_ST, LIBERTAS_SPI, CAN_SJA1000, CAN_SJA1000_PLATFORM,
    CAN_EMS_PCI, CAN_KVASER_PCI, CB710_CORE, CNIC, RT2800USB,
    USB_NET_INT51X1, SND_LX6464ES, BLK_DEV_OSD, SCSI_BNX2_ISCSI, IWM,
    IEEE802154_DRIVERS, TOUCHSCREEN_EETI, TOUCHSCREEN_W90X900,
    BATTERY_MAX17040, SENSORS_TMP401, REGULATOR_USERSPACE_CONSUMER,
    REGULATOR_MAX1586, REGULATOR_LP3971, MEDIA_SUPPORT, CUSE,
    WL12XX, PPS, AB3100_CORE, SND_HDA_INPUT_JACK,MMC_SDHCI_PLTFM,
    MMC_CB710, MMC_VIA_SDMMC, LEDS_LP3944, RTC_DRV_RX8025,
    SMARTJOYPLUS_FF, USB_CDC_PHONET, USB_GSPCA_SN9C20X, MOUSE_SYNAPTICS_I2C,
    PCIEAER_INJECT.
  * Disable v4l1 ov511 and quickcam_messenger drivers.
  * [x86_64] Enable HW_RANDOM_VIA.
  * [x86] Keep divers staging stuff enabled.
  * [x86] Enable RT3070, COMEDI_PCMCIA_DRIVERS, ACERHDF, EDAC_AMD64,
    XEN_DEV_EVTCHN, XEN_SYS_HYPERVISOR, PERF_COUNTERS,
    CC_STACKPROTECTOR, DEFAULT_MMAP_MIN_ADDR=65536.
  * rtl8192su: remove firmware and disable.
  * Newer Standards-Version 3.8.2 without changes.
  * Allow install in chroot without do_initrd check for piuparts.
  * Cleanup Maintainer scripts from ancient pre linux-2.6 assumptions.
    (Also closes: #536333)
  * Disable DEVKMEM.
  * [ppc, sparc] Enable EFI_PARTITION. (closes: #540486)
  * Disable old USB_DEVICE_CLASS. (Closes: #510279)
  * Drop yaird initramfs generator support.
  * Add stable release 2.6.31.1.
  * Enable PREEMPT_VOLUNTARY.

  [ Ben Hutchings ]
  * mga: remove unnecessary change from firmware-loading patch
  * cxgb3: remove PHY firmware and use request_firmware() to load it
  * Add firmware-linux-free package containing DFSG-free firmware
  * av7110: include firmware source and binary
  * snd-cs46xx: reenable using external firmware (closes: #464197,
    but note that Debian cannot currently distribute the firmware),
    thanks to Kalle Olavi Niemitalo <kon@iki.fi>
  * ib_ipath: remove firmware for QLogic IBA7220 and use
    request_firmware() to load it
  * dvb-usb-af9005: remove initialisation script derived from Windows
    driver and use request_firmware() to extract it at run-time
    (closes: #494119)
  * Add warning on upgrade to a new upstream version where the system
    appears to be missing necessary firmware files (closes: #541702)
  * qla1280: Release spinlock when requesting firmware (closes: #543244)
  * r128: Add test for initialisation to all ioctls that require it
    (closes: #541630)
  * rt{2860,2870,3070}sta: Use existing CCITT CRC implementation on
    firmware rather than adding an equivalent variant of ITU-T CRC
  * rd: Build as a module since we do not require initrd support
  * x86: Fix crash in text_poke_early() on 486-class processors
    (Closes: #515982)
  * intel-agp: Fix cache flushing on i8xx chipsets, avoiding graphics
    corruption and GPU lock-ups (Closes: #541307)
  * Generate architecture-qualified package relations as needed for
    flavours that exist for multiple architectures (Closes: #278729)
  * Prompt bug reporters to run the kernel version they're reporting on
    or otherwise record boot messages
  * Include PCI device list in bug reports even if the running kernel
    doesn't match

  [ Martin Michlmayr ]
  * [armel/orion5x, armel/kirkwood] Set GPIO_SYSFS=y since these
    platforms have been converted to GPIOLIB.
  * [armel/orion5x, armel/kirkwood] Disable MARVELL_PHY since it may
    lead to conflicts with the built-in Ethernet.
  * Add features from 2.6.32:
    - crypto: mv_cesa - Add support for Orion5X crypto engine
  * [armel/orion5x] Enable CRYPTO_DEV_MV_CESA.
  * Disable SYS_HAS_EARLY_PRINTK on SGI IP22 to work around a hang
    during bootup (Closes: #507557)
  * [armel] Enable BPQETHER (on the request of Iain Young) and some
    other AX25 drivers.

  [ Bastian Blank ]
  * Disable staging drivers by default.
  * Force all bugs against images to be reported to linux-2.6.
    (closes: #539176)
  * [arm] Remove old arm architecture.
  * Use kernel architecture for libc-dev build.

  [ Moritz Muehlenhoff ]
  * Fix Linus' name in copyright file (Closes: #530620)
  * More verbose explanation on difference between Alpha flavour
    (Closes: #497230)
  * Add Vcs-Svn and Vcs-Browser stanzas pointing to the SVN branch
    used for development in unstable. There are other branches
    used for experimental (trunk), oldstable and stable, but Vcs-*
    doesn't yet provide the ability to distinguish branches in a
    more fine-grained manner. (Closes: #471495)
  * Update Standards-Version to 3.8.3, no changes needed
  * Disable PROM console support (Closes: #525958)
  * Make the description of linux-support a little more verbose
    (Closes: #400825)
  * This upload fixes the following security issues:
    - CVE-2009-3290 (2.6.31)
    - CVE-2009-3288 (2.6.31.1)
    - CVE-2009-3280 (2.6.31.1)
    - CVE-2009-3234 (2.6.31.1)
    - CVE-2009-3043 (2.6.31)
    - CVE-2009-3002 (2.6.31)
    - CVE-2009-3001 (2.6.31)
    - CVE-2009-2844 (2.6.31)
    - CVE-2009-2695 (2.6.31)
    - CVE-2009-2691 (2.6.31)

  [ dann frazier ]
  * n_tty: Fix echo race
  * [ia64] Stop disabling CONFIG_HOTPLUG_CPU, which was blocking
    CONFIG_KEXEC from being enabled
  * [hppa] Disable CONFIG_AB3100_CORE, it fails to build

 -- maximilian attems <maks@debian.org>  Sun, 04 Oct 2009 20:27:05 +0200

linux-2.6 (2.6.30-8) unstable; urgency=low

  [ Martin Michlmayr ]
  * Disable SYS_HAS_EARLY_PRINTK on SGI IP22 to work around a hang
    during bootup (Closes: #507557)
  * module: workaround duplicate section names to fix a panic on
    boot on hppa (Closes: #545229).
  * Add stable release 2.6.30.8.
  * [armel/kirkwood] Add Marvell OpenRD-Client support (Dhaval Vasa).
    Thanks Stefan Kaltenbrunner.

 -- Bastian Blank <waldi@debian.org>  Fri, 25 Sep 2009 23:47:56 +0200

linux-2.6 (2.6.30-7) unstable; urgency=low

  [ Martin Michlmayr ]
  * [armel/kirkwood] Enable eSATA on QNAP TS-219P (John Holland).
  * [armel/kirkwood] Marvell OpenRD-Base board support (Dhaval Vasa).
  * [armel/kirkwood] Initialise SATA for OpenRD-Base (Ron Lee).
  * [armel/kirkwood] Enable SATA_AHCI.

  [ Ben Hutchings ]
  * qla1280: Release spinlock when requesting firmware (closes: #543244)
  * r128: Add test for initialisation to all ioctls that require it
    (closes: #541630)
  * [i386] Fix crash in text_poke_early() on 486-class processors
    (Closes: #515982)
  * intel-agp: Fix cache flushing on i8xx chipsets, avoiding graphics
    corruption and GPU lock-ups (Closes: #541307)
  * [i386] Allow ISA memory range uncacheable mapping requests
    (Closes: #538159)
  * Fix idle time in /proc/uptime (Closes: #545981)
  * e1000, e1000e, igb, ixgb, ixgbe, sfc: Fix initial link state
    (Closes: #546041)

  [ Bastian Blank ]
  * Add stable release 2.6.30.5.
    - drm/i915: Hook connector to encoder during load detection
      (fixes tv/vga detect) (Closes: #522358)
  * Add stable release 2.6.30.6.
    - x86: Fix lock-up on SMP Pentium Pro, Pentium 2, Pentium 3, and
      Athlon MP systems (Closes: #542551)
    - NET: Fix information leaks from getsockname() (CVE-2009-3001,
      CVE-2009-3002)
    - iwl3945/rfkill: Reenable radio when hardware switch turned back on
      (Closes: #530554)
  * Bump ABI to 2.
  * Apply missing fixes:
    - block: fix sg SG_DXFER_TO_FROM_DEV regression.
    - sched_rt: Fix overload bug on rt group scheduling.
  * Add stable release 2.6.30.7.
  * [sparc] Disable PROM console. (closes: #525958)

 -- Bastian Blank <waldi@debian.org>  Wed, 16 Sep 2009 17:23:13 +0200

linux-2.6 (2.6.30-6) unstable; urgency=high

  [ Bastian Blank ]
  * Set default low address space protection to default value.

  [ dann frazier ]
  * Make sock_sendpage() use kernel_sendpage() (CVE-2009-2692)
  * flat: fix uninitialized ptr with shared libs
  * [parisc] isa-eeprom - Fix loff_t usage
  * do_sigaltstack: avoid copying 'stack_t' as a structure to user space
  * posix-timers: Fix oops in clock_nanosleep() with CLOCK_MONOTONIC_RAW

 -- Bastian Blank <waldi@debian.org>  Sat, 15 Aug 2009 15:50:02 +0200

linux-2.6 (2.6.30-5) unstable; urgency=high

  [ maximilian attems ]
  * Add stable release 2.6.30.4.
    - cifs: fix regression with O_EXCL creates and optimize away lookup
      (closes: #536426)
    - ecryptfs: check tag 11 literal data buffer size (CVE-2009-2406)
    - ecryptfs: check tag 3 package encrypted size (CVE-2009-2407)
  * Ignore nf_conntrack ABI change.
  * Revert to keep ABI:
    - block: fix sg SG_DXFER_TO_FROM_DEV regression.
    - sched_rt: Fix overload bug on rt group scheduling.
  * [hppa]: Ignore any ABI (broke on 2.6.30.2).

 -- maximilian attems <maks@debian.org>  Mon, 03 Aug 2009 12:08:56 +0200

linux-2.6 (2.6.30-4) unstable; urgency=low

  [ Bastian Blank ]
  * Add stable release 2.6.30.2.
  * Fix pci access in x86 startup code. (closes: #537783)
  * Ignore ABI changes.
  * Include all plattform and mach specific headers on arm.

  [ maximilian attems ]
  * Add stable release 2.6.30.3.

 -- Bastian Blank <waldi@debian.org>  Thu, 30 Jul 2009 11:55:11 +0200

linux-2.6 (2.6.30-3) unstable; urgency=low

  [ Bastian Blank ]
  * Build-Depend against cpio. (closes: #536196)

  [ Martin Michlmayr ]
  * [arm] Export __cpu_flush_dcache_page.

  [ Aurelien Jarno ]
  * [ia64] Fix asm/fpu.h includes.

  [ dann frazier ]
  * Fix NULL pointer dereference in tun_chr_pool() (CVE-2009-1897)
  * personality: fix PER_CLEAR_ON_SETID (CVE-2009-1895)
  * Add -fno-delete-null-pointer-checks to CFLAGS

 -- Bastian Blank <waldi@debian.org>  Sat, 18 Jul 2009 10:00:01 +0200

linux-2.6 (2.6.30-2) unstable; urgency=low

  [ dann frazier ]
  * [powerpc] Use generic rtc (closes: #535354)
  * [parisc]
    - ensure broadcast tlb purge runs single threaded
    - fix ldcw inline assembler
    (closes: #535844)

  [ Bastian Blank ]
  * Add stable release 2.6.30.1:
    - KVM: x86: check for cr3 validity in ioctl_set_sregs (CVE-2009-2287)
    - ALSA: intel8x0 - Fix PCM position craziness (closes: #533780)
    - ide-cd: prevent null pointer deref via cdrom_newpc_intr (closes: #535342)
  * Ignore ABI changes.

  [ maximilian attems ]
  * [alpha] Add upstream smp buildfix.
  * [parisc] Disable vxge and niu.

 -- Bastian Blank <waldi@debian.org>  Tue, 07 Jul 2009 14:45:43 +0200

linux-2.6 (2.6.30-1) unstable; urgency=low

  * New upstream release.
    - radeonfb: suspend/resume for ATI Mobility Radeon RV350.
      (closes: #506964)
    - tcp: fix MSG_PEEK race check (closes: #513695)
    - e100 fixes (closes: #527056)
    - mos7840: fix miscalculation of minor numbers (closes: #498293)
    - reiserfs update (closes: #531804)
    - bluetooth stack suspend/resume (closes: #508426, #529785)
    - e1000e: Remove mutex_trylock and associated WARN on failure
      (closes: #524699)

  [ maximilian attems ]
  * [sparc] Enable BLK_DEV_CRYPTOLOOP. (closes: #521829)
  * Enable PATA_JMICRON instead of legacy BLK_DEV_JMICRON.
    (closes: #431500, #458493)
  * Set new NILFS2, AT76C50X_USB, MWL8K, P54_SPI, AR9170_USB,
    NETFILTER_XT_MATCH_CLUSTER, RDS, SCSI_MPT2SAS, SCSI_OSD_INITIATOR,
    ETHOC, IGBVF, VXGE, TOUCHSCREEN_AD7877, SENSORS_ATK0110,
    NETFILTER_XT_TARGET_LED, 3C359, HW_RANDOM_TIMERIOMEM, SENSORS_G760A,
    SENSORS_LTC4215, SENSORS_LM95241, USB_GSPCA_MR97310A, USB_GSPCA_SQ905,
    USB_GSPCA_SQ905C, USB_PWC_INPUT_EVDEV, DVB_USB_CE6230, SND_INDIGOIOX,
    SND_INDIGODJX, USB_SERIAL_CP210X, USB_SERIAL_QUALCOMM,
    USB_SERIAL_SYMBOL, ISL29003, SERIAL_MAX3100, VIDEO_HDPVR, VIDEO_CX231XX,
    DRAGONRISE_FF, LEDS_LP5521, LEDS_DAC124S085, LEDS_BD2802,
    UIO_AEC, CRYPTO_ZLIB, REGULATOR_FIXED_VOLTAGE, NOP_USB_XCEIV,
    POHMELFS, FSCACHE, CACHEFILES, EXOFS, NFS_FSCACHE, AFS_FSCACHE,
    MTD_NAND_NANDSIM, STRIP_ASM_SYMS, FCOE_FNIC, USB_NET_CDC_EEM,
    PCI_IOV, ASYNC_TX_DMA, ROMFS_BACKED_BY_BOTH, DETECT_HUNG_TASK.
  * [amd64, i386] Set new DELL_WMI, EDAC_AMD8131, EDAC_AMD8111, X86_PAT, DMAR,
    X86_CPU_DEBUG, CRYPTO_AES_NI_INTEL, X86_X2APIC.
  * Newer Standards-Version 3.8.1 without changes.
  * xfs: fix freeing memory in xfs_getbmap().

  [ Ben Hutchings ]
  * Remove firmware from drivers/staging (closes: #521553)
    - make rt2860sta and rt2870sta use request_firmware(),
      thanks to Darren Salt
  * Remove some sourceless firmware not included in Debian kernel images

  [ Martin Michlmayr ]
  * [mipsel/r5k-cobalt] Enable SCSI_SYM53C8XX_2 (closes: #526836).
  * [arm/iop32x, arm/ixp4xx, arm/orion5x] Turn off BOOT_TRACER,
    BLK_DEV_IO_TRACE, CONTEXT_SWITCH_TRACER, ARM_UNWIND and
    SECURITY_SELINUX because of size constraints.
  * [mips/sb1-bcm91250a] There is a platform PATA driver for SWARM IDE
    these days, so disable IDE and build in ATA, SCSI and BLK_DEV_SD.
  * [mips/sb1-bcm91250a, mips/sb1a-bcm91480b] Compile in SB1250_MAC and
    BROADCOM_PHY.
  * [mips/r4k-ip22] Enable NET_ISA and various ISA network modules on
    the request of Damian Dimmich since they might be useful on the
    SGI Indigo2.
  * Add patches from git.marvell.com:
    - alternative copy_to_user: more precise fallback threshold
    - lower overhead with alternative copy_to_user for small copies
    - Kirkwood: Add CPU idle driver
    - Kirkwood: clock gating for unused peripherals

  [ Aurelien Jarno ]
  * [mips(el)/sb1-bcm91250a] Set CONFIG_SCSI_AIC7XXX=y, it is needed
    on the build daemons.
  * topconfig set CONFIG_RD_GZIP, CONFIG_RD_BZIP2, CONFIG_RD_LZMA.

  [ Bastian Blank ]
  * [i386] Disable PentiumPro errata workaround.
  * [i386] Enable support for big SMP systems.
  * Disable OSS.
  * [s390] Use Sparse Memory layout.
  * [amd64, i386, powerpc, sparc] Make IPv6 support built-in.
  * Centralize Sound core options.
  * Centralize Power Management options.
  * Centralize CPU Frequency scaling options.
  * [sparc] Enable CPU Frequency scaling.
  * Enable Network console logging support.
  * [s390/s390x-tape] Add image.
  * [s390/s390, s390/s390-tape] Remove images.
  * [i386/486] Enable High Memory Support.
  * [i386] Allocate pagetables from High Memory.
  * [amd64, i386] Write protect kernel read-only data structures.
  * [amd64, i386] Make kernel relocatable.
  * Move images and headers into kernel section.

  [ dann frazier ]
  * Enable bnx2x, using firmware-split patches from net-next and mirroring
    the per-subarch config settings used for bnx2

 -- Bastian Blank <waldi@debian.org>  Sun, 14 Jun 2009 11:45:08 +0200

linux-2.6 (2.6.29-5) unstable; urgency=low

  [ dann frazier ]
  * [ia64] Backport rtc-efi driver from mainline

  [ maximilian attems ]
  * qla1280: Fix off-by-some error in firmware loading. (closes: #527265)

  [ Martin Michlmayr ]
  * Broadcom SB: fix locking in set_irq_affinity.
  * mmc: load mvsdio automatically when it's a platform device.
  * mmc: mvsdio: ignore high speed timing requests from the core
  * USB: ftdi_sio: add vendor/product id for the Marvell SheevaPlug.

  [ Bastian Blank ]
  * Add stable release 2.6.29.3:
    - ath9k: Fix FIF_BCN_PRBRESP_PROMISC handling
    - tracing: x86, mmiotrace: fix range test
    - sched: account system time properly
    - rndis_wlan: fix initialization order for workqueue&workers
    - mm: fix Committed_AS underflow on large NR_CPUS environment
    - Ignore madvise(MADV_WILLNEED) for hugetlbfs-backed regions
    - clockevents: prevent endless loop in tick_handle_periodic()
    - intel-iommu: Avoid panic() for DRHD at address zero.
    - intel-iommu: Fix oops in device_to_iommu() when devices not found.
    - intel-iommu: Fix device-to-iommu mapping for PCI-PCI bridges.
    - cs5536: define dma_sff_read_status() method
    - proc: avoid information leaks to non-privileged processes
    - ath5k: fix buffer overrun in rate debug code
    - mv643xx_eth: OOM handling fixes
    - mv643xx_eth: 64bit mib counter read fix
    - check_unsafe_exec: s/lock_task_sighand/rcu_read_lock/
    - do_execve() must not clear fs->in_exec if it was set by another thread
    - check_unsafe_exec() doesn't care about signal handlers sharing
    - New locking/refcounting for fs_struct
    - Take fs_struct handling to new file (fs/fs_struct.c)
    - Get rid of bumping fs_struct refcount in pivot_root(2)
    - Kill unsharing fs_struct in __set_personality()
    - Annotate struct fs_struct's usage count restriction
    - fix setuid sometimes wouldn't
    - fix setuid sometimes doesn't
    - compat_do_execve should unshare_files
    - powerpc: Sanitize stack pointer in signal handling code
    - ACPI: Revert conflicting workaround for BIOS w/ mangled PRT entries
    - USB: serial: fix lifetime and locking problems
    - ptrace: ptrace_attach: fix the usage of ->cred_exec_mutex
    - kbuild: fix Module.markers permission error under cygwin
    - pagemap: require aligned-length, non-null reads of /proc/pid/pagemap
    - drm/i915: allow tiled front buffers on 965+
    - bio: fix memcpy corruption in bio_copy_user_iov()
    - PCI quirk: disable MSI on VIA VT3364 chipsets
    - ASoC: Fix offset of freqmode in WM8580 PLL configuration
    - x86/PCI: don't call e820_all_mapped with -1 in the mmconfig case
    - x86-64: fix FPU corruption with signals and preemption
    - drm/i915: add support for G41 chipset
    - unreached code in selinux_ip_postroute_iptables_compat() (CVE-2009-1184)
    - PCI: fix incorrect mask of PM No_Soft_Reset bit
    - exit_notify: kill the wrong capable(CAP_KILL) check (CVE-2009-1337)
    - crypto: ixp4xx - Fix handling of chained sg buffers
    - block: include empty disks in /proc/diskstats
    - b44: Use kernel DMA addresses for the kernel DMA API
    - virtio-rng: Remove false BUG for spurious callbacks
    - USB: Unusual Device support for Gold MP3 Player Energy
    - KVM: x86: release time_page on vcpu destruction
    - KVM: Fix overlapping check for memory slots
    - KVM: MMU: disable global page optimization
    - KVM: MMU: Fix off-by-one calculating large page count
    - mac80211: fix basic rate bitmap calculation
    - ALSA: us122l: add snd_us122l_free()
    - thinkpad-acpi: fix LED blinking through timer trigger
    - b43: Refresh RX poison on buffer recycling
    - b43: Poison RX buffers
    - mac80211: Fix bug in getting rx status for frames pending in reorder
      buffer
    - forcedeth: Fix resume from hibernation regression.
  * Ignore ABI change.

  [ Jurij Smakov ]
  * [sparc] Fix build

 -- Bastian Blank <waldi@debian.org>  Sun, 17 May 2009 12:45:13 +0200

linux-2.6 (2.6.29-4) unstable; urgency=low

  [ maximilian attems ]
  * drm/i915: allow tiled front buffers on 965+.

  [ Martin Michlmayr ]
  * Extend erase timeout in M25P80 SPI Flash driver (Peter Horton).
  * Add driver for GMT G760A fan speed PWM controller chip.
  * [arm/orion5x] Enable SENSORS_G760A.
  * Add patches from git.marvell.com:
    - allow for alternative __copy_to_user/__clear_user implementations
    - alternative copy_to_user/clear_user implementation copy_user
  * [arm/orion5x, armel/kirkwood] Enable UACCESS_WITH_MEMCPY.
  * [MMC] give Sandisk/Kingston SDHC cards some slack before the SWITCH
    command.

  [ dann frazier ]
  * [parisc] Fix macro expansion in atomic.h fixing PHONET compilation issue
  * [parisc] reenable PHONET
  * Btrfs: fix __ucmpdi2 compile bug on 32 bit builds

  [ Stephen R. Marenka ]
  * [m68k] Add 2.6.29 patches.
  * [m68k] Enable RTC for aranym (2.6.29 solution).

  [ Bastian Blank ]
  * Add stable release 2.6.29.2:
    - Bonding: fix zero address hole bug in arp_ip_target list
    - skge: fix occasional BUG during MTU change
    - scsi: mpt: suppress debugobjects warning
    - hugetlbfs: return negative error code for bad mount option
    - NFS: Fix the XDR iovec calculation in nfs3_xdr_setaclargs
    - gso: Fix support for linear packets
    - agp: zero pages before sending to userspace
    - virtio: fix suspend when using virtio_balloon
    - Revert "console ASCII glyph 1:1 mapping"
    - Input: gameport - fix attach driver code
    - x86, PAT: Remove page granularity tracking for vm_insert_pfn maps
    - KVM: is_long_mode() should check for EFER.LMA
    - KVM: VMX: Update necessary state when guest enters long mode
    - KVM: fix kvm_vm_ioctl_deassign_device
    - KVM: MMU: handle compound pages in kvm_is_mmio_pfn
    - KVM: Reset PIT irq injection logic when the PIT IRQ is unmasked
    - KVM: Interrupt mask notifiers for ioapic
    - KVM: Add CONFIG_HAVE_KVM_IRQCHIP
    - KVM: Fix missing smp tlb flush in invlpg
    - USB: usb-storage: augment unusual_devs entry for Simple Tech/Datafab
    - USB: fix oops in cdc-wdm in case of malformed descriptors
    - USB: ftdi_sio: add vendor/project id for JETI specbos 1201 spectrometer
    - usb gadget: fix ethernet link reports to ethtool
    - x86: disable X86_PTRACE_BTS for now
    - SCSI: sg: fix q->queue_lock on scsi_error_handler path
    - SCSI: sg: avoid blk_put_request/blk_rq_unmap_user in interrupt
    - SCSI: sg: fix races with ioctl(SG_IO)
    - SCSI: sg: fix races during device removal
    - mm: pass correct mm when growing stack
    - pata_hpt37x: fix HPT370 DMA timeouts
    - hpt366: fix HPT370 DMA timeouts
    - powerpc: Fix data-corrupting bug in __futex_atomic_op
    - ALSA: hda - Fix the cmd cache keys for amp verbs
    - sfc: Match calls to netif_napi_add() and netif_napi_del()
    - tty: Fix leak in ti-usb
    - spi: spi_write_then_read() bugfixes
    - add some long-missing capabilities to fs_mask
    - hrtimer: fix rq->lock inversion (again)
    - x86: fix broken irq migration logic while cleaning up multiple vectors
    - sched: do not count frozen tasks toward load
    - dm kcopyd: fix callback race
    - dm kcopyd: prepare for callback race fix
    - posix-timers: fix RLIMIT_CPU && setitimer(CPUCLOCK_PROF)
    - posix-timers: fix RLIMIT_CPU && fork()
    - posixtimers, sched: Fix posix clock monotonicity
    - cap_prctl: don't set error to 0 at 'no_change'
    - SCSI: libiscsi: fix iscsi pool error path
    - SCSI: libiscsi: fix iscsi pool error path
    - sparc64: Fix bug in ("sparc64: Flush TLB before releasing pages.")
    - ALSA: hda - add missing comma in ad1884_slave_vols
    - splice: fix deadlock in splicing to file
    - netfilter: {ip, ip6, arp}_tables: fix incorrect loop detection
    - kprobes: Fix locking imbalance in kretprobes
    - acer-wmi: Blacklist Acer Aspire One
    - crypto: shash - Fix unaligned calculation with short length
    - net/netrom: Fix socket locking
    - af_rose/x25: Sanity check the maximum user frame size
    - dm table: fix upgrade mode race
    - dm: path selector use module refcount directly
    - dm target: use module refcount directly
    - dm snapshot: avoid having two exceptions for the same chunk
    - dm snapshot: avoid dropping lock in __find_pending_exception
    - dm snapshot: refactor __find_pending_exception
    - dm io: make sync_io uninterruptible
    - dm raid1: switch read_record from kmalloc to slab to save memory
    - vfs: skip I_CLEAR state inodes
    - dm: preserve bi_io_vec when resubmitting bios
    - ixgbe: Fix potential memory leak/driver panic issue while setting up Tx &
      Rx ring parameters
    - mm: do_xip_mapping_read: fix length calculation
    - mm: define a UNIQUE value for AS_UNEVICTABLE flag
    - sysctl: fix suid_dumpable and lease-break-time sysctls
    - cpumask: fix slab corruption caused by alloc_cpumask_var_node()
    - ide-atapi: start DMA after issuing a packet command
    - ide: drivers/ide/ide-atapi.c needs <linux/scatterlist.h>
    - V4L/DVB (10943): cx88: Prevent general protection fault on rmmod
    - r8169: Reset IntrStatus after chip reset
    - md/raid1 - don't assume newly allocated bvecs are initialised.
    - SCSI: sg: fix iovec bugs introduced by the block layer conversion
    - drm/i915: fix TV mode setting in property change
    - drm/i915: only set TV mode when any property changed
    - drm: Use pgprot_writecombine in GEM GTT mapping to get the right bits for
      !PAT.
    - drm/i915: check for -EINVAL from vm_insert_pfn
    - drm/i915: Check for dev->primary->master before dereference.
    - drm/i915: Sync crt hotplug detection with intel video driver
    - drm/i915: Read the right SDVO register when detecting SVDO/HDMI.
    - drm/i915: Change DCC tiling detection case to cover only mobile parts.
    - dock: fix dereference after kfree()
    - ACPI: cap off P-state transition latency from buggy BIOSes
    - x86, setup: mark %esi as clobbered in E820 BIOS call
    - tracing/core: fix early free of cpumasks
    - rt2x00: Fix SLAB corruption during rmmod
    - ext4: fix locking typo in mballoc which could cause soft lockup hangs
    - ext4: fix typo which causes a memory leak on error path
    - MIPS: Compat: Zero upper 32-bit of offset_high and offset_low.
    - PCI/x86: detect host bridge config space size w/o using quirks
    - ide: Fix code dealing with sleeping devices in do_ide_request()
    - fbdev: fix info->lock deadlock in fbcon_event_notify()
    - fbmem: fix fb_info->lock and mm->mmap_sem circular locking dependency
    - security/smack: fix oops when setting a size 0 SMACK64 xattr
  * Bump ABI to 2.
  * [sparc] Make the kernels again 64bit. (closes: #525926)

 -- Bastian Blank <waldi@debian.org>  Sun, 03 May 2009 09:38:42 +0200

linux-2.6 (2.6.29-3) unstable; urgency=low

  [ maximilian attems ]
  * [powerpc] Pipe mkimage postinst call to stderr for debconf.
    Thanks Jordi Mallach <jordi@debian.org> for the patch. (closes: #518231)
  * [parisc] Disable PHONET.
  * [sparc] Disable BTRFS.

  [ Bastian Blank ]
  * [alpha] Fix location of kernel image.
  * Add source link to headers packages. (closes: #523726)

  [ Martin Michlmayr ]
  * Add some sata_mv fixes for Kirkwood from Marvell:
    - use new sata phy register settings for new devices
    - increate the IORDY timeout for the soc controllers

 -- maximilian attems <maks@debian.org>  Fri, 17 Apr 2009 10:36:03 +0200

linux-2.6 (2.6.29-2) unstable; urgency=low

  [ Martin Michlmayr ]
  * [arm/ixp4xx] Build in LEDS_TRIGGER_TIMER (closes: #521141).
  * [mips*/4kc-malta, mips*/5kc-malta] Build in RTC_DRV_CMOS.

  [ maximilian attems ]
  * linux-libc-dev: Bump versioned replaces libdrm-dev.
  * parisc: hardcode gcc-4.3 usage.
  * Postrm cleanup new module-init-tools 3.7 files.

  [ Bastian Blank ]
  * Install all needed Makefiles into common headers package.
    (closes: #521472)
  * Add stable release 2.6.29.1:
    - V4L: v4l2-common: remove incorrect MODULE test
    - sparc64: Fix reset hangs on Niagara systems.
    - sparc64: Flush TLB before releasing pages.
    - sparc64: Fix MM refcount check in smp_flush_tlb_pending().
    - KVM: MMU: Fix another largepage memory leak
    - cfg80211: fix incorrect assumption on last_request for 11d
    - lguest: fix spurious BUG_ON() on invalid guest stack.
    - lguest: wire up pte_update/pte_update_defer
    - VM, x86, PAT: Change is_linear_pfn_mapping to not use vm_pgoff
    - x86: mtrr: don't modify RdDram/WrDram bits of fixed MTRRs
    - x86: ptrace, bts: fix an unreachable statement
    - x86: fix 64k corruption-check
    - x86, uv: fix cpumask iterator in uv_bau_init()
    - x86, PAT, PCI: Change vma prot in pci_mmap to reflect inherited prot
    - Add a missing unlock_kernel() in raw_open()
    - fuse: fix fuse_file_lseek returning with lock held
    - ARM: 5435/1: fix compile warning in sanity_check_meminfo()
    - ARM: twl4030 - leak fix
    - ARM: fix leak in iop13xx/pci
    - ARM: cumana: Fix a long standing bogon
    - ARM: 5428/1: Module relocation update for R_ARM_V4BX
    - ARM: pxa: fix overlay being un-necessarily initialized on pxa25x
    - DVB: firedtv: FireDTV S2 problems with tuning solved
    - cfg80211: force last_request to be set for OLD_REG if regdom is EU
    - CIFS: Fix memory overwrite when saving nativeFileSystem field during mount
    - ath5k: warn and correct rate for unknown hw rate indexes
    - ath5k: disable MIB interrupts
    - b43: fix b43_plcp_get_bitrate_idx_ofdm return type
    - ath9k: fix dma mapping leak of rx buffer upon rmmod
    - ath5k: use spin_lock_irqsave for beacon lock
    - cifs: fix buffer format byte on NT Rename/hardlink
    - ath9k: downgrade xmit queue full message to xmit debug
    - KVM: SVM: set accessed bit for VMCB segment selectors
    - KVM: VMX: Don't allow uninhibited access to EFER on i386
    - USB: add quirk to avoid config and interface strings
    - USB: gadget: fix rndis regression
    - USB: usb-storage: increase max_sectors for tape drives
    - USB: fix USB_STORAGE_CYPRESS_ATACB
    - USB: EHCI: add software retry for transaction errors
    - xfrm: spin_lock() should be spin_unlock() in xfrm_state.c
    - ipv6: Plug sk_buff leak in ipv6_rcv (net/ipv6/ip6_input.c)
    - GRO: Disable GRO on legacy netif_rx path (closes: #521691)
    - bridge: bad error handling when adding invalid ether address
    - dnet: drivers/net/dnet.c needs <linux/io.h>
    - udp: Wrong locking code in udp seq_file infrastructure
    - netfilter: nf_conntrack_tcp: fix unaligned memory access in tcp_sack

  [ dann frazier ]
  * bnx2: correct firmware revisions (closes: #522049)
  * [mips] Zero upper 32-bits of compat llseek (closes: #521016)

 -- Bastian Blank <waldi@debian.org>  Sat, 04 Apr 2009 15:13:33 +0200

linux-2.6 (2.6.29-1) unstable; urgency=low

  * New upstream release
    - tg3 use request_firmware and firmware nuked.
    - acenic use request_firmware and firmware nuked.
    - e100 use request_firmware and firmware nuked. (closes: #494308)
    - cassini use request_firmware and firmware nuked.
    - starfire use request_firmware and firmware nuked. (closes: #501152)
    - cxgb3 use request_firmware and firmware nuked.
    - NR_CPUS setting no longer affects size of modules. (closes: #516709)
    - orinoco: use KERN_DEBUG for link status messages. (closes: #447549)
    - [CIFS] Fix oops in cifs_strfromUCS_le mounting to servers which do
      not specify their OS. (closes: #463402)
    - fixes conflict between <asm/byteorder.h> and <endian.h> on mips
      (closes: #519761)

  [ maximilian attems ]
  * topconfig set new NET_NS, NET_SCH_DRR, NET_CLS_CGROUP, LIB80211,
    SCSI_CXGB3_ISCSI, NATIONAL_PHY, STE10XP, LSI_ET1011C_PHY, BTRFS_FS,
    SQUASHFS, PCI_STUB, WIMAX, MTD_LPDDR, EEPROM_AT24, EEPROM_AT25,
    EEPROM_LEGACY, BLK_DEV_IT8172, SMSC9420, WIMAX_I2400M_USB,
    WIMAX_I2400M_SDIO, MISDN_HFCUSB, SENSORS_ADT7475, SENSORS_LTC4245,
    RADIO_TEA5764, SND_HDA_CODEC_INTELHDMI, RT2860, RT2870, RTL8187SE,
    LIBFC, FCOE, ATL1C, JOYSTICK_WALKERA0701, TOUCHSCREEN_WACOM_W8001,
    TOUCHSCREEN_TSC2007, W1_SLAVE_DS2431, WM8350_POWER, SOC_CAMERA_MT9T031,
    SOC_CAMERA_TW9910, SOC_CAMERA_OV772X, USB_STV06XX, USB_GSPCA_OV534,
    DVB_LGDT3304, WM8350_WATCHDOG, SMSC_SCH311X_WDT, SND_HRTIMER,
    SND_HDA_RECONFIG, GREENASIA_FF, USB_SERIAL_SIEMENS_MPI,
    USB_SERIAL_OPTICON, LEDS_ALIX2, LEDS_WM8350, OCFS2_FS_POSIX_ACL,
    BTRFS_FS_POSIX_ACL, ATM_SOLOS, MFD_PCF50633, PCF50633_ADC, PCF50633_GPIO,
    REGULATOR_PCF50633, DVB_S921, EDAC_I5400, RTC_DRV_PCF50633,
    INPUT_PCF50633_PMU, CHARGER_PCF50633, DEVPTS_MULTIPLE_INSTANCES,
    SCHED_OMIT_FRAME_POINTER, DCB, IXGBE_DCB, SFC_MTD, BE2NET, DNET.
  * topconfig enable SND_HDA_HWDEP for sound debugging purpose.
  * topconfig enable USB_HIDDEV (closes: #517771)
  * [x86] set DELL_LAPTOP, COMEDI, X86_PTRACE_BTS, XENFS, XEN_COMPAT_XENFS,
    X86_REROUTE_FOR_BROKEN_BOOT_IRQS, OPTIMIZE_INLINING.
  * [x86] unset DRM_I915_KMS due to upgrade path from Lenny override with
    modeset module param.
  * temp.image.plain/preinst: Consistent output.
  * [x86_64] set SPARSE_IRQ, NUMA_MIGRATE_IRQ_DESC, TREE_RCU.
  * [x86_32] set BLK_DEV_CS5536.
  * [powerpc] set PHANTOM, HP_ILO, MV643XX_ETH, MOUSE_BCM5974, VIRTUALIZATION.
  * topconfig unset legacy SCSI_PROC_FS, PCMCIA_IOCTL, ACPI_PROCFS_POWER,
    ACPI_PROC_EVENT.

  [ Bastian Blank ]
  * Use external source directory for all builds.
  * Use external source directory for all header packages.
  * Use dh_prep.
  * Update copyright file.
  * [s390/s390] Disable BTRFS.
  * [sparc] Use sparc as kernel architecture.
  * Update kconfig report changes patch.
  * [s390] Enable KVM.
  * Use debhelper compat level 7.

  [ Martin Michlmayr ]
  * [mips/r4k-ip22] Build in RTC_DRV_DS1286.
  * [mips/r5k-ip32] Build in RTC_DRV_CMOS (Closes: #516775).
  * [arm/versatile, arm/iop32x, arm/ixp4xx] Make LLC2 modular.
  * [arm, mips, mipsel] Make MII modular.
  * [arm/ixp4xx] Make IXP4XX_WATCHDOG modular.
  * topconfig: Disable NET_DSA since this hardware is special purpose and
    the option cannot be made modular at the moment and bloats the kernel
    image too much.
  * [arm, armel] Enable various V4L USB devices. (Closes: #518582)
  * [arm/orion5x] Build the SENSORS_LM75 module since it's needed on the
    D-Link DNS-323.
  * [arm/iop32x, arm/ixp4xx, arm/orion5x] Enable INPUT_TOUCHSCREEN.
  * [arm/iop32x, arm/ixp4xx, arm/orion5x] Enable INPUT_JOYDEV, GAMEPORT
    and INPUT_JOYSTICK (Closes: #520433).
  * [arm/iop32x, arm/ixp4xx, arm/orion5x] Add a size check to ensure that
    the kernel will fit in flash.
  * Add patches from git.marvell.com to improve Kirkwood support:
    - make gpio /input/output validation separate
    - MPP initialization code
    - SDIO driver for Marvell SoCs
    - SDIO driver registration for DB6281 and RD6281
    - register internal devices in a common place
    - Marvell SheevaPlug support
    - SheevaPlug USB Power Enable setup
    - SheevaPlug LED support
    - Hook up I2C on Kirkwood
    - Add support for QNAP TS-119/TS-219 Turbo NAS
  * [armel/kirkwood] Add an image for Marvell's Kirkwood platform.

  [ Ben Hutchings ]
  * Remove firmware from drivers and make them use request_firmware():
    - mga (closes: #502666)
    - qla1280 (closes: #502667)
    - r128 (closes: #494007)
    - radeon (closes: #494009)
    - tehuti (closes: #501153)
    - typhoon (closes: #502669)

 -- Bastian Blank <waldi@debian.org>  Tue, 24 Mar 2009 14:32:11 +0100

linux-2.6 (2.6.28-1) unstable; urgency=low

  * New upstream release
    - new btusb. (closes: #505184)
    - iwlagn driver for Intel Wifi Link 5100 and 5300. (closes: #501157)
    - drm git branch vblank-rework merged. (closes: #456219)
    - netfilter.h got in.h include. (closes: #487103)
    - netlink errno propageted. (closes: #489340)
    - agp g41 support (closes: #513228)
    - Includes atl2 driver (Closes: #500065)
    - Fixes loading of video module on Samsung systems
      (Closes: #475319, #495697)
    - Fix rf_kill handling of iwl3945 driver (Closes: #503688)
    - Fix adjtimex frequency offset (Closes: #432877)
    - Fix oopses with Canon PIXMA MP150 (Closes: #487725)
    - Fix excessive interrrupts with compiz (Closes: #456219)
    - dsp56k: use request_firmware and firmware nuked (closes: #494010)
    - dabusb: use request_firmware and firmware nuked (closes: #502663)
    - kaweth: use request_firmware and firmware nuked (closes: #502665)

  [ maximilian attems ]
  * Reenable new Juju firewire stack.
  * topconfig set ATH9K, IWL5000, IP_NF_SECURITY, IP6_NF_SECURITY,
    BRIDGE_EBT_IP6, BT_HCIBTUSB, TOUCHSCREEN_INEXIO, TOUCHSCREEN_TOUCHIT213,
    VIRTIO_CONSOLE, VIDEO_ZORAN_ZR36060, USB_VIDEO_CLASS_INPUT_EVDEV,
    USB_GSPCA, USB_S2255, OCFS2_FS_STATS, OMFS_FS, CRYPTO_RMD128,
    CRYPTO_RMD160, CRYPTO_RMD256, CRYPTO_RMD320, VLAN_8021Q_GVRP, HP_WMI,
    COMPAL_LAPTOP, SCSI_DH, SCSI_DH_RDAC, SCSI_DH_HP_SW, SCSI_DH_EMC,
    SCSI_DH_ALUA, MAC80211_HWSIM, USB_HSO, BLK_DEV_INTEGRITY, SGI_XP, SGI_GRU,
    TLAN, ATM_IA, ATM_FORE200E, MISDN, I2C_HELPER_AUTO, I2C_ISCH,
    I2C_NFORCE2_S4985, AT24, SENSORS_AD7414, SENSORS_ADCXX,
    SOC_CAMERA_PLATFORM, VIDEO_SH_MOBILE_CEU, DVB_USB_DW2102, DVB_USB_ANYSEE,
    DVB_SIANO_SMS1XXX, DVB_DRX397XD, MMC_SDHCI_PCI (closes: #507150),
    MMC_SDRICOH_CS (closes: #509979), EDAC_I5100, RTC_DRV_M41T94,
    RTC_DRV_DS1305, UBIFS, EXT4 (closes: #512266), CGROUP_FREEZER,
    NETFILTER_TPROXY, NETFILTER_XT_TARGET_TPROXY, NETFILTER_XT_MATCH_RECENT,
    NETFILTER_XT_MATCH_SOCKET, NET_ACT_SKBEDIT, PHONET, NET_9P_RDMA, ATL2, JME,
    ENIC, MLX4_EN, USB_NET_SMSC95XX, I7300_IDLE, NET_SCH_MULTIQ, ICS932S401,
    PANASONIC_LAPTOP, QLGE, LIBERTAS_THINFIRM, LIBERTAS_THINFIRM_USB,
    INPUT_CM109, W1_SLAVE_BQ27000, SENSORS_ADT7462, SENSORS_MAX1111,
    SENSORS_LIS3LV02D, MFD_WM8400, MFD_WM8350_I2C, SOC_CAMERA_MT9M111,
    USB_M5602, USB_GSPCA_CONEX, USB_GSPCA_ETOMS, USB_GSPCA_FINEPIX,
    USB_GSPCA_MARS, USB_GSPCA_OV519, USB_GSPCA_PAC207, USB_GSPCA_PAC7311,
    USB_GSPCA_SONIXB, USB_GSPCA_SONIXJ, USB_GSPCA_SPCA500, USB_GSPCA_SPCA501,
    USB_GSPCA_SPCA505, USB_GSPCA_SPCA506, USB_GSPCA_SPCA508, USB_GSPCA_SPCA561,
    USB_GSPCA_STK014, USB_GSPCA_SUNPLUS, USB_GSPCA_T613, USB_GSPCA_TV8532,
    USB_GSPCA_VC032X, USB_GSPCA_ZC3XX, C2PORT, C2PORT_DURAMAR_2150,
    W83697UG_WDT, USB_MR800, DVB_USB_CINERGY_T2, DVB_USB_DTV5100,
    DVB_USB_AF9015, DVB_DM1105, DVB_LGS8GL5, DVB_DUMMY_FE,
    SND_HDA_CODEC_NVHDMI, SND_USB_US122L, USB_VST, LEDS_PCA9532, LEDS_HP_DISK,
    LEDS_PCA955X, LEDS_TRIGGER_BACKLIGHT, EDAC_X38, RTC_DRV_RX8581,
    RTC_DRV_DS1390, RTC_DRV_DS3234, RTC_DRV_DS1286, RTC_DRV_M48T35,
    RTC_DRV_BQ4802, RTC_DRV_WM8350, UNEVICTABLE_LRU, MAC80211_RC_MINSTREL,
    BATTERY_BQ27x00, REGULATOR, REGULATOR_BQ24022, REGULATOR_WM8350,
    REGULATOR_WM8400, FB_VIA, FB_METRONOME, FB_MB862XX, UIO_SERCOS3,
    CORE_DUMP_DEFAULT_ELF_HEADERS, NET_DSA, NET_DSA_MV88E6060,
    NET_DSA_MV88E6131, NET_DSA_MV88E6123_61_65, IT87_WDT,
    BACKLIGHT_MBP_NVIDIA, SND_HDA_INPUT_BEEP, USB_WUSB, USB_TMC, IDE_GD,
    IDE_GD_ATA, IDE_GD_ATAPI, PCMCIA_IBMTR, USB_EMI62, USB_EMI26, USB_SEVSEG,
    UWB, UWB_WLP, UWB_I1480U, UWB_I1480U_WLP, CRYPTO_FIPS, ANSI_CPRNG,
    CRC_T10DIF, STAGING, ET131X, CRYPTO_ANSI_CPRNG, PRISM2_USB, HID_COMPAT,
    SYSCTL_SYSCALL_CHECK, BOOT_TRACER.
  * [x86] set MOUSE_BCM5974, X86_RESERVE_LOW_64K, OPROFILE_IBS,
    MICROCODE_INTEL, MICROCODE_AMD, X86_VERBOSE_BOOTUP, MTRR_SANITIZER,
    CRYPTO_CRC32C_INTEL, STRICT_DEVMEM.
  * [x86_64] set AMD_IOMMU, INTR_REMAP.
  * [x86_32] set TOUCHSCREEN_HTCPEN, MOUSE_PS2_OLPC.
  * Add stable releases 2.6.28.1-6.
  * Turn off SYSFS_DEPRECATED* for newer udev and proper /sys/.
  * linux-libc-dev: Add versioned replaces libdrm-dev. (closes: #513604)
  * topconfig: Enable MACVLAN. (closes: #504611)
  * [ppc] BAYCOM_PAR, BAYCOM_EPP.
  * [x86_64] set NR_CPUS to 512. (closes: #491309)
  * [686-bigmem] set modular XEN_FBDEV_FRONTEND.
  * Newer Standards-Version 3.8.0 without changes.
  * Use update-initramfs for initramfs-tools.
  * Fix preinst and postinst call to not use deprecated mkinitramfs-kpkg
    interfaces.

  [ Martin Michlmayr ]
  * [mips/r4k-ip22, mips/sb1-bcm91250a] Don't build in ISO9660.
  * [mipsel/r5k-cobalt] Enable INPUT_COBALT_BTNS.
  * [mipsel/r5k-cobalt] Enable the new Cobalt LCD driver (FB_COBALT).
  * [mips/r4k-ip22] Enable the new ALSA sound driver (SND_SGI_HAL2).
  * [arm/iop32x, arm/ixp4xx] Don't build in KEYBOARD_ATKBD, MOUSE_PS2,
    SERIO, JFFS2_FS, and CRAMFS.
  * [arm/iop32x, arm/ixp4xx] Unset DEBUG_KERNEL so the kernel will
    fit in flash.
  * [arm/orion5x] Unset FIXED_PHY to work around a clash with fixed
    mdio bus and mv643xx_eth.
  * Migrate arm, armel, mips and mipsel away from kernel-package.

  [ Ian Campbell ]
  * [x86]: Enable Xen guest support in amd64 flavour. (closes: #495590)

  [ dann frazier ]
  * [x86, ia64] Enable ACPI_PCI_SLOT

  [ Bastian Blank ]
  * Make gcc-4.3 the default compiler. (closes: #463295)
  * Add optional image size check.
  * debian/rules.real: Setup image installation rules for alpha, hppa,
    ia64 and sparc.
  * Remove support to build images using kernel-package.

 -- maximilian attems <maks@debian.org>  Wed, 18 Feb 2009 16:36:04 +0100

linux-2.6 (2.6.26-12) unstable; urgency=high

  [ Ian Campbell ]
  * xen: fix ACPI processor throttling for when processor id is -1. (closes: #502849)

  [ dann frazier ]
  * Make sendmsg() block during UNIX garbage collection (CVE-2008-5300)
  * Fix race conditions between inotify removal and umount (CVE-2008-5182)
  * Fix DoS when calling svc_listen twice on the same socket while reading
    /proc/net/atm/*vc (CVE-2008-5079)

  [ Bastian Blank ]
  * [openvz, vserver] Fix descriptions.
  * [sparc] Enable Sun Logical Domains support. (closes: #501684)
  * Fix coexistence of pata_marvell and ahci. (closes: #507432)
  * [sparc] Support Intergraph graphics chips. (closes: #508108)

 -- Bastian Blank <waldi@debian.org>  Mon, 15 Dec 2008 12:57:18 +0100

linux-2.6 (2.6.26-11) unstable; urgency=low

  [ Bastian Blank ]
  * [sparc] Reintroduce dummy PCI host controller to workaround broken X.org.
  * [sparc] Fix size checks in PCI maps.
  * Add stable release 2.6.26.8:
    - netfilter: restore lost ifdef guarding defrag exception
    - netfilter: snmp nat leaks memory in case of failure
    - netfilter: xt_iprange: fix range inversion match
    - ACPI: dock: avoid check _STA method
    - ACPI: video: fix brightness allocation
    - sparc64: Fix race in arch/sparc64/kernel/trampoline.S
    - math-emu: Fix signalling of underflow and inexact while packing result.
    - tcpv6: fix option space offsets with md5
    - net: Fix netdev_run_todo dead-lock
    - scx200_i2c: Add missing class parameter
    - DVB: s5h1411: Power down s5h1411 when not in use
    - DVB: s5h1411: Perform s5h1411 soft reset after tuning
    - DVB: s5h1411: bugfix: Setting serial or parallel mode could destroy bits
    - V4L: pvrusb2: Keep MPEG PTSs from drifting away
    - ACPI: Always report a sync event after a lid state change
    - ALSA: use correct lock in snd_ctl_dev_disconnect()
    - file caps: always start with clear bprm->caps_*
    - libertas: fix buffer overrun
    - net: Fix recursive descent in __scm_destroy().
    - SCSI: qla2xxx: Skip FDMI registration on ISP21xx/22xx parts.
      (Closes: #502552)
    - edac cell: fix incorrect edac_mode
    - ext[234]: Avoid printk floods in the face of directory corruption
      (CVE-2008-3528)
    - gpiolib: fix oops in gpio_get_value_cansleep()
  * Override ABI changes.
  * [xen] Update description. (closes: #505961)
  * Revert parts of 2.6.26.6 to fix resume breakage. (closes: #504167)
    - clockevents: prevent multiple init/shutdown
    - clockevents: broadcast fixup possible waiters

  [ dann frazier ]
  * Fix buffer overflow in hfsplus (CVE-2008-4933)
  * Fix BUG() in hfsplus (CVE-2008-4934)
  * Fix stack corruption in hfs (CVE-2008-5025)
  * Fix oops in tvaudio when controlling bass/treble (CVE-2008-5033)

  [ Martin Michlmayr ]
  * [arm/iop32x, arm/ixp4xx, arm/orion5x] Enable support for more partition
    tables, including MAC_PARTITION (requested by Benoît Knecht).
  * leds-pca9532: Fix memory leak and properly handle errors (Sven Wegener)
  * leds-pca9532: Move i2c work to a workqueque (Riku Voipio). (closes:
    #506116)

 -- Bastian Blank <waldi@debian.org>  Wed, 26 Nov 2008 11:43:48 +0100

linux-2.6 (2.6.26-10) unstable; urgency=low

  [ dann frazier ]
  * sctp: Fix possible kernel panic in sctp_sf_abort_violation (CVE-2008-4618)

  [ Martin Michlmayr ]
  * DNS-323: add support for revision B1 machines (Matthew Palmer).
  * ext3/ext4: Add support for non-native signed/unsigned htree hash
    algorithms (Theodore Ts'o). (closes: #493957)
  * [arm/ixp4xx] Enable USB_ACM (closes: #504723).

  [ Bastian Blank ]
  * agp: Fix stolen memory counting on Intel G4X. (closes: #502606)
  * Add stable release 2.6.26.7:
    - security: avoid calling a NULL function pointer in drivers/video/tvaudio.c
    - DVB: au0828: add support for another USB id for Hauppauge HVR950Q
    - drm/i915: fix ioremap of a user address for non-root (CVE-2008-3831)
    - ACPI: Ignore _BQC object when registering backlight device
    - hwmon: (it87) Prevent power-off on Shuttle SN68PT
    - Check mapped ranges on sysfs resource files
    - x86: avoid dereferencing beyond stack + THREAD_SIZE
    - PCI: disable ASPM on pre-1.1 PCIe devices
    - PCI: disable ASPM per ACPI FADT setting
    - V4L/DVB (9053): fix buffer overflow in uvc-video
    - V4L/DVB (8617): uvcvideo: don't use stack-based buffers for USB transfers.
    - V4L/DVB (8498): uvcvideo: Return sensible min and max values when querying
      a boolean control.
    - V4L: zr36067: Fix RGBR pixel format
    - V4L: bttv: Prevent NULL pointer dereference in radio_open
    - libata: fix EH action overwriting in ata_eh_reset()
    - libata: always do follow-up SRST if hardreset returned -EAGAIN
    - fbcon_set_all_vcs: fix kernel crash when switching the rotated consoles
    - modules: fix module "notes" kobject leak
    - b43legacy: Fix failure in rate-adjustment mechanism
    - CIFS: make sure we have the right resume info before calling CIFSFindNext
    - sched_rt.c: resch needed in rt_rq_enqueue() for the root rt_rq
    - tty: Termios locking - sort out real_tty confusions and lock reads
    - x86, early_ioremap: fix fencepost error
    - x86: improve UP kernel when CPU-hotplug and SMP is enabled
    - x86: Reserve FIRST_DEVICE_VECTOR in used_vectors bitmap.
  * [xen] Remove pte file workaround.

  [ Ian Campbell ]
  * [xen] Disable usage of PAT. (closes: #503821)

 -- Bastian Blank <waldi@debian.org>  Sat, 08 Nov 2008 10:50:58 +0100

linux-2.6 (2.6.26-9) unstable; urgency=low

  [ Bastian Blank ]
  * Add stable release 2.6.26.6:
    - mm owner: fix race between swapoff and exit
    - rtc: fix kernel panic on second use of SIGIO nofitication
    - fbcon: fix monochrome color value calculation
    - ALSA: snd-powermac: HP detection for 1st iMac G3 SL
    - ALSA: snd-powermac: mixers for PowerMac G4 AGP
    - sparc64: Fix missing devices due to PCI bridge test in
      of_create_pci_dev().
    - sparc64: Fix disappearing PCI devices on e3500.
    - sparc64: Fix OOPS in psycho_pcierr_intr_other().
    - sparc64: Fix interrupt register calculations on Psycho and Sabre.
    - sparc64: Fix PCI error interrupt registry on PSYCHO.
    - udp: Fix rcv socket locking
    - sctp: Fix oops when INIT-ACK indicates that peer doesn't support AUTH
      (CVE-2008-4576)
    - sctp: do not enable peer features if we can't do them.
    - ipsec: Fix pskb_expand_head corruption in xfrm_state_check_space
    - netlink: fix overrun in attribute iteration
    - niu: panic on reset
    - ipv6: Fix OOPS in ip6_dst_lookup_tail().
    - XFRM,IPv6: initialize ip6_dst_blackhole_ops.kmem_cachep
    - af_key: Free dumping state on socket close
    - pcmcia: Fix broken abuse of dev->driver_data
    - clockevents: remove WARN_ON which was used to gather information
    - ntp: fix calculation of the next jiffie to trigger RTC sync
    - x86: HPET: read back compare register before reading counter
    - x86: HPET fix moronic 32/64bit thinko
    - clockevents: broadcast fixup possible waiters
    - HPET: make minimum reprogramming delta useful
    - clockevents: prevent endless loop lockup
    - clockevents: prevent multiple init/shutdown
    - clockevents: enforce reprogram in oneshot setup
    - clockevents: prevent endless loop in periodic broadcast handler
    - clockevents: prevent clockevent event_handler ending up handler_noop
    - x86: fix memmap=exactmap boot argument
    - x86: add io delay quirk for Presario F700
    - ACPI: Avoid bogus EC timeout when EC is in Polling mode
    - x86: fix SMP alternatives: use mutex instead of spinlock, text_poke is
      sleepable
    - rtc: fix deadlock
    - mm: dirty page tracking race fix
    - x86-64: fix overlap of modules and fixmap areas
    - x86: PAT proper tracking of set_memory_uc and friends
    - x86: fix oprofile + hibernation badness
    - x86: fdiv bug detection fix
    - rt2x00: Use ieee80211_hw->workqueue again
    - x86: Fix 27-rc crash on vsmp due to paravirt during module load
    - sg: disable interrupts inside sg_copy_buffer
    - ocfs2: Increment the reference count of an already-active stack.
    - APIC routing fix
    - sched: fix process time monotonicity
    - block: submit_bh() inadvertently discards barrier flag on a sync write
    - x64, fpu: fix possible FPU leakage in error conditions
    - x86-64: Clean up save/restore_i387() usage
    - KVM: SVM: fix guest global tlb flushes with NPT
    - KVM: SVM: fix random segfaults with NPT enabled
    - ALSA: remove unneeded power_mutex lock in snd_pcm_drop
    - ALSA: fix locking in snd_pcm_open*() and snd_rawmidi_open*()
    - ALSA: oxygen: fix distorted output on AK4396-based cards
    - ALSA: hda - Fix model for Dell Inspiron 1525
    - SCSI: qla2xxx: Defer enablement of RISC interrupts until ISP
      initialization completes.
    - USB: fix hcd interrupt disabling
    - smb.h: do not include linux/time.h in userspace
    - pxa2xx_spi: fix build breakage
    - pxa2xx_spi: chipselect bugfixes
    - pxa2xx_spi: dma bugfixes
    - mm: mark the correct zone as full when scanning zonelists
    - async_tx: fix the bug in async_tx_run_dependencies
    - drivers/mmc/card/block.c: fix refcount leak in mmc_block_open()
    - ixgbe: initialize interrupt throttle rate
    - i2c-dev: Return correct error code on class_create() failure
    - x86-32: AMD c1e force timer broadcast late
  * [x86] Update patch to detect not properly announced cmos RTC devices.
  * [xen] Overtake hvc console by default.

  [ maximilian attems ]
  * [openvz] ip: NULL pointer dereferrence in tcp_v(4|6)_send_ack
    (closes: #500472)
  * [openvz] unset NF_CONNTRACK_IPV6 for now until abi bump.

  [ Stephen R. Marenka ]
  * [m68k] add patches to fix atari ethernec per Michael Schmitz:
    atari-ethernec-IRQF_SHARED.diff and atari-ethernec-fixes.diff.
  * [m68k] add mac-esp-fix-for-quadras-with-two-esp-chips.diff to fix macs
    with dual scsi busses and a problem with xorg, per Finn Thain.
  * [m68k] add atari-atari_keyb_init-operator-precedence.diff per
    Michael Schmitz.
  * [m68k] more mac patches, per Finn Thain.

  [ Martin Michlmayr ]
  * [arm/ixp4xx] Enable USB_ATM and USB_SPEEDTOUCH (closes: #502182).
  * [arm/iop32x, arm/orion5x] Likewise.
  * DNS-323: read MAC address from flash (Matthew Palmer).

  [ dann frazier ]
  * Restrict access to the DRM_I915_HWS_ADDR ioctl (CVE-2008-3831)
  * Don't allow splicing to files opened with O_APPEND (CVE-2008-4554)

 -- Bastian Blank <waldi@debian.org>  Sat, 18 Oct 2008 12:14:22 +0200

linux-2.6 (2.6.26-8) unstable; urgency=medium

  [ dann frazier ]
  * [x86] Fix broken LDT access in VMI (CVE-2008-4410)
  * ata: Fix off-by-one-error that causes errors when reading a
    block on the LBA28-LBA48 boundary
  * [s390] prevent ptrace padding area read/write in 31-bit mode
    (CVE-2008-1514)

  [ Bastian Blank ]
  * Fix generation of i386 Xen image information.
  * [i386] Restrict the usage of long NOPs. (closes: #464962)
  * Fix access to uninitialized user keyring. (closes: #500279)
  * [x86] Fix detection of non-PNP RTC devices. (closes: #499230)

 -- Bastian Blank <waldi@debian.org>  Thu, 09 Oct 2008 12:07:21 +0200

linux-2.6 (2.6.26-7) unstable; urgency=low

  [ Bastian Blank ]
  * [xen] Add SuSE Xen patch. (closes: #495895)
  * Only register notifiers in braille console if used, fixes Insert key.
    (closes: #494374)
  * Fix ACPI EC GPE storm detection. (closes: #494546)
  * Disable useless support for ISP1760 USB host controller.
    (closes: #498304)
  * rt61pci: Add a sleep after firmware upload. (closes: #498828)

  [ Stephen R. Marenka ]
  * [m68k] Set CONFIG_ATARI_ETHERNEC=m for atari, since it only works
    in modular form.
  * [m68k] Enable CONFIG_ADB_PMU68K=y for mac.
  * [m68k] Add atari-aranym-nf-wrappers.diff patch to fix atari LBD
    problems, set CONFIG_LBD=y for atari.

  [ Martin Michlmayr ]
  * [arm/orion5x] Enable CONFIG_ATALK (requested by Ben Schwarz).
  * [arm/versatile] Enable CONFIG_VFP. (closes: #499463)
  * ath5k: Fix bad udelay calls on AR5210 code (Nick Kossifidis).
  * [arm] No longer disable ATH5K.

  [ dann frazier ]
  * Add missing capability checks in sbni_ioctl (CVE-2008-3525)

 -- Bastian Blank <waldi@debian.org>  Wed, 01 Oct 2008 09:02:30 +0200

linux-2.6 (2.6.26-6) unstable; urgency=low

  [ maximilian attems ]
  * [openvz] Enable checkpointing. (closes: #497292)

  [ Bastian Blank ]
  * Allow forced module loading again. (closes: #494144)
  * Set IEEE 802.11 (wireless) regulatory domain default to EU.
    (closes: #497971)
  * [i386] Enable IDE ACPI support. Override ABI changes. (closes: #470528)
  * [i386/686-bigmem] Promote to generic subarch. (closes: #476120)

  [ Martin Michlmayr ]
  * Fix dead 21041 ethernet after ifconfig down (Thomas Bogendoerfer).

  [ dann frazier ]
  * [hppa] Enable the FPU before using it, fixes booting on A500s
    with our CONFIG_PRINTK_TIME=y setting. (closes: #499458)

 -- Bastian Blank <waldi@debian.org>  Wed, 24 Sep 2008 12:06:47 +0200

linux-2.6 (2.6.26-5) unstable; urgency=low

  [ Martin Michlmayr ]
  * Backport power-off method for Kurobox Pro.
  * [arm/versatile] Really enable CONFIG_RTC_DRV_PL031 (closes: #484432).

  [ Stephen R. Marenka ]
  * [m68k] Set CONFIG_LBD=n for atari, since it conflicts with nfblock.

  [ Bastian Blank ]
  * Reenable SiS SATA support. (closes: #496603)
  * [amd64,i386] Disable new-style SiS PATA support.
  * Add stable release 2.6.26.4:
    - sata_mv: don't issue two DMA commands concurrently
    - KVM: MMU: Fix torn shadow pte
    - x86: work around MTRR mask setting, v2
    - nfsd: fix buffer overrun decoding NFSv4 acl (CVE-2008-3915)
    - sunrpc: fix possible overrun on read of /proc/sys/sunrpc/transports
      (CVE-2008-3911)
    - r8169: balance pci_map / pci_unmap pair
    - tg3: Fix firmware event timeouts
    - crypto: authenc - Avoid using clobbered request pointer
    - sparc64: Fix cmdline_memory_size handling bugs.
    - sparc64: Fix overshoot in nid_range().
    - ipsec: Fix deadlock in xfrm_state management. (closes: #497796)
    - sctp: fix random memory dereference with SCTP_HMAC_IDENT option.
    - sctp: correct bounds check in sctp_setsockopt_auth_key
    - sch_prio: Fix nla_parse_nested_compat() regression
    - sctp: add verification checks to SCTP_AUTH_KEY option
    - sctp: fix potential panics in the SCTP-AUTH API.
    - udp: Drop socket lock for encapsulated packets
    - pkt_sched: Fix actions referencing
    - pkt_sched: Fix return value corruption in HTB and TBF.
    - netns: Add network namespace argument to rt6_fill_node() and
      ipv6_dev_get_saddr()
    - ipv6: Fix OOPS, ip -f inet6 route get fec0::1, linux-2.6.26,
      ip6_route_output, rt6_fill_node+0x175 (CVE-2008-3686)
    - AX.25: Fix sysctl registration if !CONFIG_AX25_DAMA_SLAVE
    - mm: make setup_zone_migrate_reserve() aware of overlapping nodes
    - 8250: improve workaround for UARTs that don't re-assert THRE correctly
    - rtc_time_to_tm: fix signed/unsigned arithmetic
    - drivers/char/random.c: fix a race which can lead to a bogus BUG()
    - cifs: fix O_APPEND on directio mounts
    - atl1: disable TSO by default
    - forcedeth: fix checksum flag
    - bio: fix bio_copy_kern() handling of bio->bv_len
    - bio: fix __bio_copy_iov() handling of bio->bv_len
    - ALSA: oxygen: prevent muting of nonexistent AC97 controls
    - S390 dasd: fix data size for PSF/PRSSD command
    - x86: fix "kernel won't boot on a Cyrix MediaGXm (Geode)"
    - x86: work around MTRR mask setting
    - USB: cdc-acm: don't unlock acm->mutex on error path
    - binfmt_misc: fix false -ENOEXEC when coupled with other binary handlers
    - fbdefio: add set_page_dirty handler to deferred IO FB
    - eeepc-laptop: fix use after free
    - PCI: fix reference leak in pci_get_dev_by_id()
    - cramfs: fix named-pipe handling
  * Override ABI changes.
  * [hppa] Disable new-style RTC support. Override ABI changes.

  [ maximilian attems ]
  * openvz: Add upstream fixes up to 24cebf40278cb071ff8b. (closes: #497528)

 -- Bastian Blank <waldi@debian.org>  Wed, 10 Sep 2008 12:55:16 +0200

linux-2.6 (2.6.26-4) unstable; urgency=low

  [ maximilian attems ]
  * x86: Reset ACPI_PROCFS_POWER for Lenny as buggy apps depend on it.
    (closes: #495541)
  * x86: ACPI: Fix thermal shutdowns
  * openvz: Add upstream fixes up to 0f14912e3d2251aff. (closes: #494384)
  * Add stable release 2.6.26.3:
    - USB: fix interface unregistration logic
    - usb-storage: unusual_devs entries for iRiver T10 and Datafab CF+SM reader
    - usb-serial: don't release unregistered minors
    - usb-storage: revert DMA-alignment change for Wireless USB
    - usb-storage: automatically recognize bad residues
    - USB: ftdi_sio: Add USB Product Id for ELV HS485
    - qla2xxx: Set an rport's dev_loss_tmo value in a consistent manner.
    - dccp: change L/R must have at least one byte in the dccpsf_val field
      (CVE-2008-3276)
    - KVM: Avoid instruction emulation when event delivery is pending
    - cs5520: add enablebits checking
    - acer-wmi: Fix wireless and bluetooth on early AMW0 v2 laptops
    - USB: usb-storage: quirk around v1.11 firmware on Nikon D4
    - radeonfb: fix accel engine hangs
    - radeon: misc corrections
    - sparc64: Fix global reg snapshotting on self-cpu.
    - sparc64: Do not clobber %g7 in setcontext() trap.
    - sparc64: Fix end-of-stack checking in save_stack_trace().
    - sparc64: Fix recursion in stack overflow detection handling.
    - sparc64: Make global reg dumping even more useful.
    - sparc64: Implement IRQ stacks.
    - sparc64: Handle stack trace attempts before irqstacks are setup.
    - PCI: Limit VPD length for Broadcom 5708S
    - ide: it821x in pass-through mode segfaults in 2.6.26-stable
    - syncookies: Make sure ECN is disabled
    - USB: ftdi_sio: add support for Luminance Stellaris Evaluation/Development
      Kits
    - i2c: Fix NULL pointer dereference in i2c_new_probed_device
    - SCSI: hptiop: add more PCI device IDs
    - SCSI: ses: fix VPD inquiry overrun
    - SCSI: scsi_transport_spi: fix oops in revalidate
    - CIFS: Fix compiler warning on 64-bit
    - x86: fix spin_is_contended()
    - matrox maven: fix a broken error path
    - i2c: Let users select algorithm drivers manually again
    - CIFS: properly account for new user= field in SPNEGO upcall string
      allocation
    - x86: fix setup code crashes on my old 486 box
    - KVM: ia64: Fix irq disabling leak in error handling code
    - mlock() fix return values
    - rtl8187: Fix lockups due to concurrent access to config routine
    - KVM: task switch: segment base is linear address
    - KVM: task switch: use seg regs provided by subarch instead of reading
      from GDT
    - KVM: task switch: translate guest segment limit to virt-extension byte
      granular field
    - r8169: avoid thrashing PCI conf space above RTL_GIGA_MAC_VER_06
    - sparc64: FUTEX_OP_ANDN fix
    - posix-timers: do_schedule_next_timer: fix the setting of ->si_overrun
    - posix-timers: fix posix_timer_event() vs dequeue_signal() race
    - vt8623fb: fix kernel oops
    - ide-cd: fix endianity for the error message in cdrom_read_capacity
    - qla2xxx: Add dev_loss_tmo_callbk/terminate_rport_io callback support.
    - random32: seeding improvement
    - CIFS: mount of IPC$ breaks with iget patch
    - CIFS: if get root inode fails during mount, cleanup tree connection
    - crypto: padlock - fix VIA PadLock instruction usage with
      irq_ts_save/restore()
    - ipvs: Fix possible deadlock in estimator code
    - SCSI: block: Fix miscalculation of sg_io timeout in CDROM_SEND_PACKET
      handler.
    - ALSA: asoc: restrict sample rate and size in Freescale MPC8610 sound
      drivers
    - ALSA: ASoC: fix SNDCTL_DSP_SYNC support in Freescale 8610 sound drivers
    - USB: pl2023: Remove USB id (4348:5523) handled by ch341
    - relay: fix "full buffer with exactly full last subbuffer" accounting
      problem
    - ipv6: Fix ip6_xmit to send fragments if ipfragok is true
    - x86: amd opteron TOM2 mask val fix

  [ dann frazier ]
  * [ia64] Fix boot-time hang w/ PRINTK_TIME by ensuring that cpu0 can access
    per-cpu vars in early boot
  * delay calls to sched_clock() until after sched_clock_init() to prevent
    inaccurate printk timings on ia64 and presumably other architectures

  [ Ian Campbell ]
  * [xen] import upstream fix to fb-defio driver used by Xen framebuffer.

  [ Bastian Blank ]
  * [powerpc] Enable proper RTC support. (closes: #484693)

  [ Martin Michlmayr ]
  * Add Marvell Orion fixes:
    - sata_mv: add the Gen IIE flag to the SoC devices.
    - sata_mv: don't avoid clearing interrupt status on SoC host adapters

  [ dann frazier ]
  * Fix overflow condition in sctp_setsockopt_auth_key (CVE-2008-3526)
  * Fix panics that may occur if SCTP AUTH is disabled (CVE-2008-3792)
  * [x86] Fix memory leak in the copy_user routine
    (CVE-2008-0598, closes: #490910)

 -- Bastian Blank <waldi@debian.org>  Thu, 28 Aug 2008 08:46:42 +0200

linux-2.6 (2.6.26-3) unstable; urgency=low

  [ Bastian Blank ]
  * Disable Emagic Audiowerk 2 soundcard support. The PCI IDs clashes with
    many DVB cards.
  * Update VServer patch to 2.3.0.35.
  * [armel/versatile] Override ABI changes.
  * [i386/686-bigmem] Add VServer image.

  [ Aurelien Jarno ]
  * [armel/versatile] Disable CONFIG_NO_HZ, CONFIG_HIGH_RES_TIMERS for
    dynticks. (closes: #494842)

  [ Martin Michlmayr ]
  * Fix PCIe on the Kurobox Pro (Lennert Buytenhek).
  * Fix regressions caused by the "use software GSO for SG+CSUM capable
    netdevices" patch:
    - loopback: Enable TSO (Herbert Xu)
    - net: Preserve netfilter attributes in skb_gso_segment using
      __copy_skb_header (Herbert Xu)

  [ dann frazier ]
  * [amd64] Fix typo in TOM2 mask value, preventing a hang on some opteron
    systems. (closes: #494365)

 -- Bastian Blank <waldi@debian.org>  Mon, 18 Aug 2008 15:34:38 +0200

linux-2.6 (2.6.26-2) unstable; urgency=low

  [ Bastian Blank ]
  * [powerpc] Install arch/powerpc/lib/crtsavres.o into the headers, it is
    used during module linking.
  * Add stable release 2.6.26.1:
    - Fix off-by-one error in iov_iter_advance()
    - ath5k: don't enable MSI, we cannot handle it yet
    - b43legacy: Release mutex in error handling code
    - cpufreq acpi: only call _PPC after cpufreq ACPI init funcs got called already
    - VFS: increase pseudo-filesystem block size to PAGE_SIZE
    - markers: fix markers read barrier for multiple probes
    - tmpfs: fix kernel BUG in shmem_delete_inode
    - mpc52xx_psc_spi: fix block transfer
    - ixgbe: remove device ID for unsupported device
    - UML - Fix boot crash
    - eCryptfs: use page_alloc not kmalloc to get a page of memory
    - x86: fix kernel_physical_mapping_init() for large x86 systems
    - DVB: cx23885: SRAM changes for the 885 and 887 silicon parts
    - DVB: cx23885: Reallocated the sram to avoid concurrent VIDB/C issues
    - DVB: cx23885: DVB Transport cards using DVB port VIDB/TS1 did not stream
    - DVB: cx23885: Ensure PAD_CTRL is always reset to a sensible default
    - V4L: cx23885: Bugfix for concurrent use of /dev/video0 and /dev/video1
    - V4L: saa7134: Copy tuner data earlier to avoid overwriting manual tuner type
    - V4L: uvcvideo: Add support for Medion Akoya Mini E1210 integrated webcam
    - V4L: uvcvideo: Make input device support optional
    - V4L: uvcvideo: Don't free URB buffers on suspend
    - V4L: uvcvideo: Use GFP_NOIO when allocating memory during resume
    - V4L: uvcvideo: Fix a buffer overflow in format descriptor parsing
    - DVB: dib0700: add support for Hauppauge Nova-TD Stick 52009
    - V4L: cx18: Upgrade to newer firmware & update documentation
    - ALSA: trident - pause s/pdif output
    - myri10ge: do not use mgp->max_intr_slots before loading the firmware
    - myri10ge: do not forget to setup the single slice pointers
    - iop-adma: fix platform driver hotplug/coldplug
    - sparc64: Do not define BIO_VMERGE_BOUNDARY.
    - sparc64: Fix cpufreq notifier registry.
    - sparc64: Fix lockdep issues in LDC protocol layer.
    - tcp: Clear probes_out more aggressively in tcp_ack().
    - ARM: fix fls() for 64-bit arguments
    - vmlinux.lds: move __attribute__((__cold__)) functions back into final .text section
    - rtc-at91rm9200: avoid spurious irqs
    - ide-cd: fix oops when using growisofs
    - x86: fix crash due to missing debugctlmsr on AMD K6-3
    - cpusets: fix wrong domain attr updates
    - proc: fix /proc/*/pagemap some more
    - Fix build on COMPAT platforms when CONFIG_EPOLL is disabled
    - markers: fix duplicate modpost entry
    - x86, suspend, acpi: enter Big Real Mode
    - USB: fix usb serial pm counter decrement for disconnected interfaces
    - x86 reboot quirks: add Dell Precision WorkStation T5400
    - Fix typos from signal_32/64.h merge
    - rcu: fix rcu_try_flip_waitack_needed() to prevent grace-period stall
    - Patch Upstream: x86 ptrace: fix PTRACE_GETFPXREGS error
    - KVM: MMU: Fix potential race setting upper shadow ptes on nonpae hosts
    - KVM: MMU: nuke shadowed pgtable pages and ptes on memslot destruction
    - KVM: x86 emulator: Fix HLT instruction
    - KVM: VMX: Add ept_sync_context in flush_tlb
    - KVM: mmu_shrink: kvm_mmu_zap_page requires slots_lock to be held
    - KVM: SVM: fix suspend/resume support
    - KVM: VMX: Fix a wrong usage of vmcs_config
    - isofs: fix minor filesystem corruption
    - quota: fix possible infinite loop in quota code
    - hdlcdrv: Fix CRC calculation.
    - ipv6: __KERNEL__ ifdef struct ipv6_devconf
    - ipv6: use timer pending
    - udplite: Protection against coverage value wrap-around
    - pxamci: trivial fix of DMA alignment register bit clearing
  * [sparc] Install asm-sparc headers again.
  * Force RTC on by default and set clock on startup. Override ABI changes.
  * [i386, amd64] Make the CMOS RTC support builtin. (closes: #493567)
  * Add stable release 2.6.26.2:
    - sound: ensure device number is valid in snd_seq_oss_synth_make_info
    - Ath5k: kill tasklets on shutdown
    - Ath5k: fix memory corruption
    - vfs: fix lookup on deleted directory
    - ALSA: emu10k1 - Fix inverted Analog/Digital mixer switch on Audigy2
    - ALSA: hda - Add missing Thinkpad Z60m support
    - ALSA: hda - Fix DMA position inaccuracy
    - ALSA: hda - Fix wrong volumes in AD1988 auto-probe mode
    - Add compat handler for PTRACE_GETSIGINFO
    - Bluetooth: Signal user-space for HIDP and BNEP socket errors
    - Input: i8042 - add Acer Aspire 1360 to nomux blacklist
    - Input: i8042 - add Gericom Bellagio to nomux blacklist
    - Input: i8042 - add Intel D845PESV to nopnp list
    - jbd: fix race between free buffer and commit transaction
    - NFS: Ensure we zap only the access and acl caches when setting new acls
    - SCSI: ch: fix ch_remove oops
    - linear: correct disk numbering error check
    - netfilter: xt_time: fix time's time_mt()'s use of do_div()
    - Kprobe smoke test lockdep warning
    - Close race in md_probe
    - x86: io delay - add checking for NULL early param
    - x86: idle process - add checking for NULL early param
    - SCSI: bsg: fix bsg_mutex hang with device removal
    - netfilter: nf_nat_sip: c= is optional for session
    - romfs_readpage: don't report errors for pages beyond i_size
    - ftrace: remove unneeded documentation

  [ Martin Michlmayr ]
  * METH: fix MAC address setup (Thomas Bogendoerfer)
  * Export the reset button of the QNAP TS-409.
  * net: use software GSO for SG+CSUM capable netdevices (Lennert Buytenhek)

  [ dann frazier ]
  * device_create interface changed between 2.6.26 and 2.6.27; adjust hpilo
    backport appropriately. Fixes a NULL pointer dereference in ilo_probe().

 -- Bastian Blank <waldi@debian.org>  Fri, 08 Aug 2008 08:09:00 +0200

linux-2.6 (2.6.26-1) unstable; urgency=low

  * New upstream release see http://kernelnewbies.org/Linux_2_6_26
    - UDF 2.50 support. (closes: #480910)
    - mmc: increase power up delay (closes: #481190)
    - snd-hda-intel suspend troubles fixed. (closes: #469727, #481613, #480034)
    - cifs QueryUnixPathInfo fix (closes: #480995)
    - r8169 oops in r8169_get_mac_version (closes: #471892)
    - netfilter headers cleanup (closes: #482331)
    - iwlwifi led support (closes: #469095)
    - ath5k associates on AR5213A (closes: #463785)
    - T42 suspend fix (closes: #485873)
    - cpuidle acpi driver: fix oops on AC<->DC (closes: #477201)
    - opti621 ide fixes (closes: #475561)
    - ssh connection hangs with mac80211 (closes: #486089)
    - ocfs2: Allow uid/gid/perm changes of symlinks (closes: #479475)
    - xircom_tulip_cb: oboslete driver removed (closes: #416900)
    - r8169 properly detect link status (closes: #487586)
    - iwl3945 connection + support fixes (closes: #481436, #482196)
    - longrun cpufreq min freq fix (closes: #468149)
    - emux midi synthesizer SOFT_PEDAL-release event (closes: #474312)
    - vmemmap fixes to use smaller pages (closes: #483489)
    - x86 freeze fixes (closes: #482100, #482074)
    - xen boot failure fix (closes: #488284)
    - gdb read floating-point and SSE registers (closes: #485375)
    - USB_PERSIST is default on (closes: #489963)
    - alsa snd-hda Dell Inspiron fix (closes: #490649)
    - ipw2200: queue direct scans (closes: #487721)
    - better gcc-4.3 support (closes: #492301)
    - iwl3945 monitor mode. (closes: #482387)

  [ maximilian attems ]
  * topconfig set CRYPTO_CTS, SND_PCSP, SND_AW2, IWL4965_LEDS, IWL3945_LEDS,
    RT2400PCI_LEDS, RT2500PCI_LEDS, RT61PCI_LEDS, RT2500USB_LEDS,
    RT73USB_LEDS, NF_CT_PROTO_DCCP, BRIDGE_EBT_NFLOG, IWLWIFI_RFKILL,
    USB_SERIAL_SPCP8X5, USB_STORAGE_CYPRESS_ATACB, DVB_ISL6405, DVB_AU8522,
    VIDEO_EM28XX_DVB, VIDEO_CX18, VIDEO_AU0828, SOC_CAMERA_MT9M001,
    SOC_CAMERA_MT9V022, DVB_TUNER_ITD1000, VIDEO_PVRUSB2_DVB, USB_C67X00_HCD,
    USB_ISP1760_HCD, HTC_PASIC3, I2C_PCA_PLATFORM, TOUCHSCREEN_WM97XX,
    JOYSTICK_ZHENHUA, SFC, ACCESSIBILITY, UIO_SMX, LOGIRUMBLEPAD2_FF,
    A11Y_BRAILLE_CONSOLE, EDS_TRIGGER_DEFAULT_ON, VIDEO_ALLOW_V4L1, ATA_ACPI,
    SATA_PMP, ATA_SFF, USB_SERIAL_MOTOROLA, USB_WDM, MAC80211_MESH,
    IPV6_MROUTE, IPV6_PIMSM_V2, MTD_AR7_PARTS, SENSORS_IBMAEM, PATA_SCH,
    CGROUP_DEVICE, USB_ISIGHTFW, HW_RANDOM_VIRTIO, RTC_DRV_FM3130,
    USB_VIDEO_CLASS, CIFS_DFS_UPCALL.
  * [amd64, i386]: KVM_CLOCK, KVM_GUEST, ISCSI_IBFT_FIND, ISCSI_IBFT, THERMAL,
    EEEPC_LAPTOP, FB_N411, THERMAL_HWMON.
  * [amd64]: Enable SCSI_DPT_I2O as 64 bit now.
  * Reenable USB_SERIAL_EDGEPORT, USB_SERIAL_EDGEPORT_TI. (closes: #480195)
  * Enable TCP_MD5SIG for BGP sessions. (closes: #443742)
  * Add recognised alsa cards to bug report.
  * topconfig: Enable HYSDN, no longer broken on smp.
  * Add request_firmware patch for keyspan. (closes: #448900)
  * [x86]: Enable dma engine. (closes: #473331)
  * [ppc64]: Enable IBMEBUS and EHEA. (closes: #484888)
  * topconfig: Enable PROFILING across all flavours. (closes: #484885)
  * 486: enable OLPC support thanks Andres Salomon for merge.
    Kconfig variable patch by Robert Millan (closes: #485063).
  * Add request_firmware patch for ip2.
  * Add request_firmware patch for acenic. (closes: #284221)
  * [x86, ia64]: Set HPET_RTC_IRQ. (closes: #479709, #476970)
  * [ppc]: Set SND_VIRMIDI. (closes: #290090)
  * Fallback for userspace compatibility to old IEEE 1394 FireWire stack.
    (closes: #451367, #475295, #478419)
  * [x86]: Enable modular FB_UVESA. (closes: #473180)
  * JFFS2 enable summary and compressor support. (closes: #488242)
  * Add OLPC sdhci quirks. Thanks Andres Salomon <dilinger@debian.org>
    (closes: #485192)
  * [ppc]: Enable RTC_DRV_PPC. (closes: #484693) Thanks for the patch to
    Geoff Levand <geoffrey.levand@am.sony.com>.
  * Enable BLK_DEV_BSG for SG v4 support.
  * [amd64] Enable default disabled memtest boot param.
  * topconfig: Enable PATA_SIS instead of SATA_SIS. (closes: #485609)
  * Add OpenVZ countainer flavour for amd64, i386. (closes: #392015)
  * atl1e driver for Atheros(R) L1e Fast Ethernet. (closes: #492029)
  * [ALSA] hda - Add ICH9 controller support (8086:2911)
  * [ALSA] hda - support intel DG33 motherboards
  * HP iLO driver
  * Input: i8042 - add Arima-Rioworks HDAMB board to noloop list
    (closes: #489190) thanks Guillaume Morin <guillaume@morinfr.org>

  [ Martin Michlmayr ]
  * [arm/orion5x] Update the config to reflect upstream renaming this
    subarch.
  * [arm/orion5x] Add some patches from Marvell's Orion tree:
    - Feroceon: speed up flushing of the entire cache
    - support for 5281 D0 stepping
    - cache align destination pointer when copying memory for some processors
    - cache align memset and memzero
    - DMA engine driver for Marvell XOR engine
    - Orion hardware watchdog support
  * [arm/orion5x] Enable NETCONSOLE.
  * [arm/orion5x] Disable more SCSI drivers.
  * [arm/ixp4xx] Disable most ATA and more SCSI and network drivers.
  * [arm/versatile] Enable CONFIG_RTC_DRV_PL031 (closes: #484432).
  * [arm/iop32x, arm/ixp4xx, arm/versatile] Enable ARM_THUMB (closes: #484524).
  * [arm/iop32x] Add LED driver for Thecus N2100 (Riku Voipio).
  * [mips/r5k-ip32] Enable USB.
  * [arm/orion5x, arm/iop32x, arm/ixp4xx, mipsel/r5k-cobalt] Enable HAMRADIO
    on the request of Heinz Janssen.
  * [arm/orion5x] Add support for QNAP TS-409 and HP mv2120; thanks
    Sylver Bruneau.
  * [mips] Add patches from Thomas Bogendoerfer:
    - gbefb: fix cmap FIFO timeout (closes: #487257)
    - IP32: Enable FAST-20 for onboard scsi
    - IP32: SGI O2 sound driver
  * [arm/ixp4xx] Add support for Freecom FSG-3 (Rod Whitby).
  * [arm/ixp4xx] Enable CONFIG_MACH_DSMG600.
  * [arm/iop32x] Unset NET_DMA since it actually leads to worse network
    performance.
  * [arm/orion5x] Fix a boot crash on the Kurobox Pro.
  * [arm/orion5x] use better key codes for the TS-209/TS-409 buttons
  * [arm/orion5x] export red SATA lights on TS-409, fix SATA presence/activity
  * [arm] Enable KEXEC (closes: #492268).
  * [arm/orion5x] Enable USB_PRINTER, requested by Mike Arthur.
  * [arm/orion5x] Enable binfmt aout, x25, wireless and ATM.
  * [arm/iop32x, arm/orion5x] Enable USB_SISUSBVGA.
  * [arm] xfs: pack some shortform dir2 structures for the ARM old ABI
    architecture (closes: #414932).

  [ Ian Campbell ]
  * Readme.build updated on how to generate orig tarballs.
  * Forward port vmlinuz-target.patch.
  * Enable Xen save/restore and memory ballooning for Xen enabled kernels.

  [ Bastian Blank ]
  * [powerpc/powerpc-miboot] Disable. (closes: #481358)
  * [powerpc/powerpc64] Support IBM Cell based plattforms and PS3.
    (closes: #462529)
  * [s390] Synchronize block device, network bridge, network scheduler and CRC
    support.
  * [s390] Enable support for PCI-attached cryptographic adapters.
  * Use control group as base for group CPU scheduler. This reenabled
    traditional nice behaviour. (closes: #489223)
  * Bump yaird dependencies to at least 0.0.13.
  * Reenable SECCOMP. There is no longer additional overhead.
    (closes: #474648)
  * Export symbol required for MOL again. (closes: #460667)
  * [powerpc/powerpc64] Fix console selection in LPAR environment.
    (closes: #492703)
  * Fix several userspace compatibility problems.

  [ Christian T. Steigies ]
  * [m68k] enable SERIAL_CONSOLE for amiga and atari

  [ Thiemo Seufer ]
  * [mips] Fix logic bug in atomic_sub_if_positive.

  [ Stephen R. Marenka ]
  * [m68k] Update pending m68k patches.
  * [m68k] Enable nfcon and nfblock for atari.
  * [m68k] Change compiler to default.

  [ Aurelien Jarno ]
  * [arm/versatile] Switch scsi/ext3/smc91x to modules now that we have proper
    d-i support. Remove options defined in toplevel config file.

 -- Bastian Blank <waldi@debian.org>  Wed, 30 Jul 2008 10:17:29 +0200

linux-2.6 (2.6.25-7) unstable; urgency=high

  * Add stable release 2.6.25.10:
    - TTY: fix for tty operations bugs (CVE-2008-2812)
    - sched: fix cpu hotplug
    - IB/mthca: Clear ICM pages before handing to FW
    - DRM: enable bus mastering on i915 at resume time
    - x86: shift bits the right way in native_read_tscp
    - x86_64 ptrace: fix sys32_ptrace task_struct leak (CVE-2008-3077)
    - ptrace GET/SET FPXREGS broken
    - futexes: fix fault handling in futex_lock_pi
    - x86: fix cpu hotplug crash
  * Add stable release 2.6.25.11:
    - x86: fix ldt limit for 64 bit

 -- maximilian attems <maks@debian.org>  Mon, 14 Jul 2008 10:58:14 +0200

linux-2.6 (2.6.25-6) unstable; urgency=high

  [ maximilian attems ]
  * Add stable release 2.6.25.7:
    - double-free of inode on alloc_file() failure exit in create_write_pipe()
    - m68k: Add ext2_find_{first,next}_bit() for ext4
    - bluetooth: fix locking bug in the rfcomm socket cleanup handling
    - serial: fix enable_irq_wake/disable_irq_wake imbalance in serial_core.c
    - bttv: Fix a deadlock in the bttv driver (closes: #487594)
    - forcedeth: msi interrupts
    - CPUFREQ: Fix format string bug.
    - mmc: wbsd: initialize tasklets before requesting interrupt
    - ecryptfs: fix missed mutex_unlock
    - mac80211: send association event on IBSS create
    - bluetooth: rfcomm_dev_state_change deadlock fix
    - sunhv: Fix locking in non-paged I/O case.
    - cassini: Only use chip checksum for ipv4 packets.
    - ipwireless: Fix blocked sending
    - net: Fix call to ->change_rx_flags(dev, IFF_MULTICAST) in
      dev_change_flags()
    - fbdev: export symbol fb_mode_option
    - ipsec: Use the correct ip_local_out function
    - tcp: fix skb vs fack_count out-of-sync condition
    - tcp FRTO: Fix fallback to conventional recovery
    - tcp FRTO: SACK variant is errorneously used with NewReno
    - tcp FRTO: work-around inorder receivers
    - tcp: Fix inconsistency source (CA_Open only when !tcp_left_out(tp))
    - l2tp: avoid skb truesize bug if headroom is increased
    - l2tp: Fix possible WARN_ON from socket code when UDP socket is closed
    - l2tp: Fix possible oops if transmitting or receiving when tunnel goes down
    - ax25: Fix NULL pointer dereference and lockup.
    - sound: emu10k1 - fix system hang with Audigy2 ZS Notebook PCMCIA card
    - tcp: Allow send-limited cwnd to grow up to max_burst when gso disabled
    - tcp: Limit cwnd growth when deferring for GSO
    - af_key: Fix selector family initialization.
    - hgafb: resource management fix
    - cifs: fix oops on mount when CONFIG_CIFS_DFS_UPCALL is enabled
    - b43: Fix controller restart crash
    - ssb: Fix context assertion in ssb_pcicore_dev_irqvecs_enable
    - eCryptfs: protect crypt_stat->flags in ecryptfs_open()
    - cciss: add new hardware support
    - ecryptfs: add missing lock around notify_change
    - ecryptfs: clean up (un)lock_parent
    - Add 'rd' alias to new brd ramdisk driver
    - net_sched: cls_api: fix return value for non-existant classifiers
    - vlan: Correctly handle device notifications for layered VLAN devices
    - IB/umem: Avoid sign problems when demoting npages to integer
    - x86: fix recursive dependencies
    - can: Fix copy_from_user() results interpretation
    - Kconfig: introduce ARCH_DEFCONFIG to DEFCONFIG_LIST
    - tcp: TCP connection times out if ICMP frag needed is delayed
    - ALSA: hda - Fix resume of auto-config mode with Realtek codecs
    - netlink: Fix nla_parse_nested_compat() to call nla_parse() directly
  * Add stable release 2.6.25.9:
    - Add return value to reserve_bootmem_node()
    - x86: use BOOTMEM_EXCLUSIVE on 32-bit
    - sctp: Make sure N * sizeof(union sctp_addr) does not overflow.
    - hwmon: (lm85) Fix function RANGE_TO_REG()
    - hwmon: (adt7473) Initialize max_duty_at_overheat before use
    - x86: set PAE PHYSICAL_MASK_SHIFT to 44 bits.
    - Reinstate ZERO_PAGE optimization in 'get_user_pages()' and fix XIP
    - watchdog: hpwdt: fix use of inline assembly
    - Fix ZERO_PAGE breakage with vmware
    - atl1: relax eeprom mac address error check

  [ Martin Michlmayr]
  * [arm/orion5x] Enable INPUT_EVDEV and KEYBOARD_GPIO.

  [ Steve Langasek ]
  * Enable CONFIG_CIFS_EXPERIMENTAL and CONFIG_CIFS_UPCALL, required for
    CIFS mounts to be able to use Kerberos authentication.  Closes: #480663.

  [ Bastian Blank ]
  * Add stable release 2.6.25.8:
    - x86: disable mwait for AMD family 10H/11H CPUs
    - x86: remove mwait capability C-state check
    - nf_conntrack_h323: fix memory leak in module initialization error path
    - nf_conntrack_h323: fix module unload crash
    - nf_conntrack: fix ctnetlink related crash in nf_nat_setup_info()
    - SCSI: sr: fix corrupt CD data after media change and delay
    - ACPICA: Ignore ACPI table signature for Load() operator
    - scsi_host regression: fix scsi host leak
    - b43: Fix possible NULL pointer dereference in DMA code
    - b43: Fix noise calculation WARN_ON
    - virtio_net: Fix skb->csum_start computation
    - opti621: remove DMA support
    - opti621: disable read prefetch
    - Fix tty speed handling on 8250
    - x86-64: Fix "bytes left to copy" return value for copy_from_user()
   * Fix alpha build due too inconsistent kallsyms data.

 -- maximilian attems <maks@debian.org>  Fri, 27 Jun 2008 00:33:53 +0200

linux-2.6 (2.6.25-5) unstable; urgency=low

  [ maximilian attems ]
  [ Bastian Blank ]
  * Reenable VServer images.

  [ maximilian attems ]
  * Add stable release 2.6.25.5:
    - asn1: additional sanity checking during BER decoding (CVE-2008-1673)
  * Add stable release 2.6.25.6:
    - atl1: fix 4G memory corruption bug
    - capabilities: remain source compatible with 32-bit raw legacy capability
      support.
    - usb-serial: Use ftdi_sio driver for RATOC REX-USB60F
    - cpufreq: fix null object access on Transmeta CPU
    - Smack: fuse mount hang fix
    - cgroups: remove node_ prefix_from ns subsystem
    - XFS: Fix memory corruption with small buffer reads
    - x86: don't read maxlvt before checking if APIC is mapped
    - USB: option: add new Dell 5520 HSDPA variant
    - md: do not compute parity unless it is on a failed drive
    - md: fix uninitialized use of mddev->recovery_wait
    - md: fix prexor vs sync_request race
    - HID: split Numlock emulation quirk from HID_QUIRK_APPLE_HAS_FN.
    - USB: do not handle device 1410:5010 in 'option' driver
    - USB: unusual_devs: Add support for GI 0401 SD-Card interface
    - USB: add Telstra NextG CDMA id to option driver
    - USB: fix build errors in ohci-omap.c and ohci-sm501.c
    - USB: add TELIT HDSPA UC864-E modem to option driver
    - memory_hotplug: always initialize pageblock bitmap
    - x86: fix bad pmd ffff810000207xxx(9090909090909090)
    - USB: add Zoom Telephonics Model 3095F V.92 USB Mini External modem to
      cdc-acm
    - x86: prevent PGE flush from interruption/preemption
    - IPoIB: Test for NULL broadcast object in ipiob_mcast_join_finish()
    - i386: fix asm constraint in do_IRQ()
    - i2c-nforce2: Disable the second SMBus channel on the DFI Lanparty NF4
      Expert
    - i2c/max6875: Really prevent 24RF08 corruption
    - brk: make sys_brk() honor COMPAT_BRK when computing lower bound
    - Revert "PCI: remove default PCI expansion ROM memory allocation"
    - PS3: gelic: fix memory leak
    - eCryptfs: remove unnecessary page decrypt call
    - netfilter: nf_conntrack_expect: fix error path unwind in
      nf_conntrack_expect_init()
    - netfilter: xt_connlimit: fix accouning when receive RST packet in
      ESTABLISHED state
    - netfilter: nf_conntrack_ipv6: fix inconsistent lock state in
      nf_ct_frag6_gather()
    - POWERPC Bolt in SLB entry for kernel stack on secondary cpus
    - netfilter: xt_iprange: module aliases for xt_iprange
    - x86: user_regset_view table fix for ia32 on 64-bit
    - x86: if we cannot calibrate the TSC, we panic.
    - CIFS: Fix UNC path prefix on QueryUnixPathInfo to have correct slash
    - x86, fpu: fix CONFIG_PREEMPT=y corruption of application's FPU stack
    - libata: force hardreset if link is in powersave mode
    - x86: fix setup of cyc2ns in tsc_64.c
    - x86: distangle user disabled TSC from unstable
    - x86: disable TSC for sched_clock() when calibration failed
    - pagemap: fix bug in add_to_pagemap, require aligned-length reads of
      /proc/pid/pagemap
    - ext3/4: fix uninitialized bs in ext3/4_xattr_set_handle()
    - proc: calculate the correct /proc/<pid> link count
    - CPUFREQ: Make acpi-cpufreq more robust against BIOS freq changes behind
      our back.
    - USB: remove PICDEM FS USB demo (04d8:000c) device from ldusb
    - types.h: don't expose struct ustat to userspace

  [ Bastian Blank ]
  * Ignore ABI change in internal XFS symbol.

 -- Bastian Blank <waldi@debian.org>  Thu, 12 Jun 2008 08:47:11 +0200

linux-2.6 (2.6.25-4) unstable; urgency=low

  [ maximilian attems ]
  * Fix arm Kconfig logic disabling random drivers. (closes: #481410)
  * Add stable release 2.6.25.4:
    - OHCI: fix regression upon awakening from hibernation
    - V4L/DVB (7473): PATCH for various Dibcom based devices
    - {nfnetlink, ip, ip6}_queue: fix skb_over_panic when enlarging packets
    - dccp: return -EINVAL on invalid feature length
    - md: fix raid5 'repair' operations
    - sparc: Fix SA_ONSTACK signal handling.
    - sparc: Fix fork/clone/vfork system call restart.
    - sparc64: Stop creating dummy root PCI host controller devices.
    - sparc64: Fix wedged irq regression.
    - SPARC64: Fix args to 64-bit sys_semctl() via sys_ipc().
    - serial: Fix sparc driver name strings.
    - sparc: Fix ptrace() detach.
    - sparc: Fix mremap address range validation.
    - sparc: Fix debugger syscall restart interactions.
    - sparc32: Don't twiddle PT_DTRACE in exec.
    - r8169: fix oops in r8169_get_mac_version
    - SCSI: aha152x: Fix oops on module removal
    - SCSI: aha152x: fix init suspiciously returned 1, it should follow
      0/-E convention
    - sch_htb: remove from event queue in htb_parent_to_leaf()
    - i2c-piix4: Blacklist two mainboards
    - SCSI: qla1280: Fix queue depth problem
    - ipvs: fix oops in backup for fwmark conn templates
    - USB: airprime: unlock mutex instead of trying to lock it again
    - rtc: rtc_time_to_tm: use unsigned arithmetic
    - SCSI: libiscsi regression in 2.6.25: fix nop timer handling
    - SCSI: libiscsi regression in 2.6.25: fix setting of recv timer
    - can: Fix can_send() handling on dev_queue_xmit() failures
    - macvlan: Fix memleak on device removal/crash on module removal
    - nf_conntrack: padding breaks conntrack hash on ARM
    - sparc: sunzilog uart order
    - r8169: fix past rtl_chip_info array size for unknown chipsets
    - x86: use defconfigs from x86/configs/*
    - vt: fix canonical input in UTF-8 mode
    - ata_piix: verify SIDPR access before enabling it
    - serial: access after NULL check in uart_flush_buffer()
    - x86: sysfs cpu?/topology is empty in 2.6.25 (32-bit Intel system)
    - XFRM: AUDIT: Fix flowlabel text format ambibuity.
  * Update userspace merged HZ alpha fixed version.
  * Backport netfilter: Move linux/types.h inclusions outside of #ifdef
    __KERNEL__. (closes: #479899)
  * types.h: don't expose struct ustat to userspace. (closes: #429064)

  [ Bastian Blank ]
  * Fix ABI changes from: ipvs: fix oops in backup for fwmark conn templates

 -- maximilian attems <maks@debian.org>  Tue, 27 May 2008 11:46:11 +0200

linux-2.6 (2.6.25-3) unstable; urgency=low

  [ Bastian Blank ]
  * Add stable release 2.6.25.3:
    - sit: Add missing kfree_skb() on pskb_may_pull() failure.
    - sparc: Fix mmap VA span checking.
    - CRYPTO: eseqiv: Fix off-by-one encryption
    - CRYPTO: authenc: Fix async crypto crash in crypto_authenc_genicv()
    - CRYPTO: cryptd: Correct kzalloc error test
    - CRYPTO: api: Fix scatterwalk_sg_chain
    - x86 PCI: call dmi_check_pciprobe()
    - b43: Fix some TX/RX locking issues
    - kprobes/arm: fix decoding of arithmetic immediate instructions
    - kprobes/arm: fix cache flush address for instruction stub
    - b43: Fix dual-PHY devices
    - POWERPC: mpc5200: Fix unterminated of_device_id table
    - reiserfs: Unpack tails on quota files
    - sched: fix hrtick_start_fair and CPU-Hotplug
    - vfs: fix permission checking in sys_utimensat
    - md: fix use after free when removing rdev via sysfs
    - mm: fix usemap initialization
    - 2.6.25 regression: powertop says 120K wakeups/sec

  [ maximilian attems ]
  * Redisable old dup prism54 driver.
  * Reenable accidentaly disabled SIS190. (closes: #478773)
  * Add lmkl patch to unbreak HZ userspace aka perl5.10 build fix.
    (closes: #480130)

  [ Martin Michlmayr ]
  * [armel] Disable some SCSI drives (that are disabled on arm) so the
    ramdisk will fit in flash on NSLU2 (closes: #480310).

 -- maximilian attems <maks@debian.org>  Wed, 14 May 2008 11:16:56 +0200

linux-2.6 (2.6.25-2) unstable; urgency=low

  [ maximilian attems ]
  * Add stable release 2.6.25.1:
    - Fix dnotify/close race (CVE-2008-1375)
    - V4L: Fix VIDIOCGAP corruption in ivtv
    - USB: log an error message when USB enumeration fails
    - USB: OHCI: fix bug in controller resume
    - SCSI: qla2xxx: Correct regression in relogin code.
    - rose: Socket lock was not released before returning to user space
    - x86, pci: fix off-by-one errors in some pirq warnings
    - hrtimer: timeout too long when using HRTIMER_CB_SOFTIRQ
    - RDMA/nes: Fix adapter reset after PXE boot
    - rtc-pcf8583 build fix
    - JFFS2: Fix free space leak with in-band cleanmarkers
    - SELinux: no BUG_ON(!ss_initialized) in selinux_clone_mnt_opts
    - tehuti: check register size (CVE-2008-1675)
    - IPSEC: Fix catch-22 with algorithm IDs above 31
    - alpha: unbreak OSF/1 (a.out) binaries
    - tehuti: move ioctl perm check closer to function start (CVE-2008-1675)
    - aio: io_getevents() should return if io_destroy() is invoked
    - mm: fix possible off-by-one in walk_pte_range()
    - TCP: Increase the max_burst threshold from 3 to tp->reordering.
    - ssb: Fix all-ones boardflags
    - cgroup: fix a race condition in manipulating tsk->cg_list
    - drivers/net/tehuti: use proper capability check for raw IO access
    - tg3: 5701 DMA corruption fix
    - V4L: tea5761: bugzilla #10462: tea5761 autodetection code were broken
    - b43: Workaround invalid bluetooth settings
    - b43: Add more btcoexist workarounds
    - b43: Workaround DMA quirks
    - dm snapshot: fix chunksize sector conversion
    - x86: Fix 32-bit x86 MSI-X allocation leakage
    - RTNETLINK: Fix bogus ASSERT_RTNL warning
    - net: Fix wrong interpretation of some copy_to_user() results.
    - dz: test after postfix decrement fails in dz_console_putchar()
    - RDMA/nes: Free IRQ before killing tasklet
    - S2io: Fix memory leak during free_tx_buffers
    - S2io: Version update for memory leak fix during free_tx_buffers
    - USB: Add HP hs2300 Broadband Wireless Module to sierra.c
    - V4L: cx88: enable radio GPIO correctly
    - hrtimer: raise softirq unlocked to avoid circular lock dependency
    - tcp: tcp_probe buffer overflow and incorrect return value
  * [ide] Add upstream piix patch for asus eee pc. (closes: #479217)

  [ Christian T. Steigies ]
  * [m68k] Add patches for 2.6.25.
  * [m68k] Disable EXT4DEV_FS for now.
  * [m68k] Enable SCSI_MAC_ESP for mac.

  [ Ian Campbell ]
  * [x86]: Enable Xen guest support in all i386 flavours.

  [ Bastian Blank ]
  * Add stable release 2.6.25.2:
    - fix SMP ordering hole in fcntl_setlk() (CVE-2008-1669)

 -- Bastian Blank <waldi@debian.org>  Thu, 08 May 2008 14:46:48 +0200

linux-2.6 (2.6.25-1) unstable; urgency=low

  * New upstream release (closes: #456799, #468440, #475161, #475134, #475441)
    - Add oabi shim for fstatat64 (closes: #462677)

  [ maximilian attems ]
  * topconfig set NOZOMI, CRYPTO_SEQIV, CRYPTO_CTR, CRYPTO_GCM, CRYPTO_CCM,
    CRYPTO_SALSA20, CRYPTO_LZO, CRYPTO_DEV_HIFN_795X, USB_SI470X,
    USB_STKWEBCAM, VIDEO_PVRUSB2_ONAIR_USB2, VIDEO_PVRUSB2_ONAIR_CREATOR,
    VIDEO_EM28XX_ALSA, CRYPTO_DEV_HIFN_795X_RNG, PCF8575, TPS65010, RTL8180,
    ENC28J60, R6040, CAN, NETFILTER_XT_MATCH_OWNER, MAC80211_RC_DEFAULT_PI,
    NETFILTER_XT_TARGET_RATEEST, NETFILTER_XT_TARGET_TCPOPTSTRIP,
    NETFILTER_XT_MATCH_IPRANGE, NETFILTER_XT_MATCH_RATEEST, SND_OXYGEN,
    SND_HIFIER, SND_VIRTUOSO, USB_NET_RNDIS_WLAN, USB_ANNOUNCE_NEW_DEVICES,
    USB_SERIAL_IUU, NET_CLS_FLOW, INFINIBAND_NES, RTC_DRV_R9701,
    RTC_DRV_DS1511, MEMSTICK, SENSORS_W83L786NG, SENSORS_ADS7828, IPWIRELESS,
    RISCOM8, IGB, UTS_NS, IPC_NS, IPV6_ROUTE_INFO, ENCLOSURE_SERVICES,
    SCSI_ENCLOSURE, SENSORS_ADT7473, SCSI_MVSAS, REALTEK_PHY, RTC_DRV_S35390A,
    MEMSTICK_JMICRON_38X, IWL4965_HT.
  * [amd64] Enable CRYPTO_SALSA20_X86_64, EDAC_I3000, EFI, EFI_VARS, I8K,
    PARAVIRT_GUEST, PARAVIRT, VIRTIO_PCI, VIRTIO_BALLOON, SPARSEMEM_VMEMMAP.
  * [amd64, i386]: Enable LEDS_CLEVO_MAIL, INPUT_APANEL, ACER_WMI,
    THINKPAD_ACPI_HOTKEY_POLL, HP_WATCHDOG, THINKPAD_ACPI_VIDEO,
    VIRTION_CONSOLE, ACPI_WMI, IO_DELAY_0X80.
  * topconfig disable PARPORT_PC_FIFO due to instabilities.
    (closes: #366165, #388309, #406056, #407816, #453911)
  * [amd64, i386]: Enable SONYPI_COMPAT for better sony laptop support.
  * topconfig: Enable HID_FF for some HID devices. (closes: #441348)
  * topconfig: Enable IPV6_ROUTER_PREF for multi-homed net. (closes: #449247)
  * topconfig: Set UTF8 as default encoding. (closes: #417324)
  * Tighten yaird dependency. (closes: #403171)
  * Configs general cleanup, centralize USB_NET, disable IRDA_DEBUG.
  * postinst: Nuke confusing postinst message. (closes: #465512)
  * [sparc]: Enable SCSI_SCAN_ASYNC.
  * [i386]: Enable TC1100_WMI, SND_SIS7019, CRYPTO_SALSA20_586.
  * topconfig: Centralize old IEEE80211 stack options. (closes: #470558)
  * control.source.in: Newer standard version without changes.
  * copyright: adapt to latest lintian recommendation.
  * input: Add 4 additional exports for modular speakup and braille support.
  * firewire: Add firewire-git.patch for latest firewire tree features.
  * 686: Set USB_PERSIST for eee pc suspend support. (closes: #468213)
  * topconfig disable PATA_SIS as sis5513 enabled. (closes: #475525)
  * [xen]: Support direct load of bzImage under Xen. (closes: #474509)
    Thanks Ian Campbell <ijc@hellion.org.uk> for patches.
  * [xen]: Module autoprobing support for frontend drivers.
  * [arm]: Don't ovverride topconfig SENSORS_W83792D setting.
    (closes: #477745)

  [ Martin Michlmayr ]
  * [arm/armel] Add a kernel for Orion based devices, such as the QNAP
    TS-109/TS-209.
  * [mips(el)/sb1*] Enable SB1250_MAC (thanks Thomas Bogendoerfer).
  * [mipsel/r5k-cobalt] Enable DUMMY_CONSOLE since this might
    fix the debian-installer startup hang on Qube 2700.
  * [arm/footbridge] Disable KEYS and SECURITY for smaller d-i image.
  * [arm/footbridge] Build NFS as a module to make the image smaller.
  * [mips/r5k-ip32] Don't build in NFS.
  * [mips/r5k-ip32] Use the generic config options for NFS, which will
    enable NFSv4. (closes: #471007)
  * [mips/r5k-ip32] Enable R8169, requested by Giuseppe Sacco.
  * [arm/iop32x] Enable MACH_EM7210. (closes: #473136)
  * [arm/orion] Add patch to set the MAC address on QNAP TS-109/TS-209
    (Lennert Buytenhek).
  * [arm/orion] Add support for Buffalo Linkstation Pro/Live (Byron Bradley).
  * [arm/orion] Fix hang when Write Allocate is enabled (Lennert Buytenhek).
  * [arm/orion] Add support for QNAP TS-409 (Sylver Bruneau).
  * [arm/orion] Add preliminary support for HP mv2120.

  [ Daniel Baumann ]
  * Added patch from unionfs upstream to export release_open_intent symbol.

  [ Gordon Farquharson ]
  * [arm/ixp4xx] Use GPIO LED driver as opposed to ixp4xx LED driver.
  * [arm/ixp4xx] Fix ixp4xx-beeper module so that udev loads it
    automatically.
  * [arm/iop32x] Enable support for the GLAN Tank flash chip (M29W400DB).
  * [arm/iop32x] Do not build the ARTOP PATA driver (PATA_ARTOP).
  * [arm/iop32x] Register the F75375 device in the GLAN Tank platform code.
  * Prevent physmap from calling request_module() too early.
  * [arm/ixp4xx] Fix used_sram_bitmap corruption in qmgr_release_queue().

  [ Aurelien Jarno ]
  * [mips/mipsel] Enable CONFIG_NO_HZ, CONFIG_HIGH_RES_TIMERS for dynticks
    and true high-resolution timers on 4kc-malta and 5kc-malta flavours.
  * [i386, amd64] Set modular VIRTIO, VIRTIO_RING, VIRTIO_BLK, VIRTIO_NET.

  [ Bastian Blank ]
  * Remove binary only firmwares for:
    - Broadcom NetXtremeII 10Gb support
  * Disable now broken drivers:
    - Broadcom NetXtremeII 10Gb support
  * Fix broken drivers:
    - Broadcom NetXtremeII support
  * [powerpc] Use new wrapper install support.
  * [s390] Enable DM_MULTIPATH_EMC.
  * Enable AF_RXRPC, RXKAD, PRINTK_TIME, DEBUG_KERNEL, SCHED_DEBUG,
    TIMER_STATS, DEBUG_FS.
  * Disable R3964, USB_GADGET.
  * [hppa] Enable several filesystems.
  * Make NLS modular.
  * [i386/486] Make ext2 modular.
  * [alpha,amd64,i386] Make ATM modular.
  * [powerpc/powerpc64] Support PA Semi based plattforms. (closes: #463200)
  * Follow upstream change for default TCP congestion control.
    (closes: #477589)

  [ Steve Langasek ]
  * topconfig: Enable CONFIG_CIFS_WEAK_PW_HASH, required for compatibility
    with legacy (pre-NTLM) fileservers.

  [ Christian Perrier ]
  * Debconf template rewrite + mark them as translatable.
    Thanks to Justin B Rye <jbr@edlug.org.uk> for review.

 -- Bastian Blank <waldi@debian.org>  Fri, 25 Apr 2008 16:27:23 +0200

linux-2.6 (2.6.24-6) unstable; urgency=high

  [ Martin Michlmayr ]
  * [armel] Fix FTBFS on armel by enabling CONFIG_USB_USBNET=m in
    armel/config, as it was done for arm/config already.
  * [armel] Add oabi shim for fstatat64 (Riku Voipio)

  [ Gordon Farquharson ]
  * [arm/iop32x] Do not build the ARTOP PATA driver (PATA_ARTOP).
  * [arm/iop32x] Enable MTD_CMDLINE_PARTS.

  [ Kyle McMartin ]
  * [hppa] fix pdc_console panic at boot (closes: #476292).
  * [hppa] properly flush user signal tramps
  * [hppa] special case futex cmpxchg on kernel space NULL (closes: 476285).

 -- Bastian Blank <waldi@debian.org>  Fri, 18 Apr 2008 19:41:30 +0200

linux-2.6 (2.6.24-5) unstable; urgency=low

  [ Gordon Farquharson ]
  * [arm] Enable asix driver (USB_NET_AX8817X).
  * [arm] Enable CONFIG_USB_CATC, CONFIG_USB_KAWETH, CONFIG_USB_PEGASUS,
          and CONFIG_USB_RTL8150.
  * [arm/ixp4xx] Update Ethernet driver (closes: #471062).
  * [arm/ixp4xx] Add HSS driver.

  [ Bastian Blank ]
  * [s390/s390-tape]: Override localversion correctly.
  * Add stable release 2.6.24.3:
    - x86_64: CPA, fix cache attribute inconsistency bug
    - bonding: fix NULL pointer deref in startup processing
    - POWERPC: Revert chrp_pci_fixup_vt8231_ata devinit to fix libata on pegasos
    - PCMCIA: Fix station address detection in smc
    - SCSI: gdth: scan for scsi devices
    - USB: fix pm counter leak in usblp
    - S390: Fix futex_atomic_cmpxchg_std inline assembly.
    - genirq: do not leave interupts enabled on free_irq
    - hrtimer: catch expired CLOCK_REALTIME timers early
    - hrtimer: check relative timeouts for overflow
    - SLUB: Deal with annoying gcc warning on kfree()
    - hrtimer: fix *rmtp/restarts handling in compat_sys_nanosleep()
    - hrtimer: fix *rmtp handling in hrtimer_nanosleep()
    - Disable G5 NAP mode during SMU commands on U3
    - Be more robust about bad arguments in get_user_pages()
    - AUDIT: Increase skb->truesize in audit_expand
    - BLUETOOTH: Add conn add/del workqueues to avoid connection fail.
    - INET: Prevent out-of-sync truesize on ip_fragment slow path
    - INET_DIAG: Fix inet_diag_lock_handler error path.
    - IPCOMP: Fetch nexthdr before ipch is destroyed
    - IPCOMP: Fix reception of incompressible packets
    - IPV4: fib: fix route replacement, fib_info is shared
    - IPV4: fib_trie: apply fixes from fib_hash
    - PKT_SCHED: ematch: oops from uninitialized variable (resend)
    - SELinux: Fix double free in selinux_netlbl_sock_setsid()
    - TC: oops in em_meta
    - TCP: Fix a bug in strategy_allowed_congestion_control
    - SCSI: sd: handle bad lba in sense information
    - Fix dl2k constants
    - XFS: Fix oops in xfs_file_readdir()
    - hugetlb: add locking for overcommit sysctl
    - inotify: fix check for one-shot watches before destroying them
    - NFS: Fix a potential file corruption issue when writing
    - NETFILTER: nf_conntrack_tcp: conntrack reopening fix
    - SPARC/SPARC64: Fix usage of .section .sched.text in assembler code.
  * Add stable release 2.6.24.4:
    - S390 futex: let futex_atomic_cmpxchg_pt survive early functional tests.
    - slab: NUMA slab allocator migration bugfix
    - relay: fix subbuf_splice_actor() adding too many pages
    - BLUETOOTH: Fix bugs in previous conn add/del workqueue changes.
    - SCSI advansys: Fix bug in AdvLoadMicrocode
    - async_tx: avoid the async xor_zero_sum path when src_cnt > device->max_xor
    - aio: bad AIO race in aio_complete() leads to process hang
    - jbd: correctly unescape journal data blocks
    - jbd2: correctly unescape journal data blocks
    - zisofs: fix readpage() outside i_size
    - NETFILTER: nfnetlink_log: fix computation of netlink skb size
    - NETFILTER: nfnetlink_queue: fix computation of allocated size for netlink skb
    - NETFILTER: xt_time: fix failure to match on Sundays
    - sched_nr_migrate wrong mode bits
    - nfsd: fix oops on access from high-numbered ports
    - sched: fix race in schedule()
    - SCSI: mpt fusion: don't oops if NumPhys==0
    - SCSI: gdth: fix to internal commands execution
    - SCSI: gdth: bugfix for the at-exit problems
    - Fix default compose table initialization
    - x86: don't use P6_NOPs if compiling with CONFIG_X86_GENERIC
    - SCSI: fix BUG when sum(scatterlist) > bufflen
    - USB: ehci: handle large bulk URBs correctly (again)
    - USB: ftdi_sio - really enable EM1010PC
    - USB: ftdi_sio: Workaround for broken Matrix Orbital serial port
    - VT notifier fix for VT switch
    - eCryptfs: make ecryptfs_prepare_write decrypt the page
    - ioat: fix 'ack' handling, driver must ensure that 'ack' is zero
    - macb: Fix speed setting
    - x86: move out tick_nohz_stop_sched_tick() call from the loop
    - atmel_spi: fix clock polarity
    - b43: Backport bcm4311 fix
    - arcmsr: fix IRQs disabled warning spew
    - e1000e: Fix CRC stripping in hardware context bug
    - PCI x86: always use conf1 to access config space below 256 bytes
    - moduleparam: fix alpha, ia64 and ppc64 compile failures
    - pata_hpt*, pata_serverworks: fix UDMA masking
    - SCSI advansys: fix overrun_buf aligned bug
    - NETFILTER: fix ebtable targets return
    - NETFILTER: Fix incorrect use of skb_make_writable
    - NETFILTER: nfnetlink_queue: fix SKB_LINEAR_ASSERT when mangling packet data
    - spi: pxa2xx_spi clock polarity fix
    - ufs: fix parenthesisation in ufs_set_fs_state()
    - hugetlb: ensure we do not reference a surplus page after handing it to buddy
    - file capabilities: simplify signal check
    - futex: runtime enable pi and robust functionality
    - futex: fix init order
    - ARM pxa: fix clock lookup to find specific device clocks
    - x86: replace LOCK_PREFIX in futex.h
    - SCSI aic94xx: fix REQ_TASK_ABORT and REQ_DEVICE_RESET
    - SCSI gdth: don't call pci_free_consistent under spinlock
    - SCSI ips: fix data buffer accessors conversion bug
    - usb-storage: don't access beyond the end of the sg buffer
    - fuse: fix permission checking
    - CRYPTO xts: Use proper alignment
    - CRYPTO xcbc: Fix crash with IPsec
    - SCSI ips: handle scsi_add_host() failure, and other err cleanups
    - x86: adjust enable_NMI_through_LVT0()
    - drivers: fix dma_get_required_mask
    - iov_iter_advance() fix
    - x86: Clear DF before calling signal handler (closes: #469058)
    - ub: fix up the conversion to sg_init_table()
    - MIPS: Mark all but i8259 interrupts as no-probe.
    - IRQ_NOPROBE helper functions
    - IPCOMP: Disable BH on output when using shared tfm
    - IPCONFIG: The kernel gets no IP from some DHCP servers
    - IPV4: Remove IP_TOS setting privilege checks.
    - IPV6: dst_entry leak in ip4ip6_err.
    - IPV6: Fix IPsec datagram fragmentation
    - NET: Fix race in dev_close(). (Bug 9750)
    - NET: Messed multicast lists after dev_mc_sync/unsync (closes: #466719)
    - NIU: Bump driver version and release date.
    - NIU: Fix BMAC alternate MAC address indexing.
    - NIU: More BMAC alt MAC address fixes.
    - TCP: Improve ipv4 established hash function.
    - SPARC: Fix link errors with gcc-4.3
    - SPARC64: Loosen checks in exception table handling.

  [ Martin Michlmayr ]
  * [mips/r4k-ip22] Enable BLK_DEV_LOOP and BLK_DEV_CRYPTOLOOP.
  * [mips/r5k-ip32] Enable BLK_DEV_LOOP and BLK_DEV_CRYPTOLOOP.
  * [mips/r4k-ip22] Enable PPP, PPPOE and SLIP.
  * [mips/r5k-ip32] Enable PPP, PPPOE and SLIP.
  * Don't check the section size when we're cross compiling.

  [ dann frazier ]
  * Remove cap_task_kill (closes: #463669)

 -- Bastian Blank <waldi@debian.org>  Thu, 27 Mar 2008 12:40:16 +0100

linux-2.6 (2.6.24-4) unstable; urgency=low

  * Add stable release 2.6.24.1:
    - splice: missing user pointer access verification (CVE-2008-0009/10)
    - drm: the drm really should call pci_set_master..
    - Driver core: Revert "Fix Firmware class name collision"
    - fix writev regression: pan hanging unkillable and un-straceable
    - sched: fix high wake up latencies with FAIR_USER_SCHED
    - sched: let +nice tasks have smaller impact
    - b43: Reject new firmware early
    - selinux: fix labeling of /proc/net inodes
    - b43legacy: fix DMA slot resource leakage
    - b43legacy: drop packets we are not able to encrypt
    - b43legacy: fix suspend/resume
    - b43legacy: fix PIO crash
    - b43: Fix dma-slot resource leakage
    - b43: Drop packets we are not able to encrypt
    - b43: Fix suspend/resume
    - sky2: fix for WOL on some devices
    - sky2: restore multicast addresses after recovery
    - x86: restore correct module name for apm
    - ACPI: update ACPI blacklist
    - PCI: Fix fakephp deadlock
    - sys_remap_file_pages: fix ->vm_file accounting
    - lockdep: annotate epoll
    - forcedeth: mac address mcp77/79
    - USB: Fix usb_serial_driver structure for Kobil cardreader driver.
    - USB: handle idVendor of 0x0000
    - USB: fix usbtest halt check on big endian systems
    - USB: storage: Add unusual_dev for HP r707
    - USB: Variant of the Dell Wireless 5520 driver
    - USB: use GFP_NOIO in reset path
    - USB: ftdi driver - add support for optical probe device
    - USB: pl2303: add support for RATOC REX-USB60F
    - USB: remove duplicate entry in Option driver and Pl2303 driver for Huawei modem
    - USB: sierra: add support for Onda H600/Zte MF330 datacard to USB Driver for Sierra Wireless
    - USB: ftdi-sio: Patch to add vendor/device id for ATK_16IC CCD
    - USB: ftdi_sio - enabling multiple ELV devices, adding EM1010PC
    - USB: sierra driver - add devices
    - USB: Adding YC Cable USB Serial device to pl2303
    - USB: Sierra - Add support for Aircard 881U
    - USB: add support for 4348:5523 WinChipHead USB->RS 232 adapter
    - USB: CP2101 New Device IDs
    - usb gadget: fix fsl_usb2_udc potential OOPS
    - USB: keyspan: Fix oops
    - vm audit: add VM_DONTEXPAND to mmap for drivers that need it (CVE-2008-0007)
    - slab: fix bootstrap on memoryless node
    - DVB: cx23885: add missing subsystem ID for Hauppauge HVR1800 Retail

  [ Martin Michlmayr ]
  * [arm/ixp4xx] Enble ATA_OVER_ETH, requested by Nicola Fankhauser.
  * [arm/iop32x] Enble ATA_OVER_ETH.

  [ Bastian Blank ]
  * Add stable release 2.6.24.2:
    - splice: fix user pointer access in get_iovec_page_array()
    (CVE-2008-0600, closes: #464945)

 -- Bastian Blank <waldi@debian.org>  Mon, 11 Feb 2008 12:29:23 +0100

linux-2.6 (2.6.24-3) unstable; urgency=low

  [ maximilian attems ]
  * [scsi]: hptiop: add more adapter models and fixes.
  * [amd64, i386]: Reenable ACPI_PROCFS_POWER. (closes: #463253)

  [ Gordon Farquharson ]
  * [arm/ixp4xx] Update Ethernet driver so that it can be loaded by udev
    automatically.

  [ Martin Michlmayr ]
  * [mips/r5k-ip32] Enable R8169, requested by Giuseppe Sacco. (Closes:
    #463705)

 -- Bastian Blank <waldi@debian.org>  Wed, 06 Feb 2008 13:05:18 +0100

linux-2.6 (2.6.24-2) unstable; urgency=low

  [ Bastian Blank ]
  * Fix broken merge of flavour specific settings.
    - [i386]: Recommends are fixed.
    - [s390/s390-tape]: Built as small image again.

  [ maximilian attems ]
  * Disable old dup prism54 driver.
  * Stable queue: slab: fix bootstrap on memoryless node.

  [ Aurelien Jarno ]
  * [arm]: Remove options that are present in topconfig from config.versatile.
  * [arm]: Turn off B44 since it fails to compile on armel.

 -- Bastian Blank <waldi@debian.org>  Thu, 31 Jan 2008 17:37:00 +0100

linux-2.6 (2.6.24-1) unstable; urgency=low

  * New upstream release
    (closes: #461639)

  [ Martin Michlmayr ]
  * Don't build the AdvanSys driver on ARM since it fails to compile.
  * Disable ATH5K on ARM since it fails to compile.
  * [arm/iop32x] Activate DMADEVICES.
  * [mips/mipsel] Turn off CONFIG_NIU since it fails to compile.

  [ maximilian attems ]
  * [amd64, i386]: Enable ACPI_SYSFS_POWER and disable ACPI_PROCFS_POWER.
  * [fw] Sync with latest git-ieee1394 for sbp2 fixes.

  [ Bastian Blank ]
  * Kill reboot warning from old templates.
  * Fix strange default value for link_in_boot. (closes: #425056)
  * [powerpc/powerpc]: Enable Efika support.
  * [powerpc]: Lower mkvmlinuz to the state of a bootloader.
  * [powerpc]: Remove ppc and m68k include dirs from headers.
  * Remove versions from relations fullfilled in stable.

  [ Aurelien Jarno ]
  * [arm]: Update versatile config.

  [ Gordon Farquharson ]
  * [arm/ixp4xx] Change the ixp4xx network driver from the driver
    written by Christian Hohnstaedt to the driver written by Krzysztof
    Hasala which has partially been accepted upstream.

 -- Bastian Blank <waldi@debian.org>  Sat, 26 Jan 2008 11:35:11 +0100

linux-2.6 (2.6.24~rc8-1~experimental.1) experimental; urgency=low

  * New upstream release
    (closes: #454776, #458142, #457992, #458899, #426124, #459732, #455566).

  [ maximilian attems ]
  * New upstream release, rebase dfsg stuff plus drivers-atm.patch,
    scripts-kconfig-reportoldconfig.patch.
  * [amd64, powerpc] Set HIGH_RES_TIMERS and NO_HZ (closes: #458312).
  * topconfig set NETFILTER_XT_MATCH_TIME, NET_ACT_NAT, KSDAZZLE_DONGLE,
    KS959_DONGLE, NET_9P_FD, IP1000, VETH, IXGBE, NIU, TEHUTI, LIBERTAS_CS,
    LIBERTAS_SDIO, RT2X00, SENSORS_ADT7470, SENSORS_I5K_AMB, SENSORS_F71882FG,
    SENSORS_FSCHMD, SENSORS_IBMPEX, CRYPTO_XTS, CRYPTO_SEED, CRYPTO_AUTHENC,
    DVB_S5H1409, DVB_TUNER_MT2131, INET_LRO, MMC_RICOH_MMC, MMC_SPI,
    RTC_DRV_DS1374, VIDEO_CX23885, VIDEO_FB_IVTV, USB_SERIAL_CH341,
    SCSI_SRP_TGT_ATTRS, ADM8211, MTD_INTEL_VR_NOR, MTD_ALAUDA,
    MTD_ONENAND_2X_PROGRAM, MTD_ONENAND_SIM, DM_MULTIPATH_HP, FUJITSU_LAPTOP,
    QUOTA_NETLINK_INTERFACE, DM_UEVENT, SCSI_FC_TGT_ATTRS, SSB, BT_HCIUART_LL,
    BT_HCIBTSDIO, MTD_OOPS, CGROUPS, MDIO_BITBANG, HIDRAW, P54, SDIO_UART,
    NETCONSOLE_DYNAMIC, SECURITY_FILE_CAPABILITIES.
  * Disable smbfs in topconfig, not supported upstream, use cifs.
  * Disable bcm43xx, deprecated by upstream. Enable B43 (needs v4 firmware)
    and B43LEGACY (needs v3 firmware).
  * [i386]: Set SND_SC6000, EDAC_I3000, EDAC_I5000, SBC7240_WDT,
    NET_9P_VIRTIO, FB_GEODE_LX, VIRTIO_NET, VIRTIO_BLK.
  * Set USB_EHCI_TT_NEWSCHED fills USB 2.0 bandwith better. (closes: #454797)
  * postrm: Nuke initramfs sha1sum on linux-image removal. (closes: #420245)
  * Unifiy BSD_PROCESS_ACCT settings across configs. (closes: #455892)
  * Reenable DABUSB as firmware is BSD licensed.
  * [hppa]: Disable OCFS2, due build trouble.
  * topconfig: Enable delay accounting TASKSTATS. (closes: #433204)
  * Add git-ieee1394.patch for latest firewire fixes.
  * [i386] Enable PARAVIRT_GUEST. (closes: #457562)
  * [amd64, i386] Enable CPU_IDLE for software-controlled idle pm.
  * [amd64, i386] Enable IT8712F_WDT, FB_EFI.
  * Add and enable at76.patch wireless driver for Atmel USB cards.
  * Add and enable ath5k.patch wireless driver for Atheros 5xxx cards.
  * Unify VLAN_8021Q setting, needed also on r5k-cobalt.
  * Double max SERIAL_8250_NR_UARTS to 32. (closes: #440807)
  * topconfig: Enable AUDITSYSCALL for better SELinux support.

  [ Bastian Blank ]
  * [amd64, i386]: Set kernel architecture to x86.
  * [i386]: Remove linux-libc-dev arch override.

  [ Martin Michlmayr ]
  * [mipsel/r5k-cobalt] Enable the new LEDs driver for Cobalt RaQ.
  * [arm/iop32x] Re-enable USB_NET and PPP, thanks Daniel Hess (closes:
    #456416).
  * [arm/iop32x] Enable BSD_PROCESS_ACCT and POSIX_MQUEUE (closes: #455892).
  * [mips] Disable AdvanSys SCSI since it doesn't compile.
  * [arm/ixp4xx] Enable IP_ADVANCED_ROUTER, requested by Oliver Urbann.
  * [arm/iop32x] Enable IP_ADVANCED_ROUTER.

  [ dann frazier ]
  * [ia64]: Enable BLK_CPQ_DA

  [ Frederik Schüler ]
  * Add GFS2 locking symbols export patch.

  [ Aurelien Jarno ]
  * [mips/mipsel] Remove QEMU flavour, as the Malta platform is now correctly
    emulated in QEMU.

  [ Christian T. Steigies ]
  * [m68k]: Update patches from linux-m68k CVS
  * [m68k]: Enable building for bvme6000, mvme147, and mvme16x again

 -- Bastian Blank <waldi@debian.org>  Fri, 18 Jan 2008 12:23:26 +0100

linux-2.6 (2.6.23-2) unstable; urgency=low

  [ dann frazier ]
  * [ia64]: Enable BLK_CPQ_DA

  [ Gordon Farquharson ]
  * [arm/iop32x] Use the new i2c framework to load rtc-rs5c372 for the
    GLAN Tank.

  [ Frederik Schüler ]
  * Export gfs2 locking symbols required to build gfs1 module.

  [ maximilian attems ]
  * [ppc] Reenable PMAC_BACKLIGHT.
  * [sparc] Add davem get_cpu() SunFire boot patch. (closes: #440720)
  * Add stable release 2.6.23.10:
    - IPV4: Remove bogus ifdef mess in arp_process
    - KVM: x86 emulator: Use emulator_write_emulated and not emulator_write_std
    - KVM: SVM: Fix FPU leak while emulating clts
    - revert "dpt_i2o: convert to SCSI hotplug model"
    - KVM: x86 emulator: fix access registers for instructions with ModR/M
      byte and Mod = 3
    - KVM: x86 emulator: invd instruction
    - KVM: SVM: Intercept the 'invd' and 'wbinvd' instructions
    - KVM: Skip pio instruction when it is emulated, not executed
    - KVM: VMX: Force vm86 mode if setting flags during real mode
    - forcedeth: new mcp79 pci ids
    - forcedeth boot delay fix
    - PFKEY: Sending an SADB_GET responds with an SADB_GET
    - rd: fix data corruption on memory pressure.
    - create /sys/.../power when CONFIG_PM is set
    - USB: fix up EHCI startup synchronization
    - RXRPC: Add missing select on CRYPTO
    - KVM: VMX: Reset mmu context when entering real mode
    - NET: random : secure_tcp_sequence_number should not assume
      CONFIG_KTIME_SCALAR
    - NET: Corrects a bug in ip_rt_acct_read()
    - NETFILTER: Fix NULL pointer dereference in nf_nat_move_storage()
    - netfilter: Fix kernel panic with REDIRECT target.
    - IPV6: Restore IPv6 when MTU is big enough
    - UNIX: EOF on non-blocking SOCK_SEQPACKET
    - x86 setup: add a near jump to serialize %cr0 on 386/486
    - Fix synchronize_irq races with IRQ handler
    - CRYPTO api: Fix potential race in crypto_remove_spawn
    - TCP: Fix TCP header misalignment
    - tmpfs: restore missing clear_highpage (CVE-2007-6417)
    - TCP: MTUprobe: fix potential sk_send_head corruption
    - NETFILTER: fix forgotten module release in xt_CONNMARK and xt_CONNSECMARK
    - fb_ddc: fix DDC lines quirk
    - VLAN: Fix nested VLAN transmit bug
    - I4L: fix isdn_ioctl memory overrun vulnerability (CVE-2007-6151)
    - isdn: avoid copying overly-long strings
    - nf_nat: fix memset error
    - esp_scsi: fix reset cleanup spinlock recursion
    - libertas: properly account for queue commands
    - KVM: Fix hang on uniprocessor
    - USB: make the microtek driver and HAL cooperate
    - TEXTSEARCH: Do not allow zero length patterns in the textsearch
      infrastructure
    - XFRM: Fix leak of expired xfrm_states
    - NETFILTER: xt_TCPMSS: remove network triggerable WARN_ON
    - BRIDGE: Lost call to br_fdb_fini() in br_init() error path
    - DECNET: dn_nl_deladdr() almost always returns no error
    - BRIDGE: Properly dereference the br_should_route_hook
    - PKT_SCHED: Check subqueue status before calling hard_start_xmit
    - Freezer: Fix APM emulation breakage
    - XFS: Make xfsbufd threads freezable
    - TCP: Problem bug with sysctl_tcp_congestion_control function
    - wait_task_stopped(): pass correct exit_code to wait_noreap_copyout()
    - KVM: x86 emulator: implement 'movnti mem, reg'
    - TCP: illinois: Incorrect beta usage
    - futex: fix for futex_wait signal stack corruption
    - libata: kill spurious NCQ completion detection
    - hrtimers: avoid overflow for large relative timeouts (CVE-2007-5966)
    - Input: ALPS - add support for model found in Dell Vostro 1400
      (closes: #448818)
    - PNP: increase the maximum number of resources
    - sched: some proc entries are missed in sched_domain sys_ctl debug code
    - ATM: [he] initialize lock and tasklet earlier
  * Add stable release 2.6.23.11:
    - BRIDGE: Section fix.
    - Revert "Freezer: Fix APM emulation breakage"
  * Backport fix for CVE-2007-5938
    - iwlwifi: fix possible NULL dereference in iwl_set_rate()
  * Add stable release 2.6.23.12:
    - Revert "PNP: increase the maximum number of resources"
  * VM/Security: add security hook to do_brk (CVE-2007-6434)
  * security: protect from stack expantion into low vm addresses
  * [hppa]: Disable OCFS2, due build trouble.

  [ Aurelien Jarno ]
  * [arm/versatile] Disable ACENIC and MYRI10GE as they are useless on this
    platform.
  * Add em28xx-dv100.patch to add support for Pinnacle Dazzle DVC 100.

  [ Bastian Blank ]
  * Fix abi change in 2.6.23.10.

 -- maximilian attems <maks@debian.org>  Fri, 21 Dec 2007 11:47:55 +0100

linux-2.6 (2.6.23-1) unstable; urgency=low

  * New upstream release (closes: #447682).
    - r8169: fix confusion between hardware and IP header alignment
      (closes: #452069).

  [ maximilian attems ]
  * [ppc] Enable for powerpc config the ams (Apple Motion Sensor).
    (closes: #426210)
  * Add to linux-doc the missing toplevel text files.
    (closes: #360876, #438697)
  * Set CONFIG_BLK_DEV_IO_TRACE for blktrace(8) support. (closes: #418442)
  * ipw2200: Enable IPW2200_RADIOTAP and IPW2200_PROMISCUOUS for optional
    rtap interface. (closes: #432555)
  * Enable in topconfig NF_CT_PROTO_UDPLITE, NETFILTER_XT_TARGET_TRACE,
    NETFILTER_XT_MATCH_CONNLIMIT, NETFILTER_XT_MATCH_U32, SENSORS_ABITUGURU3,
    SENSORS_LM93, SENSORS_DME1737, SENSORS_THMC50, DVB_USB_AF9005,
    DVB_USB_AF9005_REMOTE, CRC7, I2C_TAOS_EVM, DS1682, SENSORS_TSL2550,
    SPI_LM70_LLP, SPI_TLE62X0, W1_SLAVE_DS2760, TUNER_TEA5761, NET_9P,
    DM_MULTIPATH_RDAC, NET_SCH_RR, EEPROM_93CX6, PPPOL2TP, CRYPTO_HW, UIO,
    UIO_CIF, SND_CS5530, RTL8187, PC300TOO, TCG_TIS, SCSI_SAS_ATA,
    PATA_MARVELL.
  * [i386] Enable lguest.
  * [amd64, i386] Enable VIDEO_OUTPUT_CONTROL, NETDEVICES_MULTIQUEUE.
  * linux-image bugscript add cmdline.
  * [amd64, i386, ia64]: Enable DMIID, ACPI_PROC_EVENT.
  * Enable TCG_TPM various userspace accesses it. (closes: #439020)
  * Add and enable IWLWIFI.
  * Add git-ieee1394.patch for latest firewire fixes.
  * [ipv6] Enable IPV6_MULTIPLE_TABLES, IPV6_SUBTREES. (closes: #441226)
  * Add and enable E1000E.
  * Add stable release 2.6.23.1:
    - libata: sata_mv: more S/G fixes

  [ Martin Michlmayr ]
  * [mips] Add a bcm1480 PCI build fix.
  * Update Riku Voipio's Fintek F75375/SP driver to the latest version.
  * [arm/iop32x] Set the fan on Thecus N2100 to full speed (Riku Voipio).
  * [arm/iop32x] Remove the IPv6 and filesystem info from the config file
    so we will get the values from the main config file.  This should
    enable NFSv4 and ip6tables support requested by Wouter Verhelst.
  * [arm/iop32x] Remove even more options to receive the default options.
  * [arm/ixp4xx] Remove a lot of options to receive the default options.
  * [mips/r4k-ip22] Remove a lot of options to receive the default options.
    This will enable ISCSI requested by Martin Zobel-Helas.
  * [mips/r5k-ip32] Remove a lot of options to receive the default options.
    This will enable PCI Ethernet devices requested by Giuseppe Sacco.
  * [mipsel/r5k-cobalt] Remove a lot of options to receive the default
    options.
  * [mipsel/r5k-cobalt] Enable the modern Cobalt LEDs driver.
  * [arm/iop32x] Enable Intel IOP ADMA support.
  * [arm] Mark BCM43XX as broken on ARM.
  * [mips/r4k-ip22] Disable EARLY PRINTK because it breaks serial console.
  * [mips] Add some IP22 fixes from Thomas Bogendoerfer:
    - Fix broken EISA interrupt setup by switching to generic i8259
    - Fix broken eeprom access by using __raw_readl/__raw_writel

  [ Bastian Blank ]
  * Add unpriviledged only Xen support.
  * [i386] Drop k7 images.
  * Drop maybe IETF document. (closes: #423040)
  * Drop drivers because of binary only firmwares:
    - DABUSB driver
    - COPS LocalTalk PC support
    - Digi Intl. RightSwitch SE-X support
    - 3Com 3C359 Token Link Velocity XL adapter support
    - SMC ISA/MCA adapter support
    - EMI 6|2m USB Audio interface support
    - EMI 2|6 USB Audio interface support
    - Computone IntelliPort Plus serial support
  * Remove binary only firmwares for:
    - Alteon AceNIC/3Com 3C985/NetGear GA620 Gigabit support
    - Broadcom Tigon3 support
    - USB Keyspan USA-xxx Serial Driver
    - Korg 1212 IO
    - ESS Allegro/Maestro3
    - Yamaha YMF724/740/744/754
    - Technotrend/Hauppauge Nova-USB devices
    - YAM driver for AX.25
    - MyriCOM Gigabit Ethernet support
    - PTI Qlogic, ISP Driver
    - Cirrus Logic (Sound Fusion) CS4280/CS461x/CS462x/CS463x
    - Madge Ambassador (Collage PCI 155 Server)
    - PCA-200E support
    - SBA-200E support
    - Broadcom NetXtremeII support
  * Disable now broken drivers:
    - Alteon AceNIC/3Com 3C985/NetGear GA620 Gigabit support
    - USB Keyspan USA-xxx Serial Driver
    - Technotrend/Hauppauge Nova-USB devices
    - YAM driver for AX.25
    - MyriCOM Gigabit Ethernet support
    - PTI Qlogic, ISP Driver
    - Cirrus Logic (Sound Fusion) CS4280/CS461x/CS462x/CS463x
    - Madge Ambassador (Collage PCI 155 Server)
    - PCA-200E support
    - SBA-200E support
    - Broadcom NetXtremeII support
  * Add -common to common header package names.
  * Drop provides from common header packages.
  * Update plain image type.
  * Put only a config dump into linux-support.

  [ Aurelien Jarno ]
  * [mips, mipsel] Add a 64-bit image (5kc-malta) for the MIPS Malta board.
    (closes: #435677)
    [sparc] Enable r8169 module on sparc64 and sparc64-smp flavours (closes:
    #431977)

  [ Frederik Schüler ]
  * Move all PATA options into the global config file, exept PATA_ARTOP
    (arm/ixp4xx) and PATA_MPC52xx (powerpc).
  * Move new global options into the global config file
  * Clean up new amd64 options

  [ dann frazier ]
  * [ia64] Re-enable various unintentionally disabled config options
  * Enable hugetlbfs on i386, amd64, sparc64 and powerpc64. Closes: #450939

  [ Bastian Blank ]
  * Add stable release 2.6.23.2:
    - BLOCK: Fix bad sharing of tag busy list on queues with shared tag maps
    - fix tmpfs BUG and AOP_WRITEPAGE_ACTIVATE
    - Fix compat futex hangs. (closes: #433187)
    - sched: keep utime/stime monotonic
    - fix the softlockup watchdog to actually work
    - splice: fix double kunmap() in vmsplice copy path
    - writeback: don't propagate AOP_WRITEPAGE_ACTIVATE
    - SLUB: Fix memory leak by not reusing cpu_slab
    - HOWTO: update ja_JP/HOWTO with latest changes
    - fix param_sysfs_builtin name length check
    - param_sysfs_builtin memchr argument fix
    - Remove broken ptrace() special-case code from file mapping
    - locks: fix possible infinite loop in posix deadlock detection
    - lockdep: fix mismatched lockdep_depth/curr_chain_hash
  * Add stable release 2.6.23.3:
    - revert "x86_64: allocate sparsemem memmap above 4G"
    - x86: fix TSC clock source calibration error
    - x86 setup: sizeof() is unsigned, unbreak comparisons
    - x86 setup: handle boot loaders which set up the stack incorrectly
    - x86: fix global_flush_tlb() bug
    - xfs: eagerly remove vmap mappings to avoid upsetting Xen
    - xen: fix incorrect vcpu_register_vcpu_info hypercall argument
    - xen: deal with stale cr3 values when unpinning pagetables
    - xen: add batch completion callbacks
    - UML - kill subprocesses on exit
    - UML - stop using libc asm/user.h
    - UML - Fix kernel vs libc symbols clash
    - UML - Stop using libc asm/page.h
    - POWERPC: Make sure to of_node_get() the result of pci_device_to_OF_node()
    - POWERPC: Fix handling of stfiwx math emulation
    - MIPS: R1: Fix hazard barriers to make kernels work on R2 also.
    - MIPS: MT: Fix bug in multithreaded kernels.
    - Fix sparc64 MAP_FIXED handling of framebuffer mmaps
    - Fix sparc64 niagara optimized RAID xor asm
  * Add stable release 2.6.23.4:
    - mac80211: make ieee802_11_parse_elems return void
    - mac80211: only honor IW_SCAN_THIS_ESSID in STA, IBSS, and AP modes
    - mac80211: honor IW_SCAN_THIS_ESSID in siwscan ioctl
    - mac80211: store SSID in sta_bss_list
    - mac80211: store channel info in sta_bss_list
    - mac80211: reorder association debug output
    - ieee80211: fix TKIP QoS bug
    - NETFILTER: nf_conntrack_tcp: fix connection reopening
    - Fix netlink timeouts.
    - Fix crypto_alloc_comp() error checking.
    - Fix SET_VLAN_INGRESS_PRIORITY_CMD error return.
    - Fix VLAN address syncing.
    - Fix endianness bug in U32 classifier.
    - Fix TEQL oops.
    - Fix error returns in sys_socketpair()
    - softmac: fix wext MLME request reason code endianness
    - Fix kernel_accept() return handling.
    - TCP: Fix size calculation in sk_stream_alloc_pskb
    - Fix SKB_WITH_OVERHEAD calculations.
    - Fix 9P protocol build
    - Fix advertised packet scheduler timer resolution
    - Add get_unaligned to ieee80211_get_radiotap_len
    - mac80211: Improve sanity checks on injected packets
    - mac80211: filter locally-originated multicast frames
  * Add stable release 2.6.23.5:
    - zd1211rw, fix oops when ejecting install media
    - rtl8187: Fix more frag bit checking, rts duration calc
    - ipw2100: send WEXT scan events
    - zd1201: avoid null ptr access of skb->dev
    - sky2: fix power settings on Yukon XL
    - sky2: ethtool register reserved area blackout
    - sky2: status ring race fix
    - skge: XM PHY handling fixes
    - Fix L2TP oopses.
    - TG3: Fix performance regression on 5705.
    - forcedeth: add MCP77 device IDs
    - forcedeth msi bugfix
    - ehea: 64K page kernel support fix
    - libertas: fix endianness breakage
    - libertas: more endianness breakage
  * Add stable release 2.6.23.6:
    - ACPI: suspend: Wrong order of GPE restore.
    - ACPI: sleep: Fix GPE suspend cleanup
    - libata: backport ATA_FLAG_NO_SRST and ATA_FLAG_ASSUME_ATA, part 2
    - libata: backport ATA_FLAG_NO_SRST and ATA_FLAG_ASSUME_ATA
    - libata: add HTS542525K9SA00 to NCQ blacklist
    - radeon: set the address to access the GART table on the CPU side correctly
    - Char: moxa, fix and optimise empty timer
    - Char: rocket, fix dynamic_dev tty
    - hptiop: avoid buffer overflow when returning sense data
    - ide: Fix cs5535 driver accessing beyond array boundary
    - ide: Fix siimage driver accessing beyond array boundary
    - ide: Add ide_get_paired_drive() helper
    - ide: fix serverworks.c UDMA regression
    - i4l: fix random freezes with AVM B1 drivers
    - i4l: Fix random hard freeze with AVM c4 card
    - ALSA: hda-codec - Add array terminator for dmic in STAC codec
    - USB: usbserial - fix potential deadlock between write() and IRQ
    - USB: add URB_FREE_BUFFER to permissible flags
    - USB: mutual exclusion for EHCI init and port resets
    - usb-gadget-ether: prevent oops caused by error interrupt race
    - USB: remove USB_QUIRK_NO_AUTOSUSPEND
    - MSI: Use correct data offset for 32-bit MSI in read_msi_msg()
    - md: raid5: fix clearing of biofill operations
    - md: fix an unsigned compare to allow creation of bitmaps with v1.0 metadata
    - dm: fix thaw_bdev
    - dm delay: fix status
    - libata: sync NCQ blacklist with upstream
    - ALSA: hdsp - Fix zero division
    - ALSA: emu10k1 - Fix memory corruption
    - ALSA: Fix build error without CONFIG_HAS_DMA
    - ALSA: fix selector unit bug affecting some USB speakerphones
    - ALSA: hda-codec - Avoid zero NID in line_out_pins[] of STAC codecs
    - IB/mthca: Use mmiowb() to avoid firmware commands getting jumbled up
    - IB/uverbs: Fix checking of userspace object ownership
    - hwmon/lm87: Disable VID when it should be
    - hwmon/lm87: Fix a division by zero
    - hwmon/w83627hf: Don't assume bank 0
    - hwmon/w83627hf: Fix setting fan min right after driver load
    - i915: fix vbl swap allocation size.
    - POWERPC: Fix platinumfb framebuffer
  * Add stable release 2.6.23.7:
    - NFS: Fix a writeback race...
    - ocfs2: fix write() performance regression
    - minixfs: limit minixfs printks on corrupted dir i_size (CVE-2006-6058)
  * Add stable release 2.6.23.8:
    - wait_task_stopped: Check p->exit_state instead of TASK_TRACED (CVE-2007-5500)
    - TCP: Make sure write_queue_from does not begin with NULL ptr (CVE-2007-5501)
  * Add stable release 2.6.23.9:
    - ipw2200: batch non-user-requested scan result notifications
    - USB: Nikon D40X unusual_devs entry
    - USB: unusual_devs modification for Nikon D200
    - softlockup: use cpu_clock() instead of sched_clock()
    - softlockup watchdog fixes and cleanups
    - x86: fix freeze in x86_64 RTC update code in time_64.c
    - ntp: fix typo that makes sync_cmos_clock erratic
    - x86: return correct error code from child_rip in x86_64 entry.S
    - x86: NX bit handling in change_page_attr()
    - x86: mark read_crX() asm code as volatile
    - x86: fix off-by-one in find_next_zero_string
    - i386: avoid temporarily inconsistent pte-s
    - libcrc32c: keep intermediate crc state in cpu order
    - geode: Fix not inplace encryption
    - Fix divide-by-zero in the 2.6.23 scheduler code
    - ACPI: VIDEO: Adjust current level to closest available one.
    - libata: sata_sis: use correct S/G table size
    - sata_sis: fix SCR read breakage
    - reiserfs: don't drop PG_dirty when releasing sub-page-sized dirty file
    - x86: disable preemption in delay_tsc()
    - dmaengine: fix broken device refcounting
    - nfsd4: recheck for secure ports in fh_verify
    - knfsd: fix spurious EINVAL errors on first access of new filesystem
    - raid5: fix unending write sequence
    - oProfile: oops when profile_pc() returns ~0LU
    - drivers/video/ps3fb: fix memset size error
    - i2c/eeprom: Hide Sony Vaio serial numbers
    - i2c/eeprom: Recognize VGN as a valid Sony Vaio name prefix
    - i2c-pasemi: Fix NACK detection

 -- maximilian attems <maks@debian.org>  Fri, 30 Nov 2007 11:40:09 +0100

linux-2.6 (2.6.22-6) unstable; urgency=low

  [ Martin Michlmayr ]
  * [mips] Add IP22 (SGI Indy) patches from Thomas Bogendoerfer:
    - Disable EARLY PRINTK because it breaks serial.
    - fix wrong argument order.
    - wrong check for second HPC.  Closes: #448488

  [ maximilian attems ]
  * Add stable release 2.6.22.11 - minus ipv6 abi breaker:
    - libertas: fix endianness breakage
    - libertas: more endianness breakage
    - Fix ROSE module unload oops.
    - Add get_unaligned to ieee80211_get_radiotap_len
    - Fix ipv6 redirect processing, leads to TAHI failures.
    - i915: fix vbl swap allocation size.
    - Fix ESP host instance numbering.
    - Fix TCP MD5 on big-endian.
    - Fix zero length socket write() semantics.
    - Fix sys_ipc() SEMCTL on sparc64.
    - Fix TCP initial sequence number selection.
    - lockdep: fix mismatched lockdep_depth/curr_chain_hash
    - V4L: ivtv: fix udma yuv bug
    - Fix TCP's ->fastpath_cnt_hit handling.
    - hwmon/lm87: Fix a division by zero
    - hwmon/lm87: Disable VID when it should be
    - hwmon/w83627hf: Fix setting fan min right after driver load
    - hwmon/w83627hf: Don't assume bank 0
    - netdrvr: natsemi: Fix device removal bug
    - Fix ieee80211 handling of bogus hdrlength field
    - mac80211: filter locally-originated multicast frames
    - POWERPC: Fix handling of stfiwx math emulation
    - dm9601: Fix receive MTU
    - firewire: fix unloading of fw-ohci while devices are attached
    - Fix cls_u32 error return handling.
    - ACPI: disable lower idle C-states across suspend/resume
  * Add stable release 2.6.22.12-rc1:
    - genirq: cleanup mismerge artifact
    - genirq: suppress resend of level interrupts
    - genirq: mark io_apic level interrupts to avoid resend
    - IB/uverbs: Fix checking of userspace object ownership
    - minixfs: limit minixfs printks on corrupted dir i_size (CVE-2006-6058)
    - param_sysfs_builtin memchr argument fix
    - x86: fix global_flush_tlb() bug
    - dm snapshot: fix invalidation deadlock
    - Revert "x86_64: allocate sparsemem memmap above 4G"

  [ Bastian Blank ]
  * Update vserver patch to 2.2.0.5.
    - Ignore symbols from never to be merged patch.

 -- maximilian attems <maks@debian.org>  Sun,  4 Nov 2007 17:35:51 +0100

linux-2.6 (2.6.22-5) unstable; urgency=low

  [ maximilian attems ]
  * Add stable release 2.6.22.6:
    - USB: allow retry on descriptor fetch errors
    - PCI: lets kill the 'PCI hidden behind bridge' message
    - Netfilter: Missing Kbuild entry for netfilter
    - Fix soft-fp underflow handling.
    - SPARC64: Fix sparc64 task stack traces.
    - TCP: Do not autobind ports for TCP sockets
    - DCCP: Fix DCCP GFP_KERNEL allocation in atomic context
    - NET: Share correct feature code between bridging and bonding
    - SNAP: Fix SNAP protocol header accesses.
    - NET: Fix missing rcu unlock in __sock_create()
    - IPv6: Invalid semicolon after if statement
    - TCP: Fix TCP rate-halving on bidirectional flows.
    - TCP: Fix TCP handling of SACK in bidirectional flows.
    - uml: fix previous request size limit fix
    - usb: add PRODUCT, TYPE to usb-interface events
    - PPP: Fix PPP buffer sizing.
    - ocfs2: Fix bad source start calculation during kernel writes
    - signalfd: fix interaction with posix-timers
    - signalfd: make it group-wide, fix posix-timers scheduling
    - USB: fix DoS in pwc USB video driver
    - sky2: don't clear phy power bits
    - PCI: disable MSI on RS690
    - PCI: disable MSI on RD580
    - PCI: disable MSI on RX790
    - IPV6: Fix kernel panic while send SCTP data with IP fragments
    - i386: fix lazy mode vmalloc synchronization for paravirt
  * Set abi to 3.
  * Add stable release 2.6.22.7: (CVE-2007-4573)
    - x86_64: Zero extend all registers after ptrace in 32bit entry path.
  * Add stable release 2.6.22.8: (CVE-2007-4571)
    - Convert snd-page-alloc proc file to use seq_file
  * Add stable release 2.6.22.9:
    - 3w-9xxx: Fix dma mask setting
    - Fix pktgen src_mac handling.
    - nfs: fix oops re sysctls and V4 support
    - DVB: get_dvb_firmware: update script for new location of tda10046 firmware
    - afs: mntput called before dput
    - disable sys_timerfd()
    - Fix "Fix DAC960 driver on machines which don't support 64-bit DMA"
    - futex_compat: fix list traversal bugs
    - MTD: Initialise s_flags in get_sb_mtd_aux()
    - Fix sparc64 v100 platform booting.
    - Fix IPV6 DAD handling
    - ext34: ensure do_split leaves enough free space in both blocks
    - dir_index: error out instead of BUG on corrupt dx dirs
    - Fix oops in vlan and bridging code
    - V4L: ivtv: fix VIDIOC_S_FBUF: new OSD values were never set
    - crypto: blkcipher_get_spot() handling of buffer at end of page
    - Fix datagram recvmsg NULL iov handling regression.
    - Handle snd_una in tcp_cwnd_down()
    - Fix TCP DSACK cwnd handling
    - JFFS2: fix write deadlock regression
    - hwmon: End of I/O region off-by-one
    - Fix debug regression in video/pwc
    - splice: fix direct splice error handling
    - Fix race with shared tag queue maps
    - Fix ipv6 source address handling.
    - POWERPC: Flush registers to proper task context
    - bcm43xx: Fix cancellation of work queue crashes
    - Fix DAC960 driver on machines which don't support 64-bit DMA
    - DVB: get_dvb_firmware: update script for new location of sp8870 firmware
    - USB: fix linked list insertion bugfix for usb core
    - Correctly close old nfsd/lockd sockets.
    - Fix IPSEC AH4 options handling
    - setpgid(child) fails if the child was forked by sub-thread
    - sigqueue_free: fix the race with collect_signal()
    - Fix decnet device address listing.
    - Fix inet_diag OOPS.
    - Leases can be hidden by flocks
    - kconfig: oldconfig shall not set symbols if it does not need to
    - MTD: Makefile fix for mtdsuper
    - firewire: fw-ohci: ignore failure of pci_set_power_state
      (fix suspend regression)
    - ieee1394: ohci1394: fix initialization if built non-modular
    - Fix device address listing for ipv4.
    - Fix tc_ematch kbuild
    - V4L: cx88: Avoid a NULL pointer dereference during mpeg_open()
    - DVB: b2c2-flexcop: fix Airstar HD5000 tuning regression
    - fix realtek phy id in forcedeth
    - rpc: fix garbage in printk in svc_tcp_accept()
    - Fix IPV6 append OOPS.
    - Fix ipv6 double-sock-release with MSG_CONFIRM
    - ACPI: Validate XSDT, use RSDT if XSDT fails
  * Update vserver patch to 2.2.0.4.
  * Add stable release 2.6.22.10:
    - i386: Use global flag to disable broken local apic timer on AMD CPUs.
    - Fix timer_stats printout of events/sec
    - libata: update drive blacklists
    - i2c-algo-bit: Read block data bugfix
    - scsi_transport_spi: fix domain validation failure from incorrect width
      setting
    - Fix SMP poweroff hangs
    - Fix ppp_mppe kernel stack usage.
    - sky2: reduce impact of watchdog timer
    - sky2: fix VLAN receive processing
    - sky2: fix transmit state on resume
    - SELinux: clear parent death signal on SID transitions
    - NLM: Fix a circular lock dependency in lockd
    - NLM: Fix a memory leak in nlmsvc_testlock

  [ Martin Michlmayr ]
  * [mips] Add a fix so qemu NE2000 will work again.
  * [mipsel/r5k-cobalt] Enable MTD.
  * [mips] Backport "Fix CONFIG_BUILD_ELF64 kernels with symbols in
    CKSEG0" to fix crash on boot on IP32 (SGI O2).  Closes: #444104.

  [ Steve Langasek ]
  * Set CONFIG_MATHEMU=y on alpha, which is required for proper fp math on
    at least ev4-ev56 systems.  Closes: #411813.
  * linux-image packages need to depend on a newer version of coreutils,
    because of the use of readlink -q -m inherited from kernel-package.
    Closes: #413311.

  [ Bastian Blank ]
  * Fix tainted check in bug scripts.

  [ dann frazier ]
  * [ia64] Re-enable various unintentionally disabled config options

 -- Maximilian Attems <maks@debian.org>  Thu, 11 Oct 2007 13:31:38 +0000

linux-2.6 (2.6.22-4) unstable; urgency=low

  [ dann frazier ]
  * [hppa] Use generic compat_sys_getdents (closes: #431773)

  [ Martin Michlmayr ]
  * [powerpc] Fix PS/2 keyboard detection on Pegasos (closes: #435378).

  [ Emanuele Rocca ]
  * [sparc] Add patch to fix PCI config space accesses on sun4u.
  * [sparc] Disable CONFIG_SCSI_SCAN_ASYNC.

  [ maximilian attems ]
  * Add stable release 2.6.22.2:
    - usb-serial: Fix edgeport regression on non-EPiC devices
    - Missing header include in ipt_iprange.h
    - drivers/video/macmodes.c:mac_find_mode() mustn't be __devinit
    - Fix ipv6 tunnel endianness bug.
    - aacraid: fix security hole
    - USB: cdc-acm: fix sysfs attribute registration bug
    - USB: fix warning caused by autosuspend counter going negative
    - Fix sparc32 memset()
    - Fix leak on /proc/lockdep_stats
    - Fix leaks on /proc/{*/sched, sched_debug, timer_list, timer_stats}
    - futex: pass nr_wake2 to futex_wake_op
    - md: handle writes to broken raid10 arrays gracefully
    - forcedeth bug fix: cicada phy
    - forcedeth bug fix: vitesse phy
    - forcedeth bug fix: realtek phy
    - ACPI: dock: fix opps after dock driver fails to initialize
    - pcmcia: give socket time to power down
    - drm/i915: Fix i965 secured batchbuffer usage (CVE-2007-3851)
    - Fix console write locking in sparc drivers.
    - Sparc64 bootup assembler bug
    - IPV6: /proc/net/anycast6 unbalanced inet6_dev refcnt
    - make timerfd return a u64 and fix the __put_user
    - Fix error queue socket lookup in ipv6
    - Input: lifebook - fix an oops on Panasonic CF-18
    - readahead: MIN_RA_PAGES/MAX_RA_PAGES macros
    - V4L: Add check for valid control ID to v4l2_ctrl_next
    - V4L: ivtv: fix broken VBI output support
    - V4L: ivtv: fix DMA timeout when capturing VBI + another stream
    - V4L: ivtv: Add locking to ensure stream setup is atomic
    - V4L: wm8775/wm8739: Fix memory leak when unloading module
    - do not limit locked memory when RLIMIT_MEMLOCK is RLIM_INFINITY
    - Include serial_reg.h with userspace headers (closes: #433755)
    - TCP FRTO retransmit bug fix
    - Fix rfkill IRQ flags.
    - nfsd: fix possible read-ahead cache and export table corruption
    - nfsd: fix possible oops on re-insertion of rpcsec_gss modules
    - jbd commit: fix transaction dropping
    - jbd2 commit: fix transaction dropping
    - softmac: Fix ESSID problem
    - uml: limit request size on COWed devices
    - UML: exports for hostfs
    - splice: fix double page unlock
    - cfq-iosched: fix async queue behaviour
    - cr_backlight_probe() allocates too little storage for struct cr_panel
    - sx: switch subven and subid values
    - hugetlb: fix race in alloc_fresh_huge_page()
    - KVM: SVM: Reliably detect if SVM was disabled by BIOS
    - dm io: fix another panic on large request
    - md: raid10: fix use-after-free of bio
    - fs: 9p/conv.c error path fix
    - Fix sparc32 udelay() rounding errors.
    - sony-laptop: fix bug in event handling
    - eCryptfs: ecryptfs_setattr() bugfix
    - Hangup TTY before releasing rfcomm_dev
    - dm io: fix panic on large request
    - dm raid1: fix status
    - dm snapshot: permit invalid activation
    - "ext4_ext_put_in_cache" uses __u32 to receive physical block number
    - destroy_workqueue() can livelock
    - USB: fix for ftdi_sio quirk handling
    - Fix TC deadlock.
    - Fix IPCOMP crashes.
    - gen estimator timer unload race
    - Netfilter: Fix logging regression
    - Fix user struct leakage with locked IPC shem segment
    - Fix reported task file values in sense data
    - gen estimator deadlock fix
    - Netpoll leak
    - dm: disable barriers
    - firewire: fw-sbp2: set correct maximum payload (fixes CardBus adapters)
    - fw-ohci: fix "scheduling while atomic"
    - firewire: fix memory leak of fw_request instances
    - ieee1394: revert "sbp2: enforce 32bit DMA mapping"
    - libata: add FUJITSU MHV2080BH to NCQ blacklist
    - i386: HPET, check if the counter works
    - CPU online file permission
    - acpi-cpufreq: Proper ReadModifyWrite of PERF_CTL MSR
    - Keep rfcomm_dev on the list until it is freed
    - SCTP scope_id handling fix
    - Fix ipv6 link down handling.
    - Fix TCP IPV6 MD5 bug.
    - sysfs: release mutex when kmalloc() failed in sysfs_open_file().
    - nf_conntrack: don't track locally generated special ICMP error
  * Bump abi due to firewire, ivtv and xrfm changes.
  * Add stable release 2.6.22.3:
    - fix oops in __audit_signal_info()
    - direct-io: fix error-path crashes
    - powerpc: Fix size check for hugetlbfs
    - stifb: detect cards in double buffer mode more reliably
    - pata_atiixp: add SB700 PCI ID
    - PPC: Revert "[POWERPC] Add 'mdio' to bus scan id list for platforms
      with QE UEC"
    - random: fix bound check ordering (CVE-2007-3105)
    - softmac: Fix deadlock of wx_set_essid with assoc work
    - PPC: Revert "[POWERPC] Don't complain if size-cells == 0 in prom_parse()"
    - ata_piix: update map 10b for ich8m
    - CPUFREQ: ondemand: fix tickless accounting and software coordination bug
    - CPUFREQ: ondemand: add a check to avoid negative load calculation
  * Add stable release 2.6.22.4:
    - Reset current->pdeath_signal on SUID binary execution (CVE-2007-3848)
  * Add stable release 2.6.22.5:
    - x86_64: Check for .cfi_rel_offset in CFI probe
    - x86_64: Change PMDS invocation to single macro
    - i386: Handle P6s without performance counters in nmi watchdog
    - revert "x86, serial: convert legacy COM ports to platform devices"
    - ACPICA: Fixed possible corruption of global GPE list
    - ACPICA: Clear reserved fields for incoming ACPI 1.0 FADTs
    - i386: Fix double fault handler
    - JFFS2 locking regression fix.
    - r8169: avoid needless NAPI poll scheduling
    - Linux 2.6.22.5
    - AVR32: Fix atomic_add_unless() and atomic_sub_unless()
    - i386: allow debuggers to access the vsyscall page with compat vDSO
    - hwmon: (smsc47m1) restore missing name attribute
    - hwmon: fix w83781d temp sensor type setting
    - Hibernation: do not try to mark invalid PFNs as nosave
    - sky2: restore workarounds for lost interrupts
    - sky2: carrier management
    - sky2: check for more work before leaving NAPI
    - sky2: check drop truncated packets
    - forcedeth: fix random hang in forcedeth driver when using netconsole
    - libata: add ATI SB700 device IDs to AHCI driver

  [ dann frazier ]
  * [ia64] Restore config cleanup now that its safe to break the ABI

  [ Bastian Blank ]
  * Update vserver patch to 2.2.0.3.

 -- Bastian Blank <waldi@debian.org>  Thu, 30 Aug 2007 20:19:44 +0200

linux-2.6 (2.6.22-3) unstable; urgency=low

  [ dann frazier ]
  * [ia64] Config cleanup in 2.6.22-2 broke the ABI; revert most of it
    for now (everything but the efivars and sym53c8xx modules)

  [ Martin Michlmayr ]
  * [mipsel/r5k-cobalt] Fix a typo in the config file.
  * [mipsel/4kc-malta] Update the config file, thanks Aurelien Jarno.
  * [mipsel] Add patch from Yoichi Yuasa to fix IDE on Cobalt.

 -- Bastian Blank <waldi@debian.org>  Sun, 29 Jul 2007 13:47:38 +0200

linux-2.6 (2.6.22-2) unstable; urgency=low

  [ Steve Langasek ]
  * [alpha] request_irq-retval.patch: capture the return value of all
    request_irq() calls in sys_titan.c to suppress the warning (and
    build failure with -Werror); failures still aren't being handled, but
    there's nothing that needs to be done -- or nothing that can be done
    -- if these requests fail anyway.

  [ Christian T. Steigies ]
  * Add module.lds to kernel headers (closes: #396220)
  * Enable INPUT_UINPUT on mac
  * Add 2.6.22 patches from linux-m68k CVS

  [ maximilian attems ]
  * Add stable release 2.6.22.1:
    - nf_conntrack_h323: add checking of out-of-range on choices' index values
      (CVE-2007-3642)

  [ dann frazier ]
  * [ia64] Re-enable various config options which were unintentionally
    disabled somewhere between 2.6.21 and 2.6.22
  * [ia64] Re-enable vserver flavour - this was somehow lost when 2.6.22
    was merged from trunk to the sid branch

  [ Bastian Blank ]
  * Update vserver patch to 2.2.0.3-rc1.

 -- Bastian Blank <waldi@debian.org>  Mon, 23 Jul 2007 09:38:01 +0200

linux-2.6 (2.6.22-1) unstable; urgency=low

  [ Bastian Blank ]
  * Drop asfs options.
  * Drop linux-libc-headers references.
  * Update vserver patch to 2.2.0-rc5.

  [ maximilian attems ]
  * Fullfils policy 3.7.2.2.
  * Add Sempron to the k7 image description (closes: #384737)
    Thanks Robert Millan <rmh@aybabtu.com>.
  * [powerpc] Enable CONFIG_ADB_PMU_LED.
  * [hppa] Disable a bunch of topconfig enabled fb devices. Thanks Frank
    Lichtenheld <djpig@debian.org> for build fix.

  [ Christian T. Steigies ]
  * Add module.lds to kernel headers
  * Enable INPUT_UINPUT on mac
  * Add 2.6.22 patches from linux-m68k CVS

  [ dann frazier ]
  * Enable vserver flavour for ia64 (closes: #423232)

 -- Bastian Blank <waldi@debian.org>  Sun, 15 Jul 2007 15:03:40 +0200

linux-2.6 (2.6.22~rc5-1~experimental.1) experimental; urgency=low

  [ Bastian Blank ]
  * [powerpc]: Disable prep.
  * [powerpc]: Disable apm emulation.
  * Drop inactive members from Uploaders.

  [ maximilian attems ]
  * Cleanup configs of old unused variables.
  * Enable TCP_CONG_YEAH, TCP_CONG_ILLINOIS, NF_CONNTRACK_SANE, DM_DELAY,
    GIGASET_M101, SATA_INIC162X, VIDEO_IVTV, USB_ZR364XX, INFINIBAND_CXGB3,
    MLX4_INFINIBAND, SPI_AT25, MFD_SM501, DVB_USB_M920X, DVB_USB_GL861,
    DVB_USB_AU6610, DVB_USB_OPERA1, SENSORS_AD7418, SENSORS_ADM1029,
    SENSORS_F75375S, SENSORS_CORETEMP, SENSORS_MAX6650, SENSORS_APPLESMC,
    I2C_SIMTEC, I2C_TINY_USB, SC92031, LIBERTAS_USB, RFKILL, RFKILL_INPUT,
    MTD_UBI, SND_USB_CAIAQ, SND_USB_CAIAQ_INPUT, USB_BERRY_CHARGE,
    RTC_DRV_MAX6900, SUNRPC_BIND34, SND_PORTMAN2X4, FB_VT8623, FUSION_LAN,
    DISPLAY_SUPPORT, FB_ARK, FB_SM501
    and disable SCSI_ESP_CORE, SPI_SPIDEV, CRYPT_CRYPTD, SYSV68_PARTITION,
    MOUSE_PS2_TOUCHKIT, INPUT_POLLDEV in topconfig.
  * [amd64, i386]: Take care of the renaming acpi-ibm to thinkpad-acpi.
    Enable KINGSUN_DONGLE, AF_RXRPC, RXKAD, MTD_NAND_PLATFORM, BLINK, PHANTOM,
    BACKLIGHT_PROGEAR, FB_HECUBA, FB_LE80578, FB_CARILLO_RANCH.
    Disable OSS_OBSOLETE.
  * Enable WLAN_PRE80211 and WLAN_80211 on all archs with NET_RADIO enabled.
  * Fix RTC_INTF_{DEV,SYSFS,PROC}=y where enabled modular.
  * Enable new wirless stack mac80211 and improved wireless conf api.
  * Enable new USB Touchscreen Driver on all configs with touchscreens.
  * Enable the newly added crypto algorythm: fcrypt, pcbc and camellia.
  * Unify CONFIG_TR to toplevel config, also enable new drivers 3C359
    and SMCTR.
  * Enable the moved USB tablets config options where wacom is enabled.
  * [i386] Enable driver for Crystalfontz 128x64 2-color LCD.
  * [amd64] Enable KS0108 LCD controller.
  * Enable the new firewire stack labeled to be more simple and robust.
  * [i386] Enable VMI paravirtualized interface.
  * [powerpc] Enable fb for IBM GXT4500P adaptor.
  * [amd64] Enable timerstats too.

  [ Martin Michlmayr ]
  * mipsel/r5k-cobalt: Use the new RTC system.

  [ dann frazier ]
  * Add Xen licensing info to the copyright file. (closes: #368912)

  [ Gordon Farquharson ]
  * arm: Mark CHELSIO_T3, NETXEN_NIC, BCM43XX, VIDEO_BT848,
    DVB_B2C2_FLEXCOP, and DVB_BUDGET as broken on ARM.
  * arm/ixp4xx: Add support for the new generic I2C GPIO driver on the
    NSLU2 and the NAS100D. Thanks to Michael-Luke Jones and Rod Whitby.
  * arm/ixp4xx: Update Artop PATA support patch for the NAS 100d.

  [ Christian T. Steigies ]
  * m68k: Disable already included patches (611, 618, 630)

 -- Bastian Blank <waldi@debian.org>  Tue, 19 Jun 2007 17:49:52 +0200

linux-2.6 (2.6.21-6) unstable; urgency=low

  * Add stable release 2.6.21.6:
    - nf_conntrack_h323: add checking of out-of-range on choices' index values
      (CVE-2007-3642)
  * Update vserver patch to 2.2.0.

 -- Bastian Blank <waldi@debian.org>  Tue, 10 Jul 2007 18:36:17 +0200

linux-2.6 (2.6.21-5) unstable; urgency=low

  [ Christian T. Steigies ]
  * [m68k] Add atari isa and scsi fixes

  [ maximilian attems ]
  * Add stable release 2.6.21.4:
    - cpuset: prevent information leak in cpuset_tasks_read (CVE-2007-2875)
    - random: fix error in entropy extraction (CVE-2007-2453 1 of 2)
    - random: fix seeding with zero entropy (CVE-2007-2453 2 of 2)
    - NETFILTER: {ip, nf}_conntrack_sctp: fix remotely triggerable NULL ptr
      dereference (CVE-2007-2876)
  * Add stable release 2.6.21.5:
    - acpi: fix potential call to a freed memory section.
    - USB: set the correct Interrupt interval in usb_bulk_msg
    - i386: Fix K8/core2 oprofile on multiple CPUs
    - ntfs_init_locked_inode(): fix array indexing
    - ALSA: wm8750 typo fix
    - neofb: Fix pseudo_palette array overrun in neofb_setcolreg
    - e1000: disable polling before registering netdevice
    - timer statistics: fix race
    - x86: fix oprofile double free
    - ALSA: usb-audio: explicitly match Logitech QuickCam
    - zd1211rw: Add AL2230S RF support
    - IPV4: Correct rp_filter help text.
    - Fix AF_UNIX OOPS
    - ICMP: Fix icmp_errors_use_inbound_ifaddr sysctl
    - NET: Fix BMSR_100{HALF,FULL}2 defines in linux/mii.h
    - SPARC64: Fix _PAGE_EXEC_4U check in sun4u I-TLB miss handler.
    - SPARC64: Don't be picky about virtual-dma values on sun4v.
    - SPARC64: Fix two bugs wrt. kernel 4MB TSB.
    - cciss: fix pci_driver.shutdown while device is still active
    - fix compat console unimap regression
    - timer stats: speedups
    - SPARC: Linux always started with 9600 8N1
    - pci_ids: update patch for Intel ICH9M
    - PCI: quirk disable MSI on via vt3351
    - UML - Improve host PTRACE_SYSEMU check
    - NET: parse ip:port strings correctly in in4_pton
    - Char: cyclades, fix deadlock
    - IPSEC: Fix panic when using inter address familiy IPsec on loopback.
    - TCP: Use default 32768-61000 outgoing port range in all cases.
    - TG3: Fix link problem on Dell's onboard 5906.
    - fuse: fix mknod of regular file
    - md: Avoid overflow in raid0 calculation with large components.
    - md: Don't write more than is required of the last page of a bitmap
    - make freezeable workqueues singlethread
    - tty: fix leakage of -ERESTARTSYS to userland
    - V4L/DVB (5593): Budget-ci: Fix tuning for TDM 1316 (160..200 MHz)
    - Input: i8042 - fix AUX port detection with some chips
    - SCSI: aacraid: Correct sa platform support.
      (Was: [Bug 8469] Bad EIP value on pentium3 SMP kernel-2.6.21.1)
    - BLUETOOTH: Fix locking in hci_sock_dev_event().
    - hpt366: don't check enablebits for HPT36x
    - ieee1394: eth1394: bring back a parent device
    - NET: Fix race condition about network device name allocation.
    - ALSA: hda-intel - Probe additional slots only if necessary
    - ALSA: hda-intel - Fix detection of audio codec on Toshiba A100
    - ahci: disable 64bit dma on sb600
    - i386: HPET, check if the counter works
    - Ignore bogus ACPI info for offline CPUs
    - NOHZ: Rate limit the local softirq pending warning output
    - Prevent going idle with softirq pending
    - Work around Dell E520 BIOS reboot bug
    - NET: "wrong timeout value" in sk_wait_data() v2
    - IPV6 ROUTE: No longer handle ::/0 specially.
    - x86_64: allocate sparsemem memmap above 4G
  * Bump ABI to 2.

  [ Bastian Blank ]
  * Back out ABI fixing changes.
  * Update vserver patch to 2.2.0-rc3.

 -- Bastian Blank <waldi@debian.org>  Fri, 22 Jun 2007 12:39:47 +0200

linux-2.6 (2.6.21-4) unstable; urgency=low

  * [powerpc] Fix mkvmlinuz support.
  * [s390] Add exception handler for diagnose 224.

 -- Bastian Blank <waldi@debian.org>  Sat, 26 May 2007 14:08:44 +0200

linux-2.6 (2.6.21-3) unstable; urgency=low

  [ Gordon Farquharson ]
  * arm/ixp4xx: Add patch to set NSLU2 timer frequency.

  [ maximilian attems ]
  * sparc64: enable USB_SERIAL. (closes: #412740)
  * Apply stable 2.6.21.1.
  * Add stable release 2.6.21.2:
    - slob: fix page order calculation on not 4KB page
    - libata-sff: Undo bug introduced with pci_iomap changes
    - kbuild: fixdep segfault on pathological string-o-death
    - IPMI: fix SI address space settings
    - IPV6: Reverse sense of promisc tests in ip6_mc_input
    - iop: fix iop_getttimeoffset
    - iop13xx: fix i/o address translation
    - arm: fix handling of svc mode undefined instructions
    - CPUFREQ: powernow-k7: fix MHz rounding issue with perflib
    - CPUFREQ: Support rev H AMD64s in powernow-k8
    - CPUFREQ: Correct revision mask for powernow-k8
    - JFS: Fix race waking up jfsIO kernel thread
    - IPV6: Send ICMPv6 error on scope violations.
    - SPARC64: Add missing cpus_empty() check in hypervisor xcall handling.
    - SPARC64: Fix recursion in PROM tree building.
    - SERIAL SUNHV: Add an ID string.
    - SPARC64: Bump PROMINTR_MAX to 32.
    - SPARC64: Be more resiliant with PCI I/O space regs.
    - oom: fix constraint deadlock
    - fix for bugzilla 8426: massive slowdown on SCSI CD/DVD drive connected to
      mptspi driver
    - x86_64 : Fix vgettimeofday()
    - IPV6: Fix slab corruption running ip6sic
    - IPSEC: Check validity of direction in xfrm_policy_byid
    - CRYPTO: api: Read module pointer before freeing algorithm
    - NET_SCHED: prio qdisc boundary condition
    - reiserfs: suppress lockdep warning
    - USB HID: hiddev - fix race between hiddev_send_event() and
      hiddev_release()
    - NETFILTER: {ip,nf}_nat_proto_gre: do not modify/corrupt GREv0 packets
      through NAT
    - fix leaky resv_huge_pages when cpuset is in use
    - ACPI: Fix 2.6.21 boot regression on P4/HT
    - TG3: Fix TSO bugs.
    - TG3: Remove reset during MAC address changes.
    - TG3: Update version and reldate.
    - BNX2: Fix TSO problem with small MSS.
    - BNX2: Block MII access when ifdown.
    - BNX2: Save PCI state during suspend.
    - BNX2: Update version and reldate.
    - sis900: Allocate rx replacement buffer before rx operation
    - knfsd: Avoid use of unitialised variables on error path when nfs exports.
    - knfsd: rpc: fix server-side wrapping of krb5i replies
    - md: Avoid a possibility that a read error can wrongly propagate through
    - md/raid1 to a filesystem.
    - fat: fix VFAT compat ioctls on 64-bit systems
    - NETFILTER: {ip,nf}_conntrack: fix use-after-free in helper destroy
      callback invocation
    - ppp: Fix ppp_deflate issues with recent zlib_inflate changes
    - NETPOLL: Fix TX queue overflow in trapped mode.
    - NETPOLL: Remove CONFIG_NETPOLL_RX
    - cxacru: Fix infinite loop when trying to cancel polling task
    - TCP: zero out rx_opt in tcp_disconnect()
    - ipv6: track device renames in snmp6
    - skge: default WOL should be magic only (rev2)
    - skge: allow WOL except for known broken chips
    - sky2: allow 88E8056
    - sky2: 88e8071 support not ready
    - skge: crash on shutdown/suspend
    - sky2: fix oops on shutdown
    - udf: decrement correct link count in udf_rmdir
    - ALSA: hda-codec - Fix resume of STAC92xx codecs
    - sata_via: add missing PM hooks
    - driver-core: don't free devt_attr till the device is released
    - pci-quirks: disable MSI on RS400-200 and RS480
    - highres/dyntick: prevent xtime lock contention
    - clocksource: fix resume logic
    - smc911x: fix compilation breakage wjen debug is on
    - SCTP: Fix sctp_getsockopt_local_addrs_old() to use local storage.
    - SCTP: Correctly copy addresses in sctp_copy_laddrs
    - SCTP: Prevent OOPS if hmac modules didn't load
    - IPV6: Do no rely on skb->dst before it is assigned.
    - IPV6 ROUTE: Assign rt6i_idev for ip6_{prohibit,blk_hole}_entry.

  [ Christian T. Steigies ]
  * m68k: enable ATARI_SCSI and ATARI_ROM_ISA

  [ Bastian Blank ]
  * Fix linux/version.h in linux-libc-dev.
  * Make it possible to specifiy special CFLAGS.
  * [hppa] Reenable.
  * [hppa] Workaround hppa64 failure.
  * [hppa] Fix debugging in lws syscalls.
  * Fix abi change.
  * Add stable release 2.6.21.3:
    - [PATCH] GEODE-AES: Allow in-place operations [CVE-2007-2451]

 -- Bastian Blank <waldi@debian.org>  Fri, 25 May 2007 10:57:48 +0200

linux-2.6 (2.6.21-2) unstable; urgency=low

  [ Christian T. Steigies ]
  * m68k: fix atari scc patch
  * m68k: install compressed vmlinuz images so the post-inst script can find it

  [ Steve Langasek ]
  * [alpha] isa-mapping-support.patch: add isa_page_to_bus and
    isa_bus_to_virt defines to complement the existing isa_virt_to_bus
    define; untested, but these should all be straightforward on alpha and
    defining them is certainly a better option for getting user feedback
    than disabling the affected drivers.

  [ Bastian Blank ]
  * [powerpc] Readd mkvmlinuz support. (closes: #419033)
  * [sparc]: Disable sparc32 image.
  * [hppa]: Temporary disable all images.

 -- Bastian Blank <waldi@debian.org>  Fri, 18 May 2007 19:52:36 +0200

linux-2.6 (2.6.21-1) unstable; urgency=low

  [ maximilian attems ]
  * New upstream release see http://kernelnewbies.org/Linux_2_6_21
    (closes: #423874)
  * Disable CONFIG_IP_ROUTE_MULTIPATH_CACHED in topconfig.
  * Enable CONFIG_IP6_NF_MATCH_MH, CONFIG_CHELSIO_T3, CONFIG_USB_NET_DM9601,
    CONFIG_NETFILTER_XT_TARGET_TCPMSS, CONFIG_RTC_DRV_CMOS,
    CONFIG_ASUS_LAPTOP, CONFIG_SONY_LAPTOP, CONFIG_DVB_TUNER_QT1010,
    CONFIG_USB_IOWARRIOR, CONFIG_ATL1 in topconfig.
  * [i386] Enable CONFIG_ACPI_BAY, CONFIG_X86_LONGHAUL, CONFIG_BLK_DEV_DELKIN,
    CONFIG_BLK_DEV_IT8213, CONFIG_BLK_DEV_TC86C001, CONFIG_INPUT_ATLAS_BTNS,
    CONFIG_SENSORS_ADM1029, CONFIG_FB_SVGALIB, CONFIG_FB_S3,
    CONFIG_USB_KC2190, CONFIG_KS0108.
  * Add stable release 2.6.21.1:
    - IPV4: Fix OOPS'er added to netlink fib.
    - IPV6: Fix for RT0 header ipv6 change.
  * [i386] Enable CONFIG_NO_HZ, CONFIG_HIGH_RES_TIMERS for dynticks and true
    high-resolution timers.
  * [i386] Enable CONFIG_TIMER_STATS to collect stats about kernel/userspace
    timer aka power usage (see powertop). (closes: #423694)
  * [i386] Disable obsolete CONFIG_IRQBALANCE due to bad timer behaviour.

  [ Martin Michlmayr ]
  * Add armel (arm with EABI) support.  Thanks, Lennert Buytenhek and
    Joey Hess.  (closes: #410853)
  * Mark CHELSIO_T3 as broken on ARM.
  * Take arch/arm/tools/mach-types from current git to fix build failure
    because MACH_TYPE_EP80219 is not defined.
  * mips/sb1: Don't build CONFIG_ATA into the kernel.
  * mips/sb1: Unset CONFIG_USB_{KBD,MOUSE} since the generic HID is used.
  * arm/iop32x: Don't build CONFIG_ATA into the kernel.
  * arm/ixp4xx: Enable more SATA drivers.
  * arm/ixp4xx: Enable PATA_ARTOP which is needed by the nas100d.
  * arm/ixp4xx: Set CONFIG_USB_EHCI_TT_NEWSCHED.
  * mips/4kc-malta: Add an image for the MIPS Malta board.  Thanks,
    Aurelien Jarno. (closes: #421377)

  [ Emanuele Rocca ]
  * sparc: Enable CONFIG_SCSI_QLOGIC_1280. (closes: #423177)

  [ Christian T. Steigies ]
  * Add m68k patches for 2.6.21
  * Add type: plain to [image] in arch/m68k/defines to fix missing
    Modules.symvers problem

  [ Steve Langasek ]
  * Revert change to disable image building on alpha.

  [ Bastian Blank ]
  * Update vserver patch to 2.2.0-rc1.

 -- Bastian Blank <waldi@debian.org>  Wed, 16 May 2007 13:46:38 +0200

linux-2.6 (2.6.20-3) unstable; urgency=low

  [ Gordon Farquharson ]
  * arm: Mark CONFIG_MTD_NAND_CAFE and CONFIG_NETXEN_NIC as broken to
    fix FTBFS.

  [ Bastian Blank ]
  * Disable new pata drivers. (closes: #419458)
  * Disable pata in ata_piix.

 -- Bastian Blank <waldi@debian.org>  Tue, 24 Apr 2007 09:54:44 +0200

linux-2.6 (2.6.20-2) unstable; urgency=low

  [ Bastian Blank ]
  * Rename linux-libc-headers into linux-libc-dev.
  * [mips] Drop sb1250 uart support.
  * [alpha] Temporary disable alpha images.
  * Add stable release 2.6.20.7:
    - Linux 2.6.20.7
    - Update libata drive blacklist to the latest from 2.6.21
    - fix page leak during core dump
    - revert "retries in ext4_prepare_write() violate ordering requirements"
    - revert "retries in ext3_prepare_write() violate ordering requirements"
    - libata: Clear tf before doing request sense (take 3)
    - fix lba48 bug in libata fill_result_tf()
    - ahci.c: walkaround for SB600 SATA internal error issue
    - libata bugfix: preserve LBA bit for HDIO_DRIVE_TASK
    - softmac: avoid assert in ieee80211softmac_wx_get_rate
    - knfsd: allow nfsd READDIR to return 64bit cookies
    - Fix TCP slow_start_after_idle sysctl
    - Fix tcindex classifier ABI borkage...
    - Fix IPSEC replay window handling
    - Fix TCP receiver side SWS handling.
    - Fix scsi sense handling
    - Fix length validation in rawv6_sendmsg()
    - NETFILTER: ipt_CLUSTERIP: fix oops in checkentry function
    - 8139too: RTNL and flush_scheduled_work deadlock
    - Fix calculation for size of filemap_attr array in md/bitmap.
    - HID: Do not discard truncated input reports
    - DVB: pluto2: fix incorrect TSCR register setting
    - DVB: tda10086: fix DiSEqC message length
    - sky2: phy workarounds for Yukon EC-U A1
    - sky2: turn on clocks when doing resume
    - sky2: turn carrier off when down
    - skge: turn carrier off when down
    - sky2: reliable recovery
    - i386: fix file_read_actor() and pipe_read() for original i386 systems
    - kbuild: fix dependency generation

  [ dann frazier ]
  * [hppa] Add parisc arch patch from Kyle McMartin
  * [hppa] Enable CONFIG_TULIP_MMIO (closes: #332962)
  * [hppa] Disable ni52 driver, it doesn't build (and wouldn't work if it did)

 -- Bastian Blank <waldi@debian.org>  Sun, 15 Apr 2007 16:04:16 +0200

linux-2.6 (2.6.20-1) unstable; urgency=low

  [ Martin Michlmayr ]
  * mipsel: Drop DECstation support (both r3k-kn02 and r4k-kn04).
  * arm: Drop RiscPC (rpc) support.
  * arm: Update configs for 2.6.19-rc6.
  * arm: source drivers/ata/Kconfig so SATA can be enabled on ARM.
  * arm/footbridge: Unset SATA.
  * arm/s3c2410: Drop this flavour since no such device is supported
    in debian-installer and the ARM build resources are limited.

  [ Sven Luther ]
  * [powerpc] Added Genesi Efika support patch

  [ Bastian Blank ]
  * Remove legacy pty support. (closes: #338404)
  * Enable new scsi parts.
  * powerpc: Enable ibmvscsis.
  * Add stable release 2.6.20.1:
    - Linux 2.6.20.1
    - [PATCH] Fix a free-wrong-pointer bug in nfs/acl server (CVE-2007-0772)
  * Add stable release 2.6.20.2:
    - Linux 2.6.20.2
    - IPV6: Handle np->opt being NULL in ipv6_getsockopt_sticky() [CVE-2007-1000]
    - x86-64: survive having no irq mapping for a vector
    - Fix buffer overflow in Omnikey CardMan 4040 driver (CVE-2007-0005)
    - TCP: Fix minisock tcp_create_openreq_child() typo.
    - gfs2: fix locking mistake
    - ATA: convert GSI to irq on ia64
    - pktcdvd: Correctly set cmd_len field in pkt_generic_packet
    - video/aty/mach64_ct.c: fix bogus delay loop
    - revert "drivers/net/tulip/dmfe: support basic carrier detection"
    - throttle_vm_writeout(): don't loop on GFP_NOFS and GFP_NOIO allocations
    - fix section mismatch warning in lockdep
    - ueagle-atm.c needs sched.h
    - kvm: Fix asm constraint for lldt instruction
    - lockdep: forward declare struct task_struct
    - Char: specialix, isr have 2 params
    - buffer: memorder fix
    - kernel/time/clocksource.c needs struct task_struct on m68k
    - m32r: build fix for processors without ISA_DSP_LEVEL2
    - hugetlb: preserve hugetlb pte dirty state
    - enable mouse button 2+3 emulation for x86 macs
    - v9fs_vfs_mkdir(): fix a double free
    - ufs: restore back support of openstep
    - Fix MTRR compat ioctl
    - kexec: Fix CONFIG_SMP=n compilation V2 (ia64)
    - NLM: Fix double free in __nlm_async_call
    - RPM: fix double free in portmapper code
    - Revert "[PATCH] LOG2: Alter get_order() so that it can make use of ilog2() on a constant"
    - Backport of psmouse suspend/shutdown cleanups
    - USB: usbnet driver bugfix
    - sched: fix SMT scheduler bug
    - tty_io: fix race in master pty close/slave pty close path
    - forcedeth: disable msix
    - export blk_recount_segments
    - Fix reference counting (memory leak) problem in __nfulnl_send() and callers related to packet queueing.
    - Fix anycast procfs device leak
    - Don't add anycast reference to device multiple times
    - Fix TCP MD5 locking.
    - Fix %100 cpu spinning on sparc64
    - Fix skb data reallocation handling in IPSEC
    - Fix xfrm_add_sa_expire() return value
    - Fix interrupt probing on E450 sparc64 systems
    - HID: fix possible double-free on error path in hid parser
    - POWERPC: Fix performance monitor exception
    - libata: add missing CONFIG_PM in LLDs
    - libata: add missing PM callbacks
    - bcm43xx: Fix assertion failures in interrupt handler
    - mmc: Power quirk for ENE controllers
    - UML - Fix 2.6.20 hang
    - fix umask when noACL kernel meets extN tuned for ACLs
    - sata_sil: ignore and clear spurious IRQs while executing commands by polling
    - swsusp: Fix possible oops in userland interface
    - Fix posix-cpu-timer breakage caused by stale p->last_ran value
    - V4L: cx88-blackbird: allow usage of 376836 and 262144 sized firmware images
    - V4L: fix cx25840 firmware loading
    - DVB: digitv: open nxt6000 i2c_gate for TDED4 tuner handling
    - DVB: cxusb: fix firmware patch for big endian systems
    - V4L: pvrusb2: Handle larger cx2341x firmware images
    - V4L: pvrusb2: Fix video corruption on stream start
    - dvbdev: fix illegal re-usage of fileoperations struct
    - md: Fix raid10 recovery problem.
    - bcm43xx: fix for 4309
    - i386: Fix broken CONFIG_COMPAT_VDSO on i386
    - x86: Don't require the vDSO for handling a.out signals
    - x86_64: Fix wrong gcc check in bitops.h
    - sky2: transmit timeout deadlock
    - sky2: dont flush good pause frames
    - Fix oops in xfrm_audit_log()
    - Prevent pseudo garbage in SYN's advertized window
    - Fix IPX module unload
    - Clear TCP segmentation offload state in ipt_REJECT
    - Fix atmarp.h for userspace
    - UHCI: fix port resume problem
    - Fix recently introduced problem with shutting down a busy NFS server.
    - Avoid using nfsd process pools on SMP machines.
    - EHCI: turn off remote wakeup during shutdown
    - IPV6: HASHTABLES: Use appropriate seed for caluculating ehash index.
    - MTD: Fatal regression in drivers/mtd/redboot.c in 2.6.20
    - Kconfig: FAULT_INJECTION can be selected only if LOCKDEP is enabled.
    - USB HID: Fix USB vendor and product IDs endianness for USB HID devices
    - Fix null pointer dereference in appledisplay driver
    - ieee1394: fix host device registering when nodemgr disabled
    - ieee1394: video1394: DMA fix
    - Fix compile error for e500 core based processors
    - md: Avoid possible BUG_ON in md bitmap handling.
    - Fix allocation failure handling in multicast
    - Fix TCP FIN handling
    - Fix ATM initcall ordering.
    - Fix various bugs with aligned reads in RAID5.
    - hda-intel - Don't try to probe invalid codecs
    - usbaudio - Fix Oops with unconventional sample rates
    - usbaudio - Fix Oops with broken usb descriptors
    - USB: fix concurrent buffer access in the hub driver
    - Missing critical phys_to_virt in lib/swiotlb.c
    - AGP: intel-agp bugfix
    - bcm43xx: Fix for oops on ampdu status
    - bcm43xx: Fix for oops on resume
    - ide: fix drive side 80c cable check
    - Keys: Fix key serial number collision handling
    - knfsd: Fix a race in closing NFSd connections.
    - pata_amd: fix an obvious bug in cable detection
    - prism54: correct assignment of DOT1XENABLE in WE-19 codepaths
    - rtc-pcf8563: detect polarity of century bit automatically
    - x86_64: fix 2.6.18 regression - PTRACE_OLDSETOPTIONS should be accepted
    - ocfs2: ocfs2_link() journal credits update
  * Update xen patch to changeset 48670 from fedora 2.6.20 branch.
  * Support xen versions 3.0.4-1 and 3.0.3-1.

  [ Rod Whitby ]
  * arm/ixp4xx: Enable PATA_ARTOP for the nas100d and dsmg600.
  * arm/ixp4xx: Enable RTC for the nas100d
  * Add nas100d Ethernet MAC setup support.
  * Add temporary hack to get Artop PATA support going on the nas100d.

  [ maximilian attems ]
  * i386: Enable kvm.
  * Add stable release 2.6.20.3:
    - Fix sparc64 device register probing
    - Fix bug 7994 sleeping function called from invalid context
    - Fix timewait jiffies
    - Fix UDP header pointer after pskb_trim_rcsum()
    - Fix compat_getsockopt
    - bcm43xx: Fix problem with >1 GB RAM
    - nfnetlink_log: fix NULL pointer dereference
    - nfnetlink_log: fix possible NULL pointer dereference
    - conntrack: fix {nf, ip}_ct_iterate_cleanup endless loops
    - nf_conntrack/nf_nat: fix incorrect config ifdefs
    - tcp conntrack: accept SYN|URG as valid
    - nfnetlink_log: fix reference leak
    - nfnetlink_log: fix use after free
    - nf_conntrack: fix incorrect classification of IPv6 fragments as
      ESTABLISHED
    - nfnetlink_log: zero-terminate prefix
    - nfnetlink_log: fix crash on bridged packet
    - Fix callback bug in connector
    - fix for bugzilla #7544 (keyspan USB-to-serial converter)
    - ip6_route_me_harder should take into account mark
  * Add myself to uploaders field, entry got lost after 2.6.16-2
  * Add stable release 2.6.20.4:
    - fix deadlock in audit_log_task_context()
    - EHCI: add delay to bus_resume before accessing ports
    - Copy over mac_len when cloning an skb
    - fix read past end of array in md/linear.c
    - oom fix: prevent oom from killing a process with children/sibling unkillable
    - Fix sparc64 hugepage bugs
    - Fix page allocation debugging on sparc64
    - Fix niagara memory corruption
    - Input: i8042 - really suppress ACK/NAK during panic blink
    - Input: i8042 - fix AUX IRQ delivery check
    - Input: i8042 - another attempt to fix AUX delivery checks
    - Fix rtm_to_ifaddr() error return.
    - r8169: fix a race between PCI probe and dev_open
    - futex: PI state locking fix
    - adjust legacy IDE resource setting (v2)
    - UML - arch_prctl should set thread fs
    - gdth: fix oops in gdth_copy_cmd()
    - Fix extraneous IPSEC larval SA creation
    - IA64: fix NULL pointer in ia64/irq_chip-mask/unmask function
    - st: fix Tape dies if wrong block size used, bug 7919
    - Fix ipv6 flow label inheritance
    - NETFILTER: nfnetlink_log: fix reference counting
    - mm: fix madvise infinine loop
    - Fix another NULL pointer deref in ipv6_sockglue.c
    - NetLabel: Verify sensitivity level has a valid CIPSO mapping
    - Fix GFP_KERNEL with preemption disabled in fib_trie
    - IrDA: irttp_dup spin_lock initialisation
    - hda-intel - Fix codec probe with ATI controllers
    - hrtimer: prevent overrun DoS in hrtimer_forward()
    - fix MTIME_SEC_MAX on 32-bit
    - nfs: nfs_getattr() can't call nfs_sync_mapping_range() for non-regular files
    - dio: invalidate clean pages before dio write
    - initialise pi_lock if CONFIG_RT_MUTEXES=N
  * Add stable release 2.6.20.5:
    - FRA_{DST,SRC} are le16 for decnet
    - CIFS: reset mode when client notices that ATTR_READONLY is no longer set
    - ide: clear bmdma status in ide_intr() for ICHx controllers (revised #4)
    - ide: remove clearing bmdma status from cdrom_decode_status() (rev #4)
    - NET: Fix sock_attach_fd() failure in sys_accept()
    - DCCP: Fix exploitable hole in DCCP socket options
    - ide: revert "ide: fix drive side 80c cable check, take 2" for now
    - generic_serial: fix decoding of baud rate
    - IPV6: Fix ipv6 round-robin locking.
    - VIDEO: Fix FFB DAC revision probing
    - PPP: Fix PPP skb leak
    - V4L: msp_attach must return 0 if no msp3400 was found.
    - CRYPTO: api: scatterwalk_copychunks() fails to advance through scatterlist
    - APPLETALK: Fix a remotely triggerable crash (CVE-2007-1357)
    - UML - fix epoll
    - UML - host VDSO fix
    - UML - Fix static linking
    - UML - use correct register file size everywhere
    - libata: sata_mv: don't touch reserved bits in EDMA config register
    - libata: sata_mv: Fix 50xx irq mask
    - libata bugfix: HDIO_DRIVE_TASK
    - V4L: Fix SECAM handling on saa7115
    - DVB: fix nxt200x rf input switching
    - SPARC: Fix sparc builds with gcc-4.2.x
    - V4L: saa7146: Fix allocation of clipping memory
    - uml: fix unreasonably long udelay
    - NET: Fix packet classidier NULL pointer OOPS
    - NET_SCHED: Fix ingress qdisc locking.
    - sata_nv: delay on switching between NCQ and non-NCQ commands
    - dvb-core: fix several locking related problems
    - ieee1394: dv1394: fix CardBus card ejection
    - CIFS: Allow reset of file to ATTR_NORMAL when archive bit not set
    - jmicron: make ide jmicron driver play nice with libata ones
    - libata: clear TF before IDENTIFYing
    - NET: Fix FIB rules compatability
    - DVB: isl6421: don't reference freed memory
    - V4L: radio: Fix error in Kbuild file
    - i2o: block IO errors on i2o disk
  * Add stable release 2.6.20.6:
    - CRYPTO api: Use the right value when advancing scatterwalk_copychunks
    - uml: fix static linking for real

  [ Gordon Farquharson ]
  * Disable broken config options on ARM.

  [ Frederik Schüler ]
  * Disable NAPI on forcedeth, it is broken.

  [ dann frazier ]
  * Hardcode the output of the scripts under arch/ia64/scripts as executed
    in an etch environment so that we can build out of tree modules correctly
    (re-add; patch seems to have been dropped during a merge.)
    See: #392592
  * Allow '.' and '+' in the target dist field of the changelog. dpkg has
    supported this since 1.13.20, see #361171.

 -- Bastian Blank <waldi@debian.org>  Mon, 09 Apr 2007 19:21:52 +0200

linux-2.6 (2.6.18.dfsg.1-10) unstable; urgency=low

  [ maximilian attems ]
  * Add patches out of stable queue 2.6.18
    - [amd64] Don't leak NT bit into next task (CVE-2006-5755)
    - IB/srp: Fix FMR mapping for 32-bit kernels and addresses above 4G
    - SCSI: add missing cdb clearing in scsi_execute()
  * Xen postinst: Use takeover for update-initramfs. Makes postinst idempotent.
    On creation it should always overwrite. (closes: #401183)
  * Hand-picked from stable release 2.6.16.38:
    - i2c-viapro: Add support for the VT8237A and VT8251
    - PCI: irq: irq and pci_ids patch for Intel ICH9
    - i2c-i801: SMBus patch for Intel ICH9
    - fix the UML compilation
    - drm: allow detection of new VIA chipsets
    - drm: Add the P4VM800PRO PCI ID.
    - rio: typo in bitwise AND expression.
    - i2c-mv64xxx: Fix random oops at boot
    - i2c: fix broken ds1337 initialization
    - [SUNKBD]: Fix sunkbd_enable(sunkbd, 0); obvious.
    - Call init_timer() for ISDN PPP CCP reset state timer (CVE-2006-5749)
    - V4L: cx88: Fix leadtek_eeprom tagging
    - SPI/MTD: mtd_dataflash oops prevention
    - grow_buffers() infinite loop fix (CVE-2006-5757/CVE-2006-6060)
    - corrupted cramfs filesystems cause kernel oops (CVE-2006-5823)
    - ext2: skip pages past number of blocks in ext2_find_entry
      (CVE-2006-6054)
    - handle ext3 directory corruption better (CVE-2006-6053)
    - hfs_fill_super returns success even if no root inode (CVE-2006-6056)
      backout previous fix, was not complete.
    - Fix for shmem_truncate_range() BUG_ON()
    - ebtables: check struct type before computing gap
    - [IPV4/IPV6]: Fix inet{,6} device initialization order.
    - [IPV6] Fix joining all-node multicast group.
    - [SOUND] Sparc CS4231: Use 64 for period_bytes_min
  * [PKTGEN]: Convert to kthread API. Thanks David Miller for patch.
  * [IDE] Add driver for Jmicron  JMB36x devices by Alan Cox.
    Enable jmicron on i386 and amd64 archs.
  * Hand-picked from stable release 2.6.16.39:
    - atiixp: hang fix
    - V4L/DVB: Flexcop-usb: fix debug printk
    - V4L/DVB: Fix uninitialised variable in dvb_frontend_swzigzag
    - read_zero_pagealigned() locking fix
    - adfs: fix filename handling
    - sparc32: add offset in pci_map_sg()
    - cdrom: set default timeout to 7 seconds
    - [SCSI] qla1280 command timeout
    - [SCSI] qla1280 bus reset typo
    - [Bluetooth] Check if DLC is still attached to the TTY
    - [Bluetooth] Fix uninitialized return value for RFCOMM sendmsg()
    - [Bluetooth] Return EINPROGRESS for non-blocking socket calls
    - [Bluetooth] Handle command complete event for exit periodic inquiry
    - [Bluetooth] Fix compat ioctl for BNEP, CMTP and HIDP
    - [Bluetooth] Add locking for bt_proto array manipulation
    - i386: fix CPU hotplug with 2GB VMSPLIT

  [ dann frazier ]
  * Fix raid1 recovery (closes: #406181)

  [ Jurij Smakov ]
  * Add dtlb-prot-bug-niagara.patch by David Miller, fixing the bug in the
    Niagara's DTLB-PROT trap.

  [ Bastian Blank ]
  * i386: Add amd64 image. (closes: #379090)

 -- Bastian Blank <waldi@debian.org>  Fri,  2 Feb 2007 12:50:35 +0100

linux-2.6 (2.6.18.dfsg.1-9) unstable; urgency=low

  [ Martin Michlmayr ]
  * arm/iop32x: Enable CONFIG_IP_NF_CONNTRACK_EVENTS and _NETLINK.
  * arm/ixp4xx: Enable some more I2C sensor modules.
  * arm/ixp4xx: Enable CONFIG_USB_NET_RNDIS_HOST.
  * arm/footbridge: Enable CONFIG_NATSEMI.
  * Revert mm/msync patches because they cause filesystem corruption
    (closes: #401006, #401980, #402707) ...
  * ... and add an alternative msync patch from Hugh Dickins that
    doesn't depend on the mm changes (closes: #394392).
  * mips: provide pci_get_legacy_ide_irq needed by some IDE drivers
    (see #404950).
  * arm: Implement flush_anon_page(), which is needed for FUSE
    (closes: #402876) and possibly dm-crypt/LUKS (see #403426).
  * arm: Turn off PCI burst on the Cyber2010, otherwise X11 on
    Netwinder will crash.
  * arm/iop32x: Enable CONFIG_IEEE80211_SOFTMAC and drivers based
    on it.
  * arm/ixp4xx: Upgrade to version 0.3.1 of the IXP4xx NPE Ethernet
    driver.  This version fixes stuck connections, e.g. with scp and
    NFS (closes: #404447).
  * arm/ixp4xx: Enable CONFIG_VIDEO_CPIA_USB.
  * arm/ixp4xx: Enable CONFIG_ISCSI_TCP.
  * arm/iop32x: Likewise.

  [ Bastian Blank ]
  * Bump ABI to 4.
  * Update vserver patch to 2.0.2.2-rc9. (closes: #402743, #403790)
  * Update xen patch to changeset 36186 from Fedora 2.6.18 branch.
  * i386/xen: Build only the pae version. (closes: #390862)
  * hppa: Override host type when necessary.
  * Fix tg3 reset. (closes: #405085)

  [ dann frazier ]
  * Fix potential fragmentation attacks in ip6_tables (CVE-2006-4572)
  * Backport a number of fixes for the cciss driver
    - Fix a bug with 1TB disks caused by converting total_size to an int
    - Claim devices that are of the HP RAID class and have a valid cciss sig
    - Make NR_CMDS a per-controller define - most can do 1024 commands, but
      the E200 family can only support 128
    - Change the SSID on the E500 as a workaround for a firmware bug
    - Disable prefetch on the P600 controller. An ASIC bug may result in
      prefetching beyond the end of physical memory
    - Increase blk_queue_max_sectors from 512 to 2048 to increase performance
    - Map out more memor for the PCI config table, required to reach offset
      0x214 to disable DMA on the P600
    - Set a default raid level on a volume that either does not support
      reading the geometry or reports an invalid geometry for whatever reason
      to avoid problems with buggy firmware
    - Revert change that replaed XFER_READ/XFER_WRITE macros with
      h->cciss_read/h->cciss_write that caused command timeouts on older
      controllers on ia32 (closes: #402787)
  * Fix mincore hang (CVE-2006-4814)
  * ia64: turn on IOC4 modules for SGI Altix systems. Thanks to Stephane Larose
    for suggesting this.
  * Add versioned build dep on findutils to make sure the system find command
    supports the -execdir action (closes: #405150)
  * Hardcode the output of the scripts under arch/ia64/scripts as executed
    in an etch environment so that we can build out of tree modules correctly
    (closes: #392592)
  * Update unusual_devs entry for ipod to fix an eject issue (closes: #406124)
  * Re-add verify_pmtmr_rate, resolving problems seen on older K6 ASUS
    boards where the ACPI PM timer runs too fast (closes: #394753)
  * Avoid condition where /proc/swaps header may not be printed
    (closes: #292318)
  * [hppa] disable XFS until it works (closes: #350482)

  [ Norbert Tretkowski ]
  * libata: handle 0xff status properly. (closes: #391867)
  * alpha: enabled CONFIG_SCSI_ARCMSR. (closes: #401187)
  * removed BROKEN_ON_SMP dependency from I2C_ELEKTOR. (closes: #402253)

  [ Christian T. Steigies ]
  * m68k/atari: enable keyboard, mouse and fb drivers
  * m68k/atari: fixes for ethernec and video driver by Michael Schmitz
  * m68k/atari: fixes for scsi driver by Michael Schmitz
  * m68k/mac: fixes for mace and cuda driver by Finn Thain
  * m68k/atari: fixes for ide driver by Michael Schmitz
  * m68k/atari: fixes for ide driver by Michael Schmitz
  * m68k/atari: fixes for ethernec and atakeyb driver by Michael Schmitz, build ethernec as module
  * m68k/mac: fixes for mace and adb driver by Finn Thain

  [ maximilian attems ]
  * Add stable release 2.6.18.6:
    - EBTABLES: Fix wraparounds in ebt_entries verification.
    - EBTABLES: Verify that ebt_entries have zero ->distinguisher.
    - EBTABLES: Deal with the worst-case behaviour in loop checks.
    - EBTABLES: Prevent wraparounds in checks for entry components' sizes.
    - skip data conversion in compat_sys_mount when data_page is NULL
    - bonding: incorrect bonding state reported via ioctl
    - x86-64: Mark rdtsc as sync only for netburst, not for core2
      (closes: #406767)
    - dm crypt: Fix data corruption with dm-crypt over RAID5 (closes: #402812)
    - forcedeth: Disable INTx when enabling MSI in forcedeth
    - PKT_SCHED act_gact: division by zero
    - XFRM: Use output device disable_xfrm for forwarded packets
    - IPSEC: Fix inetpeer leak in ipv4 xfrm dst entries.
    - V4L: Fix broken TUNER_LG_NTSC_TAPE radio support
    - m32r: make userspace headers platform-independent
    - IrDA: Incorrect TTP header reservation
    - SUNHME: Fix for sunhme failures on x86
    - Bluetooth: Add packet size checks for CAPI messages (CVE-2006-6106)
    - softmac: remove netif_tx_disable when scanning
    - DVB: lgdt330x: fix signal / lock status detection bug
    - dm snapshot: fix freeing pending exception
    - NET_SCHED: policer: restore compatibility with old iproute binaries
    - NETFILTER: ip_tables: revision support for compat code
    - ARM: Add sys_*at syscalls
    - ieee1394: ohci1394: add PPC_PMAC platform code to driver probe
    - softirq: remove BUG_ONs which can incorrectly trigger
  * Hand-picked from stable release 2.6.16.30:
    - [PPPOE]: Advertise PPPoE MTU
  * Hand-picked from stable release 2.6.16.31:
    - [NETFILTER]: Fix ip6_tables extension header bypass bug (CVE-2006-4572)
    - fix RARP ic_servaddr breakage
  * Hand-picked from stable release 2.6.16.32:
    - drivers/telephony/ixj: fix an array overrun
    - flush D-cache in failure path
  * Hand-picked from stable release 2.6.16.33:
    - Add new PHY to sis900 supported list
    - ipmi_si_intf.c: fix "&& 0xff" typos
    - drivers/scsi/psi240i.c: fix an array overrun
  * Hand-picked from stable release 2.6.16.34:
    - [IPX]: Annotate and fix IPX checksum
    - [IGMP]: Fix IGMPV3_EXP() normalization bit shift value.
  * Hand-picked from stable release 2.6.16.35:
    - sgiioc4: Disable module unload
    - Fix a masking bug in the 6pack driver.
    - drivers/usb/input/ati_remote.c: fix cut'n'paste error
    - proper flags type of spin_lock_irqsave()
  * Hand-picked from stable release 2.6.16.37:
    - [CRYPTO] sha512: Fix sha384 block size
    - [SCSI] gdth: Fix && typos
    - Fix SUNRPC wakeup/execute race condition
  * Enable DEBUG_FS for usbmon in generic config. Don't disable it on alpha,
    amd64, hppa and ia64. (closes: 378542)
  * Backport a number of upstream fixes for the r8169 driver, needed for
    network performance (closes: 388870, 400524)
    - r8169: more alignment for the 0x8168
    - r8169: phy program update
    - r8169: more magic during initialization of the hardware
    - r8169: perform a PHY reset before any other operation at boot time
    - r8169: Fix iteration variable sign
    - r8169: remove extraneous Cmd{Tx/Rx}Enb write
  * sound: hda: detect ALC883 on MSI K9A Platinum motherboards (MS-7280)
    patch from Leonard Norrgard <leonard.norrgard@refactor.fi>
  * tulip: Add i386 specific patch to remove duplicate pci ids.
    Thanks Jurij Smakov <jurij@wooyd.org> (closes: #334104, #405203)
  * amd64, i386: Disable SK98LIN as SKGE is the modern capable driver.
    (closes: 405196)
  * Backout net-bcm43xx_netdev_watchdog.patch and push 2.6.18.2 fix.
    (closes: 402475)

  [ Jurij Smakov ]
  * Add bugfix/sparc/isa-dev-no-reg.patch to make sure that
    isa_dev_get_resource() can deal with devices which do not have a 'reg'
    PROM property. Failure to handle such devices properly resulted in an
    oops during boot on Netra X1. Thanks to Richard Mortimer for debugging
    and patch. (closes: #404216)
  * Add bugfix/sparc/ehci-hub-contol-alignment.patch to prevent unaligned
    memory accesses in ehci-hub-control() by adding an alignment attribute
    to the tbuf array declaration. Thanks to David Miller for the patch.

  [ Sven Luther ]
  * [powerpc] Enable CONFIG_PMAC_BACKLIGHT_LEGACY (Closes: #407671).

 -- Bastian Blank <waldi@debian.org>  Wed, 24 Jan 2007 13:21:51 +0100

linux-2.6 (2.6.18-8) unstable; urgency=low

  * Fix relations in the generated control file. (closes: #400544)
  * Add stable release 2.6.18.4:
    - bridge: fix possible overflow in get_fdb_entries (CVE-2006-5751)
  * Add stable release 2.6.18.5:
    - pcmcia: fix 'rmmod pcmcia' with unbound devices
    - BLUETOOTH: Fix unaligned access in hci_send_to_sock.
    - alpha: Fix ALPHA_EV56 dependencies typo
    - TG3: Add missing unlock in tg3_open() error path.
    - softmac: fix a slab corruption in WEP restricted key association
    - AGP: Allocate AGP pages with GFP_DMA32 by default
    - V4L: Do not enable VIDEO_V4L2 unconditionally
    - bcm43xx: Drain TX status before starting IRQs
    - fuse: fix Oops in lookup
    - UDP: Make udp_encap_rcv use pskb_may_pull
    - NETFILTER: Missing check for CAP_NET_ADMIN in iptables compat layer
    - NETFILTER: ip_tables: compat error way cleanup
    - NETFILTER: ip_tables: fix module refcount leaks in compat error paths
    - NETFILTER: Missed and reordered checks in {arp,ip,ip6}_tables
    - NETFILTER: arp_tables: missing unregistration on module unload
    - NETFILTER: Kconfig: fix xt_physdev dependencies
    - NETFILTER: xt_CONNSECMARK: fix Kconfig dependencies
    - NETFILTER: H.323 conntrack: fix crash with CONFIG_IP_NF_CT_ACCT
    - IA64: bte_unaligned_copy() transfers one extra cache line.
    - x86 microcode: don't check the size
    - scsi: clear garbage after CDBs on SG_IO
    - IPV6: Fix address/interface handling in UDP and DCCP, according to the scoping architecture.
  * Revert abi changing patch from 2.6.18.5.

 -- Bastian Blank <waldi@debian.org>  Sun, 10 Dec 2006 17:51:53 +0100

linux-2.6 (2.6.18-7) unstable; urgency=low

  [ Bastian Blank ]
  * Emit conflict lines for initramfs generators. (closes: #400305)
  * Update vserver patch to 2.0.2.2-rc8.
  * s390: Add patch to fix posix types.

  [ Martin Michlmayr ]
  * r8169: Add an option to ignore parity errors.
  * r8169: Ignore parity errors on the Thecus N2100.
  * rtc: Add patch from Riku Voipio to get RS5C372 going on the N2100.
  * arm/iop32x: Build RS5C372 support into the kernel.

  [ maximilian attems ]
  * hfs: Fix up error handling in HFS. (MOKB-14-11-2006)
  * sata: Avoid null pointer dereference in SATA Promise.
  * cifs: Set CIFS preferred IO size.

  [ Jurij Smakov ]
  * Add bugfix/sunhme-pci-enable.patch, fixing the failure of sunhme
    driver on x86/PCI hosts due to missing pci_enable_device() and
    pci_set_master() calls, lost during code refactoring upstream.
    (closes: #397460)

 -- Bastian Blank <waldi@debian.org>  Mon,  4 Dec 2006 15:20:30 +0100

linux-2.6 (2.6.18-6) unstable; urgency=low

  [ maximilian attems ]
  * Enable the new ACT modules globally. They were already set for amd64, hppa
    and mips/mipsel - needed by newer iproute2. (closes: #395882, #398172)
  * Fix msync() for LSB 3.1 compliance, backport fedora patches from 2.6.19
   - mm: tracking shared dirty pages
   - mm: balance dirty pages
   - mm: optimize the new mprotect() code a bit
   - mm: small cleanup of install_page()
   - mm: fixup do_wp_page()
   - mm: msync() cleanup (closes: #394392)
  * [amd64,i386] Enable CONFIG_USB_APPLETOUCH=m (closes: #382298)
  * Add stable release 2.6.18.3:
    - x86_64: Fix FPU corruption
    - e1000: Fix regression: garbled stats and irq allocation during swsusp
    - POWERPC: Make alignment exception always check exception table
    - usbtouchscreen: use endpoint address from endpoint descriptor
    - fix via586 irq routing for pirq 5
    - init_reap_node() initialization fix
    - CPUFREQ: Make acpi-cpufreq unsticky again.
    - SPARC64: Fix futex_atomic_cmpxchg_inatomic implementation.
    - SPARC: Fix missed bump of NR_SYSCALLS.
    - NET: __alloc_pages() failures reported due to fragmentation
    - pci: don't try to remove sysfs files before they are setup.
    - fix UFS superblock alignment issues
    - NET: Set truesize in pskb_copy
    - block: Fix bad data direction in SG_IO (closes: #394690)
    - cpqarray: fix iostat
    - cciss: fix iostat
    - Char: isicom, fix close bug
    - TCP: Don't use highmem in tcp hash size calculation.
    - S390: user readable uninitialised kernel memory, take 2.
    - correct keymapping on Powerbook built-in USB ISO keyboards
    - USB: failure in usblp's error path
    - Input: psmouse - fix attribute access on 64-bit systems
    - Fix sys_move_pages when a NULL node list is passed.
    - CIFS: report rename failure when target file is locked by Windows
    - CIFS: New POSIX locking code not setting rc properly to zero on successful
    - Patch for nvidia divide by zero error for 7600 pci-express card
      (maybe fixes 398258)
    - ipmi_si_intf.c sets bad class_mask with PCI_DEVICE_CLASS

  [ Steve Langasek ]
  * [alpha] new titan-video patch, for compatibility with TITAN and similar
    systems with non-standard VGA hose configs
  * [alpha] bugfix for srm_env module from upstream (Jan-Benedict Glaw),
    makes the module compatible with the current /proc interface so that
    reads no longer return EFAULT.  (closes: #353079)
  * Bump ABI to 3 for the msync fixes above.

  [ Martin Michlmayr ]
  * arm: Set CONFIG_BINFMT_MISC=m
  * arm/ixp4xx: Set CONFIG_ATM=m (and related modules) so CONFIG_USB_ATM has
    an effect.
  * arm/iop32x: Likewise.
  * arm/s3c2410: Unset CONFIG_PM_LEGACY.
  * arm/versatile: Fix Versatile PCI config byte accesses
  * arm/ixp4xx: Swap the disk 1 and disk 2 LED definitions so they're right.
  * mipsel/r5k-cobalt: Unset CONFIG_SCSI_SYM53C8XX_2 because the timeout is
    just too long.
  * arm/ixp4xx: Enable more V4L USB devices.

  [ dann frazier ]
  * Backport various SCTP changesets from 2.6.19, recommended by Vlad Yasevich
    (closes: #397946)
  * Add a "Scope of security support" section to README.Debian, recommended
    by Moritz Muehlenhoff

  [ Thiemo Seufer ]
  * Enable raid456 for mips/mipsel qemu kernel.

  [ dann frazier ]
  * The scope of the USR-61S2B unusual_dev entry was tightened, but too
    strictly. Loosen it to apply to additional devices with a smaller bcd.
    (closes: #396375)

  [ Sven Luther ]
  * Added support for TI ez430 development tool ID in ti_usb.
    Thanks to Oleg Verych for providing the patch.

  [ Christian T. Steigies ]
  * Added support for Atari EtherNEC, Aranym, video, keyboard, mouse, and serial
    by Michael Schmitz

  [ Bastian Blank ]
  * [i386] Reenable AVM isdn card modules. (closes: #386872)

 -- Bastian Blank <waldi@debian.org>  Tue, 21 Nov 2006 11:28:09 +0100

linux-2.6 (2.6.18-5) unstable; urgency=low

  [ maximilian attems ]
  * [s390] readd the fix for "S390: user readable uninitialised kernel memory
    (CVE-2006-5174)"
  * [s390] temporarily add patch queued for 2.6.18.3 fixing 32 bit opcodes and
    instructions.

  [ Thiemo Seufer ]
  * Fix build failure of hugetlbfs (closes: #397139).
  * Add kernel configuration for qemu's mips/mipsel emulation, thanks to
    Aurelien Jarno.

  [ Bastian Blank ]
  * Update vserver patch to 2.0.2.2-rc6.
  * Update xen parts for vserver. (closes: #397281)

  [ dann frazier ]
  * [ia64] Move to upstream version of sal-flush-fix patch, which is slightly
    different than the early version added in 2.6.18-3.

  [ Frederik Schüler ]
  * [i386] Acticate CONFIG_SX for all flavours. (closes: #391275)

  [ Steve Langasek ]
  * [alpha] new asm-subarchs patch: tell the compiler that we're
    deliberately emitting ev56 or ev6 instructions, so that this code
    will still compile without having to cripple gcc-4.1's checking of
    whether the correct instruction set is used.  Closes: #397139.

  [ Martin Michlmayr ]
  * arm/ixp4xx: Enable CONFIG_USB_ATM.
  * arm/iop32x: Enable CONFIG_PPPOE.
  * arm/iop32x: Enable CONFIG_USB_ATM.

 -- Bastian Blank <waldi@debian.org>  Wed,  8 Nov 2006 17:15:55 +0100

linux-2.6 (2.6.18-4) unstable; urgency=low

  [ Norbert Tretkowski ]
  * [alpha] Switched to gcc-4.1.

  [ Jurij Smakov ]
  * [sparc] Remove sparc64-atyfb-xl-gr.patch, it does more harm than
    good in 2.6.18.
  * [sparc] Add bugfix/sparc/compat-alloc-user-space-alignment.patch
    (thanks to David Miller) to make sure that compat_alloc_user_space()
    always returns memory aligned on a 8-byte boundary on sparc. This
    prevents a number of unaligned memory accesses, like the ones in
    sys_msgrcv() and compat_sys_msgrcv(), triggered every 5 seconds whenever
    fakeroot is running.
  * [sparc] Add bugfix/sparc/bus-id-size.patch (thanks to David Miller)
    to ensure that the size of the strings stored in the bus_id field of
    struct device never exceeds the amount of memory allocated for them
    (20 bytes). It fixes the situations in which storing longer device
    names in this field would cause corruption of adjacent memory regions.
    (closes: #394697).
  * [sparc] Add bugfix/sparc/sunblade1k-boot-fix.patch (thanks to David
    Miller) to fix a boottime crash on SunBlade1000.
  * [sparc] Add bugfix/sparc/t1k-cpu-lockup.patch (thanks to David Miller)
    to prevent soft CPU lockup on T1000 servers, which can be triggered from
    userspace, resulting in denial of service.

  [ Martin Michlmayr ]
  * arm/iop32x: Fix the interrupt of the 2nd Ethernet slot on N2100.
  * arm/iop32x: Allow USB and serial to co-exist on N2100.
  * arm/ixp4xx: Add clocksource for Intel IXP4xx platforms.
  * arm: Enable CONFIG_AUDIT=y again.
  * arm/ixp4xx: Add the IXP4xx Ethernet driver.
  * arm/ixp4xx: Build LED support into the kernel.
  * Add a driver for Fintek F75375S/SP and F75373.
  * arm/iop32x: Build F75375S/SP support in.
  * arm/iop32x: Fix the size of the RedBoot config partition.

  [ maximilian attems ]
  * Add netpoll leak fix.
  * Add upstream forcedeth swsusp support.
  * r8169: PCI ID for Corega Gigabit network card.
  * r8169: the MMIO region of the 8167 stands behin BAR#1.
  * r8169: Add upstream fix for infinite loop during hotplug.
  * Bump build-dependency on kernel-package to 10.063.
  * r8169: pull revert mac address change support.
  * bcm43xx: Add full netdev watchout timeout patch. (closes: 392065)
    Thanks Sjoerd Simons <sjoerd@spring.luon.net> for the testing.
  * Add stable release 2.6.18.2:
    - Remove not yet released, revert the included patches.
    - Keep aboves bcm43xx fix, it's more complete.
    - Watchdog: sc1200wdt - fix missing pnp_unregister_driver()
    - fix missing ifdefs in syscall classes hookup for generic targets
    - JMB 368 PATA detection
    - usbfs: private mutex for open, release, and remove
    - sound/pci/au88x0/au88x0.c: ioremap balanced with iounmap
    - x86-64: Fix C3 timer test
    - Reintroduce NODES_SPAN_OTHER_NODES for powerpc
    - ALSA: emu10k1: Fix outl() in snd_emu10k1_resume_regs()
    - IB/mthca: Use mmiowb after doorbell ring
    - SCSI: DAC960: PCI id table fixup
    - ALSA: snd_rtctimer: handle RTC interrupts with a tasklet
    - JFS: pageno needs to be long
    - SPARC64: Fix central/FHC bus handling on Ex000 systems.
    - SPARC64: Fix memory corruption in pci_4u_free_consistent().
    - SPARC64: Fix PCI memory space root resource on Hummingbird.
      (closes: #392078)
    - Fix uninitialised spinlock in via-pmu-backlight code.
    - SCSI: aic7xxx: pause sequencer before touching SBLKCTL
    - IPoIB: Rejoin all multicast groups after a port event
    - ALSA: Dereference after free in snd_hwdep_release()
    - rtc-max6902: month conversion fix
    - NET: Fix skb_segment() handling of fully linear SKBs
    - SCTP: Always linearise packet on input
    - SCSI: aic7xxx: avoid checking SBLKCTL register for certain cards
    - IPV6: fix lockup via /proc/net/ip6_flowlabel [CVE-2006-5619]
    - fix Intel RNG detection
    - ISDN: check for userspace copy faults
    - ISDN: fix drivers, by handling errors thrown by ->readstat()
    - splice: fix pipe_to_file() ->prepare_write() error path
    - ALSA: Fix bug in snd-usb-usx2y's usX2Y_pcms_lock_check()
    - ALSA: Repair snd-usb-usx2y for usb 2.6.18
    - PCI: Remove quirk_via_abnormal_poweroff
    - Bluetooth: Check if DLC is still attached to the TTY
    - vmscan: Fix temp_priority race
    - Use min of two prio settings in calculating distress for reclaim
    - __div64_32 for 31 bit. Fixes funny clock speed on hercules emulator.
      (closes: 395247)
    - DVB: fix dvb_pll_attach for mt352/zl10353 in cx88-dvb, and nxt200x
    - fuse: fix hang on SMP
    - md: Fix bug where spares don't always get rebuilt properly when they become live.
    - md: Fix calculation of ->degraded for multipath and raid10
    - knfsd: Fix race that can disable NFS server.
    - md: check bio address after mapping through partitions.
    - fill_tgid: fix task_struct leak and possible oops
    - uml: fix processor selection to exclude unsupported processors and features
    - uml: remove warnings added by previous -stable patch
    - Fix sfuzz hanging on 2.6.18
    - SERIAL: Fix resume handling bug
    - SERIAL: Fix oops when removing suspended serial port
    - sky2: MSI test race and message
    - sky2: pause parameter adjustment
    - sky2: turn off PHY IRQ on shutdown
    - sky2: accept multicast pause frames
    - sky2: GMAC pause frame
    - sky2: 88E803X transmit lockup (2.6.18)
    - tcp: cubic scaling error
    - mm: fix a race condition under SMC + COW
    - ALSA: powermac - Fix Oops when conflicting with aoa driver
    - ALSA: Fix re-use of va_list
    - posix-cpu-timers: prevent signal delivery starvation
    - NFS: nfs_lookup - don't hash dentry when optimising away the lookup
    - uml: make Uml compile on FC6 kernel headers
    - Fix potential interrupts during alternative patching
  * Backport atkbd - supress "too many keys" error message.
  * [s390] Revert temporarly 2.6.18.1 "S390: user readable uninitialised
    kernel memory (CVE-2006-5174)" fix as it causes ftfbs

  [ Sven Luther ]
  * [powerpc] Added exception alignement patch from Benjamin Herrenschmidt.

  [ Frederik Schüler ]
  * Bump ABI to 2.
  * Update vserver patch to 2.0.2.2-rc4.

  [ Thiemo Seufer ]
  * Add patches from linux-mips.org's 2.6.18-stable branch:
    - bugfix/copy-user-highpage.patch, needed for cache alias handling
      on mips/mipsel/hppa.
    - bugfix/mips/syscall-wiring.patch, fixes TLS register access, and
      n32 rt_sigqueueinfo.
    - bugfix/mips/sb1-flush-cache-data-page.patch, missing cache flush
      on SB-1.
    - bugfix/mips/trylock.patch, fix trylock implementation for R1x000
      and R3xxx.
    - bugfix/mips/smp-cpu-bringup.patch, correct initialization of
      non-contiguous CPU topology.
    - bugfix/mips/header-exports.patch, clean up userland exports of
      kernel headers.
    - bugfix/mips/sb1-interrupt-handler.patch, fix broken interrupt
      routing on SB-1.
    - bugfix/mips/cache-alias.patch, fixes #387498 for mips/mipsel.
    - bugfix/mips/ip22-zilog-console.patch, fix long delays seen with
      SGI ip22 serial console.
    - bugfix/mips/signal-handling.patch, fixes a signal handling race
      condition shown with gdb.
    - bugfix/mips/sb1-duart-tts.patch, replaces mips-sb1-duart-tts.patch,
      use standard Linux names for SB-1 consoles.
    - bugfix/mips/wait-race.patch, correct behaviour of the idle loop.
    - bugfix/mips/sgi-ioc3.patch, checksumming fix for IOC3 network
      driver.
    - features/mips/qemu-kernel.patch, support for the mips/mipsel
      machine emulated by Qemu.
    - features/mips/backtrace.patch, reimplementation of stack analysis
      and backtrace printing, useful for in-kernel debugging.
    - bugfix/mips/dec-scsi.patch, replaces mips-dec-scsi.patch, fixes DSP
      SCSI driver for DECstations.
    - bugfix/mips/dec-serial.patch, replaces mips-dec-serial.patch, fix
      serial console handling on DECstations.

 -- Frederik Schüler <fs@debian.org>  Sat,  4 Nov 2006 18:45:02 +0100

linux-2.6 (2.6.18-3) unstable; urgency=low

  [ Bastian Blank ]
  * Fix home of patch apply script.
  * Unify CPUSET option. (closes: #391931)
  * Support xen version 3.0.3-1.
  * Add AHCI suspend support.
  * Add patch to support bindmount without nodev on vserver.
  * Update fedora xen patch to changeset 36252.

  [ Steve Langasek ]
  * [alpha] restore alpha-prctl.patch, which keeps disappearing every time
    there's a kernel upgrade :/

  [ Frederik Schüler ]
  * Activate CONFIG_NET_CLS_* globaly. (Closes: #389918)
  * Make CONFIG_EFI_VARS modular on i386. (Closes: #381951)
  * Activate CONFIG_SCSI_ARCMSR on amd64, powerpc, sparc too.
  * [vserver] Activate HARDCPU and HARDCPU_IDLE.
  * [vserver] Upgrade to vs2.0.2.2-rc2.

  [ maximilian attems ]
  * [mipsel] Disable CONFIG_SECURITY_SECLVL on DECstations too.
  * Add stable release 2.6.18.1:
   - add utsrelease.h to the dontdiff file
   - V4L: copy-paste bug in videodev.c
   - block layer: elv_iosched_show should get elv_list_lock
   - NETFILTER: NAT: fix NOTRACK checksum handling
   - bcm43xx: fix regressions in 2.6.18 (Closes: #392065)
   - x86-64: Calgary IOMMU: Fix off by one when calculating register space
     location
   - ide-generic: jmicron fix
   - scx200_hrt: fix precedence bug manifesting as 27x clock in 1 MHz mode
   - invalidate_inode_pages2(): ignore page refcounts
   - rtc driver rtc-pcf8563 century bit inversed
   - fbdev: correct buffer size limit in fbmem_read_proc()
   - mm: bug in set_page_dirty_buffers
   - TCP: Fix and simplify microsecond rtt sampling
   - MD: Fix problem where hot-added drives are not resynced.
   - IPV6: Disable SG for GSO unless we have checksum
   - PKT_SCHED: cls_basic: Use unsigned int when generating handle
   - sata_mv: fix oops
   - [SPARC64]: Kill bogus check from bootmem_init().
   - IPV6: bh_lock_sock_nested on tcp_v6_rcv
   - [CPUFREQ] Fix some more CPU hotplug locking.
   - SPARC64: Fix serious bug in sched_clock() on sparc64
   - Fix VIDIOC_ENUMSTD bug
   - load_module: no BUG if module_subsys uninitialized
   - i386: fix flat mode numa on a real numa system
   - cpu to node relationship fixup: map cpu to node
   - cpu to node relationship fixup: acpi_map_cpu2node
   - backlight: fix oops in __mutex_lock_slowpath during head
     /sys/class/graphics/fb0/*
   - do not free non slab allocated per_cpu_pageset
   - rtc: lockdep fix/workaround
   - powerpc: Fix ohare IDE irq workaround on old powermacs
   - sysfs: remove duplicated dput in sysfs_update_file
   - powerpc: fix building gdb against asm/ptrace.h
   - Remove offsetof() from user-visible <linux/stddef.h>
   - Clean up exported headers on CRIS
   - Fix v850 exported headers
   - Don't advertise (or allow) headers_{install,check} where inappropriate.
   - Remove UML header export
   - Remove ARM26 header export.
   - Fix H8300 exported headers.
   - Fix m68knommu exported headers
   - Fix exported headers for SPARC, SPARC64
   - Fix 'make headers_check' on m32r
   - Fix 'make headers_check' on sh64
   - Fix 'make headers_check' on sh
   - Fix ARM 'make headers_check'
   - One line per header in Kbuild files to reduce conflicts
   - sky2 network driver device ids
   - sky2: tx pause bug fix
   - netdrvr: lp486e: fix typo
   - mv643xx_eth: fix obvious typo, which caused build breakage
   - zone_reclaim: dynamic slab reclaim
   - Fix longstanding load balancing bug in the scheduler
   - jbd: fix commit of ordered data buffers
   - ALSA: Fix initiailization of user-space controls
   - USB: Allow compile in g_ether, fix typo
   - IB/mthca: Fix lid used for sending traps
   - S390: user readable uninitialised kernel memory (CVE-2006-5174)
   - zd1211rw: ZD1211B ASIC/FWT, not jointly decoder
   - V4L: pvrusb2: Limit hor res for 24xxx devices
   - V4L: pvrusb2: Suppress compiler warning
   - V4L: pvrusb2: improve 24XXX config option description
   - V4L: pvrusb2: Solve mutex deadlock
   - DVB: cx24123: fix PLL divisor setup
   - V4L: Fix msp343xG handling regression
   - UML: Fix UML build failure
   - uml: use DEFCONFIG_LIST to avoid reading host's config
   - uml: allow using again x86/x86_64 crypto code
   - NET_SCHED: Fix fallout from dev->qdisc RCU change
  * Add backported git patch remving BSD secure level - request by the
    Debian Security Team. (closes: 389282)
  * [powerpc] Add DAC960-ipr PCI id table fixup.
  * [powerpc] Fix uninitialised spinlock in via-pmu-backlight code.
  * Fix serial_cs resume handling.
  * Fix oops when removing suspended serial port.
  * Check if DLC is still attached to the TTY.
  * Add fedora backport of i965 DRM support.

  [ Martin Michlmayr ]
  * [mips] Apply some patches from linux-mips' linux-2.6.18-stable GIT tree:
    - The o32 fstatat syscall behaves differently on 32 and 64 bit kernels
    - fstatat syscall names
    - BCM1480: Mask pending interrupts against c0_status.im.
    - Cobalt: Time runs too quickly
    - Show actual CPU information in /proc/cpuinfo
    - Workaround for bug in gcc -EB / -EL options
    - Do not use -msym32 option for modules
    - Fix O32 personality(2) call with 0xffffffff argument
    - Use compat_sys_mount

  [ dann frazier ]
  * [ia64]: Fix booting on HP cell systems, thanks to Troy Heber
    - Enable CONFIG_HUGETLBFS
    - bugfix/ia64/sal-flush-fix.patch: delay sal cache flush
  * bugfix/sky2-receive-FIFO-fix.patch: fix sky2 hangs on some chips
    Thanks to Stephen Hemminger for the patch. (Closes: #391382)
  * features/all/drivers/cciss-support-for-gt-2TB-volumes.patch:
    Add support for > 2TB volumes
  * bugfix/sym2-dont-claim-raid-devs.patch: Prevent cpqarray/sym2 conflict
    by telling sym2 not to claim raid devices. (Closes: #391384)

  [ Sven Luther ]
  * [powerpc] Added AMD74xx driver module to the powerpc64 flavour
    (Closes: #391861).

  [ Kyle McMartin ]
  * [hppa] Force CROSS_COMPILE=hppa64-linux-gnu- (closes: #389296)

 -- Bastian Blank <waldi@debian.org>  Sat, 21 Oct 2006 15:59:43 +0200

linux-2.6 (2.6.18-2) unstable; urgency=low

  [ Bastian Blank ]
  * hppa: Fix compiler dependencies. (closes: #389296)
  * Make cfq the default io scheduler.
  * Add arcmsr (Areca) driver.
  * powerpc/prep: Fix compatibility asm symlink.
  * m68k: Disable initramfs support.

  [ Kyle McMartin ]
  * hppa: Add parisc patchset.

  [ Norbert Tretkowski ]
  * [alpha] Workaround undefined symbols by setting CONFIG_SCSI=y for smp flavour.
    (closes: #369517)

  [ Christian T. Steiges ]
  * m68k: Update patches for 2.6.18.
  * m68k: Re-Add m68k-as and m68k-macro patch which allow building with current binutils.
  * m68k: disable CONFIG_AUDIT for m68k.
  * m68k/mac: add m68k-no-backlight and m68k-fbcon patch.
  * m68k/mac: enable SONIC, disable all ADB but CUDA.

  [ Jurij Smakov ]
  * Add bugfix/proc-fb-reading.patch to fix the inconsistent behaviour
    of /proc/fb. (Closes: #388815)
  * sparc: Enable vserver flavour for sparc64. (Closes: #386656)

 -- Bastian Blank <waldi@debian.org>  Fri, 29 Sep 2006 14:12:19 +0200

linux-2.6 (2.6.18-1) unstable; urgency=low

  The unpruned release

  [ Martin Michlmayr ]
  * Bump build-dependency on kernel-package to 10.054.
  * arm/iop32x: Build ext2/3 as modules.
  * arm/iop32x: Disable CONFIG_EMBEDDED.
  * mipsel/r5k-cobalt: Enable ISDN.
  * arm/footbridge: Enable the CIFS module (closes: #274808).
  * arm/nslu2: Drop flavour since this machine is supported by arm/ixp4xx.
  * arm: Make get_unaligned() work with const pointers and GCC 4.1.
  * mipsel/r5k-cobalt: Enable CONFIG_BONDING as a module.
  * arm/iop32x: Likewise.
  * arm/ixp4xx: Likewise.
  * arm: Disable CONFIG_AUDIT for now since it's broken.

  [ Sven Luther ]
  * [powerpc] Enabled the -prep flavour. (Closes: #359025)
  * [powerpc] The sisfb framebuffer device is now builtin.
  * [powerpc] Updated the powerpc serial patch. This fixes the XServe serial
    port, but at the cost powermac pcmcia serial cards support.
    Thanks go to Mark Hymers for providing the patch.
    (Closes: #364637, #375194)
  * [powerpc] Added patch to fix oldworld/quik booting.
    Thanks fo to Christian Aichinger for investigating to Benjamin
    Herrenschmidt for providing the patch. (Closes: #366620, #375035).
  * [powerpc] Fixes hvc_console caused suspsend-to-disk breakage. Thanks to
    Andrew Morton for providing the patch. (Closes: #387178)
  * [powerpc] Disabled mv643xx_eth on powerpc64 flavours, as there never was a
    Marvell Discovery northbrige for 64bit powerpc cpus.

  [ Frederik Schüler ]
  * Remove obsolete options from amd64 and i386 configs.
  * Deactivate EVBUG.
  * Make PARPORT options global.
  * [i386] Add class definition for 486 flavour.

  [ maximilian attems ]
  * Enable CONFIG_PRINTER=m for all powerpc flavours.
  * Enable the new alsa CONFIG_SND_AOA framework for powerpc.
  * Add the merged advansys pci table patch.

  [ Bastian Blank ]
  * hppa: Use gcc-4.1.
  * Only provide 16 legacy ptys.

  [ Norbert Tretkowski ]
  * [alpha] Updated configs.
  * [alpha] Disabled CONFIG_AUDIT, broken.
  * [alpha] Added vserver flavour.

 -- Bastian Blank <waldi@debian.org>  Sun, 24 Sep 2006 15:55:37 +0200

linux-2.6 (2.6.17-9) unstable; urgency=medium

  [ Bastian Blank ]
  * Update vserver patch to 2.0.2.
    - Fix possible priviledge escalation in remount code. (CVE-2006-4243)

  [ Frederik Schüler ]
  * Add stable release 2.5.17.12:
    - sky2: version 1.6.1
    - sky2: fix fiber support
    - sky2: MSI test timing
    - sky2: use dev_alloc_skb for receive buffers
    - sky2: clear status IRQ after empty
    - sky2: accept flow control
    - dm: Fix deadlock under high i/o load in raid1 setup.
    - Remove redundant up() in stop_machine()
    - Missing PCI id update for VIA IDE
    - PKTGEN: Fix oops when used with balance-tlb bonding
    - PKTGEN: Make sure skb->{nh,h} are initialized in fill_packet_ipv6() too.
    - Silent data corruption caused by XPC
    - uhci-hcd: fix list access bug
    - binfmt_elf: fix checks for bad address
    - [s390] bug in futex unqueue_me
    - fcntl(F_SETSIG) fix
    - IPV6 OOPS'er triggerable by any user
    - SCTP: Fix sctp_primitive_ABORT() call in sctp_close().
    - SPARC64: Fix X server crashes on sparc64
    - TG3: Disable TSO by default
    - dm: mirror sector offset fix
    - dm: fix block device initialisation
    - dm: add module ref counting
    - dm: fix mapped device ref counting
    - dm: add DMF_FREEING
    - dm: change minor_lock to spinlock
    - dm: move idr_pre_get
    - dm: fix idr minor allocation
    - dm snapshot: unify chunk_size
    - Have ext2 reject file handles with bad inode numbers early.
    - Allow per-route window scale limiting
    - bridge-netfilter: don't overwrite memory outside of skb
    - fix compilation error on IA64
    - Fix output framentation of paged-skbs
    - spectrum_cs: Fix firmware uploading errors
    - TEXTSEARCH: Fix Boyer Moore initialization bug
  * Add stable release 2.6.17.13:
    - lib: add idr_replace
    - pci_ids.h: add some VIA IDE identifiers
  * Remove patches merged upstream:
    - s390-kernel-futex-barrier.patch
  * Unpatch ia64-mman.h-fix.patch

 -- Bastian Blank <waldi@debian.org>  Wed, 13 Sep 2006 14:54:14 +0200

linux-2.6 (2.6.17-8) unstable; urgency=low

  [ Martin Michlmayr ]
  * arm/ixp4xx: Enable CONFIG_W1.

  [ dann frazier ]
  * sound-pci-hda-mac-mini-quirks.diff, sound-pci-hda-intel-d965.diff
    sound-pci-hda-mac-mini-intel945.diff:
    Updates to patch_sigmatel.c to add x86 mac-mini sound support
    Thanks to Matt Kraai. (closes: #384972)

  [ Kyle McMartin ]
  * hppa: Re-enable pa8800 fixing patches from James Bottomley.
    Pulled fresh from parisc-linux git tree.
  * ia64: Pull in compile-failure fix from Christian Cotte-Barrot.
    Pulled from linux-ia64 mailing list. Fix is correct.
  * hppa/alpha/mips: Fix compile-failure due to missing arch_mmap_check. Patch sent
    upstream to stable@kernel.org.

  [ dann frazier ]
  * sym2: only claim "Storage" class devices - the cpqarray driver should be
    used for 5c1510 devices in RAID mode. (closes: #380272)

  [ Bastian Blank ]
  * Backport change to allow all hypercalls for xen.

 -- Bastian Blank <waldi@debian.org>  Thu, 31 Aug 2006 12:12:51 +0200

linux-2.6 (2.6.17-7) unstable; urgency=low

  [ Martin Michlmayr ]
  * arm/iop32x: Enable CONFIG_BLK_DEV_OFFBOARD.
  * arm/iop32x: Unset CONFIG_BLK_DEV_AMD74XX since it fails on ARM
    with "Unknown symbol pci_get_legacy_ide_irq".
  * arm/iop32x: Enable a number of MD and DM modules.
  * arm/iop32x: Enable some more USB network modules.
  * mipsel/r5k-cobalt: Increase 8250 NR_UARTS and RUNTIME_UARTS to 4.
  * mipsel/r5k-cobalt: Fix MAC detection problem on Qube 2700.

  [ Bastian Blank ]
  * Update vserver patch to 2.0.2-rc29.
  * Add stable release 2.6.17.10:
    - Fix possible UDF deadlock and memory corruption (CVE-2006-4145)
    - elv_unregister: fix possible crash on module unload
    - Fix sctp privilege elevation (CVE-2006-3745)

  [ maximilian attems ]
  * Add RAM range to longclass for -bigmem. (closes: 382799)
  * Add stable release 2.6.17.9:
    - powerpc: Clear HID0 attention enable on PPC970 at boot time
    (CVE-2006-4093)
  * Add stable release 2.6.17.11:
    - Fix ipv4 routing locking bug
    - disable debugging version of write_lock()
    - PCI: fix ICH6 quirks
    - 1394: fix for recently added firewire patch that breaks things on ppc
    - Fix IFLA_ADDRESS handling
    - Fix BeFS slab corruption
    - Fix timer race in dst GC code
    - Have ext3 reject file handles with bad inode numbers early
    - Kill HASH_HIGHMEM from route cache hash sizing
    - sys_getppid oopses on debug kernel
    - IA64: local DoS with corrupted ELFs
    - tpm: interrupt clear fix
    - ulog: fix panic on SMP kernels
    - dm: BUG/OOPS fix
    - MD: Fix a potential NULL dereference in md/raid1
    - ip_tables: fix table locking in ipt_do_table
    - swsusp: Fix swap_type_of
    - sky2: phy power problem on 88e805x
    - ipx: header length validation needed

  [ Frederik Schüler ]
  * Activate CONFIG_R8169_VLAN on amd64. (closes: #383707)
  * Activate EFI boot support on i386. (closes: #381951)

  [ dann frazier ]
  * Include module.lds in headers package if it exists. (closes: #342246)
  * Add Apple MacBook product IDs to usbhid and set
    CONFIG_USB_HIDINPUT_POWERBOOK=y on i386 and amd64. (closes: #383620)

 -- Bastian Blank <waldi@debian.org>  Thu, 24 Aug 2006 15:54:51 +0000

linux-2.6 (2.6.17-6) unstable; urgency=low

  [ maximilian attems ]
  * debian/arch/i386/defines: Activate 686-bigmem flavour for enterprise
  usage.
  * Add ubuntu pci table patch for scsi drivers advansys and fdomain.

  [ Martin Michlmayr ]
  * arm/armeb: Use gcc-4.1.
  * mips/mipsel: Use gcc-4.1.
  * arm/ixp4xx: Update config based on the NSLU2 config.
  * arm/s3c2410: Unset CONFIG_DEBUG_INFO.
  * arm/iop32x: xscale: don't mis-report 80219 as an iop32x
  * arm/iop32x: Add an MTD map for IOP3xx boards
  * arm/iop32x: Add support for the Thecus N2100.
  * arm/iop32x: Add support for the GLAN Tank.
  * arm/iop32x: Add a flavour for IOP32x based machines.

  [ Bastian Blank ]
  * Shrink short descriptions.
  * Make gcc-4.1 the default compiler.
  * [powerpc]: Use gcc-4.1.
  * Move latest and transitional packages to linux-latest-2.6.

  [ Frederik Schüler ]
  * [amd64] Add smp-alternatives backport.
  * [amd64] Drop smp flavours.
  * [amd64] Merge k8 and p4 flavours into a generic one, following upstreams
    advice.
  * Activate BSD_PROCESS_ACCT_V3.
  * Add stable release 2.6.17.8:
    - ALSA: Don't reject O_RDWR at opening PCM OSS
    - Add stable branch to maintainers file
    - tty serialize flush_to_ldisc
    - S390: fix futex_atomic_cmpxchg_inatomic
    - Fix budget-av compile failure
    - cond_resched() fix
    - e1000: add forgotten PCI ID for supported device
    - ext3: avoid triggering ext3_error on bad NFS file handle
    - ext3 -nobh option causes oops
    - Fix race related problem when adding items to and svcrpc auth cache.
    - ieee1394: sbp2: enable auto spin-up for Maxtor disks
    - invalidate_bdev() speedup
    - Sparc64 quad-float emulation fix
    - VLAN state handling fix
    - Update frag_list in pskb_trim
    - UHCI: Fix handling of short last packet
    - sky2: NAPI bug
    - i2c: Fix 'ignore' module parameter handling in i2c-core
    - scx200_acb: Fix the block transactions
    - scx200_acb: Fix the state machine
    - H.323 helper: fix possible NULL-ptr dereference
    - Don't allow chmod() on the /proc/<pid>/ files
    - PCI: fix issues with extended conf space when MMCONFIG disabled because of e820

  [ Sven Luther ]
  * [powerpc] Added console=hvsi0 too to CMDLINE to the powerpc64 flavour, for
    non-virtualized IBM power machines serial console.

 -- Bastian Blank <waldi@debian.org>  Fri, 11 Aug 2006 19:58:06 +0200

linux-2.6 (2.6.17-5) unstable; urgency=low

  [ Martin Michlmayr ]
  * [arm/nslu2] Enable CONFIG_USB_EHCI_SPLIT_ISO.  Closes: #378554

  [ maximilian attems ]
  * Add stable release 2.6.17.7:
    - BLOCK: Fix bounce limit address check
    - v4l/dvb: Fix budget-av frontend detection
    - v4l/dvb: Fix CI on old KNC1 DVBC cards
    - v4l/dvb: Fix CI interface on PRO KNC1 cards
    - v4l/dvb: Backport fix to artec USB DVB devices
    - v4l/dvb: Backport the DISEQC regression fix to 2.6.17.x
    - v4l/dvb: stradis: dont export MODULE_DEVICE_TABLE
    - pnp: suppress request_irq() warning
    - generic_file_buffered_write(): handle zero-length iovec segments
    - serial 8250: sysrq deadlock fix
    - Reduce ACPI verbosity on null handle condition
    - ieee80211: TKIP requires CRC32
    - Make powernow-k7 work on SMP kernels.
    - via-velocity: the link is not correctly detected when the device starts
    - Add missing UFO initialisations
    - USB serial ftdi_sio: Prevent userspace DoS (CVE-2006-2936)
    - cdrom: fix bad cgc.buflen assignment
    - splice: fix problems with sys_tee()
    - fix fdset leakage
    - struct file leakage
    - XFS: corruption fix
    - v4l/dvb: Kconfig: fix description and dependencies for saa7115 module
    - dvb-bt8xx: fix frontend detection for DViCO FusionHDTV DVB-T Lite rev 1.2
    - IB/mthca: restore missing PCI registers after reset
    - v4l/dvb: Backport the budget driver DISEQC instability fix
    - Fix IPv4/DECnet routing rule dumping
    - pdflush: handle resume wakeups
    - x86_64: Fix modular pc speaker
    - Fix powernow-k8 SMP kernel on UP hardware bug.
    - ALSA: RME HDSP - fixed proc interface (missing {})
    - ALSA: au88x0 - Fix 64bit address of MPU401 MMIO port
    - ALSA: Fix a deadlock in snd-rtctimer
    - ALSA: Fix missing array terminators in AD1988 codec support
    - ALSA: Fix model for HP dc7600
    - ALSA: Fix mute switch on VAIO laptops with STAC7661
    - ALSA: fix the SND_FM801_TEA575X dependencies
    - ALSA: Fix undefined (missing) references in ISA MIRO sound driver
    - ALSA: Fix workaround for AD1988A rev2 codec
    - ALSA: hda-intel - Fix race in remove
    - Suppress irq handler mismatch messages in ALSA ISA drivers
    - PKT_SCHED: Fix illegal memory dereferences when dumping actions
    - PKT_SCHED: Return ENOENT if action module is unavailable
    - PKT_SCHED: Fix error handling while dumping actions
    - generic_file_buffered_write(): deadlock on vectored write
    - ethtool: oops in ethtool_set_pauseparam()
    - memory hotplug: solve config broken: undefined reference to `online_page'
  * Add budget-av-compile-fix.patch stable compile fix.
  * Enable in all configs setting SND_FM801_TEA575X SND_FM801_TEA575X_BOOL=y.

 -- Bastian Blank <waldi@debian.org>  Sat, 29 Jul 2006 13:30:06 +0200

linux-2.6 (2.6.17-4) unstable; urgency=low

  [ Bastian Blank ]
  * Add stable release 2.6.17.5:
    - Fix nasty /proc vulnerability (CVE-2006-3626)
  * Add stable release 2.6.17.6:
    - Relax /proc fix a bit
  * Set section of images to admin.

  [ dann frazier ]
  * [ia64] Drop the non-SMP flavours; they are not well maintained upstream.
    Note that the non-SMP flavours have been identical to the SMP builds
    since 2.6.13-1; this was to avoid having to drop then re-add these
    flavours if upstream resolved the issue - but that never happened.
    Note that this is a measurable performance penalty on non-SMP systems.

 -- Bastian Blank <waldi@debian.org>  Mon, 17 Jul 2006 11:08:41 +0200

linux-2.6 (2.6.17-3) unstable; urgency=low

  [ maximilian attems ]
  * Add stable release 2.6.17.2:
    - ide-io: increase timeout value to allow for slave wakeup
    - NTFS: Critical bug fix (affects MIPS and possibly others)
    - Link error when futexes are disabled on 64bit architectures
    - SCTP: Reset rtt_in_progress for the chunk when processing its sack.
    - SPARC32: Fix iommu_flush_iotlb end address
    - ETHTOOL: Fix UFO typo
    - UML: fix uptime
    - x86: compile fix for asm-i386/alternatives.h
    - bcm43xx: init fix for possible Machine Check
    - SCTP: Fix persistent slowdown in sctp when a gap ack consumes rx buffer.
    - kbuild: bugfix with initramfs
    - Input: return correct size when reading modalias attribute
    - ohci1394: Fix broken suspend/resume in ohci1394
    - idr: fix race in idr code
    - USB: Whiteheat: fix firmware spurious errors
    - libata: minor patch for ATA_DFLAG_PIO
    - SCTP: Send only 1 window update SACK per message.
    - PFKEYV2: Fix inconsistent typing in struct sadb_x_kmprivate.
    - SCTP: Limit association max_retrans setting in setsockopt.
    - SCTP: Reject sctp packets with broadcast addresses.
    - IPV6: Sum real space for RTAs.
    - IPV6 ADDRCONF: Fix default source address selection without
      CONFIG_IPV6_PRIVACY
    - IPV6: Fix source address selection.
  * Add stable release 2.6.17.3:
    - NETFILTER: SCTP conntrack: fix crash triggered by packet without chunks
    [CVE-2006-2934]
  * Deapply merged sparc32-iotlb.patch.
  * Fix README.Debian: Correct svn location, remove old boot param bswap
    reference, the asfs patch is in the Debian kernel. Remove reference to
    AMD 768 erratum 10, it was solved in 2.6.12. Add wording corrections.
  * Set CONFIG_SERIAL_8250_RN_UARTS=16 for all archs beside mips/m68k unless
    explicitly set on a specific value. (closes: 377151)
  * Add stable release 2.6.17.4:
    - fix prctl privilege escalation and suid_dumpable (CVE-2006-2451)

  [ Sven Luther ]
  * Re-enabled fs-asfs patch.

  [ Thiemo Seufer ]
  * [mips,mipsel] Fix sb1 interrupt handlers.
  * [mips,mipsel] Fix devfs-induced build failure in sb1250 serial driver.
  * [mips] SGI ip22 RTC was broken, fixed thanks to Julien Blache.
  * [mips] Fix SGI ip22 serial console, thanks to Julien Blache.

  [ Martin Michlmayr ]
  * [arm/nslu2] Enable HFS and some other filesystems.
  * [arm/nslu2] Unset CONFIG_USB_STORAGE_DEBUG.  Closes: #377853.

 -- Bastian Blank <waldi@debian.org>  Thu, 13 Jul 2006 13:14:53 +0200

linux-2.6 (2.6.17-2) unstable; urgency=low

  [ Jurij Smakov ]
  * [sparc] Switch to gcc-4.1 as it produces a working kernel,
    while gcc-4.0 does not. No ABI bump neccessary, because
    2.6.17-1 sparc binaries never made it to the archive.
  * [sparc32] Add sparc32-iotlb.patch to fix DMA errors on sparc32.

  [ Sven Luther ]
  * [powerpc] Added console=hvc0 default commandline option to powerpc64 flavour.
  * [powerpc] Fixed mkvmlinuz support, which was missing from -1. (Closes: #375645)
  * [powerpc] Added PowerBook HID support for last-gen PowerBook keyboards.
    (Closes: #307327)

  [ Martin Michlmayr ]
  * [mipsel] Fix compilation error in dz serial driver.
  * [mipsel] Update configs.
  * [mipsel] Add a build fix for the Cobalt early console support.
  * [arm/nslu2] Disable SE Linux support for now so the kernel fits into flash.

  [ Christian T. Steigies ]
  * [m68k] Update patches for 2.6.17.
  * [m68k] Add m68k-as and m68k-macro patch which allow building with current binutils.
  * [m68k] Disable all subarches but amiga and mac for official linux-images.

  [ Kyle McMartin ]
  * [hppa] Update patchset (2.6.17-pa6) from parisc-linux.org.
    Which fixes relocation errors in modules with 64-bit kernels, and
    a softlockup on non-SMP flavours with gettimeofday.

 -- Bastian Blank <waldi@debian.org>  Thu, 29 Jun 2006 18:49:35 +0200

linux-2.6 (2.6.17-1) unstable; urgency=low

  [ Frederik Schüler ]
  * New upstream release.
  * [amd64] Use gcc 4.1.
  * [amd64] Drop amd64-generic flavor. We will use amd64-k8 for the
    installer.

  [ Martin Michlmayr ]
  * [mips] Update patches for 2.6.17.
  * [arm] Update configs.
  * [armeb] Update configs.

  [ Thiemo Seufer ]
  * [mips] Fix SWARM FPU detection.
  * [mips] Update configurations.

  [ Kyle McMartin ]
  * [hppa] Set PDC_CHASSIS_WARN to y.
  * [hppa] Update patchset (2.6.17-pa2) from parisc-linux.org.
  * [hppa] Change NR_CPUS to 8 from 32 on both SMP flavours.
  * [hppa] Set PARISC_PAGE_SIZE to 4K on all platforms.

  [ Bastian Blank ]
  * [s390] Use gcc 4.1.
  * [i386] Enable REGPARM.
  * [i386] Use gcc 4.1.
  * [powerpc] Disable prep.

  [ dann frazier ]
  * [ia64] Update configs
  * [ia64] Use gcc 4.1.

  [ maximilian attems ]
  * Add stable release 2.6.17.1:
    - xt_sctp: fix endless loop caused by 0 chunk length (CVE-2006-3085)

 -- Bastian Blank <waldi@debian.org>  Thu, 22 Jun 2006 12:13:15 +0200

linux-2.6 (2.6.16+2.6.17-rc3-0experimental.1) experimental; urgency=low

  [ Frederik Schüler ]
  * New upstream release candidate.
  * Switch HZ from 1000 to 250, following upstreams default.
  * Activate CONFIG_BCM43XX_DEBUG.

  [ maximilian attems ]
  * Disable broken and known unsecure LSM modules: CONFIG_SECURITY_SECLVL,
    CONFIG_SECURITY_ROOTPLUG. Upstream plans to remove them for 2.6.18

 -- Frederik Schüler <fs@debian.org>  Sun,  7 May 2006 17:06:29 +0200

linux-2.6.16 (2.6.16-18) unstable; urgency=high

  [ Sven Luther ]
  * [powerpc] Added console=hvsi0 too to CMDLINE to the powerpc64 flavour,
    for non-virtualized IBM power machines serial console.

  [ dann frazier ]
  * fs-ext3-bad-nfs-handle.patch: avoid triggering ext3_error on bad NFS
    file handle (CVE-2006-3468)
  * cdrom-bad-cgc.buflen-assign.patch: fix buffer overflow in dvd_read_bca
  * usb-serial-ftdi_sio-dos.patch: fix userspace DoS in ftdi_sio driver

  [ Bastian Blank ]
  * Update xen patch to changeset 9762.

 -- Frederik Schüler <fs@debian.org>  Fri, 18 Aug 2006 20:29:17 +0200

linux-2.6.16 (2.6.16-17) unstable; urgency=high

  [ Martin Michlmayr ]
  * Add stable release 2.6.16.22:
    - powernow-k8 crash workaround
    - NTFS: Critical bug fix (affects MIPS and possibly others)
    - JFS: Fix multiple errors in metapage_releasepage
    - SPARC64: Fix D-cache corruption in mremap
    - SPARC64: Respect gfp_t argument to dma_alloc_coherent().
    - SPARC64: Fix missing fold at end of checksums.
    - scsi_lib.c: properly count the number of pages in scsi_req_map_sg()
    - I2O: Bugfixes to get I2O working again
    - Missed error checking for intent's filp in open_namei().
    - tmpfs: time granularity fix for [acm]time going backwards
    - USB: Whiteheat: fix firmware spurious errors
    - fs/namei.c: Call to file_permission() under a spinlock in do_lookup_path()
  * Add stable release 2.6.16.23:
    - revert PARPORT_SERIAL should depend on SERIAL_8250_PCI patch
    - NETFILTER: SCTP conntrack: fix crash triggered by packet without
      chunks (CVE-2006-2934)
  * Add stable release 2.6.16.24:
    - fix prctl privilege escalation and suid_dumpable (CVE-2006-2451)
  * Add stable release 2.6.16.25:
    - Fix nasty /proc vulnerability (CVE-2006-3626)
  * Relax /proc fix a bit (Linus Torvalds)

  * [arm/nslu2] Unset CONFIG_USB_STORAGE_DEBUG.  Closes: #377853.
  * [mips] SGI ip22 RTC was broken, fixed thanks to Julien Blache.
  * [mips] Fix SGI ip22 serial console, thanks to Julien Blache.

  [ Bastian Blank ]
  * Fix vserver patch.

 -- Bastian Blank <waldi@debian.org>  Sat, 15 Jul 2006 17:18:49 +0200

linux-2.6.16 (2.6.16-16) unstable; urgency=low

  [ Sven Luther ]
  * [powerpc] Added console=hvc0 default commandline option to powerpc64 flavour.
  * [powerpc] Now THERM_PM72 and all WINDFARMs are builtin, for better fan control.

  [ Martin Michlmayr ]
  * [arm/nslu2] Disable SE Linux support for now so the kernel fits into
    flash.  Closes: #376926.

  [ Bastian Blank ]
  * [powerpc,powerpc-miboot] Enable OpenFirmware device tree support.
    (closes: #376012)

 -- Bastian Blank <waldi@debian.org>  Sat,  8 Jul 2006 17:57:57 +0200

linux-2.6.16 (2.6.16-15) unstable; urgency=low

  [ maximilian attems ]
  * Add stable release 2.6.16.18:
    - NETFILTER: SNMP NAT: fix memory corruption (CVE-2006-2444)
  * Add stable release 2.6.16.19:
    - NETFILTER: Fix small information leak in SO_ORIGINAL_DST (CVE-2006-1343)
  * Add stable release 2.6.16.20:
    - x86_64: Don't do syscall exit tracing twice
    - Altix: correct ioc4 port order
    - Input: psmouse - fix new device detection logic
    - PowerMac: force only suspend-to-disk to be valid
    - the latest consensus libata resume fix
    - Altix: correct ioc3 port order
    - Cpuset: might sleep checking zones allowed fix
    - ohci1394, sbp2: fix "scsi_add_device failed" with PL-3507 based devices
    - sbp2: backport read_capacity workaround for iPod
    - sbp2: fix check of return value of hpsb_allocate_and_register_addrspace
    - x86_64: x86_64 add crashdump trigger points
    - ipw2200: Filter unsupported channels out in ad-hoc mode
  * Add stable release 2.6.16.21:
    - check_process_timers: fix possible lockup
    - run_posix_cpu_timers: remove a bogus BUG_ON() (CVE-2006-2445)
    - xt_sctp: fix endless loop caused by 0 chunk length (CVE-2006-3085)
    - powerpc: Fix machine check problem on 32-bit kernels (CVE-2006-2448)

  [ Christian T. Steigies ]
  * [m68k] Add mac via patch from Finn Thain.
  * [m68k] Enable INPUT_EVDEV.

  [ Martin Michlmayr ]
  * [mips/b1-bcm91250a] Enable SMP.
  * [mips] Add a compile fix for the Maxine fb.
  * [mipsel] Add a patch that let's you enable serial console on DECstation.
  * [mipsel] Add a patch to get SCSI working on DECstation.
  * [mipsel] Handle memory-mapped RTC chips properly.
  * [mipsel] Add configs for r3k-kn02 and r4k-kn04 DECstation.
  * [arm] Allow RiscPC machines to boot an initrd (tagged list fix).
  * [arm/nslu2] Enable many modules.
  * [arm] Build loop support as a module.
  * [arm] Use the generic netfilter configuration.
  * [arm/footbridge] Enable sound.

  [ Kyle McMartin ]
  * [hppa] Pulled patch from cvs to fix build of kernel/ptrace.c which needs
    {read,write}_can_lock.
  * [hppa] Disable CONFIG_DETECT_SOFTLOCKUP to fix boot on pa8800 machines.

  [ Sven Luther ]
  * [powerpc,prep] Added a new ARCH=ppc PReP flavour, currently mostly a copy
    of the -powerpc one.
  * Upgraded mkvmlinuz dependency to mkvmlinuz 21.

  [ Bastian Blank ]
  * Update vserver patch to 2.0.2-rc21.
  * Bump build-dependency on kernel-package to 10.049.

  [ Jurij Smakov ]
  * Add dcache-memory-corruption.patch to fix the mremap(), occasionally
    triggered on sparc in the form of dpkg database corruption. Affects
    sparc64, mips and generic includes. Thanks to David Miller, original
    patch is included in 2.6.17.
    Ref: http://marc.theaimsgroup.com/?l=linux-sparc&m=114920963824047&w=2
  * Add sparc32-iotlb.patch to fix the DMA errors encountered with latest
    kernels on sparc32, in particularly HyperSparcs. Thanks to Bob Breuer.
    Ref: http://marc.theaimsgroup.com/?l=linux-sparc&m=115077649707675&w=2

 -- Bastian Blank <waldi@debian.org>  Wed, 21 Jun 2006 14:09:11 +0200

linux-2.6 (2.6.16-14) unstable; urgency=low

  [ Bastian Blank ]
  * Add stable release 2.6.16.16:
    - fs/locks.c: Fix lease_init (CVE-2006-1860)
  * Make i386 xen images recommend libc6-xen.
  * Update vserver patch to 2.0.2-rc20.
  * Update xen patch to changeset 9687.

  [ Christian T. Steigies ]
  * [m68k] Add generic m68k ide fix.
  * [m68k] Add cross-compile instructions.
  * [m68k] Enable INPUT_EVDEV for yaird.
  * [m68k] sun3 general compile and scsi fixes, enable sun3 SCSI again.

  [ dann frazier ]
  * cs4281 - Fix the check of timeout in probe to deal with variable HZ.
    (closes: #361197)

  [ Norbert Tretkowski ]
  * [alpha] Readded patch to support prctl syscall, got lost when upgrading
    to 2.6.16.

  [ Frederik Schüler ]
  * Add stable release 2.6.16.17:
    - SCTP: Validate the parameter length in HB-ACK chunk (CVE-2006-1857)
    - SCTP: Respect the real chunk length when walking parameters
      (CVE-2006-1858)
    - ptrace_attach: fix possible deadlock schenario with irqs
    - Fix ptrace_attach()/ptrace_traceme()/de_thread() race
    - page migration: Fix fallback behavior for dirty pages
    - add migratepage address space op to shmem
    - Remove cond_resched in gather_stats()
    - VIA quirk fixup, additional PCI IDs
    - PCI quirk: VIA IRQ fixup should only run for VIA southbridges
    - Fix udev device creation
    - limit request_fn recursion
    - PCI: correctly allocate return buffers for osc calls
    - selinux: check for failed kmalloc in security_sid_to_context()
    - TG3: ethtool always report port is TP.
    - Netfilter: do_add_counters race, possible oops or info leak
      (CVE-2006-0039)
    - scx200_acb: Fix resource name use after free
    - smbus unhiding kills thermal management
    - fs/compat.c: fix 'if (a |= b )' typo
    - smbfs: Fix slab corruption in samba error path
    - fs/locks.c: Fix sys_flock() race
    - USB: ub oops in block_uevent
    - via-rhine: zero pad short packets on Rhine I ethernet cards
    - md: Avoid oops when attempting to fix read errors on raid10

 -- Bastian Blank <waldi@debian.org>  Mon, 22 May 2006 14:56:11 +0200

linux-2.6 (2.6.16-13) unstable; urgency=low

  [ Frederik Schüler ]
  * Add stable release 2.6.16.14:
    - smbfs chroot issue (CVE-2006-1864)

  [ Bastian Blank ]
  * Don't make headers packages depend on images.
  * Bump abiname to 2. (closes: #366291)
  * Update vserver patch to 2.0.2-rc19.
  * Update xen patch to changeset 9668.
  * Remove abi fixes.
  * Add stable release 2.6.16.15:
    - SCTP: Allow spillover of receive buffer to avoid deadlock. (CVE-2006-2275)
    - SCTP: Fix panic's when receiving fragmented SCTP control chunks. (CVE-2006-2272)
    - SCTP: Fix state table entries for chunks received in CLOSED state. (CVE-2006-2271)
    - SCTP: Prevent possible infinite recursion with multiple bundled DATA. (CVE-2006-2274)
  * Switch HZ from 1000 to 250.

  [ Christian T. Steigies ]
  * [m68k] Add patches that allow building images for atari
  * [m68k] Enable atyfb driver for atari

 -- Bastian Blank <waldi@debian.org>  Wed, 10 May 2006 18:58:44 +0200

linux-2.6 (2.6.16-12) unstable; urgency=low

  [ Bastian Blank ]
  * Add stable release 2.6.16.12:
    - dm snapshot: fix kcopyd destructor
    - x86_64: Pass -32 to the assembler when compiling the 32bit vsyscall pages
    - for_each_possible_cpu
    - Simplify proc/devices and fix early termination regression
    - sonypi: correct detection of new ICH7-based laptops
    - MIPS: Fix tx49_blast_icache32_page_indexed.
    - NET: e1000: Update truesize with the length of the packet for packet split
    - i386: fix broken FP exception handling
    - tipar oops fix
    - USB: fix array overrun in drivers/usb/serial/option.c
    - Altix snsc: duplicate kobject fix
    - Alpha: strncpy() fix
    - LSM: add missing hook to do_compat_readv_writev()
    - Fix reiserfs deadlock
    - make vm86 call audit_syscall_exit
    - fix saa7129 support in saa7127 module for pvr350 tv out
    - dm flush queue EINTR
    - get_dvb_firmware: download nxt2002 firmware from new driver location
    - cxusb-bluebird: bug-fix: power down corrupts frontend
    - x86_64: Fix a race in the free_iommu path.
    - MIPS: Use "R" constraint for cache_op.
    - MIPS: R2 build fixes for gcc < 3.4.
    - cs5535_gpio.c: call cdev_del() during module_exit to unmap kobject references and other cleanups
    - MIPS: Fix branch emulation for floating-point exceptions.
    - x86/PAE: Fix pte_clear for the >4GB RAM case
  * Add stable release 2.6.16.13:
    - NETFILTER: SCTP conntrack: fix infinite loop (CVE-2006-1527)
  * Remove merged patches.
  * Rediff xen patch.
  * Bump build-dependency on kernel-package to 10.047.

  [ Martin Michlmayr ]
  * [arm] Enable cramfs for ixp4xx and rpc.

 -- Bastian Blank <waldi@debian.org>  Thu,  4 May 2006 11:37:26 +0200

linux-2.6 (2.6.16-11) unstable; urgency=low

  * Update vserver patch to 2.0.2-rc18.
    - Limit ccaps to root inside a guest (CVE-2006-2110)
  * Conflict with known broken grub versions. (closes: #361308)
  * Enable s390 vserver image.
  * Enable xen and xen-vserver images.
  * Use localversion for kernel-package images. (closes: #365505)

 -- Bastian Blank <waldi@debian.org>  Mon,  1 May 2006 16:38:45 +0200

linux-2.6 (2.6.16-10) unstable; urgency=low

  [ Norbert Tretkowski ]
  * [alpha] Added backport of for_each_possible_cpu() to fix alpha build.
    (closes: #364206)
  * Add stable release 2.6.16.10:
    - IPC: access to unmapped vmalloc area in grow_ary()
    - Add more prevent_tail_call()
    - alim15x3: ULI M-1573 south Bridge support
    - apm: fix Armada laptops again
    - fbdev: Fix return error of fb_write
    - Fix file lookup without ref
    - m41t00: fix bitmasks when writing to chip
    - Open IPMI BT overflow
    - x86: be careful about tailcall breakage for sys_open[at] too
    - x86: don't allow tail-calls in sys_ftruncate[64]()
    - IPV6: XFRM: Fix decoding session with preceding extension header(s).
    - IPV6: XFRM: Don't use old copy of pointer after pskb_may_pull().
    - IPV6: Ensure to have hop-by-hop options in our header of &sk_buff.
    - selinux: Fix MLS compatibility off-by-one bug
    - PPC: fix oops in alsa powermac driver
    - MTD_NAND_SHARPSL and MTD_NAND_NANDSIM should be tristate's
    - i2c-i801: Fix resume when PEC is used
    - Fix hotplug race during device registration
    - Fix truesize underflow
    - efficeon-agp: Add missing memory mask
    - 3ware 9000 disable local irqs during kmap_atomic
    - 3ware: kmap_atomic() fix

  [ maximilian attems ]
  * Add stable release 2.6.16.11:
    -  Don't allow a backslash in a path component (CVE-2006-1863)

 -- Bastian Blank <waldi@debian.org>  Tue, 25 Apr 2006 13:56:19 +0200

linux-2.6 (2.6.16-9) unstable; urgency=low

  [ maximilian attems ]
  * Add stable release 2.6.16.8:
    - ip_route_input panic fix (CVE-2006-1525)
  * Add stable release 2.6.16.9:
    - i386/x86-64: Fix x87 information leak between processes (CVE-2006-1056)

  [ Bastian Blank ]
  * Update vserver patch to 2.0.2-rc17.

 -- Bastian Blank <waldi@debian.org>  Thu, 20 Apr 2006 15:37:28 +0200

linux-2.6 (2.6.16-8) unstable; urgency=low

  * Fix ABI-breakage introduced in -7. (closes: #363032)
  * Add stable release 2.6.16.6:
    - ext3: Fix missed mutex unlock
    - RLIMIT_CPU: fix handling of a zero limit
    - alpha: SMP boot fixes
    - m32r: security fix of {get, put}_user macros
    - m32r: Fix cpu_possible_map and cpu_present_map initialization for SMP kernel
    - shmat: stop mprotect from giving write permission to a readonly attachment (CVE-2006-1524)
    - powerpc: fix incorrect SA_ONSTACK behaviour for 64-bit processes
    - MPBL0010 driver sysfs permissions wide open
    - cciss: bug fix for crash when running hpacucli
    - fuse: fix oops in fuse_send_readpages()
    - Fix utime(2) in the case that no times parameter was passed in.
    - Fix buddy list race that could lead to page lru list corruptions
    - NETFILTER: Fix fragmentation issues with bridge netfilter
    - USB: remove __init from usb_console_setup
    - Fix suspend with traced tasks
    - isd200: limit to BLK_DEV_IDE
    - edac_752x needs CONFIG_HOTPLUG
    - fix non-leader exec under ptrace
    - sky2: bad memory reference on dual port cards
    - atm: clip causes unregister hang
    - powerpc: iSeries needs slb_initialize to be called
    - Fix block device symlink name
    - Incorrect signature sent on SMB Read
  * Add stable release 2.6.16.7:
    - fix MADV_REMOVE vulnerability (CVE-2006-1524 for real this time)

 -- Bastian Blank <waldi@debian.org>  Tue, 18 Apr 2006 16:22:31 +0200

linux-2.6 (2.6.16-7) unstable; urgency=low

  [ Frederik Schüler ]
  * Add stable release 2.6.16.3:
    - Keys: Fix oops when adding key to non-keyring (CVE-2006-1522)

  [ Bastian Blank ]
  * Add stable release 2.6.16.4:
    - RCU signal handling (CVE-2006-1523)

  [ Sven Luther ]
  * [powerpc] Transitioned mkvmlinuz support patch to the 2.6.16 ARCH=powerpc
    tree. PReP is broken in 2.6.16 though.

  [ maximilian attems ]
  * Add stable release 2.6.16.5:
   - x86_64: Clean up execve
   - x86_64: When user could have changed RIP always force IRET (CVE-2006-0744)
  * Disable CONFIG_SECCOMP (adds useless overhead on context-switch) -
    thanks to fs for checking abi.

  [ Christian T. Steigies ]
  * [m68k] update m68k patch and config to 2.6.16, temporarily disable atari

 -- Bastian Blank <waldi@debian.org>  Sat, 15 Apr 2006 13:56:05 +0200

linux-2.6 (2.6.16-6) unstable; urgency=medium

  [ Bastian Blank ]
  * Provide version infos in support package and don't longer rely on the
    changelog.
  * [amd64/i386] Enable cpu hotplug support.

  [ maximilian attems ]
  * Add stable release 2.6.16.2:
    - PCMCIA_SPECTRUM must select FW_LOADER
    - drivers/net/wireless/ipw2200.c: fix an array overun
    - AIRO{,_CS} <-> CRYPTO fixes
    - tlclk: fix handling of device major
    - fbcon: Fix big-endian bogosity in slow_imageblit()
    - Fix NULL pointer dereference in node_read_numastat()
    - USB: EHCI full speed ISO bugfixes
    - Mark longhaul driver as broken.
    - fib_trie.c node freeing fix
    - USB: Fix irda-usb use after use
    - sysfs: zero terminate sysfs write buffers (CVE-2006-1055)
    - USB: usbcore: usb_set_configuration oops (NULL ptr dereference)
    - pcmcia: permit single-character-identifiers
    - hostap: Fix EAPOL frame encryption
    - wrong error path in dup_fd() leading to oopses in RCU
    - {ip, nf}_conntrack_netlink: fix expectation notifier unregistration
    - isicom must select FW_LOADER
    - knfsd: Correct reserved reply space for read requests.
    - Fix module refcount leak in __set_personality()
    - sbp2: fix spinlock recursion
    - powerpc: make ISA floppies work again
    - opti9x - Fix compile without CONFIG_PNP
    - Add default entry for CTL Travel Master U553W
    - Fix the p4-clockmod N60 errata workaround.
    - kdump proc vmcore size oveflow fix

 -- Bastian Blank <waldi@debian.org>  Mon, 10 Apr 2006 16:09:51 +0200

linux-2.6 (2.6.16-5) unstable; urgency=low

  [ Bastian Blank ]
  * Provide real dependency packages for module building.
    - Add linux-headers-$version-$abiname-all and
      linux-headers-$version-$abiname-all-$arch.
  * Rename support package to linux-support-$version-$abiname.
  * Fix module package output.
  * Include .kernelrelease in headers packages. (closes: #359813)
  * Disable Cumana partition support completely. (closes: #359207)
  * Update vserver patch to 2.0.2-rc15.

  [ dann frazier ]
  * [ia64] initramfs-tools works now, no longer restrict initramfs-generators

 -- Bastian Blank <waldi@debian.org>  Mon,  3 Apr 2006 14:00:08 +0200

linux-2.6 (2.6.16-4) unstable; urgency=medium

  [ Martin Michlmayr ]
  * [arm/armeb] Update nslu2 config.
  * Add stable release 2.6.16.1:
    - Fix speedstep-smi assembly bug in speedstep_smi_ownership
    - DMI: fix DMI onboard device discovery
    - cciss: fix use-after-free in cciss_init_one
    - DM: Fix bug: BIO_RW_BARRIER requests to md/raid1 hang.
    - fix scheduler deadlock
    - proc: fix duplicate line in /proc/devices
    - rtc.h broke strace(1) builds
    - dm: bio split bvec fix
    - v9fs: assign dentry ops to negative dentries
    - i810fb_cursor(): use GFP_ATOMIC
    - NET: Ensure device name passed to SO_BINDTODEVICE is NULL terminated.
    - XFS writeout fix
    - sysfs: fix a kobject leak in sysfs_add_link on the error path
    - get_cpu_sysdev() signedness fix
    - firmware: fix BUG: in fw_realloc_buffer
    - sysfs: sysfs_remove_dir() needs to invalidate the dentry
    - TCP: Do not use inet->id of global tcp_socket when sending RST (CVE-2006-1242)
    - 2.6.xx: sata_mv: another critical fix
    - Kconfig: VIDEO_DECODER must select FW_LOADER
    - V4L/DVB (3324): Fix Samsung tuner frequency ranges
    - sata_mv: fix irq port status usage

 -- Bastian Blank <waldi@debian.org>  Tue, 28 Mar 2006 17:19:10 +0200

linux-2.6 (2.6.16-3) unstable; urgency=low

  [ Frederik Schüler ]
  * [amd64] Add asm-i386 to the linux-headers packages.

  [ Jonas Smedegaard ]
  * Tighten yaird dependency to at least 0.0.12-8 (supporting Linux
    2.6.16 uppercase hex in Kconfig and new IDE sysfs naming, and VIA
    IDE on powerpc).

  [ Martin Michlmayr ]
  * [arm/armeb] Enable CONFIG_NFSD on NSLU2 again.  Closes: #358709.
  * [arm/footbridge] CONFIG_NE2K_PCI should be a module, not built-in.
  * [arm/footbridge] Enable CONFIG_BLK_DEV_IDECD=m since the CATS can
    have a CD-ROM drive.
  * [mips/sb1*] Use ttyS rather than duart as the name for the serial
    console since the latter causes problems with debian-installer.

  [ Bastian Blank ]
  * Update vserver patch to 2.0.2-rc14.
    - Fix sendfile. (closes: #358391, #358752)

 -- Bastian Blank <waldi@debian.org>  Mon, 27 Mar 2006 16:08:20 +0200

linux-2.6 (2.6.16-2) unstable; urgency=low

  [ dann frazier ]
  * [ia64] Set unconfigured options:
      CONFIG_PNP_DEBUG=n and CONFIG_NET_SB1000=m
  * [hppa] Update config for 2.6.16

  [ Martin Michlmayr ]
  * [mips/mipsel] Put something in the generic config file because diff
    will otherwise remove the empty file, causing the build to fail.
  * [mipsel/r5k-cobalt] Set CONFIG_PACKET=y.
  * [arm] Set CONFIG_MACLIST=y for ixp4xx because nas100d needs it.

  [ Frederik Schüler ]
  * Add Maximilian Attems to uploaders list.

 -- Martin Michlmayr <tbm@cyrius.com>  Wed, 22 Mar 2006 15:15:14 +0000

linux-2.6 (2.6.16-1) unstable; urgency=low

  [ Bastian Blank ]
  * New upstream release.
  * Default to initramfs-tools 0.55 or higher on s390.

  [ maximilian attems ]
  * Default to initramfs-tools on arm and armeb.

  [ Martin Michlmayr ]
  * [mips/mipsel] Add an image for the Broadcom BCM91480B evaluation board
    (aka "BigSur").
  * [arm, armeb] Enable the netconsole module.
  * [mipsel/cobalt] Enable the netconsole module.
  * [mips] SB1: Fix interrupt disable hazard (Ralf Baechle).
  * [mips] SB1: Support for 1480 ethernet (Broadcom).
  * [mips] SB1: Support for NAPI (Tom Rix).
  * [mips] SB1: DUART support (Broadcom).
  * [mips] Work around bad code generation for <asm/io.h> (Ralf Baechle).
  * [mips] Fix VINO drivers when using a 64-bit kernel (Mikael Nousiainen).
  * [arm/armeb] Update configs for 2.6.16.
  * [mips/mipsel] Update configs for 2.6.16.
  * [arm/armeb] Enable the SMB module on NSLU2.
  * [mipsel] Enable parallel port modules for Cobalt since there are PCI
    cards that can be used in a Qube.
  * [mipsel] Enable the JFS module on Cobalt.

  [ dann frazier ]
  * [ia64] use yaird on ia64 until #357414 is fixed
  * [ia64] Update configs for 2.6.16

 -- Bastian Blank <waldi@debian.org>  Tue, 21 Mar 2006 16:12:16 +0100

linux-2.6 (2.6.15+2.6.16-rc5-0experimental.1) experimental; urgency=low

  [ Frederik Schüler ]
  * New upstream release candidate.

  [ Martin Michlmayr ]
  * Add initial mips/mipsel 2.6 kernels.
  * Important changes compared to the 2.4 kernels:
    - Drop the XXS1500 flavour since there's little interest in it.
    - Drop the LASAT flavour since these machines never went into
      production.
    - Drop the IP22 R5K (Indy, Indigo2) flavour since the IP22 R4K
      image now also works on machines with a R5K CPU.
    - Add an image for SGI IP32 (O2).
    - Rename the sb1-swarm-bn flavour to sb1-bcm91250a.
    - Enable PCI network (and other) modules on Cobalt.  Closes: #315895.
  * Add various MIPS related patches:
    - Fix iomap compilation on machines without COW.
    - Improve gettimeofday on MIPS.
    - Fix an oops on IP22 zerilog (serial console).
    - Improve IDE probing so it won't take so long on Cobalt.
    - Probe for IDE disks on SWARM.
    - Test whether there's a scache (fixes Cobalt crash).
    - Add Tulip fixes for Cobalt.
  * Fix a typo in the description of the linux-doc-* package,
    thanks Justin Pryzby.  Closes: #343424.
  * [arm] Enable nfs and nfsd modules.
  * [arm/footbride] Suggest nwutil (Netwinder utilities).

 -- Frederik Schüler <fs@debian.org>  Thu,  9 Mar 2006 14:13:17 +0000

linux-2.6 (2.6.15+2.6.16-rc4-0experimental.1) experimental; urgency=low

  [ Frederik Schüler ]
  * New upstream release.
  * Activate CONFIG_DVB_AV7110_OSD on alpha amd64 and ia64.
    Closes: #353292
  * Globally enable NAPI on all network card drivers which support it.

  [ maximilian attems ]
  * Drop fdutils from i386 and amd64 Suggests.
  * Swap lilo and grub Suggests for i386 and amd64.

  [ Jurij Smakov ]
  * Make sure that LOCALVERSION environment variable is not
    passed to a shell while invoking make-kpkg, since it
    appends it to the version string, breaking the build.
    Closes: #349472
  * [sparc32] Re-enable the building of sparc32 images.
  * [sparc64] Re-add (partial) sparc64-atyf-xl-gr.patch, since it
    was only partially applied upstream, so the problem (garbled
    screen output on SunBlade 100) is still present. Thanks to
    Luis Ortiz for pointing it out.
  * Bump the build-dep on kernel-package to 10.035, which fixes
    the problem with building documentation packages.

  [ Martin Michlmayr ]
  * [sparc] Add sys_newfstatat -> sys_fstatat64 fix from git.
  * [arm] Update configs for 2.6.16-rc3.
  * [armeb] Update configs for 2.6.16-rc3.
  * [arm/armeb] Fix compilation error on NSLU2 due to recent flash
    changes.
  * [arm/armeb] Fix a compilation error in the IXP4xx beeper support
    (Alessandro Zummo).

  [ Norbert Tretkowski ]
  * [alpha] Update arch/alpha/config* for 2.6.16-rc3.

 -- Bastian Blank <waldi@debian.org>  Fri, 24 Feb 2006 16:02:11 +0000

linux-2.6 (2.6.15-8) unstable; urgency=high

  [ maximilian attems ]
  * Add stable Release 2.6.15.5:
    - Fix deadlock in br_stp_disable_bridge
    - Fix a severe bug
    - i386: Move phys_proc_id/early intel workaround to correct function
    - ramfs: update dir mtime and ctime
    - sys_mbind sanity checking
    - Fix s390 build failure.
    - Revert skb_copy_datagram_iovec() recursion elimination.
    - s390: add #ifdef __KERNEL__ to asm-s390/setup.h
    - netfilter missing symbol has_bridge_parent
    - hugetlbfs mmap ENOMEM failure
    - IB/mthca: max_inline_data handling tweaks
    - it87: Fix oops on removal
    - hwmon it87: Probe i2c 0x2d only
    - reiserfs: disable automatic enabling of reiserfs inode attributes
    - Fix snd-usb-audio in 32-bit compat environment
    - dm: missing bdput/thaw_bdev at removal
    - dm: free minor after unlink gendisk
    - gbefb: IP32 gbefb depth change fix
    - shmdt cannot detach not-alined shm segment cleanly.
    - Address autoconfiguration does not work after device down/up cycle
    - gbefb: Set default of FB_GBE_MEM to 4 MB
    - XFS ftruncate() bug could expose stale data (CVE-2006-0554)
    - sys_signal: initialize ->sa_mask
    - do_sigaction: cleanup ->sa_mask manipulation
    - fix zap_thread's ptrace related problems
    - fix deadlock in ext2
    - cfi: init wait queue in chip struct
    - sd: fix memory corruption with broken mode page headers
    - sbp2: fix another deadlock after disconnection
    - skge: speed setting
    - skge: fix NAPI/irq race
    - skge: genesis phy initialization fix
    - skge: fix SMP race
    - x86_64: Check for bad elf entry address (CVE-2006-0741)
    - alsa: fix bogus snd_device_free() in opl3-oss.c
    - ppc32: Put cache flush routines back into .relocate_code section
    - sys32_signal() forgets to initialize ->sa_mask
    - Normal user can panic NFS client with direct I/O (CVE-2006-0555)
  * Deactivate merged duplicates: s390-klibc-buildfix.patch,
    powerpc-relocate_code.patch.
  * Add stable Release 2.6.15.6:
    - Don't reset rskq_defer_accept in reqsk_queue_alloc
    - fs/nfs/direct.c compile fix
    - mempolicy.c compile fix, make sure BITS_PER_BYTE is defined
    - [IA64] die_if_kernel() can return (CVE-2006-0742)

  [ Sven Luther ]
  * [powerpc] Disabled CONFIG_IEEE1394_SBP2_PHYS_DMA, which was broken on
    powerpc64, as it used the long deprecated bus_to_virt symbol.
    (Closes: #330225)
  * [powerpc] Fixed gettimeofday breakage causing clock drift.

 -- Bastian Blank <waldi@debian.org>  Mon,  6 Mar 2006 11:06:28 +0100

linux-2.6 (2.6.15-7) unstable; urgency=low

  [ Norbert Tretkowski ]
  * [alpha] Disabled CONFIG_ALPHA_LEGACY_START_ADDRESS for -alpha-generic and
    -alpha-smp flavours, and introduced a new -alpha-legacy flavour for MILO
    based machines, which has CONFIG_ALPHA_LEGACY_START_ADDRESS enabled.
    (closes: #352186)
  * [alpha] Added new patch to support prctl syscall. (closes: #349765)
  * [i386] Renamed kernel-image-2.6-486 to kernel-image-2.6-386, it's meant for
    transition only, and kernel-image-2.6-386 is the package name in sarge.

  [ Jurij Smakov ]
  * Bump build-dependency on kernel-package to 10.035, which is fixed
    to build the documentation packages again.
    Closes: #352000, #348332

  [ Frederik Schüler ]
  * Activate CONFIG_DVB_AV7110_OSD on alpha amd64 and ia64.
    Closes: #353292
  * Deactivate CONFIG_FB_ATY_XL_INIT on all architectures: it is broken and
    already removed in 2.6.16-rc.
    Closes: #353310

  [ Christian T. Steigies ]
  * [m68k] build in cirrusfb driver

 -- Bastian Blank <waldi@debian.org>  Tue, 21 Feb 2006 17:35:21 +0000

linux-2.6 (2.6.15-6) unstable; urgency=low

  [ Bastian Blank ]
  * Moved the mkvmlinuz support patch modification to a -1 version of the
    patch.

  [ maximilian attems ]
  * Add stable treee 2.6.15.4
    - PCMCIA=m, HOSTAP_CS=y is not a legal configuration
    - Input: iforce - do not return ENOMEM upon successful allocation
    - x86_64: Let impossible CPUs point to reference per cpu data
    - x86_64: Clear more state when ignoring empty node in SRAT parsing
    - x86_64: Dont record local apic ids when they are disabled in MADT
    - Fix keyctl usage of strnlen_user()
    - Kill compat_sys_clock_settime sign extension stub.
    - Input: grip - fix crash when accessing device
    - Input: db9 - fix possible crash with Saturn gamepads
    - Input: iforce - fix detection of USB devices
    - Fixed hardware RX checksum handling
    - SCSI: turn off ordered flush barriers
    - Input: mousedev - fix memory leak
    - seclvl settime fix
    - fix regression in xfs_buf_rele
    - md: remove slashes from disk names when creation dev names in sysfs
    - d_instantiate_unique / NFS inode leakage
    - dm-crypt: zero key before freeing it
    - bridge: netfilter races on device removal
    - bridge: fix RCU race on device removal
    - SELinux: fix size-128 slab leak
    - __cmpxchg() must really always be inlined
    - emu10k1 - Fix the confliction of 'Front' control
    - Input: sidewinder - fix an oops
  * Deactivate merged alpha-cmpxchg-inline.patch, sparc64-clock-settime.patch.

  [ Christian T. Steigies ]
  * [m68k] Add fix for m68k/buddha IDE and m68k/mac SCSI driver
  * [m68k] Patch by Peter Krummrich to stop flickering pixels with PicassoII
  * [m68k] make Amiga keyboard usable again, patch by Roman Zippel
  * [m68k] prevent wd33c93 SCSI driver from crashing the kernel, patch by Roman Zippel
  * [m68k] remove SBCs from VME descriptions (closes: #351924)

 -- Frederik Schüler <fs@debian.org>  Fri, 10 Feb 2006 15:33:21 +0000

linux-2.6 (2.6.15-5) unstable; urgency=low

  [ Martin Michlmayr ]
  * Add a fix for the input support for the ixp4xx beeper driver from
    2.6.16-rc2.
  * Add stable tree 2.6.15.3:
    - Fix extra dst release when ip_options_echo fails (CVE-2006-0454)

  [ Sven Luther ]
  * [powerpc] Removed -o root -g root option to mkvmlinuz support patch.
    (Closes: #351412)

 -- Sven Luther <luther@debian.org>  Tue,  7 Feb 2006 19:23:14 +0000

linux-2.6 (2.6.15-4) unstable; urgency=low

  [ Jurij Smakov ]
  * [sparc64] Add sparc64-clock-settime.patch to fix the incorrect
    handling of the clock_settime syscall arguments, which resulted
    in a hang when trying to set the date using 'date -s'. Patch
    by David Miller is applied upstream. Thanks to Ludovic Courtes
    and Frans Pop for reporting and testing.
    Ref: http://marc.theaimsgroup.com/?t=113861017400002&r=1&w=2

  [ Christian T. Steigies ]
  * [m68k] update m68k patch and config to 2.6.15
  * [m68k] SCSI drivers need to be built in until ramdisk generator tools
    supports loading scsi modules
  * [m68k] ISCSI and IDE-TAPE don't compile, disabled
  * [m68k] set CC_OPTIMIZE_FOR_SIZE=n
  * [m68k] added vmeints patch which fixes building for vme

  [ maximilian attems ]
  * Use initramfs-tools for ia64 - fixed klibc.
  * Add stable tree 2.6.15.2:
    - Fix double decrement of mqueue_mnt->mnt_count in sys_mq_open
    - (CVE-2005-3356)
    - Mask off GFP flags before swiotlb_alloc_coherent
    - usb-audio: don't use empty packets at start of playback
    - Make second arg to skb_reserved() signed.
    - Input: HID - fix an oops in PID initialization code
    - Fix oops in ufs_fill_super at mount time
    - Kill blk_attempt_remerge()
    - Fix i2o_scsi oops on abort
    - Fix mkiss locking bug
    - Fix timekeeping on sparc64 ultra-IIe machines
    - Someone broke reiserfs v3 mount options and this fixes it
  * Deactivate sparc64-jumping-time.patch, amd64-pppd-fix.patch incl in aboves.
  * Add s390-klibc-buildfix.patch, regression due to header file changes.

  [ Steve Langasek ]
  * [alpha] set __attribute__((always_inline)) on __cmpxchg(), to avoid
    wrong optimizations with -Os (Closes: #347556).

  [ Martin Michlmayr ]
  * Add input support for the ixp4xx beeper driver (Alessandro Zummo).
  * [arm] Add NSLU2 specific portion of ixp4xx beeper driver (Alessandro Zummo).
  * [arm/nslu2] Build PPP as a module.
  * [arm/nslu2] Enable wireless.
  * [arm/nslu2] Enable most USB modules.
  * [arm/nslu2] Enable ALSA and USB sound modules.
  * [arm/nslu2] Set 4 MB as the size of the initrd in the kernel cmd line.
  * [arm/footbridge] Set CONFIG_BLK_DEV_RAM_SIZE to 8192.
  * [armeb] Add support for big-endian ARM.
  * [armeb/nslu2] Use the nslu2 config from arm.

  [ Frederik Schüler ]
  * [amd64] Add amd64-pppd-fix.patch to fix kernel panic when using pppd.
    (Closes: #347711)
  * Add 64bit-vidiocswin-ioctl-fix.patch to fix VIDIOCSWIN ioctl on 64bit
    kernel 32bit userland setups. (Closes: #349338)

  [ Sven Luther ]
  * [powerpc] Adapted apus config file to be more modular and in sync with the
    other powerpc configs. Scsi drivers are disabled as they don't build
    cleanly though (need some esp stuff).
  * [powerpc] Default to initramfs-tools as initramfs generator, as klibc
    build is fixed now.

  [ Bastian Blank ]
  * [powerpc] Fix dependencies of image packages.

 -- maximilian attems <maks@sternwelten.at>  Wed,  1 Feb 2006 11:34:20 +0100

linux-2.6 (2.6.15-3) unstable; urgency=low

  [ Martin Michlmayr ]
  * [arm] Update configs for 2.6.15; closes: #347998.
  * [arm] Activate tmpfs.
  * [arm] Allow modules to be unloaded.
  * [arm] Enable CONFIG_INPUT_EVDEV since yaird needs this module in
    order to generate initrds.
  * [arm/footbridge] Activate IDEPCI so SL82C105 will really be
    compiled in.
  * [arm/footbridge] Activate the right network drivers (Tulip and
    NE2K).
  * [arm/footbridge] Enable more framebuffer drivers.
  * debian/patches/arm-fix-dc21285.patch: Fix compilation of DC21285
    flash driver.
  * [arm/footbridge] Enable MTD and the DC21285 flash driver.
  * [arm/footbridge] Enable RAID and LVM modules.
  * [arm/footbridge] Enable USB modules.
  * [arm/nslu2] Add an image for Network Storage Link for USB 2.0 Disk
    Drives.
  * debian/patches/arm-memory-h-page-shift.patch: Fix error "PAGE_SHIFT
    undeclared" (Rod Whitby).
  * debian/patches/mtdpart-redboot-fis-byteswap.patch: recognise a foreign
    endian RedBoot partition table (John Bowler).
  * debian/patches/maclist.patch: Add support for the maclist interface
    (John Bowler).
  * debian/patches/arm-nslu2-maclist.patch: Add NSLU2 maclist support
    (John Bowler).
  * [arm/nslu2] Activate maclist.

  [ maximilian attems ]
  * Add stable tree 2.6.15.1:
    - arch/sparc64/Kconfig: fix HUGETLB_PAGE_SIZE_64K dependencies
    - moxa serial: add proper capability check
    - fix /sys/class/net/<if>/wireless without dev->get_wireless_stats
    - Don't match tcp/udp source/destination port for IP fragments
    - Fix sys_fstat64() entry in 64-bit syscall table.
    - UFS: inode->i_sem is not released in error path
    - netlink oops fix due to incorrect error code
    - Fix onboard video on SPARC Blade 100 for 2.6.{13,14,15}
    - Fix DoS in netlink_rcv_skb() (CVE-2006-0035)
    - fix workqueue oops during cpu offline
    - Fix crash in ip_nat_pptp (CVE-2006-0036)
    - Fix another crash in ip_nat_pptp (CVE-2006-0037)
    - ppc32: Re-add embed_config.c to ml300/ep405
    - Fix ptrace/strace
    - vgacon: fix doublescan mode
    - BRIDGE: Fix faulty check in br_stp_recalculate_bridge_id()
    - skge: handle out of memory on ring changes
  * Drop merged patch:
    - sparc64-atyfb-xl-gr-final.patch

  [ Simon Horman ]
  * Fix booting on PReP machines
    (Closes: #348040)
    powerpc-relocate_code.patch

 -- Simon Horman <horms@verge.net.au>  Tue, 17 Jan 2006 18:01:17 +0900

linux-2.6 (2.6.15-2) unstable; urgency=low

  [ maximilian attems ]
  * Default to initramfs-tools as initramfs generator for amd64, hppa, i386,
    alpha and sparc. More archs will be added once klibc matures.
    (Closes: #346141, #343147, #341524, #346305)
  * Backport alsa patch for opl3 - Fix the unreleased resources.
    (Closes: #346273)
  * Readd buslogic-pci-id-table.patch.

  [ dann frazier ]
  * [ia64] Update config for 2.6.15.

  [ Frederik Schüler ]
  * Make CONFIG_IPW2100 a per-architecture option and deactivate it on all
    architectures but i386. (Closes: #344515)

  [ Sven Luther ]
  * Removed spurious file from powerpc-apus patch. (Closes: #346159)

  [ Norbert Tretkowski ]
  * Backport the generic irq framework for alpha. (closes: #339080)

  [ Bastian Blank ]
  * Remove pre-sarge conflict with hotplug.
  * Fix hppa diff to apply.
  * Make the latest packages depend on the corect version of the real images.
    (closes: #346366)

 -- Bastian Blank <waldi@debian.org>  Tue, 10 Jan 2006 16:54:21 +0100

linux-2.6 (2.6.15-1) unstable; urgency=low

  [ Sven Luther ]
  * New upstream release.
  * [powerpc] Now use ARCH=powerpc for 64bit powerpc flavours, 32bit still
    stays with ARCH=ppc for now.
  * [powerpc] Readded PReP Motorola PowerStack II Utah IDE interrupt
    (Closes: #345424)
  * [powerpc] Fixed apus patch.
  * Added make-kpkg --arch option support to gencontrol.py.
  * Added debian/bin/kconfig.ml to process config file snipplet, so we can
    preserve the pre 2.6.15 ordering of config file snipplets. Upto 2.6.15
    the kernel Kconfig magic apparently kept the later occuring config options,
    but it seems that this is no more the case. Instead of catting the config
    files together, not use the kconfig.ml script to read in the files from
    more generic to more specific, and keep only the more specific.

  [ Bastian Blank ]
  * [s390] Update configs.

  [ Kyle McMartin ]
  * [hppa] Snag latest hppa.diff from cvs.parisc-linux.org.
  * [hppa] Update configs for 2.6.15.
  * [hppa] Change parisc kernel names to something less ambiguous.

  [ dann frazier ]
  * [ia64] Update ia64 configs

  [ maximilian attems ]
  * Drop modular-ide.patch, nacked by ide upstream.  Prevents udev to load
    ide-generic and those successfull boots with initramfs-tools.
  * Disable CONFIG_USB_BANDWIDTH, causes major trouble for alsa usb cards.

  [ Norbert Tretkowski ]
  * [alpha] Removed conflict with initramfs-tools, thanks vorlon for finding
    the klibc bug!

  [ Jonas Smedegaard ]
  * Adjust short description of transitional package kernel-image-2.6-
    486 to mention 2.6 (not 2.6.12).
  * Clean duplicate Kconfig options.

  [ Frederik Schüler ]
  * Add updated version of drivers-scsi-megaraid_splitup.patch.
  * Deactivate CONFIG_IDE_TASK_IOCTL on alpha and ia64 and make it a global
    option.
  * Make CONFIG_VIDEO_SAA7134 a global option.
  * New option CONFIG_CC_OPTIMIZE_FOR_SIZE set per-arch.
  * Rename i386 368 flavour to 486.
  * Add myself to uploaders.
  * Readdition of qla2xxx drivers, as firmware license has been fixed.
  * Make CONFIG_PACKET, PACKET_MM and UNIX builtin on all architectures:
    statically linked has better performance then modules due to TLB issue.
  * clean up debian-patches dir: remove all obsolete patches:
    - alpha-compile-fix.patch: obsolete
    - amd64-int3-fix.patch: fixed since 2.6.12
    - net-ipconntrack-nat-fix.patch: merged upstream after 2.6.14 release
    - net-nf_queue-oops.patch: merged upstream after 2.6.14 release
    - qla2xxx-removed.patch: obsolete
  * Drop M386 support remains from the i386 386 flavour: built with M486
    from now on.

  [ Martin Michlmayr ]
  * [arm] Don't define "compiler" since GCC 4.x is the default now anyway.
  * [arm] Add descriptions for "class" and "longclass".
  * [arm] Compile CONFIG_BLK_DEV_SL82C105 support into the kernel on
    Footbridge.
  * [arm] Compile ext3 support into the kernel on Footbridge.
  * [arm] Turn on CONFIG_SERIAL_8250 support on Footbridge.

  [ Jurij Smakov ]
  * [sparc] Correct the patch for the atyfb framebuffer driver
    (sparc64-atyfb-xl-gr.patch) to finally fix the console and X
    image defects on Blade 100/150. The new patch is named
    sparc64-atyfb-xl-gr-final.patch to avoid the confusion.
    Thanks to Luis F. Ortiz for fixing the patch and Luigi Gangitano
    for testing it out.
  * Drop tty-locking-fixes9.patch, which was preventing the oops during
    shutdown on some sparc machines with serial console. Proper fix has
    been incorporated upstream.

  [ Simon Horman ]
  * Enable MKISS globally (closes: #340215)
  * Add recommends libc6-i686 to 686 and k7 image packages
    (closes: #278729)
  * Enable OBSOLETE_OSS_USB_DRIVER and USB_AUDIO
    as alsa snd-usb-audio still isn't quite there.
    I expect this to be re-disabled at some stage,
    possibly soon if it proves to be a source of bugs.
    (closes: #340388)

 -- Sven Luther <luther@debian.org>  Tue,  3 Jan 2006 06:48:07 +0000

linux-2.6 (2.6.14-7) unstable; urgency=low

  [ maximilian attems ]
  * Add stable tree 2.6.14.5 fixes:
    - setting ACLs on readonly mounted NFS filesystems (CVE-2005-3623)
    - Fix bridge-nf ipv6 length check
    - Perform SA switchover immediately.
    - Input: fix an OOPS in HID driver
    - Fix hardware checksum modification
    - kernel/params.c: fix sysfs access with CONFIG_MODULES=n
    - Fix RTNLGRP definitions in rtnetlink.h
    - Fix CTA_PROTO_NUM attribute size in ctnetlink
    - Fix unbalanced read_unlock_bh in ctnetlink
    - Fix NAT init order
    - Fix incorrect dependency for IP6_NF_TARGET_NFQUEUE
    - dpt_i2o fix for deadlock condition
    - SCSI: fix transfer direction in sd (kernel panic when ejecting iPod)
    - SCSI: fix transfer direction in scsi_lib and st
    - Fix hardware rx csum errors
    - Fix route lifetime.
    - apci: fix NULL deref in video/lcd/brightness
  * Disable CONFIG_USB_BANDWIDTH, causes major trouble on alsa usb cards.
    (Closes: #344939)

 -- maximilian attems <maks@sternwelten.at>  Tue, 27 Dec 2005 20:50:28 +0100

linux-2.6 (2.6.14-6) unstable; urgency=low

  [ Kyle McMartin ]
  * Change parisc kernel names to something less ambiguous.

  [ maximilian attems ]
  * Drop modular-ide.patch, nacked by ide upstream.  Prevents udev to load
    ide-generic and those successfull boots with initramfs-tools.
  * Add stable tree 2.6.14.4 with the following fixes:
    - drivers/scsi/dpt_i2o.c: fix a user-after-free
    - drivers/message/i2o/pci.c: fix a use-after-free
    - drivers/infiniband/core/mad.c: fix a use-after-free
    - DVB: BUDGET CI card depends on STV0297 demodulator
    - setkeys needs root
    - Fix listxattr() for generic security attributes
    - AGPGART: Fix serverworks TLB flush.
    - Fix crash when ptrace poking hugepage areas
    - I8K: fix /proc reporting of blank service tags
    - i82365: release all resources if no devices are found
    - bonding: fix feature consolidation
    - libata: locking rewrite (== fix)
    - cciss: bug fix for BIG_PASS_THRU
    - ALSA: nm256: reset workaround for Latitude CSx
    - cciss: bug fix for hpacucli
    - V4L/DVB: Fix analog NTSC for Thomson DTT 761X hybrid tuner
    - BRIDGE: recompute features when adding a new device
    - 32bit integer overflow in invalidate_inode_pages2()
    - USB: Adapt microtek driver to new scsi features
    - ide-floppy: software eject not working with LS-120 drive
    - Add try_to_freeze to kauditd
    - V4L/DVB (3135) Fix tuner init for Pinnacle PCTV Stereo
    - NETLINK: Fix processing of fib_lookup netlink messages
    - ACPI: fix HP nx8220 boot hang regression

  [ Norbert Tretkowski ]
  * [alpha] Removed conflict with initramfs-tools, thanks vorlon for finding
    the klibc bug!

  [ Frederik Schüler ]
  * Add updated drivers-scsi-megaraid_splitup.patch. (Closes: #317258)
  * Add ppc64-thermal-overtemp.patch to fix a thermal control bug in G5
    machines. (Closes: #343980)
  * Unpatch the following patches which are included in 2.6.14.4:
    - setkeys-needs-root-1.patch
    - setkeys-needs-root-2.patch
    - mm-invalidate_inode_pages2-overflow.patch
    - net-bonding-consolidation-fix.patch

 -- Frederik Schüler <fs@debian.org>  Tue, 20 Dec 2005 18:50:41 +0000

linux-2.6 (2.6.14-5) unstable; urgency=low

  [ dann frazier ]
  * ia64-new-assembler-fix.patch
    Fix ia64 builds with newer assembler (Closes: #341257)

  [ Sven Luther ]
  * [powerpc] incremented ramdisk size to 24576 from 8192, needed by the
    graphical installer, maybe we can bring this to 16384 later.

  [ Simon Horman ]
  * Add recommends libc6-i686 to 686 and k7 image packages
    (closes: #278729)
  * Enable OBSOLETE_OSS_USB_DRIVER and USB_AUDIO
    as alsa snd-usb-audio still isn't quite there.
    I expect this to be re-disabled at some stage,
    possibly soon if it proves to be a source of bugs.
    (closes: #340388)

  [ dann frazier ]
  * buslogic-pci-id-table.patch
    add a pci device id table to fix initramfs-tools discovery.
    (closes #342057)
  * fix feature consolidation in bonding driver.  (closes #340068)

 -- dann frazier <dannf@debian.org>  Thu,  8 Dec 2005 10:59:31 -0700

linux-2.6 (2.6.14-4) unstable; urgency=low

  [ dann frazier ]
  * setkeys-needs-root-1.patch, setkeys-needs-root-2.patch:
    [SECURITY] Require root privilege to write the current
    function key string entry of other user's terminals.
    See CVE-2005-3257 (Closes: #334113)

  [ Simon Horman ]
  * Enable MKISS globally (closes: #340215)
  * mm-invalidate_inode_pages2-overflow.patch
    [SECURITY] 32bit integer overflow in invalidate_inode_pages2() (local DoS)
  * ctnetlink-check-if-protoinfo-is-present.patch
    [SECURITY] ctnetlink: check if protoinfo is present (local DoS)
  * ctnetlink-fix-oops-when-no-icmp-id-info-in-message.patch
    [SECURITY] ctnetlink: Fix oops when no ICMP ID info in message (local DoS)

  [ Sven Luther ]
  * Re-added powerpc/apus patch, now that Roman Zippel merged it in.
  * Let's create asm-(ppc|ppc64) -> asm-powerpc symlink farm.  (Closes: #340571)

  [ maximilian attems ]
  * Add 2.6.14.3 patch - features changelog:
    - isdn/hardware/eicon/os_4bri.c: correct the xdiLoadFile() signature
    - x86_64/i386: Compute correct MTRR mask on early Noconas
    - PPTP helper: Fix endianness bug in GRE key / CallID NAT
    - nf_queue: Fix Ooops when no queue handler registered
    - ctnetlink: check if protoinfo is present
    - ip_conntrack: fix ftp/irc/tftp helpers on ports >= 32768
    - VFS: Fix memory leak with file leases
    - hwmon: Fix lm78 VID conversion
    - hwmon: Fix missing it87 fan div init
    - ppc64 memory model depends on NUMA
    - Generic HDLC WAN drivers - disable netif_carrier_off()
    - ctnetlink: Fix oops when no ICMP ID info in message
    - Don't auto-reap traced children
    - packet writing oops fix
    - PPTP helper: fix PNS-PAC expectation call id
    - NAT: Fix module refcount dropping too far
    - Fix soft lockup with ALSA rtc-timer
    - Fix calculation of AH length during filling ancillary data.
    - ip_conntrack TCP: Accept SYN+PUSH like SYN
    - refcount leak of proto when ctnetlink dumping tuple
    - Fix memory management error during setting up new advapi sockopts.
    - Fix sending extension headers before and including routing header.
    - hwmon: Fix missing boundary check when setting W83627THF in0 limits
  * Remove ctnetlink-check-if-protoinfo-is-present.patch,
    net-nf_queue-oops.patch - already included in 2.6.14.3.

  [ Frederik Schüler ]
  * Make CONFIG_PACKET, PACKET_MM and UNIX builtin on all architectures:
    statically linked has better performance then modules due to TLB issue.
  * Add myself to uploaders.

 -- Frederik Schüler <fs@debian.org>  Sat, 26 Nov 2005 13:18:41 +0100

linux-2.6 (2.6.14-3) unstable; urgency=low

  [ Norbert Tretkowski ]
  * [alpha] Switch to gcc 4.0.
  * [alpha] Conflict with initramfs-tools, klibc is broken on alpha.
  * [alpha] Enabled CONFIG_KOBJECT_UEVENT in arch/alphaconfig to fix trouble
    with latest udev, thanks to Uwe Schindler for reporting. (closes: #338911)
  * Bumped ABI revision:
    + ABI changes on sparc and alpha because of compiler switch.
    + 2.6.14.1 changes ABI of procfs.

  [ Sven Luther ]
  * Set default TCP congestion algorithm to NewReno + BIC (Closes: #337089)

  [ maximilian attems ]
  * Reenable CONFIG_SOFTWARE_SUSPEND on i386 and ppc, resume=/dev/<other device>
    must be set by boot loader. (Closes: #267600)
  * Set CONFIG_USB_SUSPEND on i386. Usefull for suspend to ram and apm suspend.
  * Add 2.6.14.1 patch:
    - Al Viro: CVE-2005-2709 sysctl unregistration oops
  * Add 2.6.14.2 patch:
    - airo.c/airo_cs.c: correct prototypes
    - fix XFS_QUOTA for modular XFS (closes: #337072)
    - USB: always export interface information for modalias
    - NET: Fix zero-size datagram reception
    - fix alpha breakage
    - Oops on suspend after on-the-fly switch to anticipatory i/o scheduler
    - ipvs: fix connection leak if expire_nodest_conn=1
    - Fix ptrace self-attach rule
    - fix signal->live leak in copy_process()
    - fix de_thread() vs send_group_sigqueue() race
    - prism54 : Fix frame length
    - tcp: BIC max increment too large
  * Remove alpha compile fix as contained in 2.6.14.2
  * Readd CONFIG_XFS_QUOTA=y.
  * Disable ACPI cutoff year on i386, was set to 2001.
    No need for acpi=force on boot.

  [ Jurij Smakov ]
  * Fix the install-image script to correctly include all the necessary
    stuff in scripts. (Closes: #336424)
  * Enable CONFIG_SND_ALI5451 on sparc.
  * Switch sparc to gcc-4.0. Thanks to Norbert for making sure it successfully
    builds a working kernel now.
  * Apply patch to fix ATI framebuffer output corruption on SunBlade 100
    (sparc64-atyfb-xl-gr.patch). Thanks to Luigi Gangitano. (Closes: #321200)
  * Disable CONFIG_PARPORT_PC_FIFO on sparc, since it causes a hang whenever
    something is sent to the parallel port device. Thanks to Attilla
    (boera at rdslink.ro) for pointing that out.

  [ Simon Horman ]
  * [386, AMD64] Set CONFIG_FRAMEBUFFER_CONSOLE=y instead of m.
    As vesadb now built into the kernel, after finally dropping the
    debian-specific patch to make it modular, make fbcons builtin too, else
    all sorts of weird stuff happens which is hard for the inird builders to
    automatically compenste for. (Closes: #336450)
  * Redisable CONFIG_SOFTWARE_SUSPEND on ppc/miboot as it required
    CONFIG_PM to compile.
  * [NETFILTER] nf_queue: Fix Ooops when no queue handler registered
    This is a regression introduced in 2.6.14.
    net-nf_queue-oops.patch. (Closes: #337713)
  * Make manuals with defconfig, as is required for kernel-package 10.008

  [ dann frazier ]
  * net-ipconntrack-nat-fix.patch - fix compilation of
    ip_conntrack_helper_pptp.c when NAT is disabled. (Closes: #336431)

  [ Christian T. Steigies ]
  * update m68k.diff to 2.6.14
  * add m68k-*vme* patches
  * disable macsonic driver until the dma patch is fixed
  * disable IEEE80211 drivers for all of m68k

  [ Frederik Schüler ]
  * activate CONFIG_SECURITY_NETWORK to fix SElinux operation.
    (Closes: #338543)

 -- Norbert Tretkowski <nobse@debian.org>  Mon, 14 Nov 2005 10:23:05 +0100

linux-2.6 (2.6.14-2) unstable; urgency=low

  [ Simon Horman ]
  * [SECURITY] Avoid 'names_cache' memory leak with CONFIG_AUDITSYSCALL
    This fix, included as part of the 2.6.13.4 patch in
    2.6.13+2.6.14-rc4-0experimental.1 is CVE-2005-3181
  * Fix genearation of .extraversion, again (closes: #333842)
  * Add missing kernel-arch and kernel-header-dirs to defines
    so headers get included. (closes: #336521)
    N.B: I only filled in arches where other's hadn't done so alread.
         Please fix if its wrong.
  * Allow powerpc64 to compile with AUDIT enabled but
    AUDITSYSCALL disabled. powerpc64-audit_sysctl-build.patch

  [ dann frazier ]
  * Update hppa.diff to 2.6.14-pa0

  [ Norbert Tretkowski ]
  * [alpha] New patch to include compiler.h in barrier.h, barrier() is used in
    non-SMP case.
  * [alpha] Added kernel-header-dirs and kernel-arch to debian/arch/alpha/defines
    to include asm-alpha in linux-headers package.
  * Added myself to Uploaders.

  [ Frederik Schüler ]
  * [amd64] use DISCONTIGMEM instead of SPARSEMEM on amd64-k8-smp flavour to
    fix bootup kernel panic.
  * [amd64] include asm-x86_64 in linux-headers package.
  * Deactivate AUDITSYSCALL globally, it slows down the kernel and is not
    needed for selinux at all.

 -- Simon Horman <horms@debian.org>  Tue,  1 Nov 2005 15:27:40 +0900

linux-2.6 (2.6.14-1) unstable; urgency=low

  [ Sven Luther ]
  * New upstream release.

  [ Norbert Tretkowski ]
  * [alpha] Update arch/alpha/config* for 2.6.14.

  [ Simon Horman ]
  * Fix misformatting of long description of
    linux-patch-debian-linux-patch-debian-X.Y.Z.
    templates/control.main.in
    (closes: #335088)
  * Make sure version is seeded in apply and unapply scripts.
    Actually changed in some earlier, post 2.6.12, release,
    but the changelog seems to be missing.
    (closes: #324583)

  [ dann frazier ]
  * [ia64] Disable the CONFIG_IA64_SGI_SN_XP module.  This forces
    CONFIG_GENERIC_ALLOCATOR and CONFIG_IA64_UNCACHED_ALLOCATOR to y, which
    appears to break on zx1 systems.

 -- Simon Horman <horms@debian.org>  Fri, 28 Oct 2005 16:26:03 +0900

linux-2.6 (2.6.13+2.6.14-rc5-0experimental.1) experimental; urgency=low

  [ Sven Luther ]
  * Upgraded to 2.6.14-rc5.

  [ Jonas Smedegaard ]
  * Quote variables in debian/rules.real and postinstall (making it
    safer to run with weird characters in path of build environment).

  [ Bastian Blank ]
  * Add some missing files from scripts to headers packages.
  * Add new patch powerpc-build-links.patch: Emit relative symlinks in
    arch/ppc{,64}/include.
  * Include arch/*/include into headers package.

 -- Sven Luther <luther@debian.org>  Tue, 25 Oct 2005 03:56:11 +0000

linux-2.6 (2.6.13+2.6.14-rc4-0experimental.1) experimental; urgency=low

  [ Sven Luther ]
  * Upgraded to 2.6.14-rc4.

  [ Simon Horman ]
  * Fix genearation of .extraversion (closes: #333842)

  [ dann frazier ]
  * Enhance the linux-source description to explain the types of patches
    Debian adds to it.  (closes: #258043)
  * Correct linux-patch-debian description.  It replaces the
    kernel-patch-debian packages, not the kernel-source packages.

  [ Jonas Smedegaard ]
  * Fix building from within a very long dir (all patches was applied at
    once - exhausting shell commandline, now applied one by one).
  * Add Simon Horman, Sven Luther and myself as Uploaders.

  [ Bastian Blank ]
  * Use list of revisions in patch scripts.
  * Use correct names for tarball and scripts.

  [ Jurij Smakov ]
  * [i386] Set the CONFIG_HPET_EMULATE_RTC option to make the clock
    work properly on certain Dell machines. This required setting the
    CONFIG_RTC option to 'y' instead of 'm'. (closes: #309909)
    [i386] Enable VIDEO_CX88 and VIDEO_CX88_DVB (both set to 'm') by
    popular demand. (closes: #330916)

  [ Norbert Tretkowski ]
  * [alpha] Update arch/alpha/config for 2.6.13.

  [ Kyle McMartin ]
  * [hppa] Oops. Fix linux-headers not including asm-parisc by adding
    headers_dirs = parisc to Makefile.inc.

  [ maximilian attems ]
  * Set CONFIG_FB_VESA=y for i386 and amd64 configs. (closes: #333003)

  [ Sven Luther ]
  * [powerpc] Fixed apus build, now use mkvmlinuz too to generate the vmlinuz
    kernel.
  * Fixed control.image.in to depend on :
      initramfs-tools | yaird | linux-ramdisk-tool
    where linux-ramdisk-tools is the virtual package provided by all
    initrd/initramfs generating tools.

  [ Frederik Schüler ]
  * deactivate FB_RIVA on all architectures.
  * deactivate BLK_DEV_IDESCSI on all architectures.
  * Added patch-2.6.13.4:
    - [SECURITY] key: plug request_key_auth memleak
      See CAN-2005-3119
    - [SECURITY] Fix drm 'debug' sysfs permissions
      See CAN-2005-3179
    - [SECURITY] Avoid 'names_cache' memory leak with CONFIG_AUDITSYSCALL
    - [SPARC64] Fix userland FPU state corruption.
    - BIC coding bug in Linux 2.6.13
    - [SECURITY] orinoco: Information leakage due to incorrect padding
      See CAN-2005-3180
    - ieee1394/sbp2: fixes for hot-unplug and module unloading

  [ Christian T. Steigies ]
  * disable CONFIG_EXT2_FS_XIP for m68k like on all(?) other arches
  * deactivate OKTAGON_SCSI for amiga/m68k until it can be compiled again
  * deactivate CONFIG_KEYBOARD_HIL_OLD, CONFIG_KEYBOARD_HIL, CONFIG_MOUSE_HIL,
    CONFIG_HIL_MLC, and CONFIG_HP_SDC for hp/m68k
  * update m68k.diff for 2.6.13
  * split out patches that do not intefere with other arches to
    patches-debian/m68k-*

 -- Bastian Blank <waldi@debian.org>  Fri, 21 Oct 2005 12:17:47 +0000

linux-2.6 (2.6.13-1) experimental; urgency=low

  * New upstream release "git booost":
    - new arch xtensa
    - kexec/kdump
    - execute-in-place
    - inotify (closes: #304387)
    - time-sharing cfq I/O scheduler
    - manual driver binding
    - voluntary preemption
    - user-space I/O initiation for InfiniBand
    - new speedy DES (crypto) implementation
    - uml "almost-skas" mode support
    - 250 HZ default (closes: #320366)
    - fixes all over (alsa, archs, ide, input, ntfs, scsi, swsusp, usb, ..)
    - orinoco driver updates (closes: #291684)
    - md, dm updates (closes: #317787)

  [ Frederik Schüler ]
  * [amd64] Added class and longclass descriptions for amd64 flavours.
  * [amd64] add amd64-tlb-flush-sigsegv-fix.patch: disable tlb flush
    filtering on smp systems to workaround processor errata.
  * backport kernel-api-documentation-generation-fix.diff from git to fix
    documentation build.
  * Added patch-2.6.13.1:
    - raw_sendmsg DoS (CAN-2005-2492)
    - 32bit sendmsg() flaw (CAN-2005-2490)
    - Reassembly trim not clearing CHECKSUM_HW
    - Use SA_SHIRQ in sparc specific code.
    - Fix boundary check in standard multi-block cipher processors
    - 2.6.13 breaks libpcap (and tcpdump)
    - x86: pci_assign_unassigned_resources() update
    - Fix PCI ROM mapping
    - aacraid: 2.6.13 aacraid bad BUG_ON fix
    - Kconfig: saa7134-dvb must select tda1004x

  [ Simon Horman ]
  * Disable BSDv3 accounting on hppa and alpha, it was already
    disabled on all other architectures. Also unify BSD accounting
    config into top level config, rather than per flavour configs.
  * [SECURITY] The seq_file memory leak fix included in 2.6.12-6
    as part of upstream's 2.6.12.6 patchset is now CAN-2005-2800.

  [ Jurij Smakov, Simon Horman ]
  * Ensure that only one kernel-manual/linux-manual package can
    be installed at a time to avoid file conflicts. (closes: #320042)

  [ Bastian Blank ]
  * Move audit, preempt and security settings to core config file.
  * Fix powerpc configuration.
  * Add debian version information to kernel version string.
  * Drop coreutils | fileutils dependencies.
  * Drop modular-vesafb patch. (closes: #222374, #289810)

  [ Christian T. Steigies ]
  * update m68k.diff for linux-2.6.13
  * add m68k-42_dma.patch and m68k-sonic.patch that will be in upstream 2.6.14
    (which makes sun3 build fail, needs fixing)

  [ maximilian attems ]
  * Drop drivers-add-scsi_changer.patch (merged)
  * Drop drivers-ide-dma-blacklist-toshiba.patch (merged)
  * Drop drivers-ide-__devinit.patch (merged)
  * Added patch-2.6.13.2:
    - USB: ftdi_sio: custom baud rate fix
    - Fix up more strange byte writes to the PCI_ROM_ADDRESS config word
    - Fix MPOL_F_VERIFY
    - jfs: jfs_delete_inode must call clear_inode
    - Fix DHCP + MASQUERADE problem
    - Sun HME: enable and map PCI ROM properly
    - Sun GEM ethernet: enable and map PCI ROM properly
    - hpt366: write the full 4 bytes of ROM address, not just low 1 byte
    - forcedeth: Initialize link settings in every nv_open()
    - Lost sockfd_put() in routing_ioctl()
    - lost fput in 32bit ioctl on x86-64
  * Added patch-2.6.13.3:
    - Fix fs/exec.c:788 (de_thread()) BUG_ON
    - Don't over-clamp window in tcp_clamp_window()
    - fix IPv6 per-socket multicast filtering in exact-match case
    - yenta oops fix
    - ipvs: ip_vs_ftp breaks connections using persistence
    - uml - Fix x86_64 page leak
    - skge: set mac address oops with bonding
    - tcp: set default congestion control correctly for incoming connections

  [ Sven Luther ]
  * [powerpc] Added hotplug support to the mv643xx_eth driver :
      powerpc-mv643xx-hotplug-support.patch
    thanks go to Nicolas Det for providing the patch.
  * [powerpc] Modified a couple of configuration options for the powerpc64
    flavour, fixes and enhances Apple G5 support (Closes: #323724, #328324)
  * [powerpc] Added powerpc-miboot flavour to use exclusively with oldworld
    powermac miboot floppies for debian-installer.
  * [powerpc] Checked upgraded version of the apus patches, separated them in
    a part which is safe to apply, and one which needs checking, and is thus
    not applied yet.

  [ Kyle McMartin ]
  * [hppa] Update hppa.diff to 2.6.13-pa4.
  * [hppa] Add space register fix to pacache.S to hppa.diff.

  [ dann frazier ]
  * Add a note to README.Debian that explains where users can find the .config
    files used to generate the linux-image packages.  Closes: #316809
  * [ia64] Workaround #325070 until upstream works out an acceptable solution.
    This bug breaks module loading on non-SMP ia64 kernels.  The workaround
    is to temporarily use an SMP config for the non-SMP kernels.  (Note that
    John Wright is running benchmarks to determine the overhead of running
    an SMP kernel on UP systems to help decide if this should be a
    permanent change).
  * [ia64] Update arch/ia64/config for 2.6.13

 -- Simon Horman <horms@debian.org>  Thu,  6 Oct 2005 15:45:21 +0900

linux-2.6 (2.6.12-6) unstable; urgency=high

  [ Andres Salomon, Bastian Blank ]
  * Change ATM and Classical-IP-over-ATM to be modular, instead of being
    statically included. (closes: #323143)

  [ Sven Luther ]
  * [powerpc] powerpc-pmac-sound-check.patch: Added pmac-sound sanity check.
  * [powerpc] powerpc-apus.patch:
    Added preliminary apus patch to package, not applied to kernel tree yet.

  [ Simon Horman ]
  * Unset CC_OPTIMIZE_FOR_SIZE in i386 config,
    it breaks iproute's (and other netlink users) ability
    to set routes. (closes: #322723)
  * Added 2.6.12.6
    - [SECURITY: CAN-2005-2555] Restrict socket policy loading to
      CAP_NET_ADMIN.
    - [SECURITY] Fix DST leak in icmp_push_reply().  Possible remote
      DoS?
    - [SECURITY] NPTL signal delivery deadlock fix; possible local
      DoS.
    - fix gl_skb/skb type error in genelink driver in usbnet
    - [SECURITY] fix a memory leak in devices seq_file implementation;
      local DoS.
    - [SECURITY] Fix SKB leak in ip6_input_finish(); local DoS.

  [ Andres Salomon ]
  * [hppa] enable discontiguous memory support for 32bit hppa images, so
    they build.

 -- Andres Salomon <dilinger@debian.org>  Tue, 06 Sep 2005 10:14:35 -0400

linux-2.6 (2.6.12-5) unstable; urgency=low

  * Change ARM to use GCC 3.3 to avoid FTBFS errors with GCC 4
   (dann frazier)

  * Remove spurious double quote character from ia64 package descriptions.
    (dann frazier)

  * Add transitional meta packages (kernel-image-2.6-*) for ia64.
    (dann frazier)

  * Change fuzz factor to 1, stricter patch appliance. (Maximilian Attems)

  * Enabled CONFIG_THERM_PM72 on powerpc64 flavour. (Sven Luther)

 -- Bastian Blank <waldi@debian.org>  Tue, 16 Aug 2005 21:43:31 +0200

linux-2.6 (2.6.12-4) unstable; urgency=low

  * Supply correct subarch values for the powerpc images.

 -- Bastian Blank <waldi@debian.org>  Mon, 15 Aug 2005 21:06:18 +0200

linux-2.6 (2.6.12-3) unstable; urgency=low

  * Added reference to old kernel-* package names to make
    transition a little more obvious to end users.
    A Dan Jacobson special. (Simon Horman) Closes: #321167

  * By the time this makes it into the archive, it will
    be handling kernel-image-2.6-* packages. (Simon Horman)
    Closes: #321867

  * Link palinfo statically on ia64. (dann frazier) (Closes: #321885)

  * [hppa] :
    - Add hppa arch specific patch.
    - Build-Depend on binutils-hppa64 and gcc-4.0-hppa64.
    (Kyle McMartin)

  * Fix permissions in source tarball. (Bastian Blank) (Closes: #322409)

  * Enable the CONFIG_IP_ADVANCED_ROUTER and related options on
    sparc64 to sync with other architectures. (Jurij Smakov)
    Closes: #321236

  * Include all executables as well as *.sh and *.pl files found in
    scripts directory in the headers package. (Bastian Blank)
    Closes: #322612, #322680, #322765

  * Include m68k headers into the arch-common headers package on
    powerpc and make sure that all the directories are linked to
    properly from the flavour-specific headers packages. (Jurij Smakov)
    Closes: #322610

  * [powerpc] Enabled the powerpc64 flavour, now that we have a real biarch
    toolchain in sid. Many thanks go to GOTO Masanori and Matthias Klose as
    well as any other who worked on the biarch toolchain to make this happen.

  * Added 2.6.12.5 (Simon Horman)
    - Fix BUG() is triggered by a call to set_mempolicy() with a negativ
      first argument.
    - [amd64] Fix a SRAT handling on systems with dual cores.
    - [amd64] SMP timing problem
    - [security] Zlib fixes See CAN-2005-2458, CAN-2005-2459
      http://sources.redhat.com/ml/bug-gnu-utils/1999-06/msg00183.html
      http://bugs.gentoo.org/show_bug.cgi
    - Add zlib deflateBound()
    - [security] Fix error during session join. See CAN-2005-2098
    - [security] Fix keyring destructor. See CAN-2005-2099
    - Module per-cpu alignment cannot always be met
      http://www.ussg.iu.edu/hypermail/linux/kernel/0409.0/0768.html
    Closes: #323039

 -- Bastian Blank <waldi@debian.org>  Mon, 15 Aug 2005 16:42:05 +0200

linux-2.6 (2.6.12-2) unstable; urgency=low

  * The Kernel Team offers its condolences to the family of Jens Schmalzing
    (jensen@debian), who died Saturday, July 30, 2005 in a tragic accident in
    Munich.  Jens was a member of the Kernel Team, and was instrumental in
    taking the powerpc kernel package to 2.6, as well as maintaining MOL
    and its kernel modules.

  * Add @longclass@ variable to control file autogeneration. (Andres Salomon)

  * Bump build-depends on kernel-package to a fixed version (>= 9.005).
    (Jurij Smakov, Sven Luther) (closes: #319657, #320422, #321625)

  * Change default ramdisk size for sparc to 16,384K to accomodate a fatter
    d-i initrd for netboot installs.
    (Joshua Kwan)

  * Don't build-depend on console-tools on s390. (Bastian Blank)

  * Add ARM support. (Vincent Sanders)

  * Add ia64 descriptions. (dann frazier)

  * Strip down the scripts dir in the headers packages. (Bastian Blank)

  * Add m68k support. (Christian T. Steigies)

  * Added 2.6.12.4 (Frederik Schüler)
    - Fix powernow oops on dual-core athlon
    - Fix early vlan adding leads to not functional device
    - sys_get_thread_area does not clear the returned argument
    - bio_clone fix
    - Fix possible overflow of sock->sk_policy (CAN-2005-2456)
      (closes: #321401)
    - Wait until all references to ip_conntrack_untracked are dropped on
      unload
    - Fix potential memory corruption in NAT code (aka memory NAT)
    - Fix deadlock in ip6_queue
    - Fix signedness issues in net/core/filter.c
    - x86_64 memleak from malicious 32bit elf program
    - rocket.c: Fix ldisc ref count handling
    - kbuild: build TAGS problem with O=

  * Enable CONFIG_6PACK=m for all archs (Andres Salomon)
    (closes: #319646)

  * Overhaul the generation of the control file. Now it is handled
    by debian/bin/gencontrol.py. The debian/control target in rules
    also fails now, since we don't want the control file generated
    during build. Arch-specific Depends and suggests are now generated
    correctly. (Bastian Blank) (Closes: #319896)

  * [powerpc] Fixed typo which made asm-ppc and asm-ppc64 not being included
    in the header package. (Sven Luther) (Closes: #320817)

  * Added list of flavours built to common header package. (Sven Luther)

 -- Bastian Blank <waldi@debian.org>  Tue, 09 Aug 2005 11:12:40 +0200

linux-2.6 (2.6.12-1) unstable; urgency=low

  * New upstream release:
    - "git rocks"
    - address space randomization
    - conversion of ide driver code to the device model
    - restored Philips webcam driver
    - new Broadcom bcm5706 gigabit driver
    - new resource limits for the audio community
    - Multipath device mapper
    - Intel HD Audio alsa driver
    - fixes + arch updates..
    - readdition of tg3 driver, as firmware license has been fixed

  * Dropped the following patches:
    - patch-2.6.11.*.patch (merged)
    - powerpc-ppc64-ibmvscsi.patch (Christoph didn't like it, and it failed
      to build anyways) (Sven Luther)
    - doc-post_halloween.patch (unless someone can come up w/ a valid
      reason for carrying around rapidly bitrotting documentation...)
      (Andres Salomon)
    - sparc32-hypersparc-srmmu.patch (dropped until sparc32 is working
      again, and we can figure out whether it's necessary)
    - fix-alpha-ext3-oops.patch (no longer needed, fixed by compiler)
    - x86-i486_emu.patch (buggy and insecure 80486 instruction emulation
      for 80386; we're no longer supporting this) (closes: #250468)
    - amd64-outs.patch (according to
      http://www.ussg.iu.edu/hypermail/linux/kernel/0502.3/1095.html, this
      is unnecessary for us) (Andres Salomon)
    - sparc64-rtc-mostek.patch (merged)
    - sparc64-compat-nanoseconds.patch (merged)
    - sparc64-sunsu-init-2.6.11.patch (merged)
    - sunsab-uart-update-timeout.patch (merged)
    - alpha-read-trylock.patch (different version got merged)
    - powerpc-prep-motorola-irq-fix.patch (merged)
    - drivers-media-video-saa7134-update.patch (merged)
    - drivers-media-video-saa7134-update-2.patch (merged)
    - drivers-media-video-pll-lib.patch (merged)
    - drivers-media-video-pll-lib-2.patch (merged)
    - drivers-media-video-tuner-update-1.patch (merged)
    - drivers-media-video-tuner-update-2.patch (merged)
    - drivers-media-video-v4l-mpeg-support.patch (merged)
    - drivers-media-video-mt352-update.patch (merged)
    - arch-ppc64-hugepage-aio-panic.patch (merged)
    - drivers-input-serio-nmouse.patch (merged)
    - sparc64-sb1500-clock-2.6.patch (merged)
    - docbook-allow-preprocessor-directives-... (merged)
    - docbook-fix-function-parameter-descriptin-in-fbmem.patch (merged)
    - docbook-move-kernel-doc-comment-next-to-function.patch (merged)
    - powerpc-therm-adt746x-new-i2c-fix.patch (merged)
    - powerpc-mv643xx-enet.patch (merged)
    - powerpc-mv643xx-eth-pegasos.patch (merged)
    - powerpc-pmac-agp-sleep.patch (merged)
    - drivers-input-serio-8042-resume.patch (merged)

  * Premiere of the common-source kernel package
    (Jurij Smakov, Andres Salomon)
    - build all architectures out of kernel source package
    - rename source and binary packages
    - create a common config for different architectures, and management
      tools to allow for easier modification of config options
    - drop default configs, autogenerate them instead; requires
      kernel-package >= 9.002.

  * Add 2.6.12.1 (Maximilian Attems)
    - Clean up subthread exec (CAN-2005-1913)
    - ia64 ptrace + sigrestore_context (CAN-2005-1761)

  * Add 2.6.12.2 (Frederik Schüler)
    - Fix two socket hashing bugs.
    -  ACPI: Make sure we call acpi_register_gsi() even for default PCI
       interrupt assignment
    - Add "memory" clobbers to the x86 inline asm of strncmp and friends
    - e1000: fix spinlock bug
    - fix remap_pte_range BUG
    - Fix typo in drivers/pci/pci-driver.c

  * Add 2.6.12.3 (Joshua Kwan)
    - Fix semaphore handling in __unregister_chrdev
    - Fix TT mode in UML.
    - Check for a null return in tty_ldisc_ref.
    - v4l: cx88 hue offset fix
    - Fix 8139cp breakage that occurs with tpm driver.
    - Fix the 6pack driver in SMP environments.
    - Switch to spinlocks in the shaper driver.
    - ppc32: stop misusing NTP's time_offset value
    - netfilter: go back to dropping conntrack references manually
    - ACPI: don't accept 0 as a PCI IRQ.

  * Enable CONFIG_SCSI_INITIO. (Maximilian Attems) (closes: #318121)

  * [powerpc] :
    - Added powerpc-mkvmlinuz-support patch which allows, together with
      kernel-package 9.0002 to add mkvmlinuz support to hand built packages.
    - Removed powerpc-ppc64-ibmvscsi.patch, FTBFS, and Christoph doesn't like
      it and thinks it is not needed.
    - Disabled swim3 on powerpc-smp, FTBFS.
    - Disabled software-suspend on powerpc-smp, FTBFS, amd64/i386 only smp code.
    - Rediffed and readded the G4 L2 hardware flush assist patch from Jacob Pan.
    (Sven Luther)

  * [sparc]
    - Drop sparc32 flavour for now. sparc32 kernel is currently in the
      category "too buggy for us to support". In spite of numerous efforts
      I still see occasional random filesystem corruptions in my tests.
      That does NOT mean that we are dropping sparc32 support, we will
      work with upstream trying to solve these problems for the next
      kernel release. Those interested in helping/testing are encouraged
      to subscribe to debian-sparc mailing list.
      (Jurij Smakov)

  * [alpha]
    - Renamed resulting binary packages for alpha, kernel-image-x.y.z-generic
      wasn't a generic kernel, it was a generic kernel for alpha machines, so
      we're now using linux-image-x.y.z-alpha-generic (and of course, the same
      change for the smp kernel-image). This change was postponed after the
      sarge release. (closes: #260003)
    (Norbert Tretkowski)

  * [amd64]
    - Now using the default compiler (gcc-4.0), thus we get rid of the
      annoying MAKEFLAGS="CC=gcc-3.4" make-kpkg... invocation for third-party
      modules.
      This release lacks 64bit kernels for i386 userland; support will be
      added in a later release as soon as the toolchain has stabilized again.
      (Frederik Schüler)

 -- Andres Salomon <dilinger@debian.org>  Wed, 20 Jul 2005 17:16:04 -0400
<|MERGE_RESOLUTION|>--- conflicted
+++ resolved
@@ -1,4 +1,3 @@
-<<<<<<< HEAD
 linux-2.6 (3.0.0~rc7-1~experimental.1) UNRELEASED; urgency=low
 
   * New upstream release candidate
@@ -118,50 +117,6 @@
 linux-2.6 (3.0.0~rc1-1~experimental.1) experimental; urgency=low
 
   * New upstream release candidate
-=======
-linux-2.6 (2.6.39-3) unstable; urgency=low
-
-  [ Ben Hutchings ]
-  * [x86] i915: Revert "drm/i915: Enable GMBUS for post-gen2 chipsets"
-    (Closes: #627575)
-  * linux-source-<version>: Suggest libqt4-dev (for 'make xconfig')
-    instead of libqt3-mt-dev (Closes: #631666)
-  * [armhf] Add omap flavour, thanks to Sebastian Reichel
-  * [armhf] rtc-twl: Switch to using threaded irq
-  * bridge/netfilter: provide a cow_metrics method for fake_ops
-    (Closes: #629932)
-  * Update debconf template translations:
-    - Danish (Joe Dalton) (Closes: #632551)
-    - Slovak (Slavko) (Closes: #608684)
-  * partitions/efi: Fix crash (oops) caused by corrupted GUID partition
-    table (CVE-2011-1577)
-  * ksm: fix NULL pointer dereference in scan_get_next_rmap_item()
-    (CVE-2011-2183)
-  * inet_diag: Fix infinite loop in inet_diag_bc_audit() (CVE-2011-2213)
-  * taskstats: don't allow duplicate entries in listener mode (CVE-2011-2484)
-  * bluetooth: Prevent buffer overflow in l2cap config request
-    (CVE-2011-2497)
-
-  [ maximilian attems ]
-  * Add stable 2.6.39.2, including:
-    - block: Fix crash (oops) in blkdev_get() on failed exclusive open
-      (Closes: #631574)
-    - nl80211: fix check for valid SSID size in scan operations (CVE-2011-2517)
-    - drm/radeon/kms: viewport height has to be even
-    - drm/radeon/kms: fix for radeon on systems >4GB without hardware iommu
-    - fat: Fix corrupt inode flags when remove ATTR_SYS flag
-    - scsi:  Fix oops caused by queue refcounting failure
-    - cifs: don't allow cifs_reconnect to exit with NULL socket pointer
-    - drm/radeon/kms: do bounds checking for 3D_LOAD_VBPNTR and bump array
-      limit
-    - TOMOYO: Fix oops in tomoyo_mount_acl() (CVE-2011-2518)
-    For the complete list of changes, see:
-     http://www.kernel.org/pub/linux/kernel/v2.6/ChangeLog-2.6.39.2
-
- -- Ben Hutchings <ben@decadent.org.uk>  Mon, 04 Jul 2011 07:08:10 +0100
-
-linux-2.6 (2.6.39-2) unstable; urgency=low
->>>>>>> a5e2e4fd
 
   [ Ben Hutchings ]
   * [x86] Enable BACKLIGHT_APPLE, replacing BACKLIGHT_MBP_NVIDIA
@@ -171,44 +126,15 @@
   * rt2800usb: Enable support for more USB devices including
     Linksys WUSB600N (Closes: #596626) (this change was accidentally
     omitted from 2.6.39-1)
-<<<<<<< HEAD
   * fs: Enable FHANDLE
   * cgroups: Enable CGROUP_MEM_RES_CTLR_SWAP but not
     CGROUP_MEM_RES_CTLR_SWAP_ENABLED. Swap accounting can be enabled
     using kernel parameter 'swapaccount'.
   * ipv4: Enable IP_FIB_TRIE_STATS
-=======
-  * [x86] Remove Celeron from list of processors supporting PAE. Most
-    'Celeron M' models do not.
-  * Update debconf template translations:
-    - Swedish (Martin Bagge) (Closes: #628932)
-    - French (David Prévot) (Closes: #628191)
-  * aufs: Update for 2.6.39 (Closes: #627837)
-  * Add stable 2.6.39.1, including:
-    - ext4: dont set PageUptodate in ext4_end_bio()
-    - pata_cmd64x: fix boot crash on parisc (Closes: #622997, #622745)
-    - ext3: Fix fs corruption when make_indexed_dir() fails
-    - netfilter: nf_ct_sip: validate Content-Length in TCP SIP messages
-    - sctp: fix race between sctp_bind_addr_free() and
-      sctp_bind_addr_conflict()
-    - sctp: fix memory leak of the ASCONF queue when free asoc
-    - md/bitmap: fix saving of events_cleared and other state
-    - cdc_acm: Fix oops when Droids MuIn LCD is connected
-    - cx88: Fix conversion from BKL to fine-grained locks (Closes: #619827)
-    - keys: Set cred->user_ns in key_replace_session_keyring (CVE-2011-2184)
-    - tmpfs: fix race between truncate and writepage
-    - nfs41: Correct offset for LAYOUTCOMMIT
-    - xen/mmu: fix a race window causing leave_mm BUG()
-    - ext4: fix possible use-after-free in ext4_remove_li_request()
-    For the complete list of changes, see:
-     http://www.kernel.org/pub/linux/kernel/v2.6/ChangeLog-2.6.39.1
-  * Bump ABI to 2
->>>>>>> a5e2e4fd
   * netfilter: Enable IP_SET, IP_SET_BITMAP_IP, IP_SET_BITMAP_IPMAC,
     IP_SET_BITMAP_PORT, IP_SET_HASH_IP, IP_SET_HASH_IPPORT,
     IP_SET_HASH_IPPORTIP, IP_SET_HASH_IPPORTNET, IP_SET_HASH_NET,
     IP_SET_HASH_NETPORT, IP_SET_LIST_SET, NETFILTER_XT_SET as modules
-<<<<<<< HEAD
   * net/sched: Enable NET_SCH_QFQ as module
   * can: Enable CAN_SOFTING, CAN_SOFTING_CS as modules
   * mtd: Enable MTD_SWAP as module
@@ -250,14 +176,93 @@
   * [x86] block, xen: Enable XEN_BLKDEV_BACKEND as module
 
  -- Ben Hutchings <ben@decadent.org.uk>  Wed, 01 Jun 2011 06:41:14 +0100
-=======
+
+linux-2.6 (2.6.39-3) unstable; urgency=low
+
+  [ Ben Hutchings ]
+  * [x86] i915: Revert "drm/i915: Enable GMBUS for post-gen2 chipsets"
+    (Closes: #627575)
+  * linux-source-<version>: Suggest libqt4-dev (for 'make xconfig')
+    instead of libqt3-mt-dev (Closes: #631666)
+  * [armhf] Add omap flavour, thanks to Sebastian Reichel
+  * [armhf] rtc-twl: Switch to using threaded irq
+  * bridge/netfilter: provide a cow_metrics method for fake_ops
+    (Closes: #629932)
+  * Update debconf template translations:
+    - Danish (Joe Dalton) (Closes: #632551)
+    - Slovak (Slavko) (Closes: #608684)
+  * partitions/efi: Fix crash (oops) caused by corrupted GUID partition
+    table (CVE-2011-1577)
+  * ksm: fix NULL pointer dereference in scan_get_next_rmap_item()
+    (CVE-2011-2183)
+  * inet_diag: Fix infinite loop in inet_diag_bc_audit() (CVE-2011-2213)
+  * taskstats: don't allow duplicate entries in listener mode (CVE-2011-2484)
+  * bluetooth: Prevent buffer overflow in l2cap config request
+    (CVE-2011-2497)
+
+  [ maximilian attems ]
+  * Add stable 2.6.39.2, including:
+    - block: Fix crash (oops) in blkdev_get() on failed exclusive open
+      (Closes: #631574)
+    - nl80211: fix check for valid SSID size in scan operations (CVE-2011-2517)
+    - drm/radeon/kms: viewport height has to be even
+    - drm/radeon/kms: fix for radeon on systems >4GB without hardware iommu
+    - fat: Fix corrupt inode flags when remove ATTR_SYS flag
+    - scsi:  Fix oops caused by queue refcounting failure
+    - cifs: don't allow cifs_reconnect to exit with NULL socket pointer
+    - drm/radeon/kms: do bounds checking for 3D_LOAD_VBPNTR and bump array
+      limit
+    - TOMOYO: Fix oops in tomoyo_mount_acl() (CVE-2011-2518)
+    For the complete list of changes, see:
+     http://www.kernel.org/pub/linux/kernel/v2.6/ChangeLog-2.6.39.2
+
+ -- Ben Hutchings <ben@decadent.org.uk>  Mon, 04 Jul 2011 07:08:10 +0100
+
+linux-2.6 (2.6.39-2) unstable; urgency=low
+
+  [ Ben Hutchings ]
+  * [x86] Enable BACKLIGHT_APPLE, replacing BACKLIGHT_MBP_NVIDIA
+    (Closes: #627492)
+  * cgroups: Disable memory resource controller by default. Allow it
+    to be enabled using kernel parameter 'cgroup_enable=memory'.
+  * rt2800usb: Enable support for more USB devices including
+    Linksys WUSB600N (Closes: #596626) (this change was accidentally
+    omitted from 2.6.39-1)
+  * [x86] Remove Celeron from list of processors supporting PAE. Most
+    'Celeron M' models do not.
+  * Update debconf template translations:
+    - Swedish (Martin Bagge) (Closes: #628932)
+    - French (David Prévot) (Closes: #628191)
+  * aufs: Update for 2.6.39 (Closes: #627837)
+  * Add stable 2.6.39.1, including:
+    - ext4: dont set PageUptodate in ext4_end_bio()
+    - pata_cmd64x: fix boot crash on parisc (Closes: #622997, #622745)
+    - ext3: Fix fs corruption when make_indexed_dir() fails
+    - netfilter: nf_ct_sip: validate Content-Length in TCP SIP messages
+    - sctp: fix race between sctp_bind_addr_free() and
+      sctp_bind_addr_conflict()
+    - sctp: fix memory leak of the ASCONF queue when free asoc
+    - md/bitmap: fix saving of events_cleared and other state
+    - cdc_acm: Fix oops when Droids MuIn LCD is connected
+    - cx88: Fix conversion from BKL to fine-grained locks (Closes: #619827)
+    - keys: Set cred->user_ns in key_replace_session_keyring (CVE-2011-2184)
+    - tmpfs: fix race between truncate and writepage
+    - nfs41: Correct offset for LAYOUTCOMMIT
+    - xen/mmu: fix a race window causing leave_mm BUG()
+    - ext4: fix possible use-after-free in ext4_remove_li_request()
+    For the complete list of changes, see:
+     http://www.kernel.org/pub/linux/kernel/v2.6/ChangeLog-2.6.39.1
+  * Bump ABI to 2
+  * netfilter: Enable IP_SET, IP_SET_BITMAP_IP, IP_SET_BITMAP_IPMAC,
+    IP_SET_BITMAP_PORT, IP_SET_HASH_IP, IP_SET_HASH_IPPORT,
+    IP_SET_HASH_IPPORTIP, IP_SET_HASH_IPPORTNET, IP_SET_HASH_NET,
+    IP_SET_HASH_NETPORT, IP_SET_LIST_SET, NETFILTER_XT_SET as modules
     (Closes: #629401)
 
   [ Aurelien Jarno ]
   * [mipsel/loongson-2f] Disable_SCSI_LPFC to workaround GCC ICE.
 
  -- Ben Hutchings <ben@decadent.org.uk>  Tue, 07 Jun 2011 12:14:05 +0100
->>>>>>> a5e2e4fd
 
 linux-2.6 (2.6.39-1) unstable; urgency=low
 
