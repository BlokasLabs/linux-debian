<<<<<<< HEAD
linux-2.6.24 (2.6.24-6~etchnhalf.8) UNRELEASED; urgency=high

  [ dann frazier ]
  * cciss: Add support for new hardware (closes: #502553)
     - Add PCI ids for P212, P410, P410i, P411, P812
     - Read the FIFO size from the controller config instead of
       hardcoding it into the driver
  * [hppa] disable UP-optimized flush_tlb_mm, fixing thread-related
    hangs. (closes: #478717)

  [ Martin Michlmayr ]
  * [arm/ixp4xx, arm/iop32x] Enable USB_ATM (closes: #502182).

 -- dann frazier <dannf@debian.org>  Wed, 24 Dec 2008 11:33:51 -0700
=======
linux-2.6.24 (2.6.24-6~etchnhalf.7) stable-security; urgency=high

  [ Alexander Prinsier ]
  * unix domain sockets: fix recursive descent in __scm_destroy()
    and garbage collector counting bug (CVE-2008-5029)

  [ dann frazier ]
  * Don't allow splicing to files opened with O_APPEND (CVE-2008-4554)
  * Avoid printk floods when reading corrupted ext[2,3] directories
    (CVE-2008-3528)
  * Fix oops in SCTP (CVE-2008-4576)
  * sctp: Fix possible kernel panic in sctp_sf_abort_violation (CVE-2008-4618)
  * Fix buffer overflow in hfsplus (CVE-2008-4933)
  * Fix BUG() in hfsplus (CVE-2008-4934)
  * Fix stack corruption in hfs (CVE-2008-5025)
  * Make sendmsg() block during UNIX garbage collection (CVE-2008-5300)
  * Fix buffer overflow in libertas (CVE-2008-5134)
  * Fix race conditions between inotify removal and umount (CVE-2008-5182)

 -- dann frazier <dannf@debian.org>  Mon, 01 Dec 2008 23:03:35 -0700
>>>>>>> 5d697bd6

linux-2.6.24 (2.6.24-6~etchnhalf.6) stable-security; urgency=high

  * Add missing capability checks in sbni_ioctl (CVE-2008-3525)
  * [s390] prevent ptrace padding area read/write in 31-bit mode
    (CVE-2008-1514)
  * sctp: fix random memory dereference with SCTP_HMAC_IDENT option.
    (CVE-2008-4113)
  * sctp: fix bounds checking in sctp_auth_ep_set_hmacs
    (CVE-2008-4445)
  * Restrict access to the DRM_I915_HWS_ADDR ioctl (CVE-2008-3831)

 -- dann frazier <dannf@debian.org>  Mon, 13 Oct 2008 00:01:20 -0600

linux-2.6.24 (2.6.24-6~etchnhalf.5) stable-security; urgency=high

  * Add ABI files for 2.6.24-etchnhalf.1
  * Fix regression introduced upstream by the fix for CVE-2008-0598
  * Fix possible information leak in seq_oss_synth.c
    (CVE-2008-3272)
  * Fix regression introduced upstream by the fixes for CVE-2008-1673
  * Fix integer overflow in dccp_setsockopt_change() (CVE-2008-3276)
  * Fix potential memory leak in lookup path (CVE-2008-3275)
  * Fix overflow condition in sctp_setsockopt_auth_key (CVE-2008-3526)
  * Fix kernel BUG in tmpfs (CVE-2008-3534)
  * Fix off-by-one error in iov_iter_advance() (CVE-2008-3535)
  * Fix buffer overrun decoding NFSv4 acl (CVE-2008-3915)
  * Fix panics that may occur if SCTP AUTH is disabled (CVE-2008-3792)

 -- dann frazier <dannf@debian.org>  Sun,  7 Sep 2008 22:15:23 -0600

linux-2.6.24 (2.6.24-6~etchnhalf.4) stable; urgency=low

  [ dann frazier ]
  * Fix potential overflow condition in sctp_getsockopt_local_addrs_old
    (CVE-2008-2826)
  * Reinstate ZERO_PAGE optimization in 'get_user_pages()' and fix XIP
    (CVE-2008-2372)

  [ Steve Langasek ]
  * Re-enable the smbfs module, which is still needed with the etch
    userspace.  Closes: #490293.

  [ dann frazier ]
  * Avoid tripping BUG() in IPsec code when the first fragment
    of an ESP packet does not contain the entire ESP header and IV
    (CVE-2007-6282)
  * Fix potential memory corruption in pppol2tp_recvmsg
    (CVE-2008-2750)
  * Fix issues with tty operation handling in various drivers
    (CVE-2008-2812)
  * Fix memory leak in the copy_user routine, see #490910.
    (CVE-2008-0598)

 -- dann frazier <dannf@debian.org>  Sat, 19 Jul 2008 16:30:37 -0600

linux-2.6.24 (2.6.24-6~etchnhalf.3) stable; urgency=low

  * Prevent local users from modifying file times without permission
    (CVE-2008-2148)
  * Fix remotely-triggerable memory leak in the Simple Internet Transition
    (SIT) code used for IPv6 over IPv4 tunnels (CVE-2008-2136)
  * Fix local ptrace denial of service for amd64 flavor kernels, see #480390.
    (CVE-2008-1615)
  * Fix issue with blkdev_issue_flush() not detecting/passing EOPNOTSUPP back,
    (closes: #482943)
  * [sparc] Validate address ranges regardless of MAP_FIXED (CVE-2008-2137)
  * Add sanity checks in ASN.1 decoding code (CVE-2008-1673)

 -- dann frazier <dannf@debian.org>  Tue, 10 Jun 2008 14:03:56 -0600

linux-2.6.24 (2.6.24-6~etchnhalf.2) stable; urgency=low

  * Add pci ids for the ICH10 southbridge
  * Add stable release 2.6.24.6:
    - splice: use mapping_gfp_mask
    - fix oops on rmmod capidrv
    - x86: Fix 32-bit x86 MSI-X allocation leakage
    - tehuti: check register size (CVE-2008-1675)
    - tehuti: move ioctl perm check closer to function start (CVE-2008-1675)
    - USB: gadget: queue usb USB_CDC_GET_ENCAPSULATED_RESPONSE message
    - Increase the max_burst threshold from 3 to tp->reordering.
    - USB: remove broken usb-serial num_endpoints check
    - V4L: Fix VIDIOCGAP corruption in ivtv
    - V4L: cx88: enable radio GPIO correctly
    - ISDN: Do not validate ISDN net device address prior to interface-up
    - Fix dnotify/close race (CVE-2008-1375)
  * Add stable release 2.6.24.7:
    - fix SMP ordering hole in fcntl_setlk() (CVE-2008-1669)
  * Drop linux-libc-dev package for etch

 -- dann frazier <dannf@debian.org>  Wed, 07 May 2008 16:26:32 -0600

linux-2.6.24 (2.6.24-6~etchnhalf.1) stable; urgency=low

  [ Martin Michlmayr ]
  * [arm] Disable IEEE1394 (Firewire).
  * [mips] Disable NET_EMATCH_META to work around a compiler error.

  [ dann frazier ]
  * Merge changes from 2.6.24-6
  * Update bnx2 driver to 1.7.4 (from 2.6.25)
  * Add Bastian's fw splitout patch, removing CONFIG_BROKEN setting
  * Add stable release 2.6.24.5:
    - acpi: bus: check once more for an empty list after locking it
    - acpi: fix "buggy BIOS check" when CPUs are hot removed
    - alloc_percpu() fails to allocate percpu data
    - AX25 ax25_out: check skb for NULL in ax25_kick()
    - bluetooth: hci_core: defer hci_unregister_sysfs()
    - CRYPTO xcbc: Fix crash when ipsec uses xcbc-mac with big data chunk
    - DVB: tda10086: make the 22kHz tone for DISEQC a config option
    - fbdev: fix /proc/fb oops after module removal
    - file capabilities: remove cap_task_kill()
    - PARISC fix signal trampoline cache flushing
    - HFS+: fix unlink of links
    - hwmon: (w83781d) Fix I/O resource conflict with PNP
    - INET: inet_frag_evictor() must run with BH disabled
    - inotify: fix race (closes: #475283)
    - inotify: remove debug code
    - ipmi: change device node ordering to reflect probe order
    - kbuild: soften modpost checks when doing cross builds
    - libata: assume no device is attached if both IDENTIFYs are aborted
    - LLC: Restrict LLC sockets to root
    - locks: fix possible infinite loop in fcntl(F_SETLKW) over nfs
    - macb: Call phy_disconnect on removing
    - md: close a livelock window in handle_parity_checks5
    - md: remove the 'super' sysfs attribute from devices in an 'md' array
    - mtd: fix broken state in CFI driver caused by FL_SHUTDOWN
    - mtd: memory corruption in block2mtd.c
    - NET: Add preemption point in qdisc_run
    - NET: Fix multicast device ioctl checks
    - NET: include <linux/types.h> into linux/ethtool.h for __u* typedef
    - netpoll: zap_completion_queue: adjust skb->users counter
    - NOHZ: reevaluate idle sleep length after add_timer_on()
    - PARISC futex: special case cmpxchg NULL in kernel space
    - PARISC pdc_console: fix bizarre panic on boot
    - pci: revert SMBus unhide on HP Compaq nx6110
    - PERCPU : __percpu_alloc_mask() can dynamically size percpu_data storage
    - plip: replace spin_lock_irq with spin_lock_irqsave in irq context
    - pnpacpi: reduce printk severity for "pnpacpi: exceeded the max number of ..."
    - POWERPC: Fix build of modular drivers/macintosh/apm_emu.c
    - PPPOL2TP: Fix SMP issues in skb reorder queue handlingP
    - PPOL2TP: Make locking calls softirq-safe
    - sch_htb: fix "too many events" situation
    - SCTP: Fix local_addr deletions during list traversals.
    - signalfd: fix for incorrect SI_QUEUE user data reporting
    - sis190: read the mac address from the eeprom first
    - slab: fix cache_cache bootstrap in kmem_cache_init() (closes: #477270)
    - SPARC64: Fix atomic backoff limit.
    - SPARC64: Fix FPU saving in 64-bit signal handling.
    - SPARC64: Fix __get_cpu_var in preemption-enabled area.
    - SPARC64: flush_ptrace_access() needs preemption disable.
    - SUNGEM: Fix NAPI assertion failure.
    - TCP: Fix shrinking windows with window scaling
    - TCP: Let skbs grow over a page on fast peers
    - time: prevent the loop in timespec_add_ns() from being optimised away
    - UIO: add pgprot_noncached() to UIO mmap code
    - USB: add support for Motorola ROKR Z6 cellphone in mass storage mode
    - USB: Allow initialization of broken keyspan serial adapters.
    - USB: new quirk flag to avoid Set-Interface
    - USB: serial: fix regression in Visor/Palm OS module for kernels >= 2.6.24
    - USB: serial: ti_usb_3410_5052: Correct TUSB3410 endpoint requirements.
    - V4L: ivtv: Add missing sg_init_table()
    - vfs: fix data leak in nobh_write_end()
    - VLAN: Don't copy ALLMULTI/PROMISC flags from underlying device
    - vmcoreinfo: add the symbol "phys_base"
    - xen: fix RMW when unmasking events
    - xen: fix UP setup of shared_info
    - xen: mask out SEP from CPUID

 -- dann frazier <dannf@debian.org>  Mon, 21 Apr 2008 23:53:43 -0600

linux-2.6.24 (2.6.24-5~etchnhalf.1) stable; urgency=low

  * Branch and rename source to linux-2.6.24 targeted for etchnhalf.

  [ maximilian attems ]
  * Enable IEEE1394 Firewire stack.
  * topconfig: Turn off PATA_SIS.
  * [amd64, i386]: Unset USB_SUSPEND. (closes: #419197)
  * [amd64, i386]: Enable SONYPI_COMPAT.
  * topconfig: Turn off PARPORT_PC_FIFO.

  [ Bastian Blank ]
  * Disable Xen images.
  * Force orig name to linux-2.6.

  [ Martin Michlmayr ]
  * [mips/r5k-ip32] Use the generic config options for NFS, which will
    enable NFSv4. (closes: #471007)

  * Merge changes pending 2.6.24-6:
    [Gordon Farquharson ]
    * [arm/iop32x] Do not build the ARTOP PATA driver (PATA_ARTOP).
    * [arm/iop32x] Enable MTD_CMDLINE_PARTS.

 -- dann frazier <dannf@debian.org>  Sun, 30 Mar 2008 15:28:02 -0600

linux-2.6 (2.6.24-6) unstable; urgency=high

  [ Martin Michlmayr ]
  * [armel] Fix FTBFS on armel by enabling CONFIG_USB_USBNET=m in
    armel/config, as it was done for arm/config already.
  * [armel] Add oabi shim for fstatat64 (Riku Voipio)

  [ Gordon Farquharson ]
  * [arm/iop32x] Do not build the ARTOP PATA driver (PATA_ARTOP).
  * [arm/iop32x] Enable MTD_CMDLINE_PARTS.

  [ Kyle McMartin ]
  * [hppa] fix pdc_console panic at boot (closes: #476292).
  * [hppa] properly flush user signal tramps
  * [hppa] special case futex cmpxchg on kernel space NULL (closes: 476285).

 -- Bastian Blank <waldi@debian.org>  Fri, 18 Apr 2008 19:41:30 +0200

linux-2.6 (2.6.24-5) unstable; urgency=low

  [ Gordon Farquharson ]
  * [arm] Enable asix driver (USB_NET_AX8817X).
  * [arm] Enable CONFIG_USB_CATC, CONFIG_USB_KAWETH, CONFIG_USB_PEGASUS,
          and CONFIG_USB_RTL8150.
  * [arm/ixp4xx] Update Ethernet driver (closes: #471062).
  * [arm/ixp4xx] Add HSS driver.

  [ Bastian Blank ]
  * [s390/s390-tape]: Override localversion correctly.
  * Add stable release 2.6.24.3:
    - x86_64: CPA, fix cache attribute inconsistency bug
    - bonding: fix NULL pointer deref in startup processing
    - POWERPC: Revert chrp_pci_fixup_vt8231_ata devinit to fix libata on pegasos
    - PCMCIA: Fix station address detection in smc
    - SCSI: gdth: scan for scsi devices
    - USB: fix pm counter leak in usblp
    - S390: Fix futex_atomic_cmpxchg_std inline assembly.
    - genirq: do not leave interupts enabled on free_irq
    - hrtimer: catch expired CLOCK_REALTIME timers early
    - hrtimer: check relative timeouts for overflow
    - SLUB: Deal with annoying gcc warning on kfree()
    - hrtimer: fix *rmtp/restarts handling in compat_sys_nanosleep()
    - hrtimer: fix *rmtp handling in hrtimer_nanosleep()
    - Disable G5 NAP mode during SMU commands on U3
    - Be more robust about bad arguments in get_user_pages()
    - AUDIT: Increase skb->truesize in audit_expand
    - BLUETOOTH: Add conn add/del workqueues to avoid connection fail.
    - INET: Prevent out-of-sync truesize on ip_fragment slow path
    - INET_DIAG: Fix inet_diag_lock_handler error path.
    - IPCOMP: Fetch nexthdr before ipch is destroyed
    - IPCOMP: Fix reception of incompressible packets
    - IPV4: fib: fix route replacement, fib_info is shared
    - IPV4: fib_trie: apply fixes from fib_hash
    - PKT_SCHED: ematch: oops from uninitialized variable (resend)
    - SELinux: Fix double free in selinux_netlbl_sock_setsid()
    - TC: oops in em_meta
    - TCP: Fix a bug in strategy_allowed_congestion_control
    - SCSI: sd: handle bad lba in sense information
    - Fix dl2k constants
    - XFS: Fix oops in xfs_file_readdir()
    - hugetlb: add locking for overcommit sysctl
    - inotify: fix check for one-shot watches before destroying them
    - NFS: Fix a potential file corruption issue when writing
    - NETFILTER: nf_conntrack_tcp: conntrack reopening fix
    - SPARC/SPARC64: Fix usage of .section .sched.text in assembler code.
  * Add stable release 2.6.24.4:
    - S390 futex: let futex_atomic_cmpxchg_pt survive early functional tests.
    - slab: NUMA slab allocator migration bugfix
    - relay: fix subbuf_splice_actor() adding too many pages
    - BLUETOOTH: Fix bugs in previous conn add/del workqueue changes.
    - SCSI advansys: Fix bug in AdvLoadMicrocode
    - async_tx: avoid the async xor_zero_sum path when src_cnt > device->max_xor
    - aio: bad AIO race in aio_complete() leads to process hang
    - jbd: correctly unescape journal data blocks
    - jbd2: correctly unescape journal data blocks
    - zisofs: fix readpage() outside i_size
    - NETFILTER: nfnetlink_log: fix computation of netlink skb size
    - NETFILTER: nfnetlink_queue: fix computation of allocated size for netlink skb
    - NETFILTER: xt_time: fix failure to match on Sundays
    - sched_nr_migrate wrong mode bits
    - nfsd: fix oops on access from high-numbered ports
    - sched: fix race in schedule()
    - SCSI: mpt fusion: don't oops if NumPhys==0
    - SCSI: gdth: fix to internal commands execution
    - SCSI: gdth: bugfix for the at-exit problems
    - Fix default compose table initialization
    - x86: don't use P6_NOPs if compiling with CONFIG_X86_GENERIC
    - SCSI: fix BUG when sum(scatterlist) > bufflen
    - USB: ehci: handle large bulk URBs correctly (again)
    - USB: ftdi_sio - really enable EM1010PC
    - USB: ftdi_sio: Workaround for broken Matrix Orbital serial port
    - VT notifier fix for VT switch
    - eCryptfs: make ecryptfs_prepare_write decrypt the page
    - ioat: fix 'ack' handling, driver must ensure that 'ack' is zero
    - macb: Fix speed setting
    - x86: move out tick_nohz_stop_sched_tick() call from the loop
    - atmel_spi: fix clock polarity
    - b43: Backport bcm4311 fix
    - arcmsr: fix IRQs disabled warning spew
    - e1000e: Fix CRC stripping in hardware context bug
    - PCI x86: always use conf1 to access config space below 256 bytes
    - moduleparam: fix alpha, ia64 and ppc64 compile failures
    - pata_hpt*, pata_serverworks: fix UDMA masking
    - SCSI advansys: fix overrun_buf aligned bug
    - NETFILTER: fix ebtable targets return
    - NETFILTER: Fix incorrect use of skb_make_writable
    - NETFILTER: nfnetlink_queue: fix SKB_LINEAR_ASSERT when mangling packet data
    - spi: pxa2xx_spi clock polarity fix
    - ufs: fix parenthesisation in ufs_set_fs_state()
    - hugetlb: ensure we do not reference a surplus page after handing it to buddy
    - file capabilities: simplify signal check
    - futex: runtime enable pi and robust functionality
    - futex: fix init order
    - ARM pxa: fix clock lookup to find specific device clocks
    - x86: replace LOCK_PREFIX in futex.h
    - SCSI aic94xx: fix REQ_TASK_ABORT and REQ_DEVICE_RESET
    - SCSI gdth: don't call pci_free_consistent under spinlock
    - SCSI ips: fix data buffer accessors conversion bug
    - usb-storage: don't access beyond the end of the sg buffer
    - fuse: fix permission checking
    - CRYPTO xts: Use proper alignment
    - CRYPTO xcbc: Fix crash with IPsec
    - SCSI ips: handle scsi_add_host() failure, and other err cleanups
    - x86: adjust enable_NMI_through_LVT0()
    - drivers: fix dma_get_required_mask
    - iov_iter_advance() fix
    - x86: Clear DF before calling signal handler (closes: #469058)
    - ub: fix up the conversion to sg_init_table()
    - MIPS: Mark all but i8259 interrupts as no-probe.
    - IRQ_NOPROBE helper functions
    - IPCOMP: Disable BH on output when using shared tfm
    - IPCONFIG: The kernel gets no IP from some DHCP servers
    - IPV4: Remove IP_TOS setting privilege checks.
    - IPV6: dst_entry leak in ip4ip6_err.
    - IPV6: Fix IPsec datagram fragmentation
    - NET: Fix race in dev_close(). (Bug 9750)
    - NET: Messed multicast lists after dev_mc_sync/unsync (closes: #466719)
    - NIU: Bump driver version and release date.
    - NIU: Fix BMAC alternate MAC address indexing.
    - NIU: More BMAC alt MAC address fixes.
    - TCP: Improve ipv4 established hash function.
    - SPARC: Fix link errors with gcc-4.3
    - SPARC64: Loosen checks in exception table handling.

  [ Martin Michlmayr ]
  * [mips/r4k-ip22] Enable BLK_DEV_LOOP and BLK_DEV_CRYPTOLOOP.
  * [mips/r5k-ip32] Enable BLK_DEV_LOOP and BLK_DEV_CRYPTOLOOP.
  * [mips/r4k-ip22] Enable PPP, PPPOE and SLIP.
  * [mips/r5k-ip32] Enable PPP, PPPOE and SLIP.
  * Don't check the section size when we're cross compiling.

  [ dann frazier ]
  * Remove cap_task_kill (closes: #463669)

 -- Bastian Blank <waldi@debian.org>  Thu, 27 Mar 2008 12:40:16 +0100

linux-2.6 (2.6.24-4) unstable; urgency=low

  * Add stable release 2.6.24.1:
    - splice: missing user pointer access verification (CVE-2008-0009/10)
    - drm: the drm really should call pci_set_master..
    - Driver core: Revert "Fix Firmware class name collision"
    - fix writev regression: pan hanging unkillable and un-straceable
    - sched: fix high wake up latencies with FAIR_USER_SCHED
    - sched: let +nice tasks have smaller impact
    - b43: Reject new firmware early
    - selinux: fix labeling of /proc/net inodes
    - b43legacy: fix DMA slot resource leakage
    - b43legacy: drop packets we are not able to encrypt
    - b43legacy: fix suspend/resume
    - b43legacy: fix PIO crash
    - b43: Fix dma-slot resource leakage
    - b43: Drop packets we are not able to encrypt
    - b43: Fix suspend/resume
    - sky2: fix for WOL on some devices
    - sky2: restore multicast addresses after recovery
    - x86: restore correct module name for apm
    - ACPI: update ACPI blacklist
    - PCI: Fix fakephp deadlock
    - sys_remap_file_pages: fix ->vm_file accounting
    - lockdep: annotate epoll
    - forcedeth: mac address mcp77/79
    - USB: Fix usb_serial_driver structure for Kobil cardreader driver.
    - USB: handle idVendor of 0x0000
    - USB: fix usbtest halt check on big endian systems
    - USB: storage: Add unusual_dev for HP r707
    - USB: Variant of the Dell Wireless 5520 driver
    - USB: use GFP_NOIO in reset path
    - USB: ftdi driver - add support for optical probe device
    - USB: pl2303: add support for RATOC REX-USB60F
    - USB: remove duplicate entry in Option driver and Pl2303 driver for Huawei modem
    - USB: sierra: add support for Onda H600/Zte MF330 datacard to USB Driver for Sierra Wireless
    - USB: ftdi-sio: Patch to add vendor/device id for ATK_16IC CCD
    - USB: ftdi_sio - enabling multiple ELV devices, adding EM1010PC
    - USB: sierra driver - add devices
    - USB: Adding YC Cable USB Serial device to pl2303
    - USB: Sierra - Add support for Aircard 881U
    - USB: add support for 4348:5523 WinChipHead USB->RS 232 adapter
    - USB: CP2101 New Device IDs
    - usb gadget: fix fsl_usb2_udc potential OOPS
    - USB: keyspan: Fix oops
    - vm audit: add VM_DONTEXPAND to mmap for drivers that need it (CVE-2008-0007)
    - slab: fix bootstrap on memoryless node
    - DVB: cx23885: add missing subsystem ID for Hauppauge HVR1800 Retail

  [ Martin Michlmayr ]
  * [arm/ixp4xx] Enble ATA_OVER_ETH, requested by Nicola Fankhauser.
  * [arm/iop32x] Enble ATA_OVER_ETH.

  [ Bastian Blank ]
  * Add stable release 2.6.24.2:
    - splice: fix user pointer access in get_iovec_page_array()
    (CVE-2008-0600, closes: #464945)

 -- Bastian Blank <waldi@debian.org>  Mon, 11 Feb 2008 12:29:23 +0100

linux-2.6 (2.6.24-3) unstable; urgency=low

  [ maximilian attems ]
  * [scsi]: hptiop: add more adapter models and fixes.
  * [amd64, i386]: Reenable ACPI_PROCFS_POWER. (closes: #463253)

  [ Gordon Farquharson ]
  * [arm/ixp4xx] Update Ethernet driver so that it can be loaded by udev
    automatically.

  [ Martin Michlmayr ]
  * [mips/r5k-ip32] Enable R8169, requested by Giuseppe Sacco. (Closes:
    #463705)

 -- Bastian Blank <waldi@debian.org>  Wed, 06 Feb 2008 13:05:18 +0100

linux-2.6 (2.6.24-2) unstable; urgency=low

  [ Bastian Blank ]
  * Fix broken merge of flavour specific settings.
    - [i386]: Recommends are fixed.
    - [s390/s390-tape]: Built as small image again.

  [ maximilian attems ]
  * Disable old dup prism54 driver.
  * Stable queue: slab: fix bootstrap on memoryless node.

  [ Aurelien Jarno ]
  * [arm]: Remove options that are present in topconfig from config.versatile.
  * [arm]: Turn off B44 since it fails to compile on armel.

 -- Bastian Blank <waldi@debian.org>  Thu, 31 Jan 2008 17:37:00 +0100

linux-2.6 (2.6.24-1) unstable; urgency=low

  * New upstream release
    (closes: #461639)

  [ Martin Michlmayr ]
  * Don't build the AdvanSys driver on ARM since it fails to compile.
  * Disable ATH5K on ARM since it fails to compile.
  * [arm/iop32x] Activate DMADEVICES.
  * [mips/mipsel] Turn off CONFIG_NIU since it fails to compile.

  [ maximilian attems ]
  * [amd64, i386]: Enable ACPI_SYSFS_POWER and disable ACPI_PROCFS_POWER.
  * [fw] Sync with latest git-ieee1394 for sbp2 fixes.

  [ Bastian Blank ]
  * Kill reboot warning from old templates.
  * Fix strange default value for link_in_boot. (closes: #425056)
  * [powerpc/powerpc]: Enable Efika support.
  * [powerpc]: Lower mkvmlinuz to the state of a bootloader.
  * [powerpc]: Remove ppc and m68k include dirs from headers.
  * Remove versions from relations fullfilled in stable.

  [ Aurelien Jarno ]
  * [arm]: Update versatile config.

  [ Gordon Farquharson ]
  * [arm/ixp4xx] Change the ixp4xx network driver from the driver
    written by Christian Hohnstaedt to the driver written by Krzysztof
    Hasala which has partially been accepted upstream.

 -- Bastian Blank <waldi@debian.org>  Sat, 26 Jan 2008 11:35:11 +0100

linux-2.6 (2.6.24~rc8-1~experimental.1) experimental; urgency=low

  * New upstream release
    (closes: #454776, #458142, #457992, #458899, #426124, #459732, #455566).

  [ maximilian attems ]
  * New upstream release, rebase dfsg stuff plus drivers-atm.patch,
    scripts-kconfig-reportoldconfig.patch.
  * [amd64, powerpc] Set HIGH_RES_TIMERS and NO_HZ (closes: #458312).
  * topconfig set NETFILTER_XT_MATCH_TIME, NET_ACT_NAT, KSDAZZLE_DONGLE,
    KS959_DONGLE, NET_9P_FD, IP1000, VETH, IXGBE, NIU, TEHUTI, LIBERTAS_CS,
    LIBERTAS_SDIO, RT2X00, SENSORS_ADT7470, SENSORS_I5K_AMB, SENSORS_F71882FG,
    SENSORS_FSCHMD, SENSORS_IBMPEX, CRYPTO_XTS, CRYPTO_SEED, CRYPTO_AUTHENC,
    DVB_S5H1409, DVB_TUNER_MT2131, INET_LRO, MMC_RICOH_MMC, MMC_SPI,
    RTC_DRV_DS1374, VIDEO_CX23885, VIDEO_FB_IVTV, USB_SERIAL_CH341,
    SCSI_SRP_TGT_ATTRS, ADM8211, MTD_INTEL_VR_NOR, MTD_ALAUDA,
    MTD_ONENAND_2X_PROGRAM, MTD_ONENAND_SIM, DM_MULTIPATH_HP, FUJITSU_LAPTOP,
    QUOTA_NETLINK_INTERFACE, DM_UEVENT, SCSI_FC_TGT_ATTRS, SSB, BT_HCIUART_LL,
    BT_HCIBTSDIO, MTD_OOPS, CGROUPS, MDIO_BITBANG, HIDRAW, P54, SDIO_UART,
    NETCONSOLE_DYNAMIC, SECURITY_FILE_CAPABILITIES.
  * Disable smbfs in topconfig, not supported upstream, use cifs.
  * Disable bcm43xx, deprecated by upstream. Enable B43 (needs v4 firmware)
    and B43LEGACY (needs v3 firmware).
  * [i386]: Set SND_SC6000, EDAC_I3000, EDAC_I5000, SBC7240_WDT,
    NET_9P_VIRTIO, FB_GEODE_LX, VIRTIO_NET, VIRTIO_BLK.
  * Set USB_EHCI_TT_NEWSCHED fills USB 2.0 bandwith better. (closes: #454797)
  * postrm: Nuke initramfs sha1sum on linux-image removal. (closes: #420245)
  * Unifiy BSD_PROCESS_ACCT settings across configs. (closes: #455892)
  * Reenable DABUSB as firmware is BSD licensed.
  * [hppa]: Disable OCFS2, due build trouble.
  * topconfig: Enable delay accounting TASKSTATS. (closes: #433204)
  * Add git-ieee1394.patch for latest firewire fixes.
  * [i386] Enable PARAVIRT_GUEST. (closes: #457562)
  * [amd64, i386] Enable CPU_IDLE for software-controlled idle pm.
  * [amd64, i386] Enable IT8712F_WDT, FB_EFI.
  * Add and enable at76.patch wireless driver for Atmel USB cards.
  * Add and enable ath5k.patch wireless driver for Atheros 5xxx cards.
  * Unify VLAN_8021Q setting, needed also on r5k-cobalt.
  * Double max SERIAL_8250_NR_UARTS to 32. (closes: #440807)
  * topconfig: Enable AUDITSYSCALL for better SELinux support.

  [ Bastian Blank ]
  * [amd64, i386]: Set kernel architecture to x86.
  * [i386]: Remove linux-libc-dev arch override.

  [ Martin Michlmayr ]
  * [mipsel/r5k-cobalt] Enable the new LEDs driver for Cobalt RaQ.
  * [arm/iop32x] Re-enable USB_NET and PPP, thanks Daniel Hess (closes:
    #456416).
  * [arm/iop32x] Enable BSD_PROCESS_ACCT and POSIX_MQUEUE (closes: #455892).
  * [mips] Disable AdvanSys SCSI since it doesn't compile.
  * [arm/ixp4xx] Enable IP_ADVANCED_ROUTER, requested by Oliver Urbann.
  * [arm/iop32x] Enable IP_ADVANCED_ROUTER.

  [ dann frazier ]
  * [ia64]: Enable BLK_CPQ_DA

  [ Frederik Schüler ]
  * Add GFS2 locking symbols export patch.

  [ Aurelien Jarno ]
  * [mips/mipsel] Remove QEMU flavour, as the Malta platform is now correctly
    emulated in QEMU.

  [ Christian T. Steigies ]
  * [m68k]: Update patches from linux-m68k CVS
  * [m68k]: Enable building for bvme6000, mvme147, and mvme16x again

 -- Bastian Blank <waldi@debian.org>  Fri, 18 Jan 2008 12:23:26 +0100

linux-2.6 (2.6.23-2) unstable; urgency=low

  [ dann frazier ]
  * [ia64]: Enable BLK_CPQ_DA

  [ Gordon Farquharson ]
  * [arm/iop32x] Use the new i2c framework to load rtc-rs5c372 for the
    GLAN Tank.

  [ Frederik Schüler ]
  * Export gfs2 locking symbols required to build gfs1 module.

  [ maximilian attems ]
  * [ppc] Reenable PMAC_BACKLIGHT.
  * [sparc] Add davem get_cpu() SunFire boot patch. (closes: #440720)
  * Add stable release 2.6.23.10:
    - IPV4: Remove bogus ifdef mess in arp_process
    - KVM: x86 emulator: Use emulator_write_emulated and not emulator_write_std
    - KVM: SVM: Fix FPU leak while emulating clts
    - revert "dpt_i2o: convert to SCSI hotplug model"
    - KVM: x86 emulator: fix access registers for instructions with ModR/M
      byte and Mod = 3
    - KVM: x86 emulator: invd instruction
    - KVM: SVM: Intercept the 'invd' and 'wbinvd' instructions
    - KVM: Skip pio instruction when it is emulated, not executed
    - KVM: VMX: Force vm86 mode if setting flags during real mode
    - forcedeth: new mcp79 pci ids
    - forcedeth boot delay fix
    - PFKEY: Sending an SADB_GET responds with an SADB_GET
    - rd: fix data corruption on memory pressure.
    - create /sys/.../power when CONFIG_PM is set
    - USB: fix up EHCI startup synchronization
    - RXRPC: Add missing select on CRYPTO
    - KVM: VMX: Reset mmu context when entering real mode
    - NET: random : secure_tcp_sequence_number should not assume
      CONFIG_KTIME_SCALAR
    - NET: Corrects a bug in ip_rt_acct_read()
    - NETFILTER: Fix NULL pointer dereference in nf_nat_move_storage()
    - netfilter: Fix kernel panic with REDIRECT target.
    - IPV6: Restore IPv6 when MTU is big enough
    - UNIX: EOF on non-blocking SOCK_SEQPACKET
    - x86 setup: add a near jump to serialize %cr0 on 386/486
    - Fix synchronize_irq races with IRQ handler
    - CRYPTO api: Fix potential race in crypto_remove_spawn
    - TCP: Fix TCP header misalignment
    - tmpfs: restore missing clear_highpage (CVE-2007-6417)
    - TCP: MTUprobe: fix potential sk_send_head corruption
    - NETFILTER: fix forgotten module release in xt_CONNMARK and xt_CONNSECMARK
    - fb_ddc: fix DDC lines quirk
    - VLAN: Fix nested VLAN transmit bug
    - I4L: fix isdn_ioctl memory overrun vulnerability (CVE-2007-6151)
    - isdn: avoid copying overly-long strings
    - nf_nat: fix memset error
    - esp_scsi: fix reset cleanup spinlock recursion
    - libertas: properly account for queue commands
    - KVM: Fix hang on uniprocessor
    - USB: make the microtek driver and HAL cooperate
    - TEXTSEARCH: Do not allow zero length patterns in the textsearch
      infrastructure
    - XFRM: Fix leak of expired xfrm_states
    - NETFILTER: xt_TCPMSS: remove network triggerable WARN_ON
    - BRIDGE: Lost call to br_fdb_fini() in br_init() error path
    - DECNET: dn_nl_deladdr() almost always returns no error
    - BRIDGE: Properly dereference the br_should_route_hook
    - PKT_SCHED: Check subqueue status before calling hard_start_xmit
    - Freezer: Fix APM emulation breakage
    - XFS: Make xfsbufd threads freezable
    - TCP: Problem bug with sysctl_tcp_congestion_control function
    - wait_task_stopped(): pass correct exit_code to wait_noreap_copyout()
    - KVM: x86 emulator: implement 'movnti mem, reg'
    - TCP: illinois: Incorrect beta usage
    - futex: fix for futex_wait signal stack corruption
    - libata: kill spurious NCQ completion detection
    - hrtimers: avoid overflow for large relative timeouts (CVE-2007-5966)
    - Input: ALPS - add support for model found in Dell Vostro 1400
      (closes: #448818)
    - PNP: increase the maximum number of resources
    - sched: some proc entries are missed in sched_domain sys_ctl debug code
    - ATM: [he] initialize lock and tasklet earlier
  * Add stable release 2.6.23.11:
    - BRIDGE: Section fix.
    - Revert "Freezer: Fix APM emulation breakage"
  * Backport fix for CVE-2007-5938
    - iwlwifi: fix possible NULL dereference in iwl_set_rate()
  * Add stable release 2.6.23.12:
    - Revert "PNP: increase the maximum number of resources"
  * VM/Security: add security hook to do_brk (CVE-2007-6434)
  * security: protect from stack expantion into low vm addresses
  * [hppa]: Disable OCFS2, due build trouble.

  [ Aurelien Jarno ]
  * [arm/versatile] Disable ACENIC and MYRI10GE as they are useless on this
    platform.
  * Add em28xx-dv100.patch to add support for Pinnacle Dazzle DVC 100.

  [ Bastian Blank ]
  * Fix abi change in 2.6.23.10.

 -- maximilian attems <maks@debian.org>  Fri, 21 Dec 2007 11:47:55 +0100

linux-2.6 (2.6.23-1) unstable; urgency=low

  * New upstream release (closes: #447682).
    - r8169: fix confusion between hardware and IP header alignment
      (closes: #452069).

  [ maximilian attems ]
  * [ppc] Enable for powerpc config the ams (Apple Motion Sensor).
    (closes: #426210)
  * Add to linux-doc the missing toplevel text files.
    (closes: #360876, #438697)
  * Set CONFIG_BLK_DEV_IO_TRACE for blktrace(8) support. (closes: #418442)
  * ipw2200: Enable IPW2200_RADIOTAP and IPW2200_PROMISCUOUS for optional
    rtap interface. (closes: #432555)
  * Enable in topconfig NF_CT_PROTO_UDPLITE, NETFILTER_XT_TARGET_TRACE,
    NETFILTER_XT_MATCH_CONNLIMIT, NETFILTER_XT_MATCH_U32, SENSORS_ABITUGURU3,
    SENSORS_LM93, SENSORS_DME1737, SENSORS_THMC50, DVB_USB_AF9005,
    DVB_USB_AF9005_REMOTE, CRC7, I2C_TAOS_EVM, DS1682, SENSORS_TSL2550,
    SPI_LM70_LLP, SPI_TLE62X0, W1_SLAVE_DS2760, TUNER_TEA5761, NET_9P,
    DM_MULTIPATH_RDAC, NET_SCH_RR, EEPROM_93CX6, PPPOL2TP, CRYPTO_HW, UIO,
    UIO_CIF, SND_CS5530, RTL8187, PC300TOO, TCG_TIS, SCSI_SAS_ATA,
    PATA_MARVELL.
  * [i386] Enable lguest.
  * [amd64, i386] Enable VIDEO_OUTPUT_CONTROL, NETDEVICES_MULTIQUEUE.
  * linux-image bugscript add cmdline.
  * [amd64, i386, ia64]: Enable DMIID, ACPI_PROC_EVENT.
  * Enable TCG_TPM various userspace accesses it. (closes: #439020)
  * Add and enable IWLWIFI.
  * Add git-ieee1394.patch for latest firewire fixes.
  * [ipv6] Enable IPV6_MULTIPLE_TABLES, IPV6_SUBTREES. (closes: #441226)
  * Add and enable E1000E.
  * Add stable release 2.6.23.1:
    - libata: sata_mv: more S/G fixes

  [ Martin Michlmayr ]
  * [mips] Add a bcm1480 PCI build fix.
  * Update Riku Voipio's Fintek F75375/SP driver to the latest version.
  * [arm/iop32x] Set the fan on Thecus N2100 to full speed (Riku Voipio).
  * [arm/iop32x] Remove the IPv6 and filesystem info from the config file
    so we will get the values from the main config file.  This should
    enable NFSv4 and ip6tables support requested by Wouter Verhelst.
  * [arm/iop32x] Remove even more options to receive the default options.
  * [arm/ixp4xx] Remove a lot of options to receive the default options.
  * [mips/r4k-ip22] Remove a lot of options to receive the default options.
    This will enable ISCSI requested by Martin Zobel-Helas.
  * [mips/r5k-ip32] Remove a lot of options to receive the default options.
    This will enable PCI Ethernet devices requested by Giuseppe Sacco.
  * [mipsel/r5k-cobalt] Remove a lot of options to receive the default
    options.
  * [mipsel/r5k-cobalt] Enable the modern Cobalt LEDs driver.
  * [arm/iop32x] Enable Intel IOP ADMA support.
  * [arm] Mark BCM43XX as broken on ARM.
  * [mips/r4k-ip22] Disable EARLY PRINTK because it breaks serial console.
  * [mips] Add some IP22 fixes from Thomas Bogendoerfer:
    - Fix broken EISA interrupt setup by switching to generic i8259
    - Fix broken eeprom access by using __raw_readl/__raw_writel

  [ Bastian Blank ]
  * Add unpriviledged only Xen support.
  * [i386] Drop k7 images.
  * Drop maybe IETF document. (closes: #423040)
  * Drop drivers because of binary only firmwares:
    - DABUSB driver
    - COPS LocalTalk PC support
    - Digi Intl. RightSwitch SE-X support
    - 3Com 3C359 Token Link Velocity XL adapter support
    - SMC ISA/MCA adapter support
    - EMI 6|2m USB Audio interface support
    - EMI 2|6 USB Audio interface support
    - Computone IntelliPort Plus serial support
  * Remove binary only firmwares for:
    - Alteon AceNIC/3Com 3C985/NetGear GA620 Gigabit support
    - Broadcom Tigon3 support
    - USB Keyspan USA-xxx Serial Driver
    - Korg 1212 IO
    - ESS Allegro/Maestro3
    - Yamaha YMF724/740/744/754
    - Technotrend/Hauppauge Nova-USB devices
    - YAM driver for AX.25
    - MyriCOM Gigabit Ethernet support
    - PTI Qlogic, ISP Driver
    - Cirrus Logic (Sound Fusion) CS4280/CS461x/CS462x/CS463x
    - Madge Ambassador (Collage PCI 155 Server)
    - PCA-200E support
    - SBA-200E support
    - Broadcom NetXtremeII support
  * Disable now broken drivers:
    - Alteon AceNIC/3Com 3C985/NetGear GA620 Gigabit support
    - USB Keyspan USA-xxx Serial Driver
    - Technotrend/Hauppauge Nova-USB devices
    - YAM driver for AX.25
    - MyriCOM Gigabit Ethernet support
    - PTI Qlogic, ISP Driver
    - Cirrus Logic (Sound Fusion) CS4280/CS461x/CS462x/CS463x
    - Madge Ambassador (Collage PCI 155 Server)
    - PCA-200E support
    - SBA-200E support
    - Broadcom NetXtremeII support
  * Add -common to common header package names.
  * Drop provides from common header packages.
  * Update plain image type.
  * Put only a config dump into linux-support.

  [ Aurelien Jarno ]
  * [mips, mipsel] Add a 64-bit image (5kc-malta) for the MIPS Malta board.
    (closes: #435677)
    [sparc] Enable r8169 module on sparc64 and sparc64-smp flavours (closes:
    #431977)

  [ Frederik Schüler ]
  * Move all PATA options into the global config file, exept PATA_ARTOP
    (arm/ixp4xx) and PATA_MPC52xx (powerpc).
  * Move new global options into the global config file
  * Clean up new amd64 options

  [ dann frazier ]
  * [ia64] Re-enable various unintentionally disabled config options
  * Enable hugetlbfs on i386, amd64, sparc64 and powerpc64. Closes: #450939

  [ Bastian Blank ]
  * Add stable release 2.6.23.2:
    - BLOCK: Fix bad sharing of tag busy list on queues with shared tag maps
    - fix tmpfs BUG and AOP_WRITEPAGE_ACTIVATE
    - Fix compat futex hangs. (closes: #433187)
    - sched: keep utime/stime monotonic
    - fix the softlockup watchdog to actually work
    - splice: fix double kunmap() in vmsplice copy path
    - writeback: don't propagate AOP_WRITEPAGE_ACTIVATE
    - SLUB: Fix memory leak by not reusing cpu_slab
    - HOWTO: update ja_JP/HOWTO with latest changes
    - fix param_sysfs_builtin name length check
    - param_sysfs_builtin memchr argument fix
    - Remove broken ptrace() special-case code from file mapping
    - locks: fix possible infinite loop in posix deadlock detection
    - lockdep: fix mismatched lockdep_depth/curr_chain_hash
  * Add stable release 2.6.23.3:
    - revert "x86_64: allocate sparsemem memmap above 4G"
    - x86: fix TSC clock source calibration error
    - x86 setup: sizeof() is unsigned, unbreak comparisons
    - x86 setup: handle boot loaders which set up the stack incorrectly
    - x86: fix global_flush_tlb() bug
    - xfs: eagerly remove vmap mappings to avoid upsetting Xen
    - xen: fix incorrect vcpu_register_vcpu_info hypercall argument
    - xen: deal with stale cr3 values when unpinning pagetables
    - xen: add batch completion callbacks
    - UML - kill subprocesses on exit
    - UML - stop using libc asm/user.h
    - UML - Fix kernel vs libc symbols clash
    - UML - Stop using libc asm/page.h
    - POWERPC: Make sure to of_node_get() the result of pci_device_to_OF_node()
    - POWERPC: Fix handling of stfiwx math emulation
    - MIPS: R1: Fix hazard barriers to make kernels work on R2 also.
    - MIPS: MT: Fix bug in multithreaded kernels.
    - Fix sparc64 MAP_FIXED handling of framebuffer mmaps
    - Fix sparc64 niagara optimized RAID xor asm
  * Add stable release 2.6.23.4:
    - mac80211: make ieee802_11_parse_elems return void
    - mac80211: only honor IW_SCAN_THIS_ESSID in STA, IBSS, and AP modes
    - mac80211: honor IW_SCAN_THIS_ESSID in siwscan ioctl
    - mac80211: store SSID in sta_bss_list
    - mac80211: store channel info in sta_bss_list
    - mac80211: reorder association debug output
    - ieee80211: fix TKIP QoS bug
    - NETFILTER: nf_conntrack_tcp: fix connection reopening
    - Fix netlink timeouts.
    - Fix crypto_alloc_comp() error checking.
    - Fix SET_VLAN_INGRESS_PRIORITY_CMD error return.
    - Fix VLAN address syncing.
    - Fix endianness bug in U32 classifier.
    - Fix TEQL oops.
    - Fix error returns in sys_socketpair()
    - softmac: fix wext MLME request reason code endianness
    - Fix kernel_accept() return handling.
    - TCP: Fix size calculation in sk_stream_alloc_pskb
    - Fix SKB_WITH_OVERHEAD calculations.
    - Fix 9P protocol build
    - Fix advertised packet scheduler timer resolution
    - Add get_unaligned to ieee80211_get_radiotap_len
    - mac80211: Improve sanity checks on injected packets
    - mac80211: filter locally-originated multicast frames
  * Add stable release 2.6.23.5:
    - zd1211rw, fix oops when ejecting install media
    - rtl8187: Fix more frag bit checking, rts duration calc
    - ipw2100: send WEXT scan events
    - zd1201: avoid null ptr access of skb->dev
    - sky2: fix power settings on Yukon XL
    - sky2: ethtool register reserved area blackout
    - sky2: status ring race fix
    - skge: XM PHY handling fixes
    - Fix L2TP oopses.
    - TG3: Fix performance regression on 5705.
    - forcedeth: add MCP77 device IDs
    - forcedeth msi bugfix
    - ehea: 64K page kernel support fix
    - libertas: fix endianness breakage
    - libertas: more endianness breakage
  * Add stable release 2.6.23.6:
    - ACPI: suspend: Wrong order of GPE restore.
    - ACPI: sleep: Fix GPE suspend cleanup
    - libata: backport ATA_FLAG_NO_SRST and ATA_FLAG_ASSUME_ATA, part 2
    - libata: backport ATA_FLAG_NO_SRST and ATA_FLAG_ASSUME_ATA
    - libata: add HTS542525K9SA00 to NCQ blacklist
    - radeon: set the address to access the GART table on the CPU side correctly
    - Char: moxa, fix and optimise empty timer
    - Char: rocket, fix dynamic_dev tty
    - hptiop: avoid buffer overflow when returning sense data
    - ide: Fix cs5535 driver accessing beyond array boundary
    - ide: Fix siimage driver accessing beyond array boundary
    - ide: Add ide_get_paired_drive() helper
    - ide: fix serverworks.c UDMA regression
    - i4l: fix random freezes with AVM B1 drivers
    - i4l: Fix random hard freeze with AVM c4 card
    - ALSA: hda-codec - Add array terminator for dmic in STAC codec
    - USB: usbserial - fix potential deadlock between write() and IRQ
    - USB: add URB_FREE_BUFFER to permissible flags
    - USB: mutual exclusion for EHCI init and port resets
    - usb-gadget-ether: prevent oops caused by error interrupt race
    - USB: remove USB_QUIRK_NO_AUTOSUSPEND
    - MSI: Use correct data offset for 32-bit MSI in read_msi_msg()
    - md: raid5: fix clearing of biofill operations
    - md: fix an unsigned compare to allow creation of bitmaps with v1.0 metadata
    - dm: fix thaw_bdev
    - dm delay: fix status
    - libata: sync NCQ blacklist with upstream
    - ALSA: hdsp - Fix zero division
    - ALSA: emu10k1 - Fix memory corruption
    - ALSA: Fix build error without CONFIG_HAS_DMA
    - ALSA: fix selector unit bug affecting some USB speakerphones
    - ALSA: hda-codec - Avoid zero NID in line_out_pins[] of STAC codecs
    - IB/mthca: Use mmiowb() to avoid firmware commands getting jumbled up
    - IB/uverbs: Fix checking of userspace object ownership
    - hwmon/lm87: Disable VID when it should be
    - hwmon/lm87: Fix a division by zero
    - hwmon/w83627hf: Don't assume bank 0
    - hwmon/w83627hf: Fix setting fan min right after driver load
    - i915: fix vbl swap allocation size.
    - POWERPC: Fix platinumfb framebuffer
  * Add stable release 2.6.23.7:
    - NFS: Fix a writeback race...
    - ocfs2: fix write() performance regression
    - minixfs: limit minixfs printks on corrupted dir i_size (CVE-2006-6058)
  * Add stable release 2.6.23.8:
    - wait_task_stopped: Check p->exit_state instead of TASK_TRACED (CVE-2007-5500)
    - TCP: Make sure write_queue_from does not begin with NULL ptr (CVE-2007-5501)
  * Add stable release 2.6.23.9:
    - ipw2200: batch non-user-requested scan result notifications
    - USB: Nikon D40X unusual_devs entry
    - USB: unusual_devs modification for Nikon D200
    - softlockup: use cpu_clock() instead of sched_clock()
    - softlockup watchdog fixes and cleanups
    - x86: fix freeze in x86_64 RTC update code in time_64.c
    - ntp: fix typo that makes sync_cmos_clock erratic
    - x86: return correct error code from child_rip in x86_64 entry.S
    - x86: NX bit handling in change_page_attr()
    - x86: mark read_crX() asm code as volatile
    - x86: fix off-by-one in find_next_zero_string
    - i386: avoid temporarily inconsistent pte-s
    - libcrc32c: keep intermediate crc state in cpu order
    - geode: Fix not inplace encryption
    - Fix divide-by-zero in the 2.6.23 scheduler code
    - ACPI: VIDEO: Adjust current level to closest available one.
    - libata: sata_sis: use correct S/G table size
    - sata_sis: fix SCR read breakage
    - reiserfs: don't drop PG_dirty when releasing sub-page-sized dirty file
    - x86: disable preemption in delay_tsc()
    - dmaengine: fix broken device refcounting
    - nfsd4: recheck for secure ports in fh_verify
    - knfsd: fix spurious EINVAL errors on first access of new filesystem
    - raid5: fix unending write sequence
    - oProfile: oops when profile_pc() returns ~0LU
    - drivers/video/ps3fb: fix memset size error
    - i2c/eeprom: Hide Sony Vaio serial numbers
    - i2c/eeprom: Recognize VGN as a valid Sony Vaio name prefix
    - i2c-pasemi: Fix NACK detection

 -- maximilian attems <maks@debian.org>  Fri, 30 Nov 2007 11:40:09 +0100

linux-2.6 (2.6.22-6) unstable; urgency=low

  [ Martin Michlmayr ]
  * [mips] Add IP22 (SGI Indy) patches from Thomas Bogendoerfer:
    - Disable EARLY PRINTK because it breaks serial.
    - fix wrong argument order.
    - wrong check for second HPC.  Closes: #448488

  [ maximilian attems ]
  * Add stable release 2.6.22.11 - minus ipv6 abi breaker:
    - libertas: fix endianness breakage
    - libertas: more endianness breakage
    - Fix ROSE module unload oops.
    - Add get_unaligned to ieee80211_get_radiotap_len
    - Fix ipv6 redirect processing, leads to TAHI failures.
    - i915: fix vbl swap allocation size.
    - Fix ESP host instance numbering.
    - Fix TCP MD5 on big-endian.
    - Fix zero length socket write() semantics.
    - Fix sys_ipc() SEMCTL on sparc64.
    - Fix TCP initial sequence number selection.
    - lockdep: fix mismatched lockdep_depth/curr_chain_hash
    - V4L: ivtv: fix udma yuv bug
    - Fix TCP's ->fastpath_cnt_hit handling.
    - hwmon/lm87: Fix a division by zero
    - hwmon/lm87: Disable VID when it should be
    - hwmon/w83627hf: Fix setting fan min right after driver load
    - hwmon/w83627hf: Don't assume bank 0
    - netdrvr: natsemi: Fix device removal bug
    - Fix ieee80211 handling of bogus hdrlength field
    - mac80211: filter locally-originated multicast frames
    - POWERPC: Fix handling of stfiwx math emulation
    - dm9601: Fix receive MTU
    - firewire: fix unloading of fw-ohci while devices are attached
    - Fix cls_u32 error return handling.
    - ACPI: disable lower idle C-states across suspend/resume
  * Add stable release 2.6.22.12-rc1:
    - genirq: cleanup mismerge artifact
    - genirq: suppress resend of level interrupts
    - genirq: mark io_apic level interrupts to avoid resend
    - IB/uverbs: Fix checking of userspace object ownership
    - minixfs: limit minixfs printks on corrupted dir i_size (CVE-2006-6058)
    - param_sysfs_builtin memchr argument fix
    - x86: fix global_flush_tlb() bug
    - dm snapshot: fix invalidation deadlock
    - Revert "x86_64: allocate sparsemem memmap above 4G"

  [ Bastian Blank ]
  * Update vserver patch to 2.2.0.5.
    - Ignore symbols from never to be merged patch.

 -- maximilian attems <maks@debian.org>  Sun,  4 Nov 2007 17:35:51 +0100

linux-2.6 (2.6.22-5) unstable; urgency=low

  [ maximilian attems ]
  * Add stable release 2.6.22.6:
    - USB: allow retry on descriptor fetch errors
    - PCI: lets kill the 'PCI hidden behind bridge' message
    - Netfilter: Missing Kbuild entry for netfilter
    - Fix soft-fp underflow handling.
    - SPARC64: Fix sparc64 task stack traces.
    - TCP: Do not autobind ports for TCP sockets
    - DCCP: Fix DCCP GFP_KERNEL allocation in atomic context
    - NET: Share correct feature code between bridging and bonding
    - SNAP: Fix SNAP protocol header accesses.
    - NET: Fix missing rcu unlock in __sock_create()
    - IPv6: Invalid semicolon after if statement
    - TCP: Fix TCP rate-halving on bidirectional flows.
    - TCP: Fix TCP handling of SACK in bidirectional flows.
    - uml: fix previous request size limit fix
    - usb: add PRODUCT, TYPE to usb-interface events
    - PPP: Fix PPP buffer sizing.
    - ocfs2: Fix bad source start calculation during kernel writes
    - signalfd: fix interaction with posix-timers
    - signalfd: make it group-wide, fix posix-timers scheduling
    - USB: fix DoS in pwc USB video driver
    - sky2: don't clear phy power bits
    - PCI: disable MSI on RS690
    - PCI: disable MSI on RD580
    - PCI: disable MSI on RX790
    - IPV6: Fix kernel panic while send SCTP data with IP fragments
    - i386: fix lazy mode vmalloc synchronization for paravirt
  * Set abi to 3.
  * Add stable release 2.6.22.7: (CVE-2007-4573)
    - x86_64: Zero extend all registers after ptrace in 32bit entry path.
  * Add stable release 2.6.22.8: (CVE-2007-4571)
    - Convert snd-page-alloc proc file to use seq_file
  * Add stable release 2.6.22.9:
    - 3w-9xxx: Fix dma mask setting
    - Fix pktgen src_mac handling.
    - nfs: fix oops re sysctls and V4 support
    - DVB: get_dvb_firmware: update script for new location of tda10046 firmware
    - afs: mntput called before dput
    - disable sys_timerfd()
    - Fix "Fix DAC960 driver on machines which don't support 64-bit DMA"
    - futex_compat: fix list traversal bugs
    - MTD: Initialise s_flags in get_sb_mtd_aux()
    - Fix sparc64 v100 platform booting.
    - Fix IPV6 DAD handling
    - ext34: ensure do_split leaves enough free space in both blocks
    - dir_index: error out instead of BUG on corrupt dx dirs
    - Fix oops in vlan and bridging code
    - V4L: ivtv: fix VIDIOC_S_FBUF: new OSD values were never set
    - crypto: blkcipher_get_spot() handling of buffer at end of page
    - Fix datagram recvmsg NULL iov handling regression.
    - Handle snd_una in tcp_cwnd_down()
    - Fix TCP DSACK cwnd handling
    - JFFS2: fix write deadlock regression
    - hwmon: End of I/O region off-by-one
    - Fix debug regression in video/pwc
    - splice: fix direct splice error handling
    - Fix race with shared tag queue maps
    - Fix ipv6 source address handling.
    - POWERPC: Flush registers to proper task context
    - bcm43xx: Fix cancellation of work queue crashes
    - Fix DAC960 driver on machines which don't support 64-bit DMA
    - DVB: get_dvb_firmware: update script for new location of sp8870 firmware
    - USB: fix linked list insertion bugfix for usb core
    - Correctly close old nfsd/lockd sockets.
    - Fix IPSEC AH4 options handling
    - setpgid(child) fails if the child was forked by sub-thread
    - sigqueue_free: fix the race with collect_signal()
    - Fix decnet device address listing.
    - Fix inet_diag OOPS.
    - Leases can be hidden by flocks
    - kconfig: oldconfig shall not set symbols if it does not need to
    - MTD: Makefile fix for mtdsuper
    - firewire: fw-ohci: ignore failure of pci_set_power_state
      (fix suspend regression)
    - ieee1394: ohci1394: fix initialization if built non-modular
    - Fix device address listing for ipv4.
    - Fix tc_ematch kbuild
    - V4L: cx88: Avoid a NULL pointer dereference during mpeg_open()
    - DVB: b2c2-flexcop: fix Airstar HD5000 tuning regression
    - fix realtek phy id in forcedeth
    - rpc: fix garbage in printk in svc_tcp_accept()
    - Fix IPV6 append OOPS.
    - Fix ipv6 double-sock-release with MSG_CONFIRM
    - ACPI: Validate XSDT, use RSDT if XSDT fails
  * Update vserver patch to 2.2.0.4.
  * Add stable release 2.6.22.10:
    - i386: Use global flag to disable broken local apic timer on AMD CPUs.
    - Fix timer_stats printout of events/sec
    - libata: update drive blacklists
    - i2c-algo-bit: Read block data bugfix
    - scsi_transport_spi: fix domain validation failure from incorrect width
      setting
    - Fix SMP poweroff hangs
    - Fix ppp_mppe kernel stack usage.
    - sky2: reduce impact of watchdog timer
    - sky2: fix VLAN receive processing
    - sky2: fix transmit state on resume
    - SELinux: clear parent death signal on SID transitions
    - NLM: Fix a circular lock dependency in lockd
    - NLM: Fix a memory leak in nlmsvc_testlock

  [ Martin Michlmayr ]
  * [mips] Add a fix so qemu NE2000 will work again.
  * [mipsel/r5k-cobalt] Enable MTD.
  * [mips] Backport "Fix CONFIG_BUILD_ELF64 kernels with symbols in
    CKSEG0" to fix crash on boot on IP32 (SGI O2).  Closes: #444104.

  [ Steve Langasek ]
  * Set CONFIG_MATHEMU=y on alpha, which is required for proper fp math on
    at least ev4-ev56 systems.  Closes: #411813.
  * linux-image packages need to depend on a newer version of coreutils,
    because of the use of readlink -q -m inherited from kernel-package.
    Closes: #413311.

  [ Bastian Blank ]
  * Fix tainted check in bug scripts.

  [ dann frazier ]
  * [ia64] Re-enable various unintentionally disabled config options

 -- Maximilian Attems <maks@debian.org>  Thu, 11 Oct 2007 13:31:38 +0000

linux-2.6 (2.6.22-4) unstable; urgency=low

  [ dann frazier ]
  * [hppa] Use generic compat_sys_getdents (closes: #431773)

  [ Martin Michlmayr ]
  * [powerpc] Fix PS/2 keyboard detection on Pegasos (closes: #435378).

  [ Emanuele Rocca ]
  * [sparc] Add patch to fix PCI config space accesses on sun4u.
  * [sparc] Disable CONFIG_SCSI_SCAN_ASYNC.

  [ maximilian attems ]
  * Add stable release 2.6.22.2:
    - usb-serial: Fix edgeport regression on non-EPiC devices
    - Missing header include in ipt_iprange.h
    - drivers/video/macmodes.c:mac_find_mode() mustn't be __devinit
    - Fix ipv6 tunnel endianness bug.
    - aacraid: fix security hole
    - USB: cdc-acm: fix sysfs attribute registration bug
    - USB: fix warning caused by autosuspend counter going negative
    - Fix sparc32 memset()
    - Fix leak on /proc/lockdep_stats
    - Fix leaks on /proc/{*/sched, sched_debug, timer_list, timer_stats}
    - futex: pass nr_wake2 to futex_wake_op
    - md: handle writes to broken raid10 arrays gracefully
    - forcedeth bug fix: cicada phy
    - forcedeth bug fix: vitesse phy
    - forcedeth bug fix: realtek phy
    - ACPI: dock: fix opps after dock driver fails to initialize
    - pcmcia: give socket time to power down
    - drm/i915: Fix i965 secured batchbuffer usage (CVE-2007-3851)
    - Fix console write locking in sparc drivers.
    - Sparc64 bootup assembler bug
    - IPV6: /proc/net/anycast6 unbalanced inet6_dev refcnt
    - make timerfd return a u64 and fix the __put_user
    - Fix error queue socket lookup in ipv6
    - Input: lifebook - fix an oops on Panasonic CF-18
    - readahead: MIN_RA_PAGES/MAX_RA_PAGES macros
    - V4L: Add check for valid control ID to v4l2_ctrl_next
    - V4L: ivtv: fix broken VBI output support
    - V4L: ivtv: fix DMA timeout when capturing VBI + another stream
    - V4L: ivtv: Add locking to ensure stream setup is atomic
    - V4L: wm8775/wm8739: Fix memory leak when unloading module
    - do not limit locked memory when RLIMIT_MEMLOCK is RLIM_INFINITY
    - Include serial_reg.h with userspace headers (closes: #433755)
    - TCP FRTO retransmit bug fix
    - Fix rfkill IRQ flags.
    - nfsd: fix possible read-ahead cache and export table corruption
    - nfsd: fix possible oops on re-insertion of rpcsec_gss modules
    - jbd commit: fix transaction dropping
    - jbd2 commit: fix transaction dropping
    - softmac: Fix ESSID problem
    - uml: limit request size on COWed devices
    - UML: exports for hostfs
    - splice: fix double page unlock
    - cfq-iosched: fix async queue behaviour
    - cr_backlight_probe() allocates too little storage for struct cr_panel
    - sx: switch subven and subid values
    - hugetlb: fix race in alloc_fresh_huge_page()
    - KVM: SVM: Reliably detect if SVM was disabled by BIOS
    - dm io: fix another panic on large request
    - md: raid10: fix use-after-free of bio
    - fs: 9p/conv.c error path fix
    - Fix sparc32 udelay() rounding errors.
    - sony-laptop: fix bug in event handling
    - eCryptfs: ecryptfs_setattr() bugfix
    - Hangup TTY before releasing rfcomm_dev
    - dm io: fix panic on large request
    - dm raid1: fix status
    - dm snapshot: permit invalid activation
    - "ext4_ext_put_in_cache" uses __u32 to receive physical block number
    - destroy_workqueue() can livelock
    - USB: fix for ftdi_sio quirk handling
    - Fix TC deadlock.
    - Fix IPCOMP crashes.
    - gen estimator timer unload race
    - Netfilter: Fix logging regression
    - Fix user struct leakage with locked IPC shem segment
    - Fix reported task file values in sense data
    - gen estimator deadlock fix
    - Netpoll leak
    - dm: disable barriers
    - firewire: fw-sbp2: set correct maximum payload (fixes CardBus adapters)
    - fw-ohci: fix "scheduling while atomic"
    - firewire: fix memory leak of fw_request instances
    - ieee1394: revert "sbp2: enforce 32bit DMA mapping"
    - libata: add FUJITSU MHV2080BH to NCQ blacklist
    - i386: HPET, check if the counter works
    - CPU online file permission
    - acpi-cpufreq: Proper ReadModifyWrite of PERF_CTL MSR
    - Keep rfcomm_dev on the list until it is freed
    - SCTP scope_id handling fix
    - Fix ipv6 link down handling.
    - Fix TCP IPV6 MD5 bug.
    - sysfs: release mutex when kmalloc() failed in sysfs_open_file().
    - nf_conntrack: don't track locally generated special ICMP error
  * Bump abi due to firewire, ivtv and xrfm changes.
  * Add stable release 2.6.22.3:
    - fix oops in __audit_signal_info()
    - direct-io: fix error-path crashes
    - powerpc: Fix size check for hugetlbfs
    - stifb: detect cards in double buffer mode more reliably
    - pata_atiixp: add SB700 PCI ID
    - PPC: Revert "[POWERPC] Add 'mdio' to bus scan id list for platforms
      with QE UEC"
    - random: fix bound check ordering (CVE-2007-3105)
    - softmac: Fix deadlock of wx_set_essid with assoc work
    - PPC: Revert "[POWERPC] Don't complain if size-cells == 0 in prom_parse()"
    - ata_piix: update map 10b for ich8m
    - CPUFREQ: ondemand: fix tickless accounting and software coordination bug
    - CPUFREQ: ondemand: add a check to avoid negative load calculation
  * Add stable release 2.6.22.4:
    - Reset current->pdeath_signal on SUID binary execution (CVE-2007-3848)
  * Add stable release 2.6.22.5:
    - x86_64: Check for .cfi_rel_offset in CFI probe
    - x86_64: Change PMDS invocation to single macro
    - i386: Handle P6s without performance counters in nmi watchdog
    - revert "x86, serial: convert legacy COM ports to platform devices"
    - ACPICA: Fixed possible corruption of global GPE list
    - ACPICA: Clear reserved fields for incoming ACPI 1.0 FADTs
    - i386: Fix double fault handler
    - JFFS2 locking regression fix.
    - r8169: avoid needless NAPI poll scheduling
    - Linux 2.6.22.5
    - AVR32: Fix atomic_add_unless() and atomic_sub_unless()
    - i386: allow debuggers to access the vsyscall page with compat vDSO
    - hwmon: (smsc47m1) restore missing name attribute
    - hwmon: fix w83781d temp sensor type setting
    - Hibernation: do not try to mark invalid PFNs as nosave
    - sky2: restore workarounds for lost interrupts
    - sky2: carrier management
    - sky2: check for more work before leaving NAPI
    - sky2: check drop truncated packets
    - forcedeth: fix random hang in forcedeth driver when using netconsole
    - libata: add ATI SB700 device IDs to AHCI driver

  [ dann frazier ]
  * [ia64] Restore config cleanup now that its safe to break the ABI

  [ Bastian Blank ]
  * Update vserver patch to 2.2.0.3.

 -- Bastian Blank <waldi@debian.org>  Thu, 30 Aug 2007 20:19:44 +0200

linux-2.6 (2.6.22-3) unstable; urgency=low

  [ dann frazier ]
  * [ia64] Config cleanup in 2.6.22-2 broke the ABI; revert most of it
    for now (everything but the efivars and sym53c8xx modules)

  [ Martin Michlmayr ]
  * [mipsel/r5k-cobalt] Fix a typo in the config file.
  * [mipsel/4kc-malta] Update the config file, thanks Aurelien Jarno.
  * [mipsel] Add patch from Yoichi Yuasa to fix IDE on Cobalt.

 -- Bastian Blank <waldi@debian.org>  Sun, 29 Jul 2007 13:47:38 +0200

linux-2.6 (2.6.22-2) unstable; urgency=low

  [ Steve Langasek ]
  * [alpha] request_irq-retval.patch: capture the return value of all
    request_irq() calls in sys_titan.c to suppress the warning (and
    build failure with -Werror); failures still aren't being handled, but
    there's nothing that needs to be done -- or nothing that can be done
    -- if these requests fail anyway.

  [ Christian T. Steigies ]
  * Add module.lds to kernel headers (closes: #396220)
  * Enable INPUT_UINPUT on mac
  * Add 2.6.22 patches from linux-m68k CVS

  [ maximilian attems ]
  * Add stable release 2.6.22.1:
    - nf_conntrack_h323: add checking of out-of-range on choices' index values
      (CVE-2007-3642)

  [ dann frazier ]
  * [ia64] Re-enable various config options which were unintentionally
    disabled somewhere between 2.6.21 and 2.6.22
  * [ia64] Re-enable vserver flavour - this was somehow lost when 2.6.22
    was merged from trunk to the sid branch

  [ Bastian Blank ]
  * Update vserver patch to 2.2.0.3-rc1.

 -- Bastian Blank <waldi@debian.org>  Mon, 23 Jul 2007 09:38:01 +0200

linux-2.6 (2.6.22-1) unstable; urgency=low

  [ Bastian Blank ]
  * Drop asfs options.
  * Drop linux-libc-headers references.
  * Update vserver patch to 2.2.0-rc5.

  [ maximilian attems ]
  * Fullfils policy 3.7.2.2.
  * Add Sempron to the k7 image description (closes: #384737)
    Thanks Robert Millan <rmh@aybabtu.com>.
  * [powerpc] Enable CONFIG_ADB_PMU_LED.
  * [hppa] Disable a bunch of topconfig enabled fb devices. Thanks Frank
    Lichtenheld <djpig@debian.org> for build fix.

  [ Christian T. Steigies ]
  * Add module.lds to kernel headers
  * Enable INPUT_UINPUT on mac
  * Add 2.6.22 patches from linux-m68k CVS

  [ dann frazier ]
  * Enable vserver flavour for ia64 (closes: #423232)

 -- Bastian Blank <waldi@debian.org>  Sun, 15 Jul 2007 15:03:40 +0200

linux-2.6 (2.6.22~rc5-1~experimental.1) experimental; urgency=low

  [ Bastian Blank ]
  * [powerpc]: Disable prep.
  * [powerpc]: Disable apm emulation.
  * Drop inactive members from Uploaders.

  [ maximilian attems ]
  * Cleanup configs of old unused variables.
  * Enable TCP_CONG_YEAH, TCP_CONG_ILLINOIS, NF_CONNTRACK_SANE, DM_DELAY,
    GIGASET_M101, SATA_INIC162X, VIDEO_IVTV, USB_ZR364XX, INFINIBAND_CXGB3,
    MLX4_INFINIBAND, SPI_AT25, MFD_SM501, DVB_USB_M920X, DVB_USB_GL861,
    DVB_USB_AU6610, DVB_USB_OPERA1, SENSORS_AD7418, SENSORS_ADM1029,
    SENSORS_F75375S, SENSORS_CORETEMP, SENSORS_MAX6650, SENSORS_APPLESMC,
    I2C_SIMTEC, I2C_TINY_USB, SC92031, LIBERTAS_USB, RFKILL, RFKILL_INPUT,
    MTD_UBI, SND_USB_CAIAQ, SND_USB_CAIAQ_INPUT, USB_BERRY_CHARGE,
    RTC_DRV_MAX6900, SUNRPC_BIND34, SND_PORTMAN2X4, FB_VT8623, FUSION_LAN,
    DISPLAY_SUPPORT, FB_ARK, FB_SM501
    and disable SCSI_ESP_CORE, SPI_SPIDEV, CRYPT_CRYPTD, SYSV68_PARTITION,
    MOUSE_PS2_TOUCHKIT, INPUT_POLLDEV in topconfig.
  * [amd64, i386]: Take care of the renaming acpi-ibm to thinkpad-acpi.
    Enable KINGSUN_DONGLE, AF_RXRPC, RXKAD, MTD_NAND_PLATFORM, BLINK, PHANTOM,
    BACKLIGHT_PROGEAR, FB_HECUBA, FB_LE80578, FB_CARILLO_RANCH.
    Disable OSS_OBSOLETE.
  * Enable WLAN_PRE80211 and WLAN_80211 on all archs with NET_RADIO enabled.
  * Fix RTC_INTF_{DEV,SYSFS,PROC}=y where enabled modular.
  * Enable new wirless stack mac80211 and improved wireless conf api.
  * Enable new USB Touchscreen Driver on all configs with touchscreens.
  * Enable the newly added crypto algorythm: fcrypt, pcbc and camellia.
  * Unify CONFIG_TR to toplevel config, also enable new drivers 3C359
    and SMCTR.
  * Enable the moved USB tablets config options where wacom is enabled.
  * [i386] Enable driver for Crystalfontz 128x64 2-color LCD.
  * [amd64] Enable KS0108 LCD controller.
  * Enable the new firewire stack labeled to be more simple and robust.
  * [i386] Enable VMI paravirtualized interface.
  * [powerpc] Enable fb for IBM GXT4500P adaptor.
  * [amd64] Enable timerstats too.

  [ Martin Michlmayr ]
  * mipsel/r5k-cobalt: Use the new RTC system.

  [ dann frazier ]
  * Add Xen licensing info to the copyright file. (closes: #368912)

  [ Gordon Farquharson ]
  * arm: Mark CHELSIO_T3, NETXEN_NIC, BCM43XX, VIDEO_BT848,
    DVB_B2C2_FLEXCOP, and DVB_BUDGET as broken on ARM.
  * arm/ixp4xx: Add support for the new generic I2C GPIO driver on the
    NSLU2 and the NAS100D. Thanks to Michael-Luke Jones and Rod Whitby.
  * arm/ixp4xx: Update Artop PATA support patch for the NAS 100d.

  [ Christian T. Steigies ]
  * m68k: Disable already included patches (611, 618, 630)

 -- Bastian Blank <waldi@debian.org>  Tue, 19 Jun 2007 17:49:52 +0200

linux-2.6 (2.6.21-6) unstable; urgency=low

  * Add stable release 2.6.21.6:
    - nf_conntrack_h323: add checking of out-of-range on choices' index values
      (CVE-2007-3642)
  * Update vserver patch to 2.2.0.

 -- Bastian Blank <waldi@debian.org>  Tue, 10 Jul 2007 18:36:17 +0200

linux-2.6 (2.6.21-5) unstable; urgency=low

  [ Christian T. Steigies ]
  * [m68k] Add atari isa and scsi fixes

  [ maximilian attems ]
  * Add stable release 2.6.21.4:
    - cpuset: prevent information leak in cpuset_tasks_read (CVE-2007-2875)
    - random: fix error in entropy extraction (CVE-2007-2453 1 of 2)
    - random: fix seeding with zero entropy (CVE-2007-2453 2 of 2)
    - NETFILTER: {ip, nf}_conntrack_sctp: fix remotely triggerable NULL ptr
      dereference (CVE-2007-2876)
  * Add stable release 2.6.21.5:
    - acpi: fix potential call to a freed memory section.
    - USB: set the correct Interrupt interval in usb_bulk_msg
    - i386: Fix K8/core2 oprofile on multiple CPUs
    - ntfs_init_locked_inode(): fix array indexing
    - ALSA: wm8750 typo fix
    - neofb: Fix pseudo_palette array overrun in neofb_setcolreg
    - e1000: disable polling before registering netdevice
    - timer statistics: fix race
    - x86: fix oprofile double free
    - ALSA: usb-audio: explicitly match Logitech QuickCam
    - zd1211rw: Add AL2230S RF support
    - IPV4: Correct rp_filter help text.
    - Fix AF_UNIX OOPS
    - ICMP: Fix icmp_errors_use_inbound_ifaddr sysctl
    - NET: Fix BMSR_100{HALF,FULL}2 defines in linux/mii.h
    - SPARC64: Fix _PAGE_EXEC_4U check in sun4u I-TLB miss handler.
    - SPARC64: Don't be picky about virtual-dma values on sun4v.
    - SPARC64: Fix two bugs wrt. kernel 4MB TSB.
    - cciss: fix pci_driver.shutdown while device is still active
    - fix compat console unimap regression
    - timer stats: speedups
    - SPARC: Linux always started with 9600 8N1
    - pci_ids: update patch for Intel ICH9M
    - PCI: quirk disable MSI on via vt3351
    - UML - Improve host PTRACE_SYSEMU check
    - NET: parse ip:port strings correctly in in4_pton
    - Char: cyclades, fix deadlock
    - IPSEC: Fix panic when using inter address familiy IPsec on loopback.
    - TCP: Use default 32768-61000 outgoing port range in all cases.
    - TG3: Fix link problem on Dell's onboard 5906.
    - fuse: fix mknod of regular file
    - md: Avoid overflow in raid0 calculation with large components.
    - md: Don't write more than is required of the last page of a bitmap
    - make freezeable workqueues singlethread
    - tty: fix leakage of -ERESTARTSYS to userland
    - V4L/DVB (5593): Budget-ci: Fix tuning for TDM 1316 (160..200 MHz)
    - Input: i8042 - fix AUX port detection with some chips
    - SCSI: aacraid: Correct sa platform support.
      (Was: [Bug 8469] Bad EIP value on pentium3 SMP kernel-2.6.21.1)
    - BLUETOOTH: Fix locking in hci_sock_dev_event().
    - hpt366: don't check enablebits for HPT36x
    - ieee1394: eth1394: bring back a parent device
    - NET: Fix race condition about network device name allocation.
    - ALSA: hda-intel - Probe additional slots only if necessary
    - ALSA: hda-intel - Fix detection of audio codec on Toshiba A100
    - ahci: disable 64bit dma on sb600
    - i386: HPET, check if the counter works
    - Ignore bogus ACPI info for offline CPUs
    - NOHZ: Rate limit the local softirq pending warning output
    - Prevent going idle with softirq pending
    - Work around Dell E520 BIOS reboot bug
    - NET: "wrong timeout value" in sk_wait_data() v2
    - IPV6 ROUTE: No longer handle ::/0 specially.
    - x86_64: allocate sparsemem memmap above 4G
  * Bump ABI to 2.

  [ Bastian Blank ]
  * Back out ABI fixing changes.
  * Update vserver patch to 2.2.0-rc3.

 -- Bastian Blank <waldi@debian.org>  Fri, 22 Jun 2007 12:39:47 +0200

linux-2.6 (2.6.21-4) unstable; urgency=low

  * [powerpc] Fix mkvmlinuz support.
  * [s390] Add exception handler for diagnose 224.

 -- Bastian Blank <waldi@debian.org>  Sat, 26 May 2007 14:08:44 +0200

linux-2.6 (2.6.21-3) unstable; urgency=low

  [ Gordon Farquharson ]
  * arm/ixp4xx: Add patch to set NSLU2 timer frequency.

  [ maximilian attems ]
  * sparc64: enable USB_SERIAL. (closes: #412740)
  * Apply stable 2.6.21.1.
  * Add stable release 2.6.21.2:
    - slob: fix page order calculation on not 4KB page
    - libata-sff: Undo bug introduced with pci_iomap changes
    - kbuild: fixdep segfault on pathological string-o-death
    - IPMI: fix SI address space settings
    - IPV6: Reverse sense of promisc tests in ip6_mc_input
    - iop: fix iop_getttimeoffset
    - iop13xx: fix i/o address translation
    - arm: fix handling of svc mode undefined instructions
    - CPUFREQ: powernow-k7: fix MHz rounding issue with perflib
    - CPUFREQ: Support rev H AMD64s in powernow-k8
    - CPUFREQ: Correct revision mask for powernow-k8
    - JFS: Fix race waking up jfsIO kernel thread
    - IPV6: Send ICMPv6 error on scope violations.
    - SPARC64: Add missing cpus_empty() check in hypervisor xcall handling.
    - SPARC64: Fix recursion in PROM tree building.
    - SERIAL SUNHV: Add an ID string.
    - SPARC64: Bump PROMINTR_MAX to 32.
    - SPARC64: Be more resiliant with PCI I/O space regs.
    - oom: fix constraint deadlock
    - fix for bugzilla 8426: massive slowdown on SCSI CD/DVD drive connected to
      mptspi driver
    - x86_64 : Fix vgettimeofday()
    - IPV6: Fix slab corruption running ip6sic
    - IPSEC: Check validity of direction in xfrm_policy_byid
    - CRYPTO: api: Read module pointer before freeing algorithm
    - NET_SCHED: prio qdisc boundary condition
    - reiserfs: suppress lockdep warning
    - USB HID: hiddev - fix race between hiddev_send_event() and
      hiddev_release()
    - NETFILTER: {ip,nf}_nat_proto_gre: do not modify/corrupt GREv0 packets
      through NAT
    - fix leaky resv_huge_pages when cpuset is in use
    - ACPI: Fix 2.6.21 boot regression on P4/HT
    - TG3: Fix TSO bugs.
    - TG3: Remove reset during MAC address changes.
    - TG3: Update version and reldate.
    - BNX2: Fix TSO problem with small MSS.
    - BNX2: Block MII access when ifdown.
    - BNX2: Save PCI state during suspend.
    - BNX2: Update version and reldate.
    - sis900: Allocate rx replacement buffer before rx operation
    - knfsd: Avoid use of unitialised variables on error path when nfs exports.
    - knfsd: rpc: fix server-side wrapping of krb5i replies
    - md: Avoid a possibility that a read error can wrongly propagate through
    - md/raid1 to a filesystem.
    - fat: fix VFAT compat ioctls on 64-bit systems
    - NETFILTER: {ip,nf}_conntrack: fix use-after-free in helper destroy
      callback invocation
    - ppp: Fix ppp_deflate issues with recent zlib_inflate changes
    - NETPOLL: Fix TX queue overflow in trapped mode.
    - NETPOLL: Remove CONFIG_NETPOLL_RX
    - cxacru: Fix infinite loop when trying to cancel polling task
    - TCP: zero out rx_opt in tcp_disconnect()
    - ipv6: track device renames in snmp6
    - skge: default WOL should be magic only (rev2)
    - skge: allow WOL except for known broken chips
    - sky2: allow 88E8056
    - sky2: 88e8071 support not ready
    - skge: crash on shutdown/suspend
    - sky2: fix oops on shutdown
    - udf: decrement correct link count in udf_rmdir
    - ALSA: hda-codec - Fix resume of STAC92xx codecs
    - sata_via: add missing PM hooks
    - driver-core: don't free devt_attr till the device is released
    - pci-quirks: disable MSI on RS400-200 and RS480
    - highres/dyntick: prevent xtime lock contention
    - clocksource: fix resume logic
    - smc911x: fix compilation breakage wjen debug is on
    - SCTP: Fix sctp_getsockopt_local_addrs_old() to use local storage.
    - SCTP: Correctly copy addresses in sctp_copy_laddrs
    - SCTP: Prevent OOPS if hmac modules didn't load
    - IPV6: Do no rely on skb->dst before it is assigned.
    - IPV6 ROUTE: Assign rt6i_idev for ip6_{prohibit,blk_hole}_entry.

  [ Christian T. Steigies ]
  * m68k: enable ATARI_SCSI and ATARI_ROM_ISA

  [ Bastian Blank ]
  * Fix linux/version.h in linux-libc-dev.
  * Make it possible to specifiy special CFLAGS.
  * [hppa] Reenable.
  * [hppa] Workaround hppa64 failure.
  * [hppa] Fix debugging in lws syscalls.
  * Fix abi change.
  * Add stable release 2.6.21.3:
    - [PATCH] GEODE-AES: Allow in-place operations [CVE-2007-2451]

 -- Bastian Blank <waldi@debian.org>  Fri, 25 May 2007 10:57:48 +0200

linux-2.6 (2.6.21-2) unstable; urgency=low

  [ Christian T. Steigies ]
  * m68k: fix atari scc patch
  * m68k: install compressed vmlinuz images so the post-inst script can find it

  [ Steve Langasek ]
  * [alpha] isa-mapping-support.patch: add isa_page_to_bus and
    isa_bus_to_virt defines to complement the existing isa_virt_to_bus
    define; untested, but these should all be straightforward on alpha and
    defining them is certainly a better option for getting user feedback
    than disabling the affected drivers.

  [ Bastian Blank ]
  * [powerpc] Readd mkvmlinuz support. (closes: #419033)
  * [sparc]: Disable sparc32 image.
  * [hppa]: Temporary disable all images.

 -- Bastian Blank <waldi@debian.org>  Fri, 18 May 2007 19:52:36 +0200

linux-2.6 (2.6.21-1) unstable; urgency=low

  [ maximilian attems ]
  * New upstream release see http://kernelnewbies.org/Linux_2_6_21
    (closes: #423874)
  * Disable CONFIG_IP_ROUTE_MULTIPATH_CACHED in topconfig.
  * Enable CONFIG_IP6_NF_MATCH_MH, CONFIG_CHELSIO_T3, CONFIG_USB_NET_DM9601,
    CONFIG_NETFILTER_XT_TARGET_TCPMSS, CONFIG_RTC_DRV_CMOS,
    CONFIG_ASUS_LAPTOP, CONFIG_SONY_LAPTOP, CONFIG_DVB_TUNER_QT1010,
    CONFIG_USB_IOWARRIOR, CONFIG_ATL1 in topconfig.
  * [i386] Enable CONFIG_ACPI_BAY, CONFIG_X86_LONGHAUL, CONFIG_BLK_DEV_DELKIN,
    CONFIG_BLK_DEV_IT8213, CONFIG_BLK_DEV_TC86C001, CONFIG_INPUT_ATLAS_BTNS,
    CONFIG_SENSORS_ADM1029, CONFIG_FB_SVGALIB, CONFIG_FB_S3,
    CONFIG_USB_KC2190, CONFIG_KS0108.
  * Add stable release 2.6.21.1:
    - IPV4: Fix OOPS'er added to netlink fib.
    - IPV6: Fix for RT0 header ipv6 change.
  * [i386] Enable CONFIG_NO_HZ, CONFIG_HIGH_RES_TIMERS for dynticks and true
    high-resolution timers.
  * [i386] Enable CONFIG_TIMER_STATS to collect stats about kernel/userspace
    timer aka power usage (see powertop). (closes: #423694)
  * [i386] Disable obsolete CONFIG_IRQBALANCE due to bad timer behaviour.

  [ Martin Michlmayr ]
  * Add armel (arm with EABI) support.  Thanks, Lennert Buytenhek and
    Joey Hess.  (closes: #410853)
  * Mark CHELSIO_T3 as broken on ARM.
  * Take arch/arm/tools/mach-types from current git to fix build failure
    because MACH_TYPE_EP80219 is not defined.
  * mips/sb1: Don't build CONFIG_ATA into the kernel.
  * mips/sb1: Unset CONFIG_USB_{KBD,MOUSE} since the generic HID is used.
  * arm/iop32x: Don't build CONFIG_ATA into the kernel.
  * arm/ixp4xx: Enable more SATA drivers.
  * arm/ixp4xx: Enable PATA_ARTOP which is needed by the nas100d.
  * arm/ixp4xx: Set CONFIG_USB_EHCI_TT_NEWSCHED.
  * mips/4kc-malta: Add an image for the MIPS Malta board.  Thanks,
    Aurelien Jarno. (closes: #421377)

  [ Emanuele Rocca ]
  * sparc: Enable CONFIG_SCSI_QLOGIC_1280. (closes: #423177)

  [ Christian T. Steigies ]
  * Add m68k patches for 2.6.21
  * Add type: plain to [image] in arch/m68k/defines to fix missing
    Modules.symvers problem

  [ Steve Langasek ]
  * Revert change to disable image building on alpha.

  [ Bastian Blank ]
  * Update vserver patch to 2.2.0-rc1.

 -- Bastian Blank <waldi@debian.org>  Wed, 16 May 2007 13:46:38 +0200

linux-2.6 (2.6.20-3) unstable; urgency=low

  [ Gordon Farquharson ]
  * arm: Mark CONFIG_MTD_NAND_CAFE and CONFIG_NETXEN_NIC as broken to
    fix FTBFS.

  [ Bastian Blank ]
  * Disable new pata drivers. (closes: #419458)
  * Disable pata in ata_piix.

 -- Bastian Blank <waldi@debian.org>  Tue, 24 Apr 2007 09:54:44 +0200

linux-2.6 (2.6.20-2) unstable; urgency=low

  [ Bastian Blank ]
  * Rename linux-libc-headers into linux-libc-dev.
  * [mips] Drop sb1250 uart support.
  * [alpha] Temporary disable alpha images.
  * Add stable release 2.6.20.7:
    - Linux 2.6.20.7
    - Update libata drive blacklist to the latest from 2.6.21
    - fix page leak during core dump
    - revert "retries in ext4_prepare_write() violate ordering requirements"
    - revert "retries in ext3_prepare_write() violate ordering requirements"
    - libata: Clear tf before doing request sense (take 3)
    - fix lba48 bug in libata fill_result_tf()
    - ahci.c: walkaround for SB600 SATA internal error issue
    - libata bugfix: preserve LBA bit for HDIO_DRIVE_TASK
    - softmac: avoid assert in ieee80211softmac_wx_get_rate
    - knfsd: allow nfsd READDIR to return 64bit cookies
    - Fix TCP slow_start_after_idle sysctl
    - Fix tcindex classifier ABI borkage...
    - Fix IPSEC replay window handling
    - Fix TCP receiver side SWS handling.
    - Fix scsi sense handling
    - Fix length validation in rawv6_sendmsg()
    - NETFILTER: ipt_CLUSTERIP: fix oops in checkentry function
    - 8139too: RTNL and flush_scheduled_work deadlock
    - Fix calculation for size of filemap_attr array in md/bitmap.
    - HID: Do not discard truncated input reports
    - DVB: pluto2: fix incorrect TSCR register setting
    - DVB: tda10086: fix DiSEqC message length
    - sky2: phy workarounds for Yukon EC-U A1
    - sky2: turn on clocks when doing resume
    - sky2: turn carrier off when down
    - skge: turn carrier off when down
    - sky2: reliable recovery
    - i386: fix file_read_actor() and pipe_read() for original i386 systems
    - kbuild: fix dependency generation

  [ dann frazier ]
  * [hppa] Add parisc arch patch from Kyle McMartin
  * [hppa] Enable CONFIG_TULIP_MMIO (closes: #332962)
  * [hppa] Disable ni52 driver, it doesn't build (and wouldn't work if it did)

 -- Bastian Blank <waldi@debian.org>  Sun, 15 Apr 2007 16:04:16 +0200

linux-2.6 (2.6.20-1) unstable; urgency=low

  [ Martin Michlmayr ]
  * mipsel: Drop DECstation support (both r3k-kn02 and r4k-kn04).
  * arm: Drop RiscPC (rpc) support.
  * arm: Update configs for 2.6.19-rc6.
  * arm: source drivers/ata/Kconfig so SATA can be enabled on ARM.
  * arm/footbridge: Unset SATA.
  * arm/s3c2410: Drop this flavour since no such device is supported
    in debian-installer and the ARM build resources are limited.

  [ Sven Luther ]
  * [powerpc] Added Genesi Efika support patch

  [ Bastian Blank ]
  * Remove legacy pty support. (closes: #338404)
  * Enable new scsi parts.
  * powerpc: Enable ibmvscsis.
  * Add stable release 2.6.20.1:
    - Linux 2.6.20.1
    - [PATCH] Fix a free-wrong-pointer bug in nfs/acl server (CVE-2007-0772)
  * Add stable release 2.6.20.2:
    - Linux 2.6.20.2
    - IPV6: Handle np->opt being NULL in ipv6_getsockopt_sticky() [CVE-2007-1000]
    - x86-64: survive having no irq mapping for a vector
    - Fix buffer overflow in Omnikey CardMan 4040 driver (CVE-2007-0005)
    - TCP: Fix minisock tcp_create_openreq_child() typo.
    - gfs2: fix locking mistake
    - ATA: convert GSI to irq on ia64
    - pktcdvd: Correctly set cmd_len field in pkt_generic_packet
    - video/aty/mach64_ct.c: fix bogus delay loop
    - revert "drivers/net/tulip/dmfe: support basic carrier detection"
    - throttle_vm_writeout(): don't loop on GFP_NOFS and GFP_NOIO allocations
    - fix section mismatch warning in lockdep
    - ueagle-atm.c needs sched.h
    - kvm: Fix asm constraint for lldt instruction
    - lockdep: forward declare struct task_struct
    - Char: specialix, isr have 2 params
    - buffer: memorder fix
    - kernel/time/clocksource.c needs struct task_struct on m68k
    - m32r: build fix for processors without ISA_DSP_LEVEL2
    - hugetlb: preserve hugetlb pte dirty state
    - enable mouse button 2+3 emulation for x86 macs
    - v9fs_vfs_mkdir(): fix a double free
    - ufs: restore back support of openstep
    - Fix MTRR compat ioctl
    - kexec: Fix CONFIG_SMP=n compilation V2 (ia64)
    - NLM: Fix double free in __nlm_async_call
    - RPM: fix double free in portmapper code
    - Revert "[PATCH] LOG2: Alter get_order() so that it can make use of ilog2() on a constant"
    - Backport of psmouse suspend/shutdown cleanups
    - USB: usbnet driver bugfix
    - sched: fix SMT scheduler bug
    - tty_io: fix race in master pty close/slave pty close path
    - forcedeth: disable msix
    - export blk_recount_segments
    - Fix reference counting (memory leak) problem in __nfulnl_send() and callers related to packet queueing.
    - Fix anycast procfs device leak
    - Don't add anycast reference to device multiple times
    - Fix TCP MD5 locking.
    - Fix %100 cpu spinning on sparc64
    - Fix skb data reallocation handling in IPSEC
    - Fix xfrm_add_sa_expire() return value
    - Fix interrupt probing on E450 sparc64 systems
    - HID: fix possible double-free on error path in hid parser
    - POWERPC: Fix performance monitor exception
    - libata: add missing CONFIG_PM in LLDs
    - libata: add missing PM callbacks
    - bcm43xx: Fix assertion failures in interrupt handler
    - mmc: Power quirk for ENE controllers
    - UML - Fix 2.6.20 hang
    - fix umask when noACL kernel meets extN tuned for ACLs
    - sata_sil: ignore and clear spurious IRQs while executing commands by polling
    - swsusp: Fix possible oops in userland interface
    - Fix posix-cpu-timer breakage caused by stale p->last_ran value
    - V4L: cx88-blackbird: allow usage of 376836 and 262144 sized firmware images
    - V4L: fix cx25840 firmware loading
    - DVB: digitv: open nxt6000 i2c_gate for TDED4 tuner handling
    - DVB: cxusb: fix firmware patch for big endian systems
    - V4L: pvrusb2: Handle larger cx2341x firmware images
    - V4L: pvrusb2: Fix video corruption on stream start
    - dvbdev: fix illegal re-usage of fileoperations struct
    - md: Fix raid10 recovery problem.
    - bcm43xx: fix for 4309
    - i386: Fix broken CONFIG_COMPAT_VDSO on i386
    - x86: Don't require the vDSO for handling a.out signals
    - x86_64: Fix wrong gcc check in bitops.h
    - sky2: transmit timeout deadlock
    - sky2: dont flush good pause frames
    - Fix oops in xfrm_audit_log()
    - Prevent pseudo garbage in SYN's advertized window
    - Fix IPX module unload
    - Clear TCP segmentation offload state in ipt_REJECT
    - Fix atmarp.h for userspace
    - UHCI: fix port resume problem
    - Fix recently introduced problem with shutting down a busy NFS server.
    - Avoid using nfsd process pools on SMP machines.
    - EHCI: turn off remote wakeup during shutdown
    - IPV6: HASHTABLES: Use appropriate seed for caluculating ehash index.
    - MTD: Fatal regression in drivers/mtd/redboot.c in 2.6.20
    - Kconfig: FAULT_INJECTION can be selected only if LOCKDEP is enabled.
    - USB HID: Fix USB vendor and product IDs endianness for USB HID devices
    - Fix null pointer dereference in appledisplay driver
    - ieee1394: fix host device registering when nodemgr disabled
    - ieee1394: video1394: DMA fix
    - Fix compile error for e500 core based processors
    - md: Avoid possible BUG_ON in md bitmap handling.
    - Fix allocation failure handling in multicast
    - Fix TCP FIN handling
    - Fix ATM initcall ordering.
    - Fix various bugs with aligned reads in RAID5.
    - hda-intel - Don't try to probe invalid codecs
    - usbaudio - Fix Oops with unconventional sample rates
    - usbaudio - Fix Oops with broken usb descriptors
    - USB: fix concurrent buffer access in the hub driver
    - Missing critical phys_to_virt in lib/swiotlb.c
    - AGP: intel-agp bugfix
    - bcm43xx: Fix for oops on ampdu status
    - bcm43xx: Fix for oops on resume
    - ide: fix drive side 80c cable check
    - Keys: Fix key serial number collision handling
    - knfsd: Fix a race in closing NFSd connections.
    - pata_amd: fix an obvious bug in cable detection
    - prism54: correct assignment of DOT1XENABLE in WE-19 codepaths
    - rtc-pcf8563: detect polarity of century bit automatically
    - x86_64: fix 2.6.18 regression - PTRACE_OLDSETOPTIONS should be accepted
    - ocfs2: ocfs2_link() journal credits update
  * Update xen patch to changeset 48670 from fedora 2.6.20 branch.
  * Support xen versions 3.0.4-1 and 3.0.3-1.

  [ Rod Whitby ]
  * arm/ixp4xx: Enable PATA_ARTOP for the nas100d and dsmg600.
  * arm/ixp4xx: Enable RTC for the nas100d
  * Add nas100d Ethernet MAC setup support.
  * Add temporary hack to get Artop PATA support going on the nas100d.

  [ maximilian attems ]
  * i386: Enable kvm.
  * Add stable release 2.6.20.3:
    - Fix sparc64 device register probing
    - Fix bug 7994 sleeping function called from invalid context
    - Fix timewait jiffies
    - Fix UDP header pointer after pskb_trim_rcsum()
    - Fix compat_getsockopt
    - bcm43xx: Fix problem with >1 GB RAM
    - nfnetlink_log: fix NULL pointer dereference
    - nfnetlink_log: fix possible NULL pointer dereference
    - conntrack: fix {nf, ip}_ct_iterate_cleanup endless loops
    - nf_conntrack/nf_nat: fix incorrect config ifdefs
    - tcp conntrack: accept SYN|URG as valid
    - nfnetlink_log: fix reference leak
    - nfnetlink_log: fix use after free
    - nf_conntrack: fix incorrect classification of IPv6 fragments as
      ESTABLISHED
    - nfnetlink_log: zero-terminate prefix
    - nfnetlink_log: fix crash on bridged packet
    - Fix callback bug in connector
    - fix for bugzilla #7544 (keyspan USB-to-serial converter)
    - ip6_route_me_harder should take into account mark
  * Add myself to uploaders field, entry got lost after 2.6.16-2
  * Add stable release 2.6.20.4:
    - fix deadlock in audit_log_task_context()
    - EHCI: add delay to bus_resume before accessing ports
    - Copy over mac_len when cloning an skb
    - fix read past end of array in md/linear.c
    - oom fix: prevent oom from killing a process with children/sibling unkillable
    - Fix sparc64 hugepage bugs
    - Fix page allocation debugging on sparc64
    - Fix niagara memory corruption
    - Input: i8042 - really suppress ACK/NAK during panic blink
    - Input: i8042 - fix AUX IRQ delivery check
    - Input: i8042 - another attempt to fix AUX delivery checks
    - Fix rtm_to_ifaddr() error return.
    - r8169: fix a race between PCI probe and dev_open
    - futex: PI state locking fix
    - adjust legacy IDE resource setting (v2)
    - UML - arch_prctl should set thread fs
    - gdth: fix oops in gdth_copy_cmd()
    - Fix extraneous IPSEC larval SA creation
    - IA64: fix NULL pointer in ia64/irq_chip-mask/unmask function
    - st: fix Tape dies if wrong block size used, bug 7919
    - Fix ipv6 flow label inheritance
    - NETFILTER: nfnetlink_log: fix reference counting
    - mm: fix madvise infinine loop
    - Fix another NULL pointer deref in ipv6_sockglue.c
    - NetLabel: Verify sensitivity level has a valid CIPSO mapping
    - Fix GFP_KERNEL with preemption disabled in fib_trie
    - IrDA: irttp_dup spin_lock initialisation
    - hda-intel - Fix codec probe with ATI controllers
    - hrtimer: prevent overrun DoS in hrtimer_forward()
    - fix MTIME_SEC_MAX on 32-bit
    - nfs: nfs_getattr() can't call nfs_sync_mapping_range() for non-regular files
    - dio: invalidate clean pages before dio write
    - initialise pi_lock if CONFIG_RT_MUTEXES=N
  * Add stable release 2.6.20.5:
    - FRA_{DST,SRC} are le16 for decnet
    - CIFS: reset mode when client notices that ATTR_READONLY is no longer set
    - ide: clear bmdma status in ide_intr() for ICHx controllers (revised #4)
    - ide: remove clearing bmdma status from cdrom_decode_status() (rev #4)
    - NET: Fix sock_attach_fd() failure in sys_accept()
    - DCCP: Fix exploitable hole in DCCP socket options
    - ide: revert "ide: fix drive side 80c cable check, take 2" for now
    - generic_serial: fix decoding of baud rate
    - IPV6: Fix ipv6 round-robin locking.
    - VIDEO: Fix FFB DAC revision probing
    - PPP: Fix PPP skb leak
    - V4L: msp_attach must return 0 if no msp3400 was found.
    - CRYPTO: api: scatterwalk_copychunks() fails to advance through scatterlist
    - APPLETALK: Fix a remotely triggerable crash (CVE-2007-1357)
    - UML - fix epoll
    - UML - host VDSO fix
    - UML - Fix static linking
    - UML - use correct register file size everywhere
    - libata: sata_mv: don't touch reserved bits in EDMA config register
    - libata: sata_mv: Fix 50xx irq mask
    - libata bugfix: HDIO_DRIVE_TASK
    - V4L: Fix SECAM handling on saa7115
    - DVB: fix nxt200x rf input switching
    - SPARC: Fix sparc builds with gcc-4.2.x
    - V4L: saa7146: Fix allocation of clipping memory
    - uml: fix unreasonably long udelay
    - NET: Fix packet classidier NULL pointer OOPS
    - NET_SCHED: Fix ingress qdisc locking.
    - sata_nv: delay on switching between NCQ and non-NCQ commands
    - dvb-core: fix several locking related problems
    - ieee1394: dv1394: fix CardBus card ejection
    - CIFS: Allow reset of file to ATTR_NORMAL when archive bit not set
    - jmicron: make ide jmicron driver play nice with libata ones
    - libata: clear TF before IDENTIFYing
    - NET: Fix FIB rules compatability
    - DVB: isl6421: don't reference freed memory
    - V4L: radio: Fix error in Kbuild file
    - i2o: block IO errors on i2o disk
  * Add stable release 2.6.20.6:
    - CRYPTO api: Use the right value when advancing scatterwalk_copychunks
    - uml: fix static linking for real

  [ Gordon Farquharson ]
  * Disable broken config options on ARM.

  [ Frederik Schüler ]
  * Disable NAPI on forcedeth, it is broken.

  [ dann frazier ]
  * Hardcode the output of the scripts under arch/ia64/scripts as executed
    in an etch environment so that we can build out of tree modules correctly
    (re-add; patch seems to have been dropped during a merge.)
    See: #392592
  * Allow '.' and '+' in the target dist field of the changelog. dpkg has
    supported this since 1.13.20, see #361171.

 -- Bastian Blank <waldi@debian.org>  Mon, 09 Apr 2007 19:21:52 +0200

linux-2.6 (2.6.18.dfsg.1-10) unstable; urgency=low

  [ maximilian attems ]
  * Add patches out of stable queue 2.6.18
    - [amd64] Don't leak NT bit into next task (CVE-2006-5755)
    - IB/srp: Fix FMR mapping for 32-bit kernels and addresses above 4G
    - SCSI: add missing cdb clearing in scsi_execute()
  * Xen postinst: Use takeover for update-initramfs. Makes postinst idempotent.
    On creation it should always overwrite. (closes: #401183)
  * Hand-picked from stable release 2.6.16.38:
    - i2c-viapro: Add support for the VT8237A and VT8251
    - PCI: irq: irq and pci_ids patch for Intel ICH9
    - i2c-i801: SMBus patch for Intel ICH9
    - fix the UML compilation
    - drm: allow detection of new VIA chipsets
    - drm: Add the P4VM800PRO PCI ID.
    - rio: typo in bitwise AND expression.
    - i2c-mv64xxx: Fix random oops at boot
    - i2c: fix broken ds1337 initialization
    - [SUNKBD]: Fix sunkbd_enable(sunkbd, 0); obvious.
    - Call init_timer() for ISDN PPP CCP reset state timer (CVE-2006-5749)
    - V4L: cx88: Fix leadtek_eeprom tagging
    - SPI/MTD: mtd_dataflash oops prevention
    - grow_buffers() infinite loop fix (CVE-2006-5757/CVE-2006-6060)
    - corrupted cramfs filesystems cause kernel oops (CVE-2006-5823)
    - ext2: skip pages past number of blocks in ext2_find_entry
      (CVE-2006-6054)
    - handle ext3 directory corruption better (CVE-2006-6053)
    - hfs_fill_super returns success even if no root inode (CVE-2006-6056)
      backout previous fix, was not complete.
    - Fix for shmem_truncate_range() BUG_ON()
    - ebtables: check struct type before computing gap
    - [IPV4/IPV6]: Fix inet{,6} device initialization order.
    - [IPV6] Fix joining all-node multicast group.
    - [SOUND] Sparc CS4231: Use 64 for period_bytes_min
  * [PKTGEN]: Convert to kthread API. Thanks David Miller for patch.
  * [IDE] Add driver for Jmicron  JMB36x devices by Alan Cox.
    Enable jmicron on i386 and amd64 archs.
  * Hand-picked from stable release 2.6.16.39:
    - atiixp: hang fix
    - V4L/DVB: Flexcop-usb: fix debug printk
    - V4L/DVB: Fix uninitialised variable in dvb_frontend_swzigzag
    - read_zero_pagealigned() locking fix
    - adfs: fix filename handling
    - sparc32: add offset in pci_map_sg()
    - cdrom: set default timeout to 7 seconds
    - [SCSI] qla1280 command timeout
    - [SCSI] qla1280 bus reset typo
    - [Bluetooth] Check if DLC is still attached to the TTY
    - [Bluetooth] Fix uninitialized return value for RFCOMM sendmsg()
    - [Bluetooth] Return EINPROGRESS for non-blocking socket calls
    - [Bluetooth] Handle command complete event for exit periodic inquiry
    - [Bluetooth] Fix compat ioctl for BNEP, CMTP and HIDP
    - [Bluetooth] Add locking for bt_proto array manipulation
    - i386: fix CPU hotplug with 2GB VMSPLIT

  [ dann frazier ]
  * Fix raid1 recovery (closes: #406181)

  [ Jurij Smakov ]
  * Add dtlb-prot-bug-niagara.patch by David Miller, fixing the bug in the
    Niagara's DTLB-PROT trap.

  [ Bastian Blank ]
  * i386: Add amd64 image. (closes: #379090)

 -- Bastian Blank <waldi@debian.org>  Fri,  2 Feb 2007 12:50:35 +0100

linux-2.6 (2.6.18.dfsg.1-9) unstable; urgency=low

  [ Martin Michlmayr ]
  * arm/iop32x: Enable CONFIG_IP_NF_CONNTRACK_EVENTS and _NETLINK.
  * arm/ixp4xx: Enable some more I2C sensor modules.
  * arm/ixp4xx: Enable CONFIG_USB_NET_RNDIS_HOST.
  * arm/footbridge: Enable CONFIG_NATSEMI.
  * Revert mm/msync patches because they cause filesystem corruption
    (closes: #401006, #401980, #402707) ...
  * ... and add an alternative msync patch from Hugh Dickins that
    doesn't depend on the mm changes (closes: #394392).
  * mips: provide pci_get_legacy_ide_irq needed by some IDE drivers
    (see #404950).
  * arm: Implement flush_anon_page(), which is needed for FUSE
    (closes: #402876) and possibly dm-crypt/LUKS (see #403426).
  * arm: Turn off PCI burst on the Cyber2010, otherwise X11 on
    Netwinder will crash.
  * arm/iop32x: Enable CONFIG_IEEE80211_SOFTMAC and drivers based
    on it.
  * arm/ixp4xx: Upgrade to version 0.3.1 of the IXP4xx NPE Ethernet
    driver.  This version fixes stuck connections, e.g. with scp and
    NFS (closes: #404447).
  * arm/ixp4xx: Enable CONFIG_VIDEO_CPIA_USB.
  * arm/ixp4xx: Enable CONFIG_ISCSI_TCP.
  * arm/iop32x: Likewise.

  [ Bastian Blank ]
  * Bump ABI to 4.
  * Update vserver patch to 2.0.2.2-rc9. (closes: #402743, #403790)
  * Update xen patch to changeset 36186 from Fedora 2.6.18 branch.
  * i386/xen: Build only the pae version. (closes: #390862)
  * hppa: Override host type when necessary.
  * Fix tg3 reset. (closes: #405085)

  [ dann frazier ]
  * Fix potential fragmentation attacks in ip6_tables (CVE-2006-4572)
  * Backport a number of fixes for the cciss driver
    - Fix a bug with 1TB disks caused by converting total_size to an int
    - Claim devices that are of the HP RAID class and have a valid cciss sig
    - Make NR_CMDS a per-controller define - most can do 1024 commands, but
      the E200 family can only support 128
    - Change the SSID on the E500 as a workaround for a firmware bug
    - Disable prefetch on the P600 controller. An ASIC bug may result in
      prefetching beyond the end of physical memory
    - Increase blk_queue_max_sectors from 512 to 2048 to increase performance
    - Map out more memor for the PCI config table, required to reach offset
      0x214 to disable DMA on the P600
    - Set a default raid level on a volume that either does not support
      reading the geometry or reports an invalid geometry for whatever reason
      to avoid problems with buggy firmware
    - Revert change that replaed XFER_READ/XFER_WRITE macros with
      h->cciss_read/h->cciss_write that caused command timeouts on older
      controllers on ia32 (closes: #402787)
  * Fix mincore hang (CVE-2006-4814)
  * ia64: turn on IOC4 modules for SGI Altix systems. Thanks to Stephane Larose
    for suggesting this.
  * Add versioned build dep on findutils to make sure the system find command
    supports the -execdir action (closes: #405150)
  * Hardcode the output of the scripts under arch/ia64/scripts as executed
    in an etch environment so that we can build out of tree modules correctly
    (closes: #392592)
  * Update unusual_devs entry for ipod to fix an eject issue (closes: #406124)
  * Re-add verify_pmtmr_rate, resolving problems seen on older K6 ASUS
    boards where the ACPI PM timer runs too fast (closes: #394753)
  * Avoid condition where /proc/swaps header may not be printed
    (closes: #292318)
  * [hppa] disable XFS until it works (closes: #350482)

  [ Norbert Tretkowski ]
  * libata: handle 0xff status properly. (closes: #391867)
  * alpha: enabled CONFIG_SCSI_ARCMSR. (closes: #401187)
  * removed BROKEN_ON_SMP dependency from I2C_ELEKTOR. (closes: #402253)

  [ Christian T. Steigies ]
  * m68k/atari: enable keyboard, mouse and fb drivers
  * m68k/atari: fixes for ethernec and video driver by Michael Schmitz
  * m68k/atari: fixes for scsi driver by Michael Schmitz
  * m68k/mac: fixes for mace and cuda driver by Finn Thain
  * m68k/atari: fixes for ide driver by Michael Schmitz
  * m68k/atari: fixes for ide driver by Michael Schmitz
  * m68k/atari: fixes for ethernec and atakeyb driver by Michael Schmitz, build ethernec as module
  * m68k/mac: fixes for mace and adb driver by Finn Thain

  [ maximilian attems ]
  * Add stable release 2.6.18.6:
    - EBTABLES: Fix wraparounds in ebt_entries verification.
    - EBTABLES: Verify that ebt_entries have zero ->distinguisher.
    - EBTABLES: Deal with the worst-case behaviour in loop checks.
    - EBTABLES: Prevent wraparounds in checks for entry components' sizes.
    - skip data conversion in compat_sys_mount when data_page is NULL
    - bonding: incorrect bonding state reported via ioctl
    - x86-64: Mark rdtsc as sync only for netburst, not for core2
      (closes: #406767)
    - dm crypt: Fix data corruption with dm-crypt over RAID5 (closes: #402812)
    - forcedeth: Disable INTx when enabling MSI in forcedeth
    - PKT_SCHED act_gact: division by zero
    - XFRM: Use output device disable_xfrm for forwarded packets
    - IPSEC: Fix inetpeer leak in ipv4 xfrm dst entries.
    - V4L: Fix broken TUNER_LG_NTSC_TAPE radio support
    - m32r: make userspace headers platform-independent
    - IrDA: Incorrect TTP header reservation
    - SUNHME: Fix for sunhme failures on x86
    - Bluetooth: Add packet size checks for CAPI messages (CVE-2006-6106)
    - softmac: remove netif_tx_disable when scanning
    - DVB: lgdt330x: fix signal / lock status detection bug
    - dm snapshot: fix freeing pending exception
    - NET_SCHED: policer: restore compatibility with old iproute binaries
    - NETFILTER: ip_tables: revision support for compat code
    - ARM: Add sys_*at syscalls
    - ieee1394: ohci1394: add PPC_PMAC platform code to driver probe
    - softirq: remove BUG_ONs which can incorrectly trigger
  * Hand-picked from stable release 2.6.16.30:
    - [PPPOE]: Advertise PPPoE MTU
  * Hand-picked from stable release 2.6.16.31:
    - [NETFILTER]: Fix ip6_tables extension header bypass bug (CVE-2006-4572)
    - fix RARP ic_servaddr breakage
  * Hand-picked from stable release 2.6.16.32:
    - drivers/telephony/ixj: fix an array overrun
    - flush D-cache in failure path
  * Hand-picked from stable release 2.6.16.33:
    - Add new PHY to sis900 supported list
    - ipmi_si_intf.c: fix "&& 0xff" typos
    - drivers/scsi/psi240i.c: fix an array overrun
  * Hand-picked from stable release 2.6.16.34:
    - [IPX]: Annotate and fix IPX checksum
    - [IGMP]: Fix IGMPV3_EXP() normalization bit shift value.
  * Hand-picked from stable release 2.6.16.35:
    - sgiioc4: Disable module unload
    - Fix a masking bug in the 6pack driver.
    - drivers/usb/input/ati_remote.c: fix cut'n'paste error
    - proper flags type of spin_lock_irqsave()
  * Hand-picked from stable release 2.6.16.37:
    - [CRYPTO] sha512: Fix sha384 block size
    - [SCSI] gdth: Fix && typos
    - Fix SUNRPC wakeup/execute race condition
  * Enable DEBUG_FS for usbmon in generic config. Don't disable it on alpha,
    amd64, hppa and ia64. (closes: 378542)
  * Backport a number of upstream fixes for the r8169 driver, needed for
    network performance (closes: 388870, 400524)
    - r8169: more alignment for the 0x8168
    - r8169: phy program update
    - r8169: more magic during initialization of the hardware
    - r8169: perform a PHY reset before any other operation at boot time
    - r8169: Fix iteration variable sign
    - r8169: remove extraneous Cmd{Tx/Rx}Enb write
  * sound: hda: detect ALC883 on MSI K9A Platinum motherboards (MS-7280)
    patch from Leonard Norrgard <leonard.norrgard@refactor.fi>
  * tulip: Add i386 specific patch to remove duplicate pci ids.
    Thanks Jurij Smakov <jurij@wooyd.org> (closes: #334104, #405203)
  * amd64, i386: Disable SK98LIN as SKGE is the modern capable driver.
    (closes: 405196)
  * Backout net-bcm43xx_netdev_watchdog.patch and push 2.6.18.2 fix.
    (closes: 402475)

  [ Jurij Smakov ]
  * Add bugfix/sparc/isa-dev-no-reg.patch to make sure that
    isa_dev_get_resource() can deal with devices which do not have a 'reg'
    PROM property. Failure to handle such devices properly resulted in an
    oops during boot on Netra X1. Thanks to Richard Mortimer for debugging
    and patch. (closes: #404216)
  * Add bugfix/sparc/ehci-hub-contol-alignment.patch to prevent unaligned
    memory accesses in ehci-hub-control() by adding an alignment attribute
    to the tbuf array declaration. Thanks to David Miller for the patch.

  [ Sven Luther ]
  * [powerpc] Enable CONFIG_PMAC_BACKLIGHT_LEGACY (Closes: #407671).

 -- Bastian Blank <waldi@debian.org>  Wed, 24 Jan 2007 13:21:51 +0100

linux-2.6 (2.6.18-8) unstable; urgency=low

  * Fix relations in the generated control file. (closes: #400544)
  * Add stable release 2.6.18.4:
    - bridge: fix possible overflow in get_fdb_entries (CVE-2006-5751)
  * Add stable release 2.6.18.5:
    - pcmcia: fix 'rmmod pcmcia' with unbound devices
    - BLUETOOTH: Fix unaligned access in hci_send_to_sock.
    - alpha: Fix ALPHA_EV56 dependencies typo
    - TG3: Add missing unlock in tg3_open() error path.
    - softmac: fix a slab corruption in WEP restricted key association
    - AGP: Allocate AGP pages with GFP_DMA32 by default
    - V4L: Do not enable VIDEO_V4L2 unconditionally
    - bcm43xx: Drain TX status before starting IRQs
    - fuse: fix Oops in lookup
    - UDP: Make udp_encap_rcv use pskb_may_pull
    - NETFILTER: Missing check for CAP_NET_ADMIN in iptables compat layer
    - NETFILTER: ip_tables: compat error way cleanup
    - NETFILTER: ip_tables: fix module refcount leaks in compat error paths
    - NETFILTER: Missed and reordered checks in {arp,ip,ip6}_tables
    - NETFILTER: arp_tables: missing unregistration on module unload
    - NETFILTER: Kconfig: fix xt_physdev dependencies
    - NETFILTER: xt_CONNSECMARK: fix Kconfig dependencies
    - NETFILTER: H.323 conntrack: fix crash with CONFIG_IP_NF_CT_ACCT
    - IA64: bte_unaligned_copy() transfers one extra cache line.
    - x86 microcode: don't check the size
    - scsi: clear garbage after CDBs on SG_IO
    - IPV6: Fix address/interface handling in UDP and DCCP, according to the scoping architecture.
  * Revert abi changing patch from 2.6.18.5.

 -- Bastian Blank <waldi@debian.org>  Sun, 10 Dec 2006 17:51:53 +0100

linux-2.6 (2.6.18-7) unstable; urgency=low

  [ Bastian Blank ]
  * Emit conflict lines for initramfs generators. (closes: #400305)
  * Update vserver patch to 2.0.2.2-rc8.
  * s390: Add patch to fix posix types.

  [ Martin Michlmayr ]
  * r8169: Add an option to ignore parity errors.
  * r8169: Ignore parity errors on the Thecus N2100.
  * rtc: Add patch from Riku Voipio to get RS5C372 going on the N2100.
  * arm/iop32x: Build RS5C372 support into the kernel.

  [ maximilian attems ]
  * hfs: Fix up error handling in HFS. (MOKB-14-11-2006)
  * sata: Avoid null pointer dereference in SATA Promise.
  * cifs: Set CIFS preferred IO size.

  [ Jurij Smakov ]
  * Add bugfix/sunhme-pci-enable.patch, fixing the failure of sunhme
    driver on x86/PCI hosts due to missing pci_enable_device() and
    pci_set_master() calls, lost during code refactoring upstream.
    (closes: #397460)

 -- Bastian Blank <waldi@debian.org>  Mon,  4 Dec 2006 15:20:30 +0100

linux-2.6 (2.6.18-6) unstable; urgency=low

  [ maximilian attems ]
  * Enable the new ACT modules globally. They were already set for amd64, hppa
    and mips/mipsel - needed by newer iproute2. (closes: #395882, #398172)
  * Fix msync() for LSB 3.1 compliance, backport fedora patches from 2.6.19
   - mm: tracking shared dirty pages
   - mm: balance dirty pages
   - mm: optimize the new mprotect() code a bit
   - mm: small cleanup of install_page()
   - mm: fixup do_wp_page()
   - mm: msync() cleanup (closes: #394392)
  * [amd64,i386] Enable CONFIG_USB_APPLETOUCH=m (closes: #382298)
  * Add stable release 2.6.18.3:
    - x86_64: Fix FPU corruption
    - e1000: Fix regression: garbled stats and irq allocation during swsusp
    - POWERPC: Make alignment exception always check exception table
    - usbtouchscreen: use endpoint address from endpoint descriptor
    - fix via586 irq routing for pirq 5
    - init_reap_node() initialization fix
    - CPUFREQ: Make acpi-cpufreq unsticky again.
    - SPARC64: Fix futex_atomic_cmpxchg_inatomic implementation.
    - SPARC: Fix missed bump of NR_SYSCALLS.
    - NET: __alloc_pages() failures reported due to fragmentation
    - pci: don't try to remove sysfs files before they are setup.
    - fix UFS superblock alignment issues
    - NET: Set truesize in pskb_copy
    - block: Fix bad data direction in SG_IO (closes: #394690)
    - cpqarray: fix iostat
    - cciss: fix iostat
    - Char: isicom, fix close bug
    - TCP: Don't use highmem in tcp hash size calculation.
    - S390: user readable uninitialised kernel memory, take 2.
    - correct keymapping on Powerbook built-in USB ISO keyboards
    - USB: failure in usblp's error path
    - Input: psmouse - fix attribute access on 64-bit systems
    - Fix sys_move_pages when a NULL node list is passed.
    - CIFS: report rename failure when target file is locked by Windows
    - CIFS: New POSIX locking code not setting rc properly to zero on successful
    - Patch for nvidia divide by zero error for 7600 pci-express card
      (maybe fixes 398258)
    - ipmi_si_intf.c sets bad class_mask with PCI_DEVICE_CLASS

  [ Steve Langasek ]
  * [alpha] new titan-video patch, for compatibility with TITAN and similar
    systems with non-standard VGA hose configs
  * [alpha] bugfix for srm_env module from upstream (Jan-Benedict Glaw),
    makes the module compatible with the current /proc interface so that
    reads no longer return EFAULT.  (closes: #353079)
  * Bump ABI to 3 for the msync fixes above.

  [ Martin Michlmayr ]
  * arm: Set CONFIG_BINFMT_MISC=m
  * arm/ixp4xx: Set CONFIG_ATM=m (and related modules) so CONFIG_USB_ATM has
    an effect.
  * arm/iop32x: Likewise.
  * arm/s3c2410: Unset CONFIG_PM_LEGACY.
  * arm/versatile: Fix Versatile PCI config byte accesses
  * arm/ixp4xx: Swap the disk 1 and disk 2 LED definitions so they're right.
  * mipsel/r5k-cobalt: Unset CONFIG_SCSI_SYM53C8XX_2 because the timeout is
    just too long.
  * arm/ixp4xx: Enable more V4L USB devices.

  [ dann frazier ]
  * Backport various SCTP changesets from 2.6.19, recommended by Vlad Yasevich
    (closes: #397946)
  * Add a "Scope of security support" section to README.Debian, recommended
    by Moritz Muehlenhoff

  [ Thiemo Seufer ]
  * Enable raid456 for mips/mipsel qemu kernel.

  [ dann frazier ]
  * The scope of the USR-61S2B unusual_dev entry was tightened, but too
    strictly. Loosen it to apply to additional devices with a smaller bcd.
    (closes: #396375)

  [ Sven Luther ]
  * Added support for TI ez430 development tool ID in ti_usb.
    Thanks to Oleg Verych for providing the patch.

  [ Christian T. Steigies ]
  * Added support for Atari EtherNEC, Aranym, video, keyboard, mouse, and serial
    by Michael Schmitz

  [ Bastian Blank ]
  * [i386] Reenable AVM isdn card modules. (closes: #386872)

 -- Bastian Blank <waldi@debian.org>  Tue, 21 Nov 2006 11:28:09 +0100

linux-2.6 (2.6.18-5) unstable; urgency=low

  [ maximilian attems ]
  * [s390] readd the fix for "S390: user readable uninitialised kernel memory
    (CVE-2006-5174)"
  * [s390] temporarily add patch queued for 2.6.18.3 fixing 32 bit opcodes and
    instructions.

  [ Thiemo Seufer ]
  * Fix build failure of hugetlbfs (closes: #397139).
  * Add kernel configuration for qemu's mips/mipsel emulation, thanks to
    Aurelien Jarno.

  [ Bastian Blank ]
  * Update vserver patch to 2.0.2.2-rc6.
  * Update xen parts for vserver. (closes: #397281)

  [ dann frazier ]
  * [ia64] Move to upstream version of sal-flush-fix patch, which is slightly
    different than the early version added in 2.6.18-3.

  [ Frederik Schüler ]
  * [i386] Acticate CONFIG_SX for all flavours. (closes: #391275)

  [ Steve Langasek ]
  * [alpha] new asm-subarchs patch: tell the compiler that we're
    deliberately emitting ev56 or ev6 instructions, so that this code
    will still compile without having to cripple gcc-4.1's checking of
    whether the correct instruction set is used.  Closes: #397139.

  [ Martin Michlmayr ]
  * arm/ixp4xx: Enable CONFIG_USB_ATM.
  * arm/iop32x: Enable CONFIG_PPPOE.
  * arm/iop32x: Enable CONFIG_USB_ATM.

 -- Bastian Blank <waldi@debian.org>  Wed,  8 Nov 2006 17:15:55 +0100

linux-2.6 (2.6.18-4) unstable; urgency=low

  [ Norbert Tretkowski ]
  * [alpha] Switched to gcc-4.1.

  [ Jurij Smakov ]
  * [sparc] Remove sparc64-atyfb-xl-gr.patch, it does more harm than
    good in 2.6.18.
  * [sparc] Add bugfix/sparc/compat-alloc-user-space-alignment.patch
    (thanks to David Miller) to make sure that compat_alloc_user_space()
    always returns memory aligned on a 8-byte boundary on sparc. This
    prevents a number of unaligned memory accesses, like the ones in
    sys_msgrcv() and compat_sys_msgrcv(), triggered every 5 seconds whenever
    fakeroot is running.
  * [sparc] Add bugfix/sparc/bus-id-size.patch (thanks to David Miller)
    to ensure that the size of the strings stored in the bus_id field of
    struct device never exceeds the amount of memory allocated for them
    (20 bytes). It fixes the situations in which storing longer device
    names in this field would cause corruption of adjacent memory regions.
    (closes: #394697).
  * [sparc] Add bugfix/sparc/sunblade1k-boot-fix.patch (thanks to David
    Miller) to fix a boottime crash on SunBlade1000.
  * [sparc] Add bugfix/sparc/t1k-cpu-lockup.patch (thanks to David Miller)
    to prevent soft CPU lockup on T1000 servers, which can be triggered from
    userspace, resulting in denial of service.

  [ Martin Michlmayr ]
  * arm/iop32x: Fix the interrupt of the 2nd Ethernet slot on N2100.
  * arm/iop32x: Allow USB and serial to co-exist on N2100.
  * arm/ixp4xx: Add clocksource for Intel IXP4xx platforms.
  * arm: Enable CONFIG_AUDIT=y again.
  * arm/ixp4xx: Add the IXP4xx Ethernet driver.
  * arm/ixp4xx: Build LED support into the kernel.
  * Add a driver for Fintek F75375S/SP and F75373.
  * arm/iop32x: Build F75375S/SP support in.
  * arm/iop32x: Fix the size of the RedBoot config partition.

  [ maximilian attems ]
  * Add netpoll leak fix.
  * Add upstream forcedeth swsusp support.
  * r8169: PCI ID for Corega Gigabit network card.
  * r8169: the MMIO region of the 8167 stands behin BAR#1.
  * r8169: Add upstream fix for infinite loop during hotplug.
  * Bump build-dependency on kernel-package to 10.063.
  * r8169: pull revert mac address change support.
  * bcm43xx: Add full netdev watchout timeout patch. (closes: 392065)
    Thanks Sjoerd Simons <sjoerd@spring.luon.net> for the testing.
  * Add stable release 2.6.18.2:
    - Remove not yet released, revert the included patches.
    - Keep aboves bcm43xx fix, it's more complete.
    - Watchdog: sc1200wdt - fix missing pnp_unregister_driver()
    - fix missing ifdefs in syscall classes hookup for generic targets
    - JMB 368 PATA detection
    - usbfs: private mutex for open, release, and remove
    - sound/pci/au88x0/au88x0.c: ioremap balanced with iounmap
    - x86-64: Fix C3 timer test
    - Reintroduce NODES_SPAN_OTHER_NODES for powerpc
    - ALSA: emu10k1: Fix outl() in snd_emu10k1_resume_regs()
    - IB/mthca: Use mmiowb after doorbell ring
    - SCSI: DAC960: PCI id table fixup
    - ALSA: snd_rtctimer: handle RTC interrupts with a tasklet
    - JFS: pageno needs to be long
    - SPARC64: Fix central/FHC bus handling on Ex000 systems.
    - SPARC64: Fix memory corruption in pci_4u_free_consistent().
    - SPARC64: Fix PCI memory space root resource on Hummingbird.
      (closes: #392078)
    - Fix uninitialised spinlock in via-pmu-backlight code.
    - SCSI: aic7xxx: pause sequencer before touching SBLKCTL
    - IPoIB: Rejoin all multicast groups after a port event
    - ALSA: Dereference after free in snd_hwdep_release()
    - rtc-max6902: month conversion fix
    - NET: Fix skb_segment() handling of fully linear SKBs
    - SCTP: Always linearise packet on input
    - SCSI: aic7xxx: avoid checking SBLKCTL register for certain cards
    - IPV6: fix lockup via /proc/net/ip6_flowlabel [CVE-2006-5619]
    - fix Intel RNG detection
    - ISDN: check for userspace copy faults
    - ISDN: fix drivers, by handling errors thrown by ->readstat()
    - splice: fix pipe_to_file() ->prepare_write() error path
    - ALSA: Fix bug in snd-usb-usx2y's usX2Y_pcms_lock_check()
    - ALSA: Repair snd-usb-usx2y for usb 2.6.18
    - PCI: Remove quirk_via_abnormal_poweroff
    - Bluetooth: Check if DLC is still attached to the TTY
    - vmscan: Fix temp_priority race
    - Use min of two prio settings in calculating distress for reclaim
    - __div64_32 for 31 bit. Fixes funny clock speed on hercules emulator.
      (closes: 395247)
    - DVB: fix dvb_pll_attach for mt352/zl10353 in cx88-dvb, and nxt200x
    - fuse: fix hang on SMP
    - md: Fix bug where spares don't always get rebuilt properly when they become live.
    - md: Fix calculation of ->degraded for multipath and raid10
    - knfsd: Fix race that can disable NFS server.
    - md: check bio address after mapping through partitions.
    - fill_tgid: fix task_struct leak and possible oops
    - uml: fix processor selection to exclude unsupported processors and features
    - uml: remove warnings added by previous -stable patch
    - Fix sfuzz hanging on 2.6.18
    - SERIAL: Fix resume handling bug
    - SERIAL: Fix oops when removing suspended serial port
    - sky2: MSI test race and message
    - sky2: pause parameter adjustment
    - sky2: turn off PHY IRQ on shutdown
    - sky2: accept multicast pause frames
    - sky2: GMAC pause frame
    - sky2: 88E803X transmit lockup (2.6.18)
    - tcp: cubic scaling error
    - mm: fix a race condition under SMC + COW
    - ALSA: powermac - Fix Oops when conflicting with aoa driver
    - ALSA: Fix re-use of va_list
    - posix-cpu-timers: prevent signal delivery starvation
    - NFS: nfs_lookup - don't hash dentry when optimising away the lookup
    - uml: make Uml compile on FC6 kernel headers
    - Fix potential interrupts during alternative patching
  * Backport atkbd - supress "too many keys" error message.
  * [s390] Revert temporarly 2.6.18.1 "S390: user readable uninitialised
    kernel memory (CVE-2006-5174)" fix as it causes ftfbs

  [ Sven Luther ]
  * [powerpc] Added exception alignement patch from Benjamin Herrenschmidt.

  [ Frederik Schüler ]
  * Bump ABI to 2.
  * Update vserver patch to 2.0.2.2-rc4.

  [ Thiemo Seufer ]
  * Add patches from linux-mips.org's 2.6.18-stable branch:
    - bugfix/copy-user-highpage.patch, needed for cache alias handling
      on mips/mipsel/hppa.
    - bugfix/mips/syscall-wiring.patch, fixes TLS register access, and
      n32 rt_sigqueueinfo.
    - bugfix/mips/sb1-flush-cache-data-page.patch, missing cache flush
      on SB-1.
    - bugfix/mips/trylock.patch, fix trylock implementation for R1x000
      and R3xxx.
    - bugfix/mips/smp-cpu-bringup.patch, correct initialization of
      non-contiguous CPU topology.
    - bugfix/mips/header-exports.patch, clean up userland exports of
      kernel headers.
    - bugfix/mips/sb1-interrupt-handler.patch, fix broken interrupt
      routing on SB-1.
    - bugfix/mips/cache-alias.patch, fixes #387498 for mips/mipsel.
    - bugfix/mips/ip22-zilog-console.patch, fix long delays seen with
      SGI ip22 serial console.
    - bugfix/mips/signal-handling.patch, fixes a signal handling race
      condition shown with gdb.
    - bugfix/mips/sb1-duart-tts.patch, replaces mips-sb1-duart-tts.patch,
      use standard Linux names for SB-1 consoles.
    - bugfix/mips/wait-race.patch, correct behaviour of the idle loop.
    - bugfix/mips/sgi-ioc3.patch, checksumming fix for IOC3 network
      driver.
    - features/mips/qemu-kernel.patch, support for the mips/mipsel
      machine emulated by Qemu.
    - features/mips/backtrace.patch, reimplementation of stack analysis
      and backtrace printing, useful for in-kernel debugging.
    - bugfix/mips/dec-scsi.patch, replaces mips-dec-scsi.patch, fixes DSP
      SCSI driver for DECstations.
    - bugfix/mips/dec-serial.patch, replaces mips-dec-serial.patch, fix
      serial console handling on DECstations.

 -- Frederik Schüler <fs@debian.org>  Sat,  4 Nov 2006 18:45:02 +0100

linux-2.6 (2.6.18-3) unstable; urgency=low

  [ Bastian Blank ]
  * Fix home of patch apply script.
  * Unify CPUSET option. (closes: #391931)
  * Support xen version 3.0.3-1.
  * Add AHCI suspend support.
  * Add patch to support bindmount without nodev on vserver.
  * Update fedora xen patch to changeset 36252.

  [ Steve Langasek ]
  * [alpha] restore alpha-prctl.patch, which keeps disappearing every time
    there's a kernel upgrade :/

  [ Frederik Schüler ]
  * Activate CONFIG_NET_CLS_* globaly. (Closes: #389918)
  * Make CONFIG_EFI_VARS modular on i386. (Closes: #381951)
  * Activate CONFIG_SCSI_ARCMSR on amd64, powerpc, sparc too.
  * [vserver] Activate HARDCPU and HARDCPU_IDLE.
  * [vserver] Upgrade to vs2.0.2.2-rc2.

  [ maximilian attems ]
  * [mipsel] Disable CONFIG_SECURITY_SECLVL on DECstations too.
  * Add stable release 2.6.18.1:
   - add utsrelease.h to the dontdiff file
   - V4L: copy-paste bug in videodev.c
   - block layer: elv_iosched_show should get elv_list_lock
   - NETFILTER: NAT: fix NOTRACK checksum handling
   - bcm43xx: fix regressions in 2.6.18 (Closes: #392065)
   - x86-64: Calgary IOMMU: Fix off by one when calculating register space
     location
   - ide-generic: jmicron fix
   - scx200_hrt: fix precedence bug manifesting as 27x clock in 1 MHz mode
   - invalidate_inode_pages2(): ignore page refcounts
   - rtc driver rtc-pcf8563 century bit inversed
   - fbdev: correct buffer size limit in fbmem_read_proc()
   - mm: bug in set_page_dirty_buffers
   - TCP: Fix and simplify microsecond rtt sampling
   - MD: Fix problem where hot-added drives are not resynced.
   - IPV6: Disable SG for GSO unless we have checksum
   - PKT_SCHED: cls_basic: Use unsigned int when generating handle
   - sata_mv: fix oops
   - [SPARC64]: Kill bogus check from bootmem_init().
   - IPV6: bh_lock_sock_nested on tcp_v6_rcv
   - [CPUFREQ] Fix some more CPU hotplug locking.
   - SPARC64: Fix serious bug in sched_clock() on sparc64
   - Fix VIDIOC_ENUMSTD bug
   - load_module: no BUG if module_subsys uninitialized
   - i386: fix flat mode numa on a real numa system
   - cpu to node relationship fixup: map cpu to node
   - cpu to node relationship fixup: acpi_map_cpu2node
   - backlight: fix oops in __mutex_lock_slowpath during head
     /sys/class/graphics/fb0/*
   - do not free non slab allocated per_cpu_pageset
   - rtc: lockdep fix/workaround
   - powerpc: Fix ohare IDE irq workaround on old powermacs
   - sysfs: remove duplicated dput in sysfs_update_file
   - powerpc: fix building gdb against asm/ptrace.h
   - Remove offsetof() from user-visible <linux/stddef.h>
   - Clean up exported headers on CRIS
   - Fix v850 exported headers
   - Don't advertise (or allow) headers_{install,check} where inappropriate.
   - Remove UML header export
   - Remove ARM26 header export.
   - Fix H8300 exported headers.
   - Fix m68knommu exported headers
   - Fix exported headers for SPARC, SPARC64
   - Fix 'make headers_check' on m32r
   - Fix 'make headers_check' on sh64
   - Fix 'make headers_check' on sh
   - Fix ARM 'make headers_check'
   - One line per header in Kbuild files to reduce conflicts
   - sky2 network driver device ids
   - sky2: tx pause bug fix
   - netdrvr: lp486e: fix typo
   - mv643xx_eth: fix obvious typo, which caused build breakage
   - zone_reclaim: dynamic slab reclaim
   - Fix longstanding load balancing bug in the scheduler
   - jbd: fix commit of ordered data buffers
   - ALSA: Fix initiailization of user-space controls
   - USB: Allow compile in g_ether, fix typo
   - IB/mthca: Fix lid used for sending traps
   - S390: user readable uninitialised kernel memory (CVE-2006-5174)
   - zd1211rw: ZD1211B ASIC/FWT, not jointly decoder
   - V4L: pvrusb2: Limit hor res for 24xxx devices
   - V4L: pvrusb2: Suppress compiler warning
   - V4L: pvrusb2: improve 24XXX config option description
   - V4L: pvrusb2: Solve mutex deadlock
   - DVB: cx24123: fix PLL divisor setup
   - V4L: Fix msp343xG handling regression
   - UML: Fix UML build failure
   - uml: use DEFCONFIG_LIST to avoid reading host's config
   - uml: allow using again x86/x86_64 crypto code
   - NET_SCHED: Fix fallout from dev->qdisc RCU change
  * Add backported git patch remving BSD secure level - request by the
    Debian Security Team. (closes: 389282)
  * [powerpc] Add DAC960-ipr PCI id table fixup.
  * [powerpc] Fix uninitialised spinlock in via-pmu-backlight code.
  * Fix serial_cs resume handling.
  * Fix oops when removing suspended serial port.
  * Check if DLC is still attached to the TTY.
  * Add fedora backport of i965 DRM support.

  [ Martin Michlmayr ]
  * [mips] Apply some patches from linux-mips' linux-2.6.18-stable GIT tree:
    - The o32 fstatat syscall behaves differently on 32 and 64 bit kernels
    - fstatat syscall names
    - BCM1480: Mask pending interrupts against c0_status.im.
    - Cobalt: Time runs too quickly
    - Show actual CPU information in /proc/cpuinfo
    - Workaround for bug in gcc -EB / -EL options
    - Do not use -msym32 option for modules
    - Fix O32 personality(2) call with 0xffffffff argument
    - Use compat_sys_mount

  [ dann frazier ]
  * [ia64]: Fix booting on HP cell systems, thanks to Troy Heber
    - Enable CONFIG_HUGETLBFS
    - bugfix/ia64/sal-flush-fix.patch: delay sal cache flush
  * bugfix/sky2-receive-FIFO-fix.patch: fix sky2 hangs on some chips
    Thanks to Stephen Hemminger for the patch. (Closes: #391382)
  * features/all/drivers/cciss-support-for-gt-2TB-volumes.patch:
    Add support for > 2TB volumes
  * bugfix/sym2-dont-claim-raid-devs.patch: Prevent cpqarray/sym2 conflict
    by telling sym2 not to claim raid devices. (Closes: #391384)

  [ Sven Luther ]
  * [powerpc] Added AMD74xx driver module to the powerpc64 flavour
    (Closes: #391861).

  [ Kyle McMartin ]
  * [hppa] Force CROSS_COMPILE=hppa64-linux-gnu- (closes: #389296)

 -- Bastian Blank <waldi@debian.org>  Sat, 21 Oct 2006 15:59:43 +0200

linux-2.6 (2.6.18-2) unstable; urgency=low

  [ Bastian Blank ]
  * hppa: Fix compiler dependencies. (closes: #389296)
  * Make cfq the default io scheduler.
  * Add arcmsr (Areca) driver.
  * powerpc/prep: Fix compatibility asm symlink.
  * m68k: Disable initramfs support.

  [ Kyle McMartin ]
  * hppa: Add parisc patchset.

  [ Norbert Tretkowski ]
  * [alpha] Workaround undefined symbols by setting CONFIG_SCSI=y for smp flavour.
    (closes: #369517)

  [ Christian T. Steiges ]
  * m68k: Update patches for 2.6.18.
  * m68k: Re-Add m68k-as and m68k-macro patch which allow building with current binutils.
  * m68k: disable CONFIG_AUDIT for m68k.
  * m68k/mac: add m68k-no-backlight and m68k-fbcon patch.
  * m68k/mac: enable SONIC, disable all ADB but CUDA.

  [ Jurij Smakov ]
  * Add bugfix/proc-fb-reading.patch to fix the inconsistent behaviour
    of /proc/fb. (Closes: #388815)
  * sparc: Enable vserver flavour for sparc64. (Closes: #386656)

 -- Bastian Blank <waldi@debian.org>  Fri, 29 Sep 2006 14:12:19 +0200

linux-2.6 (2.6.18-1) unstable; urgency=low

  The unpruned release

  [ Martin Michlmayr ]
  * Bump build-dependency on kernel-package to 10.054.
  * arm/iop32x: Build ext2/3 as modules.
  * arm/iop32x: Disable CONFIG_EMBEDDED.
  * mipsel/r5k-cobalt: Enable ISDN.
  * arm/footbridge: Enable the CIFS module (closes: #274808).
  * arm/nslu2: Drop flavour since this machine is supported by arm/ixp4xx.
  * arm: Make get_unaligned() work with const pointers and GCC 4.1.
  * mipsel/r5k-cobalt: Enable CONFIG_BONDING as a module.
  * arm/iop32x: Likewise.
  * arm/ixp4xx: Likewise.
  * arm: Disable CONFIG_AUDIT for now since it's broken.

  [ Sven Luther ]
  * [powerpc] Enabled the -prep flavour. (Closes: #359025)
  * [powerpc] The sisfb framebuffer device is now builtin.
  * [powerpc] Updated the powerpc serial patch. This fixes the XServe serial
    port, but at the cost powermac pcmcia serial cards support.
    Thanks go to Mark Hymers for providing the patch.
    (Closes: #364637, #375194)
  * [powerpc] Added patch to fix oldworld/quik booting.
    Thanks fo to Christian Aichinger for investigating to Benjamin
    Herrenschmidt for providing the patch. (Closes: #366620, #375035).
  * [powerpc] Fixes hvc_console caused suspsend-to-disk breakage. Thanks to
    Andrew Morton for providing the patch. (Closes: #387178)
  * [powerpc] Disabled mv643xx_eth on powerpc64 flavours, as there never was a
    Marvell Discovery northbrige for 64bit powerpc cpus.

  [ Frederik Schüler ]
  * Remove obsolete options from amd64 and i386 configs.
  * Deactivate EVBUG.
  * Make PARPORT options global.
  * [i386] Add class definition for 486 flavour.

  [ maximilian attems ]
  * Enable CONFIG_PRINTER=m for all powerpc flavours.
  * Enable the new alsa CONFIG_SND_AOA framework for powerpc.
  * Add the merged advansys pci table patch.

  [ Bastian Blank ]
  * hppa: Use gcc-4.1.
  * Only provide 16 legacy ptys.

  [ Norbert Tretkowski ]
  * [alpha] Updated configs.
  * [alpha] Disabled CONFIG_AUDIT, broken.
  * [alpha] Added vserver flavour.

 -- Bastian Blank <waldi@debian.org>  Sun, 24 Sep 2006 15:55:37 +0200

linux-2.6 (2.6.17-9) unstable; urgency=medium

  [ Bastian Blank ]
  * Update vserver patch to 2.0.2.
    - Fix possible priviledge escalation in remount code. (CVE-2006-4243)

  [ Frederik Schüler ]
  * Add stable release 2.5.17.12:
    - sky2: version 1.6.1
    - sky2: fix fiber support
    - sky2: MSI test timing
    - sky2: use dev_alloc_skb for receive buffers
    - sky2: clear status IRQ after empty
    - sky2: accept flow control
    - dm: Fix deadlock under high i/o load in raid1 setup.
    - Remove redundant up() in stop_machine()
    - Missing PCI id update for VIA IDE
    - PKTGEN: Fix oops when used with balance-tlb bonding
    - PKTGEN: Make sure skb->{nh,h} are initialized in fill_packet_ipv6() too.
    - Silent data corruption caused by XPC
    - uhci-hcd: fix list access bug
    - binfmt_elf: fix checks for bad address
    - [s390] bug in futex unqueue_me
    - fcntl(F_SETSIG) fix
    - IPV6 OOPS'er triggerable by any user
    - SCTP: Fix sctp_primitive_ABORT() call in sctp_close().
    - SPARC64: Fix X server crashes on sparc64
    - TG3: Disable TSO by default
    - dm: mirror sector offset fix
    - dm: fix block device initialisation
    - dm: add module ref counting
    - dm: fix mapped device ref counting
    - dm: add DMF_FREEING
    - dm: change minor_lock to spinlock
    - dm: move idr_pre_get
    - dm: fix idr minor allocation
    - dm snapshot: unify chunk_size
    - Have ext2 reject file handles with bad inode numbers early.
    - Allow per-route window scale limiting
    - bridge-netfilter: don't overwrite memory outside of skb
    - fix compilation error on IA64
    - Fix output framentation of paged-skbs
    - spectrum_cs: Fix firmware uploading errors
    - TEXTSEARCH: Fix Boyer Moore initialization bug
  * Add stable release 2.6.17.13:
    - lib: add idr_replace
    - pci_ids.h: add some VIA IDE identifiers
  * Remove patches merged upstream:
    - s390-kernel-futex-barrier.patch
  * Unpatch ia64-mman.h-fix.patch

 -- Bastian Blank <waldi@debian.org>  Wed, 13 Sep 2006 14:54:14 +0200

linux-2.6 (2.6.17-8) unstable; urgency=low

  [ Martin Michlmayr ]
  * arm/ixp4xx: Enable CONFIG_W1.

  [ dann frazier ]
  * sound-pci-hda-mac-mini-quirks.diff, sound-pci-hda-intel-d965.diff
    sound-pci-hda-mac-mini-intel945.diff:
    Updates to patch_sigmatel.c to add x86 mac-mini sound support
    Thanks to Matt Kraai. (closes: #384972)

  [ Kyle McMartin ]
  * hppa: Re-enable pa8800 fixing patches from James Bottomley.
    Pulled fresh from parisc-linux git tree.
  * ia64: Pull in compile-failure fix from Christian Cotte-Barrot.
    Pulled from linux-ia64 mailing list. Fix is correct.
  * hppa/alpha/mips: Fix compile-failure due to missing arch_mmap_check. Patch sent
    upstream to stable@kernel.org.

  [ dann frazier ]
  * sym2: only claim "Storage" class devices - the cpqarray driver should be
    used for 5c1510 devices in RAID mode. (closes: #380272)

  [ Bastian Blank ]
  * Backport change to allow all hypercalls for xen.

 -- Bastian Blank <waldi@debian.org>  Thu, 31 Aug 2006 12:12:51 +0200

linux-2.6 (2.6.17-7) unstable; urgency=low

  [ Martin Michlmayr ]
  * arm/iop32x: Enable CONFIG_BLK_DEV_OFFBOARD.
  * arm/iop32x: Unset CONFIG_BLK_DEV_AMD74XX since it fails on ARM
    with "Unknown symbol pci_get_legacy_ide_irq".
  * arm/iop32x: Enable a number of MD and DM modules.
  * arm/iop32x: Enable some more USB network modules.
  * mipsel/r5k-cobalt: Increase 8250 NR_UARTS and RUNTIME_UARTS to 4.
  * mipsel/r5k-cobalt: Fix MAC detection problem on Qube 2700.

  [ Bastian Blank ]
  * Update vserver patch to 2.0.2-rc29.
  * Add stable release 2.6.17.10:
    - Fix possible UDF deadlock and memory corruption (CVE-2006-4145)
    - elv_unregister: fix possible crash on module unload
    - Fix sctp privilege elevation (CVE-2006-3745)

  [ maximilian attems ]
  * Add RAM range to longclass for -bigmem. (closes: 382799)
  * Add stable release 2.6.17.9:
    - powerpc: Clear HID0 attention enable on PPC970 at boot time
    (CVE-2006-4093)
  * Add stable release 2.6.17.11:
    - Fix ipv4 routing locking bug
    - disable debugging version of write_lock()
    - PCI: fix ICH6 quirks
    - 1394: fix for recently added firewire patch that breaks things on ppc
    - Fix IFLA_ADDRESS handling
    - Fix BeFS slab corruption
    - Fix timer race in dst GC code
    - Have ext3 reject file handles with bad inode numbers early
    - Kill HASH_HIGHMEM from route cache hash sizing
    - sys_getppid oopses on debug kernel
    - IA64: local DoS with corrupted ELFs
    - tpm: interrupt clear fix
    - ulog: fix panic on SMP kernels
    - dm: BUG/OOPS fix
    - MD: Fix a potential NULL dereference in md/raid1
    - ip_tables: fix table locking in ipt_do_table
    - swsusp: Fix swap_type_of
    - sky2: phy power problem on 88e805x
    - ipx: header length validation needed

  [ Frederik Schüler ]
  * Activate CONFIG_R8169_VLAN on amd64. (closes: #383707)
  * Activate EFI boot support on i386. (closes: #381951)

  [ dann frazier ]
  * Include module.lds in headers package if it exists. (closes: #342246)
  * Add Apple MacBook product IDs to usbhid and set
    CONFIG_USB_HIDINPUT_POWERBOOK=y on i386 and amd64. (closes: #383620)

 -- Bastian Blank <waldi@debian.org>  Thu, 24 Aug 2006 15:54:51 +0000

linux-2.6 (2.6.17-6) unstable; urgency=low

  [ maximilian attems ]
  * debian/arch/i386/defines: Activate 686-bigmem flavour for enterprise
  usage.
  * Add ubuntu pci table patch for scsi drivers advansys and fdomain.

  [ Martin Michlmayr ]
  * arm/armeb: Use gcc-4.1.
  * mips/mipsel: Use gcc-4.1.
  * arm/ixp4xx: Update config based on the NSLU2 config.
  * arm/s3c2410: Unset CONFIG_DEBUG_INFO.
  * arm/iop32x: xscale: don't mis-report 80219 as an iop32x
  * arm/iop32x: Add an MTD map for IOP3xx boards
  * arm/iop32x: Add support for the Thecus N2100.
  * arm/iop32x: Add support for the GLAN Tank.
  * arm/iop32x: Add a flavour for IOP32x based machines.

  [ Bastian Blank ]
  * Shrink short descriptions.
  * Make gcc-4.1 the default compiler.
  * [powerpc]: Use gcc-4.1.
  * Move latest and transitional packages to linux-latest-2.6.

  [ Frederik Schüler ]
  * [amd64] Add smp-alternatives backport.
  * [amd64] Drop smp flavours.
  * [amd64] Merge k8 and p4 flavours into a generic one, following upstreams
    advice.
  * Activate BSD_PROCESS_ACCT_V3.
  * Add stable release 2.6.17.8:
    - ALSA: Don't reject O_RDWR at opening PCM OSS
    - Add stable branch to maintainers file
    - tty serialize flush_to_ldisc
    - S390: fix futex_atomic_cmpxchg_inatomic
    - Fix budget-av compile failure
    - cond_resched() fix
    - e1000: add forgotten PCI ID for supported device
    - ext3: avoid triggering ext3_error on bad NFS file handle
    - ext3 -nobh option causes oops
    - Fix race related problem when adding items to and svcrpc auth cache.
    - ieee1394: sbp2: enable auto spin-up for Maxtor disks
    - invalidate_bdev() speedup
    - Sparc64 quad-float emulation fix
    - VLAN state handling fix
    - Update frag_list in pskb_trim
    - UHCI: Fix handling of short last packet
    - sky2: NAPI bug
    - i2c: Fix 'ignore' module parameter handling in i2c-core
    - scx200_acb: Fix the block transactions
    - scx200_acb: Fix the state machine
    - H.323 helper: fix possible NULL-ptr dereference
    - Don't allow chmod() on the /proc/<pid>/ files
    - PCI: fix issues with extended conf space when MMCONFIG disabled because of e820

  [ Sven Luther ]
  * [powerpc] Added console=hvsi0 too to CMDLINE to the powerpc64 flavour, for
    non-virtualized IBM power machines serial console.

 -- Bastian Blank <waldi@debian.org>  Fri, 11 Aug 2006 19:58:06 +0200

linux-2.6 (2.6.17-5) unstable; urgency=low

  [ Martin Michlmayr ]
  * [arm/nslu2] Enable CONFIG_USB_EHCI_SPLIT_ISO.  Closes: #378554

  [ maximilian attems ]
  * Add stable release 2.6.17.7:
    - BLOCK: Fix bounce limit address check
    - v4l/dvb: Fix budget-av frontend detection
    - v4l/dvb: Fix CI on old KNC1 DVBC cards
    - v4l/dvb: Fix CI interface on PRO KNC1 cards
    - v4l/dvb: Backport fix to artec USB DVB devices
    - v4l/dvb: Backport the DISEQC regression fix to 2.6.17.x
    - v4l/dvb: stradis: dont export MODULE_DEVICE_TABLE
    - pnp: suppress request_irq() warning
    - generic_file_buffered_write(): handle zero-length iovec segments
    - serial 8250: sysrq deadlock fix
    - Reduce ACPI verbosity on null handle condition
    - ieee80211: TKIP requires CRC32
    - Make powernow-k7 work on SMP kernels.
    - via-velocity: the link is not correctly detected when the device starts
    - Add missing UFO initialisations
    - USB serial ftdi_sio: Prevent userspace DoS (CVE-2006-2936)
    - cdrom: fix bad cgc.buflen assignment
    - splice: fix problems with sys_tee()
    - fix fdset leakage
    - struct file leakage
    - XFS: corruption fix
    - v4l/dvb: Kconfig: fix description and dependencies for saa7115 module
    - dvb-bt8xx: fix frontend detection for DViCO FusionHDTV DVB-T Lite rev 1.2
    - IB/mthca: restore missing PCI registers after reset
    - v4l/dvb: Backport the budget driver DISEQC instability fix
    - Fix IPv4/DECnet routing rule dumping
    - pdflush: handle resume wakeups
    - x86_64: Fix modular pc speaker
    - Fix powernow-k8 SMP kernel on UP hardware bug.
    - ALSA: RME HDSP - fixed proc interface (missing {})
    - ALSA: au88x0 - Fix 64bit address of MPU401 MMIO port
    - ALSA: Fix a deadlock in snd-rtctimer
    - ALSA: Fix missing array terminators in AD1988 codec support
    - ALSA: Fix model for HP dc7600
    - ALSA: Fix mute switch on VAIO laptops with STAC7661
    - ALSA: fix the SND_FM801_TEA575X dependencies
    - ALSA: Fix undefined (missing) references in ISA MIRO sound driver
    - ALSA: Fix workaround for AD1988A rev2 codec
    - ALSA: hda-intel - Fix race in remove
    - Suppress irq handler mismatch messages in ALSA ISA drivers
    - PKT_SCHED: Fix illegal memory dereferences when dumping actions
    - PKT_SCHED: Return ENOENT if action module is unavailable
    - PKT_SCHED: Fix error handling while dumping actions
    - generic_file_buffered_write(): deadlock on vectored write
    - ethtool: oops in ethtool_set_pauseparam()
    - memory hotplug: solve config broken: undefined reference to `online_page'
  * Add budget-av-compile-fix.patch stable compile fix.
  * Enable in all configs setting SND_FM801_TEA575X SND_FM801_TEA575X_BOOL=y.

 -- Bastian Blank <waldi@debian.org>  Sat, 29 Jul 2006 13:30:06 +0200

linux-2.6 (2.6.17-4) unstable; urgency=low

  [ Bastian Blank ]
  * Add stable release 2.6.17.5:
    - Fix nasty /proc vulnerability (CVE-2006-3626)
  * Add stable release 2.6.17.6:
    - Relax /proc fix a bit
  * Set section of images to admin.

  [ dann frazier ]
  * [ia64] Drop the non-SMP flavours; they are not well maintained upstream.
    Note that the non-SMP flavours have been identical to the SMP builds
    since 2.6.13-1; this was to avoid having to drop then re-add these
    flavours if upstream resolved the issue - but that never happened.
    Note that this is a measurable performance penalty on non-SMP systems.

 -- Bastian Blank <waldi@debian.org>  Mon, 17 Jul 2006 11:08:41 +0200

linux-2.6 (2.6.17-3) unstable; urgency=low

  [ maximilian attems ]
  * Add stable release 2.6.17.2:
    - ide-io: increase timeout value to allow for slave wakeup
    - NTFS: Critical bug fix (affects MIPS and possibly others)
    - Link error when futexes are disabled on 64bit architectures
    - SCTP: Reset rtt_in_progress for the chunk when processing its sack.
    - SPARC32: Fix iommu_flush_iotlb end address
    - ETHTOOL: Fix UFO typo
    - UML: fix uptime
    - x86: compile fix for asm-i386/alternatives.h
    - bcm43xx: init fix for possible Machine Check
    - SCTP: Fix persistent slowdown in sctp when a gap ack consumes rx buffer.
    - kbuild: bugfix with initramfs
    - Input: return correct size when reading modalias attribute
    - ohci1394: Fix broken suspend/resume in ohci1394
    - idr: fix race in idr code
    - USB: Whiteheat: fix firmware spurious errors
    - libata: minor patch for ATA_DFLAG_PIO
    - SCTP: Send only 1 window update SACK per message.
    - PFKEYV2: Fix inconsistent typing in struct sadb_x_kmprivate.
    - SCTP: Limit association max_retrans setting in setsockopt.
    - SCTP: Reject sctp packets with broadcast addresses.
    - IPV6: Sum real space for RTAs.
    - IPV6 ADDRCONF: Fix default source address selection without
      CONFIG_IPV6_PRIVACY
    - IPV6: Fix source address selection.
  * Add stable release 2.6.17.3:
    - NETFILTER: SCTP conntrack: fix crash triggered by packet without chunks
    [CVE-2006-2934]
  * Deapply merged sparc32-iotlb.patch.
  * Fix README.Debian: Correct svn location, remove old boot param bswap
    reference, the asfs patch is in the Debian kernel. Remove reference to
    AMD 768 erratum 10, it was solved in 2.6.12. Add wording corrections.
  * Set CONFIG_SERIAL_8250_RN_UARTS=16 for all archs beside mips/m68k unless
    explicitly set on a specific value. (closes: 377151)
  * Add stable release 2.6.17.4:
    - fix prctl privilege escalation and suid_dumpable (CVE-2006-2451)

  [ Sven Luther ]
  * Re-enabled fs-asfs patch.

  [ Thiemo Seufer ]
  * [mips,mipsel] Fix sb1 interrupt handlers.
  * [mips,mipsel] Fix devfs-induced build failure in sb1250 serial driver.
  * [mips] SGI ip22 RTC was broken, fixed thanks to Julien Blache.
  * [mips] Fix SGI ip22 serial console, thanks to Julien Blache.

  [ Martin Michlmayr ]
  * [arm/nslu2] Enable HFS and some other filesystems.
  * [arm/nslu2] Unset CONFIG_USB_STORAGE_DEBUG.  Closes: #377853.

 -- Bastian Blank <waldi@debian.org>  Thu, 13 Jul 2006 13:14:53 +0200

linux-2.6 (2.6.17-2) unstable; urgency=low

  [ Jurij Smakov ]
  * [sparc] Switch to gcc-4.1 as it produces a working kernel,
    while gcc-4.0 does not. No ABI bump neccessary, because
    2.6.17-1 sparc binaries never made it to the archive.
  * [sparc32] Add sparc32-iotlb.patch to fix DMA errors on sparc32.

  [ Sven Luther ]
  * [powerpc] Added console=hvc0 default commandline option to powerpc64 flavour.
  * [powerpc] Fixed mkvmlinuz support, which was missing from -1. (Closes: #375645)
  * [powerpc] Added PowerBook HID support for last-gen PowerBook keyboards.
    (Closes: #307327)

  [ Martin Michlmayr ]
  * [mipsel] Fix compilation error in dz serial driver.
  * [mipsel] Update configs.
  * [mipsel] Add a build fix for the Cobalt early console support.
  * [arm/nslu2] Disable SE Linux support for now so the kernel fits into flash.

  [ Christian T. Steigies ]
  * [m68k] Update patches for 2.6.17.
  * [m68k] Add m68k-as and m68k-macro patch which allow building with current binutils.
  * [m68k] Disable all subarches but amiga and mac for official linux-images.

  [ Kyle McMartin ]
  * [hppa] Update patchset (2.6.17-pa6) from parisc-linux.org.
    Which fixes relocation errors in modules with 64-bit kernels, and
    a softlockup on non-SMP flavours with gettimeofday.

 -- Bastian Blank <waldi@debian.org>  Thu, 29 Jun 2006 18:49:35 +0200

linux-2.6 (2.6.17-1) unstable; urgency=low

  [ Frederik Schüler ]
  * New upstream release.
  * [amd64] Use gcc 4.1.
  * [amd64] Drop amd64-generic flavor. We will use amd64-k8 for the
    installer.

  [ Martin Michlmayr ]
  * [mips] Update patches for 2.6.17.
  * [arm] Update configs.
  * [armeb] Update configs.

  [ Thiemo Seufer ]
  * [mips] Fix SWARM FPU detection.
  * [mips] Update configurations.

  [ Kyle McMartin ]
  * [hppa] Set PDC_CHASSIS_WARN to y.
  * [hppa] Update patchset (2.6.17-pa2) from parisc-linux.org.
  * [hppa] Change NR_CPUS to 8 from 32 on both SMP flavours.
  * [hppa] Set PARISC_PAGE_SIZE to 4K on all platforms.

  [ Bastian Blank ]
  * [s390] Use gcc 4.1.
  * [i386] Enable REGPARM.
  * [i386] Use gcc 4.1.
  * [powerpc] Disable prep.

  [ dann frazier ]
  * [ia64] Update configs
  * [ia64] Use gcc 4.1.

  [ maximilian attems ]
  * Add stable release 2.6.17.1:
    - xt_sctp: fix endless loop caused by 0 chunk length (CVE-2006-3085)

 -- Bastian Blank <waldi@debian.org>  Thu, 22 Jun 2006 12:13:15 +0200

linux-2.6 (2.6.16+2.6.17-rc3-0experimental.1) experimental; urgency=low

  [ Frederik Schüler ]
  * New upstream release candidate.
  * Switch HZ from 1000 to 250, following upstreams default.
  * Activate CONFIG_BCM43XX_DEBUG.

  [ maximilian attems ]
  * Disable broken and known unsecure LSM modules: CONFIG_SECURITY_SECLVL,
    CONFIG_SECURITY_ROOTPLUG. Upstream plans to remove them for 2.6.18

 -- Frederik Schüler <fs@debian.org>  Sun,  7 May 2006 17:06:29 +0200

linux-2.6.16 (2.6.16-18) unstable; urgency=high

  [ Sven Luther ]
  * [powerpc] Added console=hvsi0 too to CMDLINE to the powerpc64 flavour,
    for non-virtualized IBM power machines serial console.

  [ dann frazier ]
  * fs-ext3-bad-nfs-handle.patch: avoid triggering ext3_error on bad NFS
    file handle (CVE-2006-3468)
  * cdrom-bad-cgc.buflen-assign.patch: fix buffer overflow in dvd_read_bca
  * usb-serial-ftdi_sio-dos.patch: fix userspace DoS in ftdi_sio driver

  [ Bastian Blank ]
  * Update xen patch to changeset 9762.

 -- Frederik Schüler <fs@debian.org>  Fri, 18 Aug 2006 20:29:17 +0200

linux-2.6.16 (2.6.16-17) unstable; urgency=high

  [ Martin Michlmayr ]
  * Add stable release 2.6.16.22:
    - powernow-k8 crash workaround
    - NTFS: Critical bug fix (affects MIPS and possibly others)
    - JFS: Fix multiple errors in metapage_releasepage
    - SPARC64: Fix D-cache corruption in mremap
    - SPARC64: Respect gfp_t argument to dma_alloc_coherent().
    - SPARC64: Fix missing fold at end of checksums.
    - scsi_lib.c: properly count the number of pages in scsi_req_map_sg()
    - I2O: Bugfixes to get I2O working again
    - Missed error checking for intent's filp in open_namei().
    - tmpfs: time granularity fix for [acm]time going backwards
    - USB: Whiteheat: fix firmware spurious errors
    - fs/namei.c: Call to file_permission() under a spinlock in do_lookup_path()
  * Add stable release 2.6.16.23:
    - revert PARPORT_SERIAL should depend on SERIAL_8250_PCI patch
    - NETFILTER: SCTP conntrack: fix crash triggered by packet without
      chunks (CVE-2006-2934)
  * Add stable release 2.6.16.24:
    - fix prctl privilege escalation and suid_dumpable (CVE-2006-2451)
  * Add stable release 2.6.16.25:
    - Fix nasty /proc vulnerability (CVE-2006-3626)
  * Relax /proc fix a bit (Linus Torvalds)

  * [arm/nslu2] Unset CONFIG_USB_STORAGE_DEBUG.  Closes: #377853.
  * [mips] SGI ip22 RTC was broken, fixed thanks to Julien Blache.
  * [mips] Fix SGI ip22 serial console, thanks to Julien Blache.

  [ Bastian Blank ]
  * Fix vserver patch.

 -- Bastian Blank <waldi@debian.org>  Sat, 15 Jul 2006 17:18:49 +0200

linux-2.6.16 (2.6.16-16) unstable; urgency=low

  [ Sven Luther ]
  * [powerpc] Added console=hvc0 default commandline option to powerpc64 flavour.
  * [powerpc] Now THERM_PM72 and all WINDFARMs are builtin, for better fan control.

  [ Martin Michlmayr ]
  * [arm/nslu2] Disable SE Linux support for now so the kernel fits into
    flash.  Closes: #376926.

  [ Bastian Blank ]
  * [powerpc,powerpc-miboot] Enable OpenFirmware device tree support.
    (closes: #376012)

 -- Bastian Blank <waldi@debian.org>  Sat,  8 Jul 2006 17:57:57 +0200

linux-2.6.16 (2.6.16-15) unstable; urgency=low

  [ maximilian attems ]
  * Add stable release 2.6.16.18:
    - NETFILTER: SNMP NAT: fix memory corruption (CVE-2006-2444)
  * Add stable release 2.6.16.19:
    - NETFILTER: Fix small information leak in SO_ORIGINAL_DST (CVE-2006-1343)
  * Add stable release 2.6.16.20:
    - x86_64: Don't do syscall exit tracing twice
    - Altix: correct ioc4 port order
    - Input: psmouse - fix new device detection logic
    - PowerMac: force only suspend-to-disk to be valid
    - the latest consensus libata resume fix
    - Altix: correct ioc3 port order
    - Cpuset: might sleep checking zones allowed fix
    - ohci1394, sbp2: fix "scsi_add_device failed" with PL-3507 based devices
    - sbp2: backport read_capacity workaround for iPod
    - sbp2: fix check of return value of hpsb_allocate_and_register_addrspace
    - x86_64: x86_64 add crashdump trigger points
    - ipw2200: Filter unsupported channels out in ad-hoc mode
  * Add stable release 2.6.16.21:
    - check_process_timers: fix possible lockup
    - run_posix_cpu_timers: remove a bogus BUG_ON() (CVE-2006-2445)
    - xt_sctp: fix endless loop caused by 0 chunk length (CVE-2006-3085)
    - powerpc: Fix machine check problem on 32-bit kernels (CVE-2006-2448)

  [ Christian T. Steigies ]
  * [m68k] Add mac via patch from Finn Thain.
  * [m68k] Enable INPUT_EVDEV.

  [ Martin Michlmayr ]
  * [mips/b1-bcm91250a] Enable SMP.
  * [mips] Add a compile fix for the Maxine fb.
  * [mipsel] Add a patch that let's you enable serial console on DECstation.
  * [mipsel] Add a patch to get SCSI working on DECstation.
  * [mipsel] Handle memory-mapped RTC chips properly.
  * [mipsel] Add configs for r3k-kn02 and r4k-kn04 DECstation.
  * [arm] Allow RiscPC machines to boot an initrd (tagged list fix).
  * [arm/nslu2] Enable many modules.
  * [arm] Build loop support as a module.
  * [arm] Use the generic netfilter configuration.
  * [arm/footbridge] Enable sound.

  [ Kyle McMartin ]
  * [hppa] Pulled patch from cvs to fix build of kernel/ptrace.c which needs
    {read,write}_can_lock.
  * [hppa] Disable CONFIG_DETECT_SOFTLOCKUP to fix boot on pa8800 machines.

  [ Sven Luther ]
  * [powerpc,prep] Added a new ARCH=ppc PReP flavour, currently mostly a copy
    of the -powerpc one.
  * Upgraded mkvmlinuz dependency to mkvmlinuz 21.

  [ Bastian Blank ]
  * Update vserver patch to 2.0.2-rc21.
  * Bump build-dependency on kernel-package to 10.049.

  [ Jurij Smakov ]
  * Add dcache-memory-corruption.patch to fix the mremap(), occasionally
    triggered on sparc in the form of dpkg database corruption. Affects
    sparc64, mips and generic includes. Thanks to David Miller, original
    patch is included in 2.6.17.
    Ref: http://marc.theaimsgroup.com/?l=linux-sparc&m=114920963824047&w=2
  * Add sparc32-iotlb.patch to fix the DMA errors encountered with latest
    kernels on sparc32, in particularly HyperSparcs. Thanks to Bob Breuer.
    Ref: http://marc.theaimsgroup.com/?l=linux-sparc&m=115077649707675&w=2

 -- Bastian Blank <waldi@debian.org>  Wed, 21 Jun 2006 14:09:11 +0200

linux-2.6 (2.6.16-14) unstable; urgency=low

  [ Bastian Blank ]
  * Add stable release 2.6.16.16:
    - fs/locks.c: Fix lease_init (CVE-2006-1860)
  * Make i386 xen images recommend libc6-xen.
  * Update vserver patch to 2.0.2-rc20.
  * Update xen patch to changeset 9687.

  [ Christian T. Steigies ]
  * [m68k] Add generic m68k ide fix.
  * [m68k] Add cross-compile instructions.
  * [m68k] Enable INPUT_EVDEV for yaird.
  * [m68k] sun3 general compile and scsi fixes, enable sun3 SCSI again.

  [ dann frazier ]
  * cs4281 - Fix the check of timeout in probe to deal with variable HZ.
    (closes: #361197)

  [ Norbert Tretkowski ]
  * [alpha] Readded patch to support prctl syscall, got lost when upgrading
    to 2.6.16.

  [ Frederik Schüler ]
  * Add stable release 2.6.16.17:
    - SCTP: Validate the parameter length in HB-ACK chunk (CVE-2006-1857)
    - SCTP: Respect the real chunk length when walking parameters
      (CVE-2006-1858)
    - ptrace_attach: fix possible deadlock schenario with irqs
    - Fix ptrace_attach()/ptrace_traceme()/de_thread() race
    - page migration: Fix fallback behavior for dirty pages
    - add migratepage address space op to shmem
    - Remove cond_resched in gather_stats()
    - VIA quirk fixup, additional PCI IDs
    - PCI quirk: VIA IRQ fixup should only run for VIA southbridges
    - Fix udev device creation
    - limit request_fn recursion
    - PCI: correctly allocate return buffers for osc calls
    - selinux: check for failed kmalloc in security_sid_to_context()
    - TG3: ethtool always report port is TP.
    - Netfilter: do_add_counters race, possible oops or info leak
      (CVE-2006-0039)
    - scx200_acb: Fix resource name use after free
    - smbus unhiding kills thermal management
    - fs/compat.c: fix 'if (a |= b )' typo
    - smbfs: Fix slab corruption in samba error path
    - fs/locks.c: Fix sys_flock() race
    - USB: ub oops in block_uevent
    - via-rhine: zero pad short packets on Rhine I ethernet cards
    - md: Avoid oops when attempting to fix read errors on raid10

 -- Bastian Blank <waldi@debian.org>  Mon, 22 May 2006 14:56:11 +0200

linux-2.6 (2.6.16-13) unstable; urgency=low

  [ Frederik Schüler ]
  * Add stable release 2.6.16.14:
    - smbfs chroot issue (CVE-2006-1864)

  [ Bastian Blank ]
  * Don't make headers packages depend on images.
  * Bump abiname to 2. (closes: #366291)
  * Update vserver patch to 2.0.2-rc19.
  * Update xen patch to changeset 9668.
  * Remove abi fixes.
  * Add stable release 2.6.16.15:
    - SCTP: Allow spillover of receive buffer to avoid deadlock. (CVE-2006-2275)
    - SCTP: Fix panic's when receiving fragmented SCTP control chunks. (CVE-2006-2272)
    - SCTP: Fix state table entries for chunks received in CLOSED state. (CVE-2006-2271)
    - SCTP: Prevent possible infinite recursion with multiple bundled DATA. (CVE-2006-2274)
  * Switch HZ from 1000 to 250.

  [ Christian T. Steigies ]
  * [m68k] Add patches that allow building images for atari
  * [m68k] Enable atyfb driver for atari

 -- Bastian Blank <waldi@debian.org>  Wed, 10 May 2006 18:58:44 +0200

linux-2.6 (2.6.16-12) unstable; urgency=low

  [ Bastian Blank ]
  * Add stable release 2.6.16.12:
    - dm snapshot: fix kcopyd destructor
    - x86_64: Pass -32 to the assembler when compiling the 32bit vsyscall pages
    - for_each_possible_cpu
    - Simplify proc/devices and fix early termination regression
    - sonypi: correct detection of new ICH7-based laptops
    - MIPS: Fix tx49_blast_icache32_page_indexed.
    - NET: e1000: Update truesize with the length of the packet for packet split
    - i386: fix broken FP exception handling
    - tipar oops fix
    - USB: fix array overrun in drivers/usb/serial/option.c
    - Altix snsc: duplicate kobject fix
    - Alpha: strncpy() fix
    - LSM: add missing hook to do_compat_readv_writev()
    - Fix reiserfs deadlock
    - make vm86 call audit_syscall_exit
    - fix saa7129 support in saa7127 module for pvr350 tv out
    - dm flush queue EINTR
    - get_dvb_firmware: download nxt2002 firmware from new driver location
    - cxusb-bluebird: bug-fix: power down corrupts frontend
    - x86_64: Fix a race in the free_iommu path.
    - MIPS: Use "R" constraint for cache_op.
    - MIPS: R2 build fixes for gcc < 3.4.
    - cs5535_gpio.c: call cdev_del() during module_exit to unmap kobject references and other cleanups
    - MIPS: Fix branch emulation for floating-point exceptions.
    - x86/PAE: Fix pte_clear for the >4GB RAM case
  * Add stable release 2.6.16.13:
    - NETFILTER: SCTP conntrack: fix infinite loop (CVE-2006-1527)
  * Remove merged patches.
  * Rediff xen patch.
  * Bump build-dependency on kernel-package to 10.047.

  [ Martin Michlmayr ]
  * [arm] Enable cramfs for ixp4xx and rpc.

 -- Bastian Blank <waldi@debian.org>  Thu,  4 May 2006 11:37:26 +0200

linux-2.6 (2.6.16-11) unstable; urgency=low

  * Update vserver patch to 2.0.2-rc18.
    - Limit ccaps to root inside a guest (CVE-2006-2110)
  * Conflict with known broken grub versions. (closes: #361308)
  * Enable s390 vserver image.
  * Enable xen and xen-vserver images.
  * Use localversion for kernel-package images. (closes: #365505)

 -- Bastian Blank <waldi@debian.org>  Mon,  1 May 2006 16:38:45 +0200

linux-2.6 (2.6.16-10) unstable; urgency=low

  [ Norbert Tretkowski ]
  * [alpha] Added backport of for_each_possible_cpu() to fix alpha build.
    (closes: #364206)
  * Add stable release 2.6.16.10:
    - IPC: access to unmapped vmalloc area in grow_ary()
    - Add more prevent_tail_call()
    - alim15x3: ULI M-1573 south Bridge support
    - apm: fix Armada laptops again
    - fbdev: Fix return error of fb_write
    - Fix file lookup without ref
    - m41t00: fix bitmasks when writing to chip
    - Open IPMI BT overflow
    - x86: be careful about tailcall breakage for sys_open[at] too
    - x86: don't allow tail-calls in sys_ftruncate[64]()
    - IPV6: XFRM: Fix decoding session with preceding extension header(s).
    - IPV6: XFRM: Don't use old copy of pointer after pskb_may_pull().
    - IPV6: Ensure to have hop-by-hop options in our header of &sk_buff.
    - selinux: Fix MLS compatibility off-by-one bug
    - PPC: fix oops in alsa powermac driver
    - MTD_NAND_SHARPSL and MTD_NAND_NANDSIM should be tristate's
    - i2c-i801: Fix resume when PEC is used
    - Fix hotplug race during device registration
    - Fix truesize underflow
    - efficeon-agp: Add missing memory mask
    - 3ware 9000 disable local irqs during kmap_atomic
    - 3ware: kmap_atomic() fix

  [ maximilian attems ]
  * Add stable release 2.6.16.11:
    -  Don't allow a backslash in a path component (CVE-2006-1863)

 -- Bastian Blank <waldi@debian.org>  Tue, 25 Apr 2006 13:56:19 +0200

linux-2.6 (2.6.16-9) unstable; urgency=low

  [ maximilian attems ]
  * Add stable release 2.6.16.8:
    - ip_route_input panic fix (CVE-2006-1525)
  * Add stable release 2.6.16.9:
    - i386/x86-64: Fix x87 information leak between processes (CVE-2006-1056)

  [ Bastian Blank ]
  * Update vserver patch to 2.0.2-rc17.

 -- Bastian Blank <waldi@debian.org>  Thu, 20 Apr 2006 15:37:28 +0200

linux-2.6 (2.6.16-8) unstable; urgency=low

  * Fix ABI-breakage introduced in -7. (closes: #363032)
  * Add stable release 2.6.16.6:
    - ext3: Fix missed mutex unlock
    - RLIMIT_CPU: fix handling of a zero limit
    - alpha: SMP boot fixes
    - m32r: security fix of {get, put}_user macros
    - m32r: Fix cpu_possible_map and cpu_present_map initialization for SMP kernel
    - shmat: stop mprotect from giving write permission to a readonly attachment (CVE-2006-1524)
    - powerpc: fix incorrect SA_ONSTACK behaviour for 64-bit processes
    - MPBL0010 driver sysfs permissions wide open
    - cciss: bug fix for crash when running hpacucli
    - fuse: fix oops in fuse_send_readpages()
    - Fix utime(2) in the case that no times parameter was passed in.
    - Fix buddy list race that could lead to page lru list corruptions
    - NETFILTER: Fix fragmentation issues with bridge netfilter
    - USB: remove __init from usb_console_setup
    - Fix suspend with traced tasks
    - isd200: limit to BLK_DEV_IDE
    - edac_752x needs CONFIG_HOTPLUG
    - fix non-leader exec under ptrace
    - sky2: bad memory reference on dual port cards
    - atm: clip causes unregister hang
    - powerpc: iSeries needs slb_initialize to be called
    - Fix block device symlink name
    - Incorrect signature sent on SMB Read
  * Add stable release 2.6.16.7:
    - fix MADV_REMOVE vulnerability (CVE-2006-1524 for real this time)

 -- Bastian Blank <waldi@debian.org>  Tue, 18 Apr 2006 16:22:31 +0200

linux-2.6 (2.6.16-7) unstable; urgency=low

  [ Frederik Schüler ]
  * Add stable release 2.6.16.3:
    - Keys: Fix oops when adding key to non-keyring (CVE-2006-1522)

  [ Bastian Blank ]
  * Add stable release 2.6.16.4:
    - RCU signal handling (CVE-2006-1523)

  [ Sven Luther ]
  * [powerpc] Transitioned mkvmlinuz support patch to the 2.6.16 ARCH=powerpc
    tree. PReP is broken in 2.6.16 though.

  [ maximilian attems ]
  * Add stable release 2.6.16.5:
   - x86_64: Clean up execve
   - x86_64: When user could have changed RIP always force IRET (CVE-2006-0744)
  * Disable CONFIG_SECCOMP (adds useless overhead on context-switch) -
    thanks to fs for checking abi.

  [ Christian T. Steigies ]
  * [m68k] update m68k patch and config to 2.6.16, temporarily disable atari

 -- Bastian Blank <waldi@debian.org>  Sat, 15 Apr 2006 13:56:05 +0200

linux-2.6 (2.6.16-6) unstable; urgency=medium

  [ Bastian Blank ]
  * Provide version infos in support package and don't longer rely on the
    changelog.
  * [amd64/i386] Enable cpu hotplug support.

  [ maximilian attems ]
  * Add stable release 2.6.16.2:
    - PCMCIA_SPECTRUM must select FW_LOADER
    - drivers/net/wireless/ipw2200.c: fix an array overun
    - AIRO{,_CS} <-> CRYPTO fixes
    - tlclk: fix handling of device major
    - fbcon: Fix big-endian bogosity in slow_imageblit()
    - Fix NULL pointer dereference in node_read_numastat()
    - USB: EHCI full speed ISO bugfixes
    - Mark longhaul driver as broken.
    - fib_trie.c node freeing fix
    - USB: Fix irda-usb use after use
    - sysfs: zero terminate sysfs write buffers (CVE-2006-1055)
    - USB: usbcore: usb_set_configuration oops (NULL ptr dereference)
    - pcmcia: permit single-character-identifiers
    - hostap: Fix EAPOL frame encryption
    - wrong error path in dup_fd() leading to oopses in RCU
    - {ip, nf}_conntrack_netlink: fix expectation notifier unregistration
    - isicom must select FW_LOADER
    - knfsd: Correct reserved reply space for read requests.
    - Fix module refcount leak in __set_personality()
    - sbp2: fix spinlock recursion
    - powerpc: make ISA floppies work again
    - opti9x - Fix compile without CONFIG_PNP
    - Add default entry for CTL Travel Master U553W
    - Fix the p4-clockmod N60 errata workaround.
    - kdump proc vmcore size oveflow fix

 -- Bastian Blank <waldi@debian.org>  Mon, 10 Apr 2006 16:09:51 +0200

linux-2.6 (2.6.16-5) unstable; urgency=low

  [ Bastian Blank ]
  * Provide real dependency packages for module building.
    - Add linux-headers-$version-$abiname-all and
      linux-headers-$version-$abiname-all-$arch.
  * Rename support package to linux-support-$version-$abiname.
  * Fix module package output.
  * Include .kernelrelease in headers packages. (closes: #359813)
  * Disable Cumana partition support completely. (closes: #359207)
  * Update vserver patch to 2.0.2-rc15.

  [ dann frazier ]
  * [ia64] initramfs-tools works now, no longer restrict initramfs-generators

 -- Bastian Blank <waldi@debian.org>  Mon,  3 Apr 2006 14:00:08 +0200

linux-2.6 (2.6.16-4) unstable; urgency=medium

  [ Martin Michlmayr ]
  * [arm/armeb] Update nslu2 config.
  * Add stable release 2.6.16.1:
    - Fix speedstep-smi assembly bug in speedstep_smi_ownership
    - DMI: fix DMI onboard device discovery
    - cciss: fix use-after-free in cciss_init_one
    - DM: Fix bug: BIO_RW_BARRIER requests to md/raid1 hang.
    - fix scheduler deadlock
    - proc: fix duplicate line in /proc/devices
    - rtc.h broke strace(1) builds
    - dm: bio split bvec fix
    - v9fs: assign dentry ops to negative dentries
    - i810fb_cursor(): use GFP_ATOMIC
    - NET: Ensure device name passed to SO_BINDTODEVICE is NULL terminated.
    - XFS writeout fix
    - sysfs: fix a kobject leak in sysfs_add_link on the error path
    - get_cpu_sysdev() signedness fix
    - firmware: fix BUG: in fw_realloc_buffer
    - sysfs: sysfs_remove_dir() needs to invalidate the dentry
    - TCP: Do not use inet->id of global tcp_socket when sending RST (CVE-2006-1242)
    - 2.6.xx: sata_mv: another critical fix
    - Kconfig: VIDEO_DECODER must select FW_LOADER
    - V4L/DVB (3324): Fix Samsung tuner frequency ranges
    - sata_mv: fix irq port status usage

 -- Bastian Blank <waldi@debian.org>  Tue, 28 Mar 2006 17:19:10 +0200

linux-2.6 (2.6.16-3) unstable; urgency=low

  [ Frederik Schüler ]
  * [amd64] Add asm-i386 to the linux-headers packages.

  [ Jonas Smedegaard ]
  * Tighten yaird dependency to at least 0.0.12-8 (supporting Linux
    2.6.16 uppercase hex in Kconfig and new IDE sysfs naming, and VIA
    IDE on powerpc).

  [ Martin Michlmayr ]
  * [arm/armeb] Enable CONFIG_NFSD on NSLU2 again.  Closes: #358709.
  * [arm/footbridge] CONFIG_NE2K_PCI should be a module, not built-in.
  * [arm/footbridge] Enable CONFIG_BLK_DEV_IDECD=m since the CATS can
    have a CD-ROM drive.
  * [mips/sb1*] Use ttyS rather than duart as the name for the serial
    console since the latter causes problems with debian-installer.

  [ Bastian Blank ]
  * Update vserver patch to 2.0.2-rc14.
    - Fix sendfile. (closes: #358391, #358752)

 -- Bastian Blank <waldi@debian.org>  Mon, 27 Mar 2006 16:08:20 +0200

linux-2.6 (2.6.16-2) unstable; urgency=low

  [ dann frazier ]
  * [ia64] Set unconfigured options:
      CONFIG_PNP_DEBUG=n and CONFIG_NET_SB1000=m
  * [hppa] Update config for 2.6.16

  [ Martin Michlmayr ]
  * [mips/mipsel] Put something in the generic config file because diff
    will otherwise remove the empty file, causing the build to fail.
  * [mipsel/r5k-cobalt] Set CONFIG_PACKET=y.
  * [arm] Set CONFIG_MACLIST=y for ixp4xx because nas100d needs it.

  [ Frederik Schüler ]
  * Add Maximilian Attems to uploaders list.

 -- Martin Michlmayr <tbm@cyrius.com>  Wed, 22 Mar 2006 15:15:14 +0000

linux-2.6 (2.6.16-1) unstable; urgency=low

  [ Bastian Blank ]
  * New upstream release.
  * Default to initramfs-tools 0.55 or higher on s390.

  [ maximilian attems ]
  * Default to initramfs-tools on arm and armeb.

  [ Martin Michlmayr ]
  * [mips/mipsel] Add an image for the Broadcom BCM91480B evaluation board
    (aka "BigSur").
  * [arm, armeb] Enable the netconsole module.
  * [mipsel/cobalt] Enable the netconsole module.
  * [mips] SB1: Fix interrupt disable hazard (Ralf Baechle).
  * [mips] SB1: Support for 1480 ethernet (Broadcom).
  * [mips] SB1: Support for NAPI (Tom Rix).
  * [mips] SB1: DUART support (Broadcom).
  * [mips] Work around bad code generation for <asm/io.h> (Ralf Baechle).
  * [mips] Fix VINO drivers when using a 64-bit kernel (Mikael Nousiainen).
  * [arm/armeb] Update configs for 2.6.16.
  * [mips/mipsel] Update configs for 2.6.16.
  * [arm/armeb] Enable the SMB module on NSLU2.
  * [mipsel] Enable parallel port modules for Cobalt since there are PCI
    cards that can be used in a Qube.
  * [mipsel] Enable the JFS module on Cobalt.

  [ dann frazier ]
  * [ia64] use yaird on ia64 until #357414 is fixed
  * [ia64] Update configs for 2.6.16

 -- Bastian Blank <waldi@debian.org>  Tue, 21 Mar 2006 16:12:16 +0100

linux-2.6 (2.6.15+2.6.16-rc5-0experimental.1) experimental; urgency=low

  [ Frederik Schüler ]
  * New upstream release candidate.

  [ Martin Michlmayr ]
  * Add initial mips/mipsel 2.6 kernels.
  * Important changes compared to the 2.4 kernels:
    - Drop the XXS1500 flavour since there's little interest in it.
    - Drop the LASAT flavour since these machines never went into
      production.
    - Drop the IP22 R5K (Indy, Indigo2) flavour since the IP22 R4K
      image now also works on machines with a R5K CPU.
    - Add an image for SGI IP32 (O2).
    - Rename the sb1-swarm-bn flavour to sb1-bcm91250a.
    - Enable PCI network (and other) modules on Cobalt.  Closes: #315895.
  * Add various MIPS related patches:
    - Fix iomap compilation on machines without COW.
    - Improve gettimeofday on MIPS.
    - Fix an oops on IP22 zerilog (serial console).
    - Improve IDE probing so it won't take so long on Cobalt.
    - Probe for IDE disks on SWARM.
    - Test whether there's a scache (fixes Cobalt crash).
    - Add Tulip fixes for Cobalt.
  * Fix a typo in the description of the linux-doc-* package,
    thanks Justin Pryzby.  Closes: #343424.
  * [arm] Enable nfs and nfsd modules.
  * [arm/footbride] Suggest nwutil (Netwinder utilities).

 -- Frederik Schüler <fs@debian.org>  Thu,  9 Mar 2006 14:13:17 +0000

linux-2.6 (2.6.15+2.6.16-rc4-0experimental.1) experimental; urgency=low

  [ Frederik Schüler ]
  * New upstream release.
  * Activate CONFIG_DVB_AV7110_OSD on alpha amd64 and ia64.
    Closes: #353292
  * Globally enable NAPI on all network card drivers which support it.

  [ maximilian attems ]
  * Drop fdutils from i386 and amd64 Suggests.
  * Swap lilo and grub Suggests for i386 and amd64.

  [ Jurij Smakov ]
  * Make sure that LOCALVERSION environment variable is not
    passed to a shell while invoking make-kpkg, since it
    appends it to the version string, breaking the build.
    Closes: #349472
  * [sparc32] Re-enable the building of sparc32 images.
  * [sparc64] Re-add (partial) sparc64-atyf-xl-gr.patch, since it
    was only partially applied upstream, so the problem (garbled
    screen output on SunBlade 100) is still present. Thanks to
    Luis Ortiz for pointing it out.
  * Bump the build-dep on kernel-package to 10.035, which fixes
    the problem with building documentation packages.

  [ Martin Michlmayr ]
  * [sparc] Add sys_newfstatat -> sys_fstatat64 fix from git.
  * [arm] Update configs for 2.6.16-rc3.
  * [armeb] Update configs for 2.6.16-rc3.
  * [arm/armeb] Fix compilation error on NSLU2 due to recent flash
    changes.
  * [arm/armeb] Fix a compilation error in the IXP4xx beeper support
    (Alessandro Zummo).

  [ Norbert Tretkowski ]
  * [alpha] Update arch/alpha/config* for 2.6.16-rc3.

 -- Bastian Blank <waldi@debian.org>  Fri, 24 Feb 2006 16:02:11 +0000

linux-2.6 (2.6.15-8) unstable; urgency=high

  [ maximilian attems ]
  * Add stable Release 2.6.15.5:
    - Fix deadlock in br_stp_disable_bridge
    - Fix a severe bug
    - i386: Move phys_proc_id/early intel workaround to correct function
    - ramfs: update dir mtime and ctime
    - sys_mbind sanity checking
    - Fix s390 build failure.
    - Revert skb_copy_datagram_iovec() recursion elimination.
    - s390: add #ifdef __KERNEL__ to asm-s390/setup.h
    - netfilter missing symbol has_bridge_parent
    - hugetlbfs mmap ENOMEM failure
    - IB/mthca: max_inline_data handling tweaks
    - it87: Fix oops on removal
    - hwmon it87: Probe i2c 0x2d only
    - reiserfs: disable automatic enabling of reiserfs inode attributes
    - Fix snd-usb-audio in 32-bit compat environment
    - dm: missing bdput/thaw_bdev at removal
    - dm: free minor after unlink gendisk
    - gbefb: IP32 gbefb depth change fix
    - shmdt cannot detach not-alined shm segment cleanly.
    - Address autoconfiguration does not work after device down/up cycle
    - gbefb: Set default of FB_GBE_MEM to 4 MB
    - XFS ftruncate() bug could expose stale data (CVE-2006-0554)
    - sys_signal: initialize ->sa_mask
    - do_sigaction: cleanup ->sa_mask manipulation
    - fix zap_thread's ptrace related problems
    - fix deadlock in ext2
    - cfi: init wait queue in chip struct
    - sd: fix memory corruption with broken mode page headers
    - sbp2: fix another deadlock after disconnection
    - skge: speed setting
    - skge: fix NAPI/irq race
    - skge: genesis phy initialization fix
    - skge: fix SMP race
    - x86_64: Check for bad elf entry address (CVE-2006-0741)
    - alsa: fix bogus snd_device_free() in opl3-oss.c
    - ppc32: Put cache flush routines back into .relocate_code section
    - sys32_signal() forgets to initialize ->sa_mask
    - Normal user can panic NFS client with direct I/O (CVE-2006-0555)
  * Deactivate merged duplicates: s390-klibc-buildfix.patch,
    powerpc-relocate_code.patch.
  * Add stable Release 2.6.15.6:
    - Don't reset rskq_defer_accept in reqsk_queue_alloc
    - fs/nfs/direct.c compile fix
    - mempolicy.c compile fix, make sure BITS_PER_BYTE is defined
    - [IA64] die_if_kernel() can return (CVE-2006-0742)

  [ Sven Luther ]
  * [powerpc] Disabled CONFIG_IEEE1394_SBP2_PHYS_DMA, which was broken on
    powerpc64, as it used the long deprecated bus_to_virt symbol.
    (Closes: #330225)
  * [powerpc] Fixed gettimeofday breakage causing clock drift.

 -- Bastian Blank <waldi@debian.org>  Mon,  6 Mar 2006 11:06:28 +0100

linux-2.6 (2.6.15-7) unstable; urgency=low

  [ Norbert Tretkowski ]
  * [alpha] Disabled CONFIG_ALPHA_LEGACY_START_ADDRESS for -alpha-generic and
    -alpha-smp flavours, and introduced a new -alpha-legacy flavour for MILO
    based machines, which has CONFIG_ALPHA_LEGACY_START_ADDRESS enabled.
    (closes: #352186)
  * [alpha] Added new patch to support prctl syscall. (closes: #349765)
  * [i386] Renamed kernel-image-2.6-486 to kernel-image-2.6-386, it's meant for
    transition only, and kernel-image-2.6-386 is the package name in sarge.

  [ Jurij Smakov ]
  * Bump build-dependency on kernel-package to 10.035, which is fixed
    to build the documentation packages again.
    Closes: #352000, #348332

  [ Frederik Schüler ]
  * Activate CONFIG_DVB_AV7110_OSD on alpha amd64 and ia64.
    Closes: #353292
  * Deactivate CONFIG_FB_ATY_XL_INIT on all architectures: it is broken and
    already removed in 2.6.16-rc.
    Closes: #353310

  [ Christian T. Steigies ]
  * [m68k] build in cirrusfb driver

 -- Bastian Blank <waldi@debian.org>  Tue, 21 Feb 2006 17:35:21 +0000

linux-2.6 (2.6.15-6) unstable; urgency=low

  [ Bastian Blank ]
  * Moved the mkvmlinuz support patch modification to a -1 version of the
    patch.

  [ maximilian attems ]
  * Add stable treee 2.6.15.4
    - PCMCIA=m, HOSTAP_CS=y is not a legal configuration
    - Input: iforce - do not return ENOMEM upon successful allocation
    - x86_64: Let impossible CPUs point to reference per cpu data
    - x86_64: Clear more state when ignoring empty node in SRAT parsing
    - x86_64: Dont record local apic ids when they are disabled in MADT
    - Fix keyctl usage of strnlen_user()
    - Kill compat_sys_clock_settime sign extension stub.
    - Input: grip - fix crash when accessing device
    - Input: db9 - fix possible crash with Saturn gamepads
    - Input: iforce - fix detection of USB devices
    - Fixed hardware RX checksum handling
    - SCSI: turn off ordered flush barriers
    - Input: mousedev - fix memory leak
    - seclvl settime fix
    - fix regression in xfs_buf_rele
    - md: remove slashes from disk names when creation dev names in sysfs
    - d_instantiate_unique / NFS inode leakage
    - dm-crypt: zero key before freeing it
    - bridge: netfilter races on device removal
    - bridge: fix RCU race on device removal
    - SELinux: fix size-128 slab leak
    - __cmpxchg() must really always be inlined
    - emu10k1 - Fix the confliction of 'Front' control
    - Input: sidewinder - fix an oops
  * Deactivate merged alpha-cmpxchg-inline.patch, sparc64-clock-settime.patch.

  [ Christian T. Steigies ]
  * [m68k] Add fix for m68k/buddha IDE and m68k/mac SCSI driver
  * [m68k] Patch by Peter Krummrich to stop flickering pixels with PicassoII
  * [m68k] make Amiga keyboard usable again, patch by Roman Zippel
  * [m68k] prevent wd33c93 SCSI driver from crashing the kernel, patch by Roman Zippel
  * [m68k] remove SBCs from VME descriptions (closes: #351924)

 -- Frederik Schüler <fs@debian.org>  Fri, 10 Feb 2006 15:33:21 +0000

linux-2.6 (2.6.15-5) unstable; urgency=low

  [ Martin Michlmayr ]
  * Add a fix for the input support for the ixp4xx beeper driver from
    2.6.16-rc2.
  * Add stable tree 2.6.15.3:
    - Fix extra dst release when ip_options_echo fails (CVE-2006-0454)

  [ Sven Luther ]
  * [powerpc] Removed -o root -g root option to mkvmlinuz support patch.
    (Closes: #351412)

 -- Sven Luther <luther@debian.org>  Tue,  7 Feb 2006 19:23:14 +0000

linux-2.6 (2.6.15-4) unstable; urgency=low

  [ Jurij Smakov ]
  * [sparc64] Add sparc64-clock-settime.patch to fix the incorrect
    handling of the clock_settime syscall arguments, which resulted
    in a hang when trying to set the date using 'date -s'. Patch
    by David Miller is applied upstream. Thanks to Ludovic Courtes
    and Frans Pop for reporting and testing.
    Ref: http://marc.theaimsgroup.com/?t=113861017400002&r=1&w=2

  [ Christian T. Steigies ]
  * [m68k] update m68k patch and config to 2.6.15
  * [m68k] SCSI drivers need to be built in until ramdisk generator tools
    supports loading scsi modules
  * [m68k] ISCSI and IDE-TAPE don't compile, disabled
  * [m68k] set CC_OPTIMIZE_FOR_SIZE=n
  * [m68k] added vmeints patch which fixes building for vme

  [ maximilian attems ]
  * Use initramfs-tools for ia64 - fixed klibc.
  * Add stable tree 2.6.15.2:
    - Fix double decrement of mqueue_mnt->mnt_count in sys_mq_open
    - (CVE-2005-3356)
    - Mask off GFP flags before swiotlb_alloc_coherent
    - usb-audio: don't use empty packets at start of playback
    - Make second arg to skb_reserved() signed.
    - Input: HID - fix an oops in PID initialization code
    - Fix oops in ufs_fill_super at mount time
    - Kill blk_attempt_remerge()
    - Fix i2o_scsi oops on abort
    - Fix mkiss locking bug
    - Fix timekeeping on sparc64 ultra-IIe machines
    - Someone broke reiserfs v3 mount options and this fixes it
  * Deactivate sparc64-jumping-time.patch, amd64-pppd-fix.patch incl in aboves.
  * Add s390-klibc-buildfix.patch, regression due to header file changes.

  [ Steve Langasek ]
  * [alpha] set __attribute__((always_inline)) on __cmpxchg(), to avoid
    wrong optimizations with -Os (Closes: #347556).

  [ Martin Michlmayr ]
  * Add input support for the ixp4xx beeper driver (Alessandro Zummo).
  * [arm] Add NSLU2 specific portion of ixp4xx beeper driver (Alessandro Zummo).
  * [arm/nslu2] Build PPP as a module.
  * [arm/nslu2] Enable wireless.
  * [arm/nslu2] Enable most USB modules.
  * [arm/nslu2] Enable ALSA and USB sound modules.
  * [arm/nslu2] Set 4 MB as the size of the initrd in the kernel cmd line.
  * [arm/footbridge] Set CONFIG_BLK_DEV_RAM_SIZE to 8192.
  * [armeb] Add support for big-endian ARM.
  * [armeb/nslu2] Use the nslu2 config from arm.

  [ Frederik Schüler ]
  * [amd64] Add amd64-pppd-fix.patch to fix kernel panic when using pppd.
    (Closes: #347711)
  * Add 64bit-vidiocswin-ioctl-fix.patch to fix VIDIOCSWIN ioctl on 64bit
    kernel 32bit userland setups. (Closes: #349338)

  [ Sven Luther ]
  * [powerpc] Adapted apus config file to be more modular and in sync with the
    other powerpc configs. Scsi drivers are disabled as they don't build
    cleanly though (need some esp stuff).
  * [powerpc] Default to initramfs-tools as initramfs generator, as klibc
    build is fixed now.

  [ Bastian Blank ]
  * [powerpc] Fix dependencies of image packages.

 -- maximilian attems <maks@sternwelten.at>  Wed,  1 Feb 2006 11:34:20 +0100

linux-2.6 (2.6.15-3) unstable; urgency=low

  [ Martin Michlmayr ]
  * [arm] Update configs for 2.6.15; closes: #347998.
  * [arm] Activate tmpfs.
  * [arm] Allow modules to be unloaded.
  * [arm] Enable CONFIG_INPUT_EVDEV since yaird needs this module in
    order to generate initrds.
  * [arm/footbridge] Activate IDEPCI so SL82C105 will really be
    compiled in.
  * [arm/footbridge] Activate the right network drivers (Tulip and
    NE2K).
  * [arm/footbridge] Enable more framebuffer drivers.
  * debian/patches/arm-fix-dc21285.patch: Fix compilation of DC21285
    flash driver.
  * [arm/footbridge] Enable MTD and the DC21285 flash driver.
  * [arm/footbridge] Enable RAID and LVM modules.
  * [arm/footbridge] Enable USB modules.
  * [arm/nslu2] Add an image for Network Storage Link for USB 2.0 Disk
    Drives.
  * debian/patches/arm-memory-h-page-shift.patch: Fix error "PAGE_SHIFT
    undeclared" (Rod Whitby).
  * debian/patches/mtdpart-redboot-fis-byteswap.patch: recognise a foreign
    endian RedBoot partition table (John Bowler).
  * debian/patches/maclist.patch: Add support for the maclist interface
    (John Bowler).
  * debian/patches/arm-nslu2-maclist.patch: Add NSLU2 maclist support
    (John Bowler).
  * [arm/nslu2] Activate maclist.

  [ maximilian attems ]
  * Add stable tree 2.6.15.1:
    - arch/sparc64/Kconfig: fix HUGETLB_PAGE_SIZE_64K dependencies
    - moxa serial: add proper capability check
    - fix /sys/class/net/<if>/wireless without dev->get_wireless_stats
    - Don't match tcp/udp source/destination port for IP fragments
    - Fix sys_fstat64() entry in 64-bit syscall table.
    - UFS: inode->i_sem is not released in error path
    - netlink oops fix due to incorrect error code
    - Fix onboard video on SPARC Blade 100 for 2.6.{13,14,15}
    - Fix DoS in netlink_rcv_skb() (CVE-2006-0035)
    - fix workqueue oops during cpu offline
    - Fix crash in ip_nat_pptp (CVE-2006-0036)
    - Fix another crash in ip_nat_pptp (CVE-2006-0037)
    - ppc32: Re-add embed_config.c to ml300/ep405
    - Fix ptrace/strace
    - vgacon: fix doublescan mode
    - BRIDGE: Fix faulty check in br_stp_recalculate_bridge_id()
    - skge: handle out of memory on ring changes
  * Drop merged patch:
    - sparc64-atyfb-xl-gr-final.patch

  [ Simon Horman ]
  * Fix booting on PReP machines
    (Closes: #348040)
    powerpc-relocate_code.patch

 -- Simon Horman <horms@verge.net.au>  Tue, 17 Jan 2006 18:01:17 +0900

linux-2.6 (2.6.15-2) unstable; urgency=low

  [ maximilian attems ]
  * Default to initramfs-tools as initramfs generator for amd64, hppa, i386,
    alpha and sparc. More archs will be added once klibc matures.
    (Closes: #346141, #343147, #341524, #346305)
  * Backport alsa patch for opl3 - Fix the unreleased resources.
    (Closes: #346273)
  * Readd buslogic-pci-id-table.patch.

  [ dann frazier ]
  * [ia64] Update config for 2.6.15.

  [ Frederik Schüler ]
  * Make CONFIG_IPW2100 a per-architecture option and deactivate it on all
    architectures but i386. (Closes: #344515)

  [ Sven Luther ]
  * Removed spurious file from powerpc-apus patch. (Closes: #346159)

  [ Norbert Tretkowski ]
  * Backport the generic irq framework for alpha. (closes: #339080)

  [ Bastian Blank ]
  * Remove pre-sarge conflict with hotplug.
  * Fix hppa diff to apply.
  * Make the latest packages depend on the corect version of the real images.
    (closes: #346366)

 -- Bastian Blank <waldi@debian.org>  Tue, 10 Jan 2006 16:54:21 +0100

linux-2.6 (2.6.15-1) unstable; urgency=low

  [ Sven Luther ]
  * New upstream release.
  * [powerpc] Now use ARCH=powerpc for 64bit powerpc flavours, 32bit still
    stays with ARCH=ppc for now.
  * [powerpc] Readded PReP Motorola PowerStack II Utah IDE interrupt
    (Closes: #345424)
  * [powerpc] Fixed apus patch.
  * Added make-kpkg --arch option support to gencontrol.py.
  * Added debian/bin/kconfig.ml to process config file snipplet, so we can
    preserve the pre 2.6.15 ordering of config file snipplets. Upto 2.6.15
    the kernel Kconfig magic apparently kept the later occuring config options,
    but it seems that this is no more the case. Instead of catting the config
    files together, not use the kconfig.ml script to read in the files from
    more generic to more specific, and keep only the more specific.

  [ Bastian Blank ]
  * [s390] Update configs.

  [ Kyle McMartin ]
  * [hppa] Snag latest hppa.diff from cvs.parisc-linux.org.
  * [hppa] Update configs for 2.6.15.
  * [hppa] Change parisc kernel names to something less ambiguous.

  [ dann frazier ]
  * [ia64] Update ia64 configs

  [ maximilian attems ]
  * Drop modular-ide.patch, nacked by ide upstream.  Prevents udev to load
    ide-generic and those successfull boots with initramfs-tools.
  * Disable CONFIG_USB_BANDWIDTH, causes major trouble for alsa usb cards.

  [ Norbert Tretkowski ]
  * [alpha] Removed conflict with initramfs-tools, thanks vorlon for finding
    the klibc bug!

  [ Jonas Smedegaard ]
  * Adjust short description of transitional package kernel-image-2.6-
    486 to mention 2.6 (not 2.6.12).
  * Clean duplicate Kconfig options.

  [ Frederik Schüler ]
  * Add updated version of drivers-scsi-megaraid_splitup.patch.
  * Deactivate CONFIG_IDE_TASK_IOCTL on alpha and ia64 and make it a global
    option.
  * Make CONFIG_VIDEO_SAA7134 a global option.
  * New option CONFIG_CC_OPTIMIZE_FOR_SIZE set per-arch.
  * Rename i386 368 flavour to 486.
  * Add myself to uploaders.
  * Readdition of qla2xxx drivers, as firmware license has been fixed.
  * Make CONFIG_PACKET, PACKET_MM and UNIX builtin on all architectures:
    statically linked has better performance then modules due to TLB issue.
  * clean up debian-patches dir: remove all obsolete patches:
    - alpha-compile-fix.patch: obsolete
    - amd64-int3-fix.patch: fixed since 2.6.12
    - net-ipconntrack-nat-fix.patch: merged upstream after 2.6.14 release
    - net-nf_queue-oops.patch: merged upstream after 2.6.14 release
    - qla2xxx-removed.patch: obsolete
  * Drop M386 support remains from the i386 386 flavour: built with M486 
    from now on.

  [ Martin Michlmayr ]
  * [arm] Don't define "compiler" since GCC 4.x is the default now anyway.
  * [arm] Add descriptions for "class" and "longclass".
  * [arm] Compile CONFIG_BLK_DEV_SL82C105 support into the kernel on
    Footbridge.
  * [arm] Compile ext3 support into the kernel on Footbridge.
  * [arm] Turn on CONFIG_SERIAL_8250 support on Footbridge.

  [ Jurij Smakov ]
  * [sparc] Correct the patch for the atyfb framebuffer driver
    (sparc64-atyfb-xl-gr.patch) to finally fix the console and X
    image defects on Blade 100/150. The new patch is named
    sparc64-atyfb-xl-gr-final.patch to avoid the confusion.
    Thanks to Luis F. Ortiz for fixing the patch and Luigi Gangitano
    for testing it out.
  * Drop tty-locking-fixes9.patch, which was preventing the oops during
    shutdown on some sparc machines with serial console. Proper fix has
    been incorporated upstream.
  
  [ Simon Horman ]
  * Enable MKISS globally (closes: #340215)
  * Add recommends libc6-i686 to 686 and k7 image packages
    (closes: #278729)
  * Enable OBSOLETE_OSS_USB_DRIVER and USB_AUDIO
    as alsa snd-usb-audio still isn't quite there.
    I expect this to be re-disabled at some stage,
    possibly soon if it proves to be a source of bugs.
    (closes: #340388)

 -- Sven Luther <luther@debian.org>  Tue,  3 Jan 2006 06:48:07 +0000

linux-2.6 (2.6.14-7) unstable; urgency=low

  [ maximilian attems ]
  * Add stable tree 2.6.14.5 fixes:
    - setting ACLs on readonly mounted NFS filesystems (CVE-2005-3623)
    - Fix bridge-nf ipv6 length check
    - Perform SA switchover immediately.
    - Input: fix an OOPS in HID driver
    - Fix hardware checksum modification
    - kernel/params.c: fix sysfs access with CONFIG_MODULES=n
    - Fix RTNLGRP definitions in rtnetlink.h
    - Fix CTA_PROTO_NUM attribute size in ctnetlink
    - Fix unbalanced read_unlock_bh in ctnetlink
    - Fix NAT init order
    - Fix incorrect dependency for IP6_NF_TARGET_NFQUEUE
    - dpt_i2o fix for deadlock condition
    - SCSI: fix transfer direction in sd (kernel panic when ejecting iPod)
    - SCSI: fix transfer direction in scsi_lib and st
    - Fix hardware rx csum errors
    - Fix route lifetime.
    - apci: fix NULL deref in video/lcd/brightness
  * Disable CONFIG_USB_BANDWIDTH, causes major trouble on alsa usb cards.
    (Closes: #344939)

 -- maximilian attems <maks@sternwelten.at>  Tue, 27 Dec 2005 20:50:28 +0100

linux-2.6 (2.6.14-6) unstable; urgency=low

  [ Kyle McMartin ]
  * Change parisc kernel names to something less ambiguous.

  [ maximilian attems ]
  * Drop modular-ide.patch, nacked by ide upstream.  Prevents udev to load
    ide-generic and those successfull boots with initramfs-tools.
  * Add stable tree 2.6.14.4 with the following fixes:
    - drivers/scsi/dpt_i2o.c: fix a user-after-free
    - drivers/message/i2o/pci.c: fix a use-after-free
    - drivers/infiniband/core/mad.c: fix a use-after-free
    - DVB: BUDGET CI card depends on STV0297 demodulator
    - setkeys needs root
    - Fix listxattr() for generic security attributes
    - AGPGART: Fix serverworks TLB flush.
    - Fix crash when ptrace poking hugepage areas
    - I8K: fix /proc reporting of blank service tags
    - i82365: release all resources if no devices are found
    - bonding: fix feature consolidation
    - libata: locking rewrite (== fix)
    - cciss: bug fix for BIG_PASS_THRU
    - ALSA: nm256: reset workaround for Latitude CSx
    - cciss: bug fix for hpacucli
    - V4L/DVB: Fix analog NTSC for Thomson DTT 761X hybrid tuner
    - BRIDGE: recompute features when adding a new device
    - 32bit integer overflow in invalidate_inode_pages2()
    - USB: Adapt microtek driver to new scsi features
    - ide-floppy: software eject not working with LS-120 drive
    - Add try_to_freeze to kauditd
    - V4L/DVB (3135) Fix tuner init for Pinnacle PCTV Stereo
    - NETLINK: Fix processing of fib_lookup netlink messages
    - ACPI: fix HP nx8220 boot hang regression

  [ Norbert Tretkowski ]
  * [alpha] Removed conflict with initramfs-tools, thanks vorlon for finding
    the klibc bug!

  [ Frederik Schüler ]
  * Add updated drivers-scsi-megaraid_splitup.patch. (Closes: #317258)
  * Add ppc64-thermal-overtemp.patch to fix a thermal control bug in G5
    machines. (Closes: #343980)
  * Unpatch the following patches which are included in 2.6.14.4:
    - setkeys-needs-root-1.patch
    - setkeys-needs-root-2.patch
    - mm-invalidate_inode_pages2-overflow.patch
    - net-bonding-consolidation-fix.patch

 -- Frederik Schüler <fs@debian.org>  Tue, 20 Dec 2005 18:50:41 +0000

linux-2.6 (2.6.14-5) unstable; urgency=low

  [ dann frazier ]
  * ia64-new-assembler-fix.patch
    Fix ia64 builds with newer assembler (Closes: #341257)

  [ Sven Luther ]
  * [powerpc] incremented ramdisk size to 24576 from 8192, needed by the
    graphical installer, maybe we can bring this to 16384 later.

  [ Simon Horman ]
  * Add recommends libc6-i686 to 686 and k7 image packages
    (closes: #278729)
  * Enable OBSOLETE_OSS_USB_DRIVER and USB_AUDIO
    as alsa snd-usb-audio still isn't quite there.
    I expect this to be re-disabled at some stage,
    possibly soon if it proves to be a source of bugs.
    (closes: #340388)

  [ dann frazier ]
  * buslogic-pci-id-table.patch
    add a pci device id table to fix initramfs-tools discovery.
    (closes #342057)
  * fix feature consolidation in bonding driver.  (closes #340068)

 -- dann frazier <dannf@debian.org>  Thu,  8 Dec 2005 10:59:31 -0700

linux-2.6 (2.6.14-4) unstable; urgency=low

  [ dann frazier ]
  * setkeys-needs-root-1.patch, setkeys-needs-root-2.patch:
    [SECURITY] Require root privilege to write the current
    function key string entry of other user's terminals.
    See CVE-2005-3257 (Closes: #334113)

  [ Simon Horman ]
  * Enable MKISS globally (closes: #340215)
  * mm-invalidate_inode_pages2-overflow.patch
    [SECURITY] 32bit integer overflow in invalidate_inode_pages2() (local DoS)
  * ctnetlink-check-if-protoinfo-is-present.patch
    [SECURITY] ctnetlink: check if protoinfo is present (local DoS)
  * ctnetlink-fix-oops-when-no-icmp-id-info-in-message.patch
    [SECURITY] ctnetlink: Fix oops when no ICMP ID info in message (local DoS)

  [ Sven Luther ]
  * Re-added powerpc/apus patch, now that Roman Zippel merged it in.
  * Let's create asm-(ppc|ppc64) -> asm-powerpc symlink farm.  (Closes: #340571)

  [ maximilian attems ]
  * Add 2.6.14.3 patch - features changelog:
    - isdn/hardware/eicon/os_4bri.c: correct the xdiLoadFile() signature
    - x86_64/i386: Compute correct MTRR mask on early Noconas
    - PPTP helper: Fix endianness bug in GRE key / CallID NAT
    - nf_queue: Fix Ooops when no queue handler registered
    - ctnetlink: check if protoinfo is present
    - ip_conntrack: fix ftp/irc/tftp helpers on ports >= 32768
    - VFS: Fix memory leak with file leases
    - hwmon: Fix lm78 VID conversion
    - hwmon: Fix missing it87 fan div init
    - ppc64 memory model depends on NUMA
    - Generic HDLC WAN drivers - disable netif_carrier_off()
    - ctnetlink: Fix oops when no ICMP ID info in message
    - Don't auto-reap traced children
    - packet writing oops fix
    - PPTP helper: fix PNS-PAC expectation call id
    - NAT: Fix module refcount dropping too far
    - Fix soft lockup with ALSA rtc-timer
    - Fix calculation of AH length during filling ancillary data.
    - ip_conntrack TCP: Accept SYN+PUSH like SYN
    - refcount leak of proto when ctnetlink dumping tuple
    - Fix memory management error during setting up new advapi sockopts.
    - Fix sending extension headers before and including routing header.
    - hwmon: Fix missing boundary check when setting W83627THF in0 limits
  * Remove ctnetlink-check-if-protoinfo-is-present.patch,
    net-nf_queue-oops.patch - already included in 2.6.14.3.

  [ Frederik Schüler ]
  * Make CONFIG_PACKET, PACKET_MM and UNIX builtin on all architectures:
    statically linked has better performance then modules due to TLB issue.
  * Add myself to uploaders.

 -- Frederik Schüler <fs@debian.org>  Sat, 26 Nov 2005 13:18:41 +0100

linux-2.6 (2.6.14-3) unstable; urgency=low

  [ Norbert Tretkowski ]
  * [alpha] Switch to gcc 4.0.
  * [alpha] Conflict with initramfs-tools, klibc is broken on alpha.
  * [alpha] Enabled CONFIG_KOBJECT_UEVENT in arch/alphaconfig to fix trouble
    with latest udev, thanks to Uwe Schindler for reporting. (closes: #338911)
  * Bumped ABI revision:
    + ABI changes on sparc and alpha because of compiler switch.
    + 2.6.14.1 changes ABI of procfs.

  [ Sven Luther ]
  * Set default TCP congestion algorithm to NewReno + BIC (Closes: #337089)

  [ maximilian attems ]
  * Reenable CONFIG_SOFTWARE_SUSPEND on i386 and ppc, resume=/dev/<other device>
    must be set by boot loader. (Closes: #267600)
  * Set CONFIG_USB_SUSPEND on i386. Usefull for suspend to ram and apm suspend.
  * Add 2.6.14.1 patch:
    - Al Viro: CVE-2005-2709 sysctl unregistration oops
  * Add 2.6.14.2 patch:
    - airo.c/airo_cs.c: correct prototypes
    - fix XFS_QUOTA for modular XFS (closes: #337072)
    - USB: always export interface information for modalias
    - NET: Fix zero-size datagram reception
    - fix alpha breakage
    - Oops on suspend after on-the-fly switch to anticipatory i/o scheduler
    - ipvs: fix connection leak if expire_nodest_conn=1
    - Fix ptrace self-attach rule
    - fix signal->live leak in copy_process()
    - fix de_thread() vs send_group_sigqueue() race
    - prism54 : Fix frame length
    - tcp: BIC max increment too large
  * Remove alpha compile fix as contained in 2.6.14.2
  * Readd CONFIG_XFS_QUOTA=y.
  * Disable ACPI cutoff year on i386, was set to 2001.
    No need for acpi=force on boot.

  [ Jurij Smakov ]
  * Fix the install-image script to correctly include all the necessary
    stuff in scripts. (Closes: #336424)
  * Enable CONFIG_SND_ALI5451 on sparc.
  * Switch sparc to gcc-4.0. Thanks to Norbert for making sure it successfully
    builds a working kernel now.
  * Apply patch to fix ATI framebuffer output corruption on SunBlade 100
    (sparc64-atyfb-xl-gr.patch). Thanks to Luigi Gangitano. (Closes: #321200)
  * Disable CONFIG_PARPORT_PC_FIFO on sparc, since it causes a hang whenever
    something is sent to the parallel port device. Thanks to Attilla
    (boera at rdslink.ro) for pointing that out.

  [ Simon Horman ]
  * [386, AMD64] Set CONFIG_FRAMEBUFFER_CONSOLE=y instead of m.
    As vesadb now built into the kernel, after finally dropping the
    debian-specific patch to make it modular, make fbcons builtin too, else
    all sorts of weird stuff happens which is hard for the inird builders to
    automatically compenste for. (Closes: #336450)
  * Redisable CONFIG_SOFTWARE_SUSPEND on ppc/miboot as it required
    CONFIG_PM to compile.
  * [NETFILTER] nf_queue: Fix Ooops when no queue handler registered
    This is a regression introduced in 2.6.14.
    net-nf_queue-oops.patch. (Closes: #337713)
  * Make manuals with defconfig, as is required for kernel-package 10.008

  [ dann frazier ]
  * net-ipconntrack-nat-fix.patch - fix compilation of
    ip_conntrack_helper_pptp.c when NAT is disabled. (Closes: #336431)

  [ Christian T. Steigies ]
  * update m68k.diff to 2.6.14
  * add m68k-*vme* patches
  * disable macsonic driver until the dma patch is fixed
  * disable IEEE80211 drivers for all of m68k

  [ Frederik Schüler ]
  * activate CONFIG_SECURITY_NETWORK to fix SElinux operation.
    (Closes: #338543)

 -- Norbert Tretkowski <nobse@debian.org>  Mon, 14 Nov 2005 10:23:05 +0100

linux-2.6 (2.6.14-2) unstable; urgency=low

  [ Simon Horman ]
  * [SECURITY] Avoid 'names_cache' memory leak with CONFIG_AUDITSYSCALL
    This fix, included as part of the 2.6.13.4 patch in
    2.6.13+2.6.14-rc4-0experimental.1 is CVE-2005-3181
  * Fix genearation of .extraversion, again (closes: #333842)
  * Add missing kernel-arch and kernel-header-dirs to defines
    so headers get included. (closes: #336521)
    N.B: I only filled in arches where other's hadn't done so alread.
         Please fix if its wrong.
  * Allow powerpc64 to compile with AUDIT enabled but
    AUDITSYSCALL disabled. powerpc64-audit_sysctl-build.patch

  [ dann frazier ]
  * Update hppa.diff to 2.6.14-pa0

  [ Norbert Tretkowski ]
  * [alpha] New patch to include compiler.h in barrier.h, barrier() is used in
    non-SMP case.
  * [alpha] Added kernel-header-dirs and kernel-arch to debian/arch/alpha/defines
    to include asm-alpha in linux-headers package.
  * Added myself to Uploaders.

  [ Frederik Schüler ]
  * [amd64] use DISCONTIGMEM instead of SPARSEMEM on amd64-k8-smp flavour to
    fix bootup kernel panic.
  * [amd64] include asm-x86_64 in linux-headers package.
  * Deactivate AUDITSYSCALL globally, it slows down the kernel and is not
    needed for selinux at all.

 -- Simon Horman <horms@debian.org>  Tue,  1 Nov 2005 15:27:40 +0900

linux-2.6 (2.6.14-1) unstable; urgency=low

  [ Sven Luther ]
  * New upstream release.

  [ Norbert Tretkowski ]
  * [alpha] Update arch/alpha/config* for 2.6.14.

  [ Simon Horman ]
  * Fix misformatting of long description of
    linux-patch-debian-linux-patch-debian-X.Y.Z.
    templates/control.main.in
    (closes: #335088)
  * Make sure version is seeded in apply and unapply scripts.
    Actually changed in some earlier, post 2.6.12, release,
    but the changelog seems to be missing.
    (closes: #324583)

  [ dann frazier ]
  * [ia64] Disable the CONFIG_IA64_SGI_SN_XP module.  This forces
    CONFIG_GENERIC_ALLOCATOR and CONFIG_IA64_UNCACHED_ALLOCATOR to y, which
    appears to break on zx1 systems.

 -- Simon Horman <horms@debian.org>  Fri, 28 Oct 2005 16:26:03 +0900

linux-2.6 (2.6.13+2.6.14-rc5-0experimental.1) experimental; urgency=low

  [ Sven Luther ]
  * Upgraded to 2.6.14-rc5.

  [ Jonas Smedegaard ]
  * Quote variables in debian/rules.real and postinstall (making it
    safer to run with weird characters in path of build environment).

  [ Bastian Blank ]
  * Add some missing files from scripts to headers packages.
  * Add new patch powerpc-build-links.patch: Emit relative symlinks in
    arch/ppc{,64}/include.
  * Include arch/*/include into headers package.

 -- Sven Luther <luther@debian.org>  Tue, 25 Oct 2005 03:56:11 +0000

linux-2.6 (2.6.13+2.6.14-rc4-0experimental.1) experimental; urgency=low

  [ Sven Luther ]
  * Upgraded to 2.6.14-rc4.

  [ Simon Horman ]
  * Fix genearation of .extraversion (closes: #333842)

  [ dann frazier ]
  * Enhance the linux-source description to explain the types of patches
    Debian adds to it.  (closes: #258043)
  * Correct linux-patch-debian description.  It replaces the
    kernel-patch-debian packages, not the kernel-source packages.

  [ Jonas Smedegaard ]
  * Fix building from within a very long dir (all patches was applied at
    once - exhausting shell commandline, now applied one by one).
  * Add Simon Horman, Sven Luther and myself as Uploaders.

  [ Bastian Blank ]
  * Use list of revisions in patch scripts.
  * Use correct names for tarball and scripts.

  [ Jurij Smakov ]
  * [i386] Set the CONFIG_HPET_EMULATE_RTC option to make the clock
    work properly on certain Dell machines. This required setting the
    CONFIG_RTC option to 'y' instead of 'm'. (closes: #309909)
    [i386] Enable VIDEO_CX88 and VIDEO_CX88_DVB (both set to 'm') by
    popular demand. (closes: #330916)

  [ Norbert Tretkowski ]
  * [alpha] Update arch/alpha/config for 2.6.13.

  [ Kyle McMartin ]
  * [hppa] Oops. Fix linux-headers not including asm-parisc by adding
    headers_dirs = parisc to Makefile.inc.

  [ maximilian attems ]
  * Set CONFIG_FB_VESA=y for i386 and amd64 configs. (closes: #333003)

  [ Sven Luther ]
  * [powerpc] Fixed apus build, now use mkvmlinuz too to generate the vmlinuz
    kernel.
  * Fixed control.image.in to depend on :
      initramfs-tools | yaird | linux-ramdisk-tool
    where linux-ramdisk-tools is the virtual package provided by all
    initrd/initramfs generating tools.

  [ Frederik Schüler ]
  * deactivate FB_RIVA on all architectures.
  * deactivate BLK_DEV_IDESCSI on all architectures.
  * Added patch-2.6.13.4:
    - [SECURITY] key: plug request_key_auth memleak 
      See CAN-2005-3119
    - [SECURITY] Fix drm 'debug' sysfs permissions
      See CAN-2005-3179
    - [SECURITY] Avoid 'names_cache' memory leak with CONFIG_AUDITSYSCALL
    - [SPARC64] Fix userland FPU state corruption.
    - BIC coding bug in Linux 2.6.13
    - [SECURITY] orinoco: Information leakage due to incorrect padding 
      See CAN-2005-3180
    - ieee1394/sbp2: fixes for hot-unplug and module unloading

  [ Christian T. Steigies ]
  * disable CONFIG_EXT2_FS_XIP for m68k like on all(?) other arches
  * deactivate OKTAGON_SCSI for amiga/m68k until it can be compiled again
  * deactivate CONFIG_KEYBOARD_HIL_OLD, CONFIG_KEYBOARD_HIL, CONFIG_MOUSE_HIL,
    CONFIG_HIL_MLC, and CONFIG_HP_SDC for hp/m68k
  * update m68k.diff for 2.6.13
  * split out patches that do not intefere with other arches to
    patches-debian/m68k-*

 -- Bastian Blank <waldi@debian.org>  Fri, 21 Oct 2005 12:17:47 +0000

linux-2.6 (2.6.13-1) experimental; urgency=low

  * New upstream release "git booost":
    - new arch xtensa
    - kexec/kdump
    - execute-in-place
    - inotify (closes: #304387)
    - time-sharing cfq I/O scheduler
    - manual driver binding
    - voluntary preemption
    - user-space I/O initiation for InfiniBand
    - new speedy DES (crypto) implementation
    - uml "almost-skas" mode support
    - 250 HZ default (closes: #320366)
    - fixes all over (alsa, archs, ide, input, ntfs, scsi, swsusp, usb, ..)
    - orinoco driver updates (closes: #291684)
    - md, dm updates (closes: #317787)

  [ Frederik Schüler ]
  * [amd64] Added class and longclass descriptions for amd64 flavours.
  * [amd64] add amd64-tlb-flush-sigsegv-fix.patch: disable tlb flush
    filtering on smp systems to workaround processor errata.
  * backport kernel-api-documentation-generation-fix.diff from git to fix
    documentation build.
  * Added patch-2.6.13.1:
    - raw_sendmsg DoS (CAN-2005-2492)
    - 32bit sendmsg() flaw (CAN-2005-2490)
    - Reassembly trim not clearing CHECKSUM_HW
    - Use SA_SHIRQ in sparc specific code.
    - Fix boundary check in standard multi-block cipher processors
    - 2.6.13 breaks libpcap (and tcpdump)
    - x86: pci_assign_unassigned_resources() update
    - Fix PCI ROM mapping
    - aacraid: 2.6.13 aacraid bad BUG_ON fix
    - Kconfig: saa7134-dvb must select tda1004x

  [ Simon Horman ]
  * Disable BSDv3 accounting on hppa and alpha, it was already
    disabled on all other architectures. Also unify BSD accounting
    config into top level config, rather than per flavour configs.
  * [SECURITY] The seq_file memory leak fix included in 2.6.12-6
    as part of upstream's 2.6.12.6 patchset is now CAN-2005-2800.

  [ Jurij Smakov, Simon Horman ]
  * Ensure that only one kernel-manual/linux-manual package can
    be installed at a time to avoid file conflicts. (closes: #320042)

  [ Bastian Blank ]
  * Move audit, preempt and security settings to core config file.
  * Fix powerpc configuration.
  * Add debian version information to kernel version string.
  * Drop coreutils | fileutils dependencies.
  * Drop modular-vesafb patch. (closes: #222374, #289810)

  [ Christian T. Steigies ]
  * update m68k.diff for linux-2.6.13
  * add m68k-42_dma.patch and m68k-sonic.patch that will be in upstream 2.6.14
    (which makes sun3 build fail, needs fixing)

  [ maximilian attems ]
  * Drop drivers-add-scsi_changer.patch (merged)
  * Drop drivers-ide-dma-blacklist-toshiba.patch (merged)
  * Drop drivers-ide-__devinit.patch (merged)
  * Added patch-2.6.13.2:
    - USB: ftdi_sio: custom baud rate fix
    - Fix up more strange byte writes to the PCI_ROM_ADDRESS config word
    - Fix MPOL_F_VERIFY
    - jfs: jfs_delete_inode must call clear_inode
    - Fix DHCP + MASQUERADE problem
    - Sun HME: enable and map PCI ROM properly
    - Sun GEM ethernet: enable and map PCI ROM properly
    - hpt366: write the full 4 bytes of ROM address, not just low 1 byte
    - forcedeth: Initialize link settings in every nv_open()
    - Lost sockfd_put() in routing_ioctl()
    - lost fput in 32bit ioctl on x86-64
  * Added patch-2.6.13.3:
    - Fix fs/exec.c:788 (de_thread()) BUG_ON
    - Don't over-clamp window in tcp_clamp_window()
    - fix IPv6 per-socket multicast filtering in exact-match case
    - yenta oops fix
    - ipvs: ip_vs_ftp breaks connections using persistence
    - uml - Fix x86_64 page leak
    - skge: set mac address oops with bonding
    - tcp: set default congestion control correctly for incoming connections

  [ Sven Luther ]
  * [powerpc] Added hotplug support to the mv643xx_eth driver :
      powerpc-mv643xx-hotplug-support.patch
    thanks go to Nicolas Det for providing the patch.
  * [powerpc] Modified a couple of configuration options for the powerpc64
    flavour, fixes and enhances Apple G5 support (Closes: #323724, #328324)
  * [powerpc] Added powerpc-miboot flavour to use exclusively with oldworld
    powermac miboot floppies for debian-installer.
  * [powerpc] Checked upgraded version of the apus patches, separated them in
    a part which is safe to apply, and one which needs checking, and is thus
    not applied yet.

  [ Kyle McMartin ]
  * [hppa] Update hppa.diff to 2.6.13-pa4.
  * [hppa] Add space register fix to pacache.S to hppa.diff.

  [ dann frazier ]
  * Add a note to README.Debian that explains where users can find the .config
    files used to generate the linux-image packages.  Closes: #316809
  * [ia64] Workaround #325070 until upstream works out an acceptable solution.
    This bug breaks module loading on non-SMP ia64 kernels.  The workaround
    is to temporarily use an SMP config for the non-SMP kernels.  (Note that
    John Wright is running benchmarks to determine the overhead of running
    an SMP kernel on UP systems to help decide if this should be a
    permanent change).
  * [ia64] Update arch/ia64/config for 2.6.13

 -- Simon Horman <horms@debian.org>  Thu,  6 Oct 2005 15:45:21 +0900

linux-2.6 (2.6.12-6) unstable; urgency=high

  [ Andres Salomon, Bastian Blank ]
  * Change ATM and Classical-IP-over-ATM to be modular, instead of being
    statically included. (closes: #323143)

  [ Sven Luther ]
  * [powerpc] powerpc-pmac-sound-check.patch: Added pmac-sound sanity check.
  * [powerpc] powerpc-apus.patch:
    Added preliminary apus patch to package, not applied to kernel tree yet.

  [ Simon Horman ]
  * Unset CC_OPTIMIZE_FOR_SIZE in i386 config,
    it breaks iproute's (and other netlink users) ability
    to set routes. (closes: #322723)
  * Added 2.6.12.6
    - [SECURITY: CAN-2005-2555] Restrict socket policy loading to
      CAP_NET_ADMIN.
    - [SECURITY] Fix DST leak in icmp_push_reply().  Possible remote
      DoS?
    - [SECURITY] NPTL signal delivery deadlock fix; possible local
      DoS.
    - fix gl_skb/skb type error in genelink driver in usbnet
    - [SECURITY] fix a memory leak in devices seq_file implementation;
      local DoS.
    - [SECURITY] Fix SKB leak in ip6_input_finish(); local DoS.

  [ Andres Salomon ]
  * [hppa] enable discontiguous memory support for 32bit hppa images, so
    they build.

 -- Andres Salomon <dilinger@debian.org>  Tue, 06 Sep 2005 10:14:35 -0400

linux-2.6 (2.6.12-5) unstable; urgency=low

  * Change ARM to use GCC 3.3 to avoid FTBFS errors with GCC 4
   (dann frazier)

  * Remove spurious double quote character from ia64 package descriptions.
    (dann frazier)

  * Add transitional meta packages (kernel-image-2.6-*) for ia64.
    (dann frazier)

  * Change fuzz factor to 1, stricter patch appliance. (Maximilian Attems)

  * Enabled CONFIG_THERM_PM72 on powerpc64 flavour. (Sven Luther)

 -- Bastian Blank <waldi@debian.org>  Tue, 16 Aug 2005 21:43:31 +0200

linux-2.6 (2.6.12-4) unstable; urgency=low

  * Supply correct subarch values for the powerpc images.

 -- Bastian Blank <waldi@debian.org>  Mon, 15 Aug 2005 21:06:18 +0200

linux-2.6 (2.6.12-3) unstable; urgency=low

  * Added reference to old kernel-* package names to make
    transition a little more obvious to end users.
    A Dan Jacobson special. (Simon Horman) Closes: #321167

  * By the time this makes it into the archive, it will
    be handling kernel-image-2.6-* packages. (Simon Horman)
    Closes: #321867

  * Link palinfo statically on ia64. (dann frazier) (Closes: #321885)

  * [hppa] :
    - Add hppa arch specific patch.
    - Build-Depend on binutils-hppa64 and gcc-4.0-hppa64.
    (Kyle McMartin)

  * Fix permissions in source tarball. (Bastian Blank) (Closes: #322409)

  * Enable the CONFIG_IP_ADVANCED_ROUTER and related options on
    sparc64 to sync with other architectures. (Jurij Smakov)
    Closes: #321236

  * Include all executables as well as *.sh and *.pl files found in
    scripts directory in the headers package. (Bastian Blank)
    Closes: #322612, #322680, #322765

  * Include m68k headers into the arch-common headers package on
    powerpc and make sure that all the directories are linked to
    properly from the flavour-specific headers packages. (Jurij Smakov)
    Closes: #322610

  * [powerpc] Enabled the powerpc64 flavour, now that we have a real biarch
    toolchain in sid. Many thanks go to GOTO Masanori and Matthias Klose as
    well as any other who worked on the biarch toolchain to make this happen.

  * Added 2.6.12.5 (Simon Horman)
    - Fix BUG() is triggered by a call to set_mempolicy() with a negativ
      first argument.
    - [amd64] Fix a SRAT handling on systems with dual cores.
    - [amd64] SMP timing problem
    - [security] Zlib fixes See CAN-2005-2458, CAN-2005-2459
      http://sources.redhat.com/ml/bug-gnu-utils/1999-06/msg00183.html
      http://bugs.gentoo.org/show_bug.cgi
    - Add zlib deflateBound()
    - [security] Fix error during session join. See CAN-2005-2098
    - [security] Fix keyring destructor. See CAN-2005-2099
    - Module per-cpu alignment cannot always be met
      http://www.ussg.iu.edu/hypermail/linux/kernel/0409.0/0768.html
    Closes: #323039

 -- Bastian Blank <waldi@debian.org>  Mon, 15 Aug 2005 16:42:05 +0200

linux-2.6 (2.6.12-2) unstable; urgency=low

  * The Kernel Team offers its condolences to the family of Jens Schmalzing
    (jensen@debian), who died Saturday, July 30, 2005 in a tragic accident in
    Munich.  Jens was a member of the Kernel Team, and was instrumental in
    taking the powerpc kernel package to 2.6, as well as maintaining MOL
    and its kernel modules.

  * Add @longclass@ variable to control file autogeneration. (Andres Salomon)

  * Bump build-depends on kernel-package to a fixed version (>= 9.005).
    (Jurij Smakov, Sven Luther) (closes: #319657, #320422, #321625)

  * Change default ramdisk size for sparc to 16,384K to accomodate a fatter
    d-i initrd for netboot installs.
    (Joshua Kwan)

  * Don't build-depend on console-tools on s390. (Bastian Blank)

  * Add ARM support. (Vincent Sanders)

  * Add ia64 descriptions. (dann frazier)

  * Strip down the scripts dir in the headers packages. (Bastian Blank)

  * Add m68k support. (Christian T. Steigies)

  * Added 2.6.12.4 (Frederik Schüler)
    - Fix powernow oops on dual-core athlon
    - Fix early vlan adding leads to not functional device
    - sys_get_thread_area does not clear the returned argument
    - bio_clone fix
    - Fix possible overflow of sock->sk_policy (CAN-2005-2456)
      (closes: #321401)
    - Wait until all references to ip_conntrack_untracked are dropped on
      unload
    - Fix potential memory corruption in NAT code (aka memory NAT)
    - Fix deadlock in ip6_queue
    - Fix signedness issues in net/core/filter.c
    - x86_64 memleak from malicious 32bit elf program
    - rocket.c: Fix ldisc ref count handling
    - kbuild: build TAGS problem with O=

  * Enable CONFIG_6PACK=m for all archs (Andres Salomon)
    (closes: #319646)

  * Overhaul the generation of the control file. Now it is handled
    by debian/bin/gencontrol.py. The debian/control target in rules
    also fails now, since we don't want the control file generated
    during build. Arch-specific Depends and suggests are now generated
    correctly. (Bastian Blank) (Closes: #319896)

  * [powerpc] Fixed typo which made asm-ppc and asm-ppc64 not being included
    in the header package. (Sven Luther) (Closes: #320817)

  * Added list of flavours built to common header package. (Sven Luther)

 -- Bastian Blank <waldi@debian.org>  Tue, 09 Aug 2005 11:12:40 +0200
 
linux-2.6 (2.6.12-1) unstable; urgency=low

  * New upstream release:
    - "git rocks"
    - address space randomization
    - conversion of ide driver code to the device model
    - restored Philips webcam driver
    - new Broadcom bcm5706 gigabit driver
    - new resource limits for the audio community
    - Multipath device mapper
    - Intel HD Audio alsa driver
    - fixes + arch updates..
    - readdition of tg3 driver, as firmware license has been fixed

  * Dropped the following patches:
    - patch-2.6.11.*.patch (merged)
    - powerpc-ppc64-ibmvscsi.patch (Christoph didn't like it, and it failed
      to build anyways) (Sven Luther)
    - doc-post_halloween.patch (unless someone can come up w/ a valid
      reason for carrying around rapidly bitrotting documentation...)
      (Andres Salomon)
    - sparc32-hypersparc-srmmu.patch (dropped until sparc32 is working
      again, and we can figure out whether it's necessary)
    - fix-alpha-ext3-oops.patch (no longer needed, fixed by compiler)
    - x86-i486_emu.patch (buggy and insecure 80486 instruction emulation
      for 80386; we're no longer supporting this) (closes: #250468)
    - amd64-outs.patch (according to
      http://www.ussg.iu.edu/hypermail/linux/kernel/0502.3/1095.html, this
      is unnecessary for us) (Andres Salomon)
    - sparc64-rtc-mostek.patch (merged)
    - sparc64-compat-nanoseconds.patch (merged) 
    - sparc64-sunsu-init-2.6.11.patch (merged)
    - sunsab-uart-update-timeout.patch (merged)
    - alpha-read-trylock.patch (different version got merged)
    - powerpc-prep-motorola-irq-fix.patch (merged)
    - drivers-media-video-saa7134-update.patch (merged)
    - drivers-media-video-saa7134-update-2.patch (merged)
    - drivers-media-video-pll-lib.patch (merged)
    - drivers-media-video-pll-lib-2.patch (merged)
    - drivers-media-video-tuner-update-1.patch (merged)
    - drivers-media-video-tuner-update-2.patch (merged)
    - drivers-media-video-v4l-mpeg-support.patch (merged)
    - drivers-media-video-mt352-update.patch (merged)
    - arch-ppc64-hugepage-aio-panic.patch (merged)
    - drivers-input-serio-nmouse.patch (merged)
    - sparc64-sb1500-clock-2.6.patch (merged)
    - docbook-allow-preprocessor-directives-... (merged)
    - docbook-fix-function-parameter-descriptin-in-fbmem.patch (merged)
    - docbook-move-kernel-doc-comment-next-to-function.patch (merged)
    - powerpc-therm-adt746x-new-i2c-fix.patch (merged)
    - powerpc-mv643xx-enet.patch (merged)
    - powerpc-mv643xx-eth-pegasos.patch (merged)
    - powerpc-pmac-agp-sleep.patch (merged)
    - drivers-input-serio-8042-resume.patch (merged)
  
  * Premiere of the common-source kernel package
    (Jurij Smakov, Andres Salomon)
    - build all architectures out of kernel source package
    - rename source and binary packages
    - create a common config for different architectures, and management
      tools to allow for easier modification of config options
    - drop default configs, autogenerate them instead; requires
      kernel-package >= 9.002.

  * Add 2.6.12.1 (Maximilian Attems)
    - Clean up subthread exec (CAN-2005-1913)
    - ia64 ptrace + sigrestore_context (CAN-2005-1761)

  * Add 2.6.12.2 (Frederik Schüler)
    - Fix two socket hashing bugs.
    -  ACPI: Make sure we call acpi_register_gsi() even for default PCI
       interrupt assignment
    - Add "memory" clobbers to the x86 inline asm of strncmp and friends
    - e1000: fix spinlock bug
    - fix remap_pte_range BUG
    - Fix typo in drivers/pci/pci-driver.c

  * Add 2.6.12.3 (Joshua Kwan)
    - Fix semaphore handling in __unregister_chrdev
    - Fix TT mode in UML.
    - Check for a null return in tty_ldisc_ref.
    - v4l: cx88 hue offset fix
    - Fix 8139cp breakage that occurs with tpm driver.
    - Fix the 6pack driver in SMP environments.
    - Switch to spinlocks in the shaper driver.
    - ppc32: stop misusing NTP's time_offset value
    - netfilter: go back to dropping conntrack references manually
    - ACPI: don't accept 0 as a PCI IRQ.

  * Enable CONFIG_SCSI_INITIO. (Maximilian Attems) (closes: #318121)

  * [powerpc] :
    - Added powerpc-mkvmlinuz-support patch which allows, together with
      kernel-package 9.0002 to add mkvmlinuz support to hand built packages.
    - Removed powerpc-ppc64-ibmvscsi.patch, FTBFS, and Christoph doesn't like
      it and thinks it is not needed.
    - Disabled swim3 on powerpc-smp, FTBFS.
    - Disabled software-suspend on powerpc-smp, FTBFS, amd64/i386 only smp code.
    - Rediffed and readded the G4 L2 hardware flush assist patch from Jacob Pan.
    (Sven Luther)
    
  * [sparc]
    - Drop sparc32 flavour for now. sparc32 kernel is currently in the
      category "too buggy for us to support". In spite of numerous efforts
      I still see occasional random filesystem corruptions in my tests.
      That does NOT mean that we are dropping sparc32 support, we will
      work with upstream trying to solve these problems for the next
      kernel release. Those interested in helping/testing are encouraged
      to subscribe to debian-sparc mailing list.
      (Jurij Smakov)

  * [alpha]
    - Renamed resulting binary packages for alpha, kernel-image-x.y.z-generic
      wasn't a generic kernel, it was a generic kernel for alpha machines, so
      we're now using linux-image-x.y.z-alpha-generic (and of course, the same
      change for the smp kernel-image). This change was postponed after the
      sarge release. (closes: #260003)
    (Norbert Tretkowski)

  * [amd64]
    - Now using the default compiler (gcc-4.0), thus we get rid of the 
      annoying MAKEFLAGS="CC=gcc-3.4" make-kpkg... invocation for third-party 
      modules.
      This release lacks 64bit kernels for i386 userland; support will be
      added in a later release as soon as the toolchain has stabilized again.
      (Frederik Schüler)

 -- Andres Salomon <dilinger@debian.org>  Wed, 20 Jul 2005 17:16:04 -0400
<|MERGE_RESOLUTION|>--- conflicted
+++ resolved
@@ -1,4 +1,3 @@
-<<<<<<< HEAD
 linux-2.6.24 (2.6.24-6~etchnhalf.8) UNRELEASED; urgency=high
 
   [ dann frazier ]
@@ -13,7 +12,7 @@
   * [arm/ixp4xx, arm/iop32x] Enable USB_ATM (closes: #502182).
 
  -- dann frazier <dannf@debian.org>  Wed, 24 Dec 2008 11:33:51 -0700
-=======
+
 linux-2.6.24 (2.6.24-6~etchnhalf.7) stable-security; urgency=high
 
   [ Alexander Prinsier ]
@@ -34,7 +33,6 @@
   * Fix race conditions between inotify removal and umount (CVE-2008-5182)
 
  -- dann frazier <dannf@debian.org>  Mon, 01 Dec 2008 23:03:35 -0700
->>>>>>> 5d697bd6
 
 linux-2.6.24 (2.6.24-6~etchnhalf.6) stable-security; urgency=high
 
