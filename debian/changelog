<<<<<<< HEAD
linux (5.9-1~exp1) UNRELEASED; urgency=medium

  * New upstream release: https://kernelnewbies.org/Linux_5.9

  [ Romain Perier ]
  * [rt] Update to 5.9-rc8-rt12

  [ Uwe Kleine-König ]
  * [armhf,arm64] Enable CONFIG_VIDEO_SUNXI_CEDRUS (Closes: #972123)

  [ Salvatore Bonaccorso ]
  * [rt] Update to 5.9-rt15

 -- Romain Perier <romain.perier@gmail.com>  Tue, 06 Oct 2020 19:07:37 +0200

linux (5.9~rc8-1~exp1) experimental; urgency=medium

  * New upstream release candidate

  [ Ben Hutchings ]
  * linux-doc: Correct index filename in package description
  * [amd64/cloud-amd64] Generalise the description of supported platforms

  [ Salvatore Bonaccorso ]
  * [rt] Update to 5.9-rc8-rt11

 -- Salvatore Bonaccorso <carnil@debian.org>  Mon, 05 Oct 2020 23:17:12 +0200

linux (5.9~rc6-1~exp1) experimental; urgency=medium

  * New upstream release candidate:

  [ Ben Hutchings ]
  * linux-signed-*: Set Uploaders and Standards-Version to match linux
  * [rt] Update to 5.9-rc5-rt7 and re-enable

  [ Uwe Kleine-König ]
  * [arm64,generic] Enable configs used on SMARC-sAL28 board and its carriers.
    Patch by Michael Walle.

  [ Gianfranco Costamagna ]
  * Provide virtualbox-guest-modules now that the module is inside the kernel
    itself.

  [ Salvatore Bonaccorso ]
  * Set ABI to trunk
  * drivers/net/wireless: Enable RTW88_8821CE (Closes: #917941)

 -- Ben Hutchings <benh@debian.org>  Mon, 21 Sep 2020 03:23:41 +0100

linux (5.9~rc4-1~exp1) experimental; urgency=medium

  * New upstream release candidate

  [ Ben Hutchings ]
  * Un-export symbols no longer needed by the Android ashmem and binder drivers
  * aufs: Disable support patchset until it is updated for Linux 5.9
  * Makefile: Do not check for libelf when building OOT module
  * udeb: Move any compression modules to kernel-image; drop compress-modules
  * libtraceevent1: Update symbols list for functions added in 5.9
  * drm/virtio: Revert "drm/virtio: Call the right shmem helpers"

 -- Ben Hutchings <benh@debian.org>  Fri, 11 Sep 2020 04:20:59 +0100
=======
linux (5.8.14-1) unstable; urgency=medium

  * New upstream stable update:
    https://www.kernel.org/pub/linux/kernel/v5.x/ChangeLog-5.8.11
    - dt-bindings: spi: Fix spi-bcm-qspi compatible ordering
    - net: handle the return value of pskb_carve_frag_list() correctly
    - dt-bindings: PCI: intel,lgm-pcie: Fix matching on all snps,dw-pcie
      instances
    - [x86] hv_netvsc: Remove "unlikely" from netvsc_select_queue
    - loop: Set correct device size when using LOOP_CONFIGURE
    - firmware_loader: fix memory leak for paged buffer
    - xprtrdma: Release in-flight MRs on disconnect
    - NFSv4.1 handle ERR_DELAY error reclaiming locking state on delegation
      recall
    - [armhf] phy: omap-usb2-phy: disable PHY charger detect
    - scsi: pm8001: Fix memleak in pm8001_exec_internal_task_abort
    - scsi: libfc: Fix for double free()
    - scsi: lpfc: Fix FLOGI/PLOGI receive race condition in pt2pt discovery
    - scsi: lpfc: Extend the RDF FPIN Registration descriptor for additional
      events
    - [arm64] regulator: pwm: Fix machine constraints application
    - NFS: Zero-stateid SETATTR should first return delegation
    - SUNRPC: stop printk reading past end of string
    - cifs: fix DFS mount with cifsacl/modefromsid
    - nvme-fc: cancel async events before freeing event struct
    - nvme-rdma: cancel async events before freeing event struct
    - block: only call sched requeue_request() for scheduled requests
    - f2fs: fix indefinite loop scanning for free nid
    - f2fs: Return EOF on unaligned end of file DIO read
    - i2c: algo: pca: Reapply i2c bus settings after reset
    - spi: Fix memory leak on splited transfers
    - [mips*] KVM: Change the definition of kvm type
    - [arm64,armhf] clk: rockchip: Fix initialization of mux_pll_src_4plls_p
    - [x86] ASoC: Intel: skl_hda_dsp_generic: Fix NULLptr dereference in
      autosuspend delay
    - [arm64] ASoC: qcom: Set card->owner to avoid warnings
    - ASoC: qcom: common: Fix refcount imbalance on error
    - [powerpc*] book3s64/radix: Fix boot failure with large amount of guest
      memory
    - ASoC: soc-core: add snd_soc_find_dai_with_mutex()
    - [x86] ASoC: Intel: haswell: Fix power transition refactor
    - ASoC: core: Do not cleanup uninitialized dais on soc_pcm_open failure
    - [x86] Drivers: hv: vmbus: hibernation: do not hang forever in
      vmbus_bus_resume()
    - scsi: libsas: Fix error path in sas_notify_lldd_dev_found()
    - [arm64] Allow CPUs unffected by ARM erratum 1418040 to come in late
    - [x86] Drivers: hv: vmbus: Add timeout to vmbus_wait_for_unload
    - [x86] drm/i915/gem: Reduce context termination list iteration guard to
      RCU
    - fbcon: Fix user font detection test at fbcon_resize().
    - [arm64] bpf: Fix branch offset in JIT
    - [amd64] iommu/amd: Fix potential @entry null deref
    - [amd64] iommu/amd: Restore IRTE.RemapEn bit for
      amd_iommu_activate_guest_mode
    - [riscv64] Add sfence.vma after early page table changes
    - locking/lockdep: Fix "USED" <- "IN-NMI" inversions
    - efi: efibc: check for efivars write capability
    - locking/percpu-rwsem: Use this_cpu_{inc,dec}() for read_count
    - [x86] unwind/fp: Fix FP unwinding in ret_from_fork
    - [x86] drm/i915/gem: Delay tracking the GEM context until it is
      registered
    - [x86] drm/i915: Filter wake_flags passed to default_wake_function
    - USB: quirks: Add USB_QUIRK_IGNORE_REMOTE_WAKEUP quirk for BYD zhaoxin
      notebook
    - USB: UAS: fix disconnect by unplugging a hub
    - usblp: fix race between disconnect() and read()
    - [x86] usb: typec: ucsi: acpi: Increase command completion timeout value
    - [x86] usb: typec: ucsi: Prevent mode overrun
    - [x86] i2c: i801: Fix resume bug
    - Revert "ALSA: hda - Fix silent audio output and corrupted input on MSI
      X570-A PRO"
    - ALSA: hda: fixup headset for ASUS GX502 laptop
    - ALSA: hda/realtek - The Mic on a RedmiBook doesn't work
    - percpu: fix first chunk size calculation for populated bitmap
    - Input: trackpoint - add new trackpoint variant IDs
    - Input: i8042 - add Entroware Proteus EL07R4 to nomux and reset lists
    - [x86] thunderbolt: Retry DROM read once if parsing fails
    - serial: 8250_pci: Add Realtek 816a and 816b
    - serial: core: fix port-lock initialisation
    - serial: core: fix console port-lock regression
    - ksm: reinstate memcg charge on copied pages
    - kprobes: fix kill kprobe which has been marked as gone
    - mm/thp: fix __split_huge_pmd_locked() for migration PMD
    - [s390x] add 3f program exception handler
    - [s390x] pci: fix leak of DMA tables on hard unplug
    - [s390x] zcrypt: fix kmalloc 256k failure
    - ehci-hcd: Move include to keep CRC stable
    - [arm64] paravirt: Initialize steal time when cpu is online
    - [powerpc*] dma: Fix dma_map_ops::get_required_mask
    - dm/dax: Fix table reference counts
    - mm/memory_hotplug: drain per-cpu pages again during memory offline
    - dm: Call proper helper to determine dax support
    - dax: Fix compilation for CONFIG_DAX && !CONFIG_FS_DAX
    - mm: memcg: fix memcg reclaim soft lockup
    https://www.kernel.org/pub/linux/kernel/v5.x/ChangeLog-5.8.12
    - act_ife: load meta modules before tcf_idr_check_alloc()
    - bnxt_en: Avoid sending firmware messages when AER error is detected.
    - bnxt_en: Fix NULL ptr dereference crash in bnxt_fw_reset_task()
    - cxgb4: fix memory leak during module unload
    - cxgb4: Fix offset when clearing filter byte counters
    - geneve: add transport ports in route lookup for geneve (CVE-2020-25645)
    - hdlc_ppp: add range checks in ppp_cp_parse_cr() (CVE-2020-25643)
    - [arm64,x86] hinic: bump up the timeout of SET_FUNC_STATE cmd
    - ip: fix tos reflection in ack and reset packets
    - ipv4: Initialize flowi4_multipath_hash in data path
    - ipv4: Update exception handling for multipath routes via same device
    - ipv6: avoid lockdep issue in fib6_del()
    - net: bridge: br_vlan_get_pvid_rcu() should dereference the VLAN group
      under RCU
    - net: DCB: Validate DCB_ATTR_DCB_BUFFER argument
    - net: Fix bridge enslavement failure
    - net: ipv6: fix kconfig dependency warning for IPV6_SEG6_HMAC
    - net/mlx5: Fix FTE cleanup
    - net: phy: call phy_disable_interrupts() in phy_attach_direct() instead
    - net: sched: initialize with 0 before setting erspan md->u
    - net: sch_generic: aviod concurrent reset and enqueue op for lockless
      qdisc
    - net: sctp: Fix IPv6 ancestor_size calc in sctp_copy_descendant
    - nfp: use correct define to return NONE fec
    - tipc: Fix memory leak in tipc_group_create_member()
    - tipc: fix shutdown() of connection oriented socket
    - tipc: use skb_unshare() instead in tipc_buf_append()
    - net/mlx5e: Enable adding peer miss rules only if merged eswitch is
      supported
    - bnxt_en: Use memcpy to copy VPD field info.
    - bnxt_en: return proper error codes in bnxt_show_temp
    - bnxt_en: Protect bnxt_set_eee() and bnxt_set_pauseparam() with mutex.
    - net: phy: Avoid NPD upon phy_detach() when driver is unbound
    - net: phy: Do not warn in phy_stop() on PHY_DOWN
    - net: add __must_check to skb_put_padto()
    - [armhf] net: ethernet: ti: cpsw_new: fix suspend/resume
    - wireguard: noise: take lock when removing handshake entry from table
    - wireguard: peerlookup: take lock before checking hash in replace
      operation
    - net/mlx5e: Fix memory leak of tunnel info when rule under multipath not
      ready
    - [arm64,x86] hinic: fix rewaking txq after netif_tx_disable
    - [x86] hv_netvsc: Fix hibernation for mlx5 VF driver
    - [arm64,armhf] net: dsa: link interfaces with the DSA master to get rid
      of lockdep warnings
    - net: macb: fix for pause frame receive enable bit
    - Revert "netns: don't disable BHs when locking "nsid_lock""
    - net/mlx5e: Use RCU to protect rq->xdp_prog
    - net/mlx5e: Use synchronize_rcu to sync with NAPI
    - net/mlx5e: Fix endianness when calculating pedit mask first bit
    https://www.kernel.org/pub/linux/kernel/v5.x/ChangeLog-5.8.13
    - device_cgroup: Fix RCU list debugging warning
    - [x86] ASoC: Intel: bytcr_rt5640: Add quirk for MPMAN Converter9 2-in-1
    - [riscv64] Take text_mutex in ftrace_init_nop()
    - [armhf] i2c: aspeed: Mask IRQ status to relevant bits
    - [s390x] init: add missing __init annotations
    - lockdep: fix order in trace_hardirqs_off_caller()
    - i2c: core: Call i2c_acpi_install_space_handler() before
      i2c_acpi_register_devices()
    - objtool: Fix noreturn detection for ignored functions
    - mwifiex: Increase AES key storage size to 256 bits
    - batman-adv: bla: fix type misuse for backbone_gw hash indexing
    - libbpf: Fix build failure from uninitialized variable warning
    - atm: eni: fix the missed pci_disable_device() for eni_init_one()
    - batman-adv: mcast/TT: fix wrongly dropped or rerouted packets
    - netfilter: ctnetlink: add a range check for l3/l4 protonum
      (CVE-2020-25211)
    - netfilter: ctnetlink: fix mark based dump filtering regression
    - netfilter: conntrack: nf_conncount_init is failing with IPv6 disabled
    - netfilter: nft_meta: use socket user_ns to retrieve skuid and skgid
    - mac802154: tx: fix use-after-free
    - bpf: Fix clobbering of r2 in bpf_gen_ld_abs
    - tools/libbpf: Avoid counting local symbols in ABI check
    - [arm*] drm/vc4/vc4_hdmi: fill ASoC card owner
    - net: qed: Disable aRFS for NPAR and 100G
    - net: qede: Disable aRFS for NPAR and 100G
    - net: qed: RDMA personality shouldn't fail VF load
    - igc: Fix wrong timestamp latency numbers
    - igc: Fix not considering the TX delay for timestamps
    - [x86] hv_netvsc: Switch the data path at the right time during
      hibernation
    - RDMA/core: Fix ordering of CQ pool destruction
    - batman-adv: Add missing include for in_interrupt()
    - xsk: Fix number of pinned pages/umem size discrepancy
    - batman-adv: mcast: fix duplicate mcast packets in BLA backbone from LAN
    - batman-adv: mcast: fix duplicate mcast packets in BLA backbone from mesh
    - batman-adv: mcast: fix duplicate mcast packets from BLA backbone to mesh
    - bpf: Fix a rcu warning for bpffs map pretty-print
    - mac80211: do not disable HE if HT is missing on 2.4 GHz
    - cfg80211: fix 6 GHz channel conversion
    - mac80211: fix 80 MHz association to 160/80+80 AP on 6 GHz
    - [x86] ALSA: asihpi: fix iounmap in error handler
    - io_uring: fix openat/openat2 unified prep handling
    - SUNRPC: Fix svc_flush_dcache()
    - regmap: fix page selection for noinc reads
    - regmap: fix page selection for noinc writes
    - net/mlx5e: mlx5e_fec_in_caps() returns a boolean
    - [mips64el,mipsel] Loongson-3: Fix fp register access if MSA enabled
    - [armhf] PM / devfreq: tegra30: Disable clock on error in probe
    - [arm64,armhf] regulator: axp20x: fix LDO2/4 description
    - [x86] KVM: Reset MMU context if guest toggles CR4.SMAP or CR4.PKE
    - [x86] KVM: SVM: Add a dedicated INVD intercept routine
    - mm: validate pmd after splitting
    - [x86] arch/x86/lib/usercopy_64.c: fix __copy_user_flushcache() cache
      writeback
    - [x86] irq: Make run_on_irqstack_cond() typesafe
    - [x86] ioapic: Unbreak check_timer()
    - scsi: lpfc: Fix initial FLOGI failure due to BBSCN not supported
    - ALSA: usb-audio: Add delay quirk for H570e USB headsets
    - ALSA: hda/realtek - Couldn't detect Mic if booting with headset plugged
    - ALSA: hda/realtek: Enable front panel headset LED on Lenovo ThinkStation
      P520
    - lib/string.c: implement stpcpy
    - tracing: fix double free
    - [s390x] dasd: Fix zero write for FBA devices
    - kprobes: Fix to check probe enabled before disarm_kprobe_ftrace()
    - kprobes: tracing/kprobes: Fix to kill kprobes on initmem after boot
    - btrfs: fix put of uninitialized kobject after seed device delete
    - btrfs: fix overflow when copying corrupt csums for a message
    - media: cec-adap.c: don't use flush_scheduled_work()
    - dmabuf: fix NULL pointer dereference in dma_buf_release()
    - mm, THP, swap: fix allocating cluster for swapfile by mistake
    - mm/gup: fix gup_fast with dynamic page table folding
    - mm: replace memmap_context by meminit_context
    - mm: don't rely on system state to detect hot-plug operations
    - [s390x] zcrypt: Fix ZCRYPT_PERDEV_REQCNT ioctl
    - io_uring: ensure open/openat2 name is cleaned on cancelation
    - [arm64] KVM: Assume write fault on S1PTW permission fault on instruction
      fetch
    - dm: fix bio splitting and its bio completion order for regular IO
    - [armhf] clocksource/drivers/timer-ti-dm: Do reset before enable
    https://www.kernel.org/pub/linux/kernel/v5.x/ChangeLog-5.8.14
    - io_uring: always delete double poll wait entry on match
    - btrfs: fix filesystem corruption after a device replace
    - mmc: sdhci: Workaround broken command queuing on Intel GLK based IRBIS
      models
    - USB: gadget: f_ncm: Fix NDP16 datagram validation
    - Revert "usbip: Implement a match function to fix usbip"
    - usbcore/driver: Fix specific driver selection
    - usbcore/driver: Fix incorrect downcast
    - usbcore/driver: Accommodate usbip
    - [x86] gpio: amd-fch: correct logic of GPIO_LINE_DIRECTION
    - [armhf] clk: samsung: Keep top BPLL mux on Exynos542x enabled
    - scsi: iscsi: iscsi_tcp: Avoid holding spinlock while calling
      getpeername()
    - [arm64,x86] i2c: i801: Exclude device from suspend direct complete
      optimization
    - Input: i8042 - add nopnp quirk for Acer Aspire 5 A515
    - ftrace: Move RCU is watching check after recursion check
    - tracing: Fix trace_find_next_entry() accounting of temp buffer size
    - memstick: Skip allocating card when removing host
    - drm/amdgpu: restore proper ref count in amdgpu_display_crtc_set_config
    - xen/events: don't use chip_data for legacy IRQs
    - [x86] vboxsf: Fix the check for the old binary mount-arguments struct
    - drivers/net/wan/hdlc_fr: Add needed_headroom for PVC devices
    - Revert "wlcore: Adding suppoprt for IGTK key in wlcore driver"
    - [arm64,armhf] drm/sun4i: mixer: Extend regmap max_register
    - [x86] hv_netvsc: Cache the current data path to avoid duplicate call and
      message
    - net: dec: de2104x: Increase receive ring size for Tulip
    - rndis_host: increase sleep time in the query-response loop
    - nvme-pci: disable the write zeros command for Intel 600P/P3100
    - nvme-core: get/put ctrl and transport module in nvme_dev_open/release()
    - fuse: fix the ->direct_IO() treatment of iov_iter
    - drivers/net/wan/hdlc: Set skb->protocol before transmitting
    - mac80211: Fix radiotap header channel flag for 6GHz band
    - mac80211: do not allow bigger VHT MPDUs than the hardware supports
    - tracing: Make the space reserved for the pid wider
    - tools/io_uring: fix compile breakage
    - io_uring: mark statx/files_update/epoll_ctl as non-SQPOLL
    - cpuidle: psci: Fix suspicious RCU usage
    - nvme-pci: fix NULL req in completion handler
    - nvme-fc: fail new connections to a deleted host or remote port
    - scripts/kallsyms: skip ppc compiler stub *.long_branch.* /
      *.plt_branch.*
    - [armhf] pinctrl: mvebu: Fix i2c sda definition for 98DX3236
    - nfs: Fix security label length not being reset
    - NFSv4.2: fix client's attribute cache management for copy_file_range
    - pNFS/flexfiles: Ensure we initialise the mirror bsizes correctly on read
    - [arm64,armhf] clk: tegra: Always program PLL_E when enabled
    - [arm64,armhf] clk: tegra: Fix missing prototype for
      tegra210_clk_register_emc()
    - [armhf] clk: samsung: exynos4: mark 'chipid' clock as CLK_IGNORE_UNUSED
    - scsi: target: Fix lun lookup for TARGET_SCF_LOOKUP_LUN_FROM_TAG case
    - [arm64,armhf] gpio: pca953x: Fix uninitialized pending variable
    - Input: trackpoint - enable Synaptics trackpoints
    - blk-mq: call commit_rqs while list empty but error happen
    - scripts/dtc: only append to HOST_EXTRACFLAGS instead of overwriting
    - autofs: use __kernel_write() for the autofs pipe writing
    - [arm64,armhf] gpio: pca953x: Correctly initialize registers 6 and 7 for
      PCA957x
    - [amd64] iommu/amd: Fix the overwritten field in IVMD header
    - pipe: remove pipe_wait() and fix wakeup race with splice
    - random32: Restore __latent_entropy attribute on net_rand_state
    - gpiolib: Fix line event handling in syscall compatible mode
    - [x86] drm/i915/gvt: Fix port number for BDW on EDID region setup
    - scsi: sd: sd_zbc: Fix handling of host-aware ZBC disks
    - scsi: sd: sd_zbc: Fix ZBC disk initialization
    - epoll: do not insert into poll queues until all sanity checks are done
    - epoll: replace ->visited/visited_list with generation count
    - epoll: EPOLL_CTL_ADD: close the race in decision to take fast path
    - ep_create_wakeup_source(): dentry name can change under you...

  [ Vagrant Cascadian ]
  * [armhf] Enable MFD_AXP20X_RSB as a built-in (Closes: #914813). Thanks
    to Bernhard.

  [ Salvatore Bonaccorso ]
  * [x86] Enable INTEL_PMC_CORE as module (Closes: #971017)
  * Bump ABI to 3

 -- Salvatore Bonaccorso <carnil@debian.org>  Sat, 10 Oct 2020 21:40:31 +0200
>>>>>>> 50512c40

linux (5.8.10-1) unstable; urgency=medium

  * New upstream stable update:
    https://www.kernel.org/pub/linux/kernel/v5.x/ChangeLog-5.8.8
    - HID: quirks: Always poll three more Lenovo PixArt mice
    - [arm64] drm/msm/dpu: Fix reservation failures in modeset
    - [arm64] drm/msm/dpu: Fix scale params in plane validation
    - [arm64] drm/msm/dpu: fix unitialized variable error
    - [arm64] drm/msm: add shutdown support for display platform_driver
    - [x86] hwmon: (applesmc) check status earlier.
    - nvmet: Disable keep-alive timer when kato is cleared to 0h
    - [arm64] drm/msm: enable vblank during atomic commits
    - [arm64] drm/msm/a6xx: fix gmu start on newer firmware
    - gfs2: add some much needed cleanup for log flushes that fail
    - [x86] hv_utils: return error if host timesysnc update is stale
    - [x86] hv_utils: drain the timesync packets on onchannelcallback
    - ceph: don't allow setlease on cephfs
    - [armhf] drm/omap: fix incorrect lock state
    - cpuidle: Fixup IRQ state
    - nbd: restore default timeout when setting it to zero
    - [s390x] don't trace preemption in percpu macros
    - xen/xenbus: Fix granting of vmalloc'd memory
    - dmaengine: of-dma: Fix of_dma_router_xlate's of_dma_xlate handling
    - batman-adv: Avoid uninitialized chaddr when handling DHCP
    - batman-adv: Fix own OGM check in aggregated OGMs
    - batman-adv: bla: use netif_rx_ni when not in interrupt context
    - rxrpc: Keep the ACK serial in a var in rxrpc_input_ack()
    - rxrpc: Fix loss of RTT samples due to interposed ACK
    - rxrpc: Make rxrpc_kernel_get_srtt() indicate validity
    - [mips*] mm: BMIPS5000 has inclusive physical caches
    - [arm64,x86] mmc: sdhci-acpi: Fix HS400 tuning for AMDI0040
    - perf sched timehist: Fix use of CPU list with summary option
    - perf top: Skip side-band event setup if HAVE_LIBBPF_SUPPORT is not set
    - netfilter: nf_tables: add NFTA_SET_USERDATA if not null
    - netfilter: nf_tables: incorrect enum nft_list_attributes definition
    - netfilter: nf_tables: fix destination register zeroing
    - [arm64] net: hns: Fix memleak in hns_nic_dev_probe
    - bpf: Fix a buffer out-of-bound access when filling raw_tp link_info
    - [arm64,armhf] dmaengine: pl330: Fix burst length if burst size is
      smaller than bus width
    - gtp: add GTPA_LINK info to msg sent to userspace
    - [armhf] net: ethernet: ti: cpsw: fix clean up of vlan mc entries for
      host port
    - [armhf] net: ethernet: ti: cpsw_new: fix clean up of vlan mc entries for
      host port
    - bnxt_en: Don't query FW when netif_running() is false.
    - bnxt_en: Check for zero dir entries in NVRAM.
    - bnxt_en: Fix ethtool -S statitics with XDP or TCs enabled.
    - bnxt_en: Fix PCI AER error recovery flow
    - bnxt_en: Fix possible crash in bnxt_fw_reset_task().
    - bnxt_en: fix HWRM error when querying VF temperature
    - xfs: finish dfops on every insert range shift iteration
    - xfs: fix boundary test in xfs_attr_shortform_verify
    - bnxt: don't enable NAPI until rings are ready
    - [armhf] net: ethernet: ti: cpsw_new: fix error handling in
      cpsw_ndo_vlan_rx_kill_vid()
    - netfilter: nfnetlink: nfnetlink_unicast() reports EAGAIN instead of
      ENOBUFS
    - nvmet-fc: Fix a missed _irqsave version of spin_lock in
      'nvmet_fc_fod_op_done()'
    - nvme: fix controller instance leak
    - netfilter: conntrack: do not auto-delete clash entries on reply
    - opp: Don't drop reference for an OPP table that was never parsed
    - cxgb4: fix thermal zone device registration
    - [mips*] perf: Fix wrong check condition of Loongson event IDs
    - block: fix locking in bdev_del_partition
    - perf top/report: Fix infinite loop in the TUI for grouped events
    - perf cs-etm: Fix corrupt data after perf inject from
    - perf intel-pt: Fix corrupt data after perf inject from
    - perf tools: Correct SNOOPX field offset
    - net: ethernet: mlx4: Fix memory allocation in mlx4_buddy_init()
    - fix regression in "epoll: Keep a reference on files added to the check
      list"
    - [arm64] net: bcmgenet: fix mask check in bcmgenet_validate_flow()
    - nfp: flower: fix ABI mismatch between driver and firmware
    - net: dp83867: Fix WoL SecureOn password
    - [mips*] add missing MSACSR and upper MSA initialization
    - xfs: fix xfs_bmap_validate_extent_raw when checking attr fork of rt
      files
    - perf jevents: Fix suspicious code in fixregex()
    - perf stat: Turn off summary for interval mode by default
    - perf bench: The do_run_multi_threaded() function must use
      IS_ERR(perf_session__new())
    - tg3: Fix soft lockup when tg3_reset_task() fails.
    - [amd64] x86, fakenuma: Fix invalid starting node ID
    - [amd64] iommu/vt-d: Serialize IOMMU GCMD register modifications
    - [armhf] thermal: ti-soc-thermal: Fix bogus thermal shutdowns for
      omap4430
    - [arm64] thermal: qcom-spmi-temp-alarm: Don't suppress negative temp
    - [amd64] iommu/amd: Restore IRTE.RemapEn bit after programming IRTE
    - [amd64] iommu/amd: Use cmpxchg_double() when updating 128-bit IRTE
    - [amd64] iommu/vt-d: Handle 36bit addressing for x86-32
    - [x86] tracing/kprobes, x86/ptrace: Fix regs argument order for i386
    - [x86] entry: Fix AC assertion
    - [x86] debug: Allow a single level of #DB recursion
    - ext2: don't update mtime on COW faults
    - xfs: don't update mtime on COW faults
    - btrfs: drop path before adding new uuid tree entry
    - btrfs: fix potential deadlock in the search ioctl
    - btrfs: allocate scrub workqueues outside of locks
    - btrfs: set the correct lockdep class for new nodes
    - btrfs: set the lockdep class for log tree extent buffers
    - btrfs: block-group: fix free-space bitmap threshold
    - btrfs: tree-checker: fix the error message for transid error
    - Bluetooth: Return NOTIFY_DONE for hci_suspend_notifier (Closes: #964839)
    - [x86] mm/32: Bring back vmalloc faulting on x86_32
    - Revert "ALSA: hda: Add support for Loongson 7A1000 controller"
    - ALSA: ca0106: fix error code handling
    - ALSA: usb-audio: Add basic capture support for Pioneer DJ DJM-250MK2
    - ALSA: usb-audio: Add implicit feedback quirk for UR22C
    - ALSA: pcm: oss: Remove superfluous WARN_ON() for mulaw sanity check
    - ALSA: hda/hdmi: always check pin power status in i915 pin fixup
    - ALSA: firewire-digi00x: exclude Avid Adrenaline from detection
    - ALSA: hda - Fix silent audio output and corrupted input on MSI X570-A
      PRO
    - ALSA; firewire-tascam: exclude Tascam FE-8 from detection
    - ALSA: hda/realtek: Add quirk for Samsung Galaxy Book Ion NT950XCJ-X716A
    - ALSA: hda/realtek - Improved routing for Thinkpad X1 7th/8th Gen
    - mmc: sdhci-pci: Fix SDHCI_RESET_ALL for CQHCI for Intel GLK-based
      controllers
    - media: rc: do not access device via sysfs after rc_unregister_device()
    - media: rc: uevent sysfs file races with rc_unregister_device()
    - affs: fix basic permission bits to actually work
    - block: allow for_each_bvec to support zero len bvec
    - block: ensure bdi->io_pages is always initialized
    - io_uring: set table->files[i] to NULL when io_sqe_file_register failed
    - io_uring: fix removing the wrong file in __io_sqe_files_update()
    - libata: implement ATA_HORKAGE_MAX_TRIM_128M and apply to Sandisks
    - [mips*] oprofile: Fix fallthrough placement
    - blk-stat: make q->stats->lock irqsafe
    - [x86] drm/i915: Fix sha_text population code
    - dm writecache: handle DAX to partitions on persistent memory correctly
    - dm mpath: fix racey management of PG initialization
    - dm integrity: fix error reporting in bitmap mode after creation
    - dm crypt: Initialize crypto wait structures
    - dm cache metadata: Avoid returning cmd->bm wild pointer on error
    - dm thin metadata: Avoid returning cmd->bm wild pointer on error
    - dm thin metadata: Fix use-after-free in dm_bm_set_read_only
    - mm: slub: fix conversion of freelist_corrupted()
    - mm: track page table modifications in __apply_to_page_range()
    - mm: madvise: fix vma user-after-free
    - mm/rmap: fixup copying of soft dirty and uffd ptes
    - io_uring: no read/write-retry on -EAGAIN error and O_NONBLOCK marked
      file
    - perf record: Correct the help info of option "--no-bpf-event"
    - [arm64,armhf] sdhci: tegra: Add missing TMCLK for data timeout
    - mm/migrate: fixup setting UFFD_WP flag
    - mm/hugetlb: try preferred node first when alloc gigantic page from cma
    - mm/hugetlb: fix a race between hugetlb sysctl handlers (CVE-2020-25285)
    - mm/khugepaged.c: fix khugepaged's request size in collapse_file
    - cfg80211: regulatory: reject invalid hints
    - net: usb: Fix uninit-was-stored issue in asix_read_phy_addr()
    https://www.kernel.org/pub/linux/kernel/v5.x/ChangeLog-5.8.9
    - io_uring: fix cancel of deferred reqs with ->files
    - io_uring: fix linked deferred ->files cancellation
    - RDMA/cma: Simplify DEVICE_REMOVAL for internal_id
    - RDMA/cma: Using the standard locking pattern when delivering the removal
      event
    - RDMA/cma: Remove unneeded locking for req paths
    - RDMA/cma: Execute rdma_cm destruction from a handler properly
    - ipv4: Silence suspicious RCU usage warning
    - ipv6: Fix sysctl max for fib_multipath_hash_policy
    - netlabel: fix problems with mapping removal
    - net: usb: dm9601: Add USB ID of Keenetic Plus DSL
    - sctp: not disable bh in the whole sctp_get_port_local()
    - tipc: fix shutdown() of connectionless socket
    - tipc: fix using smp_processor_id() in preemptible
    - net: disable netpoll on fresh napis
    https://www.kernel.org/pub/linux/kernel/v5.x/ChangeLog-5.8.10
    - [armhf] OMAP2+: Fix an IS_ERR() vs NULL check in _get_pwrdm()
    - regulator: push allocation in regulator_ena_gpio_request() out of lock
    - regulator: remove superfluous lock in regulator_resolve_coupling()
    - RDMA/rxe: Fix memleak in rxe_mem_init_user
    - RDMA/rxe: Drop pointless checks in rxe_init_ports
    - RDMA/rxe: Fix panic when calling kmem_cache_create()
    - [arm64,armhf] drm/sun4i: add missing put_device() call in
      sun8i_r40_tcon_tv_set_mux()
    - [armhf] drm/sun4i: Fix dsi dcs long write function
    - scsi: libsas: Set data_dir as DMA_NONE if libata marks qc as NODATA
    - drm/virtio: fix unblank
    - RDMA/core: Fix unsafe linked list traversal after failing to allocate CQ
    - RDMA/core: Fix reported speed and width
    - scsi: megaraid_sas: Don't call disable_irq from process IRQ poll
    - scsi: mpt3sas: Don't call disable_irq from IRQ poll handler
    - padata: fix possible padata_works_lock deadlock
    - [arm64,armhf] drm/sun4i: Fix DE2 YVU handling
    - [arm64,armhf] drm/sun4i: backend: Support alpha property on lowest plane
    - [arm64,armhf] drm/sun4i: backend: Disable alpha on the lowest plane on
      the A20
    - [arm64] KVM: Update page shift if stage 2 block mapping not supported
    - [arm64,x86] mmc: sdhci-acpi: Clear amd_sdhci_host on reset
    - [arm64] mmc: sdhci-msm: Add retries when all tuning phases are found
      valid
    - [armhf] spi: stm32: Rate-limit the 'Communication suspended' message
    - btrfs: fix NULL pointer dereference after failure to create snapshot
    - block: restore a specific error code in bdev_del_partition
    - seccomp: don't leak memory when filter install races
    - nvme-fabrics: allow to queue requests for live queues
    - [armhf] spi: stm32: fix pm_runtime_get_sync() error checking
    - block: Set same_page to false in __bio_try_merge_page if ret is false
    - IB/isert: Fix unaligned immediate-data handling
    - [x86] KVM: nVMX: Fix the update value of nested load
      IA32_PERF_GLOBAL_CTRL control
    - [x86] KVM: always allow writing '0' to MSR_KVM_ASYNC_PF_EN
    - [arm64,x86] dmaengine: acpi: Put the CSRT table after using it
    - netfilter: conntrack: allow sctp hearbeat after connection re-use
    - netfilter: nft_set_rbtree: Detect partial overlap with start endpoint
      match
    - [x86] firestream: Fix memleak in fs_open
    - scsi: qedf: Fix null ptr reference in qedf_stag_change_work
    - [arm64,armhf] ALSA: hda: Fix 2 channel swapping for Tegra
    - [arm64,armhf] ALSA: hda/tegra: Program WAKEEN register for Tegra
    - [arm64] net: hns3: Fix for geneve tx checksum bug
    - xfs: fix off-by-one in inode alloc block reservation calculation
    - wireless: fix wrong 160/80+80 MHz setting
    - mac80211: reduce packet loss event false positives
    - cfg80211: Adjust 6 GHz frequency to channel conversion
    - xfs: initialize the shortform attr header padding entry
    - nvme-fabrics: don't check state NVME_CTRL_NEW for request acceptance
    - nvme: have nvme_wait_freeze_timeout return if it timed out
    - nvme-rdma: serialize controller teardown sequences
    - nvme-rdma: fix timeout handler
    - nvme-rdma: fix reset hang if controller died in the middle of a reset
    - nvme-pci: cancel nvme device request before disabling
    - HID: quirks: Set INCREMENT_USAGE_ON_DUPLICATE for all Saitek X52 devices
    - HID: microsoft: Add rumble support for the 8bitdo SN30 Pro+ controller
    - drivers/net/wan/hdlc_cisco: Add hard_header_len
    - HID: elan: Fix memleak in elan_input_configured
    - [x86] cpufreq: intel_pstate: Refuse to turn off with HWP enabled
    - [x86] cpufreq: intel_pstate: Fix intel_pstate_get_hwp_max() for turbo
      disabled
    - [arm64] module: set trampoline section flags regardless of
      CONFIG_DYNAMIC_FTRACE
    - ALSA: hda: hdmi - add Rocketlake support
    - ALSA: hda: fix a runtime pm issue in SOF when integrated GPU is disabled
    - ALSA: hda: use consistent HDAudio spelling in comments/docs
    - drivers/net/wan/hdlc: Change the default of hard_header_len to 0
    - [amd64] iommu/amd: Do not force direct mapping when SME is active
    - [amd64] iommu/amd: Do not use IOMMUv2 functionality when SME is active
    - gcov: Disable gcov build with GCC 10
    - iio: adc: ti-ads1015: fix conversion when CONFIG_PM is not set
    - [arm64] iio: cros_ec: Set Gyroscope default frequency to 25Hz
    - [x86] iio:accel:bmc150-accel: Fix timestamp alignment and prevent data
      leak.
    - [x86] iio:magnetometer:ak8975 Fix alignment and data leak issues.
    - [armhf] iio:accel:mma8452: Fix timestamp alignment and prevent data
      leak.
    - [x86] staging: wlan-ng: fix out of bounds read in prism2sta_probe_usb()
    - btrfs: require only sector size alignment for parent eb bytenr
    - btrfs: fix lockdep splat in add_missing_dev
    - btrfs: free data reloc tree on failed mount
    - btrfs: fix wrong address when faulting in pages in the search ioctl
    - [x86] thunderbolt: Disable ports that are not implemented
    - kobject: Restore old behaviour of kobject_del(NULL)
    - regulator: push allocation in regulator_init_coupling() outside of lock
    - regulator: push allocations in create_regulator() outside of lock
    - regulator: push allocation in set_consumer_device_supply() out of lock
    - regulator: plug of_node leak in regulator_register()'s error path
    - regulator: core: Fix slab-out-of-bounds in regulator_unlock_recursive()
    - misc: eeprom: at24: register nvmem only after eeprom is ready to use
    - scsi: target: iscsi: Fix data digest calculation
    - scsi: lpfc: Fix setting IRQ affinity with an empty CPU mask
    - scsi: target: iscsi: Fix hang in iscsit_access_np() when getting
      tpg->np_login_sem
    - [arm64] drm/msm: Split the a5xx preemption record
    - [arm64] drm/msm: Disable preemption on all 5xx targets
    - [arm64] drm/msm: Disable the RPTR shadow
    - mmc: sdio: Use mmc_pre_req() / mmc_post_req()
    - [arm64] mmc: sdhci-of-esdhc: Don't walk device-tree on every interrupt
    - nvme: Revert: Fix controller creation races with teardown flow
    - rbd: require global CAP_SYS_ADMIN for mapping and unmapping
      (CVE-2020-25284)
    - RDMA/rxe: Fix the parent sysfs read when the interface has 15 chars
    - RDMA/mlx4: Read pkey table length instead of hardcoded value
    - fbcon: remove soft scrollback code (CVE-2020-14390)
    - fbcon: remove now unusued 'softback_lines' cursor() argument
    - vgacon: remove software scrollback support
    - [x86] KVM: VMX: Don't freeze guest when event delivery causes an
      APIC-access exit
    - [arm64] KVM: Do not try to map PUDs when they are folded into PMD
    - [x86] kvm x86/mmu: use KVM_REQ_MMU_SYNC to sync when needed
    - KVM: fix memory leak in kvm_io_bus_unregister_dev()
    - [arm64,armhf] Revert "usb: dwc3: meson-g12a: fix shared reset control
      use"
    - debugfs: Fix module state check condition
    - test_firmware: Test platform fw loading on non-EFI systems
    - [x86] video: fbdev: fix OOB read in vga_8planes_imageblit()
    - [arm64] phy: qcom-qmp: Use correct values for ipq8074 PCIe Gen2 PHY init
    - usb: core: fix slab-out-of-bounds Read in read_descriptors
    - USB: serial: ftdi_sio: add IDs for Xsens Mti USB converter
    - USB: serial: option: support dynamic Quectel USB compositions
    - USB: serial: option: add support for SIM7070/SIM7080/SIM7090 modules
    - usb: Fix out of sync data toggle if a configured device is reconfigured
    - [x86] usb: typec: ucsi: acpi: Check the _DEP dependencies
    - [arm64] drm/msm/gpu: make ringbuffer readonly
    - gcov: add support for GCC 10.1

  [ Salvatore Bonaccorso ]
  * [x86] drivers/input/keyboard: Enable KEYBOARD_APPLESPI as module
    (Closes: #943337)
  * drivers/net/wireless: Enable RTW88_8723DE
  * Bump ABI to 2
  * udeb: Make input-modules depend on crc-modules.

  [ Vagrant Cascadian ]
  * [arm64] Enable BATTERY_CW2015 as a module.
  * [arm64] Apply patch from upstream to support battery status on
    Pinebook Pro.

  [ Ben Hutchings ]
  * [hppa] Set Build-Profiles for linux-image-parisc{,64}-smp (Closes: #970011)
  * Provide linux-{image,headers}-generic virtual packages on most
    architectures (Closes: #960209)

 -- Salvatore Bonaccorso <carnil@debian.org>  Sat, 19 Sep 2020 14:17:19 +0200

linux (5.8.7-1) unstable; urgency=medium

  * New upstream stable update:
    https://www.kernel.org/pub/linux/kernel/v5.x/ChangeLog-5.8.4
    - ext4: fix potential negative array index in do_split() (CVE-2020-14314)
    https://www.kernel.org/pub/linux/kernel/v5.x/ChangeLog-5.8.5
    https://www.kernel.org/pub/linux/kernel/v5.x/ChangeLog-5.8.6
    - nfsd: fix oops on mixed NFSv4/NFSv3 client access
    - [powerpc] 32s: Disable VMAP stack which CONFIG_ADB_PMU (Closes: #963689)
    https://www.kernel.org/pub/linux/kernel/v5.x/ChangeLog-5.8.7

  [ Ben Hutchings ]
  * [mips*] udeb: Drop hfs-modules (fixes FTBFS)
  * [m68k,powerpc,ppc64] udeb: Make hfs-modules depend on cdrom-core-modules
    (fixes FTBFS)
  * tools/include/uapi: Fix <asm/errno.h> (probably fixes FTBFS on ia64)
  * bpftool: Build with Debian recommended compiler options

  [ Salvatore Bonaccorso ]
  * iwlwifi: yoyo: don't print failure if debug firmware is missing
    (Closes: #966218)
  * debian/tests/python: pycodestyle: Increase max-line-length to 100.
  * net/packet: fix overflow in tpacket_rcv (CVE-2020-14386)
  * Set ABI to 1

  [ Uwe Kleine-König ]
  * [arm64] Enable a few options for Kobol's helios64

 -- Salvatore Bonaccorso <carnil@debian.org>  Sat, 05 Sep 2020 16:52:44 +0200

linux (5.8.3-1~exp1) experimental; urgency=medium

  * New upstream release: https://kernelnewbies.org/Linux_5.8
  * New upstream stable update:
    https://www.kernel.org/pub/linux/kernel/v5.x/ChangeLog-5.8.1
    https://www.kernel.org/pub/linux/kernel/v5.x/ChangeLog-5.8.2
    https://www.kernel.org/pub/linux/kernel/v5.x/ChangeLog-5.8.3

  [ Jeremy Stanley ]
  * [x86] PMIC operation region support (Closes: #925965)
    - Enable CONFIG_PMIC_OPREGION for general ACPI support of operation
      regions with Power Management Integrated Circuits. Turn on specific
      opregion support for:
      + CONFIG_BYTCRC_PMIC_OPREGION (Bay Trail Crystal Cove PMIC)
      + CONFIG_CHTCRC_PMIC_OPREGION (Cherry Trail Crystal Cove PMIC)
      + CONFIG_XPOWER_PMIC_OPREGION (XPower AXP288 PMIC)
      + CONFIG_BXT_WC_PMIC_OPREGION (BXT WhiskeyCove PMIC)
      + CONFIG_CHT_WC_PMIC_OPREGION (CHT Whiskey Cove PMIC)
      + CONFIG_CHT_DC_TI_PMIC_OPREGION (Dollar Cove TI PMIC)
      Additionally enable CONFIG_MFD_INTEL_PMC_BXT as a module (multi-function
      device driver for Intel Broxton Whiskey Cove PMIC), along with
      CONFIG_INTEL_SOC_PMIC (Crystal Cove PMIC) as a dependency for it.
  * [x86] Fix Cherry Trail power management regression (Closes: #949886)
    - Switch CONFIG_I2C_DESIGNWARE_PLATFORM from being compiled as a module to
      compiled into the kernel directly, since as of kernel version 5.1 this
      state became a dependency for CONFIG_INTEL_SOC_PMIC_CHTWC which is
      already enabled.
    - Enable CONFIG_USB_ROLES_INTEL_XHCI and CONFIG_TYPEC_MUX_PI3USB30532 as
      modules, which became dependencies for the already enabled
      CONFIG_INTEL_CHT_INT33FE as of kernel version 4.17.

  [ Romain Perier ]
  * Rebased patches onto 5.8.

  [ Uwe Kleine-König ]
  * [armhf] Enable BCM2835 auxiliar mini UART support found on Raspberry Pi
    (all models); patch by Marc Kleine-Budde. (Closes: #963619)
  * [arm64] Enable IR_MESON and SPI_MESON_SPICC.

  [ Helge Deller ]
  * [hppa] Build linux-image-parisc-smp and linux-image-parisc64-smp
    transition packages

  [ Yves-Alexis Perez ]
  * usb: Enable APPLE_MFI_FASTCHARGE as a module

  [ Salvatore Bonaccorso ]
  * Set ABI to trunk

  [ Bastian Blank ]
  * [x86] hyperv-daemons:
    - Rename services to remove "hyperv-daemons." prefix
    - Use debhelper for services.
    - Make systemd service bind to device.
    - Start kvp daemon way earlier in boot.
    - Specify some service restrictions.
  * udeb: Reverse order of cdrom-core and isofs/udf.
  * Fix build of documentation.
  * [amd64] Enable GVE. (closes: #964812)
  * Compile with gcc-10 on all architectures.
  * [cloud] Enable TARGET_CORE. (closes: #952108)
  * [cloud] Disable DLM, GFS2_FS, OCFS2_FS.
  * Move System.map into debug package and replace with pointer.

  [ Ben Hutchings ]
  * [x86] hyperv-daemons: Complete renaming of init scripts
  * [x86] hyperv-daemons: Correct old names in Conflicts field of unit files
  * [hppa] Use standard metadata for transitional packages
  * bpftool: Fix version string in recursive builds
  * Revert "linux-libc-dev: Re-add "Provides: linux-kernel-headers""
    (Closes: #959462)
  * mm: Enable INIT_ON_ALLOC_DEFAULT_ON. This can be reverted using the
    kernel parameter: init_on_alloc=0
  * libtraceevent1: Add new APIs to symbols file

  [ Christian Barcenas ]
  * bpftool: add packaging for tools/bpf/bpftool (Closes: #896165)
    - Thank you to Noah Meyerhans for the first iteration of packaging.

  [ Thomas W ]
  * [x86] Enable CONFIG_XIAOMI_WMI

  [ Matthew Gabeler-Lee ]
  * [x86] Re-enable APU2 LED control (Closes: 949448)

  [ Joel Stanley ]
  * [armhf] Enable NET_NCSI

  [ Walter Lozano ]
  * [armhf] Enable NVMEM_IMX_OCOTP (Closes: #968253)

  [ Philipp Kern ]
  * [s390x] Add virtio_net to nic-modules.

 -- Ben Hutchings <benh@debian.org>  Mon, 24 Aug 2020 01:23:22 +0100

linux (5.7.17-1) unstable; urgency=medium

  * New upstream stable update:
    https://www.kernel.org/pub/linux/kernel/v5.x/ChangeLog-5.7.11
    - bpf: Set the number of exception entries properly for subprograms
    - mac80211: allow rx of mesh eapol frames with default rx key
    - scsi: scsi_transport_spi: Fix function pointer check
    - scsi: mpt3sas: Fix unlock imbalance
    - ALSA: hda/hdmi: fix failures at PCM open on Intel ICL and later
    - net: sky2: initialize return of gm_phy_read
    - drm/nouveau/i2c/g94-: increase NV_PMGR_DP_AUXCTL_TRANSACTREQ timeout
    - scsi: mpt3sas: Fix error returns in BRM_status_show
    - scsi: dh: Add Fujitsu device to devinfo and dh lists
    - dm: use bio_uninit instead of bio_disassociate_blkg
    - fuse: fix weird page warning
    - [x86] irqdomain/treewide: Keep firmware node unconditionally allocated
    - SUNRPC reverting d03727b248d0 ("NFSv4 fix CLOSE not waiting for direct
      IO compeletion")
    - exfat: fix overflow issue in exfat_cluster_to_sector()
    - exfat: fix wrong hint_stat initialization in exfat_find_dir_entry()
    - exfat: fix wrong size update of stream entry by typo
    - exfat: fix name_hash computation on big endian systems
    - btrfs: reloc: clear DEAD_RELOC_TREE bit for orphan roots to prevent
      runaway balance
    - uprobes: Change handle_swbp() to send SIGTRAP with si_code=SI_KERNEL, to
      fix GDB regression
    - ALSA: hda/realtek: Fixed ALC298 sound bug by adding quirk for Samsung
      Notebook Pen S
    - ALSA: info: Drop WARN_ON() from buffer NULL sanity check
    - [x86] ASoC: rt5670: Correct RT5670_LDO_SEL_MASK
    - [x86] ASoC: Intel: cht_bsw_rt5672: Change bus format to I2S 2 channel
    - [s390x] cpum_cf,perf: change DFLT_CCERROR counter name
    - btrfs: fix double free on ulist after backref resolution failure
    - btrfs: fix mount failure caused by race with umount
    - btrfs: fix page leaks after failure to lock page for delalloc
    - mt76: mt76x02: fix handling MCU timeouts during hw restart
    - efi/efivars: Expose RT service availability via efivars abstraction
    - bnxt_en: Fix race when modifying pause settings.
    - bnxt_en: Init ethtool link settings after reading updated PHY
      configuration.
    - bnxt_en: Fix completion ring sizing with TPA enabled.
    - [x86] hippi: Fix a size used in a 'pci_free_consistent()' in an error
      handling path
    - netfilter: nf_tables: fix nat hook table deletion
    - [arm64] dpaa2-eth: check fsl_mc_get_endpoint for IS_ERR_OR_NULL()
    - vsock/virtio: annotate 'the_virtio_vsock' RCU pointer
    - ax88172a: fix ax88172a_unbind() failures
    - RDMA/mlx5: Use xa_lock_irq when access to SRQ table
    - RDMA/core: Fix race in rdma_alloc_commit_uobject()
    - RDMA/cm: Protect access to remote_sidr_table
    - [armhf] net: fec: fix hardware time stamping by external devices
    - [x86] ASoC: Intel: bytcht_es8316: Add missed put_device()
    - ieee802154: fix one possible memleak in adf7242_probe
    - [arm64,armhf] drm: sun4i: hdmi: Fix inverted HPD result
    - [arm64,armhf] net: smc91x: Fix possible memory leak in smc_drv_probe()
    - [arm64,armhf] net: dsa: mv88e6xxx: fix in-band AN link establishment
    - [arm64] dts: clearfog-gt-8k: fix switch link configuration
    - bonding: check error value of register_netdevice() immediately
    - iwlwifi: Make some Killer Wireless-AC 1550 cards work again
    - [arm64] net: bcmgenet: fix error returns in bcmgenet_probe()
    - RDMA/mlx5: Prevent prefetch from racing with implicit destruction
    - [arm64] net: hns3: fix for not calculating TX BD send size correctly
    - [arm64] net: hns3: fix error handling for desc filling
    - [arm64] net: hns3: fix return value error when query MAC link status
      fail
    - qed: suppress "don't support RoCE & iWARP" flooding on HW init
    - qed: suppress false-positives interrupt error messages on HW init
    - ipvs: fix the connection sync failed in some cases
    - [arm64] iommu/qcom: Use domain rather than dev as tlb cookie
    - Revert "PCI/PM: Assume ports without DLL Link Active train links in 100
      ms"
    - nfsd4: fix NULL dereference in nfsd/clients display code
    - bonding: check return value of register_netdevice() in bond_newlink()
    - geneve: fix an uninitialized value in geneve_changelink()
    - serial: exar: Fix GPIO configuration for Sealevel cards based on
      XR17V35X
    - scripts/decode_stacktrace: strip basepath from all paths
    - scripts/gdb: fix lx-symbols 'gdb.error' while loading modules
    - [riscv64] Do not rely on initrd_start/end computed during early dt
      parsing
    - kbuild: fix single target builds for external modules
    - [arm64,x86] HID: i2c-hid: add Mediacom FlexBook edge13 to descriptor
      override
    - HID: alps: support devices with report id 2
    - HID: steam: fixes race in handling device list.
    - dmaengine: idxd: fix hw descriptor fields for delta record
    - HID: apple: Disable Fn-key key-re-mapping on clone keyboards
    - [arm64] dmaengine: tegra210-adma: Fix runtime PM imbalance on error
    - [arm64,armhf] soc: amlogic: meson-gx-socinfo: Fix S905X3 and S905D3 ID's
    - Input: add `SW_MACHINE_COVER`
    - [armhf] dts: n900: remove mmc1 card detect gpio
    - regmap: dev_get_regmap_match(): fix string comparison
    - hwmon: (aspeed-pwm-tacho) Avoid possible buffer overflow
    - [amd64] dmaengine: ioat setting ioat timeout as module parameter
    - Input: synaptics - enable InterTouch for ThinkPad X1E 1st gen
    - Input: elan_i2c - only increment wakeup count on touch
    - [arm64] usb: dwc3: pci: add support for the Intel Tiger Lake PCH -H
      variant
    - [arm64] usb: dwc3: pci: add support for the Intel Jasper Lake
    - drm/amdgpu/gfx10: fix race condition for kiq
    - drm/amdgpu: fix preemption unit test
    - hwmon: (nct6775) Accept PECI Calibration as temperature source for
      NCT6798D
    - [x86] platform: asus-wmi: allow BAT1 battery name
    - ALSA: hda/realtek - fixup for yet another Intel reference board
    - drivers/perf: Fix kernel panic when rmmod PMU modules during perf
      sampling
    - [arm64] Use test_tsk_thread_flag() for checking TIF_SINGLESTEP
    - asm-generic/mmiowb: Allow mmiowb_set_pending() when preemptible()
    - drivers/perf: Prevent forced unbinding of PMU drivers
    - [riscv64] Upgrade smp_mb__after_spinlock() to iorw,iorw
    - [x86] boot: Don't add the EFI stub to targets
    - [arm*] binder: Don't use mmput() from shrinker function.
    - [arm64,armhf] usb: tegra: Fix allocation for the FPCI context
    - usb: xhci: Fix ASM2142/ASM3142 DMA addressing
    - Revert "cifs: Fix the target file was deleted when rename failed."
      (Closes: #966917)
    - iwlwifi: mvm: don't call iwl_mvm_free_inactive_queue() under RCU
    - [arm64] tty: xilinx_uartps: Really fix id assignment
    - [x86] staging: wlan-ng: properly check endpoint types
    - [x86] staging: comedi: addi_apci_1032: check INSN_CONFIG_DIGITAL_TRIG
      shift
    - [x86] staging: comedi: ni_6527: fix INSN_CONFIG_DIGITAL_TRIG support
    - [x86] staging: comedi: addi_apci_1500: check INSN_CONFIG_DIGITAL_TRIG
      shift
    - [x86] staging: comedi: addi_apci_1564: check INSN_CONFIG_DIGITAL_TRIG
      shift
    - [arm64,armhf] serial: tegra: fix CREAD handling for PIO
    - serial: 8250: fix null-ptr-deref in serial8250_start_tx()
    - /dev/mem: Add missing memory barriers for devmem_inode
    - fbdev: Detect integer underflow at "struct fbcon_ops"->clear_margins.
    - vt: Reject zero-sized screen buffer size.
    - mm/mmap.c: close race between munmap() and expand_upwards()/downwards()
    - vfs/xattr: mm/shmem: kernfs: release simple xattr entry in a right way
    - mm/memcg: fix refcount error while moving and swapping
    - mm: memcg/slab: fix memory leak at non-root kmem_cache destroy
    - mm/hugetlb: avoid hardcoding while checking if cma is enabled
    - khugepaged: fix null-pointer dereference due to race
    - io-mapping: indicate mapping failure
    - [armhf] mmc: sdhci-of-aspeed: Fix clock divider calculation
    - drm/amdgpu: Fix NULL dereference in dpm sysfs handlers
    - [x86] vmlinux.lds: Page-align end of ..page_aligned sections
    - [x86] ASoC: rt5670: Add new gpio1_is_ext_spk_en quirk and enable it on
      the Lenovo Miix 2 10
    - [x86] ASoC: topology: fix kernel oops on route addition error
    - [x86] ASoC: topology: fix tlvs in error handling for widget_dmixer
    - [x86] ASoC: Intel: bdw-rt5677: fix non BE conversion
    - dm integrity: fix integrity recalculation that is improperly skipped
    - ath9k: Fix general protection fault in ath9k_hif_usb_rx_cb
    - ath9k: Fix regression with Atheros 9271
    https://www.kernel.org/pub/linux/kernel/v5.x/ChangeLog-5.7.12
    - AX.25: Fix out-of-bounds read in ax25_connect()
    - AX.25: Prevent out-of-bounds read in ax25_sendmsg()
    - dev: Defer free of skbs in flush_backlog
    - ip6_gre: fix null-ptr-deref in ip6gre_init_net()
    - net-sysfs: add a newline when printing 'tx_timeout' by sysfs
    - net: udp: Fix wrong clean up for IS_UDPLITE macro
    - rtnetlink: Fix memory(net_device) leak when ->newlink fails
    - rxrpc: Fix sendmsg() returning EPIPE due to recvmsg() returning ENODATA
    - tcp: allow at most one TLP probe per flight
    - AX.25: Prevent integer overflows in connect and sendmsg
    - sctp: shrink stream outq only when new outcnt < old outcnt
    - sctp: shrink stream outq when fails to do addstream reconf
    - udp: Copy has_conns in reuseport_grow().
    - udp: Improve load balancing for SO_REUSEPORT.
    - tipc: allow to build NACK message in link timeout function
    - io_uring: ensure double poll additions work with both request types
    - regmap: debugfs: check count when read regmap file
    https://www.kernel.org/pub/linux/kernel/v5.x/ChangeLog-5.7.13
    - sunrpc: check that domain table is empty at module unload.
    - PCI/ASPM: Disable ASPM on ASMedia ASM1083/1085 PCIe-to-PCI bridge
    - ALSA: usb-audio: Add implicit feedback quirk for SSL2
    - ALSA: hda/realtek: enable headset mic of ASUS ROG Zephyrus G15(GA502)
      series with ALC289
    - ALSA: hda/realtek: typo_fix: enable headset mic of ASUS ROG Zephyrus
      G14(GA401) series with ALC289
    - ALSA: hda/realtek: Fix add a "ultra_low_power" function for intel
      reference board (alc256)
    - ALSA: hda/realtek - Fixed HP right speaker no sound
    - ALSA: hda: Workaround for spurious wakeups on some Intel platforms
    - ALSA: hda/hdmi: Fix keep_power assignment for non-component devices
    - RDMA/mlx5: Fix prefetch memory leak if get_prefetchable_mr fails
    - [amd64] IB/rdmavt: Fix RQ counting issues causing use of an invalid RWQE
    - vhost/scsi: fix up req type endian-ness
    - 9p/trans_fd: Fix concurrency del of req_list in
      p9_fd_cancelled/p9_read_work
    - revert: 1320a4052ea1 ("audit: trigger accompanying records when no rules
      present") (Closes: #966822)
    - [armel,armhf] 8986/1: hw_breakpoint: Don't invoke overflow handler on
      uaccess watchpoints
    - [armhf] 8987/1: VDSO: Fix incorrect clock_gettime64
    - [armhf] dts: imx6sx-sabreauto: Fix the phy-mode on fec2
    - virtio_balloon: fix up endian-ness for free cmd id
    - Revert "drm/amdgpu: Fix NULL dereference in dpm sysfs handlers"
    - drm/amd/display: Clear dm_state for fast updates (Closes: #963868)
    - drm/amdgpu: Prevent kernel-infoleak in amdgpu_info_ioctl()
    - drm/dbi: Fix SPI Type 1 (9-bit) transfer
    - drm: hold gem reference until object is no longer accessed
    - drm: of: Fix double-free bug
    - rds: Prevent kernel-infoleak in rds_notify_queue_get()
    - xfrm: policy: match with both mark and mask on user interfaces
    - [arm64] pinctrl: qcom: Handle broken/missing PDC dual edge IRQs on
      sc7180
    - espintcp: recv() should return 0 when the peer socket is closed
    - xfrm: Fix crash when the hold queue is used.
    - [arm64] net: hns3: fix desc filling bug when skb is expanded or lineared
    - [arm64] net: hns3: fix a TX timeout issue
    - [arm64] net: hns3: add reset check for VF updating port based VLAN
    - [arm64] net: hns3: fix aRFS FD rules leftover after add a user FD rule
    - [arm64] net: hns3: fix for VLAN config when reset failed
    - net/mlx5: E-switch, Destroy TSAR when fail to enable the mode
    - net/mlx5: E-switch, Destroy TSAR after reload interface
    - net/mlx5e: Fix error path of device attach
    - net/mlx5: Fix a bug of using ptp channel index as pin index
    - net/mlx5: Verify Hardware supports requested ptp function on a given pin
    - net/mlx5: Query PPS pin operational status before registering it
    - net/mlx5e: Modify uplink state on interface up/down
    - net/mlx5e: Fix kernel crash when setting vf VLANID on a VF dev
    - net: lan78xx: add missing endpoint sanity check
    - net: lan78xx: fix transfer-buffer memory leak
    - rhashtable: Fix unprotected RCU dereference in __rht_ptr
    - mlx4: disable device on shutdown
    - nvme: add a Identify Namespace Identification Descriptor list quirk
    - bpf: Fix map leak in HASH_OF_MAPS map
    - espintcp: handle short messages instead of breaking the encap socket
    - mac80211: mesh: Free ie data when leaving mesh
    - mac80211: mesh: Free pending skb when destroying a mpath
    - RDMA/core: Stop DIM before destroying CQ
    - RDMA/core: Free DIM memory in error unwind
    - [arm64] alternatives: move length validation inside the subsection
    - [arm64] csum: Fix handling of bad packets
    - Bluetooth: fix kernel oops in store_pending_adv_report
    - net/mlx5e: E-Switch, Add misc bit when misc fields changed for mirroring
    - net/mlx5e: fix bpf_prog reference count leaks in mlx5e_alloc_rq
    - vxlan: fix memleak of fdb
    - iwlwifi: fix crash in iwl_dbg_tlv_alloc_trigger
    - qed: Disable "MFW indication via attention" SPAM every 5 minutes
    - io_uring: always allow drain/link/hardlink/async sqe flags
    - scsi: core: Run queue in case of I/O resource contention failure
    - [amd64] x86/unwind/orc: Fix ORC for newly forked tasks
    - [x86] stacktrace: Fix reliable check for empty user task stacks
    - cxgb4: add missing release on skb in uld_send()
    - xen-netfront: fix potential deadlock in xennet_remove()
    - [riscv64] Set maximum number of mapped pages correctly
    - [riscv64] Parse all memory blocks to remove unusable memory
    - [arm64] KVM: Don't inherit exec permission across page-table levels
    - [x86] KVM: LAPIC: Prevent setting the tscdeadline timer if the lapic is
      hw disabled
    - [x86] KVM: SVM: Fix disable pause loop exit/pause filtering capability
      on SVM
    - [x86] i8259: Use printk_deferred() to prevent deadlock
    https://www.kernel.org/pub/linux/kernel/v5.x/ChangeLog-5.7.14
    - random32: update the net random state on interrupt and activity
      (CVE-2020-16166)
    - [armel] percpu.h: fix build error
    - [arm64] random: fix circular include dependency on arm64 after addition
      of percpu.h
    - random32: remove net_rand_state from the latent entropy gcc plugin
    - random32: move the pseudo-random 32-bit definitions to prandom.h
    - [arm64] Workaround circular dependency in pointer_auth.h
    - random: random.h should include archrandom.h, not the other way around
    https://www.kernel.org/pub/linux/kernel/v5.x/ChangeLog-5.7.15
    - scsi: ufs: Fix and simplify setup_xfer_req variant operation
    - USB: serial: qcserial: add EM7305 QDL product ID
    - USB: iowarrior: fix up report size handling for some devices
    - usb: xhci: define IDs for various ASMedia host controllers
    - usb: xhci: Fix ASMedia ASM1142 DMA addressing
    - Revert "ALSA: hda: call runtime_allow() for all hda controllers"
    - ALSA: hda/realtek: Add alc269/alc662 pin-tables for Loongson-3 laptops
    - ALSA: hda/ca0132 - Add new quirk ID for Recon3D.
    - ALSA: hda/ca0132 - Fix ZxR Headphone gain control get value.
    - ALSA: hda/ca0132 - Fix AE-5 microphone selection commands.
    - ALSA: seq: oss: Serialize ioctls
    - [arm*] staging: android: ashmem: Fix lockdep warning for write operation
    - staging: rtl8712: handle firmware load failure
    - Staging: rtl8188eu: rtw_mlme: Fix uninitialized variable authmode
    - Bluetooth: Fix slab-out-of-bounds read in
      hci_extended_inquiry_result_evt()
    - Bluetooth: Prevent out-of-bounds read in hci_inquiry_result_evt()
    - Bluetooth: Prevent out-of-bounds read in
      hci_inquiry_result_with_rssi_evt()
    - [arm*] binder: Prevent context manager from incrementing ref 0
    - Smack: fix use-after-free in smk_write_relabel_self()
    - vgacon: Fix for missing check in scrollback handling (CVE-2020-14331)
    - mtd: properly check all write ioctls for permissions
    - [arm64] gpio: max77620: Fix missing release of interrupt
    - bpf: Fix NULL pointer dereference in __btf_resolve_helper_id()
    - net/9p: validate fds in p9_fd_open
    - drm/nouveau/kms/tu102: wait for core update to complete when assigning
      windows
    - drm/nouveau/fbcon: fix module unload when fbcon init has failed for some
      reason
    - drm/nouveau/fbcon: zero-initialise the mode_cmd2 structure
    - io_uring: fix lockup in io_fail_links()
    - nvme-pci: prevent SK hynix PC400 from using Write Zeroes command
    - [arm64] drm/bridge/adv7511: set the bridge type properly
    - [armhf] i2c: slave: improve sanity check when registering
    - [armhf] i2c: slave: add sanity check when unregistering
    - usb: hso: check for return value in hso_serial_common_create()
    - ALSA: hda: fix NULL pointer dereference during suspend
    - firmware: Fix a reference count leak.
    - cfg80211: check vendor command doit pointer before use
    - igb: reinit_locked() should be called with rtnl_lock
    - atm: fix atm_dev refcnt leaks in atmtcp_remove_persistent
    - tools lib traceevent: Fix memory leak in process_dynamic_array_len
    - xattr: break delegations in {set,remove}xattr
    - [arm64,armhf] PCI: tegra: Revert tegra124 raw_violation_fixup
    - ipv4: Silence suspicious RCU usage warning
    - ipv6: fix memory leaks on IPV6_ADDRFORM path
    - ipv6: Fix nexthop refcnt leak when creating ipv6 route info
    - rxrpc: Fix race between recvmsg and sendmsg on immediate call failure
    - vxlan: Ensure FDB dump is performed under RCU
    - net: lan78xx: replace bogus endpoint lookup
    - rhashtable: Restore RCU marking on rhash_lock_head
    - devlink: ignore -EOPNOTSUPP errors on dumpit
    - appletalk: Fix atalk_proc_init() return path
    - [arm64] dpaa2-eth: Fix passing zero to 'PTR_ERR' warning
    - [x86] hv_netvsc: do not use VF device if link is down
    - net: bridge: clear bridge's private skb space on xmit
    - net: gre: recompute gre csum for sctp over gre tunnels
    - net: macb: Properly handle phylink on at91sam9x
    - [arm64,armhf] net: mvpp2: fix memory leak in mvpp2_rx
    - net/sched: act_ct: fix miss set mru for ovs after defrag in act_ct
    - [arm64] net: thunderx: use spin_lock_bh in nicvf_set_rx_mode_task()
    - openvswitch: Prevent kernel-infoleak in ovs_ct_put_key()
    - Revert "vxlan: fix tos value before xmit"
    - tcp: apply a floor of 1 for RTT samples from TCP timestamps
    - [arm64] kaslr: Use standard early random function
    https://www.kernel.org/pub/linux/kernel/v5.x/ChangeLog-5.7.16
    - tracepoint: Mark __tracepoint_string's __used
    - io_uring: abstract out task work running
    - HID: input: Fix devices that return multiple bytes in battery report
    - [x86] mce/inject: Fix a wrong assignment of i_mce.status
    - [x86] perf/x86/intel/uncore: Fix oops when counting IMC uncore events on
      some TGL
    - [x86] sched: Bail out of frequency invariance if turbo frequency is
      unknown
    - [x86] sched: Bail out of frequency invariance if turbo_freq/base_freq
      gives 0
    - sched/fair: Fix NOHZ next idle balance
    - sched: correct SD_flags returned by tl->sd_flags()
    - EDAC: Fix reference count leaks
    - crc-t10dif: Fix potential crypto notify dead-lock
    - blktrace: fix debugfs use after free (CVE-2019-19770)
    - [armhf] exynos: MCPM: Restore big.LITTLE cpuidle support
    - rcu/tree: Repeat the monitor if any free channel is busy
    - sched/uclamp: Fix initialization of struct uclamp_rq
    - [x86] crypto: qat - allow xts requests not multiple of block
    - [x86] platform/x86: intel-hid: Fix return value check in
      check_acpi_dev()
    - [x86] platform/x86: intel-vbtn: Fix return value check in
      check_acpi_dev()
    - tpm: Require that all digests are present in TCG_PCR_EVENT2 structures
    - recordmcount: only record relocation of type R_AARCH64_CALL26 on arm64.
    - regulator: fix memory leak on error path of regulator_register()
    - io_uring: fix sq array offset calculation
    - [arm64] dts: meson: fix mmc0 tuning error on Khadas VIM3
    - [arm64,armhf] spi: rockchip: Fix error in SPI slave pio read
    - seccomp: Fix ioctl number for SECCOMP_IOCTL_NOTIF_ID_VALID
    - md: raid0/linear: fix dereference before null check on pointer mddev
    - [mips64el,mipsel] irqchip/loongson-liointc: Fix potential dead lock
    - [arm64,armhf] irqchip/gic-v4.1: Use GFP_ATOMIC flag in
      allocate_vpe_l1_table()
    - nvme-tcp: fix controller reset hang during traffic
    - nvme-rdma: fix controller reset hang during traffic
    - nvme-multipath: fix logic for non-optimized paths
    - nvme-multipath: do not fall back to __nvme_find_path() for non-optimized
      paths
    - block: don't do revalidate zones on invalid devices
    - [armhf] drm/tilcdc: fix leak & null ref in panel_connector_get_modes
    - [armhf] exynos: clear L310_AUX_CTRL_FULL_LINE_ZERO in default
      l2c_aux_val
    - Bluetooth: add a mutex lock to avoid UAF in do_enale_set
    - loop: be paranoid on exit and prevent new additions / removals
    - io_uring: fix req->work corruption
    - fs/btrfs: Add cond_resched() for try_release_extent_mapping() stalls
    - drm/amdgpu: avoid dereferencing a NULL pointer
    - drm/radeon: Fix reference count leaks caused by pm_runtime_get_sync
    - video: fbdev: savage: fix memory leak on error handling path in probe
    - video: fbdev: neofb: fix memory leak in neo_scan_monitor()
    - [armhf] bus: ti-sysc: Add missing quirk flags for usb_host_hs
    - md-cluster: fix wild pointer of unlock_all_bitmaps()
    - drm/nouveau/kms/nv50-: Fix disabling dithering
    - [arm64] dts: hisilicon: hikey: fixes to comply with adi, adv7533 DT
      binding
    - [armhf] drm/etnaviv: fix ref count leak via pm_runtime_get_sync
    - drm/nouveau: fix reference count leak in nouveau_debugfs_strap_peek
    - drm/nouveau: fix multiple instances of reference count leaks
    - btrfs: fix lockdep splat from btrfs_dump_space_info
    - [arm64] drm: msm: a6xx: fix gpu failure after system resume
    - [arm64] drm/msm: Fix a null pointer access in msm_gem_shrinker_count()
    - drm/debugfs: fix plain echo to connector "force" attribute
    - drm/radeon: disable AGP by default
    - net: phy: mscc: restore the base page in vsc8514/8584_config_init
    - mm/mmap.c: Add cond_resched() for exit_mmap() CPU stalls
    - bpf: Fix fds_example SIGSEGV error
    - Bluetooth: hci_qca: Bug fixes for SSR
    - brcmfmac: keep SDIO watchdog running when console_interval is non-zero
    - brcmfmac: To fix Bss Info flag definition Bug
    - brcmfmac: set state of hanger slot to FREE when flushing PSQ
    - [x86] platform/x86: asus-nb-wmi: add support for ASUS ROG Zephyrus G14
      and G15
    - iwlegacy: Check the return value of pcie_capability_read_*()
    - [arm64,armhf] gpu: host1x: debug: Fix multiple channels emitting
      messages simultaneously
    - [x86] uaccess: Make __get_user_size() Clang compliant on 32-bit
    - mmc: sdhci-pci-o2micro: Bug fix for O2 host controller Seabird1
    - usb: gadget: net2280: fix memory leak on probe error handling paths
    - dyndbg: fix a BUG_ON in ddebug_describe_flags
    - bcache: fix super block seq numbers comparision in register_cache_set()
    - btrfs: allow btrfs_truncate_block() to fallback to nocow for data space
      reservation
    - btrfs: qgroup: free per-trans reserved space when a subvolume gets
      dropped
    - [arm64,x86] ACPICA: Do not increment operation_region reference counts
      for field units
    - io_uring: fix racy overflow count reporting
    - io_uring: fix stalled deferred requests
    - [arm64] crypto: caam - silence .setkey in case of bad key length
    - [arm64] drm/msm: ratelimit crtc event overflow error
    - drm/gem: Fix a leak in drm_gem_objects_lookup()
    - drm/amdgpu: use the unlocked drm_gem_object_put
    - [x86] agp/intel: Fix a memory leak on module initialisation failure
    - btmrvl: Fix firmware filename for sd8977 chipset
    - btmrvl: Fix firmware filename for sd8997 chipset
    - Bluetooth: hci_qca: Fix an error pointer dereference
    - Bluetooth: hci_qca: Only remove TX clock vote after TX is completed
    - Bluetooth: Allow suspend even when preparation has failed
    - ath10k: Acquire tx_lock in tx error paths
    - Bluetooth: hci_qca: Bug fix during SSR timeout
    - Bluetooth: hci_qca: Increase SoC idle timeout to 200ms
    - iio: improve IIO_CONCENTRATION channel type description
    - scsi: ufs: Fix imprecise load calculation in devfreq window
    - [armhf] drm/etnaviv: Fix error path on failure to enable bus clk
    - [arm64,armhf] drm/panfrost: Fix inbalance of devfreq record_busy/idle()
    - [arm64] drm/arm: fix unintentional integer overflow on left shift
    - Bluetooth: btusb: fix up firmware download sequence
    - Bluetooth: btmtksdio: fix up firmware download sequence
    - media: marvell-ccic: Add missed v4l2_async_notifier_cleanup()
    - [armhf] media: omap3isp: Add missed v4l2_ctrl_handler_free() for
      preview_init_entities()
    - [arm64] dpaa2-eth: fix condition for number of buffer acquire retries
    - drm/mipi: use dcs write for mipi_dsi_dcs_set_tear_scanline
    - [powerpc*] cxl: Fix kobject memleak
    - tracing: Move pipe reference to trace array instead of current_tracer
    - drm/amdgpu: ensure 0 is returned for success in jpeg_v2_5_wait_for_idle
    - drm/radeon: fix array out-of-bounds read and write issues
    - [arm*] staging: vchiq_arm: Add a matching unregister call
    - iavf: fix error return code in iavf_init_get_resources()
    - iavf: Fix updating statistics
    - RDMA/core: Fix bogus WARN_ON during ib_unregister_device_queued()
    - ipvs: allow connection reuse for unconfirmed conntrack
    - media: firewire: Using uninitialized values in node_probe()
    - media: tvp5150: Add missed media_entity_cleanup()
    - xfs: don't eat an EIO/ENOSPC writeback error when scrubbing data fork
    - xfs: fix reflink quota reservation accounting error
    - RDMA/rxe: Skip dgid check in loopback mode
    - PCI: Fix pci_cfg_wait queue locking problem
    - samples: bpf: Fix bpf programs with kprobe/sys_connect event
    - [armhf] drm/stm: repair runtime power management
    - kobject: Avoid premature parent object freeing in kobject_cleanup()
    - leds: core: Flush scheduled work for system suspend
    - [arm64,armhf] drm: panel: simple: Fix bpc for LG LB070WV8 panel
    - [armhf] phy: exynos5-usbdrd: Calibrating makes sense only for USB2.0 PHY
    - [arm64] mmc: sdhci-of-arasan: Add missed checks for devm_clk_register()
    - scsi: scsi_debug: Add check for sdebug_max_queue during module init
    - mwifiex: Prevent memory corruption handling keys
    - kernfs: do not call fsnotify() with name without a parent
    - [powerpc*] pseries: remove cede offline state for CPUs
    - [powerpc*] rtas: don't online CPUs for partition suspend
    - [powerpc*] vdso: Fix vdso cpu truncation
    - RDMA/qedr: SRQ's bug fixes
    - RDMA/rxe: Prevent access to wr->next ptr afrer wr is posted to send
      queue
    - [x86] staging: rtl8192u: fix a dubious looking mask before a shift
    - PCI/ASPM: Add missing newline in sysfs 'policy'
    - go7007: add sanity checking for endpoints
    - [powerpc*] book3s64/pkeys: Use PVR check instead of cpu feature
    - [armhf] drm/imx: fix use after free
    - [armhf] gpu: ipu-v3: Restore RGB32, BGR32
    - USB: serial: iuu_phoenix: fix led-activity helpers
    - usb: core: fix quirks_param_set() writing to a const pointer
    - [armhf] thermal: ti-soc-thermal: Fix reversed condition in
      ti_thermal_expose_sensor()
    - [powerpc*] perf: Fix missing is_sier_aviable() during build
    - [armhf] phy: armada-38x: fix NETA lockup when repeatedly switching
      speeds
    - [x86] ASoC: hdac_hda: fix deadlock after PCM open error
    - [mips64el,mipsel] OCTEON: add missing put_device() call in
      dwc3_octeon_device_init()
    - [x86] thermal: int340x: processor_thermal: fix: update Jasper Lake PCI
      id
    - [arm*] usb: dwc2: Fix error path in gadget registration
    - usb: gadget: f_uac2: fix AC Interface Header Descriptor wTotalLength
    - scsi: megaraid_sas: Clear affinity hint
    - [powerpc] scsi: mesh: Fix panic after host or bus reset
    - [arm64,armhf] net: dsa: mv88e6xxx: MV88E6097 does not support jumbo
      configuration
    - RDMA/core: Fix return error value in _ib_modify_qp() to negative
    - Bluetooth: btusb: Fix and detect most of the Chinese Bluetooth
      controllers
    - Bluetooth: hci_h5: Set HCI_UART_RESET_ON_INIT to correct flags
    - Bluetooth: hci_serdev: Only unregister device if it was registered
    - Bluetooth: Fix suspend notifier race
    - Bluetooth: hci_qca: Stop collecting memdump again for command timeout
      during SSR
    - xfs: fix inode allocation block res calculation precedence
    - xfs: clear XFS_DQ_FREEING if we can't lock the dquot buffer to flush
    - RDMA/netlink: Remove CAP_NET_RAW check when dump a raw QP
    - PCI: Release IVRS table in AMD ACS quirk
    - [powerpc*] pseries/hotplug-cpu: Remove double free in error path
    - ASoC: soc-core: Fix regression causing sysfs entries to disappear
    - [s390x] qeth: tolerate pre-filled RX buffer
    - [s390x] qeth: don't process empty bridge port events
    - ice: Clear and free XLT entries on reset
    - ice: Graceful error handling in HW table calloc failure
    - netfilter: nft_meta: fix iifgroup matching
    - rtw88: fix LDPC field for RA info
    - rtw88: fix short GI capability based on current bandwidth
    - rtw88: coex: only skip coex triggered by BT info
    - [arm64,armhf] wl1251: fix always return 0 error
    - net/mlx5: DR, Change push vlan action sequence
    - net/mlx5: Delete extra dump stack that gives nothing
    - ftrace: Fix ftrace_trace_task return value
    - [amd64,arm64] net: ethernet: aquantia: Fix wrong return value
    - liquidio: Fix wrong return value in cn23xx_get_pf_num()
    - [powerpc] net: spider_net: Fix the size used in a 'dma_free_coherent()'
      call
    - gpio: don't use same lockdep class for all devm_gpiochip_add_data users
    - [arm64] net: thunderx: initialize VF's mailbox mutex before first usage
    - dlm: Fix kobject memleak
    - ocfs2: fix unbalanced locking
    - [arm64,armhf] pinctrl-single: fix pcs_parse_pinconf() return value
    - svcrdma: Fix page leak in svc_rdma_recv_read_chunk()
    - nfsd: avoid a NULL dereference in __cld_pipe_upcall()
    - SUNRPC: Fix ("SUNRPC: Add "@len" parameter to gss_unwrap()")
    - [amd64] x86/fsgsbase/64: Fix NULL deref in 86_fsgsbase_read_task
    - [amd64] crypto: aesni - add compatibility with IAS
    - af_packet: TPACKET_V3: fix fill status rwlock imbalance
    - net: Fix potential memory leak in proto_register()
    - net/nfc/rawsock.c: add CAP_NET_RAW check.
    - net: phy: fix memory leak in device-create error path
    - net: Set fput_needed iff FDPUT_FPUT is set
    - tcp: correct read of TFO keys on big endian systems
    - [x86] vmxnet3: use correct tcp hdr length when packet is encapsulated
    - net: refactor bind_bucket fastreuse into helper
    - net: initialize fastreuse on inet_inherit_port
    - vsock: fix potential null pointer dereference in vsock_poll()
    - net: phy: marvell10g: fix null pointer dereference
    - USB: serial: cp210x: re-enable auto-RTS on open
    - USB: serial: cp210x: enable usb generic throttle/unthrottle
    - ALSA: hda - fix the micmute led status for Lenovo ThinkCentre AIO
    - ALSA: usb-audio: Creative USB X-Fi Pro SB1095 volume knob support
    - ALSA: usb-audio: fix overeager device match for MacroSilicon MS2109
    - ALSA: usb-audio: work around streaming quirk for MacroSilicon MS2109
    - ALSA: usb-audio: add quirk for Pioneer DDJ-RB
    - [arm64,x86] tpm: Unify the mismatching TPM space buffer sizes
    - [x86] crypto: qat - fix double free in qat_uclo_create_batch_init_list
    - [x86] crypto: ccp - Fix use of merged scatterlists
    - [arm64] crypto: cpt - don't sleep of CRYPTO_TFM_REQ_MAY_SLEEP was not
      specified
    - tick/nohz: Narrow down noise while setting current task's tick
      dependency
    - bitfield.h: don't compile-time validate _val in FIELD_FIT
    - fs/minix: check return value of sb_getblk()
    - fs/minix: don't allow getting deleted inodes
    - fs/minix: reject too-large maximum file size
    - [x86] kvm: x86: replace kvm_spec_ctrl_test_value with runtime test on
      the host
    - 9p: Fix memory leak in v9fs_mount
    - driver core: Fix probe_count imbalance in really_probe()
    - media: media-request: Fix crash if memory allocation fails
    - drm/ttm/nouveau: don't call tt destroy callback on alloc failure.
    - io_uring: set ctx sq/cq entry count earlier
    - io_uring: use TWA_SIGNAL for task_work uncondtionally
    - io_uring: fail poll arm on queue proc failure
    - NFS: Don't move layouts to plh_return_segs list while in use
    - NFS: Don't return layout segments that are in use
    - cpufreq: Fix locking issues with governors
    - [arm64] cpufreq: dt: fix oops on armada37xx
    - include/asm-generic/vmlinux.lds.h: align ro_after_init
    - [arm64] PM / devfreq: rk3399_dmc: Fix kernel oops when rockchip,pmu is
      absent
    - PM / devfreq: Fix indentaion of devfreq_summary debugfs node
    - spi: spidev: Align buffers for DMA
    - erofs: fix extended inode could cross boundary
    - [arm64] firmware: qcom_scm: Fix legacy convention SCM accessors
    - [x86] irqdomain/treewide: Free firmware node after domain removal
    - xen/balloon: fix accounting in alloc_xenballooned_pages error path
    - xen/balloon: make the balloon wait interruptible
    - [x86] drm/xen-front: Fix misused IS_ERR_OR_NULL checks
    - [s390x] dasd: fix inability to use DASD with DIAG driver
    - [s390x] numa: set node distance to LOCAL_DISTANCE
    - [s390x] gmap: improve THP splitting
    - io_uring: sanitize double poll handling
    - io_uring: Fix NULL pointer dereference in loop_rw_iter()
    - task_work: only grab task signal lock when needed
    - io_uring: add missing REQ_F_COMP_LOCKED for nested requests
    - io_uring: enable lookup of links holding inflight files
    - io_uring: hold 'ctx' reference around task_work queue + execute
    https://www.kernel.org/pub/linux/kernel/v5.x/ChangeLog-5.7.17
    - smb3: warn on confusing error scenario with sec=krb5
    - genirq/affinity: Make affinity setting if activated opt-in
    - genirq/PM: Always unlock IRQ descriptor in rearm_wake_irq()
    - [arm64,x86] PCI: hotplug: ACPI: Fix context refcounting in
      acpiphp_grab_context()
    - PCI/ATS: Add pci_pri_supported() to check device or associated PF
    - PCI: Mark AMD Navi10 GPU rev 0x00 ATS as broken
    - PCI: Add device even if driver attach failed
    - [arm64] PCI: qcom: Define some PARF params needed for ipq8064 SoC
    - [arm64] PCI: qcom: Add support for tx term offset for rev 2.1.0
    - btrfs: allow use of global block reserve for balance item deletion
    - btrfs: free anon block device right after subvolume deletion
    - btrfs: don't allocate anonymous block device for user invisible roots
    - btrfs: ref-verify: fix memory leak in add_block_entry
    - btrfs: only commit the delayed inode when doing a full fsync
    - btrfs: stop incremening log_batch for the log root tree when syncing log
    - btrfs: only commit delayed items at fsync if we are logging a directory
    - btrfs: remove no longer needed use of log_writers for the log root tree
    - btrfs: don't traverse into the seed devices in show_devname
    - btrfs: pass checksum type via BTRFS_IOC_FS_INFO ioctl
    - btrfs: open device without device_list_mutex
    - btrfs: move the chunk_mutex in btrfs_read_chunk_tree
    - btrfs: relocation: review the call sites which can be interrupted by
      signal
    - btrfs: add missing check for nocow and compression inode flags
    - btrfs: avoid possible signal interruption of btrfs_drop_snapshot() on
      relocation tree
    - btrfs: return EROFS for BTRFS_FS_STATE_ERROR cases
    - btrfs: sysfs: use NOFS for device creation
    - btrfs: don't WARN if we abort a transaction with EROFS
    - btrfs: fix race between page release and a fast fsync
    - btrfs: don't show full path of bind mounts in subvol=
    - btrfs: fix messages after changing compression level by remount
    - btrfs: only search for left_info if there is no right_info in
      try_merge_free_space
    - btrfs: inode: fix NULL pointer dereference if inode doesn't need
      compression
    - btrfs: fix memory leaks after failure to lookup checksums during inode
      logging
    - btrfs: trim: fix underflow in trim length to prevent access beyond
      device boundary
    - btrfs: make sure SB_I_VERSION doesn't get unset by remount
    - btrfs: fix return value mixup in btrfs_get_extent
    - [arm64] perf: Correct the event index in sysfs
    - cifs: Fix leak when handling lease break for cached root fid
    - [powerpc*] Allow 4224 bytes of stack expansion for the signal frame
    - [powerpc*] Fix circular dependency between percpu.h and mmu.h
    - [arm64] media: venus: fix multiple encoder crash
    - [arm64] net: ethernet: stmmac: Disable hardware multicast filter
    - [arm64,armhf] net: stmmac: dwmac1000: provide multicast filter fallback
    - [mips64el,mipsel] irqchip/loongson-liointc: Fix misuse of gc->mask_cache
    - [arm64,armhf] irqchip/gic-v4.1: Ensure accessing the correct RD when
      writing INVALLR
    - pidfd: Add missing sock updates for pidfd_getfd()
    - net/compat: Add missing sock updates for SCM_RIGHTS
    - md/raid5: Fix Force reconstruct-write io stuck in degraded raid5
    - bcache: allocate meta data pages as compound pages
    - bcache: fix overflow in offset_to_stripe()
    - mac80211: fix misplaced while instead of if
    - driver core: Avoid binding drivers to dead devices
    - [mips*] CPU#0 is not hotpluggable
    - ext2: fix missing percpu_counter_inc
    - khugepaged: collapse_pte_mapped_thp() flush the right range
    - mm/hugetlb: fix calculation of adjust_range_if_pmd_sharing_possible
    - khugepaged: collapse_pte_mapped_thp() protect the pmd lock
    - hugetlbfs: remove call to huge_pte_alloc without i_mmap_rwsem
    - [amd64,arm64] mm/shuffle: don't move pages between zones and don't read
      garbage memmaps
    - ocfs2: change slot number type s16 to u16
    - mm/page_counter.c: fix protection usage propagation
    - cma: don't quit at first error when activating reserved areas
    - mm/memory_hotplug: fix unpaired mem_hotplug_begin/done
    - ftrace: Setup correct FTRACE_FL_REGS flags for module
    - kprobes: Fix NULL pointer dereference at kprobe_ftrace_handler
    - tracing: Use trace_sched_process_free() instead of exit() for pid
      tracing
    - [x86] watchdog: f71808e_wdt: indicate WDIOF_CARDRESET support in
      watchdog_info.options
    - [x86] watchdog: f71808e_wdt: remove use of wrong watchdog_info option
    - [x86] watchdog: f71808e_wdt: clear watchdog timeout occurred flag
    - ceph: set sec_context xattr on symlink creation
    - ceph: handle zero-length feature mask in session messages
    - [powerpc*] pseries: Fix 64 bit logical memory block panic
    - dm: don't call report zones for more than the user requested
    - module: Correctly truncate sysfs sections output
    - bootconfig: Fix to find the initargs correctly
    - perf probe: Fix wrong variable warning when the probe point is not found
    - perf probe: Fix memory leakage when the probe point is not found
    - perf intel-pt: Fix FUP packet state
    - perf intel-pt: Fix duplicate branch after CBR
    - gfs2: Never call gfs2_block_zero_range with an open transaction
    - [armhf] drm/imx: imx-ldb: Disable both channels for split mode in
      enc->disable()
    - crypto: algif_aead - Only wake up when ctx->more is zero
    - RDMA/ipoib: Return void from ipoib_ib_dev_stop()
    - RDMA/ipoib: Fix ABBA deadlock with ipoib_reap_ah()
    - rtc: cpcap: fix range
    - IB/uverbs: Set IOVA on IB MR in uverbs layer
    - sched/uclamp: Protect uclamp fast path code with static key
    - USB: serial: ftdi_sio: make process-packet buffer unsigned
    - USB: serial: ftdi_sio: clean up receive processing
    - crypto: af_alg - Fix regression on empty requests
    - devres: keep both device name and resource name in pretty name
    - RDMA/counter: Only bind user QPs in auto mode
    - RDMA/counter: Allow manually bind QPs with different pids to same
      counter
    - rtw88: pci: disable aspm for platform inter-op with module parameter
    - [arm64,armhf] rtc: pl031: fix set_alarm by adding back call to
      alarm_irq_enable
    - [armhf] gpu: ipu-v3: image-convert: Combine rotate/no-rotate irq
      handlers
    - [armhf] gpu: ipu-v3: image-convert: Wait for all EOFs before completing
      a tile
    - dm rq: don't call blk_mq_queue_stopped() in dm_stop_queue()
    - f2fs: compress: fix to avoid memory leak on cc->cpages
    - [arm64] clk: qcom: clk-alpha-pll: remove unused/incorrect PLL_CAL_VAL
    - iommu/vt-d: Enforce PASID devTLB field mask
    - f2fs: compress: fix to update isize when overwriting compressed file
    - nvme: fix deadlock in disconnect during scan_work and/or ana_work
    - sched/uclamp: Fix a deadlock when enabling uclamp static key
    - nfs: ensure correct writeback errors are returned on close()
    - ubifs: Fix wrong orphan node deletion in ubifs_jnl_update|rename
    - [arm*] clk: bcm2835: Do not use prediv with bcm2711's PLLs
    - scsi: lpfc: nvmet: Avoid hang / use-after-free again when destroying
      targetport
    - nfs: nfs_file_write() should check for writeback errors
    - watchdog: initialize device before misc_register
    - md-cluster: Fix potential error pointer dereference in resize_bitmaps()
    - [x86] tsr: Fix tsc frequency enumeration bug on Lightning Mountain SoC
    - [x86] bugs/multihit: Fix mitigation reporting when VMX is not in use
    - Input: sentelic - fix error return when fsp_reg_write fails
    - [x86] drm/vmwgfx: Use correct vmw_legacy_display_unit pointer
    - [x86] drm/vmwgfx: Fix two list_for_each loop exit tests
    - [arm64] net: qcom/emac: add missed clk_disable_unprepare in error path
      of emac_clks_phase1_init
    - nfs: Fix getxattr kernel panic and memory overflow
    - NFS: Fix flexfiles read failover
    - fs/minix: set s_maxbytes correctly
    - fs/minix: fix block limit check for V1 filesystems
    - fs/minix: remove expected error message in block_to_path()
    - fs/ufs: avoid potential u32 multiplication overflow
    - crypto: algif_aead - fix uninitialized ctx->init
    - perf bench mem: Always memset source before memcpy
    - [x86] perf/x86/rapl: Fix missing psys sysfs attributes
    - khugepaged: retract_page_tables() remember to test exit
    - [arm64,armhf] ASoC: tegra: Use device managed resource APIs to get the
      clock
    - [arm64,armhf] ASoC: tegra: Add audio mclk parent configuration
    - [arm64,armhf] ASoC: tegra: Enable audio mclk during
      tegra_asoc_utils_init()
    - [x86] drm/i915/gt: Force the GT reset on shutdown
    - [arm64,armhf] drm/panfrost: Use kvfree() to free bo->sgts
    - drm/dp_mst: Fix the DDC I2C device registration of an MST port
    - drm/amdgpu: fix ordering of psp suspend
    - [armhf] drm/omap: force runtime PM suspend on system suspend
    - drm: Added orientation quirk for ASUS tablet model T103HAF
    - drm: fix drm_dp_mst_port refcount leaks in drm_dp_mst_allocate_vcpi
    - drm/amdgpu: Fix bug where DPM is not enabled after hibernate and resume

  [ Salvatore Bonaccorso ]
  * Bump ABI to 3

  [ Ben Hutchings ]
  * doc: Disable extension incompatible with Sphinx 3 (fixes FTBFS)

 -- Salvatore Bonaccorso <carnil@debian.org>  Sun, 23 Aug 2020 15:44:14 +0200

linux (5.7.10-1) unstable; urgency=medium

  * New upstream stable update:
    https://www.kernel.org/pub/linux/kernel/v5.x/ChangeLog-5.7.7
    - block/bio-integrity: don't free 'buf' if bio_integrity_add_page() failed
    - ethtool: Fix check in ethtool_rx_flow_rule_create
    - geneve: allow changing DF behavior after creation
    - [powerpc*] ibmveth: Fix max MTU limit
    - mld: fix memory leak in ipv6_mc_destroy_dev()
    - [arm64,armhf] mvpp2: ethtool rxtx stats fix
    - net: bridge: enfore alignment for ethernet address
    - net: core: reduce recursion limit value
    - net: Do not clear the sock TX queue in sk_set_socket()
    - net: ethtool: add missing string for NETIF_F_GSO_TUNNEL_REMCSUM
    - net: fix memleak in register_netdevice()
    - net: Fix the arp error in some cases
    - net: increment xmit_recursion level in dev_direct_xmit()
    - net: usb: ax88179_178a: fix packet alignment padding
    - openvswitch: take into account de-fragmentation/gso_size in
      execute_check_pkt_len
    - rxrpc: Fix notification call on completion of discarded calls
    - sctp: Don't advertise IPv4 addresses if ipv6only is set on the socket
    - tcp: don't ignore ECN CWR on pure ACK
    - tcp: grow window for OOO packets only for SACK flows
    - tg3: driver sleeps indefinitely when EEH errors exceed eeh_max_freezes
    - ip6_gre: fix use-after-free in ip6gre_tunnel_lookup()
    - net: phy: Check harder for errors in get_phy_id()
    - ip_tunnel: fix use-after-free in ip_tunnel_lookup()
    - bnxt_en: Store the running firmware version code.
    - bnxt_en: Do not enable legacy TX push on older firmware.
    - bnxt_en: Fix statistics counters issue during ifdown with older firmware.
    - bnxt_en: Read VPD info only for PFs
    - net: phylink: fix ethtool -A with attached PHYs
    - net: phylink: ensure manual pause mode configuration takes effect
    - sch_cake: don't try to reallocate or unshare skb unconditionally
    - sch_cake: don't call diffserv parsing code when it is not needed
    - sch_cake: fix a few style nits
    - tcp_cubic: fix spurious HYSTART_DELAY exit upon drop in min RTT
    - bpf: tcp: bpf_cubic: fix spurious HYSTART_DELAY exit upon drop in min RTT
    - [arm64,riscv64] net: macb: undo operations in case of failure
    - r8169: fix firmware not resetting tp->ocp_base
    - net: ethtool: add missing NETIF_F_GSO_FRAGLIST feature string
    - [arm64,riscv64] net: macb: call pm_runtime_put_sync on failure path
    - net: phy: mscc: avoid skcipher API for single block AES encryption
    - of: of_mdio: Correct loop scanning logic
    - wireguard: device: avoid circular netns references
    - bareudp: Fixed multiproto mode configuration
    - [armhf] net: dsa: bcm_sf2: Fix node reference count
    - net: phy: smsc: fix printing too many logs
    - genetlink: clean up family attributes allocations
    - nvmet: cleanups the loop in nvmet_async_events_process
    - nvmet: fail outstanding host posted AEN req
    - ALSA: usb-audio: Fix potential use-after-free of streams
    - [arm64,armhf] Revert "i2c: tegra: Fix suspending in active runtime PM
      state"
    - btrfs: fix a block group ref counter leak after failure to remove block
      group
    - binder: fix null deref of proc->context
    - [x86] mei: me: disable mei interface on Mehlow server platforms
    - [x86] mei: me: add tiger lake point device ids for H platforms.
    - [armhf] Revert "usb: dwc3: exynos: Add support for Exynos5422 suspend
      clk"
    - [mips*/*-malta,sh4] USB: ohci-sm501: Add missed iounmap() in remove
    - [arm64,armhf] usb: dwc2: Postponed gadget registration to the udc class
      driver
    - usb: add USB_QUIRK_DELAY_INIT for Logitech C922
    - USB: ehci: reopen solution for Synopsys HC bug
    - xhci: Poll for U0 after disabling USB2 LPM
    - [armhf] usb: host: ehci-exynos: Fix error check in exynos_ehci_probe()
    - ALSA: usb-audio: Add implicit feedback quirk for SSL2+.
    - ALSA: usb-audio: add quirk for Denon DCD-1500RE
    - ALSA: usb-audio: Set 48 kHz rate for Rodecaster
    - ALSA: usb-audio: Add registration quirk for Kingston HyperX Cloud Flight S
    - ALSA: usb-audio: add quirk for Samsung USBC Headset (AKG)
    - ALSA: usb-audio: Fix OOB access of mixer element list
    - scsi: qla2xxx: Keep initiator ports after RSCN
    - [s390x] scsi: zfcp: Fix panic on ERP timeout for previously dismissed ERP
      action
    - cifs: Fix cached_fid refcnt leak in open_shroot
    - cifs/smb3: Fix data inconsistent when punch hole
    - cifs/smb3: Fix data inconsistent when zero file range
    - xhci: Fix incorrect EP_STATE_MASK
    - xhci: Fix enumeration issue when setting max packet size for FS devices.
    - xhci: Return if xHCI doesn't support LPM
    - cdc-acm: Add DISABLE_ECHO quirk for Microchip/SMSC chip
    - loop: replace kill_bdev with invalidate_bdev
    - IB/mad: Fix use after free when destroying MAD agent
    - IB/hfi1: Fix module use count flaw due to leftover module put calls
    - [armhf] bus: ti-sysc: Flush posted write on enable and disable
    - [armhf] bus: ti-sysc: Use optional clocks on for enable and wait for
      softreset bit
    - [armhf] bus: ti-sysc: Ignore clockactivity unless specified as a quirk
    - [armhf] bus: ti-sysc: Fix uninitialized framedonetv_irq
    - [armhf] OMAP2+: Fix legacy mode dss_reset
    - xfrm: Fix double ESP trailer insertion in IPsec crypto offload.
    - [armhf] dts: Fix am33xx.dtsi USB ranges length
    - [armhf] dts: Fix am33xx.dtsi ti,sysc-mask wrong softreset flag
    - [x86] resctrl: Support CPUID enumeration of MBM counter width
    - [x86] resctrl: Fix memory bandwidth counter width for AMD
    - efi/tpm: Verify event log header before parsing
    - ASoC: soc-pcm: fix checks for multi-cpu FE dailinks
    - [arm64] ASoC: qcom: common: set correct directions for dailinks
    - [armhf] regualtor: pfuze100: correct sw1a/sw2 on pfuze3000
    - efi/libstub: Fix path separator regression
    - RDMA/siw: Fix pointer-to-int-cast warning in siw_rx_pbl()
    - [armhf] dts: am335x-pocketbeagle: Fix mmc0 Write Protect
    - [armhf] dts: Fix duovero smsc interrupt for suspend
    - dma-direct: re-encrypt memory if dma_direct_alloc_pages() fails
    - dma-direct: check return value when encrypting or decrypting memory
    - [x86] resctrl: Fix a NULL vs IS_ERR() static checker warning in
      rdt_cdp_peer_get()
    - [x86] efi/x86: Setup stack correctly for efi_pe_entry
    - regmap: Fix memory leak from regmap_register_patch
    - devmap: Use bpf_map_area_alloc() for allocating hash buckets
    - bpf: Don't return EINVAL from {get,set}sockopt when optlen > PAGE_SIZE
    - rxrpc: Fix handling of rwind from an ACK packet
    - RDMA/rvt: Fix potential memory leak caused by rvt_alloc_rq
    - RDMA/efa: Set maximum pkeys device attribute
    - RDMA/qedr: Fix KASAN: use-after-free in ucma_event_handler+0x532
    - RDMA/cma: Protect bind_list and listen_list while finding matching cm id
    - RDMA/core: Check that type_attrs is not NULL prior access
    - [arm64,armhf] ASoC: rockchip: Fix a reference count leak.
    - [s390x] qeth: fix error handling for isolation mode cmds
    - RDMA/mad: Fix possible memory leak in ib_mad_post_receive_mads()
    - [x86] Revert "KVM: VMX: Micro-optimize vmexit time when not exposing PMU"
    - [x86] iommu/vt-d: Set U/S bit in first level page table by default
    - [x86] iommu/vt-d: Enable PCI ACS for platform opt in hint
    - [x86] iommu/vt-d: Update scalable mode paging structure coherency
    - dma-direct: add missing set_memory_decrypted() for coherent mapping
    - net: qed: fix left elements count calculation
    - net: qed: fix async event callbacks unregistering
    - net: qede: stop adding events on an already destroyed workqueue
    - net: qed: fix NVMe login fails over VFs
    - net: qed: fix excessive QM ILT lines consumption
    - net: qede: fix PTP initialization on recovery
    - net: qede: fix use-after-free on recovery and AER handling
    - net: qed: reset ILT block sizes before recomputing to fix crashes
    - cxgb4: move handling L2T ARP failures to caller
    - cxgb4: move PTP lock and unlock to caller in Tx path
    - [armhf] imx5: add missing put_device() call in imx_suspend_alloc_ocram()
    - scsi: lpfc: Avoid another null dereference in lpfc_sli4_hba_unset()
    - usb: gadget: udc: Potential Oops in error handling code
    - nvme: don't protect ns mutation with ns->head->lock
    - qed: add missing error test for DBG_STATUS_NO_MATCHING_FRAMING_MODE
    - netfilter: ipset: fix unaligned atomic access
    - [arm64] net: bcmgenet: use hardware padding of runt frames
    - io_uring: fix hanging iopoll in case of -EAGAIN
    - [riscv64] clk: sifive: allocate sufficient memory for struct __prci_data
    - [armhf] i2c: fsi: Fix the port number field in status register
    - wireguard: receive: account for napi_gro_receive never returning GRO_DROP
    - [arm64] socionext: account for napi_gro_receive never returning GRO_DROP
    - wil6210: account for napi_gro_receive never returning GRO_DROP
    - i2c: core: check returned size of emulated smbus block read
    - afs: Fix storage of cell names
    - sched/deadline: Initialize ->dl_boosted
    - sched/core: Fix PI boosting between RT and DEADLINE tasks
    - sched/cfs: change initial value of runnable_avg
    - ata/libata: Fix usage of page address by page_address in
      ata_scsi_mode_select_xlat function
    - drm/amd/display: Use kfree() to free rgb_user in
      calculate_user_regamma_ramp()
    - [riscv64] atomic: Fix sign extension for RV64I
    - bcache: check and adjust logical block size for backing devices
    - net: alx: fix race condition in alx_remove
    - [arm64] pinctrl: qcom: spmi-gpio: fix warning about irq chip reusage
    - [arm64,armhf] pinctrl: tegra: Use noirq suspend/resume callbacks
    - [s390x] seccomp: pass syscall arguments via seccomp_data
    - [s390x] ptrace: return -ENOSYS when invalid syscall is supplied
    - [s390x] ptrace: pass invalid syscall numbers to tracing
    - [s390x] ptrace: fix setting syscall number
    - [s390x] vdso: Use $(LD) instead of $(CC) to link vDSO
    - [s390x] vdso: fix vDSO clock_getres()
    - [arm64] sve: Fix build failure when ARM64_SVE=y and SYSCTL=n
    - kbuild: improve cc-option to clean up all temporary files
    - recordmcount: support >64k sections
    - kprobes: Suppress the suspicious RCU warning on kprobes
    - blktrace: break out of blktrace setup on concurrent calls
    - nvdimm/region: always show the 'align' attribute
    - block: update hctx map when use multiple maps
    - [riscv64] Don't allow write+exec only page mapping request in mmap
    - syscalls: Fix offset type of ksys_ftruncate()
    - ALSA: hda: Add NVIDIA codec IDs 9a & 9d through a0 to patch table
    - [x86] ALSA: hda/realtek - Add quirk for MSI GE63 laptop
    - [x86] ALSA: hda/realtek: Add mute LED and micmute LED support for HP
      systems
    - ACPI: sysfs: Fix pm_profile_attr type
    - ACPI: configfs: Disallow loading ACPI tables when locked down
      (CVE-2020-15780)
    - erofs: fix partially uninitialized misuse in z_erofs_onlinepage_fixup
    - [x86] KVM: X86: Fix MSR range of APIC registers in X2APIC mode
    - [x86] kvm: lapic: fix broken vcpu hotplug
    - [x86] KVM: nVMX: Plumb L2 GPA through to PML emulation
    - [x86] KVM: VMX: Stop context switching MSR_IA32_UMWAIT_CONTROL
    - [x86] cpu: Use pinning mask for CR4 bits needing to be 0
    - [x86] cpu: Reinitialize IA32_FEAT_CTL MSR on BSP during wakeup
    - [amd64] asm/64: Align start of __clear_user() loop to 16-bytes
    - btrfs: fix bytes_may_use underflow when running balance and scrub in
      parallel
    - btrfs: fix data block group relocation failure due to concurrent scrub
    - btrfs: check if a log root exists before locking the log_mutex on unlink
    - btrfs: fix hang on snapshot creation after RWF_NOWAIT write
    - btrfs: fix failure of RWF_NOWAIT write into prealloc extent beyond eof
    - btrfs: fix RWF_NOWAIT write not failling when we need to cow
    - mm, compaction: make capture control handling safe wrt interrupts
    - mm, slab: fix sign conversion problem in memcg_uncharge_slab()
    - mm/slab: use memzero_explicit() in kzfree()
    - ocfs2: avoid inode removal while nfsd is accessing it
    - ocfs2: load global_inode_alloc
    - ocfs2: fix value of OCFS2_INVALID_SLOT
    - ocfs2: fix panic on nfs server over ocfs2
    - mm: memcontrol: handle div0 crash race condition in memory.low
    - mm/memcontrol.c: add missed css_put()
    - mm/memory_hotplug.c: fix false softlockup during pfn range removal
    - [arm64] perf: Report the PC value in REGS_ABI_32 mode
    - tracing/boottime: Fix kprobe multiple events
    - tracing: Fix event trigger to accept redundant spaces
    - ring-buffer: Zero out time extend if it is nested and not absolute
    - drm/amd/display: Enable output_bpc property on all outputs
    - drm/amd: fix potential memleak in err branch
    - drm/radeon: fix fb_div check in ni_init_smc_spll_table()
    - drm/fb-helper: Fix vt restore
    - drm/amdgpu: add fw release for sdma v5_0
    - drm/amdgpu/display: Unlock mutex on error
    - drm/panel-simple: fix connector type for newhaven_nhd_43_480272ef_atxl
    - drm/panel-simple: fix connector type for LogicPD Type28 Display
    - [armhf] dts: imx6ul-kontron: Move watchdog from Kontron i.MX6UL/ULL board
      to SoM
    - [armhf] dts: imx6ul-kontron: Change WDOG_ANY signal from push-pull to
      open-drain
    - [x86,arm64] Staging: rtl8723bs: prevent buffer overflow in
      update_sta_support_rate()
    - sunrpc: fixed rollback in rpc_gssd_dummy_populate()
    - SUNRPC: Properly set the @subbuf parameter of xdr_buf_subsegment()
    - pNFS/flexfiles: Fix list corruption if the mirror count changes
    - NFSv4 fix CLOSE not waiting for direct IO compeletion
    - [x86] EDAC/amd64: Read back the scrub rate PCI register on F15h
    - xprtrdma: Fix handling of RDMA_ERROR replies
    - dm writecache: correct uncommitted_block when discarding uncommitted entry
    - dm writecache: add cond_resched to loop in persistent_memory_claim()
    - Revert "tty: hvc: Fix data abort due to race in hvc_open"
    https://www.kernel.org/pub/linux/kernel/v5.x/ChangeLog-5.7.8
    - exfat: Set the unused characters of FileName field to the value 0000h
    - exfat: add missing brelse() calls on error paths
    - exfat: call sync_filesystem for read-only remount
    - exfat: move setting VOL_DIRTY over exfat_remove_entries()
    - exfat: flush dirty metadata in fsync
    - btrfs: block-group: refactor how we delete one block group item
    - btrfs: fix race between block group removal and block group creation
    - mm: fix swap cache node allocation mask
    - drm/amd/display: Fix incorrectly pruned modes with deep color
    - drm/amd/display: Fix ineffective setting of max bpc property
    - seg6: fix seg6_validate_srh() to avoid slab-out-of-bounds
    - tipc: add test for Nagle algorithm effectiveness
    - tipc: fix kernel WARNING in tipc_msg_append()
    - usbnet: smsc95xx: Fix use-after-free after removal
    - tipc: Fix NULL pointer dereference in __tipc_sendstream()
    - [x86] drm/i915/gt: Mark timeline->cacheline as destroyed after rcu grace
      period
    - drm/amdgpu: disable ras query and iject during gpu reset
    - drm/amdgpu: fix non-pointer dereference for non-RAS supported
    - drm/amdgpu: fix kernel page fault issue by ras recovery on sGPU
    - sched/debug: Make sd->flags sysctl read-only
    - soc: ti: omap-prm: use atomic iopoll instead of sleeping one
    - [powerpc*] kvm/book3s: Add helper to walk partition scoped linux page
      table.
    - [powerpc*] book3s64/kvm: Fix secondary page table walk warning during
      migration
    - mm/slub.c: fix corrupted freechain in deactivate_slab()
    - mm/slub: fix stack overruns with SLUB_STATS
    - mm, dump_page(): do not crash with invalid mapping pointer
    - io_uring: fix {SQ,IO}POLL with unsupported opcodes
    - rxrpc: Fix race between incoming ACK parser and retransmitter
    - usb: usbtest: fix missing kfree(dev->buf) in usbtest_disconnect
      (CVE-2020-15393)
    - tools lib traceevent: Add append() function helper for appending strings
    - tools lib traceevent: Handle __attribute__((user)) in field names
    - [s390x] debug: avoid kernel warning on too large number of pages
    - io_uring: fix io_sq_thread no schedule when busy
    - nvme-multipath: set bdi capabilities once
    - nvme: fix possible deadlock when I/O is blocked
    - nvme-multipath: fix deadlock between ana_work and scan_work
    - nvme-multipath: fix deadlock due to head->lock
    - nvme-multipath: fix bogus request queue reference put
    - io_uring: fix current->mm NULL dereference on exit
    - tpm: Fix TIS locality timeout problems
    - crypto: af_alg - fix use-after-free in af_alg_accept() due to
      bh_lock_sock()
    - task_work: teach task_work_add() to do signal_wake_up()
    - io_uring: use signal based task_work running
    - [arm64] drm/msm/dpu: fix error return code in dpu_encoder_init
    - btrfs: fix RWF_NOWAIT writes blocking on extent locks and waiting for IO
    - rxrpc: Fix afs large storage transmission performance drop
    - RDMA/counter: Query a counter before release
    - xfs: fix use-after-free on CIL context on shutdown
    - hsr: remove hsr interface if all slaves are removed
    - hsr: avoid to create proc file after unregister
    - cxgb4: use unaligned conversion for fetching timestamp
    - cxgb4: parse TC-U32 key values and masks natively
    - cxgb4: fix endian conversions for L4 ports in filters
    - cxgb4: use correct type for all-mask IP address comparison
    - cxgb4: fix SGE queue dump destination buffer context
    - security: Fix hook iteration and default value for inode_copy_up_xattr
    - [x86] hwmon: (acpi_power_meter) Fix potential memory leak in
      acpi_power_meter_add()
    - scsi: qla2xxx: Fix a condition in qla2x00_find_all_fabric_devs()
    - nfsd4: fix nfsdfs reference count loop
    - nfsd: fix nfsdfs inode reference count leak
    - [arm64,armhf] drm: sun4i: hdmi: Remove extra HPD polling
    - virtio-blk: free vblk-vqs in error path of virtblk_probe()
    - SMB3: Honor 'posix' flag for multiuser mounts
    - nvme: fix identify error status silent ignore
    - nvme: fix a crash in nvme_mpath_add_disk
    - [sh4] i2c: algo-pca: Add 0x78 as SCL stuck low status for PCA9665
    - [x86,arm64] i2c: designware: platdrv: Set class based on DMI
    - io_uring: fix regression with always ignoring signals in io_cqring_wait()
    - Revert "ALSA: usb-audio: Improve frames size computation"
    - padata: upgrade smp_mb__after_atomic to smp_mb in padata_do_serial
    - SMB3: Honor 'seal' flag for multiuser mounts
    - SMB3: Honor persistent/resilient handle flags for multiuser mounts
    - SMB3: Honor lease disabling for multiuser mounts
    - SMB3: Honor 'handletimeout' flag for multiuser mounts
    - cifs: Fix the target file was deleted when rename failed.
    - [x86] Drivers: hv: Change flag to write log level in panic msg to false
    - hwmon: (pmbus) Fix page vs. register when accessing fans
    - [x86] ACPI: fan: Fix Tiger Lake ACPI device ID
    - gfs2: fix trans slab error when withdraw occurs inside log_flush
    - [x86] split_lock: Don't write MSR_TEST_CTRL on CPUs that aren't
      whitelisted
    - [mips*] Add missing EHB in mtc0 -> mfc0 sequence for DSPen
    - [x86] drm/i915: Include asm sources for {ivb, hsw}_clear_kernel.c
    - drm/amd/powerplay: Fix NULL dereference in lock_bus() on Vega20 w/o RAS
    - drm/amd/display: Only revalidate bandwidth on medium and fast updates
    - drm/amdgpu: use %u rather than %d for sclk/mclk
    - drm/amdgpu/atomfirmware: fix vram_info fetching for renoir
    - dma-buf: Move dma_buf_release() from fops to dentry_ops
    - [arm64,armhf] irqchip/gic: Atomically update affinity
    - mm/hugetlb.c: fix pages per hugetlb calculation
    - [arm*] mm/cma.c: use exact_nid true to fix possible per-numa cma leak
    - dm zoned: assign max_io_len correctly
    - efi: Make it possible to disable efivar_ssdt entirely
    https://www.kernel.org/pub/linux/kernel/v5.x/ChangeLog-5.7.9
    - [s389x] KVM: s390: reduce number of IO pins to 1
    - regmap: fix alignment issue
    - [x86] perf/x86/rapl: Move RAPL support to common x86 code
    - [x86] perf/x86/rapl: Fix RAPL config variable bug
    - [armhf] dts: omap4-droid4: Fix spi configuration and increase rate
    - drm/ttm: Fix dma_fence refcnt leak in ttm_bo_vm_fault_reserved
    - drm/ttm: Fix dma_fence refcnt leak when adding move fence
    - [arm64,armhf] gpu: host1x: Clean up debugfs in error handling path
    - [arm64,armhf] drm/tegra: hub: Do not enable orphaned window group
    - [arm64,armhf] gpu: host1x: Detach driver on unregister
    - [x86] ASoC: SOF: Intel: add PCI ID for CometLake-S
    - ASoC: hdac_hda: fix memleak with regmap not freed on remove
    - [x86] ALSA: hda: Intel: add missing PCI IDs for ICL-H, TGL-H and EKL
    - spi: spidev: fix a race between spidev_release and spidev_remove
    - spi: spidev: fix a potential use-after-free in spidev_release()
    - [arm64,armhf] net: ethernet: mvneta: Fix Serdes configuration for SoCs
      without comphy
    - [arm64,armhf] net: ethernet: mvneta: Add 2500BaseX support for SoCs
      without comphy
    - ixgbe: protect ring accesses with READ- and WRITE_ONCE
    - i40e: protect ring accesses with READ- and WRITE_ONCE
    - ice: protect ring accesses with WRITE_ONCE
    - [powerpc*] kvm/book3s64: Fix kernel crash with nested kvm & DEBUG_VIRTUAL
    - xprtrdma: Prevent dereferencing r_xprt->rx_ep after it is freed
    - [x86] iommu/vt-d: Don't apply gfx quirks to untrusted devices
    - [x86] drm: panel-orientation-quirks: Add quirk for Asus T101HA panel
    - [x86] drm: panel-orientation-quirks: Use generic orientation-data for
      Acer S1003
    - [s390x] kasan: fix early pgm check handler execution
    - cifs: update ctime and mtime during truncate
    - [armhf] imx6: add missing put_device() call in imx6q_suspend_init()
    - scsi: qla2xxx: Fix MPI failure AEN (8200) handling
    - scsi: mptscsih: Fix read sense data size
    - [arm64,armhf] usb: dwc3: pci: Fix reference count leak in
      dwc3_pci_resume_work
    - [arm64] kpti: Add KRYO{3, 4}XX silver CPU cores to kpti safelist
    - block: release bip in a right way in error path
    - nvme-rdma: assign completion vector correctly
    - [x86] entry: Increase entry_stack size to a full page
    - [arm64] Add KRYO{3,4}XX silver CPU cores to SSB safelist
    - nfs: Fix memory leak of export_path
    - sched/core: Check cpus_mask, not cpus_ptr in __set_cpus_allowed_ptr(), to
      fix mask corruption
    - mtd: set master partition panic write flag
    - [arm64,armhf] gpio: pca953x: Synchronize interrupt handler properly
    - [arm64,armhf] gpio: pca953x: Fix direction setting when configure an IRQ
    - [arm64] KVM: arm64: vgic-v4: Plug race between non-residency and v4.1
      doorbell
    - mac80211: Fix dropping broadcast packets in 802.11 encap
    - bpf: Do not allow btf_ctx_access with __int128 types
    - nl80211: don't return err unconditionally in nl80211_start_ap()
    - nl80211: fix memory leak when parsing NL80211_ATTR_HE_BSS_COLOR
    - bpf, sockmap: RCU splat with redirect and strparser error or TLS
    - bpf, sockmap: RCU dereferenced psock may be used outside RCU block
    - netfilter: ipset: call ip_set_free() instead of kfree()
    - [arm64,armhf] net: mvneta: fix use of state->speed
    - net: cxgb4: fix return error value in t4_prep_fw
    - btrfs: fix reclaim_size counter leak after stealing from global reserve
    - [arm64] drm/meson: viu: fix setting the OSD burst length in
      VIU_OSD1_FIFO_CTRL_STAT
    - IB/sa: Resolv use-after-free in ib_nl_make_request()
    - netfilter: conntrack: refetch conntrack after nf_conntrack_update()
    - perf report TUI: Fix segmentation fault in perf_evsel__hists_browse()
    - [x86] perf intel-pt: Fix recording PEBS-via-PT with registers
    - [x86] perf intel-pt: Fix PEBS sample for XMM registers
    - smsc95xx: check return value of smsc95xx_reset
    - smsc95xx: avoid memory leak in smsc95xx_bind
    - [arm64] net: hns3: check reset pending after FLR prepare
    - [arm64] net: hns3: fix for mishandle of asserting VF reset fail
    - [arm64] net: hns3: add a missing uninit debugfs when unload driver
    - [arm64] net: hns3: fix use-after-free when doing self test
    - ALSA: compress: fix partial_drain completion state
    - net: qed: fix buffer overflow on ethtool -d
    - [powerpc*] 64s/exception: Fix 0x1500 interrupt handler crash
    - RDMA/siw: Fix reporting vendor_part_id
    - net: atlantic: fix ip dst and ipv6 address filters
    - nbd: Fix memory leak in nbd_add_socket
    - cxgb4: fix all-mask IP address comparison
    - IB/mlx5: Fix 50G per lane indication
    - qed: Populate nvm-file attributes while reading nvm config partition.
    - net/mlx5: Fix eeprom support for SFP module
    - net/mlx5e: Fix VXLAN configuration restore after function reload
    - net/mlx5e: Fix CPU mapping after function reload to avoid aRFS RX crash
    - net/mlx5e: Fix 50G per lane indication
    - net/mlx5e: CT: Fix memory leak in cleanup
    - bnxt_en: fix NULL dereference in case SR-IOV configuration fails
    - [arm64,riscv64] net: macb: fix wakeup test in runtime suspend/resume
      routines
    - [arm64,riscv64] net: macb: mark device wake capable when "magic-packet"
      property present
    - [arm64,riscv64] net: macb: fix macb_get/set_wol() when moving to phylink
    - [arm64,riscv64] net: macb: fix macb_suspend() by removing call to
      netif_carrier_off()
    - [arm64,riscv64] net: macb: fix call to pm_runtime in the suspend/resume
      functions
    - IB/hfi1: Do not destroy hfi1_wq when the device is shut down
    - IB/hfi1: Do not destroy link_wq when the device is shut down
    - [i386,alpha,hppa] ALSA: opl3: fix infoleak in opl3
    - ALSA: hda - let hs_mic be picked ahead of hp_mic
    - ALSA: usb-audio: add quirk for MacroSilicon MS2109
    - ALSA: usb-audio: Add implicit feedback quirk for RTX6001
    - [x86] ALSA: hda/realtek - Fix Lenovo Thinkpad X1 Carbon 7th quirk
      subdevice id
    - ALSA: hda/realtek - Enable audio jacks of Acer vCopperbox with ALC269VC
    - [x86] ALSA: hda/realtek: Enable headset mic of Acer C20-820 with ALC269VC
    - [x86] ALSA: hda/realtek: Enable headset mic of Acer Veriton N4660G with
      ALC269VC
    - [arm64] KVM: arm64: Fix definition of PAGE_HYP_DEVICE
    - [arm64] KVM: arm64: Stop clobbering x0 for HVC_SOFT_RESTART
    - [arm64] KVM: arm64: Annotate hyp NMI-related functions as __always_inline
    - [x86] KVM: x86: bit 8 of non-leaf PDPEs is not reserved
    - [x86] KVM: x86: Inject #GP if guest attempts to toggle CR4.LA57 in 64-bit
      mode
    - [x86] KVM: x86: Mark CR4.TSD as being possibly owned by the guest
    - [arm64] KVM: arm64: Fix kvm_reset_vcpu() return code being incorrect with
      SVE
    - io_uring: fix memleak in __io_sqe_files_update()
    - io_uring: account user memory freed when exit has been queued
    - io_uring: fix memleak in io_sqe_files_register()
    - io_uring: fix missing msg_name assignment
    - kallsyms: Refactor kallsyms_show_value() to take cred
    - module: Refactor section attr into bin attribute
    - module: Do not expose section addresses to non-CAP_SYSLOG
    - kprobes: Do not expose probe addresses to non-CAP_SYSLOG
    - bpf: Check correct cred for CAP_SYSLOG in bpf_dump_raw_ok()
    - Revert "ath9k: Fix general protection fault in ath9k_hif_usb_rx_cb"
      (Closes: #964153, #964480)
    - btrfs: fix fatal extent_buffer readahead vs releasepage race
    - btrfs: reset tree root pointer after error in init_tree_roots
    - btrfs: discard: add missing put when grabbing block group from unused list
    - btrfs: fix double put of block group with nocow
    - drm/radeon: fix double free
    - [x86] drm/i915/gt: Pin the rings before marking active
    - [x86] drm/i915: Skip stale object handle for debugfs per-file-stats
    - drm/amdgpu: don't do soft recovery if gpu_recovery=0
    - drm/amdgpu: add TMR destory function for psp
    - drm/amdgpu: asd function needs to be unloaded in suspend phase
    - [x86] drm/i915: Drop vm.ref for duplicate vma on construction
    - [x86] drm/i915: Also drop vm.ref along error paths for vma construction
    - cifs: fix reference leak for tlink
    - smb3: fix access denied on change notify request to some servers
    - smb3: fix unneeded error message on change notify
    - dm: use noio when sending kobject event
    - [arm64] mmc: meson-gx: limit segments to 1 when dram-access-quirk is
      needed
    - [x86] pinctrl: baytrail: Fix pin being driven low for a while on
      gpiod_get(..., GPIOD_OUT_HIGH)
    - [s390x] setup: init jump labels before command line parsing
    - [s390x] mm: fix huge pte soft dirty copying
    - [arm64] Introduce a way to disable the 32bit vdso
    - [arm64] arch_timer: Allow an workaround descriptor to disable compat vdso
    - [arm64] arch_timer: Disable the compat vdso for cores affected by
      ARM64_WORKAROUND_1418040
    - blk-mq: consider non-idle request as "inflight" in blk_mq_rq_inflight()
    - dm writecache: reject asynchronous pmem devices
    - perf scripts python: export-to-postgresql.py: Fix struct.pack() int
      argument
    - perf scripts python: exported-sql-viewer.py: Fix zero id in call graph
      'Find' result
    - perf scripts python: exported-sql-viewer.py: Fix zero id in call tree
      'Find' result
    - perf scripts python: exported-sql-viewer.py: Fix unexpanded 'Find' result
    - perf scripts python: exported-sql-viewer.py: Fix time chart call tree
    - [s390x] Change s390_kernel_write() return type to match memcpy()
    - [s390x] maccess: add no DAT mode to kernel_write
    https://www.kernel.org/pub/linux/kernel/v5.x/ChangeLog-5.7.10
    - bridge: mcast: Fix MLD2 Report IPv6 payload length check
    - genetlink: remove genl_bind
    - ipv4: fill fl4_icmp_{type,code} in ping_v4_sendmsg
    - ipv6: fib6_select_path can not use out path for nexthop objects
    - ipv6: Fix use of anycast address with loopback
    - l2tp: remove skb_dst_set() from l2tp_xmit_skb()
    - llc: make sure applications use ARPHRD_ETHER
    - net: Added pointer check for dst->ops->neigh_lookup in
      dst_neigh_lookup_skb
    - net_sched: fix a memory leak in atm_tc_init()
    - net: usb: qmi_wwan: add support for Quectel EG95 LTE modem
    - sched: consistently handle layer3 header accesses in the presence of
      VLANs
    - tcp: fix SO_RCVLOWAT possible hangs under high mem pressure
    - tcp: make sure listeners don't initialize congestion-control state
    - tcp: md5: add missing memory barriers in tcp_md5_do_add()/
      tcp_md5_hash_key()
    - tcp: md5: do not send silly options in SYNCOOKIES
    - vlan: consolidate VLAN parsing code and limit max parsing depth
    - tcp: md5: refine tcp_md5_do_add()/tcp_md5_hash_key() barriers
    - tcp: md5: allow changing MD5 keys in all socket states
    - cgroup: fix cgroup_sk_alloc() for sk_clone_lock()
    - cgroup: Fix sock_cgroup_data on big-endian.
    - ip: Fix SO_MARK in RST, ACK and ICMP packets
    - genetlink: get rid of family->attrbuf
    - net: ipv4: Fix wrong type conversion from hint to rt in
      ip_route_use_hint()
    - ethtool: fix genlmsg_put() failure handling in ethnl_default_dumpit()
    - [arm64] drm/msm: fix potential memleak in error branch
    - [arm64] drm/msm/dpu: allow initialization of encoder locks during encoder
      init
    - [armhf] drm/exynos: Properly propagate return value in
      drm_iommu_attach_device()
    - [armhf] drm/exynos: fix ref count leak in mic_pre_enable
    - [x86] fpu: Reset MXCSR to default in kernel_fpu_begin()
    - [armhf] thermal/drivers: imx: Fix missing of_node_put() at probe time
    - [x86] ACPI: DPTF: Add battery participant for TigerLake
    - blk-mq-debugfs: update blk_queue_flag_name[] accordingly for new flags
    - [m68k] mm: fix node memblock init
    - cifs: prevent truncation from long to int in wait_for_free_credits
    - [arm64] alternatives: use subsections for replacement sequences
    - tpm_tis: extra chip->ops check on error path in tpm_tis_core_init
    - xen/xenbus: avoid large structs and arrays on the stack
    - xen/xenbus: let xenbus_map_ring_valloc() return errno values only
    - gfs2: eliminate GIF_ORDERED in favor of list_empty
    - gfs2: freeze should work on read-only mounts
    - gfs2: read-only mounts should grab the sd_freeze_gl glock
    - gfs2: When freezing gfs2, use GL_EXACT and not GL_NOCACHE
    - gfs2: The freeze glock should never be frozen
    - [arm64] Add MIDR value for KRYO4XX gold CPU cores
    - [arm64] Add KRYO4XX gold CPU cores to erratum list 1463225 and 1418040
    - [arm64] Add KRYO4XX silver CPU cores to erratum list 1530923 and 1024718
    - [i386,mips*/boston] i2c: eg20t: Load module automatically if ID matches
    - [arm64] alternatives: don't patch up internal branches
    - iio: core: add missing IIO_MOD_H2/ETHANOL string identifiers
    - [armhf] iio: mma8452: Add missed iio_device_unregister() call in
      mma8452_probe()
    - [arm64] Add missing sentinel to erratum_1463225
    - xen/xenbus: Fix a double free in xenbus_map_ring_pv()
    - [arm64,armhf] net: ethernet: mvneta: Do not error out in non serdes modes
    - [arm64,armhf] net: ethernet: mvneta: Add back interface mode validation
    - scsi: qla2xxx: make 1-bit bit-fields unsigned int
    - io_uring: fix recvmsg memory leak with buffer selection
    - [arm64,armhf] phy: rockchip: Fix return value of inno_dsidphy_probe()
    - [arm64,armhf] phy: sun4i-usb: fix dereference of pointer phy0 before it
      is null checked
    - [arm64] dts: meson: add missing gxl rng clock
    - [arm64] dts: meson-gxl-s805x: reduce initial Mali450 core frequency
    - [armhf] bus: ti-sysc: Fix wakeirq sleeping function called from invalid
      context
    - [armhf] bus: ti-sysc: Fix sleeping function called from invalid context
      for RTC quirk
    - [armhf] bus: ti-sysc: Do not disable on suspend for no-idle
    - [x86] dmaengine: dw: Initialize channel before each transfer
    - [armhf] spi: spi-sun6i: sun6i_spi_transfer_one(): fix setting of clock
      rate
    - [x86] staging: comedi: verify array index is correct before using it
    - serial: core: Initialise spin lock before use in uart_configure_port()
    - [arm64,armhf] clk: mvebu: ARMADA_AP_CPU_CLK needs to select
      ARMADA_AP_CP_HELPER
    - [armhf] clk: AST2600: Add mux for EMMC clock
    - xprtrdma: Fix double-free in rpcrdma_ep_create()
    - xprtrdma: Fix recursion into rpcrdma_xprt_disconnect()
    - xprtrdma: Fix return code from rpcrdma_xprt_connect()
    - xprtrdma: Fix handling of connect errors
    - NFS: Fix interrupted slots by sending a solo SEQUENCE operation
    - fuse: don't ignore errors from fuse_writepages_fill()
    - xprtrdma: fix incorrect header size calculations
    - [armhf] dts: socfpga: Align L2 cache-controller nodename with dtschema
    - keys: asymmetric: fix error return code in software_key_query()
    - nvme: explicitly update mpath disk capacity on revalidation
    - regmap: debugfs: Don't sleep while atomic for fast_io regmaps
    - copy_xstate_to_kernel: Fix typo which caused GDB regression
    - apparmor: ensure that dfa state tables have entries
    - RDMA/rxe: Set default vendor ID
    - PCI/PM: Call .bridge_d3() hook only if non-NULL
    - perf stat: Zero all the 'ena' and 'run' array slot stats for interval
      mode
    - RDMA/mlx5: Verify that QP is created with RQ or SQ
    - [arm64] clk: qcom: Add missing msm8998 ufs_unipro_core_clk_src
    - mtd: spi-nor: winbond: Fix 4-byte opcode support for w25q256
    - mtd: spi-nor: spansion: fix writes on S25FS512S
    - [armhf] mtd: rawnand: marvell: Fix the condition on a return code
    - [armhf] mtd: rawnand: marvell: Use nand_cleanup() when the device is not
      yet registered
    - [armhf] mtd: rawnand: marvell: Fix probe error path
    - mtd: rawnand: timings: Fix default tR_max and tCCS_min timings
    - [arm64] clk: qcom: gcc: Add GPU and NPU clocks for SM8150
    - [arm64] clk: qcom: gcc: Add missing UFS clocks for SM8150
    - [arm64] clk: qcom: gcc: Add support for a new frequency for SC7180
    - HID: logitech-hidpp: avoid repeated "multiplier = " log messages
    - HID: magicmouse: do not set up autorepeat
    - HID: quirks: Always poll Obins Anne Pro 2 keyboard
    - HID: quirks: Ignore Simply Automated UPB PIM
    - ALSA: line6: Perform sanity check for each URB creation
    - ALSA: line6: Sync the pending work cancel at disconnection
    - ALSA: usb-audio: Fix race against the error recovery URB submission
    - [x86] ALSA: hda/realtek - change to suitable link model for ASUS platform
    - [x86] ALSA: hda/realtek: enable headset mic of ASUS ROG Zephyrus
      G14(G401) series with ALC289
    - [x86] ALSA: hda/realtek: Enable headset mic of Acer TravelMate B311R-31
      with ALC256
    - [x86] ALSA: hda/realtek - Enable Speaker for ASUS UX533 and UX534
    - [x86] ALSA: hda/realtek - Enable Speaker for ASUS UX563
    - [x86] thunderbolt: Fix path indices used in USB3 tunnel discovery
    - [arm64,armhf] usb: dwc2: Fix shutdown callback in platform
    - [arm64,armh] usb: chipidea: core: add wakeup support for extcon
    - usb: gadget: function: fix missing spinlock in f_uac1_legacy
    - USB: serial: iuu_phoenix: fix memory corruption
    - USB: serial: cypress_m8: enable Simply Automated UPB PIM
    - USB: serial: ch341: add new Product ID for CH340
    - USB: serial: option: add GosunCn GM500 series
    - USB: serial: option: add Quectel EG95 LTE modem
    - [x86] virt: vbox: Fix VBGL_IOCTL_VMMDEV_REQUEST_BIG and _LOG req numbers
      to match upstream
    - [x86] virt: vbox: Fix guest capabilities mask check
    - [arm64] Revert "tty: xilinx_uartps: Fix missing id assignment to the
      console"
    - virtio: virtio_console: add missing MODULE_DEVICE_TABLE() for rproc
      serial
    - [sh4] serial: sh-sci: Initialize spinlock for uart console
    - Revert "serial: core: Refactor uart_unlock_and_check_sysrq()"
    - serial: core: fix sysrq overhead regression
    - ovl: fix regression with re-formatted lower squashfs
    - ovl: inode reference leak in ovl_is_inuse true case.
    - ovl: relax WARN_ON() when decoding lower directory file handle
    - ovl: fix unneeded call to ovl_change_flags()
    - fuse: ignore 'data' argument of mount(..., MS_REMOUNT)
    - fuse: use ->reconfigure() instead of ->remount_fs()
    - fuse: Fix parameter for FS_IOC_{GET,SET}FLAGS
    - Revert "zram: convert remaining CLASS_ATTR() to CLASS_ATTR_RO()"
      (CVE-2020-10781)
    - [x86] mei: bus: don't clean driver pointer
    - [arm64] Revert "Input: elants_i2c - report resolution information for
      touch major"
    - [x86] Input: i8042 - add Lenovo XiaoXin Air 12 to i8042 nomux list
    - [x86] Input: elan_i2c - add more hardware ID for Lenovo laptops
    - scsi: megaraid_sas: Remove undefined ENABLE_IRQ_POLL macro
    - timer: Prevent base->clk from moving backward
    - timer: Fix wheel index calculation on last level
    - [riscv64] use 16KB kernel stack on 64-bit
    - hwmon: (emc2103) fix unable to change fan pwm1_enable attribute
    - hwmon: (drivetemp) Avoid SCT usage on Toshiba DT01ACA family drives
    - [powerpc*] book3s64/pkeys: Fix pkey_access_permitted() for execute
      disable pkey
    - [powerpc*] pseries/svm: Fix incorrect check for shared_lppaca_size
    - [x86] intel_th: pci: Add Jasper Lake CPU support
    - [x86] intel_th: pci: Add Tiger Lake PCH-H support
    - [x86] intel_th: pci: Add Emmitsburg PCH support
    - [x86] intel_th: Fix a NULL dereference when hub driver is not loaded
    - opp: Increase parsed_static_opps in _of_add_opp_table_v1()
    - dmabuf: use spinlock to access dmabuf->name
    - [x86] thermal: int3403_thermal: Downgrade error message
    - [armhf] dts: imx6qdl-gw551x: fix audio SSI
    - [arm64] ptrace: Override SPSR.SS when single-stepping is enabled
    - [arm64] ptrace: Consistently use pseudo-singlestep exceptions
    - [arm64] compat: Ensure upper 32 bits of x0 are zero on syscall return
    - sched: Fix unreliable rseq cpu_id for new tasks
    - sched/fair: handle case of task_h_load() returning 0
    - [x86] ioperm: Fix io bitmap invalidation on Xen PV
    - genirq/affinity: Handle affinity setting on inactive interrupts correctly
    - [x86] drm/vmwgfx: fix update of display surface when resolution changes
    - drm/amdgpu/powerplay: Modify SMC message name for setting power profile
      mode
    - drm/amdgpu/sdma5: fix wptr overwritten in ->get_wptr()
    - drm/amd/display: handle failed allocation during stream construction
    - drm/amd/display: OLED panel backlight adjust not work with external
      display connected
    - drm/amdgpu/display: create fake mst encoders ahead of time (v4)
    - [x86] drm/i915: Move cec_notifier to intel_hdmi_connector_unregister, v2.
    - [x86] drm/i915/gt: Ignore irq enabling on the virtual engines
    - [x86] drm/i915/gt: Only swap to a random sibling once upon creation
    - libceph: don't omit recovery_deletes in target_copy()
    - rxrpc: Fix trace string
    - [x86] iommu/vt-d: Make Intel SVM code 64-bit only
    - mm/memory.c: properly pte_offset_map_lock/unlock in vm_insert_pages()
    - [x86] drm/i915/gvt: Fix two CFL MMIO handling caused by regression.
    - [arm64,armhf] gpio: pca953x: disable regmap locking for automatic address
      incrementing
    - bpf: sockmap: Check value of unused args to BPF_PROG_ATTACH
    - bpf: sockmap: Require attach_bpf_fd when detaching a program
    - [x86] drm/i915/perf: Use GTT when saving/restoring engine GPR

  [ Aurelien Jarno ]
  * Enable perf on riscv64.

  [ Salvatore Bonaccorso ]
  * drivers/net/ethernet/intel: Enable IGC as module (Closes: #965931)
  * [x86] ioperm: Fix io bitmap invalidation on Xen PV (CVE-2020-15852,
    XSA-329)
  * certs: Rotate to use the Debian Secure Boot Signer 2020 certificate
  * perf cs-etm: Move definition of 'traceid_list' global variable from header
    file (Closes: #957491)
  * usbip: tools: fix build error for multiple definition

  [ Ben Hutchings ]
  * libtraceevent: Fix build with binutils 2.35
  * Bump ABI to 2

  [ John Paul Adrian Glaubitz ]
  * [sh4] Add patch to implement __get_user_u64()

 -- Salvatore Bonaccorso <carnil@debian.org>  Sun, 26 Jul 2020 08:40:40 +0200

linux (5.7.6-1) unstable; urgency=medium

  * New upstream release: https://kernelnewbies.org/Linux_5.7
    - [x86] syscalls: Revert "x86/syscalls: Make __X32_SYSCALL_BIT be unsigned
      long" (Closes: #954294)
  * New upstream stable update:
    https://www.kernel.org/pub/linux/kernel/v5.x/ChangeLog-5.7.1
    https://www.kernel.org/pub/linux/kernel/v5.x/ChangeLog-5.7.2
    - vt: keyboard: avoid signed integer overflow in k_ascii (CVE-2020-13974)
    https://www.kernel.org/pub/linux/kernel/v5.x/ChangeLog-5.7.3
    - [x86] speculation: Prevent rogue cross-process SSBD shutdown
      (CVE-2020-10766)
    - [x86] speculation: Avoid force-disabling IBPB based on STIBP and
      enhanced IBRS. (CVE-2020-10767)
    - [x86] speculation: PR_SPEC_FORCE_DISABLE enforcement for indirect
      branches. (CVE-2020-10768)
    https://www.kernel.org/pub/linux/kernel/v5.x/ChangeLog-5.7.4
    https://www.kernel.org/pub/linux/kernel/v5.x/ChangeLog-5.7.5
    https://www.kernel.org/pub/linux/kernel/v5.x/ChangeLog-5.7.6

  [ Ben Hutchings ]
  * fs: Enable EXFAT_FS as module (Closes: #959781)
  * Fix conversion of meta-package doc directories to symlinks
    (Closes: #942861)

  [ Vagrant Cascadian ]
  * [arm64] Enable DRM_ANALOGIX_ANX6345 as a module.
  * [arm64] Add analogix-anx6345, pwm-sun4i, sun4i-drm and sun8i-mixer to
    fb-modules udeb.

  [ Helge Deller ]
  * [hppa] Don't run dh_strip on vmlinuz (Closes: #961299)

  [ YunQiang Su ]
  * [mips/loongson-3] Enable SERIAL_OF_PLATFORM and OF (Closes: 961328)

  [ Aurelien Jarno ]
  * Enable CONFIG_NVME_HWMON (Closes: #961823)

  [ Romain Perier ]
  * [arm64] Enable PCIE_BRCMSTB
  * [arm64] Enable BCM2711_THERMAL

  [ Salvatore Bonaccorso ]
  * nfsd: apply umask on fs without ACL support (Closes: #962254)
  * [rt] Add new signing key for Tom Zanussi
  * Set ABI to 1
  * [arm64] Remove explicit setting of CONFIG_HNS
  * debian/config: Clean up with the help of kconfigeditor2

  [ Gianfranco Costamagna ]
  * [x86] Enable VBOXSF_FS as a module (Closes: #961516)

 -- Salvatore Bonaccorso <carnil@debian.org>  Wed, 24 Jun 2020 20:56:57 +0200

linux (5.7~rc5-1~exp1) experimental; urgency=medium

  * New upstream release candidate

  [ Romain Perier ]
  * Enable support for fsverity

  [ Ben Hutchings ]
  * [rt] Disable until it is updated for 5.5 or later
  * lockdown: Update Secure Boot support patches for 5.7
  * [amd64] Update "x86: Make x32 syscall support conditional ..." for 5.7
  * Update "tools/perf: pmu-events: Fix reproducibility" for 5.7

 -- Ben Hutchings <benh@debian.org>  Sun, 10 May 2020 23:42:53 +0100

linux (5.6.14-2) unstable; urgency=medium

  [ Vagrant Cascadian ]
  * [arm64] Add pwm-sun4i to fb-modules udeb.

  [ Salvatore Bonaccorso ]
  * kernel/relay.c: handle alloc_percpu returning NULL in relay_open
    (CVE-2019-19462)
  * fs/binfmt_elf.c: allocate initialized memory in fill_thread_core_info()
    (CVE-2020-10732)
  * mm: Fix mremap not considering huge pmd devmap (CVE-2020-10757)

  [ Ben Hutchings ]
  * [x86] Add support for mitigation of Special Register Buffer Data Sampling
    (SRBDS) (CVE-2020-0543):
    - x86/cpu: Add 'table' argument to cpu_matches()
    - x86/speculation: Add Special Register Buffer Data Sampling (SRBDS)
      mitigation
    - x86/speculation: Add SRBDS vulnerability and mitigation documentation
    - x86/speculation: Add Ivy Bridge to affected list
  * [x86] speculation: Do not match steppings, to avoid an ABI change

 -- Ben Hutchings <benh@debian.org>  Tue, 09 Jun 2020 18:50:00 +0100

linux (5.6.14-1) unstable; urgency=medium

  * New upstream stable update:
    https://www.kernel.org/pub/linux/kernel/v5.x/ChangeLog-5.6.8
    - mm: check that mm is still valid in madvise()
    - watchdog: reset last_hw_keepalive time at start
    - scsi: lpfc: Fix kasan slab-out-of-bounds error in lpfc_unreg_login
    - xfs: correctly acount for reclaimable slabs
    - scsi: lpfc: Fix crash after handling a pci error
    - scsi: lpfc: Fix crash in target side cable pulls hitting WAIT_FOR_UNREG
    - scsi: libfc: If PRLI rejected, move rport to PLOGI state
    - ceph: return ceph_mdsc_do_request() errors from __get_parent()
    - ceph: don't skip updating wanted caps when cap is stale
    - [armhf] pwm: imx27: Fix clock handling in pwm_imx27_apply()
    - nvme-tcp: fix possible crash in write_zeroes processing
    - scsi: iscsi: Report unbind session event when the target has been
      removed
    - [x86] ASoC: Intel: atom: Take the drv->lock mutex before calling
      sst_send_slot_map()
    - nvme: fix deadlock caused by ANA update wrong locking
    - drm/amd/display: Update stream adjust in dc_stream_adjust_vmin_vmax
    - dma-direct: fix data truncation in dma_direct_get_required_mask()
    - kernel/gcov/fs.c: gcov_seq_next() should increase position index
    - ipc/util.c: sysvipc_find_ipc() should increase position index
    - block: fix busy device checking in blk_drop_partitions
    - [s390x] cio: generate delayed uevent for vfio-ccw subchannels
    - [s390x] cio: avoid duplicated 'ADD' uevents
    - loop: Better discard support for block devices
    - [powerpc*] Revert "powerpc/64: irq_work avoid interrupt when called with
      hardware irqs enabled"
    - [powerpc*] pseries: Fix MCE handling on pseries
    - nvme: fix compat address handling in several ioctls
    - pwm: renesas-tpu: Fix late Runtime PM enablement
    - [armel, armhf, arm64] pwm: bcm2835: Dynamically allocate base
    - scsi: lpfc: Fix erroneous cpu limit of 128 on I/O statistics
    - scsi: lpfc: Fix lockdep error - register non-static key
    - perf/core: Disable page faults when getting phys address
    - drm/amd/display: Calculate scaling ratios on every medium/full update
    - ASoC: Intel: bytcr_rt5640: Add quirk for MPMAN MPWIN895CL tablet
    - ALSA: usb-audio: Add Pioneer DJ DJM-250MK2 quirk
    - xhci: Ensure link state is U3 after setting USB_SS_PORT_LS_U3
    - xhci: Wait until link state trainsits to U0 after setting
      USB_SS_PORT_LS_U0
    - xhci: Finetune host initiated USB3 rootport link suspend and resume
    - block: fix busy device checking in blk_drop_partitions again
    - cxgb4: fix adapter crash due to wrong MC size
    - cxgb4: fix large delays in PTP synchronization
    - ipv4: Update fib_select_default to handle nexthop objects
    - ipv6: fix restrict IPV6_ADDRFORM operation
    - macsec: avoid to set wrong mtu
    - macvlan: fix null dereference in macvlan_device_event()
    - mlxsw: Fix some IS_ERR() vs NULL bugs
    - [arm64] net: bcmgenet: correct per TX/RX ring statistics
    - net/mlx4_en: avoid indirect call in TX completion
    - net: netrom: Fix potential nr_neigh refcnt leak in nr_add_node
    - net: openvswitch: ovs_ct_exit to be done under ovs_lock
    - [armhf, arm64] net: stmmac: dwmac-meson8b: Add missing boundary to RGMII
      TX clock array
    - net/x25: Fix x25_neigh refcnt leak when receiving frame
    - sched: etf: do not assume all sockets are full blown
    - tcp: cache line align MAX_TCP_HEADER
    - team: fix hang in team_mode_get()
    - tipc: Fix potential tipc_aead refcnt leak in tipc_crypto_rcv
    - tipc: Fix potential tipc_node refcnt leak in tipc_rcv
    - vrf: Fix IPv6 with qdisc and xfrm
    - net: dsa: b53: Lookup VID in ARL searches when VLAN is enabled
    - net: dsa: b53: Fix valid setting for MDB entries
    - net: dsa: b53: Fix ARL register definitions
    - net: dsa: b53: Rework ARL bin logic
    - net: dsa: b53: b53_arl_rw_op() needs to select IVL or SVL
    - vxlan: use the correct nlattr array in NL_SET_ERR_MSG_ATTR
    - geneve: use the correct nlattr array in NL_SET_ERR_MSG_ATTR
    - xfrm: Always set XFRM_TRANSFORMED in xfrm{4,6}_output_finish
    - vrf: Check skb for XFRM_TRANSFORMED flag
    - net: ethernet: ixp4xx: Add error handling in ixp4xx_eth_probe()
    - KEYS: Avoid false positive ENOMEM error on key read
    - ALSA: hda: Remove ASUS ROG Zenith from the blacklist
    - ALSA: usb-audio: Add static mapping table for ALC1220-VB-based mobos
    - ALSA: usb-audio: Add connector notifier delegation
    - mac80211: populate debugfs only after cfg80211 init
    - libbpf: Only check mode flags in get_xdp_id
    - iio: core: remove extra semi-colon from devm_iio_device_register() macro
    - iio: imu: st_lsm6dsx: flush hw FIFO before resetting the device
    - iio: st_sensors: rely on odr mask to know if odr can be set
    - iio: adc: stm32-adc: fix sleep in atomic context
    - iio: adc: ti-ads8344: properly byte swap value
    - USB: sisusbvga: Change port variable from signed to unsigned
    - USB: Add USB_QUIRK_DELAY_CTRL_MSG and USB_QUIRK_DELAY_INIT for Corsair
      K70 RGB RAPIDFIRE
    - USB: early: Handle AMD's spec-compliant identifiers, too
    - USB: core: Fix free-while-in-use bug in the USB S-Glibrary
      (CVE-2020-12464)
    - USB: hub: Fix handling of connect changes during sleep
    - USB: hub: Revert commit bd0e6c9614b9 ("usb: hub: try old enumeration
      scheme first for high speed devices")
    - tty: serial: owl: add "much needed" clk_prepare_enable()
    - vmalloc: fix remap_vmalloc_range() bounds checks
    - staging: gasket: Fix incongruency in handling of sysfs entries creation
    - coredump: fix null pointer dereference on coredump
    - mm/hugetlb: fix a addressing exception caused by huge_pte_offset
    - mm/ksm: fix NULL pointer dereference when KSM zero page is enabled
    - ALSA: usx2y: Fix potential NULL dereference
    - ALSA: hda/realtek - Fix unexpected init_amp override
    - ALSA: hda/realtek - Add new codec supported for ALC245
    - ALSA: hda/hdmi: Add module option to disable audio component binding
    - ALSA: usb-audio: Fix usb audio refcnt leak when getting spdif
    - ALSA: usb-audio: Filter out unsupported sample rates on Focusrite
      devices
    - tpm/tpm_tis: Free IRQ if probing fails
    - tpm: fix wrong return value in tpm_pcr_extend
    - tpm: ibmvtpm: retry on H_CLOSED in tpm_ibmvtpm_send()
    - [s390x] KVM: Return last valid slot if approx index is out-of-bounds
    - KVM: Check validity of resolved slot when searching memslots
    - [x86] KVM: VMX: Enable machine check support for 32bit targets
    - tty: hvc: fix buffer overflow during hvc_alloc().
    - tty: rocket, avoid OOB access
    - usb-storage: Add unusual_devs entry for JMicron JMS566
    - signal: Avoid corrupting si_pid and si_uid in do_notify_parent
    - drm/dp_mst: Zero assigned PBN when releasing VCPI slots
    - audit: check the length of userspace generated audit records
    - ASoC: dapm: fixup dapm kcontrol widget
    - SUNRPC: Fix backchannel RPC soft lockups
    - iwlwifi: pcie: actually release queue memory in TVQM
    - iwlwifi: mvm: beacon statistics shouldn't go backwards
    - iwlwifi: pcie: indicate correct RB size to device
    - iwlwifi: mvm: limit maximum queue appropriately
    - iwlwifi: mvm: Do not declare support for ACK Enabled Aggregation
    - iwlwifi: mvm: fix inactive TID removal return value usage
    - iwlwifi: fix WGDS check when WRDS is disabled
    - cifs: fix uninitialised lease_key in open_shroot()
    - [armhf] imx: provide v7_cpu_resume() only on ARM_CPU_SUSPEND=y
    - [powerpc*] 8xx: Fix STRICT_KERNEL_RWX startup test failure
    - [powerpc*] setup_64: Set cache-line-size based on cache-block-size
    - [x86] staging: comedi: dt2815: fix writing hi byte of analog output
    - [x86] staging: comedi: Fix comedi_device refcnt leak in comedi_open
    - vt: don't hardcode the mem allocation upper bound
    - vt: don't use kmalloc() for the unicode screen buffer
    - [x86] staging: vt6656: Don't set RCR_MULTICAST or RCR_BROADCAST by
      default.
    - [x86] staging: vt6656: Fix calling conditions of vnt_set_bss_mode
    - [x86] staging: vt6656: Fix drivers TBTT timing counter.
    - [x86] staging: vt6656: Fix pairwise key entry save.
    - [x86] staging: vt6656: Power save stop wake_up_count wrap around.
    - [x86] mei: me: fix irq number stored in hw struct
    - cdc-acm: close race betrween suspend() and acm_softint
    - cdc-acm: introduce a cool down
    - UAS: no use logging any details in case of ENODEV
    - UAS: fix deadlock in error handling and PM flushing work
    - fpga: dfl: pci: fix return value of cci_pci_sriov_configure
    - [armhf, arm64] usb: dwc3: gadget: Fix request completion check
    - usb: f_fs: Clear OS Extended descriptor counts to zero in
      ffs_data_reset()
    - [x86] usb: typec: tcpm: Ignore CC and vbus changes in PORT_RESET change
    - [x86] usb: typec: altmode: Fix typec_altmode_get_partner sometimes
      returning an invalid pointer
    - xhci: Fix handling halted endpoint even if endpoint ring appears empty
    - xhci: prevent bus suspend if a roothub port detected a over-current
      condition
    - xhci: Don't clear hub TT buffer on ep0 protocol stall
    - serial: sh-sci: Make sure status register SCxSR is read in correct
      sequence
    - Revert "serial: uartps: Fix uartps_major handling"
    - Revert "serial: uartps: Use the same dynamic major number for all ports"
    - Revert "serial: uartps: Fix error path when alloc failed"
    - Revert "serial: uartps: Do not allow use aliases >= MAX_UART_INSTANCES"
    - Revert "serial: uartps: Change uart ID port allocation"
    - Revert "serial: uartps: Move Port ID to device data structure"
    - Revert "serial: uartps: Register own uart console and driver structures"
    - [x86] drm/i915/gt: Update PMINTRMSK holding fw
    https://www.kernel.org/pub/linux/kernel/v5.x/ChangeLog-5.6.9
    - ubifs: Fix ubifs_tnc_lookup() usage in do_kill_orphans()
    - printk: queue wake_up_klogd irq_work only if per-CPU areas are ready
    - [armhf] ASoC: stm32: sai: fix sai probe
    - [armhf, arm64] usb: dwc3: gadget: Do link recovery for SS and SSP
    - [armel, armhf] ARM: dts: bcm283x: Add cells encoding format to firmware
      bus
    - usb: gadget: udc: bdc: Remove unnecessary NULL checks in
      bdc_req_complete
    - usb: gadget: udc: atmel: Fix vbus disconnect handling
    - afs: Make record checking use TASK_UNINTERRUPTIBLE when appropriate
    - afs: Fix to actually set AFS_SERVER_FL_HAVE_EPOCH
    - iio:ad7797: Use correct attribute_group
    - iio: imu: st_lsm6dsx: fix read misalignment on untagged FIFO
    - iio: imu: st_lsm6dsx: specify slave odr in slv_odr
    - propagate_one(): mnt_set_mountpoint() needs mount_lock
    - counter: 104-quad-8: Add lock guards - generic interface
    - [s390x] ftrace: fix potential crashes when switching tracers
    - ASoC: q6dsp6: q6afe-dai: add missing channels to MI2S DAIs
    - iwlwifi: actually check allocated conf_tlv pointer
    - ASoC: tas571x: disable regulators on failed probe
    - [armhf, arm64] ASoC: meson: axg-card: fix codec-to-codec link setup
    - ASoC: wm8960: Fix wrong clock after suspend & resume
    - nfsd: memory corruption in nfsd4_lock()
    - [armhf] dts: OMAP3: disable RNG on N950/N9
    - bpf: Forbid XADD on spilled pointers for unprivileged users
    - brcmfmac: add stub for monitor interface xmit
    - i2c: altera: use proper variable to hold errno
    - clk: asm9260: fix __clk_hw_register_fixed_rate_with_accuracy typo
    - rtw88: avoid unused function warnings
    - hwmon: (drivetemp) Return -ENODATA for invalid temperatures
    - rxrpc: Fix DATA Tx to disable nofrag for UDP on AF_INET6 socket
    - netfilter: nf_tables: reintroduce the NFT_SET_CONCAT flag
    - [x86] efi: Don't remap text<->rodata gap read-only for mixed mode
    - net/cxgb4: Check the return from t4_query_params properly
    - tipc: fix incorrect increasing of link window
    - xfs: acquire superblock freeze protection on eofblocks scans
    - svcrdma: Fix trace point use-after-free race
    - svcrdma: Fix leak of svc_rdma_recv_ctxt objects
    - [armhf, arm64] net/mlx5e: Don't trigger IRQ multiple times on XSK wakeup
      to avoid WQ overruns
    - [armhf, arm64] net/mlx5e: Get the latest values from counters in
      switchdev mode
    - PCI: Avoid ASMedia XHCI USB PME# from D0 defect
    - PCI: Add Zhaoxin Vendor ID
    - PCI: Add ACS quirk for Zhaoxin multi-function devices
    - PCI: Add ACS quirk for Zhaoxin Root/Downstream Ports
    - PCI: Move Apex Edge TPU class quirk to fix BAR assignment
    - ARM: dts: bcm283x: Disable dsi0 node
    - cpumap: Avoid warning when CONFIG_DEBUG_PER_CPU_MAPS is enabled
    - [s390x] pci: do not set affinity for floating irqs
    - remoteproc: mtk_scp: use dma_addr_t for DMA API
    - net/mlx5: Fix failing fw tracer allocation on s390
    - sched/core: Fix reset-on-fork from RT with uclamp
    - perf/core: fix parent pid/tid in task exit events
    - netfilter: nat: fix error handling upon registering inet hook
    - PM: sleep: core: Switch back to async_schedule_dev()
    - blk-iocost: Fix error on iocost_ioc_vrate_adj
    - bpf: Fix handling of XADD on BTF memory
    - [x86] bpf: Fix encoding for lower 8-bit registers in BPF_STX BPF_B
    - [x86] bpf: x32: Fix incorrect encoding in BPF_LDX zero-extension
    - [x86] bpf: x32: Fix clobbering of dst for BPF_JSET
    - [x86] bpf, x32: Fix logic error in BPF_LDX zero-extension
    - bpf: Propagate expected_attach_type when verifying freplace programs
    - mm: shmem: disable interrupt when acquiring info->lock in
      userfaultfd_copy path
    - xfs: clear PF_MEMALLOC before exiting xfsaild thread
    - libbpf: Initialize *nl_pid so gcc 10 is happy
    - [armhf] net: fec: set GPR bit on suspend by DT configuration.
    - [x86] hyperv: report value of misc_features
    - signal: check sig before setting info in kill_pid_usb_asyncio
    - afs: Fix length of dump of bad YFSFetchStatus record
    - xfs: fix partially uninitialized structure in xfs_reflink_remap_extent
    - ALSA: hda: Release resources at error in delayed probe
    - ALSA: hda: Keep the controller initialization even if no codecs found
    - ALSA: hda: Explicitly permit using autosuspend if runtime PM is
      supported
    - drm/amdgpu: fix wrong vram lost counter increment V2
    - scsi: target: fix PR IN / READ FULL STATUS for FC
    - scsi: target: tcmu: reset_ring should reset TCMU_DEV_BIT_BROKEN
    - objtool: Fix CONFIG_UBSAN_TRAP unreachable warnings
    - objtool: Support Clang non-section symbols in ORC dump
    - xen/xenbus: ensure xenbus_map_ring_valloc() returns proper grant status
    - ALSA: hda: call runtime_allow() for all hda controllers
    - net: stmmac: socfpga: Allow all RGMII modes
    - mac80211: fix channel switch trigger from unknown mesh peer
    - sched/isolation: Allow "isolcpus=" to skip unknown sub-parameters
    - sched/vtime: Work around an unitialized variable warning
    - [arm64] Delete the space separator in __emit_inst
    - ext4: use matching invalidatepage in ext4_writepage
    - ext4: increase wait time needed before reuse of deleted inode numbers
    - ext4: convert BUG_ON's to WARN_ON's in mballoc.c
    - irqchip/gic-v4.1: Add support for VPENDBASER's Dirty+Valid signaling
    - blk-mq: Put driver tag in blk_mq_dispatch_rq_list() when no budget
    - irqchip/meson-gpio: Fix HARDIRQ-safe -> HARDIRQ-unsafe lock order
    - hwmon: (jc42) Fix name to have no illegal characters
    - sfc: fix XDP-redirect in this driver
    - taprio: do not use BIT() in TCA_TAPRIO_ATTR_FLAG_* definitions
    - tipc: Add a missing case of TIPC_DIRECT_MSG type
    - qed: Fix race condition between scheduling and destroying the slowpath
      workqueue
    - Crypto: chelsio - Fixes a hang issue during driver registration
    - net: use indirect call wrappers for skb_copy_datagram_iter()
    - qed: Fix use after free in qed_chain_free
    - ext4: check for non-zero journal inum in ext4_calculate_overhead
    - ASoC: soc-pcm: fix regression in soc_new_pcm()
    - ASoC: soc-core: disable route checks for legacy devices
    - [armhf] ASoC: stm32: spdifrx: fix regmap status check
    https://www.kernel.org/pub/linux/kernel/v5.x/ChangeLog-5.6.10
    - Revert "ASoC: meson: axg-card: fix codec-to-codec link setup"
    https://www.kernel.org/pub/linux/kernel/v5.x/ChangeLog-5.6.11
    - drm/scheduler: fix drm_sched_get_cleanup_job
    - dma-buf: Fix SET_NAME ioctl uapi
    - drm/amdgpu: invalidate L2 before SDMA IBs (v2)
    - drm/edid: Fix off-by-one in DispID DTD pixel clock
    - drm/amd/display: Fix green screen issue after suspend
    - [x86] drm/i915/gem: Hold obj->vma.lock over for_each_ggtt_vma()
    - [x86] drm/i915/gt: Check cacheline is valid before acquiring
    - drm/qxl: qxl_release leak in qxl_draw_dirty_fb()
    - drm/qxl: qxl_release leak in qxl_hw_surface_alloc()
    - drm/qxl: qxl_release use after free
    - NFSv4.1: fix handling of backchannel binding in BIND_CONN_TO_SESSION
    - btrfs: fix transaction leak in btrfs_recover_relocation
    - btrfs: fix block group leak when removing fails
    - btrfs: fix partial loss of prealloc extent past i_size after fsync
    - btrfs: transaction: Avoid deadlock due to bad initialization timing of
      fs_info::journal_info
    - mmc: cqhci: Avoid false "cqhci: CQE stuck on" by not open-coding timeout
      loop
    - [arm64] mmc: sdhci-xenon: fix annoying 1.8V regulator warning
    - mmc: sdhci-pci: Fix eMMC driver strength for BYT-based controllers
    - [arm64] mmc: sdhci-msm: Enable host capabilities pertains to R1b
      response
    - [armhf] mmc: meson-mx-sdio: Set MMC_CAP_WAIT_WHILE_BUSY
    - [armhf] mmc: meson-mx-sdio: remove the broken ->card_busy() op
    - ALSA: hda/realtek - Two front mics on a Lenovo ThinkCenter
    - ALSA: usb-audio: Correct a typo of NuPrime DAC-10 USB ID
    - ALSA: hda/hdmi: fix without unlocked before return
    - ALSA: line6: Fix POD HD500 audio playback
    - ALSA: pcm: oss: Place the plugin buffer overflow checks correctly
    - [x86] i2c: amd-mp2-pci: Fix Oops in amd_mp2_pci_init() error handling
    - [x86] hyperv: Suspend/resume the VP assist page for hibernation
    - [x86] Drivers: hv: vmbus: Fix Suspend-to-Idle for Generation-2 VM
    - dlmfs_file_write(): fix the bogosity in handling non-zero *ppos
    - selinux: properly handle multiple messages in selinux_netlink_send()
    - [amd64] IB/rdmavt: Always return ERR_PTR from rvt_create_mmap_info()
    - PM: ACPI: Output correct message on target power state
    - PM: hibernate: Freeze kernel threads in software_resume()
    - dm writecache: fix data corruption when reloading the target
    - dm multipath: use updated MPATHF_QUEUE_IO on mapping for bio-based mpath
    - block: remove the bd_openers checks in blk_drop_partitions
    - scsi: qla2xxx: set UNLOADING before waiting for session deletion
    - scsi: qla2xxx: check UNLOADING before posting async work
    - RDMA/mlx5: Set GRH fields in query QP on RoCE
    - RDMA/uverbs: Fix a race with disassociate and exit_mmap()
    - RDMA/mlx4: Initialize ib_spec on the stack
    - RDMA/core: Prevent mixed use of FDs between shared ufiles
    - RDMA/core: Fix overwriting of uobj in case of error
    - RDMA/core: Fix race between destroy and release FD object
    - RDMA/cm: Fix ordering of xa_alloc_cyclic() in ib_create_cm_id()
    - RDMA/cm: Fix an error check in cm_alloc_id_priv()
    - [arm64] dmaengine: hisilicon: Fix build error without PCI_MSI
    - [x86,arm64] vfio: avoid possible overflow in vfio_iommu_type1_pin_pages
    - [x86,arm64] vfio/type1: Fix VA->PA translation for PFNMAP VMAs in
      vaddr_get_pfn()
    - [arm64] iommu/qcom: Fix local_base status check
    - dmaengine: fix channel index enumeration
    - scsi: target/iblock: fix WRITE SAME zeroing
    - iommu: Properly export iommu_group_get_for_dev()
    - [amd64] iommu/vt-d: Use right Kconfig option name
    - [amd64] iommu/amd: Fix legacy interrupt remapping for x2APIC-enabled
      system
    - [armhf] i2c: aspeed: Avoid i2c interrupt status clear race condition.
    - [i386] ALSA: opti9xx: shut up gcc-10 range warning
    - Fix use after free in get_tree_bdev()
    - nvme: prevent double free in nvme_alloc_ns() error handling
    - nfs: Fix potential posix_acl refcnt leak in nfs3_set_acl
    - [x86] drm/i915: Use proper fault mask in interrupt postinstall too
    - [arm64] vdso: Add -fasynchronous-unwind-tables to cflags
    - io_uring: statx must grab the file table for valid fd
    https://www.kernel.org/pub/linux/kernel/v5.x/ChangeLog-5.6.12
    - vhost: vsock: kick send_pkt worker once device is started
    - [arm64,armhf] drm/bridge: analogix_dp: Split bind() into probe() and
      real bind()
    - [x86] ASoC: topology: Add missing memory checks
    - [x86] ASoC: topology: Check return value of soc_tplg_create_tlv
    - [x86] ASoC: topology: Check return value of soc_tplg_*_create
    - [x86] ASoC: topology: Check soc_tplg_add_route return value
    - [x86] ASoC: topology: Check return value of pcm_new_ver
    - [x86] ASoC: topology: Check return value of soc_tplg_dai_config
    - SUNRPC/cache: Fix unsafe traverse caused double-free in cache_purge
    - scsi: sg: add sg_remove_request in sg_write (CVE-2020-12770)
    - [armhf] ASoC: sgtl5000: Fix VAG power-on handling
    - [x86] ASoC: topology: Fix endianness issue
    - [arm64,armhf] usb: dwc3: gadget: Properly set maxpacket limit
    - [x86] ASoC: codecs: hdac_hdmi: Fix incorrect use of list_for_each_entry
    - wimax/i2400m: Fix potential urb refcnt leak
    - [armhf] net: stmmac: fix enabling socfpga's ptp_ref_clock
    - [arm64,armhf] net: stmmac: Fix sub-second increment
    - cifs: protect updating server->dstaddr with a spinlock
    - cifs: do not share tcons with DFS
    - tracing: Fix memory leaks in trace_events_hist.c
    - ftrace: Fix memory leak caused by not freeing entry in
      unregister_ftrace_direct()
    - mac80211: sta_info: Add lockdep condition for RCU list usage
    - [arm64] net: bcmgenet: suppress warnings on failed Rx SKB allocations
    - sctp: Fix SHUTDOWN CTSN Ack in the peer restart case
    - drm/amdgpu: Fix oops when pp_funcs is unset in ACPI event
    - ALSA: hda: Match both PCI ID and SSID for driver blacklist
    - [x86] kvm: fix a missing-prototypes "vmread_error"
    - [x86] platform: GPD pocket fan: Fix error message when temp-limits are
      out of range
    - ACPI: PM: s2idle: Fix comment in acpi_s2idle_prepare_late()
    - mac80211: add ieee80211_is_any_nullfunc()
    - cgroup, netclassid: remove double cond_resched
    - mm/mremap: Add comment explaining the untagging behaviour of mremap()
    https://www.kernel.org/pub/linux/kernel/v5.x/ChangeLog-5.6.13
    - [x86] thunderbolt: Check return value of tb_sw_read() in
      usb4_switch_op()
    - USB: serial: qcserial: Add DW5816e support
    - drm/amdgpu: move kfd suspend after ip_suspend_phase1
    - drm/amdgpu: drop redundant cg/pg ungate on runpm enter
    - vt: fix unicode console freeing with a common interface
    - [arm64] tty: xilinx_uartps: Fix missing id assignment to the console
    - ext4: don't set dioread_nolock by default for blocksize < pagesize
    - ext4: disable dioread_nolock whenever delayed allocation is disabled
    - nvme: refactor nvme_identify_ns_descs error handling
    - nvme: fix possible hang when ns scanning fails during error recovery
    - tracing/kprobes: Fix a double initialization typo
    - [arm64,riscv64] net: macb: Fix runtime PM refcounting
    - cxgb4: fix EOTID leak when disabling TC-MQPRIO offload
    - devlink: Fix reporter's recovery condition
    - devlink: fix return value after hitting end in region read
    - fq_codel: fix TCA_FQ_CODEL_DROP_BATCH_SIZE sanity checks
    - ipv6: Use global sernum for dst validation with nexthop objects
    - neigh: send protocol value in neighbor create notification
    - net: bridge: vlan: Add a schedule point during VLAN processing
    - [arm64,armhf] net: dsa: Do not leave DSA master with NULL netdev_ops
    - [arm64,armhf] net: dsa: Do not make user port errors fatal
    - [arm64,riscv64] net: macb: fix an issue about leak related system
      resources
    - net: macsec: preserve ingress frame ordering
    - net/mlx4_core: Fix use of ENOSPC around mlx4_counter_alloc()
    - net: phy: marvell10g: fix temperature sensor on 2110
    - net_sched: sch_skbprio: add message validation to skbprio_change()
    - net: stricter validation of untrusted gso packets
    - net: usb: qmi_wwan: add support for DW5816e
    - nfp: abm: fix a memory leak bug
    - sch_choke: avoid potential panic in choke_reset()
    - sch_sfq: validate silly quantum values
    - tipc: fix partial topology connection closure
    - tunnel: Propagate ECT(1) when decapsulating as recommended by RFC6040
    - bnxt_en: Fix VF anti-spoof filter setup.
    - bnxt_en: Reduce BNXT_MSIX_VEC_MAX value to supported CQs per PF.
    - bnxt_en: Improve AER slot reset.
    - bnxt_en: Return error when allocating zero size context memory.
    - bnxt_en: Fix VLAN acceleration handling in bnxt_fix_features().
    - net/mlx5: DR, On creation set CQ's arm_db member to right value
    - net/mlx5: Fix forced completion access non initialized command entry
    - net/mlx5: Fix command entry leak in Internal Error State
    - net/mlx5e: Fix q counters on uplink representors
    - [arm64,armhf] net: mvpp2: prevent buffer overflow in mvpp22_rss_ctx()
    - [arm64,armhf] net: mvpp2: cls: Prevent buffer overflow in
      mvpp2_ethtool_cls_rule_del()
    - wireguard: queueing: cleanup ptr_ring in error path of packet_queue_init
    - wireguard: receive: use tunnel helpers for decapsulating ECN markings
    - wireguard: socket: remove errant restriction on looping to self
    - wireguard: send/receive: cond_resched() when processing worker
      ringbuffers
    - HID: wacom: Read HID_DG_CONTACTMAX directly for non-generic devices
    - sctp: Fix bundling of SHUTDOWN with COOKIE-ACK
    - Revert "HID: wacom: generic: read the number of expected touches on a
      per collection basis"
    - HID: usbhid: Fix race between usbhid_close() and usbhid_stop()
    - HID: wacom: Report 2nd-gen Intuos Pro S center button status over BT
    - USB: uas: add quirk for LaCie 2Big Quadra
    - [arm64,armhf] usb: chipidea: msm: Ensure proper controller reset using
      role switch API
    - USB: serial: garmin_gps: add sanity checking for data length
    - tracing/boottime: Fix kprobe event API usage
    - tracing/kprobes: Reject new event if loc is NULL
    - tracing: Wait for preempt irq delay thread to finish
    - tracing: Add a vmalloc_sync_mappings() for safe measure
    - crypto: arch/lib - limit simd usage to 4k chunks
    - [s390x] KVM: Remove false WARN_ON_ONCE for the PQAP instruction
    - [x86] KVM: VMX: Explicitly clear RFLAGS.CF and RFLAGS.ZF in VM-Exit RSB
      path
    - [arm64,armhf] KVM: vgic: Fix limit condition when writing to
      GICD_I[CS]ACTIVER
    - [arm64] KVM: Fix 32bit PC wrap-around
    - [arm64] hugetlb: avoid potential NULL dereference
    - driver core: platform: Initialize dma_parms for platform devices
    - [arm*] amba: Initialize dma_parms for amba devices
    - [x86] mei: me: disable mei interface on LBG servers.
    - ipc/mqueue.c: change __do_notify() to bypass check_kill_permission()
    - epoll: atomically remove wait entry on wake up
    - eventpoll: fix missing wakeup for ovflist in ep_poll_callback
    - mm/page_alloc: fix watchdog soft lockups during set_zone_contiguous()
    - mm: limit boost_watermark on small zones
    - ceph: fix endianness bug when handling MDS session feature bits
    - ceph: demote quotarealm lookup warning to a debug message
    - coredump: fix crash when umh is disabled
    - [riscv64] set max_pfn to the PFN of the last page
    - batman-adv: fix batadv_nc_random_weight_tq
    - batman-adv: Fix refcnt leak in batadv_show_throughput_override
    - batman-adv: Fix refcnt leak in batadv_store_throughput_override
    - batman-adv: Fix refcnt leak in batadv_v_ogm_process
    - [x86] mm/cpa: Flush direct map alias during cpa
    - [x86] entry/64: Fix unwind hints in register clearing code
    - [x86] entry/64: Fix unwind hints in kernel exit path
    - [x86] entry/64: Fix unwind hints in __switch_to_asm()
    - [x86] entry/64: Fix unwind hints in rewind_stack_do_exit()
    - [amd64] x86/unwind/orc: Don't skip the first frame for inactive tasks
    - [amd64] x86/unwind/orc: Prevent unwinding before ORC initialization
    - [amd64] x86/unwind/orc: Fix error path for bad ORC entry type
    - [amd64] x86/unwind/orc: Fix premature unwind stoppage due to IRET frames
    - [x86] KVM: Fixes posted interrupt check for IRQs delivery modes
    - [x86] arch/x86/kvm/svm/sev.c: change flag passed to GUP fast in
      sev_pin_memory()
    - netfilter: nat: never update the UDP checksum when it's 0
    - netfilter: nf_osf: avoid passing pointer to local var
    - [x86] kvm: ioapic: Restrict lazy EOI update to edge-triggered interrupts
    - scripts/decodecode: fix trapping instruction formatting
    - mm, memcg: fix error return value of mem_cgroup_css_alloc()
    - bdi: move bdi_dev_name out of line
    - bdi: add a ->dev_name field to struct backing_dev_info
    - io_uring: don't use 'fd' for openat/openat2/statx
    - fsnotify: replace inode pointer with an object id
    - fanotify: merge duplicate events on parent and child
    https://www.kernel.org/pub/linux/kernel/v5.x/ChangeLog-5.6.14
    - [x86] KVM: nVMX: Consolidate nested MTF checks to helper function
    - [x86] kvm: nVMX: reflect MTF VM-exits if injected by L1
    - xprtrdma: Clean up the post_send path
    - xprtrdma: Fix trace point use-after-free race
    - [x86] drm/i915/tgl: Add Wa_14010477008:tgl
    - [x86] drm/i915/tgl: TBT AUX should use TC power well ops
    - [x86] drm/i915/display: Load DP_TP_CTL/STATUS offset before use it
    - shmem: fix possible deadlocks on shmlock_user_lock
    - net: phy: microchip_t1: add lan87xx_phy_init to initialize the lan87xx
      phy.
    - [arm64,armhf] KVM: vgic: Synchronize the whole guest on
      GIC{D,R}_I{S,C}ACTIVER read
    - [arm64,armhf] KVM: vgic-v2: Only use the virtual state when userspace
      accesses pending bits
    - gpio: pca953x: Fix pca953x_gpio_set_config
    - SUNRPC: Add "@len" parameter to gss_unwrap()
    - SUNRPC: Fix GSS privacy computation of auth->au_ralign
    - [x86] hv_netvsc: Fix netvsc_start_xmit's return type
    - drop_monitor: work around gcc-10 stringop-overflow warning
    - virtio-blk: handle block_device_operations callbacks after hot unplug
    - net_sched: fix tcm_parent in tc filter dump
    - [arm64,armhf] net: stmmac: gmac5+: fix potential integer overflow on 32
      bit multiply
    - [amd64] iommu/amd: Fix race in increase_address_space()/fetch_pte()
    - [amd64] iommu/amd: Update Device Table in increase_address_space()
    - mmc: sdhci-acpi: Add SDHCI_QUIRK2_BROKEN_64_BIT_DMA for AMDI0040
    - [arm64] dpaa2-eth: properly handle buffer size restrictions
    - mptcp: set correct vfs info for subflows
    - net: fix a potential recursive NETDEV_FEAT_CHANGE
    - netlabel: cope with NULL catmap (CVE-2020-10711)
    - net: phy: fix aneg restart in phy_ethtool_set_eee
    - [arm64] net: stmmac: fix num_por initialization
    - pppoe: only process PADT targeted at local interfaces
    - Revert "ipv6: add mtu lock check in __ip6_rt_update_pmtu"
    - tcp: fix error recovery in tcp_zerocopy_receive()
    - tcp: fix SO_RCVLOWAT hangs with fat skbs
    - virtio_net: fix lockdep warning on 32 bit
    - [arm64] dpaa2-eth: prevent array underflow in update_cls_rule()
    - hinic: fix a bug of ndo_stop
    - net: ipv4: really enforce backoff for redirects
    - netprio_cgroup: Fix unlimited memory leak of v2 cgroups
    - net: tcp: fix rx timestamp behavior for tcp_recvmsg
    - nfp: abm: fix error return code in nfp_abm_vnic_alloc()
    - r8169: re-establish support for RTL8401 chip version
    - umh: fix memory leak on execve failure
    - [arm64] net: broadcom: Select BROADCOM_PHY for BCMGENET
    - [i386] dmaengine: pch_dma.c: Avoid data race between probe and irq
      handler
    - [x86] cpufreq: intel_pstate: Only mention the BIOS disabling turbo mode
      once
    - ALSA: hda/hdmi: fix race in monitor detection during probe
    - drm/qxl: lost qxl_bo_kunmap_atomic_page in qxl_image_init_helper()
    - fibmap: Warn and return an error in case of block > INT_MAX
    - io_uring: use cond_resched() in io_ring_ctx_wait_and_kill()
    - io_uring: check non-sync defer_list carefully
    - ipc/util.c: sysvipc_find_ipc() incorrectly updates position index
    - ALSA: hda/realtek - Fix S3 pop noise on Dell Wyse
    - gfs2: Another gfs2_walk_metadata fix
    - mmc: sdhci-pci-gli: Fix no irq handler from suspend
    - [amd64] IB/hfi1: Fix another case where pq is left on waitlist
    - ACPI: EC: PM: Avoid premature returns from acpi_s2idle_wake()
    - [x86] pinctrl: sunrisepoint: Fix PAD lock register offset for SPT-H
    - [x86] pinctrl: baytrail: Enable pin configuration setting for GPIO chip
    - [arm64] pinctrl: qcom: fix wrong write in update_dual_edge
    - [x86] pinctrl: cherryview: Add missing spinlock usage in
      chv_gpio_irq_handler
    - [arm64,armhf] drm/tegra: Fix SMMU support on Tegra124 and Tegra210
    - bpf: Fix error return code in map_lookup_and_delete_elem()
    - ALSA: firewire-lib: fix 'function sizeof not defined' error of
      tracepoints format
    - cachefiles: Fix corruption of the return value in
      cachefiles_read_or_alloc_pages()
    - i40iw: Fix error handling in i40iw_manage_arp_cache()
    - [x86] drm/i915/gt: Make timeslicing an explicit engine property
    - [x86] drm/i915: Don't enable WaIncreaseLatencyIPCEnabled when IPC is
      disabled
    - bpf, sockmap: msg_pop_data can incorrecty set an sge length
    - bpf, sockmap: bpf_tcp_ingress needs to subtract bytes from sg.size
    - [x86] drm/i915/gem: Remove object_is_locked assertion from
      unpin_from_display_plane
    - mmc: sdhci-pci-gli: Fix can not access GL9750 after reboot from Windows
      10
    - mmc: core: Check request type before completing the request
    - mmc: core: Fix recursive locking issue in CQE recovery path
    - mmc: block: Fix request completion in the CQE timeout path
    - gfs2: More gfs2_find_jhead fixes
    - fork: prevent accidental access to clone3 features
    - drm/amdgpu: force fbdev into vram
    - NFS: Fix fscache super_cookie index_key from changing after umount
    - NFS: Fix fscache super_cookie allocation
    - NFSv4: Fix fscache cookie aux_data to ensure change_attr is included
    - hwmon: (drivetemp) Fix SCT support if SCT data tables are not supported
    - netfilter: conntrack: avoid gcc-10 zero-length-bounds warning
    - [x86] drm/i915/gvt: Fix kernel oops for 3-level ppgtt guest
    - [arm64] fix the flush_icache_range arguments in machine_kexec
    - netfilter: conntrack: fix infinite loop on rmmod
    - [x86] drm/i915: Mark concurrent submissions with a weak-dependency
    - nfs: fix NULL deference in nfs4_get_valid_delegation
    - SUNRPC: Signalled ASYNC tasks need to exit
    - tracing: Wait for preempt irq delay thread to execute
    - netfilter: flowtable: set NF_FLOW_TEARDOWN flag on entry expiration
    - netfilter: nft_set_rbtree: Add missing expired checks
    - RDMA/rxe: Always return ERR_PTR from rxe_create_mmap_info()
    - IB/mlx4: Test return value of calls to ib_get_cached_pkey
    - IB/core: Fix potential NULL pointer dereference in pkey cache
    - RDMA/core: Fix double put of resource
    - RDMA/iw_cxgb4: Fix incorrect function parameters
    - [x86] ftrace: Have ftrace trampolines turn read-only at the end of
      system boot up
    - [x86] drm/i915: Handle idling during i915_gem_evict_something busy loops
    - mm, memcg: fix inconsistent oom event behavior
    - epoll: call final ep_events_available() check under the lock
    - bpf: Fix bug in mmap() implementation for BPF array map
    - NFSv3: fix rpc receive buffer size for MOUNT call
    - pnp: Use list_for_each_entry() instead of open coding
    - net/rds: Use ERR_PTR for rds_message_alloc_sgs()
    - Stop the ad-hoc games with -Wno-maybe-initialized
    - gcc-10: disable 'zero-length-bounds' warning for now
    - gcc-10: disable 'array-bounds' warning for now
    - gcc-10: disable 'stringop-overflow' warning for now
    - gcc-10: disable 'restrict' warning for now
    - gcc-10 warnings: fix low-hanging fruit
    - gcc-10: mark more functions __init to avoid section mismatch warnings
    - gcc-10: avoid shadowing standard library 'free()' in crypto
    - bootconfig: Fix to remove bootconfig data from initrd while boot
    - bootconfig: Fix to prevent warning message if no bootconfig option
    - usb: usbfs: correct kernel->user page attribute mismatch
    - USB: usbfs: fix mmap dma mismatch
    - ALSA: hda/realtek - Limit int mic boost for Thinkpad T530
    - ALSA: hda/realtek - Add COEF workaround for ASUS ZenBook UX431DA
    - ALSA: rawmidi: Fix racy buffer resize under concurrent accesses
    - ALSA: usb-audio: Add control message quirk delay for Kingston HyperX
      headset
    - usb: core: hub: limit HUB_QUIRK_DISABLE_AUTOSUSPEND to USB5534B
    - [arm64,armhf,riscv64] usb: host: xhci-plat: keep runtime active when
      removing host
    - USB: gadget: fix illegal array access in binding with UDC
      (CVE-2020-13143)
    - usb: xhci: Fix NULL pointer dereference when enqueuing trbs from urb sg
      list
    - [x86] Make the "Reducing compressed framebufer size" message be
      DRM_INFO_ONCE()
    - [armhf] dts: imx6dl-yapp4: Fix Ursa board Ethernet connection
    - drm/amd/amdgpu: add raven1 part to the gfxoff quirk list
    - [x86] drm/i915/tgl+: Fix interrupt handling for DP AUX transactions
    - [powerpc*] vdso32: Fallback on getres syscall when clock is unknown
    - cifs: fix leaked reference on requeued write
    - [x86] KVM: Fix pkru save/restore when guest CR4.PKE=0, move it to x86.c
    - [x86] Fix early boot crash on gcc-10, third try
    - [amd64] x86/unwind/orc: Fix error handling in __unwind_start()
    - exec: Move would_dump into flush_old_exec
    - [arm64,armhf] clk: rockchip: fix incorrect configuration of rk3228
      aclk_gpu* clocks
    - [arm64,armhf] dwc3: Remove check for HWO flag in
      dwc3_gadget_ep_reclaim_trb_sg()
    - fanotify: fix merging marks masks with FAN_ONDIR
    - [arm64] dts: meson-g12b-ugoos-am6: fix usb vbus-supply
    - Revert "ALSA: hda/realtek: Fix pop noise on ALC225"
    - [armhf] clk: ti: clkctrl: Fix Bad of_node_put within clkctrl_get_name
    - clk: Unlink clock if failed to prepare or enable
    - [arm64] dts: rockchip: Replace RK805 PMIC node name with "pmic" on
      rk3328 boards
    - dt-bindings: dma: fsl-edma: fix ls1028a-edma compatible
    - SUNRPC: Revert 241b1f419f0e ("SUNRPC: Remove xdr_buf_trim()")
    - bpf: Fix sk_psock refcnt leak when receiving message
    - RDMA/uverbs: Do not discard the IB_EVENT_DEVICE_FATAL event
    - RDMA/uverbs: Move IB_EVENT_DEVICE_FATAL to destroy_uobj
    - [x86] KVM: Fix off-by-one error in kvm_vcpu_ioctl_x86_setup_mce
    - bpf: Enforce returning 0 for fentry/fexit progs
    - bpf: Restrict bpf_trace_printk()'s %s usage and add %pks, %pus specifier
    - Makefile: disallow data races on gcc-10 as well

  [ Ben Hutchings ]
  * linux-libc-dev: Re-add "Provides: linux-kernel-headers" as several
    source packages still have this in Build-Depends

  [ Luca Boccassi ]
  * [cloud] Enable INFINIBAND configs for HyperV/Azure (Closes: #958300)

  [ Bastian Blank ]
  * [cloud] Re-enable some FB drivers.

  [ Romain Perier ]
  * Enable support for fsverity

  [ Salvatore Bonaccorso ]
  * [rt] Update to 5.6.10-rt5 and re-enable
  * Bump ABI to 2.
  * xfs: add agf freeblocks verify in xfs_agf_verify (CVE-2020-12655)

  [ Domenico Andreoli ]
  * [arm64] udeb: Add armada_37xx_wdt to kernel-image (Closes: #961086)

 -- Salvatore Bonaccorso <carnil@debian.org>  Sat, 23 May 2020 16:29:21 +0200

linux (5.6.7-1) unstable; urgency=medium

  * New upstream stable update:
    https://www.kernel.org/pub/linux/kernel/v5.x/ChangeLog-5.6.5
    - perf tools: Support Python 3.8+ in Makefile (Closes: #958165)
    https://www.kernel.org/pub/linux/kernel/v5.x/ChangeLog-5.6.6
    https://www.kernel.org/pub/linux/kernel/v5.x/ChangeLog-5.6.7

  [ Ben Hutchings ]
  * [armhf,arm64] lockdown: Update arm Secure Boot patch for 5.6
    (fixes FTBFS)
  * Use debhelper compatibility level 12:
    - Build-Depend on debhelper-compat and remove debian/compat
    - hyperv-daemons: Use dh_installsystemd instead of
      dh_systemd_{enable,start}
    - hyperv-daemons: Add "Pre-Depends: ${misc:Pre-Depends}"
  * debian/README.source: Refer to upload checklist in kernel-team.git
  * [armel] Disable NETLABEL, since SECURITY_SELINUX is also disabled
  * Drop linux-headers-<ver>-all and linux-headers-<ver>-all-<arch> packages,
    which are no longer needed
  * linux-libc-dev: Drop "Provides: linux-kernel-headers" which is no longer
    needed
  * [s390x] mm: fix page table upgrade vs 2ndary address mode accesses
    (CVE-2020-11884)
  * Set ABI to 1

  [ Romain Perier ]
  *  Rebased patch firmware-remove-redundant-log-messages-from-drivers.patch
     onto 5.6.7.

  [ Philip Rinn ]
  * [arm64] Enable CRYPTO_DEV_SUN8I_CE (closes: #958037)
  * [arm64] Enable SUN8I_THERMAL

  [ Roberto Bampi ]
  * [arm64] Enable ARMADA_37XX_WATCHDOG as module

  [ Vagrant Cascadian ]
  * [arm64] Enable SENSORS_PWM_FAN as a module.

  [ Paul Tagliamonte ]
  * Enable CONFIG_NETLABEL (Closes: #958804)

 -- Ben Hutchings <benh@debian.org>  Wed, 29 Apr 2020 04:46:47 +0100

linux (5.6.4-1~exp1) experimental; urgency=medium

  * New upstream release: https://kernelnewbies.org/Linux_5.6
  * New upstream stable update:
    https://www.kernel.org/pub/linux/kernel/v5.x/ChangeLog-5.6.1
    https://www.kernel.org/pub/linux/kernel/v5.x/ChangeLog-5.6.2
    https://www.kernel.org/pub/linux/kernel/v5.x/ChangeLog-5.6.3
    https://www.kernel.org/pub/linux/kernel/v5.x/ChangeLog-5.6.4

  [ Ben Hutchings ]
  * Set ABI to trunk
  * [mips*] Revert "staging: octeon-usb: delete the octeon usb host controller
    driver"
  * [mips*] Revert "staging: octeon: delete driver"
  * [powerpc*] i2c: Enable I2C_PARPORT instead of I2C_PARPORT_LIGHT
  * aufs: Update support patchset to aufs5.x-rcN 20200302; no functional
    change
  * linux-signed-*: Build-Depend on kernel-wedge 2.102 for consistency
  * aufs: Update support patchset to aufs5.6 20200413; no functional change
  * [rt] Update to 5.6.4-rt3 and re-enable

  [ Aurelien Jarno ]
  * Enable SENSORS_DRIVETEMP
  * [riscv64] Enable SOC_VIRT
  * [riscv64] Enable GPIOLIB, GPIO_SIFIVE, POWER_RESET, POWER_RESET_GPIO,
    POWER_RESET_GPIO_RESTART, POWER_RESET_RESTART, CONFIG_PWM,
    CONFIG_PWM_SIFIVE, CONFIG_SIFIVE_L2

  [ Christian Barcenas ]
  * linux-kbuild: Stop building conmakehash
  * linux-cpupower: Add libcap to Build-Depends and turbostat linker flags
  * [x86] Drop EFI cold boot mitigation patch in favor of upstream
  * [amd64] Update "x86: Make x32 syscall support conditional ..." for 5.6

  [ Romain Perier ]
  * [x86] udeb: Add crc32_pclmul to crc-modules
  * udeb: Add crc32_generic to crc-modules

  [ Luca Boccassi ]
  * lockdown: set default (with Secure Boot) to LOCKDOWN_INTEGRITY_MAX
    (Closes: #956197)

 -- Ben Hutchings <benh@debian.org>  Fri, 17 Apr 2020 01:26:42 +0100

linux (5.5.17-1) unstable; urgency=medium

  * New upstream stable update:
    https://www.kernel.org/pub/linux/kernel/v5.x/ChangeLog-5.5.14
    - mmc: core: Allow host controllers to require R1B for CMD6
    - mmc: core: Respect MMC_CAP_NEED_RSP_BUSY for erase/trim/discard
    - mmc: core: Respect MMC_CAP_NEED_RSP_BUSY for eMMC sleep command
    - [armhf] mmc: sdhci-omap: Fix busy detection by enabling
      MMC_CAP_NEED_RSP_BUSY
    - [armhf,arm64] mmc: sdhci-tegra: Fix busy detection by enabling
      MMC_CAP_NEED_RSP_BUSY
    - cxgb4: fix throughput drop during Tx backpressure
    - cxgb4: fix Txq restart check during backpressure
    - geneve: move debug check after netdev unregister
    - hsr: fix general protection fault in hsr_addr_is_self()
    - ipv4: fix a RCU-list lock in inet_dump_fib()
    - macsec: restrict to ethernet devices
    - net/bpfilter: fix dprintf usage for /dev/kmsg
    - net: cbs: Fix software cbs to consider packet sending time
    - [armhf,arm64] net: dsa: Fix duplicate frames flooded by learning
    - net: ena: Add PCI shutdown handler to allow safe kexec
    - [armhf] net: mvneta: Fix the case where the last poll did not process all
      rx
    - net/packet: tpacket_rcv: avoid a producer race condition
    - net: phy: dp83867: w/a for fld detect threshold bootstrapping issue
    - [armhf,arm64] net: phy: mdio-bcm-unimac: Fix clock handling
    - net: qmi_wwan: add support for ASKEY WWHC050
    - net/sched: act_ct: Fix leak of ct zone template on replace
    - net_sched: cls_route: remove the right filter from hashtable
    - net_sched: hold rtnl lock in tcindex_partial_destroy_work()
    - net_sched: keep alloc_hash updated after hash allocation
    - [armhf,arm64] net: stmmac: dwmac-rk: fix error path in rk_gmac_probe
    - r8169: re-enable MSI on RTL8168c
    - slcan: not call free_netdev before rtnl_unlock in slcan_open
    - tcp: also NULL skb->dev when copy was needed
    - tcp: ensure skb->dev is NULL before leaving TCP stack
    - tcp: repair: fix TCP_QUEUE_SEQ implementation
    - vxlan: check return value of gro_cells_init()
    - [arm64] Revert "net: bcmgenet: use RGMII loopback for MAC reset"
    - [arm64] net: bcmgenet: keep MAC in reset until PHY is up
    - bnxt_en: Fix Priority Bytes and Packets counters in ethtool -S.
    - bnxt_en: fix memory leaks in bnxt_dcbnl_ieee_getets()
    - bnxt_en: Return error if bnxt_alloc_ctx_mem() fails.
    - bnxt_en: Free context memory after disabling PCI in probe error path.
    - bnxt_en: Reset rings if ring reservation fails during open()
    - net: ena: fix incorrect setting of the number of msix vectors
    - net: ena: fix request of incorrect number of IRQ vectors
    - net: ena: avoid memory access violation by validating req_id properly
    - net: ena: fix continuous keep-alive resets
    - net: ip_gre: Separate ERSPAN newlink / changelink callbacks
    - net: ip_gre: Accept IFLA_INFO_DATA-less configuration
    - hsr: use rcu_read_lock() in hsr_get_node_{list/status}()
    - hsr: add restart routine into hsr_get_node_list()
    - hsr: set .netnsok flag
    - net/mlx5: DR, Fix postsend actions write length
    - net/mlx5e: Enhance ICOSQ WQE info fields
    - net/mlx5e: Fix missing reset of SW metadata in Striding RQ reset
    - net/mlx5e: Fix ICOSQ recovery flow with Striding RQ
    - net/mlx5e: Do not recover from a non-fatal syndrome
    - net/mlx5_core: Set IB capability mask1 to fix ib_srpt connection failure
    - net/mlx5e: kTLS, Fix TCP seq off-by-1 issue in TX resync flow
    - net/mlx5e: Fix endianness handling in pedit mask
    - cgroup-v1: cgroup_pidlist_next should update position index
    - nfs: add minor version to nfs_server_key for fscache
    - drivers/of/of_mdio.c:fix of_mdiobus_register()
    - cgroup1: don't call release_agent when it is ""
    - veth: ignore peer tx_dropped when counting local rx_dropped
    - drm/amd/display: update soc bb for nv14
    - drm/amdgpu: correct ROM_INDEX/DATA offset for VEGA20
    - [armhf] drm/exynos: Fix cleanup of IOMMU related objects
    - [x86] iommu/vt-d: Silence RCU-list debugging warnings
    - scsi: ipr: Fix softlockup when rescanning devices in petitboot
    - mac80211: Do not send mesh HWMP PREQ if HWMP is disabled
    - [x86] iommu/vt-d: Fix debugfs register reads
    - [x86] iommu/vt-d: Populate debugfs if IOMMUs are detected
    - Input: fix stale timestamp on key autorepeat events
    - [x86] Input: synaptics - enable RMI on HP Envy 13-ad105ng
    - Input: avoid BIT() macro usage in the serio.h UAPI header
    - IB/rdmavt: Free kernel completion queue when done
    - RDMA/core: Fix missing error check on dev_set_name()
    - RDMA/odp: Fix leaking the tgid for implicit ODP
    - gpiolib: Fix irq_disable() semantics
    - RDMA/nl: Do not permit empty devices names during
      RDMA_NLDEV_CMD_NEWLINK/SET
    - RDMA/mad: Do not crash if the rdma device does not have a umad interface
    - ceph: check POOL_FLAG_FULL/NEARFULL in addition to OSDMAP_FULL/NEARFULL
    - ceph: fix memory leak in ceph_cleanup_snapid_map()
    - [x86] KVM: SVM: Issue WBINVD after deactivating an SEV guest
    - [armhf] dts: dra7: Add bus_dma_limit for L3 bus
    - [armhf] dts: omap5: Add bus_dma_limit for L3 bus
    - perf probe: Fix to delete multiple probe event
    - perf probe: Do not depend on dwfl_module_addrsym()
    - rtlwifi: rtl8188ee: Fix regression due to commit d1d1a96bdb44
    - drm/prime: use dma length macro when mapping sg
    - drm/amdgpu: fix scatter-gather mapping with user pages
    - drm/radeon: fix scatter-gather mapping with user pages
    - [armhf] soc: samsung: chipid: Fix return value on non-Exynos platforms
    - scsi: sd: Fix optimal I/O size for devices that change reported values
    - nl80211: fix NL80211_ATTR_CHANNEL_WIDTH attribute type
    - mac80211: drop data frames without key on encrypted links
    - mac80211: mark station unauthorized before key removal
    - mm/swapfile.c: move inode_lock out of claim_swapfile
    - drivers/base/memory.c: indicate all memory blocks as removable
    - mm/sparse: fix kernel crash with pfn_section_valid check
    - mm: fork: fix kernel_stack memcg stats for various stack implementations
    - [x86] gpiolib: acpi: Correct comment for HP x2 10 honor_wakeup quirk
    - gpiolib: acpi: Rework honor_wakeup option into an ignore_wake option
    - [x86] gpiolib: acpi: Add quirk to ignore EC wakeups on HP x2 10 BYT +
      AXP288 model
    - bpf: Fix cgroup ref leak in cgroup_bpf_inherit on out-of-memory
    - RDMA/core: Ensure security pkey modify is not lost
    - afs: Fix handling of an abort from a service handler
    - genirq: Fix reference leaks on irq affinity notifiers
    - xfrm: handle NETDEV_UNREGISTER for xfrm device
    - vti[6]: fix packet tx through bpf_redirect() in XinY cases
    - RDMA/mlx5: Fix the number of hwcounters of a dynamic counter
    - RDMA/mlx5: Fix access to wrong pointer while performing flush due to
      error
    - RDMA/mlx5: Block delay drop to unprivileged users
    - xfrm: fix uctx len check in verify_sec_ctx_len
    - xfrm: add the missing verify_sec_ctx_len check in xfrm_add_acquire
    - xfrm: policy: Fix doulbe free in xfrm_policy_timer
    - afs: Fix client call Rx-phase signal handling
    - afs: Fix some tracing details
    - afs: Fix unpinned address list during probing
    - ieee80211: fix HE SPR size calculation
    - mac80211: set IEEE80211_TX_CTRL_PORT_CTRL_PROTO for nl80211 TX
    - netfilter: flowtable: reload ip{v6}h in nf_flow_tuple_ip{v6}
    - netfilter: flowtable: populate addr_type mask
    - netfilter: nft_fwd_netdev: validate family and chain type
    - netfilter: nft_fwd_netdev: allow to redirect to ifb via ingress
    - [i386] bpf, x32: Fix bug with JMP32 JSET BPF_X checking upper bits
    - bpf: Initialize storage pointers to NULL to prevent freeing garbage
      pointer
    - bpf/btf: Fix BTF verification of enum members in struct/union
    - bpf, sockmap: Remove bucket->lock from sock_{hash|map}_free
    - [armhf] dts: sun8i-a83t-tbs-a711: Fix USB OTG mode detection
    - vti6: Fix memory leak of skb if input policy check fails
    - r8169: fix PHY driver check on platforms w/o module softdeps
    - [x86] clocksource/drivers/hyper-v: Untangle stimers and timesync from
      clocksources
    - bpf: Undo incorrect __reg_bound_offset32 handling
    - USB: serial: option: add support for ASKEY WWHC050
    - USB: serial: option: add BroadMobi BM806U
    - USB: serial: option: add Wistron Neweb D19Q1
    - USB: cdc-acm: restore capability check order
    - USB: serial: io_edgeport: fix slab-out-of-bounds read in
      edge_interrupt_callback
    - [armhf,arm64] usb: musb: fix crash with highmen PIO and usbmon
    - media: flexcop-usb: fix endpoint sanity check
    - media: usbtv: fix control-message timeouts
    - staging: rtl8188eu: Add ASUS USB-N10 Nano B1 to device table
    - [x86] staging: wlan-ng: fix ODEBUG bug in prism2sta_disconnect_usb
    - [x86] staging: wlan-ng: fix use-after-free Read in hfa384x_usbin_callback
    - [x86] ahci: Add Intel Comet Lake H RAID PCI ID
    - libfs: fix infoleak in simple_attr_read()
    - media: ov519: add missing endpoint sanity checks (CVE-2020-11608)
    - media: dib0700: fix rc endpoint lookup
    - media: stv06xx: add missing descriptor sanity checks (CVE-2020-11609)
    - media: xirlink_cit: add missing descriptor sanity checks
      (CVE-2020-11668)
    - media: v4l2-core: fix a use-after-free bug of sd->devnode
    https://www.kernel.org/pub/linux/kernel/v5.x/ChangeLog-5.5.15
    - bpf: update jmp32 test cases to fix range bound deduction
    - mac80211: Check port authorization in the ieee80211_tx_dequeue() case
    - mac80211: fix authentication with iwlwifi/mvm
    - vt: selection, introduce vc_is_sel
    - vt: ioctl, switch VT_IS_IN_USE and VT_BUSY to inlines
    - vt: switch vt_dont_switch to bool
    - vt: vt_ioctl: remove unnecessary console allocation checks
    - vt: vt_ioctl: fix VT_DISALLOCATE freeing in-use virtual console
    - vt: vt_ioctl: fix use-after-free in vt_in_use()
    - [x86] platform: pmc_atom: Add Lex 2I385SW to critclk_systems DMI table
    - bpf: Explicitly memset the bpf_attr structure
    - bpf: Explicitly memset some bpf info structures declared on the stack
    - iwlwifi: don't send GEO_TX_POWER_LIMIT if no wgds table
    - [x86] gpiolib: acpi: Add quirk to ignore EC wakeups on HP x2 10 CHT +
      AXP288 model
    - [armhf] clk: imx: Align imx sc clock msg structs to 4
    - [armhf] clk: imx: Align imx sc clock parent msg structs to 4
    - libceph: fix alloc_msg_with_page_vector() memory leaks
    - perf map: Fix off by one in strncpy() size argument
    - [armel,armhf] dts: bcm283x: Fix vc4's firmware bus DMA limitations
    - [armel] bcm2835-rpi-zero-w: Add missing pinctrl name
    - [armhf] dts: imx6: phycore-som: fix arm and soc minimum voltage
    - [armhf] dts: N900: fix onenand timings
    https://www.kernel.org/pub/linux/kernel/v5.x/ChangeLog-5.5.16
    - ipv4: fix a RCU-list lock in fib_triestat_seq_show
    - net, ip_tunnel: fix interface lookup with no key
    - sctp: fix possibly using a bad saddr with a given dst
    - sctp: fix refcount bug in sctp_wfree
    - [arm64,riscv64] net: macb: Fix handling of fixed-link node
    - nvme-rdma: Avoid double freeing of async event data
    - drm/amdgpu: add fbdev suspend/resume on gpu reset
    - [x86] drm/amd/display: Add link_rate quirk for Apple 15" MBP 2017
    - drm/bochs: downgrade pci_request_region failure from error to warning
    - initramfs: restore default compression behavior
    - drm/amdgpu: fix typo for vcn1 idle check
    - tools/power turbostat: Fix gcc build warnings
    - tools/power turbostat: Fix missing SYS_LPI counter on some Chromebooks
    - tools/power turbostat: Fix 32-bit capabilities warning
    - padata: fix uninitialized return value in padata_replace()
    - brcmfmac: abort and release host after error
    - XArray: Fix xa_find_next for large multi-index entries
    - misc: rtsx: set correct pcr_ops for rts522A
    - PCI: sysfs: Revert "rescan" file renames
    - [x86] mei: me: add cedar fork device ids
    - nvmem: check for NULL reg_read and reg_write before dereferencing
    - [armhf] extcon: axp288: Add wakeup support
    - Revert "dm: always call blk_queue_split() in dm_process_bio()"
    - [x86] ALSA: hda/ca0132 - Add Recon3Di quirk to handle integrated sound on
      EVGA X99 Classified motherboard
    - iwlwifi: consider HE capability when setting LDPC
    - iwlwifi: yoyo: don't add TLV offset when reading FIFOs
    - iwlwifi: dbg: don't abort if sending DBGC_SUSPEND_RESUME fails
    - rxrpc: Fix sendmsg(MSG_WAITALL) handling
    - IB/hfi1: Ensure pq is not left on waitlist
    - sched: act: count in the size of action flags bitfield
    - tcp: fix TFO SYNACK undo to avoid double-timestamp-undo
    - [x86,ia64] watchdog: iTCO_wdt: Export vendorsupport
    - [x86,ia64] watchdog: iTCO_wdt: Make ICH_RES_IO_SMI optional
    - i2c: i801: Do not add ICH_RES_IO_SMI for the iTCO_wdt device
    - net: genetlink: return the error code when attribute parsing fails.
    - net: Fix Tx hash bound checking
    - net/smc: fix cleanup for linkgroup setup failures
    - padata: always acquire cpu_hotplug_lock before pinst->lock
    - mm: mempolicy: require at least one nodeid for MPOL_PREFERRED
      (CVE-2020-11565)
    https://www.kernel.org/pub/linux/kernel/v5.x/ChangeLog-5.5.17
    - cxgb4: fix MPS index overwrite when setting MAC address
    - ipv6: don't auto-add link-local address to lag ports
    - [armhf] net: dsa: bcm_sf2: Do not register slave MDIO bus with OF
    - [armhf] net: dsa: bcm_sf2: Ensure correct sub-node is parsed
    - net: phy: micrel: kszphy_resume(): add delay after genphy_resume() before
      accessing PHY registers
    - net_sched: add a temporary refcnt for struct tcindex_data
    - net_sched: fix a missing refcnt in tcindex_init()
    - [armhf,arm64] net: stmmac: dwmac1000: fix out-of-bounds mac address reg
      setting
    - slcan: Don't transmit uninitialized stack data in padding
    - tun: Don't put_page() for all negative return values from XDP program
    - r8169: change back SG and TSO to be disabled by default
    - cxgb4: free MQPRIO resources in shutdown path
    - [s390x] prevent leaking kernel address in BEAR
    - random: always use batched entropy for get_random_u{32,64}
    - [armhf,arm64] usb: dwc3: gadget: Wrap around when skip TRBs
    - slub: improve bit diffusion for freelist ptr obfuscation
    - ubi: fastmap: Free unused fastmap anchor peb during detach
    - RDMA/ucma: Put a lock around every call to the rdma_cm layer
    - RDMA/cma: Teach lockdep about the order of rtnl and lock
    - RDMA/siw: Fix passive connection establishment
    - Bluetooth: RFCOMM: fix ODEBUG bug in rfcomm_dev_ioctl
    - RDMA/cm: Update num_paths in cma_resolve_iboe_route error flow
    - blk-mq: Keep set->nr_hw_queues and set->map[].nr_queues in sync
    - fbcon: fix null-ptr-deref in fbcon_switch
    - driver core: Reevaluate dev->links.need_for_probe as suppliers are added
    - [x86] iommu/vt-d: Allow devices with RMRRs to use identity domain
    - ACPI: PM: Add acpi_[un]register_wakeup_handler()
    - [x86] platform: intel_int0002_vgpio: Use acpi_register_wakeup_handler()
    - IB/hfi1: Call kobject_put() when kobject_init_and_add() fails
    - IB/hfi1: Fix memory leaks in sysfs registration and unregistration
    - IB/mlx5: Replace tunnel mpls capability bits for tunnel_offloads
    - [armhf] imx: Enable ARM_ERRATA_814220 for i.MX6UL and i.MX7D
    - [armhf] imx: only select ARM_ERRATA_814220 for ARMv7-A
    - ceph: remove the extra slashes in the server path
    - ceph: canonicalize server path in place

  [ Noah Meyerhans ]
  * Fix autopkgtest failure due to pycodestyle violation
  * [cloud] Re-enable kernel page merge functionality (Closes: #955366)
  * [cloud] Apply a number of additional optimizations (Closes: #947759)
    - Statically link nvme and ext4 drivers with the kernel
    - [amd64] Re-enable SCHED_MC_PRIO
    - Switch to LZ4 for compression
    - Disable a number of additional drivers unlikely to be found in
      cloud environments

  [ Ben Hutchings ]
  * drm: Disable DRM_LEGACY (DRI1)
  * Bump ABI to 2
  * WireGuard: Update for renaming of skb_reset_tc() to skb_reset_redirect()
  * lib/fonts: Enable FONTS, FONT_8x8, FONT_8x16, FONT_TER16x32 for most
    flavours (Closes: #956173)
  * keys: Enable PERSISTENT_KEYRINGS
  * mm: Enable DEFERRED_STRUCT_PAGE_INIT (Closes: #954025)
  * [armel/marvell] mm: Enable COMPACTION (Closes: #949171)
  * [x86} media/cec: Enable CEC_PLATFORM_DRIVERS; enable VIDEO_SECO_CEC as a
    module (Closes: #951543)
  * [x86] sound/soc/intel: Enable SND_SOC_INTEL_BYT_CHT_CX2072X_MACH as module
    (Closes: #951482)

  [ Sudip Mukherjee ]
  * Remove libbpf. (See: #948041)

  [ Jason A. Donenfeld ]
  * Provide wireguard-modules as stop-gap for packages.

  [ Christian Barcenas ]
  * linux-cpupower: Add libcap to Build-Depends and turbostat linker flags

  [ Joel Johnson ]
  * [armhf] Build PHY_MVEBU_A38X_COMPHY module (Closes: #951409)

  [ Josua Mayer ]
  * [arm64] enable support for the Honeycomb arm64 workstation
    (Closes: #948576)

 -- Ben Hutchings <benh@debian.org>  Wed, 15 Apr 2020 03:37:48 +0100

linux (5.5.13-2) unstable; urgency=medium

  * bpf: Undo incorrect __reg_bound_offset32 handling (CVE-2020-8835)

 -- Salvatore Bonaccorso <carnil@debian.org>  Mon, 30 Mar 2020 23:06:57 +0200

linux (5.5.13-1) unstable; urgency=medium

  * New upstream release: https://kernelnewbies.org/Linux_5.5
    (Closes: #953680)
  * New upstream stable update:
    https://www.kernel.org/pub/linux/kernel/v5.x/ChangeLog-5.5.1
    https://www.kernel.org/pub/linux/kernel/v5.x/ChangeLog-5.5.2
    https://www.kernel.org/pub/linux/kernel/v5.x/ChangeLog-5.5.3
    https://www.kernel.org/pub/linux/kernel/v5.x/ChangeLog-5.5.4
    https://www.kernel.org/pub/linux/kernel/v5.x/ChangeLog-5.5.5
    https://www.kernel.org/pub/linux/kernel/v5.x/ChangeLog-5.5.6
    https://www.kernel.org/pub/linux/kernel/v5.x/ChangeLog-5.5.7
    https://www.kernel.org/pub/linux/kernel/v5.x/ChangeLog-5.5.8
    https://www.kernel.org/pub/linux/kernel/v5.x/ChangeLog-5.5.9
    https://www.kernel.org/pub/linux/kernel/v5.x/ChangeLog-5.5.10
    https://www.kernel.org/pub/linux/kernel/v5.x/ChangeLog-5.5.11
    https://www.kernel.org/pub/linux/kernel/v5.x/ChangeLog-5.5.12
    https://www.kernel.org/pub/linux/kernel/v5.x/ChangeLog-5.5.13

  [ Ben Hutchings ]
  * aufs: Update support patchset to aufs5.x-rcN 20200120; no functional
    change
  * net: Enable NET_SWITCHDEV; disable on armel/marvell (Closes: #949863)
  * [armhf] net/ethernet/ti: Enable TI_CPSW_SWITCHDEV as module; enable TI_CPTS
  * wireless: Enable regulatory.db direct loading:
    - Drop "wireless: Disable regulatory.db direct loading"
    - linux-image: Add Breaks: relation with old wireless-regdb versions
    - Regenerate my wireless-regdb certificate with expected attributes
  * [x86] Drop "Add a SysRq option to lift kernel lockdown" (Closes: #947021)
    - This patch allowed remotely disabling lockdown using usbip
    - Lockdown can be disabled by running "mokutil --disable-validation",
      rebooting, and confirming the change when prompted
  * Set PYTHON=python3 for document build (fixes FTBFS)
  * [x86,arm64] Move linux-headers metapackages to src:linux-signed-*.
    This should ensure that src:linux and src:linux-signed-* transition to
    testing together.
  * debian/bin/gencontrol_signed.py: Generate valid versions in a linux binNMU
  * udeb: Drop zlib-modules packages, as zlib_deflate is now always built-in
    (fixes FTBFS on several architectures)
  * [mips*/octeon] Fix and re-enable the Octeon Ethernet driver
  * [mips*] Fix FTBFS:
    - Increase RELOCATION_TABLE_SIZE to 0x160000
    - Fix exception handler memcpy()
  * debian/config: Delete redundant arch/flavour-specific "debug-info: true"
  * linux-source: Suggest qtbase5-dev instead of the removed libqt4-dev
    (Closes: #953386)
  * Add WireGuard driver and required crypto changes from 5.6-rc7 and
    cryptodev-2.6, thanks to Jason A. Donenfeld (Closes: #953569)
  * drivers/net: Enable WIREGUARD as module
  * debian/control: Use my debian.org email in Uploaders field
  * debian/certs: Rename Romain Perier's certificate to match email address
  * security/integrity/platform_certs: Rebase db-mok-keyring patch set for
    5.5.9
  * [x86] Enable X86_UMIP (previously configured as X86_INTEL_UMIP)
  * Set ABI to 1
  * [amd64] Enable Intel GVT-g (except cloud-amd64) (Closes: #954088):
    - vfio: Enable VFIO_MDEV, VFIO_MDEV_DEVICE as modules
    - i915: Enable DRM_I915_GVT; enable DRM_I915_GVT_KVMGT as module
  * drivers/net/wireless: Enable MT76x0E as module (Closes: #953683)
  * bcmgenet: Backport ACPI support, supporting Raspberry Pi 4
    (Closes: #950578)

  [ Aurelien Jarno ]
  * [riscv64] Enable SECCOMP.

  [ Romain Perier ]
  * [arm64] Enable BCMGENET
  * [arm64] Fix CONFIG_INFINIBAND_HNS_HIP06 and CONFIG_INFINIBAND_HNS_HIP08
    from tristate to boolean
  * debian/certs: Add my own certificate for wireless-regdb
  * debian/patches/debian/wireless-add-debian-wireless-regdb-certificates.patch:
    Add the hexdump of my certificate to this patch, so the kernel can
    directly load the regulatory db and trust it if have I signed it.

  [ Noah Meyerhans ]
  * [arm64] Enable KVM_ARM_HOST and KVM_ARM_PMU
  * [arm64] Enable CONFIG_ARM64_ERRATUM_1418040
  * [arm64/cloud-arm64] Introduce cloud build flavour
  * [cloud] random: Enable RANDOM_TRUST_BOOTLOADER

  [ Mark Pearson ]
  * [amd64] ASoC: Enable SND_SOC_SOF_COMETLAKE_LP_SUPPORT,
    SND_SOC_SOF_COMETLAKE_H_SUPPORT

  [ Christian Barcenas ]
  * lockdown: honor LOCK_DOWN_IN_EFI_SECURE_BOOT=n (Closes: #945604)

  [ Salvatore Bonaccorso ]
  * libcpupower: Lower back soname version to 1 and add new
    cpufreq_{get,put}_boost_frequencies methods

  [ Joel Stanley ]
  * [armhf] Enable ASPEED AST2600 SoC family. This includes all ASPEED symbols
    for the AST2600 and FTGMAC100, the network device used by this SoC. The
    SoC has 5 UARTs so CONFIG_SERIAL_8250_NR_UARTS is bumped to 5 from 4
    in order to correctly register UART5, the boot console.

  [ Petr Stastny ]
  * [x86] i2c: Enable I2C_AMD_MP2 as module (Closes: #955004)

  [ Vagrant Cascadian ]
  * [arm64] Add patch from next-20200325 to enable device-tree for
    Pinebook Pro.

 -- Ben Hutchings <benh@debian.org>  Mon, 30 Mar 2020 03:03:47 +0100

linux (5.5~rc5-1~exp1) experimental; urgency=medium

  * New upstream release candidate

  [ Romain Perier ]
  * [rt] Disable until it is updated for 5.5 or later
  * [mips*] Remove obsolete patch
    MIPS-Loongson-3-Add-Loongson-LS3A-RS780E-1-way-machi.patch
  * Retrieve the new aufs5 patches from the upstream tree, with an update in
    aufs5-standalone.patch (see its header).
  * Refreshed patches:
    - debian/dfsg/vs6624-disable.patch
    - bugfix/all/firmware_class-log-every-success-and-failure.patch
    - bugfix/all/
      radeon-amdgpu-firmware-is-required-for-drm-and-kms-on-r600-onward.patch
    - bugfix/all/disable-some-marvell-phys.patch
    - features/all/
      security-perf-allow-further-restriction-of-perf_event_open.patch
    - features/x86/x86-make-x32-syscall-support-conditional.patch
    - bugfix/all/fs-add-module_softdep-declarations-for-hard-coded-cr.patch
    - features/all/lockdown/
      efi-add-an-efi_secure_boot-flag-to-indicate-secure-b.patch

  [ Ben Hutchings ]
  * udeb: Add f2fs-modules package
  * linux-kbuild: Stop building pnmtologo
  * linux-kbuild: Add new file to Makefile for kconfig

 -- Ben Hutchings <ben@decadent.org.uk>  Mon, 06 Jan 2020 04:26:45 +0000

linux (5.4.19-1) unstable; urgency=medium

  * New upstream stable update:
    https://www.kernel.org/pub/linux/kernel/v5.x/ChangeLog-5.4.14
    - [arm64,armhf] soc: amlogic: meson-ee-pwrc: propagate PD provider
      registration errors
    - [arm64,armhf] soc: amlogic: meson-ee-pwrc: propagate errors from
      pm_genpd_init()
    - [armhf] bus: ti-sysc: Fix iterating over clocks
    - clk: Don't try to enable critical clocks if prepare failed
    - [armhf] ASoC: stm32: sai: fix possible circular locking
    - [armhf] ASoC: stm32: dfsdm: fix 16 bits record
    - [armhf] OMAP2+: Fix ti_sysc_find_one_clockdomain to check for
      to_clk_hw_omap
    - [armhf] dts: imx6q-dhcom: Fix SGTL5000 VDDIO regulator connection
    - [x86] ASoC: Intel: bytcht_es8316: Fix Irbis NB41 netbook quirk
    - ALSA: dice: fix fallback from protocol extension into limited
      functionality
    - ALSA: seq: Fix racy access for queue timer in proc read
    - ALSA: firewire-tascam: fix corruption due to spin lock without
      restoration in SoftIRQ context
    - ALSA: usb-audio: fix sync-ep altsetting sanity check
    - [arm64] dts: allwinner: a64: olinuxino: Fix SDIO supply regulator
    - [arm64] dts: allwinner: a64: olinuxino: Fix eMMC supply regulator
    - [armhf] clk: sunxi-ng: r40: Allow setting parent rate for external clock
      outputs
    - block: fix an integer overflow in logical block size
    - fuse: fix fuse_send_readpages() in the syncronous read case
    - io_uring: only allow submit from owning task
    - [armhf] dts: am571x-idk: Fix gpios property to have the correct gpio
      number
    - [armel] davinci: select CONFIG_RESET_CONTROLLER
    - perf: Correctly handle failed perf_get_aux_event()
    - iio: buffer: align the size of scan bytes to size of the largest element
    - USB: serial: simple: Add Motorola Solutions TETRA MTP3xxx and MTP85xx
    - USB: serial: option: Add support for Quectel RM500Q
    - USB: serial: opticon: fix control-message timeouts
    - USB: serial: option: add support for Quectel RM500Q in QDL mode
    - USB: serial: suppress driver bind attributes
    - USB: serial: ch341: handle unbound port at reset_resume
    - USB: serial: io_edgeport: handle unbound ports on URB completion
    - USB: serial: io_edgeport: add missing active-port sanity check
    - USB: serial: keyspan: handle unbound ports
    - USB: serial: quatech2: handle unbound ports
    - [x86] staging: comedi: ni_routes: fix null dereference in
      ni_find_route_source()
    - [x86] staging: comedi: ni_routes: allow partial routing information
    - [x86] scsi: fnic: fix invalid stack access
    - scsi: mptfusion: Fix double fetch bug in ioctl
    - ptrace: reintroduce usage of subjective credentials in ptrace_has_cap()
    - [armhf] mtd: rawnand: gpmi: Fix suspend/resume problem
    - [armhf] mtd: rawnand: gpmi: Restore nfc timing setup after
      suspend/resume
    - usb: core: hub: Improved device recognition on remote wakeup
    - cpu/SMT: Fix x86 link error without CONFIG_SYSFS
    - [x86] CPU/AMD: Ensure clearing of SME/SEV features is maintained
    - locking/rwsem: Fix kernel crash when spinning on RWSEM_OWNER_UNKNOWN
    - [x86] perf/x86/intel/uncore: Fix missing marker for
      snr_uncore_imc_freerunning_events
    - [amd64] x86/efistub: Disable paging at mixed mode entry
    - [s390x] zcrypt: Fix CCA cipher key gen with clear key value function
    - [x86] scsi: storvsc: Correctly set number of hardware queues for IDE
      disk
    - mtd: spi-nor: Fix selection of 4-byte addressing opcodes on Spansion
    - [x86] efi/earlycon: Fix write-combine mapping on x86
    - [s390x] setup: Fix secure ipl message
    - [armhf] clk: samsung: exynos5420: Keep top G3D clocks enabled
    - perf hists: Fix variable name's inconsistency in hists__for_each() macro
    - locking/lockdep: Fix buffer overrun problem in stack_trace[]
    - perf report: Fix incorrectly added dimensions as switch perf data file
    - mm/shmem.c: thp, shmem: fix conflict of above-47bit hint address and PMD
      alignment
    - mm/huge_memory.c: thp: fix conflict of above-47bit hint address and PMD
      alignment
    - mm: memcg/slab: fix percpu slab vmstats flushing
    - mm: memcg/slab: call flush_memcg_workqueue() only if memcg workqueue is
      valid
    - mm, debug_pagealloc: don't rely on static keys too early
    - btrfs: rework arguments of btrfs_unlink_subvol
    - btrfs: fix invalid removal of root ref
    - btrfs: do not delete mismatched root refs
    - btrfs: relocation: fix reloc_root lifespan and access
    - btrfs: fix memory leak in qgroup accounting
    - btrfs: check rw_devices, not num_devices for balance
    - Btrfs: always copy scrub arguments back to user space
    - mm/memory_hotplug: don't free usage map when removing a re-added early
      section
    - mm/page-writeback.c: avoid potential division by zero in
      wb_min_max_ratio()
    - mm: khugepaged: add trace status description for SCAN_PAGE_HAS_PRIVATE
    - [armhf] dts: imx6sx-sdb: Remove incorrect power supply assignment
    - [armhf] dts: imx6sl-evk: Remove incorrect power supply assignment
    - [armhf] dts: imx6sll-evk: Remove incorrect power supply assignment
    - [armhf] dts: imx6q-icore-mipi: Use 1.5 version of i.Core MX6DL
    - [arm64,armhf] net: stmmac: 16KB buffer must be 16 byte aligned
    - [arm64,armhf] net: stmmac: Enable 16KB buffer size
    - [arm*] reset: Fix {of,devm}_reset_control_array_get kerneldoc return
      types
    - tipc: fix potential hanging after b/rcast changing
    - tipc: fix retrans failure due to wrong destination
    - block: Fix the type of 'sts' in bsg_queue_rq()
    - bpf: Fix incorrect verifier simulation of ARSH under ALU32
    - bpf: Sockmap/tls, during free we may call tcp_bpf_unhash() in loop
    - bpf: Sockmap, ensure sock lock held during tear down
    - bpf: Sockmap/tls, push write_space updates through ulp updates
    - bpf: Sockmap, skmsg helper overestimates push, pull, and pop bounds
    - bpf: Sockmap/tls, msg_push_data may leave end mark in place
    - bpf: Sockmap/tls, tls_sw can create a plaintext buf > encrypt buf
    - bpf: Sockmap/tls, skmsg can have wrapped skmsg that needs extra chaining
    - bpf: Sockmap/tls, fix pop data with SK_DROP return code
    - [arm64,armhf] i2c: tegra: Fix suspending in active runtime PM state
    - [arm64,armhf] i2c: tegra: Properly disable runtime PM on driver's probe
      error
    - cfg80211: fix deadlocks in autodisconnect work
    - cfg80211: fix memory leak in nl80211_probe_mesh_link
    - cfg80211: fix memory leak in cfg80211_cqm_rssi_update
    - cfg80211: fix page refcount issue in A-MSDU decap
    - bpf/sockmap: Read psock ingress_msg before sk_receive_queue
    - netfilter: fix a use-after-free in mtype_destroy()
    - netfilter: arp_tables: init netns pointer in xt_tgdtor_param struct
    - netfilter: nat: fix ICMP header corruption on ICMP errors
    - netfilter: nft_tunnel: fix null-attribute check
    - netfilter: nft_tunnel: ERSPAN_VERSION must not be null
    - netfilter: nf_tables: remove WARN and add NLA_STRING upper limits
    - netfilter: nf_tables: store transaction list locally while requesting
      module
    - netfilter: nf_tables: fix flowtable list del corruption
    - NFC: pn533: fix bulk-message timeout
    - net: bpf: Don't leak time wait and request sockets
    - bpftool: Fix printing incorrect pointer in btf_dump_ptr
    - batman-adv: Fix DAT candidate selection on little endian systems
    - macvlan: use skb_reset_mac_header() in macvlan_queue_xmit()
    - [x86] hv_netvsc: Fix memory leak when removing rndis device
    - net: avoid updating qdisc_xmit_lock_key in netdev_update_lockdep_key()
    - [arm64] net: hns3: pad the short frame before sending to the hardware
    - [arm64] net: hns: fix soft lockup when there is not enough memory
    - net: phy: dp83867: Set FORCE_LINK_GOOD to default after reset
    - net/sched: act_ife: initalize ife->metalist earlier
    - net: usb: lan78xx: limit size of local TSO packets
    - ptp: free ptp device pin descriptors properly
    - r8152: add missing endpoint sanity check
    - tcp: fix marked lost packets not being retransmitted
    - bnxt_en: Fix NTUPLE firmware command failures.
    - bnxt_en: Fix ipv6 RFS filter matching logic.
    - bnxt_en: Do not treat DSN (Digital Serial Number) read failure as fatal.
    - net: sched: act_ctinfo: fix memory leak
    - [armhf] net: dsa: bcm_sf2: Configure IMP port for 2Gb/sec
    - i40e: prevent memory leak in i40e_setup_macvlans (CVE-2019-19043)
    - drm/amdgpu: allow direct upload save restore list for raven2
    - [arm64,armhf] net: stmmac: tc: Do not setup flower filtering if RSS is
      enabled
    - devlink: Wait longer before warning about unset port type
    - xen/blkfront: Adjust indentation in xlvbd_alloc_gendisk
    - tcp: refine rule to allow EPOLLOUT generation under mem pressure
    - [arm64] dts: meson-gxl-s905x-khadas-vim: fix gpio-keys-polled node
    - cfg80211: check for set_wiphy_params
    - tick/sched: Annotate lockless access to last_jiffies_update
    - [armhf] dts: imx6ul-kontron-n6310-s: Disable the snvs-poweroff driver
    - mtd: cfi_cmdset_0002: only check errors when ready in
      cfi_check_err_status()
    - mtd: cfi_cmdset_0002: fix delayed error detection on HyperFlash
    - reiserfs: fix handling of -EOPNOTSUPP in reiserfs_for_each_xattr
    - scsi: esas2r: unlock on error in esas2r_nvram_read_direct()
    - [arm64] scsi: hisi_sas: Don't create debugfs dump folder twice
    - [arm64] scsi: hisi_sas: Set the BIST init value before enabling BIST
    - scsi: qla4xxx: fix double free bug
    - scsi: bnx2i: fix potential use after free
    - scsi: target: core: Fix a pr_debug() argument
    - scsi: lpfc: fix: Coverity: lpfc_get_scsi_buf_s3(): Null pointer
      dereferences
    - [arm64] scsi: hisi_sas: Return directly if init hardware failed
    - scsi: scsi_transport_sas: Fix memory leak when removing devices
    - scsi: qla2xxx: Fix qla2x00_request_irqs() for MSI
    - scsi: qla2xxx: fix rports not being mark as lost in sync fabric scan
    - scsi: core: scsi_trace: Use get_unaligned_be*()
    - scsi: lpfc: Fix list corruption detected in lpfc_put_sgl_per_hdwq
    - scsi: lpfc: Fix hdwq sgl locks and irq handling
    - scsi: lpfc: Fix a kernel warning triggered by lpfc_get_sgl_per_hdwq()
    - rtw88: fix potential read outside array boundary
    - perf probe: Fix wrong address verification
    - perf script: Allow --time with --reltime
    - perf script: Fix --reltime with --time
    - scsi: lpfc: use hdwq assigned cpu for allocation
    https://www.kernel.org/pub/linux/kernel/v5.x/ChangeLog-5.4.15
    - [x86] drm/i915: Fix pid leak with banned clients
    - libbpf: Fix compatibility for kernels without need_wakeup
    - libbpf: Fix memory leak/double free issue
    - libbpf: Fix potential overflow issue
    - libbpf: Fix another potential overflow issue in bpf_prog_linfo
    - libbpf: Make btf__resolve_size logic always check size error condition
    - bpf: Force .BTF section start to zero when dumping from vmlinux
    - [armhf] OMAP2+: Add missing put_device() call in omapdss_init_of()
    - xfs: Sanity check flags of Q_XQUOTARM call
    - [armhf] i2c: stm32f7: rework slave_id allocation
    - [armhf] i2c: i2c-stm32f7: fix 10-bits check in slave free id search loop
    - [x86] mfd: intel-lpss: Add default I2C device properties for Gemini Lake
    - SUNRPC: Fix svcauth_gss_proxy_init()
    - SUNRPC: Fix backchannel latency metrics
    - [powerpc*] security: Fix debugfs data leak on 32-bit
    - [powerpc*] pseries: Enable support for ibm,drc-info property
    - tipc: reduce sensitive to retransmit failures
    - tipc: update mon's self addr when node addr generated
    - tipc: fix potential memory leak in __tipc_sendmsg()
    - tipc: fix wrong socket reference counter after tipc_sk_timeout() returns
    - tipc: fix wrong timeout input for tipc_wait_for_cond()
    - [arm64,armhf] net/mlx5e: Fix free peer_flow when refcount is 0
    - net: phy: broadcom: Fix RGMII delays configuration for BCM54210E
    - [armhf] phy: ti: gmii-sel: fix mac tx internal delay for rgmii-rxid
    - mt7601u: fix bbp version check in mt7601u_wait_bbp_ready
    - ice: fix stack leakage
    - [s390x] pkey: fix memory leak within _copy_apqns_from_user()
    - nfsd: depend on CRYPTO_MD5 for legacy client tracking
    - [armhf] crypto: sun4i-ss - fix big endian issues
    - perf map: No need to adjust the long name of modules
    - [arm64,armhf] soc/tegra: pmc: Fix crashes for hierarchical interrupts
    - watchdog: sprd: Fix the incorrect pointer getting from driver data
    - ipmi: Fix memory leak in __ipmi_bmc_register (CVE-2019-19046)
    - sched/core: Further clarify sched_class::set_next_task()
    - gpiolib: No need to call gpiochip_remove_pin_ranges() twice
    - rtw88: fix beaconing mode rsvd_page memory violation issue
    - rtw88: fix error handling when setup efuse info
    - [arm64,armhf] drm/panfrost: Add missing check for pfdev->regulator
    - drm/amdgpu: remove excess function parameter description
    - [armhf] hwrng: omap3-rom - Fix missing clock by probing with device tree
    - [arm64,armhf] drm/rockchip: Round up _before_ giving to the clock
      framework
    - software node: Get reference to parent swnode in get_parent op
    - [arm64] net: netsec: Correct dma sync for XDP_TX frames
    - ACPI: platform: Unregister stale platform devices
    - [arm64,armhf] pwm: sun4i: Fix incorrect calculation of duty_cycle/period
    - libbpf: Don't use kernel-side u32 type in xsk.c
    - scsi: ufs: delete redundant function ufshcd_def_desc_sizes()
    - net: openvswitch: don't unlock mutex when changing the user_features
      fails
    - [x86] hv_netvsc: flag software created hash value
    - rt2800: remove errornous duplicate condition
    - net: neigh: use long type to store jiffies delta
    - packet: fix data-race in fanout_flow_is_huge()
    - [armhf] i2c: stm32f7: report dma error during probe
    - [arm64] tee: optee: Fix dynamic shm pool allocations
    - [arm64] tee: optee: fix device enumeration error handling
    - workqueue: Add RCU annotation for pwq list walk
    - SUNRPC: Fix another issue with MIC buffer space
    - sched/cpufreq: Move the cfs_rq_util_change() call to
      cpufreq_update_util()
    - mt76: mt76u: rely on usb_interface instead of usb_dev
    - dma-direct: don't check swiotlb=force in dma_direct_map_resource
    - afs: Remove set but not used variables 'before', 'after'
    - [armhf] dmaengine: ti: edma: fix missed failure handling
    - drm/radeon: fix bad DMA from INTERRUPT_CNTL2
    - xdp: Fix cleanup on map free for devmap_hash map type
    - block: fix memleak of bio integrity data
    - [s390x] qeth: fix dangling IO buffers after halt/clear
    - net-sysfs: Call dev_hold always in netdev_queue_add_kobject
    - [arm64,armhf] phy/rockchip: inno-hdmi: round clock rate down to closest
      1000 Hz
    - [arm64] optee: Fix multi page dynamic shm pool alloc
    https://www.kernel.org/pub/linux/kernel/v5.x/ChangeLog-5.4.16
    - can, slip: Protect tty->disc_data in write_wakeup and close with RCU
    - firestream: fix memory leaks
    - gtp: make sure only SOCK_DGRAM UDP sockets are accepted
    - ipv6: sr: remove SKB_GSO_IPXIP6 on End.D* actions
    - net: cxgb3_main: Add CAP_NET_ADMIN check to CHELSIO_GET_MEM
    - net: ip6_gre: fix moving ip6gre between namespaces
    - net, ip6_tunnel: fix namespaces move
    - net, ip_tunnel: fix namespaces move
    - net: rtnetlink: validate IFLA_MTU attribute in rtnl_create_link()
    - net_sched: fix datalen for ematch
    - net_sched: use validated TCA_KIND attribute in tc_new_tfilter()
    - net-sysfs: Fix reference count leak
    - net: usb: lan78xx: Add .ndo_features_check
    - Revert "udp: do rmem bulk free even if the rx sk queue is empty"
    - tcp_bbr: improve arithmetic division in bbr_update_bw()
    - tcp: do not leave dangling pointers in tp->highest_sack
    - tun: add mutex_unlock() call and napi.skb clearing in tun_get_user()
    - airo: Fix possible info leak in AIROOLDIOCTL/SIOCDEVPRIVATE
    - airo: Add missing CAP_NET_ADMIN check in AIROOLDIOCTL/SIOCDEVPRIVATE
    - fou: Fix IPv6 netlink policy
    - net: Fix packet reordering caused by GRO and listified RX cooperation
    - [arm64,armhf] net/mlx5: Fix lowest FDB pool size
    - [arm64,armhf] net/mlx5: Update the list of the PCI supported devices
    - [arm64,armhf] net/mlx5: DR, Enable counter on non-fwd-dest objects
    - [arm64,armhf] net/mlx5: E-Switch, Prevent ingress rate configuration of
      uplink rep
    - [arm64,armhf] net/mlx5: DR, use non preemptible call to get the current
      cpu number
    - ipv4: Detect rollover in specific fib table dump
    - Revert "io_uring: only allow submit from owning task"
    - afs: Fix characters allowed into cell names
    - hwmon: (adt7475) Make volt2reg return same reg as reg2volt input
    - hwmon: (core) Do not use device managed functions for memory allocations
    - ceph: hold extra reference to r_parent over life of request
    - PCI: Mark AMD Navi14 GPU rev 0xc5 ATS as broken
    - [arm64,armhf] drm/panfrost: Add the panfrost_gem_mapping concept
    - [x86] drm/i915: Align engine->uabi_class/instance with i915_drm.h
    - PM: hibernate: fix crashes with init_on_free=1
    - tracing: trigger: Replace unneeded RCU-list traversals
    - tracing/uprobe: Fix double perf_event linking on multiprobe uprobe
    - tracing: Do not set trace clock if tracefs lockdown is in effect
    - tracing: Fix histogram code when expression has same var as value
    - [powerpc*] xive: Discard ESB load value when interrupt is invalid
    - Revert "iwlwifi: mvm: fix scan config command size"
    - iwlwifi: mvm: don't send the IWL_MVM_RXQ_NSSN_SYNC notif to Rx queues
    - XArray: Fix infinite loop with entry at ULONG_MAX
    - XArray: Fix xa_find_after with multi-index entries
    - XArray: Fix xas_find returning too many entries
    - [x86] pinctrl: sunrisepoint: Add missing Interrupt Status register
      offset
    - [amd64] iommu/vt-d: Call __dmar_remove_one_dev_info with valid pointer
    - Input: keyspan-remote - fix control-message timeouts
    - [x86] Revert "Input: synaptics-rmi4 - don't increment rmiaddr for SMBus
      transfers"
    - [arm64,armhf] mmc: tegra: fix SDR50 tuning override
    - mmc: sdhci: fix minimum clock rate for v3 controller
    - Input: sur40 - fix interface sanity checks
    - Input: gtco - fix endpoint sanity check
    - Input: aiptek - fix endpoint sanity check
    - Input: pegasus_notetaker - fix endpoint sanity check
    - Input: sun4i-ts - add a check for devm_thermal_zone_of_sensor_register
    - netfilter: nft_osf: add missing check for DREG attribute
    - [amd64] iommu/amd: Fix IOMMU perf counter clobbering during init
    - readdir: make user_access_begin() use the real access range
    - leds: gpio: Fix uninitialized gpio label for fwnode based probe
    - hwmon: (nct7802) Fix voltage limits to wrong registers
    - hwmon: (nct7802) Fix non-working alarm on voltages
    - scsi: RDMA/isert: Fix a recently introduced regression related to logout
    - tracing: xen: Ordered comparison of function pointers
    - iwlwifi: mvm: fix SKB leak on invalid queue
    - iwlwifi: mvm: fix potential SKB leak on TXQ TX
    - [x86] drm/i915/userptr: fix size calculation
    - xfrm: support output_mark for offload ESP packets
    - net, sk_msg: Don't check if sock is locked when tearing down psock
    - do_last(): fetch directory ->i_mode and ->i_uid before it's too late
      (CVE-2020-8428)
    - readdir: be more conservative with directory entry names
    - libertas: Fix two buffer overflows at parsing bss descriptor
      (CVE-2019-14896 CVE-2019-14897)
    - media: v4l2-ioctl.c: zero reserved fields for S/TRY_FMT
    - netfilter: ipset: use bitmap infrastructure completely
    - netfilter: nf_tables: add __nft_chain_type_get()
    - netfilter: nf_tables: autoload modules from the abort path
    https://www.kernel.org/pub/linux/kernel/v5.x/ChangeLog-5.4.17
    - Bluetooth: btusb: fix non-atomic allocation in completion handler
    - orinoco_usb: fix interface sanity check
    - rsi_91x_usb: fix interface sanity check
    - usb: dwc3: pci: add ID for the Intel Comet Lake -V variant
    - [arm64,armhf] usb: host: xhci-tegra: set MODULE_FIRMWARE for tegra186
    - USB: serial: ir-usb: add missing endpoint sanity check
    - USB: serial: ir-usb: fix link-speed handling
    - USB: serial: ir-usb: fix IrLAP framing
    - [arm64,armhf] usb: dwc3: turn off VBUS when leaving host mode
    - [x86] usb: typec: fusb302: fix "op-sink-microwatt" default that was in
      mW
    - [x86] staging: vt6656: correct packet types for CTS protect, mode.
    - [x86] staging: vt6656: use NULLFUCTION stack on mac80211
    - [x86] staging: vt6656: Fix false Tx excessive retries reporting.
    - [arm64,armel] serial: 8250_bcm2835aux: Fix line mismatch on driver
      unbind
    - [armhf] serial: imx: fix a race condition in receive path
    - debugfs: Return -EPERM when locked down
    - component: do not dereference opaque pointer in debugfs
    - [arm*] binder: fix log spam for existing debugfs file creation.
    - [x86] mei: me: add comet point (lake) H device ids
    - crypto: chelsio - fix writing tfm flags to wrong place
    - CIFS: Fix task struct use-after-free on reconnect
    - cifs: set correct max-buffer-size for smb2_ioctl_init()
    - cifs: Fix memory allocation in __smb2_handle_cancelled_cmd()
    - ath9k: fix storage endpoint lookup
    - brcmfmac: fix interface sanity check
    - rtl8xxxu: fix interface sanity check
    - zd1211rw: fix storage endpoint lookup
    - net_sched: ematch: reject invalid TCF_EM_SIMPLE
    - net_sched: fix ops->bind_class() implementations
    - net_sched: walk through all child classes in tc_bind_tclass()
    - [arm64] net: socionext: fix possible user-after-free in
      netsec_process_rx
    - [arm64] net: socionext: fix xdp_result initialization in
      netsec_process_rx
    - udp: segment looped gso packets correctly
    - net: include struct nhmsg size in nh nlmsg size
    - rxrpc: Fix use-after-free in rxrpc_receive_data()
    - HID: multitouch: Add LG MELF0410 I2C touchscreen support
    - HID: Add quirk for Xin-Mo Dual Controller
    - HID: ite: Add USB id match for Acer SW5-012 keyboard dock
    - HID: asus: Ignore Asus vendor-page usage-code 0xff events
    - HID: Add quirk for incorrect input length on Lenovo Y720
    - HID: intel-ish-hid: ipc: add CMP device id
    - HID: wacom: Recognize new MobileStudio Pro PID
    - [x86] ASoC: SOF: fix fault at driver unload after failed probe
    - [x86] ASoC: SOF: Intel: hda: hda-dai: fix oops on hda_link .hw_free
    - drivers/hid/hid-multitouch.c: fix a possible null pointer access.
    - phy: qcom-qmp: Increase PHY ready timeout
    - [x86] ASoC: topology: Prevent use-after-free in
      snd_soc_get_pcm_runtime()
    - HID: intel-ish-hid: ipc: Add Tiger Lake PCI device ID
    - [arm64] watchdog: max77620_wdt: fix potential build errors
    - [armel,armhf] watchdog: orion: fix platform_get_irq() complaints
    - drivers/net/b44: Change to non-atomic bit operations on pwol_mask
    - [i386] net: wan: sdla: Fix cast from pointer to integer of different
      size
    - [arm64] gpio: max77620: Add missing dependency on GPIOLIB_IRQCHIP
    - [arm64] iommu/dma: fix variable 'cookie' set but not used
    - [arm64,armhf] stmmac: debugfs entry name is not be changed when udev
      rename device name.
    - atm: eni: fix uninitialized variable warning
    - HID: steam: Fix input device disappearing
    - [x86] ASoC: Intel: cht_bsw_rt5645: Add quirk for boards using
      pmc_plt_clk_0
    - drm/amdgpu/SRIOV: add navi12 pci id for SRIOV (v2)
    - libbpf: Fix BTF-defined map's __type macro handling of arrays
    - [x86] platform/x86: dell-laptop: disable kbd backlight on Inspiron 10xx
    - PCI: Add DMA alias quirk for Intel VCA NTB
    - media: dvbsky: add support for eyeTV Geniatech T2 lite
    - [armhf] bus: ti-sysc: Handle mstandby quirk and use it for musb
    - [armhf] bus: ti-sysc: Use swsup quirks also for am335x musb
    - [amd64,armhf] spi: pxa2xx: Add support for Intel Comet Lake-H
    - [amd64] iommu/amd: Support multiple PCI DMA aliases in device table
    - [amd64] iommu/amd: Support multiple PCI DMA aliases in IRQ Remapping
    - perf/imx_ddr: Add enhanced AXI ID filter support
    - [x86] mfd: intel-lpss: Add Intel Comet Lake PCH-H PCI IDs
    - mmc: sdhci-pci: Quirk for AMD SDHC Device 0x7906
    - mmc: sdhci-pci: Add support for Intel JSL
    - [armhf] bus: ti-sysc: Add module enable quirk for audio AESS
    - usb-storage: Disable UAS on JMicron SATA enclosure
    - ALSA: hda/realtek - Move some alc236 pintbls to fallback table
    - Bluetooth: Allow combination of BDADDR_PROPERTY and INVALID_BDADDR
      quirks
    - Bluetooth: btbcm: Use the BDADDR_PROPERTY quirk
    - [armhf] bus: ti-sysc: Fix missing force mstandby quirk handling
    - rsi: fix use-after-free on failed probe and unbind
    - rsi: fix use-after-free on probe errors
    - rsi: fix memory leak on failed URB submission
    - rsi: fix non-atomic allocation in completion handler
    - crypto: af_alg - Use bh_lock_sock in sk_destruct
    - [powerpc*] crypto: vmx - reject xts inputs that are too short
    - crypto: pcrypt - Fix user-after-free on module unload
    - [arm64] KVM: Write arch.mdcr_el2 changes since last vcpu_load on VHE
    https://www.kernel.org/pub/linux/kernel/v5.x/ChangeLog-5.4.18
    - vfs: fix do_last() regression
    - cifs: fix soft mounts hanging in the reconnect code
    - e1000e: Drop unnecessary __E1000_DOWN bit twiddling
    - e1000e: Revert "e1000e: Make watchdog use delayed work"
    - gfs2: Another gfs2_find_jhead fix
    - perf c2c: Fix return type for histogram sorting comparision functions
    - PM / devfreq: Add new name attribute for sysfs
    - mm/mempolicy.c: fix out of bounds write in mpol_parse_str()
    - reiserfs: Fix memory leak of journal device string
    - media: digitv: don't continue if remote control state can't be read
    - media: af9005: uninitialized variable printked
    - media: vp7045: do not read uninitialized values if usb transfer fails
    - media: gspca: zero usb_buf
    - media: dvb-usb/dvb-usb-urb.c: initialize actlen to 0
    - tomoyo: Use atomic_t for statistics counter
    - ttyprintk: fix a potential deadlock in interrupt context issue
    - Bluetooth: Fix race condition in hci_release_sock()
    - cgroup: Prevent double killing of css when enabling threaded cgroup
    - [armhf] clk: sunxi-ng: v3s: Fix incorrect number of hw_clks.
    - [arm64] dts: meson-sm1-sei610: add gpio bluetooth interrupt
    - [armhf] dts: sun8i: a83t: Correct USB3503 GPIOs polarity
    - [armhf] dts: am57xx-beagle-x15/am57xx-idk: Remove "gpios" for endpoint
      dt nodes
    - rseq: Unregister rseq for clone CLONE_VM
    - [arm64,armhf] clk: sunxi-ng: sun8i-r: Fix divider on APB0 clock
    - [arm64] clk: sunxi-ng: h6-r: Fix AR100/R_APB2 parent order
    - mac80211: mesh: restrict airtime metric to peered established plinks
    - [armhf] clk: mmp2: Fix the order of timer mux parents
    - ASoC: rt5640: Fix NULL dereference on module unload
    - [s390x] zcrypt: move ap device reset from bus to driver code
    - i40e: Fix virtchnl_queue_select bitmap validation
    - ixgbevf: Remove limit of 10 entries for unicast filter list
    - ixgbe: Fix calculation of queue with VFs and flow director on interface
      flap
    - igb: Fix SGMII SFP module discovery for 100FX/LX.
    - iavf: remove current MAC address filter on VF reset
    - [x86] platform/x86: GPD pocket fan: Allow somewhat lower/higher
      temperature limits
    - [x86] platform/x86: intel_pmc_core: update Comet Lake platform driver
    - [x86] ASoC: SOF: Intel: fix HDA codec driver probe with multiple
      controllers
    - [x86] ASoC: hdac_hda: Fix error in driver removal after failed probe
    - qmi_wwan: Add support for Quectel RM500Q
    - [hppa/parisc] Use proper printk format for resource_size_t
    - wireless: fix enabling channel 12 for custom regulatory domain
    - cfg80211: Fix radar event during another phy CAC
    - mac80211: Fix TKIP replay protection immediately after key setup
    - [x86] perf/x86/intel/uncore: Add PCI ID of IMC for Xeon E3 V5 Family
    - [x86] perf/x86/intel/uncore: Remove PCIe3 unit for SNR
    - XArray: Fix xas_pause at ULONG_MAX
    - iwlwifi: pcie: allocate smaller dev_cmd for TX headers
    - iwlwifi: Don't ignore the cap field upon mcc update
    - iwlwifi: dbg: force stop the debug monitor HW
    - Input: evdev - convert kzalloc()/vzalloc() to kvzalloc()
    - vti[6]: fix packet tx through bpf_redirect()
    - xfrm interface: fix packet tx through bpf_redirect()
    - xfrm: interface: do not confirm neighbor when do pmtu update
    - [x86] scsi: fnic: do not queue commands during fwreset
    - [armhf] 8955/1: virt: Relax arch timer version check during early boot
    - r8152: get default setting of WOL before initializing
    - r8152: disable U2P3 for RTL8153B
    - r8152: Disable PLA MCU clock speed down
    - r8152: disable test IO for RTL8153B
    - r8152: avoid the MCU to clear the lanwake
    - r8152: disable DelayPhyPwrChg
    - qlcnic: Fix CPU soft lockup while collecting firmware dump
    - seq_tab_next() should increase position index
    - l2t_seq_next should increase position index
    - netfilter: conntrack: sctp: use distinct states for new SCTP connections
    - netfilter: nf_tables_offload: fix check the chain offload flag
    - net: Fix skb->csum update in inet_proto_csum_replace16().
    - btrfs: do not zero f_bavail if we have available space
    - flow_dissector: Fix to use new variables for port ranges in bpf hook
    - dm thin: fix use-after-free in metadata_pre_commit_callback
    - perf report: Fix no libunwind compiled warning break s390 issue
    - mm/migrate.c: also overwrite error when it is bigger than zero
    - [x86] ASoC: topology: fix soc_tplg_fe_link_create() - link->dobj
      initialization order
    - Revert "rsi: fix potential null dereference in rsi_probe()"
    - tracing/uprobe: Fix to make trace_uprobe_filter alignment safe
    https://www.kernel.org/pub/linux/kernel/v5.x/ChangeLog-5.4.19
    - bnxt_en: Move devlink_register before registering netdev
    - gtp: use __GFP_NOWARN to avoid memalloc warning
    - l2tp: Allow duplicate session creation with UDP
    - net_sched: fix an OOB access in cls_tcindex
    - [arm64,armhf] net: stmmac: Delete txtimer in suspend()
    - bnxt_en: Fix TC queue mapping.
    - rxrpc: Fix use-after-free in rxrpc_put_local()
    - rxrpc: Fix insufficient receive notification generation
    - rxrpc: Fix missing active use pinning of rxrpc_local object
    - rxrpc: Fix NULL pointer deref due to call->conn being cleared on
      disconnect
    - tcp: clear tp->total_retrans in tcp_disconnect()
    - tcp: clear tp->delivered in tcp_disconnect()
    - tcp: clear tp->data_segs{in|out} in tcp_disconnect()
    - tcp: clear tp->segs_{in|out} in tcp_disconnect()
    - bnxt_en: Fix logic that disables Bus Master during firmware reset.
    - media: uvcvideo: Avoid cyclic entity chains due to malformed USB
      descriptors
    - netfilter: ipset: fix suspicious RCU usage in find_set_and_id
    - ipc/msg.c: consolidate all xxxctl_down() functions
    - tracing/kprobes: Have uname use __get_str() in print_fmt
    - tracing: Fix sched switch start/stop refcount racy updates
    - rcu: Use *_ONCE() to protect lockless ->expmask accesses
    - rcu: Avoid data-race in rcu_gp_fqs_check_wake()
    - srcu: Apply *_ONCE() to ->srcu_last_gp_end
    - rcu: Use READ_ONCE() for ->expmask in rcu_read_unlock_special()
    - nvmet: Fix error print message at nvmet_install_queue function
    - nvmet: Fix controller use after free
    - Bluetooth: btusb: fix memory leak on fw
    - Bluetooth: btusb: Disable runtime suspend on Realtek devices
    - brcmfmac: Fix memory leak in brcmf_usbdev_qinit
    - [arm64,armhf] usb: dwc3: gadget: Check END_TRANSFER completion
    - [arm64,armhf] usb: dwc3: gadget: Delay starting transfer
    - usb: gadget: f_fs: set req->num_sgs as 0 for non-sg transfer
    - usb: gadget: legacy: set max_speed to super-speed
    - usb: gadget: f_ncm: Use atomic_t to track in-flight request
    - usb: gadget: f_ecm: Use atomic_t to track in-flight request
    - ALSA: usb-audio: Fix endianess in descriptor validation
    - ALSA: usb-audio: Annotate endianess in Scarlett gen2 quirk
    - ALSA: dummy: Fix PCM format loop in proc output
    - memcg: fix a crash in wb_workfn when a device disappears
    - mm/sparse.c: reset section's mem_map when fully deactivated
    - mmc: sdhci-pci: Make function amd_sdhci_reset static
    - utimes: Clamp the timestamps in notify_change()
    - mm/memory_hotplug: fix remove_memory() lockdep splat
    - mm: thp: don't need care deferred split queue in memcg charge move path
    - mm: move_pages: report the number of non-attempted pages
    - media/v4l2-core: set pages dirty upon releasing DMA buffers
    - media: v4l2-core: compat: ignore native command codes
    - media: v4l2-rect.h: fix v4l2_rect_map_inside() top/left adjustments
    - irqdomain: Fix a memory leak in irq_domain_push_irq()
    - [x86] cpu: Update cached HLE state on write to TSX_CTRL_CPUID_CLEAR
    - ALSA: hda: Apply aligned MMIO access only conditionally
    - ALSA: hda: Add Clevo W65_67SB the power_save blacklist
    - ALSA: hda: Add JasperLake PCI ID and codec vid
    - [arm64] acpi: fix DAIF manipulation with pNMI
    - [arm64] KVM: Correct PSTATE on exception entry
    - [arm64,armhf] KVM: Correct CPSR on exception entry
    - [arm64,armhf] KVM: Correct AArch32 SPSR on exception entry
    - [arm64] KVM: Only sign-extend MMIO up to register width
    - [s390x] mm: fix dynamic pagetable upgrade for hugetlbfs
    - [powerpc*] xmon: don't access ASDR in VMs
    - [powerpc*] pseries: Advance pfn if section is not present in
      lmb_is_removable()
    - tracing: Fix now invalid var_ref_vals assumption in trace action
    - [arm64,armhf] PCI: tegra: Fix return value check of
      pm_runtime_get_sync()
    - mmc: spi: Toggle SPI polarity, do not hardcode it
    - [x86] ACPI: video: Do not export a non working backlight interface on
      MSI MS-7721 boards
    - ACPI / battery: Deal with design or full capacity being reported as -1
    - ACPI / battery: Use design-cap for capacity calculations if full-cap is
      not available
    - ACPI / battery: Deal better with neither design nor full capacity not
      being reported
    - alarmtimer: Unregister wakeup source when module get fails
    - fscrypt: don't print name of busy file when removing key
    - ubifs: don't trigger assertion on invalid no-key filename
    - ubifs: Fix wrong memory allocation
    - ubifs: Fix FS_IOC_SETFLAGS unexpectedly clearing encrypt flag
    - ubifs: Fix deadlock in concurrent bulk-read and writepage
    - [x86] ASoC: SOF: core: free trace on errors
    - [x86] hv_balloon: Balloon up according to request page number
    - mfd: axp20x: Mark AXP20X_VBUS_IPSOUT_MGMT as volatile
    - nvmem: core: fix memory abort in cleanup path
    - crypto: api - Check spawn->alg under lock in crypto_drop_spawn
    - padata: Remove broken queue flushing
    - fs: allow deduplication of eof block into the end of the destination
      file
    - erofs: fix out-of-bound read for shifted uncompressed block
    - scsi: megaraid_sas: Do not initiate OCR if controller is not in ready
      state
    - scsi: qla2xxx: Fix mtcp dump collection failure
    - cpupower: Revert library ABI changes from commit ae2917093fb60bdc1ed3e
    - [arm64,armhf] power: supply: axp20x_ac_power: Fix reporting online
      status
    - ovl: fix wrong WARN_ON() in ovl_cache_update_ino()
    - ovl: fix lseek overflow on 32bit
    - f2fs: choose hardlimit when softlimit is larger than hardlimit in
      f2fs_statfs_project()
    - f2fs: fix miscounted block limit in f2fs_statfs_project()
    - f2fs: code cleanup for f2fs_statfs_project()
    - f2fs: fix dcache lookup of !casefolded directories
    - f2fs: fix race conditions in ->d_compare() and ->d_hash()
    - PM: core: Fix handling of devices deleted during system-wide resume
    - cpufreq: Avoid creating excessively large stack frames
    - [armel,armhf] dma-api: fix max_pfn off-by-one error in __dma_supported()
    - dm zoned: support zone sizes smaller than 128MiB
    - dm space map common: fix to ensure new block isn't already in use
    - dm writecache: fix incorrect flush sequence when doing SSD mode commit
    - dm crypt: fix GFP flags passed to skcipher_request_alloc()
    - dm crypt: fix benbi IV constructor crash if used in authenticated mode
    - dm thin metadata: use pool locking at end of dm_pool_metadata_close
    - dm: fix potential for q->make_request_fn NULL pointer
    - scsi: qla2xxx: Fix stuck login session using prli_pend_timer
    - [x86] ASoC: SOF: Introduce state machine for FW boot
    - [x86] ASoC: SOF: core: release resources on errors in probe_continue
    - tracing: Annotate ftrace_graph_hash pointer with __rcu
    - tracing: Annotate ftrace_graph_notrace_hash pointer with __rcu
    - ftrace: Add comment to why rcu_dereference_sched() is open coded
    - ftrace: Protect ftrace_graph_hash with ftrace_sync
    - crypto: pcrypt - Avoid deadlock by using per-instance padata queues
    - btrfs: fix improper setting of scanned for range cyclic write cache
      pages
    - btrfs: Handle another split brain scenario with metadata uuid feature
    - [riscv64] bpf: Fix broken BPF tail calls
    - bpf, devmap: Pass lockdep expression to RCU lists
    - libbpf: Fix realloc usage in bpf_core_find_cands
    - crypto: api - fix unexpectedly getting generic implementation
    - [arm64] crypto: hisilicon - Use the offset fields in sqe to avoid need
      to split scatterlists
    - [x86] crypto: ccp - set max RSA modulus size for v3 platform devices as
      well
    - [arm64] crypto: arm64/ghash-neon - bump priority to 150
    - crypto: pcrypt - Do not clear MAY_SLEEP flag in original request
    - crypto: api - Fix race condition in crypto_spawn_alg
    - [powerpc*] futex: Fix incorrect user access blocking
    - scsi: qla2xxx: Fix unbound NVME response length
    - NFS: Fix memory leaks and corruption in readdir
    - NFS: Directory page cache pages need to be locked when read
    - nfsd: fix filecache lookup
    - jbd2_seq_info_next should increase position index
    - ext4: fix deadlock allocating crypto bounce page from mempool
    - ext4: fix race conditions in ->d_compare() and ->d_hash()
    - Btrfs: fix missing hole after hole punching and fsync when using
      NO_HOLES
    - Btrfs: make deduplication with range including the last block work
    - Btrfs: fix infinite loop during fsync after rename operations
    - btrfs: set trans->drity in btrfs_commit_transaction
    - btrfs: drop log root for dropped roots
    - Btrfs: fix race between adding and putting tree mod seq elements and
      nodes
    - btrfs: flush write bio if we loop in extent_write_cache_pages
    - btrfs: Correctly handle empty trees in find_first_clear_extent_bit
    - [armhf] tegra: Enable PLLP bypass during Tegra124 LP1
    - iwlwifi: don't throw error when trying to remove IGTK
    - mwifiex: fix unbalanced locking in mwifiex_process_country_ie()
    - sunrpc: expiry_time should be seconds not timeval
    - gfs2: fix gfs2_find_jhead that returns uninitialized jhead with seq 0
    - gfs2: move setting current->backing_dev_info
    - gfs2: fix O_SYNC write handling
    - drm/rect: Avoid division by zero
    - media: iguanair: fix endpoint sanity check
    - media: rc: ensure lirc is initialized before registering input device
    - xen/balloon: Support xend-based toolstack take two
    - watchdog: fix UAF in reboot notifier handling in watchdog core code
    - bcache: add readahead cache policy options via sysfs interface
    - eventfd: track eventfd_signal() recursion depth
    - aio: prevent potential eventfd recursion on poll
    - [x86] KVM: Refactor picdev_write() to prevent Spectre-v1/L1TF attacks
    - [x86] KVM: Refactor prefix decoding to prevent Spectre-v1/L1TF attacks
    - [x86] KVM: Protect pmu_intel.c from Spectre-v1/L1TF attacks
    - [x86] KVM: Protect DR-based index computations from Spectre-v1/L1TF
      attacks
    - [x86] KVM: Protect kvm_lapic_reg_write() from Spectre-v1/L1TF attacks
    - [x86] KVM: Protect kvm_hv_msr_[get|set]_crash_data() from
      Spectre-v1/L1TF attacks
    - [x86] KVM: Protect ioapic_write_indirect() from Spectre-v1/L1TF attacks
    - [x86] KVM: Protect MSR-based index computations in pmu.h from
      Spectre-v1/L1TF attacks
    - [x86] KVM: Protect ioapic_read_indirect() from Spectre-v1/L1TF attacks
    - [x86] KVM: Protect MSR-based index computations from Spectre-v1/L1TF
      attacks in x86.c
    - [x86] KVM: Protect x86_decode_insn from Spectre-v1/L1TF attacks
    - [x86] KVM: Protect MSR-based index computations in
      fixed_msr_to_seg_unit() from Spectre-v1/L1TF attacks
    - [x86] KVM: Fix potential put_fpu() w/o load_fpu() on MPX platform
    - [powerpc*] KVM: PPC: Book3S HV: Uninit vCPU if vcore creation fails
    - [powerpc*] KVM: PPC: Book3S PR: Free shared page if mmu initialization
      fails
    - [x86] kvm/svm: PKU not currently supported
    - [x86] kvm: Be careful not to clear KVM_VCPU_FLUSH_TLB bit
      (CVE-2019-3016)
    - [x86] kvm: Introduce kvm_(un)map_gfn() (CVE-2019-3016)
    - [x86] KVM: Make sure KVM_VCPU_FLUSH_TLB flag is not missed
      (CVE-2019-3016)
    - [x86] kvm: Cache gfn to pfn translation (CVE-2019-3016)
    - [x86] KVM: Clean up host's steal time structure (CVE-2019-3016)
    - [x86] KVM: VMX: Add non-canonical check on writes to RTIT address MSRs
    - [x86] KVM: Don't let userspace set host-reserved cr4 bits
    - [x86] KVM: Free wbinvd_dirty_mask if vCPU creation fails
    - [x86] KVM: Handle TIF_NEED_FPU_LOAD in kvm_{load,put}_guest_fpu()
    - [x86] KVM: Ensure guest's FPU state is loaded when accessing for
      emulation
    - [x86] KVM: Revert "KVM: X86: Fix fpu state crash in kvm guest"
    - [s390x] KVM: do not clobber registers during guest reset/store status
    - ocfs2: fix oops when writing cloned file
    - mm/page_alloc.c: fix uninitialized memmaps on a partially populated last
      section
    - mm/mmu_gather: invalidate TLB correctly on batch allocation failure and
      flush
    - [arm64,armhf] clk: tegra: Mark fuse clock as critical
    - virtio-balloon: initialize all vq callbacks
    - virtio-pci: check name when counting MSI-X vectors
    - fix up iter on short count in fuse_direct_io()
    - broken ping to ipv6 linklocal addresses on debian buster
    - percpu: Separate decrypted varaibles anytime encryption can be enabled
    - scsi: qla2xxx: Fix the endianness of the qla82xx_get_fw_size() return
      type
    - scsi: csiostor: Adjust indentation in csio_device_reset
    - scsi: qla4xxx: Adjust indentation in qla4xxx_mem_free
    - scsi: ufs: Recheck bkops level if bkops is disabled
    - mtd: spi-nor: Split mt25qu512a (n25q512a) entry into two
    - [arm64] phy: qualcomm: Adjust indentation in read_poll_timeout
    - ext2: Adjust indentation in ext2_fill_super
    - [arm64] drm: msm: mdp4: Adjust indentation in mdp4_dsi_encoder_enable
    - [x86] NFC: pn544: Adjust indentation in pn544_hci_check_presence
    - ppp: Adjust indentation into ppp_async_input
    - [armhf] net: smc911x: Adjust indentation in smc911x_phy_configure
    - net: tulip: Adjust indentation in {dmfe, uli526x}_init_module
    - IB/mlx5: Fix outstanding_pi index for GSI qps
    - IB/core: Fix ODP get user pages flow
    - nfsd: fix delay timer on 32-bit architectures
    - nfsd: fix jiffies/time_t mixup in LRU list
    - nfsd: Return the correct number of bytes written to the file
    - virtio-balloon: Fix memory leak when unloading while hinting is in
      progress
    - virtio_balloon: Fix memory leaks on errors in virtballoon_probe()
    - ubifs: Fix memory leak from c->sup_node
    - regulator: core: Add regulator_is_equal() helper
    - [armhf] ASoC: sgtl5000: Fix VDDA and VDDIO comparison
    - bonding/alb: properly access headers in bond_alb_xmit()
    - devlink: report 0 after hitting end in region read
    - [armhf] net: dsa: b53: Always use dev->vlan_enabled in
      b53_configure_vlan()
    - [armhf] net: dsa: bcm_sf2: Only 7278 supports 2Gb/sec IMP port
    - [arm64,armhf] net: mvneta: move rx_dropped and rx_errors in per-cpu
      stats
    - net_sched: fix a resource leak in tcindex_set_parms()
    - [arm64] net: stmmac: fix a possible endless loop
    - [arm64,riscv64] net: macb: Remove unnecessary alignment check for TSO
    - [arm64,riscv64] net: macb: Limit maximum GEM TX length in TSO
    - ipv6/addrconf: fix potential NULL deref in inet6_set_link_af()
    - qed: Fix timestamping issue for L2 unicast ptp packets.
    - drop_monitor: Do not cancel uninitialized work item
    - net/mlx5: Fix deadlock in fs_core
    - net/mlx5: Deprecate usage of generic TLS HW capability bit
    - [x86] ASoC: Intel: skl_hda_dsp_common: Fix global-out-of-bounds bug
    - [x86] timer: Don't skip PIT setup when APIC is disabled or in legacy
      mode
    - btrfs: use bool argument in free_root_pointers()
    - btrfs: free block groups after free'ing fs trees
    - drm/dp_mst: Remove VCPI while disabling topology mgr
    - [x86] KVM: x86/mmu: Apply max PA check for MMIO sptes to 32-bit KVM
    - [x86] KVM: x86: use CPUID to locate host page table reserved bits
    - [x86] KVM: x86: Use gpa_t for cr2/gpa to fix TDP support on 32-bit KVM
    - [x86] KVM: x86: fix overlap between SPTE_MMIO_MASK and generation
    - [x86] KVM: nVMX: vmread should not set rflags to specify success in case
      of #PF
    - KVM: Use vcpu-specific gva->hva translation when querying host page size
    - KVM: Play nice with read-only memslots when querying host page size
    - cifs: fail i/o on soft mounts if sessionsetup errors out
    - [x86] apic/msi: Plug non-maskable MSI affinity race
    - clocksource: Prevent double add_timer_on() for watchdog_timer
    - perf/core: Fix mlock accounting in perf_mmap()
    - rxrpc: Fix service call disconnection

  [ Aurelien Jarno ]
  * [mips*/malta] Enable POWER_RESET_PIIX4_POWEROFF.

  [ Salvatore Bonaccorso ]
  * [rt] Update to 5.4.13-rt6
  * [rt] Update to 5.4.13-rt7
  * [rt] Update to 5.4.17-rt8
  * [rt] Update to 5.4.17-rt9
  * Bump ABI to 4.
  * Revert "cpupower: Revert library ABI changes from commit
    ae2917093fb60bdc1ed3e"

  [ Ben Hutchings ]
  * linux-perf: Build with CORESIGHT=1 (thanks to Wookey) (Closes: #924673)

  [ Steve McIntyre ]
  * [arm64] Include the Hisilicon Hibmc drm driver in fb-modules
    Closes: #944546)

 -- Salvatore Bonaccorso <carnil@debian.org>  Thu, 13 Feb 2020 06:14:49 +0100

linux (5.4.13-1) unstable; urgency=medium

  * New upstream stable update:
    https://www.kernel.org/pub/linux/kernel/v5.x/ChangeLog-5.4.9
    - nvme_fc: add module to ops template to allow module references
    - nvme-fc: fix double-free scenarios on hw queues
    - drm/amdgpu: add check before enabling/disabling broadcast mode
    - drm/amdgpu: add header line for power profile on Arcturus
    - drm/amdgpu: add cache flush workaround to gfx8 emit_fence
    - nvme/pci: Fix write and poll queue types
    - nvme/pci: Fix read queue count
    - [armhf] iio: st_accel: Fix unused variable warning
    - PM / devfreq: Fix devfreq_notifier_call returning errno
    - PM / devfreq: Set scaling_max_freq to max on OPP notifier error
    - PM / devfreq: Don't fail devfreq_dev_release if not in list
    - afs: Fix afs_find_server lookups for ipv4 peers
    - afs: Fix SELinux setting security label on /afs
    - RDMA/cma: add missed unregister_pernet_subsys in init failure
    - rxe: correctly calculate iCRC for unaligned payloads
    - scsi: lpfc: Fix memory leak on lpfc_bsg_write_ebuf_set func
    - scsi: qla2xxx: Use explicit LOGO in target mode
    - scsi: qla2xxx: Drop superfluous INIT_WORK of del_work
    - scsi: qla2xxx: Don't call qlt_async_event twice
    - scsi: qla2xxx: Fix PLOGI payload and ELS IOCB dump length
    - scsi: qla2xxx: Configure local loop for N2N target
    - scsi: qla2xxx: Send Notify ACK after N2N PLOGI
    - scsi: qla2xxx: Don't defer relogin unconditonally
    - scsi: qla2xxx: Ignore PORT UPDATE after N2N PLOGI
    - scsi: iscsi: qla4xxx: fix double free in probe
    - scsi: libsas: stop discovering if oob mode is disconnected
      (CVE-2019-19965)
    - scsi: iscsi: Avoid potential deadlock in iscsi_if_rx func
    - [x86] staging/wlan-ng: add CRC32 dependency in Kconfig
    - drm/nouveau: Move the declaration of struct nouveau_conn_atom up a bit
    - drm/nouveau: Fix drm-core using atomic code-paths on pre-nv50 hardware
    - drm/nouveau/kms/nv50-: fix panel scaling
    - usb: gadget: fix wrong endpoint desc
    - net: make socket read/write_iter() honor IOCB_NOWAIT
    - afs: Fix mountpoint parsing
    - afs: Fix creation calls in the dynamic root to fail with EOPNOTSUPP
    - raid5: need to set STRIPE_HANDLE for batch head
    - md: raid1: check rdev before reference in raid1_sync_request func
    - [s390x] cpum_sf: Adjust sampling interval to avoid hitting sample limits
    - [s390x] cpum_sf: Avoid SBD overflow condition in irq handler
    - RDMA/counter: Prevent auto-binding a QP which are not tracked with res
    - IB/mlx4: Follow mirror sequence of device add during device removal
    - IB/mlx5: Fix steering rule of drop and count
    - xen-blkback: prevent premature module unload
    - xen/balloon: fix ballooned page accounting without hotplug enabled
    - PM / hibernate: memory_bm_find_bit(): Tighten node optimisation
    - ALSA: hda/realtek - Add Bass Speaker and fixed dac for bass speaker
    - ALSA: hda/realtek - Enable the bass speaker of ASUS UX431FLC
    - PCI: Add a helper to check Power Resource Requirements _PR3 existence
    - ALSA: hda: Allow HDA to be runtime suspended when dGPU is not bound to a
      driver
    - PCI: Fix missing inline for pci_pr3_present()
    - ALSA: hda - fixup for the bass speaker on Lenovo Carbon X1 7th gen
    - tcp: fix data-race in tcp_recvmsg()
    - shmem: pin the file in shmem_fault() if mmap_sem is dropped
    - taskstats: fix data-race
    - ALSA: hda - Downgrade error message for single-cmd fallback
    - netfilter: nft_tproxy: Fix port selector on Big Endian
    - block: add bio_truncate to fix guard_bio_eod
    - mm: drop mmap_sem before calling balance_dirty_pages() in write fault
    - ALSA: ice1724: Fix sleep-in-atomic in Infrasonic Quartet support code
    - ALSA: usb-audio: fix set_format altsetting sanity check
    - ALSA: usb-audio: set the interface format after resume on Dell WD19
    - ALSA: hda - Apply sync-write workaround to old Intel platforms, too
    - ALSA: hda/realtek - Add headset Mic no shutup for ALC283
    - [arm64,armhf] drm/sun4i: hdmi: Remove duplicate cleanup calls
    - [mips*] BPF: Disable MIPS32 eBPF JIT
    - [mips*] BPF: eBPF JIT: check for MIPS ISA compliance in Kconfig
    - [mips*] Avoid VDSO ABI breakage due to global register variable
    - media: pulse8-cec: fix lost cec_transmit_attempt_done() call
    - media: cec: CEC 2.0-only bcast messages were ignored
    - media: cec: avoid decrementing transmit_queue_sz if it is 0
    - media: cec: check 'transmit_in_progress', not 'transmitting'
    - mm/memory_hotplug: shrink zones when offlining memory
    - mm/zsmalloc.c: fix the migrated zspage statistics.
    - memcg: account security cred as well to kmemcg
    - mm: move_pages: return valid node id in status if the page is already on
      the target node
    - mm/oom: fix pgtables units mismatch in Killed process message
    - ocfs2: fix the crash due to call ocfs2_get_dlm_debug once less
    - [x86,arm64] pstore/ram: Write new dumps to start of recycled zones
    - [x86,arm64] pstore/ram: Fix error-path memory leak in
      persistent_ram_new() callers
    - locks: print unsigned ino in /proc/locks
    - seccomp: Check that seccomp_notif is zeroed out by the user
    - Btrfs: fix infinite loop during nocow writeback due to race
    - compat_ioctl: block: handle Persistent Reservations
    - compat_ioctl: block: handle BLKREPORTZONE/BLKRESETZONE
    - compat_ioctl: block: handle BLKGETZONESZ/BLKGETNRZONES
    - bpf: Fix precision tracking for unbounded scalars
    - ata: libahci_platform: Export again ahci_platform_<en/dis>able_phys()
    - libata: Fix retrieving of active qcs
    - gpiolib: fix up emulated open drain outputs
    - [riscv64] clocksource: riscv: add notrace to riscv_sched_clock
    - [riscv64] ftrace: correct the condition logic in function graph tracer
    - tracing: Fix lock inversion in trace_event_enable_tgid_record()
    - tracing: Avoid memory leak in process_system_preds()
    - tracing: Have the histogram compare functions convert to u64 first
    - tracing: Fix endianness bug in histogram trigger
    - io_uring: use current task creds instead of allocating a new one
    - mm/gup: fix memory leak in __gup_benchmark_ioctl
    - apparmor: fix aa_xattrs_match() may sleep while holding a RCU lock
    - dmaengine: virt-dma: Fix access after free in vchan_complete()
    - [i386] ALSA: cs4236: fix error return comparison of an unsigned integer
    - ALSA: pcm: Yet another missing check of non-cached buffer type
    - ALSA: firewire-motu: Correct a typo in the clock proc string
    - scsi: lpfc: Fix rpi release when deleting vport
    - exit: panic before exit_mm() on global init exit
    - [arm64] Revert support for execute-only user mappings
    - ftrace: Avoid potential division by zero in function profiler
    - [arm64] drm/msm: include linux/sched/task.h
    - PM / devfreq: Check NULL governor in available_governors_show
    - sunrpc: fix crash when cache_head become valid before update
    - nfsd4: fix up replay_matches_cache()
    - [powerpc*] Chunk calls to flush_dcache_range in arch_*_memory
    - [x86,arm64] HID: i2c-hid: Reset ALPS touchpads on resume
    - net/sched: annotate lockless accesses to qdisc->empty
    - kernel/module.c: wakeup processes in module_wq on module unload
    - ACPI: sysfs: Change ACPI_MASKABLE_GPE_MAX to 0x100
    - perf callchain: Fix segfault in thread__resolve_callchain_sample()
    - [amd64] iommu/vt-d: Remove incorrect PSI capability check
    - cifs: Fix potential softlockups while refreshing DFS cache
    - xfs: don't check for AG deadlock for realtime files in bunmapi
    - [x86] platform/x86: pmc_atom: Add Siemens CONNECT X300 to
      critclk_systems DMI table
    - netfilter: nf_queue: enqueue skbs with NULL dst
    - [arm64,armhf] regulator: axp20x: Fix axp20x_set_ramp_delay
    - [arm64,armhf] regulator: axp20x: Fix AXP22x ELDO2 regulator enable
      bitmask
    - [powerpc*] mm: Mark get_slice_psize() & slice_addr_is_low() as notrace
    - Bluetooth: btusb: fix PM leak in error case of setup
    - Bluetooth: delete a stray unlock
    - Bluetooth: Fix memory leak in hci_connect_le_scan
    - [arm64] dts: meson-gxl-s905x-khadas-vim: fix uart_A bluetooth node
    - [arm64] dts: meson-gxm-khadas-vim2: fix uart_A bluetooth node
    - media: flexcop-usb: ensure -EIO is returned on error condition
    - media: usb: fix memory leak in af9005_identify_state (CVE-2019-18809)
    - [arm64] dts: meson: odroid-c2: Disable usb_otg bus to avoid power failed
      warning
    - [arm64] tty: serial: msm_serial: Fix lockup for sysrq and oops
    - cifs: Fix lookup of root ses in DFS referral cache
    - fs: cifs: Fix atime update check vs mtime
    - fix compat handling of FICLONERANGE, FIDEDUPERANGE and FS_IOC_FIEMAP
    - ath9k_htc: Modify byte order for an error message
    - ath9k_htc: Discard undersized packets
    - [x86] drm/i915/execlists: Fix annotation for decoupling virtual request
    - xfs: periodically yield scrub threads to the scheduler
    - net: add annotations on hh->hh_len lockless accesses
    - ubifs: ubifs_tnc_start_commit: Fix OOB in layout_in_gaps
    - btrfs: get rid of unique workqueue helper functions
    - Btrfs: only associate the locked page with one async_chunk struct
    - [s390x] smp: fix physical to logical CPU map for SMT
    - mm/sparse.c: mark populate_section_memmap as __meminit
    - xen/blkback: Avoid unmapping unmapped grant pages
    - lib/ubsan: don't serialize UBSAN report
    - [x86] perf/x86/intel/bts: Fix the use of page_private()
    - net: annotate lockless accesses to sk->sk_pacing_shift
    - mm/hugetlb: defer freeing of huge pages if in non-task context
    https://www.kernel.org/pub/linux/kernel/v5.x/ChangeLog-5.4.10
    - [powerpc*] pmem: Fix kernel crash due to wrong range value usage in
      flush_dcache_range
    https://www.kernel.org/pub/linux/kernel/v5.x/ChangeLog-5.4.11
    - bpf: Fix passing modified ctx to ld/abs/ind instruction
    - [x86] ASoC: rt5682: fix i2c arbitration lost issue
    - spi: pxa2xx: Add support for Intel Jasper Lake
    - regulator: fix use after free issue
    - ASoC: max98090: fix possible race conditions
    - gpio: Handle counting of Freescale chipselects
    - netfilter: ctnetlink: netns exit must wait for callbacks
    - [x86] intel: Disable HPET on Intel Ice Lake platforms
    - netfilter: nf_tables_offload: Check for the NETDEV_UNREGISTER event
    - mwifiex: Fix heap overflow in mmwifiex_process_tdls_action_frame()
      (CVE-2019-14901)
    - regulator: core: fix regulator_register() error paths to properly
      release rdev
    - [x86] efi: Update e820 with reserved EFI boot services data to fix kexec
      breakage
    - [x86] ASoC: Intel: bytcr_rt5640: Update quirk for Teclast X89
    - efi/gop: Return EFI_NOT_FOUND if there are no usable GOPs
    - efi/gop: Return EFI_SUCCESS if a usable GOP was found
    - efi/gop: Fix memory leak in __gop_query32/64()
    - [x86,arm64] efi/earlycon: Remap entire framebuffer after page
      initialization
    - netfilter: uapi: Avoid undefined left-shift in xt_sctp.h
    - netfilter: nft_set_rbtree: bogus lookup/get on consecutive elements in
      named sets
    - netfilter: nf_tables: validate NFT_SET_ELEM_INTERVAL_END
    - netfilter: nf_tables: validate NFT_DATA_VALUE after nft_data_init()
    - netfilter: nf_tables: skip module reference count bump on object updates
    - netfilter: nf_tables_offload: return EOPNOTSUPP if rule specifies no
      actions
    - [arm64] spi: spi-cavium-thunderx: Add missing pci_release_regions()
    - [arm*] reset: Do not register resource data for missing resets
    - [x86] ASoC: topology: Check return value for snd_soc_add_dai_link()
    - [x86] ASoC: topology: Check return value for soc_tplg_pcm_create()
    - [x86] ASoC: SOF: loader: snd_sof_fw_parse_ext_data log warning on
      unknown header
    - [x86] ASoC: SOF: Intel: split cht and byt debug window sizes
    - [armhf] dts: am335x-sancloud-bbe: fix phy mode
    - [riscv64] bpf, riscv: Limit to 33 tail calls
    - [mips64el,mipsel] bpf, mips: Limit to 33 tail calls
    - perf header: Fix false warning when there are no duplicate cache entries
    - [armhf] spi: spi-ti-qspi: Fix a bug when accessing non default CS
    - [armhf] bus: ti-sysc: Fix missing reset delay handling
    - clk: walk orphan list on clock provider registration
    - mac80211: fix TID field in monitor mode transmit
    - cfg80211: fix double-free after changing network namespace
    - pinctrl: pinmux: fix a possible null pointer in
      pinmux_can_be_used_for_gpio
    - [powerpc*] Ensure that swiotlb buffer is allocated from low memory
    - btrfs: Fix error messages in qgroup_rescan_init
    - Btrfs: fix cloning range with a hole when using the NO_HOLES feature
    - [powerpc*] vcpu: Assume dedicated processors as non-preempt
    - [powerpc*] spinlocks: Include correct header for static key
    - btrfs: handle error in btrfs_cache_block_group
    - Btrfs: fix hole extent items with a zero size after range cloning
    - [powerpc*] ocxl: Fix potential memory leak on context creation
    - bpf: Clear skb->tstamp in bpf_redirect when necessary
    - bnx2x: Do not handle requests from VFs after parity
    - bnx2x: Fix logic to get total no. of PFs per engine
    - cxgb4: Fix kernel panic while accessing sge_info
    - net: usb: lan78xx: Fix error message format specifier
    - [hppa/parisc] add missing __init annotation
    - rfkill: Fix incorrect check to avoid NULL pointer dereference
    - staging: axis-fifo: add unspecified HAS_IOMEM dependency
    - [arm*] iommu/iova: Init the struct iova to fix the possible memleak
    - [x86] perf/x86: Fix potential out-of-bounds access
    - [x86] perf/x86/intel: Fix PT PMI handling
    - sched/psi: Fix sampling error and rare div0 crashes with cgroups and
      high uptime
    - psi: Fix a division error in psi poll()
    - [x86] usb: typec: fusb302: Fix an undefined reference to
      'extcon_get_state'
    - block: end bio with BLK_STS_AGAIN in case of non-mq devs and REQ_NOWAIT
    - fs: avoid softlockups in s_inodes iterators
    - fs: call fsnotify_sb_delete after evict_inodes
    - [arm64] iommu/dma: Relax locking in iommu_dma_prepare_msi()
    - io_uring: don't wait when under-submitting
    - clk: Move clk_core_reparent_orphans() under CONFIG_OF
    - [arm64,armhf] net: stmmac: Determine earlier the size of RX buffer
    - [arm64,armhf] net: stmmac: Do not accept invalid MTU values
    - [arm64,armhf] net: stmmac: xgmac: Clear previous RX buffer size
    - [arm64,armhf] net: stmmac: RX buffer size must be 16 byte aligned
    - [arm64,armhf] net: stmmac: Always arm TX Timer at end of transmission
      start
    - xsk: Add rcu_read_lock around the XSK wakeup
    - net/mlx5e: Fix concurrency issues between config flow and XSK
    - net/i40e: Fix concurrency issues between config flow and XSK
    - net/ixgbe: Fix concurrency issues between config flow and XSK
    - [arm64] cpu_errata: Add Hisilicon TSV110 to spectre-v2 safe list
    - block: Fix a lockdep complaint triggered by request queue flushing
    - [s390x] dasd/cio: Interpret ccw_device_get_mdc return value correctly
    - [s390x] dasd: fix memleak in path handling error case
    - block: fix memleak when __blk_rq_map_user_iov() is failed
    - sbitmap: only queue kyber's wait callback if not already active
    - [s390x] qeth: handle error due to unsupported transport mode
    - [s390x] qeth: fix promiscuous mode after reset
    - [s390x] qeth: don't return -ENOTSUPP to userspace
    - llc2: Fix return statement of llc_stat_ev_rx_null_dsap_xid_c (and
      _test_c)
    - [x86] hv_netvsc: Fix unwanted rx_table reset
    - gtp: fix bad unlock balance in gtp_encap_enable_socket
    - macvlan: do not assume mac_header is set in macvlan_broadcast()
    - [arm64,armhf] net: dsa: mv88e6xxx: Preserve priority when setting CPU
      port.
    - [armhf] net: freescale: fec: Fix ethtool -d runtime PM
    - [arm64,armhf] net: stmmac: dwmac-sun8i: Allow all RGMII modes
    - [arm64,armhf] net: stmmac: dwmac-sunxi: Allow all RGMII modes
    - [arm64,armhf] net: stmmac: Fixed link does not need MDIO Bus
    - net: usb: lan78xx: fix possible skb leak
    - pkt_sched: fq: do not accept silly TCA_FQ_QUANTUM
    - sch_cake: avoid possible divide by zero in cake_enqueue()
    - sctp: free cmd->obj.chunk for the unprocessed SCTP_CMD_REPLY
    - tcp: fix "old stuff" D-SACK causing SACK to be treated as D-SACK
    - vxlan: fix tos value before xmit
    - net: sch_prio: When ungrafting, replace with FIFO
    - vlan: fix memory leak in vlan_dev_set_egress_priority
    - vlan: vlan_changelink() should propagate errors
    - [arm64,riscv64] macb: Don't unregister clks unconditionally
    - net/mlx5: Move devlink registration before interfaces load
    - [arm64,armhf] net: dsa: mv88e6xxx: force cmode write on 6141/6341
    - net/mlx5e: Always print health reporter message to dmesg
    - net/mlx5: DR, No need for atomic refcount for internal SW steering
      resources
    - net/mlx5e: Fix hairpin RSS table size
    - net/mlx5: DR, Init lists that are used in rule's member
    - [arm64,armhf] usb: dwc3: gadget: Fix request complete check
    - USB: core: fix check for duplicate endpoints
    - USB: serial: option: add Telit ME910G1 0x110a composition
    - usb: missing parentheses in USE_NEW_SCHEME
    https://www.kernel.org/pub/linux/kernel/v5.x/ChangeLog-5.4.12
    - chardev: Avoid potential use-after-free in 'chrdev_open()'
    - i2c: fix bus recovery stop mode timing
    - [x86] powercap: intel_rapl: add NULL pointer check to
      rapl_mmio_cpu_online()
    - [arm64,armhf] usb: chipidea: host: Disable port power only if previously
      enabled
    - ALSA: usb-audio: Apply the sample rate quirk for Bose Companion 5
    - ALSA: hda/realtek - Add new codec supported for ALCS1200A
    - ALSA: hda/realtek - Set EAPD control to default for ALC222
    - ALSA: hda/realtek - Add quirk for the bass speaker on Lenovo Yoga X1 7th
      gen
    - tpm: Revert "tpm_tis: reserve chip for duration of tpm_tis_core_init"
    - tpm: Revert "tpm_tis_core: Set TPM_CHIP_FLAG_IRQ before probing for
      interrupts"
    - tpm: Revert "tpm_tis_core: Turn on the TPM before probing IRQ's"
    - tpm: Handle negative priv->response_len in tpm_common_read()
    - [arm64,armhf] rtc: sun6i: Add support for RTC clocks on R40
    - kernel/trace: Fix do not unregister tracepoints when register
      sched_migrate_task fail
    - tracing: Have stack tracer compile when MCOUNT_INSN_SIZE is not defined
    - tracing: Change offset type to s32 in preempt/irq tracepoints
    - HID: Fix slab-out-of-bounds read in hid_field_extract
    - HID: uhid: Fix returning EPOLLOUT from uhid_char_poll
    - HID: hidraw: Fix returning EPOLLOUT from hidraw_poll
    - HID: hid-input: clear unmapped usages
    - Input: add safety guards to input_set_keycode()
    - [x86] drm/i915: Add Wa_1408615072 and Wa_1407596294 to icl,ehl
    - [arm64,armhf] drm/sun4i: tcon: Set RGB DCLK min. divider based on
      hardware model
    - drm/fb-helper: Round up bits_per_pixel if possible
    - drm/dp_mst: correct the shifting in DP_REMOTE_I2C_READ
    - [x86] drm/i915: Add Wa_1407352427:icl,ehl
    - [x86] drm/i915/gt: Mark up virtual engine uabi_instance
    - [amd64] IB/hfi1: Adjust flow PSN with the correct resync_psn
    - can: kvaser_usb: fix interface sanity check
    - can: gs_usb: gs_usb_probe(): use descriptors of current altsetting
    - gpiolib: acpi: Turn dmi_system_id table into a generic quirk table
    - gpiolib: acpi: Add honor_wakeup module-option + quirk mechanism
    - pstore/ram: Regularize prz label allocation lifetime
    - [x86] staging: vt6656: set usb_set_intfdata on driver fail.
    - [x86] staging: vt6656: Fix non zero logical return of, usb_control_msg
    - USB: serial: option: add ZLP support for 0x1bc7/0x9010
    - [arm64,armhf] usb: musb: fix idling for suspend after disconnect
      interrupt
    - [arm64,armhf] usb: musb: Disable pullup at init
    - [arm64,armhf] usb: musb: dma: Correct parameter passed to IRQ handler
    - [x86] staging: comedi: adv_pci1710: fix AI channels 16-31 for PCI-1713
    - [x86] staging: vt6656: correct return of vnt_init_registers.
    - [x86] staging: vt6656: limit reg output to block size
    - staging: rtl8188eu: Add device code for TP-Link TL-WN727N v5.21
    - serdev: Don't claim unsupported ACPI serial devices
    - [amd64] iommu/vt-d: Fix adding non-PCI devices to Intel IOMMU
    - tty: link tty and port before configuring it as console
    - tty: always relink the port
    - [arm64] Move __ARCH_WANT_SYS_CLONE3 definition to uapi headers
    - [arm64] Implement copy_thread_tls
    - [arm*] Implement copy_thread_tls
    - [hppa/parisc] Implement copy_thread_tls
    - [riscv64] Implement copy_thread_tls
    - clone3: ensure copy_thread_tls is implemented
    - um: Implement copy_thread_tls
    - [x86] staging: vt6656: remove bool from vnt_radio_power_on ret
    - mwifiex: fix possible heap overflow in mwifiex_process_country_ie()
      (CVE-2019-14895)
    - mwifiex: pcie: Fix memory leak in mwifiex_pcie_alloc_cmdrsp_buf
      (CVE-2019-19056)
    - rpmsg: char: release allocated memory (CVE-2019-19053)
    - scsi: bfa: release allocated memory in case of error (CVE-2019-19066)
    - rtl8xxxu: prevent leaking urb (CVE-2019-19068)
    - ath10k: fix memory leak (CVE-2019-19078)
    - HID: hiddev: fix mess in hiddev_open()
    - USB: Fix: Don't skip endpoint descriptors with maxpacket=0
    - netfilter: arp_tables: init netns pointer in xt_tgchk_param struct
    - netfilter: conntrack: dccp, sctp: handle null timeout argument
    - netfilter: ipset: avoid null deref when IPSET_ATTR_LINENO is present
    - [x86] drm/i915/gen9: Clear residual context state on context switch
      (CVE-2019-14615)
    https://www.kernel.org/pub/linux/kernel/v5.x/ChangeLog-5.4.13
    - HID: hidraw, uhid: Always report EPOLLOUT
    - [amd64] IB/hfi1: Don't cancel unused work item
    - [armhf] mtd: rawnand: stm32_fmc2: avoid to lock the CPU bus
    - [arm*] 2c: bcm2835: Store pointer to bus clock
    - ASoC: soc-core: Set dpcm_playback / dpcm_capture
    - [armhf] ASoC: stm32: spdifrx: fix inconsistent lock state
    - [armhf] ASoC: stm32: spdifrx: fix race condition in irq handler
    - [armhf] ASoC: stm32: spdifrx: fix input pin state management
    - netfilter: nft_flow_offload: fix underflow in flowtable reference
      counter
    - [armhf] mtd: onenand: omap2: Pass correct flags for prep_dma_memcpy
    - [arm64] gpio: zynq: Fix for bug in zynq_gpio_restore_context API
    - [arm64,armhf] pinctrl: meson: Fix wrong shift value when get
      drive-strength
    - [amd64] iommu/vt-d: Unlink device if failed to add to group
    - iommu: Remove device link to group on failure
    - bpf: cgroup: prevent out-of-order release of cgroup bpf
    - fs: move guard_bio_eod() after bio_set_op_attrs
    - scsi: mpt3sas: Fix double free in attach error handling
    - gpio: Fix error message on out-of-range GPIO in lookup table
    - [arm64,armhf] PM / devfreq: tegra: Add COMMON_CLK dependency
    - [arm64,armhf] drm/tegra: Fix ordering of cleanup code
    - [s390x] qeth: fix qdio teardown after early init error
    - [s390x] qeth: fix false reporting of VNIC CHAR config failure
    - [s390x] qeth: Fix vnicc_is_in_use if rx_bcast not set
    - [s390x] qeth: vnicc Fix init to default
    - [s390x] qeth: fix initialization on old HW
    - scsi: smartpqi: Update attribute name to `driver_version`
    - afs: Fix missing cell comparison in afs_test_super()
    - [x86] syscalls/x86: Wire up COMPAT_SYSCALL_DEFINE0
    - [x86] syscalls/x86: Use COMPAT_SYSCALL_DEFINE0 for IA32 (rt_)sigreturn
    - [x86] syscalls/x86: Use the correct function type for sys_ni_syscall
    - [x86] syscalls/x86: Fix function types in COND_SYSCALL
    - btrfs: simplify inode locking for RWF_NOWAIT
    - netfilter: nf_tables_offload: release flow_rule on error from commit
      path
    - netfilter: nft_meta: use 64-bit time arithmetic
    - [arm64] RDMA/hns: Prevent undefined behavior in
      hns_roce_set_user_sq_size()
    - [arm64] RDMA/hns: remove a redundant le16_to_cpu
    - [arm64] RDMA/hns: Modify return value of restrack functions
    - RDMA/counter: Prevent QP counter manual binding in auto mode
    - [arm64] RDMA/hns: Release qp resources when failed to destroy qp
    - xprtrdma: Add unique trace points for posting Local Invalidate WRs
    - xprtrdma: Connection becomes unstable after a reconnect
    - xprtrdma: Fix MR list handling
    - xprtrdma: Close window between waking RPC senders and posting Receives
    - [arm64] RDMA/hns: Fix to support 64K page for srq
    - [arm64] RDMA/hns: Bugfix for qpc/cqc timer configuration
    - RDMA/mlx5: Return proper error value
    - RDMA/srpt: Report the SCSI residual to the initiator
    - uaccess: Add non-pagefault user-space write function
    - bpf: Make use of probe_user_write in probe write helper
    - bpf: skmsg, fix potential psock NULL pointer dereference
    - libbpf: Fix Makefile' libbpf symbol mismatch diagnostic
    - afs: Fix use-after-loss-of-ref
    - afs: Fix afs_lookup() to not clobber the version on a new dentry
    - keys: Fix request_key() cache
    - scsi: enclosure: Fix stale device oops with hot replug
    - scsi: sd: Clear sdkp->protection_type if disk is reformatted without PI
    - [x86] platform/x86: asus-wmi: Fix keyboard brightness cannot be set to 0
    - [x86] platform/x86: GPD pocket fan: Use default values when wrong
      modparams are given
    - Documentation/ABI: Fix documentation inconsistency for mlxreg-io sysfs
      interfaces
    - Documentation/ABI: Add missed attribute for mlxreg-io sysfs interfaces
    - xprtrdma: Fix create_qp crash on device unload
    - xprtrdma: Fix completion wait during device removal
    - xprtrdma: Fix oops in Receive handler after device removal
    - dm: add dm-clone to the documentation index
    - scsi: ufs: Give an unique ID to each ufs-bsg
    - [arm64] crypto: cavium/nitrox - fix firmware assignment to AE cores
    - crypto: virtio - implement missing support for output IVs
    - crypto: algif_skcipher - Use chunksize instead of blocksize
    - [i386] crypto: geode-aes - convert to skcipher API and make thread-safe
    - NFSv2: Fix a typo in encode_sattr()
    - nfsd: Fix cld_net->cn_tfm initialization
    - nfsd: v4 support requires CRYPTO_SHA256
    - NFSv4.x: Handle bad/dead sessions correctly in nfs41_sequence_process()
    - NFSv4.x: Drop the slot if nfs4_delegreturn_prepare waits for
      layoutreturn
    - mei: fix modalias documentation
    - [armhf] clk: samsung: exynos5420: Preserve CPU clocks configuration
      during suspend/resume
    - clk: Fix memory leak in clk_unregister()
    - [arm64,armhf] dmaengine: dw: platform: Mark 'hclk' clock optional
    - [armhf] clk: imx: pll14xx: Fix quick switch of S/K parameter
    - rsi: fix potential null dereference in rsi_probe()
    - affs: fix a memory leak in affs_remount
    - [armhf] pinctl: ti: iodelay: fix error checking on
      pinctrl_count_index_with_args call
    - [x86] pinctrl: lewisburg: Update pin list according to v1.1v6
    - PCI: pciehp: Do not disable interrupt twice on suspend
    - Revert "drm/virtio: switch virtio_gpu_wait_ioctl() to gem helper."
    - drm/amdgpu: cleanup creating BOs at fixed location
    - drm/amdgpu/discovery: reserve discovery data at the top of VRAM
    - scsi: sd: enable compat ioctls for sed-opal
    - gfs2: add compat_ioctl support
    - af_unix: add compat_ioctl support
    - compat_ioctl: handle SIOCOUTQNSD
    - [arm64] PCI: aardvark: Use LTSSM state to build link training flag
    - [arm64] PCI: aardvark: Fix PCI_EXP_RTCTL register configuration
    - [arm64,armhf] PCI: dwc: Fix find_next_bit() usage
    - PCI: Fix missing bridge dma_ranges resource list cleanup
    - PCI/PM: Clear PCIe PME Status even for legacy power management
    - PCI/PTM: Remove spurious "d" from granularity message
    - [powerpc*] powernv: Disable native PCIe port management
    - [mips64el,mipsel] Loongson: Fix return value of loongson_hwmon_init
    - [armhf] tty: serial: imx: use the sg count from dma_map_sg
    - [i386] tty: serial: pch_uart: correct usage of dma_unmap_sg
    - ARM: 8943/1: Fix topology setup in case of CPU hotplug for
      CONFIG_SCHED_MC
    - Revert "ubifs: Fix memory leak bug in alloc_ubifs_info() error path"
    - ubifs: Fixed missed le64_to_cpu() in journal
    - ubifs: do_kill_orphans: Fix a memory leak bug
    - mtd: spi-nor: fix silent truncation in spi_nor_read()
    - mtd: spi-nor: fix silent truncation in spi_nor_read_raw()
    - [arm64,armhf] spi: pxa2xx: Set controller->max_transfer_size in dma mode
    - iwlwifi: mvm: consider ieee80211 station max amsdu value
    - rtlwifi: Remove unnecessary NULL check in rtl_regd_init
    - iwlwifi: mvm: fix support for single antenna diversity
    - sch_cake: Add missing NLA policy entry TCA_CAKE_SPLIT_GSO
    - f2fs: fix potential overflow
    - NFSD fixing possible null pointer derefering in copy offload
    - scsi: libcxgbi: fix NULL pointer dereference in cxgbi_device_destroy()
    - scsi: target/iblock: Fix protection error with blocks greater than 512B
    - [riscv64] export flush_icache_all to modules
    - [mips64el,mipsel] cacheinfo: report shared CPU map
    - [mips64el,mipsel] Fix gettimeofday() in the vdso library
    - tomoyo: Suppress RCU warning at list_for_each_entry_rcu().
    - [arm64] drm/arm/mali: make malidp_mw_connector_helper_funcs static
    - rxrpc: Unlock new call in rxrpc_new_incoming_call() rather than the
      caller
    - rxrpc: Don't take call->user_mutex in rxrpc_new_incoming_call()
    - rxrpc: Fix missing security check on incoming calls
    - [arm64] dmaengine: k3dma: Avoid null pointer traversal
    - [s390x] qeth: lock the card while changing its hsuid
    - [amd64] ioat: ioat_alloc_ring() failure handling.
    - drm/amdgpu: enable gfxoff for raven1 refresh
    - ocfs2: call journal flush to mark journal as empty after journal
      recovery when mount

  [ Salvatore Bonaccorso ]
  * signing_templates/rules.real: Include modules.builtin.modinfo file in
    image (Closes: #948427)
  * [rt] Drop "lib/ubsan: Don't seralize UBSAN report"
  * nvme: Ignore ABI changes
  * Drop "ARM: dts: bcm283x: Fix critical trip point"
  * Drop "tracing: Do not create directories if lockdown is in affect"
  * Drop "libtraceevent: Fix lib installation with O="
  * Drop "libtraceevent: Copy pkg-config file to output folder when using O="
  * Refresh "libbpf: fix readelf output parsing on powerpc with recent
    binutils"
  * Refresh "x86: Make x32 syscall support conditional on a kernel parameter"
  * Bump ABI to 3.

  [ Ben Hutchings ]
  * f2fs: Fix crypto softdep: it uses crc32, not crc32c

 -- Salvatore Bonaccorso <carnil@debian.org>  Sun, 19 Jan 2020 10:22:58 +0100

linux (5.4.8-1) unstable; urgency=medium

  * New upstream stable update:
    https://www.kernel.org/pub/linux/kernel/v5.x/ChangeLog-5.4.7
    - af_packet: set defaule value for tmo
    - [amd64] fjes: fix missed check in fjes_acpi_add
    - mod_devicetable: fix PHY module format
    - net: dst: Force 4-byte alignment of dst_metrics
    - [arm64] net: hisilicon: Fix a BUG trigered by wrong bytes_compl
    - net: phy: ensure that phy IDs are correctly typed
    - net: qlogic: Fix error paths in ql_alloc_large_buffers()
    - net-sysfs: Call dev_hold always in rx_queue_add_kobject
    - net: usb: lan78xx: Fix suspend/resume PHY register access error
    - [arm64,armhf] nfp: flower: fix stats id allocation
    - qede: Disable hardware gro when xdp prog is installed
    - qede: Fix multicast mac configuration
    - sctp: fix memleak on err handling of stream initialization
    - sctp: fully initialize v4 addr in some functions
    - neighbour: remove neigh_cleanup() method
    - bonding: fix bond_neigh_init()
    - net: ena: fix default tx interrupt moderation interval
    - net: ena: fix issues in setting interrupt moderation params in ethtool
    - [armhf] net: ethernet: ti: davinci_cpdma: fix warning "device driver
      frees DMA memory with different size"
    - [arm64,armhf] net: stmmac: platform: Fix MDIO init for platforms without
      PHY
    - [armhf] net: dsa: b53: Fix egress flooding settings
    - btrfs: don't double lock the subvol_sem for rename exchange
    - btrfs: do not call synchronize_srcu() in inode_tree_del
    - Btrfs: make tree checker detect checksum items with overlapping ranges
    - btrfs: return error pointer from alloc_test_extent_buffer
    - Btrfs: fix missing data checksums after replaying a log tree
    - btrfs: send: remove WARN_ON for readonly mount
    - btrfs: abort transaction after failed inode updates in create_subvol
    - btrfs: skip log replay on orphaned roots
    - btrfs: do not leak reloc root if we fail to read the fs root
    - btrfs: handle ENOENT in btrfs_uuid_tree_iterate
    - Btrfs: fix removal logic of the tree mod log that leads to
      use-after-free issues
    - ALSA: pcm: Avoid possible info leaks from PCM stream buffers
    - ALSA: hda/ca0132 - Keep power on during processing DSP response
    - ALSA: hda/ca0132 - Avoid endless loop
    - ALSA: hda/ca0132 - Fix work handling in delayed HP detection
    - [arm*] drm/vc4/vc4_hdmi: fill in connector info
    - drm/virtio: switch virtio_gpu_wait_ioctl() to gem helper.
    - drm: mst: Fix query_payload ack reply struct
    - [arm64,armhf] drm/panel: Add missing drm_panel_init() in panel drivers
    - [armhf] drm: exynos: exynos_hdmi: use cec_notifier_conn_(un)register
    - drm: Use EOPNOTSUPP, not ENOTSUPP
    - drm/amdgpu/sriov: add ring_stop before ring_create in psp v11 code
    - drm/amdgpu: grab the id mgr lock while accessing passid_mapping
    - drm/ttm: return -EBUSY on pipelining with no_gpu_wait (v2)
    - ath10k: add cleanup in ath10k_sta_state()
    - ath10k: Check if station exists before forwarding tx airtime report
    - spi: Add call to spi_slave_abort() function when spidev driver is
      released
    - [arm64] drm/meson: vclk: use the correct G12A frac max value
    - [x86] staging: rtl8192u: fix multiple memory leaks on error path
    - staging: rtl8188eu: fix possible null dereference
    - rtlwifi: prevent memory leak in rtl_usb_probe (CVE-2019-19063)
    - libertas: fix a potential NULL pointer dereference
    - ath10k: fix backtrace on coredump
    - IB/iser: bound protection_sg size by data_sg size
    - [armhf] spi: gpio: prevent memory leak in spi_gpio_probe
    - media: max2175: Fix build error without CONFIG_REGMAP_I2C
    - [arm64] media: venus: core: Fix msm8996 frequency table
    - ath10k: fix offchannel tx failure when no ath10k_mac_tx_frm_has_freq
    - pinctrl: devicetree: Avoid taking direct reference to device name string
    - [armhf] drm/sun4i: dsi: Fix TCON DRQ set bits
    - [arm64] media: venus: Fix occasionally failures to suspend
    - rtw88: fix NSS of hw_cap
    - [armhf] hwrng: omap3-rom - Call clk_disable_unprepare() on exit only if
      not idled
    - media: flexcop-usb: fix NULL-ptr deref in flexcop_usb_transfer_init()
    - [arm64,armhf] drm/bridge: dw-hdmi: Refuse DDC/CI transfers on the
      internal I2C controller
    - mwifiex: pcie: Fix memory leak in mwifiex_pcie_init_evt_ring
      (CVE-2019-19057)
    - drm/drm_vblank: Change EINVAL by the correct errno
    - libbpf: Fix struct end padding in btf_dump
    - libbpf: Fix passing uninitialized bytes to setsockopt
    - net/smc: increase device refcount for added link group
    - team: call RCU read lock when walking the port_list
    - media: cx88: Fix some error handling path in 'cx8800_initdev()'
    - [arm64] crypto: inside-secure - Fix a maybe-uninitialized warning
    - [arm64] crypto: aegis128/simd - build 32-bit ARM for v8 architecture
      explicitly
    - [x86] ASoC: SOF: enable sync_write in hdac_bus
    - [armhf] media: ti-vpe: vpe: Fix Motion Vector vpdma stride
    - [armhf] media: ti-vpe: vpe: fix a v4l2-compliance warning about invalid
      pixel format
    - [armhf] media: ti-vpe: vpe: fix a v4l2-compliance failure about frame
      sequence number
    - [armhf] media: ti-vpe: vpe: Make sure YUYV is set as default format
    - [armhf] media: ti-vpe: vpe: fix a v4l2-compliance failure causing a
      kernel panic
    - [armhf] media: ti-vpe: vpe: ensure buffers are cleaned up properly in
      abort cases
    - [armhf] media: ti-vpe: vpe: fix a v4l2-compliance failure about invalid
      sizeimage
    - [x86] syscalls/x86: Use the correct function type in SYSCALL_DEFINE0
    - [x86] mm: Use the correct function type for native_set_fixmap()
    - ath10k: Correct error handling of dma_map_single()
    - rtw88: coex: Set 4 slot mode for A2DP
    - [arm64,armhf] drm/bridge: dw-hdmi: Restore audio when setting a mode
    - perf vendor events arm64: Fix Hisi hip08 DDRC PMU eventname
    - usb: usbfs: Suppress problematic bind and unbind uevents.
    - Bluetooth: btusb: avoid unused function warning
    - Bluetooth: missed cpu_to_le16 conversion in hci_init4_req
    - Bluetooth: Workaround directed advertising bug in Broadcom controllers
    - Bluetooth: hci_core: fix init for HCI_USER_CHANNEL
    - bpf/stackmap: Fix deadlock with rq_lock in bpf_get_stack()
    - [x86] mce: Lower throttling MCE messages' priority to warning
    - [arm64] net: hns3: log and clear hardware error after reset complete
    - [arm64] RDMA/hns: Fix wrong parameters when initial mtt of srq->idx_que
    - [x86] drm/gma500: fix memory disclosures due to uninitialized bytes
    - ASoC: soc-pcm: fixup dpcm_prune_paths() loop continue
    - rtl8xxxu: fix RTL8723BU connection failure issue after warm reboot
    - ipmi: Don't allow device module unload when in use
    - [x86] ioapic: Prevent inconsistent state when moving an interrupt
    - media: cedrus: Fix undefined shift with a SHIFT_AND_MASK_BITS macro
    - drm/nouveau: Don't grab runtime PM refs for HPD IRQs
    - md: no longer compare spare disk superblock events in super_load
    - md/bitmap: avoid race window between md_bitmap_resize and
      bitmap_file_clear_bit
    - drm: Don't free jobs in wait_event_interruptible()
    - EDAC/amd64: Set grain per DIMM
    - [arm64] psci: Reduce the waiting time for cpu_psci_cpu_kill()
    - i40e: initialize ITRN registers with correct values
    - i40e: Wrong 'Advertised FEC modes' after set FEC to AUTO
    - net: phy: dp83867: enable robust auto-mdix
    - [arm64,armhf] drm/tegra: sor: Use correct SOR index on Tegra210
    - regulator: core: Release coupled_rdevs on regulator_init_coupling()
      error
    - ubsan, x86: Annotate and allow __ubsan_handle_shift_out_of_bounds() in
      uaccess regions
    - ACPI: button: Add DMI quirk for Medion Akoya E2215T
    - RDMA/qedr: Fix memory leak in user qp and mr
    - [arm64] RDMA/hns: Fix memory leak on 'context' on error return path
    - RDMA/qedr: Fix srqs xarray initialization
    - RDMA/core: Set DMA parameters correctly
    - [arm64,armhf] gpu: host1x: Allocate gather copy for host1x
    - [arm64,armhf] net: dsa: LAN9303: select REGMAP when LAN9303 enable
    - [arm64] phy: qcom-usb-hs: Fix extcon double register after power cycle
    - [s390x] time: ensure get_clock_monotonic() returns monotonic values
    - [s390x] add error handling to perf_callchain_kernel
    - [s390x] mm: add mm_pxd_folded() checks to pxd_free()
    - [arm64] net: hns3: add struct netdev_queue debug info for TX timeout
    - libata: Ensure ata_port probe has completed before detach
    - loop: fix no-unmap write-zeroes request behavior
    - [arm64,armhf] net/mlx5e: Verify that rule has at least one fwd/drop
      action
    - ALSA: bebob: expand sleep just after breaking connections for protocol
      version 1
    - libbpf: Fix error handling in bpf_map__reuse_fd()
    - Bluetooth: Fix advertising duplicated flags
    - ALSA: pcm: Fix missing check of the new non-cached buffer type
    - [riscv64] spi: sifive: disable clk when probe fails and remove
    - pinctrl: amd: fix __iomem annotation in amd_gpio_irq_handler()
    - ixgbe: protect TX timestamping from API misuse
    - media: rcar_drif: fix a memory disclosure (CVE-2019-18786)
    - media: v4l2-core: fix touch support in v4l_g_fmt
    - nvme: introduce "Command Aborted By host" status code
    - nvmem: core: fix nvmem_cell_write inline function
    - ASoC: SOF: topology: set trigger order for FE DAI link
    - media: vivid: media_device_cleanup was called too early
    - bnx2x: Fix PF-VF communication over multi-cos queues.
    - ALSA: timer: Limit max amount of slave instances
    - RDMA/core: Fix return code when modify_port isn't supported
    - [arm64] drm: msm: a6xx: fix debug bus register configuration
    - rtlwifi: fix memory leak in rtl92c_set_fw_rsvdpagepkt()
    - perf probe: Fix to find range-only function instance
    - perf cs-etm: Fix definition of macro TO_CS_QUEUE_NR
    - perf probe: Fix to list probe event with correct line number
    - perf jevents: Fix resource leak in process_mapfile() and main()
    - perf probe: Walk function lines in lexical blocks
    - perf probe: Fix to probe an inline function which has no entry pc
    - perf probe: Fix to show ranges of variables in functions without
      entry_pc
    - perf probe: Fix to show inlined function callsite without entry_pc
    - perf probe: Fix to probe a function which has no entry pc
    - perf tools: Fix cross compile for ARM64
    - perf tools: Splice events onto evlist even on error
    - ice: Check for null pointer dereference when setting rings
    - perf parse: If pmu configuration fails free terms
    - perf probe: Skip overlapped location on searching variables
    - net: avoid potential false sharing in neighbor related code
    - perf probe: Return a better scope DIE if there is no best scope
    - perf probe: Fix to show calling lines of inlined functions
    - perf probe: Skip end-of-sequence and non statement lines
    - perf probe: Filter out instances except for inlined subroutine and
      subprogram
    - libbpf: Fix negative FD close() in xsk_setup_xdp_prog()
    - [s390x] bpf: Use kvcalloc for addrs array
    - cgroup: freezer: don't change task and cgroups status unnecessarily
    - ath10k: fix get invalid tx rate for Mesh metric
    - media: pvrusb2: Fix oops on tear-down when radio support is not present
    - ice: delay less
    - media: cedrus: Use helpers to access capture queue
    - [arm64,armhf] spi: pxa2xx: Add missed security checks
    - ASoC: rt5677: Mark reg RT5677_PWR_ANLG2 as volatile
    - iio: dac: ad5446: Add support for new AD5600 DAC
    - [x86] ASoC: Intel: kbl_rt5663_rt5514_max98927: Add dmic format
      constraint
    - r8169: respect EEE user setting when restarting network
    - [s390x] disassembler: don't hide instruction addresses
    - [armhf] net: ethernet: ti: Add dependency for TI_DAVINCI_EMAC
    - nvme: Discard workaround for non-conformant devices
    - parport: load lowlevel driver if ports not found
    - bcache: fix static checker warning in bcache_device_free()
    - cpufreq: Register drivers only after CPU devices have been registered
    - [x86] crash: Add a forward declaration of struct kimage
    - tracing: use kvcalloc for tgid_map array allocation
    - tracing/kprobe: Check whether the non-suffixed symbol is notrace
    - bcache: fix deadlock in bcache_allocator
    - iwlwifi: mvm: fix unaligned read of rx_pkt_status
    - regulator: core: Let boot-on regulators be powered off
    - [arm64] spi: tegra20-slink: add missed clk_unprepare
    - tun: fix data-race in gro_normal_list()
    - xhci-pci: Allow host runtime PM as default also for Intel Ice Lake xHCI
    - crypto: virtio - deal with unsupported input sizes
    - btrfs: don't prematurely free work in end_workqueue_fn()
    - btrfs: don't prematurely free work in run_ordered_work()
    - sched/uclamp: Fix overzealous type replacement
    - perf/core: Fix the mlock accounting, again
    - bnxt_en: Return proper error code for non-existent NVM variable
    - net: phy: avoid matching all-ones clause 45 PHY IDs
    - [x86] ASoC: Intel: bytcr_rt5640: Update quirk for Acer Switch 10 SW5-012
      2-in-1
    - [x86] insn: Add some Intel instructions to the opcode map
    - brcmfmac: remove monitor interface when detaching
    - perf session: Fix decompression of PERF_RECORD_COMPRESSED records
    - perf probe: Fix to show function entry line as probe-able
    - [s390x] crypto: Fix unsigned variable compared with zero
    - [s390x] kasan: support memcpy_real with TRACE_IRQFLAGS
    - bnxt_en: Improve RX buffer error handling.
    - iwlwifi: check kasprintf() return value
    - ASoC: soc-pcm: check symmetry before hw_params
    - [armhf] net: ethernet: ti: ale: clean ale tbl on init and intf restart
    - [s390x] cpumf: Adjust registration of s390 PMU device drivers
    - [armhf] crypto: sun4i-ss - Fix 64-bit size_t warnings
    - [armhf] crypto: sun4i-ss - Fix 64-bit size_t warnings on sun4i-ss-hash.c
    - mac80211: consider QoS Null frames for STA_NULLFUNC_ACKED
    - libtraceevent: Fix memory leakage in copy_filter_type
    - ice: Only disable VF state when freeing each VF resources
    - ice: Fix setting coalesce to handle DCB configuration
    - net: phy: initialise phydev speed and duplex sanely
    - tools, bpf: Fix build for 'make -s tools/bpf O=<dir>'
    - bpf: Provide better register bounds after jmp32 instructions
    - net: wireless: intel: iwlwifi: fix GRO_NORMAL packet stalling
    - btrfs: don't prematurely free work in reada_start_machine_worker()
    - btrfs: don't prematurely free work in scrub_missing_raid56_worker()
    - Revert "mmc: sdhci: Fix incorrect switch to HS mode"
    - tpm_tis: reserve chip for duration of tpm_tis_core_init
    - tpm: fix invalid locking in NONBLOCKING mode
    - iommu: fix KASAN use-after-free in iommu_insert_resv_region
    - iommu: set group default domain before creating direct mappings
    - iommu/vt-d: Fix dmar pte read access not set error
    - iommu/vt-d: Set ISA bridge reserved region as relaxable
    - iommu/vt-d: Allocate reserved region for ISA with correct permission
    - [armhf] can: flexcan: fix possible deadlock and out-of-order reception
      after wakeup
    - [armhf] can: flexcan: poll MCR_LPM_ACK instead of GPR ACK for stop mode
      acknowledgment
    - can: kvaser_usb: kvaser_usb_leaf: Fix some info-leaks to USB devices
      (CVE-2019-19947)
    - usb: xhci: Fix build warning seen with CONFIG_PM=n
    - ath10k: Revert "ath10k: add cleanup in ath10k_sta_state()"
    - md: avoid invalid memory access for array sb->dev_roles
    - [s390x] ftrace: fix endless recursion in function_graph tracer
    - [armhf] can: flexcan: add low power enter/exit acknowledgment helper
    - usbip: Fix receive error in vhci-hcd when using scatter-gather
    - usbip: Fix error path of vhci_recv_ret_submit()
    - cpufreq: Avoid leaving stale IRQ work items during CPU offline
    - mm: vmscan: protect shrinker idr replace with CONFIG_MEMCG
    - [x86] intel_th: pci: Add Comet Lake PCH-V support
    - [x86] intel_th: pci: Add Elkhart Lake SOC support
    - [x86] intel_th: Fix freeing IRQs
    - [x86] intel_th: msu: Fix window switching without windows
    - [x86] platform/x86: hp-wmi: Make buffer for HPWMI_FEATURE2_QUERY 128
      bytes
    - [x86] staging: comedi: gsc_hpdi: check dma_alloc_coherent() return value
    - [x86] pinctrl: baytrail: Really serialize all register accesses
    - ext4: fix ext4_empty_dir() for directories with holes (CVE-2019-19037)
    - ext4: check for directory entries too close to block end
    - ext4: unlock on error in ext4_expand_extra_isize()
    - ext4: validate the debug_want_extra_isize mount option at parse time
    - [powerpc*] KVM: PPC: Book3S HV: Fix regression on big endian hosts
    - [x86] kvm: x86: Host feature SSBD doesn't imply guest feature
      SPEC_CTRL_SSBD
    - [x86] kvm: x86: Host feature SSBD doesn't imply guest feature AMD_SSBD
    - [arm64,armhf] KVM: arm/arm64: Properly handle faulting of device
      mappings
    - [arm64] KVM: arm64: Ensure 'params' is initialised when looking up sys
      register
    - [x86] intel: Disable HPET on Intel Coffee Lake H platforms
    - [x86] MCE/AMD: Do not use rdmsr_safe_on_cpu() in smca_configure()
    - [x86] MCE/AMD: Allow Reserved types to be overwritten in smca_banks[]
    - [x86] mce: Fix possibly incorrect severity calculation on AMD
    - [powerpc*] irq: fix stack overflow verification
    - [powerpc*] ocxl: Fix concurrent AFU open and device removal
    - [arm64] mmc: sdhci-msm: Correct the offset and value for DDR_CONFIG
      register
    - mmc: sdhci: Update the tuning failed messages to pr_debug level
    - mmc: sdhci: Workaround broken command queuing on Intel GLK
    - mmc: sdhci: Add a quirk for broken command queuing
    - nbd: fix shutdown and recv work deadlock v2
    - iwlwifi: pcie: move power gating workaround earlier in the flow
    https://www.kernel.org/pub/linux/kernel/v5.x/ChangeLog-5.4.8
    - Revert "MIPS: futex: Restore \n after sync instructions"
    - Revert "MIPS: futex: Emit Loongson3 sync workarounds within asm"
    - scsi: lpfc: Fix spinlock_irq issues in lpfc_els_flush_cmd()
    - scsi: lpfc: Fix discovery failures when target device connectivity
      bounces
    - scsi: mpt3sas: Fix clear pending bit in ioctl status
    - scsi: lpfc: Fix locking on mailbox command completion
    - scsi: mpt3sas: Reject NVMe Encap cmnds to unsupported HBA
    - [armhf] gpio: mxc: Only get the second IRQ when there is more than one
      IRQ
    - scsi: lpfc: Fix list corruption in lpfc_sli_get_iocbq
    - Input: atmel_mxt_ts - disable IRQ across suspend
    - f2fs: fix to update time in lazytime mode
    - [x86] platform/x86: peaq-wmi: switch to using polled mode of input
      devices
    - [arm64,armhf] iommu: rockchip: Free domain on .domain_free
    - [arm64,armhf] iommu/tegra-smmu: Fix page tables in > 4 GiB memory
    - scsi: target: compare full CHAP_A Algorithm strings
    - scsi: lpfc: Fix hardlockup in lpfc_abort_handler
    - scsi: lpfc: Fix SLI3 hba in loop mode not discovering devices
    - scsi: csiostor: Don't enable IRQs too early
    - [arm64] scsi: hisi_sas: Replace in_softirq() check in
      hisi_sas_task_exec()
    - [arm64] scsi: hisi_sas: Delete the debugfs folder of hisi_sas when the
      probe fails
    - [powerpc*] pseries: Mark accumulate_stolen_time() as notrace
    - [powerpc*] pseries: Don't fail hash page table insert for bolted mapping
    - dma-mapping: Add vmap checks to dma_map_single()
    - dma-mapping: fix handling of dma-ranges for reserved memory (again)
    - clocksource/drivers/timer-of: Use unique device name instead of timer
    - [powerpc*] security/book3s64: Report L1TF status in sysfs
    - [powerpc*] book3s64/hash: Add cond_resched to avoid soft lockup warning
    - ext4: update direct I/O read lock pattern for IOCB_NOWAIT
    - ext4: iomap that extends beyond EOF should be marked dirty
    - jbd2: Fix statistics for the number of logged blocks
    - scsi: tracing: Fix handling of TRANSFER LENGTH == 0 for READ(6) and
      WRITE(6)
    - scsi: lpfc: Fix unexpected error messages during RSCN handling
    - scsi: lpfc: Fix duplicate unreg_rpi error in port offline flow
    - f2fs: fix to update dir's i_pino during cross_rename
    - [arm64] clk: qcom: smd: Add missing pnoc clock
    - [arm64] clk: qcom: Allow constant ratio freq tables for rcg
    - clk: clk-gpio: propagate rate change to parent
    - dma-direct: check for overflows on 32 bit DMA addresses
    - fs/quota: handle overflows of sysctl fs.quota.* and report as unsigned
      long
    - [arm64] iommu/arm-smmu-v3: Don't display an error when IRQ lines are
      missing
    - [armhf] i2c: stm32f7: fix & reorder remove & probe error handling
    - iomap: fix return value of iomap_dio_bio_actor on 32bit systems
    - scsi: lpfc: fix: Coverity: lpfc_cmpl_els_rsp(): Null pointer
      dereferences
    - [m68k] scsi: zorro_esp: Limit DMA transfers to 65536 bytes (except on
      Fastlane)
    - [powerpc*] PCI: rpaphp: Fix up pointer to first drc-info entry
    - scsi: ufs: fix potential bug which ends in system hang
    - [powerpc*] PCI: rpaphp: Don't rely on firmware feature to imply drc-info
      support
    - [powerpc*] PCI: rpaphp: Annotate and correctly byte swap DRC properties
    - [powerpc*] PCI: rpaphp: Correctly match ibm, my-drc-index to drc-name
      when using drc-info
    - [powerpc*] security: Fix wrong message when RFI Flush is disable
    - [powerpc*] eeh: differentiate duplicate detection message
    - [powerpc*] book3s/mm: Update Oops message to print the correct
      translation in use
    - bcache: at least try to shrink 1 node in bch_mca_scan()
    - HID: quirks: Add quirk for HP MSU1465 PIXART OEM mouse
    - HID: logitech-hidpp: Silence intermittent get_battery_capacity errors
    - HID: i2c-hid: fix no irq after reset on raydium 3118
    - [armhf] 8937/1: spectre-v2: remove Brahma-B53 from hardening
    - libnvdimm/btt: fix variable 'rc' set but not used
    - HID: Improve Windows Precision Touchpad detection.
    - HID: rmi: Check that the RMI_STARTED bit is set before unregistering the
      RMI transport device
    - watchdog: prevent deferral of watchdogd wakeup on RT
    - watchdog: Fix the race between the release of watchdog_core_data and
      cdev
    - scsi: pm80xx: Fix for SATA device discovery
    - scsi: ufs: Fix error handing during hibern8 enter
    - scsi: scsi_debug: num_tgts must be >= 0
    - scsi: target: core: Release SPC-2 reservations when closing a session
    - scsi: ufs: Fix up auto hibern8 enablement
    - scsi: iscsi: Don't send data to unbound connection
    - scsi: target: iscsi: Wait for all commands to finish before freeing a
      session
    - f2fs: Fix deadlock in f2fs_gc() context during atomic files handling
    - [x86] Drivers: hv: vmbus: Fix crash handler reset of Hyper-V synic
    - apparmor: fix unsigned len comparison with less than zero
    - drm/amdgpu: Call find_vma under mmap_sem
    - cifs: Fix use-after-free bug in cifs_reconnect()
    - io_uring: io_allocate_scq_urings() should return a sane state
    - cdrom: respect device capabilities during opening action
    - cifs: move cifsFileInfo_put logic into a work-queue
    - perf diff: Use llabs() with 64-bit values
    - perf script: Fix brstackinsn for AUXTRACE
    - perf regs: Make perf_reg_name() return "unknown" instead of NULL
    - [s390x] zcrypt: handle new reply code FILTERED_BY_HYPERVISOR
    - [s390x] unwind: filter out unreliable bogus %r14
    - [s390x] cpum_sf: Check for SDBT and SDB consistency
    - ocfs2: fix passing zero to 'PTR_ERR' warning
    - [s390x] disable preemption when switching to nodat stack with
      CALL_ON_STACK
    - mm/hugetlbfs: fix error handling when setting up mounts
    - kernel: sysctl: make drop_caches write-only
    - userfaultfd: require CAP_SYS_PTRACE for UFFD_FEATURE_EVENT_FORK
    - sctp: fix err handling of stream initialization
    - md: make sure desc_nr less than MD_SB_DISKS
    - Revert "iwlwifi: assign directly to iwl_trans->cfg in QuZ detection"
    - netfilter: ebtables: compat: reject all padding in matches/watchers
    - 6pack,mkiss: fix possible deadlock
    - [powerpc*] Fix __clear_user() with KUAP enabled
    - net/smc: add fallback check to connect()
    - netfilter: bridge: make sure to pull arp header in br_nf_forward_arp()
    - inetpeer: fix data-race in inet_putpeer / inet_putpeer
    - net: add a READ_ONCE() in skb_peek_tail()
    - net: icmp: fix data-race in cmp_global_allow()
    - hrtimer: Annotate lockless access to timer->state
    - tomoyo: Don't use nifty names on sockets.
    - uaccess: disallow > INT_MAX copy sizes
    - drm: limit to INT_MAX in create_blob ioctl
    - xfs: fix mount failure crash on invalid iclog memory access
    - cxgb4/cxgb4vf: fix flow control display for auto negotiation
    - [armhf] net: dsa: bcm_sf2: Fix IP fragment location and behavior
    - net/mlxfw: Fix out-of-memory error in mfa2 flash burning
    - net: phy: aquantia: add suspend / resume ops for AQR105
    - net/sched: act_mirred: Pull mac prior redir to non mac_header_xmit
      device
    - net/sched: add delete_empty() to filters and use it in cls_flower
    - net_sched: sch_fq: properly set sk->sk_pacing_status
    - [arm64,armhf] net: stmmac: dwmac-meson8b: Fix the RGMII TX delay on
      Meson8b/8m2 SoCs
    - ptp: fix the race between the release of ptp_clock and cdev
    - tcp: Fix highest_sack and highest_sack_seq
    - udp: fix integer overflow while computing available space in sk_rcvbuf
    - bnxt_en: Fix MSIX request logic for RDMA driver.
    - bnxt_en: Free context memory in the open path if firmware has been
      reset.
    - bnxt_en: Return error if FW returns more data than dump length
    - bnxt_en: Fix bp->fw_health allocation and free logic.
    - bnxt_en: Remove unnecessary NULL checks for fw_health
    - bnxt_en: Fix the logic that creates the health reporters.
    - bnxt_en: Add missing devlink health reporters for VFs.
    - net: add bool confirm_neigh parameter for dst_ops.update_pmtu
    - ip6_gre: do not confirm neighbor when do pmtu update
    - gtp: do not confirm neighbor when do pmtu update
    - net/dst: add new function skb_dst_update_pmtu_no_confirm
    - tunnel: do not confirm neighbor when do pmtu update
    - vti: do not confirm neighbor when do pmtu update
    - sit: do not confirm neighbor when do pmtu update
    - net/dst: do not confirm neighbor for vxlan and geneve pmtu update
    - [arm64,armhf] net: marvell: mvpp2: phylink requires the link interrupt
    - gtp: fix wrong condition in gtp_genl_dump_pdp()
    - gtp: avoid zero size hashtable
    - bonding: fix active-backup transition after link failure
    - tcp: do not send empty skb from tcp_write_xmit()
    - tcp/dccp: fix possible race __inet_lookup_established()
    - [x86] hv_netvsc: Fix tx_table init in rndis_set_subchannel()
    - gtp: fix an use-after-free in ipv4_pdp_find()
    - gtp: do not allow adding duplicate tid and ms_addr pdp context
    - bnxt: apply computed clamp value for coalece parameter
    - ipv6/addrconf: only check invalid header values when
      NETLINK_F_STRICT_CHK is set
    - [arm64,armhf] net: phylink: fix interface passed to mac_link_up
    - net: ena: fix napi handler misbehavior when the napi budget is zero
    - vhost/vsock: accept only packets with the right dst_cid
    - mm/hugetlbfs: fix for_each_hstate() loop in init_hugetlbfs_fs()

  [ Salvatore Bonaccorso ]
  * debian/lib/python/debian_linux/abi.py: Add one missing string replacement.
  * debian/lib/python/debian_linux/abi.py: strip whitespace characters in
    line.
  * [rt] Refresh lib-ubsan-Don-t-seralize-UBSAN-report.patch for context
    changes in 5.4.7
  * [rt] Drop x86-ioapic-Prevent-inconsistent-state-when-moving-an.patch
  * Enable EROFS filesystem support as module.
    Enable EROFS_FS as module, enable EROFS_FS_XATTR, EROFS_FS_POSIX_ACL,
    EROFS_FS_SECURITY, EROFS_FS_ZIP and EROFS_FS_CLUSTER_PAGE_LIMIT.
    Thanks to Gao Xiang <gaoxiang25@huawei.com> (Closes: #946569)
  * Enable additional netfilter modules.
    Enable NFT_BRIDGE_META, NF_CONNTRACK_BRIDGE, IP6_NF_MATCH_SRH, NFT_XFRM
    and NFT_SYNPROXY as modules.
    Thanks to Arturo Borrero Gonzalez (Closes: #948031)
  * [rt] Drop watchdog-prevent-deferral-of-watchdogd-wakeup-on-RT.patch
  * [rt] Refresh Use-CONFIG_PREEMPTION.patch (Context changes in 5.4.8)
  * Bump ABI to 2

  [ YunQiang Su ]
  * [mips*/octeon] Fix ftbfs on mips* due to octeon image-file:
        move "image-file: linux" to octeon_build from octeon_image.

 -- Salvatore Bonaccorso <carnil@debian.org>  Sun, 05 Jan 2020 15:40:37 +0100

linux (5.4.6-1) unstable; urgency=medium

  * New upstream stable update:
    https://www.kernel.org/pub/linux/kernel/v5.x/ChangeLog-5.4.3
    - rsi: release skb if rsi_prepare_beacon fails (CVE-2019-19071)
    - lp: fix sparc64 LPSETTIMEOUT ioctl
    - time: Zero the upper 32-bits in __kernel_timespec on 32-bit
    - usb: gadget: u_serial: add missing port entry locking
    - [arm64] tty: serial: msm_serial: Fix flow control
    - [arm64,armel,armhf] serial: pl011: Fix DMA ->flush_buffer()
    - serial: serial_core: Perform NULL checks for break_ctl ops
    - [armhf] serial: stm32: fix clearing interrupt error flags
    - serial: 8250_dw: Avoid double error messaging when IRQ absent
    - mwifiex: Re-work support for SDIO HW reset
    - io_uring: fix dead-hung for non-iter fixed rw
    - io_uring: transform send/recvmsg() -ERESTARTSYS to -EINTR
    - fuse: fix leak of fuse_io_priv
    - fuse: verify nlink
    - fuse: verify write return
    - fuse: verify attributes
    - io_uring: fix missing kmap() declaration on powerpc
    - io_uring: ensure req->submit is copied when req is deferred
    - SUNRPC: Avoid RPC delays when exiting suspend
    - ALSA: hda/realtek - Enable internal speaker of ASUS UX431FLC
    - ALSA: hda/realtek - Enable the headset-mic on a Xiaomi's laptop
    - ALSA: hda/realtek - Dell headphone has noise on unmute for ALC236
    - ALSA: hda/realtek - Fix inverted bass GPIO pin on Acer 8951G
    - ALSA: pcm: oss: Avoid potential buffer overflows
    - ALSA: hda - Add mute led support for HP ProBook 645 G4
    - ALSA: hda: Modify stream stripe mask only when needed
    - Input: synaptics - switch another X1 Carbon 6 to RMI/SMbus
    - Input: synaptics-rmi4 - re-enable IRQs in f34v7_do_reflash
    - [x86] Input: synaptics-rmi4 - don't increment rmiaddr for SMBus
      transfers
    - Input: goodix - add upside-down quirk for Teclast X89 tablet
    - media: rc: mark input device as pointing stick
    - [i386] x86/mm/32: Sync only to VMALLOC_END in vmalloc_sync_all()
    - [x86] PCI: Avoid AMD FCH XHCI USB PME# from D0 defect
    - CIFS: Fix NULL-pointer dereference in smb2_push_mandatory_locks
    - CIFS: Fix SMB2 oplock break processing
    - tty: vt: keyboard: reject invalid keycodes
    - can: slcan: Fix use-after-free Read in slcan_open
    - nfsd: Ensure CLONE persists data and metadata changes to the target file
    - nfsd: restore NFSv3 ACL support
    - kernfs: fix ino wrap-around detection
    - jbd2: Fix possible overflow in jbd2_log_space_left()
    - [arm64] drm/msm: fix memleak on release
    - drm: damage_helper: Fix race checking plane->state->fb
    - [i386] drm/i810: Prevent underflow in ioctl
    - [arm64] Validate tagged addresses in access_ok() called from kernel
      threads
    - [powerpc*] KVM: PPC: Book3S HV: XIVE: Free previous EQ page when setting
      up a new one
    - [powerpc*] KVM: PPC: Book3S HV: XIVE: Fix potential page leak on error
      path
    - [powerpc*] KVM: PPC: Book3S HV: XIVE: Set kvm->arch.xive when VPs are
      allocated
    - [x86] KVM: nVMX: Always write vmcs02.GUEST_CR3 during nested VM-Enter
    - [arm64,armhf] KVM: vgic: Don't rely on the wrong pending table
    - [x86] KVM: do not modify masked bits of shared MSRs
    - [x86] KVM: fix presentation of TSX feature in ARCH_CAPABILITIES
    - [x86] KVM: Remove a spurious export of a static function
    - [x86] KVM: Grab KVM's srcu lock when setting nested state
    - crypto: af_alg - cast ki_complete ternary op to int
    - [i386] crypto: geode-aes - switch to skcipher for cbc(aes) fallback
    - [x86] crypto: ccp - fix uninitialized list head
    - crypto: ecdh - fix big endian bug in ECC library
    - crypto: user - fix memory leak in crypto_report (CVE-2019-19062)
    - [armhf] spi: stm32-qspi: Fix kernel oops when unbinding driver
    - spi: Fix SPI_CS_HIGH setting when using native and GPIO CS
    - spi: Fix NULL pointer when setting SPI_CS_HIGH for GPIO CS
    - can: ucan: fix non-atomic allocation in completion handler
    - [amd64] RDMA/qib: Validate ->show()/store() callbacks before calling
      them
    - rfkill: allocate static minor
    - bdev: Factor out bdev revalidation into a common helper
    - bdev: Refresh bdev size for disks without partitioning
    - iomap: Fix pipe page leakage during splicing
    - thermal: Fix deadlock in thermal thermal_zone_device_check
    - vcs: prevent write access to vcsu devices
    - Revert "serial/8250: Add support for NI-Serial PXI/PXIe+485 devices"
    - binder: Fix race between mmap() and binder_alloc_print_pages()
    - binder: Prevent repeated use of ->mmap() via NULL mapping
    - binder: Handle start==NULL in binder_update_page_range()
    - [x86] KVM: fix out-of-bounds write in KVM_GET_EMULATED_CPUID
      (CVE-2019-19332)
    - ALSA: hda - Fix pending unsol events at shutdown
    - md/raid0: Fix an error message in raid0_make_request()
    - drm/mcde: Fix an error handling path in 'mcde_probe()'
    - perf script: Fix invalid LBR/binary mismatch error
    https://www.kernel.org/pub/linux/kernel/v5.x/ChangeLog-5.4.4
    - usb: gadget: configfs: Fix missing spin_lock_init()
    - [x86] usb: gadget: pch_udc: fix use after free
    - nvme: Namepace identification descriptor list is optional
    - Revert "nvme: Add quirk for Kingston NVME SSD running FW E8FK11.T"
    - scsi: lpfc: Fix bad ndlp ptr in xri aborted handling
    - [s390x] scsi: zfcp: trace channel log even for FCP command responses
    - scsi: qla2xxx: Do command completion on abort timeout
    - scsi: qla2xxx: Fix driver unload hang
    - scsi: qla2xxx: Fix double scsi_done for abort path
    - scsi: qla2xxx: Fix memory leak when sending I/O fails
    - compat_ioctl: add compat_ptr_ioctl()
    - ceph: fix compat_ioctl for ceph_dir_operations
    - [arm64] media: venus: remove invalid compat_ioctl32 handler
    - USB: uas: honor flag to avoid CAPACITY16
    - USB: uas: heed CAPACITY_HEURISTICS
    - USB: documentation: flags on usb-storage versus UAS
    - usb: Allow USB device to be warm reset in suspended state
    - [arm64,armhf] usb: host: xhci-tegra: Correct phy enable sequence
    - binder: fix incorrect calculation for num_valid
    - staging: rtl8188eu: fix interface sanity check
    - staging: rtl8712: fix interface sanity check
    - [arm*] staging: vchiq: call unregister_chrdev_region() when driver
      registration fails
    - staging: gigaset: fix general protection fault on probe
    - staging: gigaset: fix illegal free on probe errors
    - staging: gigaset: add endpoint-type sanity check
    - usb: xhci: only set D3hot for pci device
    - xhci: Fix memory leak in xhci_add_in_port()
    - xhci: fix USB3 device initiated resume race with roothub autosuspend
    - xhci: Increase STS_HALT timeout in xhci_suspend()
    - xhci: handle some XHCI_TRUST_TX_LENGTH quirks cases as default
      behaviour.
    - xhci: make sure interrupts are restored to correct state
    - [x86] iio: imu: inv_mpu6050: fix temperature reporting using bad unit
    - USB: atm: ueagle-atm: add missing endpoint check
    - USB: idmouse: fix interface sanity checks
    - USB: serial: io_edgeport: fix epic endpoint lookup
    - usb: roles: fix a potential use after free
    - USB: adutux: fix interface sanity check
    - usb: core: urb: fix URB structure initialization function
    - usb: mon: Fix a deadlock in usbmon between mmap and read
    - [arm64,amd64,i386] tpm: add check after commands attribs tab allocation
    - [arm64,amd64,i386] tpm: Switch to platform_get_irq_optional()
    - brcmfmac: disable PCIe interrupts before bus reset
    - mtd: rawnand: Change calculating of position page containing BBM
    - virtio-balloon: fix managed page counts when migrating pages between
      zones
    - usb: dwc3: pci: add ID for the Intel Comet Lake -H variant
    - [arm64,armhf] usb: dwc3: gadget: Fix logical condition
    - [arm64,armhf] usb: dwc3: gadget: Clear started flag for non-IOC
    - [arm64,armhf] usb: dwc3: ep0: Clear started flag on completion
    - [x86] usb: typec: fix use after free in typec_register_port()
    - iwlwifi: pcie: fix support for transmitting SKBs with fraglist
    - btrfs: check page->mapping when loading free space cache
    - btrfs: use btrfs_block_group_cache_done in update_block_group
    - btrfs: use refcount_inc_not_zero in kill_all_nodes
    - Btrfs: fix metadata space leak on fixup worker failure to set range as
      delalloc
    - Btrfs: fix negative subv_writers counter and data space leak after
      buffered write
    - btrfs: Avoid getting stuck during cyclic writebacks
    - btrfs: Remove btrfs_bio::flags member
    - Btrfs: send, skip backreference walking for extents with many references
    - btrfs: record all roots for rename exchange on a subvol
    - rtlwifi: rtl8192de: Fix missing code to retrieve RX buffer address
    - rtlwifi: rtl8192de: Fix missing callback that tests for hw release of
      buffer
    - rtlwifi: rtl8192de: Fix missing enable interrupt flag
    - ovl: fix lookup failure on multi lower squashfs
    - ovl: fix corner case of non-unique st_dev;st_ino
    - ovl: relax WARN_ON() on rename to self
    - [arm*] hwrng: omap - Fix RNG wait loop timeout
    - dm writecache: handle REQ_FUA
    - dm zoned: reduce overhead of backing device checks
    - workqueue: Fix spurious sanity check failures in destroy_workqueue()
    - workqueue: Fix pwq ref leak in rescuer_thread()
    - ASoC: rt5645: Fixed buddy jack support.
    - ASoC: rt5645: Fixed typo for buddy jack support.
    - ASoC: Jack: Fix NULL pointer dereference in snd_soc_jack_report
    - md: improve handling of bio with REQ_PREFLUSH in md_flush_request()
    - blk-mq: avoid sysfs buffer overflow with too many CPU cores
    - cgroup: pids: use atomic64_t for pids->limit
    - wil6210: check len before memcpy() calls
    - ar5523: check NULL before memcpy() in ar5523_cmd()
    - [s390x] mm: properly clear _PAGE_NOEXEC bit when it is not supported
    - cpuidle: Do not unset the driver if it is there already
    - cpuidle: use first valid target residency as poll time
    - [arm64,armhf] drm/panfrost: Open/close the perfcnt BO
    - [powerpc*] perf: Disable trace_imc pmu
    - [x86] intel_th: Fix a double put_device() in error path
    - [x86] intel_th: pci: Add Ice Lake CPU support
    - [x86] intel_th: pci: Add Tiger Lake CPU support
    - PM / devfreq: Lock devfreq in trans_stat_show
    - [powerpc*] cpufreq: powernv: fix stack bloat and hard limit on number of
      CPUs
    - ALSA: fireface: fix return value in error path of isochronous resources
      reservation
    - ALSA: oxfw: fix return value in error path of isochronous resources
      reservation
    - ALSA: hda/realtek - Line-out jack doesn't work on a Dell AIO
    - ACPI / utils: Move acpi_dev_get_first_match_dev() under CONFIG_ACPI
    - ACPI: LPSS: Add LNXVIDEO -> BYT I2C7 to lpss_device_links
    - ACPI: LPSS: Add LNXVIDEO -> BYT I2C1 to lpss_device_links
    - ACPI: LPSS: Add dmi quirk for skipping _DEP check for some device-links
    - ACPI / hotplug / PCI: Allocate resources directly under the non-hotplug
      bridge
    - ACPI: OSL: only free map once in osl.c
    - ACPI: bus: Fix NULL pointer check in acpi_bus_get_private_data()
    - ACPI: EC: Rework flushing of pending work
    - ACPI: PM: Avoid attaching ACPI PM domain to certain devices
    - [arm64] pinctrl: armada-37xx: Fix irq mask access in
      armada_37xx_irq_set_type()
    - [armhf] pinctrl: samsung: Add of_node_put() before return in error path
    - [armhf] pinctrl: samsung: Fix device node refcount leaks in Exynos
      wakeup controller init
    - [armhf] pinctrl: samsung: Fix device node refcount leaks in init code
    - [armhf] mmc: host: omap_hsmmc: add code for special init of wl1251 to
      get rid of pandora_wl1251_init_card
    - RDMA/core: Fix ib_dma_max_seg_size()
    - ppdev: fix PPGETTIME/PPSETTIME ioctls
    - [powerpc*] Allow 64bit VDSO __kernel_sync_dicache to work across ranges
      >4GB
    - [powerpc*] xive: Prevent page fault issues in the machine crash handler
    - [powerpc*] Allow flush_icache_range to work across ranges >4GB
    - [powerpc*] xive: Skip ioremap() of ESB pages for LSI interrupts
    - video/hdmi: Fix AVI bar unpack
    - quota: Check that quota is not dirty before release
    - ext2: check err when partial != NULL
    - seccomp: avoid overflow in implicit constant conversion
    - quota: fix livelock in dquot_writeback_dquots
    - ext4: Fix credit estimate for final inode freeing
    - reiserfs: fix extended attributes on the root directory
    - scsi: qla2xxx: Fix SRB leak on switch command timeout
    - scsi: qla2xxx: Fix a dma_pool_free() call
    - Revert "scsi: qla2xxx: Fix memory leak when sending I/O fails"
    - [armhf] omap: pdata-quirks: revert pandora specific gpiod additions
    - [armhf] omap: pdata-quirks: remove openpandora quirks for mmc3 and
      wl1251
    - [powerpc*] Avoid clang warnings around setjmp and longjmp
    - [powerpc*] Fix vDSO clock_getres()
    - mm, memfd: fix COW issue on MAP_PRIVATE and F_SEAL_FUTURE_WRITE mappings
    - mm: memcg/slab: wait for !root kmem_cache refcnt killing on root
      kmem_cache destruction
    - ext4: work around deleting a file with i_nlink == 0 safely
    - [arm64] firmware: qcom: scm: Ensure 'a0' status code is treated as
      signed
    - [s390x] smp,vdso: fix ASCE handling
    - [s390x] kaslr: store KASLR offset for early dumps
    - mm/shmem.c: cast the type of unmap_start to u64
    - [powerpc*] Define arch_is_kernel_initmem_freed() for lockdep
    - rtc: disable uie before setting time and enable after
    - splice: only read in as much information as there is pipe buffer space
    - ext4: fix a bug in ext4_wait_for_tail_page_commit
    - ext4: fix leak of quota reservations
    - blk-mq: make sure that line break can be printed
    - workqueue: Fix missing kfree(rescuer) in destroy_workqueue()
    - r8169: fix rtl_hw_jumbo_disable for RTL8168evl
    https://www.kernel.org/pub/linux/kernel/v5.x/ChangeLog-5.4.5
    - inet: protect against too small mtu values.
    - mqprio: Fix out-of-bounds access in mqprio_dump
    - net: bridge: deny dev_set_mac_address() when unregistering
    - net: dsa: fix flow dissection on Tx path
    - [armhf] net: ethernet: ti: cpsw: fix extra rx interrupt
    - net: sched: fix dump qlen for sch_mq/sch_mqprio with NOLOCK subqueues
    - net_sched: validate TCA_KIND attribute in tc_chain_tmplt_add()
    - [arm64] net: thunderx: start phy before starting autonegotiation
    - openvswitch: support asymmetric conntrack
    - tcp: md5: fix potential overestimation of TCP option space
    - tipc: fix ordering of tipc module init and exit routine
    - net/mlx5e: Query global pause state before setting prio2buffer
    - net: ipv6: add net argument to ip6_dst_lookup_flow
    - net: ipv6_stub: use ip6_dst_lookup_flow instead of ip6_dst_lookup
    - tcp: fix rejected syncookies due to stale timestamps
    - tcp: tighten acceptance of ACKs not matching a child socket
    - tcp: Protect accesses to .ts_recent_stamp with {READ,WRITE}_ONCE()
    - net: core: rename indirect block ingress cb function
    - net: sched: allow indirect blocks to bind to clsact in TC
    - cls_flower: Fix the behavior using port ranges with hw-offload
    - gre: refetch erspan header from skb->data after pskb_may_pull()
    - Fixed updating of ethertype in function skb_mpls_pop
    - net: Fixed updating of ethertype in skb_mpls_push()
    - net/mlx5e: Fix TXQ indices to be sequential
    - net/mlx5e: Fix SFF 8472 eeprom length
    - net/mlx5e: Fix freeing flow with kfree() and not kvfree()
    - net/mlx5e: Fix translation of link mode into speed
    - net/mlx5e: ethtool, Fix analysis of speed setting
    - page_pool: do not release pool until inflight == 0.
    - xdp: obtain the mem_id mutex before trying to remove an entry.
    - r8169: add missing RX enabling for WoL on RTL8125
    https://www.kernel.org/pub/linux/kernel/v5.x/ChangeLog-5.4.6
    - USB: Fix incorrect DMA allocations for local memory pool drivers
    - mmc: block: Make card_busy_detect() a bit more generic
    - mmc: block: Add CMD13 polling for MMC IOCTLS with R1B response
    - mmc: core: Drop check for mmc_card_is_removable() in mmc_rescan()
    - mmc: core: Re-work HW reset for SDIO cards
    - PCI/PM: Always return devices to D0 when thawing
    - PCI: pciehp: Avoid returning prematurely from sysfs requests
    - PCI: Fix Intel ACS quirk UPDCR register address
    - PCI/MSI: Fix incorrect MSI-X masking on resume
    - PCI: Do not use bus number zero from EA capability
    - PCI: Apply Cavium ACS quirk to ThunderX2 and ThunderX3
    - PM / QoS: Redefine FREQ_QOS_MAX_DEFAULT_VALUE to S32_MAX
    - block: fix "check bi_size overflow before merge"
    - gfs2: Multi-block allocations in gfs2_page_mkwrite
    - gfs2: fix glock reference problem in gfs2_trans_remove_revoke
    - [arm64] rpmsg: glink: Fix reuse intents memory leak issue
    - [arm64] rpmsg: glink: Fix use after free in open_ack TIMEOUT case
    - [arm64] rpmsg: glink: Put an extra reference during cleanup
    - [arm64] rpmsg: glink: Fix rpmsg_register_device err handling
    - [arm64] rpmsg: glink: Don't send pending rx_done during remove
    - [arm64] rpmsg: glink: Free pending deferred work on remove
    - cifs: smbd: Return -EAGAIN when transport is reconnecting
    - cifs: smbd: Only queue work for error recovery on memory registration
    - cifs: smbd: Add messages on RDMA session destroy and reconnection
    - cifs: smbd: Return -EINVAL when the number of iovs exceeds
      SMBDIRECT_MAX_SGE
    - cifs: smbd: Return -ECONNABORTED when trasnport is not in connected
      state
    - cifs: Don't display RDMA transport on reconnect
    - CIFS: Respect O_SYNC and O_DIRECT flags during reconnect
    - CIFS: Close open handle after interrupted close
    - CIFS: Do not miss cancelled OPEN responses
    - CIFS: Fix NULL pointer dereference in mid callback
    - cifs: Fix retrieval of DFS referrals in cifs_mount()
    - [armhf] ARM: tegra: Fix FLOW_CTLR_HALT register clobbering by
      tegra_resume()
    - vfio/pci: call irq_bypass_unregister_producer() before freeing irq
    - dma-buf: Fix memory leak in sync_file_merge()
    - [arm64,armhf] drm/panfrost: Fix a race in panfrost_ioctl_madvise()
    - [arm64,armhf] drm/panfrost: Fix a BO leak in panfrost_ioctl_mmap_bo()
    - [arm64,armhf] drm/panfrost: Fix a race in panfrost_gem_free_object()
    - [x86] drm/mgag200: Extract device type from flags
    - [x86] drm/mgag200: Store flags from PCI driver data in device structure
    - [x86] drm/mgag200: Add workaround for HW that does not support
      'startadd'
    - [x86] drm/mgag200: Flag all G200 SE A machines as broken wrt <startadd>
    - [arm64] drm: meson: venc: cvbs: fix CVBS mode matching
    - dm mpath: remove harmful bio-based optimization
    - dm btree: increase rebalance threshold in __rebalance2()
    - dm clone metadata: Track exact changes per transaction
    - dm clone metadata: Use a two phase commit
    - dm clone: Flush destination device before committing metadata
    - dm thin metadata: Add support for a pre-commit callback
    - dm thin: Flush data device before committing metadata
    - scsi: ufs: Disable autohibern8 feature in Cadence UFS
    - scsi: iscsi: Fix a potential deadlock in the timeout handler
    - scsi: qla2xxx: Ignore NULL pointer in tcm_qla2xxx_free_mcmd
    - scsi: qla2xxx: Initialize free_work before flushing it
    - scsi: qla2xxx: Added support for MPI and PEP regions for ISP28XX
    - scsi: qla2xxx: Change discovery state before PLOGI
    - scsi: qla2xxx: Correctly retrieve and interpret active flash region
    - scsi: qla2xxx: Fix incorrect SFUB length used for Secure Flash Update MB
      Cmd
    - drm/nouveau/kms/nv50-: Call outp_atomic_check_view() before handling PBN
    - drm/nouveau/kms/nv50-: Store the bpc we're using in nv50_head_atom
    - drm/nouveau/kms/nv50-: Limit MST BPC to 8
    - [x86] drm/i915/fbc: Disable fbc by default on all glk+
    - drm/radeon: fix r1xx/r2xx register checker for POT textures
    - drm/dp_mst: Correct the bug in drm_dp_update_payload_part1()
    - drm/amdgpu: initialize vm_inv_eng0_sem for gfxhub and mmhub
    - drm/amdgpu: invalidate mmhub semaphore workaround in gmc9/gmc10
    - drm/amdgpu/gfx10: explicitly wait for cp idle after halt/unhalt
    - drm/amdgpu/gfx10: re-init clear state buffer after gpu reset
    - drm/amdgpu: avoid using invalidate semaphore for picasso
    - drm/amdgpu: add invalidate semaphore limit for SRIOV and picasso in gmc9
    - ALSA: hda: Fix regression by strip mask fix

  [ Joe Richey ]
  * [amd64/cloud-amd64] tpm: Enable TPM drivers for Cloud (Closes: #946237)

  [ Ben Hutchings ]
  * [armel/rpi,armhf,arm64] Enable DEBUG_WX
  * linux-cpupower: Fix grammar error in package description
  * debian/control: Make library package descriptions more consistent
  * Set ABI to 1
  * tracing: Do not create directories if lockdown is in affect

  [ Aurelien Jarno ]
  * [armhf,arm64] Fix critical trip point on RPI 3.

  [ Salvatore Bonaccorso ]
  * [rt] Update to 5.4.3-rt1 and re-enable
  * [rt] Enable PREEMPT_RT (instead of PREEMPT_RT_FULL) which is part of 5.4
  * [rt] Update to 5.4.5-rt3

  [ YunQiang Su ]
  * [mipsel,mips64el/loongson-3] Enable AMDGPU.
  * [mips*] switch to vmlinuz from vmlinux except octeon.
  * [mips*] enable CONFIG_MIPS_O32_FP64_SUPPORT.
  * [mips*] enable CONFIG_CPU_HAS_MSA except octeon.

  [ Vagrant Cascadian ]
  * [arm64] drivers/gpu/drm/sun4i: Enable DRM_SUN8I_MIXER as a module.
    (Closes: #946510). Thanks to Andrei POPESCU.

  [ Sudip Mukherjee ]
  * Add libtraceevent packages (Closes: #944138)

 -- Ben Hutchings <ben@decadent.org.uk>  Fri, 27 Dec 2019 22:17:44 +0000

linux (5.4.2-1~exp1) experimental; urgency=medium

  * New upstream stable update:
    https://www.kernel.org/pub/linux/kernel/v5.x/ChangeLog-5.4.1
    - Bluetooth: Fix invalid-free in bcsp_close()
    - ath9k_hw: fix uninitialized variable data
    - ath10k: Fix a NULL-ptr-deref bug in ath10k_usb_alloc_urb_from_pipe
      (CVE-2019-15099)
    - ath10k: Fix HOST capability QMI incompatibility
    - ath10k: restore QCA9880-AR1A (v1) detection
    - Revert "Bluetooth: hci_ll: set operational frequency earlier"
    - Revert "dm crypt: use WQ_HIGHPRI for the IO and crypt workqueues"
    - md/raid10: prevent access of uninitialized resync_pages offset
    - [x86] insn: Fix awk regexp warnings
    - [x86] speculation: Fix incorrect MDS/TAA mitigation status
    - [x86] speculation: Fix redundant MDS mitigation message
    - nbd: prevent memory leak
    - [i386] x86/stackframe/32: Repair 32-bit Xen PV
    - [i386] x86/xen/32: Make xen_iret_crit_fixup() independent of frame
      layout
    - [i386] x86/xen/32: Simplify ring check in xen_iret_crit_fixup()
    - [i386] x86/doublefault/32: Fix stack canaries in the double fault
      handler
    - [i386] x86/pti/32: Size initial_page_table correctly
    - [i386] x86/cpu_entry_area: Add guard page for entry stack on 32bit
    - [i386] x86/entry/32: Fix IRET exception
    - [i386] x86/entry/32: Use %ss segment where required
    - [i386] x86/entry/32: Move FIXUP_FRAME after pushing %fs in SAVE_ALL
    - [i386] x86/entry/32: Unwind the ESPFIX stack earlier on exception entry
    - [i386] x86/entry/32: Fix NMI vs ESPFIX
    - [i386] x86/pti/32: Calculate the various PTI cpu_entry_area sizes
      correctly, make the CPU_ENTRY_AREA_PAGES assert precise
    - [i386] x86/entry/32: Fix FIXUP_ESPFIX_STACK with user CR3
    - futex: Prevent robust futex exit race
    - ALSA: usb-audio: Fix NULL dereference at parsing BADD
    - ALSA: usb-audio: Fix Scarlett 6i6 Gen 2 port data
    - media: vivid: Set vid_cap_streaming and vid_out_streaming to true
    - media: vivid: Fix wrong locking that causes race conditions on streaming
      stop (CVE-2019-18683)
    - media: usbvision: Fix invalid accesses after device disconnect
    - media: usbvision: Fix races among open, close, and disconnect
    - cpufreq: Add NULL checks to show() and store() methods of cpufreq
    - futex: Move futex exit handling into futex code
    - futex: Replace PF_EXITPIDONE with a state
    - exit/exec: Seperate mm_release()
    - futex: Split futex_mm_release() for exit/exec
    - futex: Set task::futex_state to DEAD right after handling futex exit
    - futex: Mark the begin of futex exit explicitly
    - futex: Sanitize exit state handling
    - futex: Provide state handling for exec() as well
    - futex: Add mutex around futex exit
    - futex: Provide distinct return value when owner is exiting
    - futex: Prevent exit livelock
    - media: uvcvideo: Fix error path in control parsing failure
    - media: b2c2-flexcop-usb: add sanity checking (CVE-2019-15291)
    - media: cxusb: detect cxusb_ctrl_msg error in query
    - media: imon: invalid dereference in imon_touch_event
    - media: mceusb: fix out of bounds read in MCE receiver buffer
    - ALSA: hda - Disable audio component for legacy Nvidia HDMI codecs
    - usbip: tools: fix fd leakage in the function of read_attr_usbip_status
    - usbip: Fix uninitialized symbol 'nents' in stub_recv_cmd_submit()
    - usb-serial: cp201x: support Mark-10 digital force gauge
    - USB: chaoskey: fix error case of a timeout
    - appledisplay: fix error handling in the scheduled work
    - USB: serial: mos7840: add USB ID to support Moxa UPort 2210
    - USB: serial: mos7720: fix remote wakeup
    - USB: serial: mos7840: fix remote wakeup
    - USB: serial: option: add support for DW5821e with eSIM support
    - USB: serial: option: add support for Foxconn T77W968 LTE modules
    - [x86] staging: comedi: usbduxfast: usbduxfast_ai_cmdtest rounding error
    - [powerpc*] powerpc/book3s64: Fix link stack flush on context switch
      (CVE-2019-18660)
    - [powerpc*] KVM: PPC: Book3S HV: Flush link stack on guest exit to host
      kernel
    https://www.kernel.org/pub/linux/kernel/v5.x/ChangeLog-5.4.2
    - io_uring: async workers should inherit the user creds
    - net: separate out the msghdr copy from ___sys_{send,recv}msg()
    - net: disallow ancillary data for __sys_{send,recv}msg_file()
    - [arm64] crypto: inside-secure - Fix stability issue with Macchiatobin
    - driver core: platform: use the correct callback type for bus_find_device
    - [arm64,armel,armhf] usb: dwc2: use a longer core rest timeout in
      dwc2_core_reset()
    - [x86] staging: rtl8192e: fix potential use after free
    - staging: rtl8723bs: Drop ACPI device ids
    - staging: rtl8723bs: Add 024c:0525 to the list of SDIO device-ids
    - USB: serial: ftdi_sio: add device IDs for U-Blox C099-F9P
    - [x86] mei: bus: prefix device names on bus with the bus name
    - [x86] mei: me: add comet point V device id
    - [x86] thunderbolt: Power cycle the router if NVM authentication fails
    - [x86] fpu: Don't cache access to fpu_fpregs_owner_ctx
    - macvlan: schedule bc_work even if error
    - mdio_bus: don't use managed reset-controller
    - net: macb: add missed tasklet_kill
    - net: psample: fix skb_over_panic
    - net: sched: fix `tc -s class show` no bstats on class with nolock
      subqueues
    - openvswitch: fix flow command message size
    - sctp: Fix memory leak in sctp_sf_do_5_2_4_dupcook
    - slip: Fix use-after-free Read in slip_open
    - sctp: cache netns in sctp_ep_common
    - openvswitch: drop unneeded BUG_ON() in ovs_flow_cmd_build_info()
    - openvswitch: remove another BUG_ON()
    - net: skmsg: fix TLS 1.3 crash with full sk_msg
    - tipc: fix link name length check
    - r8169: fix jumbo configuration for RTL8168evl
    - r8169: fix resume on cable plug-in
    - ext4: add more paranoia checking in ext4_expand_extra_isize handling
    - Revert "jffs2: Fix possible null-pointer dereferences in
      jffs2_add_frag_to_fragtree()"
    - HID: core: check whether Usage Page item is after Usage ID items
    - [x86] platform/x86: hp-wmi: Fix ACPI errors caused by too small buffer
    - [x86] platform/x86: hp-wmi: Fix ACPI errors caused by passing 0 as input
      size

  [ Ben Hutchings ]
  * [armel] udeb: Replace m25p80 with spi-nor in mtd-modules (fixes FTBFS)
  * [ia64] udeb: Remove SGI SN2 modules (fixes FTBFS)
  * iio: Enable TI_ADS1015 as module, replacing SENSORS_ADS1015
  * [armhf] regulator: Really enable REGULATOR_STM32_PWR
  * [armhf] drm/panel: Enable DRM_PANEL_{SONY_ACX565AKM,TPO_TD028TTEC1,
    TPO_TD043MTEA1} as modules, replacing the corresponding omapdrm options
  * [armhf,arm64] platform/chrome: Change chromeos drivers back to modules
  * Build-Depend on kernel-wedge 2.102; remove workaround in debian/rules.real
  * debian/bin: Add script to update taint list for bug reporting script
  * linux-image: bug: Update taint list and use upstream descriptions
  * btrfs,fanotify: Use TAINT_AUX instead of TAINT_USER for unsupported
    features

  [ Romain Perier ]
  * Enable VIRTIO_FS and VIRTIO_PMEM (Closes: #945853)

  [ Aurelien Jarno]
  * [ppc64el] Fix building libbpf with recent binutils versions (fixes FTBFS).

  [ Luca Boccassi ]
  * verity: enable DM_VERITY_VERIFY_ROOTHASH_SIG

 -- Salvatore Bonaccorso <carnil@debian.org>  Thu, 05 Dec 2019 08:37:56 +0100

linux (5.4-1~exp1) experimental; urgency=medium

  * New upstream release: https://kernelnewbies.org/Linux_5.4

  [ Ben Hutchings ]
  * lockdown: Rebase on upstream Lockdown LSM:
    - Refresh "efi: Add an EFI_SECURE_BOOT flag to indicate secure boot mode"
    - Update "efi: Lock down the kernel if booted in secure boot mode"
    - Update "Add a SysRq option to lift kernel lockdown"
    - Update "mtd: Disable slram and phram when locked down"
    - Update "arm64: add kernel config option to lock down when in Secure Boot
      mode"
    - Refresh "lockdown: Refer to Debian wiki until manual page exists"
    - Drop all other lockdown patches
    - Enable SECURITY_LOCKDOWN_LSM, LOCK_DOWN_KERNEL_FORCE_NONE,
      LOCK_DOWN_IN_EFI_SECURE_BOOT
  * [armel/marvell] lockdown: Disable Lockdown as it now selects MODULE_SIG
  * [amd64] Update "x86: Make x32 syscall support conditional …" for 5.4
  * debian/lib/python/debian_linux/abi.py: Add support for symbol namespaces
  * debian/bin/genpatch-rt: Fix series generation from git

  [ Romain Perier ]
  * Rebased the following patches onto 5.4.x:
    - debian/version.patch
    - debian/ia64-hardcode-arch-script-output.patch
    - bugfix/all/
      radeon-amdgpu-firmware-is-required-for-drm-and-kms-on-r600-onward.patch
    - features/all/aufs5/aufs5-mmap.patch
    - features/all/aufs5/aufs5-standalone.patch
    - features/x86/
      intel-iommu-add-kconfig-option-to-exclude-igpu-by-default.patch
    - bugfix/all/fs-add-module_softdep-declarations-for-hard-coded-cr.patch
    - debian/revert-objtool-fix-config_stack_validation-y-warning.patch
    - features/all/db-mok-keyring/
      0003-MODSIGN-checking-the-blacklisted-hash-before-loading-a-kernel-module
      .patch
    - bugfix/all/tools-perf-man-date.patch
    - bugfix/all/usbip-fix-misuse-of-strncpy.patch
    - bugfix/all/partially-revert-usb-kconfig-using-select-for-usb_co.patch

  [ John Paul Adrian Glaubitz ]
  * [m68k] Enable CONFIG_PATA_BUDDHA as module

  [ Aurelien Jarno ]
  * [armhf] Add support for STM32MP1 SoC: enable ARCH_STM32,
    CRYPTO_DEV_STM32_CRC, CRYPTO_DEV_STM32_CRYP, CRYPTO_DEV_STM32_HASH,
    DRM_PANEL_ORISETECH_OTM8009A, DRM_SII902X, DRM_STM, DRM_STM_DSI,
    HW_RANDOM_STM32, I2C_STM32F7, INPUT_STPMIC1_ONKEY, MFD_STM32_LPTIMER,
    MFD_STPMIC1, MTD_NAND_STM32_FMC2, PHY_STM32_USBPHYC, PWM_STM32_LP,
    REGULATOR_STM32_BOOSTER, REGULATOR_STM32_PWR, REGULATOR_STM32_VREFBUF,
    REGULATOR_STPMIC1, REMOTEPROC, RTC_DRV_STM32, SERIAL_STM32,
    SERIAL_STM32_CONSOLE, SND_AUDIO_GRAPH_CARD, SND_SOC_CS42L51_I2C,
    SND_SOC_STM32_DFSDM, SND_SOC_STM32_I2S, SND_SOC_STM32_SAI,
    SND_SOC_STM32_SPDIFRX, SPI_STM32, SPI_STM32_QSPI, STM32_DMA,
    STM32_DMAMUX, STM32_MDMA, STM32_RPROC, STPMIC1_WATCHDOG,
    TOUCHSCREEN_EDT_FT5X06.
  * [arm64] Re-enable BT_HCIUART_{BCM,LL} (arm64 version of #906048).
  * [arm64,armhf] Enable CLK_RASPBERRYPI and RASPBERRYPI_CPUFREQ.

  [ Salvatore Bonaccorso ]
  * md: Enable MD_CLUSTER as module (Closes: #927026)

 -- Ben Hutchings <ben@decadent.org.uk>  Tue, 26 Nov 2019 01:33:11 +0000

linux (5.3.15-1) unstable; urgency=medium

  * New upstream stable update:
    https://www.kernel.org/pub/linux/kernel/v5.x/ChangeLog-5.3.10
    - regulator: of: fix suspend-min/max-voltage parsing
    - ASoC: topology: Fix a signedness bug in soc_tplg_dapm_widget_create()
    - [arm64] dts: allwinner: a64: pine64-plus: Add PHY regulator delay
    - [arm64] dts: allwinner: a64: Drop PMU node
    - [arm64] dts: allwinner: a64: sopine-baseboard: Add PHY regulator delay
    - [arm64] dts: Fix gpio to pinmux mapping
    - [x86] pinctrl: intel: Allocate IRQ chip dynamic
    - [amd64] ASoC: SOF: loader: fix kernel oops on firmware boot failure
    - [amd64] ASoC: SOF: topology: fix parse fail issue for byte/bool tuple
      types
    - [amd64] ASoC: SOF: Intel: hda: fix warnings during FW load
    - [amd64] ASoC: SOF: Intel: initialise and verify FW crash dump data.
    - [amd64] ASoC: SOF: Intel: hda: Disable DMI L1 entry during capture
    - [amd64] ASoC: rt5682: add NULL handler to set_jack function
    - [amd64] ASoC: intel: sof_rt5682: add remove function to disable jack
    - [x86] ASoC: intel: bytcr_rt5651: add null check to support_button_press
    - [armhf] regulator: pfuze100-regulator: Variable "val" in
      pfuze100_regulator_probe() could be uninitialized
    - [armhf,arm64] ASoc: rockchip: i2s: Fix RPM imbalance
    - [arm64] dts: rockchip: fix Rockpro64 RK808 interrupt line
    - [armhf] dts: logicpd-torpedo-som: Remove twl_keypad
    - [arm64] dts: rockchip: fix RockPro64 vdd-log regulator settings
    - [arm64] dts: rockchip: fix RockPro64 sdhci settings
    - [arm64] dts: zii-ultra: fix ARM regulator states
    - [armhf] dts: am3874-iceboard: Fix 'i2c-mux-idle-disconnect' usage
    - [armhf] dts: Use level interrupt for omap4 & 5 wlcore
    - [armel,armhf] mm: fix alignment handler faults under memory pressure
    - scsi: qla2xxx: fix a potential NULL pointer dereference
    - scsi: scsi_dh_alua: handle RTPG sense code correctly during state
      transitions
    - [armel,armhf] 8908/1: add __always_inline to functions called from
      __get_user_check()
    - [arm64] dts: rockchip: fix RockPro64 sdmmc settings
    - [arm64] dts: rockchip: Fix usb-c on Hugsun X99 TV Box
    - [armhf] dts: imx6q-logicpd: Re-Enable SNVS power key
    - perf tools: Fix resource leak of closedir() on the error paths
    - perf c2c: Fix memory leak in build_cl_output()
    - perf kmem: Fix memory leak in compact_gfp_flags()
    - drm/amdgpu: fix potential VM faults
    - drm/amdgpu: fix error handling in amdgpu_bo_list_create
    - scsi: target: core: Do not overwrite CDB byte 1
    - scsi: hpsa: add missing hunks in reset-patch
    - [x86] ASoC: Intel: sof-rt5682: add a check for devm_clk_get
    - [x86] ASoC: SOF: control: return true when kcontrol values change
    - tracing: Fix "gfp_t" format for synthetic events
    - [arm64] dts: bcm2837-rpi-cm3: Avoid leds-gpio probing issue
    - [x86] ALSA: hda: Add Tigerlake/Jasperlake PCI ID
    - [armhf,arm64] irqchip/gic-v3-its: Use the exact ITSList for VMOVP
    - cifs: Fix cifsInodeInfo lock_sem deadlock when reconnect occurs
    - [riscv64] irqchip/sifive-plic: Skip contexts except supervisor in
      plic_init()
    - nbd: protect cmd->status with cmd->lock
    - nbd: handle racing with error'ed out commands
    - cxgb4: fix panic when attaching to ULD fail
    - cxgb4: request the TX CIDX updates to status page
    - dccp: do not leak jiffies on the wire
    - erspan: fix the tun_info options_len check for erspan
    - inet: stop leaking jiffies on the wire
    - net: annotate accesses to sk->sk_incoming_cpu
    - net: annotate lockless accesses to sk->sk_napi_id
    - [armhf] net: dsa: bcm_sf2: Fix IMP setup for port different than 8
    - net: fix sk_page_frag() recursion from memory reclaim
    - [arm64] net: hisilicon: Fix ping latency when deal with high throughput
    - net/mlx4_core: Dynamically set guaranteed amount of counters per VF
    - netns: fix GFP flags in rtnl_net_notifyid()
    - net: rtnetlink: fix a typo fbd -> fdb
    - net: usb: lan78xx: Disable interrupts before calling generic_handle_irq()
    - net: Zeroing the structure ethtool_wolinfo in ethtool_get_wol()
    - udp: fix data-race in udp_set_dev_scratch()
    - vxlan: check tun_info options_len properly
    - net: add skb_queue_empty_lockless()
    - udp: use skb_queue_empty_lockless()
    - net: use skb_queue_empty_lockless() in poll() handlers
    - net: use skb_queue_empty_lockless() in busy poll contexts
    - net: add READ_ONCE() annotation in __skb_wait_for_more_packets()
    - ipv4: fix route update on metric change.
    - net/smc: fix closing of fallback SMC sockets
    - net/smc: keep vlan_id for SMC-R in smc_listen_work()
    - keys: Fix memory leak in copy_net_ns
    - net: phylink: Fix phylink_dbg() macro
    - rxrpc: Fix handling of last subpacket of jumbo packet
    - net/mlx5e: Determine source port properly for vlan push action
    - net/mlx5e: Remove incorrect match criteria assignment line
    - net/mlx5e: Initialize on stack link modes bitmap
    - net/mlx5: Fix flow counter list auto bits struct
    - net/smc: fix refcounting for non-blocking connect()
    - net/mlx5: Fix rtable reference leak
    - r8169: fix wrong PHY ID issue with RTL8168dp
    - net/mlx5e: Fix ethtool self test: link speed
    - net/mlx5e: Fix handling of compressed CQEs in case of low NAPI budget
    - ipv4: fix IPSKB_FRAG_PMTU handling with fragmentation
    - [armhf] net: dsa: b53: Do not clear existing mirrored port mask
    - net: dsa: fix switch tree list
    - net: ensure correct skb->tstamp in various fragmenters
    - [arm64] net: hns3: fix mis-counting IRQ vector numbers issue
    - net: netem: fix error path for corrupted GSO frames
    - net: reorder 'struct net' fields to avoid false sharing
    - net: usb: lan78xx: Connect PHY before registering MAC
    - [x86] r8152: add device id for Lenovo ThinkPad USB-C Dock Gen 2
    - net: netem: correct the parent's backlog when corrupted packet was
      dropped
    - net/flow_dissector: switch to siphash
    - CIFS: Fix retry mid list corruption on reconnects
    - usb: gadget: udc: core: Fix segfault if udc_bind_to_driver() for pending
      driver fails
    https://www.kernel.org/pub/linux/kernel/v5.x/ChangeLog-5.3.11
    - bonding: fix state transition issue in link monitoring
    - CDC-NCM: handle incomplete transfer of MTU
    - ipv4: Fix table id reference in fib_sync_down_addr
    - [mips*/octeon] net: ethernet: octeon_mgmt: Account for second possible
      VLAN header
    - net: fix data-race in neigh_event_send()
    - net: usb: qmi_wwan: add support for DW5821e with eSIM support
    - nfc: netlink: fix double device reference drop
    - qede: fix NULL pointer deref in __qede_remove()
    - ipv6: fixes rt6_probe() and fib6_nh->last_probe init
    - [arm64] net: hns: Fix the stray netpoll locks causing deadlock in NAPI
      path
    - net: prevent load/store tearing on sk->sk_stamp
    - net: sched: prevent duplicate flower rules from tcf_proto destroy race
    - net/smc: fix ethernet interface refcounting
    - vsock/virtio: fix sock refcnt holding during the shutdown
    - r8169: fix page read in r8168g_mdio_read
    - ALSA: timer: Fix incorrectly assigned timer instance
    - ALSA: bebob: fix to detect configured source of sampling clock for
      Focusrite Saffire Pro i/o series
    - ALSA: hda/ca0132 - Fix possible workqueue stall
    - mm: memcontrol: fix NULL-ptr deref in percpu stats flush
    - mm: memcontrol: fix network errors from failing __GFP_ATOMIC charges
    - mm, meminit: recalculate pcpu batch and high limits after init completes
    - mm: thp: handle page cache THP correctly in PageTransCompoundMap
    - mm, vmstat: hide /proc/pagetypeinfo from normal users
    - dump_stack: avoid the livelock of the dump_lock
    - mm: slab: make page_cgroup_ino() to recognize non-compound slab pages
      properly
    - btrfs: Consider system chunk array size for new SYSTEM chunks
    - btrfs: tree-checker: Fix wrong check on max devid
    - btrfs: save i_size to avoid double evaluation of i_size_read in
      compress_file_range
    - [x86] pinctrl: intel: Avoid potential glitches if pin is in GPIO mode
    - perf tools: Fix time sorting
    - perf map: Use zalloc for map_groups
    - drm/radeon: fix si_enable_smc_cac() failed issue
    - HID: wacom: generic: Treat serial number and related fields as unsigned
    - mm/khugepaged: fix might_sleep() warn with CONFIG_HIGHPTE=y
    - blkcg: make blkcg_print_stat() print stats only for online blkgs
    - [arm64] Do not mask out PTE_RDONLY in pte_same()
    - ceph: fix use-after-free in __ceph_remove_cap()
    - ceph: fix RCU case handling in ceph_d_revalidate()
    - ceph: add missing check in d_revalidate snapdir handling
    - ceph: don't try to handle hashed dentries in non-O_CREAT atomic_open
    - ceph: don't allow copy_file_range when stripe_count != 1
    - [x86] iio: imu: inv_mpu6050: fix no data on MPU6050
    - [armhf] sunxi: Fix CPU powerdown on A83T
    - [armhf] dts: imx6-logicpd: Re-enable SNVS power key
    - cpufreq: intel_pstate: Fix invalid EPB setting
    - clone3: validate stack arguments
    - netfilter: nf_tables: Align nft_expr private data to 64-bit
    - netfilter: ipset: Fix an error code in ip_set_sockfn_get()
    - [x86] intel_th: gth: Fix the window switching sequence
    - [x86] intel_th: pci: Add Comet Lake PCH support
    - [x86] intel_th: pci: Add Jasper Lake PCH support
    - [amd64] dumpstack: Don't evaluate exception stacks before setup
    - [i386] apic: Avoid bogus LDR warnings
    - SMB3: Fix persistent handles reconnect
    - can: usb_8dev: fix use-after-free on disconnect
    - [armhf] can: flexcan: disable completely the ECC mechanism
    - [armhf] can: c_can: c_can_poll(): only read status register after status
      IRQ
    - can: peak_usb: fix a potential out-of-sync while decoding packets
    - can: rx-offload: can_rx_offload_queue_sorted(): fix error handling, avoid
      skb mem leak
    - can: gs_usb: gs_can_open(): prevent memory leak (CVE-2019-19052)
    - can: dev: add missing of_node_put() after calling of_get_child_by_name()
    - can: mcba_usb: fix use-after-free on disconnect (CVE-2019-19529)
    - can: peak_usb: fix slab info leak (CVE-2019-19534)
    - configfs: fix a deadlock in configfs_symlink()
    - ALSA: usb-audio: More validations of descriptor units
    - ALSA: usb-audio: Simplify parse_audio_unit()
    - ALSA: usb-audio: Unify the release of usb_mixer_elem_info objects
    - ALSA: usb-audio: Remove superfluous bLength checks
    - ALSA: usb-audio: Clean up check_input_term()
    - ALSA: usb-audio: Fix possible NULL dereference at
      create_yamaha_midi_quirk()
    - ALSA: usb-audio: remove some dead code
    - ALSA: usb-audio: Fix copy&paste error in the validator
    - usbip: Implement SG support to vhci-hcd and stub driver
    - HID: google: add magnemite/masterball USB ids
    - bpf: lwtunnel: Fix reroute supplying invalid dst
    - [x86] HID: intel-ish-hid: fix wrong error handling in
      ishtp_cl_alloc_tx_ring()
    - [powerpc] fix allow/prevent_user_access() when crossing segment
      boundaries.
    - RDMA/mlx5: Clear old rate limit when closing QP
    - iw_cxgb4: fix ECN check on the passive accept
    - RDMA/siw: free siw_base_qp in kref release routine
    - RDMA/qedr: Fix reported firmware version
    - IB/core: Use rdma_read_gid_l2_fields to compare GID L2 fields
    - net/mlx5e: Tx, Fix assumption of single WQEBB of NOP in cleanup flow
    - net/mlx5e: TX, Fix consumer index of error cqe dump
    - net/mlx5: prevent memory leak in mlx5_fpga_conn_create_cq
      (CVE-2019-19045)
    - net/mlx5: fix memory leak in mlx5_fw_fatal_reporter_dump (CVE-2019-19047)
    - scsi: qla2xxx: fixup incorrect usage of host_byte
    - scsi: lpfc: Check queue pointer before use
    - scsi: ufs-bsg: Wake the device before sending raw upiu commands
    - RDMA/uverbs: Prevent potential underflow
    - bpf: Fix use after free in subprog's jited symbol removal
    - [armhf,arm64] net: stmmac: Fix the problem of tso_xmit
    - net: openvswitch: free vport unless register_netdevice() succeeds
    - scsi: lpfc: Honor module parameter lpfc_use_adisc
    - scsi: qla2xxx: Initialized mailbox to prevent driver load failure
    - bpf: Fix use after free in bpf_get_prog_name
    - iwlwifi: pcie: fix PCI ID 0x2720 configs that should be soc
    - iwlwifi: pcie: fix all 9460 entries for qnj
    - iwlwifi: pcie: 0x2720 is qu and 0x30DC is not
    - netfilter: nf_flow_table: set timeout before insertion into hashes
    - xsk: Fix registration of Rx-only sockets
    - net: phy: smsc: LAN8740: add PHY_RST_AFTER_CLK_EN flag
    - ipvs: don't ignore errors in case refcounting ip_vs module fails
    - ipvs: move old_secure_tcp into struct netns_ipvs
    - netfilter: nft_payload: fix missing check for matching length in offloads
    - RDMA/nldev: Skip counter if port doesn't match
    - bonding: fix unexpected IFF_BONDING bit unset
    - bonding: use dynamic lockdep key instead of subclass
    - macsec: fix refcnt leak in module exit routine
    - virt_wifi: fix refcnt leak in module exit routine
    - scsi: sd: define variable dif as unsigned int instead of bool
    - usb: gadget: composite: Fix possible double free memory bug
    - usb: gadget: configfs: fix concurrent issue between composite APIs
    - [armhf,arm64] usb: dwc3: remove the call trace of USBx_GFLADJ
    - [x86] perf/amd/ibs: Fix reading of the IBS OpData register and thus
      precise RIP validity
    - [x86] perf/amd/ibs: Handle erratum #420 only on the affected CPU family
      (10h)
    - [x86] perf/uncore: Fix event group support
    - USB: Skip endpoints with 0 maxpacket length
    - USB: ldusb: use unsigned size format specifiers
    - usbip: tools: Fix read_usb_vudc_device() error path handling
    - RDMA/iw_cxgb4: Avoid freeing skb twice in arp failure case
    - [arm64] RDMA/hns: Prevent memory leaks of eq->buf_list
    - scsi: qla2xxx: stop timer in shutdown path
    - sched/topology: Don't try to build empty sched domains
    - sched/topology: Allow sched_asym_cpucapacity to be disabled
    - nvme-multipath: fix possible io hang after ctrl reconnect
    - [amd64] fjes: Handle workqueue allocation failure
    - [arm64] net: hisilicon: Fix "Trying to free already-free IRQ"
    - wimax: i2400: Fix memory leak in i2400m_op_rfkill_sw_toggle
      (CVE-2019-19051)
    - [x86] iommu/amd: Apply the same IVRS IOAPIC workaround to Acer Aspire
      A315-41
    - mt76: dma: fix buffer unmap with non-linear skbs
    - drm/amdgpu/sdma5: do not execute 0-sized IBs (v2)
    - drm/sched: Set error to s_fence if HW job submission failed.
    - drm/amdgpu: If amdgpu_ib_schedule fails return back the error.
    - drm/amd/display: do not synchronize "drr" displays
    - drm/amd/display: add 50us buffer as WA for pstate switch in active
    - drm/amd/display: Passive DP->HDMI dongle detection fix
    - drm/amd/display: dc.c:use kzalloc without test
    - SUNRPC: The TCP back channel mustn't disappear while requests are
      outstanding
    - SUNRPC: The RDMA back channel mustn't disappear while requests are
      outstanding
    - SUNRPC: Destroy the back channel when we destroy the host transport
    - [x86] hv_netvsc: Fix error handling in netvsc_attach()
    - efi/tpm: Return -EINVAL when determining tpm final events log size fails
    - efi: libstub/arm: Account for firmware reserved memory at the base of RAM
    - [x86] efi: Never relocate kernel below lowest acceptable address
    - [arm64] cpufeature: Enable Qualcomm Falkor errata 1009 for Kryo
    - usb: dwc3: gadget: fix race when disabling ep with cancelled xfers
    - [arm64] apply ARM64_ERRATUM_845719 workaround for Brahma-B53 core
    - [arm64] Brahma-B53 is SSB and spectre v2 safe
    - [arm64] apply ARM64_ERRATUM_843419 workaround for Brahma-B53 core
    - NFSv4: Don't allow a cached open with a revoked delegation
    - igb: Fix constant media auto sense switching when no cable is connected
    - e1000: fix memory leaks
    - ocfs2: protect extent tree in ocfs2_prepare_inode_for_write()
    - [x86] pinctrl: cherryview: Fix irq_valid_mask calculation
    - timekeeping/vsyscall: Update VDSO data unconditionally
    - mm/filemap.c: don't initiate writeback if mapping has no dirty pages
    - cgroup,writeback: don't switch wbs immediately on dead wbs if the memcg
      is dead
    - [x86] ASoC: SOF: Intel: hda-stream: fix the CONFIG_ prefix missing
    - usbip: Fix free of unallocated memory in vhci tx
    - bonding: fix using uninitialized mode_lock
    - netfilter: ipset: Copy the right MAC address in hash:ip,mac IPv6 sets
    https://www.kernel.org/pub/linux/kernel/v5.x/ChangeLog-5.3.12
    - scsi: core: Handle drivers which set sg_tablesize to zero
    - ax88172a: fix information leak on short answers
    - devlink: disallow reload operation during device cleanup
    - ipmr: Fix skb headroom in ipmr_get_route().
    - net/smc: fix fastopen for non-blocking connect()
    - net: usb: qmi_wwan: add support for Foxconn T77W968 LTE modules
    - slip: Fix memory leak in slip_open error path
    - tcp: remove redundant new line from tcp_event_sk_skb
    - devlink: Add method for time-stamp on reporter's dump
    - net/smc: fix refcount non-blocking connect() -part 2
    - ALSA: usb-audio: Fix missing error check at mixer resolution test
    - ALSA: usb-audio: not submit urb for stopped endpoint
    - ALSA: usb-audio: Fix incorrect NULL check in create_yamaha_midi_quirk()
    - ALSA: usb-audio: Fix incorrect size check for processing/extension units
    - Btrfs: fix log context list corruption after rename exchange operation
    - cgroup: freezer: call cgroup_enter_frozen() with preemption disabled in
      ptrace_stop()
    - Input: ff-memless - kill timer in destroy() (CVE-2019-19524)
    - Input: synaptics-rmi4 - fix video buffer size
    - Input: synaptics-rmi4 - disable the relative position IRQ in the F12
      driver
    - Input: synaptics-rmi4 - do not consume more data than we have (F11, F12)
    - Input: synaptics-rmi4 - clear IRQ enables for F54
    - Input: synaptics-rmi4 - destroy F54 poller workqueue when removing
    - KVM: MMU: Do not treat ZONE_DEVICE pages as being reserved
    - IB/hfi1: Ensure r_tid_ack is valid before building TID RDMA ACK packet
    - IB/hfi1: Calculate flow weight based on QP MTU for TID RDMA
    - IB/hfi1: TID RDMA WRITE should not return IB_WC_RNR_RETRY_EXC_ERR
    - IB/hfi1: Ensure full Gen3 speed in a Gen4 system
    - IB/hfi1: Use a common pad buffer for 9B and 16B packets
    - i2c: acpi: Force bus speed to 400KHz if a Silead touchscreen is present
    - [x86] quirks: Disable HPET on Intel Coffe Lake platforms
    - ecryptfs_lookup_interpose(): lower_dentry->d_inode is not stable
    - ecryptfs_lookup_interpose(): lower_dentry->d_parent is not stable either
    - io_uring: ensure registered buffer import returns the IO length
    - [x86] drm/i915: update rawclk also on resume
    - [x86] Revert "drm/i915/ehl: Update MOCS table for EHL"
    - ntp/y2038: Remove incorrect time_t truncation
    - [x86] iommu/vt-d: Fix QI_DEV_IOTLB_PFSID and QI_DEV_EIOTLB_PFSID macros
    - mm: mempolicy: fix the wrong return value and potential pages leak of
      mbind
    - mm: memcg: switch to css_tryget() in get_mem_cgroup_from_mm()
    - mm: hugetlb: switch to css_tryget() in hugetlb_cgroup_charge_cgroup()
    - mm: slub: really fix slab walking for init_on_free
    - mm/memory_hotplug: fix try_offline_node()
    - mm/page_io.c: do not free shared swap slots
    - mmc: sdhci-of-at91: fix quirk2 overwrite
    - slcan: Fix memory leak in error path
    https://www.kernel.org/pub/linux/kernel/v5.x/ChangeLog-5.3.13
    - net: cdc_ncm: Signedness bug in cdc_ncm_set_dgram_size()
    - block, bfq: deschedule empty bfq_queues not referred by any process
    - mm/memory_hotplug: don't access uninitialized memmaps in
      shrink_pgdat_span()
    - mm/memory_hotplug: fix updating the node span
    - [arm64] uaccess: Ensure PAN is re-enabled after unhandled uaccess fault
    - fbdev: Ditch fb_edid_add_monspecs
    https://www.kernel.org/pub/linux/kernel/v5.x/ChangeLog-5.3.14
    - net/mlx4_en: fix mlx4 ethtool -N insertion
    - net/mlx4_en: Fix wrong limitation for number of TX rings
    - net: rtnetlink: prevent underflows in do_setvfinfo()
    - net/sched: act_pedit: fix WARN() in the traffic path
    - net: sched: ensure opts_len <= IP_TUNNEL_OPTS_MAX in act_tunnel_key
    - sfc: Only cancel the PPS workqueue if it exists
    - net/mlxfw: Verify FSM error code translation doesn't exceed array size
    - net/mlx5e: Fix set vf link state error flow
    - net/mlx5: Fix auto group size calculation
    - ipv6/route: return if there is no fib_nh_gw_family
    - taprio: don't reject same mqprio settings
    - net/ipv4: fix sysctl max for fib_multipath_hash_policy
    - net/mlx5e: Fix error flow cleanup in mlx5e_tc_tun_create_header_ipv4/6
    - net/mlx5e: Do not use non-EXT link modes in EXT mode
    - net/mlx5: Update the list of the PCI supported devices
    - vhost/vsock: split packets to send using multiple buffers
    - [arm64] gpio: max77620: Fixup debounce delays
    - fork: fix pidfd_poll()'s return type
    - nbd:fix memory leak in nbd_get_socket()
    - virtio_console: allocate inbufs in add_port() only if it is needed
    - virtio_ring: fix return code on DMA mapping fails
    - virtio_balloon: fix shrinker count
    - Revert "fs: ocfs2: fix possible null-pointer dereferences in
      ocfs2_xa_prepare_entry()"
    - mm/memory_hotplug: don't access uninitialized memmaps in
      shrink_zone_span()
    - mm/ksm.c: don't WARN if page is still mapped in remove_stable_node()
    - drm/amdgpu: disable gfxoff when using register read interface
    - drm/amdgpu: disable gfxoff on original raven
    - drm/amd/powerplay: issue no PPSMC_MSG_GetCurrPkgPwr on unsupported ASICs
    - [x86] drm/i915: Don't oops in dumb_create ioctl if we have no crtcs
    - [x86] drm/i915/pmu: "Frequency" is reported as accumulated cycles
    - [x86] drm/i915/userptr: Try to acquire the page lock around
      set_page_dirty()
    - Bluetooth: Fix invalid-free in bcsp_close()
    - ath10k: restore QCA9880-AR1A (v1) detection
    - ath10k: Fix HOST capability QMI incompatibility
    - ath10k: Fix a NULL-ptr-deref bug in ath10k_usb_alloc_urb_from_pipe
      (CVE-2019-15099)
    - ath9k_hw: fix uninitialized variable data
    - Revert "Bluetooth: hci_ll: set operational frequency earlier"
    - Revert "dm crypt: use WQ_HIGHPRI for the IO and crypt workqueues"
    - md/raid10: prevent access of uninitialized resync_pages offset
    - mdio_bus: Fix init if CONFIG_RESET_CONTROLLER=n
    - [armel,armhf] 8904/1: skip nomap memblocks while finding the lowmem/
      highmem boundary
    - [x86] insn: Fix awk regexp warnings
    - [x86] speculation: Fix incorrect MDS/TAA mitigation status
    - [x86] speculation: Fix redundant MDS mitigation message
    - nbd: prevent memory leak
    - [i386] stackframe: Repair 32-bit Xen PV
    - [i386] xen: Make xen_iret_crit_fixup() independent of frame layout
    - [i386] xen: Simplify ring check in xen_iret_crit_fixup()
    - [i386] doublefault: Fix stack canaries in the double fault handler
    - [i386] pti: Size initial_page_table correctly
    - [i386] cpu_entry_area: Add guard page for entry stack on 32bit
    - [i386] entry: Fix IRET exception
    - [i386] entry: Use %ss segment where required
    - [i386] entry: Move FIXUP_FRAME after pushing %fs in SAVE_ALL
    - [i386] entry: Unwind the ESPFIX stack earlier on exception entry
    - [i386] entry: Fix NMI vs ESPFIX
    - [i386] pti: Calculate the various PTI cpu_entry_area sizes correctly,
      make the CPU_ENTRY_AREA_PAGES assert precise
    - [i386] entry: Fix FIXUP_ESPFIX_STACK with user CR3
    - futex: Prevent robust futex exit race
    - ALSA: usb-audio: Fix NULL dereference at parsing BADD
    - nfc: port100: handle command failure cleanly
    - media: vivid: Set vid_cap_streaming and vid_out_streaming to true
    - media: vivid: Fix wrong locking that causes race conditions on streaming
      stop (CVE-2019-18683)
    - media: usbvision: Fix invalid accesses after device disconnect
    - media: usbvision: Fix races among open, close, and disconnect
    - cpufreq: Add NULL checks to show() and store() methods of cpufreq
    - media: uvcvideo: Fix error path in control parsing failure
    - media: b2c2-flexcop-usb: add sanity checking (CVE-2019-15291)
    - media: cxusb: detect cxusb_ctrl_msg error in query
    - media: imon: invalid dereference in imon_touch_event
    - media: mceusb: fix out of bounds read in MCE receiver buffer
    - mm/slub.c: init_on_free=1 should wipe freelist ptr for bulk allocations
    - usbip: tools: fix fd leakage in the function of read_attr_usbip_status
    - usbip: Fix uninitialized symbol 'nents' in stub_recv_cmd_submit()
    - usb-serial: cp201x: support Mark-10 digital force gauge
    - USB: chaoskey: fix error case of a timeout
    - appledisplay: fix error handling in the scheduled work
    - USB: serial: mos7840: add USB ID to support Moxa UPort 2210
    - USB: serial: mos7720: fix remote wakeup
    - USB: serial: mos7840: fix remote wakeup
    - USB: serial: option: add support for DW5821e with eSIM support
    - USB: serial: option: add support for Foxconn T77W968 LTE modules
    - [x86] staging: comedi: usbduxfast: usbduxfast_ai_cmdtest rounding error
    - [powerpc*] 64s: support nospectre_v2 cmdline option
    - [powerpc*] book3s64: Fix link stack flush on context switch
      (CVE-2019-18660)
    - [powerpc*] KVM: Book3S HV: Flush link stack on guest exit to host kernel
    https://www.kernel.org/pub/linux/kernel/v5.x/ChangeLog-5.3.15
    - io_uring: async workers should inherit the user creds
    - net: separate out the msghdr copy from ___sys_{send,recv}msg()
    - net: disallow ancillary data for __sys_{send,recv}msg_file()
    - XArray: Fix xas_next() with a single entry at 0
    - [arm64] clk: meson: gxbb: let sar_adc_clk_div set the parent clock rate
    - [x86] thunderbolt: Read DP IN adapter first two dwords in one go
    - [x86] thunderbolt: Fix lockdep circular locking depedency warning
    - [x86] ASoC: compress: fix unsigned integer overflow check
    - [arm64,armel,armhf] reset: Fix memory leak in reset_control_array_put()
    - [armhf] clk: samsung: exynos542x: Move G3D subsystem clocks to its
      sub-CMU
    - [armel,armhf] ASoC: kirkwood: fix external clock probe defer
    - [armel,armhf] ASoC: kirkwood: fix device remove ordering
    - [armhf] clk: samsung: exynos5420: Preserve PLL configuration during
      suspend/resume
    - [x86] pinctrl: cherryview: Allocate IRQ chip dynamic
    - [armhf] soc: imx: gpc: fix initialiser format
    - ASoC: SOF: ipc: Fix memory leak in sof_set_get_large_ctrl_data
      (CVE-2019-18811)
    - [armhf] ASoC: ti: sdma-pcm: Add back the flags parameter for non
      standard dma names
    - [armhf] ASoC: rockchip: rockchip_max98090: Enable SHDN to fix headset
      detection
    - [arm64,armhf] clk: sunxi: Fix operator precedence in
      sunxi_divs_clk_setup
    - [armhf] clk: sunxi-ng: a80: fix the zero'ing of bits 16 and 18
    - [armhf] dts: sun8i-a83t-tbs-a711: Fix WiFi resume from suspend
    - bpf: Allow narrow loads of bpf_sysctl fields with offset > 0
    - bpf: Change size to u64 for bpf_map_{area_alloc, charge_init}()
    - [powerpc*] bpf: Fix tail call implementation
    - idr: Fix idr_get_next_ul race with idr_remove
    - idr: Fix integer overflow in idr_for_each_entry
    - idr: Fix idr_alloc_u32 on 32-bit systems
    - [amd64] ASoC: hdac_hda: fix race in device removal
    - [armhf] clk: ti: dra7-atl-clock: Remove ti_clk_add_alias call
    - [armhf] clk: ti: clkctrl: Fix failed to enable error with double udelay
      timeout
    - [armhf] net: fec: add missed clk_disable_unprepare in remove
    - netfilter: ipset: Fix nla_policies to fully support NL_VALIDATE_STRICT
    - bridge: ebtables: don't crash when using dnat target in output chains
    - netfilter: nf_tables: bogus EOPNOTSUPP on basechain update
    - netfilter: nf_tables_offload: skip EBUSY on chain update
    - stacktrace: Don't skip first entry on noncurrent tasks
    - can: peak_usb: report bus recovery as well
    - [armhf] can: c_can: D_CAN: c_can_chip_config(): perform a sofware reset
      on open
    - can: rx-offload: can_rx_offload_queue_tail(): fix error handling, avoid
      skb mem leak
    - can: rx-offload: can_rx_offload_offload_one(): do not increase the
      skb_queue beyond skb_queue_len_max
    - can: rx-offload: can_rx_offload_offload_one(): increment rx_fifo_errors
      on queue overflow or OOM
    - can: rx-offload: can_rx_offload_offload_one(): use ERR_PTR() to
      propagate error value in case of errors
    - can: rx-offload: can_rx_offload_irq_offload_timestamp(): continue on
      error
    - can: rx-offload: can_rx_offload_irq_offload_fifo(): continue on error
    - [armhf] can: flexcan: increase error counters if skb enqueueing via
      can_rx_offload_queue_sorted() fails
    - [x86] tsc: Respect tsc command line paraemeter for clocksource_tsc_early
    - nvme-rdma: fix a segmentation fault during module unload
    - nvme-multipath: fix crash in nvme_mpath_clear_ctrl_paths
    - [arm64] watchdog: meson: Fix the wrong value of left time
    - ALSA: hda: hdmi - add Tigerlake support
    - [amd64] ASoC: SOF: topology: Fix bytes control size checks
    - drm/amdgpu: dont schedule jobs while in reset
    - [arm64,armhf] net/mlx5e: Fix eswitch debug print of max fdb flow
    - net/mlx5e: Use correct enum to determine uplink port
    - drm/amdgpu: register gpu instance before fan boost feature enablment
    - drm/amdgpu: add warning for GRBM 1-cycle delay issue in gfx9
    - [arm64,armhf] net: stmmac: gmac4: bitrev32 returns u32
    - [arm64,armhf] net: stmmac: xgmac: bitrev32 returns u32
    - [arm64,armhf] net: stmmac: xgmac: Fix TSA selection
    - [arm64,armhf] net: stmmac: xgmac: Disable Flow Control when 1 or more
      queues are in AV
    - ceph: return -EINVAL if given fsc mount option on kernel w/o support
    - mac80211: fix ieee80211_txq_setup_flows() failure path
    - mac80211: fix station inactive_time shortly after boot
    - block: drbd: remove a stray unlock in __drbd_send_protocol()
    - ice: fix potential infinite loop because loop counter being too small
    - iavf: initialize ITRN registers with correct values
    - [arm64,armel,armhf] usb: dwc2: use a longer core rest timeout in
      dwc2_core_reset()
    - [x86] staging: rtl8192e: fix potential use after free
    - staging: rtl8723bs: Drop ACPI device ids
    - staging: rtl8723bs: Add 024c:0525 to the list of SDIO device-ids
    - USB: serial: ftdi_sio: add device IDs for U-Blox C099-F9P
    - [x86] mei: bus: prefix device names on bus with the bus name
    - [x86] mei: me: add comet point V device id
    - [x86] thunderbolt: Power cycle the router if NVM authentication fails
    - xfrm: Fix memleak on xfrm state destroy
    - [x86] fpu: Don't cache access to fpu_fpregs_owner_ctx (CVE-2019-19602)
    - macvlan: schedule bc_work even if error
    - mdio_bus: don't use managed reset-controller
    - net: macb: add missed tasklet_kill
    - net: psample: fix skb_over_panic
    - net: sched: fix `tc -s class show` no bstats on class with nolock
      subqueues
    - openvswitch: fix flow command message size
    - sctp: Fix memory leak in sctp_sf_do_5_2_4_dupcook
    - slip: Fix use-after-free Read in slip_open
    - sctp: cache netns in sctp_ep_common
    - openvswitch: drop unneeded BUG_ON() in ovs_flow_cmd_build_info()
    - openvswitch: remove another BUG_ON()
    - net/tls: take into account that bpf_exec_tx_verdict() may free the
      record
    - net: skmsg: fix TLS 1.3 crash with full sk_msg
    - tipc: fix link name length check
    - ext4: add more paranoia checking in ext4_expand_extra_isize handling
    - HID: core: check whether Usage Page item is after Usage ID items
    - [x86] platform/x86: hp-wmi: Fix ACPI errors caused by too small buffer
    - [x86] platform/x86: hp-wmi: Fix ACPI errors caused by passing 0 as input
      size
    - [armhf] net: fec: fix clock count mis-match

  [ Ben Hutchings ]
  * [amd64] sound/soc/sof: Disable SND_SOC_SOF_ACPI,
    SND_SOC_SOF_{BAYTRAIL,BROADWELL}_SUPPORT (Closes: #945914)
  * [amd64] sound/soc/intel/boarss: Disable Broxton drivers again
  * [i386] sound/soc: Enable same SOF drivers as on amd64
  * Bump ABI to 3

 -- Salvatore Bonaccorso <carnil@debian.org>  Sat, 07 Dec 2019 13:24:06 +0100

linux (5.3.9-3) unstable; urgency=medium

  * [arm64,armhf,powerpc*,s390x] KVM: Add more exports to ABI ignore list
    (fixes FTBFS)

 -- Ben Hutchings <ben@decadent.org.uk>  Tue, 19 Nov 2019 01:43:33 +0000

linux (5.3.9-2) unstable; urgency=medium

  * [x86] Add mitigation for TSX Asynchronous Abort (CVE-2019-11135):
    - x86/msr: Add the IA32_TSX_CTRL MSR
    - x86/cpu: Add a helper function x86_read_arch_cap_msr()
    - x86/cpu: Add a "tsx=" cmdline option with TSX disabled by default
    - x86/speculation/taa: Add mitigation for TSX Async Abort
    - x86/speculation/taa: Add sysfs reporting for TSX Async Abort
    - kvm/x86: Export MDS_NO=0 to guests when TSX is enabled
    - x86/tsx: Add "auto" option to the tsx= cmdline parameter
    - x86/speculation/taa: Add documentation for TSX Async Abort
    - x86/tsx: Add config options to set tsx=on|off|auto
    - x86/speculation/taa: Fix printing of TAA_MSG_SMT on IBRS_ALL CPUs
    TSX is now disabled by default; see
    Documentation/admin-guide/hw-vuln/tsx_async_abort.rst
  * [x86] KVM: Add mitigation for Machine Check Error on Page Size Change
    (aka iTLB multi-hit, CVE-2018-12207):
    - kvm: x86, powerpc: do not allow clearing largepages debugfs entry
    - x86/bugs: Add ITLB_MULTIHIT bug infrastructure
    - x86/cpu: Add Tremont to the cpu vulnerability whitelist
    - cpu/speculation: Uninline and export CPU mitigations helpers
    - kvm: mmu: ITLB_MULTIHIT mitigation
    - kvm: Add helper function for creating VM worker threads
    - kvm: x86: mmu: Recovery of shattered NX large pages
    - Documentation: Add ITLB_MULTIHIT documentation
  * [x86] i915: Mitigate local privilege escalation on gen9 (CVE-2019-0155):
    - drm/i915: Rename gen7 cmdparser tables
    - drm/i915: Disable Secure Batches for gen6+
    - drm/i915: Remove Master tables from cmdparser
    - drm/i915: Add support for mandatory cmdparsing
    - drm/i915: Support ro ppgtt mapped cmdparser shadow buffers
    - drm/i915: Allow parsing of unsized batches
    - drm/i915: Add gen9 BCS cmdparsing
    - drm/i915/cmdparser: Use explicit goto for error paths
    - drm/i915/cmdparser: Add support for backward jumps
    - drm/i915/cmdparser: Ignore Length operands during command matching
    - drm/i915/cmdparser: Fix jump whitelist clearing
  * [x86] i915: Mitigate local denial-of-service on gen8/gen9 (CVE-2019-0154):
    - drm/i915: Lower RM timeout to avoid DSI hard hangs
    - drm/i915/gen8+: Add RC6 CTX corruption WA

 -- Ben Hutchings <ben@decadent.org.uk>  Tue, 12 Nov 2019 15:44:08 +0000

linux (5.3.9-1) unstable; urgency=medium

  * New version hopefully closes: #942881
  * New upstream stable update:
    https://www.kernel.org/pub/linux/kernel/v5.x/ChangeLog-5.3.8
    - drm: Free the writeback_job when it with an empty fb
    - drm: Clear the fence pointer when writeback job signaled
    - [armhf] clk: ti: dra7: Fix mcasp8 clock bits
    - [armhf] dts: Fix wrong clocks for dra7 mcasp
    - nvme-pci: Fix a race in controller removal
    - scsi: ufs: skip shutdown if hba is not powered
    - scsi: megaraid: disable device when probe failed after enabled device
    - scsi: qla2xxx: Silence fwdump template message
    - scsi: qla2xxx: Fix unbound sleep in fcport delete path.
    - scsi: qla2xxx: Fix stale mem access on driver unload
    - scsi: qla2xxx: Fix N2N link reset
    - scsi: qla2xxx: Fix N2N link up fail
    - [armhf] dts: Fix gpio0 flags for am335x-icev2
    - [armhf] OMAP2+: Fix missing reset done flag for am3 and am43
    - [armhf] OMAP2+: Add missing LCDC midlemode for am335x
    - [armhf] OMAP2+: Fix warnings with broken omap2_set_init_voltage()
    - nvme-tcp: fix wrong stop condition in io_work
    - nvme-pci: Save PCI state before putting drive into deepest state
    - nvme: fix an error code in nvme_init_subsystem()
    - nvme-rdma: Fix max_hw_sectors calculation
    - nvme: Added QUIRKs for ADATA XPG SX8200 Pro 512GB
    - nvme: Add quirk for Kingston NVME SSD running FW E8FK11.T
    - nvme-rdma: fix possible use-after-free in connect timeout
    - blk-mq: honor IO scheduler for multiqueue devices
    - xen/efi: Set nonblocking callbacks
    - loop: change queue block size to match when using DIO
    - nl80211: fix null pointer dereference
    - mac80211: fix txq null pointer dereference
    - netfilter: nft_connlimit: disable bh on garbage collection
    - [armhf,arm64] net: stmmac: xgmac: Not all Unicast addresses may be
      available
    - [armhf,arm64] net: stmmac: dwmac4: Always update the MAC Hash Filter
    - [armhf,arm64] net: stmmac: Correctly take timestamp for PTPv2
    - [armhf,arm64] net: stmmac: Do not stop PHY if WoL is enabled
    - drm/amdgpu: fix multiple memory leaks in acp_hw_init
    - drm/amd/display: memory leak
    - [mips*el/loongson-*] Fix the link time qualifier of 'serial_exit()'
    - [arm64] net: hisilicon: Fix usage of uninitialized variable in function
      mdio_sc_cfg_reg_write()
    - [armhf,arm64] net: stmmac: Avoid deadlock on suspend/resume
    - [s390x] mm: fix -Wunused-but-set-variable warnings
    - r8152: Set macpassthru in reset_resume callback
    - net: phy: allow for reset line to be tied to a sleepy GPIO controller
    - net: phy: fix write to mii-ctrl1000 register
    - vfs: Convert filldir[64]() from __put_user() to unsafe_put_user()
    - elf: don't use MAP_FIXED_NOREPLACE for elf executable mappings
      (regression in 4.17)
    - vfs: Make filldir[64]() verify the directory entry filename is valid
    - uaccess: implement a proper unsafe_copy_to_user() and switch filldir over
      to it
    - vfs: filldir[64]: remove WARN_ON_ONCE() for bad directory entries
    - net_sched: fix backward compatibility for TCA_KIND (regression in 5.3.4)
    - net_sched: fix backward compatibility for TCA_ACT_KIND (regression in
      5.3.4)
    - libata/ahci: Fix PCS quirk application (regression in 5.3.4)
    - md/raid0: fix warning message for parameter default_layout
    - Revert "drm/radeon: Fix EEH during kexec" (regression in 5.3.5)
    - ocfs2: fix panic due to ocfs2_wq is null
    - nvme-pci: Set the prp2 correctly when using more than 4k page
    - ipv4: fix race condition between route lookup and invalidation
    - ipv4: Return -ENETUNREACH if we can't create route but saddr is valid
    - net: avoid potential infinite loop in tc_ctl_action()
    - [hppa,m68k] net: i82596: fix dma_alloc_attr for sni_82596
    - net: ipv6: fix listify ip6_rcv_finish in case of forwarding
    - [armhf,arm64] net: stmmac: disable/enable ptp_ref_clk in suspend/resume
      flow
    - rxrpc: Fix possible NULL pointer access in ICMP handling
    - sched: etf: Fix ordering of packets with same txtime
    - sctp: change sctp_prot .no_autobind with true
    - net: aquantia: temperature retrieval fix
    - net: aquantia: when cleaning hw cache it should be toggled
    - net: aquantia: do not pass lro session with invalid tcp checksum
    - net: aquantia: correctly handle macvlan and multicast coexistence
    - net: phy: micrel: Discern KSZ8051 and KSZ8795 PHYs
    - net: phy: micrel: Update KSZ87xx PHY name
    - net: avoid errors when trying to pop MLPS header on non-MPLS packets
    - net/sched: fix corrupted L2 header with MPLS 'push' and 'pop' actions
    - netdevsim: Fix error handling in nsim_fib_init and nsim_fib_exit
    - net: ethernet: broadcom: have drivers select DIMLIB as needed
    - net: phy: Fix "link partner" information disappear issue
    - rxrpc: use rcu protection while reading sk->sk_user_data
    - io_uring: fix bad inflight accounting for SETUP_IOPOLL|SETUP_SQTHREAD
    - io_uring: Fix corrupted user_data
    - USB: legousbtower: fix memleak on disconnect
    - ALSA: hda/realtek - Add support for ALC711
    - [x86] ALSA: hda/realtek - Enable headset mic on Asus MJ401TA
    - ALSA: usb-audio: Disable quirks for BOSS Katana amplifiers
    - ALSA: hda - Force runtime PM on Nvidia HDMI codecs
    - USB: serial: ti_usb_3410_5052: fix port-close races
    - USB: ldusb: fix memleak on disconnect
    - USB: usblp: fix use-after-free on disconnect
    - USB: ldusb: fix read info leaks
    - binder: Don't modify VMA bounds in ->mmap handler
    - [mips*] tlbex: Fix build_restore_pagemask KScratch restore
    - staging: wlan-ng: fix exit return when sme->key_idx >= NUM_WEPKEYS
    - [s390x] scsi: zfcp: fix reaction on bit error threshold notification
    - scsi: sd: Ignore a failure to sync cache due to lack of authorization
    - scsi: core: save/restore command resid for error handling
    - scsi: core: try to get module before removing device
    - scsi: ch: Make it possible to open a ch device multiple times again
    - Revert "Input: elantech - enable SMBus on new (2018+) systems"
      (regression in 5.3)
    - Input: synaptics-rmi4 - avoid processing unknown IRQs
    - ACPI: CPPC: Set pcc_data[pcc_ss_id] to NULL in acpi_cppc_processor_exit()
    - ACPI: NFIT: Fix unlock on error in scrub_show()
    - iwlwifi: pcie: change qu with jf devices to use qu configuration
    - cfg80211: wext: avoid copying malformed SSIDs (CVE-2019-17133)
    - mac80211: Reject malformed SSID elements
    - drm/edid: Add 6 bpc quirk for SDC panel in Lenovo G50
    - drm/ttm: Restore ttm prefaulting
    - [armhf,arm64] drm/panfrost: Handle resetting on timeout better
    - drm/amdgpu: Bail earlier when amdgpu.cik_/si_support is not set to 1
    - drm/amdgpu/sdma5: fix mask value of POLL_REGMEM packet for pipe sync
    - [x86] drm/i915/userptr: Never allow userptr into the mappable GGTT
    - [x86] drm/i915: Favor last VBT child device with conflicting AUX ch/DDC
      pin
    - drm/amdgpu/vce: fix allocation size in enc ring test
    - drm/amdgpu/vcn: fix allocation size in enc ring test
    - drm/amdgpu/uvd6: fix allocation size in enc ring test (v2)
    - drm/amdgpu/uvd7: fix allocation size in enc ring test (v2)
    - drm/amdgpu: user pages array memory leak fix
    - drivers/base/memory.c: don't access uninitialized memmaps in
      soft_offline_page_store()
    - fs/proc/page.c: don't access uninitialized memmaps in fs/proc/page.c
    - io_uring: Fix broken links with offloading
    - io_uring: Fix race for sqes with userspace
    - io_uring: used cached copies of sq->dropped and cq->overflow
    - [armhf] mmc: sdhci-omap: Fix Tuning procedure for temperatures < -20C
    - mm/memory-failure.c: don't access uninitialized memmaps in
      memory_failure()
    - mm/slub: fix a deadlock in show_slab_objects()
    - mm/page_owner: don't access uninitialized memmaps when reading
      /proc/pagetypeinfo
    - mm/memunmap: don't access uninitialized memmap in memunmap_pages()
    - mm: memcg/slab: fix panic in __free_slab() caused by premature memcg
      pointer release
    - mm, compaction: fix wrong pfn handling in __reset_isolation_pfn()
    - mm: memcg: get number of pages on the LRU list in memcgroup base on
      lru_zone_size
    - mm: memblock: do not enforce current limit for memblock_phys* family
    - hugetlbfs: don't access uninitialized memmaps in
      pfn_range_valid_gigantic()
    - mm/memory-failure: poison read receives SIGKILL instead of SIGBUS if
      mmaped more than once
    - zram: fix race between backing_dev_show and backing_dev_store
    - [s390x] zcrypt: fix memleak at release
    - [s390x] kaslr: add support for R_390_GLOB_DAT relocation type
    - lib/vdso: Make clock_getres() POSIX compliant again
    - [hppa] Fix vmap memory leak in ioremap()/iounmap()
    - [arm64] KVM: Trap VM ops when ARM64_WORKAROUND_CAVIUM_TX2_219_TVM is set
    - [arm64] Avoid Cavium TX2 erratum 219 when switching TTBR
    - [arm64] Enable workaround for Cavium TX2 erratum 219 when running SMT
    - [arm64] Allow CAVIUM_TX2_ERRATUM_219 to be selected
    - CIFS: avoid using MID 0xFFFF
    - cifs: Fix missed free operations
    - CIFS: Fix use after free of file info structures
    - perf/aux: Fix AUX output stopping
    - tracing: Fix race in perf_trace_buf initialization
    - fs/dax: Fix pmd vs pte conflict detection
    - dm cache: fix bugs when a GFP_NOWAIT allocation fails
    - [riscv64] irqchip/sifive-plic: Switch to fasteoi flow
    - [amd64] boot: Make level2_kernel_pgt pages invalid outside kernel area
    - [x86] apic/x2apic: Fix a NULL pointer deref when handling a dying cpu
    - [x86] hyperv: Make vapic support x2apic mode
    - [x86] pinctrl: cherryview: restore Strago DMI workaround for all versions
    - [arm64] pinctrl: armada-37xx: fix control of pins 32 and up
    - [arm64] pinctrl: armada-37xx: swap polarity on LED group
    - btrfs: block-group: Fix a memory leak due to missing
      btrfs_put_block_group()
    - Btrfs: add missing extents release on file extent cluster relocation
      error
    - btrfs: don't needlessly create extent-refs kernel thread
    - Btrfs: fix qgroup double free after failure to reserve metadata for
      delalloc
    - Btrfs: check for the full sync flag while holding the inode lock during
      fsync
    - btrfs: tracepoints: Fix wrong parameter order for qgroup events
    - btrfs: tracepoints: Fix bad entry members of qgroup events
    - [ppc64*] KVM: Book3S HV: XIVE: Ensure VP isn't already in use
    - memstick: jmb38x_ms: Fix an error handling path in 'jmb38x_ms_probe()'
    - cpufreq: Avoid cpufreq_suspend() deadlock on system shutdown
    - ceph: just skip unrecognized info in ceph_reply_info_extra
    - xen/netback: fix error path of xenvif_connect_data()
    - PCI: PM: Fix pci_power_up()
    - opp: of: drop incorrect lockdep_assert_held()
    - of: reserved_mem: add missing of_node_put() for proper ref-counting
    - blk-rq-qos: fix first node deletion of rq_qos_del()
    https://www.kernel.org/pub/linux/kernel/v5.x/ChangeLog-5.3.9
    - io_uring: fix up O_NONBLOCK handling for sockets
    - dm snapshot: introduce account_start_copy() and account_end_copy()
    - dm snapshot: rework COW throttling to fix deadlock
    - Btrfs: fix inode cache block reserve leak on failure to allocate data
      space
    - btrfs: qgroup: Always free PREALLOC META reserve in
      btrfs_delalloc_release_extents()
    - iio: fix center temperature of bmc150-accel-core
    - libsubcmd: Make _FORTIFY_SOURCE defines dependent on the feature
    - perf tests: Avoid raising SEGV using an obvious NULL dereference
    - perf map: Fix overlapped map handling
    - perf script brstackinsn: Fix recovery from LBR/binary mismatch
    - perf jevents: Fix period for Intel fixed counters
    - perf tools: Propagate get_cpuid() error
    - perf annotate: Propagate perf_env__arch() error
    - perf annotate: Fix the signedness of failure returns
    - perf annotate: Propagate the symbol__annotate() error return
    - perf annotate: Fix arch specific ->init() failure errors
    - perf annotate: Return appropriate error code for allocation failures
    - perf annotate: Don't return -1 for error when doing BPF disassembly
    - staging: rtl8188eu: fix null dereference when kzalloc fails
    - RDMA/hfi1: Prevent memory leak in sdma_init
    - RDMA/iw_cxgb4: fix SRQ access from dump_qp()
    - RDMA/iwcm: Fix a lock inversion issue
    - [x86] HID: hyperv: Use in-place iterator API in the channel callback
    - nfs: Fix nfsi->nrequests count error on nfs_inode_remove_request
    - [arm64] cpufeature: Effectively expose FRINT capability to userspace
    - [arm64] Fix incorrect irqflag restore for priority masking for compat
    - [arm64] ftrace: Ensure synchronisation in PLT setup for Neoverse-N1
      #1542419
    - [riscv64] serial/sifive: select SERIAL_EARLYCON
    - RDMA/core: Fix an error handling path in 'res_get_common_doit()'
    - RDMA/cm: Fix memory leak in cm_add/remove_one
    - RDMA/nldev: Reshuffle the code to avoid need to rebind QP in error path
    - RDMA/mlx5: Do not allow rereg of a ODP MR
    - RDMA/mlx5: Order num_pending_prefetch properly with synchronize_srcu
    - RDMA/mlx5: Add missing synchronize_srcu() for MW cases
    - [arm64] gpio: max77620: Use correct unit for debounce times
    - fs: cifs: mute -Wunused-const-variable message
    - [arm64] vdso32: Fix broken compat vDSO build warnings
    - [arm64] vdso32: Detect binutils support for dmb ishld
    - serial: mctrl_gpio: Check for NULL pointer
    - [armhf] serial: 8250_omap: Fix gpio check for auto RTS/CTS
    - [arm64] vdso32: Don't use KBUILD_CPPFLAGS unconditionally
    - efi/cper: Fix endianness of PCIe class code
    - [x86] efi: Do not clean dummy variable in kexec path
    - [mips*] include: Mark __cmpxchg as __always_inline
    - [riscv64] avoid kernel hangs when trapped in BUG()
    - [riscv64] avoid sending a SIGTRAP to a user thread trapped in WARN()
    - [riscv64] Correct the handling of unexpected ebreak in do_trap_break()
    - [x86] xen: Return from panic notifier
    - ocfs2: clear zero in unaligned direct IO
    - fs: ocfs2: fix possible null-pointer dereferences in
      ocfs2_xa_prepare_entry()
    - fs: ocfs2: fix a possible null-pointer dereference in
      ocfs2_write_end_nolock()
    - fs: ocfs2: fix a possible null-pointer dereference in
      ocfs2_info_scan_inode_alloc()
    - btrfs: silence maybe-uninitialized warning in clone_range
    - [arm64] armv8_deprecated: Checking return value for memory allocation
    - [x86] cpu: Add Comet Lake to the Intel CPU models header
    - sched/fair: Scale bandwidth quota and period without losing quota/period
      ratio precision
    - sched/vtime: Fix guest/system mis-accounting on task switch
    - perf/core: Rework memory accounting in perf_mmap()
    - perf/core: Fix corner case in perf_rotate_context()
    - [x86] perf/amd: Change/fix NMI latency mitigation to use a timestamp
    - drm/amdgpu: fix memory leak
    - [mips*] include: Mark __xchg as __always_inline
    - [mips*] fw: sni: Fix out of bounds init of o32 stack
    - [s390x] cio: fix virtio-ccw DMA without PV
    - [x86] virt: vbox: fix memory leak in hgcm_call_preprocess_linaddr
    - nbd: fix possible sysfs duplicate warning
    - NFSv4: Fix leak of clp->cl_acceptor string
    - SUNRPC: fix race to sk_err after xs_error_report
    - [s390x] uaccess: avoid (false positive) compiler warnings
    - tracing: Initialize iter->seq after zeroing in tracing_read_pipe()
    - perf annotate: Fix multiple memory and file descriptor leaks
    - perf/aux: Fix tracking of auxiliary trace buffer allocation
    - USB: legousbtower: fix a signedness bug in tower_probe()
    - nbd: verify socket is supported during setup
    - [arm64] dts: qcom: Add Lenovo Miix 630
    - [arm64] dts: qcom: Add HP Envy x2
    - [arm64] dts: qcom: Add Asus NovaGo TP370QL
    - rtw88: Fix misuse of GENMASK macro
    - [s390x] pci: fix MSI message data
    - thunderbolt: Correct path indices for PCIe tunnel
    - thunderbolt: Use 32-bit writes when writing ring producer/consumer
    - fuse: flush dirty data/metadata before non-truncate setattr
    - fuse: truncate pending writes on O_TRUNC
    - ALSA: bebob: Fix prototype of helper function to return negative value
    - ALSA: timer: Fix mutex deadlock at releasing card
    - ALSA: hda/realtek - Fix 2 front mics of codec 0x623
    - ALSA: hda/realtek - Add support for ALC623
    - ath10k: fix latency issue for QCA988x
    - UAS: Revert commit 3ae62a42090f ("UAS: fix alignment of scatter/gather
      segments") (regression in 5.2)
    - nl80211: fix validation of mesh path nexthop
    - USB: gadget: Reject endpoints with 0 maxpacket value
    - usb-storage: Revert commit 747668dbc061 ("usb-storage: Set
      virt_boundary_mask to avoid SG overflows") (regression in 5.2)
    - USB: ldusb: fix ring-buffer locking
    - USB: ldusb: fix control-message timeout
    - usb: xhci: fix Immediate Data Transfer endianness
    - USB: serial: whiteheat: fix potential slab corruption
    - USB: serial: whiteheat: fix line-speed endianness
    - xhci: Fix use-after-free regression in xhci clear hub TT implementation
    - scsi: qla2xxx: Fix partial flash write of MBI
    - scsi: target: cxgbit: Fix cxgbit_fw4_ack()
    - [x86] HID: i2c-hid: add Trekstor Primebook C11B to descriptor override
    - HID: Fix assumption that devices have inputs
    - HID: fix error message in hid_open_report()
    - HID: logitech-hidpp: split g920_get_config()
    - HID: logitech-hidpp: rework device validation
    - HID: logitech-hidpp: do all FF cleanup in hidpp_ff_destroy()
    - [s390x] unwind: fix mixing regs and sp
    - [s390x] cmm: fix information leak in cmm_timeout_handler()
    - [s390x] idle: fix cpu idle time calculation
    - IB/hfi1: Avoid excessive retry for TID RDMA READ request
    - [arm64] Ensure VM_WRITE|VM_SHARED ptes are clean by default
    - [arm64] cpufeature: Enable Qualcomm Falkor/Kryo errata 1003
    - virtio_ring: fix stalls for packed rings
    - rtlwifi: rtl_pci: Fix problem of too small skb->len
    - rtlwifi: Fix potential overflow on P2P code
    - [x86] KVM: vmx, svm: always run with EFER.NXE=1 when shadow paging is
      active
    - [arm64] dmaengine: qcom: bam_dma: Fix resource leak
    - [arm64] dmaengine: tegra210-adma: fix transfer failure
    - [armhf] dmaengine: imx-sdma: fix size check for sdma script_number
    - [armhf] dmaengine: cppi41: Fix cppi41_dma_prep_slave_sg() when idle
    - drm/amdgpu/gmc10: properly set BANK_SELECT and FRAGMENT_SIZE
    - [x86] drm/i915: Fix PCH reference clock for FDI on HSW/BDW
    - drm/amdgpu/gfx10: update gfx golden settings
    - drm/amdgpu/powerplay/vega10: allow undervolting in p7
    - drm/amdgpu: Fix SDMA hang when performing VKexample test
    - NFS: Fix an RCU lock leak in nfs4_refresh_delegation_stateid()
    - io_uring: ensure we clear io_kiocb->result before each issue
    - [x86] iommu/vt-d: Fix panic after kexec -p for kdump
    - batman-adv: Avoid free/alloc race when handling OGM buffer
    - llc: fix sk_buff leak in llc_sap_state_process()
    - llc: fix sk_buff leak in llc_conn_service()
    - rxrpc: Fix call ref leak
    - rxrpc: rxrpc_peer needs to hold a ref on the rxrpc_local record
    - rxrpc: Fix trace-after-put looking at the put peer record
    - NFC: pn533: fix use-after-free and memleaks
    - bonding: fix potential NULL deref in bond_update_slave_arr
    - netfilter: conntrack: avoid possible false sharing
    - net: usb: sr9800: fix uninitialized local variable
    - sch_netem: fix rcu splat in netem_enqueue()
    - net: sched: sch_sfb: don't call qdisc_put() while holding tree lock
    - iwlwifi: exclude GEO SAR support for 3168
    - sched/fair: Fix low cpu usage with high throttling by removing expiration
      of cpu-local slices
    - ALSA: usb-audio: DSD auto-detection for Playback Designs
    - ALSA: usb-audio: Update DSD support quirks for Oppo and Rotel
    - ALSA: usb-audio: Add DSD support for Gustard U16/X26 USB Interface
    - RDMA/mlx5: Use irq xarray locking for mkey_table
    - sched/fair: Fix -Wunused-but-set-variable warnings
    - [powerpc*] powernv: Fix CPU idle to be called with IRQs disabled
    - Revert "ALSA: hda: Flush interrupts on disabling" (regression in 5.3.4)

  [ Ben Hutchings ]
  * debian/bin/gencontrol_signed.py: Fix code style error
  * debian/bin/gencontrol.py: Skip linux-perf lintian-overrides if we won't
    build it
  * debian/bin/gencontrol{,_signed}.py: Use vars parameter instead of self.vars
  * debian/bin/gencontrol{,_signed}.py: Use %(name)s to format template vars
  * debian/.gitignore, debian/rules: Generalise patterns for generated files
  * gencontrol: Generalise substitution of debhelper config template
  * Add maint scripts to meta-packages to convert doc directories to symlinks
    (Closes: #942861)
  * debian/lib/python/debian_linux/utils.py: Use 'with' to manage file handles
  * debian/lib/python/debian_linux/utils.py: Store file mode for templates
  * Copy template file permissions to output files
  * debian/templates/headers.postinst.in: Set executable for consistency
  * debian/README.source: Document code signing and how to test it
  * debian/tests/control: Mark python test as superficial
  * [arm64] linux-headers: Disable check for a 32-bit compiler
    (Closes: #943953):
    - arm64: Kconfig: Make CONFIG_COMPAT_VDSO a proper Kconfig option
    - debian/bin/gencontrol.py: Optionally define $(CROSS_COMPILE_COMPAT) make
      variable
    - Enable COMPAT_VDSO and set $(CROSS_COMPILE_COMPAT) instead of setting
      CROSS_COMPILE_COMPAT_VDSO
  * crypto: Enable PKCS8_PRIVATE_KEY_PARSER as module (Closes: #924705)
  * Bump ABI to 2
  * [arm64] atmel_mxt_ts: Disable TOUCHSCREEN_ATMEL_MXT_T37 to avoid V4L
    dependency
  * random: try to actively add entropy rather than passively wait for it

  [ Bastian Blank ]
  * [amd64/cloud-amd64] Re-enable RTC drivers. (closes: #931341)

  [ Thomas W ]
  * [x86] Enable missing modules and setting:
    CONFIG_HUAWEI_WMI
    CONFIG_I2C_MULTI_INSTANTIATE
    CONFIG_INTEL_TURBO_MAX_3

  [ Alper Nebi Yasak ]
  * [arm64] udeb: Add i2c-rk3x to i2c-modules
  * [arm64,armhf] udeb: Add rockchip-io-domain to kernel-image
  * udeb: Add atmel_mxt_ts to input-modules

  [ Noah Meyerhans ]
  * drivers/net/ethernet/amazon: Backport driver fixes from v5.4-rc5

  [ Niv Sardi ]
  * KEYS: Make use of platform keyring for module signature verify
    (closes: #935945)

 -- Ben Hutchings <ben@decadent.org.uk>  Sat, 09 Nov 2019 15:42:49 +0000

linux (5.3.7-1) unstable; urgency=medium

  * New upstream stable update:
    https://www.kernel.org/pub/linux/kernel/v5.x/ChangeLog-5.3.3
    https://www.kernel.org/pub/linux/kernel/v5.x/ChangeLog-5.3.4
    - mISDN: enforce CAP_NET_RAW for raw sockets (CVE-2019-17055)
    - appletalk: enforce CAP_NET_RAW for raw sockets (CVE-2019-17054)
    - ax25: enforce CAP_NET_RAW for raw sockets (CVE-2019-17052)
    - ieee802154: enforce CAP_NET_RAW for raw sockets (CVE-2019-17053)
    - nfc: enforce CAP_NET_RAW for raw sockets (CVE-2019-17056)
    https://www.kernel.org/pub/linux/kernel/v5.x/ChangeLog-5.3.5
    https://www.kernel.org/pub/linux/kernel/v5.x/ChangeLog-5.3.6
    - nl80211: validate beacon head (CVE-2019-16746)
    https://www.kernel.org/pub/linux/kernel/v5.x/ChangeLog-5.3.7

  [ Aurelien Jarno ]
  * [riscv64] Enable SOC_SIFIVE. Do not select CLK_SIFIVE,
    CLK_SIFIVE_FU540_PRCI, SIFIVE_PLIC, SERIAL_SIFIVE and
    SERIAL_SIFIVE_CONSOLE as they are selected by SOC_SIFIVE.
  * [riscv64] Install DTBS using dtbs_install target.
  * [riscv64] Enable SPI_SIFIVE.
  * [riscv64] Enable SERIAL_EARLYCON_RISCV_SBI.
  * [riscv64] Enable MMC, MMC_SPI.
  * [riscv64] udeb: Add mmc-core-modules and mmc-modules.
  * [riscv64] Fix memblock reservation for device tree blob.
  * [riscv64] Clear load reservations while restoring hart contexts.

  [ Ben Hutchings ]
  * [mips*] Revert "Only define MAX_PHYSMEM_BITS on Loongson-3"
  * KEYS: Re-enable SECONDARY_TRUSTED_KEYRING, dropped in 5.2.6-1 by
    mis-merge (Closes: #935945)

  [ John Paul Adrian Glaubitz ]
  * [m68k] Enable CONFIG_CRYPTO_MANAGER_DISABLE_TESTS
  * [hppa] Enable CONFIG_CRYPTO_MANAGER_DISABLE_TESTS
  * [sh4] Enable CONFIG_CRYPTO_MANAGER_DISABLE_TESTS

  [ Salvatore Bonaccorso ]
  * RDMA/cxgb4: Do not dma memory off of the stack (CVE-2019-17075)
  * ath6kl: fix a NULL-ptr-deref bug in ath6kl_usb_alloc_urb_from_pipe()
    (CVE-2019-15098)

  [ Romain Perier ]
  * [armel/rpi] Enable CONFIG_BRCMFMAC_SDIO (Closes: #940530)

  [ Héctor Orón Martínez ]
  * [x86] Enable ASoC: SOF sound driver (Closes: #940726)

 -- Salvatore Bonaccorso <carnil@debian.org>  Sun, 20 Oct 2019 00:56:32 +0200

linux (5.3.2-1~exp1) experimental; urgency=medium

  * New upstream release: https://kernelnewbies.org/Linux_5.3
    - [armhf] select the dma-noncoherent symbols for all swiotlb builds
      (fixes FTBFS)
  * New upstream stable update:
    https://www.kernel.org/pub/linux/kernel/v5.x/ChangeLog-5.3.1
    https://www.kernel.org/pub/linux/kernel/v5.x/ChangeLog-5.3.2

  [ Ben Hutchings ]
  * [hppa,sparc64] udeb: Delete osst from scsi-modules (fixes FTBFS)
  * Compile with gcc-9 on all architectures
  * Set KCFLAGS make variable instead of CFLAGS_{KERNEL,MODULE}
  * linux-image-dbg: Delete ./ from source file names in debug info
  * debian/rules: Make maintainerclean delete (almost) everything clean does
  * debian/rules: Make maintainerclean delete everything gencontrol.py creates
  * debian/.gitignore: Synchronise some patterns with clean target
  * Add the metapackages previously built by src:linux-latest:
    - Add template and NEWS files from linux-latest
    - Rename added templates to be consistent with existing templates
    - Fix some inconsistencies in metapackage templates
    - Define pkg.linux.nometa build profile to exclude the metapackages
    - Build the metapackages by default (Closes: #583849, #941042)
    - Make linux-perf an arch-dependent package
    - Require metapackage dependencies to be the same version, and link doc
      dirs

  [ Uwe Kleine-König ]
  * [arm64] enable I2C_QCOM_GENI for Lenovo C630

 -- Ben Hutchings <ben@decadent.org.uk>  Wed, 02 Oct 2019 05:31:27 +0100

linux (5.3~rc5-1~exp2) experimental; urgency=medium

  * tools/perf: pmu-events: Fix reproducibility
  * Fix FTBFS:
    - Update "kbuild: Make the toolchain variables easily overwritable" for 5.3
    - udeb: Make nic-wireless-modules depend on crypto-modules
  * debian/control: Remove build profile qual for rsync, needed for
    headers_install
  * debian/changelog: Move older entries to changelog.old

 -- Ben Hutchings <ben@decadent.org.uk>  Sun, 25 Aug 2019 16:28:41 +0100

linux (5.3~rc5-1~exp1) experimental; urgency=medium

  * New upstream release candidate

  [ Ben Hutchings ]
  * aufs: Update support patchset to aufs5.x-rcN 20190805
  * [rt] Disable until it is updated for 5.3 or later
  * [powerpcspe] Remove all support for powerpcspe, which is dead upstream
  * linux-headers: Change per-flavour Makefile to match upstream out-of-tree
    builds
  * debian/bin/genorig.py: Import debian.deb822 instead of deprecated deb822
  * [arm64] Use armhf cross-compiler for building compat vDSO
  * Documentation: Fix broken link to CIPSO draft

  [ Lubomir Rintel ]
  * udeb: input-modules: Add OLPC AP-SP keyboard
  * [armhf] Add camera, EC and battery drivers for OLPC XO-1.75 laptop.

 -- Ben Hutchings <ben@decadent.org.uk>  Sat, 24 Aug 2019 19:07:56 +0100

linux (5.2.17-1) unstable; urgency=medium

  * New upstream stable update:
    https://www.kernel.org/pub/linux/kernel/v5.x/ChangeLog-5.2.10
    - KEYS: trusted: allow module init if TPM is inactive or deactivated
    - seq_file: fix problem when seeking mid-record
    - mm/hmm: fix bad subpage pointer in try_to_unmap_one
    - mm: mempolicy: make the behavior consistent when MPOL_MF_MOVE* and
      MPOL_MF_STRICT were specified
    - mm: mempolicy: handle vma with unmovable pages mapped correctly in mbind
    - mm/z3fold.c: fix z3fold_destroy_pool() ordering
    - mm/z3fold.c: fix z3fold_destroy_pool() race condition
    - mm/memcontrol.c: fix use after free in mem_cgroup_iter()
    - mm/usercopy: use memory range to be accessed for wraparound check
    - mm, vmscan: do not special-case slab reclaim when watermarks are boosted
    - [armhf,arm64] cpufreq: schedutil: Don't skip freq update when limits
      change
    - drm/amdgpu: fix gfx9 soft recovery
    - drm/nouveau: Only recalculate PBN/VCPI on mode/connector changes
    - [arm64] ftrace: Ensure module ftrace trampoline is coherent with I-side
    - [x86] ALSA: hda/realtek - Add quirk for HP Envy x360
    - ALSA: usb-audio: Fix a stack buffer overflow bug in check_input_term
      (CVE-2019-15118)
    - ALSA: usb-audio: Fix an OOB bug in parse_audio_mixer_unit
      (CVE-2019-15117)
    - [x86] ALSA: hda - Apply workaround for another AMD chip 1022:1487
    - ALSA: hda - Fix a memory leak bug
    - ALSA: hda - Add a generic reboot_notify
    - ALSA: hda - Let all conexant codec enter D3 when rebooting
    - HID: holtek: test for sanity of intfdata
    - HID: hiddev: avoid opening a disconnected device
    - HID: hiddev: do cleanup in failure of opening a device
    - Input: kbtab - sanity check for endpoint type
    - Input: iforce - add sanity checks
    - net: usb: pegasus: fix improper read if get_registers() fail
    - bpf: fix access to skb_shared_info->gso_segs
    - netfilter: ebtables: also count base chain policies
    - [riscv64] Correct the initialized flow of FP register
    - [riscv64] Make __fstate_clean() work correctly.
    - [armhf] Revert "i2c: imx: improve the error handling in
      i2c_imx_dma_request()"
    - blk-mq: move cancel of requeue_work to the front of blk_exit_queue
    - io_uring: fix manual setup of iov_iter for fixed buffers
    - [arm64] RDMA/hns: Fix sg offset non-zero issue
    - IB/mlx5: Replace kfree with kvfree
    - dma-mapping: check pfn validity in dma_common_{mmap,get_sgtable}
    - [x87] platform: intel_pmc_core: Add ICL-NNPI support to PMC Core
    - mm/hmm: always return EBUSY for invalid ranges in
      hmm_range_{fault,snapshot}
    - [armhf,arm64] irqchip/gic-v3-its: Free unused vpt_page when alloc vpe
      table fail
    - [armhf] irqchip/irq-imx-gpcv2: Forward irq type to parent
    - f2fs: fix to read source block before invalidating it
    - tools perf beauty: Fix usbdevfs_ioctl table generator to handle _IOC()
    - perf header: Fix divide by zero error if f_header.attr_size==0
    - perf header: Fix use of unitialized value warning
    - RDMA/qedr: Fix the hca_type and hca_rev returned in device attributes
    - ALSA: pcm: fix lost wakeup event scenarios in snd_pcm_drain
    - libata: zpodd: Fix small read overflow in zpodd_get_mech_type()
    - Btrfs: fix deadlock between fiemap and transaction commits
    - scsi: hpsa: correct scsi command status issue after reset
    - scsi: qla2xxx: Fix possible fcport null-pointer dereferences
    - drm/amdkfd: Fix byte align on VegaM
    - drm/amd/powerplay: fix null pointer dereference around dpm state relates
    - drm/amdgpu: fix error handling in amdgpu_cs_process_fence_dep
    - drm/amdgpu: fix a potential information leaking bug
    - ata: libahci: do not complain in case of deferred probe
    - [riscv64] Fix perf record without libelf support
    - [arm64] Lower priority mask for GIC_PRIO_IRQON
    - [arm64] unwind: Prohibit probing on return_address()
    - IB/core: Add mitigation for Spectre V1 (CVE-2017-5753)
    - IB/mlx5: Fix MR registration flow to use UMR properly
    - RDMA/restrack: Track driver QP types in resource tracker
    - IB/mad: Fix use-after-free in ib mad completion handling
    - RDMA/mlx5: Release locks during notifier unregister
    - [arm64] drm: msm: Fix add_gpu_components
    - [arm64] RDMA/hns: Fix error return code in hns_roce_v1_rsv_lp_qp()
    - [armhf] drm/exynos: fix missing decrement of retry counter
    - [arm64] kprobes: Recover pstate.D in single-step exception handler
    - [arm64] Make debug exception handlers visible from RCU
    - Revert "kmemleak: allow to coexist with fault injection"
    - ocfs2: remove set but not used variable 'last_hash'
    - page flags: prioritize kasan bits over last-cpuid
    - asm-generic: fix -Wtype-limits compiler warnings
    - tpm: tpm_ibm_vtpm: Fix unallocated banks
    - [arm64] KVM: regmap: Fix unexpected switch fall-through
    - [x86] staging: comedi: dt3000: Fix signed integer overflow 'divider *
      base'
    - [x86] staging: comedi: dt3000: Fix rounding up of timer divisor
    - USB: core: Fix races in character device registration and deregistraion
    - usb: cdc-acm: make sure a refcount is taken early enough
    - USB: CDC: fix sanity checks in CDC union parser
    - USB: serial: option: add D-Link DWM-222 device ID
    - USB: serial: option: Add support for ZTE MF871A
    - USB: serial: option: add the BroadMobi BM818 card
    - USB: serial: option: Add Motorola modem UARTs
    - usb: setup authorized_default attributes using usb_bus_notify
    - netfilter: conntrack: Use consistent ct id hash calculation
    - iwlwifi: Add support for SAR South Korea limitation
    - Input: psmouse - fix build error of multiple definition
    - bnx2x: Fix VF's VLAN reconfiguration in reload.
    - bonding: Add vlan tx offload to hw_enc_features
    - [armhf,arm64] net: dsa: Check existence of .port_mdb_add callback before
      calling it
    - net/mlx4_en: fix a memory leak bug
    - net/packet: fix race in tpacket_snd()
    - net: sched: sch_taprio: fix memleak in error path for sched list parse
    - sctp: fix memleak in sctp_send_reset_streams
    - sctp: fix the transport error_count check
    - team: Add vlan tx offload to hw_enc_features
    - tipc: initialise addr_trail_end when setting node addresses
    - xen/netback: Reset nr_frags before freeing skb
    - net/mlx5e: Only support tx/rx pause setting for port owner
    - bnxt_en: Fix VNIC clearing logic for 57500 chips.
    - bnxt_en: Improve RX doorbell sequence.
    - bnxt_en: Fix handling FRAG_ERR when NVM_INSTALL_UPDATE cmd fails
    - bnxt_en: Suppress HWRM errors for HWRM_NVM_GET_VARIABLE command
    - bnxt_en: Use correct src_fid to determine direction of the flow
    - bnxt_en: Fix to include flow direction in L2 key
    - net sched: update skbedit action for batched events operations
    - netdevsim: Restore per-network namespace accounting for fib entries
    - net/mlx5e: ethtool, Avoid setting speed to 56GBASE when autoneg off
    - net/mlx5e: Fix false negative indication on tx reporter CQE recovery
    - net/mlx5e: Remove redundant check in CQE recovery flow of tx reporter
    - net/mlx5e: Use flow keys dissector to parse packets for ARFS
    - net/tls: prevent skb_orphan() from leaking TLS plain text with offload
    - net: phy: consider AN_RESTART status when reading link status
    - netlink: Fix nlmsg_parse as a wrapper for strict message parsing
    https://www.kernel.org/pub/linux/kernel/v5.x/ChangeLog-5.2.11
    - ASoC: simple_card_utils.h: care NULL dai at asoc_simple_debug_dai()
    - ASoC: simple-card: fix an use-after-free in simple_dai_link_of_dpcm()
    - ASoC: simple-card: fix an use-after-free in simple_for_each_link()
    - ASoC: audio-graph-card: fix use-after-free in graph_dai_link_of_dpcm()
    - ASoC: audio-graph-card: fix an use-after-free in graph_get_dai_id()
    - ASoC: audio-graph-card: add missing const at graph_get_dai_id()
    - regulator: axp20x: fix DCDCA and DCDCD for AXP806
    - regulator: axp20x: fix DCDC5 and DCDC6 for AXP803
    - [armhf] ASoC: samsung: odroid: fix an use-after-free issue for codec
    - [armhf] ASoC: samsung: odroid: fix a double-free issue for cpu_dai
    - [x86] ASoC: Intel: bytcht_es8316: Add quirk for Irbis NB41 netbook
    - HID: logitech-hidpp: add USB PID for a few more supported mice
    - HID: Add 044f:b320 ThrustMaster, Inc. 2 in 1 DT
    - [mips*] kernel: only use i8253 clocksource with periodic clockevent
    - [mips*] fix cacheinfo
    - libbpf: sanitize VAR to conservative 1-byte INT
    - netfilter: ebtables: fix a memory leak bug in compat
    - ASoC: dapm: Fix handling of custom_stop_condition on DAPM graph walks
    - [amd64] spi: pxa2xx: Balance runtime PM enable/disable on error
    - bpf: sockmap, sock_map_delete needs to use xchg
    - bpf: sockmap, synchronize_rcu before free'ing map
    - bpf: sockmap, only create entry if ulp is not already enabled
    - ASoC: dapm: fix a memory leak bug
    - bonding: Force slave speed check after link state recovery for 802.3ad
    - [armhf,arm64] net: mvpp2: Don't check for 3 consecutive Idle frames for
      10G links
    - libbpf: fix using uninitialized ioctl results
    - can: dev: call netif_carrier_off() in register_candev()
    - can: gw: Fix error path of cgw_module_init
    - libbpf: silence GCC8 warning about string truncation
    - {nl,mac}80211: fix interface combinations on crypto controlled devices
    - [armhf] ASoC: ti: davinci-mcasp: Fix clk PDIR handling for i2s master
      mode
    - [armhf,arm64] ASoC: rockchip: Fix mono capture
    - [armhf] ASoC: ti: davinci-mcasp: Correct slot_width posed constraint
    - net: usb: qmi_wwan: Add the BroadMobi BM818 card
    - qed: RDMA - Fix the hw_ver returned in device attributes
    - isdn: mISDN: hfcsusb: Fix possible null-pointer dereferences in
      start_isoc_chain()
    - mac80211_hwsim: Fix possible null-pointer dereferences in
      hwsim_dump_radio_nl()
    - [armhf,arm64] net: stmmac: manage errors returned by of_get_mac_address()
    - netfilter: ipset: Actually allow destination MAC address for hash:ip,mac
      sets too
    - netfilter: ipset: Copy the right MAC address in bitmap:ip,mac and
      hash:ip,mac sets
    - netfilter: ipset: Fix rename concurrency with listing
    - rxrpc: Fix potential deadlock
    - rxrpc: Fix the lack of notification when sendmsg() fails on a DATA packet
    - nvmem: Use the same permissions for eeprom as for nvmem
    - iwlwifi: mvm: avoid races in rate init and rate perform
    - iwlwifi: dbg_ini: move iwl_dbg_tlv_load_bin out of debug override ifdef
    - iwlwifi: dbg_ini: move iwl_dbg_tlv_free outside of debugfs ifdef
    - iwlwifi: fix locking in delayed GTK setting
    - iwlwifi: mvm: send LQ command always ASYNC
    - isdn: hfcsusb: Fix mISDN driver crash caused by transfer buffer on the
      stack
    - net: phy: phy_led_triggers: Fix a possible null-pointer dereference in
      phy_led_trigger_change_speed()
    - perf bench numa: Fix cpu0 binding
    - [arm64] spi: pxa2xx: Add support for Intel Tiger Lake
    - can: sja1000: force the string buffer NULL-terminated
    - can: peak_usb: force the string buffer NULL-terminated
    - [x86] ASoC: amd: acp3x: use dma_ops of parent device for acp3x dma driver
    - net/ethernet/qlogic/qed: force the string buffer NULL-terminated
    - NFSv4: Fix a credential refcount leak in nfs41_check_delegation_stateid
    - NFSv4: When recovering state fails with EAGAIN, retry the same recovery
    - NFSv4.1: Fix open stateid recovery
    - NFSv4.1: Only reap expired delegations
    - NFSv4: Fix a potential sleep while atomic in nfs4_do_reclaim()
    - NFS: Fix regression whereby fscache errors are appearing on 'nofsc'
      mounts
    - HID: quirks: Set the INCREMENT_USAGE_ON_DUPLICATE quirk on Saitek X52
    - HID: input: fix a4tech horizontal wheel custom usage
    - [armhf,arm64] drm/rockchip: Suspend DP late
    - SMB3: Fix potential memory leak when processing compound chain
    - SMB3: Kernel oops mounting a encryptData share with CONFIG_DEBUG_VIRTUAL
    - sched/deadline: Fix double accounting of rq/running bw in push & pull
    - sched/psi: Reduce psimon FIFO priority
    - sched/psi: Do not require setsched permission from the trigger creator
    - [s390x] protvirt: avoid memory sharing for diag 308 set/store
    - [s390x] mm: fix dump_pagetables top level page table walking
    - [s390x] put _stext and _etext into .text section
    - net: cxgb3_main: Fix a resource leak in a error path in 'init_one()'
    - [armhf,arm64] net: stmmac: Fix issues when number of Queues >= 4
    - [armhf,arm64] net: stmmac: tc: Do not return a fragment entry
    - drm/amdgpu: pin the csb buffer on hw init for gfx v8
    - [arm64] net: hisilicon: make hip04_tx_reclaim non-reentrant
    - [arm64] net: hisilicon: fix hip04-xmit never return TX_BUSY
    - [arm64] net: hisilicon: Fix dma_map_single failed on arm64
    - NFSv4: Ensure state recovery handles ETIMEDOUT correctly
    - libata: have ata_scsi_rw_xlat() fail invalid passthrough requests
    - libata: add SG safety checks in SFF pio transfers
    - [x86] lib/cpu: Address missing prototypes warning
    - [x86] drm/vmwgfx: fix memory leak when too many retries have occurred
    - block: aoe: Fix kernel crash due to atomic sleep when exiting
    - block, bfq: handle NULL return value by bfq_init_rq()
    - perf ftrace: Fix failure to set cpumask when only one cpu is present
    - perf cpumap: Fix writing to illegal memory in handling cpumap mask
    - perf pmu-events: Fix missing "cpu_clk_unhalted.core" event
    - [riscv64] dt-bindings: fix the schema compatible string for the HiFive
      Unleashed board
    - [arm64] KVM: Don't write junk to sysregs on reset
    - [armhf] KVM: Don't write junk to CP15 registers on reset
    - iwlwifi: mvm: disable TX-AMSDU on older NICs (Closes: #939853)
    - HID: wacom: correct misreported EKR ring values
    - HID: wacom: Correct distance scale for 2nd-gen Intuos devices
    - [x86] Revert "KVM: x86/mmu: Zap only the relevant pages when removing a
      memslot" (regression in 5.1)
    - Revert "dm bufio: fix deadlock with loop device" (regression in 5.2.3)
    - [armhf] clk: socfpga: stratix10: fix rate caclulationg for cnt_clks
    - ceph: clear page dirty before invalidate page
    - ceph: don't try fill file_lock on unsuccessful GETFILELOCK reply
    - libceph: fix PG split vs OSD (re)connect race
    - drm/amdgpu/gfx9: update pg_flags after determining if gfx off is possible
    - drm/nouveau: Don't retry infinitely when receiving no data on i2c over
      AUX
    - scsi: ufs: Fix NULL pointer dereference in ufshcd_config_vreg_hpm()
    - gpiolib: never report open-drain/source lines as 'input' to user-space
    - [x86] Drivers: hv: vmbus: Fix virt_to_hvpfn() for X86_PAE
    - userfaultfd_release: always remove uffd flags and clear
      vm_userfaultfd_ctx
    - [i386] retpoline: Don't clobber RFLAGS during CALL_NOSPEC on i386
    - [x86] apic: Handle missing global clockevent gracefully
    - [x86] CPU/AMD: Clear RDRAND CPUID bit on AMD family 15h/16h
    - [x86] boot: Save fields explicitly, zero out everything else
    - [x86] boot: Fix boot regression caused by bootparam sanitizing
    - IB/hfi1: Unsafe PSN checking for TID RDMA READ Resp packet
    - IB/hfi1: Add additional checks when handling TID RDMA READ RESP packet
    - IB/hfi1: Add additional checks when handling TID RDMA WRITE DATA packet
    - IB/hfi1: Drop stale TID RDMA packets that cause TIDErr
    - psi: get poll_work to run when calling poll syscall next time
    - dm kcopyd: always complete failed jobs
    - dm btree: fix order of block initialization in btree_split_beneath
    - dm integrity: fix a crash due to BUG_ON in __journal_read_write()
    - dm raid: add missing cleanup in raid_ctr()
    - dm space map metadata: fix missing store of apply_bops() return value
    - dm table: fix invalid memory accesses with too high sector number
    - dm zoned: improve error handling in reclaim
    - dm zoned: improve error handling in i/o map code
    - dm zoned: properly handle backing device failure
    - genirq: Properly pair kobject_del() with kobject_add()
    - mm/z3fold.c: fix race between migration and destruction
    - mm, page_alloc: move_freepages should not examine struct page of reserved
      memory
    - mm: memcontrol: flush percpu vmstats before releasing memcg
    - mm: memcontrol: flush percpu vmevents before releasing memcg
    - mm, page_owner: handle THP splits correctly
    - mm/zsmalloc.c: migration can leave pages in ZS_EMPTY indefinitely
    - mm/zsmalloc.c: fix race condition in zs_destroy_pool
    - IB/hfi1: Drop stale TID RDMA packets
    - dm zoned: fix potential NULL dereference in dmz_do_reclaim()
    - io_uring: fix potential hang with polled IO
    - io_uring: don't enter poll loop if we have CQEs pending
    - io_uring: add need_resched() check in inner poll loop
    - [powerpc*] Allow flush_(inval_)dcache_range to work across ranges >4GB
    - rxrpc: Fix local endpoint refcounting
    - rxrpc: Fix read-after-free in rxrpc_queue_local()
    - rxrpc: Fix local endpoint replacement
    - rxrpc: Fix local refcounting
    https://www.kernel.org/pub/linux/kernel/v5.x/ChangeLog-5.2.12
    - nvme-multipath: revalidate nvme_ns_head gendisk in nvme_validate_ns
    - afs: Fix the CB.ProbeUuid service handler to reply correctly
    - afs: Fix loop index mixup in afs_deliver_vl_get_entry_by_name_u()
    - fs: afs: Fix a possible null-pointer dereference in afs_put_read()
    - afs: Fix off-by-one in afs_rename() expected data version calculation
    - afs: Only update d_fsdata if different in afs_d_revalidate()
    - afs: Fix missing dentry data version updating
    - nvmet: Fix use-after-free bug when a port is removed
    - nvmet-loop: Flush nvme_delete_wq when removing the port
    - nvmet-file: fix nvmet_file_flush() always returning an error
    - nvme-core: Fix extra device_put() call on error path
    - nvme: fix a possible deadlock when passthru commands sent to a multipath
      device
    - nvme-rdma: fix possible use-after-free in connect error flow
    - nvme: fix controller removal race with scan work
    - nvme-pci: Fix async probe remove race
    - btrfs: trim: Check the range passed into to prevent overflow
    - IB/mlx5: Fix implicit MR release flow
    - [armhf] omap-dma/omap_vout_vrfb: fix off-by-one fi value
    - iommu/dma: Handle SG length overflow better
    - dma-direct: don't truncate dma_required_mask to bus addressing
      capabilities
    - usb: gadget: composite: Clear "suspended" on reset/disconnect
    - usb: gadget: mass_storage: Fix races between fsg_disable and fsg_set_alt
    - xen/blkback: fix memory leaks
    - [arm64] cpufeature: Don't treat granule sizes as strict
    - [riscv64] fix flush_tlb_range() end address for flush_tlb_page()
    - drm/scheduler: use job count instead of peek
    - drm/ast: Fixed reboot test may cause system hanged
    - [x86] tools: hv: fix KVP and VSS daemons exit code
    - locking/rwsem: Add missing ACQUIRE to read_slowpath exit when queue is
      empty
    - lcoking/rwsem: Add missing ACQUIRE to read_slowpath sleep loop
    - [arm*] watchdog: bcm2835_wdt: Fix module autoload
    - mt76: usb: fix rx A-MSDU support
    - ipv6/addrconf: allow adding multicast addr if IFA_F_MCAUTOJOIN is set
    - ipv6: Fix return value of ipv6_mc_may_pull() for malformed packets
      (regression in 5.1)
    - [armhf] net: cpsw: fix NULL pointer exception in the probe error path
    - net: fix __ip_mc_inc_group usage
    - net/smc: make sure EPOLLOUT is raised
    - tcp: make sure EPOLLOUT wont be missed
    - ipv4: mpls: fix mpls_xmit for iptunnel
    - openvswitch: Fix conntrack cache with timeout
    - ipv4/icmp: fix rt dst dev null pointer dereference
    - xfrm/xfrm_policy: fix dst dev null pointer dereference in collect_md mode
    - mm/zsmalloc.c: fix build when CONFIG_COMPACTION=n
    - ALSA: usb-audio: Check mixer unit bitmap yet more strictly
    - ALSA: hda/ca0132 - Add new SBZ quirk
    - ALSA: line6: Fix memory leak at line6_init_pcm() error path
    - ALSA: hda - Fixes inverted Conexant GPIO mic mute led
    - ALSA: seq: Fix potential concurrent access to the deleted pool
    - ALSA: usb-audio: Fix invalid NULL check in snd_emuusb_set_samplerate()
    - ALSA: usb-audio: Add implicit fb quirk for Behringer UFX1604
    - [x86] kvm: skip populating logical dest map if apic is not sw enabled
    - [x86] KVM: hyper-v: don't crash on KVM_GET_SUPPORTED_HV_CPUID when
      kvm_intel.nested is disabled
    - [x86] KVM: Don't update RIP or do single-step on faulting emulation
    - [x86] uprobes: Fix detection of 32-bit user mode
    - [x86] mm/cpa: Prevent large page split when ftrace flips RW on kernel text
    - [x86] apic: Do not initialize LDR and DFR for bigsmp
    - [x86] apic: Include the LDR when clearing out APIC registers
    - HID: logitech-hidpp: remove support for the G700 over USB
    - ftrace: Fix NULL pointer dereference in t_probe_next()
    - ftrace: Check for successful allocation of hash
    - ftrace: Check for empty hash and comment the race with registering probes
    - usbtmc: more sanity checking for packet size
    - usb-storage: Add new JMS567 revision to unusual_devs
    - USB: cdc-wdm: fix race between write and disconnect due to flag abuse
    - usb: hcd: use managed device resources
    - [armhf,arm64] usb: chipidea: udc: don't do hardware access if gadget has
      stopped
    - usb: host: ohci: fix a race condition between shutdown and irq
    - USB: storage: ums-realtek: Whitelist auto-delink support
    - [x86] tools/power turbostat: Fix caller parameter of get_tdp_amd()
    - [powerpc*] KVM: Book3S: Fix incorrect guest-to-user-translation error
      handling
    - [armhf,arm64] KVM: vgic: Fix potential deadlock when ap_list is long
    - [armhf,arm64] KVM: vgic-v2: Handle SGI bits in GICD_I{S,C}PENDR0 as WI
    - [x86] mei: me: add Tiger Lake point LP device ID
    - [armhf,arm64] Revert "mmc: sdhci-tegra: drop ->get_ro() implementation"
      (regression in 5.1)
    - mmc: core: Fix init of SD cards reporting an invalid VDD range
    - [x86] intel_th: pci: Add support for another Lewisburg PCH
    - [x86] intel_th: pci: Add Tiger Lake support
    - [x86] typec: tcpm: fix a typo in the comparison of pdo_max_voltage
    - NFSv4/pnfs: Fix a page lock leak in nfs_pageio_resend()
    - NFS: Ensure O_DIRECT reports an error if the bytes read/written is 0
    - Revert "NFSv4/flexfiles: Abort I/O early if the layout segment was
      invalidated" (regression in 5.1)
    - lib: logic_pio: Fix RCU usage
    - lib: logic_pio: Avoid possible overlap for unregistering regions
    - lib: logic_pio: Add logic_pio_unregister_range()
    - drm/amdgpu: Add APTX quirk for Dell Latitude 5495
    - drm/amdgpu: fix GFXOFF on Picasso and Raven2
    - [x86] drm/i915: Don't deballoon unused ggtt drm_mm_node in linux guest
    - [x86] drm/i915: Call dma_set_max_seg_size() in i915_driver_hw_probe()
    - i2c: piix4: Fix port selection for AMD Family 16h Model 30h
    - [arm64] bus: hisi_lpc: Unregister logical PIO range to avoid potential
      use-after-free
    - [arm64] bus: hisi_lpc: Add .remove method to avoid driver unbind crash
    - [x86] VMCI: Release resource if the work is already queued
    - [x86] crypto: ccp - Ignore unconfigured CCP device on suspend/resume
    - SUNRPC: Don't handle errors if the bind/connect succeeded
    - mt76: mt76x0u: do not reset radio on resume
    - mm, memcg: partially revert "mm/memcontrol.c: keep local VM counters in
      sync with the hierarchical ones" (regression in 5.2.7)
    - mm: memcontrol: fix percpu vmstats and vmevents flush
    - mac80211: fix possible sta leak
    - cfg80211: Fix Extended Key ID key install checks
    - mac80211: Don't memset RXCB prior to PAE intercept
    - mac80211: Correctly set noencrypt for PAE frames
    - iwlwifi: add new cards for 22000 and fix struct name
    - iwlwifi: add new cards for 22000 and change wrong structs
    - iwlwifi: add new cards for 9000 and 20000 series
    - iwlwifi: change 0x02F0 fw from qu to quz
    - iwlwifi: pcie: add support for qu c-step devices
    - iwlwifi: pcie: don't switch FW to qnj when ax201 is detected
    - iwlwifi: pcie: handle switching killer Qu B0 NICs to C0
    - [x86] drm/i915: Do not create a new max_bpc prop for MST connectors
    - [x86] drm/i915/dp: Fix DSC enable code to use cpu_transcoder instead of
      encoder->type
    - [x86] ptrace: fix up botched merge of spectrev1 fix
    - bpf: fix use after free in prog symbol exposure
    - hsr: implement dellink to clean up resources
    - hsr: fix a NULL pointer deref in hsr_dev_xmit()
    - hsr: switch ->dellink() to ->ndo_uninit()
    https://www.kernel.org/pub/linux/kernel/v5.x/ChangeLog-5.2.13
    - Revert "Input: elantech - enable SMBus on new (2018+) systems"
      (regression in 5.2.9)
    https://www.kernel.org/pub/linux/kernel/v5.x/ChangeLog-5.2.14
    - mld: fix memory leak in mld_del_delrec()
    - net: fix skb use after free in netpoll
    - net: sched: act_sample: fix psample group handling on overwrite
    - net_sched: fix a NULL pointer deref in ipt action
    - [arm64, armhf] net: stmmac: dwmac-rk: Don't fail if phy regulator is
      absent
    - tcp: inherit timestamp on mtu probe
    - tcp: remove empty skb from write queue in error cases
    - Revert "r8152: napi hangup fix after disconnect"
    - r8152: remove calling netif_napi_del
    - net/sched: cbs: Set default link speed to 10 Mbps in cbs_set_port_rate
    - Add genphy_c45_config_aneg() function to phy-c45.c
    - net/sched: pfifo_fast: fix wrong dereference in pfifo_fast_enqueue
    - net/sched: pfifo_fast: fix wrong dereference when qdisc is reset
    - net/rds: Fix info leak in rds6_inc_info_copy() (CVE-2019-16714)
    - batman-adv: Fix netlink dumping of all mcast_flags buckets
    - libbpf: fix erroneous multi-closing of BTF FD
    - libbpf: set BTF FD for prog only when there is supported .BTF.ext data
    - netfilter: nf_flow_table: fix offload for flows that are subject to xfrm
    - net/mlx5e: Fix error flow of CQE recovery on tx reporter
    - [armhf] clk: samsung: Change signature of exynos5_subcmus_init() function
    - [armhf] clk: samsung: exynos5800: Move MAU subsystem clocks to MAU sub-CMU
    - [armhf] clk: samsung: exynos542x: Move MSCL subsystem clocks to its
      sub-CMU
    - netfilter: nf_tables: use-after-free in failing rule with bound set
    - netfilter: nf_flow_table: conntrack picks up expired flows
    - netfilter: nf_flow_table: teardown flow timeout race
    - tools: bpftool: fix error message (prog -> object)
    - ixgbe: fix possible deadlock in ixgbe_service_task()
    - [x86] hv_netvsc: Fix a warning of suspicious RCU usage
    - net: tc35815: Explicitly check NET_IP_ALIGN is not zero in tc35815_rx
    - Bluetooth: btqca: Add a short delay before downloading the NVM
    - Bluetooth: hci_qca: Send VS pre shutdown command.
    - [s390x] qeth: serialize cmd reply with concurrent timeout
    - ibmveth: Convert multicast list size for little-endian system
    - gpio: Fix build error of function redefinition
    - netfilter: nft_flow_offload: skip tcp rst and fin packets
    - scsi: qla2xxx: Fix gnl.l memory leak on adapter init failure
    - scsi: target: tcmu: avoid use-after-free after command timeout
    - cxgb4: fix a memory leak bug
    - liquidio: add cleanup in octeon_setup_iq()
    - net: myri10ge: fix memory leaks
    - clk: Fix falling back to legacy parent string matching
    - clk: Fix potential NULL dereference in clk_fetch_parent_index()
    - lan78xx: Fix memory leaks
    - vfs: fix page locking deadlocks when deduping files
    - cx82310_eth: fix a memory leak bug
    - net: kalmia: fix memory leaks
    - net: cavium: fix driver name
    - wimax/i2400m: fix a memory leak bug
    - sched/core: Schedule new worker even if PI-blocked
    - kprobes: Fix potential deadlock in kprobe_optimizer()
    - [x86] HID: intel-ish-hid: ipc: add EHL device id
    - HID: cp2112: prevent sleeping function called from invalid context
    - [x86] boot/compressed/64: Fix boot on machines with broken E820 table
    - scsi: lpfc: Mitigate high memory pre-allocation by SCSI-MQ
    - [x86] Input: hyperv-keyboard: Use in-place iterator API in the channel
      callback
    - Tools: hv: kvp: eliminate 'may be used uninitialized' warning
    - nvme-multipath: fix possible I/O hang when paths are updated
    - nvme: Fix cntlid validation when not using NVMEoF
    - RDMA/cma: fix null-ptr-deref Read in cma_cleanup
    - IB/mlx4: Fix memory leaks
    - [x86] infiniband: hfi1: fix a memory leak bug
    - [x86] infiniband: hfi1: fix memory leaks
    - drm/amdgpu: prevent memory leaks in AMDGPU_CS ioctl
    - ceph: fix buffer free while holding i_ceph_lock in __ceph_setxattr()
    - ceph: fix buffer free while holding i_ceph_lock in
      __ceph_build_xattrs_blob()
    - ceph: fix buffer free while holding i_ceph_lock in fill_inode()
    - [arm64, armhf] KVM: Only skip MMIO insn once
    - afs: Fix leak in afs_lookup_cell_rcu()
    - afs: Fix possible oops in afs_lookup trace event
    - afs: use correct afs_call_type in yfs_fs_store_opaque_acl2
    - RDMA/bnxt_re: Fix stack-out-of-bounds in bnxt_qplib_rcfw_send_message
    - gpio: Fix irqchip initialization order
    - [arm64, armhf] KVM: VGIC: Properly initialise private IRQ affinity
    - [x86] boot/compressed/64: Fix missing initialization in
      find_trampoline_placement()
    - libceph: allow ceph_buffer_put() to receive a NULL ceph_buffer
    - [x86] Revert "x86/apic: Include the LDR when clearing out APIC registers"
    - [x86] boot: Preserve boot_params.secure_boot from sanitizing
    - Revert "mmc: core: do not retry CMD6 in __mmc_switch()"
    https://www.kernel.org/pub/linux/kernel/v5.x/ChangeLog-5.2.15
    - gpio: pca953x: correct type of reg_direction
    - gpio: pca953x: use pca953x_read_regs instead of regmap_bulk_read
    - ALSA: hda - Fix potential endless loop at applying quirks
    - ALSA: hda/realtek - Fix overridden device-specific initialization
    - ALSA: hda/realtek - Add quirk for HP Pavilion 15
    - ALSA: hda/realtek - Enable internal speaker & headset mic of ASUS UX431FL
    - ALSA: hda/realtek - Fix the problem of two front mics on a ThinkCentre
    - sched/fair: Don't assign runtime for throttled cfs_rq
    - [x86] drm/vmwgfx: Fix double free in vmw_recv_msg()
    - drm/nouveau/sec2/gp102: add missing MODULE_FIRMWAREs
    - [powerpc*] 64e: Drop stale call to smp_processor_id() which hangs SMP
      startup
    - [powerpc*] tm: Fix restoring FP/VMX facility incorrectly on interrupts
      (CVE-2019-15031)
    - batman-adv: fix uninit-value in batadv_netlink_get_ifindex()
    - batman-adv: Only read OGM tvlv_len after buffer len check
    - bcache: only clear BTREE_NODE_dirty bit when it is set
    - bcache: add comments for mutex_lock(&b->write_lock)
    - bcache: fix race in btree_flush_write()
    - IB/rdmavt: Add new completion inline
    - IB/{rdmavt, qib, hfi1}: Convert to new completion API
    - IB/hfi1: Unreserve a flushed OPFN request
    - [x86] drm/i915: Disable SAMPLER_STATE prefetching on all Gen11 steppings.
    - [x86] drm/i915: Make sure cdclk is high enough for DP audio on VLV/CHV
    - mmc: sdhci-sprd: Fix the incorrect soft reset operation when runtime
      resuming
    - usb: chipidea: imx: add imx7ulp support
    - usb: chipidea: imx: fix EPROBE_DEFER support during driver probe
    - [s390x] virtio: fix race on airq_areas[]
    - [x86] drm/i915: Support flags in whitlist WAs
    - [x86] drm/i915: Support whitelist workarounds on all engines
    - [x86] drm/i915: whitelist PS_(DEPTH|INVOCATION)_COUNT
    - [x86] drm/i915: Add whitelist workarounds for ICL
    - [x86] drm/i915/icl: whitelist PS_(DEPTH|INVOCATION)_COUNT
    - Btrfs: fix unwritten extent buffers and hangs on future writeback
      attempts (Closes: #940105)
    - vhost: make sure log_num < in_num (CVE-2019-14835)
    https://www.kernel.org/pub/linux/kernel/v5.x/ChangeLog-5.2.16
    - bridge/mdb: remove wrong use of NLM_F_MULTI
    - cdc_ether: fix rndis support for Mediatek based smartphones
    - ipv6: Fix the link time qualifier of 'ping_v6_proc_exit_net()'
    - isdn/capi: check message length in capi_write()
    - ixgbe: Fix secpath usage for IPsec TX offload.
    - ixgbevf: Fix secpath usage for IPsec Tx offload
    - net: Fix null de-reference of device refcount
    - net: gso: Fix skb_segment splat when splitting gso_size mangled skb
      having linear-headed frag_list
    - net: phylink: Fix flow control resolution
    - net: sched: fix reordering issues
    - sch_hhf: ensure quantum and hhf_non_hh_weight are non-zero
    - sctp: Fix the link time qualifier of 'sctp_ctrlsock_exit()'
    - sctp: use transport pf_retrans in sctp_do_8_2_transport_strike
    - tcp: fix tcp_ecn_withdraw_cwr() to clear TCP_ECN_QUEUE_CWR
    - tipc: add NULL pointer check before calling kfree_rcu
    - tun: fix use-after-free when register netdev failed
    - net-ipv6: fix excessive RTF_ADDRCONF flag on ::1/128 local route (and
      others)
    - ipv6: addrconf_f6i_alloc - fix non-null pointer check to !IS_ERR()
    - net: fixed_phy: Add forward declaration for struct gpio_desc;
    - sctp: fix the missing put_user when dumping transport thresholds
    - net: sock_map, fix missing ulp check in sock hash case
    - gpiolib: acpi: Add gpiolib_acpi_run_edge_events_on_boot option and
      blacklist
    - gpio: mockup: add missing single_release()
    - gpio: fix line flag validation in linehandle_create
    - gpio: fix line flag validation in lineevent_create
    - Btrfs: fix assertion failure during fsync and use of stale transaction
    - cgroup: freezer: fix frozen state inheritance
    - Revert "mmc: bcm2835: Terminate timeout work synchronously"
    - Revert "mmc: sdhci: Remove unneeded quirk2 flag of O2 SD host controller"
    - mmc: tmio: Fixup runtime PM management during probe
    - mmc: tmio: Fixup runtime PM management during remove
    - drm/lima: fix lima_gem_wait() return value
    - [x86] drm/i915: Limit MST to <= 8bpc once again
    - [x86] drm/i915: Restore relaxed padding (OCL_OOB_SUPPRES_ENABLE) for skl+
    - ipc: fix semtimedop for generic 32-bit architectures
    - ipc: fix sparc64 ipc() wrapper
    - ixgbe: fix double clean of Tx descriptors with xdp
    - ixgbe: Prevent u8 wrapping of ITR value to something less than 10us
    - Revert "rt2800: enable TX_PIN_CFG_LNA_PE_ bits per band"
    - mt76: mt76x0e: disable 5GHz band for MT7630E
    - genirq: Prevent NULL pointer dereference in resend_irqs()
    - regulator: twl: voltage lists for vdd1/2 on twl4030
    - [s390x] KVM: kvm_s390_vm_start_migration: check dirty_bitmap before using
      it as target for memset()
    - [s390x] KVM: Do not leak kernel stack data in the KVM_S390_INTERRUPT ioctl
    - [x86] KVM: work around leak of uninitialized stack contents
    - [x86] KVM: mmu: Reintroduce fast invalidate/zap for flushing memslot
    - [x86] KVM: nVMX: handle page fault in vmread
    - [x86] purgatory: Change compiler flags from -mcmodel=kernel to
      -mcmodel=large to fix kexec relocation errors
    - powerpc: Add barrier_nospec to raw_copy_in_user()
    - kernel/module: Fix mem leak in module_add_modinfo_attrs
    - x86/boot: Use efi_setup_data for searching RSDP on kexec-ed kernels
    - x86/ima: check EFI SetupMode too
    - drm/meson: Add support for XBGR8888 & ABGR8888 formats
    - clk: Fix debugfs clk_possible_parents for clks without parent string names
    - clk: Simplify debugfs printing and add a newline
    - mt76: Fix a signedness bug in mt7615_add_interface()
    - mt76: mt7615: Use after free in mt7615_mcu_set_bcn()
    - clk: rockchip: Don't yell about bad mmc phases when getting
    - mtd: rawnand: mtk: Fix wrongly assigned OOB buffer pointer issue
    - PCI: Always allow probing with driver_override
    - ubifs: Correctly use tnc_next() in search_dh_cookie()
    - driver core: Fix use-after-free and double free on glue directory
    - crypto: talitos - check AES key size
    - crypto: talitos - fix CTR alg blocksize
    - crypto: talitos - check data blocksize in ablkcipher.
    - crypto: talitos - fix ECB algs ivsize
    - crypto: talitos - Do not modify req->cryptlen on decryption.
    - crypto: talitos - HMAC SNOOP NO AFEU mode requires SW icv checking.
    - firmware: ti_sci: Always request response from firmware
    - drm: panel-orientation-quirks: Add extra quirk table entry for GPD MicroPC
    - drm/mediatek: mtk_drm_drv.c: Add of_node_put() before goto
    - mm/z3fold.c: remove z3fold_migration trylock
    - mm/z3fold.c: fix lock/unlock imbalance in z3fold_page_isolate
    - Revert "Bluetooth: btusb: driver to enable the usb-wakeup feature"
    - modules: fix BUG when load module with rodata=n
    - modules: fix compile error if don't have strict module rwx
    - modules: always page-align module section allocations
    - [x86] kvm: nVMX: Remove unnecessary sync_roots from handle_invept
    - [x86] KVM: SVM: Fix detection of AMD Errata 1096
    - [x86] platform: pmc_atom: Add CB4063 Beckhoff Automation board to
      critclk_systems DMI table
    - [x86] platform: pcengines-apuv2: use KEY_RESTART for front button
    - rsi: fix a double free bug in rsi_91x_deinit() (CVE-2019-15504)
    https://www.kernel.org/pub/linux/kernel/v5.x/ChangeLog-5.2.17
    - USB: usbcore: Fix slab-out-of-bounds bug during device reset
    - media: tm6000: double free if usb disconnect while streaming
    - phy: renesas: rcar-gen3-usb2: Disable clearing VBUS in over-current
    - net: hns3: adjust hns3_uninit_phy()'s location in the hns3_client_uninit()
    - netfilter: nf_flow_table: set default timeout after successful insertion
    - HID: wacom: generic: read HID_DG_CONTACTMAX from any feature report
    - Input: elan_i2c - remove Lenovo Legion Y7000 PnpID
    - SUNRPC: Handle connection breakages correctly in call_status()
    - nfs: disable client side deduplication
    - [powerpc*] mm/radix: Use the right page size for vmemmap mapping
    - net: hns: fix LED configuration for marvell phy
    - net: aquantia: fix limit of vlan filters
    - ip6_gre: fix a dst leak in ip6erspan_tunnel_xmit
    - net/sched: fix race between deactivation and dequeue for NOLOCK qdisc
    - net_sched: let qdisc_put() accept NULL pointer
    - udp: correct reuseport selection with connected sockets
    - xen-netfront: do not assume sk_buff_head list is empty in error handling
    - net: dsa: Fix load order between DSA drivers and taggers
    - KVM: coalesced_mmio: add bounds checking (CVE-2019-14821)
    - firmware: google: check if size is valid when decoding VPD data
    - serial: sprd: correct the wrong sequence of arguments
    - tty/serial: atmel: reschedule TX after RX was started
    - mwifiex: Fix three heap overflow at parsing element in
      cfg80211_ap_settings (CVE-2019-14814, CVE-2019-14815, CVE-2019-14816)
    - nl80211: Fix possible Spectre-v1 for CQM RSSI thresholds
    - ieee802154: hwsim: Fix error handle path in hwsim_init_module
    - ieee802154: hwsim: unregister hw while hwsim_subscribe_all_others fails
    - [armhf] dts: am57xx: Disable voltage switching for SD card
    - [armhf] OMAP2+: Fix missing SYSC_HAS_RESET_STATUS for dra7 epwmss
    - bus: ti-sysc: Fix handling of forced idle
    - bus: ti-sysc: Fix using configured sysc mask value
    - [armhf] dts: Fix flags for gpio7
    - [armhf] dts: Fix incorrect dcan register mapping for am3, am4 and dra7
    - [arm64] dts: meson-g12a: add missing dwc2 phy-names
    - [s390x] bpf: fix lcgr instruction encoding
    - [armhf] OMAP2+: Fix omap4 errata warning on other SoCs
    - [armhf] dts: am335x: Fix UARTs length
    - [armhf] dts: dra74x: Fix iodelay configuration for mmc3
    - bus: ti-sysc: Simplify cleanup upon failures in sysc_probe()
    - [armhf] dts: Fix incomplete dts data for am3 and am4 mmc
    - [s390x] bpf: use 32-bit index for tail calls
    - fpga: altera-ps-spi: Fix getting of optional confd gpio
    - netfilter: ebtables: Fix argument order to ADD_COUNTER
    - netfilter: nft_flow_offload: missing netlink attribute policy
    - netfilter: xt_nfacct: Fix alignment mismatch in xt_nfacct_match_info
    - NFSv4: Fix return values for nfs4_file_open()
    - NFSv4: Fix return value in nfs_finish_open()
    - NFS: Fix initialisation of I/O result struct in nfs_pgio_rpcsetup
    - NFS: On fatal writeback errors, we need to call
      nfs_inode_remove_request()
    - xdp: unpin xdp umem pages in error path
    - selftests/bpf: fix test_cgroup_storage on s390
    - selftests/bpf: add config fragment BPF_JIT
    - qed: Add cleanup in qed_slowpath_start()
    - drm/omap: Fix port lookup for SDI output
    - drm/virtio: use virtio_max_dma_size
    - [armel,armhf] 8874/1: mm: only adjust sections of valid mm structures
    - batman-adv: Only read OGM2 tvlv_len after buffer len check
    - flow_dissector: Fix potential use-after-free on BPF_PROG_DETACH
    - bpf: allow narrow loads of some sk_reuseport_md fields with offset > 0
    - r8152: Set memory to all 0xFFs on failed reg reads
    - x86/apic: Fix arch_dynirq_lower_bound() bug for DT enabled machines
    - pNFS/flexfiles: Don't time out requests on hard mounts
    - NFS: Fix spurious EIO read errors
    - NFS: Fix writepage(s) error handling to not report errors twice
    - drm/amdgpu: fix dma_fence_wait without reference
    - netfilter: xt_physdev: Fix spurious error message in physdev_mt_check
    - netfilter: nf_conntrack_ftp: Fix debug output
    - NFSv2: Fix eof handling
    - NFSv2: Fix write regression
    - NFS: remove set but not used variable 'mapping'
    - kallsyms: Don't let kallsyms_lookup_size_offset() fail on retrieving the
      first symbol
    - netfilter: conntrack: make sysctls per-namespace again
    - drm/amd/powerplay: correct Vega20 dpm level related settings
    - cifs: set domainName when a domain-key is used in multiuser
    - cifs: Use kzfree() to zero out the password
    - libceph: don't call crypto_free_sync_skcipher() on a NULL tfm
    - usb: host: xhci-tegra: Set DMA mask correctly
    - RISC-V: Fix FIXMAP area corruption on RV32 systems
    - [armel,armhf] 8901/1: add a criteria for pfn_valid of arm
    - ibmvnic: Do not process reset during or after device removal
    - sky2: Disable MSI on yet another ASUS boards (P6Xxxx)
    - i2c: designware: Synchronize IRQs when unregistering slave client
    - perf/x86/intel: Restrict period on Nehalem
    - perf/x86/amd/ibs: Fix sample bias for dispatched micro-ops
    - i2c: iproc: Stop advertising support of SMBUS quick cmd
    - i2c: mediatek: disable zero-length transfers for mt8183
    - amd-xgbe: Fix error path in xgbe_mod_init()
    - netfilter: nf_flow_table: clear skb tstamp before xmit
    - [x86] tools/power x86_energy_perf_policy: Fix argument parsing
    - [x86] tools/power turbostat: fix leak of file descriptor on error return
      path
    - [x86] tools/power turbostat: fix file descriptor leaks
    - [x86] tools/power turbostat: fix buffer overrun
    - [x86] tools/power turbostat: Fix Haswell Core systems
    - [x86] tools/power turbostat: Add Ice Lake NNPI support
    - [x86] tools/power turbostat: Fix CPU%C1 display value
    - net: aquantia: fix removal of vlan 0
    - net: aquantia: reapply vlan filters on up
    - net: aquantia: linkstate irq should be oneshot
    - net: aquantia: fix out of memory condition on rx side
    - net: dsa: microchip: add KSZ8563 compatibility string
    - enetc: Add missing call to 'pci_free_irq_vectors()' in probe and remove
      functions
    - net: seeq: Fix the function used to release some memory in an error
      handling path
    - dmaengine: ti: dma-crossbar: Fix a memory leak bug
    - dmaengine: ti: omap-dma: Add cleanup in omap_dma_probe()
    - [x86] uaccess: Don't leak the AC flags into __get_user() argument
      evaluation
    - [x86] hyper-v: Fix overflow bug in fill_gva_list()
    - [x86] iommu/vt-d: Remove global page flush support
    - dmaengine: sprd: Fix the DMA link-list configuration
    - dmaengine: rcar-dmac: Fix DMACHCLR handling if iommu is mapped
    - keys: Fix missing null pointer check in request_key_auth_describe()
    - [x86] iommu/amd: Flush old domains in kdump kernel
    - [x86] iommu/amd: Fix race in increase_address_space()
    - [arm64] Revert "arm64: Remove unnecessary ISBs from set_{pte,pmd,pud}"
    - ovl: fix regression caused by overlapping layers detection
    - floppy: fix usercopy direction
    - media: technisat-usb2: break out of loop at end of buffer
      (CVE-2019-15505)
    - vfs: Fix refcounting of filenames in fs_parser

  [ Salvatore Bonaccorso ]
  * xfs: fix missing ILOCK unlock when xfs_setattr_nonsize fails due to EDQUOT
    (CVE-2019-15538)

  [ Romain Perier ]
  * [rt] Update to 5.2.14-rt7

  [ Ben Hutchings ]
  * Bump ABI to 3

 -- Salvatore Bonaccorso <carnil@debian.org>  Thu, 26 Sep 2019 14:19:06 +0200

linux (5.2.9-2) unstable; urgency=medium

  [ Ben Hutchings ]
  * Partially revert "net: socket: implement 64-bit timestamps"
    (fixes build/test regressions for glibc, qemu, suricata)
  * [x86] intel-iommu: Exclude integrated GPUs by default (Closes: #935270):
    - intel-iommu: Add option to exclude integrated GPU only
    - intel-iommu: Add Kconfig option to exclude iGPU by default
    - Enable INTEL_IOMMU_DEFAULT_ON_INTGPU_OFF instead of
      INTEL_IOMMU_DEFAULT_ON

  [ Thomas W ]
  * [x86] Add various laptop modules. (Closes: #932086)
    CONFIG_ACER_WIRELESS
    CONFIG_LG_LAPTOP
    CONFIG_SURFACE3_WMI
    CONFIG_INTEL_WMI_THUNDERBOLT
    CONFIG_PEAQ_WMI
    CONFIG_TOSHIBA_WMI
    CONFIG_SURFACE_3_BUTTON

 -- Ben Hutchings <ben@decadent.org.uk>  Wed, 21 Aug 2019 13:48:11 +0100

linux (5.2.9-1) unstable; urgency=medium

  * New upstream stable update:
    https://www.kernel.org/pub/linux/kernel/v5.x/ChangeLog-5.2.8
    - scsi: fcoe: Embed fc_rport_priv in fcoe_rport structure
    - libnvdimm/bus: Prepare the nd_ioctl() path to be re-entrant
    - libnvdimm/bus: Fix wait_nvdimm_bus_probe_idle() ABBA deadlock
    - ALSA: usb-audio: Sanity checks for each pipe and EP types
    - ALSA: usb-audio: Fix gpf in snd_usb_pipe_sanity_check
    - HID: wacom: fix bit shift for Cintiq Companion 2
    - HID: Add quirk for HP X1200 PIXART OEM mouse
    - atm: iphase: Fix Spectre v1 vulnerability (CVE-2017-5753)
    - bnx2x: Disable multi-cos feature.
    - drivers/net/ethernet/marvell/mvmdio.c: Fix non OF case (Closes: #908712)
    - ife: error out when nla attributes are empty
    - ip6_gre: reload ipv6h in prepare_ip6gre_xmit_ipv6
    - ip6_tunnel: fix possible use-after-free on xmit
    - ipip: validate header length in ipip_tunnel_xmit
    - [armhf,arm64] mvpp2: fix panic on module removal
    - [armhf,arm64] mvpp2: refactor MTU change code
    - net: bridge: delete local fdb on device init failure
    - net: bridge: mcast: don't delete permanent entries when fast leave is
      enabled
    - net: bridge: move default pvid init/deinit to NETDEV_REGISTER/UNREGISTER
    - net: fix ifindex collision during namespace removal
    - net/mlx5e: always initialize frag->last_in_page
    - net/mlx5: Use reversed order when unregister devices
    - net: phy: fixed_phy: print gpio error only if gpio node is present
    - net: phy: mscc: initialize stats array
    - net: sched: Fix a possible null-pointer dereference in dequeue_func()
    - net sched: update vlan action for batched events operations
    - net: sched: use temporary variable for actions indexes
    - net/smc: do not schedule tx_work in SMC_CLOSED state
    - [armhf,arm64] net: stmmac: Use netif_tx_napi_add() for TX polling
      function
    - tipc: compat: allow tipc commands without arguments
    - tipc: fix unitilized skb list crash
    - tun: mark small packets as owned by the tap sock
    - net/mlx5: Fix modify_cq_in alignment
    - net/mlx5e: Prevent encap flow counter update async to user query
    - r8169: don't use MSI before RTL8168d
    - net: fix bpf_xdp_adjust_head regression for generic-XDP
    - [x86] hv_sock: Fix hang when a connection is closed
    - net: phy: fix race in genphy_update_link
    - net/smc: avoid fallback in case of non-blocking connect
    - rocker: fix memory leaks of fib_work on two error return paths
    - net/mlx5: Add missing RDMA_RX capabilities
    - net/mlx5e: Fix matching of speed to PRM link modes
    - compat_ioctl: pppoe: fix PPPOEIOCSFWD handling
    - [x86] drm/i915/vbt: Fix VBT parsing for the PSR section
    - Revert "mac80211: set NETIF_F_LLTX when using intermediate tx queues"
    - [armhf,arm64] spi: bcm2835: Fix 3-wire mode if DMA is enabled
    https://www.kernel.org/pub/linux/kernel/v5.x/ChangeLog-5.2.9
    - Revert "PCI: Add missing link delays required by the PCIe spec"
    - [arm64] iio: cros_ec_accel_legacy: Fix incorrect channel setting
    - [x86] iio: imu: mpu6050: add missing available scan masks
    - [x86] crypto: ccp - Fix oops by properly managing allocated structures
    - [x86] crypto: ccp - Add support for valid authsize values less than 16
    - [x86] crypto: ccp - Ignore tag length when decrypting GCM ciphertext
    - driver core: platform: return -ENXIO for missing GpioInt
    - usb: usbfs: fix double-free of usb memory upon submiturb error
    - Revert "USB: rio500: simplify locking"
    - usb: iowarrior: fix deadlock on disconnect
    - sound: fix a memory leak bug
    - [arm64,mips/octeon] mmc: cavium: Set the correct dma max segment size for
      mmc_host
    - [arm64,mips/octeon] mmc: cavium: Add the missing dma unmap when the dma
      has finished.
    - loop: set PF_MEMALLOC_NOIO for the worker thread
    - bdev: Fixup error handling in blkdev_get() (Closes: #934378)
    - Input: usbtouchscreen - initialize PM mutex before using it
    - Input: elantech - enable SMBus on new (2018+) systems
    - [x86] Input: synaptics - enable RMI mode for HP Spectre X360
    - [x86] mm: Check for pfn instead of page in vmalloc_sync_one()
    - [x86] mm: Sync also unmappings in vmalloc_sync_all()
    - mm/vmalloc: Sync unmappings in __purge_vmap_area_lazy()
    - [s390x] perf annotate: Fix s390 gap between kernel end and module start
    - perf db-export: Fix thread__exec_comm()
    - [s390x] perf record: Fix module size on s390
    - [x86] purgatory: Do not use __builtin_memcpy and __builtin_memset
    - [x86] purgatory: Use CFLAGS_REMOVE rather than reset KBUILD_CFLAGS
    - genirq/affinity: Create affinity mask for single vector
    - gfs2: gfs2_walk_metadata fix
    - usb: yurex: Fix use-after-free in yurex_delete
    - usb: typec: ucsi: ccg: Fix uninitilized symbol error
    - usb: typec: tcpm: free log buf memory when remove debug file
    - usb: typec: tcpm: remove tcpm dir if no children
    - usb: typec: tcpm: Add NULL check before dereferencing config
    - usb: typec: tcpm: Ignore unsupported/unknown alternate mode requests
    - [armhf] can: flexcan: fix stop mode acknowledgment
    - [armhf] can: flexcan: fix an use-after-free in flexcan_setup_stop_mode()
    - can: peak_usb: fix potential double kfree_skb()
    - [powerpc*] fix off by one in max_zone_pfn initialization for ZONE_DMA
    - netfilter: nfnetlink: avoid deadlock due to synchronous request_module
    - netfilter: Fix rpfilter dropping vrf packets by mistake
    - netfilter: nf_tables: fix module autoload for redir
    - netfilter: conntrack: always store window size un-scaled
    - netfilter: nft_hash: fix symhash with modulus one
    - rq-qos: don't reset has_sleepers on spurious wakeups
    - rq-qos: set ourself TASK_UNINTERRUPTIBLE after we schedule
    - rq-qos: use a mb for got_token
    - netfilter: nf_tables: Support auto-loading for inet nat
    - drm/amd/display: No audio endpoint for Dell MST display
    - drm/amd/display: Clock does not lower in Updateplanes
    - drm/amd/display: Wait for backlight programming completion in set
      backlight level
    - drm/amd/display: fix DMCU hang when going into Modern Standby
    - drm/amd/display: use encoder's engine id to find matched free audio
      device
    - drm/amd/display: put back front end initialization sequence
    - drm/amd/display: allocate 4 ddc engines for RV2
    - drm/amd/display: Fix dc_create failure handling and 666 color depths
    - drm/amd/display: Only enable audio if speaker allocation exists
    - drm/amd/display: Increase size of audios array
    - nl80211: fix NL80211_HE_MAX_CAPABILITY_LEN
    - mac80211: fix possible memory leak in ieee80211_assign_beacon
    - mac80211: don't warn about CW params when not using them
    - allocate_flower_entry: should check for null deref
    - hwmon: (nct6775) Fix register address and added missed tolerance for
      nct6106
    - [armhf] dts: imx6ul: fix clock frequency property name of I2C buses
    - [powerpc*] papr_scm: Force a scm-unbind if initial scm-bind fails
    - [arm64] Force SSBS on context switch
    - [arm64] entry: SP Alignment Fault doesn't write to FAR_EL1
    - [x86] iommu/vt-d: Check if domain->pgd was allocated
    - [arm64] drm/msm/dpu: Correct dpu encoder spinlock initialization
    - [ppc64] cpufreq/pasemi: fix use-after-free in pas_cpufreq_cpu_init()
    - [s390x] qdio: add sanity checks to the fast-requeue path
    - ALSA: compress: Fix regression on compressed capture streams
    - ALSA: compress: Prevent bypasses of set_params
    - ALSA: compress: Don't allow paritial drain operations on capture streams
    - ALSA: compress: Be more restrictive about when a drain is allowed
    - perf script: Fix off by one in brstackinsn IPC computation
    - perf tools: Fix proper buffer size for feature processing
    - perf stat: Fix segfault for event group in repeat mode
    - perf session: Fix loading of compressed data split across adjacent
      records
    - perf probe: Avoid calling freeing routine multiple times for same pointer
    - drbd: dynamically allocate shash descriptor
    - ACPI/IORT: Fix off-by-one check in iort_dev_find_its_id()
    - nvme: ignore subnqn for ADATA SX6000LNP
    - nvme: fix memory leak caused by incorrect subsystem free
    - scsi: megaraid_sas: fix panic on loading firmware crashdump
    - scsi: ibmvfc: fix WARN_ON during event pool release
    - scsi: scsi_dh_alua: always use a 2 second delay before retrying RTPG
    - test_firmware: fix a memory leak bug
    - tty/ldsem, locking/rwsem: Add missing ACQUIRE to read_failed sleep loop
    - [x86] perf/intel: Fix SLOTS PEBS event constraint
    - [x86] perf/intel: Fix invalid Bit 13 for Icelake MSR_OFFCORE_RSP_x
      register
    - [x86] perf: Apply more accurate check on hypervisor platform
    - perf/core: Fix creating kernel counters for PMUs that override event->cpu
    - [s390x] dma: provide proper ARCH_ZONE_DMA_BITS value
    - HID: sony: Fix race condition between rumble and device remove.
    - ALSA: usb-audio: fix a memory leak bug
    - [x86] KVM/nSVM: properly map nested VMCB
    - can: peak_usb: pcan_usb_pro: Fix info-leaks to USB devices
    - can: peak_usb: pcan_usb_fd: Fix info-leaks to USB devices
    - hwmon: (nct7802) Fix wrong detection of in4 presence
    - hwmon: (lm75) Fixup tmp75b clr_mask
    - [x86] drm/i915: Fix wrong escape clock divisor init for GLK
    - ALSA: firewire: fix a memory leak bug
    - ALSA: hiface: fix multiple memory leak bugs
    - ALSA: hda - Don't override global PCM hw info flag
    - [x86] ALSA: hda - Workaround for crackled sound on AMD controller
      (1022:1457)
    - mac80211: don't WARN on short WMM parameters from AP
    - dax: dax_layout_busy_page() should not unmap cow pages
    - SMB3: Fix deadlock in validate negotiate hits reconnect
    - smb3: send CAP_DFS capability during session setup
    - NFSv4: Fix delegation state recovery
    - NFSv4: Check the return value of update_open_stateid()
    - NFSv4: Fix an Oops in nfs4_do_setattr
    - [x86] KVM: Fix leak vCPU's VMCS value into other pCPU
    - [armhf,arm64] KVM: Sync ICH_VMCR_EL2 back when about to block
    - mwifiex: fix 802.11n/WPA detection
    - iwlwifi: don't unmap as page memory that was mapped as single
    - iwlwifi: mvm: fix an out-of-bound access
    - iwlwifi: mvm: fix a use-after-free bug in iwl_mvm_tx_tso_segment
    - iwlwifi: mvm: don't send GEO_TX_POWER_LIMIT on version < 41
    - iwlwifi: mvm: fix version check for GEO_TX_POWER_LIMIT support

  [ Salvatore Bonaccorso ]
  * Enable Realtek 802.11ac wireless chips support (Closes: #933963)

  [ Ben Hutchings ]
  * [armel] fb-modules: Remove xgifb, which was removed upstream (fixes FTBFS)
  * tracefs: Fix potential null dereference in default_file_open()
    (Closes: #934304)
  * [arm64] hwrandom: Re-enable HW_RANDOM_OMAP as module (Closes: #931707)
  * ptp: Change CAVIUM_PTP from built-in to modular (Closes: #934848)
  * bug script: Check whether /e/n/interfaces exists (Closes: #934824)
  * bug script: Include network configuration from /e/n/interfaces.d
  * bug script: Check for unreadable /e/n/interfaces files
  * [x86] iommu: Enable INTEL_IOMMU_DEFAULT_ON (Closes: #934309)
  * HID: Enable HID_BIGBEN_FF, HID_MACALLY, HID_GFRM, HID_GT683R,
    HID_VIEWSONIC, HID_MALTRON, HID_U2FZERO as modules (Closes: #934091)
  * usbip: network: Fix unaligned member access (Closes: #925766)
  * libbpf: Fix cross-build
  * [rt] Update to 5.2.9-rt3:
    - i2c: exynos5: Remove IRQF_ONESHOT
    - i2c: hix5hd2: Remove IRQF_ONESHOT
    - sched/deadline: Ensure inactive_timer runs in hardirq context
    - thermal/x86_pkg_temp: make pkg_temp_lock a raw spinlock
    - dma-buf: Use seqlock_t instread disabling preemption
    - KVM: arm/arm64: Let the timer expire in hardirq context on RT
    - x86: preempt: Check preemption level before looking at lazy-preempt
    - arm64: preempt: Fixup lazy preempt
    - arm64: preempt: Check preemption level before looking at lazy-preempt

  [ Alper Nebi Yasak ]
  * [arm64] udeb: Add pl330 to kernel-image

 -- Ben Hutchings <ben@decadent.org.uk>  Sun, 18 Aug 2019 22:54:21 +0100

linux (5.2.7-1) unstable; urgency=medium

  * New upstream stable update:
    https://www.kernel.org/pub/linux/kernel/v5.x/ChangeLog-5.2.7
    - [armhf] dts: rockchip: Make rk3288-veyron-minnie run at hs200
    - [armhf] dts: rockchip: Make rk3288-veyron-mickey's emmc work again
    - [arm64] clk: meson: mpll: properly handle spread spectrum
    - [armhf] dts: rockchip: Mark that the rk3288 timer might stop in suspend
    - ftrace: Enable trampoline when rec count returns back to one
    - [arm64] dts: qcom: qcs404-evb: fix l3 min voltage
    - [arm64] dts: marvell: mcbin: enlarge PCI memory window
    - [armhf,arm64] dmaengine: tegra-apb: Error out if DMA_PREP_INTERRUPT flag
      is unset
    - [arm64] dts: rockchip: fix isp iommu clocks and power domain
    - kernel/module.c: Only return -EEXIST for modules that have finished
      loading
    - PCI: OF: Initialize dev->fwnode appropriately
    - [armhf,arm64] firmware/psci: psci_checker: Park kthreads before stopping
      them
    - [arm64] qcom: qcs404: Add reset-cells to GCC node
    - swiotlb: fix phys_addr_t overflow warning
    - [arm64] clk: tegra210: fix PLLU and PLLU_OUT1
    - fs/adfs: super: fix use-after-free bug
    - [arm64] dts: rockchip: Fix USB3 Type-C on rk3399-sapphire
    - btrfs: tree-checker: Check if the file extent end overflows
    - btrfs: fix minimum number of chunk errors for DUP
    - btrfs: Flush before reflinking any extent to prevent NOCOW write falling
      back to COW without data reservation
    - [arm64] remoteproc: copy parent dma_pfn_offset for vdev
    - btrfs: qgroup: Don't hold qgroup_ioctl_lock in btrfs_qgroup_inherit()
    - cifs: Fix a race condition with cifs_echo_request
    - ceph: fix improper use of smp_mb__before_atomic()
    - ceph: fix dir_lease_is_valid()
    - ceph: return -ERANGE if virtual xattr value didn't fit in buffer
    - virtio-mmio: add error check for platform_get_irq
    - drm/amd/display: Expose audio inst from DC to DM
    - cifs: fix crash in cifs_dfs_do_automount
    - perf version: Fix segfault due to missing OPT_END()
    - [x86] kvm: avoid constant-conversion warning
    - ACPI: fix false-positive -Wuninitialized warning
    - [x86] KVM: nVMX: Ignore segment base for VMX memory operand when segment
      not FS or GS
    - bpf: fix BTF verifier size resolution logic
    - be2net: Signal that the device cannot transmit during reconfiguration
    - mm/z3fold: don't try to use buddy slots after free
    - mm/memcontrol.c: keep local VM counters in sync with the hierarchical ones
    - mm/z3fold.c: reinitialize zhdr structs after migration
    - [x86] apic: Silence -Wtype-limits compiler warnings
    - [arm*] mm/cma.c: fail if fixed declaration can't be honored
    - mm/ioremap: check virtual address alignment while creating huge mappings
    - coda: add error handling for fget
    - uapi linux/coda_psdev.h: move upc_req definition from uapi to kernel side
      headers
    - ipc/mqueue.c: only perform resource calculation if user valid
    - device-dax: fix memory and resource leak if hotplug fails
    - mm/hotplug: make remove_memory() interface usable
    - stacktrace: Force USER_DS for stack_trace_save_user()
    - [x86] crypto: ccp - Fix SEV_VERSION_GREATER_OR_EQUAL
    - xen/pv: Fix a boot up hang revealed by int3 self test
    - [x86] kvm: Don't call kvm_spurious_fault() from .fixup
    - [x86] paravirt: Fix callee-saved function ELF sizes
    - [x86] boot: Remove multiple copy of static function sanitize_boot_params()
    - bpf: Disable GCC -fgcse optimization for ___bpf_prog_run()
    - drm/nouveau: fix memory leak in nouveau_conn_reset()
    - drm/nouveau/dmem: missing mutex_lock in error path
    - kconfig: Clear "written" flag to avoid data loss
    - tpm: Fix null pointer dereference on chip register error path
    - Btrfs: fix incremental send failure after deduplication
    - Btrfs: fix race leading to fs corruption after transaction abort
    - dax: Fix missed wakeup in put_unlocked_entry()
    - fgraph: Remove redundant ftrace_graph_notrace_addr() test
    - [armhf,arm64] mmc: dw_mmc: Fix occasional hang after tuning on eMMC
    - [armhf] mmc: meson-mx-sdio: Fix misuse of GENMASK macro
    - mmc: mmc_spi: Enable stable writes
    - gpiolib: Preserve desc->flags when setting state
    - gpio: don't WARN() on NULL descs if gpiolib is disabled
    - gpiolib: fix incorrect IRQ requesting of an active-low lineevent
    - IB/hfi1: Fix Spectre v1 vulnerability
    - drm/nouveau: Only release VCPI slots on mode changes
    - mtd: rawnand: micron: handle on-die "ECC-off" devices correctly
    - eeprom: at24: make spd world-readable again
    - [arm*] i2c: iproc: Fix i2c master read more than 63 bytes
    - selinux: fix memory leak in policydb_init()
    - [x86] ALSA: hda: Fix 1-minute detection delay when i915 module is not
      available (see #931507)
    - mm: vmscan: check if mem cgroup is disabled or not before calling memcg
      slab shrinker
    - mm: migrate: fix reference check race between __find_get_block() and
      migration
    - mm: compaction: avoid 100% CPU usage during compaction when a task is
      killed
    - mm/migrate.c: initialize pud_entry in migrate_vma()
    - loop: Fix mount(2) failure due to race with LOOP_SET_FD
    - [s390x] dasd: fix endless loop after read unit address configuration
    - cgroup: kselftest: relax fs_spec checks
    - [hppa] Add archclean Makefile target
    - [hppa] Strip debug info from kernel before creating compressed vmlinuz
    - [hppa] Fix build of compressed kernel even with debug enabled
    - drivers/perf: arm_pmu: Fix failure path in PM notifier
    - [arm64] compat: Allow single-byte watchpoints on all addresses
    - [arm64] cpufeature: Fix feature comparison for CTR_EL0.{CWG,ERG}
    - io_uring: fix KASAN use after free in io_sq_wq_submit_work
    - scsi: mpt3sas: Use 63-bit DMA addressing on SAS35 HBA
    - nbd: replace kill_bdev() with __invalidate_device() again
    - xen/swiotlb: fix condition for calling xen_destroy_contiguous_region()
    - xen/gntdev.c: Replace vm_map_pages() with vm_map_pages_zero()
    - RDMA/devices: Do not deadlock during client removal
    - IB/mlx5: Fix unreg_umr to ignore the mkey state
    - IB/mlx5: Use direct mkey destroy command upon UMR unreg failure
    - IB/mlx5: Move MRs to a kernel PD when freeing them to the MR cache
    - IB/mlx5: Fix clean_mr() to work in the expected order
    - IB/mlx5: Fix RSS Toeplitz setup to be aligned with the HW specification
    - IB/hfi1: Check for error on call to alloc_rsm_map_table
    - IB/hfi1: Drop all TID RDMA READ RESP packets after r_next_psn
    - IB/hfi1: Field not zero-ed when allocating TID flow memory
    - [x86] drm/i915/perf: fix ICL perf register offsets
    - [x86] drm/i915/gvt: fix incorrect cache entry for guest page mapping
    - [x86] cpufeatures: Carve out CQM features retrieval
    - [x86] cpufeatures: Combine word 11 and 12 into a new scattered features
      word
    - [x86] speculation: Prepare entry code for Spectre v1 swapgs mitigations
    - [x86] speculation: Enable Spectre v1 swapgs mitigations (CVE-2019-1125)
    - [amd64] entry: Use JMP instead of JMPQ
    - [x86] speculation/swapgs: Exclude ATOMs from speculation through SWAPGS
    - Documentation: Add swapgs description to the Spectre v1 documentation

  [ Ben Hutchings ]
  * [armhf] udeb: Remove davinci_cpdma from nic-modules (fixes FTBFS)
  * Bump ABI to 2
  * [armel/marvell] Increase maximum image size (fixes FTBFS):
    - This removes support for QNAP TS-109, TS-119, TS-209, TS-219, TS-409,
      and HP Media Vault mv2120
    - This may be reverted if we can disable or modularise some features

  [ Julien Cristau ]
  * Fix libcpupower-dev's Depends field to account for SONAME bump.

 -- Ben Hutchings <ben@decadent.org.uk>  Wed, 07 Aug 2019 14:50:10 +0100

linux (5.2.6-1) unstable; urgency=medium

  * New upstream release:
    https://kernelnewbies.org/Linux_5.1
    https://kernelnewbies.org/Linux_5.2

  * New upstream stable update:
    https://www.kernel.org/pub/linux/kernel/v5.x/ChangeLog-5.2.1
    https://www.kernel.org/pub/linux/kernel/v5.x/ChangeLog-5.2.2
    https://www.kernel.org/pub/linux/kernel/v5.x/ChangeLog-5.2.3
    https://www.kernel.org/pub/linux/kernel/v5.x/ChangeLog-5.2.4
    https://www.kernel.org/pub/linux/kernel/v5.x/ChangeLog-5.2.5
    https://www.kernel.org/pub/linux/kernel/v5.x/ChangeLog-5.2.6

  [ Bastian Germann ]
  * [armhf] Enable C_CAN as a module. (Closes: #929968)

  [ Ben Hutchings ]
  * Drop "x86/boot: Add ACPI RSDP address to setup_header", which should
    not have been applied to 4.20 or later
  * Drop redundant part of "Install perf scripts non-executable"
  * Drop "kbuild: Use -nostdinc in compile tests", which is no longer needed
  * debian/rules.d/scripts/kconfig: Update for upstream file renaming
  * debian/rules.d/scripts/mod: Add uuid_t and UUID_STRING_LEN definitions
  * liblockdep: Disable until it can be built again
  * libcpupower: Bump soversion since 2 exported functions have been removed
  * libbpf: Stop overriding upstream soname; rename shlib package to libbpf0
  * vfs: Enable FS_ENCRYPTION as built-in; disable on armel/marvell
  * net: Enable NET_DEVLINK as built-in; disable on armel/marvell
  * aufs: Update support patchset to aufs5.2 20190805
  * lockdown: Update for 5.2:
    - Update "acpi: Ignore acpi_rsdp kernel param when the kernel ..."
    - Add "tracefs: Restrict tracefs when the kernel is locked down"
    - Add "efi: Restrict efivar_ssdt_load when the kernel is locked down"
    - Drop "MODSIGN: Import certificates from UEFI Secure Boot"
  * [rt] Rebase onto 5.2.6, and re-enable
  * [armhf,arm64] gpu: Enable DRM_LIMA, DRM_PANFROST as modules
  * sched: Enable PSI (Closes: #931247)
  * [armhf,arm64] power: Enable ENERGY_MODEL
  * [armhf,arm64] cpufreq: Enable CPU_FREQ_DEFAULT_GOV_SCHEDUTIL (instead of
    CPU_FREQ_DEFAULT_GOV_PERFORMANCE)
  * hamradio: Disable auto-loading as mitigation against local exploits
  * hamradio: Enable most options in top-level config:
    - [arm64,ia64,mips*,riscv64,s390x,sh4,sparc64] Enable AX25, NETROM, ROSE,
      and all possible drivers (Closes: #920651)
    - [alpha,amd64,armel] ax25: Enable AX25_DAMA_SLAVE
    - [armhf] Enable BPQETHER, BAYCOM_SER_FDX, BAYCOM_SER_HDX, BAYCOM_PAR,
      BAYCOM_EPP, YAM as modules
  * [armel/rpi,armhf] media: Enable VIDEO_BCM2835 as module
  * usb/typec: Enable TYPEC_DP_ALTMODE, TYPEC_NVIDIA_ALTMODE as modules
    (Closes: #931752)
  * [amd64/cloud-amd64] hwrandom: Enable HW_RANDOM_VIRTIO (Closes: #914511)
  * [ppc64*] crypto: Enable CRYPTO_DEV_NX, and CRYPTO_DEV_NX_ENCRYPT,
    CRYPTO_DEV_NX_COMPRESS, CRYPTO_DEV_NX_COMPRESS_PSERIES,
    CRYPTO_DEV_NX_COMPRESS_POWERNV as modules (Closes: #931374)
  * [ppc64*] Disable PPC_TRANSACTIONAL_MEM (Closes: #866122)

  [ Vagrant Cascadian ]
  * [arm64] Enable modules to support audio on pinebook: SND_SUN4I_I2S,
    SND_SUN8I_CODEC, SND_SUN50I_CODEC_ANALOG, SND_SIMPLE_CARD,
    SND_SOC_SIMPLE_AMPLIFIER. (Closes: #921019)

  [ Romain Perier ]
  * Refreshed patches:
    - debian/revert-objtool-fix-config_stack_validation-y-warning.patch
    - debian/dfsg/video-remove-nvidiafb-and-rivafb.patch
    - debian/gitignore.patch
    - debian/mips-disable-werror.patch
    - bugfix/all/firmware-remove-redundant-log-messages-from-drivers.patch
    - bugfix/arm/arm-mm-export-__sync_icache_dcache-for-xen-privcmd.patch
    - bugfix/powerpc/powerpc-lib-makefile-don-t-pull-in-quad.o-for-32-bit.patch
    - bugfix/all/
      radeon-amdgpu-firmware-is-required-for-drm-and-kms-on-r600-onward.patch
    - bugfix/all/disable-some-marvell-phys.patch
    - debian/overlayfs-permit-mounts-in-userns.patch
    - bugfix/all/tools-perf-remove-shebangs.patch
    - debian/ntfs-mark-it-as-broken.patch
    - features/all/db-mok-keyring/
      0003-MODSIGN-checking-the-blacklisted-hash-before-loading-a-kernel-module.patch
    - features/all/db-mok-keyring/
      0004-MODSIGN-Import-certificates-from-UEFI-Secure-Boot.patch
    - debian/android-enable-building-ashmem-and-binder-as-modules.patch
    - features/all/aufs5/aufs5-mmap.patch
    - features/all/aufs5/aufs5-standalone.patch
    - features/all/lockdown/
      0029-efi-Lock-down-the-kernel-if-booted-in-secure-boot-mo.patch
  * Enable coreboot memconsole (Closes: #872069)
  * [rt] Update to 5.2-rt1

  [ Karsten Merker ]
  * [riscv64] Change the kernel image format from ELF to flat Image.
    (Closes: #928451)
  * [riscv64] Update config and image format (Closes: #933603):
    - Enable SiFive UART and UART console support
    - Enable clock drivers for the SiFive FU540
    - Backport kernel image header support from kernel 5.3

  [ Uwe Kleine-König ]
  * [armhf] Add support for all i.MX6 variants.
  * enable XFRM_STATISTICS (Closes: #929938)
  * [arm64] Add support for Raspberry Pi 3 camera host interface (Closes:
    #933228)
  * Enable CRYPTO_ZSTD for ZRAM with ZSTD compression (Closes: #932722)

  [ Lubomir Rintel ]
  * [armhf] Enable config items for OLPC XO-1.75 (Closes: #927791)

 -- Ben Hutchings <ben@decadent.org.uk>  Mon, 05 Aug 2019 02:27:14 +0100

linux (5.0.2-1~exp1) experimental; urgency=medium

  * New upstream stable update:
    https://www.kernel.org/pub/linux/kernel/v5.x/ChangeLog-5.0.2

  [ Vagrant Cascadian ]
  * [arm64,armhf] Enable PHY_ROCKCHIP_INNO_HDMI as modules.

  [ Ben Hutchings ]
  * [amd64] kexec: Enable KEXEC_SIG, replacing KEXEC_VERIFY_SIG
  * [armel] MTD: Enable MTD_PHYSMAP as module and set MTD_PHYSMAP_OF=y
    - udeb: Include physmap instead of physmap_of in mtd-modules (fixes FTBFS)
  * [armhf] sound/soc/ti: Enable SND_SOC_DAVINCI_MCASP, SND_SOC_NOKIA_RX51,
    SND_SOC_OMAP3_PANDORA, SND_SOC_OMAP3_TWL4030, SND_SOC_OMAP_ABE_TWL6040
    as modules; replacing SND_DAVINCI_SOC_MCASP, SND_OMAP_SOC_RX51,
    SND_OMAP_SOC_OMAP3_PANDORA, SND_OMAP_SOC_OMAP_TWL4030,
    SND_OMAP_SOC_OMAP_ABE_TWL6040 respectively
  * udeb: Add thermal_sys to kernel-image (fixes FTBFS on mips*, ppc64*,
    riscv64)
  * [powerpc*] mm: Only define MAX_PHYSMEM_BITS in SPARSEMEM configurations
    (fixes FTBFS on powerpc, powerpcspe)
  * debian/source/lintian-overrides: Override license-problem-gfdl-invariants
    in more files
  * debian/rules: Remove debian/*.substvars in clean target
  * debian/source/lintian-overrides: Override
    orig-tarball-missing-upstream-signature

 -- Ben Hutchings <ben@decadent.org.uk>  Mon, 18 Mar 2019 04:01:01 +0000

linux (5.0.1-1~exp1) experimental; urgency=medium

  * New upstream release: https://kernelnewbies.org/Linux_5.0
  * New upstream stable update:
    https://www.kernel.org/pub/linux/kernel/v5.x/ChangeLog-5.0.1

  [ YunQiang Su ]
  * [mipsel, mips64el] Enable DRM_AST and FB_SM750 for loongson-3
    install ast and sm750fb to loongson-3's fb-modules
  * [mips r6] Disable JUMP_LABEL for now: it will cause Reserved Instruction.
    Enable SERIAL_OF_PLATFORM, if not, userland shows nothing.
    Enable CPU_HAS_MSA, HIGHMEM, CRYPTO_CRC32_MIPS, and NR_CPUS to 16.
    Support some boston drivers: IMG_ASCII_LCD, I2C_EG20T, PCH_PHUB, MMC,
      PCIE_XILINX, RTC_DRV_M41T80, SPI_TOPCLIFF_PCH.

  [ Hideki Yamane ]
  * [x86] Enable Touchpad support on Gemini Lake (Closes: #917388)

  [ Helge Deller ]
  * [hppa] Build only 32- and 64-bit SMP-kernel: Alternative
    live-patching code will patch kernel for UP at boot if necessary.

  [ Romain Perier ]
  * Refreshed debian/export-symbols-needed-by-android-drivers.patch to export
    __close_fd_get_file() and task_work_add(), both required by binder.
  * Refreshed debian/revert-objtool-fix-config_stack_validation-y-warning.patch,
    so this can be applied against 4.20.4
  * Refreshed patch for lockdown
    0028-efi-Add-an-EFI_SECURE_BOOT-flag-to-indicate-secure-b.patch, so this
    can be applied against >= 4.20.13

  [ Marcin Juszkiewicz ]
  * udeb: Add virtio-gpu into d-i to get graphical output in VM instances.

  [ Ben Hutchings ]
  * SCSI: Enable SCSI_MYRB, SCSI_MYRS as modules, replacing BLK_DEV_DAC960
  * [arm64] remoteproc: Enable QCOM_Q6V5_MSS, renamed version of
    QCOM_Q6V5_PIL
  * [x86] drivers/gpu/drm/amd: Re-enable HSA_AMD (Closes: #920454)
  * genpatch-aufs: Update to use aufs5-standalone
  * aufs: Update support patchset to aufs5.0 20190311
  * lockdown: Update patchset to 2019-02-18 version

 -- Ben Hutchings <ben@decadent.org.uk>  Tue, 12 Mar 2019 23:15:21 +0000

linux (4.20-1~exp1) experimental; urgency=medium

  * New upstream release: https://kernelnewbies.org/Linux_4.20

  [ Ben Hutchings ]
  * aufs: Update support patchset to aufs4.x-rcN 20181217
  * [rt] Disable until it is updated for 4.20 or later
  * [x86] udeb: Move rfkill to new rfkill-modules package to avoid duplication
  * debian/source/lintian-overrides: Update overrides for GFDL notices

 -- Ben Hutchings <ben@decadent.org.uk>  Mon, 24 Dec 2018 04:26:47 +0000

linux (4.19.37-6) unstable; urgency=high

  [ John Paul Adrian Glaubitz ]
  * [sh4]: Check for kprobe trap number before trying to handle a kprobe trap

  [ Salvatore Bonaccorso ]
  * tcp: refine memory limit test in tcp_fragment() (Closes: #930904)
  * ptrace: Fix ->ptracer_cred handling for PTRACE_TRACEME (CVE-2019-13272)

  [ Steve McIntyre ]
  * [arm64] Improve support for the Huawei TaiShan server platform
    (Closes: #930554):
    - Enable the HNS/ROCE Infiniband driver
    - Backport fixes from 4.20 and 4.21 for HNS3 networking, hisi_sas SAS
      and HNS/ROCE Infiniband
    - Add module:drivers/scsi/hisi_sas/* to the ABI ignore list

  [ Cyril Brulebois ]
  * [arm] Backport DTB support for Rasperry Pi Compute Module 3.
  * [arm64] Backport DTB support for Rasperry Pi Compute Module 3.

 -- Salvatore Bonaccorso <carnil@debian.org>  Fri, 19 Jul 2019 00:23:17 +0200
<|MERGE_RESOLUTION|>--- conflicted
+++ resolved
@@ -1,4 +1,3 @@
-<<<<<<< HEAD
 linux (5.9-1~exp1) UNRELEASED; urgency=medium
 
   * New upstream release: https://kernelnewbies.org/Linux_5.9
@@ -62,7 +61,7 @@
   * drm/virtio: Revert "drm/virtio: Call the right shmem helpers"
 
  -- Ben Hutchings <benh@debian.org>  Fri, 11 Sep 2020 04:20:59 +0100
-=======
+
 linux (5.8.14-1) unstable; urgency=medium
 
   * New upstream stable update:
@@ -370,7 +369,6 @@
   * Bump ABI to 3
 
  -- Salvatore Bonaccorso <carnil@debian.org>  Sat, 10 Oct 2020 21:40:31 +0200
->>>>>>> 50512c40
 
 linux (5.8.10-1) unstable; urgency=medium
 
