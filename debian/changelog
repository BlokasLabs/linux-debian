--- conflicted
+++ resolved
@@ -1,5 +1,4 @@
-<<<<<<< HEAD
-linux-2.6 (2.6.18.dfsg.1-13) UNRELEASED; urgency=low
+linux-2.6 (2.6.18.dfsg.1-13) UNRELEASED; urgency=high
 
   [ Bastian Blank ]
   * [vserver] Fix overflow in network accounting. (closes: #412132)
@@ -18,40 +17,22 @@
     Fix mounting of network filesystems with VX_BINARY_MOUNT caps
     (closes: #418076)
   * Disable broken CONFIG_IP_ROUTE_MULTIPATH_CACHED setting. (closes: #418344)
-
-  [ maximilian attems ]
-  * Backport support for i965 to agp too. (closes: #406111)
-  * Compile fix for UML CONFIG_MODE_TT=y. (closes: #412957)
-  * Fix ide-generic jmicron device conflict. (closes: #421281)
-
-  [ Martin Michlmayr ]
-  * Fix wrong checksum for split TCP packets on 64-bit MIPS. (closes: #421283)
-
- -- maximilian attems <maks@debian.org>  Tue, 24 Apr 2007 20:13:49 +0200
-=======
-linux-2.6 (2.6.18.dfsg.1-12etch2) UNRELEASED; urgency=high
-
-  * bugfix/nfnetlink_log-null-deref.patch
-    [SECURITY] Fix remotely exploitable NULL pointer dereference in
-    nfulnl_recv_config()
-    See CVE-2007-1496
-  * bugfix/nf_conntrack-set-nfctinfo.patch
-    [SECURITY] Fix incorrect classification of IPv6 fragments as ESTABLISHED,
-    which allows remote attackers to bypass certain rulesets
-    See CVE-2007-1497
-  * bugfix/netlink-infinite-recursion.patch
-    [SECURITY] Fix infinite recursion bug in netlink
-    See CVE-2007-1861
-  * bugfix/nl_fib_lookup-oops.patch
-    Add fix for oops bug added by previous patch
   * bugfix/ipv6-disallow-RH0-by-default.patch
     [SECURITY] Avoid a remote DoS (network amplification between two routers)
     by disabling type0 IPv6 route headers by default. Can be re-enabled via
     a sysctl interface.
+    This patch changes the kernel ABI.
     See CVE-2007-2242
 
- -- dann frazier <dannf@debian.org>  Tue, 01 May 2007 14:16:33 -0600
->>>>>>> 2dbbe173
+  [ maximilian attems ]
+  * Backport support for i965 to agp too. (closes: #406111)
+  * Compile fix for UML CONFIG_MODE_TT=y. (closes: #412957)
+  * Fix ide-generic jmicron device conflict. (closes: #421281)
+
+  [ Martin Michlmayr ]
+  * Fix wrong checksum for split TCP packets on 64-bit MIPS. (closes: #421283)
+
+ -- dann frazier <dannf@debian.org>  Tue, 01 May 2007 19:09:28 -0600
 
 linux-2.6 (2.6.18.dfsg.1-12etch1) stable-security; urgency=high
 
