--- conflicted
+++ resolved
@@ -78,16 +78,14 @@
   [ Matthew Gabeler-Lee ]
   * [x86] Re-enable APU2 LED control (Closes: 949448)
 
-<<<<<<< HEAD
   [ Joel Stanley ]
   * [armhf] Enable NET_NCSI
 
   [ Walter Lozano ]
   * [armhf] Enable NVMEM_IMX_OCOTP
-=======
+
   [ Philipp Kern ]
   * [s390x] Add virtio_net to nic-modules.
->>>>>>> 8bdae0bf
 
  -- Yves-Alexis Perez <corsac@debian.org>  Wed, 24 Jun 2020 21:58:24 +0200
 
