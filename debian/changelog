--- conflicted
+++ resolved
@@ -1,4 +1,3 @@
-<<<<<<< HEAD
 linux (5.5~rc4-1~exp1) UNRELEASED; urgency=medium
 
   * New upstream release candidate
@@ -27,8 +26,6 @@
 
  -- Romain Perier <romain.perier@gmail.com>  Thu, 02 Jan 2020 16:44:44 +0100
 
-linux (5.4.6-2) UNRELEASED; urgency=medium
-=======
 linux (5.4.8-1) unstable; urgency=medium
 
   * New upstream stable update:
@@ -523,7 +520,6 @@
   * [rt] Drop watchdog-prevent-deferral-of-watchdogd-wakeup-on-RT.patch
   * [rt] Refresh Use-CONFIG_PREEMPTION.patch (Context changes in 5.4.8)
   * Bump ABI to 2
->>>>>>> 58e78979
 
   [ YunQiang Su ]
   * [mips*/octeon] Fix ftbfs on mips* due to octeon image-file:
