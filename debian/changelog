linux-2.6.24 (2.6.24-6~etchnhalf.8etch1) UNRELEASED; urgency=high

<<<<<<< HEAD
  * Fix DoS when calling svc_listen twice on the same socket while reading
    /proc/net/atm/*vc (CVE-2008-5079)
  * Fix buffer underflow in the ib700wdt watchdog driver (CVE-2008-5702)
  * Set a minimum timeout for SG_IO requests (CVE-2008-5700)
  * [mips] Fix potential DOS by untrusted user app (CVE-2008-5701)
  * sctp: Fix memory overflow (CVE-2009-0065)
  * nfs: Fix fcntl/close race (CVE-2008-4307)
=======
  * copy_process: fix CLONE_PARENT && parent_exec_id interaction
    (CVE-2009-0028)
  * ecryptfs: Allocate a variable number of pages for file headers
    (CVE-2009-0787)
  * [amd64] syscall-audit: fix 32/64 syscall hole (CVE-2009-0834)
  * seccomp: fix 32/64 syscall hole (CVE-2009-0835)
  * shm: fix shmctl(SHM_INFO) lockup with !CONFIG_SHMEM (CVE-2009-0859)
    This issue does not effect pre-build Debian kernels.
  * Fix an off-by-two memory error in console selection (CVE-2009-1046)

 -- dann frazier <dannf@debian.org>  Fri, 03 Apr 2009 19:12:51 -0600

linux-2.6 (2.6.26-15) stable; urgency=high

  * Switch out mips/llseek regression fix for the less invasive one
    that is more likely to be accepted upstream.

 -- dann frazier <dannf@debian.org>  Wed, 25 Mar 2009 16:48:44 -0600

linux-2.6 (2.6.26-14) stable; urgency=high

  [ Moritz Muehlenhoff ]
  * Add support for Acer Aspire One with ALC269 codec chip. (Closes: #505250)
  * Allow authenticated deep NFS mounts, a regression from etch
    (Closes: #512031)
  * ALSA HDA hardware support (closes: #514567)
    - Backport ALSA driver quirks for various HP notebooks
    - Add appletv support
    - Fix SPDIF output on AD1989B
    - Add ALC887 support
    - Add support for Dell Studio 15
    - Add support for MEDION MD96630
    - Support Asus P5Q Premium/Pro boards
    - Add support for ECS/PC Chips boards with Sigmatel codecs
    - Add support for Toshiba L305
  * Add USB mass storage quirk for "Kyocera / Contax SL300R T*" digital
    cameras. (Closes: #518899)
  * ALSA: Fix OOPS with MIDI in caiaq driver. (Closes: #518900)
  * Add USB mass storage quirks (Closes: #520561)
     - Nikon D300 and Nikon D2H cameras
     - Mio C520-GPS units and Mio Moov 330 GPS
     - Nokia phones: 7610, Supernova, 3500c, 3109c, 5300 and 5310
     - Nokia 6233 (Closes: #493415)
  * [cifs] Fix oops when mounting servers that don't specify their OS
    (Closes: #463402)
  * Remove invalid truesize detection (Closes: #509716)

  [ dann frazier ]
  * Fix softlockups in sungem driver (Closes: #514624)
  * intel-agp: Add support for G41 chipset (Closes: #513228)
  * [openvz] 777e816 Fix wrong size of ub0_percpu.
    (Closes: #500876, #503097, #514149)
  * [openvz] b5e1f74 Fix oops in netlink conntrack module when loaded after
    a ve start (Closes: #511165)
  * [openvz] 6d18ba3 CPT: revert check on sk_reuse>1 (Closes: #500645)
  * Fixes for CVE-2009-0029 broke uml compilation; fix.
  * [openvz] 20bd907 simfs: fix oops if filesystem passes NULL mnt arg to
    getattr. (Closes: #508773)
  * Add -fwrapv to CFLAGS to prevent gcc from optimizing out certain
    wrap tests. (Closes: #520548)
  * Bump ABI to 2.
  * [parisc] Fix the loading of large kernel modules (Closes: #401439)
  * Make the max number of lockd connections configurable and increase
    the default from 80 to the more reasonable 1024 (Closes: #520379)
  * [x86, vmi] Fix missing paravirt_release_pmd in pgd_dtor (Closes: #520677)
  * [mips64] Fix sign extend issue in llseek syscall (Closes: #521016)

  [ Martin Michlmayr ]
  * rt2x00: Fix VGC lower bound initialization. (Closes: #510607)
  * sata_mv: Fix 8-port timeouts on 508x/6081 chips (Closes: #514155)
  * sata_mv: Properly initialize main irq mask.
  * IP32: Add platform device for CMOS RTC; remove dead code.
  * [mips/r5k-ip32] Build in RTC_DRV_CMOS. (Closes: #516775)
  * [arm, armel] Enable USB_HIDDEV. (Closes: #517771)
  * [arm, armel] Enable various V4L USB devices. (Closes: #518582)
  * [arm/iop32x, arm/ixp4xx, arm/orion5x] Enable INPUT_JOYDEV, GAMEPORT
    and INPUT_JOYSTICK (Closes: #520433).

  [ Bastian Blank ]
  * [sparc] Revert: Reintroduce dummy PCI host controller to workaround broken
    X.org. Not supportable and breaks to many things.
  * [amd64] Fix errno on nonexistant syscalls. (closes: #518921)

  [ Ian Campbell ]
  * [nfs] Backport upstream patches to fix NFS "task blocked for more than 120
    seconds" issue (Closes: #518431)
  
  [ Aurelien Jarno ]
  * [mips/mipsel] Fix errno on inexistent syscalls. (Closes: #520034).

  [ maximilian attems ]
  * [openvz] 849af42 [UB]: Double free for UDP socket.
  * [openvz] 7ebcbe3 autofs: fix default pgrp vnr.
  * [openvz] 17b09e1 conntrack: prevent double allocate/free of protos.
    (closes: #494445)
  * [openvz] 7d3f10f conntrack: prevent call register_pernet_subsys() from VE
    context.
  * [openvz] 482dd20 conntrack: prevent call nf_register_hooks() from VE
    context.
  * [openvz] ff3483a Fix erratum that causes memory corruption.
  * [openvz] 5fff3eb conntrack: adjust context during freeing.
  * [openvz] 3cb8bc3 netfilter: NAT: assign nf_nat_seq_adjust_hook from VE0
    context only.
  * [openvz] 4909102 netfilter: call nf_register_hooks from VE0 context only.
  * [openvz] ce67d5b iptables: setup init iptables mask before net
    initialization.
  * [openvz] 134416f Correct per-process capabilities bounding set in CT.
  * [openvz] 029cecb cpt: Make the proper check for sigmask.
  * [openvz] 86d7416 ms: fix inotify umount.
  * [openvz] c5c1032 Don't dereference NULL tsk->mm in ve_move_task.
  * [openvz] 5c591ae bridge: don't leak master device on brctl addif.
  * [openvz] c578262 net: NETIF_F_VIRTUAL intersects with NETIF_F_LRO.
  * [openvz] 8aa7044 Fix broken permissions for Unix98 pty.
  * [openvz] 09686c1 Free skb->nf_bridge in veth_xmit() and venet_xmit().
  * [openvz] 397500c autofs4: fix ia32 compat mode.
  * [openvz] 0328e3d pidns: update leader_pid at pidns attach.
  * [openvz] 66ec7f7 nfs: fix nfs clinet in VE (finally).
  * [openvz] 4fc3a18 cpt: bump image version to VERSION_26.
  * [openvz] 2a08380 nfs: add missed ve_nfs.h file.
  * [openvz] 4c9010e autofs4: pidns friendly oz_mode.
  * [openvz] 2c1b2f7 conntrack: Allocate/free ve_nf_conntrack_l3proto_ipv6.
  * [openvz] e29a555 ct: Move _nf_conntrack_l3proto_ipv6 to net namespace.
  * [openvz] 4355344 conntrack: fix oops in nf_ct_frag6_gather.
  * [openvz] bd5e806 Add "VE features" for sit and ipip devices.
  * [openvz] 9baf6095 Simplify call __dev_change_net_namespace() by remove
    parameters.
  * [openvz] 35f41f11 Adjust VE before call
    netdev_unregister_kobject/netdev_register_kobject.
  * [openvz] 83ea78e netns: fix net_generic array leak.
  * [openvz] ce67d5b iptables: setup init iptables mask before net
    initialization.
  * [openvz] fffc6ff net: set ve context when init/exit method is called.
    (closes: #517892, #520740)
  * [openvz] 6b9fe02 vzwdog: walk through the block devices list properly.
  * [openvz] 6b9fe02 netns: enable cross-ve Unix sockets.
  * [openvz] 1acba85 netfilter: Fix NULL dereference in nf_nat_setup_info.
  * [openvz] b405aed netfilter: Add check to the nat hooks.
  * [openvz] b8b70c7 nfs: Fix access to freed memory.
  * [openvz] 840ea01 NFS: NFS super blocks in different VEs should be
    different.
  * [openvz] 14131d2 ve: sanitize capability checks for namespaces creation.
  * [openvz] 39bb1ee nfs: Fix nfs_match_client(). (closes: #501985)
  * [openvz] 32e9103 Add do_ve_enter_hook.
  * [openvz] d4988b6 Add kthread_create_ve() and kthread_run_ve() functions.
  * [openvz] ba0ce90 nfs: use kthread_run_ve to start lockd. (closes: #505174)
  * [openvz] 672ab37 pidns: lost task debug print uses wrong prototype.
  * [openvz] d876c93 pidns: zap ve process only when killing ve's init pid-ns.
  * [openvz] 9abe1a6 bc: fix permissions on /proc/bc.
  * [openvz] Reenable NF_CONNTRACK_IPV6.

 -- dann frazier <dannf@debian.org>  Sun, 22 Mar 2009 14:09:23 -0600

linux-2.6 (2.6.26-13lenny2) stable-security; urgency=high

  * alpha, mips, sparc64: Additional fixes for CVE-2009-0029.
  * skfp: Fix inverted capabilities check logic (CVE-2009-0675)
  * ext4: initialize the new group descriptor when resizing
    (CVE-2009-0745)
  * ext4: Add sanity check to make_indexed_dir (CVE-2009-0746)
  * ext4: only use i_size_high for regular files (CVE-2009-0747)
  * ext4: Add sanity checks for the superblock before mounting the filesystem
    (CVE-2009-0748)

 -- dann frazier <dannf@debian.org>  Mon, 09 Mar 2009 16:15:05 -0600

linux-2.6 (2.6.26-13lenny1) stable-security; urgency=high

  [ dann frazier ]
  * sctp: fix memory overflow (CVE-2009-0065)
>>>>>>> dcabaef8
  * Fix sign-extend ABI issue w/ system calls on various 64-bit architectures
    (CVE-2009-0029)
  * security: introduce missing kfree (CVE-2009-0031)
  * eCryptfs: check readlink result for error before use (CVE-2009-0269)
  * dell_rbu: use scnprintf instead of less secure sprintf (CVE-2009-0322)
  * [hppa] Fix system crash while unwinding a userspace process
    (CVE-2008-5395)
  * Fix sensitive memory leak in SO_BSDCOMPAT gsopt (CVE-2009-0676)
  * copy_process: fix CLONE_PARENT && parent_exec_id interaction
    (CVE-2009-0028)
  * skfp: Fix inverted capabilities check logic (CVE-2009-0675)
  * ext4: initialize the new group descriptor when resizing
    (CVE-2009-0745)
  * ext4: Add sanity check to make_indexed_dir (CVE-2009-0746)
  * [amd64] syscall-audit: fix 32/64 syscall hole (CVE-2009-0834)
  * shm: fix shmctl(SHM_INFO) lockup with !CONFIG_SHMEM (CVE-2009-0859)
    This issue does not effect pre-build Debian kernels.

 -- dann frazier <dannf@debian.org>  Tue, 24 Feb 2009 23:25:36 -0700

linux-2.6.24 (2.6.24-6~etchnhalf.8) stable; urgency=high

  [ dann frazier ]
  * cciss: Add support for new hardware (closes: #502553)
     - Add PCI ids for P700m, P212, P410, P410i, P411, P812, P711m, p712m
     - Read the FIFO size from the controller config instead of
       hardcoding it into the driver
  * [hppa] disable UP-optimized flush_tlb_mm, fixing thread-related
    hangs. (closes: #478717)

  [ Martin Michlmayr ]
  * [arm/ixp4xx, arm/iop32x] Enable USB_ATM (closes: #502182).

 -- dann frazier <dannf@debian.org>  Wed, 24 Dec 2008 18:09:18 -0700

linux-2.6.24 (2.6.24-6~etchnhalf.7) stable-security; urgency=high

  [ Alexander Prinsier ]
  * unix domain sockets: fix recursive descent in __scm_destroy()
    and garbage collector counting bug (CVE-2008-5029)

  [ dann frazier ]
  * Don't allow splicing to files opened with O_APPEND (CVE-2008-4554)
  * Avoid printk floods when reading corrupted ext[2,3] directories
    (CVE-2008-3528)
  * Fix oops in SCTP (CVE-2008-4576)
  * sctp: Fix possible kernel panic in sctp_sf_abort_violation (CVE-2008-4618)
  * Fix buffer overflow in hfsplus (CVE-2008-4933)
  * Fix BUG() in hfsplus (CVE-2008-4934)
  * Fix stack corruption in hfs (CVE-2008-5025)
  * Make sendmsg() block during UNIX garbage collection (CVE-2008-5300)
  * Fix buffer overflow in libertas (CVE-2008-5134)
  * Fix race conditions between inotify removal and umount (CVE-2008-5182)

 -- dann frazier <dannf@debian.org>  Mon, 01 Dec 2008 23:03:35 -0700

linux-2.6.24 (2.6.24-6~etchnhalf.6) stable-security; urgency=high

  * Add missing capability checks in sbni_ioctl (CVE-2008-3525)
  * [s390] prevent ptrace padding area read/write in 31-bit mode
    (CVE-2008-1514)
  * sctp: fix random memory dereference with SCTP_HMAC_IDENT option.
    (CVE-2008-4113)
  * sctp: fix bounds checking in sctp_auth_ep_set_hmacs
    (CVE-2008-4445)
  * Restrict access to the DRM_I915_HWS_ADDR ioctl (CVE-2008-3831)

 -- dann frazier <dannf@debian.org>  Mon, 13 Oct 2008 00:01:20 -0600

linux-2.6.24 (2.6.24-6~etchnhalf.5) stable-security; urgency=high

  * Add ABI files for 2.6.24-etchnhalf.1
  * Fix regression introduced upstream by the fix for CVE-2008-0598
  * Fix possible information leak in seq_oss_synth.c
    (CVE-2008-3272)
  * Fix regression introduced upstream by the fixes for CVE-2008-1673
  * Fix integer overflow in dccp_setsockopt_change() (CVE-2008-3276)
  * Fix potential memory leak in lookup path (CVE-2008-3275)
  * Fix overflow condition in sctp_setsockopt_auth_key (CVE-2008-3526)
  * Fix kernel BUG in tmpfs (CVE-2008-3534)
  * Fix off-by-one error in iov_iter_advance() (CVE-2008-3535)
  * Fix buffer overrun decoding NFSv4 acl (CVE-2008-3915)
  * Fix panics that may occur if SCTP AUTH is disabled (CVE-2008-3792)

 -- dann frazier <dannf@debian.org>  Sun,  7 Sep 2008 22:15:23 -0600

linux-2.6.24 (2.6.24-6~etchnhalf.4) stable; urgency=low

  [ dann frazier ]
  * Fix potential overflow condition in sctp_getsockopt_local_addrs_old
    (CVE-2008-2826)
  * Reinstate ZERO_PAGE optimization in 'get_user_pages()' and fix XIP
    (CVE-2008-2372)

  [ Steve Langasek ]
  * Re-enable the smbfs module, which is still needed with the etch
    userspace.  Closes: #490293.

  [ dann frazier ]
  * Avoid tripping BUG() in IPsec code when the first fragment
    of an ESP packet does not contain the entire ESP header and IV
    (CVE-2007-6282)
  * Fix potential memory corruption in pppol2tp_recvmsg
    (CVE-2008-2750)
  * Fix issues with tty operation handling in various drivers
    (CVE-2008-2812)
  * Fix memory leak in the copy_user routine, see #490910.
    (CVE-2008-0598)

 -- dann frazier <dannf@debian.org>  Sat, 19 Jul 2008 16:30:37 -0600

linux-2.6.24 (2.6.24-6~etchnhalf.3) stable; urgency=low

  * Prevent local users from modifying file times without permission
    (CVE-2008-2148)
  * Fix remotely-triggerable memory leak in the Simple Internet Transition
    (SIT) code used for IPv6 over IPv4 tunnels (CVE-2008-2136)
  * Fix local ptrace denial of service for amd64 flavor kernels, see #480390.
    (CVE-2008-1615)
  * Fix issue with blkdev_issue_flush() not detecting/passing EOPNOTSUPP back,
    (closes: #482943)
  * [sparc] Validate address ranges regardless of MAP_FIXED (CVE-2008-2137)
  * Add sanity checks in ASN.1 decoding code (CVE-2008-1673)

 -- dann frazier <dannf@debian.org>  Tue, 10 Jun 2008 14:03:56 -0600

linux-2.6.24 (2.6.24-6~etchnhalf.2) stable; urgency=low

  * Add pci ids for the ICH10 southbridge
  * Add stable release 2.6.24.6:
    - splice: use mapping_gfp_mask
    - fix oops on rmmod capidrv
    - x86: Fix 32-bit x86 MSI-X allocation leakage
    - tehuti: check register size (CVE-2008-1675)
    - tehuti: move ioctl perm check closer to function start (CVE-2008-1675)
    - USB: gadget: queue usb USB_CDC_GET_ENCAPSULATED_RESPONSE message
    - Increase the max_burst threshold from 3 to tp->reordering.
    - USB: remove broken usb-serial num_endpoints check
    - V4L: Fix VIDIOCGAP corruption in ivtv
    - V4L: cx88: enable radio GPIO correctly
    - ISDN: Do not validate ISDN net device address prior to interface-up
    - Fix dnotify/close race (CVE-2008-1375)
  * Add stable release 2.6.24.7:
    - fix SMP ordering hole in fcntl_setlk() (CVE-2008-1669)
  * Drop linux-libc-dev package for etch

 -- dann frazier <dannf@debian.org>  Wed, 07 May 2008 16:26:32 -0600

linux-2.6.24 (2.6.24-6~etchnhalf.1) stable; urgency=low

  [ Martin Michlmayr ]
  * [arm] Disable IEEE1394 (Firewire).
  * [mips] Disable NET_EMATCH_META to work around a compiler error.

  [ dann frazier ]
  * Merge changes from 2.6.24-6
  * Update bnx2 driver to 1.7.4 (from 2.6.25)
  * Add Bastian's fw splitout patch, removing CONFIG_BROKEN setting
  * Add stable release 2.6.24.5:
    - acpi: bus: check once more for an empty list after locking it
    - acpi: fix "buggy BIOS check" when CPUs are hot removed
    - alloc_percpu() fails to allocate percpu data
    - AX25 ax25_out: check skb for NULL in ax25_kick()
    - bluetooth: hci_core: defer hci_unregister_sysfs()
    - CRYPTO xcbc: Fix crash when ipsec uses xcbc-mac with big data chunk
    - DVB: tda10086: make the 22kHz tone for DISEQC a config option
    - fbdev: fix /proc/fb oops after module removal
    - file capabilities: remove cap_task_kill()
    - PARISC fix signal trampoline cache flushing
    - HFS+: fix unlink of links
    - hwmon: (w83781d) Fix I/O resource conflict with PNP
    - INET: inet_frag_evictor() must run with BH disabled
    - inotify: fix race (closes: #475283)
    - inotify: remove debug code
    - ipmi: change device node ordering to reflect probe order
    - kbuild: soften modpost checks when doing cross builds
    - libata: assume no device is attached if both IDENTIFYs are aborted
    - LLC: Restrict LLC sockets to root
    - locks: fix possible infinite loop in fcntl(F_SETLKW) over nfs
    - macb: Call phy_disconnect on removing
    - md: close a livelock window in handle_parity_checks5
    - md: remove the 'super' sysfs attribute from devices in an 'md' array
    - mtd: fix broken state in CFI driver caused by FL_SHUTDOWN
    - mtd: memory corruption in block2mtd.c
    - NET: Add preemption point in qdisc_run
    - NET: Fix multicast device ioctl checks
    - NET: include <linux/types.h> into linux/ethtool.h for __u* typedef
    - netpoll: zap_completion_queue: adjust skb->users counter
    - NOHZ: reevaluate idle sleep length after add_timer_on()
    - PARISC futex: special case cmpxchg NULL in kernel space
    - PARISC pdc_console: fix bizarre panic on boot
    - pci: revert SMBus unhide on HP Compaq nx6110
    - PERCPU : __percpu_alloc_mask() can dynamically size percpu_data storage
    - plip: replace spin_lock_irq with spin_lock_irqsave in irq context
    - pnpacpi: reduce printk severity for "pnpacpi: exceeded the max number of ..."
    - POWERPC: Fix build of modular drivers/macintosh/apm_emu.c
    - PPPOL2TP: Fix SMP issues in skb reorder queue handlingP
    - PPOL2TP: Make locking calls softirq-safe
    - sch_htb: fix "too many events" situation
    - SCTP: Fix local_addr deletions during list traversals.
    - signalfd: fix for incorrect SI_QUEUE user data reporting
    - sis190: read the mac address from the eeprom first
    - slab: fix cache_cache bootstrap in kmem_cache_init() (closes: #477270)
    - SPARC64: Fix atomic backoff limit.
    - SPARC64: Fix FPU saving in 64-bit signal handling.
    - SPARC64: Fix __get_cpu_var in preemption-enabled area.
    - SPARC64: flush_ptrace_access() needs preemption disable.
    - SUNGEM: Fix NAPI assertion failure.
    - TCP: Fix shrinking windows with window scaling
    - TCP: Let skbs grow over a page on fast peers
    - time: prevent the loop in timespec_add_ns() from being optimised away
    - UIO: add pgprot_noncached() to UIO mmap code
    - USB: add support for Motorola ROKR Z6 cellphone in mass storage mode
    - USB: Allow initialization of broken keyspan serial adapters.
    - USB: new quirk flag to avoid Set-Interface
    - USB: serial: fix regression in Visor/Palm OS module for kernels >= 2.6.24
    - USB: serial: ti_usb_3410_5052: Correct TUSB3410 endpoint requirements.
    - V4L: ivtv: Add missing sg_init_table()
    - vfs: fix data leak in nobh_write_end()
    - VLAN: Don't copy ALLMULTI/PROMISC flags from underlying device
    - vmcoreinfo: add the symbol "phys_base"
    - xen: fix RMW when unmasking events
    - xen: fix UP setup of shared_info
    - xen: mask out SEP from CPUID

 -- dann frazier <dannf@debian.org>  Mon, 21 Apr 2008 23:53:43 -0600

linux-2.6.24 (2.6.24-5~etchnhalf.1) stable; urgency=low

  * Branch and rename source to linux-2.6.24 targeted for etchnhalf.

  [ maximilian attems ]
  * Enable IEEE1394 Firewire stack.
  * topconfig: Turn off PATA_SIS.
  * [amd64, i386]: Unset USB_SUSPEND. (closes: #419197)
  * [amd64, i386]: Enable SONYPI_COMPAT.
  * topconfig: Turn off PARPORT_PC_FIFO.

  [ Bastian Blank ]
  * Disable Xen images.
  * Force orig name to linux-2.6.

  [ Martin Michlmayr ]
  * [mips/r5k-ip32] Use the generic config options for NFS, which will
    enable NFSv4. (closes: #471007)

  * Merge changes pending 2.6.24-6:
    [Gordon Farquharson ]
    * [arm/iop32x] Do not build the ARTOP PATA driver (PATA_ARTOP).
    * [arm/iop32x] Enable MTD_CMDLINE_PARTS.

 -- dann frazier <dannf@debian.org>  Sun, 30 Mar 2008 15:28:02 -0600

linux-2.6 (2.6.24-6) unstable; urgency=high

  [ Martin Michlmayr ]
  * [armel] Fix FTBFS on armel by enabling CONFIG_USB_USBNET=m in
    armel/config, as it was done for arm/config already.
  * [armel] Add oabi shim for fstatat64 (Riku Voipio)

  [ Gordon Farquharson ]
  * [arm/iop32x] Do not build the ARTOP PATA driver (PATA_ARTOP).
  * [arm/iop32x] Enable MTD_CMDLINE_PARTS.

  [ Kyle McMartin ]
  * [hppa] fix pdc_console panic at boot (closes: #476292).
  * [hppa] properly flush user signal tramps
  * [hppa] special case futex cmpxchg on kernel space NULL (closes: 476285).

 -- Bastian Blank <waldi@debian.org>  Fri, 18 Apr 2008 19:41:30 +0200

linux-2.6 (2.6.24-5) unstable; urgency=low

  [ Gordon Farquharson ]
  * [arm] Enable asix driver (USB_NET_AX8817X).
  * [arm] Enable CONFIG_USB_CATC, CONFIG_USB_KAWETH, CONFIG_USB_PEGASUS,
          and CONFIG_USB_RTL8150.
  * [arm/ixp4xx] Update Ethernet driver (closes: #471062).
  * [arm/ixp4xx] Add HSS driver.

  [ Bastian Blank ]
  * [s390/s390-tape]: Override localversion correctly.
  * Add stable release 2.6.24.3:
    - x86_64: CPA, fix cache attribute inconsistency bug
    - bonding: fix NULL pointer deref in startup processing
    - POWERPC: Revert chrp_pci_fixup_vt8231_ata devinit to fix libata on pegasos
    - PCMCIA: Fix station address detection in smc
    - SCSI: gdth: scan for scsi devices
    - USB: fix pm counter leak in usblp
    - S390: Fix futex_atomic_cmpxchg_std inline assembly.
    - genirq: do not leave interupts enabled on free_irq
    - hrtimer: catch expired CLOCK_REALTIME timers early
    - hrtimer: check relative timeouts for overflow
    - SLUB: Deal with annoying gcc warning on kfree()
    - hrtimer: fix *rmtp/restarts handling in compat_sys_nanosleep()
    - hrtimer: fix *rmtp handling in hrtimer_nanosleep()
    - Disable G5 NAP mode during SMU commands on U3
    - Be more robust about bad arguments in get_user_pages()
    - AUDIT: Increase skb->truesize in audit_expand
    - BLUETOOTH: Add conn add/del workqueues to avoid connection fail.
    - INET: Prevent out-of-sync truesize on ip_fragment slow path
    - INET_DIAG: Fix inet_diag_lock_handler error path.
    - IPCOMP: Fetch nexthdr before ipch is destroyed
    - IPCOMP: Fix reception of incompressible packets
    - IPV4: fib: fix route replacement, fib_info is shared
    - IPV4: fib_trie: apply fixes from fib_hash
    - PKT_SCHED: ematch: oops from uninitialized variable (resend)
    - SELinux: Fix double free in selinux_netlbl_sock_setsid()
    - TC: oops in em_meta
    - TCP: Fix a bug in strategy_allowed_congestion_control
    - SCSI: sd: handle bad lba in sense information
    - Fix dl2k constants
    - XFS: Fix oops in xfs_file_readdir()
    - hugetlb: add locking for overcommit sysctl
    - inotify: fix check for one-shot watches before destroying them
    - NFS: Fix a potential file corruption issue when writing
    - NETFILTER: nf_conntrack_tcp: conntrack reopening fix
    - SPARC/SPARC64: Fix usage of .section .sched.text in assembler code.
  * Add stable release 2.6.24.4:
    - S390 futex: let futex_atomic_cmpxchg_pt survive early functional tests.
    - slab: NUMA slab allocator migration bugfix
    - relay: fix subbuf_splice_actor() adding too many pages
    - BLUETOOTH: Fix bugs in previous conn add/del workqueue changes.
    - SCSI advansys: Fix bug in AdvLoadMicrocode
    - async_tx: avoid the async xor_zero_sum path when src_cnt > device->max_xor
    - aio: bad AIO race in aio_complete() leads to process hang
    - jbd: correctly unescape journal data blocks
    - jbd2: correctly unescape journal data blocks
    - zisofs: fix readpage() outside i_size
    - NETFILTER: nfnetlink_log: fix computation of netlink skb size
    - NETFILTER: nfnetlink_queue: fix computation of allocated size for netlink skb
    - NETFILTER: xt_time: fix failure to match on Sundays
    - sched_nr_migrate wrong mode bits
    - nfsd: fix oops on access from high-numbered ports
    - sched: fix race in schedule()
    - SCSI: mpt fusion: don't oops if NumPhys==0
    - SCSI: gdth: fix to internal commands execution
    - SCSI: gdth: bugfix for the at-exit problems
    - Fix default compose table initialization
    - x86: don't use P6_NOPs if compiling with CONFIG_X86_GENERIC
    - SCSI: fix BUG when sum(scatterlist) > bufflen
    - USB: ehci: handle large bulk URBs correctly (again)
    - USB: ftdi_sio - really enable EM1010PC
    - USB: ftdi_sio: Workaround for broken Matrix Orbital serial port
    - VT notifier fix for VT switch
    - eCryptfs: make ecryptfs_prepare_write decrypt the page
    - ioat: fix 'ack' handling, driver must ensure that 'ack' is zero
    - macb: Fix speed setting
    - x86: move out tick_nohz_stop_sched_tick() call from the loop
    - atmel_spi: fix clock polarity
    - b43: Backport bcm4311 fix
    - arcmsr: fix IRQs disabled warning spew
    - e1000e: Fix CRC stripping in hardware context bug
    - PCI x86: always use conf1 to access config space below 256 bytes
    - moduleparam: fix alpha, ia64 and ppc64 compile failures
    - pata_hpt*, pata_serverworks: fix UDMA masking
    - SCSI advansys: fix overrun_buf aligned bug
    - NETFILTER: fix ebtable targets return
    - NETFILTER: Fix incorrect use of skb_make_writable
    - NETFILTER: nfnetlink_queue: fix SKB_LINEAR_ASSERT when mangling packet data
    - spi: pxa2xx_spi clock polarity fix
    - ufs: fix parenthesisation in ufs_set_fs_state()
    - hugetlb: ensure we do not reference a surplus page after handing it to buddy
    - file capabilities: simplify signal check
    - futex: runtime enable pi and robust functionality
    - futex: fix init order
    - ARM pxa: fix clock lookup to find specific device clocks
    - x86: replace LOCK_PREFIX in futex.h
    - SCSI aic94xx: fix REQ_TASK_ABORT and REQ_DEVICE_RESET
    - SCSI gdth: don't call pci_free_consistent under spinlock
    - SCSI ips: fix data buffer accessors conversion bug
    - usb-storage: don't access beyond the end of the sg buffer
    - fuse: fix permission checking
    - CRYPTO xts: Use proper alignment
    - CRYPTO xcbc: Fix crash with IPsec
    - SCSI ips: handle scsi_add_host() failure, and other err cleanups
    - x86: adjust enable_NMI_through_LVT0()
    - drivers: fix dma_get_required_mask
    - iov_iter_advance() fix
    - x86: Clear DF before calling signal handler (closes: #469058)
    - ub: fix up the conversion to sg_init_table()
    - MIPS: Mark all but i8259 interrupts as no-probe.
    - IRQ_NOPROBE helper functions
    - IPCOMP: Disable BH on output when using shared tfm
    - IPCONFIG: The kernel gets no IP from some DHCP servers
    - IPV4: Remove IP_TOS setting privilege checks.
    - IPV6: dst_entry leak in ip4ip6_err.
    - IPV6: Fix IPsec datagram fragmentation
    - NET: Fix race in dev_close(). (Bug 9750)
    - NET: Messed multicast lists after dev_mc_sync/unsync (closes: #466719)
    - NIU: Bump driver version and release date.
    - NIU: Fix BMAC alternate MAC address indexing.
    - NIU: More BMAC alt MAC address fixes.
    - TCP: Improve ipv4 established hash function.
    - SPARC: Fix link errors with gcc-4.3
    - SPARC64: Loosen checks in exception table handling.

  [ Martin Michlmayr ]
  * [mips/r4k-ip22] Enable BLK_DEV_LOOP and BLK_DEV_CRYPTOLOOP.
  * [mips/r5k-ip32] Enable BLK_DEV_LOOP and BLK_DEV_CRYPTOLOOP.
  * [mips/r4k-ip22] Enable PPP, PPPOE and SLIP.
  * [mips/r5k-ip32] Enable PPP, PPPOE and SLIP.
  * Don't check the section size when we're cross compiling.

  [ dann frazier ]
  * Remove cap_task_kill (closes: #463669)

 -- Bastian Blank <waldi@debian.org>  Thu, 27 Mar 2008 12:40:16 +0100

linux-2.6 (2.6.24-4) unstable; urgency=low

  * Add stable release 2.6.24.1:
    - splice: missing user pointer access verification (CVE-2008-0009/10)
    - drm: the drm really should call pci_set_master..
    - Driver core: Revert "Fix Firmware class name collision"
    - fix writev regression: pan hanging unkillable and un-straceable
    - sched: fix high wake up latencies with FAIR_USER_SCHED
    - sched: let +nice tasks have smaller impact
    - b43: Reject new firmware early
    - selinux: fix labeling of /proc/net inodes
    - b43legacy: fix DMA slot resource leakage
    - b43legacy: drop packets we are not able to encrypt
    - b43legacy: fix suspend/resume
    - b43legacy: fix PIO crash
    - b43: Fix dma-slot resource leakage
    - b43: Drop packets we are not able to encrypt
    - b43: Fix suspend/resume
    - sky2: fix for WOL on some devices
    - sky2: restore multicast addresses after recovery
    - x86: restore correct module name for apm
    - ACPI: update ACPI blacklist
    - PCI: Fix fakephp deadlock
    - sys_remap_file_pages: fix ->vm_file accounting
    - lockdep: annotate epoll
    - forcedeth: mac address mcp77/79
    - USB: Fix usb_serial_driver structure for Kobil cardreader driver.
    - USB: handle idVendor of 0x0000
    - USB: fix usbtest halt check on big endian systems
    - USB: storage: Add unusual_dev for HP r707
    - USB: Variant of the Dell Wireless 5520 driver
    - USB: use GFP_NOIO in reset path
    - USB: ftdi driver - add support for optical probe device
    - USB: pl2303: add support for RATOC REX-USB60F
    - USB: remove duplicate entry in Option driver and Pl2303 driver for Huawei modem
    - USB: sierra: add support for Onda H600/Zte MF330 datacard to USB Driver for Sierra Wireless
    - USB: ftdi-sio: Patch to add vendor/device id for ATK_16IC CCD
    - USB: ftdi_sio - enabling multiple ELV devices, adding EM1010PC
    - USB: sierra driver - add devices
    - USB: Adding YC Cable USB Serial device to pl2303
    - USB: Sierra - Add support for Aircard 881U
    - USB: add support for 4348:5523 WinChipHead USB->RS 232 adapter
    - USB: CP2101 New Device IDs
    - usb gadget: fix fsl_usb2_udc potential OOPS
    - USB: keyspan: Fix oops
    - vm audit: add VM_DONTEXPAND to mmap for drivers that need it (CVE-2008-0007)
    - slab: fix bootstrap on memoryless node
    - DVB: cx23885: add missing subsystem ID for Hauppauge HVR1800 Retail

  [ Martin Michlmayr ]
  * [arm/ixp4xx] Enble ATA_OVER_ETH, requested by Nicola Fankhauser.
  * [arm/iop32x] Enble ATA_OVER_ETH.

  [ Bastian Blank ]
  * Add stable release 2.6.24.2:
    - splice: fix user pointer access in get_iovec_page_array()
    (CVE-2008-0600, closes: #464945)

 -- Bastian Blank <waldi@debian.org>  Mon, 11 Feb 2008 12:29:23 +0100

linux-2.6 (2.6.24-3) unstable; urgency=low

  [ maximilian attems ]
  * [scsi]: hptiop: add more adapter models and fixes.
  * [amd64, i386]: Reenable ACPI_PROCFS_POWER. (closes: #463253)

  [ Gordon Farquharson ]
  * [arm/ixp4xx] Update Ethernet driver so that it can be loaded by udev
    automatically.

  [ Martin Michlmayr ]
  * [mips/r5k-ip32] Enable R8169, requested by Giuseppe Sacco. (Closes:
    #463705)

 -- Bastian Blank <waldi@debian.org>  Wed, 06 Feb 2008 13:05:18 +0100

linux-2.6 (2.6.24-2) unstable; urgency=low

  [ Bastian Blank ]
  * Fix broken merge of flavour specific settings.
    - [i386]: Recommends are fixed.
    - [s390/s390-tape]: Built as small image again.

  [ maximilian attems ]
  * Disable old dup prism54 driver.
  * Stable queue: slab: fix bootstrap on memoryless node.

  [ Aurelien Jarno ]
  * [arm]: Remove options that are present in topconfig from config.versatile.
  * [arm]: Turn off B44 since it fails to compile on armel.

 -- Bastian Blank <waldi@debian.org>  Thu, 31 Jan 2008 17:37:00 +0100

linux-2.6 (2.6.24-1) unstable; urgency=low

  * New upstream release
    (closes: #461639)

  [ Martin Michlmayr ]
  * Don't build the AdvanSys driver on ARM since it fails to compile.
  * Disable ATH5K on ARM since it fails to compile.
  * [arm/iop32x] Activate DMADEVICES.
  * [mips/mipsel] Turn off CONFIG_NIU since it fails to compile.

  [ maximilian attems ]
  * [amd64, i386]: Enable ACPI_SYSFS_POWER and disable ACPI_PROCFS_POWER.
  * [fw] Sync with latest git-ieee1394 for sbp2 fixes.

  [ Bastian Blank ]
  * Kill reboot warning from old templates.
  * Fix strange default value for link_in_boot. (closes: #425056)
  * [powerpc/powerpc]: Enable Efika support.
  * [powerpc]: Lower mkvmlinuz to the state of a bootloader.
  * [powerpc]: Remove ppc and m68k include dirs from headers.
  * Remove versions from relations fullfilled in stable.

  [ Aurelien Jarno ]
  * [arm]: Update versatile config.

  [ Gordon Farquharson ]
  * [arm/ixp4xx] Change the ixp4xx network driver from the driver
    written by Christian Hohnstaedt to the driver written by Krzysztof
    Hasala which has partially been accepted upstream.

 -- Bastian Blank <waldi@debian.org>  Sat, 26 Jan 2008 11:35:11 +0100

linux-2.6 (2.6.24~rc8-1~experimental.1) experimental; urgency=low

  * New upstream release
    (closes: #454776, #458142, #457992, #458899, #426124, #459732, #455566).

  [ maximilian attems ]
  * New upstream release, rebase dfsg stuff plus drivers-atm.patch,
    scripts-kconfig-reportoldconfig.patch.
  * [amd64, powerpc] Set HIGH_RES_TIMERS and NO_HZ (closes: #458312).
  * topconfig set NETFILTER_XT_MATCH_TIME, NET_ACT_NAT, KSDAZZLE_DONGLE,
    KS959_DONGLE, NET_9P_FD, IP1000, VETH, IXGBE, NIU, TEHUTI, LIBERTAS_CS,
    LIBERTAS_SDIO, RT2X00, SENSORS_ADT7470, SENSORS_I5K_AMB, SENSORS_F71882FG,
    SENSORS_FSCHMD, SENSORS_IBMPEX, CRYPTO_XTS, CRYPTO_SEED, CRYPTO_AUTHENC,
    DVB_S5H1409, DVB_TUNER_MT2131, INET_LRO, MMC_RICOH_MMC, MMC_SPI,
    RTC_DRV_DS1374, VIDEO_CX23885, VIDEO_FB_IVTV, USB_SERIAL_CH341,
    SCSI_SRP_TGT_ATTRS, ADM8211, MTD_INTEL_VR_NOR, MTD_ALAUDA,
    MTD_ONENAND_2X_PROGRAM, MTD_ONENAND_SIM, DM_MULTIPATH_HP, FUJITSU_LAPTOP,
    QUOTA_NETLINK_INTERFACE, DM_UEVENT, SCSI_FC_TGT_ATTRS, SSB, BT_HCIUART_LL,
    BT_HCIBTSDIO, MTD_OOPS, CGROUPS, MDIO_BITBANG, HIDRAW, P54, SDIO_UART,
    NETCONSOLE_DYNAMIC, SECURITY_FILE_CAPABILITIES.
  * Disable smbfs in topconfig, not supported upstream, use cifs.
  * Disable bcm43xx, deprecated by upstream. Enable B43 (needs v4 firmware)
    and B43LEGACY (needs v3 firmware).
  * [i386]: Set SND_SC6000, EDAC_I3000, EDAC_I5000, SBC7240_WDT,
    NET_9P_VIRTIO, FB_GEODE_LX, VIRTIO_NET, VIRTIO_BLK.
  * Set USB_EHCI_TT_NEWSCHED fills USB 2.0 bandwith better. (closes: #454797)
  * postrm: Nuke initramfs sha1sum on linux-image removal. (closes: #420245)
  * Unifiy BSD_PROCESS_ACCT settings across configs. (closes: #455892)
  * Reenable DABUSB as firmware is BSD licensed.
  * [hppa]: Disable OCFS2, due build trouble.
  * topconfig: Enable delay accounting TASKSTATS. (closes: #433204)
  * Add git-ieee1394.patch for latest firewire fixes.
  * [i386] Enable PARAVIRT_GUEST. (closes: #457562)
  * [amd64, i386] Enable CPU_IDLE for software-controlled idle pm.
  * [amd64, i386] Enable IT8712F_WDT, FB_EFI.
  * Add and enable at76.patch wireless driver for Atmel USB cards.
  * Add and enable ath5k.patch wireless driver for Atheros 5xxx cards.
  * Unify VLAN_8021Q setting, needed also on r5k-cobalt.
  * Double max SERIAL_8250_NR_UARTS to 32. (closes: #440807)
  * topconfig: Enable AUDITSYSCALL for better SELinux support.

  [ Bastian Blank ]
  * [amd64, i386]: Set kernel architecture to x86.
  * [i386]: Remove linux-libc-dev arch override.

  [ Martin Michlmayr ]
  * [mipsel/r5k-cobalt] Enable the new LEDs driver for Cobalt RaQ.
  * [arm/iop32x] Re-enable USB_NET and PPP, thanks Daniel Hess (closes:
    #456416).
  * [arm/iop32x] Enable BSD_PROCESS_ACCT and POSIX_MQUEUE (closes: #455892).
  * [mips] Disable AdvanSys SCSI since it doesn't compile.
  * [arm/ixp4xx] Enable IP_ADVANCED_ROUTER, requested by Oliver Urbann.
  * [arm/iop32x] Enable IP_ADVANCED_ROUTER.

  [ dann frazier ]
  * [ia64]: Enable BLK_CPQ_DA

  [ Frederik Schüler ]
  * Add GFS2 locking symbols export patch.

  [ Aurelien Jarno ]
  * [mips/mipsel] Remove QEMU flavour, as the Malta platform is now correctly
    emulated in QEMU.

  [ Christian T. Steigies ]
  * [m68k]: Update patches from linux-m68k CVS
  * [m68k]: Enable building for bvme6000, mvme147, and mvme16x again

 -- Bastian Blank <waldi@debian.org>  Fri, 18 Jan 2008 12:23:26 +0100

linux-2.6 (2.6.23-2) unstable; urgency=low

  [ dann frazier ]
  * [ia64]: Enable BLK_CPQ_DA

  [ Gordon Farquharson ]
  * [arm/iop32x] Use the new i2c framework to load rtc-rs5c372 for the
    GLAN Tank.

  [ Frederik Schüler ]
  * Export gfs2 locking symbols required to build gfs1 module.

  [ maximilian attems ]
  * [ppc] Reenable PMAC_BACKLIGHT.
  * [sparc] Add davem get_cpu() SunFire boot patch. (closes: #440720)
  * Add stable release 2.6.23.10:
    - IPV4: Remove bogus ifdef mess in arp_process
    - KVM: x86 emulator: Use emulator_write_emulated and not emulator_write_std
    - KVM: SVM: Fix FPU leak while emulating clts
    - revert "dpt_i2o: convert to SCSI hotplug model"
    - KVM: x86 emulator: fix access registers for instructions with ModR/M
      byte and Mod = 3
    - KVM: x86 emulator: invd instruction
    - KVM: SVM: Intercept the 'invd' and 'wbinvd' instructions
    - KVM: Skip pio instruction when it is emulated, not executed
    - KVM: VMX: Force vm86 mode if setting flags during real mode
    - forcedeth: new mcp79 pci ids
    - forcedeth boot delay fix
    - PFKEY: Sending an SADB_GET responds with an SADB_GET
    - rd: fix data corruption on memory pressure.
    - create /sys/.../power when CONFIG_PM is set
    - USB: fix up EHCI startup synchronization
    - RXRPC: Add missing select on CRYPTO
    - KVM: VMX: Reset mmu context when entering real mode
    - NET: random : secure_tcp_sequence_number should not assume
      CONFIG_KTIME_SCALAR
    - NET: Corrects a bug in ip_rt_acct_read()
    - NETFILTER: Fix NULL pointer dereference in nf_nat_move_storage()
    - netfilter: Fix kernel panic with REDIRECT target.
    - IPV6: Restore IPv6 when MTU is big enough
    - UNIX: EOF on non-blocking SOCK_SEQPACKET
    - x86 setup: add a near jump to serialize %cr0 on 386/486
    - Fix synchronize_irq races with IRQ handler
    - CRYPTO api: Fix potential race in crypto_remove_spawn
    - TCP: Fix TCP header misalignment
    - tmpfs: restore missing clear_highpage (CVE-2007-6417)
    - TCP: MTUprobe: fix potential sk_send_head corruption
    - NETFILTER: fix forgotten module release in xt_CONNMARK and xt_CONNSECMARK
    - fb_ddc: fix DDC lines quirk
    - VLAN: Fix nested VLAN transmit bug
    - I4L: fix isdn_ioctl memory overrun vulnerability (CVE-2007-6151)
    - isdn: avoid copying overly-long strings
    - nf_nat: fix memset error
    - esp_scsi: fix reset cleanup spinlock recursion
    - libertas: properly account for queue commands
    - KVM: Fix hang on uniprocessor
    - USB: make the microtek driver and HAL cooperate
    - TEXTSEARCH: Do not allow zero length patterns in the textsearch
      infrastructure
    - XFRM: Fix leak of expired xfrm_states
    - NETFILTER: xt_TCPMSS: remove network triggerable WARN_ON
    - BRIDGE: Lost call to br_fdb_fini() in br_init() error path
    - DECNET: dn_nl_deladdr() almost always returns no error
    - BRIDGE: Properly dereference the br_should_route_hook
    - PKT_SCHED: Check subqueue status before calling hard_start_xmit
    - Freezer: Fix APM emulation breakage
    - XFS: Make xfsbufd threads freezable
    - TCP: Problem bug with sysctl_tcp_congestion_control function
    - wait_task_stopped(): pass correct exit_code to wait_noreap_copyout()
    - KVM: x86 emulator: implement 'movnti mem, reg'
    - TCP: illinois: Incorrect beta usage
    - futex: fix for futex_wait signal stack corruption
    - libata: kill spurious NCQ completion detection
    - hrtimers: avoid overflow for large relative timeouts (CVE-2007-5966)
    - Input: ALPS - add support for model found in Dell Vostro 1400
      (closes: #448818)
    - PNP: increase the maximum number of resources
    - sched: some proc entries are missed in sched_domain sys_ctl debug code
    - ATM: [he] initialize lock and tasklet earlier
  * Add stable release 2.6.23.11:
    - BRIDGE: Section fix.
    - Revert "Freezer: Fix APM emulation breakage"
  * Backport fix for CVE-2007-5938
    - iwlwifi: fix possible NULL dereference in iwl_set_rate()
  * Add stable release 2.6.23.12:
    - Revert "PNP: increase the maximum number of resources"
  * VM/Security: add security hook to do_brk (CVE-2007-6434)
  * security: protect from stack expantion into low vm addresses
  * [hppa]: Disable OCFS2, due build trouble.

  [ Aurelien Jarno ]
  * [arm/versatile] Disable ACENIC and MYRI10GE as they are useless on this
    platform.
  * Add em28xx-dv100.patch to add support for Pinnacle Dazzle DVC 100.

  [ Bastian Blank ]
  * Fix abi change in 2.6.23.10.

 -- maximilian attems <maks@debian.org>  Fri, 21 Dec 2007 11:47:55 +0100

linux-2.6 (2.6.23-1) unstable; urgency=low

  * New upstream release (closes: #447682).
    - r8169: fix confusion between hardware and IP header alignment
      (closes: #452069).

  [ maximilian attems ]
  * [ppc] Enable for powerpc config the ams (Apple Motion Sensor).
    (closes: #426210)
  * Add to linux-doc the missing toplevel text files.
    (closes: #360876, #438697)
  * Set CONFIG_BLK_DEV_IO_TRACE for blktrace(8) support. (closes: #418442)
  * ipw2200: Enable IPW2200_RADIOTAP and IPW2200_PROMISCUOUS for optional
    rtap interface. (closes: #432555)
  * Enable in topconfig NF_CT_PROTO_UDPLITE, NETFILTER_XT_TARGET_TRACE,
    NETFILTER_XT_MATCH_CONNLIMIT, NETFILTER_XT_MATCH_U32, SENSORS_ABITUGURU3,
    SENSORS_LM93, SENSORS_DME1737, SENSORS_THMC50, DVB_USB_AF9005,
    DVB_USB_AF9005_REMOTE, CRC7, I2C_TAOS_EVM, DS1682, SENSORS_TSL2550,
    SPI_LM70_LLP, SPI_TLE62X0, W1_SLAVE_DS2760, TUNER_TEA5761, NET_9P,
    DM_MULTIPATH_RDAC, NET_SCH_RR, EEPROM_93CX6, PPPOL2TP, CRYPTO_HW, UIO,
    UIO_CIF, SND_CS5530, RTL8187, PC300TOO, TCG_TIS, SCSI_SAS_ATA,
    PATA_MARVELL.
  * [i386] Enable lguest.
  * [amd64, i386] Enable VIDEO_OUTPUT_CONTROL, NETDEVICES_MULTIQUEUE.
  * linux-image bugscript add cmdline.
  * [amd64, i386, ia64]: Enable DMIID, ACPI_PROC_EVENT.
  * Enable TCG_TPM various userspace accesses it. (closes: #439020)
  * Add and enable IWLWIFI.
  * Add git-ieee1394.patch for latest firewire fixes.
  * [ipv6] Enable IPV6_MULTIPLE_TABLES, IPV6_SUBTREES. (closes: #441226)
  * Add and enable E1000E.
  * Add stable release 2.6.23.1:
    - libata: sata_mv: more S/G fixes

  [ Martin Michlmayr ]
  * [mips] Add a bcm1480 PCI build fix.
  * Update Riku Voipio's Fintek F75375/SP driver to the latest version.
  * [arm/iop32x] Set the fan on Thecus N2100 to full speed (Riku Voipio).
  * [arm/iop32x] Remove the IPv6 and filesystem info from the config file
    so we will get the values from the main config file.  This should
    enable NFSv4 and ip6tables support requested by Wouter Verhelst.
  * [arm/iop32x] Remove even more options to receive the default options.
  * [arm/ixp4xx] Remove a lot of options to receive the default options.
  * [mips/r4k-ip22] Remove a lot of options to receive the default options.
    This will enable ISCSI requested by Martin Zobel-Helas.
  * [mips/r5k-ip32] Remove a lot of options to receive the default options.
    This will enable PCI Ethernet devices requested by Giuseppe Sacco.
  * [mipsel/r5k-cobalt] Remove a lot of options to receive the default
    options.
  * [mipsel/r5k-cobalt] Enable the modern Cobalt LEDs driver.
  * [arm/iop32x] Enable Intel IOP ADMA support.
  * [arm] Mark BCM43XX as broken on ARM.
  * [mips/r4k-ip22] Disable EARLY PRINTK because it breaks serial console.
  * [mips] Add some IP22 fixes from Thomas Bogendoerfer:
    - Fix broken EISA interrupt setup by switching to generic i8259
    - Fix broken eeprom access by using __raw_readl/__raw_writel

  [ Bastian Blank ]
  * Add unpriviledged only Xen support.
  * [i386] Drop k7 images.
  * Drop maybe IETF document. (closes: #423040)
  * Drop drivers because of binary only firmwares:
    - DABUSB driver
    - COPS LocalTalk PC support
    - Digi Intl. RightSwitch SE-X support
    - 3Com 3C359 Token Link Velocity XL adapter support
    - SMC ISA/MCA adapter support
    - EMI 6|2m USB Audio interface support
    - EMI 2|6 USB Audio interface support
    - Computone IntelliPort Plus serial support
  * Remove binary only firmwares for:
    - Alteon AceNIC/3Com 3C985/NetGear GA620 Gigabit support
    - Broadcom Tigon3 support
    - USB Keyspan USA-xxx Serial Driver
    - Korg 1212 IO
    - ESS Allegro/Maestro3
    - Yamaha YMF724/740/744/754
    - Technotrend/Hauppauge Nova-USB devices
    - YAM driver for AX.25
    - MyriCOM Gigabit Ethernet support
    - PTI Qlogic, ISP Driver
    - Cirrus Logic (Sound Fusion) CS4280/CS461x/CS462x/CS463x
    - Madge Ambassador (Collage PCI 155 Server)
    - PCA-200E support
    - SBA-200E support
    - Broadcom NetXtremeII support
  * Disable now broken drivers:
    - Alteon AceNIC/3Com 3C985/NetGear GA620 Gigabit support
    - USB Keyspan USA-xxx Serial Driver
    - Technotrend/Hauppauge Nova-USB devices
    - YAM driver for AX.25
    - MyriCOM Gigabit Ethernet support
    - PTI Qlogic, ISP Driver
    - Cirrus Logic (Sound Fusion) CS4280/CS461x/CS462x/CS463x
    - Madge Ambassador (Collage PCI 155 Server)
    - PCA-200E support
    - SBA-200E support
    - Broadcom NetXtremeII support
  * Add -common to common header package names.
  * Drop provides from common header packages.
  * Update plain image type.
  * Put only a config dump into linux-support.

  [ Aurelien Jarno ]
  * [mips, mipsel] Add a 64-bit image (5kc-malta) for the MIPS Malta board.
    (closes: #435677)
    [sparc] Enable r8169 module on sparc64 and sparc64-smp flavours (closes:
    #431977)

  [ Frederik Schüler ]
  * Move all PATA options into the global config file, exept PATA_ARTOP
    (arm/ixp4xx) and PATA_MPC52xx (powerpc).
  * Move new global options into the global config file
  * Clean up new amd64 options

  [ dann frazier ]
  * [ia64] Re-enable various unintentionally disabled config options
  * Enable hugetlbfs on i386, amd64, sparc64 and powerpc64. Closes: #450939

  [ Bastian Blank ]
  * Add stable release 2.6.23.2:
    - BLOCK: Fix bad sharing of tag busy list on queues with shared tag maps
    - fix tmpfs BUG and AOP_WRITEPAGE_ACTIVATE
    - Fix compat futex hangs. (closes: #433187)
    - sched: keep utime/stime monotonic
    - fix the softlockup watchdog to actually work
    - splice: fix double kunmap() in vmsplice copy path
    - writeback: don't propagate AOP_WRITEPAGE_ACTIVATE
    - SLUB: Fix memory leak by not reusing cpu_slab
    - HOWTO: update ja_JP/HOWTO with latest changes
    - fix param_sysfs_builtin name length check
    - param_sysfs_builtin memchr argument fix
    - Remove broken ptrace() special-case code from file mapping
    - locks: fix possible infinite loop in posix deadlock detection
    - lockdep: fix mismatched lockdep_depth/curr_chain_hash
  * Add stable release 2.6.23.3:
    - revert "x86_64: allocate sparsemem memmap above 4G"
    - x86: fix TSC clock source calibration error
    - x86 setup: sizeof() is unsigned, unbreak comparisons
    - x86 setup: handle boot loaders which set up the stack incorrectly
    - x86: fix global_flush_tlb() bug
    - xfs: eagerly remove vmap mappings to avoid upsetting Xen
    - xen: fix incorrect vcpu_register_vcpu_info hypercall argument
    - xen: deal with stale cr3 values when unpinning pagetables
    - xen: add batch completion callbacks
    - UML - kill subprocesses on exit
    - UML - stop using libc asm/user.h
    - UML - Fix kernel vs libc symbols clash
    - UML - Stop using libc asm/page.h
    - POWERPC: Make sure to of_node_get() the result of pci_device_to_OF_node()
    - POWERPC: Fix handling of stfiwx math emulation
    - MIPS: R1: Fix hazard barriers to make kernels work on R2 also.
    - MIPS: MT: Fix bug in multithreaded kernels.
    - Fix sparc64 MAP_FIXED handling of framebuffer mmaps
    - Fix sparc64 niagara optimized RAID xor asm
  * Add stable release 2.6.23.4:
    - mac80211: make ieee802_11_parse_elems return void
    - mac80211: only honor IW_SCAN_THIS_ESSID in STA, IBSS, and AP modes
    - mac80211: honor IW_SCAN_THIS_ESSID in siwscan ioctl
    - mac80211: store SSID in sta_bss_list
    - mac80211: store channel info in sta_bss_list
    - mac80211: reorder association debug output
    - ieee80211: fix TKIP QoS bug
    - NETFILTER: nf_conntrack_tcp: fix connection reopening
    - Fix netlink timeouts.
    - Fix crypto_alloc_comp() error checking.
    - Fix SET_VLAN_INGRESS_PRIORITY_CMD error return.
    - Fix VLAN address syncing.
    - Fix endianness bug in U32 classifier.
    - Fix TEQL oops.
    - Fix error returns in sys_socketpair()
    - softmac: fix wext MLME request reason code endianness
    - Fix kernel_accept() return handling.
    - TCP: Fix size calculation in sk_stream_alloc_pskb
    - Fix SKB_WITH_OVERHEAD calculations.
    - Fix 9P protocol build
    - Fix advertised packet scheduler timer resolution
    - Add get_unaligned to ieee80211_get_radiotap_len
    - mac80211: Improve sanity checks on injected packets
    - mac80211: filter locally-originated multicast frames
  * Add stable release 2.6.23.5:
    - zd1211rw, fix oops when ejecting install media
    - rtl8187: Fix more frag bit checking, rts duration calc
    - ipw2100: send WEXT scan events
    - zd1201: avoid null ptr access of skb->dev
    - sky2: fix power settings on Yukon XL
    - sky2: ethtool register reserved area blackout
    - sky2: status ring race fix
    - skge: XM PHY handling fixes
    - Fix L2TP oopses.
    - TG3: Fix performance regression on 5705.
    - forcedeth: add MCP77 device IDs
    - forcedeth msi bugfix
    - ehea: 64K page kernel support fix
    - libertas: fix endianness breakage
    - libertas: more endianness breakage
  * Add stable release 2.6.23.6:
    - ACPI: suspend: Wrong order of GPE restore.
    - ACPI: sleep: Fix GPE suspend cleanup
    - libata: backport ATA_FLAG_NO_SRST and ATA_FLAG_ASSUME_ATA, part 2
    - libata: backport ATA_FLAG_NO_SRST and ATA_FLAG_ASSUME_ATA
    - libata: add HTS542525K9SA00 to NCQ blacklist
    - radeon: set the address to access the GART table on the CPU side correctly
    - Char: moxa, fix and optimise empty timer
    - Char: rocket, fix dynamic_dev tty
    - hptiop: avoid buffer overflow when returning sense data
    - ide: Fix cs5535 driver accessing beyond array boundary
    - ide: Fix siimage driver accessing beyond array boundary
    - ide: Add ide_get_paired_drive() helper
    - ide: fix serverworks.c UDMA regression
    - i4l: fix random freezes with AVM B1 drivers
    - i4l: Fix random hard freeze with AVM c4 card
    - ALSA: hda-codec - Add array terminator for dmic in STAC codec
    - USB: usbserial - fix potential deadlock between write() and IRQ
    - USB: add URB_FREE_BUFFER to permissible flags
    - USB: mutual exclusion for EHCI init and port resets
    - usb-gadget-ether: prevent oops caused by error interrupt race
    - USB: remove USB_QUIRK_NO_AUTOSUSPEND
    - MSI: Use correct data offset for 32-bit MSI in read_msi_msg()
    - md: raid5: fix clearing of biofill operations
    - md: fix an unsigned compare to allow creation of bitmaps with v1.0 metadata
    - dm: fix thaw_bdev
    - dm delay: fix status
    - libata: sync NCQ blacklist with upstream
    - ALSA: hdsp - Fix zero division
    - ALSA: emu10k1 - Fix memory corruption
    - ALSA: Fix build error without CONFIG_HAS_DMA
    - ALSA: fix selector unit bug affecting some USB speakerphones
    - ALSA: hda-codec - Avoid zero NID in line_out_pins[] of STAC codecs
    - IB/mthca: Use mmiowb() to avoid firmware commands getting jumbled up
    - IB/uverbs: Fix checking of userspace object ownership
    - hwmon/lm87: Disable VID when it should be
    - hwmon/lm87: Fix a division by zero
    - hwmon/w83627hf: Don't assume bank 0
    - hwmon/w83627hf: Fix setting fan min right after driver load
    - i915: fix vbl swap allocation size.
    - POWERPC: Fix platinumfb framebuffer
  * Add stable release 2.6.23.7:
    - NFS: Fix a writeback race...
    - ocfs2: fix write() performance regression
    - minixfs: limit minixfs printks on corrupted dir i_size (CVE-2006-6058)
  * Add stable release 2.6.23.8:
    - wait_task_stopped: Check p->exit_state instead of TASK_TRACED (CVE-2007-5500)
    - TCP: Make sure write_queue_from does not begin with NULL ptr (CVE-2007-5501)
  * Add stable release 2.6.23.9:
    - ipw2200: batch non-user-requested scan result notifications
    - USB: Nikon D40X unusual_devs entry
    - USB: unusual_devs modification for Nikon D200
    - softlockup: use cpu_clock() instead of sched_clock()
    - softlockup watchdog fixes and cleanups
    - x86: fix freeze in x86_64 RTC update code in time_64.c
    - ntp: fix typo that makes sync_cmos_clock erratic
    - x86: return correct error code from child_rip in x86_64 entry.S
    - x86: NX bit handling in change_page_attr()
    - x86: mark read_crX() asm code as volatile
    - x86: fix off-by-one in find_next_zero_string
    - i386: avoid temporarily inconsistent pte-s
    - libcrc32c: keep intermediate crc state in cpu order
    - geode: Fix not inplace encryption
    - Fix divide-by-zero in the 2.6.23 scheduler code
    - ACPI: VIDEO: Adjust current level to closest available one.
    - libata: sata_sis: use correct S/G table size
    - sata_sis: fix SCR read breakage
    - reiserfs: don't drop PG_dirty when releasing sub-page-sized dirty file
    - x86: disable preemption in delay_tsc()
    - dmaengine: fix broken device refcounting
    - nfsd4: recheck for secure ports in fh_verify
    - knfsd: fix spurious EINVAL errors on first access of new filesystem
    - raid5: fix unending write sequence
    - oProfile: oops when profile_pc() returns ~0LU
    - drivers/video/ps3fb: fix memset size error
    - i2c/eeprom: Hide Sony Vaio serial numbers
    - i2c/eeprom: Recognize VGN as a valid Sony Vaio name prefix
    - i2c-pasemi: Fix NACK detection

 -- maximilian attems <maks@debian.org>  Fri, 30 Nov 2007 11:40:09 +0100

linux-2.6 (2.6.22-6) unstable; urgency=low

  [ Martin Michlmayr ]
  * [mips] Add IP22 (SGI Indy) patches from Thomas Bogendoerfer:
    - Disable EARLY PRINTK because it breaks serial.
    - fix wrong argument order.
    - wrong check for second HPC.  Closes: #448488

  [ maximilian attems ]
  * Add stable release 2.6.22.11 - minus ipv6 abi breaker:
    - libertas: fix endianness breakage
    - libertas: more endianness breakage
    - Fix ROSE module unload oops.
    - Add get_unaligned to ieee80211_get_radiotap_len
    - Fix ipv6 redirect processing, leads to TAHI failures.
    - i915: fix vbl swap allocation size.
    - Fix ESP host instance numbering.
    - Fix TCP MD5 on big-endian.
    - Fix zero length socket write() semantics.
    - Fix sys_ipc() SEMCTL on sparc64.
    - Fix TCP initial sequence number selection.
    - lockdep: fix mismatched lockdep_depth/curr_chain_hash
    - V4L: ivtv: fix udma yuv bug
    - Fix TCP's ->fastpath_cnt_hit handling.
    - hwmon/lm87: Fix a division by zero
    - hwmon/lm87: Disable VID when it should be
    - hwmon/w83627hf: Fix setting fan min right after driver load
    - hwmon/w83627hf: Don't assume bank 0
    - netdrvr: natsemi: Fix device removal bug
    - Fix ieee80211 handling of bogus hdrlength field
    - mac80211: filter locally-originated multicast frames
    - POWERPC: Fix handling of stfiwx math emulation
    - dm9601: Fix receive MTU
    - firewire: fix unloading of fw-ohci while devices are attached
    - Fix cls_u32 error return handling.
    - ACPI: disable lower idle C-states across suspend/resume
  * Add stable release 2.6.22.12-rc1:
    - genirq: cleanup mismerge artifact
    - genirq: suppress resend of level interrupts
    - genirq: mark io_apic level interrupts to avoid resend
    - IB/uverbs: Fix checking of userspace object ownership
    - minixfs: limit minixfs printks on corrupted dir i_size (CVE-2006-6058)
    - param_sysfs_builtin memchr argument fix
    - x86: fix global_flush_tlb() bug
    - dm snapshot: fix invalidation deadlock
    - Revert "x86_64: allocate sparsemem memmap above 4G"

  [ Bastian Blank ]
  * Update vserver patch to 2.2.0.5.
    - Ignore symbols from never to be merged patch.

 -- maximilian attems <maks@debian.org>  Sun,  4 Nov 2007 17:35:51 +0100

linux-2.6 (2.6.22-5) unstable; urgency=low

  [ maximilian attems ]
  * Add stable release 2.6.22.6:
    - USB: allow retry on descriptor fetch errors
    - PCI: lets kill the 'PCI hidden behind bridge' message
    - Netfilter: Missing Kbuild entry for netfilter
    - Fix soft-fp underflow handling.
    - SPARC64: Fix sparc64 task stack traces.
    - TCP: Do not autobind ports for TCP sockets
    - DCCP: Fix DCCP GFP_KERNEL allocation in atomic context
    - NET: Share correct feature code between bridging and bonding
    - SNAP: Fix SNAP protocol header accesses.
    - NET: Fix missing rcu unlock in __sock_create()
    - IPv6: Invalid semicolon after if statement
    - TCP: Fix TCP rate-halving on bidirectional flows.
    - TCP: Fix TCP handling of SACK in bidirectional flows.
    - uml: fix previous request size limit fix
    - usb: add PRODUCT, TYPE to usb-interface events
    - PPP: Fix PPP buffer sizing.
    - ocfs2: Fix bad source start calculation during kernel writes
    - signalfd: fix interaction with posix-timers
    - signalfd: make it group-wide, fix posix-timers scheduling
    - USB: fix DoS in pwc USB video driver
    - sky2: don't clear phy power bits
    - PCI: disable MSI on RS690
    - PCI: disable MSI on RD580
    - PCI: disable MSI on RX790
    - IPV6: Fix kernel panic while send SCTP data with IP fragments
    - i386: fix lazy mode vmalloc synchronization for paravirt
  * Set abi to 3.
  * Add stable release 2.6.22.7: (CVE-2007-4573)
    - x86_64: Zero extend all registers after ptrace in 32bit entry path.
  * Add stable release 2.6.22.8: (CVE-2007-4571)
    - Convert snd-page-alloc proc file to use seq_file
  * Add stable release 2.6.22.9:
    - 3w-9xxx: Fix dma mask setting
    - Fix pktgen src_mac handling.
    - nfs: fix oops re sysctls and V4 support
    - DVB: get_dvb_firmware: update script for new location of tda10046 firmware
    - afs: mntput called before dput
    - disable sys_timerfd()
    - Fix "Fix DAC960 driver on machines which don't support 64-bit DMA"
    - futex_compat: fix list traversal bugs
    - MTD: Initialise s_flags in get_sb_mtd_aux()
    - Fix sparc64 v100 platform booting.
    - Fix IPV6 DAD handling
    - ext34: ensure do_split leaves enough free space in both blocks
    - dir_index: error out instead of BUG on corrupt dx dirs
    - Fix oops in vlan and bridging code
    - V4L: ivtv: fix VIDIOC_S_FBUF: new OSD values were never set
    - crypto: blkcipher_get_spot() handling of buffer at end of page
    - Fix datagram recvmsg NULL iov handling regression.
    - Handle snd_una in tcp_cwnd_down()
    - Fix TCP DSACK cwnd handling
    - JFFS2: fix write deadlock regression
    - hwmon: End of I/O region off-by-one
    - Fix debug regression in video/pwc
    - splice: fix direct splice error handling
    - Fix race with shared tag queue maps
    - Fix ipv6 source address handling.
    - POWERPC: Flush registers to proper task context
    - bcm43xx: Fix cancellation of work queue crashes
    - Fix DAC960 driver on machines which don't support 64-bit DMA
    - DVB: get_dvb_firmware: update script for new location of sp8870 firmware
    - USB: fix linked list insertion bugfix for usb core
    - Correctly close old nfsd/lockd sockets.
    - Fix IPSEC AH4 options handling
    - setpgid(child) fails if the child was forked by sub-thread
    - sigqueue_free: fix the race with collect_signal()
    - Fix decnet device address listing.
    - Fix inet_diag OOPS.
    - Leases can be hidden by flocks
    - kconfig: oldconfig shall not set symbols if it does not need to
    - MTD: Makefile fix for mtdsuper
    - firewire: fw-ohci: ignore failure of pci_set_power_state
      (fix suspend regression)
    - ieee1394: ohci1394: fix initialization if built non-modular
    - Fix device address listing for ipv4.
    - Fix tc_ematch kbuild
    - V4L: cx88: Avoid a NULL pointer dereference during mpeg_open()
    - DVB: b2c2-flexcop: fix Airstar HD5000 tuning regression
    - fix realtek phy id in forcedeth
    - rpc: fix garbage in printk in svc_tcp_accept()
    - Fix IPV6 append OOPS.
    - Fix ipv6 double-sock-release with MSG_CONFIRM
    - ACPI: Validate XSDT, use RSDT if XSDT fails
  * Update vserver patch to 2.2.0.4.
  * Add stable release 2.6.22.10:
    - i386: Use global flag to disable broken local apic timer on AMD CPUs.
    - Fix timer_stats printout of events/sec
    - libata: update drive blacklists
    - i2c-algo-bit: Read block data bugfix
    - scsi_transport_spi: fix domain validation failure from incorrect width
      setting
    - Fix SMP poweroff hangs
    - Fix ppp_mppe kernel stack usage.
    - sky2: reduce impact of watchdog timer
    - sky2: fix VLAN receive processing
    - sky2: fix transmit state on resume
    - SELinux: clear parent death signal on SID transitions
    - NLM: Fix a circular lock dependency in lockd
    - NLM: Fix a memory leak in nlmsvc_testlock

  [ Martin Michlmayr ]
  * [mips] Add a fix so qemu NE2000 will work again.
  * [mipsel/r5k-cobalt] Enable MTD.
  * [mips] Backport "Fix CONFIG_BUILD_ELF64 kernels with symbols in
    CKSEG0" to fix crash on boot on IP32 (SGI O2).  Closes: #444104.

  [ Steve Langasek ]
  * Set CONFIG_MATHEMU=y on alpha, which is required for proper fp math on
    at least ev4-ev56 systems.  Closes: #411813.
  * linux-image packages need to depend on a newer version of coreutils,
    because of the use of readlink -q -m inherited from kernel-package.
    Closes: #413311.

  [ Bastian Blank ]
  * Fix tainted check in bug scripts.

  [ dann frazier ]
  * [ia64] Re-enable various unintentionally disabled config options

 -- Maximilian Attems <maks@debian.org>  Thu, 11 Oct 2007 13:31:38 +0000

linux-2.6 (2.6.22-4) unstable; urgency=low

  [ dann frazier ]
  * [hppa] Use generic compat_sys_getdents (closes: #431773)

  [ Martin Michlmayr ]
  * [powerpc] Fix PS/2 keyboard detection on Pegasos (closes: #435378).

  [ Emanuele Rocca ]
  * [sparc] Add patch to fix PCI config space accesses on sun4u.
  * [sparc] Disable CONFIG_SCSI_SCAN_ASYNC.

  [ maximilian attems ]
  * Add stable release 2.6.22.2:
    - usb-serial: Fix edgeport regression on non-EPiC devices
    - Missing header include in ipt_iprange.h
    - drivers/video/macmodes.c:mac_find_mode() mustn't be __devinit
    - Fix ipv6 tunnel endianness bug.
    - aacraid: fix security hole
    - USB: cdc-acm: fix sysfs attribute registration bug
    - USB: fix warning caused by autosuspend counter going negative
    - Fix sparc32 memset()
    - Fix leak on /proc/lockdep_stats
    - Fix leaks on /proc/{*/sched, sched_debug, timer_list, timer_stats}
    - futex: pass nr_wake2 to futex_wake_op
    - md: handle writes to broken raid10 arrays gracefully
    - forcedeth bug fix: cicada phy
    - forcedeth bug fix: vitesse phy
    - forcedeth bug fix: realtek phy
    - ACPI: dock: fix opps after dock driver fails to initialize
    - pcmcia: give socket time to power down
    - drm/i915: Fix i965 secured batchbuffer usage (CVE-2007-3851)
    - Fix console write locking in sparc drivers.
    - Sparc64 bootup assembler bug
    - IPV6: /proc/net/anycast6 unbalanced inet6_dev refcnt
    - make timerfd return a u64 and fix the __put_user
    - Fix error queue socket lookup in ipv6
    - Input: lifebook - fix an oops on Panasonic CF-18
    - readahead: MIN_RA_PAGES/MAX_RA_PAGES macros
    - V4L: Add check for valid control ID to v4l2_ctrl_next
    - V4L: ivtv: fix broken VBI output support
    - V4L: ivtv: fix DMA timeout when capturing VBI + another stream
    - V4L: ivtv: Add locking to ensure stream setup is atomic
    - V4L: wm8775/wm8739: Fix memory leak when unloading module
    - do not limit locked memory when RLIMIT_MEMLOCK is RLIM_INFINITY
    - Include serial_reg.h with userspace headers (closes: #433755)
    - TCP FRTO retransmit bug fix
    - Fix rfkill IRQ flags.
    - nfsd: fix possible read-ahead cache and export table corruption
    - nfsd: fix possible oops on re-insertion of rpcsec_gss modules
    - jbd commit: fix transaction dropping
    - jbd2 commit: fix transaction dropping
    - softmac: Fix ESSID problem
    - uml: limit request size on COWed devices
    - UML: exports for hostfs
    - splice: fix double page unlock
    - cfq-iosched: fix async queue behaviour
    - cr_backlight_probe() allocates too little storage for struct cr_panel
    - sx: switch subven and subid values
    - hugetlb: fix race in alloc_fresh_huge_page()
    - KVM: SVM: Reliably detect if SVM was disabled by BIOS
    - dm io: fix another panic on large request
    - md: raid10: fix use-after-free of bio
    - fs: 9p/conv.c error path fix
    - Fix sparc32 udelay() rounding errors.
    - sony-laptop: fix bug in event handling
    - eCryptfs: ecryptfs_setattr() bugfix
    - Hangup TTY before releasing rfcomm_dev
    - dm io: fix panic on large request
    - dm raid1: fix status
    - dm snapshot: permit invalid activation
    - "ext4_ext_put_in_cache" uses __u32 to receive physical block number
    - destroy_workqueue() can livelock
    - USB: fix for ftdi_sio quirk handling
    - Fix TC deadlock.
    - Fix IPCOMP crashes.
    - gen estimator timer unload race
    - Netfilter: Fix logging regression
    - Fix user struct leakage with locked IPC shem segment
    - Fix reported task file values in sense data
    - gen estimator deadlock fix
    - Netpoll leak
    - dm: disable barriers
    - firewire: fw-sbp2: set correct maximum payload (fixes CardBus adapters)
    - fw-ohci: fix "scheduling while atomic"
    - firewire: fix memory leak of fw_request instances
    - ieee1394: revert "sbp2: enforce 32bit DMA mapping"
    - libata: add FUJITSU MHV2080BH to NCQ blacklist
    - i386: HPET, check if the counter works
    - CPU online file permission
    - acpi-cpufreq: Proper ReadModifyWrite of PERF_CTL MSR
    - Keep rfcomm_dev on the list until it is freed
    - SCTP scope_id handling fix
    - Fix ipv6 link down handling.
    - Fix TCP IPV6 MD5 bug.
    - sysfs: release mutex when kmalloc() failed in sysfs_open_file().
    - nf_conntrack: don't track locally generated special ICMP error
  * Bump abi due to firewire, ivtv and xrfm changes.
  * Add stable release 2.6.22.3:
    - fix oops in __audit_signal_info()
    - direct-io: fix error-path crashes
    - powerpc: Fix size check for hugetlbfs
    - stifb: detect cards in double buffer mode more reliably
    - pata_atiixp: add SB700 PCI ID
    - PPC: Revert "[POWERPC] Add 'mdio' to bus scan id list for platforms
      with QE UEC"
    - random: fix bound check ordering (CVE-2007-3105)
    - softmac: Fix deadlock of wx_set_essid with assoc work
    - PPC: Revert "[POWERPC] Don't complain if size-cells == 0 in prom_parse()"
    - ata_piix: update map 10b for ich8m
    - CPUFREQ: ondemand: fix tickless accounting and software coordination bug
    - CPUFREQ: ondemand: add a check to avoid negative load calculation
  * Add stable release 2.6.22.4:
    - Reset current->pdeath_signal on SUID binary execution (CVE-2007-3848)
  * Add stable release 2.6.22.5:
    - x86_64: Check for .cfi_rel_offset in CFI probe
    - x86_64: Change PMDS invocation to single macro
    - i386: Handle P6s without performance counters in nmi watchdog
    - revert "x86, serial: convert legacy COM ports to platform devices"
    - ACPICA: Fixed possible corruption of global GPE list
    - ACPICA: Clear reserved fields for incoming ACPI 1.0 FADTs
    - i386: Fix double fault handler
    - JFFS2 locking regression fix.
    - r8169: avoid needless NAPI poll scheduling
    - Linux 2.6.22.5
    - AVR32: Fix atomic_add_unless() and atomic_sub_unless()
    - i386: allow debuggers to access the vsyscall page with compat vDSO
    - hwmon: (smsc47m1) restore missing name attribute
    - hwmon: fix w83781d temp sensor type setting
    - Hibernation: do not try to mark invalid PFNs as nosave
    - sky2: restore workarounds for lost interrupts
    - sky2: carrier management
    - sky2: check for more work before leaving NAPI
    - sky2: check drop truncated packets
    - forcedeth: fix random hang in forcedeth driver when using netconsole
    - libata: add ATI SB700 device IDs to AHCI driver

  [ dann frazier ]
  * [ia64] Restore config cleanup now that its safe to break the ABI

  [ Bastian Blank ]
  * Update vserver patch to 2.2.0.3.

 -- Bastian Blank <waldi@debian.org>  Thu, 30 Aug 2007 20:19:44 +0200

linux-2.6 (2.6.22-3) unstable; urgency=low

  [ dann frazier ]
  * [ia64] Config cleanup in 2.6.22-2 broke the ABI; revert most of it
    for now (everything but the efivars and sym53c8xx modules)

  [ Martin Michlmayr ]
  * [mipsel/r5k-cobalt] Fix a typo in the config file.
  * [mipsel/4kc-malta] Update the config file, thanks Aurelien Jarno.
  * [mipsel] Add patch from Yoichi Yuasa to fix IDE on Cobalt.

 -- Bastian Blank <waldi@debian.org>  Sun, 29 Jul 2007 13:47:38 +0200

linux-2.6 (2.6.22-2) unstable; urgency=low

  [ Steve Langasek ]
  * [alpha] request_irq-retval.patch: capture the return value of all
    request_irq() calls in sys_titan.c to suppress the warning (and
    build failure with -Werror); failures still aren't being handled, but
    there's nothing that needs to be done -- or nothing that can be done
    -- if these requests fail anyway.

  [ Christian T. Steigies ]
  * Add module.lds to kernel headers (closes: #396220)
  * Enable INPUT_UINPUT on mac
  * Add 2.6.22 patches from linux-m68k CVS

  [ maximilian attems ]
  * Add stable release 2.6.22.1:
    - nf_conntrack_h323: add checking of out-of-range on choices' index values
      (CVE-2007-3642)

  [ dann frazier ]
  * [ia64] Re-enable various config options which were unintentionally
    disabled somewhere between 2.6.21 and 2.6.22
  * [ia64] Re-enable vserver flavour - this was somehow lost when 2.6.22
    was merged from trunk to the sid branch

  [ Bastian Blank ]
  * Update vserver patch to 2.2.0.3-rc1.

 -- Bastian Blank <waldi@debian.org>  Mon, 23 Jul 2007 09:38:01 +0200

linux-2.6 (2.6.22-1) unstable; urgency=low

  [ Bastian Blank ]
  * Drop asfs options.
  * Drop linux-libc-headers references.
  * Update vserver patch to 2.2.0-rc5.

  [ maximilian attems ]
  * Fullfils policy 3.7.2.2.
  * Add Sempron to the k7 image description (closes: #384737)
    Thanks Robert Millan <rmh@aybabtu.com>.
  * [powerpc] Enable CONFIG_ADB_PMU_LED.
  * [hppa] Disable a bunch of topconfig enabled fb devices. Thanks Frank
    Lichtenheld <djpig@debian.org> for build fix.

  [ Christian T. Steigies ]
  * Add module.lds to kernel headers
  * Enable INPUT_UINPUT on mac
  * Add 2.6.22 patches from linux-m68k CVS

  [ dann frazier ]
  * Enable vserver flavour for ia64 (closes: #423232)

 -- Bastian Blank <waldi@debian.org>  Sun, 15 Jul 2007 15:03:40 +0200

linux-2.6 (2.6.22~rc5-1~experimental.1) experimental; urgency=low

  [ Bastian Blank ]
  * [powerpc]: Disable prep.
  * [powerpc]: Disable apm emulation.
  * Drop inactive members from Uploaders.

  [ maximilian attems ]
  * Cleanup configs of old unused variables.
  * Enable TCP_CONG_YEAH, TCP_CONG_ILLINOIS, NF_CONNTRACK_SANE, DM_DELAY,
    GIGASET_M101, SATA_INIC162X, VIDEO_IVTV, USB_ZR364XX, INFINIBAND_CXGB3,
    MLX4_INFINIBAND, SPI_AT25, MFD_SM501, DVB_USB_M920X, DVB_USB_GL861,
    DVB_USB_AU6610, DVB_USB_OPERA1, SENSORS_AD7418, SENSORS_ADM1029,
    SENSORS_F75375S, SENSORS_CORETEMP, SENSORS_MAX6650, SENSORS_APPLESMC,
    I2C_SIMTEC, I2C_TINY_USB, SC92031, LIBERTAS_USB, RFKILL, RFKILL_INPUT,
    MTD_UBI, SND_USB_CAIAQ, SND_USB_CAIAQ_INPUT, USB_BERRY_CHARGE,
    RTC_DRV_MAX6900, SUNRPC_BIND34, SND_PORTMAN2X4, FB_VT8623, FUSION_LAN,
    DISPLAY_SUPPORT, FB_ARK, FB_SM501
    and disable SCSI_ESP_CORE, SPI_SPIDEV, CRYPT_CRYPTD, SYSV68_PARTITION,
    MOUSE_PS2_TOUCHKIT, INPUT_POLLDEV in topconfig.
  * [amd64, i386]: Take care of the renaming acpi-ibm to thinkpad-acpi.
    Enable KINGSUN_DONGLE, AF_RXRPC, RXKAD, MTD_NAND_PLATFORM, BLINK, PHANTOM,
    BACKLIGHT_PROGEAR, FB_HECUBA, FB_LE80578, FB_CARILLO_RANCH.
    Disable OSS_OBSOLETE.
  * Enable WLAN_PRE80211 and WLAN_80211 on all archs with NET_RADIO enabled.
  * Fix RTC_INTF_{DEV,SYSFS,PROC}=y where enabled modular.
  * Enable new wirless stack mac80211 and improved wireless conf api.
  * Enable new USB Touchscreen Driver on all configs with touchscreens.
  * Enable the newly added crypto algorythm: fcrypt, pcbc and camellia.
  * Unify CONFIG_TR to toplevel config, also enable new drivers 3C359
    and SMCTR.
  * Enable the moved USB tablets config options where wacom is enabled.
  * [i386] Enable driver for Crystalfontz 128x64 2-color LCD.
  * [amd64] Enable KS0108 LCD controller.
  * Enable the new firewire stack labeled to be more simple and robust.
  * [i386] Enable VMI paravirtualized interface.
  * [powerpc] Enable fb for IBM GXT4500P adaptor.
  * [amd64] Enable timerstats too.

  [ Martin Michlmayr ]
  * mipsel/r5k-cobalt: Use the new RTC system.

  [ dann frazier ]
  * Add Xen licensing info to the copyright file. (closes: #368912)

  [ Gordon Farquharson ]
  * arm: Mark CHELSIO_T3, NETXEN_NIC, BCM43XX, VIDEO_BT848,
    DVB_B2C2_FLEXCOP, and DVB_BUDGET as broken on ARM.
  * arm/ixp4xx: Add support for the new generic I2C GPIO driver on the
    NSLU2 and the NAS100D. Thanks to Michael-Luke Jones and Rod Whitby.
  * arm/ixp4xx: Update Artop PATA support patch for the NAS 100d.

  [ Christian T. Steigies ]
  * m68k: Disable already included patches (611, 618, 630)

 -- Bastian Blank <waldi@debian.org>  Tue, 19 Jun 2007 17:49:52 +0200

linux-2.6 (2.6.21-6) unstable; urgency=low

  * Add stable release 2.6.21.6:
    - nf_conntrack_h323: add checking of out-of-range on choices' index values
      (CVE-2007-3642)
  * Update vserver patch to 2.2.0.

 -- Bastian Blank <waldi@debian.org>  Tue, 10 Jul 2007 18:36:17 +0200

linux-2.6 (2.6.21-5) unstable; urgency=low

  [ Christian T. Steigies ]
  * [m68k] Add atari isa and scsi fixes

  [ maximilian attems ]
  * Add stable release 2.6.21.4:
    - cpuset: prevent information leak in cpuset_tasks_read (CVE-2007-2875)
    - random: fix error in entropy extraction (CVE-2007-2453 1 of 2)
    - random: fix seeding with zero entropy (CVE-2007-2453 2 of 2)
    - NETFILTER: {ip, nf}_conntrack_sctp: fix remotely triggerable NULL ptr
      dereference (CVE-2007-2876)
  * Add stable release 2.6.21.5:
    - acpi: fix potential call to a freed memory section.
    - USB: set the correct Interrupt interval in usb_bulk_msg
    - i386: Fix K8/core2 oprofile on multiple CPUs
    - ntfs_init_locked_inode(): fix array indexing
    - ALSA: wm8750 typo fix
    - neofb: Fix pseudo_palette array overrun in neofb_setcolreg
    - e1000: disable polling before registering netdevice
    - timer statistics: fix race
    - x86: fix oprofile double free
    - ALSA: usb-audio: explicitly match Logitech QuickCam
    - zd1211rw: Add AL2230S RF support
    - IPV4: Correct rp_filter help text.
    - Fix AF_UNIX OOPS
    - ICMP: Fix icmp_errors_use_inbound_ifaddr sysctl
    - NET: Fix BMSR_100{HALF,FULL}2 defines in linux/mii.h
    - SPARC64: Fix _PAGE_EXEC_4U check in sun4u I-TLB miss handler.
    - SPARC64: Don't be picky about virtual-dma values on sun4v.
    - SPARC64: Fix two bugs wrt. kernel 4MB TSB.
    - cciss: fix pci_driver.shutdown while device is still active
    - fix compat console unimap regression
    - timer stats: speedups
    - SPARC: Linux always started with 9600 8N1
    - pci_ids: update patch for Intel ICH9M
    - PCI: quirk disable MSI on via vt3351
    - UML - Improve host PTRACE_SYSEMU check
    - NET: parse ip:port strings correctly in in4_pton
    - Char: cyclades, fix deadlock
    - IPSEC: Fix panic when using inter address familiy IPsec on loopback.
    - TCP: Use default 32768-61000 outgoing port range in all cases.
    - TG3: Fix link problem on Dell's onboard 5906.
    - fuse: fix mknod of regular file
    - md: Avoid overflow in raid0 calculation with large components.
    - md: Don't write more than is required of the last page of a bitmap
    - make freezeable workqueues singlethread
    - tty: fix leakage of -ERESTARTSYS to userland
    - V4L/DVB (5593): Budget-ci: Fix tuning for TDM 1316 (160..200 MHz)
    - Input: i8042 - fix AUX port detection with some chips
    - SCSI: aacraid: Correct sa platform support.
      (Was: [Bug 8469] Bad EIP value on pentium3 SMP kernel-2.6.21.1)
    - BLUETOOTH: Fix locking in hci_sock_dev_event().
    - hpt366: don't check enablebits for HPT36x
    - ieee1394: eth1394: bring back a parent device
    - NET: Fix race condition about network device name allocation.
    - ALSA: hda-intel - Probe additional slots only if necessary
    - ALSA: hda-intel - Fix detection of audio codec on Toshiba A100
    - ahci: disable 64bit dma on sb600
    - i386: HPET, check if the counter works
    - Ignore bogus ACPI info for offline CPUs
    - NOHZ: Rate limit the local softirq pending warning output
    - Prevent going idle with softirq pending
    - Work around Dell E520 BIOS reboot bug
    - NET: "wrong timeout value" in sk_wait_data() v2
    - IPV6 ROUTE: No longer handle ::/0 specially.
    - x86_64: allocate sparsemem memmap above 4G
  * Bump ABI to 2.

  [ Bastian Blank ]
  * Back out ABI fixing changes.
  * Update vserver patch to 2.2.0-rc3.

 -- Bastian Blank <waldi@debian.org>  Fri, 22 Jun 2007 12:39:47 +0200

linux-2.6 (2.6.21-4) unstable; urgency=low

  * [powerpc] Fix mkvmlinuz support.
  * [s390] Add exception handler for diagnose 224.

 -- Bastian Blank <waldi@debian.org>  Sat, 26 May 2007 14:08:44 +0200

linux-2.6 (2.6.21-3) unstable; urgency=low

  [ Gordon Farquharson ]
  * arm/ixp4xx: Add patch to set NSLU2 timer frequency.

  [ maximilian attems ]
  * sparc64: enable USB_SERIAL. (closes: #412740)
  * Apply stable 2.6.21.1.
  * Add stable release 2.6.21.2:
    - slob: fix page order calculation on not 4KB page
    - libata-sff: Undo bug introduced with pci_iomap changes
    - kbuild: fixdep segfault on pathological string-o-death
    - IPMI: fix SI address space settings
    - IPV6: Reverse sense of promisc tests in ip6_mc_input
    - iop: fix iop_getttimeoffset
    - iop13xx: fix i/o address translation
    - arm: fix handling of svc mode undefined instructions
    - CPUFREQ: powernow-k7: fix MHz rounding issue with perflib
    - CPUFREQ: Support rev H AMD64s in powernow-k8
    - CPUFREQ: Correct revision mask for powernow-k8
    - JFS: Fix race waking up jfsIO kernel thread
    - IPV6: Send ICMPv6 error on scope violations.
    - SPARC64: Add missing cpus_empty() check in hypervisor xcall handling.
    - SPARC64: Fix recursion in PROM tree building.
    - SERIAL SUNHV: Add an ID string.
    - SPARC64: Bump PROMINTR_MAX to 32.
    - SPARC64: Be more resiliant with PCI I/O space regs.
    - oom: fix constraint deadlock
    - fix for bugzilla 8426: massive slowdown on SCSI CD/DVD drive connected to
      mptspi driver
    - x86_64 : Fix vgettimeofday()
    - IPV6: Fix slab corruption running ip6sic
    - IPSEC: Check validity of direction in xfrm_policy_byid
    - CRYPTO: api: Read module pointer before freeing algorithm
    - NET_SCHED: prio qdisc boundary condition
    - reiserfs: suppress lockdep warning
    - USB HID: hiddev - fix race between hiddev_send_event() and
      hiddev_release()
    - NETFILTER: {ip,nf}_nat_proto_gre: do not modify/corrupt GREv0 packets
      through NAT
    - fix leaky resv_huge_pages when cpuset is in use
    - ACPI: Fix 2.6.21 boot regression on P4/HT
    - TG3: Fix TSO bugs.
    - TG3: Remove reset during MAC address changes.
    - TG3: Update version and reldate.
    - BNX2: Fix TSO problem with small MSS.
    - BNX2: Block MII access when ifdown.
    - BNX2: Save PCI state during suspend.
    - BNX2: Update version and reldate.
    - sis900: Allocate rx replacement buffer before rx operation
    - knfsd: Avoid use of unitialised variables on error path when nfs exports.
    - knfsd: rpc: fix server-side wrapping of krb5i replies
    - md: Avoid a possibility that a read error can wrongly propagate through
    - md/raid1 to a filesystem.
    - fat: fix VFAT compat ioctls on 64-bit systems
    - NETFILTER: {ip,nf}_conntrack: fix use-after-free in helper destroy
      callback invocation
    - ppp: Fix ppp_deflate issues with recent zlib_inflate changes
    - NETPOLL: Fix TX queue overflow in trapped mode.
    - NETPOLL: Remove CONFIG_NETPOLL_RX
    - cxacru: Fix infinite loop when trying to cancel polling task
    - TCP: zero out rx_opt in tcp_disconnect()
    - ipv6: track device renames in snmp6
    - skge: default WOL should be magic only (rev2)
    - skge: allow WOL except for known broken chips
    - sky2: allow 88E8056
    - sky2: 88e8071 support not ready
    - skge: crash on shutdown/suspend
    - sky2: fix oops on shutdown
    - udf: decrement correct link count in udf_rmdir
    - ALSA: hda-codec - Fix resume of STAC92xx codecs
    - sata_via: add missing PM hooks
    - driver-core: don't free devt_attr till the device is released
    - pci-quirks: disable MSI on RS400-200 and RS480
    - highres/dyntick: prevent xtime lock contention
    - clocksource: fix resume logic
    - smc911x: fix compilation breakage wjen debug is on
    - SCTP: Fix sctp_getsockopt_local_addrs_old() to use local storage.
    - SCTP: Correctly copy addresses in sctp_copy_laddrs
    - SCTP: Prevent OOPS if hmac modules didn't load
    - IPV6: Do no rely on skb->dst before it is assigned.
    - IPV6 ROUTE: Assign rt6i_idev for ip6_{prohibit,blk_hole}_entry.

  [ Christian T. Steigies ]
  * m68k: enable ATARI_SCSI and ATARI_ROM_ISA

  [ Bastian Blank ]
  * Fix linux/version.h in linux-libc-dev.
  * Make it possible to specifiy special CFLAGS.
  * [hppa] Reenable.
  * [hppa] Workaround hppa64 failure.
  * [hppa] Fix debugging in lws syscalls.
  * Fix abi change.
  * Add stable release 2.6.21.3:
    - [PATCH] GEODE-AES: Allow in-place operations [CVE-2007-2451]

 -- Bastian Blank <waldi@debian.org>  Fri, 25 May 2007 10:57:48 +0200

linux-2.6 (2.6.21-2) unstable; urgency=low

  [ Christian T. Steigies ]
  * m68k: fix atari scc patch
  * m68k: install compressed vmlinuz images so the post-inst script can find it

  [ Steve Langasek ]
  * [alpha] isa-mapping-support.patch: add isa_page_to_bus and
    isa_bus_to_virt defines to complement the existing isa_virt_to_bus
    define; untested, but these should all be straightforward on alpha and
    defining them is certainly a better option for getting user feedback
    than disabling the affected drivers.

  [ Bastian Blank ]
  * [powerpc] Readd mkvmlinuz support. (closes: #419033)
  * [sparc]: Disable sparc32 image.
  * [hppa]: Temporary disable all images.

 -- Bastian Blank <waldi@debian.org>  Fri, 18 May 2007 19:52:36 +0200

linux-2.6 (2.6.21-1) unstable; urgency=low

  [ maximilian attems ]
  * New upstream release see http://kernelnewbies.org/Linux_2_6_21
    (closes: #423874)
  * Disable CONFIG_IP_ROUTE_MULTIPATH_CACHED in topconfig.
  * Enable CONFIG_IP6_NF_MATCH_MH, CONFIG_CHELSIO_T3, CONFIG_USB_NET_DM9601,
    CONFIG_NETFILTER_XT_TARGET_TCPMSS, CONFIG_RTC_DRV_CMOS,
    CONFIG_ASUS_LAPTOP, CONFIG_SONY_LAPTOP, CONFIG_DVB_TUNER_QT1010,
    CONFIG_USB_IOWARRIOR, CONFIG_ATL1 in topconfig.
  * [i386] Enable CONFIG_ACPI_BAY, CONFIG_X86_LONGHAUL, CONFIG_BLK_DEV_DELKIN,
    CONFIG_BLK_DEV_IT8213, CONFIG_BLK_DEV_TC86C001, CONFIG_INPUT_ATLAS_BTNS,
    CONFIG_SENSORS_ADM1029, CONFIG_FB_SVGALIB, CONFIG_FB_S3,
    CONFIG_USB_KC2190, CONFIG_KS0108.
  * Add stable release 2.6.21.1:
    - IPV4: Fix OOPS'er added to netlink fib.
    - IPV6: Fix for RT0 header ipv6 change.
  * [i386] Enable CONFIG_NO_HZ, CONFIG_HIGH_RES_TIMERS for dynticks and true
    high-resolution timers.
  * [i386] Enable CONFIG_TIMER_STATS to collect stats about kernel/userspace
    timer aka power usage (see powertop). (closes: #423694)
  * [i386] Disable obsolete CONFIG_IRQBALANCE due to bad timer behaviour.

  [ Martin Michlmayr ]
  * Add armel (arm with EABI) support.  Thanks, Lennert Buytenhek and
    Joey Hess.  (closes: #410853)
  * Mark CHELSIO_T3 as broken on ARM.
  * Take arch/arm/tools/mach-types from current git to fix build failure
    because MACH_TYPE_EP80219 is not defined.
  * mips/sb1: Don't build CONFIG_ATA into the kernel.
  * mips/sb1: Unset CONFIG_USB_{KBD,MOUSE} since the generic HID is used.
  * arm/iop32x: Don't build CONFIG_ATA into the kernel.
  * arm/ixp4xx: Enable more SATA drivers.
  * arm/ixp4xx: Enable PATA_ARTOP which is needed by the nas100d.
  * arm/ixp4xx: Set CONFIG_USB_EHCI_TT_NEWSCHED.
  * mips/4kc-malta: Add an image for the MIPS Malta board.  Thanks,
    Aurelien Jarno. (closes: #421377)

  [ Emanuele Rocca ]
  * sparc: Enable CONFIG_SCSI_QLOGIC_1280. (closes: #423177)

  [ Christian T. Steigies ]
  * Add m68k patches for 2.6.21
  * Add type: plain to [image] in arch/m68k/defines to fix missing
    Modules.symvers problem

  [ Steve Langasek ]
  * Revert change to disable image building on alpha.

  [ Bastian Blank ]
  * Update vserver patch to 2.2.0-rc1.

 -- Bastian Blank <waldi@debian.org>  Wed, 16 May 2007 13:46:38 +0200

linux-2.6 (2.6.20-3) unstable; urgency=low

  [ Gordon Farquharson ]
  * arm: Mark CONFIG_MTD_NAND_CAFE and CONFIG_NETXEN_NIC as broken to
    fix FTBFS.

  [ Bastian Blank ]
  * Disable new pata drivers. (closes: #419458)
  * Disable pata in ata_piix.

 -- Bastian Blank <waldi@debian.org>  Tue, 24 Apr 2007 09:54:44 +0200

linux-2.6 (2.6.20-2) unstable; urgency=low

  [ Bastian Blank ]
  * Rename linux-libc-headers into linux-libc-dev.
  * [mips] Drop sb1250 uart support.
  * [alpha] Temporary disable alpha images.
  * Add stable release 2.6.20.7:
    - Linux 2.6.20.7
    - Update libata drive blacklist to the latest from 2.6.21
    - fix page leak during core dump
    - revert "retries in ext4_prepare_write() violate ordering requirements"
    - revert "retries in ext3_prepare_write() violate ordering requirements"
    - libata: Clear tf before doing request sense (take 3)
    - fix lba48 bug in libata fill_result_tf()
    - ahci.c: walkaround for SB600 SATA internal error issue
    - libata bugfix: preserve LBA bit for HDIO_DRIVE_TASK
    - softmac: avoid assert in ieee80211softmac_wx_get_rate
    - knfsd: allow nfsd READDIR to return 64bit cookies
    - Fix TCP slow_start_after_idle sysctl
    - Fix tcindex classifier ABI borkage...
    - Fix IPSEC replay window handling
    - Fix TCP receiver side SWS handling.
    - Fix scsi sense handling
    - Fix length validation in rawv6_sendmsg()
    - NETFILTER: ipt_CLUSTERIP: fix oops in checkentry function
    - 8139too: RTNL and flush_scheduled_work deadlock
    - Fix calculation for size of filemap_attr array in md/bitmap.
    - HID: Do not discard truncated input reports
    - DVB: pluto2: fix incorrect TSCR register setting
    - DVB: tda10086: fix DiSEqC message length
    - sky2: phy workarounds for Yukon EC-U A1
    - sky2: turn on clocks when doing resume
    - sky2: turn carrier off when down
    - skge: turn carrier off when down
    - sky2: reliable recovery
    - i386: fix file_read_actor() and pipe_read() for original i386 systems
    - kbuild: fix dependency generation

  [ dann frazier ]
  * [hppa] Add parisc arch patch from Kyle McMartin
  * [hppa] Enable CONFIG_TULIP_MMIO (closes: #332962)
  * [hppa] Disable ni52 driver, it doesn't build (and wouldn't work if it did)

 -- Bastian Blank <waldi@debian.org>  Sun, 15 Apr 2007 16:04:16 +0200

linux-2.6 (2.6.20-1) unstable; urgency=low

  [ Martin Michlmayr ]
  * mipsel: Drop DECstation support (both r3k-kn02 and r4k-kn04).
  * arm: Drop RiscPC (rpc) support.
  * arm: Update configs for 2.6.19-rc6.
  * arm: source drivers/ata/Kconfig so SATA can be enabled on ARM.
  * arm/footbridge: Unset SATA.
  * arm/s3c2410: Drop this flavour since no such device is supported
    in debian-installer and the ARM build resources are limited.

  [ Sven Luther ]
  * [powerpc] Added Genesi Efika support patch

  [ Bastian Blank ]
  * Remove legacy pty support. (closes: #338404)
  * Enable new scsi parts.
  * powerpc: Enable ibmvscsis.
  * Add stable release 2.6.20.1:
    - Linux 2.6.20.1
    - [PATCH] Fix a free-wrong-pointer bug in nfs/acl server (CVE-2007-0772)
  * Add stable release 2.6.20.2:
    - Linux 2.6.20.2
    - IPV6: Handle np->opt being NULL in ipv6_getsockopt_sticky() [CVE-2007-1000]
    - x86-64: survive having no irq mapping for a vector
    - Fix buffer overflow in Omnikey CardMan 4040 driver (CVE-2007-0005)
    - TCP: Fix minisock tcp_create_openreq_child() typo.
    - gfs2: fix locking mistake
    - ATA: convert GSI to irq on ia64
    - pktcdvd: Correctly set cmd_len field in pkt_generic_packet
    - video/aty/mach64_ct.c: fix bogus delay loop
    - revert "drivers/net/tulip/dmfe: support basic carrier detection"
    - throttle_vm_writeout(): don't loop on GFP_NOFS and GFP_NOIO allocations
    - fix section mismatch warning in lockdep
    - ueagle-atm.c needs sched.h
    - kvm: Fix asm constraint for lldt instruction
    - lockdep: forward declare struct task_struct
    - Char: specialix, isr have 2 params
    - buffer: memorder fix
    - kernel/time/clocksource.c needs struct task_struct on m68k
    - m32r: build fix for processors without ISA_DSP_LEVEL2
    - hugetlb: preserve hugetlb pte dirty state
    - enable mouse button 2+3 emulation for x86 macs
    - v9fs_vfs_mkdir(): fix a double free
    - ufs: restore back support of openstep
    - Fix MTRR compat ioctl
    - kexec: Fix CONFIG_SMP=n compilation V2 (ia64)
    - NLM: Fix double free in __nlm_async_call
    - RPM: fix double free in portmapper code
    - Revert "[PATCH] LOG2: Alter get_order() so that it can make use of ilog2() on a constant"
    - Backport of psmouse suspend/shutdown cleanups
    - USB: usbnet driver bugfix
    - sched: fix SMT scheduler bug
    - tty_io: fix race in master pty close/slave pty close path
    - forcedeth: disable msix
    - export blk_recount_segments
    - Fix reference counting (memory leak) problem in __nfulnl_send() and callers related to packet queueing.
    - Fix anycast procfs device leak
    - Don't add anycast reference to device multiple times
    - Fix TCP MD5 locking.
    - Fix %100 cpu spinning on sparc64
    - Fix skb data reallocation handling in IPSEC
    - Fix xfrm_add_sa_expire() return value
    - Fix interrupt probing on E450 sparc64 systems
    - HID: fix possible double-free on error path in hid parser
    - POWERPC: Fix performance monitor exception
    - libata: add missing CONFIG_PM in LLDs
    - libata: add missing PM callbacks
    - bcm43xx: Fix assertion failures in interrupt handler
    - mmc: Power quirk for ENE controllers
    - UML - Fix 2.6.20 hang
    - fix umask when noACL kernel meets extN tuned for ACLs
    - sata_sil: ignore and clear spurious IRQs while executing commands by polling
    - swsusp: Fix possible oops in userland interface
    - Fix posix-cpu-timer breakage caused by stale p->last_ran value
    - V4L: cx88-blackbird: allow usage of 376836 and 262144 sized firmware images
    - V4L: fix cx25840 firmware loading
    - DVB: digitv: open nxt6000 i2c_gate for TDED4 tuner handling
    - DVB: cxusb: fix firmware patch for big endian systems
    - V4L: pvrusb2: Handle larger cx2341x firmware images
    - V4L: pvrusb2: Fix video corruption on stream start
    - dvbdev: fix illegal re-usage of fileoperations struct
    - md: Fix raid10 recovery problem.
    - bcm43xx: fix for 4309
    - i386: Fix broken CONFIG_COMPAT_VDSO on i386
    - x86: Don't require the vDSO for handling a.out signals
    - x86_64: Fix wrong gcc check in bitops.h
    - sky2: transmit timeout deadlock
    - sky2: dont flush good pause frames
    - Fix oops in xfrm_audit_log()
    - Prevent pseudo garbage in SYN's advertized window
    - Fix IPX module unload
    - Clear TCP segmentation offload state in ipt_REJECT
    - Fix atmarp.h for userspace
    - UHCI: fix port resume problem
    - Fix recently introduced problem with shutting down a busy NFS server.
    - Avoid using nfsd process pools on SMP machines.
    - EHCI: turn off remote wakeup during shutdown
    - IPV6: HASHTABLES: Use appropriate seed for caluculating ehash index.
    - MTD: Fatal regression in drivers/mtd/redboot.c in 2.6.20
    - Kconfig: FAULT_INJECTION can be selected only if LOCKDEP is enabled.
    - USB HID: Fix USB vendor and product IDs endianness for USB HID devices
    - Fix null pointer dereference in appledisplay driver
    - ieee1394: fix host device registering when nodemgr disabled
    - ieee1394: video1394: DMA fix
    - Fix compile error for e500 core based processors
    - md: Avoid possible BUG_ON in md bitmap handling.
    - Fix allocation failure handling in multicast
    - Fix TCP FIN handling
    - Fix ATM initcall ordering.
    - Fix various bugs with aligned reads in RAID5.
    - hda-intel - Don't try to probe invalid codecs
    - usbaudio - Fix Oops with unconventional sample rates
    - usbaudio - Fix Oops with broken usb descriptors
    - USB: fix concurrent buffer access in the hub driver
    - Missing critical phys_to_virt in lib/swiotlb.c
    - AGP: intel-agp bugfix
    - bcm43xx: Fix for oops on ampdu status
    - bcm43xx: Fix for oops on resume
    - ide: fix drive side 80c cable check
    - Keys: Fix key serial number collision handling
    - knfsd: Fix a race in closing NFSd connections.
    - pata_amd: fix an obvious bug in cable detection
    - prism54: correct assignment of DOT1XENABLE in WE-19 codepaths
    - rtc-pcf8563: detect polarity of century bit automatically
    - x86_64: fix 2.6.18 regression - PTRACE_OLDSETOPTIONS should be accepted
    - ocfs2: ocfs2_link() journal credits update
  * Update xen patch to changeset 48670 from fedora 2.6.20 branch.
  * Support xen versions 3.0.4-1 and 3.0.3-1.

  [ Rod Whitby ]
  * arm/ixp4xx: Enable PATA_ARTOP for the nas100d and dsmg600.
  * arm/ixp4xx: Enable RTC for the nas100d
  * Add nas100d Ethernet MAC setup support.
  * Add temporary hack to get Artop PATA support going on the nas100d.

  [ maximilian attems ]
  * i386: Enable kvm.
  * Add stable release 2.6.20.3:
    - Fix sparc64 device register probing
    - Fix bug 7994 sleeping function called from invalid context
    - Fix timewait jiffies
    - Fix UDP header pointer after pskb_trim_rcsum()
    - Fix compat_getsockopt
    - bcm43xx: Fix problem with >1 GB RAM
    - nfnetlink_log: fix NULL pointer dereference
    - nfnetlink_log: fix possible NULL pointer dereference
    - conntrack: fix {nf, ip}_ct_iterate_cleanup endless loops
    - nf_conntrack/nf_nat: fix incorrect config ifdefs
    - tcp conntrack: accept SYN|URG as valid
    - nfnetlink_log: fix reference leak
    - nfnetlink_log: fix use after free
    - nf_conntrack: fix incorrect classification of IPv6 fragments as
      ESTABLISHED
    - nfnetlink_log: zero-terminate prefix
    - nfnetlink_log: fix crash on bridged packet
    - Fix callback bug in connector
    - fix for bugzilla #7544 (keyspan USB-to-serial converter)
    - ip6_route_me_harder should take into account mark
  * Add myself to uploaders field, entry got lost after 2.6.16-2
  * Add stable release 2.6.20.4:
    - fix deadlock in audit_log_task_context()
    - EHCI: add delay to bus_resume before accessing ports
    - Copy over mac_len when cloning an skb
    - fix read past end of array in md/linear.c
    - oom fix: prevent oom from killing a process with children/sibling unkillable
    - Fix sparc64 hugepage bugs
    - Fix page allocation debugging on sparc64
    - Fix niagara memory corruption
    - Input: i8042 - really suppress ACK/NAK during panic blink
    - Input: i8042 - fix AUX IRQ delivery check
    - Input: i8042 - another attempt to fix AUX delivery checks
    - Fix rtm_to_ifaddr() error return.
    - r8169: fix a race between PCI probe and dev_open
    - futex: PI state locking fix
    - adjust legacy IDE resource setting (v2)
    - UML - arch_prctl should set thread fs
    - gdth: fix oops in gdth_copy_cmd()
    - Fix extraneous IPSEC larval SA creation
    - IA64: fix NULL pointer in ia64/irq_chip-mask/unmask function
    - st: fix Tape dies if wrong block size used, bug 7919
    - Fix ipv6 flow label inheritance
    - NETFILTER: nfnetlink_log: fix reference counting
    - mm: fix madvise infinine loop
    - Fix another NULL pointer deref in ipv6_sockglue.c
    - NetLabel: Verify sensitivity level has a valid CIPSO mapping
    - Fix GFP_KERNEL with preemption disabled in fib_trie
    - IrDA: irttp_dup spin_lock initialisation
    - hda-intel - Fix codec probe with ATI controllers
    - hrtimer: prevent overrun DoS in hrtimer_forward()
    - fix MTIME_SEC_MAX on 32-bit
    - nfs: nfs_getattr() can't call nfs_sync_mapping_range() for non-regular files
    - dio: invalidate clean pages before dio write
    - initialise pi_lock if CONFIG_RT_MUTEXES=N
  * Add stable release 2.6.20.5:
    - FRA_{DST,SRC} are le16 for decnet
    - CIFS: reset mode when client notices that ATTR_READONLY is no longer set
    - ide: clear bmdma status in ide_intr() for ICHx controllers (revised #4)
    - ide: remove clearing bmdma status from cdrom_decode_status() (rev #4)
    - NET: Fix sock_attach_fd() failure in sys_accept()
    - DCCP: Fix exploitable hole in DCCP socket options
    - ide: revert "ide: fix drive side 80c cable check, take 2" for now
    - generic_serial: fix decoding of baud rate
    - IPV6: Fix ipv6 round-robin locking.
    - VIDEO: Fix FFB DAC revision probing
    - PPP: Fix PPP skb leak
    - V4L: msp_attach must return 0 if no msp3400 was found.
    - CRYPTO: api: scatterwalk_copychunks() fails to advance through scatterlist
    - APPLETALK: Fix a remotely triggerable crash (CVE-2007-1357)
    - UML - fix epoll
    - UML - host VDSO fix
    - UML - Fix static linking
    - UML - use correct register file size everywhere
    - libata: sata_mv: don't touch reserved bits in EDMA config register
    - libata: sata_mv: Fix 50xx irq mask
    - libata bugfix: HDIO_DRIVE_TASK
    - V4L: Fix SECAM handling on saa7115
    - DVB: fix nxt200x rf input switching
    - SPARC: Fix sparc builds with gcc-4.2.x
    - V4L: saa7146: Fix allocation of clipping memory
    - uml: fix unreasonably long udelay
    - NET: Fix packet classidier NULL pointer OOPS
    - NET_SCHED: Fix ingress qdisc locking.
    - sata_nv: delay on switching between NCQ and non-NCQ commands
    - dvb-core: fix several locking related problems
    - ieee1394: dv1394: fix CardBus card ejection
    - CIFS: Allow reset of file to ATTR_NORMAL when archive bit not set
    - jmicron: make ide jmicron driver play nice with libata ones
    - libata: clear TF before IDENTIFYing
    - NET: Fix FIB rules compatability
    - DVB: isl6421: don't reference freed memory
    - V4L: radio: Fix error in Kbuild file
    - i2o: block IO errors on i2o disk
  * Add stable release 2.6.20.6:
    - CRYPTO api: Use the right value when advancing scatterwalk_copychunks
    - uml: fix static linking for real

  [ Gordon Farquharson ]
  * Disable broken config options on ARM.

  [ Frederik Schüler ]
  * Disable NAPI on forcedeth, it is broken.

  [ dann frazier ]
  * Hardcode the output of the scripts under arch/ia64/scripts as executed
    in an etch environment so that we can build out of tree modules correctly
    (re-add; patch seems to have been dropped during a merge.)
    See: #392592
  * Allow '.' and '+' in the target dist field of the changelog. dpkg has
    supported this since 1.13.20, see #361171.

 -- Bastian Blank <waldi@debian.org>  Mon, 09 Apr 2007 19:21:52 +0200

linux-2.6 (2.6.18.dfsg.1-10) unstable; urgency=low

  [ maximilian attems ]
  * Add patches out of stable queue 2.6.18
    - [amd64] Don't leak NT bit into next task (CVE-2006-5755)
    - IB/srp: Fix FMR mapping for 32-bit kernels and addresses above 4G
    - SCSI: add missing cdb clearing in scsi_execute()
  * Xen postinst: Use takeover for update-initramfs. Makes postinst idempotent.
    On creation it should always overwrite. (closes: #401183)
  * Hand-picked from stable release 2.6.16.38:
    - i2c-viapro: Add support for the VT8237A and VT8251
    - PCI: irq: irq and pci_ids patch for Intel ICH9
    - i2c-i801: SMBus patch for Intel ICH9
    - fix the UML compilation
    - drm: allow detection of new VIA chipsets
    - drm: Add the P4VM800PRO PCI ID.
    - rio: typo in bitwise AND expression.
    - i2c-mv64xxx: Fix random oops at boot
    - i2c: fix broken ds1337 initialization
    - [SUNKBD]: Fix sunkbd_enable(sunkbd, 0); obvious.
    - Call init_timer() for ISDN PPP CCP reset state timer (CVE-2006-5749)
    - V4L: cx88: Fix leadtek_eeprom tagging
    - SPI/MTD: mtd_dataflash oops prevention
    - grow_buffers() infinite loop fix (CVE-2006-5757/CVE-2006-6060)
    - corrupted cramfs filesystems cause kernel oops (CVE-2006-5823)
    - ext2: skip pages past number of blocks in ext2_find_entry
      (CVE-2006-6054)
    - handle ext3 directory corruption better (CVE-2006-6053)
    - hfs_fill_super returns success even if no root inode (CVE-2006-6056)
      backout previous fix, was not complete.
    - Fix for shmem_truncate_range() BUG_ON()
    - ebtables: check struct type before computing gap
    - [IPV4/IPV6]: Fix inet{,6} device initialization order.
    - [IPV6] Fix joining all-node multicast group.
    - [SOUND] Sparc CS4231: Use 64 for period_bytes_min
  * [PKTGEN]: Convert to kthread API. Thanks David Miller for patch.
  * [IDE] Add driver for Jmicron  JMB36x devices by Alan Cox.
    Enable jmicron on i386 and amd64 archs.
  * Hand-picked from stable release 2.6.16.39:
    - atiixp: hang fix
    - V4L/DVB: Flexcop-usb: fix debug printk
    - V4L/DVB: Fix uninitialised variable in dvb_frontend_swzigzag
    - read_zero_pagealigned() locking fix
    - adfs: fix filename handling
    - sparc32: add offset in pci_map_sg()
    - cdrom: set default timeout to 7 seconds
    - [SCSI] qla1280 command timeout
    - [SCSI] qla1280 bus reset typo
    - [Bluetooth] Check if DLC is still attached to the TTY
    - [Bluetooth] Fix uninitialized return value for RFCOMM sendmsg()
    - [Bluetooth] Return EINPROGRESS for non-blocking socket calls
    - [Bluetooth] Handle command complete event for exit periodic inquiry
    - [Bluetooth] Fix compat ioctl for BNEP, CMTP and HIDP
    - [Bluetooth] Add locking for bt_proto array manipulation
    - i386: fix CPU hotplug with 2GB VMSPLIT

  [ dann frazier ]
  * Fix raid1 recovery (closes: #406181)

  [ Jurij Smakov ]
  * Add dtlb-prot-bug-niagara.patch by David Miller, fixing the bug in the
    Niagara's DTLB-PROT trap.

  [ Bastian Blank ]
  * i386: Add amd64 image. (closes: #379090)

 -- Bastian Blank <waldi@debian.org>  Fri,  2 Feb 2007 12:50:35 +0100

linux-2.6 (2.6.18.dfsg.1-9) unstable; urgency=low

  [ Martin Michlmayr ]
  * arm/iop32x: Enable CONFIG_IP_NF_CONNTRACK_EVENTS and _NETLINK.
  * arm/ixp4xx: Enable some more I2C sensor modules.
  * arm/ixp4xx: Enable CONFIG_USB_NET_RNDIS_HOST.
  * arm/footbridge: Enable CONFIG_NATSEMI.
  * Revert mm/msync patches because they cause filesystem corruption
    (closes: #401006, #401980, #402707) ...
  * ... and add an alternative msync patch from Hugh Dickins that
    doesn't depend on the mm changes (closes: #394392).
  * mips: provide pci_get_legacy_ide_irq needed by some IDE drivers
    (see #404950).
  * arm: Implement flush_anon_page(), which is needed for FUSE
    (closes: #402876) and possibly dm-crypt/LUKS (see #403426).
  * arm: Turn off PCI burst on the Cyber2010, otherwise X11 on
    Netwinder will crash.
  * arm/iop32x: Enable CONFIG_IEEE80211_SOFTMAC and drivers based
    on it.
  * arm/ixp4xx: Upgrade to version 0.3.1 of the IXP4xx NPE Ethernet
    driver.  This version fixes stuck connections, e.g. with scp and
    NFS (closes: #404447).
  * arm/ixp4xx: Enable CONFIG_VIDEO_CPIA_USB.
  * arm/ixp4xx: Enable CONFIG_ISCSI_TCP.
  * arm/iop32x: Likewise.

  [ Bastian Blank ]
  * Bump ABI to 4.
  * Update vserver patch to 2.0.2.2-rc9. (closes: #402743, #403790)
  * Update xen patch to changeset 36186 from Fedora 2.6.18 branch.
  * i386/xen: Build only the pae version. (closes: #390862)
  * hppa: Override host type when necessary.
  * Fix tg3 reset. (closes: #405085)

  [ dann frazier ]
  * Fix potential fragmentation attacks in ip6_tables (CVE-2006-4572)
  * Backport a number of fixes for the cciss driver
    - Fix a bug with 1TB disks caused by converting total_size to an int
    - Claim devices that are of the HP RAID class and have a valid cciss sig
    - Make NR_CMDS a per-controller define - most can do 1024 commands, but
      the E200 family can only support 128
    - Change the SSID on the E500 as a workaround for a firmware bug
    - Disable prefetch on the P600 controller. An ASIC bug may result in
      prefetching beyond the end of physical memory
    - Increase blk_queue_max_sectors from 512 to 2048 to increase performance
    - Map out more memor for the PCI config table, required to reach offset
      0x214 to disable DMA on the P600
    - Set a default raid level on a volume that either does not support
      reading the geometry or reports an invalid geometry for whatever reason
      to avoid problems with buggy firmware
    - Revert change that replaed XFER_READ/XFER_WRITE macros with
      h->cciss_read/h->cciss_write that caused command timeouts on older
      controllers on ia32 (closes: #402787)
  * Fix mincore hang (CVE-2006-4814)
  * ia64: turn on IOC4 modules for SGI Altix systems. Thanks to Stephane Larose
    for suggesting this.
  * Add versioned build dep on findutils to make sure the system find command
    supports the -execdir action (closes: #405150)
  * Hardcode the output of the scripts under arch/ia64/scripts as executed
    in an etch environment so that we can build out of tree modules correctly
    (closes: #392592)
  * Update unusual_devs entry for ipod to fix an eject issue (closes: #406124)
  * Re-add verify_pmtmr_rate, resolving problems seen on older K6 ASUS
    boards where the ACPI PM timer runs too fast (closes: #394753)
  * Avoid condition where /proc/swaps header may not be printed
    (closes: #292318)
  * [hppa] disable XFS until it works (closes: #350482)

  [ Norbert Tretkowski ]
  * libata: handle 0xff status properly. (closes: #391867)
  * alpha: enabled CONFIG_SCSI_ARCMSR. (closes: #401187)
  * removed BROKEN_ON_SMP dependency from I2C_ELEKTOR. (closes: #402253)

  [ Christian T. Steigies ]
  * m68k/atari: enable keyboard, mouse and fb drivers
  * m68k/atari: fixes for ethernec and video driver by Michael Schmitz
  * m68k/atari: fixes for scsi driver by Michael Schmitz
  * m68k/mac: fixes for mace and cuda driver by Finn Thain
  * m68k/atari: fixes for ide driver by Michael Schmitz
  * m68k/atari: fixes for ide driver by Michael Schmitz
  * m68k/atari: fixes for ethernec and atakeyb driver by Michael Schmitz, build ethernec as module
  * m68k/mac: fixes for mace and adb driver by Finn Thain

  [ maximilian attems ]
  * Add stable release 2.6.18.6:
    - EBTABLES: Fix wraparounds in ebt_entries verification.
    - EBTABLES: Verify that ebt_entries have zero ->distinguisher.
    - EBTABLES: Deal with the worst-case behaviour in loop checks.
    - EBTABLES: Prevent wraparounds in checks for entry components' sizes.
    - skip data conversion in compat_sys_mount when data_page is NULL
    - bonding: incorrect bonding state reported via ioctl
    - x86-64: Mark rdtsc as sync only for netburst, not for core2
      (closes: #406767)
    - dm crypt: Fix data corruption with dm-crypt over RAID5 (closes: #402812)
    - forcedeth: Disable INTx when enabling MSI in forcedeth
    - PKT_SCHED act_gact: division by zero
    - XFRM: Use output device disable_xfrm for forwarded packets
    - IPSEC: Fix inetpeer leak in ipv4 xfrm dst entries.
    - V4L: Fix broken TUNER_LG_NTSC_TAPE radio support
    - m32r: make userspace headers platform-independent
    - IrDA: Incorrect TTP header reservation
    - SUNHME: Fix for sunhme failures on x86
    - Bluetooth: Add packet size checks for CAPI messages (CVE-2006-6106)
    - softmac: remove netif_tx_disable when scanning
    - DVB: lgdt330x: fix signal / lock status detection bug
    - dm snapshot: fix freeing pending exception
    - NET_SCHED: policer: restore compatibility with old iproute binaries
    - NETFILTER: ip_tables: revision support for compat code
    - ARM: Add sys_*at syscalls
    - ieee1394: ohci1394: add PPC_PMAC platform code to driver probe
    - softirq: remove BUG_ONs which can incorrectly trigger
  * Hand-picked from stable release 2.6.16.30:
    - [PPPOE]: Advertise PPPoE MTU
  * Hand-picked from stable release 2.6.16.31:
    - [NETFILTER]: Fix ip6_tables extension header bypass bug (CVE-2006-4572)
    - fix RARP ic_servaddr breakage
  * Hand-picked from stable release 2.6.16.32:
    - drivers/telephony/ixj: fix an array overrun
    - flush D-cache in failure path
  * Hand-picked from stable release 2.6.16.33:
    - Add new PHY to sis900 supported list
    - ipmi_si_intf.c: fix "&& 0xff" typos
    - drivers/scsi/psi240i.c: fix an array overrun
  * Hand-picked from stable release 2.6.16.34:
    - [IPX]: Annotate and fix IPX checksum
    - [IGMP]: Fix IGMPV3_EXP() normalization bit shift value.
  * Hand-picked from stable release 2.6.16.35:
    - sgiioc4: Disable module unload
    - Fix a masking bug in the 6pack driver.
    - drivers/usb/input/ati_remote.c: fix cut'n'paste error
    - proper flags type of spin_lock_irqsave()
  * Hand-picked from stable release 2.6.16.37:
    - [CRYPTO] sha512: Fix sha384 block size
    - [SCSI] gdth: Fix && typos
    - Fix SUNRPC wakeup/execute race condition
  * Enable DEBUG_FS for usbmon in generic config. Don't disable it on alpha,
    amd64, hppa and ia64. (closes: 378542)
  * Backport a number of upstream fixes for the r8169 driver, needed for
    network performance (closes: 388870, 400524)
    - r8169: more alignment for the 0x8168
    - r8169: phy program update
    - r8169: more magic during initialization of the hardware
    - r8169: perform a PHY reset before any other operation at boot time
    - r8169: Fix iteration variable sign
    - r8169: remove extraneous Cmd{Tx/Rx}Enb write
  * sound: hda: detect ALC883 on MSI K9A Platinum motherboards (MS-7280)
    patch from Leonard Norrgard <leonard.norrgard@refactor.fi>
  * tulip: Add i386 specific patch to remove duplicate pci ids.
    Thanks Jurij Smakov <jurij@wooyd.org> (closes: #334104, #405203)
  * amd64, i386: Disable SK98LIN as SKGE is the modern capable driver.
    (closes: 405196)
  * Backout net-bcm43xx_netdev_watchdog.patch and push 2.6.18.2 fix.
    (closes: 402475)

  [ Jurij Smakov ]
  * Add bugfix/sparc/isa-dev-no-reg.patch to make sure that
    isa_dev_get_resource() can deal with devices which do not have a 'reg'
    PROM property. Failure to handle such devices properly resulted in an
    oops during boot on Netra X1. Thanks to Richard Mortimer for debugging
    and patch. (closes: #404216)
  * Add bugfix/sparc/ehci-hub-contol-alignment.patch to prevent unaligned
    memory accesses in ehci-hub-control() by adding an alignment attribute
    to the tbuf array declaration. Thanks to David Miller for the patch.

  [ Sven Luther ]
  * [powerpc] Enable CONFIG_PMAC_BACKLIGHT_LEGACY (Closes: #407671).

 -- Bastian Blank <waldi@debian.org>  Wed, 24 Jan 2007 13:21:51 +0100

linux-2.6 (2.6.18-8) unstable; urgency=low

  * Fix relations in the generated control file. (closes: #400544)
  * Add stable release 2.6.18.4:
    - bridge: fix possible overflow in get_fdb_entries (CVE-2006-5751)
  * Add stable release 2.6.18.5:
    - pcmcia: fix 'rmmod pcmcia' with unbound devices
    - BLUETOOTH: Fix unaligned access in hci_send_to_sock.
    - alpha: Fix ALPHA_EV56 dependencies typo
    - TG3: Add missing unlock in tg3_open() error path.
    - softmac: fix a slab corruption in WEP restricted key association
    - AGP: Allocate AGP pages with GFP_DMA32 by default
    - V4L: Do not enable VIDEO_V4L2 unconditionally
    - bcm43xx: Drain TX status before starting IRQs
    - fuse: fix Oops in lookup
    - UDP: Make udp_encap_rcv use pskb_may_pull
    - NETFILTER: Missing check for CAP_NET_ADMIN in iptables compat layer
    - NETFILTER: ip_tables: compat error way cleanup
    - NETFILTER: ip_tables: fix module refcount leaks in compat error paths
    - NETFILTER: Missed and reordered checks in {arp,ip,ip6}_tables
    - NETFILTER: arp_tables: missing unregistration on module unload
    - NETFILTER: Kconfig: fix xt_physdev dependencies
    - NETFILTER: xt_CONNSECMARK: fix Kconfig dependencies
    - NETFILTER: H.323 conntrack: fix crash with CONFIG_IP_NF_CT_ACCT
    - IA64: bte_unaligned_copy() transfers one extra cache line.
    - x86 microcode: don't check the size
    - scsi: clear garbage after CDBs on SG_IO
    - IPV6: Fix address/interface handling in UDP and DCCP, according to the scoping architecture.
  * Revert abi changing patch from 2.6.18.5.

 -- Bastian Blank <waldi@debian.org>  Sun, 10 Dec 2006 17:51:53 +0100

linux-2.6 (2.6.18-7) unstable; urgency=low

  [ Bastian Blank ]
  * Emit conflict lines for initramfs generators. (closes: #400305)
  * Update vserver patch to 2.0.2.2-rc8.
  * s390: Add patch to fix posix types.

  [ Martin Michlmayr ]
  * r8169: Add an option to ignore parity errors.
  * r8169: Ignore parity errors on the Thecus N2100.
  * rtc: Add patch from Riku Voipio to get RS5C372 going on the N2100.
  * arm/iop32x: Build RS5C372 support into the kernel.

  [ maximilian attems ]
  * hfs: Fix up error handling in HFS. (MOKB-14-11-2006)
  * sata: Avoid null pointer dereference in SATA Promise.
  * cifs: Set CIFS preferred IO size.

  [ Jurij Smakov ]
  * Add bugfix/sunhme-pci-enable.patch, fixing the failure of sunhme
    driver on x86/PCI hosts due to missing pci_enable_device() and
    pci_set_master() calls, lost during code refactoring upstream.
    (closes: #397460)

 -- Bastian Blank <waldi@debian.org>  Mon,  4 Dec 2006 15:20:30 +0100

linux-2.6 (2.6.18-6) unstable; urgency=low

  [ maximilian attems ]
  * Enable the new ACT modules globally. They were already set for amd64, hppa
    and mips/mipsel - needed by newer iproute2. (closes: #395882, #398172)
  * Fix msync() for LSB 3.1 compliance, backport fedora patches from 2.6.19
   - mm: tracking shared dirty pages
   - mm: balance dirty pages
   - mm: optimize the new mprotect() code a bit
   - mm: small cleanup of install_page()
   - mm: fixup do_wp_page()
   - mm: msync() cleanup (closes: #394392)
  * [amd64,i386] Enable CONFIG_USB_APPLETOUCH=m (closes: #382298)
  * Add stable release 2.6.18.3:
    - x86_64: Fix FPU corruption
    - e1000: Fix regression: garbled stats and irq allocation during swsusp
    - POWERPC: Make alignment exception always check exception table
    - usbtouchscreen: use endpoint address from endpoint descriptor
    - fix via586 irq routing for pirq 5
    - init_reap_node() initialization fix
    - CPUFREQ: Make acpi-cpufreq unsticky again.
    - SPARC64: Fix futex_atomic_cmpxchg_inatomic implementation.
    - SPARC: Fix missed bump of NR_SYSCALLS.
    - NET: __alloc_pages() failures reported due to fragmentation
    - pci: don't try to remove sysfs files before they are setup.
    - fix UFS superblock alignment issues
    - NET: Set truesize in pskb_copy
    - block: Fix bad data direction in SG_IO (closes: #394690)
    - cpqarray: fix iostat
    - cciss: fix iostat
    - Char: isicom, fix close bug
    - TCP: Don't use highmem in tcp hash size calculation.
    - S390: user readable uninitialised kernel memory, take 2.
    - correct keymapping on Powerbook built-in USB ISO keyboards
    - USB: failure in usblp's error path
    - Input: psmouse - fix attribute access on 64-bit systems
    - Fix sys_move_pages when a NULL node list is passed.
    - CIFS: report rename failure when target file is locked by Windows
    - CIFS: New POSIX locking code not setting rc properly to zero on successful
    - Patch for nvidia divide by zero error for 7600 pci-express card
      (maybe fixes 398258)
    - ipmi_si_intf.c sets bad class_mask with PCI_DEVICE_CLASS

  [ Steve Langasek ]
  * [alpha] new titan-video patch, for compatibility with TITAN and similar
    systems with non-standard VGA hose configs
  * [alpha] bugfix for srm_env module from upstream (Jan-Benedict Glaw),
    makes the module compatible with the current /proc interface so that
    reads no longer return EFAULT.  (closes: #353079)
  * Bump ABI to 3 for the msync fixes above.

  [ Martin Michlmayr ]
  * arm: Set CONFIG_BINFMT_MISC=m
  * arm/ixp4xx: Set CONFIG_ATM=m (and related modules) so CONFIG_USB_ATM has
    an effect.
  * arm/iop32x: Likewise.
  * arm/s3c2410: Unset CONFIG_PM_LEGACY.
  * arm/versatile: Fix Versatile PCI config byte accesses
  * arm/ixp4xx: Swap the disk 1 and disk 2 LED definitions so they're right.
  * mipsel/r5k-cobalt: Unset CONFIG_SCSI_SYM53C8XX_2 because the timeout is
    just too long.
  * arm/ixp4xx: Enable more V4L USB devices.

  [ dann frazier ]
  * Backport various SCTP changesets from 2.6.19, recommended by Vlad Yasevich
    (closes: #397946)
  * Add a "Scope of security support" section to README.Debian, recommended
    by Moritz Muehlenhoff

  [ Thiemo Seufer ]
  * Enable raid456 for mips/mipsel qemu kernel.

  [ dann frazier ]
  * The scope of the USR-61S2B unusual_dev entry was tightened, but too
    strictly. Loosen it to apply to additional devices with a smaller bcd.
    (closes: #396375)

  [ Sven Luther ]
  * Added support for TI ez430 development tool ID in ti_usb.
    Thanks to Oleg Verych for providing the patch.

  [ Christian T. Steigies ]
  * Added support for Atari EtherNEC, Aranym, video, keyboard, mouse, and serial
    by Michael Schmitz

  [ Bastian Blank ]
  * [i386] Reenable AVM isdn card modules. (closes: #386872)

 -- Bastian Blank <waldi@debian.org>  Tue, 21 Nov 2006 11:28:09 +0100

linux-2.6 (2.6.18-5) unstable; urgency=low

  [ maximilian attems ]
  * [s390] readd the fix for "S390: user readable uninitialised kernel memory
    (CVE-2006-5174)"
  * [s390] temporarily add patch queued for 2.6.18.3 fixing 32 bit opcodes and
    instructions.

  [ Thiemo Seufer ]
  * Fix build failure of hugetlbfs (closes: #397139).
  * Add kernel configuration for qemu's mips/mipsel emulation, thanks to
    Aurelien Jarno.

  [ Bastian Blank ]
  * Update vserver patch to 2.0.2.2-rc6.
  * Update xen parts for vserver. (closes: #397281)

  [ dann frazier ]
  * [ia64] Move to upstream version of sal-flush-fix patch, which is slightly
    different than the early version added in 2.6.18-3.

  [ Frederik Schüler ]
  * [i386] Acticate CONFIG_SX for all flavours. (closes: #391275)

  [ Steve Langasek ]
  * [alpha] new asm-subarchs patch: tell the compiler that we're
    deliberately emitting ev56 or ev6 instructions, so that this code
    will still compile without having to cripple gcc-4.1's checking of
    whether the correct instruction set is used.  Closes: #397139.

  [ Martin Michlmayr ]
  * arm/ixp4xx: Enable CONFIG_USB_ATM.
  * arm/iop32x: Enable CONFIG_PPPOE.
  * arm/iop32x: Enable CONFIG_USB_ATM.

 -- Bastian Blank <waldi@debian.org>  Wed,  8 Nov 2006 17:15:55 +0100

linux-2.6 (2.6.18-4) unstable; urgency=low

  [ Norbert Tretkowski ]
  * [alpha] Switched to gcc-4.1.

  [ Jurij Smakov ]
  * [sparc] Remove sparc64-atyfb-xl-gr.patch, it does more harm than
    good in 2.6.18.
  * [sparc] Add bugfix/sparc/compat-alloc-user-space-alignment.patch
    (thanks to David Miller) to make sure that compat_alloc_user_space()
    always returns memory aligned on a 8-byte boundary on sparc. This
    prevents a number of unaligned memory accesses, like the ones in
    sys_msgrcv() and compat_sys_msgrcv(), triggered every 5 seconds whenever
    fakeroot is running.
  * [sparc] Add bugfix/sparc/bus-id-size.patch (thanks to David Miller)
    to ensure that the size of the strings stored in the bus_id field of
    struct device never exceeds the amount of memory allocated for them
    (20 bytes). It fixes the situations in which storing longer device
    names in this field would cause corruption of adjacent memory regions.
    (closes: #394697).
  * [sparc] Add bugfix/sparc/sunblade1k-boot-fix.patch (thanks to David
    Miller) to fix a boottime crash on SunBlade1000.
  * [sparc] Add bugfix/sparc/t1k-cpu-lockup.patch (thanks to David Miller)
    to prevent soft CPU lockup on T1000 servers, which can be triggered from
    userspace, resulting in denial of service.

  [ Martin Michlmayr ]
  * arm/iop32x: Fix the interrupt of the 2nd Ethernet slot on N2100.
  * arm/iop32x: Allow USB and serial to co-exist on N2100.
  * arm/ixp4xx: Add clocksource for Intel IXP4xx platforms.
  * arm: Enable CONFIG_AUDIT=y again.
  * arm/ixp4xx: Add the IXP4xx Ethernet driver.
  * arm/ixp4xx: Build LED support into the kernel.
  * Add a driver for Fintek F75375S/SP and F75373.
  * arm/iop32x: Build F75375S/SP support in.
  * arm/iop32x: Fix the size of the RedBoot config partition.

  [ maximilian attems ]
  * Add netpoll leak fix.
  * Add upstream forcedeth swsusp support.
  * r8169: PCI ID for Corega Gigabit network card.
  * r8169: the MMIO region of the 8167 stands behin BAR#1.
  * r8169: Add upstream fix for infinite loop during hotplug.
  * Bump build-dependency on kernel-package to 10.063.
  * r8169: pull revert mac address change support.
  * bcm43xx: Add full netdev watchout timeout patch. (closes: 392065)
    Thanks Sjoerd Simons <sjoerd@spring.luon.net> for the testing.
  * Add stable release 2.6.18.2:
    - Remove not yet released, revert the included patches.
    - Keep aboves bcm43xx fix, it's more complete.
    - Watchdog: sc1200wdt - fix missing pnp_unregister_driver()
    - fix missing ifdefs in syscall classes hookup for generic targets
    - JMB 368 PATA detection
    - usbfs: private mutex for open, release, and remove
    - sound/pci/au88x0/au88x0.c: ioremap balanced with iounmap
    - x86-64: Fix C3 timer test
    - Reintroduce NODES_SPAN_OTHER_NODES for powerpc
    - ALSA: emu10k1: Fix outl() in snd_emu10k1_resume_regs()
    - IB/mthca: Use mmiowb after doorbell ring
    - SCSI: DAC960: PCI id table fixup
    - ALSA: snd_rtctimer: handle RTC interrupts with a tasklet
    - JFS: pageno needs to be long
    - SPARC64: Fix central/FHC bus handling on Ex000 systems.
    - SPARC64: Fix memory corruption in pci_4u_free_consistent().
    - SPARC64: Fix PCI memory space root resource on Hummingbird.
      (closes: #392078)
    - Fix uninitialised spinlock in via-pmu-backlight code.
    - SCSI: aic7xxx: pause sequencer before touching SBLKCTL
    - IPoIB: Rejoin all multicast groups after a port event
    - ALSA: Dereference after free in snd_hwdep_release()
    - rtc-max6902: month conversion fix
    - NET: Fix skb_segment() handling of fully linear SKBs
    - SCTP: Always linearise packet on input
    - SCSI: aic7xxx: avoid checking SBLKCTL register for certain cards
    - IPV6: fix lockup via /proc/net/ip6_flowlabel [CVE-2006-5619]
    - fix Intel RNG detection
    - ISDN: check for userspace copy faults
    - ISDN: fix drivers, by handling errors thrown by ->readstat()
    - splice: fix pipe_to_file() ->prepare_write() error path
    - ALSA: Fix bug in snd-usb-usx2y's usX2Y_pcms_lock_check()
    - ALSA: Repair snd-usb-usx2y for usb 2.6.18
    - PCI: Remove quirk_via_abnormal_poweroff
    - Bluetooth: Check if DLC is still attached to the TTY
    - vmscan: Fix temp_priority race
    - Use min of two prio settings in calculating distress for reclaim
    - __div64_32 for 31 bit. Fixes funny clock speed on hercules emulator.
      (closes: 395247)
    - DVB: fix dvb_pll_attach for mt352/zl10353 in cx88-dvb, and nxt200x
    - fuse: fix hang on SMP
    - md: Fix bug where spares don't always get rebuilt properly when they become live.
    - md: Fix calculation of ->degraded for multipath and raid10
    - knfsd: Fix race that can disable NFS server.
    - md: check bio address after mapping through partitions.
    - fill_tgid: fix task_struct leak and possible oops
    - uml: fix processor selection to exclude unsupported processors and features
    - uml: remove warnings added by previous -stable patch
    - Fix sfuzz hanging on 2.6.18
    - SERIAL: Fix resume handling bug
    - SERIAL: Fix oops when removing suspended serial port
    - sky2: MSI test race and message
    - sky2: pause parameter adjustment
    - sky2: turn off PHY IRQ on shutdown
    - sky2: accept multicast pause frames
    - sky2: GMAC pause frame
    - sky2: 88E803X transmit lockup (2.6.18)
    - tcp: cubic scaling error
    - mm: fix a race condition under SMC + COW
    - ALSA: powermac - Fix Oops when conflicting with aoa driver
    - ALSA: Fix re-use of va_list
    - posix-cpu-timers: prevent signal delivery starvation
    - NFS: nfs_lookup - don't hash dentry when optimising away the lookup
    - uml: make Uml compile on FC6 kernel headers
    - Fix potential interrupts during alternative patching
  * Backport atkbd - supress "too many keys" error message.
  * [s390] Revert temporarly 2.6.18.1 "S390: user readable uninitialised
    kernel memory (CVE-2006-5174)" fix as it causes ftfbs

  [ Sven Luther ]
  * [powerpc] Added exception alignement patch from Benjamin Herrenschmidt.

  [ Frederik Schüler ]
  * Bump ABI to 2.
  * Update vserver patch to 2.0.2.2-rc4.

  [ Thiemo Seufer ]
  * Add patches from linux-mips.org's 2.6.18-stable branch:
    - bugfix/copy-user-highpage.patch, needed for cache alias handling
      on mips/mipsel/hppa.
    - bugfix/mips/syscall-wiring.patch, fixes TLS register access, and
      n32 rt_sigqueueinfo.
    - bugfix/mips/sb1-flush-cache-data-page.patch, missing cache flush
      on SB-1.
    - bugfix/mips/trylock.patch, fix trylock implementation for R1x000
      and R3xxx.
    - bugfix/mips/smp-cpu-bringup.patch, correct initialization of
      non-contiguous CPU topology.
    - bugfix/mips/header-exports.patch, clean up userland exports of
      kernel headers.
    - bugfix/mips/sb1-interrupt-handler.patch, fix broken interrupt
      routing on SB-1.
    - bugfix/mips/cache-alias.patch, fixes #387498 for mips/mipsel.
    - bugfix/mips/ip22-zilog-console.patch, fix long delays seen with
      SGI ip22 serial console.
    - bugfix/mips/signal-handling.patch, fixes a signal handling race
      condition shown with gdb.
    - bugfix/mips/sb1-duart-tts.patch, replaces mips-sb1-duart-tts.patch,
      use standard Linux names for SB-1 consoles.
    - bugfix/mips/wait-race.patch, correct behaviour of the idle loop.
    - bugfix/mips/sgi-ioc3.patch, checksumming fix for IOC3 network
      driver.
    - features/mips/qemu-kernel.patch, support for the mips/mipsel
      machine emulated by Qemu.
    - features/mips/backtrace.patch, reimplementation of stack analysis
      and backtrace printing, useful for in-kernel debugging.
    - bugfix/mips/dec-scsi.patch, replaces mips-dec-scsi.patch, fixes DSP
      SCSI driver for DECstations.
    - bugfix/mips/dec-serial.patch, replaces mips-dec-serial.patch, fix
      serial console handling on DECstations.

 -- Frederik Schüler <fs@debian.org>  Sat,  4 Nov 2006 18:45:02 +0100

linux-2.6 (2.6.18-3) unstable; urgency=low

  [ Bastian Blank ]
  * Fix home of patch apply script.
  * Unify CPUSET option. (closes: #391931)
  * Support xen version 3.0.3-1.
  * Add AHCI suspend support.
  * Add patch to support bindmount without nodev on vserver.
  * Update fedora xen patch to changeset 36252.

  [ Steve Langasek ]
  * [alpha] restore alpha-prctl.patch, which keeps disappearing every time
    there's a kernel upgrade :/

  [ Frederik Schüler ]
  * Activate CONFIG_NET_CLS_* globaly. (Closes: #389918)
  * Make CONFIG_EFI_VARS modular on i386. (Closes: #381951)
  * Activate CONFIG_SCSI_ARCMSR on amd64, powerpc, sparc too.
  * [vserver] Activate HARDCPU and HARDCPU_IDLE.
  * [vserver] Upgrade to vs2.0.2.2-rc2.

  [ maximilian attems ]
  * [mipsel] Disable CONFIG_SECURITY_SECLVL on DECstations too.
  * Add stable release 2.6.18.1:
   - add utsrelease.h to the dontdiff file
   - V4L: copy-paste bug in videodev.c
   - block layer: elv_iosched_show should get elv_list_lock
   - NETFILTER: NAT: fix NOTRACK checksum handling
   - bcm43xx: fix regressions in 2.6.18 (Closes: #392065)
   - x86-64: Calgary IOMMU: Fix off by one when calculating register space
     location
   - ide-generic: jmicron fix
   - scx200_hrt: fix precedence bug manifesting as 27x clock in 1 MHz mode
   - invalidate_inode_pages2(): ignore page refcounts
   - rtc driver rtc-pcf8563 century bit inversed
   - fbdev: correct buffer size limit in fbmem_read_proc()
   - mm: bug in set_page_dirty_buffers
   - TCP: Fix and simplify microsecond rtt sampling
   - MD: Fix problem where hot-added drives are not resynced.
   - IPV6: Disable SG for GSO unless we have checksum
   - PKT_SCHED: cls_basic: Use unsigned int when generating handle
   - sata_mv: fix oops
   - [SPARC64]: Kill bogus check from bootmem_init().
   - IPV6: bh_lock_sock_nested on tcp_v6_rcv
   - [CPUFREQ] Fix some more CPU hotplug locking.
   - SPARC64: Fix serious bug in sched_clock() on sparc64
   - Fix VIDIOC_ENUMSTD bug
   - load_module: no BUG if module_subsys uninitialized
   - i386: fix flat mode numa on a real numa system
   - cpu to node relationship fixup: map cpu to node
   - cpu to node relationship fixup: acpi_map_cpu2node
   - backlight: fix oops in __mutex_lock_slowpath during head
     /sys/class/graphics/fb0/*
   - do not free non slab allocated per_cpu_pageset
   - rtc: lockdep fix/workaround
   - powerpc: Fix ohare IDE irq workaround on old powermacs
   - sysfs: remove duplicated dput in sysfs_update_file
   - powerpc: fix building gdb against asm/ptrace.h
   - Remove offsetof() from user-visible <linux/stddef.h>
   - Clean up exported headers on CRIS
   - Fix v850 exported headers
   - Don't advertise (or allow) headers_{install,check} where inappropriate.
   - Remove UML header export
   - Remove ARM26 header export.
   - Fix H8300 exported headers.
   - Fix m68knommu exported headers
   - Fix exported headers for SPARC, SPARC64
   - Fix 'make headers_check' on m32r
   - Fix 'make headers_check' on sh64
   - Fix 'make headers_check' on sh
   - Fix ARM 'make headers_check'
   - One line per header in Kbuild files to reduce conflicts
   - sky2 network driver device ids
   - sky2: tx pause bug fix
   - netdrvr: lp486e: fix typo
   - mv643xx_eth: fix obvious typo, which caused build breakage
   - zone_reclaim: dynamic slab reclaim
   - Fix longstanding load balancing bug in the scheduler
   - jbd: fix commit of ordered data buffers
   - ALSA: Fix initiailization of user-space controls
   - USB: Allow compile in g_ether, fix typo
   - IB/mthca: Fix lid used for sending traps
   - S390: user readable uninitialised kernel memory (CVE-2006-5174)
   - zd1211rw: ZD1211B ASIC/FWT, not jointly decoder
   - V4L: pvrusb2: Limit hor res for 24xxx devices
   - V4L: pvrusb2: Suppress compiler warning
   - V4L: pvrusb2: improve 24XXX config option description
   - V4L: pvrusb2: Solve mutex deadlock
   - DVB: cx24123: fix PLL divisor setup
   - V4L: Fix msp343xG handling regression
   - UML: Fix UML build failure
   - uml: use DEFCONFIG_LIST to avoid reading host's config
   - uml: allow using again x86/x86_64 crypto code
   - NET_SCHED: Fix fallout from dev->qdisc RCU change
  * Add backported git patch remving BSD secure level - request by the
    Debian Security Team. (closes: 389282)
  * [powerpc] Add DAC960-ipr PCI id table fixup.
  * [powerpc] Fix uninitialised spinlock in via-pmu-backlight code.
  * Fix serial_cs resume handling.
  * Fix oops when removing suspended serial port.
  * Check if DLC is still attached to the TTY.
  * Add fedora backport of i965 DRM support.

  [ Martin Michlmayr ]
  * [mips] Apply some patches from linux-mips' linux-2.6.18-stable GIT tree:
    - The o32 fstatat syscall behaves differently on 32 and 64 bit kernels
    - fstatat syscall names
    - BCM1480: Mask pending interrupts against c0_status.im.
    - Cobalt: Time runs too quickly
    - Show actual CPU information in /proc/cpuinfo
    - Workaround for bug in gcc -EB / -EL options
    - Do not use -msym32 option for modules
    - Fix O32 personality(2) call with 0xffffffff argument
    - Use compat_sys_mount

  [ dann frazier ]
  * [ia64]: Fix booting on HP cell systems, thanks to Troy Heber
    - Enable CONFIG_HUGETLBFS
    - bugfix/ia64/sal-flush-fix.patch: delay sal cache flush
  * bugfix/sky2-receive-FIFO-fix.patch: fix sky2 hangs on some chips
    Thanks to Stephen Hemminger for the patch. (Closes: #391382)
  * features/all/drivers/cciss-support-for-gt-2TB-volumes.patch:
    Add support for > 2TB volumes
  * bugfix/sym2-dont-claim-raid-devs.patch: Prevent cpqarray/sym2 conflict
    by telling sym2 not to claim raid devices. (Closes: #391384)

  [ Sven Luther ]
  * [powerpc] Added AMD74xx driver module to the powerpc64 flavour
    (Closes: #391861).

  [ Kyle McMartin ]
  * [hppa] Force CROSS_COMPILE=hppa64-linux-gnu- (closes: #389296)

 -- Bastian Blank <waldi@debian.org>  Sat, 21 Oct 2006 15:59:43 +0200

linux-2.6 (2.6.18-2) unstable; urgency=low

  [ Bastian Blank ]
  * hppa: Fix compiler dependencies. (closes: #389296)
  * Make cfq the default io scheduler.
  * Add arcmsr (Areca) driver.
  * powerpc/prep: Fix compatibility asm symlink.
  * m68k: Disable initramfs support.

  [ Kyle McMartin ]
  * hppa: Add parisc patchset.

  [ Norbert Tretkowski ]
  * [alpha] Workaround undefined symbols by setting CONFIG_SCSI=y for smp flavour.
    (closes: #369517)

  [ Christian T. Steiges ]
  * m68k: Update patches for 2.6.18.
  * m68k: Re-Add m68k-as and m68k-macro patch which allow building with current binutils.
  * m68k: disable CONFIG_AUDIT for m68k.
  * m68k/mac: add m68k-no-backlight and m68k-fbcon patch.
  * m68k/mac: enable SONIC, disable all ADB but CUDA.

  [ Jurij Smakov ]
  * Add bugfix/proc-fb-reading.patch to fix the inconsistent behaviour
    of /proc/fb. (Closes: #388815)
  * sparc: Enable vserver flavour for sparc64. (Closes: #386656)

 -- Bastian Blank <waldi@debian.org>  Fri, 29 Sep 2006 14:12:19 +0200

linux-2.6 (2.6.18-1) unstable; urgency=low

  The unpruned release

  [ Martin Michlmayr ]
  * Bump build-dependency on kernel-package to 10.054.
  * arm/iop32x: Build ext2/3 as modules.
  * arm/iop32x: Disable CONFIG_EMBEDDED.
  * mipsel/r5k-cobalt: Enable ISDN.
  * arm/footbridge: Enable the CIFS module (closes: #274808).
  * arm/nslu2: Drop flavour since this machine is supported by arm/ixp4xx.
  * arm: Make get_unaligned() work with const pointers and GCC 4.1.
  * mipsel/r5k-cobalt: Enable CONFIG_BONDING as a module.
  * arm/iop32x: Likewise.
  * arm/ixp4xx: Likewise.
  * arm: Disable CONFIG_AUDIT for now since it's broken.

  [ Sven Luther ]
  * [powerpc] Enabled the -prep flavour. (Closes: #359025)
  * [powerpc] The sisfb framebuffer device is now builtin.
  * [powerpc] Updated the powerpc serial patch. This fixes the XServe serial
    port, but at the cost powermac pcmcia serial cards support.
    Thanks go to Mark Hymers for providing the patch.
    (Closes: #364637, #375194)
  * [powerpc] Added patch to fix oldworld/quik booting.
    Thanks fo to Christian Aichinger for investigating to Benjamin
    Herrenschmidt for providing the patch. (Closes: #366620, #375035).
  * [powerpc] Fixes hvc_console caused suspsend-to-disk breakage. Thanks to
    Andrew Morton for providing the patch. (Closes: #387178)
  * [powerpc] Disabled mv643xx_eth on powerpc64 flavours, as there never was a
    Marvell Discovery northbrige for 64bit powerpc cpus.

  [ Frederik Schüler ]
  * Remove obsolete options from amd64 and i386 configs.
  * Deactivate EVBUG.
  * Make PARPORT options global.
  * [i386] Add class definition for 486 flavour.

  [ maximilian attems ]
  * Enable CONFIG_PRINTER=m for all powerpc flavours.
  * Enable the new alsa CONFIG_SND_AOA framework for powerpc.
  * Add the merged advansys pci table patch.

  [ Bastian Blank ]
  * hppa: Use gcc-4.1.
  * Only provide 16 legacy ptys.

  [ Norbert Tretkowski ]
  * [alpha] Updated configs.
  * [alpha] Disabled CONFIG_AUDIT, broken.
  * [alpha] Added vserver flavour.

 -- Bastian Blank <waldi@debian.org>  Sun, 24 Sep 2006 15:55:37 +0200

linux-2.6 (2.6.17-9) unstable; urgency=medium

  [ Bastian Blank ]
  * Update vserver patch to 2.0.2.
    - Fix possible priviledge escalation in remount code. (CVE-2006-4243)

  [ Frederik Schüler ]
  * Add stable release 2.5.17.12:
    - sky2: version 1.6.1
    - sky2: fix fiber support
    - sky2: MSI test timing
    - sky2: use dev_alloc_skb for receive buffers
    - sky2: clear status IRQ after empty
    - sky2: accept flow control
    - dm: Fix deadlock under high i/o load in raid1 setup.
    - Remove redundant up() in stop_machine()
    - Missing PCI id update for VIA IDE
    - PKTGEN: Fix oops when used with balance-tlb bonding
    - PKTGEN: Make sure skb->{nh,h} are initialized in fill_packet_ipv6() too.
    - Silent data corruption caused by XPC
    - uhci-hcd: fix list access bug
    - binfmt_elf: fix checks for bad address
    - [s390] bug in futex unqueue_me
    - fcntl(F_SETSIG) fix
    - IPV6 OOPS'er triggerable by any user
    - SCTP: Fix sctp_primitive_ABORT() call in sctp_close().
    - SPARC64: Fix X server crashes on sparc64
    - TG3: Disable TSO by default
    - dm: mirror sector offset fix
    - dm: fix block device initialisation
    - dm: add module ref counting
    - dm: fix mapped device ref counting
    - dm: add DMF_FREEING
    - dm: change minor_lock to spinlock
    - dm: move idr_pre_get
    - dm: fix idr minor allocation
    - dm snapshot: unify chunk_size
    - Have ext2 reject file handles with bad inode numbers early.
    - Allow per-route window scale limiting
    - bridge-netfilter: don't overwrite memory outside of skb
    - fix compilation error on IA64
    - Fix output framentation of paged-skbs
    - spectrum_cs: Fix firmware uploading errors
    - TEXTSEARCH: Fix Boyer Moore initialization bug
  * Add stable release 2.6.17.13:
    - lib: add idr_replace
    - pci_ids.h: add some VIA IDE identifiers
  * Remove patches merged upstream:
    - s390-kernel-futex-barrier.patch
  * Unpatch ia64-mman.h-fix.patch

 -- Bastian Blank <waldi@debian.org>  Wed, 13 Sep 2006 14:54:14 +0200

linux-2.6 (2.6.17-8) unstable; urgency=low

  [ Martin Michlmayr ]
  * arm/ixp4xx: Enable CONFIG_W1.

  [ dann frazier ]
  * sound-pci-hda-mac-mini-quirks.diff, sound-pci-hda-intel-d965.diff
    sound-pci-hda-mac-mini-intel945.diff:
    Updates to patch_sigmatel.c to add x86 mac-mini sound support
    Thanks to Matt Kraai. (closes: #384972)

  [ Kyle McMartin ]
  * hppa: Re-enable pa8800 fixing patches from James Bottomley.
    Pulled fresh from parisc-linux git tree.
  * ia64: Pull in compile-failure fix from Christian Cotte-Barrot.
    Pulled from linux-ia64 mailing list. Fix is correct.
  * hppa/alpha/mips: Fix compile-failure due to missing arch_mmap_check. Patch sent
    upstream to stable@kernel.org.

  [ dann frazier ]
  * sym2: only claim "Storage" class devices - the cpqarray driver should be
    used for 5c1510 devices in RAID mode. (closes: #380272)

  [ Bastian Blank ]
  * Backport change to allow all hypercalls for xen.

 -- Bastian Blank <waldi@debian.org>  Thu, 31 Aug 2006 12:12:51 +0200

linux-2.6 (2.6.17-7) unstable; urgency=low

  [ Martin Michlmayr ]
  * arm/iop32x: Enable CONFIG_BLK_DEV_OFFBOARD.
  * arm/iop32x: Unset CONFIG_BLK_DEV_AMD74XX since it fails on ARM
    with "Unknown symbol pci_get_legacy_ide_irq".
  * arm/iop32x: Enable a number of MD and DM modules.
  * arm/iop32x: Enable some more USB network modules.
  * mipsel/r5k-cobalt: Increase 8250 NR_UARTS and RUNTIME_UARTS to 4.
  * mipsel/r5k-cobalt: Fix MAC detection problem on Qube 2700.

  [ Bastian Blank ]
  * Update vserver patch to 2.0.2-rc29.
  * Add stable release 2.6.17.10:
    - Fix possible UDF deadlock and memory corruption (CVE-2006-4145)
    - elv_unregister: fix possible crash on module unload
    - Fix sctp privilege elevation (CVE-2006-3745)

  [ maximilian attems ]
  * Add RAM range to longclass for -bigmem. (closes: 382799)
  * Add stable release 2.6.17.9:
    - powerpc: Clear HID0 attention enable on PPC970 at boot time
    (CVE-2006-4093)
  * Add stable release 2.6.17.11:
    - Fix ipv4 routing locking bug
    - disable debugging version of write_lock()
    - PCI: fix ICH6 quirks
    - 1394: fix for recently added firewire patch that breaks things on ppc
    - Fix IFLA_ADDRESS handling
    - Fix BeFS slab corruption
    - Fix timer race in dst GC code
    - Have ext3 reject file handles with bad inode numbers early
    - Kill HASH_HIGHMEM from route cache hash sizing
    - sys_getppid oopses on debug kernel
    - IA64: local DoS with corrupted ELFs
    - tpm: interrupt clear fix
    - ulog: fix panic on SMP kernels
    - dm: BUG/OOPS fix
    - MD: Fix a potential NULL dereference in md/raid1
    - ip_tables: fix table locking in ipt_do_table
    - swsusp: Fix swap_type_of
    - sky2: phy power problem on 88e805x
    - ipx: header length validation needed

  [ Frederik Schüler ]
  * Activate CONFIG_R8169_VLAN on amd64. (closes: #383707)
  * Activate EFI boot support on i386. (closes: #381951)

  [ dann frazier ]
  * Include module.lds in headers package if it exists. (closes: #342246)
  * Add Apple MacBook product IDs to usbhid and set
    CONFIG_USB_HIDINPUT_POWERBOOK=y on i386 and amd64. (closes: #383620)

 -- Bastian Blank <waldi@debian.org>  Thu, 24 Aug 2006 15:54:51 +0000

linux-2.6 (2.6.17-6) unstable; urgency=low

  [ maximilian attems ]
  * debian/arch/i386/defines: Activate 686-bigmem flavour for enterprise
  usage.
  * Add ubuntu pci table patch for scsi drivers advansys and fdomain.

  [ Martin Michlmayr ]
  * arm/armeb: Use gcc-4.1.
  * mips/mipsel: Use gcc-4.1.
  * arm/ixp4xx: Update config based on the NSLU2 config.
  * arm/s3c2410: Unset CONFIG_DEBUG_INFO.
  * arm/iop32x: xscale: don't mis-report 80219 as an iop32x
  * arm/iop32x: Add an MTD map for IOP3xx boards
  * arm/iop32x: Add support for the Thecus N2100.
  * arm/iop32x: Add support for the GLAN Tank.
  * arm/iop32x: Add a flavour for IOP32x based machines.

  [ Bastian Blank ]
  * Shrink short descriptions.
  * Make gcc-4.1 the default compiler.
  * [powerpc]: Use gcc-4.1.
  * Move latest and transitional packages to linux-latest-2.6.

  [ Frederik Schüler ]
  * [amd64] Add smp-alternatives backport.
  * [amd64] Drop smp flavours.
  * [amd64] Merge k8 and p4 flavours into a generic one, following upstreams
    advice.
  * Activate BSD_PROCESS_ACCT_V3.
  * Add stable release 2.6.17.8:
    - ALSA: Don't reject O_RDWR at opening PCM OSS
    - Add stable branch to maintainers file
    - tty serialize flush_to_ldisc
    - S390: fix futex_atomic_cmpxchg_inatomic
    - Fix budget-av compile failure
    - cond_resched() fix
    - e1000: add forgotten PCI ID for supported device
    - ext3: avoid triggering ext3_error on bad NFS file handle
    - ext3 -nobh option causes oops
    - Fix race related problem when adding items to and svcrpc auth cache.
    - ieee1394: sbp2: enable auto spin-up for Maxtor disks
    - invalidate_bdev() speedup
    - Sparc64 quad-float emulation fix
    - VLAN state handling fix
    - Update frag_list in pskb_trim
    - UHCI: Fix handling of short last packet
    - sky2: NAPI bug
    - i2c: Fix 'ignore' module parameter handling in i2c-core
    - scx200_acb: Fix the block transactions
    - scx200_acb: Fix the state machine
    - H.323 helper: fix possible NULL-ptr dereference
    - Don't allow chmod() on the /proc/<pid>/ files
    - PCI: fix issues with extended conf space when MMCONFIG disabled because of e820

  [ Sven Luther ]
  * [powerpc] Added console=hvsi0 too to CMDLINE to the powerpc64 flavour, for
    non-virtualized IBM power machines serial console.

 -- Bastian Blank <waldi@debian.org>  Fri, 11 Aug 2006 19:58:06 +0200

linux-2.6 (2.6.17-5) unstable; urgency=low

  [ Martin Michlmayr ]
  * [arm/nslu2] Enable CONFIG_USB_EHCI_SPLIT_ISO.  Closes: #378554

  [ maximilian attems ]
  * Add stable release 2.6.17.7:
    - BLOCK: Fix bounce limit address check
    - v4l/dvb: Fix budget-av frontend detection
    - v4l/dvb: Fix CI on old KNC1 DVBC cards
    - v4l/dvb: Fix CI interface on PRO KNC1 cards
    - v4l/dvb: Backport fix to artec USB DVB devices
    - v4l/dvb: Backport the DISEQC regression fix to 2.6.17.x
    - v4l/dvb: stradis: dont export MODULE_DEVICE_TABLE
    - pnp: suppress request_irq() warning
    - generic_file_buffered_write(): handle zero-length iovec segments
    - serial 8250: sysrq deadlock fix
    - Reduce ACPI verbosity on null handle condition
    - ieee80211: TKIP requires CRC32
    - Make powernow-k7 work on SMP kernels.
    - via-velocity: the link is not correctly detected when the device starts
    - Add missing UFO initialisations
    - USB serial ftdi_sio: Prevent userspace DoS (CVE-2006-2936)
    - cdrom: fix bad cgc.buflen assignment
    - splice: fix problems with sys_tee()
    - fix fdset leakage
    - struct file leakage
    - XFS: corruption fix
    - v4l/dvb: Kconfig: fix description and dependencies for saa7115 module
    - dvb-bt8xx: fix frontend detection for DViCO FusionHDTV DVB-T Lite rev 1.2
    - IB/mthca: restore missing PCI registers after reset
    - v4l/dvb: Backport the budget driver DISEQC instability fix
    - Fix IPv4/DECnet routing rule dumping
    - pdflush: handle resume wakeups
    - x86_64: Fix modular pc speaker
    - Fix powernow-k8 SMP kernel on UP hardware bug.
    - ALSA: RME HDSP - fixed proc interface (missing {})
    - ALSA: au88x0 - Fix 64bit address of MPU401 MMIO port
    - ALSA: Fix a deadlock in snd-rtctimer
    - ALSA: Fix missing array terminators in AD1988 codec support
    - ALSA: Fix model for HP dc7600
    - ALSA: Fix mute switch on VAIO laptops with STAC7661
    - ALSA: fix the SND_FM801_TEA575X dependencies
    - ALSA: Fix undefined (missing) references in ISA MIRO sound driver
    - ALSA: Fix workaround for AD1988A rev2 codec
    - ALSA: hda-intel - Fix race in remove
    - Suppress irq handler mismatch messages in ALSA ISA drivers
    - PKT_SCHED: Fix illegal memory dereferences when dumping actions
    - PKT_SCHED: Return ENOENT if action module is unavailable
    - PKT_SCHED: Fix error handling while dumping actions
    - generic_file_buffered_write(): deadlock on vectored write
    - ethtool: oops in ethtool_set_pauseparam()
    - memory hotplug: solve config broken: undefined reference to `online_page'
  * Add budget-av-compile-fix.patch stable compile fix.
  * Enable in all configs setting SND_FM801_TEA575X SND_FM801_TEA575X_BOOL=y.

 -- Bastian Blank <waldi@debian.org>  Sat, 29 Jul 2006 13:30:06 +0200

linux-2.6 (2.6.17-4) unstable; urgency=low

  [ Bastian Blank ]
  * Add stable release 2.6.17.5:
    - Fix nasty /proc vulnerability (CVE-2006-3626)
  * Add stable release 2.6.17.6:
    - Relax /proc fix a bit
  * Set section of images to admin.

  [ dann frazier ]
  * [ia64] Drop the non-SMP flavours; they are not well maintained upstream.
    Note that the non-SMP flavours have been identical to the SMP builds
    since 2.6.13-1; this was to avoid having to drop then re-add these
    flavours if upstream resolved the issue - but that never happened.
    Note that this is a measurable performance penalty on non-SMP systems.

 -- Bastian Blank <waldi@debian.org>  Mon, 17 Jul 2006 11:08:41 +0200

linux-2.6 (2.6.17-3) unstable; urgency=low

  [ maximilian attems ]
  * Add stable release 2.6.17.2:
    - ide-io: increase timeout value to allow for slave wakeup
    - NTFS: Critical bug fix (affects MIPS and possibly others)
    - Link error when futexes are disabled on 64bit architectures
    - SCTP: Reset rtt_in_progress for the chunk when processing its sack.
    - SPARC32: Fix iommu_flush_iotlb end address
    - ETHTOOL: Fix UFO typo
    - UML: fix uptime
    - x86: compile fix for asm-i386/alternatives.h
    - bcm43xx: init fix for possible Machine Check
    - SCTP: Fix persistent slowdown in sctp when a gap ack consumes rx buffer.
    - kbuild: bugfix with initramfs
    - Input: return correct size when reading modalias attribute
    - ohci1394: Fix broken suspend/resume in ohci1394
    - idr: fix race in idr code
    - USB: Whiteheat: fix firmware spurious errors
    - libata: minor patch for ATA_DFLAG_PIO
    - SCTP: Send only 1 window update SACK per message.
    - PFKEYV2: Fix inconsistent typing in struct sadb_x_kmprivate.
    - SCTP: Limit association max_retrans setting in setsockopt.
    - SCTP: Reject sctp packets with broadcast addresses.
    - IPV6: Sum real space for RTAs.
    - IPV6 ADDRCONF: Fix default source address selection without
      CONFIG_IPV6_PRIVACY
    - IPV6: Fix source address selection.
  * Add stable release 2.6.17.3:
    - NETFILTER: SCTP conntrack: fix crash triggered by packet without chunks
    [CVE-2006-2934]
  * Deapply merged sparc32-iotlb.patch.
  * Fix README.Debian: Correct svn location, remove old boot param bswap
    reference, the asfs patch is in the Debian kernel. Remove reference to
    AMD 768 erratum 10, it was solved in 2.6.12. Add wording corrections.
  * Set CONFIG_SERIAL_8250_RN_UARTS=16 for all archs beside mips/m68k unless
    explicitly set on a specific value. (closes: 377151)
  * Add stable release 2.6.17.4:
    - fix prctl privilege escalation and suid_dumpable (CVE-2006-2451)

  [ Sven Luther ]
  * Re-enabled fs-asfs patch.

  [ Thiemo Seufer ]
  * [mips,mipsel] Fix sb1 interrupt handlers.
  * [mips,mipsel] Fix devfs-induced build failure in sb1250 serial driver.
  * [mips] SGI ip22 RTC was broken, fixed thanks to Julien Blache.
  * [mips] Fix SGI ip22 serial console, thanks to Julien Blache.

  [ Martin Michlmayr ]
  * [arm/nslu2] Enable HFS and some other filesystems.
  * [arm/nslu2] Unset CONFIG_USB_STORAGE_DEBUG.  Closes: #377853.

 -- Bastian Blank <waldi@debian.org>  Thu, 13 Jul 2006 13:14:53 +0200

linux-2.6 (2.6.17-2) unstable; urgency=low

  [ Jurij Smakov ]
  * [sparc] Switch to gcc-4.1 as it produces a working kernel,
    while gcc-4.0 does not. No ABI bump neccessary, because
    2.6.17-1 sparc binaries never made it to the archive.
  * [sparc32] Add sparc32-iotlb.patch to fix DMA errors on sparc32.

  [ Sven Luther ]
  * [powerpc] Added console=hvc0 default commandline option to powerpc64 flavour.
  * [powerpc] Fixed mkvmlinuz support, which was missing from -1. (Closes: #375645)
  * [powerpc] Added PowerBook HID support for last-gen PowerBook keyboards.
    (Closes: #307327)

  [ Martin Michlmayr ]
  * [mipsel] Fix compilation error in dz serial driver.
  * [mipsel] Update configs.
  * [mipsel] Add a build fix for the Cobalt early console support.
  * [arm/nslu2] Disable SE Linux support for now so the kernel fits into flash.

  [ Christian T. Steigies ]
  * [m68k] Update patches for 2.6.17.
  * [m68k] Add m68k-as and m68k-macro patch which allow building with current binutils.
  * [m68k] Disable all subarches but amiga and mac for official linux-images.

  [ Kyle McMartin ]
  * [hppa] Update patchset (2.6.17-pa6) from parisc-linux.org.
    Which fixes relocation errors in modules with 64-bit kernels, and
    a softlockup on non-SMP flavours with gettimeofday.

 -- Bastian Blank <waldi@debian.org>  Thu, 29 Jun 2006 18:49:35 +0200

linux-2.6 (2.6.17-1) unstable; urgency=low

  [ Frederik Schüler ]
  * New upstream release.
  * [amd64] Use gcc 4.1.
  * [amd64] Drop amd64-generic flavor. We will use amd64-k8 for the
    installer.

  [ Martin Michlmayr ]
  * [mips] Update patches for 2.6.17.
  * [arm] Update configs.
  * [armeb] Update configs.

  [ Thiemo Seufer ]
  * [mips] Fix SWARM FPU detection.
  * [mips] Update configurations.

  [ Kyle McMartin ]
  * [hppa] Set PDC_CHASSIS_WARN to y.
  * [hppa] Update patchset (2.6.17-pa2) from parisc-linux.org.
  * [hppa] Change NR_CPUS to 8 from 32 on both SMP flavours.
  * [hppa] Set PARISC_PAGE_SIZE to 4K on all platforms.

  [ Bastian Blank ]
  * [s390] Use gcc 4.1.
  * [i386] Enable REGPARM.
  * [i386] Use gcc 4.1.
  * [powerpc] Disable prep.

  [ dann frazier ]
  * [ia64] Update configs
  * [ia64] Use gcc 4.1.

  [ maximilian attems ]
  * Add stable release 2.6.17.1:
    - xt_sctp: fix endless loop caused by 0 chunk length (CVE-2006-3085)

 -- Bastian Blank <waldi@debian.org>  Thu, 22 Jun 2006 12:13:15 +0200

linux-2.6 (2.6.16+2.6.17-rc3-0experimental.1) experimental; urgency=low

  [ Frederik Schüler ]
  * New upstream release candidate.
  * Switch HZ from 1000 to 250, following upstreams default.
  * Activate CONFIG_BCM43XX_DEBUG.

  [ maximilian attems ]
  * Disable broken and known unsecure LSM modules: CONFIG_SECURITY_SECLVL,
    CONFIG_SECURITY_ROOTPLUG. Upstream plans to remove them for 2.6.18

 -- Frederik Schüler <fs@debian.org>  Sun,  7 May 2006 17:06:29 +0200

linux-2.6.16 (2.6.16-18) unstable; urgency=high

  [ Sven Luther ]
  * [powerpc] Added console=hvsi0 too to CMDLINE to the powerpc64 flavour,
    for non-virtualized IBM power machines serial console.

  [ dann frazier ]
  * fs-ext3-bad-nfs-handle.patch: avoid triggering ext3_error on bad NFS
    file handle (CVE-2006-3468)
  * cdrom-bad-cgc.buflen-assign.patch: fix buffer overflow in dvd_read_bca
  * usb-serial-ftdi_sio-dos.patch: fix userspace DoS in ftdi_sio driver

  [ Bastian Blank ]
  * Update xen patch to changeset 9762.

 -- Frederik Schüler <fs@debian.org>  Fri, 18 Aug 2006 20:29:17 +0200

linux-2.6.16 (2.6.16-17) unstable; urgency=high

  [ Martin Michlmayr ]
  * Add stable release 2.6.16.22:
    - powernow-k8 crash workaround
    - NTFS: Critical bug fix (affects MIPS and possibly others)
    - JFS: Fix multiple errors in metapage_releasepage
    - SPARC64: Fix D-cache corruption in mremap
    - SPARC64: Respect gfp_t argument to dma_alloc_coherent().
    - SPARC64: Fix missing fold at end of checksums.
    - scsi_lib.c: properly count the number of pages in scsi_req_map_sg()
    - I2O: Bugfixes to get I2O working again
    - Missed error checking for intent's filp in open_namei().
    - tmpfs: time granularity fix for [acm]time going backwards
    - USB: Whiteheat: fix firmware spurious errors
    - fs/namei.c: Call to file_permission() under a spinlock in do_lookup_path()
  * Add stable release 2.6.16.23:
    - revert PARPORT_SERIAL should depend on SERIAL_8250_PCI patch
    - NETFILTER: SCTP conntrack: fix crash triggered by packet without
      chunks (CVE-2006-2934)
  * Add stable release 2.6.16.24:
    - fix prctl privilege escalation and suid_dumpable (CVE-2006-2451)
  * Add stable release 2.6.16.25:
    - Fix nasty /proc vulnerability (CVE-2006-3626)
  * Relax /proc fix a bit (Linus Torvalds)

  * [arm/nslu2] Unset CONFIG_USB_STORAGE_DEBUG.  Closes: #377853.
  * [mips] SGI ip22 RTC was broken, fixed thanks to Julien Blache.
  * [mips] Fix SGI ip22 serial console, thanks to Julien Blache.

  [ Bastian Blank ]
  * Fix vserver patch.

 -- Bastian Blank <waldi@debian.org>  Sat, 15 Jul 2006 17:18:49 +0200

linux-2.6.16 (2.6.16-16) unstable; urgency=low

  [ Sven Luther ]
  * [powerpc] Added console=hvc0 default commandline option to powerpc64 flavour.
  * [powerpc] Now THERM_PM72 and all WINDFARMs are builtin, for better fan control.

  [ Martin Michlmayr ]
  * [arm/nslu2] Disable SE Linux support for now so the kernel fits into
    flash.  Closes: #376926.

  [ Bastian Blank ]
  * [powerpc,powerpc-miboot] Enable OpenFirmware device tree support.
    (closes: #376012)

 -- Bastian Blank <waldi@debian.org>  Sat,  8 Jul 2006 17:57:57 +0200

linux-2.6.16 (2.6.16-15) unstable; urgency=low

  [ maximilian attems ]
  * Add stable release 2.6.16.18:
    - NETFILTER: SNMP NAT: fix memory corruption (CVE-2006-2444)
  * Add stable release 2.6.16.19:
    - NETFILTER: Fix small information leak in SO_ORIGINAL_DST (CVE-2006-1343)
  * Add stable release 2.6.16.20:
    - x86_64: Don't do syscall exit tracing twice
    - Altix: correct ioc4 port order
    - Input: psmouse - fix new device detection logic
    - PowerMac: force only suspend-to-disk to be valid
    - the latest consensus libata resume fix
    - Altix: correct ioc3 port order
    - Cpuset: might sleep checking zones allowed fix
    - ohci1394, sbp2: fix "scsi_add_device failed" with PL-3507 based devices
    - sbp2: backport read_capacity workaround for iPod
    - sbp2: fix check of return value of hpsb_allocate_and_register_addrspace
    - x86_64: x86_64 add crashdump trigger points
    - ipw2200: Filter unsupported channels out in ad-hoc mode
  * Add stable release 2.6.16.21:
    - check_process_timers: fix possible lockup
    - run_posix_cpu_timers: remove a bogus BUG_ON() (CVE-2006-2445)
    - xt_sctp: fix endless loop caused by 0 chunk length (CVE-2006-3085)
    - powerpc: Fix machine check problem on 32-bit kernels (CVE-2006-2448)

  [ Christian T. Steigies ]
  * [m68k] Add mac via patch from Finn Thain.
  * [m68k] Enable INPUT_EVDEV.

  [ Martin Michlmayr ]
  * [mips/b1-bcm91250a] Enable SMP.
  * [mips] Add a compile fix for the Maxine fb.
  * [mipsel] Add a patch that let's you enable serial console on DECstation.
  * [mipsel] Add a patch to get SCSI working on DECstation.
  * [mipsel] Handle memory-mapped RTC chips properly.
  * [mipsel] Add configs for r3k-kn02 and r4k-kn04 DECstation.
  * [arm] Allow RiscPC machines to boot an initrd (tagged list fix).
  * [arm/nslu2] Enable many modules.
  * [arm] Build loop support as a module.
  * [arm] Use the generic netfilter configuration.
  * [arm/footbridge] Enable sound.

  [ Kyle McMartin ]
  * [hppa] Pulled patch from cvs to fix build of kernel/ptrace.c which needs
    {read,write}_can_lock.
  * [hppa] Disable CONFIG_DETECT_SOFTLOCKUP to fix boot on pa8800 machines.

  [ Sven Luther ]
  * [powerpc,prep] Added a new ARCH=ppc PReP flavour, currently mostly a copy
    of the -powerpc one.
  * Upgraded mkvmlinuz dependency to mkvmlinuz 21.

  [ Bastian Blank ]
  * Update vserver patch to 2.0.2-rc21.
  * Bump build-dependency on kernel-package to 10.049.

  [ Jurij Smakov ]
  * Add dcache-memory-corruption.patch to fix the mremap(), occasionally
    triggered on sparc in the form of dpkg database corruption. Affects
    sparc64, mips and generic includes. Thanks to David Miller, original
    patch is included in 2.6.17.
    Ref: http://marc.theaimsgroup.com/?l=linux-sparc&m=114920963824047&w=2
  * Add sparc32-iotlb.patch to fix the DMA errors encountered with latest
    kernels on sparc32, in particularly HyperSparcs. Thanks to Bob Breuer.
    Ref: http://marc.theaimsgroup.com/?l=linux-sparc&m=115077649707675&w=2

 -- Bastian Blank <waldi@debian.org>  Wed, 21 Jun 2006 14:09:11 +0200

linux-2.6 (2.6.16-14) unstable; urgency=low

  [ Bastian Blank ]
  * Add stable release 2.6.16.16:
    - fs/locks.c: Fix lease_init (CVE-2006-1860)
  * Make i386 xen images recommend libc6-xen.
  * Update vserver patch to 2.0.2-rc20.
  * Update xen patch to changeset 9687.

  [ Christian T. Steigies ]
  * [m68k] Add generic m68k ide fix.
  * [m68k] Add cross-compile instructions.
  * [m68k] Enable INPUT_EVDEV for yaird.
  * [m68k] sun3 general compile and scsi fixes, enable sun3 SCSI again.

  [ dann frazier ]
  * cs4281 - Fix the check of timeout in probe to deal with variable HZ.
    (closes: #361197)

  [ Norbert Tretkowski ]
  * [alpha] Readded patch to support prctl syscall, got lost when upgrading
    to 2.6.16.

  [ Frederik Schüler ]
  * Add stable release 2.6.16.17:
    - SCTP: Validate the parameter length in HB-ACK chunk (CVE-2006-1857)
    - SCTP: Respect the real chunk length when walking parameters
      (CVE-2006-1858)
    - ptrace_attach: fix possible deadlock schenario with irqs
    - Fix ptrace_attach()/ptrace_traceme()/de_thread() race
    - page migration: Fix fallback behavior for dirty pages
    - add migratepage address space op to shmem
    - Remove cond_resched in gather_stats()
    - VIA quirk fixup, additional PCI IDs
    - PCI quirk: VIA IRQ fixup should only run for VIA southbridges
    - Fix udev device creation
    - limit request_fn recursion
    - PCI: correctly allocate return buffers for osc calls
    - selinux: check for failed kmalloc in security_sid_to_context()
    - TG3: ethtool always report port is TP.
    - Netfilter: do_add_counters race, possible oops or info leak
      (CVE-2006-0039)
    - scx200_acb: Fix resource name use after free
    - smbus unhiding kills thermal management
    - fs/compat.c: fix 'if (a |= b )' typo
    - smbfs: Fix slab corruption in samba error path
    - fs/locks.c: Fix sys_flock() race
    - USB: ub oops in block_uevent
    - via-rhine: zero pad short packets on Rhine I ethernet cards
    - md: Avoid oops when attempting to fix read errors on raid10

 -- Bastian Blank <waldi@debian.org>  Mon, 22 May 2006 14:56:11 +0200

linux-2.6 (2.6.16-13) unstable; urgency=low

  [ Frederik Schüler ]
  * Add stable release 2.6.16.14:
    - smbfs chroot issue (CVE-2006-1864)

  [ Bastian Blank ]
  * Don't make headers packages depend on images.
  * Bump abiname to 2. (closes: #366291)
  * Update vserver patch to 2.0.2-rc19.
  * Update xen patch to changeset 9668.
  * Remove abi fixes.
  * Add stable release 2.6.16.15:
    - SCTP: Allow spillover of receive buffer to avoid deadlock. (CVE-2006-2275)
    - SCTP: Fix panic's when receiving fragmented SCTP control chunks. (CVE-2006-2272)
    - SCTP: Fix state table entries for chunks received in CLOSED state. (CVE-2006-2271)
    - SCTP: Prevent possible infinite recursion with multiple bundled DATA. (CVE-2006-2274)
  * Switch HZ from 1000 to 250.

  [ Christian T. Steigies ]
  * [m68k] Add patches that allow building images for atari
  * [m68k] Enable atyfb driver for atari

 -- Bastian Blank <waldi@debian.org>  Wed, 10 May 2006 18:58:44 +0200

linux-2.6 (2.6.16-12) unstable; urgency=low

  [ Bastian Blank ]
  * Add stable release 2.6.16.12:
    - dm snapshot: fix kcopyd destructor
    - x86_64: Pass -32 to the assembler when compiling the 32bit vsyscall pages
    - for_each_possible_cpu
    - Simplify proc/devices and fix early termination regression
    - sonypi: correct detection of new ICH7-based laptops
    - MIPS: Fix tx49_blast_icache32_page_indexed.
    - NET: e1000: Update truesize with the length of the packet for packet split
    - i386: fix broken FP exception handling
    - tipar oops fix
    - USB: fix array overrun in drivers/usb/serial/option.c
    - Altix snsc: duplicate kobject fix
    - Alpha: strncpy() fix
    - LSM: add missing hook to do_compat_readv_writev()
    - Fix reiserfs deadlock
    - make vm86 call audit_syscall_exit
    - fix saa7129 support in saa7127 module for pvr350 tv out
    - dm flush queue EINTR
    - get_dvb_firmware: download nxt2002 firmware from new driver location
    - cxusb-bluebird: bug-fix: power down corrupts frontend
    - x86_64: Fix a race in the free_iommu path.
    - MIPS: Use "R" constraint for cache_op.
    - MIPS: R2 build fixes for gcc < 3.4.
    - cs5535_gpio.c: call cdev_del() during module_exit to unmap kobject references and other cleanups
    - MIPS: Fix branch emulation for floating-point exceptions.
    - x86/PAE: Fix pte_clear for the >4GB RAM case
  * Add stable release 2.6.16.13:
    - NETFILTER: SCTP conntrack: fix infinite loop (CVE-2006-1527)
  * Remove merged patches.
  * Rediff xen patch.
  * Bump build-dependency on kernel-package to 10.047.

  [ Martin Michlmayr ]
  * [arm] Enable cramfs for ixp4xx and rpc.

 -- Bastian Blank <waldi@debian.org>  Thu,  4 May 2006 11:37:26 +0200

linux-2.6 (2.6.16-11) unstable; urgency=low

  * Update vserver patch to 2.0.2-rc18.
    - Limit ccaps to root inside a guest (CVE-2006-2110)
  * Conflict with known broken grub versions. (closes: #361308)
  * Enable s390 vserver image.
  * Enable xen and xen-vserver images.
  * Use localversion for kernel-package images. (closes: #365505)

 -- Bastian Blank <waldi@debian.org>  Mon,  1 May 2006 16:38:45 +0200

linux-2.6 (2.6.16-10) unstable; urgency=low

  [ Norbert Tretkowski ]
  * [alpha] Added backport of for_each_possible_cpu() to fix alpha build.
    (closes: #364206)
  * Add stable release 2.6.16.10:
    - IPC: access to unmapped vmalloc area in grow_ary()
    - Add more prevent_tail_call()
    - alim15x3: ULI M-1573 south Bridge support
    - apm: fix Armada laptops again
    - fbdev: Fix return error of fb_write
    - Fix file lookup without ref
    - m41t00: fix bitmasks when writing to chip
    - Open IPMI BT overflow
    - x86: be careful about tailcall breakage for sys_open[at] too
    - x86: don't allow tail-calls in sys_ftruncate[64]()
    - IPV6: XFRM: Fix decoding session with preceding extension header(s).
    - IPV6: XFRM: Don't use old copy of pointer after pskb_may_pull().
    - IPV6: Ensure to have hop-by-hop options in our header of &sk_buff.
    - selinux: Fix MLS compatibility off-by-one bug
    - PPC: fix oops in alsa powermac driver
    - MTD_NAND_SHARPSL and MTD_NAND_NANDSIM should be tristate's
    - i2c-i801: Fix resume when PEC is used
    - Fix hotplug race during device registration
    - Fix truesize underflow
    - efficeon-agp: Add missing memory mask
    - 3ware 9000 disable local irqs during kmap_atomic
    - 3ware: kmap_atomic() fix

  [ maximilian attems ]
  * Add stable release 2.6.16.11:
    -  Don't allow a backslash in a path component (CVE-2006-1863)

 -- Bastian Blank <waldi@debian.org>  Tue, 25 Apr 2006 13:56:19 +0200

linux-2.6 (2.6.16-9) unstable; urgency=low

  [ maximilian attems ]
  * Add stable release 2.6.16.8:
    - ip_route_input panic fix (CVE-2006-1525)
  * Add stable release 2.6.16.9:
    - i386/x86-64: Fix x87 information leak between processes (CVE-2006-1056)

  [ Bastian Blank ]
  * Update vserver patch to 2.0.2-rc17.

 -- Bastian Blank <waldi@debian.org>  Thu, 20 Apr 2006 15:37:28 +0200

linux-2.6 (2.6.16-8) unstable; urgency=low

  * Fix ABI-breakage introduced in -7. (closes: #363032)
  * Add stable release 2.6.16.6:
    - ext3: Fix missed mutex unlock
    - RLIMIT_CPU: fix handling of a zero limit
    - alpha: SMP boot fixes
    - m32r: security fix of {get, put}_user macros
    - m32r: Fix cpu_possible_map and cpu_present_map initialization for SMP kernel
    - shmat: stop mprotect from giving write permission to a readonly attachment (CVE-2006-1524)
    - powerpc: fix incorrect SA_ONSTACK behaviour for 64-bit processes
    - MPBL0010 driver sysfs permissions wide open
    - cciss: bug fix for crash when running hpacucli
    - fuse: fix oops in fuse_send_readpages()
    - Fix utime(2) in the case that no times parameter was passed in.
    - Fix buddy list race that could lead to page lru list corruptions
    - NETFILTER: Fix fragmentation issues with bridge netfilter
    - USB: remove __init from usb_console_setup
    - Fix suspend with traced tasks
    - isd200: limit to BLK_DEV_IDE
    - edac_752x needs CONFIG_HOTPLUG
    - fix non-leader exec under ptrace
    - sky2: bad memory reference on dual port cards
    - atm: clip causes unregister hang
    - powerpc: iSeries needs slb_initialize to be called
    - Fix block device symlink name
    - Incorrect signature sent on SMB Read
  * Add stable release 2.6.16.7:
    - fix MADV_REMOVE vulnerability (CVE-2006-1524 for real this time)

 -- Bastian Blank <waldi@debian.org>  Tue, 18 Apr 2006 16:22:31 +0200

linux-2.6 (2.6.16-7) unstable; urgency=low

  [ Frederik Schüler ]
  * Add stable release 2.6.16.3:
    - Keys: Fix oops when adding key to non-keyring (CVE-2006-1522)

  [ Bastian Blank ]
  * Add stable release 2.6.16.4:
    - RCU signal handling (CVE-2006-1523)

  [ Sven Luther ]
  * [powerpc] Transitioned mkvmlinuz support patch to the 2.6.16 ARCH=powerpc
    tree. PReP is broken in 2.6.16 though.

  [ maximilian attems ]
  * Add stable release 2.6.16.5:
   - x86_64: Clean up execve
   - x86_64: When user could have changed RIP always force IRET (CVE-2006-0744)
  * Disable CONFIG_SECCOMP (adds useless overhead on context-switch) -
    thanks to fs for checking abi.

  [ Christian T. Steigies ]
  * [m68k] update m68k patch and config to 2.6.16, temporarily disable atari

 -- Bastian Blank <waldi@debian.org>  Sat, 15 Apr 2006 13:56:05 +0200

linux-2.6 (2.6.16-6) unstable; urgency=medium

  [ Bastian Blank ]
  * Provide version infos in support package and don't longer rely on the
    changelog.
  * [amd64/i386] Enable cpu hotplug support.

  [ maximilian attems ]
  * Add stable release 2.6.16.2:
    - PCMCIA_SPECTRUM must select FW_LOADER
    - drivers/net/wireless/ipw2200.c: fix an array overun
    - AIRO{,_CS} <-> CRYPTO fixes
    - tlclk: fix handling of device major
    - fbcon: Fix big-endian bogosity in slow_imageblit()
    - Fix NULL pointer dereference in node_read_numastat()
    - USB: EHCI full speed ISO bugfixes
    - Mark longhaul driver as broken.
    - fib_trie.c node freeing fix
    - USB: Fix irda-usb use after use
    - sysfs: zero terminate sysfs write buffers (CVE-2006-1055)
    - USB: usbcore: usb_set_configuration oops (NULL ptr dereference)
    - pcmcia: permit single-character-identifiers
    - hostap: Fix EAPOL frame encryption
    - wrong error path in dup_fd() leading to oopses in RCU
    - {ip, nf}_conntrack_netlink: fix expectation notifier unregistration
    - isicom must select FW_LOADER
    - knfsd: Correct reserved reply space for read requests.
    - Fix module refcount leak in __set_personality()
    - sbp2: fix spinlock recursion
    - powerpc: make ISA floppies work again
    - opti9x - Fix compile without CONFIG_PNP
    - Add default entry for CTL Travel Master U553W
    - Fix the p4-clockmod N60 errata workaround.
    - kdump proc vmcore size oveflow fix

 -- Bastian Blank <waldi@debian.org>  Mon, 10 Apr 2006 16:09:51 +0200

linux-2.6 (2.6.16-5) unstable; urgency=low

  [ Bastian Blank ]
  * Provide real dependency packages for module building.
    - Add linux-headers-$version-$abiname-all and
      linux-headers-$version-$abiname-all-$arch.
  * Rename support package to linux-support-$version-$abiname.
  * Fix module package output.
  * Include .kernelrelease in headers packages. (closes: #359813)
  * Disable Cumana partition support completely. (closes: #359207)
  * Update vserver patch to 2.0.2-rc15.

  [ dann frazier ]
  * [ia64] initramfs-tools works now, no longer restrict initramfs-generators

 -- Bastian Blank <waldi@debian.org>  Mon,  3 Apr 2006 14:00:08 +0200

linux-2.6 (2.6.16-4) unstable; urgency=medium

  [ Martin Michlmayr ]
  * [arm/armeb] Update nslu2 config.
  * Add stable release 2.6.16.1:
    - Fix speedstep-smi assembly bug in speedstep_smi_ownership
    - DMI: fix DMI onboard device discovery
    - cciss: fix use-after-free in cciss_init_one
    - DM: Fix bug: BIO_RW_BARRIER requests to md/raid1 hang.
    - fix scheduler deadlock
    - proc: fix duplicate line in /proc/devices
    - rtc.h broke strace(1) builds
    - dm: bio split bvec fix
    - v9fs: assign dentry ops to negative dentries
    - i810fb_cursor(): use GFP_ATOMIC
    - NET: Ensure device name passed to SO_BINDTODEVICE is NULL terminated.
    - XFS writeout fix
    - sysfs: fix a kobject leak in sysfs_add_link on the error path
    - get_cpu_sysdev() signedness fix
    - firmware: fix BUG: in fw_realloc_buffer
    - sysfs: sysfs_remove_dir() needs to invalidate the dentry
    - TCP: Do not use inet->id of global tcp_socket when sending RST (CVE-2006-1242)
    - 2.6.xx: sata_mv: another critical fix
    - Kconfig: VIDEO_DECODER must select FW_LOADER
    - V4L/DVB (3324): Fix Samsung tuner frequency ranges
    - sata_mv: fix irq port status usage

 -- Bastian Blank <waldi@debian.org>  Tue, 28 Mar 2006 17:19:10 +0200

linux-2.6 (2.6.16-3) unstable; urgency=low

  [ Frederik Schüler ]
  * [amd64] Add asm-i386 to the linux-headers packages.

  [ Jonas Smedegaard ]
  * Tighten yaird dependency to at least 0.0.12-8 (supporting Linux
    2.6.16 uppercase hex in Kconfig and new IDE sysfs naming, and VIA
    IDE on powerpc).

  [ Martin Michlmayr ]
  * [arm/armeb] Enable CONFIG_NFSD on NSLU2 again.  Closes: #358709.
  * [arm/footbridge] CONFIG_NE2K_PCI should be a module, not built-in.
  * [arm/footbridge] Enable CONFIG_BLK_DEV_IDECD=m since the CATS can
    have a CD-ROM drive.
  * [mips/sb1*] Use ttyS rather than duart as the name for the serial
    console since the latter causes problems with debian-installer.

  [ Bastian Blank ]
  * Update vserver patch to 2.0.2-rc14.
    - Fix sendfile. (closes: #358391, #358752)

 -- Bastian Blank <waldi@debian.org>  Mon, 27 Mar 2006 16:08:20 +0200

linux-2.6 (2.6.16-2) unstable; urgency=low

  [ dann frazier ]
  * [ia64] Set unconfigured options:
      CONFIG_PNP_DEBUG=n and CONFIG_NET_SB1000=m
  * [hppa] Update config for 2.6.16

  [ Martin Michlmayr ]
  * [mips/mipsel] Put something in the generic config file because diff
    will otherwise remove the empty file, causing the build to fail.
  * [mipsel/r5k-cobalt] Set CONFIG_PACKET=y.
  * [arm] Set CONFIG_MACLIST=y for ixp4xx because nas100d needs it.

  [ Frederik Schüler ]
  * Add Maximilian Attems to uploaders list.

 -- Martin Michlmayr <tbm@cyrius.com>  Wed, 22 Mar 2006 15:15:14 +0000

linux-2.6 (2.6.16-1) unstable; urgency=low

  [ Bastian Blank ]
  * New upstream release.
  * Default to initramfs-tools 0.55 or higher on s390.

  [ maximilian attems ]
  * Default to initramfs-tools on arm and armeb.

  [ Martin Michlmayr ]
  * [mips/mipsel] Add an image for the Broadcom BCM91480B evaluation board
    (aka "BigSur").
  * [arm, armeb] Enable the netconsole module.
  * [mipsel/cobalt] Enable the netconsole module.
  * [mips] SB1: Fix interrupt disable hazard (Ralf Baechle).
  * [mips] SB1: Support for 1480 ethernet (Broadcom).
  * [mips] SB1: Support for NAPI (Tom Rix).
  * [mips] SB1: DUART support (Broadcom).
  * [mips] Work around bad code generation for <asm/io.h> (Ralf Baechle).
  * [mips] Fix VINO drivers when using a 64-bit kernel (Mikael Nousiainen).
  * [arm/armeb] Update configs for 2.6.16.
  * [mips/mipsel] Update configs for 2.6.16.
  * [arm/armeb] Enable the SMB module on NSLU2.
  * [mipsel] Enable parallel port modules for Cobalt since there are PCI
    cards that can be used in a Qube.
  * [mipsel] Enable the JFS module on Cobalt.

  [ dann frazier ]
  * [ia64] use yaird on ia64 until #357414 is fixed
  * [ia64] Update configs for 2.6.16

 -- Bastian Blank <waldi@debian.org>  Tue, 21 Mar 2006 16:12:16 +0100

linux-2.6 (2.6.15+2.6.16-rc5-0experimental.1) experimental; urgency=low

  [ Frederik Schüler ]
  * New upstream release candidate.

  [ Martin Michlmayr ]
  * Add initial mips/mipsel 2.6 kernels.
  * Important changes compared to the 2.4 kernels:
    - Drop the XXS1500 flavour since there's little interest in it.
    - Drop the LASAT flavour since these machines never went into
      production.
    - Drop the IP22 R5K (Indy, Indigo2) flavour since the IP22 R4K
      image now also works on machines with a R5K CPU.
    - Add an image for SGI IP32 (O2).
    - Rename the sb1-swarm-bn flavour to sb1-bcm91250a.
    - Enable PCI network (and other) modules on Cobalt.  Closes: #315895.
  * Add various MIPS related patches:
    - Fix iomap compilation on machines without COW.
    - Improve gettimeofday on MIPS.
    - Fix an oops on IP22 zerilog (serial console).
    - Improve IDE probing so it won't take so long on Cobalt.
    - Probe for IDE disks on SWARM.
    - Test whether there's a scache (fixes Cobalt crash).
    - Add Tulip fixes for Cobalt.
  * Fix a typo in the description of the linux-doc-* package,
    thanks Justin Pryzby.  Closes: #343424.
  * [arm] Enable nfs and nfsd modules.
  * [arm/footbride] Suggest nwutil (Netwinder utilities).

 -- Frederik Schüler <fs@debian.org>  Thu,  9 Mar 2006 14:13:17 +0000

linux-2.6 (2.6.15+2.6.16-rc4-0experimental.1) experimental; urgency=low

  [ Frederik Schüler ]
  * New upstream release.
  * Activate CONFIG_DVB_AV7110_OSD on alpha amd64 and ia64.
    Closes: #353292
  * Globally enable NAPI on all network card drivers which support it.

  [ maximilian attems ]
  * Drop fdutils from i386 and amd64 Suggests.
  * Swap lilo and grub Suggests for i386 and amd64.

  [ Jurij Smakov ]
  * Make sure that LOCALVERSION environment variable is not
    passed to a shell while invoking make-kpkg, since it
    appends it to the version string, breaking the build.
    Closes: #349472
  * [sparc32] Re-enable the building of sparc32 images.
  * [sparc64] Re-add (partial) sparc64-atyf-xl-gr.patch, since it
    was only partially applied upstream, so the problem (garbled
    screen output on SunBlade 100) is still present. Thanks to
    Luis Ortiz for pointing it out.
  * Bump the build-dep on kernel-package to 10.035, which fixes
    the problem with building documentation packages.

  [ Martin Michlmayr ]
  * [sparc] Add sys_newfstatat -> sys_fstatat64 fix from git.
  * [arm] Update configs for 2.6.16-rc3.
  * [armeb] Update configs for 2.6.16-rc3.
  * [arm/armeb] Fix compilation error on NSLU2 due to recent flash
    changes.
  * [arm/armeb] Fix a compilation error in the IXP4xx beeper support
    (Alessandro Zummo).

  [ Norbert Tretkowski ]
  * [alpha] Update arch/alpha/config* for 2.6.16-rc3.

 -- Bastian Blank <waldi@debian.org>  Fri, 24 Feb 2006 16:02:11 +0000

linux-2.6 (2.6.15-8) unstable; urgency=high

  [ maximilian attems ]
  * Add stable Release 2.6.15.5:
    - Fix deadlock in br_stp_disable_bridge
    - Fix a severe bug
    - i386: Move phys_proc_id/early intel workaround to correct function
    - ramfs: update dir mtime and ctime
    - sys_mbind sanity checking
    - Fix s390 build failure.
    - Revert skb_copy_datagram_iovec() recursion elimination.
    - s390: add #ifdef __KERNEL__ to asm-s390/setup.h
    - netfilter missing symbol has_bridge_parent
    - hugetlbfs mmap ENOMEM failure
    - IB/mthca: max_inline_data handling tweaks
    - it87: Fix oops on removal
    - hwmon it87: Probe i2c 0x2d only
    - reiserfs: disable automatic enabling of reiserfs inode attributes
    - Fix snd-usb-audio in 32-bit compat environment
    - dm: missing bdput/thaw_bdev at removal
    - dm: free minor after unlink gendisk
    - gbefb: IP32 gbefb depth change fix
    - shmdt cannot detach not-alined shm segment cleanly.
    - Address autoconfiguration does not work after device down/up cycle
    - gbefb: Set default of FB_GBE_MEM to 4 MB
    - XFS ftruncate() bug could expose stale data (CVE-2006-0554)
    - sys_signal: initialize ->sa_mask
    - do_sigaction: cleanup ->sa_mask manipulation
    - fix zap_thread's ptrace related problems
    - fix deadlock in ext2
    - cfi: init wait queue in chip struct
    - sd: fix memory corruption with broken mode page headers
    - sbp2: fix another deadlock after disconnection
    - skge: speed setting
    - skge: fix NAPI/irq race
    - skge: genesis phy initialization fix
    - skge: fix SMP race
    - x86_64: Check for bad elf entry address (CVE-2006-0741)
    - alsa: fix bogus snd_device_free() in opl3-oss.c
    - ppc32: Put cache flush routines back into .relocate_code section
    - sys32_signal() forgets to initialize ->sa_mask
    - Normal user can panic NFS client with direct I/O (CVE-2006-0555)
  * Deactivate merged duplicates: s390-klibc-buildfix.patch,
    powerpc-relocate_code.patch.
  * Add stable Release 2.6.15.6:
    - Don't reset rskq_defer_accept in reqsk_queue_alloc
    - fs/nfs/direct.c compile fix
    - mempolicy.c compile fix, make sure BITS_PER_BYTE is defined
    - [IA64] die_if_kernel() can return (CVE-2006-0742)

  [ Sven Luther ]
  * [powerpc] Disabled CONFIG_IEEE1394_SBP2_PHYS_DMA, which was broken on
    powerpc64, as it used the long deprecated bus_to_virt symbol.
    (Closes: #330225)
  * [powerpc] Fixed gettimeofday breakage causing clock drift.

 -- Bastian Blank <waldi@debian.org>  Mon,  6 Mar 2006 11:06:28 +0100

linux-2.6 (2.6.15-7) unstable; urgency=low

  [ Norbert Tretkowski ]
  * [alpha] Disabled CONFIG_ALPHA_LEGACY_START_ADDRESS for -alpha-generic and
    -alpha-smp flavours, and introduced a new -alpha-legacy flavour for MILO
    based machines, which has CONFIG_ALPHA_LEGACY_START_ADDRESS enabled.
    (closes: #352186)
  * [alpha] Added new patch to support prctl syscall. (closes: #349765)
  * [i386] Renamed kernel-image-2.6-486 to kernel-image-2.6-386, it's meant for
    transition only, and kernel-image-2.6-386 is the package name in sarge.

  [ Jurij Smakov ]
  * Bump build-dependency on kernel-package to 10.035, which is fixed
    to build the documentation packages again.
    Closes: #352000, #348332

  [ Frederik Schüler ]
  * Activate CONFIG_DVB_AV7110_OSD on alpha amd64 and ia64.
    Closes: #353292
  * Deactivate CONFIG_FB_ATY_XL_INIT on all architectures: it is broken and
    already removed in 2.6.16-rc.
    Closes: #353310

  [ Christian T. Steigies ]
  * [m68k] build in cirrusfb driver

 -- Bastian Blank <waldi@debian.org>  Tue, 21 Feb 2006 17:35:21 +0000

linux-2.6 (2.6.15-6) unstable; urgency=low

  [ Bastian Blank ]
  * Moved the mkvmlinuz support patch modification to a -1 version of the
    patch.

  [ maximilian attems ]
  * Add stable treee 2.6.15.4
    - PCMCIA=m, HOSTAP_CS=y is not a legal configuration
    - Input: iforce - do not return ENOMEM upon successful allocation
    - x86_64: Let impossible CPUs point to reference per cpu data
    - x86_64: Clear more state when ignoring empty node in SRAT parsing
    - x86_64: Dont record local apic ids when they are disabled in MADT
    - Fix keyctl usage of strnlen_user()
    - Kill compat_sys_clock_settime sign extension stub.
    - Input: grip - fix crash when accessing device
    - Input: db9 - fix possible crash with Saturn gamepads
    - Input: iforce - fix detection of USB devices
    - Fixed hardware RX checksum handling
    - SCSI: turn off ordered flush barriers
    - Input: mousedev - fix memory leak
    - seclvl settime fix
    - fix regression in xfs_buf_rele
    - md: remove slashes from disk names when creation dev names in sysfs
    - d_instantiate_unique / NFS inode leakage
    - dm-crypt: zero key before freeing it
    - bridge: netfilter races on device removal
    - bridge: fix RCU race on device removal
    - SELinux: fix size-128 slab leak
    - __cmpxchg() must really always be inlined
    - emu10k1 - Fix the confliction of 'Front' control
    - Input: sidewinder - fix an oops
  * Deactivate merged alpha-cmpxchg-inline.patch, sparc64-clock-settime.patch.

  [ Christian T. Steigies ]
  * [m68k] Add fix for m68k/buddha IDE and m68k/mac SCSI driver
  * [m68k] Patch by Peter Krummrich to stop flickering pixels with PicassoII
  * [m68k] make Amiga keyboard usable again, patch by Roman Zippel
  * [m68k] prevent wd33c93 SCSI driver from crashing the kernel, patch by Roman Zippel
  * [m68k] remove SBCs from VME descriptions (closes: #351924)

 -- Frederik Schüler <fs@debian.org>  Fri, 10 Feb 2006 15:33:21 +0000

linux-2.6 (2.6.15-5) unstable; urgency=low

  [ Martin Michlmayr ]
  * Add a fix for the input support for the ixp4xx beeper driver from
    2.6.16-rc2.
  * Add stable tree 2.6.15.3:
    - Fix extra dst release when ip_options_echo fails (CVE-2006-0454)

  [ Sven Luther ]
  * [powerpc] Removed -o root -g root option to mkvmlinuz support patch.
    (Closes: #351412)

 -- Sven Luther <luther@debian.org>  Tue,  7 Feb 2006 19:23:14 +0000

linux-2.6 (2.6.15-4) unstable; urgency=low

  [ Jurij Smakov ]
  * [sparc64] Add sparc64-clock-settime.patch to fix the incorrect
    handling of the clock_settime syscall arguments, which resulted
    in a hang when trying to set the date using 'date -s'. Patch
    by David Miller is applied upstream. Thanks to Ludovic Courtes
    and Frans Pop for reporting and testing.
    Ref: http://marc.theaimsgroup.com/?t=113861017400002&r=1&w=2

  [ Christian T. Steigies ]
  * [m68k] update m68k patch and config to 2.6.15
  * [m68k] SCSI drivers need to be built in until ramdisk generator tools
    supports loading scsi modules
  * [m68k] ISCSI and IDE-TAPE don't compile, disabled
  * [m68k] set CC_OPTIMIZE_FOR_SIZE=n
  * [m68k] added vmeints patch which fixes building for vme

  [ maximilian attems ]
  * Use initramfs-tools for ia64 - fixed klibc.
  * Add stable tree 2.6.15.2:
    - Fix double decrement of mqueue_mnt->mnt_count in sys_mq_open
    - (CVE-2005-3356)
    - Mask off GFP flags before swiotlb_alloc_coherent
    - usb-audio: don't use empty packets at start of playback
    - Make second arg to skb_reserved() signed.
    - Input: HID - fix an oops in PID initialization code
    - Fix oops in ufs_fill_super at mount time
    - Kill blk_attempt_remerge()
    - Fix i2o_scsi oops on abort
    - Fix mkiss locking bug
    - Fix timekeeping on sparc64 ultra-IIe machines
    - Someone broke reiserfs v3 mount options and this fixes it
  * Deactivate sparc64-jumping-time.patch, amd64-pppd-fix.patch incl in aboves.
  * Add s390-klibc-buildfix.patch, regression due to header file changes.

  [ Steve Langasek ]
  * [alpha] set __attribute__((always_inline)) on __cmpxchg(), to avoid
    wrong optimizations with -Os (Closes: #347556).

  [ Martin Michlmayr ]
  * Add input support for the ixp4xx beeper driver (Alessandro Zummo).
  * [arm] Add NSLU2 specific portion of ixp4xx beeper driver (Alessandro Zummo).
  * [arm/nslu2] Build PPP as a module.
  * [arm/nslu2] Enable wireless.
  * [arm/nslu2] Enable most USB modules.
  * [arm/nslu2] Enable ALSA and USB sound modules.
  * [arm/nslu2] Set 4 MB as the size of the initrd in the kernel cmd line.
  * [arm/footbridge] Set CONFIG_BLK_DEV_RAM_SIZE to 8192.
  * [armeb] Add support for big-endian ARM.
  * [armeb/nslu2] Use the nslu2 config from arm.

  [ Frederik Schüler ]
  * [amd64] Add amd64-pppd-fix.patch to fix kernel panic when using pppd.
    (Closes: #347711)
  * Add 64bit-vidiocswin-ioctl-fix.patch to fix VIDIOCSWIN ioctl on 64bit
    kernel 32bit userland setups. (Closes: #349338)

  [ Sven Luther ]
  * [powerpc] Adapted apus config file to be more modular and in sync with the
    other powerpc configs. Scsi drivers are disabled as they don't build
    cleanly though (need some esp stuff).
  * [powerpc] Default to initramfs-tools as initramfs generator, as klibc
    build is fixed now.

  [ Bastian Blank ]
  * [powerpc] Fix dependencies of image packages.

 -- maximilian attems <maks@sternwelten.at>  Wed,  1 Feb 2006 11:34:20 +0100

linux-2.6 (2.6.15-3) unstable; urgency=low

  [ Martin Michlmayr ]
  * [arm] Update configs for 2.6.15; closes: #347998.
  * [arm] Activate tmpfs.
  * [arm] Allow modules to be unloaded.
  * [arm] Enable CONFIG_INPUT_EVDEV since yaird needs this module in
    order to generate initrds.
  * [arm/footbridge] Activate IDEPCI so SL82C105 will really be
    compiled in.
  * [arm/footbridge] Activate the right network drivers (Tulip and
    NE2K).
  * [arm/footbridge] Enable more framebuffer drivers.
  * debian/patches/arm-fix-dc21285.patch: Fix compilation of DC21285
    flash driver.
  * [arm/footbridge] Enable MTD and the DC21285 flash driver.
  * [arm/footbridge] Enable RAID and LVM modules.
  * [arm/footbridge] Enable USB modules.
  * [arm/nslu2] Add an image for Network Storage Link for USB 2.0 Disk
    Drives.
  * debian/patches/arm-memory-h-page-shift.patch: Fix error "PAGE_SHIFT
    undeclared" (Rod Whitby).
  * debian/patches/mtdpart-redboot-fis-byteswap.patch: recognise a foreign
    endian RedBoot partition table (John Bowler).
  * debian/patches/maclist.patch: Add support for the maclist interface
    (John Bowler).
  * debian/patches/arm-nslu2-maclist.patch: Add NSLU2 maclist support
    (John Bowler).
  * [arm/nslu2] Activate maclist.

  [ maximilian attems ]
  * Add stable tree 2.6.15.1:
    - arch/sparc64/Kconfig: fix HUGETLB_PAGE_SIZE_64K dependencies
    - moxa serial: add proper capability check
    - fix /sys/class/net/<if>/wireless without dev->get_wireless_stats
    - Don't match tcp/udp source/destination port for IP fragments
    - Fix sys_fstat64() entry in 64-bit syscall table.
    - UFS: inode->i_sem is not released in error path
    - netlink oops fix due to incorrect error code
    - Fix onboard video on SPARC Blade 100 for 2.6.{13,14,15}
    - Fix DoS in netlink_rcv_skb() (CVE-2006-0035)
    - fix workqueue oops during cpu offline
    - Fix crash in ip_nat_pptp (CVE-2006-0036)
    - Fix another crash in ip_nat_pptp (CVE-2006-0037)
    - ppc32: Re-add embed_config.c to ml300/ep405
    - Fix ptrace/strace
    - vgacon: fix doublescan mode
    - BRIDGE: Fix faulty check in br_stp_recalculate_bridge_id()
    - skge: handle out of memory on ring changes
  * Drop merged patch:
    - sparc64-atyfb-xl-gr-final.patch

  [ Simon Horman ]
  * Fix booting on PReP machines
    (Closes: #348040)
    powerpc-relocate_code.patch

 -- Simon Horman <horms@verge.net.au>  Tue, 17 Jan 2006 18:01:17 +0900

linux-2.6 (2.6.15-2) unstable; urgency=low

  [ maximilian attems ]
  * Default to initramfs-tools as initramfs generator for amd64, hppa, i386,
    alpha and sparc. More archs will be added once klibc matures.
    (Closes: #346141, #343147, #341524, #346305)
  * Backport alsa patch for opl3 - Fix the unreleased resources.
    (Closes: #346273)
  * Readd buslogic-pci-id-table.patch.

  [ dann frazier ]
  * [ia64] Update config for 2.6.15.

  [ Frederik Schüler ]
  * Make CONFIG_IPW2100 a per-architecture option and deactivate it on all
    architectures but i386. (Closes: #344515)

  [ Sven Luther ]
  * Removed spurious file from powerpc-apus patch. (Closes: #346159)

  [ Norbert Tretkowski ]
  * Backport the generic irq framework for alpha. (closes: #339080)

  [ Bastian Blank ]
  * Remove pre-sarge conflict with hotplug.
  * Fix hppa diff to apply.
  * Make the latest packages depend on the corect version of the real images.
    (closes: #346366)

 -- Bastian Blank <waldi@debian.org>  Tue, 10 Jan 2006 16:54:21 +0100

linux-2.6 (2.6.15-1) unstable; urgency=low

  [ Sven Luther ]
  * New upstream release.
  * [powerpc] Now use ARCH=powerpc for 64bit powerpc flavours, 32bit still
    stays with ARCH=ppc for now.
  * [powerpc] Readded PReP Motorola PowerStack II Utah IDE interrupt
    (Closes: #345424)
  * [powerpc] Fixed apus patch.
  * Added make-kpkg --arch option support to gencontrol.py.
  * Added debian/bin/kconfig.ml to process config file snipplet, so we can
    preserve the pre 2.6.15 ordering of config file snipplets. Upto 2.6.15
    the kernel Kconfig magic apparently kept the later occuring config options,
    but it seems that this is no more the case. Instead of catting the config
    files together, not use the kconfig.ml script to read in the files from
    more generic to more specific, and keep only the more specific.

  [ Bastian Blank ]
  * [s390] Update configs.

  [ Kyle McMartin ]
  * [hppa] Snag latest hppa.diff from cvs.parisc-linux.org.
  * [hppa] Update configs for 2.6.15.
  * [hppa] Change parisc kernel names to something less ambiguous.

  [ dann frazier ]
  * [ia64] Update ia64 configs

  [ maximilian attems ]
  * Drop modular-ide.patch, nacked by ide upstream.  Prevents udev to load
    ide-generic and those successfull boots with initramfs-tools.
  * Disable CONFIG_USB_BANDWIDTH, causes major trouble for alsa usb cards.

  [ Norbert Tretkowski ]
  * [alpha] Removed conflict with initramfs-tools, thanks vorlon for finding
    the klibc bug!

  [ Jonas Smedegaard ]
  * Adjust short description of transitional package kernel-image-2.6-
    486 to mention 2.6 (not 2.6.12).
  * Clean duplicate Kconfig options.

  [ Frederik Schüler ]
  * Add updated version of drivers-scsi-megaraid_splitup.patch.
  * Deactivate CONFIG_IDE_TASK_IOCTL on alpha and ia64 and make it a global
    option.
  * Make CONFIG_VIDEO_SAA7134 a global option.
  * New option CONFIG_CC_OPTIMIZE_FOR_SIZE set per-arch.
  * Rename i386 368 flavour to 486.
  * Add myself to uploaders.
  * Readdition of qla2xxx drivers, as firmware license has been fixed.
  * Make CONFIG_PACKET, PACKET_MM and UNIX builtin on all architectures:
    statically linked has better performance then modules due to TLB issue.
  * clean up debian-patches dir: remove all obsolete patches:
    - alpha-compile-fix.patch: obsolete
    - amd64-int3-fix.patch: fixed since 2.6.12
    - net-ipconntrack-nat-fix.patch: merged upstream after 2.6.14 release
    - net-nf_queue-oops.patch: merged upstream after 2.6.14 release
    - qla2xxx-removed.patch: obsolete
  * Drop M386 support remains from the i386 386 flavour: built with M486 
    from now on.

  [ Martin Michlmayr ]
  * [arm] Don't define "compiler" since GCC 4.x is the default now anyway.
  * [arm] Add descriptions for "class" and "longclass".
  * [arm] Compile CONFIG_BLK_DEV_SL82C105 support into the kernel on
    Footbridge.
  * [arm] Compile ext3 support into the kernel on Footbridge.
  * [arm] Turn on CONFIG_SERIAL_8250 support on Footbridge.

  [ Jurij Smakov ]
  * [sparc] Correct the patch for the atyfb framebuffer driver
    (sparc64-atyfb-xl-gr.patch) to finally fix the console and X
    image defects on Blade 100/150. The new patch is named
    sparc64-atyfb-xl-gr-final.patch to avoid the confusion.
    Thanks to Luis F. Ortiz for fixing the patch and Luigi Gangitano
    for testing it out.
  * Drop tty-locking-fixes9.patch, which was preventing the oops during
    shutdown on some sparc machines with serial console. Proper fix has
    been incorporated upstream.
  
  [ Simon Horman ]
  * Enable MKISS globally (closes: #340215)
  * Add recommends libc6-i686 to 686 and k7 image packages
    (closes: #278729)
  * Enable OBSOLETE_OSS_USB_DRIVER and USB_AUDIO
    as alsa snd-usb-audio still isn't quite there.
    I expect this to be re-disabled at some stage,
    possibly soon if it proves to be a source of bugs.
    (closes: #340388)

 -- Sven Luther <luther@debian.org>  Tue,  3 Jan 2006 06:48:07 +0000

linux-2.6 (2.6.14-7) unstable; urgency=low

  [ maximilian attems ]
  * Add stable tree 2.6.14.5 fixes:
    - setting ACLs on readonly mounted NFS filesystems (CVE-2005-3623)
    - Fix bridge-nf ipv6 length check
    - Perform SA switchover immediately.
    - Input: fix an OOPS in HID driver
    - Fix hardware checksum modification
    - kernel/params.c: fix sysfs access with CONFIG_MODULES=n
    - Fix RTNLGRP definitions in rtnetlink.h
    - Fix CTA_PROTO_NUM attribute size in ctnetlink
    - Fix unbalanced read_unlock_bh in ctnetlink
    - Fix NAT init order
    - Fix incorrect dependency for IP6_NF_TARGET_NFQUEUE
    - dpt_i2o fix for deadlock condition
    - SCSI: fix transfer direction in sd (kernel panic when ejecting iPod)
    - SCSI: fix transfer direction in scsi_lib and st
    - Fix hardware rx csum errors
    - Fix route lifetime.
    - apci: fix NULL deref in video/lcd/brightness
  * Disable CONFIG_USB_BANDWIDTH, causes major trouble on alsa usb cards.
    (Closes: #344939)

 -- maximilian attems <maks@sternwelten.at>  Tue, 27 Dec 2005 20:50:28 +0100

linux-2.6 (2.6.14-6) unstable; urgency=low

  [ Kyle McMartin ]
  * Change parisc kernel names to something less ambiguous.

  [ maximilian attems ]
  * Drop modular-ide.patch, nacked by ide upstream.  Prevents udev to load
    ide-generic and those successfull boots with initramfs-tools.
  * Add stable tree 2.6.14.4 with the following fixes:
    - drivers/scsi/dpt_i2o.c: fix a user-after-free
    - drivers/message/i2o/pci.c: fix a use-after-free
    - drivers/infiniband/core/mad.c: fix a use-after-free
    - DVB: BUDGET CI card depends on STV0297 demodulator
    - setkeys needs root
    - Fix listxattr() for generic security attributes
    - AGPGART: Fix serverworks TLB flush.
    - Fix crash when ptrace poking hugepage areas
    - I8K: fix /proc reporting of blank service tags
    - i82365: release all resources if no devices are found
    - bonding: fix feature consolidation
    - libata: locking rewrite (== fix)
    - cciss: bug fix for BIG_PASS_THRU
    - ALSA: nm256: reset workaround for Latitude CSx
    - cciss: bug fix for hpacucli
    - V4L/DVB: Fix analog NTSC for Thomson DTT 761X hybrid tuner
    - BRIDGE: recompute features when adding a new device
    - 32bit integer overflow in invalidate_inode_pages2()
    - USB: Adapt microtek driver to new scsi features
    - ide-floppy: software eject not working with LS-120 drive
    - Add try_to_freeze to kauditd
    - V4L/DVB (3135) Fix tuner init for Pinnacle PCTV Stereo
    - NETLINK: Fix processing of fib_lookup netlink messages
    - ACPI: fix HP nx8220 boot hang regression

  [ Norbert Tretkowski ]
  * [alpha] Removed conflict with initramfs-tools, thanks vorlon for finding
    the klibc bug!

  [ Frederik Schüler ]
  * Add updated drivers-scsi-megaraid_splitup.patch. (Closes: #317258)
  * Add ppc64-thermal-overtemp.patch to fix a thermal control bug in G5
    machines. (Closes: #343980)
  * Unpatch the following patches which are included in 2.6.14.4:
    - setkeys-needs-root-1.patch
    - setkeys-needs-root-2.patch
    - mm-invalidate_inode_pages2-overflow.patch
    - net-bonding-consolidation-fix.patch

 -- Frederik Schüler <fs@debian.org>  Tue, 20 Dec 2005 18:50:41 +0000

linux-2.6 (2.6.14-5) unstable; urgency=low

  [ dann frazier ]
  * ia64-new-assembler-fix.patch
    Fix ia64 builds with newer assembler (Closes: #341257)

  [ Sven Luther ]
  * [powerpc] incremented ramdisk size to 24576 from 8192, needed by the
    graphical installer, maybe we can bring this to 16384 later.

  [ Simon Horman ]
  * Add recommends libc6-i686 to 686 and k7 image packages
    (closes: #278729)
  * Enable OBSOLETE_OSS_USB_DRIVER and USB_AUDIO
    as alsa snd-usb-audio still isn't quite there.
    I expect this to be re-disabled at some stage,
    possibly soon if it proves to be a source of bugs.
    (closes: #340388)

  [ dann frazier ]
  * buslogic-pci-id-table.patch
    add a pci device id table to fix initramfs-tools discovery.
    (closes #342057)
  * fix feature consolidation in bonding driver.  (closes #340068)

 -- dann frazier <dannf@debian.org>  Thu,  8 Dec 2005 10:59:31 -0700

linux-2.6 (2.6.14-4) unstable; urgency=low

  [ dann frazier ]
  * setkeys-needs-root-1.patch, setkeys-needs-root-2.patch:
    [SECURITY] Require root privilege to write the current
    function key string entry of other user's terminals.
    See CVE-2005-3257 (Closes: #334113)

  [ Simon Horman ]
  * Enable MKISS globally (closes: #340215)
  * mm-invalidate_inode_pages2-overflow.patch
    [SECURITY] 32bit integer overflow in invalidate_inode_pages2() (local DoS)
  * ctnetlink-check-if-protoinfo-is-present.patch
    [SECURITY] ctnetlink: check if protoinfo is present (local DoS)
  * ctnetlink-fix-oops-when-no-icmp-id-info-in-message.patch
    [SECURITY] ctnetlink: Fix oops when no ICMP ID info in message (local DoS)

  [ Sven Luther ]
  * Re-added powerpc/apus patch, now that Roman Zippel merged it in.
  * Let's create asm-(ppc|ppc64) -> asm-powerpc symlink farm.  (Closes: #340571)

  [ maximilian attems ]
  * Add 2.6.14.3 patch - features changelog:
    - isdn/hardware/eicon/os_4bri.c: correct the xdiLoadFile() signature
    - x86_64/i386: Compute correct MTRR mask on early Noconas
    - PPTP helper: Fix endianness bug in GRE key / CallID NAT
    - nf_queue: Fix Ooops when no queue handler registered
    - ctnetlink: check if protoinfo is present
    - ip_conntrack: fix ftp/irc/tftp helpers on ports >= 32768
    - VFS: Fix memory leak with file leases
    - hwmon: Fix lm78 VID conversion
    - hwmon: Fix missing it87 fan div init
    - ppc64 memory model depends on NUMA
    - Generic HDLC WAN drivers - disable netif_carrier_off()
    - ctnetlink: Fix oops when no ICMP ID info in message
    - Don't auto-reap traced children
    - packet writing oops fix
    - PPTP helper: fix PNS-PAC expectation call id
    - NAT: Fix module refcount dropping too far
    - Fix soft lockup with ALSA rtc-timer
    - Fix calculation of AH length during filling ancillary data.
    - ip_conntrack TCP: Accept SYN+PUSH like SYN
    - refcount leak of proto when ctnetlink dumping tuple
    - Fix memory management error during setting up new advapi sockopts.
    - Fix sending extension headers before and including routing header.
    - hwmon: Fix missing boundary check when setting W83627THF in0 limits
  * Remove ctnetlink-check-if-protoinfo-is-present.patch,
    net-nf_queue-oops.patch - already included in 2.6.14.3.

  [ Frederik Schüler ]
  * Make CONFIG_PACKET, PACKET_MM and UNIX builtin on all architectures:
    statically linked has better performance then modules due to TLB issue.
  * Add myself to uploaders.

 -- Frederik Schüler <fs@debian.org>  Sat, 26 Nov 2005 13:18:41 +0100

linux-2.6 (2.6.14-3) unstable; urgency=low

  [ Norbert Tretkowski ]
  * [alpha] Switch to gcc 4.0.
  * [alpha] Conflict with initramfs-tools, klibc is broken on alpha.
  * [alpha] Enabled CONFIG_KOBJECT_UEVENT in arch/alphaconfig to fix trouble
    with latest udev, thanks to Uwe Schindler for reporting. (closes: #338911)
  * Bumped ABI revision:
    + ABI changes on sparc and alpha because of compiler switch.
    + 2.6.14.1 changes ABI of procfs.

  [ Sven Luther ]
  * Set default TCP congestion algorithm to NewReno + BIC (Closes: #337089)

  [ maximilian attems ]
  * Reenable CONFIG_SOFTWARE_SUSPEND on i386 and ppc, resume=/dev/<other device>
    must be set by boot loader. (Closes: #267600)
  * Set CONFIG_USB_SUSPEND on i386. Usefull for suspend to ram and apm suspend.
  * Add 2.6.14.1 patch:
    - Al Viro: CVE-2005-2709 sysctl unregistration oops
  * Add 2.6.14.2 patch:
    - airo.c/airo_cs.c: correct prototypes
    - fix XFS_QUOTA for modular XFS (closes: #337072)
    - USB: always export interface information for modalias
    - NET: Fix zero-size datagram reception
    - fix alpha breakage
    - Oops on suspend after on-the-fly switch to anticipatory i/o scheduler
    - ipvs: fix connection leak if expire_nodest_conn=1
    - Fix ptrace self-attach rule
    - fix signal->live leak in copy_process()
    - fix de_thread() vs send_group_sigqueue() race
    - prism54 : Fix frame length
    - tcp: BIC max increment too large
  * Remove alpha compile fix as contained in 2.6.14.2
  * Readd CONFIG_XFS_QUOTA=y.
  * Disable ACPI cutoff year on i386, was set to 2001.
    No need for acpi=force on boot.

  [ Jurij Smakov ]
  * Fix the install-image script to correctly include all the necessary
    stuff in scripts. (Closes: #336424)
  * Enable CONFIG_SND_ALI5451 on sparc.
  * Switch sparc to gcc-4.0. Thanks to Norbert for making sure it successfully
    builds a working kernel now.
  * Apply patch to fix ATI framebuffer output corruption on SunBlade 100
    (sparc64-atyfb-xl-gr.patch). Thanks to Luigi Gangitano. (Closes: #321200)
  * Disable CONFIG_PARPORT_PC_FIFO on sparc, since it causes a hang whenever
    something is sent to the parallel port device. Thanks to Attilla
    (boera at rdslink.ro) for pointing that out.

  [ Simon Horman ]
  * [386, AMD64] Set CONFIG_FRAMEBUFFER_CONSOLE=y instead of m.
    As vesadb now built into the kernel, after finally dropping the
    debian-specific patch to make it modular, make fbcons builtin too, else
    all sorts of weird stuff happens which is hard for the inird builders to
    automatically compenste for. (Closes: #336450)
  * Redisable CONFIG_SOFTWARE_SUSPEND on ppc/miboot as it required
    CONFIG_PM to compile.
  * [NETFILTER] nf_queue: Fix Ooops when no queue handler registered
    This is a regression introduced in 2.6.14.
    net-nf_queue-oops.patch. (Closes: #337713)
  * Make manuals with defconfig, as is required for kernel-package 10.008

  [ dann frazier ]
  * net-ipconntrack-nat-fix.patch - fix compilation of
    ip_conntrack_helper_pptp.c when NAT is disabled. (Closes: #336431)

  [ Christian T. Steigies ]
  * update m68k.diff to 2.6.14
  * add m68k-*vme* patches
  * disable macsonic driver until the dma patch is fixed
  * disable IEEE80211 drivers for all of m68k

  [ Frederik Schüler ]
  * activate CONFIG_SECURITY_NETWORK to fix SElinux operation.
    (Closes: #338543)

 -- Norbert Tretkowski <nobse@debian.org>  Mon, 14 Nov 2005 10:23:05 +0100

linux-2.6 (2.6.14-2) unstable; urgency=low

  [ Simon Horman ]
  * [SECURITY] Avoid 'names_cache' memory leak with CONFIG_AUDITSYSCALL
    This fix, included as part of the 2.6.13.4 patch in
    2.6.13+2.6.14-rc4-0experimental.1 is CVE-2005-3181
  * Fix genearation of .extraversion, again (closes: #333842)
  * Add missing kernel-arch and kernel-header-dirs to defines
    so headers get included. (closes: #336521)
    N.B: I only filled in arches where other's hadn't done so alread.
         Please fix if its wrong.
  * Allow powerpc64 to compile with AUDIT enabled but
    AUDITSYSCALL disabled. powerpc64-audit_sysctl-build.patch

  [ dann frazier ]
  * Update hppa.diff to 2.6.14-pa0

  [ Norbert Tretkowski ]
  * [alpha] New patch to include compiler.h in barrier.h, barrier() is used in
    non-SMP case.
  * [alpha] Added kernel-header-dirs and kernel-arch to debian/arch/alpha/defines
    to include asm-alpha in linux-headers package.
  * Added myself to Uploaders.

  [ Frederik Schüler ]
  * [amd64] use DISCONTIGMEM instead of SPARSEMEM on amd64-k8-smp flavour to
    fix bootup kernel panic.
  * [amd64] include asm-x86_64 in linux-headers package.
  * Deactivate AUDITSYSCALL globally, it slows down the kernel and is not
    needed for selinux at all.

 -- Simon Horman <horms@debian.org>  Tue,  1 Nov 2005 15:27:40 +0900

linux-2.6 (2.6.14-1) unstable; urgency=low

  [ Sven Luther ]
  * New upstream release.

  [ Norbert Tretkowski ]
  * [alpha] Update arch/alpha/config* for 2.6.14.

  [ Simon Horman ]
  * Fix misformatting of long description of
    linux-patch-debian-linux-patch-debian-X.Y.Z.
    templates/control.main.in
    (closes: #335088)
  * Make sure version is seeded in apply and unapply scripts.
    Actually changed in some earlier, post 2.6.12, release,
    but the changelog seems to be missing.
    (closes: #324583)

  [ dann frazier ]
  * [ia64] Disable the CONFIG_IA64_SGI_SN_XP module.  This forces
    CONFIG_GENERIC_ALLOCATOR and CONFIG_IA64_UNCACHED_ALLOCATOR to y, which
    appears to break on zx1 systems.

 -- Simon Horman <horms@debian.org>  Fri, 28 Oct 2005 16:26:03 +0900

linux-2.6 (2.6.13+2.6.14-rc5-0experimental.1) experimental; urgency=low

  [ Sven Luther ]
  * Upgraded to 2.6.14-rc5.

  [ Jonas Smedegaard ]
  * Quote variables in debian/rules.real and postinstall (making it
    safer to run with weird characters in path of build environment).

  [ Bastian Blank ]
  * Add some missing files from scripts to headers packages.
  * Add new patch powerpc-build-links.patch: Emit relative symlinks in
    arch/ppc{,64}/include.
  * Include arch/*/include into headers package.

 -- Sven Luther <luther@debian.org>  Tue, 25 Oct 2005 03:56:11 +0000

linux-2.6 (2.6.13+2.6.14-rc4-0experimental.1) experimental; urgency=low

  [ Sven Luther ]
  * Upgraded to 2.6.14-rc4.

  [ Simon Horman ]
  * Fix genearation of .extraversion (closes: #333842)

  [ dann frazier ]
  * Enhance the linux-source description to explain the types of patches
    Debian adds to it.  (closes: #258043)
  * Correct linux-patch-debian description.  It replaces the
    kernel-patch-debian packages, not the kernel-source packages.

  [ Jonas Smedegaard ]
  * Fix building from within a very long dir (all patches was applied at
    once - exhausting shell commandline, now applied one by one).
  * Add Simon Horman, Sven Luther and myself as Uploaders.

  [ Bastian Blank ]
  * Use list of revisions in patch scripts.
  * Use correct names for tarball and scripts.

  [ Jurij Smakov ]
  * [i386] Set the CONFIG_HPET_EMULATE_RTC option to make the clock
    work properly on certain Dell machines. This required setting the
    CONFIG_RTC option to 'y' instead of 'm'. (closes: #309909)
    [i386] Enable VIDEO_CX88 and VIDEO_CX88_DVB (both set to 'm') by
    popular demand. (closes: #330916)

  [ Norbert Tretkowski ]
  * [alpha] Update arch/alpha/config for 2.6.13.

  [ Kyle McMartin ]
  * [hppa] Oops. Fix linux-headers not including asm-parisc by adding
    headers_dirs = parisc to Makefile.inc.

  [ maximilian attems ]
  * Set CONFIG_FB_VESA=y for i386 and amd64 configs. (closes: #333003)

  [ Sven Luther ]
  * [powerpc] Fixed apus build, now use mkvmlinuz too to generate the vmlinuz
    kernel.
  * Fixed control.image.in to depend on :
      initramfs-tools | yaird | linux-ramdisk-tool
    where linux-ramdisk-tools is the virtual package provided by all
    initrd/initramfs generating tools.

  [ Frederik Schüler ]
  * deactivate FB_RIVA on all architectures.
  * deactivate BLK_DEV_IDESCSI on all architectures.
  * Added patch-2.6.13.4:
    - [SECURITY] key: plug request_key_auth memleak 
      See CAN-2005-3119
    - [SECURITY] Fix drm 'debug' sysfs permissions
      See CAN-2005-3179
    - [SECURITY] Avoid 'names_cache' memory leak with CONFIG_AUDITSYSCALL
    - [SPARC64] Fix userland FPU state corruption.
    - BIC coding bug in Linux 2.6.13
    - [SECURITY] orinoco: Information leakage due to incorrect padding 
      See CAN-2005-3180
    - ieee1394/sbp2: fixes for hot-unplug and module unloading

  [ Christian T. Steigies ]
  * disable CONFIG_EXT2_FS_XIP for m68k like on all(?) other arches
  * deactivate OKTAGON_SCSI for amiga/m68k until it can be compiled again
  * deactivate CONFIG_KEYBOARD_HIL_OLD, CONFIG_KEYBOARD_HIL, CONFIG_MOUSE_HIL,
    CONFIG_HIL_MLC, and CONFIG_HP_SDC for hp/m68k
  * update m68k.diff for 2.6.13
  * split out patches that do not intefere with other arches to
    patches-debian/m68k-*

 -- Bastian Blank <waldi@debian.org>  Fri, 21 Oct 2005 12:17:47 +0000

linux-2.6 (2.6.13-1) experimental; urgency=low

  * New upstream release "git booost":
    - new arch xtensa
    - kexec/kdump
    - execute-in-place
    - inotify (closes: #304387)
    - time-sharing cfq I/O scheduler
    - manual driver binding
    - voluntary preemption
    - user-space I/O initiation for InfiniBand
    - new speedy DES (crypto) implementation
    - uml "almost-skas" mode support
    - 250 HZ default (closes: #320366)
    - fixes all over (alsa, archs, ide, input, ntfs, scsi, swsusp, usb, ..)
    - orinoco driver updates (closes: #291684)
    - md, dm updates (closes: #317787)

  [ Frederik Schüler ]
  * [amd64] Added class and longclass descriptions for amd64 flavours.
  * [amd64] add amd64-tlb-flush-sigsegv-fix.patch: disable tlb flush
    filtering on smp systems to workaround processor errata.
  * backport kernel-api-documentation-generation-fix.diff from git to fix
    documentation build.
  * Added patch-2.6.13.1:
    - raw_sendmsg DoS (CAN-2005-2492)
    - 32bit sendmsg() flaw (CAN-2005-2490)
    - Reassembly trim not clearing CHECKSUM_HW
    - Use SA_SHIRQ in sparc specific code.
    - Fix boundary check in standard multi-block cipher processors
    - 2.6.13 breaks libpcap (and tcpdump)
    - x86: pci_assign_unassigned_resources() update
    - Fix PCI ROM mapping
    - aacraid: 2.6.13 aacraid bad BUG_ON fix
    - Kconfig: saa7134-dvb must select tda1004x

  [ Simon Horman ]
  * Disable BSDv3 accounting on hppa and alpha, it was already
    disabled on all other architectures. Also unify BSD accounting
    config into top level config, rather than per flavour configs.
  * [SECURITY] The seq_file memory leak fix included in 2.6.12-6
    as part of upstream's 2.6.12.6 patchset is now CAN-2005-2800.

  [ Jurij Smakov, Simon Horman ]
  * Ensure that only one kernel-manual/linux-manual package can
    be installed at a time to avoid file conflicts. (closes: #320042)

  [ Bastian Blank ]
  * Move audit, preempt and security settings to core config file.
  * Fix powerpc configuration.
  * Add debian version information to kernel version string.
  * Drop coreutils | fileutils dependencies.
  * Drop modular-vesafb patch. (closes: #222374, #289810)

  [ Christian T. Steigies ]
  * update m68k.diff for linux-2.6.13
  * add m68k-42_dma.patch and m68k-sonic.patch that will be in upstream 2.6.14
    (which makes sun3 build fail, needs fixing)

  [ maximilian attems ]
  * Drop drivers-add-scsi_changer.patch (merged)
  * Drop drivers-ide-dma-blacklist-toshiba.patch (merged)
  * Drop drivers-ide-__devinit.patch (merged)
  * Added patch-2.6.13.2:
    - USB: ftdi_sio: custom baud rate fix
    - Fix up more strange byte writes to the PCI_ROM_ADDRESS config word
    - Fix MPOL_F_VERIFY
    - jfs: jfs_delete_inode must call clear_inode
    - Fix DHCP + MASQUERADE problem
    - Sun HME: enable and map PCI ROM properly
    - Sun GEM ethernet: enable and map PCI ROM properly
    - hpt366: write the full 4 bytes of ROM address, not just low 1 byte
    - forcedeth: Initialize link settings in every nv_open()
    - Lost sockfd_put() in routing_ioctl()
    - lost fput in 32bit ioctl on x86-64
  * Added patch-2.6.13.3:
    - Fix fs/exec.c:788 (de_thread()) BUG_ON
    - Don't over-clamp window in tcp_clamp_window()
    - fix IPv6 per-socket multicast filtering in exact-match case
    - yenta oops fix
    - ipvs: ip_vs_ftp breaks connections using persistence
    - uml - Fix x86_64 page leak
    - skge: set mac address oops with bonding
    - tcp: set default congestion control correctly for incoming connections

  [ Sven Luther ]
  * [powerpc] Added hotplug support to the mv643xx_eth driver :
      powerpc-mv643xx-hotplug-support.patch
    thanks go to Nicolas Det for providing the patch.
  * [powerpc] Modified a couple of configuration options for the powerpc64
    flavour, fixes and enhances Apple G5 support (Closes: #323724, #328324)
  * [powerpc] Added powerpc-miboot flavour to use exclusively with oldworld
    powermac miboot floppies for debian-installer.
  * [powerpc] Checked upgraded version of the apus patches, separated them in
    a part which is safe to apply, and one which needs checking, and is thus
    not applied yet.

  [ Kyle McMartin ]
  * [hppa] Update hppa.diff to 2.6.13-pa4.
  * [hppa] Add space register fix to pacache.S to hppa.diff.

  [ dann frazier ]
  * Add a note to README.Debian that explains where users can find the .config
    files used to generate the linux-image packages.  Closes: #316809
  * [ia64] Workaround #325070 until upstream works out an acceptable solution.
    This bug breaks module loading on non-SMP ia64 kernels.  The workaround
    is to temporarily use an SMP config for the non-SMP kernels.  (Note that
    John Wright is running benchmarks to determine the overhead of running
    an SMP kernel on UP systems to help decide if this should be a
    permanent change).
  * [ia64] Update arch/ia64/config for 2.6.13

 -- Simon Horman <horms@debian.org>  Thu,  6 Oct 2005 15:45:21 +0900

linux-2.6 (2.6.12-6) unstable; urgency=high

  [ Andres Salomon, Bastian Blank ]
  * Change ATM and Classical-IP-over-ATM to be modular, instead of being
    statically included. (closes: #323143)

  [ Sven Luther ]
  * [powerpc] powerpc-pmac-sound-check.patch: Added pmac-sound sanity check.
  * [powerpc] powerpc-apus.patch:
    Added preliminary apus patch to package, not applied to kernel tree yet.

  [ Simon Horman ]
  * Unset CC_OPTIMIZE_FOR_SIZE in i386 config,
    it breaks iproute's (and other netlink users) ability
    to set routes. (closes: #322723)
  * Added 2.6.12.6
    - [SECURITY: CAN-2005-2555] Restrict socket policy loading to
      CAP_NET_ADMIN.
    - [SECURITY] Fix DST leak in icmp_push_reply().  Possible remote
      DoS?
    - [SECURITY] NPTL signal delivery deadlock fix; possible local
      DoS.
    - fix gl_skb/skb type error in genelink driver in usbnet
    - [SECURITY] fix a memory leak in devices seq_file implementation;
      local DoS.
    - [SECURITY] Fix SKB leak in ip6_input_finish(); local DoS.

  [ Andres Salomon ]
  * [hppa] enable discontiguous memory support for 32bit hppa images, so
    they build.

 -- Andres Salomon <dilinger@debian.org>  Tue, 06 Sep 2005 10:14:35 -0400

linux-2.6 (2.6.12-5) unstable; urgency=low

  * Change ARM to use GCC 3.3 to avoid FTBFS errors with GCC 4
   (dann frazier)

  * Remove spurious double quote character from ia64 package descriptions.
    (dann frazier)

  * Add transitional meta packages (kernel-image-2.6-*) for ia64.
    (dann frazier)

  * Change fuzz factor to 1, stricter patch appliance. (Maximilian Attems)

  * Enabled CONFIG_THERM_PM72 on powerpc64 flavour. (Sven Luther)

 -- Bastian Blank <waldi@debian.org>  Tue, 16 Aug 2005 21:43:31 +0200

linux-2.6 (2.6.12-4) unstable; urgency=low

  * Supply correct subarch values for the powerpc images.

 -- Bastian Blank <waldi@debian.org>  Mon, 15 Aug 2005 21:06:18 +0200

linux-2.6 (2.6.12-3) unstable; urgency=low

  * Added reference to old kernel-* package names to make
    transition a little more obvious to end users.
    A Dan Jacobson special. (Simon Horman) Closes: #321167

  * By the time this makes it into the archive, it will
    be handling kernel-image-2.6-* packages. (Simon Horman)
    Closes: #321867

  * Link palinfo statically on ia64. (dann frazier) (Closes: #321885)

  * [hppa] :
    - Add hppa arch specific patch.
    - Build-Depend on binutils-hppa64 and gcc-4.0-hppa64.
    (Kyle McMartin)

  * Fix permissions in source tarball. (Bastian Blank) (Closes: #322409)

  * Enable the CONFIG_IP_ADVANCED_ROUTER and related options on
    sparc64 to sync with other architectures. (Jurij Smakov)
    Closes: #321236

  * Include all executables as well as *.sh and *.pl files found in
    scripts directory in the headers package. (Bastian Blank)
    Closes: #322612, #322680, #322765

  * Include m68k headers into the arch-common headers package on
    powerpc and make sure that all the directories are linked to
    properly from the flavour-specific headers packages. (Jurij Smakov)
    Closes: #322610

  * [powerpc] Enabled the powerpc64 flavour, now that we have a real biarch
    toolchain in sid. Many thanks go to GOTO Masanori and Matthias Klose as
    well as any other who worked on the biarch toolchain to make this happen.

  * Added 2.6.12.5 (Simon Horman)
    - Fix BUG() is triggered by a call to set_mempolicy() with a negativ
      first argument.
    - [amd64] Fix a SRAT handling on systems with dual cores.
    - [amd64] SMP timing problem
    - [security] Zlib fixes See CAN-2005-2458, CAN-2005-2459
      http://sources.redhat.com/ml/bug-gnu-utils/1999-06/msg00183.html
      http://bugs.gentoo.org/show_bug.cgi
    - Add zlib deflateBound()
    - [security] Fix error during session join. See CAN-2005-2098
    - [security] Fix keyring destructor. See CAN-2005-2099
    - Module per-cpu alignment cannot always be met
      http://www.ussg.iu.edu/hypermail/linux/kernel/0409.0/0768.html
    Closes: #323039

 -- Bastian Blank <waldi@debian.org>  Mon, 15 Aug 2005 16:42:05 +0200

linux-2.6 (2.6.12-2) unstable; urgency=low

  * The Kernel Team offers its condolences to the family of Jens Schmalzing
    (jensen@debian), who died Saturday, July 30, 2005 in a tragic accident in
    Munich.  Jens was a member of the Kernel Team, and was instrumental in
    taking the powerpc kernel package to 2.6, as well as maintaining MOL
    and its kernel modules.

  * Add @longclass@ variable to control file autogeneration. (Andres Salomon)

  * Bump build-depends on kernel-package to a fixed version (>= 9.005).
    (Jurij Smakov, Sven Luther) (closes: #319657, #320422, #321625)

  * Change default ramdisk size for sparc to 16,384K to accomodate a fatter
    d-i initrd for netboot installs.
    (Joshua Kwan)

  * Don't build-depend on console-tools on s390. (Bastian Blank)

  * Add ARM support. (Vincent Sanders)

  * Add ia64 descriptions. (dann frazier)

  * Strip down the scripts dir in the headers packages. (Bastian Blank)

  * Add m68k support. (Christian T. Steigies)

  * Added 2.6.12.4 (Frederik Schüler)
    - Fix powernow oops on dual-core athlon
    - Fix early vlan adding leads to not functional device
    - sys_get_thread_area does not clear the returned argument
    - bio_clone fix
    - Fix possible overflow of sock->sk_policy (CAN-2005-2456)
      (closes: #321401)
    - Wait until all references to ip_conntrack_untracked are dropped on
      unload
    - Fix potential memory corruption in NAT code (aka memory NAT)
    - Fix deadlock in ip6_queue
    - Fix signedness issues in net/core/filter.c
    - x86_64 memleak from malicious 32bit elf program
    - rocket.c: Fix ldisc ref count handling
    - kbuild: build TAGS problem with O=

  * Enable CONFIG_6PACK=m for all archs (Andres Salomon)
    (closes: #319646)

  * Overhaul the generation of the control file. Now it is handled
    by debian/bin/gencontrol.py. The debian/control target in rules
    also fails now, since we don't want the control file generated
    during build. Arch-specific Depends and suggests are now generated
    correctly. (Bastian Blank) (Closes: #319896)

  * [powerpc] Fixed typo which made asm-ppc and asm-ppc64 not being included
    in the header package. (Sven Luther) (Closes: #320817)

  * Added list of flavours built to common header package. (Sven Luther)

 -- Bastian Blank <waldi@debian.org>  Tue, 09 Aug 2005 11:12:40 +0200
 
linux-2.6 (2.6.12-1) unstable; urgency=low

  * New upstream release:
    - "git rocks"
    - address space randomization
    - conversion of ide driver code to the device model
    - restored Philips webcam driver
    - new Broadcom bcm5706 gigabit driver
    - new resource limits for the audio community
    - Multipath device mapper
    - Intel HD Audio alsa driver
    - fixes + arch updates..
    - readdition of tg3 driver, as firmware license has been fixed

  * Dropped the following patches:
    - patch-2.6.11.*.patch (merged)
    - powerpc-ppc64-ibmvscsi.patch (Christoph didn't like it, and it failed
      to build anyways) (Sven Luther)
    - doc-post_halloween.patch (unless someone can come up w/ a valid
      reason for carrying around rapidly bitrotting documentation...)
      (Andres Salomon)
    - sparc32-hypersparc-srmmu.patch (dropped until sparc32 is working
      again, and we can figure out whether it's necessary)
    - fix-alpha-ext3-oops.patch (no longer needed, fixed by compiler)
    - x86-i486_emu.patch (buggy and insecure 80486 instruction emulation
      for 80386; we're no longer supporting this) (closes: #250468)
    - amd64-outs.patch (according to
      http://www.ussg.iu.edu/hypermail/linux/kernel/0502.3/1095.html, this
      is unnecessary for us) (Andres Salomon)
    - sparc64-rtc-mostek.patch (merged)
    - sparc64-compat-nanoseconds.patch (merged) 
    - sparc64-sunsu-init-2.6.11.patch (merged)
    - sunsab-uart-update-timeout.patch (merged)
    - alpha-read-trylock.patch (different version got merged)
    - powerpc-prep-motorola-irq-fix.patch (merged)
    - drivers-media-video-saa7134-update.patch (merged)
    - drivers-media-video-saa7134-update-2.patch (merged)
    - drivers-media-video-pll-lib.patch (merged)
    - drivers-media-video-pll-lib-2.patch (merged)
    - drivers-media-video-tuner-update-1.patch (merged)
    - drivers-media-video-tuner-update-2.patch (merged)
    - drivers-media-video-v4l-mpeg-support.patch (merged)
    - drivers-media-video-mt352-update.patch (merged)
    - arch-ppc64-hugepage-aio-panic.patch (merged)
    - drivers-input-serio-nmouse.patch (merged)
    - sparc64-sb1500-clock-2.6.patch (merged)
    - docbook-allow-preprocessor-directives-... (merged)
    - docbook-fix-function-parameter-descriptin-in-fbmem.patch (merged)
    - docbook-move-kernel-doc-comment-next-to-function.patch (merged)
    - powerpc-therm-adt746x-new-i2c-fix.patch (merged)
    - powerpc-mv643xx-enet.patch (merged)
    - powerpc-mv643xx-eth-pegasos.patch (merged)
    - powerpc-pmac-agp-sleep.patch (merged)
    - drivers-input-serio-8042-resume.patch (merged)
  
  * Premiere of the common-source kernel package
    (Jurij Smakov, Andres Salomon)
    - build all architectures out of kernel source package
    - rename source and binary packages
    - create a common config for different architectures, and management
      tools to allow for easier modification of config options
    - drop default configs, autogenerate them instead; requires
      kernel-package >= 9.002.

  * Add 2.6.12.1 (Maximilian Attems)
    - Clean up subthread exec (CAN-2005-1913)
    - ia64 ptrace + sigrestore_context (CAN-2005-1761)

  * Add 2.6.12.2 (Frederik Schüler)
    - Fix two socket hashing bugs.
    -  ACPI: Make sure we call acpi_register_gsi() even for default PCI
       interrupt assignment
    - Add "memory" clobbers to the x86 inline asm of strncmp and friends
    - e1000: fix spinlock bug
    - fix remap_pte_range BUG
    - Fix typo in drivers/pci/pci-driver.c

  * Add 2.6.12.3 (Joshua Kwan)
    - Fix semaphore handling in __unregister_chrdev
    - Fix TT mode in UML.
    - Check for a null return in tty_ldisc_ref.
    - v4l: cx88 hue offset fix
    - Fix 8139cp breakage that occurs with tpm driver.
    - Fix the 6pack driver in SMP environments.
    - Switch to spinlocks in the shaper driver.
    - ppc32: stop misusing NTP's time_offset value
    - netfilter: go back to dropping conntrack references manually
    - ACPI: don't accept 0 as a PCI IRQ.

  * Enable CONFIG_SCSI_INITIO. (Maximilian Attems) (closes: #318121)

  * [powerpc] :
    - Added powerpc-mkvmlinuz-support patch which allows, together with
      kernel-package 9.0002 to add mkvmlinuz support to hand built packages.
    - Removed powerpc-ppc64-ibmvscsi.patch, FTBFS, and Christoph doesn't like
      it and thinks it is not needed.
    - Disabled swim3 on powerpc-smp, FTBFS.
    - Disabled software-suspend on powerpc-smp, FTBFS, amd64/i386 only smp code.
    - Rediffed and readded the G4 L2 hardware flush assist patch from Jacob Pan.
    (Sven Luther)
    
  * [sparc]
    - Drop sparc32 flavour for now. sparc32 kernel is currently in the
      category "too buggy for us to support". In spite of numerous efforts
      I still see occasional random filesystem corruptions in my tests.
      That does NOT mean that we are dropping sparc32 support, we will
      work with upstream trying to solve these problems for the next
      kernel release. Those interested in helping/testing are encouraged
      to subscribe to debian-sparc mailing list.
      (Jurij Smakov)

  * [alpha]
    - Renamed resulting binary packages for alpha, kernel-image-x.y.z-generic
      wasn't a generic kernel, it was a generic kernel for alpha machines, so
      we're now using linux-image-x.y.z-alpha-generic (and of course, the same
      change for the smp kernel-image). This change was postponed after the
      sarge release. (closes: #260003)
    (Norbert Tretkowski)

  * [amd64]
    - Now using the default compiler (gcc-4.0), thus we get rid of the 
      annoying MAKEFLAGS="CC=gcc-3.4" make-kpkg... invocation for third-party 
      modules.
      This release lacks 64bit kernels for i386 userland; support will be
      added in a later release as soon as the toolchain has stabilized again.
      (Frederik Schüler)

 -- Andres Salomon <dilinger@debian.org>  Wed, 20 Jul 2005 17:16:04 -0400
<|MERGE_RESOLUTION|>--- conflicted
+++ resolved
@@ -1,6 +1,5 @@
 linux-2.6.24 (2.6.24-6~etchnhalf.8etch1) UNRELEASED; urgency=high
 
-<<<<<<< HEAD
   * Fix DoS when calling svc_listen twice on the same socket while reading
     /proc/net/atm/*vc (CVE-2008-5079)
   * Fix buffer underflow in the ib700wdt watchdog driver (CVE-2008-5702)
@@ -8,177 +7,6 @@
   * [mips] Fix potential DOS by untrusted user app (CVE-2008-5701)
   * sctp: Fix memory overflow (CVE-2009-0065)
   * nfs: Fix fcntl/close race (CVE-2008-4307)
-=======
-  * copy_process: fix CLONE_PARENT && parent_exec_id interaction
-    (CVE-2009-0028)
-  * ecryptfs: Allocate a variable number of pages for file headers
-    (CVE-2009-0787)
-  * [amd64] syscall-audit: fix 32/64 syscall hole (CVE-2009-0834)
-  * seccomp: fix 32/64 syscall hole (CVE-2009-0835)
-  * shm: fix shmctl(SHM_INFO) lockup with !CONFIG_SHMEM (CVE-2009-0859)
-    This issue does not effect pre-build Debian kernels.
-  * Fix an off-by-two memory error in console selection (CVE-2009-1046)
-
- -- dann frazier <dannf@debian.org>  Fri, 03 Apr 2009 19:12:51 -0600
-
-linux-2.6 (2.6.26-15) stable; urgency=high
-
-  * Switch out mips/llseek regression fix for the less invasive one
-    that is more likely to be accepted upstream.
-
- -- dann frazier <dannf@debian.org>  Wed, 25 Mar 2009 16:48:44 -0600
-
-linux-2.6 (2.6.26-14) stable; urgency=high
-
-  [ Moritz Muehlenhoff ]
-  * Add support for Acer Aspire One with ALC269 codec chip. (Closes: #505250)
-  * Allow authenticated deep NFS mounts, a regression from etch
-    (Closes: #512031)
-  * ALSA HDA hardware support (closes: #514567)
-    - Backport ALSA driver quirks for various HP notebooks
-    - Add appletv support
-    - Fix SPDIF output on AD1989B
-    - Add ALC887 support
-    - Add support for Dell Studio 15
-    - Add support for MEDION MD96630
-    - Support Asus P5Q Premium/Pro boards
-    - Add support for ECS/PC Chips boards with Sigmatel codecs
-    - Add support for Toshiba L305
-  * Add USB mass storage quirk for "Kyocera / Contax SL300R T*" digital
-    cameras. (Closes: #518899)
-  * ALSA: Fix OOPS with MIDI in caiaq driver. (Closes: #518900)
-  * Add USB mass storage quirks (Closes: #520561)
-     - Nikon D300 and Nikon D2H cameras
-     - Mio C520-GPS units and Mio Moov 330 GPS
-     - Nokia phones: 7610, Supernova, 3500c, 3109c, 5300 and 5310
-     - Nokia 6233 (Closes: #493415)
-  * [cifs] Fix oops when mounting servers that don't specify their OS
-    (Closes: #463402)
-  * Remove invalid truesize detection (Closes: #509716)
-
-  [ dann frazier ]
-  * Fix softlockups in sungem driver (Closes: #514624)
-  * intel-agp: Add support for G41 chipset (Closes: #513228)
-  * [openvz] 777e816 Fix wrong size of ub0_percpu.
-    (Closes: #500876, #503097, #514149)
-  * [openvz] b5e1f74 Fix oops in netlink conntrack module when loaded after
-    a ve start (Closes: #511165)
-  * [openvz] 6d18ba3 CPT: revert check on sk_reuse>1 (Closes: #500645)
-  * Fixes for CVE-2009-0029 broke uml compilation; fix.
-  * [openvz] 20bd907 simfs: fix oops if filesystem passes NULL mnt arg to
-    getattr. (Closes: #508773)
-  * Add -fwrapv to CFLAGS to prevent gcc from optimizing out certain
-    wrap tests. (Closes: #520548)
-  * Bump ABI to 2.
-  * [parisc] Fix the loading of large kernel modules (Closes: #401439)
-  * Make the max number of lockd connections configurable and increase
-    the default from 80 to the more reasonable 1024 (Closes: #520379)
-  * [x86, vmi] Fix missing paravirt_release_pmd in pgd_dtor (Closes: #520677)
-  * [mips64] Fix sign extend issue in llseek syscall (Closes: #521016)
-
-  [ Martin Michlmayr ]
-  * rt2x00: Fix VGC lower bound initialization. (Closes: #510607)
-  * sata_mv: Fix 8-port timeouts on 508x/6081 chips (Closes: #514155)
-  * sata_mv: Properly initialize main irq mask.
-  * IP32: Add platform device for CMOS RTC; remove dead code.
-  * [mips/r5k-ip32] Build in RTC_DRV_CMOS. (Closes: #516775)
-  * [arm, armel] Enable USB_HIDDEV. (Closes: #517771)
-  * [arm, armel] Enable various V4L USB devices. (Closes: #518582)
-  * [arm/iop32x, arm/ixp4xx, arm/orion5x] Enable INPUT_JOYDEV, GAMEPORT
-    and INPUT_JOYSTICK (Closes: #520433).
-
-  [ Bastian Blank ]
-  * [sparc] Revert: Reintroduce dummy PCI host controller to workaround broken
-    X.org. Not supportable and breaks to many things.
-  * [amd64] Fix errno on nonexistant syscalls. (closes: #518921)
-
-  [ Ian Campbell ]
-  * [nfs] Backport upstream patches to fix NFS "task blocked for more than 120
-    seconds" issue (Closes: #518431)
-  
-  [ Aurelien Jarno ]
-  * [mips/mipsel] Fix errno on inexistent syscalls. (Closes: #520034).
-
-  [ maximilian attems ]
-  * [openvz] 849af42 [UB]: Double free for UDP socket.
-  * [openvz] 7ebcbe3 autofs: fix default pgrp vnr.
-  * [openvz] 17b09e1 conntrack: prevent double allocate/free of protos.
-    (closes: #494445)
-  * [openvz] 7d3f10f conntrack: prevent call register_pernet_subsys() from VE
-    context.
-  * [openvz] 482dd20 conntrack: prevent call nf_register_hooks() from VE
-    context.
-  * [openvz] ff3483a Fix erratum that causes memory corruption.
-  * [openvz] 5fff3eb conntrack: adjust context during freeing.
-  * [openvz] 3cb8bc3 netfilter: NAT: assign nf_nat_seq_adjust_hook from VE0
-    context only.
-  * [openvz] 4909102 netfilter: call nf_register_hooks from VE0 context only.
-  * [openvz] ce67d5b iptables: setup init iptables mask before net
-    initialization.
-  * [openvz] 134416f Correct per-process capabilities bounding set in CT.
-  * [openvz] 029cecb cpt: Make the proper check for sigmask.
-  * [openvz] 86d7416 ms: fix inotify umount.
-  * [openvz] c5c1032 Don't dereference NULL tsk->mm in ve_move_task.
-  * [openvz] 5c591ae bridge: don't leak master device on brctl addif.
-  * [openvz] c578262 net: NETIF_F_VIRTUAL intersects with NETIF_F_LRO.
-  * [openvz] 8aa7044 Fix broken permissions for Unix98 pty.
-  * [openvz] 09686c1 Free skb->nf_bridge in veth_xmit() and venet_xmit().
-  * [openvz] 397500c autofs4: fix ia32 compat mode.
-  * [openvz] 0328e3d pidns: update leader_pid at pidns attach.
-  * [openvz] 66ec7f7 nfs: fix nfs clinet in VE (finally).
-  * [openvz] 4fc3a18 cpt: bump image version to VERSION_26.
-  * [openvz] 2a08380 nfs: add missed ve_nfs.h file.
-  * [openvz] 4c9010e autofs4: pidns friendly oz_mode.
-  * [openvz] 2c1b2f7 conntrack: Allocate/free ve_nf_conntrack_l3proto_ipv6.
-  * [openvz] e29a555 ct: Move _nf_conntrack_l3proto_ipv6 to net namespace.
-  * [openvz] 4355344 conntrack: fix oops in nf_ct_frag6_gather.
-  * [openvz] bd5e806 Add "VE features" for sit and ipip devices.
-  * [openvz] 9baf6095 Simplify call __dev_change_net_namespace() by remove
-    parameters.
-  * [openvz] 35f41f11 Adjust VE before call
-    netdev_unregister_kobject/netdev_register_kobject.
-  * [openvz] 83ea78e netns: fix net_generic array leak.
-  * [openvz] ce67d5b iptables: setup init iptables mask before net
-    initialization.
-  * [openvz] fffc6ff net: set ve context when init/exit method is called.
-    (closes: #517892, #520740)
-  * [openvz] 6b9fe02 vzwdog: walk through the block devices list properly.
-  * [openvz] 6b9fe02 netns: enable cross-ve Unix sockets.
-  * [openvz] 1acba85 netfilter: Fix NULL dereference in nf_nat_setup_info.
-  * [openvz] b405aed netfilter: Add check to the nat hooks.
-  * [openvz] b8b70c7 nfs: Fix access to freed memory.
-  * [openvz] 840ea01 NFS: NFS super blocks in different VEs should be
-    different.
-  * [openvz] 14131d2 ve: sanitize capability checks for namespaces creation.
-  * [openvz] 39bb1ee nfs: Fix nfs_match_client(). (closes: #501985)
-  * [openvz] 32e9103 Add do_ve_enter_hook.
-  * [openvz] d4988b6 Add kthread_create_ve() and kthread_run_ve() functions.
-  * [openvz] ba0ce90 nfs: use kthread_run_ve to start lockd. (closes: #505174)
-  * [openvz] 672ab37 pidns: lost task debug print uses wrong prototype.
-  * [openvz] d876c93 pidns: zap ve process only when killing ve's init pid-ns.
-  * [openvz] 9abe1a6 bc: fix permissions on /proc/bc.
-  * [openvz] Reenable NF_CONNTRACK_IPV6.
-
- -- dann frazier <dannf@debian.org>  Sun, 22 Mar 2009 14:09:23 -0600
-
-linux-2.6 (2.6.26-13lenny2) stable-security; urgency=high
-
-  * alpha, mips, sparc64: Additional fixes for CVE-2009-0029.
-  * skfp: Fix inverted capabilities check logic (CVE-2009-0675)
-  * ext4: initialize the new group descriptor when resizing
-    (CVE-2009-0745)
-  * ext4: Add sanity check to make_indexed_dir (CVE-2009-0746)
-  * ext4: only use i_size_high for regular files (CVE-2009-0747)
-  * ext4: Add sanity checks for the superblock before mounting the filesystem
-    (CVE-2009-0748)
-
- -- dann frazier <dannf@debian.org>  Mon, 09 Mar 2009 16:15:05 -0600
-
-linux-2.6 (2.6.26-13lenny1) stable-security; urgency=high
-
-  [ dann frazier ]
-  * sctp: fix memory overflow (CVE-2009-0065)
->>>>>>> dcabaef8
   * Fix sign-extend ABI issue w/ system calls on various 64-bit architectures
     (CVE-2009-0029)
   * security: introduce missing kfree (CVE-2009-0031)
@@ -196,6 +24,7 @@
   * [amd64] syscall-audit: fix 32/64 syscall hole (CVE-2009-0834)
   * shm: fix shmctl(SHM_INFO) lockup with !CONFIG_SHMEM (CVE-2009-0859)
     This issue does not effect pre-build Debian kernels.
+  * Fix an off-by-two memory error in console selection (CVE-2009-1046)
 
  -- dann frazier <dannf@debian.org>  Tue, 24 Feb 2009 23:25:36 -0700
 
