<<<<<<< HEAD
linux-2.6 (2.6.18.dfsg.1-14) UNRELEASED; urgency=high

  [ dann frazier ]
  * Update abi reference files for ABI 5
  * [bluetooth] Fix panic caused by race between RFCOMM socket layer and
    RFCOMM TTY layer. Thanks to Mikko Rapeli. (closes: #394742)
  * Add support for AMD/ATI SB700 hardware, see #429622
    ***THIS PATCH HAS NOT YET BEEN VERIFIED TO FIX THIS BUG***
  * Add pci ids for Intel ICH9 controllers, see #435877
  * [hppa] remove misuse of global_ack_eiem, fixing a race condition that
    resulted in frequent lockups on SMP systems. See: #435878
  * Fix intel-agp hang on large memory systems. (closes: #438458)
    ***THIS PATCH HAS NOT YET BEEN VERIFIED TO FIX THIS BUG***

  [ Frederik Schüler ]
  * Add support for 3ware 9650SE controllers. (closes: #402562)
    ***THIS PATCH HAS NOT YET BEEN CHECKED FOR REGRESSIONS***

  [ dann frazier ]
  * Some older forcedeth nics report the mac address bytes in the
    wrong order. The 2.6.18 driver would workaround this by generating
    a random mac address, but this causes a bad interaction with udev
    that results in non-deterministic logical device names. Later drivers
    detect the bad cards and correct the mac order. This release includes
    a backport of those changes. (closes: #439167)
    ***THIS PATCH HAS NOT YET BEEN VERIFIED TO FIX THIS BUG***

 -- dann frazier <dannf@debian.org>  Wed, 29 Aug 2007 01:54:05 -0600
=======
linux-2.6 (2.6.18.dfsg.1-13etch2) stable-security; urgency=high

  * bugfix/ipv4-fib_props-out-of-bounds.patch
    [SECURITY] Fix a typo which caused fib_props[] to be of the wrong size
    and check for out of bounds condition in index provided by userspace
    See CVE-2007-2172
  * bugfix/cpuset_tasks-underflow.patch
    [SECURITY] Fix integer underflow in /dev/cpuset/tasks which could allow
    local attackers to read sensitive kernel memory if the cpuset filesystem
    is mounted.
    See CVE-2007-2875
  * bugfix/random-bound-check-ordering.patch
    [SECURITY] Fix stack-based buffer overflow in the random number
    generator
    See CVE-2007-3105
  * bugfix/cifs-fix-sign-settings.patch
    [SECURITY] Fix overriding the server to force signing on caused by
    checking the wrong gloal variable.
    See CVE-2007-3843
  * bugfix/aacraid-ioctl-perm-check.patch
    [SECURITY] Require admin capabilities to issue ioctls to aacraid devices
    See CVE-2007-4308

 -- dann frazier <dannf@debian.org>  Mon, 27 Aug 2007 23:29:31 -0600
>>>>>>> 3cf4b478

linux-2.6 (2.6.18.dfsg.1-13etch1) stable-security; urgency=high

  * Update abi reference files for ABI 5
  * bugfix/bluetooth-l2cap-hci-info-leaks.patch
    [SECURITY] Fix information leaks in setsockopt() implementations
    See CVE-2007-1353
  * bugfix/usblcd-limit-memory-consumption.patch
    [SECURITY] limit memory consumption during write in the usblcd driver
    See CVE-2007-3513
  * bugfix/pppoe-socket-release-mem-leak.patch
    [SECURITY] fix unpriveleged memory leak when a PPPoE socket is released
    after connect but before PPPIOCGCHAN ioctl is called upon it
    See CVE-2007-2525
  * bugfix/nf_conntrack_h323-bounds-checking.patch
    [SECURITY] nf_conntrack_h323: add checking of out-of-range on choices'
    index values
    See CVE-2007-3642
  * bugfix/dn_fib-out-of-bounds.patch
    [SECURITY] Fix out of bounds condition in dn_fib_props[]
    See CVE-2007-2172
  * bugfix/random-fix-seeding-with-zero-entropy.patch
    bugfix/random-fix-error-in-entropy-extraction.patch
    [SECURITY] Avoid seeding with the same values at boot time when a
    system has no entropy source and fix a casting error in entropy
    extraction that resulted in slightly less random numbers.
    See CVE-2007-2453
  * bugfix/nf_conntrack_sctp-null-deref.patch
    [SECURITY] Fix remotely triggerable NULL pointer dereference
    by sending an unknown chunk type.
    See CVE-2007-2876
  * bugfix/i965-secure-batchbuffer.patch
    [SECURITY] Fix i965 secured batchbuffer usage
    See CVE-2007-3851
  * bugfix/reset-pdeathsig-on-suid.patch
    [SECURITY] Fix potential privilege escalation caused by improper
    clearing of the child process' pdeath signal.
    Thanks to Marcel Holtmann for the patch.
    See CVE-2007-3848

 -- dann frazier <dannf@debian.org>  Sat, 11 Aug 2007 08:46:25 -0600

linux-2.6 (2.6.18.dfsg.1-13) stable; urgency=high

  [ Bastian Blank ]
  * [vserver] Fix overflow in network accounting. (closes: #412132)
  * [vserver] Fix lock accounting. (closes: #417631)
  * Bump ABI to 5.
  * Make modules packages binnmuable.
  * [sparc] Enable Qlogic QLA SCSI support. (closes: #417629)

  [ dann frazier ]
  * bugfix/listxattr-mem-corruption.patch
    [SECURITY] Fix userspace corruption vulnerability caused by
    incorrectly promoted return values in bad_inode_ops
    This patch changes the kernel ABI.
    See CVE-2006-5753
  * bugfix/all/vserver/net-mount-fix.patch
    Fix mounting of network filesystems with VX_BINARY_MOUNT caps
    (closes: #418076)
  * Disable broken CONFIG_IP_ROUTE_MULTIPATH_CACHED setting. (closes: #418344)
  * bugfix/ipv6-disallow-RH0-by-default.patch
    [SECURITY] Avoid a remote DoS (network amplification between two routers)
    by disabling type0 IPv6 route headers by default. Can be re-enabled via
    a sysctl interface. Thanks to Vlad Yasevich for porting help.
    This patch changes the kernel ABI.
    See CVE-2007-2242
  * Fix an oops which potentially results in data corruption in the gdth driver.
    (closes: #412092)
  * bugfix/amd64-make-gart-ptes-uncacheable.patch
    Fix silent data corruption using GART iommu (closes: #404148)

  [ maximilian attems ]
  * Backport support for i965 to agp too. (closes: #406111)
  * Compile fix for UML CONFIG_MODE_TT=y. (closes: #412957)
  * Fix ide-generic jmicron device conflict. (closes: #421281)

  [ Martin Michlmayr ]
  * Fix wrong checksum for split TCP packets on 64-bit MIPS. (closes: #421283)

 -- dann frazier <dannf@debian.org>  Mon, 21 May 2007 14:45:13 -0600

linux-2.6 (2.6.18.dfsg.1-12etch2) stable-security; urgency=high

  * bugfix/nfnetlink_log-null-deref.patch
    [SECURITY] Fix remotely exploitable NULL pointer dereference in
    nfulnl_recv_config()
    See CVE-2007-1496
  * bugfix/nf_conntrack-set-nfctinfo.patch
    [SECURITY] Fix incorrect classification of IPv6 fragments as ESTABLISHED,
    which allows remote attackers to bypass certain rulesets
    See CVE-2007-1497
  * bugfix/netlink-infinite-recursion.patch
    [SECURITY] Fix infinite recursion bug in netlink
    See CVE-2007-1861
  * bugfix/nl_fib_lookup-oops.patch
    Add fix for oops bug added by previous patch

 -- dann frazier <dannf@debian.org>  Tue, 01 May 2007 08:34:18 -0600

linux-2.6 (2.6.18.dfsg.1-12etch1) stable-security; urgency=high

  * bugfix/core-dump-unreadable-PT_INTERP.patch
    [SECURITY] Fix a vulnerability that allows local users to read
    otherwise unreadable (but executable) files by triggering a core dump.
    See CVE-2007-0958
  * bugfix/appletalk-length-mismatch.patch
    [SECURITY] Fix a remote DoS (crash) in appletalk
    Depends upon bugfix/appletalk-endianness-annotations.patch
    See CVE-2007-1357
  * bugfix/cm4040-buffer-overflow.patch
    [SECURITY] Fix a buffer overflow in the Omnikey CardMan 4040 driver
    See CVE-2007-0005
  * bugfix/ipv6_fl_socklist-no-share.patch
    [SECURITY] Fix local DoS vulnerability caused by inadvertently sharing
    ipv6_fl_socklist between the listening socket and the socket created
    for connection.
    See CVE-2007-1592

 -- dann frazier <dannf@debian.org>  Sun, 08 Apr 2007 16:52:59 -0600

linux-2.6 (2.6.18.dfsg.1-12) unstable; urgency=low

  [ Steve Langasek ]
  * Set CONFIG_MATHEMU=y on alpha, which is required for proper fp math on
    at least ev4-ev56 systems.  Closes: #411813.
  * linux-image packages need to depend on a newer version of coreutils,
    because of the use of readlink -q -m inherited from kernel-package.
    Closes: #413311.

  [ Jurij Smakov ]
  * Add bugfix/sparc/e450-boot-failure.patch to fix boot failure on
    E450 machines. Thanks to David Miller for the patch and to Daniel
    Smolik for testing. Closes: #415818
  * Add bugfix/sparc/eth1394-unaligned-access.patch to fix unaligned
    memory accesses in the Firewire eth1394 driver. Thanks to Emanuele
    Rocca for the patch. Closes: #412749.
  * Add bugfix/sparc/kenvctrld-cpu-consumption.patch to fix kenvctrld
    process, so that it does not consume 100% CPU. Thanks to Joerg Friedrich
    for the patch, and to J. J. Green and Richard Mortimer for testing.
    Closes: #414877
  * Add bugfix/sparc/ip_rcv-unaligned-access.patch fixing a typo which lead
    to frequent unaligned memory accesses on Sun machines with tulip NIC.
    Thanks to Doug Nazar for the patch and to Daniel J. Priem for testing.
    Closes: #409313.
  * Add bugfix/sparc/tcp-sendmsg-t12k-oops-fix.patch by David Miller, fixing
    an occasional oops in tcp_sendmsg() on T1k/T2k machines under heavy
    network load. Closes: #415819

  [ dann frazier ]
  * bugfix/keys-serial-num-collision.patch
    [SECURITY] Fix the key serial number collision avoidance code in
    key_alloc_serial() that could lead to a local DoS (oops).
    (closes: #398470)
    See CVE-2007-0006
  * bugfix/ipv6_getsockopt_sticky-null-opt.patch
    [SECURITY] Fix NULL dereference in ipv6_setsockopt that could lead
    to a local DoS (oops).
    See CVE-2007-1388
  * bugfix/ipv6_getsockopt_sticky-null-opt.patch
    [SECURITY] Fix kernel memory leak vulnerability in
    ipv6_getsockopt_sticky() which can be triggered by passing a len < 0.
    See CVE-2007-1000
  * Enable CONFIG_TULIP_MMIO on hppa. (closes: #332962)
  * bugfix/bnx2_tx_avail-off-by-1-fix.patch
    Fix a panic in the bnx2 driver caused by an off-by-one error
    (closes: #410010)
  * bugfix/all/vserver/cross-context-renice-fix.patch
    [SECURITY] Fix a vulnerability that permits renicing processes in
    other contexts. (closes: #412143)
    See CVE-2007-0241
  * natsemi-napi-shared-irq.patch
    Fix hang in natsemi driver when sharing interrupts. (closes: #415476)
    Thanks to Mark Brown for the backport.

  [ Bastian Blank ]
  * xen: Fix highmem dma copy code. (closes: #415805)

  [ Martin Michlmayr ]
  * mips: Implement flush_anon_page() to fix data corruption issues
    (Ralf Baechle).

 -- Bastian Blank <waldi@debian.org>  Mon, 26 Mar 2007 08:12:17 +0200

linux-2.6 (2.6.18.dfsg.1-11) unstable; urgency=low

  [ Jurij Smakov ]
  * Disable CONFIG_DEBUG_FS on sparc32, as it makes the kernel too big,
    resulting in a boot failure. This is ABI-changing, but we cannot
    afford a global ABI bump at that point, so some out-of-tree modules
    in Sid may not load on sparc32 before the corresponding packages
    are rebuilt. Sorry for the inconvenience. (closes: #410497)
  * Add sbus-envctrl-remove-execve.patch which is a backport of changes
    to SBUS envctrl drivers from 2.6.19, making them use
    call_usermodehelper() instead of execve() to call userspace programs.
    Fixes the failure of said drivers to load due to missing execve
    symbol. Thanks to Dann Frazier for testing. (closes: #411135)

  [ dann frazier ]
  * atiixp: fix bug that restricts controller to a single channel.
    (closes: #411023)
  * atiixp: add cable detection support, fixing breakage w/ 40-wire cable
    (closes: #411024)

  [ maximilian attems ]
  * Fix incomplete ipv6 multicast patch from 2.6.16.38. (closes: #410375)
  * UML compile 2.6.16.38 fix forward port completed.
  * Forward port complete IPX checksum patch 2.6.16.34
  * From the 2.6.18 stable queue:
    - IB/mad: Fix race between cancel and receive completion
  * Add 2.6.18.7, thanks gregkh:
    - Fix a free-wrong-pointer bug in nfs/acl server (CVE-2007-0772)
  * Allow ide_generic_all to be used modular and built in.

  [ Steve Langasek ]
  * debian/patches/bugfix/hp-laptop-acpi-blacklist.patch: ACPI-blacklist
    certain HP laptop models (nx6125, nx6325, nc6120, and related) that
    are known to be incompatible with the ACPI implementation in 2.6.18,
    to prevent problems with memory leaks and heat stress at the expense
    of battery control and S3 suspend support.  Closes: #400488, #404143.

 -- Bastian Blank <waldi@debian.org>  Wed, 21 Feb 2007 12:49:10 +0100

linux-2.6 (2.6.18.dfsg.1-10) unstable; urgency=low

  [ maximilian attems ]
  * Add patches out of stable queue 2.6.18
    - [amd64] Don't leak NT bit into next task (CVE-2006-5755)
    - IB/srp: Fix FMR mapping for 32-bit kernels and addresses above 4G
    - SCSI: add missing cdb clearing in scsi_execute()
  * Xen postinst: Use takeover for update-initramfs. Makes postinst idempotent.
    On creation it should always overwrite. (closes: #401183)
  * Hand-picked from stable release 2.6.16.38:
    - i2c-viapro: Add support for the VT8237A and VT8251
    - PCI: irq: irq and pci_ids patch for Intel ICH9
    - i2c-i801: SMBus patch for Intel ICH9
    - fix the UML compilation
    - drm: allow detection of new VIA chipsets
    - drm: Add the P4VM800PRO PCI ID.
    - rio: typo in bitwise AND expression.
    - i2c-mv64xxx: Fix random oops at boot
    - i2c: fix broken ds1337 initialization
    - [SUNKBD]: Fix sunkbd_enable(sunkbd, 0); obvious.
    - Call init_timer() for ISDN PPP CCP reset state timer (CVE-2006-5749)
    - V4L: cx88: Fix leadtek_eeprom tagging
    - SPI/MTD: mtd_dataflash oops prevention
    - grow_buffers() infinite loop fix (CVE-2006-5757/CVE-2006-6060)
    - corrupted cramfs filesystems cause kernel oops (CVE-2006-5823)
    - ext2: skip pages past number of blocks in ext2_find_entry
      (CVE-2006-6054)
    - handle ext3 directory corruption better (CVE-2006-6053)
    - hfs_fill_super returns success even if no root inode (CVE-2006-6056)
      backout previous fix, was not complete.
    - Fix for shmem_truncate_range() BUG_ON()
    - ebtables: check struct type before computing gap
    - [IPV4/IPV6]: Fix inet{,6} device initialization order.
    - [IPV6] Fix joining all-node multicast group.
    - [SOUND] Sparc CS4231: Use 64 for period_bytes_min
  * [PKTGEN]: Convert to kthread API. Thanks David Miller for patch.
  * [IDE] Add driver for Jmicron  JMB36x devices by Alan Cox.
    Enable jmicron on i386 and amd64 archs.
  * Hand-picked from stable release 2.6.16.39:
    - atiixp: hang fix
    - V4L/DVB: Flexcop-usb: fix debug printk
    - V4L/DVB: Fix uninitialised variable in dvb_frontend_swzigzag
    - read_zero_pagealigned() locking fix
    - adfs: fix filename handling
    - sparc32: add offset in pci_map_sg()
    - cdrom: set default timeout to 7 seconds
    - [SCSI] qla1280 command timeout
    - [SCSI] qla1280 bus reset typo
    - [Bluetooth] Check if DLC is still attached to the TTY
    - [Bluetooth] Fix uninitialized return value for RFCOMM sendmsg()
    - [Bluetooth] Return EINPROGRESS for non-blocking socket calls
    - [Bluetooth] Handle command complete event for exit periodic inquiry
    - [Bluetooth] Fix compat ioctl for BNEP, CMTP and HIDP
    - [Bluetooth] Add locking for bt_proto array manipulation
    - i386: fix CPU hotplug with 2GB VMSPLIT

  [ dann frazier ]
  * Fix raid1 recovery (closes: #406181)

  [ Jurij Smakov ]
  * Add dtlb-prot-bug-niagara.patch by David Miller, fixing the bug in the
    Niagara's DTLB-PROT trap.

  [ Bastian Blank ]
  * i386: Add amd64 image. (closes: #379090)

 -- Bastian Blank <waldi@debian.org>  Fri,  2 Feb 2007 12:50:35 +0100

linux-2.6 (2.6.18.dfsg.1-9) unstable; urgency=low

  [ Martin Michlmayr ]
  * arm/iop32x: Enable CONFIG_IP_NF_CONNTRACK_EVENTS and _NETLINK.
  * arm/ixp4xx: Enable some more I2C sensor modules.
  * arm/ixp4xx: Enable CONFIG_USB_NET_RNDIS_HOST.
  * arm/footbridge: Enable CONFIG_NATSEMI.
  * Revert mm/msync patches because they cause filesystem corruption
    (closes: #401006, #401980, #402707) ...
  * ... and add an alternative msync patch from Hugh Dickins that
    doesn't depend on the mm changes (closes: #394392).
  * mips: provide pci_get_legacy_ide_irq needed by some IDE drivers
    (see #404950).
  * arm: Implement flush_anon_page(), which is needed for FUSE
    (closes: #402876) and possibly dm-crypt/LUKS (see #403426).
  * arm: Turn off PCI burst on the Cyber2010, otherwise X11 on
    Netwinder will crash.
  * arm/iop32x: Enable CONFIG_IEEE80211_SOFTMAC and drivers based
    on it.
  * arm/ixp4xx: Upgrade to version 0.3.1 of the IXP4xx NPE Ethernet
    driver.  This version fixes stuck connections, e.g. with scp and
    NFS (closes: #404447).
  * arm/ixp4xx: Enable CONFIG_VIDEO_CPIA_USB.
  * arm/ixp4xx: Enable CONFIG_ISCSI_TCP.
  * arm/iop32x: Likewise.

  [ Bastian Blank ]
  * Bump ABI to 4.
  * Update vserver patch to 2.0.2.2-rc9. (closes: #402743, #403790)
  * Update xen patch to changeset 36186 from Fedora 2.6.18 branch.
  * i386/xen: Build only the pae version. (closes: #390862)
  * hppa: Override host type when necessary.
  * Fix tg3 reset. (closes: #405085)

  [ dann frazier ]
  * Fix potential fragmentation attacks in ip6_tables (CVE-2006-4572)
  * Backport a number of fixes for the cciss driver
    - Fix a bug with 1TB disks caused by converting total_size to an int
    - Claim devices that are of the HP RAID class and have a valid cciss sig
    - Make NR_CMDS a per-controller define - most can do 1024 commands, but
      the E200 family can only support 128
    - Change the SSID on the E500 as a workaround for a firmware bug
    - Disable prefetch on the P600 controller. An ASIC bug may result in
      prefetching beyond the end of physical memory
    - Increase blk_queue_max_sectors from 512 to 2048 to increase performance
    - Map out more memor for the PCI config table, required to reach offset
      0x214 to disable DMA on the P600
    - Set a default raid level on a volume that either does not support
      reading the geometry or reports an invalid geometry for whatever reason
      to avoid problems with buggy firmware
    - Revert change that replaed XFER_READ/XFER_WRITE macros with
      h->cciss_read/h->cciss_write that caused command timeouts on older
      controllers on ia32 (closes: #402787)
  * Fix mincore hang (CVE-2006-4814)
  * ia64: turn on IOC4 modules for SGI Altix systems. Thanks to Stephane Larose
    for suggesting this.
  * Add versioned build dep on findutils to make sure the system find command
    supports the -execdir action (closes: #405150)
  * Hardcode the output of the scripts under arch/ia64/scripts as executed
    in an etch environment so that we can build out of tree modules correctly
    (closes: #392592)
  * Update unusual_devs entry for ipod to fix an eject issue (closes: #406124)
  * Re-add verify_pmtmr_rate, resolving problems seen on older K6 ASUS
    boards where the ACPI PM timer runs too fast (closes: #394753)
  * Avoid condition where /proc/swaps header may not be printed
    (closes: #292318)
  * [hppa] disable XFS until it works (closes: #350482)

  [ Norbert Tretkowski ]
  * libata: handle 0xff status properly. (closes: #391867)
  * alpha: enabled CONFIG_SCSI_ARCMSR. (closes: #401187)
  * removed BROKEN_ON_SMP dependency from I2C_ELEKTOR. (closes: #402253)

  [ Christian T. Steigies ]
  * m68k/atari: enable keyboard, mouse and fb drivers
  * m68k/atari: fixes for ethernec and video driver by Michael Schmitz
  * m68k/atari: fixes for scsi driver by Michael Schmitz
  * m68k/mac: fixes for mace and cuda driver by Finn Thain
  * m68k/atari: fixes for ide driver by Michael Schmitz
  * m68k/atari: fixes for ide driver by Michael Schmitz
  * m68k/atari: fixes for ethernec and atakeyb driver by Michael Schmitz, build ethernec as module
  * m68k/mac: fixes for mace and adb driver by Finn Thain

  [ maximilian attems ]
  * Add stable release 2.6.18.6:
    - EBTABLES: Fix wraparounds in ebt_entries verification.
    - EBTABLES: Verify that ebt_entries have zero ->distinguisher.
    - EBTABLES: Deal with the worst-case behaviour in loop checks.
    - EBTABLES: Prevent wraparounds in checks for entry components' sizes.
    - skip data conversion in compat_sys_mount when data_page is NULL
    - bonding: incorrect bonding state reported via ioctl
    - x86-64: Mark rdtsc as sync only for netburst, not for core2
      (closes: #406767)
    - dm crypt: Fix data corruption with dm-crypt over RAID5 (closes: #402812)
    - forcedeth: Disable INTx when enabling MSI in forcedeth
    - PKT_SCHED act_gact: division by zero
    - XFRM: Use output device disable_xfrm for forwarded packets
    - IPSEC: Fix inetpeer leak in ipv4 xfrm dst entries.
    - V4L: Fix broken TUNER_LG_NTSC_TAPE radio support
    - m32r: make userspace headers platform-independent
    - IrDA: Incorrect TTP header reservation
    - SUNHME: Fix for sunhme failures on x86
    - Bluetooth: Add packet size checks for CAPI messages (CVE-2006-6106)
    - softmac: remove netif_tx_disable when scanning
    - DVB: lgdt330x: fix signal / lock status detection bug
    - dm snapshot: fix freeing pending exception
    - NET_SCHED: policer: restore compatibility with old iproute binaries
    - NETFILTER: ip_tables: revision support for compat code
    - ARM: Add sys_*at syscalls
    - ieee1394: ohci1394: add PPC_PMAC platform code to driver probe
    - softirq: remove BUG_ONs which can incorrectly trigger
  * Hand-picked from stable release 2.6.16.30:
    - [PPPOE]: Advertise PPPoE MTU
  * Hand-picked from stable release 2.6.16.31:
    - [NETFILTER]: Fix ip6_tables extension header bypass bug (CVE-2006-4572)
    - fix RARP ic_servaddr breakage
  * Hand-picked from stable release 2.6.16.32:
    - drivers/telephony/ixj: fix an array overrun
    - flush D-cache in failure path
  * Hand-picked from stable release 2.6.16.33:
    - Add new PHY to sis900 supported list
    - ipmi_si_intf.c: fix "&& 0xff" typos
    - drivers/scsi/psi240i.c: fix an array overrun
  * Hand-picked from stable release 2.6.16.34:
    - [IPX]: Annotate and fix IPX checksum
    - [IGMP]: Fix IGMPV3_EXP() normalization bit shift value.
  * Hand-picked from stable release 2.6.16.35:
    - sgiioc4: Disable module unload
    - Fix a masking bug in the 6pack driver.
    - drivers/usb/input/ati_remote.c: fix cut'n'paste error
    - proper flags type of spin_lock_irqsave()
  * Hand-picked from stable release 2.6.16.37:
    - [CRYPTO] sha512: Fix sha384 block size
    - [SCSI] gdth: Fix && typos
    - Fix SUNRPC wakeup/execute race condition
  * Enable DEBUG_FS for usbmon in generic config. Don't disable it on alpha,
    amd64, hppa and ia64. (closes: 378542)
  * Backport a number of upstream fixes for the r8169 driver, needed for
    network performance (closes: 388870, 400524)
    - r8169: more alignment for the 0x8168
    - r8169: phy program update
    - r8169: more magic during initialization of the hardware
    - r8169: perform a PHY reset before any other operation at boot time
    - r8169: Fix iteration variable sign
    - r8169: remove extraneous Cmd{Tx/Rx}Enb write
  * sound: hda: detect ALC883 on MSI K9A Platinum motherboards (MS-7280)
    patch from Leonard Norrgard <leonard.norrgard@refactor.fi>
  * tulip: Add i386 specific patch to remove duplicate pci ids.
    Thanks Jurij Smakov <jurij@wooyd.org> (closes: #334104, #405203)
  * amd64, i386: Disable SK98LIN as SKGE is the modern capable driver.
    (closes: 405196)
  * Backout net-bcm43xx_netdev_watchdog.patch and push 2.6.18.2 fix.
    (closes: 402475)

  [ Jurij Smakov ]
  * Add bugfix/sparc/isa-dev-no-reg.patch to make sure that
    isa_dev_get_resource() can deal with devices which do not have a 'reg'
    PROM property. Failure to handle such devices properly resulted in an
    oops during boot on Netra X1. Thanks to Richard Mortimer for debugging
    and patch. (closes: #404216)
  * Add bugfix/sparc/ehci-hub-contol-alignment.patch to prevent unaligned
    memory accesses in ehci-hub-control() by adding an alignment attribute
    to the tbuf array declaration. Thanks to David Miller for the patch.

  [ Sven Luther ]
  * [powerpc] Enable CONFIG_PMAC_BACKLIGHT_LEGACY (Closes: #407671).

 -- Bastian Blank <waldi@debian.org>  Wed, 24 Jan 2007 13:21:51 +0100

linux-2.6 (2.6.18-8) unstable; urgency=low

  * Fix relations in the generated control file. (closes: #400544)
  * Add stable release 2.6.18.4:
    - bridge: fix possible overflow in get_fdb_entries (CVE-2006-5751)
  * Add stable release 2.6.18.5:
    - pcmcia: fix 'rmmod pcmcia' with unbound devices
    - BLUETOOTH: Fix unaligned access in hci_send_to_sock.
    - alpha: Fix ALPHA_EV56 dependencies typo
    - TG3: Add missing unlock in tg3_open() error path.
    - softmac: fix a slab corruption in WEP restricted key association
    - AGP: Allocate AGP pages with GFP_DMA32 by default
    - V4L: Do not enable VIDEO_V4L2 unconditionally
    - bcm43xx: Drain TX status before starting IRQs
    - fuse: fix Oops in lookup
    - UDP: Make udp_encap_rcv use pskb_may_pull
    - NETFILTER: Missing check for CAP_NET_ADMIN in iptables compat layer
    - NETFILTER: ip_tables: compat error way cleanup
    - NETFILTER: ip_tables: fix module refcount leaks in compat error paths
    - NETFILTER: Missed and reordered checks in {arp,ip,ip6}_tables
    - NETFILTER: arp_tables: missing unregistration on module unload
    - NETFILTER: Kconfig: fix xt_physdev dependencies
    - NETFILTER: xt_CONNSECMARK: fix Kconfig dependencies
    - NETFILTER: H.323 conntrack: fix crash with CONFIG_IP_NF_CT_ACCT
    - IA64: bte_unaligned_copy() transfers one extra cache line.
    - x86 microcode: don't check the size
    - scsi: clear garbage after CDBs on SG_IO
    - IPV6: Fix address/interface handling in UDP and DCCP, according to the scoping architecture.
  * Revert abi changing patch from 2.6.18.5.

 -- Bastian Blank <waldi@debian.org>  Sun, 10 Dec 2006 17:51:53 +0100

linux-2.6 (2.6.18-7) unstable; urgency=low

  [ Bastian Blank ]
  * Emit conflict lines for initramfs generators. (closes: #400305)
  * Update vserver patch to 2.0.2.2-rc8.
  * s390: Add patch to fix posix types.

  [ Martin Michlmayr ]
  * r8169: Add an option to ignore parity errors.
  * r8169: Ignore parity errors on the Thecus N2100.
  * rtc: Add patch from Riku Voipio to get RS5C372 going on the N2100.
  * arm/iop32x: Build RS5C372 support into the kernel.

  [ maximilian attems ]
  * hfs: Fix up error handling in HFS. (MOKB-14-11-2006)
  * sata: Avoid null pointer dereference in SATA Promise.
  * cifs: Set CIFS preferred IO size.

  [ Jurij Smakov ]
  * Add bugfix/sunhme-pci-enable.patch, fixing the failure of sunhme
    driver on x86/PCI hosts due to missing pci_enable_device() and
    pci_set_master() calls, lost during code refactoring upstream.
    (closes: #397460)

 -- Bastian Blank <waldi@debian.org>  Mon,  4 Dec 2006 15:20:30 +0100

linux-2.6 (2.6.18-6) unstable; urgency=low

  [ maximilian attems ]
  * Enable the new ACT modules globally. They were already set for amd64, hppa
    and mips/mipsel - needed by newer iproute2. (closes: #395882, #398172)
  * Fix msync() for LSB 3.1 compliance, backport fedora patches from 2.6.19
   - mm: tracking shared dirty pages
   - mm: balance dirty pages
   - mm: optimize the new mprotect() code a bit
   - mm: small cleanup of install_page()
   - mm: fixup do_wp_page()
   - mm: msync() cleanup (closes: #394392)
  * [amd64,i386] Enable CONFIG_USB_APPLETOUCH=m (closes: #382298)
  * Add stable release 2.6.18.3:
    - x86_64: Fix FPU corruption
    - e1000: Fix regression: garbled stats and irq allocation during swsusp
    - POWERPC: Make alignment exception always check exception table
    - usbtouchscreen: use endpoint address from endpoint descriptor
    - fix via586 irq routing for pirq 5
    - init_reap_node() initialization fix
    - CPUFREQ: Make acpi-cpufreq unsticky again.
    - SPARC64: Fix futex_atomic_cmpxchg_inatomic implementation.
    - SPARC: Fix missed bump of NR_SYSCALLS.
    - NET: __alloc_pages() failures reported due to fragmentation
    - pci: don't try to remove sysfs files before they are setup.
    - fix UFS superblock alignment issues
    - NET: Set truesize in pskb_copy
    - block: Fix bad data direction in SG_IO (closes: #394690)
    - cpqarray: fix iostat
    - cciss: fix iostat
    - Char: isicom, fix close bug
    - TCP: Don't use highmem in tcp hash size calculation.
    - S390: user readable uninitialised kernel memory, take 2.
    - correct keymapping on Powerbook built-in USB ISO keyboards
    - USB: failure in usblp's error path
    - Input: psmouse - fix attribute access on 64-bit systems
    - Fix sys_move_pages when a NULL node list is passed.
    - CIFS: report rename failure when target file is locked by Windows
    - CIFS: New POSIX locking code not setting rc properly to zero on successful
    - Patch for nvidia divide by zero error for 7600 pci-express card
      (maybe fixes 398258)
    - ipmi_si_intf.c sets bad class_mask with PCI_DEVICE_CLASS

  [ Steve Langasek ]
  * [alpha] new titan-video patch, for compatibility with TITAN and similar
    systems with non-standard VGA hose configs
  * [alpha] bugfix for srm_env module from upstream (Jan-Benedict Glaw),
    makes the module compatible with the current /proc interface so that
    reads no longer return EFAULT.  (closes: #353079)
  * Bump ABI to 3 for the msync fixes above.

  [ Martin Michlmayr ]
  * arm: Set CONFIG_BINFMT_MISC=m
  * arm/ixp4xx: Set CONFIG_ATM=m (and related modules) so CONFIG_USB_ATM has
    an effect.
  * arm/iop32x: Likewise.
  * arm/s3c2410: Unset CONFIG_PM_LEGACY.
  * arm/versatile: Fix Versatile PCI config byte accesses
  * arm/ixp4xx: Swap the disk 1 and disk 2 LED definitions so they're right.
  * mipsel/r5k-cobalt: Unset CONFIG_SCSI_SYM53C8XX_2 because the timeout is
    just too long.
  * arm/ixp4xx: Enable more V4L USB devices.

  [ dann frazier ]
  * Backport various SCTP changesets from 2.6.19, recommended by Vlad Yasevich
    (closes: #397946)
  * Add a "Scope of security support" section to README.Debian, recommended
    by Moritz Muehlenhoff

  [ Thiemo Seufer ]
  * Enable raid456 for mips/mipsel qemu kernel.

  [ dann frazier ]
  * The scope of the USR-61S2B unusual_dev entry was tightened, but too
    strictly. Loosen it to apply to additional devices with a smaller bcd.
    (closes: #396375)

  [ Sven Luther ]
  * Added support for TI ez430 development tool ID in ti_usb.
    Thanks to Oleg Verych for providing the patch.

  [ Christian T. Steigies ]
  * Added support for Atari EtherNEC, Aranym, video, keyboard, mouse, and serial
    by Michael Schmitz

  [ Bastian Blank ]
  * [i386] Reenable AVM isdn card modules. (closes: #386872)

 -- Bastian Blank <waldi@debian.org>  Tue, 21 Nov 2006 11:28:09 +0100

linux-2.6 (2.6.18-5) unstable; urgency=low

  [ maximilian attems ]
  * [s390] readd the fix for "S390: user readable uninitialised kernel memory
    (CVE-2006-5174)"
  * [s390] temporarily add patch queued for 2.6.18.3 fixing 32 bit opcodes and
    instructions.

  [ Thiemo Seufer ]
  * Fix build failure of hugetlbfs (closes: #397139).
  * Add kernel configuration for qemu's mips/mipsel emulation, thanks to
    Aurelien Jarno.

  [ Bastian Blank ]
  * Update vserver patch to 2.0.2.2-rc6.
  * Update xen parts for vserver. (closes: #397281)

  [ dann frazier ]
  * [ia64] Move to upstream version of sal-flush-fix patch, which is slightly
    different than the early version added in 2.6.18-3.

  [ Frederik Schüler ]
  * [i386] Acticate CONFIG_SX for all flavours. (closes: #391275)

  [ Steve Langasek ]
  * [alpha] new asm-subarchs patch: tell the compiler that we're
    deliberately emitting ev56 or ev6 instructions, so that this code
    will still compile without having to cripple gcc-4.1's checking of
    whether the correct instruction set is used.  Closes: #397139.

  [ Martin Michlmayr ]
  * arm/ixp4xx: Enable CONFIG_USB_ATM.
  * arm/iop32x: Enable CONFIG_PPPOE.
  * arm/iop32x: Enable CONFIG_USB_ATM.

 -- Bastian Blank <waldi@debian.org>  Wed,  8 Nov 2006 17:15:55 +0100

linux-2.6 (2.6.18-4) unstable; urgency=low

  [ Norbert Tretkowski ]
  * [alpha] Switched to gcc-4.1.

  [ Jurij Smakov ]
  * [sparc] Remove sparc64-atyfb-xl-gr.patch, it does more harm than
    good in 2.6.18.
  * [sparc] Add bugfix/sparc/compat-alloc-user-space-alignment.patch
    (thanks to David Miller) to make sure that compat_alloc_user_space()
    always returns memory aligned on a 8-byte boundary on sparc. This
    prevents a number of unaligned memory accesses, like the ones in
    sys_msgrcv() and compat_sys_msgrcv(), triggered every 5 seconds whenever
    fakeroot is running.
  * [sparc] Add bugfix/sparc/bus-id-size.patch (thanks to David Miller)
    to ensure that the size of the strings stored in the bus_id field of
    struct device never exceeds the amount of memory allocated for them
    (20 bytes). It fixes the situations in which storing longer device
    names in this field would cause corruption of adjacent memory regions.
    (closes: #394697).
  * [sparc] Add bugfix/sparc/sunblade1k-boot-fix.patch (thanks to David
    Miller) to fix a boottime crash on SunBlade1000.
  * [sparc] Add bugfix/sparc/t1k-cpu-lockup.patch (thanks to David Miller)
    to prevent soft CPU lockup on T1000 servers, which can be triggered from
    userspace, resulting in denial of service.

  [ Martin Michlmayr ]
  * arm/iop32x: Fix the interrupt of the 2nd Ethernet slot on N2100.
  * arm/iop32x: Allow USB and serial to co-exist on N2100.
  * arm/ixp4xx: Add clocksource for Intel IXP4xx platforms.
  * arm: Enable CONFIG_AUDIT=y again.
  * arm/ixp4xx: Add the IXP4xx Ethernet driver.
  * arm/ixp4xx: Build LED support into the kernel.
  * Add a driver for Fintek F75375S/SP and F75373.
  * arm/iop32x: Build F75375S/SP support in.
  * arm/iop32x: Fix the size of the RedBoot config partition.

  [ maximilian attems ]
  * Add netpoll leak fix.
  * Add upstream forcedeth swsusp support.
  * r8169: PCI ID for Corega Gigabit network card.
  * r8169: the MMIO region of the 8167 stands behin BAR#1.
  * r8169: Add upstream fix for infinite loop during hotplug.
  * Bump build-dependency on kernel-package to 10.063.
  * r8169: pull revert mac address change support.
  * bcm43xx: Add full netdev watchout timeout patch. (closes: 392065)
    Thanks Sjoerd Simons <sjoerd@spring.luon.net> for the testing.
  * Add stable release 2.6.18.2:
    - Remove not yet released, revert the included patches.
    - Keep aboves bcm43xx fix, it's more complete.
    - Watchdog: sc1200wdt - fix missing pnp_unregister_driver()
    - fix missing ifdefs in syscall classes hookup for generic targets
    - JMB 368 PATA detection
    - usbfs: private mutex for open, release, and remove
    - sound/pci/au88x0/au88x0.c: ioremap balanced with iounmap
    - x86-64: Fix C3 timer test
    - Reintroduce NODES_SPAN_OTHER_NODES for powerpc
    - ALSA: emu10k1: Fix outl() in snd_emu10k1_resume_regs()
    - IB/mthca: Use mmiowb after doorbell ring
    - SCSI: DAC960: PCI id table fixup
    - ALSA: snd_rtctimer: handle RTC interrupts with a tasklet
    - JFS: pageno needs to be long
    - SPARC64: Fix central/FHC bus handling on Ex000 systems.
    - SPARC64: Fix memory corruption in pci_4u_free_consistent().
    - SPARC64: Fix PCI memory space root resource on Hummingbird.
      (closes: #392078)
    - Fix uninitialised spinlock in via-pmu-backlight code.
    - SCSI: aic7xxx: pause sequencer before touching SBLKCTL
    - IPoIB: Rejoin all multicast groups after a port event
    - ALSA: Dereference after free in snd_hwdep_release()
    - rtc-max6902: month conversion fix
    - NET: Fix skb_segment() handling of fully linear SKBs
    - SCTP: Always linearise packet on input
    - SCSI: aic7xxx: avoid checking SBLKCTL register for certain cards
    - IPV6: fix lockup via /proc/net/ip6_flowlabel [CVE-2006-5619]
    - fix Intel RNG detection
    - ISDN: check for userspace copy faults
    - ISDN: fix drivers, by handling errors thrown by ->readstat()
    - splice: fix pipe_to_file() ->prepare_write() error path
    - ALSA: Fix bug in snd-usb-usx2y's usX2Y_pcms_lock_check()
    - ALSA: Repair snd-usb-usx2y for usb 2.6.18
    - PCI: Remove quirk_via_abnormal_poweroff
    - Bluetooth: Check if DLC is still attached to the TTY
    - vmscan: Fix temp_priority race
    - Use min of two prio settings in calculating distress for reclaim
    - __div64_32 for 31 bit. Fixes funny clock speed on hercules emulator.
      (closes: 395247)
    - DVB: fix dvb_pll_attach for mt352/zl10353 in cx88-dvb, and nxt200x
    - fuse: fix hang on SMP
    - md: Fix bug where spares don't always get rebuilt properly when they become live.
    - md: Fix calculation of ->degraded for multipath and raid10
    - knfsd: Fix race that can disable NFS server.
    - md: check bio address after mapping through partitions.
    - fill_tgid: fix task_struct leak and possible oops
    - uml: fix processor selection to exclude unsupported processors and features
    - uml: remove warnings added by previous -stable patch
    - Fix sfuzz hanging on 2.6.18
    - SERIAL: Fix resume handling bug
    - SERIAL: Fix oops when removing suspended serial port
    - sky2: MSI test race and message
    - sky2: pause parameter adjustment
    - sky2: turn off PHY IRQ on shutdown
    - sky2: accept multicast pause frames
    - sky2: GMAC pause frame
    - sky2: 88E803X transmit lockup (2.6.18)
    - tcp: cubic scaling error
    - mm: fix a race condition under SMC + COW
    - ALSA: powermac - Fix Oops when conflicting with aoa driver
    - ALSA: Fix re-use of va_list
    - posix-cpu-timers: prevent signal delivery starvation
    - NFS: nfs_lookup - don't hash dentry when optimising away the lookup
    - uml: make Uml compile on FC6 kernel headers
    - Fix potential interrupts during alternative patching
  * Backport atkbd - supress "too many keys" error message.
  * [s390] Revert temporarly 2.6.18.1 "S390: user readable uninitialised
    kernel memory (CVE-2006-5174)" fix as it causes ftfbs

  [ Sven Luther ]
  * [powerpc] Added exception alignement patch from Benjamin Herrenschmidt.

  [ Frederik Schüler ]
  * Bump ABI to 2.
  * Update vserver patch to 2.0.2.2-rc4.

  [ Thiemo Seufer ]
  * Add patches from linux-mips.org's 2.6.18-stable branch:
    - bugfix/copy-user-highpage.patch, needed for cache alias handling
      on mips/mipsel/hppa.
    - bugfix/mips/syscall-wiring.patch, fixes TLS register access, and
      n32 rt_sigqueueinfo.
    - bugfix/mips/sb1-flush-cache-data-page.patch, missing cache flush
      on SB-1.
    - bugfix/mips/trylock.patch, fix trylock implementation for R1x000
      and R3xxx.
    - bugfix/mips/smp-cpu-bringup.patch, correct initialization of
      non-contiguous CPU topology.
    - bugfix/mips/header-exports.patch, clean up userland exports of
      kernel headers.
    - bugfix/mips/sb1-interrupt-handler.patch, fix broken interrupt
      routing on SB-1.
    - bugfix/mips/cache-alias.patch, fixes #387498 for mips/mipsel.
    - bugfix/mips/ip22-zilog-console.patch, fix long delays seen with
      SGI ip22 serial console.
    - bugfix/mips/signal-handling.patch, fixes a signal handling race
      condition shown with gdb.
    - bugfix/mips/sb1-duart-tts.patch, replaces mips-sb1-duart-tts.patch,
      use standard Linux names for SB-1 consoles.
    - bugfix/mips/wait-race.patch, correct behaviour of the idle loop.
    - bugfix/mips/sgi-ioc3.patch, checksumming fix for IOC3 network
      driver.
    - features/mips/qemu-kernel.patch, support for the mips/mipsel
      machine emulated by Qemu.
    - features/mips/backtrace.patch, reimplementation of stack analysis
      and backtrace printing, useful for in-kernel debugging.
    - bugfix/mips/dec-scsi.patch, replaces mips-dec-scsi.patch, fixes DSP
      SCSI driver for DECstations.
    - bugfix/mips/dec-serial.patch, replaces mips-dec-serial.patch, fix
      serial console handling on DECstations.

 -- Frederik Schüler <fs@debian.org>  Sat,  4 Nov 2006 18:45:02 +0100

linux-2.6 (2.6.18-3) unstable; urgency=low

  [ Bastian Blank ]
  * Fix home of patch apply script.
  * Unify CPUSET option. (closes: #391931)
  * Support xen version 3.0.3-1.
  * Add AHCI suspend support.
  * Add patch to support bindmount without nodev on vserver.
  * Update fedora xen patch to changeset 36252.

  [ Steve Langasek ]
  * [alpha] restore alpha-prctl.patch, which keeps disappearing every time
    there's a kernel upgrade :/

  [ Frederik Schüler ]
  * Activate CONFIG_NET_CLS_* globaly. (Closes: #389918)
  * Make CONFIG_EFI_VARS modular on i386. (Closes: #381951)
  * Activate CONFIG_SCSI_ARCMSR on amd64, powerpc, sparc too.
  * [vserver] Activate HARDCPU and HARDCPU_IDLE.
  * [vserver] Upgrade to vs2.0.2.2-rc2.

  [ maximilian attems ]
  * [mipsel] Disable CONFIG_SECURITY_SECLVL on DECstations too.
  * Add stable release 2.6.18.1:
   - add utsrelease.h to the dontdiff file
   - V4L: copy-paste bug in videodev.c
   - block layer: elv_iosched_show should get elv_list_lock
   - NETFILTER: NAT: fix NOTRACK checksum handling
   - bcm43xx: fix regressions in 2.6.18 (Closes: #392065)
   - x86-64: Calgary IOMMU: Fix off by one when calculating register space
     location
   - ide-generic: jmicron fix
   - scx200_hrt: fix precedence bug manifesting as 27x clock in 1 MHz mode
   - invalidate_inode_pages2(): ignore page refcounts
   - rtc driver rtc-pcf8563 century bit inversed
   - fbdev: correct buffer size limit in fbmem_read_proc()
   - mm: bug in set_page_dirty_buffers
   - TCP: Fix and simplify microsecond rtt sampling
   - MD: Fix problem where hot-added drives are not resynced.
   - IPV6: Disable SG for GSO unless we have checksum
   - PKT_SCHED: cls_basic: Use unsigned int when generating handle
   - sata_mv: fix oops
   - [SPARC64]: Kill bogus check from bootmem_init().
   - IPV6: bh_lock_sock_nested on tcp_v6_rcv
   - [CPUFREQ] Fix some more CPU hotplug locking.
   - SPARC64: Fix serious bug in sched_clock() on sparc64
   - Fix VIDIOC_ENUMSTD bug
   - load_module: no BUG if module_subsys uninitialized
   - i386: fix flat mode numa on a real numa system
   - cpu to node relationship fixup: map cpu to node
   - cpu to node relationship fixup: acpi_map_cpu2node
   - backlight: fix oops in __mutex_lock_slowpath during head
     /sys/class/graphics/fb0/*
   - do not free non slab allocated per_cpu_pageset
   - rtc: lockdep fix/workaround
   - powerpc: Fix ohare IDE irq workaround on old powermacs
   - sysfs: remove duplicated dput in sysfs_update_file
   - powerpc: fix building gdb against asm/ptrace.h
   - Remove offsetof() from user-visible <linux/stddef.h>
   - Clean up exported headers on CRIS
   - Fix v850 exported headers
   - Don't advertise (or allow) headers_{install,check} where inappropriate.
   - Remove UML header export
   - Remove ARM26 header export.
   - Fix H8300 exported headers.
   - Fix m68knommu exported headers
   - Fix exported headers for SPARC, SPARC64
   - Fix 'make headers_check' on m32r
   - Fix 'make headers_check' on sh64
   - Fix 'make headers_check' on sh
   - Fix ARM 'make headers_check'
   - One line per header in Kbuild files to reduce conflicts
   - sky2 network driver device ids
   - sky2: tx pause bug fix
   - netdrvr: lp486e: fix typo
   - mv643xx_eth: fix obvious typo, which caused build breakage
   - zone_reclaim: dynamic slab reclaim
   - Fix longstanding load balancing bug in the scheduler
   - jbd: fix commit of ordered data buffers
   - ALSA: Fix initiailization of user-space controls
   - USB: Allow compile in g_ether, fix typo
   - IB/mthca: Fix lid used for sending traps
   - S390: user readable uninitialised kernel memory (CVE-2006-5174)
   - zd1211rw: ZD1211B ASIC/FWT, not jointly decoder
   - V4L: pvrusb2: Limit hor res for 24xxx devices
   - V4L: pvrusb2: Suppress compiler warning
   - V4L: pvrusb2: improve 24XXX config option description
   - V4L: pvrusb2: Solve mutex deadlock
   - DVB: cx24123: fix PLL divisor setup
   - V4L: Fix msp343xG handling regression
   - UML: Fix UML build failure
   - uml: use DEFCONFIG_LIST to avoid reading host's config
   - uml: allow using again x86/x86_64 crypto code
   - NET_SCHED: Fix fallout from dev->qdisc RCU change
  * Add backported git patch remving BSD secure level - request by the
    Debian Security Team. (closes: 389282)
  * [powerpc] Add DAC960-ipr PCI id table fixup.
  * [powerpc] Fix uninitialised spinlock in via-pmu-backlight code.
  * Fix serial_cs resume handling.
  * Fix oops when removing suspended serial port.
  * Check if DLC is still attached to the TTY.
  * Add fedora backport of i965 DRM support.

  [ Martin Michlmayr ]
  * [mips] Apply some patches from linux-mips' linux-2.6.18-stable GIT tree:
    - The o32 fstatat syscall behaves differently on 32 and 64 bit kernels
    - fstatat syscall names
    - BCM1480: Mask pending interrupts against c0_status.im.
    - Cobalt: Time runs too quickly
    - Show actual CPU information in /proc/cpuinfo
    - Workaround for bug in gcc -EB / -EL options
    - Do not use -msym32 option for modules
    - Fix O32 personality(2) call with 0xffffffff argument
    - Use compat_sys_mount

  [ dann frazier ]
  * [ia64]: Fix booting on HP cell systems, thanks to Troy Heber
    - Enable CONFIG_HUGETLBFS
    - bugfix/ia64/sal-flush-fix.patch: delay sal cache flush
  * bugfix/sky2-receive-FIFO-fix.patch: fix sky2 hangs on some chips
    Thanks to Stephen Hemminger for the patch. (Closes: #391382)
  * features/all/drivers/cciss-support-for-gt-2TB-volumes.patch:
    Add support for > 2TB volumes
  * bugfix/sym2-dont-claim-raid-devs.patch: Prevent cpqarray/sym2 conflict
    by telling sym2 not to claim raid devices. (Closes: #391384)

  [ Sven Luther ]
  * [powerpc] Added AMD74xx driver module to the powerpc64 flavour
    (Closes: #391861).

  [ Kyle McMartin ]
  * [hppa] Force CROSS_COMPILE=hppa64-linux-gnu- (closes: #389296)

 -- Bastian Blank <waldi@debian.org>  Sat, 21 Oct 2006 15:59:43 +0200

linux-2.6 (2.6.18-2) unstable; urgency=low

  [ Bastian Blank ]
  * hppa: Fix compiler dependencies. (closes: #389296)
  * Make cfq the default io scheduler.
  * Add arcmsr (Areca) driver.
  * powerpc/prep: Fix compatibility asm symlink.
  * m68k: Disable initramfs support.

  [ Kyle McMartin ]
  * hppa: Add parisc patchset.

  [ Norbert Tretkowski ]
  * [alpha] Workaround undefined symbols by setting CONFIG_SCSI=y for smp flavour.
    (closes: #369517)

  [ Christian T. Steiges ]
  * m68k: Update patches for 2.6.18.
  * m68k: Re-Add m68k-as and m68k-macro patch which allow building with current binutils.
  * m68k: disable CONFIG_AUDIT for m68k.
  * m68k/mac: add m68k-no-backlight and m68k-fbcon patch.
  * m68k/mac: enable SONIC, disable all ADB but CUDA.

  [ Jurij Smakov ]
  * Add bugfix/proc-fb-reading.patch to fix the inconsistent behaviour
    of /proc/fb. (Closes: #388815)
  * sparc: Enable vserver flavour for sparc64. (Closes: #386656)

 -- Bastian Blank <waldi@debian.org>  Fri, 29 Sep 2006 14:12:19 +0200

linux-2.6 (2.6.18-1) unstable; urgency=low

  The unpruned release

  [ Martin Michlmayr ]
  * Bump build-dependency on kernel-package to 10.054.
  * arm/iop32x: Build ext2/3 as modules.
  * arm/iop32x: Disable CONFIG_EMBEDDED.
  * mipsel/r5k-cobalt: Enable ISDN.
  * arm/footbridge: Enable the CIFS module (closes: #274808).
  * arm/nslu2: Drop flavour since this machine is supported by arm/ixp4xx.
  * arm: Make get_unaligned() work with const pointers and GCC 4.1.
  * mipsel/r5k-cobalt: Enable CONFIG_BONDING as a module.
  * arm/iop32x: Likewise.
  * arm/ixp4xx: Likewise.
  * arm: Disable CONFIG_AUDIT for now since it's broken.

  [ Sven Luther ]
  * [powerpc] Enabled the -prep flavour. (Closes: #359025)
  * [powerpc] The sisfb framebuffer device is now builtin.
  * [powerpc] Updated the powerpc serial patch. This fixes the XServe serial
    port, but at the cost powermac pcmcia serial cards support.
    Thanks go to Mark Hymers for providing the patch.
    (Closes: #364637, #375194)
  * [powerpc] Added patch to fix oldworld/quik booting.
    Thanks fo to Christian Aichinger for investigating to Benjamin
    Herrenschmidt for providing the patch. (Closes: #366620, #375035).
  * [powerpc] Fixes hvc_console caused suspsend-to-disk breakage. Thanks to
    Andrew Morton for providing the patch. (Closes: #387178)
  * [powerpc] Disabled mv643xx_eth on powerpc64 flavours, as there never was a
    Marvell Discovery northbrige for 64bit powerpc cpus.

  [ Frederik Schüler ]
  * Remove obsolete options from amd64 and i386 configs.
  * Deactivate EVBUG.
  * Make PARPORT options global.
  * [i386] Add class definition for 486 flavour.

  [ maximilian attems ]
  * Enable CONFIG_PRINTER=m for all powerpc flavours.
  * Enable the new alsa CONFIG_SND_AOA framework for powerpc.
  * Add the merged advansys pci table patch.

  [ Bastian Blank ]
  * hppa: Use gcc-4.1.
  * Only provide 16 legacy ptys.

  [ Norbert Tretkowski ]
  * [alpha] Updated configs.
  * [alpha] Disabled CONFIG_AUDIT, broken.
  * [alpha] Added vserver flavour.

 -- Bastian Blank <waldi@debian.org>  Sun, 24 Sep 2006 15:55:37 +0200

linux-2.6 (2.6.17-9) unstable; urgency=medium

  [ Bastian Blank ]
  * Update vserver patch to 2.0.2.
    - Fix possible priviledge escalation in remount code. (CVE-2006-4243)

  [ Frederik Schüler ]
  * Add stable release 2.5.17.12:
    - sky2: version 1.6.1
    - sky2: fix fiber support
    - sky2: MSI test timing
    - sky2: use dev_alloc_skb for receive buffers
    - sky2: clear status IRQ after empty
    - sky2: accept flow control
    - dm: Fix deadlock under high i/o load in raid1 setup.
    - Remove redundant up() in stop_machine()
    - Missing PCI id update for VIA IDE
    - PKTGEN: Fix oops when used with balance-tlb bonding
    - PKTGEN: Make sure skb->{nh,h} are initialized in fill_packet_ipv6() too.
    - Silent data corruption caused by XPC
    - uhci-hcd: fix list access bug
    - binfmt_elf: fix checks for bad address
    - [s390] bug in futex unqueue_me
    - fcntl(F_SETSIG) fix
    - IPV6 OOPS'er triggerable by any user
    - SCTP: Fix sctp_primitive_ABORT() call in sctp_close().
    - SPARC64: Fix X server crashes on sparc64
    - TG3: Disable TSO by default
    - dm: mirror sector offset fix
    - dm: fix block device initialisation
    - dm: add module ref counting
    - dm: fix mapped device ref counting
    - dm: add DMF_FREEING
    - dm: change minor_lock to spinlock
    - dm: move idr_pre_get
    - dm: fix idr minor allocation
    - dm snapshot: unify chunk_size
    - Have ext2 reject file handles with bad inode numbers early.
    - Allow per-route window scale limiting
    - bridge-netfilter: don't overwrite memory outside of skb
    - fix compilation error on IA64
    - Fix output framentation of paged-skbs
    - spectrum_cs: Fix firmware uploading errors
    - TEXTSEARCH: Fix Boyer Moore initialization bug
  * Add stable release 2.6.17.13:
    - lib: add idr_replace
    - pci_ids.h: add some VIA IDE identifiers
  * Remove patches merged upstream:
    - s390-kernel-futex-barrier.patch
  * Unpatch ia64-mman.h-fix.patch

 -- Bastian Blank <waldi@debian.org>  Wed, 13 Sep 2006 14:54:14 +0200

linux-2.6 (2.6.17-8) unstable; urgency=low

  [ Martin Michlmayr ]
  * arm/ixp4xx: Enable CONFIG_W1.

  [ dann frazier ]
  * sound-pci-hda-mac-mini-quirks.diff, sound-pci-hda-intel-d965.diff
    sound-pci-hda-mac-mini-intel945.diff:
    Updates to patch_sigmatel.c to add x86 mac-mini sound support
    Thanks to Matt Kraai. (closes: #384972)

  [ Kyle McMartin ]
  * hppa: Re-enable pa8800 fixing patches from James Bottomley.
    Pulled fresh from parisc-linux git tree.
  * ia64: Pull in compile-failure fix from Christian Cotte-Barrot.
    Pulled from linux-ia64 mailing list. Fix is correct.
  * hppa/alpha/mips: Fix compile-failure due to missing arch_mmap_check. Patch sent
    upstream to stable@kernel.org.

  [ dann frazier ]
  * sym2: only claim "Storage" class devices - the cpqarray driver should be
    used for 5c1510 devices in RAID mode. (closes: #380272)

  [ Bastian Blank ]
  * Backport change to allow all hypercalls for xen.

 -- Bastian Blank <waldi@debian.org>  Thu, 31 Aug 2006 12:12:51 +0200

linux-2.6 (2.6.17-7) unstable; urgency=low

  [ Martin Michlmayr ]
  * arm/iop32x: Enable CONFIG_BLK_DEV_OFFBOARD.
  * arm/iop32x: Unset CONFIG_BLK_DEV_AMD74XX since it fails on ARM
    with "Unknown symbol pci_get_legacy_ide_irq".
  * arm/iop32x: Enable a number of MD and DM modules.
  * arm/iop32x: Enable some more USB network modules.
  * mipsel/r5k-cobalt: Increase 8250 NR_UARTS and RUNTIME_UARTS to 4.
  * mipsel/r5k-cobalt: Fix MAC detection problem on Qube 2700.

  [ Bastian Blank ]
  * Update vserver patch to 2.0.2-rc29.
  * Add stable release 2.6.17.10:
    - Fix possible UDF deadlock and memory corruption (CVE-2006-4145)
    - elv_unregister: fix possible crash on module unload
    - Fix sctp privilege elevation (CVE-2006-3745)

  [ maximilian attems ]
  * Add RAM range to longclass for -bigmem. (closes: 382799)
  * Add stable release 2.6.17.9:
    - powerpc: Clear HID0 attention enable on PPC970 at boot time
    (CVE-2006-4093)
  * Add stable release 2.6.17.11:
    - Fix ipv4 routing locking bug
    - disable debugging version of write_lock()
    - PCI: fix ICH6 quirks
    - 1394: fix for recently added firewire patch that breaks things on ppc
    - Fix IFLA_ADDRESS handling
    - Fix BeFS slab corruption
    - Fix timer race in dst GC code
    - Have ext3 reject file handles with bad inode numbers early
    - Kill HASH_HIGHMEM from route cache hash sizing
    - sys_getppid oopses on debug kernel
    - IA64: local DoS with corrupted ELFs
    - tpm: interrupt clear fix
    - ulog: fix panic on SMP kernels
    - dm: BUG/OOPS fix
    - MD: Fix a potential NULL dereference in md/raid1
    - ip_tables: fix table locking in ipt_do_table
    - swsusp: Fix swap_type_of
    - sky2: phy power problem on 88e805x
    - ipx: header length validation needed

  [ Frederik Schüler ]
  * Activate CONFIG_R8169_VLAN on amd64. (closes: #383707)
  * Activate EFI boot support on i386. (closes: #381951)

  [ dann frazier ]
  * Include module.lds in headers package if it exists. (closes: #342246)
  * Add Apple MacBook product IDs to usbhid and set
    CONFIG_USB_HIDINPUT_POWERBOOK=y on i386 and amd64. (closes: #383620)

 -- Bastian Blank <waldi@debian.org>  Thu, 24 Aug 2006 15:54:51 +0000

linux-2.6 (2.6.17-6) unstable; urgency=low

  [ maximilian attems ]
  * debian/arch/i386/defines: Activate 686-bigmem flavour for enterprise
  usage.
  * Add ubuntu pci table patch for scsi drivers advansys and fdomain.

  [ Martin Michlmayr ]
  * arm/armeb: Use gcc-4.1.
  * mips/mipsel: Use gcc-4.1.
  * arm/ixp4xx: Update config based on the NSLU2 config.
  * arm/s3c2410: Unset CONFIG_DEBUG_INFO.
  * arm/iop32x: xscale: don't mis-report 80219 as an iop32x
  * arm/iop32x: Add an MTD map for IOP3xx boards
  * arm/iop32x: Add support for the Thecus N2100.
  * arm/iop32x: Add support for the GLAN Tank.
  * arm/iop32x: Add a flavour for IOP32x based machines.

  [ Bastian Blank ]
  * Shrink short descriptions.
  * Make gcc-4.1 the default compiler.
  * [powerpc]: Use gcc-4.1.
  * Move latest and transitional packages to linux-latest-2.6.

  [ Frederik Schüler ]
  * [amd64] Add smp-alternatives backport.
  * [amd64] Drop smp flavours.
  * [amd64] Merge k8 and p4 flavours into a generic one, following upstreams
    advice.
  * Activate BSD_PROCESS_ACCT_V3.
  * Add stable release 2.6.17.8:
    - ALSA: Don't reject O_RDWR at opening PCM OSS
    - Add stable branch to maintainers file
    - tty serialize flush_to_ldisc
    - S390: fix futex_atomic_cmpxchg_inatomic
    - Fix budget-av compile failure
    - cond_resched() fix
    - e1000: add forgotten PCI ID for supported device
    - ext3: avoid triggering ext3_error on bad NFS file handle
    - ext3 -nobh option causes oops
    - Fix race related problem when adding items to and svcrpc auth cache.
    - ieee1394: sbp2: enable auto spin-up for Maxtor disks
    - invalidate_bdev() speedup
    - Sparc64 quad-float emulation fix
    - VLAN state handling fix
    - Update frag_list in pskb_trim
    - UHCI: Fix handling of short last packet
    - sky2: NAPI bug
    - i2c: Fix 'ignore' module parameter handling in i2c-core
    - scx200_acb: Fix the block transactions
    - scx200_acb: Fix the state machine
    - H.323 helper: fix possible NULL-ptr dereference
    - Don't allow chmod() on the /proc/<pid>/ files
    - PCI: fix issues with extended conf space when MMCONFIG disabled because of e820

  [ Sven Luther ]
  * [powerpc] Added console=hvsi0 too to CMDLINE to the powerpc64 flavour, for
    non-virtualized IBM power machines serial console.

 -- Bastian Blank <waldi@debian.org>  Fri, 11 Aug 2006 19:58:06 +0200

linux-2.6 (2.6.17-5) unstable; urgency=low

  [ Martin Michlmayr ]
  * [arm/nslu2] Enable CONFIG_USB_EHCI_SPLIT_ISO.  Closes: #378554

  [ maximilian attems ]
  * Add stable release 2.6.17.7:
    - BLOCK: Fix bounce limit address check
    - v4l/dvb: Fix budget-av frontend detection
    - v4l/dvb: Fix CI on old KNC1 DVBC cards
    - v4l/dvb: Fix CI interface on PRO KNC1 cards
    - v4l/dvb: Backport fix to artec USB DVB devices
    - v4l/dvb: Backport the DISEQC regression fix to 2.6.17.x
    - v4l/dvb: stradis: dont export MODULE_DEVICE_TABLE
    - pnp: suppress request_irq() warning
    - generic_file_buffered_write(): handle zero-length iovec segments
    - serial 8250: sysrq deadlock fix
    - Reduce ACPI verbosity on null handle condition
    - ieee80211: TKIP requires CRC32
    - Make powernow-k7 work on SMP kernels.
    - via-velocity: the link is not correctly detected when the device starts
    - Add missing UFO initialisations
    - USB serial ftdi_sio: Prevent userspace DoS (CVE-2006-2936)
    - cdrom: fix bad cgc.buflen assignment
    - splice: fix problems with sys_tee()
    - fix fdset leakage
    - struct file leakage
    - XFS: corruption fix
    - v4l/dvb: Kconfig: fix description and dependencies for saa7115 module
    - dvb-bt8xx: fix frontend detection for DViCO FusionHDTV DVB-T Lite rev 1.2
    - IB/mthca: restore missing PCI registers after reset
    - v4l/dvb: Backport the budget driver DISEQC instability fix
    - Fix IPv4/DECnet routing rule dumping
    - pdflush: handle resume wakeups
    - x86_64: Fix modular pc speaker
    - Fix powernow-k8 SMP kernel on UP hardware bug.
    - ALSA: RME HDSP - fixed proc interface (missing {})
    - ALSA: au88x0 - Fix 64bit address of MPU401 MMIO port
    - ALSA: Fix a deadlock in snd-rtctimer
    - ALSA: Fix missing array terminators in AD1988 codec support
    - ALSA: Fix model for HP dc7600
    - ALSA: Fix mute switch on VAIO laptops with STAC7661
    - ALSA: fix the SND_FM801_TEA575X dependencies
    - ALSA: Fix undefined (missing) references in ISA MIRO sound driver
    - ALSA: Fix workaround for AD1988A rev2 codec
    - ALSA: hda-intel - Fix race in remove
    - Suppress irq handler mismatch messages in ALSA ISA drivers
    - PKT_SCHED: Fix illegal memory dereferences when dumping actions
    - PKT_SCHED: Return ENOENT if action module is unavailable
    - PKT_SCHED: Fix error handling while dumping actions
    - generic_file_buffered_write(): deadlock on vectored write
    - ethtool: oops in ethtool_set_pauseparam()
    - memory hotplug: solve config broken: undefined reference to `online_page'
  * Add budget-av-compile-fix.patch stable compile fix.
  * Enable in all configs setting SND_FM801_TEA575X SND_FM801_TEA575X_BOOL=y.

 -- Bastian Blank <waldi@debian.org>  Sat, 29 Jul 2006 13:30:06 +0200

linux-2.6 (2.6.17-4) unstable; urgency=low

  [ Bastian Blank ]
  * Add stable release 2.6.17.5:
    - Fix nasty /proc vulnerability (CVE-2006-3626)
  * Add stable release 2.6.17.6:
    - Relax /proc fix a bit
  * Set section of images to admin.

  [ dann frazier ]
  * [ia64] Drop the non-SMP flavours; they are not well maintained upstream.
    Note that the non-SMP flavours have been identical to the SMP builds
    since 2.6.13-1; this was to avoid having to drop then re-add these
    flavours if upstream resolved the issue - but that never happened.
    Note that this is a measurable performance penalty on non-SMP systems.

 -- Bastian Blank <waldi@debian.org>  Mon, 17 Jul 2006 11:08:41 +0200

linux-2.6 (2.6.17-3) unstable; urgency=low

  [ maximilian attems ]
  * Add stable release 2.6.17.2:
    - ide-io: increase timeout value to allow for slave wakeup
    - NTFS: Critical bug fix (affects MIPS and possibly others)
    - Link error when futexes are disabled on 64bit architectures
    - SCTP: Reset rtt_in_progress for the chunk when processing its sack.
    - SPARC32: Fix iommu_flush_iotlb end address
    - ETHTOOL: Fix UFO typo
    - UML: fix uptime
    - x86: compile fix for asm-i386/alternatives.h
    - bcm43xx: init fix for possible Machine Check
    - SCTP: Fix persistent slowdown in sctp when a gap ack consumes rx buffer.
    - kbuild: bugfix with initramfs
    - Input: return correct size when reading modalias attribute
    - ohci1394: Fix broken suspend/resume in ohci1394
    - idr: fix race in idr code
    - USB: Whiteheat: fix firmware spurious errors
    - libata: minor patch for ATA_DFLAG_PIO
    - SCTP: Send only 1 window update SACK per message.
    - PFKEYV2: Fix inconsistent typing in struct sadb_x_kmprivate.
    - SCTP: Limit association max_retrans setting in setsockopt.
    - SCTP: Reject sctp packets with broadcast addresses.
    - IPV6: Sum real space for RTAs.
    - IPV6 ADDRCONF: Fix default source address selection without
      CONFIG_IPV6_PRIVACY
    - IPV6: Fix source address selection.
  * Add stable release 2.6.17.3:
    - NETFILTER: SCTP conntrack: fix crash triggered by packet without chunks
    [CVE-2006-2934]
  * Deapply merged sparc32-iotlb.patch.
  * Fix README.Debian: Correct svn location, remove old boot param bswap
    reference, the asfs patch is in the Debian kernel. Remove reference to
    AMD 768 erratum 10, it was solved in 2.6.12. Add wording corrections.
  * Set CONFIG_SERIAL_8250_RN_UARTS=16 for all archs beside mips/m68k unless
    explicitly set on a specific value. (closes: 377151)
  * Add stable release 2.6.17.4:
    - fix prctl privilege escalation and suid_dumpable (CVE-2006-2451)

  [ Sven Luther ]
  * Re-enabled fs-asfs patch.

  [ Thiemo Seufer ]
  * [mips,mipsel] Fix sb1 interrupt handlers.
  * [mips,mipsel] Fix devfs-induced build failure in sb1250 serial driver.
  * [mips] SGI ip22 RTC was broken, fixed thanks to Julien Blache.
  * [mips] Fix SGI ip22 serial console, thanks to Julien Blache.

  [ Martin Michlmayr ]
  * [arm/nslu2] Enable HFS and some other filesystems.
  * [arm/nslu2] Unset CONFIG_USB_STORAGE_DEBUG.  Closes: #377853.

 -- Bastian Blank <waldi@debian.org>  Thu, 13 Jul 2006 13:14:53 +0200

linux-2.6 (2.6.17-2) unstable; urgency=low

  [ Jurij Smakov ]
  * [sparc] Switch to gcc-4.1 as it produces a working kernel,
    while gcc-4.0 does not. No ABI bump neccessary, because
    2.6.17-1 sparc binaries never made it to the archive.
  * [sparc32] Add sparc32-iotlb.patch to fix DMA errors on sparc32.

  [ Sven Luther ]
  * [powerpc] Added console=hvc0 default commandline option to powerpc64 flavour.
  * [powerpc] Fixed mkvmlinuz support, which was missing from -1. (Closes: #375645)
  * [powerpc] Added PowerBook HID support for last-gen PowerBook keyboards.
    (Closes: #307327)

  [ Martin Michlmayr ]
  * [mipsel] Fix compilation error in dz serial driver.
  * [mipsel] Update configs.
  * [mipsel] Add a build fix for the Cobalt early console support.
  * [arm/nslu2] Disable SE Linux support for now so the kernel fits into flash.

  [ Christian T. Steigies ]
  * [m68k] Update patches for 2.6.17.
  * [m68k] Add m68k-as and m68k-macro patch which allow building with current binutils.
  * [m68k] Disable all subarches but amiga and mac for official linux-images.

  [ Kyle McMartin ]
  * [hppa] Update patchset (2.6.17-pa6) from parisc-linux.org.
    Which fixes relocation errors in modules with 64-bit kernels, and
    a softlockup on non-SMP flavours with gettimeofday.

 -- Bastian Blank <waldi@debian.org>  Thu, 29 Jun 2006 18:49:35 +0200

linux-2.6 (2.6.17-1) unstable; urgency=low

  [ Frederik Schüler ]
  * New upstream release.
  * [amd64] Use gcc 4.1.
  * [amd64] Drop amd64-generic flavor. We will use amd64-k8 for the
    installer.

  [ Martin Michlmayr ]
  * [mips] Update patches for 2.6.17.
  * [arm] Update configs.
  * [armeb] Update configs.

  [ Thiemo Seufer ]
  * [mips] Fix SWARM FPU detection.
  * [mips] Update configurations.

  [ Kyle McMartin ]
  * [hppa] Set PDC_CHASSIS_WARN to y.
  * [hppa] Update patchset (2.6.17-pa2) from parisc-linux.org.
  * [hppa] Change NR_CPUS to 8 from 32 on both SMP flavours.
  * [hppa] Set PARISC_PAGE_SIZE to 4K on all platforms.

  [ Bastian Blank ]
  * [s390] Use gcc 4.1.
  * [i386] Enable REGPARM.
  * [i386] Use gcc 4.1.
  * [powerpc] Disable prep.

  [ dann frazier ]
  * [ia64] Update configs
  * [ia64] Use gcc 4.1.

  [ maximilian attems ]
  * Add stable release 2.6.17.1:
    - xt_sctp: fix endless loop caused by 0 chunk length (CVE-2006-3085)

 -- Bastian Blank <waldi@debian.org>  Thu, 22 Jun 2006 12:13:15 +0200

linux-2.6 (2.6.16+2.6.17-rc3-0experimental.1) experimental; urgency=low

  [ Frederik Schüler ]
  * New upstream release candidate.
  * Switch HZ from 1000 to 250, following upstreams default.
  * Activate CONFIG_BCM43XX_DEBUG.

  [ maximilian attems ]
  * Disable broken and known unsecure LSM modules: CONFIG_SECURITY_SECLVL,
    CONFIG_SECURITY_ROOTPLUG. Upstream plans to remove them for 2.6.18

 -- Frederik Schüler <fs@debian.org>  Sun,  7 May 2006 17:06:29 +0200

linux-2.6.16 (2.6.16-18) unstable; urgency=high

  [ Sven Luther ]
  * [powerpc] Added console=hvsi0 too to CMDLINE to the powerpc64 flavour,
    for non-virtualized IBM power machines serial console.

  [ dann frazier ]
  * fs-ext3-bad-nfs-handle.patch: avoid triggering ext3_error on bad NFS
    file handle (CVE-2006-3468)
  * cdrom-bad-cgc.buflen-assign.patch: fix buffer overflow in dvd_read_bca
  * usb-serial-ftdi_sio-dos.patch: fix userspace DoS in ftdi_sio driver

  [ Bastian Blank ]
  * Update xen patch to changeset 9762.

 -- Frederik Schüler <fs@debian.org>  Fri, 18 Aug 2006 20:29:17 +0200

linux-2.6.16 (2.6.16-17) unstable; urgency=high

  [ Martin Michlmayr ]
  * Add stable release 2.6.16.22:
    - powernow-k8 crash workaround
    - NTFS: Critical bug fix (affects MIPS and possibly others)
    - JFS: Fix multiple errors in metapage_releasepage
    - SPARC64: Fix D-cache corruption in mremap
    - SPARC64: Respect gfp_t argument to dma_alloc_coherent().
    - SPARC64: Fix missing fold at end of checksums.
    - scsi_lib.c: properly count the number of pages in scsi_req_map_sg()
    - I2O: Bugfixes to get I2O working again
    - Missed error checking for intent's filp in open_namei().
    - tmpfs: time granularity fix for [acm]time going backwards
    - USB: Whiteheat: fix firmware spurious errors
    - fs/namei.c: Call to file_permission() under a spinlock in do_lookup_path()
  * Add stable release 2.6.16.23:
    - revert PARPORT_SERIAL should depend on SERIAL_8250_PCI patch
    - NETFILTER: SCTP conntrack: fix crash triggered by packet without
      chunks (CVE-2006-2934)
  * Add stable release 2.6.16.24:
    - fix prctl privilege escalation and suid_dumpable (CVE-2006-2451)
  * Add stable release 2.6.16.25:
    - Fix nasty /proc vulnerability (CVE-2006-3626)
  * Relax /proc fix a bit (Linus Torvalds)

  * [arm/nslu2] Unset CONFIG_USB_STORAGE_DEBUG.  Closes: #377853.
  * [mips] SGI ip22 RTC was broken, fixed thanks to Julien Blache.
  * [mips] Fix SGI ip22 serial console, thanks to Julien Blache.

  [ Bastian Blank ]
  * Fix vserver patch.

 -- Bastian Blank <waldi@debian.org>  Sat, 15 Jul 2006 17:18:49 +0200

linux-2.6.16 (2.6.16-16) unstable; urgency=low

  [ Sven Luther ]
  * [powerpc] Added console=hvc0 default commandline option to powerpc64 flavour.
  * [powerpc] Now THERM_PM72 and all WINDFARMs are builtin, for better fan control.

  [ Martin Michlmayr ]
  * [arm/nslu2] Disable SE Linux support for now so the kernel fits into
    flash.  Closes: #376926.

  [ Bastian Blank ]
  * [powerpc,powerpc-miboot] Enable OpenFirmware device tree support.
    (closes: #376012)

 -- Bastian Blank <waldi@debian.org>  Sat,  8 Jul 2006 17:57:57 +0200

linux-2.6.16 (2.6.16-15) unstable; urgency=low

  [ maximilian attems ]
  * Add stable release 2.6.16.18:
    - NETFILTER: SNMP NAT: fix memory corruption (CVE-2006-2444)
  * Add stable release 2.6.16.19:
    - NETFILTER: Fix small information leak in SO_ORIGINAL_DST (CVE-2006-1343)
  * Add stable release 2.6.16.20:
    - x86_64: Don't do syscall exit tracing twice
    - Altix: correct ioc4 port order
    - Input: psmouse - fix new device detection logic
    - PowerMac: force only suspend-to-disk to be valid
    - the latest consensus libata resume fix
    - Altix: correct ioc3 port order
    - Cpuset: might sleep checking zones allowed fix
    - ohci1394, sbp2: fix "scsi_add_device failed" with PL-3507 based devices
    - sbp2: backport read_capacity workaround for iPod
    - sbp2: fix check of return value of hpsb_allocate_and_register_addrspace
    - x86_64: x86_64 add crashdump trigger points
    - ipw2200: Filter unsupported channels out in ad-hoc mode
  * Add stable release 2.6.16.21:
    - check_process_timers: fix possible lockup
    - run_posix_cpu_timers: remove a bogus BUG_ON() (CVE-2006-2445)
    - xt_sctp: fix endless loop caused by 0 chunk length (CVE-2006-3085)
    - powerpc: Fix machine check problem on 32-bit kernels (CVE-2006-2448)

  [ Christian T. Steigies ]
  * [m68k] Add mac via patch from Finn Thain.
  * [m68k] Enable INPUT_EVDEV.

  [ Martin Michlmayr ]
  * [mips/b1-bcm91250a] Enable SMP.
  * [mips] Add a compile fix for the Maxine fb.
  * [mipsel] Add a patch that let's you enable serial console on DECstation.
  * [mipsel] Add a patch to get SCSI working on DECstation.
  * [mipsel] Handle memory-mapped RTC chips properly.
  * [mipsel] Add configs for r3k-kn02 and r4k-kn04 DECstation.
  * [arm] Allow RiscPC machines to boot an initrd (tagged list fix).
  * [arm/nslu2] Enable many modules.
  * [arm] Build loop support as a module.
  * [arm] Use the generic netfilter configuration.
  * [arm/footbridge] Enable sound.

  [ Kyle McMartin ]
  * [hppa] Pulled patch from cvs to fix build of kernel/ptrace.c which needs
    {read,write}_can_lock.
  * [hppa] Disable CONFIG_DETECT_SOFTLOCKUP to fix boot on pa8800 machines.

  [ Sven Luther ]
  * [powerpc,prep] Added a new ARCH=ppc PReP flavour, currently mostly a copy
    of the -powerpc one.
  * Upgraded mkvmlinuz dependency to mkvmlinuz 21.

  [ Bastian Blank ]
  * Update vserver patch to 2.0.2-rc21.
  * Bump build-dependency on kernel-package to 10.049.

  [ Jurij Smakov ]
  * Add dcache-memory-corruption.patch to fix the mremap(), occasionally
    triggered on sparc in the form of dpkg database corruption. Affects
    sparc64, mips and generic includes. Thanks to David Miller, original
    patch is included in 2.6.17.
    Ref: http://marc.theaimsgroup.com/?l=linux-sparc&m=114920963824047&w=2
  * Add sparc32-iotlb.patch to fix the DMA errors encountered with latest
    kernels on sparc32, in particularly HyperSparcs. Thanks to Bob Breuer.
    Ref: http://marc.theaimsgroup.com/?l=linux-sparc&m=115077649707675&w=2

 -- Bastian Blank <waldi@debian.org>  Wed, 21 Jun 2006 14:09:11 +0200

linux-2.6 (2.6.16-14) unstable; urgency=low

  [ Bastian Blank ]
  * Add stable release 2.6.16.16:
    - fs/locks.c: Fix lease_init (CVE-2006-1860)
  * Make i386 xen images recommend libc6-xen.
  * Update vserver patch to 2.0.2-rc20.
  * Update xen patch to changeset 9687.

  [ Christian T. Steigies ]
  * [m68k] Add generic m68k ide fix.
  * [m68k] Add cross-compile instructions.
  * [m68k] Enable INPUT_EVDEV for yaird.
  * [m68k] sun3 general compile and scsi fixes, enable sun3 SCSI again.

  [ dann frazier ]
  * cs4281 - Fix the check of timeout in probe to deal with variable HZ.
    (closes: #361197)

  [ Norbert Tretkowski ]
  * [alpha] Readded patch to support prctl syscall, got lost when upgrading
    to 2.6.16.

  [ Frederik Schüler ]
  * Add stable release 2.6.16.17:
    - SCTP: Validate the parameter length in HB-ACK chunk (CVE-2006-1857)
    - SCTP: Respect the real chunk length when walking parameters
      (CVE-2006-1858)
    - ptrace_attach: fix possible deadlock schenario with irqs
    - Fix ptrace_attach()/ptrace_traceme()/de_thread() race
    - page migration: Fix fallback behavior for dirty pages
    - add migratepage address space op to shmem
    - Remove cond_resched in gather_stats()
    - VIA quirk fixup, additional PCI IDs
    - PCI quirk: VIA IRQ fixup should only run for VIA southbridges
    - Fix udev device creation
    - limit request_fn recursion
    - PCI: correctly allocate return buffers for osc calls
    - selinux: check for failed kmalloc in security_sid_to_context()
    - TG3: ethtool always report port is TP.
    - Netfilter: do_add_counters race, possible oops or info leak
      (CVE-2006-0039)
    - scx200_acb: Fix resource name use after free
    - smbus unhiding kills thermal management
    - fs/compat.c: fix 'if (a |= b )' typo
    - smbfs: Fix slab corruption in samba error path
    - fs/locks.c: Fix sys_flock() race
    - USB: ub oops in block_uevent
    - via-rhine: zero pad short packets on Rhine I ethernet cards
    - md: Avoid oops when attempting to fix read errors on raid10

 -- Bastian Blank <waldi@debian.org>  Mon, 22 May 2006 14:56:11 +0200

linux-2.6 (2.6.16-13) unstable; urgency=low

  [ Frederik Schüler ]
  * Add stable release 2.6.16.14:
    - smbfs chroot issue (CVE-2006-1864)

  [ Bastian Blank ]
  * Don't make headers packages depend on images.
  * Bump abiname to 2. (closes: #366291)
  * Update vserver patch to 2.0.2-rc19.
  * Update xen patch to changeset 9668.
  * Remove abi fixes.
  * Add stable release 2.6.16.15:
    - SCTP: Allow spillover of receive buffer to avoid deadlock. (CVE-2006-2275)
    - SCTP: Fix panic's when receiving fragmented SCTP control chunks. (CVE-2006-2272)
    - SCTP: Fix state table entries for chunks received in CLOSED state. (CVE-2006-2271)
    - SCTP: Prevent possible infinite recursion with multiple bundled DATA. (CVE-2006-2274)
  * Switch HZ from 1000 to 250.

  [ Christian T. Steigies ]
  * [m68k] Add patches that allow building images for atari
  * [m68k] Enable atyfb driver for atari

 -- Bastian Blank <waldi@debian.org>  Wed, 10 May 2006 18:58:44 +0200

linux-2.6 (2.6.16-12) unstable; urgency=low

  [ Bastian Blank ]
  * Add stable release 2.6.16.12:
    - dm snapshot: fix kcopyd destructor
    - x86_64: Pass -32 to the assembler when compiling the 32bit vsyscall pages
    - for_each_possible_cpu
    - Simplify proc/devices and fix early termination regression
    - sonypi: correct detection of new ICH7-based laptops
    - MIPS: Fix tx49_blast_icache32_page_indexed.
    - NET: e1000: Update truesize with the length of the packet for packet split
    - i386: fix broken FP exception handling
    - tipar oops fix
    - USB: fix array overrun in drivers/usb/serial/option.c
    - Altix snsc: duplicate kobject fix
    - Alpha: strncpy() fix
    - LSM: add missing hook to do_compat_readv_writev()
    - Fix reiserfs deadlock
    - make vm86 call audit_syscall_exit
    - fix saa7129 support in saa7127 module for pvr350 tv out
    - dm flush queue EINTR
    - get_dvb_firmware: download nxt2002 firmware from new driver location
    - cxusb-bluebird: bug-fix: power down corrupts frontend
    - x86_64: Fix a race in the free_iommu path.
    - MIPS: Use "R" constraint for cache_op.
    - MIPS: R2 build fixes for gcc < 3.4.
    - cs5535_gpio.c: call cdev_del() during module_exit to unmap kobject references and other cleanups
    - MIPS: Fix branch emulation for floating-point exceptions.
    - x86/PAE: Fix pte_clear for the >4GB RAM case
  * Add stable release 2.6.16.13:
    - NETFILTER: SCTP conntrack: fix infinite loop (CVE-2006-1527)
  * Remove merged patches.
  * Rediff xen patch.
  * Bump build-dependency on kernel-package to 10.047.

  [ Martin Michlmayr ]
  * [arm] Enable cramfs for ixp4xx and rpc.

 -- Bastian Blank <waldi@debian.org>  Thu,  4 May 2006 11:37:26 +0200

linux-2.6 (2.6.16-11) unstable; urgency=low

  * Update vserver patch to 2.0.2-rc18.
    - Limit ccaps to root inside a guest (CVE-2006-2110)
  * Conflict with known broken grub versions. (closes: #361308)
  * Enable s390 vserver image.
  * Enable xen and xen-vserver images.
  * Use localversion for kernel-package images. (closes: #365505)

 -- Bastian Blank <waldi@debian.org>  Mon,  1 May 2006 16:38:45 +0200

linux-2.6 (2.6.16-10) unstable; urgency=low

  [ Norbert Tretkowski ]
  * [alpha] Added backport of for_each_possible_cpu() to fix alpha build.
    (closes: #364206)
  * Add stable release 2.6.16.10:
    - IPC: access to unmapped vmalloc area in grow_ary()
    - Add more prevent_tail_call()
    - alim15x3: ULI M-1573 south Bridge support
    - apm: fix Armada laptops again
    - fbdev: Fix return error of fb_write
    - Fix file lookup without ref
    - m41t00: fix bitmasks when writing to chip
    - Open IPMI BT overflow
    - x86: be careful about tailcall breakage for sys_open[at] too
    - x86: don't allow tail-calls in sys_ftruncate[64]()
    - IPV6: XFRM: Fix decoding session with preceding extension header(s).
    - IPV6: XFRM: Don't use old copy of pointer after pskb_may_pull().
    - IPV6: Ensure to have hop-by-hop options in our header of &sk_buff.
    - selinux: Fix MLS compatibility off-by-one bug
    - PPC: fix oops in alsa powermac driver
    - MTD_NAND_SHARPSL and MTD_NAND_NANDSIM should be tristate's
    - i2c-i801: Fix resume when PEC is used
    - Fix hotplug race during device registration
    - Fix truesize underflow
    - efficeon-agp: Add missing memory mask
    - 3ware 9000 disable local irqs during kmap_atomic
    - 3ware: kmap_atomic() fix

  [ maximilian attems ]
  * Add stable release 2.6.16.11:
    -  Don't allow a backslash in a path component (CVE-2006-1863)

 -- Bastian Blank <waldi@debian.org>  Tue, 25 Apr 2006 13:56:19 +0200

linux-2.6 (2.6.16-9) unstable; urgency=low

  [ maximilian attems ]
  * Add stable release 2.6.16.8:
    - ip_route_input panic fix (CVE-2006-1525)
  * Add stable release 2.6.16.9:
    - i386/x86-64: Fix x87 information leak between processes (CVE-2006-1056)

  [ Bastian Blank ]
  * Update vserver patch to 2.0.2-rc17.

 -- Bastian Blank <waldi@debian.org>  Thu, 20 Apr 2006 15:37:28 +0200

linux-2.6 (2.6.16-8) unstable; urgency=low

  * Fix ABI-breakage introduced in -7. (closes: #363032)
  * Add stable release 2.6.16.6:
    - ext3: Fix missed mutex unlock
    - RLIMIT_CPU: fix handling of a zero limit
    - alpha: SMP boot fixes
    - m32r: security fix of {get, put}_user macros
    - m32r: Fix cpu_possible_map and cpu_present_map initialization for SMP kernel
    - shmat: stop mprotect from giving write permission to a readonly attachment (CVE-2006-1524)
    - powerpc: fix incorrect SA_ONSTACK behaviour for 64-bit processes
    - MPBL0010 driver sysfs permissions wide open
    - cciss: bug fix for crash when running hpacucli
    - fuse: fix oops in fuse_send_readpages()
    - Fix utime(2) in the case that no times parameter was passed in.
    - Fix buddy list race that could lead to page lru list corruptions
    - NETFILTER: Fix fragmentation issues with bridge netfilter
    - USB: remove __init from usb_console_setup
    - Fix suspend with traced tasks
    - isd200: limit to BLK_DEV_IDE
    - edac_752x needs CONFIG_HOTPLUG
    - fix non-leader exec under ptrace
    - sky2: bad memory reference on dual port cards
    - atm: clip causes unregister hang
    - powerpc: iSeries needs slb_initialize to be called
    - Fix block device symlink name
    - Incorrect signature sent on SMB Read
  * Add stable release 2.6.16.7:
    - fix MADV_REMOVE vulnerability (CVE-2006-1524 for real this time)

 -- Bastian Blank <waldi@debian.org>  Tue, 18 Apr 2006 16:22:31 +0200

linux-2.6 (2.6.16-7) unstable; urgency=low

  [ Frederik Schüler ]
  * Add stable release 2.6.16.3:
    - Keys: Fix oops when adding key to non-keyring (CVE-2006-1522)

  [ Bastian Blank ]
  * Add stable release 2.6.16.4:
    - RCU signal handling (CVE-2006-1523)

  [ Sven Luther ]
  * [powerpc] Transitioned mkvmlinuz support patch to the 2.6.16 ARCH=powerpc
    tree. PReP is broken in 2.6.16 though.

  [ maximilian attems ]
  * Add stable release 2.6.16.5:
   - x86_64: Clean up execve
   - x86_64: When user could have changed RIP always force IRET (CVE-2006-0744)
  * Disable CONFIG_SECCOMP (adds useless overhead on context-switch) -
    thanks to fs for checking abi.

  [ Christian T. Steigies ]
  * [m68k] update m68k patch and config to 2.6.16, temporarily disable atari

 -- Bastian Blank <waldi@debian.org>  Sat, 15 Apr 2006 13:56:05 +0200

linux-2.6 (2.6.16-6) unstable; urgency=medium

  [ Bastian Blank ]
  * Provide version infos in support package and don't longer rely on the
    changelog.
  * [amd64/i386] Enable cpu hotplug support.

  [ maximilian attems ]
  * Add stable release 2.6.16.2:
    - PCMCIA_SPECTRUM must select FW_LOADER
    - drivers/net/wireless/ipw2200.c: fix an array overun
    - AIRO{,_CS} <-> CRYPTO fixes
    - tlclk: fix handling of device major
    - fbcon: Fix big-endian bogosity in slow_imageblit()
    - Fix NULL pointer dereference in node_read_numastat()
    - USB: EHCI full speed ISO bugfixes
    - Mark longhaul driver as broken.
    - fib_trie.c node freeing fix
    - USB: Fix irda-usb use after use
    - sysfs: zero terminate sysfs write buffers (CVE-2006-1055)
    - USB: usbcore: usb_set_configuration oops (NULL ptr dereference)
    - pcmcia: permit single-character-identifiers
    - hostap: Fix EAPOL frame encryption
    - wrong error path in dup_fd() leading to oopses in RCU
    - {ip, nf}_conntrack_netlink: fix expectation notifier unregistration
    - isicom must select FW_LOADER
    - knfsd: Correct reserved reply space for read requests.
    - Fix module refcount leak in __set_personality()
    - sbp2: fix spinlock recursion
    - powerpc: make ISA floppies work again
    - opti9x - Fix compile without CONFIG_PNP
    - Add default entry for CTL Travel Master U553W
    - Fix the p4-clockmod N60 errata workaround.
    - kdump proc vmcore size oveflow fix

 -- Bastian Blank <waldi@debian.org>  Mon, 10 Apr 2006 16:09:51 +0200

linux-2.6 (2.6.16-5) unstable; urgency=low

  [ Bastian Blank ]
  * Provide real dependency packages for module building.
    - Add linux-headers-$version-$abiname-all and
      linux-headers-$version-$abiname-all-$arch.
  * Rename support package to linux-support-$version-$abiname.
  * Fix module package output.
  * Include .kernelrelease in headers packages. (closes: #359813)
  * Disable Cumana partition support completely. (closes: #359207)
  * Update vserver patch to 2.0.2-rc15.

  [ dann frazier ]
  * [ia64] initramfs-tools works now, no longer restrict initramfs-generators

 -- Bastian Blank <waldi@debian.org>  Mon,  3 Apr 2006 14:00:08 +0200

linux-2.6 (2.6.16-4) unstable; urgency=medium

  [ Martin Michlmayr ]
  * [arm/armeb] Update nslu2 config.
  * Add stable release 2.6.16.1:
    - Fix speedstep-smi assembly bug in speedstep_smi_ownership
    - DMI: fix DMI onboard device discovery
    - cciss: fix use-after-free in cciss_init_one
    - DM: Fix bug: BIO_RW_BARRIER requests to md/raid1 hang.
    - fix scheduler deadlock
    - proc: fix duplicate line in /proc/devices
    - rtc.h broke strace(1) builds
    - dm: bio split bvec fix
    - v9fs: assign dentry ops to negative dentries
    - i810fb_cursor(): use GFP_ATOMIC
    - NET: Ensure device name passed to SO_BINDTODEVICE is NULL terminated.
    - XFS writeout fix
    - sysfs: fix a kobject leak in sysfs_add_link on the error path
    - get_cpu_sysdev() signedness fix
    - firmware: fix BUG: in fw_realloc_buffer
    - sysfs: sysfs_remove_dir() needs to invalidate the dentry
    - TCP: Do not use inet->id of global tcp_socket when sending RST (CVE-2006-1242)
    - 2.6.xx: sata_mv: another critical fix
    - Kconfig: VIDEO_DECODER must select FW_LOADER
    - V4L/DVB (3324): Fix Samsung tuner frequency ranges
    - sata_mv: fix irq port status usage

 -- Bastian Blank <waldi@debian.org>  Tue, 28 Mar 2006 17:19:10 +0200

linux-2.6 (2.6.16-3) unstable; urgency=low

  [ Frederik Schüler ]
  * [amd64] Add asm-i386 to the linux-headers packages.

  [ Jonas Smedegaard ]
  * Tighten yaird dependency to at least 0.0.12-8 (supporting Linux
    2.6.16 uppercase hex in Kconfig and new IDE sysfs naming, and VIA
    IDE on powerpc).

  [ Martin Michlmayr ]
  * [arm/armeb] Enable CONFIG_NFSD on NSLU2 again.  Closes: #358709.
  * [arm/footbridge] CONFIG_NE2K_PCI should be a module, not built-in.
  * [arm/footbridge] Enable CONFIG_BLK_DEV_IDECD=m since the CATS can
    have a CD-ROM drive.
  * [mips/sb1*] Use ttyS rather than duart as the name for the serial
    console since the latter causes problems with debian-installer.

  [ Bastian Blank ]
  * Update vserver patch to 2.0.2-rc14.
    - Fix sendfile. (closes: #358391, #358752)

 -- Bastian Blank <waldi@debian.org>  Mon, 27 Mar 2006 16:08:20 +0200

linux-2.6 (2.6.16-2) unstable; urgency=low

  [ dann frazier ]
  * [ia64] Set unconfigured options:
      CONFIG_PNP_DEBUG=n and CONFIG_NET_SB1000=m
  * [hppa] Update config for 2.6.16

  [ Martin Michlmayr ]
  * [mips/mipsel] Put something in the generic config file because diff
    will otherwise remove the empty file, causing the build to fail.
  * [mipsel/r5k-cobalt] Set CONFIG_PACKET=y.
  * [arm] Set CONFIG_MACLIST=y for ixp4xx because nas100d needs it.

  [ Frederik Schüler ]
  * Add Maximilian Attems to uploaders list.

 -- Martin Michlmayr <tbm@cyrius.com>  Wed, 22 Mar 2006 15:15:14 +0000

linux-2.6 (2.6.16-1) unstable; urgency=low

  [ Bastian Blank ]
  * New upstream release.
  * Default to initramfs-tools 0.55 or higher on s390.

  [ maximilian attems ]
  * Default to initramfs-tools on arm and armeb.

  [ Martin Michlmayr ]
  * [mips/mipsel] Add an image for the Broadcom BCM91480B evaluation board
    (aka "BigSur").
  * [arm, armeb] Enable the netconsole module.
  * [mipsel/cobalt] Enable the netconsole module.
  * [mips] SB1: Fix interrupt disable hazard (Ralf Baechle).
  * [mips] SB1: Support for 1480 ethernet (Broadcom).
  * [mips] SB1: Support for NAPI (Tom Rix).
  * [mips] SB1: DUART support (Broadcom).
  * [mips] Work around bad code generation for <asm/io.h> (Ralf Baechle).
  * [mips] Fix VINO drivers when using a 64-bit kernel (Mikael Nousiainen).
  * [arm/armeb] Update configs for 2.6.16.
  * [mips/mipsel] Update configs for 2.6.16.
  * [arm/armeb] Enable the SMB module on NSLU2.
  * [mipsel] Enable parallel port modules for Cobalt since there are PCI
    cards that can be used in a Qube.
  * [mipsel] Enable the JFS module on Cobalt.

  [ dann frazier ]
  * [ia64] use yaird on ia64 until #357414 is fixed
  * [ia64] Update configs for 2.6.16

 -- Bastian Blank <waldi@debian.org>  Tue, 21 Mar 2006 16:12:16 +0100

linux-2.6 (2.6.15+2.6.16-rc5-0experimental.1) experimental; urgency=low

  [ Frederik Schüler ]
  * New upstream release candidate.

  [ Martin Michlmayr ]
  * Add initial mips/mipsel 2.6 kernels.
  * Important changes compared to the 2.4 kernels:
    - Drop the XXS1500 flavour since there's little interest in it.
    - Drop the LASAT flavour since these machines never went into
      production.
    - Drop the IP22 R5K (Indy, Indigo2) flavour since the IP22 R4K
      image now also works on machines with a R5K CPU.
    - Add an image for SGI IP32 (O2).
    - Rename the sb1-swarm-bn flavour to sb1-bcm91250a.
    - Enable PCI network (and other) modules on Cobalt.  Closes: #315895.
  * Add various MIPS related patches:
    - Fix iomap compilation on machines without COW.
    - Improve gettimeofday on MIPS.
    - Fix an oops on IP22 zerilog (serial console).
    - Improve IDE probing so it won't take so long on Cobalt.
    - Probe for IDE disks on SWARM.
    - Test whether there's a scache (fixes Cobalt crash).
    - Add Tulip fixes for Cobalt.
  * Fix a typo in the description of the linux-doc-* package,
    thanks Justin Pryzby.  Closes: #343424.
  * [arm] Enable nfs and nfsd modules.
  * [arm/footbride] Suggest nwutil (Netwinder utilities).

 -- Frederik Schüler <fs@debian.org>  Thu,  9 Mar 2006 14:13:17 +0000

linux-2.6 (2.6.15+2.6.16-rc4-0experimental.1) experimental; urgency=low

  [ Frederik Schüler ]
  * New upstream release.
  * Activate CONFIG_DVB_AV7110_OSD on alpha amd64 and ia64.
    Closes: #353292
  * Globally enable NAPI on all network card drivers which support it.

  [ maximilian attems ]
  * Drop fdutils from i386 and amd64 Suggests.
  * Swap lilo and grub Suggests for i386 and amd64.

  [ Jurij Smakov ]
  * Make sure that LOCALVERSION environment variable is not
    passed to a shell while invoking make-kpkg, since it
    appends it to the version string, breaking the build.
    Closes: #349472
  * [sparc32] Re-enable the building of sparc32 images.
  * [sparc64] Re-add (partial) sparc64-atyf-xl-gr.patch, since it
    was only partially applied upstream, so the problem (garbled
    screen output on SunBlade 100) is still present. Thanks to
    Luis Ortiz for pointing it out.
  * Bump the build-dep on kernel-package to 10.035, which fixes
    the problem with building documentation packages.

  [ Martin Michlmayr ]
  * [sparc] Add sys_newfstatat -> sys_fstatat64 fix from git.
  * [arm] Update configs for 2.6.16-rc3.
  * [armeb] Update configs for 2.6.16-rc3.
  * [arm/armeb] Fix compilation error on NSLU2 due to recent flash
    changes.
  * [arm/armeb] Fix a compilation error in the IXP4xx beeper support
    (Alessandro Zummo).

  [ Norbert Tretkowski ]
  * [alpha] Update arch/alpha/config* for 2.6.16-rc3.

 -- Bastian Blank <waldi@debian.org>  Fri, 24 Feb 2006 16:02:11 +0000

linux-2.6 (2.6.15-8) unstable; urgency=high

  [ maximilian attems ]
  * Add stable Release 2.6.15.5:
    - Fix deadlock in br_stp_disable_bridge
    - Fix a severe bug
    - i386: Move phys_proc_id/early intel workaround to correct function
    - ramfs: update dir mtime and ctime
    - sys_mbind sanity checking
    - Fix s390 build failure.
    - Revert skb_copy_datagram_iovec() recursion elimination.
    - s390: add #ifdef __KERNEL__ to asm-s390/setup.h
    - netfilter missing symbol has_bridge_parent
    - hugetlbfs mmap ENOMEM failure
    - IB/mthca: max_inline_data handling tweaks
    - it87: Fix oops on removal
    - hwmon it87: Probe i2c 0x2d only
    - reiserfs: disable automatic enabling of reiserfs inode attributes
    - Fix snd-usb-audio in 32-bit compat environment
    - dm: missing bdput/thaw_bdev at removal
    - dm: free minor after unlink gendisk
    - gbefb: IP32 gbefb depth change fix
    - shmdt cannot detach not-alined shm segment cleanly.
    - Address autoconfiguration does not work after device down/up cycle
    - gbefb: Set default of FB_GBE_MEM to 4 MB
    - XFS ftruncate() bug could expose stale data (CVE-2006-0554)
    - sys_signal: initialize ->sa_mask
    - do_sigaction: cleanup ->sa_mask manipulation
    - fix zap_thread's ptrace related problems
    - fix deadlock in ext2
    - cfi: init wait queue in chip struct
    - sd: fix memory corruption with broken mode page headers
    - sbp2: fix another deadlock after disconnection
    - skge: speed setting
    - skge: fix NAPI/irq race
    - skge: genesis phy initialization fix
    - skge: fix SMP race
    - x86_64: Check for bad elf entry address (CVE-2006-0741)
    - alsa: fix bogus snd_device_free() in opl3-oss.c
    - ppc32: Put cache flush routines back into .relocate_code section
    - sys32_signal() forgets to initialize ->sa_mask
    - Normal user can panic NFS client with direct I/O (CVE-2006-0555)
  * Deactivate merged duplicates: s390-klibc-buildfix.patch,
    powerpc-relocate_code.patch.
  * Add stable Release 2.6.15.6:
    - Don't reset rskq_defer_accept in reqsk_queue_alloc
    - fs/nfs/direct.c compile fix
    - mempolicy.c compile fix, make sure BITS_PER_BYTE is defined
    - [IA64] die_if_kernel() can return (CVE-2006-0742)

  [ Sven Luther ]
  * [powerpc] Disabled CONFIG_IEEE1394_SBP2_PHYS_DMA, which was broken on
    powerpc64, as it used the long deprecated bus_to_virt symbol.
    (Closes: #330225)
  * [powerpc] Fixed gettimeofday breakage causing clock drift.

 -- Bastian Blank <waldi@debian.org>  Mon,  6 Mar 2006 11:06:28 +0100

linux-2.6 (2.6.15-7) unstable; urgency=low

  [ Norbert Tretkowski ]
  * [alpha] Disabled CONFIG_ALPHA_LEGACY_START_ADDRESS for -alpha-generic and
    -alpha-smp flavours, and introduced a new -alpha-legacy flavour for MILO
    based machines, which has CONFIG_ALPHA_LEGACY_START_ADDRESS enabled.
    (closes: #352186)
  * [alpha] Added new patch to support prctl syscall. (closes: #349765)
  * [i386] Renamed kernel-image-2.6-486 to kernel-image-2.6-386, it's meant for
    transition only, and kernel-image-2.6-386 is the package name in sarge.

  [ Jurij Smakov ]
  * Bump build-dependency on kernel-package to 10.035, which is fixed
    to build the documentation packages again.
    Closes: #352000, #348332

  [ Frederik Schüler ]
  * Activate CONFIG_DVB_AV7110_OSD on alpha amd64 and ia64.
    Closes: #353292
  * Deactivate CONFIG_FB_ATY_XL_INIT on all architectures: it is broken and
    already removed in 2.6.16-rc.
    Closes: #353310

  [ Christian T. Steigies ]
  * [m68k] build in cirrusfb driver

 -- Bastian Blank <waldi@debian.org>  Tue, 21 Feb 2006 17:35:21 +0000

linux-2.6 (2.6.15-6) unstable; urgency=low

  [ Bastian Blank ]
  * Moved the mkvmlinuz support patch modification to a -1 version of the
    patch.

  [ maximilian attems ]
  * Add stable treee 2.6.15.4
    - PCMCIA=m, HOSTAP_CS=y is not a legal configuration
    - Input: iforce - do not return ENOMEM upon successful allocation
    - x86_64: Let impossible CPUs point to reference per cpu data
    - x86_64: Clear more state when ignoring empty node in SRAT parsing
    - x86_64: Dont record local apic ids when they are disabled in MADT
    - Fix keyctl usage of strnlen_user()
    - Kill compat_sys_clock_settime sign extension stub.
    - Input: grip - fix crash when accessing device
    - Input: db9 - fix possible crash with Saturn gamepads
    - Input: iforce - fix detection of USB devices
    - Fixed hardware RX checksum handling
    - SCSI: turn off ordered flush barriers
    - Input: mousedev - fix memory leak
    - seclvl settime fix
    - fix regression in xfs_buf_rele
    - md: remove slashes from disk names when creation dev names in sysfs
    - d_instantiate_unique / NFS inode leakage
    - dm-crypt: zero key before freeing it
    - bridge: netfilter races on device removal
    - bridge: fix RCU race on device removal
    - SELinux: fix size-128 slab leak
    - __cmpxchg() must really always be inlined
    - emu10k1 - Fix the confliction of 'Front' control
    - Input: sidewinder - fix an oops
  * Deactivate merged alpha-cmpxchg-inline.patch, sparc64-clock-settime.patch.

  [ Christian T. Steigies ]
  * [m68k] Add fix for m68k/buddha IDE and m68k/mac SCSI driver
  * [m68k] Patch by Peter Krummrich to stop flickering pixels with PicassoII
  * [m68k] make Amiga keyboard usable again, patch by Roman Zippel
  * [m68k] prevent wd33c93 SCSI driver from crashing the kernel, patch by Roman Zippel
  * [m68k] remove SBCs from VME descriptions (closes: #351924)

 -- Frederik Schüler <fs@debian.org>  Fri, 10 Feb 2006 15:33:21 +0000

linux-2.6 (2.6.15-5) unstable; urgency=low

  [ Martin Michlmayr ]
  * Add a fix for the input support for the ixp4xx beeper driver from
    2.6.16-rc2.
  * Add stable tree 2.6.15.3:
    - Fix extra dst release when ip_options_echo fails (CVE-2006-0454)

  [ Sven Luther ]
  * [powerpc] Removed -o root -g root option to mkvmlinuz support patch.
    (Closes: #351412)

 -- Sven Luther <luther@debian.org>  Tue,  7 Feb 2006 19:23:14 +0000

linux-2.6 (2.6.15-4) unstable; urgency=low

  [ Jurij Smakov ]
  * [sparc64] Add sparc64-clock-settime.patch to fix the incorrect
    handling of the clock_settime syscall arguments, which resulted
    in a hang when trying to set the date using 'date -s'. Patch
    by David Miller is applied upstream. Thanks to Ludovic Courtes
    and Frans Pop for reporting and testing.
    Ref: http://marc.theaimsgroup.com/?t=113861017400002&r=1&w=2

  [ Christian T. Steigies ]
  * [m68k] update m68k patch and config to 2.6.15
  * [m68k] SCSI drivers need to be built in until ramdisk generator tools
    supports loading scsi modules
  * [m68k] ISCSI and IDE-TAPE don't compile, disabled
  * [m68k] set CC_OPTIMIZE_FOR_SIZE=n
  * [m68k] added vmeints patch which fixes building for vme

  [ maximilian attems ]
  * Use initramfs-tools for ia64 - fixed klibc.
  * Add stable tree 2.6.15.2:
    - Fix double decrement of mqueue_mnt->mnt_count in sys_mq_open
    - (CVE-2005-3356)
    - Mask off GFP flags before swiotlb_alloc_coherent
    - usb-audio: don't use empty packets at start of playback
    - Make second arg to skb_reserved() signed.
    - Input: HID - fix an oops in PID initialization code
    - Fix oops in ufs_fill_super at mount time
    - Kill blk_attempt_remerge()
    - Fix i2o_scsi oops on abort
    - Fix mkiss locking bug
    - Fix timekeeping on sparc64 ultra-IIe machines
    - Someone broke reiserfs v3 mount options and this fixes it
  * Deactivate sparc64-jumping-time.patch, amd64-pppd-fix.patch incl in aboves.
  * Add s390-klibc-buildfix.patch, regression due to header file changes.

  [ Steve Langasek ]
  * [alpha] set __attribute__((always_inline)) on __cmpxchg(), to avoid
    wrong optimizations with -Os (Closes: #347556).

  [ Martin Michlmayr ]
  * Add input support for the ixp4xx beeper driver (Alessandro Zummo).
  * [arm] Add NSLU2 specific portion of ixp4xx beeper driver (Alessandro Zummo).
  * [arm/nslu2] Build PPP as a module.
  * [arm/nslu2] Enable wireless.
  * [arm/nslu2] Enable most USB modules.
  * [arm/nslu2] Enable ALSA and USB sound modules.
  * [arm/nslu2] Set 4 MB as the size of the initrd in the kernel cmd line.
  * [arm/footbridge] Set CONFIG_BLK_DEV_RAM_SIZE to 8192.
  * [armeb] Add support for big-endian ARM.
  * [armeb/nslu2] Use the nslu2 config from arm.

  [ Frederik Schüler ]
  * [amd64] Add amd64-pppd-fix.patch to fix kernel panic when using pppd.
    (Closes: #347711)
  * Add 64bit-vidiocswin-ioctl-fix.patch to fix VIDIOCSWIN ioctl on 64bit
    kernel 32bit userland setups. (Closes: #349338)

  [ Sven Luther ]
  * [powerpc] Adapted apus config file to be more modular and in sync with the
    other powerpc configs. Scsi drivers are disabled as they don't build
    cleanly though (need some esp stuff).
  * [powerpc] Default to initramfs-tools as initramfs generator, as klibc
    build is fixed now.

  [ Bastian Blank ]
  * [powerpc] Fix dependencies of image packages.

 -- maximilian attems <maks@sternwelten.at>  Wed,  1 Feb 2006 11:34:20 +0100

linux-2.6 (2.6.15-3) unstable; urgency=low

  [ Martin Michlmayr ]
  * [arm] Update configs for 2.6.15; closes: #347998.
  * [arm] Activate tmpfs.
  * [arm] Allow modules to be unloaded.
  * [arm] Enable CONFIG_INPUT_EVDEV since yaird needs this module in
    order to generate initrds.
  * [arm/footbridge] Activate IDEPCI so SL82C105 will really be
    compiled in.
  * [arm/footbridge] Activate the right network drivers (Tulip and
    NE2K).
  * [arm/footbridge] Enable more framebuffer drivers.
  * debian/patches/arm-fix-dc21285.patch: Fix compilation of DC21285
    flash driver.
  * [arm/footbridge] Enable MTD and the DC21285 flash driver.
  * [arm/footbridge] Enable RAID and LVM modules.
  * [arm/footbridge] Enable USB modules.
  * [arm/nslu2] Add an image for Network Storage Link for USB 2.0 Disk
    Drives.
  * debian/patches/arm-memory-h-page-shift.patch: Fix error "PAGE_SHIFT
    undeclared" (Rod Whitby).
  * debian/patches/mtdpart-redboot-fis-byteswap.patch: recognise a foreign
    endian RedBoot partition table (John Bowler).
  * debian/patches/maclist.patch: Add support for the maclist interface
    (John Bowler).
  * debian/patches/arm-nslu2-maclist.patch: Add NSLU2 maclist support
    (John Bowler).
  * [arm/nslu2] Activate maclist.

  [ maximilian attems ]
  * Add stable tree 2.6.15.1:
    - arch/sparc64/Kconfig: fix HUGETLB_PAGE_SIZE_64K dependencies
    - moxa serial: add proper capability check
    - fix /sys/class/net/<if>/wireless without dev->get_wireless_stats
    - Don't match tcp/udp source/destination port for IP fragments
    - Fix sys_fstat64() entry in 64-bit syscall table.
    - UFS: inode->i_sem is not released in error path
    - netlink oops fix due to incorrect error code
    - Fix onboard video on SPARC Blade 100 for 2.6.{13,14,15}
    - Fix DoS in netlink_rcv_skb() (CVE-2006-0035)
    - fix workqueue oops during cpu offline
    - Fix crash in ip_nat_pptp (CVE-2006-0036)
    - Fix another crash in ip_nat_pptp (CVE-2006-0037)
    - ppc32: Re-add embed_config.c to ml300/ep405
    - Fix ptrace/strace
    - vgacon: fix doublescan mode
    - BRIDGE: Fix faulty check in br_stp_recalculate_bridge_id()
    - skge: handle out of memory on ring changes
  * Drop merged patch:
    - sparc64-atyfb-xl-gr-final.patch

  [ Simon Horman ]
  * Fix booting on PReP machines
    (Closes: #348040)
    powerpc-relocate_code.patch

 -- Simon Horman <horms@verge.net.au>  Tue, 17 Jan 2006 18:01:17 +0900

linux-2.6 (2.6.15-2) unstable; urgency=low

  [ maximilian attems ]
  * Default to initramfs-tools as initramfs generator for amd64, hppa, i386,
    alpha and sparc. More archs will be added once klibc matures.
    (Closes: #346141, #343147, #341524, #346305)
  * Backport alsa patch for opl3 - Fix the unreleased resources.
    (Closes: #346273)
  * Readd buslogic-pci-id-table.patch.

  [ dann frazier ]
  * [ia64] Update config for 2.6.15.

  [ Frederik Schüler ]
  * Make CONFIG_IPW2100 a per-architecture option and deactivate it on all
    architectures but i386. (Closes: #344515)

  [ Sven Luther ]
  * Removed spurious file from powerpc-apus patch. (Closes: #346159)

  [ Norbert Tretkowski ]
  * Backport the generic irq framework for alpha. (closes: #339080)

  [ Bastian Blank ]
  * Remove pre-sarge conflict with hotplug.
  * Fix hppa diff to apply.
  * Make the latest packages depend on the corect version of the real images.
    (closes: #346366)

 -- Bastian Blank <waldi@debian.org>  Tue, 10 Jan 2006 16:54:21 +0100

linux-2.6 (2.6.15-1) unstable; urgency=low

  [ Sven Luther ]
  * New upstream release.
  * [powerpc] Now use ARCH=powerpc for 64bit powerpc flavours, 32bit still
    stays with ARCH=ppc for now.
  * [powerpc] Readded PReP Motorola PowerStack II Utah IDE interrupt
    (Closes: #345424)
  * [powerpc] Fixed apus patch.
  * Added make-kpkg --arch option support to gencontrol.py.
  * Added debian/bin/kconfig.ml to process config file snipplet, so we can
    preserve the pre 2.6.15 ordering of config file snipplets. Upto 2.6.15
    the kernel Kconfig magic apparently kept the later occuring config options,
    but it seems that this is no more the case. Instead of catting the config
    files together, not use the kconfig.ml script to read in the files from
    more generic to more specific, and keep only the more specific.

  [ Bastian Blank ]
  * [s390] Update configs.

  [ Kyle McMartin ]
  * [hppa] Snag latest hppa.diff from cvs.parisc-linux.org.
  * [hppa] Update configs for 2.6.15.
  * [hppa] Change parisc kernel names to something less ambiguous.

  [ dann frazier ]
  * [ia64] Update ia64 configs

  [ maximilian attems ]
  * Drop modular-ide.patch, nacked by ide upstream.  Prevents udev to load
    ide-generic and those successfull boots with initramfs-tools.
  * Disable CONFIG_USB_BANDWIDTH, causes major trouble for alsa usb cards.

  [ Norbert Tretkowski ]
  * [alpha] Removed conflict with initramfs-tools, thanks vorlon for finding
    the klibc bug!

  [ Jonas Smedegaard ]
  * Adjust short description of transitional package kernel-image-2.6-
    486 to mention 2.6 (not 2.6.12).
  * Clean duplicate Kconfig options.

  [ Frederik Schüler ]
  * Add updated version of drivers-scsi-megaraid_splitup.patch.
  * Deactivate CONFIG_IDE_TASK_IOCTL on alpha and ia64 and make it a global
    option.
  * Make CONFIG_VIDEO_SAA7134 a global option.
  * New option CONFIG_CC_OPTIMIZE_FOR_SIZE set per-arch.
  * Rename i386 368 flavour to 486.
  * Add myself to uploaders.
  * Readdition of qla2xxx drivers, as firmware license has been fixed.
  * Make CONFIG_PACKET, PACKET_MM and UNIX builtin on all architectures:
    statically linked has better performance then modules due to TLB issue.
  * clean up debian-patches dir: remove all obsolete patches:
    - alpha-compile-fix.patch: obsolete
    - amd64-int3-fix.patch: fixed since 2.6.12
    - net-ipconntrack-nat-fix.patch: merged upstream after 2.6.14 release
    - net-nf_queue-oops.patch: merged upstream after 2.6.14 release
    - qla2xxx-removed.patch: obsolete
  * Drop M386 support remains from the i386 386 flavour: built with M486 
    from now on.

  [ Martin Michlmayr ]
  * [arm] Don't define "compiler" since GCC 4.x is the default now anyway.
  * [arm] Add descriptions for "class" and "longclass".
  * [arm] Compile CONFIG_BLK_DEV_SL82C105 support into the kernel on
    Footbridge.
  * [arm] Compile ext3 support into the kernel on Footbridge.
  * [arm] Turn on CONFIG_SERIAL_8250 support on Footbridge.

  [ Jurij Smakov ]
  * [sparc] Correct the patch for the atyfb framebuffer driver
    (sparc64-atyfb-xl-gr.patch) to finally fix the console and X
    image defects on Blade 100/150. The new patch is named
    sparc64-atyfb-xl-gr-final.patch to avoid the confusion.
    Thanks to Luis F. Ortiz for fixing the patch and Luigi Gangitano
    for testing it out.
  * Drop tty-locking-fixes9.patch, which was preventing the oops during
    shutdown on some sparc machines with serial console. Proper fix has
    been incorporated upstream.
  
  [ Simon Horman ]
  * Enable MKISS globally (closes: #340215)
  * Add recommends libc6-i686 to 686 and k7 image packages
    (closes: #278729)
  * Enable OBSOLETE_OSS_USB_DRIVER and USB_AUDIO
    as alsa snd-usb-audio still isn't quite there.
    I expect this to be re-disabled at some stage,
    possibly soon if it proves to be a source of bugs.
    (closes: #340388)

 -- Sven Luther <luther@debian.org>  Tue,  3 Jan 2006 06:48:07 +0000

linux-2.6 (2.6.14-7) unstable; urgency=low

  [ maximilian attems ]
  * Add stable tree 2.6.14.5 fixes:
    - setting ACLs on readonly mounted NFS filesystems (CVE-2005-3623)
    - Fix bridge-nf ipv6 length check
    - Perform SA switchover immediately.
    - Input: fix an OOPS in HID driver
    - Fix hardware checksum modification
    - kernel/params.c: fix sysfs access with CONFIG_MODULES=n
    - Fix RTNLGRP definitions in rtnetlink.h
    - Fix CTA_PROTO_NUM attribute size in ctnetlink
    - Fix unbalanced read_unlock_bh in ctnetlink
    - Fix NAT init order
    - Fix incorrect dependency for IP6_NF_TARGET_NFQUEUE
    - dpt_i2o fix for deadlock condition
    - SCSI: fix transfer direction in sd (kernel panic when ejecting iPod)
    - SCSI: fix transfer direction in scsi_lib and st
    - Fix hardware rx csum errors
    - Fix route lifetime.
    - apci: fix NULL deref in video/lcd/brightness
  * Disable CONFIG_USB_BANDWIDTH, causes major trouble on alsa usb cards.
    (Closes: #344939)

 -- maximilian attems <maks@sternwelten.at>  Tue, 27 Dec 2005 20:50:28 +0100

linux-2.6 (2.6.14-6) unstable; urgency=low

  [ Kyle McMartin ]
  * Change parisc kernel names to something less ambiguous.

  [ maximilian attems ]
  * Drop modular-ide.patch, nacked by ide upstream.  Prevents udev to load
    ide-generic and those successfull boots with initramfs-tools.
  * Add stable tree 2.6.14.4 with the following fixes:
    - drivers/scsi/dpt_i2o.c: fix a user-after-free
    - drivers/message/i2o/pci.c: fix a use-after-free
    - drivers/infiniband/core/mad.c: fix a use-after-free
    - DVB: BUDGET CI card depends on STV0297 demodulator
    - setkeys needs root
    - Fix listxattr() for generic security attributes
    - AGPGART: Fix serverworks TLB flush.
    - Fix crash when ptrace poking hugepage areas
    - I8K: fix /proc reporting of blank service tags
    - i82365: release all resources if no devices are found
    - bonding: fix feature consolidation
    - libata: locking rewrite (== fix)
    - cciss: bug fix for BIG_PASS_THRU
    - ALSA: nm256: reset workaround for Latitude CSx
    - cciss: bug fix for hpacucli
    - V4L/DVB: Fix analog NTSC for Thomson DTT 761X hybrid tuner
    - BRIDGE: recompute features when adding a new device
    - 32bit integer overflow in invalidate_inode_pages2()
    - USB: Adapt microtek driver to new scsi features
    - ide-floppy: software eject not working with LS-120 drive
    - Add try_to_freeze to kauditd
    - V4L/DVB (3135) Fix tuner init for Pinnacle PCTV Stereo
    - NETLINK: Fix processing of fib_lookup netlink messages
    - ACPI: fix HP nx8220 boot hang regression

  [ Norbert Tretkowski ]
  * [alpha] Removed conflict with initramfs-tools, thanks vorlon for finding
    the klibc bug!

  [ Frederik Schüler ]
  * Add updated drivers-scsi-megaraid_splitup.patch. (Closes: #317258)
  * Add ppc64-thermal-overtemp.patch to fix a thermal control bug in G5
    machines. (Closes: #343980)
  * Unpatch the following patches which are included in 2.6.14.4:
    - setkeys-needs-root-1.patch
    - setkeys-needs-root-2.patch
    - mm-invalidate_inode_pages2-overflow.patch
    - net-bonding-consolidation-fix.patch

 -- Frederik Schüler <fs@debian.org>  Tue, 20 Dec 2005 18:50:41 +0000

linux-2.6 (2.6.14-5) unstable; urgency=low

  [ dann frazier ]
  * ia64-new-assembler-fix.patch
    Fix ia64 builds with newer assembler (Closes: #341257)

  [ Sven Luther ]
  * [powerpc] incremented ramdisk size to 24576 from 8192, needed by the
    graphical installer, maybe we can bring this to 16384 later.

  [ Simon Horman ]
  * Add recommends libc6-i686 to 686 and k7 image packages
    (closes: #278729)
  * Enable OBSOLETE_OSS_USB_DRIVER and USB_AUDIO
    as alsa snd-usb-audio still isn't quite there.
    I expect this to be re-disabled at some stage,
    possibly soon if it proves to be a source of bugs.
    (closes: #340388)

  [ dann frazier ]
  * buslogic-pci-id-table.patch
    add a pci device id table to fix initramfs-tools discovery.
    (closes #342057)
  * fix feature consolidation in bonding driver.  (closes #340068)

 -- dann frazier <dannf@debian.org>  Thu,  8 Dec 2005 10:59:31 -0700

linux-2.6 (2.6.14-4) unstable; urgency=low

  [ dann frazier ]
  * setkeys-needs-root-1.patch, setkeys-needs-root-2.patch:
    [SECURITY] Require root privilege to write the current
    function key string entry of other user's terminals.
    See CVE-2005-3257 (Closes: #334113)

  [ Simon Horman ]
  * Enable MKISS globally (closes: #340215)
  * mm-invalidate_inode_pages2-overflow.patch
    [SECURITY] 32bit integer overflow in invalidate_inode_pages2() (local DoS)
  * ctnetlink-check-if-protoinfo-is-present.patch
    [SECURITY] ctnetlink: check if protoinfo is present (local DoS)
  * ctnetlink-fix-oops-when-no-icmp-id-info-in-message.patch
    [SECURITY] ctnetlink: Fix oops when no ICMP ID info in message (local DoS)

  [ Sven Luther ]
  * Re-added powerpc/apus patch, now that Roman Zippel merged it in.
  * Let's create asm-(ppc|ppc64) -> asm-powerpc symlink farm.  (Closes: #340571)

  [ maximilian attems ]
  * Add 2.6.14.3 patch - features changelog:
    - isdn/hardware/eicon/os_4bri.c: correct the xdiLoadFile() signature
    - x86_64/i386: Compute correct MTRR mask on early Noconas
    - PPTP helper: Fix endianness bug in GRE key / CallID NAT
    - nf_queue: Fix Ooops when no queue handler registered
    - ctnetlink: check if protoinfo is present
    - ip_conntrack: fix ftp/irc/tftp helpers on ports >= 32768
    - VFS: Fix memory leak with file leases
    - hwmon: Fix lm78 VID conversion
    - hwmon: Fix missing it87 fan div init
    - ppc64 memory model depends on NUMA
    - Generic HDLC WAN drivers - disable netif_carrier_off()
    - ctnetlink: Fix oops when no ICMP ID info in message
    - Don't auto-reap traced children
    - packet writing oops fix
    - PPTP helper: fix PNS-PAC expectation call id
    - NAT: Fix module refcount dropping too far
    - Fix soft lockup with ALSA rtc-timer
    - Fix calculation of AH length during filling ancillary data.
    - ip_conntrack TCP: Accept SYN+PUSH like SYN
    - refcount leak of proto when ctnetlink dumping tuple
    - Fix memory management error during setting up new advapi sockopts.
    - Fix sending extension headers before and including routing header.
    - hwmon: Fix missing boundary check when setting W83627THF in0 limits
  * Remove ctnetlink-check-if-protoinfo-is-present.patch,
    net-nf_queue-oops.patch - already included in 2.6.14.3.

  [ Frederik Schüler ]
  * Make CONFIG_PACKET, PACKET_MM and UNIX builtin on all architectures:
    statically linked has better performance then modules due to TLB issue.
  * Add myself to uploaders.

 -- Frederik Schüler <fs@debian.org>  Sat, 26 Nov 2005 13:18:41 +0100

linux-2.6 (2.6.14-3) unstable; urgency=low

  [ Norbert Tretkowski ]
  * [alpha] Switch to gcc 4.0.
  * [alpha] Conflict with initramfs-tools, klibc is broken on alpha.
  * [alpha] Enabled CONFIG_KOBJECT_UEVENT in arch/alphaconfig to fix trouble
    with latest udev, thanks to Uwe Schindler for reporting. (closes: #338911)
  * Bumped ABI revision:
    + ABI changes on sparc and alpha because of compiler switch.
    + 2.6.14.1 changes ABI of procfs.

  [ Sven Luther ]
  * Set default TCP congestion algorithm to NewReno + BIC (Closes: #337089)

  [ maximilian attems ]
  * Reenable CONFIG_SOFTWARE_SUSPEND on i386 and ppc, resume=/dev/<other device>
    must be set by boot loader. (Closes: #267600)
  * Set CONFIG_USB_SUSPEND on i386. Usefull for suspend to ram and apm suspend.
  * Add 2.6.14.1 patch:
    - Al Viro: CVE-2005-2709 sysctl unregistration oops
  * Add 2.6.14.2 patch:
    - airo.c/airo_cs.c: correct prototypes
    - fix XFS_QUOTA for modular XFS (closes: #337072)
    - USB: always export interface information for modalias
    - NET: Fix zero-size datagram reception
    - fix alpha breakage
    - Oops on suspend after on-the-fly switch to anticipatory i/o scheduler
    - ipvs: fix connection leak if expire_nodest_conn=1
    - Fix ptrace self-attach rule
    - fix signal->live leak in copy_process()
    - fix de_thread() vs send_group_sigqueue() race
    - prism54 : Fix frame length
    - tcp: BIC max increment too large
  * Remove alpha compile fix as contained in 2.6.14.2
  * Readd CONFIG_XFS_QUOTA=y.
  * Disable ACPI cutoff year on i386, was set to 2001.
    No need for acpi=force on boot.

  [ Jurij Smakov ]
  * Fix the install-image script to correctly include all the necessary
    stuff in scripts. (Closes: #336424)
  * Enable CONFIG_SND_ALI5451 on sparc.
  * Switch sparc to gcc-4.0. Thanks to Norbert for making sure it successfully
    builds a working kernel now.
  * Apply patch to fix ATI framebuffer output corruption on SunBlade 100
    (sparc64-atyfb-xl-gr.patch). Thanks to Luigi Gangitano. (Closes: #321200)
  * Disable CONFIG_PARPORT_PC_FIFO on sparc, since it causes a hang whenever
    something is sent to the parallel port device. Thanks to Attilla
    (boera at rdslink.ro) for pointing that out.

  [ Simon Horman ]
  * [386, AMD64] Set CONFIG_FRAMEBUFFER_CONSOLE=y instead of m.
    As vesadb now built into the kernel, after finally dropping the
    debian-specific patch to make it modular, make fbcons builtin too, else
    all sorts of weird stuff happens which is hard for the inird builders to
    automatically compenste for. (Closes: #336450)
  * Redisable CONFIG_SOFTWARE_SUSPEND on ppc/miboot as it required
    CONFIG_PM to compile.
  * [NETFILTER] nf_queue: Fix Ooops when no queue handler registered
    This is a regression introduced in 2.6.14.
    net-nf_queue-oops.patch. (Closes: #337713)
  * Make manuals with defconfig, as is required for kernel-package 10.008

  [ dann frazier ]
  * net-ipconntrack-nat-fix.patch - fix compilation of
    ip_conntrack_helper_pptp.c when NAT is disabled. (Closes: #336431)

  [ Christian T. Steigies ]
  * update m68k.diff to 2.6.14
  * add m68k-*vme* patches
  * disable macsonic driver until the dma patch is fixed
  * disable IEEE80211 drivers for all of m68k

  [ Frederik Schüler ]
  * activate CONFIG_SECURITY_NETWORK to fix SElinux operation.
    (Closes: #338543)

 -- Norbert Tretkowski <nobse@debian.org>  Mon, 14 Nov 2005 10:23:05 +0100

linux-2.6 (2.6.14-2) unstable; urgency=low

  [ Simon Horman ]
  * [SECURITY] Avoid 'names_cache' memory leak with CONFIG_AUDITSYSCALL
    This fix, included as part of the 2.6.13.4 patch in
    2.6.13+2.6.14-rc4-0experimental.1 is CVE-2005-3181
  * Fix genearation of .extraversion, again (closes: #333842)
  * Add missing kernel-arch and kernel-header-dirs to defines
    so headers get included. (closes: #336521)
    N.B: I only filled in arches where other's hadn't done so alread.
         Please fix if its wrong.
  * Allow powerpc64 to compile with AUDIT enabled but
    AUDITSYSCALL disabled. powerpc64-audit_sysctl-build.patch

  [ dann frazier ]
  * Update hppa.diff to 2.6.14-pa0

  [ Norbert Tretkowski ]
  * [alpha] New patch to include compiler.h in barrier.h, barrier() is used in
    non-SMP case.
  * [alpha] Added kernel-header-dirs and kernel-arch to debian/arch/alpha/defines
    to include asm-alpha in linux-headers package.
  * Added myself to Uploaders.

  [ Frederik Schüler ]
  * [amd64] use DISCONTIGMEM instead of SPARSEMEM on amd64-k8-smp flavour to
    fix bootup kernel panic.
  * [amd64] include asm-x86_64 in linux-headers package.
  * Deactivate AUDITSYSCALL globally, it slows down the kernel and is not
    needed for selinux at all.

 -- Simon Horman <horms@debian.org>  Tue,  1 Nov 2005 15:27:40 +0900

linux-2.6 (2.6.14-1) unstable; urgency=low

  [ Sven Luther ]
  * New upstream release.

  [ Norbert Tretkowski ]
  * [alpha] Update arch/alpha/config* for 2.6.14.

  [ Simon Horman ]
  * Fix misformatting of long description of
    linux-patch-debian-linux-patch-debian-X.Y.Z.
    templates/control.main.in
    (closes: #335088)
  * Make sure version is seeded in apply and unapply scripts.
    Actually changed in some earlier, post 2.6.12, release,
    but the changelog seems to be missing.
    (closes: #324583)

  [ dann frazier ]
  * [ia64] Disable the CONFIG_IA64_SGI_SN_XP module.  This forces
    CONFIG_GENERIC_ALLOCATOR and CONFIG_IA64_UNCACHED_ALLOCATOR to y, which
    appears to break on zx1 systems.

 -- Simon Horman <horms@debian.org>  Fri, 28 Oct 2005 16:26:03 +0900

linux-2.6 (2.6.13+2.6.14-rc5-0experimental.1) experimental; urgency=low

  [ Sven Luther ]
  * Upgraded to 2.6.14-rc5.

  [ Jonas Smedegaard ]
  * Quote variables in debian/rules.real and postinstall (making it
    safer to run with weird characters in path of build environment).

  [ Bastian Blank ]
  * Add some missing files from scripts to headers packages.
  * Add new patch powerpc-build-links.patch: Emit relative symlinks in
    arch/ppc{,64}/include.
  * Include arch/*/include into headers package.

 -- Sven Luther <luther@debian.org>  Tue, 25 Oct 2005 03:56:11 +0000

linux-2.6 (2.6.13+2.6.14-rc4-0experimental.1) experimental; urgency=low

  [ Sven Luther ]
  * Upgraded to 2.6.14-rc4.

  [ Simon Horman ]
  * Fix genearation of .extraversion (closes: #333842)

  [ dann frazier ]
  * Enhance the linux-source description to explain the types of patches
    Debian adds to it.  (closes: #258043)
  * Correct linux-patch-debian description.  It replaces the
    kernel-patch-debian packages, not the kernel-source packages.

  [ Jonas Smedegaard ]
  * Fix building from within a very long dir (all patches was applied at
    once - exhausting shell commandline, now applied one by one).
  * Add Simon Horman, Sven Luther and myself as Uploaders.

  [ Bastian Blank ]
  * Use list of revisions in patch scripts.
  * Use correct names for tarball and scripts.

  [ Jurij Smakov ]
  * [i386] Set the CONFIG_HPET_EMULATE_RTC option to make the clock
    work properly on certain Dell machines. This required setting the
    CONFIG_RTC option to 'y' instead of 'm'. (closes: #309909)
    [i386] Enable VIDEO_CX88 and VIDEO_CX88_DVB (both set to 'm') by
    popular demand. (closes: #330916)

  [ Norbert Tretkowski ]
  * [alpha] Update arch/alpha/config for 2.6.13.

  [ Kyle McMartin ]
  * [hppa] Oops. Fix linux-headers not including asm-parisc by adding
    headers_dirs = parisc to Makefile.inc.

  [ maximilian attems ]
  * Set CONFIG_FB_VESA=y for i386 and amd64 configs. (closes: #333003)

  [ Sven Luther ]
  * [powerpc] Fixed apus build, now use mkvmlinuz too to generate the vmlinuz
    kernel.
  * Fixed control.image.in to depend on :
      initramfs-tools | yaird | linux-ramdisk-tool
    where linux-ramdisk-tools is the virtual package provided by all
    initrd/initramfs generating tools.

  [ Frederik Schüler ]
  * deactivate FB_RIVA on all architectures.
  * deactivate BLK_DEV_IDESCSI on all architectures.
  * Added patch-2.6.13.4:
    - [SECURITY] key: plug request_key_auth memleak 
      See CAN-2005-3119
    - [SECURITY] Fix drm 'debug' sysfs permissions
      See CAN-2005-3179
    - [SECURITY] Avoid 'names_cache' memory leak with CONFIG_AUDITSYSCALL
    - [SPARC64] Fix userland FPU state corruption.
    - BIC coding bug in Linux 2.6.13
    - [SECURITY] orinoco: Information leakage due to incorrect padding 
      See CAN-2005-3180
    - ieee1394/sbp2: fixes for hot-unplug and module unloading

  [ Christian T. Steigies ]
  * disable CONFIG_EXT2_FS_XIP for m68k like on all(?) other arches
  * deactivate OKTAGON_SCSI for amiga/m68k until it can be compiled again
  * deactivate CONFIG_KEYBOARD_HIL_OLD, CONFIG_KEYBOARD_HIL, CONFIG_MOUSE_HIL,
    CONFIG_HIL_MLC, and CONFIG_HP_SDC for hp/m68k
  * update m68k.diff for 2.6.13
  * split out patches that do not intefere with other arches to
    patches-debian/m68k-*

 -- Bastian Blank <waldi@debian.org>  Fri, 21 Oct 2005 12:17:47 +0000

linux-2.6 (2.6.13-1) experimental; urgency=low

  * New upstream release "git booost":
    - new arch xtensa
    - kexec/kdump
    - execute-in-place
    - inotify (closes: #304387)
    - time-sharing cfq I/O scheduler
    - manual driver binding
    - voluntary preemption
    - user-space I/O initiation for InfiniBand
    - new speedy DES (crypto) implementation
    - uml "almost-skas" mode support
    - 250 HZ default (closes: #320366)
    - fixes all over (alsa, archs, ide, input, ntfs, scsi, swsusp, usb, ..)
    - orinoco driver updates (closes: #291684)
    - md, dm updates (closes: #317787)

  [ Frederik Schüler ]
  * [amd64] Added class and longclass descriptions for amd64 flavours.
  * [amd64] add amd64-tlb-flush-sigsegv-fix.patch: disable tlb flush
    filtering on smp systems to workaround processor errata.
  * backport kernel-api-documentation-generation-fix.diff from git to fix
    documentation build.
  * Added patch-2.6.13.1:
    - raw_sendmsg DoS (CAN-2005-2492)
    - 32bit sendmsg() flaw (CAN-2005-2490)
    - Reassembly trim not clearing CHECKSUM_HW
    - Use SA_SHIRQ in sparc specific code.
    - Fix boundary check in standard multi-block cipher processors
    - 2.6.13 breaks libpcap (and tcpdump)
    - x86: pci_assign_unassigned_resources() update
    - Fix PCI ROM mapping
    - aacraid: 2.6.13 aacraid bad BUG_ON fix
    - Kconfig: saa7134-dvb must select tda1004x

  [ Simon Horman ]
  * Disable BSDv3 accounting on hppa and alpha, it was already
    disabled on all other architectures. Also unify BSD accounting
    config into top level config, rather than per flavour configs.
  * [SECURITY] The seq_file memory leak fix included in 2.6.12-6
    as part of upstream's 2.6.12.6 patchset is now CAN-2005-2800.

  [ Jurij Smakov, Simon Horman ]
  * Ensure that only one kernel-manual/linux-manual package can
    be installed at a time to avoid file conflicts. (closes: #320042)

  [ Bastian Blank ]
  * Move audit, preempt and security settings to core config file.
  * Fix powerpc configuration.
  * Add debian version information to kernel version string.
  * Drop coreutils | fileutils dependencies.
  * Drop modular-vesafb patch. (closes: #222374, #289810)

  [ Christian T. Steigies ]
  * update m68k.diff for linux-2.6.13
  * add m68k-42_dma.patch and m68k-sonic.patch that will be in upstream 2.6.14
    (which makes sun3 build fail, needs fixing)

  [ maximilian attems ]
  * Drop drivers-add-scsi_changer.patch (merged)
  * Drop drivers-ide-dma-blacklist-toshiba.patch (merged)
  * Drop drivers-ide-__devinit.patch (merged)
  * Added patch-2.6.13.2:
    - USB: ftdi_sio: custom baud rate fix
    - Fix up more strange byte writes to the PCI_ROM_ADDRESS config word
    - Fix MPOL_F_VERIFY
    - jfs: jfs_delete_inode must call clear_inode
    - Fix DHCP + MASQUERADE problem
    - Sun HME: enable and map PCI ROM properly
    - Sun GEM ethernet: enable and map PCI ROM properly
    - hpt366: write the full 4 bytes of ROM address, not just low 1 byte
    - forcedeth: Initialize link settings in every nv_open()
    - Lost sockfd_put() in routing_ioctl()
    - lost fput in 32bit ioctl on x86-64
  * Added patch-2.6.13.3:
    - Fix fs/exec.c:788 (de_thread()) BUG_ON
    - Don't over-clamp window in tcp_clamp_window()
    - fix IPv6 per-socket multicast filtering in exact-match case
    - yenta oops fix
    - ipvs: ip_vs_ftp breaks connections using persistence
    - uml - Fix x86_64 page leak
    - skge: set mac address oops with bonding
    - tcp: set default congestion control correctly for incoming connections

  [ Sven Luther ]
  * [powerpc] Added hotplug support to the mv643xx_eth driver :
      powerpc-mv643xx-hotplug-support.patch
    thanks go to Nicolas Det for providing the patch.
  * [powerpc] Modified a couple of configuration options for the powerpc64
    flavour, fixes and enhances Apple G5 support (Closes: #323724, #328324)
  * [powerpc] Added powerpc-miboot flavour to use exclusively with oldworld
    powermac miboot floppies for debian-installer.
  * [powerpc] Checked upgraded version of the apus patches, separated them in
    a part which is safe to apply, and one which needs checking, and is thus
    not applied yet.

  [ Kyle McMartin ]
  * [hppa] Update hppa.diff to 2.6.13-pa4.
  * [hppa] Add space register fix to pacache.S to hppa.diff.

  [ dann frazier ]
  * Add a note to README.Debian that explains where users can find the .config
    files used to generate the linux-image packages.  Closes: #316809
  * [ia64] Workaround #325070 until upstream works out an acceptable solution.
    This bug breaks module loading on non-SMP ia64 kernels.  The workaround
    is to temporarily use an SMP config for the non-SMP kernels.  (Note that
    John Wright is running benchmarks to determine the overhead of running
    an SMP kernel on UP systems to help decide if this should be a
    permanent change).
  * [ia64] Update arch/ia64/config for 2.6.13

 -- Simon Horman <horms@debian.org>  Thu,  6 Oct 2005 15:45:21 +0900

linux-2.6 (2.6.12-6) unstable; urgency=high

  [ Andres Salomon, Bastian Blank ]
  * Change ATM and Classical-IP-over-ATM to be modular, instead of being
    statically included. (closes: #323143)

  [ Sven Luther ]
  * [powerpc] powerpc-pmac-sound-check.patch: Added pmac-sound sanity check.
  * [powerpc] powerpc-apus.patch:
    Added preliminary apus patch to package, not applied to kernel tree yet.

  [ Simon Horman ]
  * Unset CC_OPTIMIZE_FOR_SIZE in i386 config,
    it breaks iproute's (and other netlink users) ability
    to set routes. (closes: #322723)
  * Added 2.6.12.6
    - [SECURITY: CAN-2005-2555] Restrict socket policy loading to
      CAP_NET_ADMIN.
    - [SECURITY] Fix DST leak in icmp_push_reply().  Possible remote
      DoS?
    - [SECURITY] NPTL signal delivery deadlock fix; possible local
      DoS.
    - fix gl_skb/skb type error in genelink driver in usbnet
    - [SECURITY] fix a memory leak in devices seq_file implementation;
      local DoS.
    - [SECURITY] Fix SKB leak in ip6_input_finish(); local DoS.

  [ Andres Salomon ]
  * [hppa] enable discontiguous memory support for 32bit hppa images, so
    they build.

 -- Andres Salomon <dilinger@debian.org>  Tue, 06 Sep 2005 10:14:35 -0400

linux-2.6 (2.6.12-5) unstable; urgency=low

  * Change ARM to use GCC 3.3 to avoid FTBFS errors with GCC 4
   (dann frazier)

  * Remove spurious double quote character from ia64 package descriptions.
    (dann frazier)

  * Add transitional meta packages (kernel-image-2.6-*) for ia64.
    (dann frazier)

  * Change fuzz factor to 1, stricter patch appliance. (Maximilian Attems)

  * Enabled CONFIG_THERM_PM72 on powerpc64 flavour. (Sven Luther)

 -- Bastian Blank <waldi@debian.org>  Tue, 16 Aug 2005 21:43:31 +0200

linux-2.6 (2.6.12-4) unstable; urgency=low

  * Supply correct subarch values for the powerpc images.

 -- Bastian Blank <waldi@debian.org>  Mon, 15 Aug 2005 21:06:18 +0200

linux-2.6 (2.6.12-3) unstable; urgency=low

  * Added reference to old kernel-* package names to make
    transition a little more obvious to end users.
    A Dan Jacobson special. (Simon Horman) Closes: #321167

  * By the time this makes it into the archive, it will
    be handling kernel-image-2.6-* packages. (Simon Horman)
    Closes: #321867

  * Link palinfo statically on ia64. (dann frazier) (Closes: #321885)

  * [hppa] :
    - Add hppa arch specific patch.
    - Build-Depend on binutils-hppa64 and gcc-4.0-hppa64.
    (Kyle McMartin)

  * Fix permissions in source tarball. (Bastian Blank) (Closes: #322409)

  * Enable the CONFIG_IP_ADVANCED_ROUTER and related options on
    sparc64 to sync with other architectures. (Jurij Smakov)
    Closes: #321236

  * Include all executables as well as *.sh and *.pl files found in
    scripts directory in the headers package. (Bastian Blank)
    Closes: #322612, #322680, #322765

  * Include m68k headers into the arch-common headers package on
    powerpc and make sure that all the directories are linked to
    properly from the flavour-specific headers packages. (Jurij Smakov)
    Closes: #322610

  * [powerpc] Enabled the powerpc64 flavour, now that we have a real biarch
    toolchain in sid. Many thanks go to GOTO Masanori and Matthias Klose as
    well as any other who worked on the biarch toolchain to make this happen.

  * Added 2.6.12.5 (Simon Horman)
    - Fix BUG() is triggered by a call to set_mempolicy() with a negativ
      first argument.
    - [amd64] Fix a SRAT handling on systems with dual cores.
    - [amd64] SMP timing problem
    - [security] Zlib fixes See CAN-2005-2458, CAN-2005-2459
      http://sources.redhat.com/ml/bug-gnu-utils/1999-06/msg00183.html
      http://bugs.gentoo.org/show_bug.cgi
    - Add zlib deflateBound()
    - [security] Fix error during session join. See CAN-2005-2098
    - [security] Fix keyring destructor. See CAN-2005-2099
    - Module per-cpu alignment cannot always be met
      http://www.ussg.iu.edu/hypermail/linux/kernel/0409.0/0768.html
    Closes: #323039

 -- Bastian Blank <waldi@debian.org>  Mon, 15 Aug 2005 16:42:05 +0200

linux-2.6 (2.6.12-2) unstable; urgency=low

  * The Kernel Team offers its condolences to the family of Jens Schmalzing
    (jensen@debian), who died Saturday, July 30, 2005 in a tragic accident in
    Munich.  Jens was a member of the Kernel Team, and was instrumental in
    taking the powerpc kernel package to 2.6, as well as maintaining MOL
    and its kernel modules.

  * Add @longclass@ variable to control file autogeneration. (Andres Salomon)

  * Bump build-depends on kernel-package to a fixed version (>= 9.005).
    (Jurij Smakov, Sven Luther) (closes: #319657, #320422, #321625)

  * Change default ramdisk size for sparc to 16,384K to accomodate a fatter
    d-i initrd for netboot installs.
    (Joshua Kwan)

  * Don't build-depend on console-tools on s390. (Bastian Blank)

  * Add ARM support. (Vincent Sanders)

  * Add ia64 descriptions. (dann frazier)

  * Strip down the scripts dir in the headers packages. (Bastian Blank)

  * Add m68k support. (Christian T. Steigies)

  * Added 2.6.12.4 (Frederik Schüler)
    - Fix powernow oops on dual-core athlon
    - Fix early vlan adding leads to not functional device
    - sys_get_thread_area does not clear the returned argument
    - bio_clone fix
    - Fix possible overflow of sock->sk_policy (CAN-2005-2456)
      (closes: #321401)
    - Wait until all references to ip_conntrack_untracked are dropped on
      unload
    - Fix potential memory corruption in NAT code (aka memory NAT)
    - Fix deadlock in ip6_queue
    - Fix signedness issues in net/core/filter.c
    - x86_64 memleak from malicious 32bit elf program
    - rocket.c: Fix ldisc ref count handling
    - kbuild: build TAGS problem with O=

  * Enable CONFIG_6PACK=m for all archs (Andres Salomon)
    (closes: #319646)

  * Overhaul the generation of the control file. Now it is handled
    by debian/bin/gencontrol.py. The debian/control target in rules
    also fails now, since we don't want the control file generated
    during build. Arch-specific Depends and suggests are now generated
    correctly. (Bastian Blank) (Closes: #319896)

  * [powerpc] Fixed typo which made asm-ppc and asm-ppc64 not being included
    in the header package. (Sven Luther) (Closes: #320817)

  * Added list of flavours built to common header package. (Sven Luther)

 -- Bastian Blank <waldi@debian.org>  Tue, 09 Aug 2005 11:12:40 +0200
 
linux-2.6 (2.6.12-1) unstable; urgency=low

  * New upstream release:
    - "git rocks"
    - address space randomization
    - conversion of ide driver code to the device model
    - restored Philips webcam driver
    - new Broadcom bcm5706 gigabit driver
    - new resource limits for the audio community
    - Multipath device mapper
    - Intel HD Audio alsa driver
    - fixes + arch updates..
    - readdition of tg3 driver, as firmware license has been fixed

  * Dropped the following patches:
    - patch-2.6.11.*.patch (merged)
    - powerpc-ppc64-ibmvscsi.patch (Christoph didn't like it, and it failed
      to build anyways) (Sven Luther)
    - doc-post_halloween.patch (unless someone can come up w/ a valid
      reason for carrying around rapidly bitrotting documentation...)
      (Andres Salomon)
    - sparc32-hypersparc-srmmu.patch (dropped until sparc32 is working
      again, and we can figure out whether it's necessary)
    - fix-alpha-ext3-oops.patch (no longer needed, fixed by compiler)
    - x86-i486_emu.patch (buggy and insecure 80486 instruction emulation
      for 80386; we're no longer supporting this) (closes: #250468)
    - amd64-outs.patch (according to
      http://www.ussg.iu.edu/hypermail/linux/kernel/0502.3/1095.html, this
      is unnecessary for us) (Andres Salomon)
    - sparc64-rtc-mostek.patch (merged)
    - sparc64-compat-nanoseconds.patch (merged) 
    - sparc64-sunsu-init-2.6.11.patch (merged)
    - sunsab-uart-update-timeout.patch (merged)
    - alpha-read-trylock.patch (different version got merged)
    - powerpc-prep-motorola-irq-fix.patch (merged)
    - drivers-media-video-saa7134-update.patch (merged)
    - drivers-media-video-saa7134-update-2.patch (merged)
    - drivers-media-video-pll-lib.patch (merged)
    - drivers-media-video-pll-lib-2.patch (merged)
    - drivers-media-video-tuner-update-1.patch (merged)
    - drivers-media-video-tuner-update-2.patch (merged)
    - drivers-media-video-v4l-mpeg-support.patch (merged)
    - drivers-media-video-mt352-update.patch (merged)
    - arch-ppc64-hugepage-aio-panic.patch (merged)
    - drivers-input-serio-nmouse.patch (merged)
    - sparc64-sb1500-clock-2.6.patch (merged)
    - docbook-allow-preprocessor-directives-... (merged)
    - docbook-fix-function-parameter-descriptin-in-fbmem.patch (merged)
    - docbook-move-kernel-doc-comment-next-to-function.patch (merged)
    - powerpc-therm-adt746x-new-i2c-fix.patch (merged)
    - powerpc-mv643xx-enet.patch (merged)
    - powerpc-mv643xx-eth-pegasos.patch (merged)
    - powerpc-pmac-agp-sleep.patch (merged)
    - drivers-input-serio-8042-resume.patch (merged)
  
  * Premiere of the common-source kernel package
    (Jurij Smakov, Andres Salomon)
    - build all architectures out of kernel source package
    - rename source and binary packages
    - create a common config for different architectures, and management
      tools to allow for easier modification of config options
    - drop default configs, autogenerate them instead; requires
      kernel-package >= 9.002.

  * Add 2.6.12.1 (Maximilian Attems)
    - Clean up subthread exec (CAN-2005-1913)
    - ia64 ptrace + sigrestore_context (CAN-2005-1761)

  * Add 2.6.12.2 (Frederik Schüler)
    - Fix two socket hashing bugs.
    -  ACPI: Make sure we call acpi_register_gsi() even for default PCI
       interrupt assignment
    - Add "memory" clobbers to the x86 inline asm of strncmp and friends
    - e1000: fix spinlock bug
    - fix remap_pte_range BUG
    - Fix typo in drivers/pci/pci-driver.c

  * Add 2.6.12.3 (Joshua Kwan)
    - Fix semaphore handling in __unregister_chrdev
    - Fix TT mode in UML.
    - Check for a null return in tty_ldisc_ref.
    - v4l: cx88 hue offset fix
    - Fix 8139cp breakage that occurs with tpm driver.
    - Fix the 6pack driver in SMP environments.
    - Switch to spinlocks in the shaper driver.
    - ppc32: stop misusing NTP's time_offset value
    - netfilter: go back to dropping conntrack references manually
    - ACPI: don't accept 0 as a PCI IRQ.

  * Enable CONFIG_SCSI_INITIO. (Maximilian Attems) (closes: #318121)

  * [powerpc] :
    - Added powerpc-mkvmlinuz-support patch which allows, together with
      kernel-package 9.0002 to add mkvmlinuz support to hand built packages.
    - Removed powerpc-ppc64-ibmvscsi.patch, FTBFS, and Christoph doesn't like
      it and thinks it is not needed.
    - Disabled swim3 on powerpc-smp, FTBFS.
    - Disabled software-suspend on powerpc-smp, FTBFS, amd64/i386 only smp code.
    - Rediffed and readded the G4 L2 hardware flush assist patch from Jacob Pan.
    (Sven Luther)
    
  * [sparc]
    - Drop sparc32 flavour for now. sparc32 kernel is currently in the
      category "too buggy for us to support". In spite of numerous efforts
      I still see occasional random filesystem corruptions in my tests.
      That does NOT mean that we are dropping sparc32 support, we will
      work with upstream trying to solve these problems for the next
      kernel release. Those interested in helping/testing are encouraged
      to subscribe to debian-sparc mailing list.
      (Jurij Smakov)

  * [alpha]
    - Renamed resulting binary packages for alpha, kernel-image-x.y.z-generic
      wasn't a generic kernel, it was a generic kernel for alpha machines, so
      we're now using linux-image-x.y.z-alpha-generic (and of course, the same
      change for the smp kernel-image). This change was postponed after the
      sarge release. (closes: #260003)
    (Norbert Tretkowski)

  * [amd64]
    - Now using the default compiler (gcc-4.0), thus we get rid of the 
      annoying MAKEFLAGS="CC=gcc-3.4" make-kpkg... invocation for third-party 
      modules.
      This release lacks 64bit kernels for i386 userland; support will be
      added in a later release as soon as the toolchain has stabilized again.
      (Frederik Schüler)

 -- Andres Salomon <dilinger@debian.org>  Wed, 20 Jul 2005 17:16:04 -0400
<|MERGE_RESOLUTION|>--- conflicted
+++ resolved
@@ -1,4 +1,3 @@
-<<<<<<< HEAD
 linux-2.6 (2.6.18.dfsg.1-14) UNRELEASED; urgency=high
 
   [ dann frazier ]
@@ -27,7 +26,7 @@
     ***THIS PATCH HAS NOT YET BEEN VERIFIED TO FIX THIS BUG***
 
  -- dann frazier <dannf@debian.org>  Wed, 29 Aug 2007 01:54:05 -0600
-=======
+
 linux-2.6 (2.6.18.dfsg.1-13etch2) stable-security; urgency=high
 
   * bugfix/ipv4-fib_props-out-of-bounds.patch
@@ -52,7 +51,6 @@
     See CVE-2007-4308
 
  -- dann frazier <dannf@debian.org>  Mon, 27 Aug 2007 23:29:31 -0600
->>>>>>> 3cf4b478
 
 linux-2.6 (2.6.18.dfsg.1-13etch1) stable-security; urgency=high
 
