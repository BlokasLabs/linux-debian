<<<<<<< HEAD
linux-2.6 (2.6.18.dfsg.1-21) UNRELEASED; urgency=high

  * 3w-xxxx: Fix data corruption on em64t systems w/ > 2GB of memory
    (closes: #464923).
  * Merge in changes from 2.6.18.dfsg.1-18etch[2-4]
  * Add missing locking for the dnotify-race fix that was included in
    the upstream commit

 -- dann frazier <dannf@debian.org>  Fri, 02 May 2008 18:38:42 -0600

linux-2.6 (2.6.18.dfsg.1-20) stable; urgency=high

  [ Bastian Blank ]
  * Merge in changes from 2.6.18.dfsg.1-18etch1.

 -- dann frazier <dannf@debian.org>  Fri, 04 Apr 2008 11:16:56 -0600

linux-2.6 (2.6.18.dfsg.1-19) stable; urgency=high

  [ Martin Michlmayr ]
  * [mips] Enable UART on RaQ1 (closes: #473824).

  [ dann frazier ]
  * e1000: Add PCI-IDs for 82571EB 4-port cards (closes: #466401).
  * Fix potential nfs write corruption (closes: #470719)
  * [ia64] Fix multi-thread/nfs text corruption (closes: #471427).

  [ Bastian Blank ]
  * [i386/amd64] Clear DF before calling signal handler. (closes: #469058)

 -- dann frazier <dannf@debian.org>  Thu, 03 Apr 2008 16:22:55 -0600
=======
linux-2.6 (2.6.18.dfsg.1-18etch5) stable-security; urgency=high

  * bugfix/sit-missing-kfree_skb-on-pskb_may_pull.patch
    [SECURITY] Fix remotely-triggerable memory leak in the Simple
    Internet Transition (SIT) code used for IPv6 over IPv4 tunnels
    See CVE-2008-2136
  * bugfix/hrtimer-prevent-overrun.patch,
    bugfix/ktime-fix-MTIME_SEC_MAX-on-32-bit.patch
    [SECURITY] Fix potential infinite loop in hrtimer_forward on
    64-bit systems
    See CVE-2007-6712
  * bugfix/amd64-cs-corruption.patch
    [SECURITY] Fix local ptrace denial of service for amd64 flavor
    kernels, bug #480390
    See CVE-2008-1615
  * bugfix/sparc-fix-mmap-va-span-checking.patch
    bugfix/sparc-fix-mremap-addr-range-validation.patch
    [SECURITY] Validate address ranges regardless of MAP_FIXED
    See CVE-2008-2137

 -- dann frazier <dannf@debian.org>  Fri, 23 May 2008 10:37:27 -0600
>>>>>>> 35d0eedf

linux-2.6 (2.6.18.dfsg.1-18etch4) stable-security; urgency=high

  * bugfix/fcntl_setlk-close-race.patch
    [SECURITY] Fix an SMP race to prevent reordering of flock updates
    and accesses to the descriptor table on close().
    See CVE-2008-1669

 -- dann frazier <dannf@debian.org>  Wed, 07 May 2008 15:56:31 -0600

linux-2.6 (2.6.18.dfsg.1-18etch3) stable-security; urgency=high

  * Wrap added code in bugfix/dnotify-race-avoid-abi-change.patch in
    #ifndef __GENKSYMS__ to avoid ABI change
  * Revert ABI change introduced in 2.6.18.dfsg.1-18etch2

 -- dann frazier <dannf@debian.org>  Wed, 23 Apr 2008 21:34:26 -0600

linux-2.6 (2.6.18.dfsg.1-18etch2) stable-security; urgency=high

  * bugfix/powerpc-chrp-null-deref.patch
    [SECURITY][powerpc] Fix NULL pointer dereference if get_property
    fails on the subarchitecture
    See CVE-2007-6694
  * bugfix/mmap-VM_DONTEXPAND.patch
    [SECURITY] Add VM_DONTEXPAND to vm_flags in drivers that register
    a fault handler but do not bounds check the offset argument
    See CVE-2008-0007
  * bugfix/RLIMIT_CPU-earlier-checking.patch
    [SECURITY] Move check for an RLIMIT_CPU with a value of 0 earlier
    to prevent a user escape (closes: #419706)
    See CVE-2008-1294
  * bugfix/dnotify-race.patch
    [SECURITY] Fix a race in the directory notify
    See CVE-2008-1375
    This patch changes the ABI
  * Bump ABI to 7.

 -- dann frazier <dannf@debian.org>  Fri, 11 Apr 2008 23:51:42 -0600

linux-2.6 (2.6.18.dfsg.1-18etch1) stable-security; urgency=high

  * bugfix/vmsplice-security.patch
    [SECURITY] Fix missing access check in vmsplice.
    See CVE-2008-0010, CVE-2008-0600
  * bugfix/all/vserver/proc-link-security.patch
    [SECURITY][vserver] Fix access checks for the links in /proc/$pid.

 -- Bastian Blank <waldi@debian.org>  Sun, 10 Feb 2008 18:37:05 +0100

linux-2.6 (2.6.18.dfsg.1-18) stable; urgency=high

  [ Martin Michlmayr ]
  * [mips] Fix network on Cobalt RaQ1, thanks Thomas Bogendoerfer
    (closes: #460337).

  [ dann frazier ]
  * [ia64] Fix an issue with unaligned accesses and certain floating point
    instructions that can result in silent user data corruption
    (closes: #461493).
  * Update abi reference files for ABI 6

 -- dann frazier <dannf@debian.org>  Fri, 25 Jan 2008 00:08:38 -0700

linux-2.6 (2.6.18.dfsg.1-17etch1) stable-security; urgency=high

  * bugfix/i4l-isdn_ioctl-mem-overrun.patch
    [SECURITY] Fix potential isdn ioctl memory overrun
    See CVE-2007-6151
  * bugfix/vfs-use-access-mode-flag.patch
    [SECURITY] Use the access mode flag instead of the open flag when
    testing access mode for a directory. Modify
    features/all/vserver/vs2.0.2.2-rc9.patch to apply on top of this
    See CVE-2008-0001
  * bugfix/fat-move-ioctl-compat-code.patch, bugfix/fat-fix-compat-ioctls.patch
    [SECURITY][ABI Changer] Fix kernel_dirent corruption in the compat layer
    for fat ioctls
    See CVE-2007-2878
  * bugfix/proc-snd-page-alloc-mem-leak.patch
    [SECURITY][ABI Changer] Fix an issue in the alsa subsystem that allows a
    local user to read potentially sensitive kernel memory from the proc
    filesystem
    See CVE-2007-4571
  * Bump ABI to 6.

 -- dann frazier <dannf@debian.org>  Tue, 22 Jan 2008 10:07:04 -0700

linux-2.6 (2.6.18.dfsg.1-17) stable; urgency=high

  * [futex] Fix address computation in compat code, fixing hangs
    on sparc64. (closes: #433187)
  * [x86_64] Mask the NX bit in mk_pte_phys to avoid triggering a RSVD type
    page fault on non-NX capable systems which causes a crash.
    (closes: #414742)
  * [fusion] Avoid holding the device busy for too long in the low level
    driver, which was causing filesystems in VMWare guests to get remounted
    read-only under load. (closes: #453120)
  * Add UNUSUAL_DEV entries for supertop usb drives which require the
    IGNORE_RESIDUE flag. (closes: #455856)
  * [sparc64] Enable CONFIG_USB_SERIAL (closes: #412740)

 -- dann frazier <dannf@debian.org>  Fri, 21 Dec 2007 18:19:31 -0700

linux-2.6 (2.6.18.dfsg.1-16) stable; urgency=high

  [ Bastian Blank ]
  * Add support for w83793 sensor chips. (closes: #444395)

  [ dann frazier ]
  * Merge in changes from 2.6.18.dfsg.1-13etch4.

 -- dann frazier <dannf@debian.org>  Wed, 03 Oct 2007 12:20:06 -0600

linux-2.6 (2.6.18.dfsg.1-15) stable; urgency=high

  * Merge in changes from 2.6.18.dfsg.1-13etch3.

 -- dann frazier <dannf@debian.org>  Wed, 26 Sep 2007 14:04:37 -0600

linux-2.6 (2.6.18.dfsg.1-14) stable; urgency=high

  [ dann frazier ]
  * [bluetooth] Fix panic caused by race between RFCOMM socket layer and
    RFCOMM TTY layer. Thanks to Mikko Rapeli. (closes: #394742)
  * Add support for AMD/ATI SB700 hardware, see #429622
  * Add support for Intel ICH9 controllers, see #435877
  * [hppa] remove misuse of global_ack_eiem, fixing a race condition that
    resulted in frequent lockups on SMP systems. See: #435878

  [ Frederik Schüler ]
  * Add support for 3ware 9650SE controllers. (closes: #402562)

  [ dann frazier ]
  * bugfix/reset-pdeathsig-on-suid-upstream.patch
    Update fix for CVE-2007-3848 with the patch accepted upstream
  * Fix ipv6 rfc conformance issue introduced in 2.6.18.dfsg.1-13 by the
    fix for CVE-2007-2242. Thanks to Brian Haley for the patch.
    (closes: #440127)
  * Fix a minor denial of service issue that allows local users to disable
    an interrupt by causing an interrupt handler to be quickly inserted/removed.
    This has only been shown to happen with certain serial devices so can only
    be triggered by a user who already has additional priveleges (dialout
    group). (closes: #404815)
  * Fix a BUG in fuse_ctl_add_dentry by resetting the dentry counter in
    fuse_ctl_kill_sb(). (closes: #427518)
  * Fix a regression introduced by the intel_agp changes in -13 that caused
    boot-time hangs on large memory systems. (closes: #438458)

 -- dann frazier <dannf@debian.org>  Mon, 17 Sep 2007 16:56:07 -0600

linux-2.6 (2.6.18.dfsg.1-13etch6) stable-security; urgency=high

  * bugfix/isdn-net-overflow.patch
    [SECURITY] Fix potential overflows in the ISDN subsystem
    See CVE-2007-6063
  * bugfix/coredump-only-to-same-uid.patch
    [SECURITY] Fix an issue where core dumping over a file that
    already exists retains the ownership of the original file
    See CVE-2007-6206
  * bugfix/hrtimer-large-relative-timeouts-overflow.patch
    [SECURITY] Avoid overflow in hrtimers due to large relative timeouts
    See CVE-2007-5966
  * bugfix/minixfs-printk-hang.patch
    [SECURITY] Rate-limit printks caused by accessing a corrupted minixfs
    filesystem that would otherwise cause a system to hang (printk storm)
    See CVE-2006-6058
  * bugfix/tmpfs-restore-clear_highpage.patch
    [SECURITY] Fix a theoretical kernel memory leak in the tmpfs filesystem
    See CVE-2007-6417

 -- dann frazier <dannf@debian.org>  Tue, 18 Dec 2007 08:01:00 -0700

linux-2.6 (2.6.18.dfsg.1-13etch5) stable-security; urgency=high

  * bugfix/sysfs_readdir-NULL-deref-1.patch,
    bugfix/sysfs_readdir-NULL-deref-2.patch,
    bugfix/sysfs-fix-condition-check.patch
    [SECURITY] Fix potential NULL pointer dereference which can lead to
    a local DoS (kernel oops)
    See CVE-2007-3104
  * bugfix/ieee80211-underflow.patch
    [SECURITY] Fix integer overflow in ieee80211 which makes it possible
    for a malicious frame to crash a system using a driver built on top of
    the Linux 802.11 wireless code.
    See CVE-2007-4997
  * bugfix/wait_task_stopped-hang.patch
    [SECURITY] wait_task_stopped was incorrectly testing for TASK_TRACED -
    check p->exit_state instead avoiding a potential system hang
    See CVE-2007-5500
  * bugfix/cifs-better-failed-mount-errors.patch,
    bugfix/cifs-corrupt-server-response-overflow.patch
    [SECURITY][CIFS] Fix multiple overflows that can be remotely triggered
    by a server sending a corrupt response.
    See CVE-2007-5904

 -- dann frazier <dannf@debian.org>  Thu, 29 Nov 2007 08:33:39 -0700

linux-2.6 (2.6.18.dfsg.1-13etch4) stable-security; urgency=high

  [ Bastian Blank ]
  * bugfix/amd64-zero-extend-32bit-ptrace-xen.patch
    [SECURITY] Zero extend all registers after ptrace in 32-bit entry path
    (Xen).
    See CVE-2007-4573
  * bugfix/don-t-leak-nt-bit-into-next-task-xen.patch
    [SECURITY] Don't leak NT bit into next task (Xen).
    See CVE-2006-5755

  [ dann frazier ]
  * bugfix/hugetlb-prio_tree-unit-fix.patch
    [SECURITY] Fix misconversion of hugetlb_vmtruncate_list to prio_tree
    which could be used to trigger a BUG_ON() call in exit_mmap.
    See CVE-2007-4133
  * bugfix/usb-pwc-disconnect-block.patch
    [SECURITY] Fix issue with unplugging webcams that use the pwc driver.
    If userspace still has the device open it can result, the driver would
    wait for the device to close, blocking the USB subsystem.
    See CVE-2007-5093

 -- dann frazier <dannf@debian.org>  Tue, 02 Oct 2007 14:26:18 -0600

linux-2.6 (2.6.18.dfsg.1-13etch3) stable-security; urgency=high

  * bugfix/ptrace-handle-bogus-selector.patch,
    bugfix/fixup-trace_irq-breakage.patch
    [SECURITY] Handle an invalid LDT segment selector %cs (the xcs field)
    during ptrace single-step operations that can be used to trigger a
    NULL-pointer dereference causing an Oops.
    See CVE-2007-3731
  * bugfix/prevent-stack-growth-into-hugetlb-region.patch
    [SECURITY] Prevent OOPS during stack expansion when the VMA crosses
    into address space reserved for hugetlb pages.
    See CVE-2007-3739
  * bugfix/cifs-honor-umask.patch
    [SECURITY] Make CIFS honor a process' umask
    See CVE-2007-3740
  * bugfix/amd64-zero-extend-32bit-ptrace.patch
    [SECURITY] Zero extend all registers after ptrace in 32-bit entry path.
    See CVE-2007-4573
  * bugfix/jffs2-ACL-vs-mode-handling.patch
    [SECURITY] Write correct legacy modes to the medium on inode creation to
    prevent incorrect permissions upon remount.
    See CVE-2007-4849

 -- dann frazier <dannf@debian.org>  Tue, 25 Sep 2007 22:33:15 -0600

linux-2.6 (2.6.18.dfsg.1-13etch2) stable-security; urgency=high

  * bugfix/ipv4-fib_props-out-of-bounds.patch
    [SECURITY] Fix a typo which caused fib_props[] to be of the wrong size
    and check for out of bounds condition in index provided by userspace
    See CVE-2007-2172
  * bugfix/cpuset_tasks-underflow.patch
    [SECURITY] Fix integer underflow in /dev/cpuset/tasks which could allow
    local attackers to read sensitive kernel memory if the cpuset filesystem
    is mounted.
    See CVE-2007-2875
  * bugfix/random-bound-check-ordering.patch
    [SECURITY] Fix stack-based buffer overflow in the random number
    generator
    See CVE-2007-3105
  * bugfix/cifs-fix-sign-settings.patch
    [SECURITY] Fix overriding the server to force signing on caused by
    checking the wrong gloal variable.
    See CVE-2007-3843
  * bugfix/aacraid-ioctl-perm-check.patch
    [SECURITY] Require admin capabilities to issue ioctls to aacraid devices
    See CVE-2007-4308

 -- dann frazier <dannf@debian.org>  Mon, 27 Aug 2007 23:29:31 -0600

linux-2.6 (2.6.18.dfsg.1-13etch1) stable-security; urgency=high

  * Update abi reference files for ABI 5
  * bugfix/bluetooth-l2cap-hci-info-leaks.patch
    [SECURITY] Fix information leaks in setsockopt() implementations
    See CVE-2007-1353
  * bugfix/usblcd-limit-memory-consumption.patch
    [SECURITY] limit memory consumption during write in the usblcd driver
    See CVE-2007-3513
  * bugfix/pppoe-socket-release-mem-leak.patch
    [SECURITY] fix unpriveleged memory leak when a PPPoE socket is released
    after connect but before PPPIOCGCHAN ioctl is called upon it
    See CVE-2007-2525
  * bugfix/nf_conntrack_h323-bounds-checking.patch
    [SECURITY] nf_conntrack_h323: add checking of out-of-range on choices'
    index values
    See CVE-2007-3642
  * bugfix/dn_fib-out-of-bounds.patch
    [SECURITY] Fix out of bounds condition in dn_fib_props[]
    See CVE-2007-2172
  * bugfix/random-fix-seeding-with-zero-entropy.patch
    bugfix/random-fix-error-in-entropy-extraction.patch
    [SECURITY] Avoid seeding with the same values at boot time when a
    system has no entropy source and fix a casting error in entropy
    extraction that resulted in slightly less random numbers.
    See CVE-2007-2453
  * bugfix/nf_conntrack_sctp-null-deref.patch
    [SECURITY] Fix remotely triggerable NULL pointer dereference
    by sending an unknown chunk type.
    See CVE-2007-2876
  * bugfix/i965-secure-batchbuffer.patch
    [SECURITY] Fix i965 secured batchbuffer usage
    See CVE-2007-3851
  * bugfix/reset-pdeathsig-on-suid.patch
    [SECURITY] Fix potential privilege escalation caused by improper
    clearing of the child process' pdeath signal.
    Thanks to Marcel Holtmann for the patch.
    See CVE-2007-3848

 -- dann frazier <dannf@debian.org>  Sat, 11 Aug 2007 08:46:25 -0600

linux-2.6 (2.6.18.dfsg.1-13) stable; urgency=high

  [ Bastian Blank ]
  * [vserver] Fix overflow in network accounting. (closes: #412132)
  * [vserver] Fix lock accounting. (closes: #417631)
  * Bump ABI to 5.
  * Make modules packages binnmuable.
  * [sparc] Enable Qlogic QLA SCSI support. (closes: #417629)

  [ dann frazier ]
  * bugfix/listxattr-mem-corruption.patch
    [SECURITY] Fix userspace corruption vulnerability caused by
    incorrectly promoted return values in bad_inode_ops
    This patch changes the kernel ABI.
    See CVE-2006-5753
  * bugfix/all/vserver/net-mount-fix.patch
    Fix mounting of network filesystems with VX_BINARY_MOUNT caps
    (closes: #418076)
  * Disable broken CONFIG_IP_ROUTE_MULTIPATH_CACHED setting. (closes: #418344)
  * bugfix/ipv6-disallow-RH0-by-default.patch
    [SECURITY] Avoid a remote DoS (network amplification between two routers)
    by disabling type0 IPv6 route headers by default. Can be re-enabled via
    a sysctl interface. Thanks to Vlad Yasevich for porting help.
    This patch changes the kernel ABI.
    See CVE-2007-2242
  * Fix an oops which potentially results in data corruption in the gdth driver.
    (closes: #412092)
  * bugfix/amd64-make-gart-ptes-uncacheable.patch
    Fix silent data corruption using GART iommu (closes: #404148)

  [ maximilian attems ]
  * Backport support for i965 to agp too. (closes: #406111)
  * Compile fix for UML CONFIG_MODE_TT=y. (closes: #412957)
  * Fix ide-generic jmicron device conflict. (closes: #421281)

  [ Martin Michlmayr ]
  * Fix wrong checksum for split TCP packets on 64-bit MIPS. (closes: #421283)

 -- dann frazier <dannf@debian.org>  Mon, 21 May 2007 14:45:13 -0600

linux-2.6 (2.6.18.dfsg.1-12etch2) stable-security; urgency=high

  * bugfix/nfnetlink_log-null-deref.patch
    [SECURITY] Fix remotely exploitable NULL pointer dereference in
    nfulnl_recv_config()
    See CVE-2007-1496
  * bugfix/nf_conntrack-set-nfctinfo.patch
    [SECURITY] Fix incorrect classification of IPv6 fragments as ESTABLISHED,
    which allows remote attackers to bypass certain rulesets
    See CVE-2007-1497
  * bugfix/netlink-infinite-recursion.patch
    [SECURITY] Fix infinite recursion bug in netlink
    See CVE-2007-1861
  * bugfix/nl_fib_lookup-oops.patch
    Add fix for oops bug added by previous patch

 -- dann frazier <dannf@debian.org>  Tue, 01 May 2007 08:34:18 -0600

linux-2.6 (2.6.18.dfsg.1-12etch1) stable-security; urgency=high

  * bugfix/core-dump-unreadable-PT_INTERP.patch
    [SECURITY] Fix a vulnerability that allows local users to read
    otherwise unreadable (but executable) files by triggering a core dump.
    See CVE-2007-0958
  * bugfix/appletalk-length-mismatch.patch
    [SECURITY] Fix a remote DoS (crash) in appletalk
    Depends upon bugfix/appletalk-endianness-annotations.patch
    See CVE-2007-1357
  * bugfix/cm4040-buffer-overflow.patch
    [SECURITY] Fix a buffer overflow in the Omnikey CardMan 4040 driver
    See CVE-2007-0005
  * bugfix/ipv6_fl_socklist-no-share.patch
    [SECURITY] Fix local DoS vulnerability caused by inadvertently sharing
    ipv6_fl_socklist between the listening socket and the socket created
    for connection.
    See CVE-2007-1592

 -- dann frazier <dannf@debian.org>  Sun, 08 Apr 2007 16:52:59 -0600

linux-2.6 (2.6.18.dfsg.1-12) unstable; urgency=low

  [ Steve Langasek ]
  * Set CONFIG_MATHEMU=y on alpha, which is required for proper fp math on
    at least ev4-ev56 systems.  Closes: #411813.
  * linux-image packages need to depend on a newer version of coreutils,
    because of the use of readlink -q -m inherited from kernel-package.
    Closes: #413311.

  [ Jurij Smakov ]
  * Add bugfix/sparc/e450-boot-failure.patch to fix boot failure on
    E450 machines. Thanks to David Miller for the patch and to Daniel
    Smolik for testing. Closes: #415818
  * Add bugfix/sparc/eth1394-unaligned-access.patch to fix unaligned
    memory accesses in the Firewire eth1394 driver. Thanks to Emanuele
    Rocca for the patch. Closes: #412749.
  * Add bugfix/sparc/kenvctrld-cpu-consumption.patch to fix kenvctrld
    process, so that it does not consume 100% CPU. Thanks to Joerg Friedrich
    for the patch, and to J. J. Green and Richard Mortimer for testing.
    Closes: #414877
  * Add bugfix/sparc/ip_rcv-unaligned-access.patch fixing a typo which lead
    to frequent unaligned memory accesses on Sun machines with tulip NIC.
    Thanks to Doug Nazar for the patch and to Daniel J. Priem for testing.
    Closes: #409313.
  * Add bugfix/sparc/tcp-sendmsg-t12k-oops-fix.patch by David Miller, fixing
    an occasional oops in tcp_sendmsg() on T1k/T2k machines under heavy
    network load. Closes: #415819

  [ dann frazier ]
  * bugfix/keys-serial-num-collision.patch
    [SECURITY] Fix the key serial number collision avoidance code in
    key_alloc_serial() that could lead to a local DoS (oops).
    (closes: #398470)
    See CVE-2007-0006
  * bugfix/ipv6_getsockopt_sticky-null-opt.patch
    [SECURITY] Fix NULL dereference in ipv6_setsockopt that could lead
    to a local DoS (oops).
    See CVE-2007-1388
  * bugfix/ipv6_getsockopt_sticky-null-opt.patch
    [SECURITY] Fix kernel memory leak vulnerability in
    ipv6_getsockopt_sticky() which can be triggered by passing a len < 0.
    See CVE-2007-1000
  * Enable CONFIG_TULIP_MMIO on hppa. (closes: #332962)
  * bugfix/bnx2_tx_avail-off-by-1-fix.patch
    Fix a panic in the bnx2 driver caused by an off-by-one error
    (closes: #410010)
  * bugfix/all/vserver/cross-context-renice-fix.patch
    [SECURITY] Fix a vulnerability that permits renicing processes in
    other contexts. (closes: #412143)
    See CVE-2007-0241
  * natsemi-napi-shared-irq.patch
    Fix hang in natsemi driver when sharing interrupts. (closes: #415476)
    Thanks to Mark Brown for the backport.

  [ Bastian Blank ]
  * xen: Fix highmem dma copy code. (closes: #415805)

  [ Martin Michlmayr ]
  * mips: Implement flush_anon_page() to fix data corruption issues
    (Ralf Baechle).

 -- Bastian Blank <waldi@debian.org>  Mon, 26 Mar 2007 08:12:17 +0200

linux-2.6 (2.6.18.dfsg.1-11) unstable; urgency=low

  [ Jurij Smakov ]
  * Disable CONFIG_DEBUG_FS on sparc32, as it makes the kernel too big,
    resulting in a boot failure. This is ABI-changing, but we cannot
    afford a global ABI bump at that point, so some out-of-tree modules
    in Sid may not load on sparc32 before the corresponding packages
    are rebuilt. Sorry for the inconvenience. (closes: #410497)
  * Add sbus-envctrl-remove-execve.patch which is a backport of changes
    to SBUS envctrl drivers from 2.6.19, making them use
    call_usermodehelper() instead of execve() to call userspace programs.
    Fixes the failure of said drivers to load due to missing execve
    symbol. Thanks to Dann Frazier for testing. (closes: #411135)

  [ dann frazier ]
  * atiixp: fix bug that restricts controller to a single channel.
    (closes: #411023)
  * atiixp: add cable detection support, fixing breakage w/ 40-wire cable
    (closes: #411024)

  [ maximilian attems ]
  * Fix incomplete ipv6 multicast patch from 2.6.16.38. (closes: #410375)
  * UML compile 2.6.16.38 fix forward port completed.
  * Forward port complete IPX checksum patch 2.6.16.34
  * From the 2.6.18 stable queue:
    - IB/mad: Fix race between cancel and receive completion
  * Add 2.6.18.7, thanks gregkh:
    - Fix a free-wrong-pointer bug in nfs/acl server (CVE-2007-0772)
  * Allow ide_generic_all to be used modular and built in.

  [ Steve Langasek ]
  * debian/patches/bugfix/hp-laptop-acpi-blacklist.patch: ACPI-blacklist
    certain HP laptop models (nx6125, nx6325, nc6120, and related) that
    are known to be incompatible with the ACPI implementation in 2.6.18,
    to prevent problems with memory leaks and heat stress at the expense
    of battery control and S3 suspend support.  Closes: #400488, #404143.

 -- Bastian Blank <waldi@debian.org>  Wed, 21 Feb 2007 12:49:10 +0100

linux-2.6 (2.6.18.dfsg.1-10) unstable; urgency=low

  [ maximilian attems ]
  * Add patches out of stable queue 2.6.18
    - [amd64] Don't leak NT bit into next task (CVE-2006-5755)
    - IB/srp: Fix FMR mapping for 32-bit kernels and addresses above 4G
    - SCSI: add missing cdb clearing in scsi_execute()
  * Xen postinst: Use takeover for update-initramfs. Makes postinst idempotent.
    On creation it should always overwrite. (closes: #401183)
  * Hand-picked from stable release 2.6.16.38:
    - i2c-viapro: Add support for the VT8237A and VT8251
    - PCI: irq: irq and pci_ids patch for Intel ICH9
    - i2c-i801: SMBus patch for Intel ICH9
    - fix the UML compilation
    - drm: allow detection of new VIA chipsets
    - drm: Add the P4VM800PRO PCI ID.
    - rio: typo in bitwise AND expression.
    - i2c-mv64xxx: Fix random oops at boot
    - i2c: fix broken ds1337 initialization
    - [SUNKBD]: Fix sunkbd_enable(sunkbd, 0); obvious.
    - Call init_timer() for ISDN PPP CCP reset state timer (CVE-2006-5749)
    - V4L: cx88: Fix leadtek_eeprom tagging
    - SPI/MTD: mtd_dataflash oops prevention
    - grow_buffers() infinite loop fix (CVE-2006-5757/CVE-2006-6060)
    - corrupted cramfs filesystems cause kernel oops (CVE-2006-5823)
    - ext2: skip pages past number of blocks in ext2_find_entry
      (CVE-2006-6054)
    - handle ext3 directory corruption better (CVE-2006-6053)
    - hfs_fill_super returns success even if no root inode (CVE-2006-6056)
      backout previous fix, was not complete.
    - Fix for shmem_truncate_range() BUG_ON()
    - ebtables: check struct type before computing gap
    - [IPV4/IPV6]: Fix inet{,6} device initialization order.
    - [IPV6] Fix joining all-node multicast group.
    - [SOUND] Sparc CS4231: Use 64 for period_bytes_min
  * [PKTGEN]: Convert to kthread API. Thanks David Miller for patch.
  * [IDE] Add driver for Jmicron  JMB36x devices by Alan Cox.
    Enable jmicron on i386 and amd64 archs.
  * Hand-picked from stable release 2.6.16.39:
    - atiixp: hang fix
    - V4L/DVB: Flexcop-usb: fix debug printk
    - V4L/DVB: Fix uninitialised variable in dvb_frontend_swzigzag
    - read_zero_pagealigned() locking fix
    - adfs: fix filename handling
    - sparc32: add offset in pci_map_sg()
    - cdrom: set default timeout to 7 seconds
    - [SCSI] qla1280 command timeout
    - [SCSI] qla1280 bus reset typo
    - [Bluetooth] Check if DLC is still attached to the TTY
    - [Bluetooth] Fix uninitialized return value for RFCOMM sendmsg()
    - [Bluetooth] Return EINPROGRESS for non-blocking socket calls
    - [Bluetooth] Handle command complete event for exit periodic inquiry
    - [Bluetooth] Fix compat ioctl for BNEP, CMTP and HIDP
    - [Bluetooth] Add locking for bt_proto array manipulation
    - i386: fix CPU hotplug with 2GB VMSPLIT

  [ dann frazier ]
  * Fix raid1 recovery (closes: #406181)

  [ Jurij Smakov ]
  * Add dtlb-prot-bug-niagara.patch by David Miller, fixing the bug in the
    Niagara's DTLB-PROT trap.

  [ Bastian Blank ]
  * i386: Add amd64 image. (closes: #379090)

 -- Bastian Blank <waldi@debian.org>  Fri,  2 Feb 2007 12:50:35 +0100

linux-2.6 (2.6.18.dfsg.1-9) unstable; urgency=low

  [ Martin Michlmayr ]
  * arm/iop32x: Enable CONFIG_IP_NF_CONNTRACK_EVENTS and _NETLINK.
  * arm/ixp4xx: Enable some more I2C sensor modules.
  * arm/ixp4xx: Enable CONFIG_USB_NET_RNDIS_HOST.
  * arm/footbridge: Enable CONFIG_NATSEMI.
  * Revert mm/msync patches because they cause filesystem corruption
    (closes: #401006, #401980, #402707) ...
  * ... and add an alternative msync patch from Hugh Dickins that
    doesn't depend on the mm changes (closes: #394392).
  * mips: provide pci_get_legacy_ide_irq needed by some IDE drivers
    (see #404950).
  * arm: Implement flush_anon_page(), which is needed for FUSE
    (closes: #402876) and possibly dm-crypt/LUKS (see #403426).
  * arm: Turn off PCI burst on the Cyber2010, otherwise X11 on
    Netwinder will crash.
  * arm/iop32x: Enable CONFIG_IEEE80211_SOFTMAC and drivers based
    on it.
  * arm/ixp4xx: Upgrade to version 0.3.1 of the IXP4xx NPE Ethernet
    driver.  This version fixes stuck connections, e.g. with scp and
    NFS (closes: #404447).
  * arm/ixp4xx: Enable CONFIG_VIDEO_CPIA_USB.
  * arm/ixp4xx: Enable CONFIG_ISCSI_TCP.
  * arm/iop32x: Likewise.

  [ Bastian Blank ]
  * Bump ABI to 4.
  * Update vserver patch to 2.0.2.2-rc9. (closes: #402743, #403790)
  * Update xen patch to changeset 36186 from Fedora 2.6.18 branch.
  * i386/xen: Build only the pae version. (closes: #390862)
  * hppa: Override host type when necessary.
  * Fix tg3 reset. (closes: #405085)

  [ dann frazier ]
  * Fix potential fragmentation attacks in ip6_tables (CVE-2006-4572)
  * Backport a number of fixes for the cciss driver
    - Fix a bug with 1TB disks caused by converting total_size to an int
    - Claim devices that are of the HP RAID class and have a valid cciss sig
    - Make NR_CMDS a per-controller define - most can do 1024 commands, but
      the E200 family can only support 128
    - Change the SSID on the E500 as a workaround for a firmware bug
    - Disable prefetch on the P600 controller. An ASIC bug may result in
      prefetching beyond the end of physical memory
    - Increase blk_queue_max_sectors from 512 to 2048 to increase performance
    - Map out more memor for the PCI config table, required to reach offset
      0x214 to disable DMA on the P600
    - Set a default raid level on a volume that either does not support
      reading the geometry or reports an invalid geometry for whatever reason
      to avoid problems with buggy firmware
    - Revert change that replaed XFER_READ/XFER_WRITE macros with
      h->cciss_read/h->cciss_write that caused command timeouts on older
      controllers on ia32 (closes: #402787)
  * Fix mincore hang (CVE-2006-4814)
  * ia64: turn on IOC4 modules for SGI Altix systems. Thanks to Stephane Larose
    for suggesting this.
  * Add versioned build dep on findutils to make sure the system find command
    supports the -execdir action (closes: #405150)
  * Hardcode the output of the scripts under arch/ia64/scripts as executed
    in an etch environment so that we can build out of tree modules correctly
    (closes: #392592)
  * Update unusual_devs entry for ipod to fix an eject issue (closes: #406124)
  * Re-add verify_pmtmr_rate, resolving problems seen on older K6 ASUS
    boards where the ACPI PM timer runs too fast (closes: #394753)
  * Avoid condition where /proc/swaps header may not be printed
    (closes: #292318)
  * [hppa] disable XFS until it works (closes: #350482)

  [ Norbert Tretkowski ]
  * libata: handle 0xff status properly. (closes: #391867)
  * alpha: enabled CONFIG_SCSI_ARCMSR. (closes: #401187)
  * removed BROKEN_ON_SMP dependency from I2C_ELEKTOR. (closes: #402253)

  [ Christian T. Steigies ]
  * m68k/atari: enable keyboard, mouse and fb drivers
  * m68k/atari: fixes for ethernec and video driver by Michael Schmitz
  * m68k/atari: fixes for scsi driver by Michael Schmitz
  * m68k/mac: fixes for mace and cuda driver by Finn Thain
  * m68k/atari: fixes for ide driver by Michael Schmitz
  * m68k/atari: fixes for ide driver by Michael Schmitz
  * m68k/atari: fixes for ethernec and atakeyb driver by Michael Schmitz, build ethernec as module
  * m68k/mac: fixes for mace and adb driver by Finn Thain

  [ maximilian attems ]
  * Add stable release 2.6.18.6:
    - EBTABLES: Fix wraparounds in ebt_entries verification.
    - EBTABLES: Verify that ebt_entries have zero ->distinguisher.
    - EBTABLES: Deal with the worst-case behaviour in loop checks.
    - EBTABLES: Prevent wraparounds in checks for entry components' sizes.
    - skip data conversion in compat_sys_mount when data_page is NULL
    - bonding: incorrect bonding state reported via ioctl
    - x86-64: Mark rdtsc as sync only for netburst, not for core2
      (closes: #406767)
    - dm crypt: Fix data corruption with dm-crypt over RAID5 (closes: #402812)
    - forcedeth: Disable INTx when enabling MSI in forcedeth
    - PKT_SCHED act_gact: division by zero
    - XFRM: Use output device disable_xfrm for forwarded packets
    - IPSEC: Fix inetpeer leak in ipv4 xfrm dst entries.
    - V4L: Fix broken TUNER_LG_NTSC_TAPE radio support
    - m32r: make userspace headers platform-independent
    - IrDA: Incorrect TTP header reservation
    - SUNHME: Fix for sunhme failures on x86
    - Bluetooth: Add packet size checks for CAPI messages (CVE-2006-6106)
    - softmac: remove netif_tx_disable when scanning
    - DVB: lgdt330x: fix signal / lock status detection bug
    - dm snapshot: fix freeing pending exception
    - NET_SCHED: policer: restore compatibility with old iproute binaries
    - NETFILTER: ip_tables: revision support for compat code
    - ARM: Add sys_*at syscalls
    - ieee1394: ohci1394: add PPC_PMAC platform code to driver probe
    - softirq: remove BUG_ONs which can incorrectly trigger
  * Hand-picked from stable release 2.6.16.30:
    - [PPPOE]: Advertise PPPoE MTU
  * Hand-picked from stable release 2.6.16.31:
    - [NETFILTER]: Fix ip6_tables extension header bypass bug (CVE-2006-4572)
    - fix RARP ic_servaddr breakage
  * Hand-picked from stable release 2.6.16.32:
    - drivers/telephony/ixj: fix an array overrun
    - flush D-cache in failure path
  * Hand-picked from stable release 2.6.16.33:
    - Add new PHY to sis900 supported list
    - ipmi_si_intf.c: fix "&& 0xff" typos
    - drivers/scsi/psi240i.c: fix an array overrun
  * Hand-picked from stable release 2.6.16.34:
    - [IPX]: Annotate and fix IPX checksum
    - [IGMP]: Fix IGMPV3_EXP() normalization bit shift value.
  * Hand-picked from stable release 2.6.16.35:
    - sgiioc4: Disable module unload
    - Fix a masking bug in the 6pack driver.
    - drivers/usb/input/ati_remote.c: fix cut'n'paste error
    - proper flags type of spin_lock_irqsave()
  * Hand-picked from stable release 2.6.16.37:
    - [CRYPTO] sha512: Fix sha384 block size
    - [SCSI] gdth: Fix && typos
    - Fix SUNRPC wakeup/execute race condition
  * Enable DEBUG_FS for usbmon in generic config. Don't disable it on alpha,
    amd64, hppa and ia64. (closes: 378542)
  * Backport a number of upstream fixes for the r8169 driver, needed for
    network performance (closes: 388870, 400524)
    - r8169: more alignment for the 0x8168
    - r8169: phy program update
    - r8169: more magic during initialization of the hardware
    - r8169: perform a PHY reset before any other operation at boot time
    - r8169: Fix iteration variable sign
    - r8169: remove extraneous Cmd{Tx/Rx}Enb write
  * sound: hda: detect ALC883 on MSI K9A Platinum motherboards (MS-7280)
    patch from Leonard Norrgard <leonard.norrgard@refactor.fi>
  * tulip: Add i386 specific patch to remove duplicate pci ids.
    Thanks Jurij Smakov <jurij@wooyd.org> (closes: #334104, #405203)
  * amd64, i386: Disable SK98LIN as SKGE is the modern capable driver.
    (closes: 405196)
  * Backout net-bcm43xx_netdev_watchdog.patch and push 2.6.18.2 fix.
    (closes: 402475)

  [ Jurij Smakov ]
  * Add bugfix/sparc/isa-dev-no-reg.patch to make sure that
    isa_dev_get_resource() can deal with devices which do not have a 'reg'
    PROM property. Failure to handle such devices properly resulted in an
    oops during boot on Netra X1. Thanks to Richard Mortimer for debugging
    and patch. (closes: #404216)
  * Add bugfix/sparc/ehci-hub-contol-alignment.patch to prevent unaligned
    memory accesses in ehci-hub-control() by adding an alignment attribute
    to the tbuf array declaration. Thanks to David Miller for the patch.

  [ Sven Luther ]
  * [powerpc] Enable CONFIG_PMAC_BACKLIGHT_LEGACY (Closes: #407671).

 -- Bastian Blank <waldi@debian.org>  Wed, 24 Jan 2007 13:21:51 +0100

linux-2.6 (2.6.18-8) unstable; urgency=low

  * Fix relations in the generated control file. (closes: #400544)
  * Add stable release 2.6.18.4:
    - bridge: fix possible overflow in get_fdb_entries (CVE-2006-5751)
  * Add stable release 2.6.18.5:
    - pcmcia: fix 'rmmod pcmcia' with unbound devices
    - BLUETOOTH: Fix unaligned access in hci_send_to_sock.
    - alpha: Fix ALPHA_EV56 dependencies typo
    - TG3: Add missing unlock in tg3_open() error path.
    - softmac: fix a slab corruption in WEP restricted key association
    - AGP: Allocate AGP pages with GFP_DMA32 by default
    - V4L: Do not enable VIDEO_V4L2 unconditionally
    - bcm43xx: Drain TX status before starting IRQs
    - fuse: fix Oops in lookup
    - UDP: Make udp_encap_rcv use pskb_may_pull
    - NETFILTER: Missing check for CAP_NET_ADMIN in iptables compat layer
    - NETFILTER: ip_tables: compat error way cleanup
    - NETFILTER: ip_tables: fix module refcount leaks in compat error paths
    - NETFILTER: Missed and reordered checks in {arp,ip,ip6}_tables
    - NETFILTER: arp_tables: missing unregistration on module unload
    - NETFILTER: Kconfig: fix xt_physdev dependencies
    - NETFILTER: xt_CONNSECMARK: fix Kconfig dependencies
    - NETFILTER: H.323 conntrack: fix crash with CONFIG_IP_NF_CT_ACCT
    - IA64: bte_unaligned_copy() transfers one extra cache line.
    - x86 microcode: don't check the size
    - scsi: clear garbage after CDBs on SG_IO
    - IPV6: Fix address/interface handling in UDP and DCCP, according to the scoping architecture.
  * Revert abi changing patch from 2.6.18.5.

 -- Bastian Blank <waldi@debian.org>  Sun, 10 Dec 2006 17:51:53 +0100

linux-2.6 (2.6.18-7) unstable; urgency=low

  [ Bastian Blank ]
  * Emit conflict lines for initramfs generators. (closes: #400305)
  * Update vserver patch to 2.0.2.2-rc8.
  * s390: Add patch to fix posix types.

  [ Martin Michlmayr ]
  * r8169: Add an option to ignore parity errors.
  * r8169: Ignore parity errors on the Thecus N2100.
  * rtc: Add patch from Riku Voipio to get RS5C372 going on the N2100.
  * arm/iop32x: Build RS5C372 support into the kernel.

  [ maximilian attems ]
  * hfs: Fix up error handling in HFS. (MOKB-14-11-2006)
  * sata: Avoid null pointer dereference in SATA Promise.
  * cifs: Set CIFS preferred IO size.

  [ Jurij Smakov ]
  * Add bugfix/sunhme-pci-enable.patch, fixing the failure of sunhme
    driver on x86/PCI hosts due to missing pci_enable_device() and
    pci_set_master() calls, lost during code refactoring upstream.
    (closes: #397460)

 -- Bastian Blank <waldi@debian.org>  Mon,  4 Dec 2006 15:20:30 +0100

linux-2.6 (2.6.18-6) unstable; urgency=low

  [ maximilian attems ]
  * Enable the new ACT modules globally. They were already set for amd64, hppa
    and mips/mipsel - needed by newer iproute2. (closes: #395882, #398172)
  * Fix msync() for LSB 3.1 compliance, backport fedora patches from 2.6.19
   - mm: tracking shared dirty pages
   - mm: balance dirty pages
   - mm: optimize the new mprotect() code a bit
   - mm: small cleanup of install_page()
   - mm: fixup do_wp_page()
   - mm: msync() cleanup (closes: #394392)
  * [amd64,i386] Enable CONFIG_USB_APPLETOUCH=m (closes: #382298)
  * Add stable release 2.6.18.3:
    - x86_64: Fix FPU corruption
    - e1000: Fix regression: garbled stats and irq allocation during swsusp
    - POWERPC: Make alignment exception always check exception table
    - usbtouchscreen: use endpoint address from endpoint descriptor
    - fix via586 irq routing for pirq 5
    - init_reap_node() initialization fix
    - CPUFREQ: Make acpi-cpufreq unsticky again.
    - SPARC64: Fix futex_atomic_cmpxchg_inatomic implementation.
    - SPARC: Fix missed bump of NR_SYSCALLS.
    - NET: __alloc_pages() failures reported due to fragmentation
    - pci: don't try to remove sysfs files before they are setup.
    - fix UFS superblock alignment issues
    - NET: Set truesize in pskb_copy
    - block: Fix bad data direction in SG_IO (closes: #394690)
    - cpqarray: fix iostat
    - cciss: fix iostat
    - Char: isicom, fix close bug
    - TCP: Don't use highmem in tcp hash size calculation.
    - S390: user readable uninitialised kernel memory, take 2.
    - correct keymapping on Powerbook built-in USB ISO keyboards
    - USB: failure in usblp's error path
    - Input: psmouse - fix attribute access on 64-bit systems
    - Fix sys_move_pages when a NULL node list is passed.
    - CIFS: report rename failure when target file is locked by Windows
    - CIFS: New POSIX locking code not setting rc properly to zero on successful
    - Patch for nvidia divide by zero error for 7600 pci-express card
      (maybe fixes 398258)
    - ipmi_si_intf.c sets bad class_mask with PCI_DEVICE_CLASS

  [ Steve Langasek ]
  * [alpha] new titan-video patch, for compatibility with TITAN and similar
    systems with non-standard VGA hose configs
  * [alpha] bugfix for srm_env module from upstream (Jan-Benedict Glaw),
    makes the module compatible with the current /proc interface so that
    reads no longer return EFAULT.  (closes: #353079)
  * Bump ABI to 3 for the msync fixes above.

  [ Martin Michlmayr ]
  * arm: Set CONFIG_BINFMT_MISC=m
  * arm/ixp4xx: Set CONFIG_ATM=m (and related modules) so CONFIG_USB_ATM has
    an effect.
  * arm/iop32x: Likewise.
  * arm/s3c2410: Unset CONFIG_PM_LEGACY.
  * arm/versatile: Fix Versatile PCI config byte accesses
  * arm/ixp4xx: Swap the disk 1 and disk 2 LED definitions so they're right.
  * mipsel/r5k-cobalt: Unset CONFIG_SCSI_SYM53C8XX_2 because the timeout is
    just too long.
  * arm/ixp4xx: Enable more V4L USB devices.

  [ dann frazier ]
  * Backport various SCTP changesets from 2.6.19, recommended by Vlad Yasevich
    (closes: #397946)
  * Add a "Scope of security support" section to README.Debian, recommended
    by Moritz Muehlenhoff

  [ Thiemo Seufer ]
  * Enable raid456 for mips/mipsel qemu kernel.

  [ dann frazier ]
  * The scope of the USR-61S2B unusual_dev entry was tightened, but too
    strictly. Loosen it to apply to additional devices with a smaller bcd.
    (closes: #396375)

  [ Sven Luther ]
  * Added support for TI ez430 development tool ID in ti_usb.
    Thanks to Oleg Verych for providing the patch.

  [ Christian T. Steigies ]
  * Added support for Atari EtherNEC, Aranym, video, keyboard, mouse, and serial
    by Michael Schmitz

  [ Bastian Blank ]
  * [i386] Reenable AVM isdn card modules. (closes: #386872)

 -- Bastian Blank <waldi@debian.org>  Tue, 21 Nov 2006 11:28:09 +0100

linux-2.6 (2.6.18-5) unstable; urgency=low

  [ maximilian attems ]
  * [s390] readd the fix for "S390: user readable uninitialised kernel memory
    (CVE-2006-5174)"
  * [s390] temporarily add patch queued for 2.6.18.3 fixing 32 bit opcodes and
    instructions.

  [ Thiemo Seufer ]
  * Fix build failure of hugetlbfs (closes: #397139).
  * Add kernel configuration for qemu's mips/mipsel emulation, thanks to
    Aurelien Jarno.

  [ Bastian Blank ]
  * Update vserver patch to 2.0.2.2-rc6.
  * Update xen parts for vserver. (closes: #397281)

  [ dann frazier ]
  * [ia64] Move to upstream version of sal-flush-fix patch, which is slightly
    different than the early version added in 2.6.18-3.

  [ Frederik Schüler ]
  * [i386] Acticate CONFIG_SX for all flavours. (closes: #391275)

  [ Steve Langasek ]
  * [alpha] new asm-subarchs patch: tell the compiler that we're
    deliberately emitting ev56 or ev6 instructions, so that this code
    will still compile without having to cripple gcc-4.1's checking of
    whether the correct instruction set is used.  Closes: #397139.

  [ Martin Michlmayr ]
  * arm/ixp4xx: Enable CONFIG_USB_ATM.
  * arm/iop32x: Enable CONFIG_PPPOE.
  * arm/iop32x: Enable CONFIG_USB_ATM.

 -- Bastian Blank <waldi@debian.org>  Wed,  8 Nov 2006 17:15:55 +0100

linux-2.6 (2.6.18-4) unstable; urgency=low

  [ Norbert Tretkowski ]
  * [alpha] Switched to gcc-4.1.

  [ Jurij Smakov ]
  * [sparc] Remove sparc64-atyfb-xl-gr.patch, it does more harm than
    good in 2.6.18.
  * [sparc] Add bugfix/sparc/compat-alloc-user-space-alignment.patch
    (thanks to David Miller) to make sure that compat_alloc_user_space()
    always returns memory aligned on a 8-byte boundary on sparc. This
    prevents a number of unaligned memory accesses, like the ones in
    sys_msgrcv() and compat_sys_msgrcv(), triggered every 5 seconds whenever
    fakeroot is running.
  * [sparc] Add bugfix/sparc/bus-id-size.patch (thanks to David Miller)
    to ensure that the size of the strings stored in the bus_id field of
    struct device never exceeds the amount of memory allocated for them
    (20 bytes). It fixes the situations in which storing longer device
    names in this field would cause corruption of adjacent memory regions.
    (closes: #394697).
  * [sparc] Add bugfix/sparc/sunblade1k-boot-fix.patch (thanks to David
    Miller) to fix a boottime crash on SunBlade1000.
  * [sparc] Add bugfix/sparc/t1k-cpu-lockup.patch (thanks to David Miller)
    to prevent soft CPU lockup on T1000 servers, which can be triggered from
    userspace, resulting in denial of service.

  [ Martin Michlmayr ]
  * arm/iop32x: Fix the interrupt of the 2nd Ethernet slot on N2100.
  * arm/iop32x: Allow USB and serial to co-exist on N2100.
  * arm/ixp4xx: Add clocksource for Intel IXP4xx platforms.
  * arm: Enable CONFIG_AUDIT=y again.
  * arm/ixp4xx: Add the IXP4xx Ethernet driver.
  * arm/ixp4xx: Build LED support into the kernel.
  * Add a driver for Fintek F75375S/SP and F75373.
  * arm/iop32x: Build F75375S/SP support in.
  * arm/iop32x: Fix the size of the RedBoot config partition.

  [ maximilian attems ]
  * Add netpoll leak fix.
  * Add upstream forcedeth swsusp support.
  * r8169: PCI ID for Corega Gigabit network card.
  * r8169: the MMIO region of the 8167 stands behin BAR#1.
  * r8169: Add upstream fix for infinite loop during hotplug.
  * Bump build-dependency on kernel-package to 10.063.
  * r8169: pull revert mac address change support.
  * bcm43xx: Add full netdev watchout timeout patch. (closes: 392065)
    Thanks Sjoerd Simons <sjoerd@spring.luon.net> for the testing.
  * Add stable release 2.6.18.2:
    - Remove not yet released, revert the included patches.
    - Keep aboves bcm43xx fix, it's more complete.
    - Watchdog: sc1200wdt - fix missing pnp_unregister_driver()
    - fix missing ifdefs in syscall classes hookup for generic targets
    - JMB 368 PATA detection
    - usbfs: private mutex for open, release, and remove
    - sound/pci/au88x0/au88x0.c: ioremap balanced with iounmap
    - x86-64: Fix C3 timer test
    - Reintroduce NODES_SPAN_OTHER_NODES for powerpc
    - ALSA: emu10k1: Fix outl() in snd_emu10k1_resume_regs()
    - IB/mthca: Use mmiowb after doorbell ring
    - SCSI: DAC960: PCI id table fixup
    - ALSA: snd_rtctimer: handle RTC interrupts with a tasklet
    - JFS: pageno needs to be long
    - SPARC64: Fix central/FHC bus handling on Ex000 systems.
    - SPARC64: Fix memory corruption in pci_4u_free_consistent().
    - SPARC64: Fix PCI memory space root resource on Hummingbird.
      (closes: #392078)
    - Fix uninitialised spinlock in via-pmu-backlight code.
    - SCSI: aic7xxx: pause sequencer before touching SBLKCTL
    - IPoIB: Rejoin all multicast groups after a port event
    - ALSA: Dereference after free in snd_hwdep_release()
    - rtc-max6902: month conversion fix
    - NET: Fix skb_segment() handling of fully linear SKBs
    - SCTP: Always linearise packet on input
    - SCSI: aic7xxx: avoid checking SBLKCTL register for certain cards
    - IPV6: fix lockup via /proc/net/ip6_flowlabel [CVE-2006-5619]
    - fix Intel RNG detection
    - ISDN: check for userspace copy faults
    - ISDN: fix drivers, by handling errors thrown by ->readstat()
    - splice: fix pipe_to_file() ->prepare_write() error path
    - ALSA: Fix bug in snd-usb-usx2y's usX2Y_pcms_lock_check()
    - ALSA: Repair snd-usb-usx2y for usb 2.6.18
    - PCI: Remove quirk_via_abnormal_poweroff
    - Bluetooth: Check if DLC is still attached to the TTY
    - vmscan: Fix temp_priority race
    - Use min of two prio settings in calculating distress for reclaim
    - __div64_32 for 31 bit. Fixes funny clock speed on hercules emulator.
      (closes: 395247)
    - DVB: fix dvb_pll_attach for mt352/zl10353 in cx88-dvb, and nxt200x
    - fuse: fix hang on SMP
    - md: Fix bug where spares don't always get rebuilt properly when they become live.
    - md: Fix calculation of ->degraded for multipath and raid10
    - knfsd: Fix race that can disable NFS server.
    - md: check bio address after mapping through partitions.
    - fill_tgid: fix task_struct leak and possible oops
    - uml: fix processor selection to exclude unsupported processors and features
    - uml: remove warnings added by previous -stable patch
    - Fix sfuzz hanging on 2.6.18
    - SERIAL: Fix resume handling bug
    - SERIAL: Fix oops when removing suspended serial port
    - sky2: MSI test race and message
    - sky2: pause parameter adjustment
    - sky2: turn off PHY IRQ on shutdown
    - sky2: accept multicast pause frames
    - sky2: GMAC pause frame
    - sky2: 88E803X transmit lockup (2.6.18)
    - tcp: cubic scaling error
    - mm: fix a race condition under SMC + COW
    - ALSA: powermac - Fix Oops when conflicting with aoa driver
    - ALSA: Fix re-use of va_list
    - posix-cpu-timers: prevent signal delivery starvation
    - NFS: nfs_lookup - don't hash dentry when optimising away the lookup
    - uml: make Uml compile on FC6 kernel headers
    - Fix potential interrupts during alternative patching
  * Backport atkbd - supress "too many keys" error message.
  * [s390] Revert temporarly 2.6.18.1 "S390: user readable uninitialised
    kernel memory (CVE-2006-5174)" fix as it causes ftfbs

  [ Sven Luther ]
  * [powerpc] Added exception alignement patch from Benjamin Herrenschmidt.

  [ Frederik Schüler ]
  * Bump ABI to 2.
  * Update vserver patch to 2.0.2.2-rc4.

  [ Thiemo Seufer ]
  * Add patches from linux-mips.org's 2.6.18-stable branch:
    - bugfix/copy-user-highpage.patch, needed for cache alias handling
      on mips/mipsel/hppa.
    - bugfix/mips/syscall-wiring.patch, fixes TLS register access, and
      n32 rt_sigqueueinfo.
    - bugfix/mips/sb1-flush-cache-data-page.patch, missing cache flush
      on SB-1.
    - bugfix/mips/trylock.patch, fix trylock implementation for R1x000
      and R3xxx.
    - bugfix/mips/smp-cpu-bringup.patch, correct initialization of
      non-contiguous CPU topology.
    - bugfix/mips/header-exports.patch, clean up userland exports of
      kernel headers.
    - bugfix/mips/sb1-interrupt-handler.patch, fix broken interrupt
      routing on SB-1.
    - bugfix/mips/cache-alias.patch, fixes #387498 for mips/mipsel.
    - bugfix/mips/ip22-zilog-console.patch, fix long delays seen with
      SGI ip22 serial console.
    - bugfix/mips/signal-handling.patch, fixes a signal handling race
      condition shown with gdb.
    - bugfix/mips/sb1-duart-tts.patch, replaces mips-sb1-duart-tts.patch,
      use standard Linux names for SB-1 consoles.
    - bugfix/mips/wait-race.patch, correct behaviour of the idle loop.
    - bugfix/mips/sgi-ioc3.patch, checksumming fix for IOC3 network
      driver.
    - features/mips/qemu-kernel.patch, support for the mips/mipsel
      machine emulated by Qemu.
    - features/mips/backtrace.patch, reimplementation of stack analysis
      and backtrace printing, useful for in-kernel debugging.
    - bugfix/mips/dec-scsi.patch, replaces mips-dec-scsi.patch, fixes DSP
      SCSI driver for DECstations.
    - bugfix/mips/dec-serial.patch, replaces mips-dec-serial.patch, fix
      serial console handling on DECstations.

 -- Frederik Schüler <fs@debian.org>  Sat,  4 Nov 2006 18:45:02 +0100

linux-2.6 (2.6.18-3) unstable; urgency=low

  [ Bastian Blank ]
  * Fix home of patch apply script.
  * Unify CPUSET option. (closes: #391931)
  * Support xen version 3.0.3-1.
  * Add AHCI suspend support.
  * Add patch to support bindmount without nodev on vserver.
  * Update fedora xen patch to changeset 36252.

  [ Steve Langasek ]
  * [alpha] restore alpha-prctl.patch, which keeps disappearing every time
    there's a kernel upgrade :/

  [ Frederik Schüler ]
  * Activate CONFIG_NET_CLS_* globaly. (Closes: #389918)
  * Make CONFIG_EFI_VARS modular on i386. (Closes: #381951)
  * Activate CONFIG_SCSI_ARCMSR on amd64, powerpc, sparc too.
  * [vserver] Activate HARDCPU and HARDCPU_IDLE.
  * [vserver] Upgrade to vs2.0.2.2-rc2.

  [ maximilian attems ]
  * [mipsel] Disable CONFIG_SECURITY_SECLVL on DECstations too.
  * Add stable release 2.6.18.1:
   - add utsrelease.h to the dontdiff file
   - V4L: copy-paste bug in videodev.c
   - block layer: elv_iosched_show should get elv_list_lock
   - NETFILTER: NAT: fix NOTRACK checksum handling
   - bcm43xx: fix regressions in 2.6.18 (Closes: #392065)
   - x86-64: Calgary IOMMU: Fix off by one when calculating register space
     location
   - ide-generic: jmicron fix
   - scx200_hrt: fix precedence bug manifesting as 27x clock in 1 MHz mode
   - invalidate_inode_pages2(): ignore page refcounts
   - rtc driver rtc-pcf8563 century bit inversed
   - fbdev: correct buffer size limit in fbmem_read_proc()
   - mm: bug in set_page_dirty_buffers
   - TCP: Fix and simplify microsecond rtt sampling
   - MD: Fix problem where hot-added drives are not resynced.
   - IPV6: Disable SG for GSO unless we have checksum
   - PKT_SCHED: cls_basic: Use unsigned int when generating handle
   - sata_mv: fix oops
   - [SPARC64]: Kill bogus check from bootmem_init().
   - IPV6: bh_lock_sock_nested on tcp_v6_rcv
   - [CPUFREQ] Fix some more CPU hotplug locking.
   - SPARC64: Fix serious bug in sched_clock() on sparc64
   - Fix VIDIOC_ENUMSTD bug
   - load_module: no BUG if module_subsys uninitialized
   - i386: fix flat mode numa on a real numa system
   - cpu to node relationship fixup: map cpu to node
   - cpu to node relationship fixup: acpi_map_cpu2node
   - backlight: fix oops in __mutex_lock_slowpath during head
     /sys/class/graphics/fb0/*
   - do not free non slab allocated per_cpu_pageset
   - rtc: lockdep fix/workaround
   - powerpc: Fix ohare IDE irq workaround on old powermacs
   - sysfs: remove duplicated dput in sysfs_update_file
   - powerpc: fix building gdb against asm/ptrace.h
   - Remove offsetof() from user-visible <linux/stddef.h>
   - Clean up exported headers on CRIS
   - Fix v850 exported headers
   - Don't advertise (or allow) headers_{install,check} where inappropriate.
   - Remove UML header export
   - Remove ARM26 header export.
   - Fix H8300 exported headers.
   - Fix m68knommu exported headers
   - Fix exported headers for SPARC, SPARC64
   - Fix 'make headers_check' on m32r
   - Fix 'make headers_check' on sh64
   - Fix 'make headers_check' on sh
   - Fix ARM 'make headers_check'
   - One line per header in Kbuild files to reduce conflicts
   - sky2 network driver device ids
   - sky2: tx pause bug fix
   - netdrvr: lp486e: fix typo
   - mv643xx_eth: fix obvious typo, which caused build breakage
   - zone_reclaim: dynamic slab reclaim
   - Fix longstanding load balancing bug in the scheduler
   - jbd: fix commit of ordered data buffers
   - ALSA: Fix initiailization of user-space controls
   - USB: Allow compile in g_ether, fix typo
   - IB/mthca: Fix lid used for sending traps
   - S390: user readable uninitialised kernel memory (CVE-2006-5174)
   - zd1211rw: ZD1211B ASIC/FWT, not jointly decoder
   - V4L: pvrusb2: Limit hor res for 24xxx devices
   - V4L: pvrusb2: Suppress compiler warning
   - V4L: pvrusb2: improve 24XXX config option description
   - V4L: pvrusb2: Solve mutex deadlock
   - DVB: cx24123: fix PLL divisor setup
   - V4L: Fix msp343xG handling regression
   - UML: Fix UML build failure
   - uml: use DEFCONFIG_LIST to avoid reading host's config
   - uml: allow using again x86/x86_64 crypto code
   - NET_SCHED: Fix fallout from dev->qdisc RCU change
  * Add backported git patch remving BSD secure level - request by the
    Debian Security Team. (closes: 389282)
  * [powerpc] Add DAC960-ipr PCI id table fixup.
  * [powerpc] Fix uninitialised spinlock in via-pmu-backlight code.
  * Fix serial_cs resume handling.
  * Fix oops when removing suspended serial port.
  * Check if DLC is still attached to the TTY.
  * Add fedora backport of i965 DRM support.

  [ Martin Michlmayr ]
  * [mips] Apply some patches from linux-mips' linux-2.6.18-stable GIT tree:
    - The o32 fstatat syscall behaves differently on 32 and 64 bit kernels
    - fstatat syscall names
    - BCM1480: Mask pending interrupts against c0_status.im.
    - Cobalt: Time runs too quickly
    - Show actual CPU information in /proc/cpuinfo
    - Workaround for bug in gcc -EB / -EL options
    - Do not use -msym32 option for modules
    - Fix O32 personality(2) call with 0xffffffff argument
    - Use compat_sys_mount

  [ dann frazier ]
  * [ia64]: Fix booting on HP cell systems, thanks to Troy Heber
    - Enable CONFIG_HUGETLBFS
    - bugfix/ia64/sal-flush-fix.patch: delay sal cache flush
  * bugfix/sky2-receive-FIFO-fix.patch: fix sky2 hangs on some chips
    Thanks to Stephen Hemminger for the patch. (Closes: #391382)
  * features/all/drivers/cciss-support-for-gt-2TB-volumes.patch:
    Add support for > 2TB volumes
  * bugfix/sym2-dont-claim-raid-devs.patch: Prevent cpqarray/sym2 conflict
    by telling sym2 not to claim raid devices. (Closes: #391384)

  [ Sven Luther ]
  * [powerpc] Added AMD74xx driver module to the powerpc64 flavour
    (Closes: #391861).

  [ Kyle McMartin ]
  * [hppa] Force CROSS_COMPILE=hppa64-linux-gnu- (closes: #389296)

 -- Bastian Blank <waldi@debian.org>  Sat, 21 Oct 2006 15:59:43 +0200

linux-2.6 (2.6.18-2) unstable; urgency=low

  [ Bastian Blank ]
  * hppa: Fix compiler dependencies. (closes: #389296)
  * Make cfq the default io scheduler.
  * Add arcmsr (Areca) driver.
  * powerpc/prep: Fix compatibility asm symlink.
  * m68k: Disable initramfs support.

  [ Kyle McMartin ]
  * hppa: Add parisc patchset.

  [ Norbert Tretkowski ]
  * [alpha] Workaround undefined symbols by setting CONFIG_SCSI=y for smp flavour.
    (closes: #369517)

  [ Christian T. Steiges ]
  * m68k: Update patches for 2.6.18.
  * m68k: Re-Add m68k-as and m68k-macro patch which allow building with current binutils.
  * m68k: disable CONFIG_AUDIT for m68k.
  * m68k/mac: add m68k-no-backlight and m68k-fbcon patch.
  * m68k/mac: enable SONIC, disable all ADB but CUDA.

  [ Jurij Smakov ]
  * Add bugfix/proc-fb-reading.patch to fix the inconsistent behaviour
    of /proc/fb. (Closes: #388815)
  * sparc: Enable vserver flavour for sparc64. (Closes: #386656)

 -- Bastian Blank <waldi@debian.org>  Fri, 29 Sep 2006 14:12:19 +0200

linux-2.6 (2.6.18-1) unstable; urgency=low

  The unpruned release

  [ Martin Michlmayr ]
  * Bump build-dependency on kernel-package to 10.054.
  * arm/iop32x: Build ext2/3 as modules.
  * arm/iop32x: Disable CONFIG_EMBEDDED.
  * mipsel/r5k-cobalt: Enable ISDN.
  * arm/footbridge: Enable the CIFS module (closes: #274808).
  * arm/nslu2: Drop flavour since this machine is supported by arm/ixp4xx.
  * arm: Make get_unaligned() work with const pointers and GCC 4.1.
  * mipsel/r5k-cobalt: Enable CONFIG_BONDING as a module.
  * arm/iop32x: Likewise.
  * arm/ixp4xx: Likewise.
  * arm: Disable CONFIG_AUDIT for now since it's broken.

  [ Sven Luther ]
  * [powerpc] Enabled the -prep flavour. (Closes: #359025)
  * [powerpc] The sisfb framebuffer device is now builtin.
  * [powerpc] Updated the powerpc serial patch. This fixes the XServe serial
    port, but at the cost powermac pcmcia serial cards support.
    Thanks go to Mark Hymers for providing the patch.
    (Closes: #364637, #375194)
  * [powerpc] Added patch to fix oldworld/quik booting.
    Thanks fo to Christian Aichinger for investigating to Benjamin
    Herrenschmidt for providing the patch. (Closes: #366620, #375035).
  * [powerpc] Fixes hvc_console caused suspsend-to-disk breakage. Thanks to
    Andrew Morton for providing the patch. (Closes: #387178)
  * [powerpc] Disabled mv643xx_eth on powerpc64 flavours, as there never was a
    Marvell Discovery northbrige for 64bit powerpc cpus.

  [ Frederik Schüler ]
  * Remove obsolete options from amd64 and i386 configs.
  * Deactivate EVBUG.
  * Make PARPORT options global.
  * [i386] Add class definition for 486 flavour.

  [ maximilian attems ]
  * Enable CONFIG_PRINTER=m for all powerpc flavours.
  * Enable the new alsa CONFIG_SND_AOA framework for powerpc.
  * Add the merged advansys pci table patch.

  [ Bastian Blank ]
  * hppa: Use gcc-4.1.
  * Only provide 16 legacy ptys.

  [ Norbert Tretkowski ]
  * [alpha] Updated configs.
  * [alpha] Disabled CONFIG_AUDIT, broken.
  * [alpha] Added vserver flavour.

 -- Bastian Blank <waldi@debian.org>  Sun, 24 Sep 2006 15:55:37 +0200

linux-2.6 (2.6.17-9) unstable; urgency=medium

  [ Bastian Blank ]
  * Update vserver patch to 2.0.2.
    - Fix possible priviledge escalation in remount code. (CVE-2006-4243)

  [ Frederik Schüler ]
  * Add stable release 2.5.17.12:
    - sky2: version 1.6.1
    - sky2: fix fiber support
    - sky2: MSI test timing
    - sky2: use dev_alloc_skb for receive buffers
    - sky2: clear status IRQ after empty
    - sky2: accept flow control
    - dm: Fix deadlock under high i/o load in raid1 setup.
    - Remove redundant up() in stop_machine()
    - Missing PCI id update for VIA IDE
    - PKTGEN: Fix oops when used with balance-tlb bonding
    - PKTGEN: Make sure skb->{nh,h} are initialized in fill_packet_ipv6() too.
    - Silent data corruption caused by XPC
    - uhci-hcd: fix list access bug
    - binfmt_elf: fix checks for bad address
    - [s390] bug in futex unqueue_me
    - fcntl(F_SETSIG) fix
    - IPV6 OOPS'er triggerable by any user
    - SCTP: Fix sctp_primitive_ABORT() call in sctp_close().
    - SPARC64: Fix X server crashes on sparc64
    - TG3: Disable TSO by default
    - dm: mirror sector offset fix
    - dm: fix block device initialisation
    - dm: add module ref counting
    - dm: fix mapped device ref counting
    - dm: add DMF_FREEING
    - dm: change minor_lock to spinlock
    - dm: move idr_pre_get
    - dm: fix idr minor allocation
    - dm snapshot: unify chunk_size
    - Have ext2 reject file handles with bad inode numbers early.
    - Allow per-route window scale limiting
    - bridge-netfilter: don't overwrite memory outside of skb
    - fix compilation error on IA64
    - Fix output framentation of paged-skbs
    - spectrum_cs: Fix firmware uploading errors
    - TEXTSEARCH: Fix Boyer Moore initialization bug
  * Add stable release 2.6.17.13:
    - lib: add idr_replace
    - pci_ids.h: add some VIA IDE identifiers
  * Remove patches merged upstream:
    - s390-kernel-futex-barrier.patch
  * Unpatch ia64-mman.h-fix.patch

 -- Bastian Blank <waldi@debian.org>  Wed, 13 Sep 2006 14:54:14 +0200

linux-2.6 (2.6.17-8) unstable; urgency=low

  [ Martin Michlmayr ]
  * arm/ixp4xx: Enable CONFIG_W1.

  [ dann frazier ]
  * sound-pci-hda-mac-mini-quirks.diff, sound-pci-hda-intel-d965.diff
    sound-pci-hda-mac-mini-intel945.diff:
    Updates to patch_sigmatel.c to add x86 mac-mini sound support
    Thanks to Matt Kraai. (closes: #384972)

  [ Kyle McMartin ]
  * hppa: Re-enable pa8800 fixing patches from James Bottomley.
    Pulled fresh from parisc-linux git tree.
  * ia64: Pull in compile-failure fix from Christian Cotte-Barrot.
    Pulled from linux-ia64 mailing list. Fix is correct.
  * hppa/alpha/mips: Fix compile-failure due to missing arch_mmap_check. Patch sent
    upstream to stable@kernel.org.

  [ dann frazier ]
  * sym2: only claim "Storage" class devices - the cpqarray driver should be
    used for 5c1510 devices in RAID mode. (closes: #380272)

  [ Bastian Blank ]
  * Backport change to allow all hypercalls for xen.

 -- Bastian Blank <waldi@debian.org>  Thu, 31 Aug 2006 12:12:51 +0200

linux-2.6 (2.6.17-7) unstable; urgency=low

  [ Martin Michlmayr ]
  * arm/iop32x: Enable CONFIG_BLK_DEV_OFFBOARD.
  * arm/iop32x: Unset CONFIG_BLK_DEV_AMD74XX since it fails on ARM
    with "Unknown symbol pci_get_legacy_ide_irq".
  * arm/iop32x: Enable a number of MD and DM modules.
  * arm/iop32x: Enable some more USB network modules.
  * mipsel/r5k-cobalt: Increase 8250 NR_UARTS and RUNTIME_UARTS to 4.
  * mipsel/r5k-cobalt: Fix MAC detection problem on Qube 2700.

  [ Bastian Blank ]
  * Update vserver patch to 2.0.2-rc29.
  * Add stable release 2.6.17.10:
    - Fix possible UDF deadlock and memory corruption (CVE-2006-4145)
    - elv_unregister: fix possible crash on module unload
    - Fix sctp privilege elevation (CVE-2006-3745)

  [ maximilian attems ]
  * Add RAM range to longclass for -bigmem. (closes: 382799)
  * Add stable release 2.6.17.9:
    - powerpc: Clear HID0 attention enable on PPC970 at boot time
    (CVE-2006-4093)
  * Add stable release 2.6.17.11:
    - Fix ipv4 routing locking bug
    - disable debugging version of write_lock()
    - PCI: fix ICH6 quirks
    - 1394: fix for recently added firewire patch that breaks things on ppc
    - Fix IFLA_ADDRESS handling
    - Fix BeFS slab corruption
    - Fix timer race in dst GC code
    - Have ext3 reject file handles with bad inode numbers early
    - Kill HASH_HIGHMEM from route cache hash sizing
    - sys_getppid oopses on debug kernel
    - IA64: local DoS with corrupted ELFs
    - tpm: interrupt clear fix
    - ulog: fix panic on SMP kernels
    - dm: BUG/OOPS fix
    - MD: Fix a potential NULL dereference in md/raid1
    - ip_tables: fix table locking in ipt_do_table
    - swsusp: Fix swap_type_of
    - sky2: phy power problem on 88e805x
    - ipx: header length validation needed

  [ Frederik Schüler ]
  * Activate CONFIG_R8169_VLAN on amd64. (closes: #383707)
  * Activate EFI boot support on i386. (closes: #381951)

  [ dann frazier ]
  * Include module.lds in headers package if it exists. (closes: #342246)
  * Add Apple MacBook product IDs to usbhid and set
    CONFIG_USB_HIDINPUT_POWERBOOK=y on i386 and amd64. (closes: #383620)

 -- Bastian Blank <waldi@debian.org>  Thu, 24 Aug 2006 15:54:51 +0000

linux-2.6 (2.6.17-6) unstable; urgency=low

  [ maximilian attems ]
  * debian/arch/i386/defines: Activate 686-bigmem flavour for enterprise
  usage.
  * Add ubuntu pci table patch for scsi drivers advansys and fdomain.

  [ Martin Michlmayr ]
  * arm/armeb: Use gcc-4.1.
  * mips/mipsel: Use gcc-4.1.
  * arm/ixp4xx: Update config based on the NSLU2 config.
  * arm/s3c2410: Unset CONFIG_DEBUG_INFO.
  * arm/iop32x: xscale: don't mis-report 80219 as an iop32x
  * arm/iop32x: Add an MTD map for IOP3xx boards
  * arm/iop32x: Add support for the Thecus N2100.
  * arm/iop32x: Add support for the GLAN Tank.
  * arm/iop32x: Add a flavour for IOP32x based machines.

  [ Bastian Blank ]
  * Shrink short descriptions.
  * Make gcc-4.1 the default compiler.
  * [powerpc]: Use gcc-4.1.
  * Move latest and transitional packages to linux-latest-2.6.

  [ Frederik Schüler ]
  * [amd64] Add smp-alternatives backport.
  * [amd64] Drop smp flavours.
  * [amd64] Merge k8 and p4 flavours into a generic one, following upstreams
    advice.
  * Activate BSD_PROCESS_ACCT_V3.
  * Add stable release 2.6.17.8:
    - ALSA: Don't reject O_RDWR at opening PCM OSS
    - Add stable branch to maintainers file
    - tty serialize flush_to_ldisc
    - S390: fix futex_atomic_cmpxchg_inatomic
    - Fix budget-av compile failure
    - cond_resched() fix
    - e1000: add forgotten PCI ID for supported device
    - ext3: avoid triggering ext3_error on bad NFS file handle
    - ext3 -nobh option causes oops
    - Fix race related problem when adding items to and svcrpc auth cache.
    - ieee1394: sbp2: enable auto spin-up for Maxtor disks
    - invalidate_bdev() speedup
    - Sparc64 quad-float emulation fix
    - VLAN state handling fix
    - Update frag_list in pskb_trim
    - UHCI: Fix handling of short last packet
    - sky2: NAPI bug
    - i2c: Fix 'ignore' module parameter handling in i2c-core
    - scx200_acb: Fix the block transactions
    - scx200_acb: Fix the state machine
    - H.323 helper: fix possible NULL-ptr dereference
    - Don't allow chmod() on the /proc/<pid>/ files
    - PCI: fix issues with extended conf space when MMCONFIG disabled because of e820

  [ Sven Luther ]
  * [powerpc] Added console=hvsi0 too to CMDLINE to the powerpc64 flavour, for
    non-virtualized IBM power machines serial console.

 -- Bastian Blank <waldi@debian.org>  Fri, 11 Aug 2006 19:58:06 +0200

linux-2.6 (2.6.17-5) unstable; urgency=low

  [ Martin Michlmayr ]
  * [arm/nslu2] Enable CONFIG_USB_EHCI_SPLIT_ISO.  Closes: #378554

  [ maximilian attems ]
  * Add stable release 2.6.17.7:
    - BLOCK: Fix bounce limit address check
    - v4l/dvb: Fix budget-av frontend detection
    - v4l/dvb: Fix CI on old KNC1 DVBC cards
    - v4l/dvb: Fix CI interface on PRO KNC1 cards
    - v4l/dvb: Backport fix to artec USB DVB devices
    - v4l/dvb: Backport the DISEQC regression fix to 2.6.17.x
    - v4l/dvb: stradis: dont export MODULE_DEVICE_TABLE
    - pnp: suppress request_irq() warning
    - generic_file_buffered_write(): handle zero-length iovec segments
    - serial 8250: sysrq deadlock fix
    - Reduce ACPI verbosity on null handle condition
    - ieee80211: TKIP requires CRC32
    - Make powernow-k7 work on SMP kernels.
    - via-velocity: the link is not correctly detected when the device starts
    - Add missing UFO initialisations
    - USB serial ftdi_sio: Prevent userspace DoS (CVE-2006-2936)
    - cdrom: fix bad cgc.buflen assignment
    - splice: fix problems with sys_tee()
    - fix fdset leakage
    - struct file leakage
    - XFS: corruption fix
    - v4l/dvb: Kconfig: fix description and dependencies for saa7115 module
    - dvb-bt8xx: fix frontend detection for DViCO FusionHDTV DVB-T Lite rev 1.2
    - IB/mthca: restore missing PCI registers after reset
    - v4l/dvb: Backport the budget driver DISEQC instability fix
    - Fix IPv4/DECnet routing rule dumping
    - pdflush: handle resume wakeups
    - x86_64: Fix modular pc speaker
    - Fix powernow-k8 SMP kernel on UP hardware bug.
    - ALSA: RME HDSP - fixed proc interface (missing {})
    - ALSA: au88x0 - Fix 64bit address of MPU401 MMIO port
    - ALSA: Fix a deadlock in snd-rtctimer
    - ALSA: Fix missing array terminators in AD1988 codec support
    - ALSA: Fix model for HP dc7600
    - ALSA: Fix mute switch on VAIO laptops with STAC7661
    - ALSA: fix the SND_FM801_TEA575X dependencies
    - ALSA: Fix undefined (missing) references in ISA MIRO sound driver
    - ALSA: Fix workaround for AD1988A rev2 codec
    - ALSA: hda-intel - Fix race in remove
    - Suppress irq handler mismatch messages in ALSA ISA drivers
    - PKT_SCHED: Fix illegal memory dereferences when dumping actions
    - PKT_SCHED: Return ENOENT if action module is unavailable
    - PKT_SCHED: Fix error handling while dumping actions
    - generic_file_buffered_write(): deadlock on vectored write
    - ethtool: oops in ethtool_set_pauseparam()
    - memory hotplug: solve config broken: undefined reference to `online_page'
  * Add budget-av-compile-fix.patch stable compile fix.
  * Enable in all configs setting SND_FM801_TEA575X SND_FM801_TEA575X_BOOL=y.

 -- Bastian Blank <waldi@debian.org>  Sat, 29 Jul 2006 13:30:06 +0200

linux-2.6 (2.6.17-4) unstable; urgency=low

  [ Bastian Blank ]
  * Add stable release 2.6.17.5:
    - Fix nasty /proc vulnerability (CVE-2006-3626)
  * Add stable release 2.6.17.6:
    - Relax /proc fix a bit
  * Set section of images to admin.

  [ dann frazier ]
  * [ia64] Drop the non-SMP flavours; they are not well maintained upstream.
    Note that the non-SMP flavours have been identical to the SMP builds
    since 2.6.13-1; this was to avoid having to drop then re-add these
    flavours if upstream resolved the issue - but that never happened.
    Note that this is a measurable performance penalty on non-SMP systems.

 -- Bastian Blank <waldi@debian.org>  Mon, 17 Jul 2006 11:08:41 +0200

linux-2.6 (2.6.17-3) unstable; urgency=low

  [ maximilian attems ]
  * Add stable release 2.6.17.2:
    - ide-io: increase timeout value to allow for slave wakeup
    - NTFS: Critical bug fix (affects MIPS and possibly others)
    - Link error when futexes are disabled on 64bit architectures
    - SCTP: Reset rtt_in_progress for the chunk when processing its sack.
    - SPARC32: Fix iommu_flush_iotlb end address
    - ETHTOOL: Fix UFO typo
    - UML: fix uptime
    - x86: compile fix for asm-i386/alternatives.h
    - bcm43xx: init fix for possible Machine Check
    - SCTP: Fix persistent slowdown in sctp when a gap ack consumes rx buffer.
    - kbuild: bugfix with initramfs
    - Input: return correct size when reading modalias attribute
    - ohci1394: Fix broken suspend/resume in ohci1394
    - idr: fix race in idr code
    - USB: Whiteheat: fix firmware spurious errors
    - libata: minor patch for ATA_DFLAG_PIO
    - SCTP: Send only 1 window update SACK per message.
    - PFKEYV2: Fix inconsistent typing in struct sadb_x_kmprivate.
    - SCTP: Limit association max_retrans setting in setsockopt.
    - SCTP: Reject sctp packets with broadcast addresses.
    - IPV6: Sum real space for RTAs.
    - IPV6 ADDRCONF: Fix default source address selection without
      CONFIG_IPV6_PRIVACY
    - IPV6: Fix source address selection.
  * Add stable release 2.6.17.3:
    - NETFILTER: SCTP conntrack: fix crash triggered by packet without chunks
    [CVE-2006-2934]
  * Deapply merged sparc32-iotlb.patch.
  * Fix README.Debian: Correct svn location, remove old boot param bswap
    reference, the asfs patch is in the Debian kernel. Remove reference to
    AMD 768 erratum 10, it was solved in 2.6.12. Add wording corrections.
  * Set CONFIG_SERIAL_8250_RN_UARTS=16 for all archs beside mips/m68k unless
    explicitly set on a specific value. (closes: 377151)
  * Add stable release 2.6.17.4:
    - fix prctl privilege escalation and suid_dumpable (CVE-2006-2451)

  [ Sven Luther ]
  * Re-enabled fs-asfs patch.

  [ Thiemo Seufer ]
  * [mips,mipsel] Fix sb1 interrupt handlers.
  * [mips,mipsel] Fix devfs-induced build failure in sb1250 serial driver.
  * [mips] SGI ip22 RTC was broken, fixed thanks to Julien Blache.
  * [mips] Fix SGI ip22 serial console, thanks to Julien Blache.

  [ Martin Michlmayr ]
  * [arm/nslu2] Enable HFS and some other filesystems.
  * [arm/nslu2] Unset CONFIG_USB_STORAGE_DEBUG.  Closes: #377853.

 -- Bastian Blank <waldi@debian.org>  Thu, 13 Jul 2006 13:14:53 +0200

linux-2.6 (2.6.17-2) unstable; urgency=low

  [ Jurij Smakov ]
  * [sparc] Switch to gcc-4.1 as it produces a working kernel,
    while gcc-4.0 does not. No ABI bump neccessary, because
    2.6.17-1 sparc binaries never made it to the archive.
  * [sparc32] Add sparc32-iotlb.patch to fix DMA errors on sparc32.

  [ Sven Luther ]
  * [powerpc] Added console=hvc0 default commandline option to powerpc64 flavour.
  * [powerpc] Fixed mkvmlinuz support, which was missing from -1. (Closes: #375645)
  * [powerpc] Added PowerBook HID support for last-gen PowerBook keyboards.
    (Closes: #307327)

  [ Martin Michlmayr ]
  * [mipsel] Fix compilation error in dz serial driver.
  * [mipsel] Update configs.
  * [mipsel] Add a build fix for the Cobalt early console support.
  * [arm/nslu2] Disable SE Linux support for now so the kernel fits into flash.

  [ Christian T. Steigies ]
  * [m68k] Update patches for 2.6.17.
  * [m68k] Add m68k-as and m68k-macro patch which allow building with current binutils.
  * [m68k] Disable all subarches but amiga and mac for official linux-images.

  [ Kyle McMartin ]
  * [hppa] Update patchset (2.6.17-pa6) from parisc-linux.org.
    Which fixes relocation errors in modules with 64-bit kernels, and
    a softlockup on non-SMP flavours with gettimeofday.

 -- Bastian Blank <waldi@debian.org>  Thu, 29 Jun 2006 18:49:35 +0200

linux-2.6 (2.6.17-1) unstable; urgency=low

  [ Frederik Schüler ]
  * New upstream release.
  * [amd64] Use gcc 4.1.
  * [amd64] Drop amd64-generic flavor. We will use amd64-k8 for the
    installer.

  [ Martin Michlmayr ]
  * [mips] Update patches for 2.6.17.
  * [arm] Update configs.
  * [armeb] Update configs.

  [ Thiemo Seufer ]
  * [mips] Fix SWARM FPU detection.
  * [mips] Update configurations.

  [ Kyle McMartin ]
  * [hppa] Set PDC_CHASSIS_WARN to y.
  * [hppa] Update patchset (2.6.17-pa2) from parisc-linux.org.
  * [hppa] Change NR_CPUS to 8 from 32 on both SMP flavours.
  * [hppa] Set PARISC_PAGE_SIZE to 4K on all platforms.

  [ Bastian Blank ]
  * [s390] Use gcc 4.1.
  * [i386] Enable REGPARM.
  * [i386] Use gcc 4.1.
  * [powerpc] Disable prep.

  [ dann frazier ]
  * [ia64] Update configs
  * [ia64] Use gcc 4.1.

  [ maximilian attems ]
  * Add stable release 2.6.17.1:
    - xt_sctp: fix endless loop caused by 0 chunk length (CVE-2006-3085)

 -- Bastian Blank <waldi@debian.org>  Thu, 22 Jun 2006 12:13:15 +0200

linux-2.6 (2.6.16+2.6.17-rc3-0experimental.1) experimental; urgency=low

  [ Frederik Schüler ]
  * New upstream release candidate.
  * Switch HZ from 1000 to 250, following upstreams default.
  * Activate CONFIG_BCM43XX_DEBUG.

  [ maximilian attems ]
  * Disable broken and known unsecure LSM modules: CONFIG_SECURITY_SECLVL,
    CONFIG_SECURITY_ROOTPLUG. Upstream plans to remove them for 2.6.18

 -- Frederik Schüler <fs@debian.org>  Sun,  7 May 2006 17:06:29 +0200

linux-2.6.16 (2.6.16-18) unstable; urgency=high

  [ Sven Luther ]
  * [powerpc] Added console=hvsi0 too to CMDLINE to the powerpc64 flavour,
    for non-virtualized IBM power machines serial console.

  [ dann frazier ]
  * fs-ext3-bad-nfs-handle.patch: avoid triggering ext3_error on bad NFS
    file handle (CVE-2006-3468)
  * cdrom-bad-cgc.buflen-assign.patch: fix buffer overflow in dvd_read_bca
  * usb-serial-ftdi_sio-dos.patch: fix userspace DoS in ftdi_sio driver

  [ Bastian Blank ]
  * Update xen patch to changeset 9762.

 -- Frederik Schüler <fs@debian.org>  Fri, 18 Aug 2006 20:29:17 +0200

linux-2.6.16 (2.6.16-17) unstable; urgency=high

  [ Martin Michlmayr ]
  * Add stable release 2.6.16.22:
    - powernow-k8 crash workaround
    - NTFS: Critical bug fix (affects MIPS and possibly others)
    - JFS: Fix multiple errors in metapage_releasepage
    - SPARC64: Fix D-cache corruption in mremap
    - SPARC64: Respect gfp_t argument to dma_alloc_coherent().
    - SPARC64: Fix missing fold at end of checksums.
    - scsi_lib.c: properly count the number of pages in scsi_req_map_sg()
    - I2O: Bugfixes to get I2O working again
    - Missed error checking for intent's filp in open_namei().
    - tmpfs: time granularity fix for [acm]time going backwards
    - USB: Whiteheat: fix firmware spurious errors
    - fs/namei.c: Call to file_permission() under a spinlock in do_lookup_path()
  * Add stable release 2.6.16.23:
    - revert PARPORT_SERIAL should depend on SERIAL_8250_PCI patch
    - NETFILTER: SCTP conntrack: fix crash triggered by packet without
      chunks (CVE-2006-2934)
  * Add stable release 2.6.16.24:
    - fix prctl privilege escalation and suid_dumpable (CVE-2006-2451)
  * Add stable release 2.6.16.25:
    - Fix nasty /proc vulnerability (CVE-2006-3626)
  * Relax /proc fix a bit (Linus Torvalds)

  * [arm/nslu2] Unset CONFIG_USB_STORAGE_DEBUG.  Closes: #377853.
  * [mips] SGI ip22 RTC was broken, fixed thanks to Julien Blache.
  * [mips] Fix SGI ip22 serial console, thanks to Julien Blache.

  [ Bastian Blank ]
  * Fix vserver patch.

 -- Bastian Blank <waldi@debian.org>  Sat, 15 Jul 2006 17:18:49 +0200

linux-2.6.16 (2.6.16-16) unstable; urgency=low

  [ Sven Luther ]
  * [powerpc] Added console=hvc0 default commandline option to powerpc64 flavour.
  * [powerpc] Now THERM_PM72 and all WINDFARMs are builtin, for better fan control.

  [ Martin Michlmayr ]
  * [arm/nslu2] Disable SE Linux support for now so the kernel fits into
    flash.  Closes: #376926.

  [ Bastian Blank ]
  * [powerpc,powerpc-miboot] Enable OpenFirmware device tree support.
    (closes: #376012)

 -- Bastian Blank <waldi@debian.org>  Sat,  8 Jul 2006 17:57:57 +0200

linux-2.6.16 (2.6.16-15) unstable; urgency=low

  [ maximilian attems ]
  * Add stable release 2.6.16.18:
    - NETFILTER: SNMP NAT: fix memory corruption (CVE-2006-2444)
  * Add stable release 2.6.16.19:
    - NETFILTER: Fix small information leak in SO_ORIGINAL_DST (CVE-2006-1343)
  * Add stable release 2.6.16.20:
    - x86_64: Don't do syscall exit tracing twice
    - Altix: correct ioc4 port order
    - Input: psmouse - fix new device detection logic
    - PowerMac: force only suspend-to-disk to be valid
    - the latest consensus libata resume fix
    - Altix: correct ioc3 port order
    - Cpuset: might sleep checking zones allowed fix
    - ohci1394, sbp2: fix "scsi_add_device failed" with PL-3507 based devices
    - sbp2: backport read_capacity workaround for iPod
    - sbp2: fix check of return value of hpsb_allocate_and_register_addrspace
    - x86_64: x86_64 add crashdump trigger points
    - ipw2200: Filter unsupported channels out in ad-hoc mode
  * Add stable release 2.6.16.21:
    - check_process_timers: fix possible lockup
    - run_posix_cpu_timers: remove a bogus BUG_ON() (CVE-2006-2445)
    - xt_sctp: fix endless loop caused by 0 chunk length (CVE-2006-3085)
    - powerpc: Fix machine check problem on 32-bit kernels (CVE-2006-2448)

  [ Christian T. Steigies ]
  * [m68k] Add mac via patch from Finn Thain.
  * [m68k] Enable INPUT_EVDEV.

  [ Martin Michlmayr ]
  * [mips/b1-bcm91250a] Enable SMP.
  * [mips] Add a compile fix for the Maxine fb.
  * [mipsel] Add a patch that let's you enable serial console on DECstation.
  * [mipsel] Add a patch to get SCSI working on DECstation.
  * [mipsel] Handle memory-mapped RTC chips properly.
  * [mipsel] Add configs for r3k-kn02 and r4k-kn04 DECstation.
  * [arm] Allow RiscPC machines to boot an initrd (tagged list fix).
  * [arm/nslu2] Enable many modules.
  * [arm] Build loop support as a module.
  * [arm] Use the generic netfilter configuration.
  * [arm/footbridge] Enable sound.

  [ Kyle McMartin ]
  * [hppa] Pulled patch from cvs to fix build of kernel/ptrace.c which needs
    {read,write}_can_lock.
  * [hppa] Disable CONFIG_DETECT_SOFTLOCKUP to fix boot on pa8800 machines.

  [ Sven Luther ]
  * [powerpc,prep] Added a new ARCH=ppc PReP flavour, currently mostly a copy
    of the -powerpc one.
  * Upgraded mkvmlinuz dependency to mkvmlinuz 21.

  [ Bastian Blank ]
  * Update vserver patch to 2.0.2-rc21.
  * Bump build-dependency on kernel-package to 10.049.

  [ Jurij Smakov ]
  * Add dcache-memory-corruption.patch to fix the mremap(), occasionally
    triggered on sparc in the form of dpkg database corruption. Affects
    sparc64, mips and generic includes. Thanks to David Miller, original
    patch is included in 2.6.17.
    Ref: http://marc.theaimsgroup.com/?l=linux-sparc&m=114920963824047&w=2
  * Add sparc32-iotlb.patch to fix the DMA errors encountered with latest
    kernels on sparc32, in particularly HyperSparcs. Thanks to Bob Breuer.
    Ref: http://marc.theaimsgroup.com/?l=linux-sparc&m=115077649707675&w=2

 -- Bastian Blank <waldi@debian.org>  Wed, 21 Jun 2006 14:09:11 +0200

linux-2.6 (2.6.16-14) unstable; urgency=low

  [ Bastian Blank ]
  * Add stable release 2.6.16.16:
    - fs/locks.c: Fix lease_init (CVE-2006-1860)
  * Make i386 xen images recommend libc6-xen.
  * Update vserver patch to 2.0.2-rc20.
  * Update xen patch to changeset 9687.

  [ Christian T. Steigies ]
  * [m68k] Add generic m68k ide fix.
  * [m68k] Add cross-compile instructions.
  * [m68k] Enable INPUT_EVDEV for yaird.
  * [m68k] sun3 general compile and scsi fixes, enable sun3 SCSI again.

  [ dann frazier ]
  * cs4281 - Fix the check of timeout in probe to deal with variable HZ.
    (closes: #361197)

  [ Norbert Tretkowski ]
  * [alpha] Readded patch to support prctl syscall, got lost when upgrading
    to 2.6.16.

  [ Frederik Schüler ]
  * Add stable release 2.6.16.17:
    - SCTP: Validate the parameter length in HB-ACK chunk (CVE-2006-1857)
    - SCTP: Respect the real chunk length when walking parameters
      (CVE-2006-1858)
    - ptrace_attach: fix possible deadlock schenario with irqs
    - Fix ptrace_attach()/ptrace_traceme()/de_thread() race
    - page migration: Fix fallback behavior for dirty pages
    - add migratepage address space op to shmem
    - Remove cond_resched in gather_stats()
    - VIA quirk fixup, additional PCI IDs
    - PCI quirk: VIA IRQ fixup should only run for VIA southbridges
    - Fix udev device creation
    - limit request_fn recursion
    - PCI: correctly allocate return buffers for osc calls
    - selinux: check for failed kmalloc in security_sid_to_context()
    - TG3: ethtool always report port is TP.
    - Netfilter: do_add_counters race, possible oops or info leak
      (CVE-2006-0039)
    - scx200_acb: Fix resource name use after free
    - smbus unhiding kills thermal management
    - fs/compat.c: fix 'if (a |= b )' typo
    - smbfs: Fix slab corruption in samba error path
    - fs/locks.c: Fix sys_flock() race
    - USB: ub oops in block_uevent
    - via-rhine: zero pad short packets on Rhine I ethernet cards
    - md: Avoid oops when attempting to fix read errors on raid10

 -- Bastian Blank <waldi@debian.org>  Mon, 22 May 2006 14:56:11 +0200

linux-2.6 (2.6.16-13) unstable; urgency=low

  [ Frederik Schüler ]
  * Add stable release 2.6.16.14:
    - smbfs chroot issue (CVE-2006-1864)

  [ Bastian Blank ]
  * Don't make headers packages depend on images.
  * Bump abiname to 2. (closes: #366291)
  * Update vserver patch to 2.0.2-rc19.
  * Update xen patch to changeset 9668.
  * Remove abi fixes.
  * Add stable release 2.6.16.15:
    - SCTP: Allow spillover of receive buffer to avoid deadlock. (CVE-2006-2275)
    - SCTP: Fix panic's when receiving fragmented SCTP control chunks. (CVE-2006-2272)
    - SCTP: Fix state table entries for chunks received in CLOSED state. (CVE-2006-2271)
    - SCTP: Prevent possible infinite recursion with multiple bundled DATA. (CVE-2006-2274)
  * Switch HZ from 1000 to 250.

  [ Christian T. Steigies ]
  * [m68k] Add patches that allow building images for atari
  * [m68k] Enable atyfb driver for atari

 -- Bastian Blank <waldi@debian.org>  Wed, 10 May 2006 18:58:44 +0200

linux-2.6 (2.6.16-12) unstable; urgency=low

  [ Bastian Blank ]
  * Add stable release 2.6.16.12:
    - dm snapshot: fix kcopyd destructor
    - x86_64: Pass -32 to the assembler when compiling the 32bit vsyscall pages
    - for_each_possible_cpu
    - Simplify proc/devices and fix early termination regression
    - sonypi: correct detection of new ICH7-based laptops
    - MIPS: Fix tx49_blast_icache32_page_indexed.
    - NET: e1000: Update truesize with the length of the packet for packet split
    - i386: fix broken FP exception handling
    - tipar oops fix
    - USB: fix array overrun in drivers/usb/serial/option.c
    - Altix snsc: duplicate kobject fix
    - Alpha: strncpy() fix
    - LSM: add missing hook to do_compat_readv_writev()
    - Fix reiserfs deadlock
    - make vm86 call audit_syscall_exit
    - fix saa7129 support in saa7127 module for pvr350 tv out
    - dm flush queue EINTR
    - get_dvb_firmware: download nxt2002 firmware from new driver location
    - cxusb-bluebird: bug-fix: power down corrupts frontend
    - x86_64: Fix a race in the free_iommu path.
    - MIPS: Use "R" constraint for cache_op.
    - MIPS: R2 build fixes for gcc < 3.4.
    - cs5535_gpio.c: call cdev_del() during module_exit to unmap kobject references and other cleanups
    - MIPS: Fix branch emulation for floating-point exceptions.
    - x86/PAE: Fix pte_clear for the >4GB RAM case
  * Add stable release 2.6.16.13:
    - NETFILTER: SCTP conntrack: fix infinite loop (CVE-2006-1527)
  * Remove merged patches.
  * Rediff xen patch.
  * Bump build-dependency on kernel-package to 10.047.

  [ Martin Michlmayr ]
  * [arm] Enable cramfs for ixp4xx and rpc.

 -- Bastian Blank <waldi@debian.org>  Thu,  4 May 2006 11:37:26 +0200

linux-2.6 (2.6.16-11) unstable; urgency=low

  * Update vserver patch to 2.0.2-rc18.
    - Limit ccaps to root inside a guest (CVE-2006-2110)
  * Conflict with known broken grub versions. (closes: #361308)
  * Enable s390 vserver image.
  * Enable xen and xen-vserver images.
  * Use localversion for kernel-package images. (closes: #365505)

 -- Bastian Blank <waldi@debian.org>  Mon,  1 May 2006 16:38:45 +0200

linux-2.6 (2.6.16-10) unstable; urgency=low

  [ Norbert Tretkowski ]
  * [alpha] Added backport of for_each_possible_cpu() to fix alpha build.
    (closes: #364206)
  * Add stable release 2.6.16.10:
    - IPC: access to unmapped vmalloc area in grow_ary()
    - Add more prevent_tail_call()
    - alim15x3: ULI M-1573 south Bridge support
    - apm: fix Armada laptops again
    - fbdev: Fix return error of fb_write
    - Fix file lookup without ref
    - m41t00: fix bitmasks when writing to chip
    - Open IPMI BT overflow
    - x86: be careful about tailcall breakage for sys_open[at] too
    - x86: don't allow tail-calls in sys_ftruncate[64]()
    - IPV6: XFRM: Fix decoding session with preceding extension header(s).
    - IPV6: XFRM: Don't use old copy of pointer after pskb_may_pull().
    - IPV6: Ensure to have hop-by-hop options in our header of &sk_buff.
    - selinux: Fix MLS compatibility off-by-one bug
    - PPC: fix oops in alsa powermac driver
    - MTD_NAND_SHARPSL and MTD_NAND_NANDSIM should be tristate's
    - i2c-i801: Fix resume when PEC is used
    - Fix hotplug race during device registration
    - Fix truesize underflow
    - efficeon-agp: Add missing memory mask
    - 3ware 9000 disable local irqs during kmap_atomic
    - 3ware: kmap_atomic() fix

  [ maximilian attems ]
  * Add stable release 2.6.16.11:
    -  Don't allow a backslash in a path component (CVE-2006-1863)

 -- Bastian Blank <waldi@debian.org>  Tue, 25 Apr 2006 13:56:19 +0200

linux-2.6 (2.6.16-9) unstable; urgency=low

  [ maximilian attems ]
  * Add stable release 2.6.16.8:
    - ip_route_input panic fix (CVE-2006-1525)
  * Add stable release 2.6.16.9:
    - i386/x86-64: Fix x87 information leak between processes (CVE-2006-1056)

  [ Bastian Blank ]
  * Update vserver patch to 2.0.2-rc17.

 -- Bastian Blank <waldi@debian.org>  Thu, 20 Apr 2006 15:37:28 +0200

linux-2.6 (2.6.16-8) unstable; urgency=low

  * Fix ABI-breakage introduced in -7. (closes: #363032)
  * Add stable release 2.6.16.6:
    - ext3: Fix missed mutex unlock
    - RLIMIT_CPU: fix handling of a zero limit
    - alpha: SMP boot fixes
    - m32r: security fix of {get, put}_user macros
    - m32r: Fix cpu_possible_map and cpu_present_map initialization for SMP kernel
    - shmat: stop mprotect from giving write permission to a readonly attachment (CVE-2006-1524)
    - powerpc: fix incorrect SA_ONSTACK behaviour for 64-bit processes
    - MPBL0010 driver sysfs permissions wide open
    - cciss: bug fix for crash when running hpacucli
    - fuse: fix oops in fuse_send_readpages()
    - Fix utime(2) in the case that no times parameter was passed in.
    - Fix buddy list race that could lead to page lru list corruptions
    - NETFILTER: Fix fragmentation issues with bridge netfilter
    - USB: remove __init from usb_console_setup
    - Fix suspend with traced tasks
    - isd200: limit to BLK_DEV_IDE
    - edac_752x needs CONFIG_HOTPLUG
    - fix non-leader exec under ptrace
    - sky2: bad memory reference on dual port cards
    - atm: clip causes unregister hang
    - powerpc: iSeries needs slb_initialize to be called
    - Fix block device symlink name
    - Incorrect signature sent on SMB Read
  * Add stable release 2.6.16.7:
    - fix MADV_REMOVE vulnerability (CVE-2006-1524 for real this time)

 -- Bastian Blank <waldi@debian.org>  Tue, 18 Apr 2006 16:22:31 +0200

linux-2.6 (2.6.16-7) unstable; urgency=low

  [ Frederik Schüler ]
  * Add stable release 2.6.16.3:
    - Keys: Fix oops when adding key to non-keyring (CVE-2006-1522)

  [ Bastian Blank ]
  * Add stable release 2.6.16.4:
    - RCU signal handling (CVE-2006-1523)

  [ Sven Luther ]
  * [powerpc] Transitioned mkvmlinuz support patch to the 2.6.16 ARCH=powerpc
    tree. PReP is broken in 2.6.16 though.

  [ maximilian attems ]
  * Add stable release 2.6.16.5:
   - x86_64: Clean up execve
   - x86_64: When user could have changed RIP always force IRET (CVE-2006-0744)
  * Disable CONFIG_SECCOMP (adds useless overhead on context-switch) -
    thanks to fs for checking abi.

  [ Christian T. Steigies ]
  * [m68k] update m68k patch and config to 2.6.16, temporarily disable atari

 -- Bastian Blank <waldi@debian.org>  Sat, 15 Apr 2006 13:56:05 +0200

linux-2.6 (2.6.16-6) unstable; urgency=medium

  [ Bastian Blank ]
  * Provide version infos in support package and don't longer rely on the
    changelog.
  * [amd64/i386] Enable cpu hotplug support.

  [ maximilian attems ]
  * Add stable release 2.6.16.2:
    - PCMCIA_SPECTRUM must select FW_LOADER
    - drivers/net/wireless/ipw2200.c: fix an array overun
    - AIRO{,_CS} <-> CRYPTO fixes
    - tlclk: fix handling of device major
    - fbcon: Fix big-endian bogosity in slow_imageblit()
    - Fix NULL pointer dereference in node_read_numastat()
    - USB: EHCI full speed ISO bugfixes
    - Mark longhaul driver as broken.
    - fib_trie.c node freeing fix
    - USB: Fix irda-usb use after use
    - sysfs: zero terminate sysfs write buffers (CVE-2006-1055)
    - USB: usbcore: usb_set_configuration oops (NULL ptr dereference)
    - pcmcia: permit single-character-identifiers
    - hostap: Fix EAPOL frame encryption
    - wrong error path in dup_fd() leading to oopses in RCU
    - {ip, nf}_conntrack_netlink: fix expectation notifier unregistration
    - isicom must select FW_LOADER
    - knfsd: Correct reserved reply space for read requests.
    - Fix module refcount leak in __set_personality()
    - sbp2: fix spinlock recursion
    - powerpc: make ISA floppies work again
    - opti9x - Fix compile without CONFIG_PNP
    - Add default entry for CTL Travel Master U553W
    - Fix the p4-clockmod N60 errata workaround.
    - kdump proc vmcore size oveflow fix

 -- Bastian Blank <waldi@debian.org>  Mon, 10 Apr 2006 16:09:51 +0200

linux-2.6 (2.6.16-5) unstable; urgency=low

  [ Bastian Blank ]
  * Provide real dependency packages for module building.
    - Add linux-headers-$version-$abiname-all and
      linux-headers-$version-$abiname-all-$arch.
  * Rename support package to linux-support-$version-$abiname.
  * Fix module package output.
  * Include .kernelrelease in headers packages. (closes: #359813)
  * Disable Cumana partition support completely. (closes: #359207)
  * Update vserver patch to 2.0.2-rc15.

  [ dann frazier ]
  * [ia64] initramfs-tools works now, no longer restrict initramfs-generators

 -- Bastian Blank <waldi@debian.org>  Mon,  3 Apr 2006 14:00:08 +0200

linux-2.6 (2.6.16-4) unstable; urgency=medium

  [ Martin Michlmayr ]
  * [arm/armeb] Update nslu2 config.
  * Add stable release 2.6.16.1:
    - Fix speedstep-smi assembly bug in speedstep_smi_ownership
    - DMI: fix DMI onboard device discovery
    - cciss: fix use-after-free in cciss_init_one
    - DM: Fix bug: BIO_RW_BARRIER requests to md/raid1 hang.
    - fix scheduler deadlock
    - proc: fix duplicate line in /proc/devices
    - rtc.h broke strace(1) builds
    - dm: bio split bvec fix
    - v9fs: assign dentry ops to negative dentries
    - i810fb_cursor(): use GFP_ATOMIC
    - NET: Ensure device name passed to SO_BINDTODEVICE is NULL terminated.
    - XFS writeout fix
    - sysfs: fix a kobject leak in sysfs_add_link on the error path
    - get_cpu_sysdev() signedness fix
    - firmware: fix BUG: in fw_realloc_buffer
    - sysfs: sysfs_remove_dir() needs to invalidate the dentry
    - TCP: Do not use inet->id of global tcp_socket when sending RST (CVE-2006-1242)
    - 2.6.xx: sata_mv: another critical fix
    - Kconfig: VIDEO_DECODER must select FW_LOADER
    - V4L/DVB (3324): Fix Samsung tuner frequency ranges
    - sata_mv: fix irq port status usage

 -- Bastian Blank <waldi@debian.org>  Tue, 28 Mar 2006 17:19:10 +0200

linux-2.6 (2.6.16-3) unstable; urgency=low

  [ Frederik Schüler ]
  * [amd64] Add asm-i386 to the linux-headers packages.

  [ Jonas Smedegaard ]
  * Tighten yaird dependency to at least 0.0.12-8 (supporting Linux
    2.6.16 uppercase hex in Kconfig and new IDE sysfs naming, and VIA
    IDE on powerpc).

  [ Martin Michlmayr ]
  * [arm/armeb] Enable CONFIG_NFSD on NSLU2 again.  Closes: #358709.
  * [arm/footbridge] CONFIG_NE2K_PCI should be a module, not built-in.
  * [arm/footbridge] Enable CONFIG_BLK_DEV_IDECD=m since the CATS can
    have a CD-ROM drive.
  * [mips/sb1*] Use ttyS rather than duart as the name for the serial
    console since the latter causes problems with debian-installer.

  [ Bastian Blank ]
  * Update vserver patch to 2.0.2-rc14.
    - Fix sendfile. (closes: #358391, #358752)

 -- Bastian Blank <waldi@debian.org>  Mon, 27 Mar 2006 16:08:20 +0200

linux-2.6 (2.6.16-2) unstable; urgency=low

  [ dann frazier ]
  * [ia64] Set unconfigured options:
      CONFIG_PNP_DEBUG=n and CONFIG_NET_SB1000=m
  * [hppa] Update config for 2.6.16

  [ Martin Michlmayr ]
  * [mips/mipsel] Put something in the generic config file because diff
    will otherwise remove the empty file, causing the build to fail.
  * [mipsel/r5k-cobalt] Set CONFIG_PACKET=y.
  * [arm] Set CONFIG_MACLIST=y for ixp4xx because nas100d needs it.

  [ Frederik Schüler ]
  * Add Maximilian Attems to uploaders list.

 -- Martin Michlmayr <tbm@cyrius.com>  Wed, 22 Mar 2006 15:15:14 +0000

linux-2.6 (2.6.16-1) unstable; urgency=low

  [ Bastian Blank ]
  * New upstream release.
  * Default to initramfs-tools 0.55 or higher on s390.

  [ maximilian attems ]
  * Default to initramfs-tools on arm and armeb.

  [ Martin Michlmayr ]
  * [mips/mipsel] Add an image for the Broadcom BCM91480B evaluation board
    (aka "BigSur").
  * [arm, armeb] Enable the netconsole module.
  * [mipsel/cobalt] Enable the netconsole module.
  * [mips] SB1: Fix interrupt disable hazard (Ralf Baechle).
  * [mips] SB1: Support for 1480 ethernet (Broadcom).
  * [mips] SB1: Support for NAPI (Tom Rix).
  * [mips] SB1: DUART support (Broadcom).
  * [mips] Work around bad code generation for <asm/io.h> (Ralf Baechle).
  * [mips] Fix VINO drivers when using a 64-bit kernel (Mikael Nousiainen).
  * [arm/armeb] Update configs for 2.6.16.
  * [mips/mipsel] Update configs for 2.6.16.
  * [arm/armeb] Enable the SMB module on NSLU2.
  * [mipsel] Enable parallel port modules for Cobalt since there are PCI
    cards that can be used in a Qube.
  * [mipsel] Enable the JFS module on Cobalt.

  [ dann frazier ]
  * [ia64] use yaird on ia64 until #357414 is fixed
  * [ia64] Update configs for 2.6.16

 -- Bastian Blank <waldi@debian.org>  Tue, 21 Mar 2006 16:12:16 +0100

linux-2.6 (2.6.15+2.6.16-rc5-0experimental.1) experimental; urgency=low

  [ Frederik Schüler ]
  * New upstream release candidate.

  [ Martin Michlmayr ]
  * Add initial mips/mipsel 2.6 kernels.
  * Important changes compared to the 2.4 kernels:
    - Drop the XXS1500 flavour since there's little interest in it.
    - Drop the LASAT flavour since these machines never went into
      production.
    - Drop the IP22 R5K (Indy, Indigo2) flavour since the IP22 R4K
      image now also works on machines with a R5K CPU.
    - Add an image for SGI IP32 (O2).
    - Rename the sb1-swarm-bn flavour to sb1-bcm91250a.
    - Enable PCI network (and other) modules on Cobalt.  Closes: #315895.
  * Add various MIPS related patches:
    - Fix iomap compilation on machines without COW.
    - Improve gettimeofday on MIPS.
    - Fix an oops on IP22 zerilog (serial console).
    - Improve IDE probing so it won't take so long on Cobalt.
    - Probe for IDE disks on SWARM.
    - Test whether there's a scache (fixes Cobalt crash).
    - Add Tulip fixes for Cobalt.
  * Fix a typo in the description of the linux-doc-* package,
    thanks Justin Pryzby.  Closes: #343424.
  * [arm] Enable nfs and nfsd modules.
  * [arm/footbride] Suggest nwutil (Netwinder utilities).

 -- Frederik Schüler <fs@debian.org>  Thu,  9 Mar 2006 14:13:17 +0000

linux-2.6 (2.6.15+2.6.16-rc4-0experimental.1) experimental; urgency=low

  [ Frederik Schüler ]
  * New upstream release.
  * Activate CONFIG_DVB_AV7110_OSD on alpha amd64 and ia64.
    Closes: #353292
  * Globally enable NAPI on all network card drivers which support it.

  [ maximilian attems ]
  * Drop fdutils from i386 and amd64 Suggests.
  * Swap lilo and grub Suggests for i386 and amd64.

  [ Jurij Smakov ]
  * Make sure that LOCALVERSION environment variable is not
    passed to a shell while invoking make-kpkg, since it
    appends it to the version string, breaking the build.
    Closes: #349472
  * [sparc32] Re-enable the building of sparc32 images.
  * [sparc64] Re-add (partial) sparc64-atyf-xl-gr.patch, since it
    was only partially applied upstream, so the problem (garbled
    screen output on SunBlade 100) is still present. Thanks to
    Luis Ortiz for pointing it out.
  * Bump the build-dep on kernel-package to 10.035, which fixes
    the problem with building documentation packages.

  [ Martin Michlmayr ]
  * [sparc] Add sys_newfstatat -> sys_fstatat64 fix from git.
  * [arm] Update configs for 2.6.16-rc3.
  * [armeb] Update configs for 2.6.16-rc3.
  * [arm/armeb] Fix compilation error on NSLU2 due to recent flash
    changes.
  * [arm/armeb] Fix a compilation error in the IXP4xx beeper support
    (Alessandro Zummo).

  [ Norbert Tretkowski ]
  * [alpha] Update arch/alpha/config* for 2.6.16-rc3.

 -- Bastian Blank <waldi@debian.org>  Fri, 24 Feb 2006 16:02:11 +0000

linux-2.6 (2.6.15-8) unstable; urgency=high

  [ maximilian attems ]
  * Add stable Release 2.6.15.5:
    - Fix deadlock in br_stp_disable_bridge
    - Fix a severe bug
    - i386: Move phys_proc_id/early intel workaround to correct function
    - ramfs: update dir mtime and ctime
    - sys_mbind sanity checking
    - Fix s390 build failure.
    - Revert skb_copy_datagram_iovec() recursion elimination.
    - s390: add #ifdef __KERNEL__ to asm-s390/setup.h
    - netfilter missing symbol has_bridge_parent
    - hugetlbfs mmap ENOMEM failure
    - IB/mthca: max_inline_data handling tweaks
    - it87: Fix oops on removal
    - hwmon it87: Probe i2c 0x2d only
    - reiserfs: disable automatic enabling of reiserfs inode attributes
    - Fix snd-usb-audio in 32-bit compat environment
    - dm: missing bdput/thaw_bdev at removal
    - dm: free minor after unlink gendisk
    - gbefb: IP32 gbefb depth change fix
    - shmdt cannot detach not-alined shm segment cleanly.
    - Address autoconfiguration does not work after device down/up cycle
    - gbefb: Set default of FB_GBE_MEM to 4 MB
    - XFS ftruncate() bug could expose stale data (CVE-2006-0554)
    - sys_signal: initialize ->sa_mask
    - do_sigaction: cleanup ->sa_mask manipulation
    - fix zap_thread's ptrace related problems
    - fix deadlock in ext2
    - cfi: init wait queue in chip struct
    - sd: fix memory corruption with broken mode page headers
    - sbp2: fix another deadlock after disconnection
    - skge: speed setting
    - skge: fix NAPI/irq race
    - skge: genesis phy initialization fix
    - skge: fix SMP race
    - x86_64: Check for bad elf entry address (CVE-2006-0741)
    - alsa: fix bogus snd_device_free() in opl3-oss.c
    - ppc32: Put cache flush routines back into .relocate_code section
    - sys32_signal() forgets to initialize ->sa_mask
    - Normal user can panic NFS client with direct I/O (CVE-2006-0555)
  * Deactivate merged duplicates: s390-klibc-buildfix.patch,
    powerpc-relocate_code.patch.
  * Add stable Release 2.6.15.6:
    - Don't reset rskq_defer_accept in reqsk_queue_alloc
    - fs/nfs/direct.c compile fix
    - mempolicy.c compile fix, make sure BITS_PER_BYTE is defined
    - [IA64] die_if_kernel() can return (CVE-2006-0742)

  [ Sven Luther ]
  * [powerpc] Disabled CONFIG_IEEE1394_SBP2_PHYS_DMA, which was broken on
    powerpc64, as it used the long deprecated bus_to_virt symbol.
    (Closes: #330225)
  * [powerpc] Fixed gettimeofday breakage causing clock drift.

 -- Bastian Blank <waldi@debian.org>  Mon,  6 Mar 2006 11:06:28 +0100

linux-2.6 (2.6.15-7) unstable; urgency=low

  [ Norbert Tretkowski ]
  * [alpha] Disabled CONFIG_ALPHA_LEGACY_START_ADDRESS for -alpha-generic and
    -alpha-smp flavours, and introduced a new -alpha-legacy flavour for MILO
    based machines, which has CONFIG_ALPHA_LEGACY_START_ADDRESS enabled.
    (closes: #352186)
  * [alpha] Added new patch to support prctl syscall. (closes: #349765)
  * [i386] Renamed kernel-image-2.6-486 to kernel-image-2.6-386, it's meant for
    transition only, and kernel-image-2.6-386 is the package name in sarge.

  [ Jurij Smakov ]
  * Bump build-dependency on kernel-package to 10.035, which is fixed
    to build the documentation packages again.
    Closes: #352000, #348332

  [ Frederik Schüler ]
  * Activate CONFIG_DVB_AV7110_OSD on alpha amd64 and ia64.
    Closes: #353292
  * Deactivate CONFIG_FB_ATY_XL_INIT on all architectures: it is broken and
    already removed in 2.6.16-rc.
    Closes: #353310

  [ Christian T. Steigies ]
  * [m68k] build in cirrusfb driver

 -- Bastian Blank <waldi@debian.org>  Tue, 21 Feb 2006 17:35:21 +0000

linux-2.6 (2.6.15-6) unstable; urgency=low

  [ Bastian Blank ]
  * Moved the mkvmlinuz support patch modification to a -1 version of the
    patch.

  [ maximilian attems ]
  * Add stable treee 2.6.15.4
    - PCMCIA=m, HOSTAP_CS=y is not a legal configuration
    - Input: iforce - do not return ENOMEM upon successful allocation
    - x86_64: Let impossible CPUs point to reference per cpu data
    - x86_64: Clear more state when ignoring empty node in SRAT parsing
    - x86_64: Dont record local apic ids when they are disabled in MADT
    - Fix keyctl usage of strnlen_user()
    - Kill compat_sys_clock_settime sign extension stub.
    - Input: grip - fix crash when accessing device
    - Input: db9 - fix possible crash with Saturn gamepads
    - Input: iforce - fix detection of USB devices
    - Fixed hardware RX checksum handling
    - SCSI: turn off ordered flush barriers
    - Input: mousedev - fix memory leak
    - seclvl settime fix
    - fix regression in xfs_buf_rele
    - md: remove slashes from disk names when creation dev names in sysfs
    - d_instantiate_unique / NFS inode leakage
    - dm-crypt: zero key before freeing it
    - bridge: netfilter races on device removal
    - bridge: fix RCU race on device removal
    - SELinux: fix size-128 slab leak
    - __cmpxchg() must really always be inlined
    - emu10k1 - Fix the confliction of 'Front' control
    - Input: sidewinder - fix an oops
  * Deactivate merged alpha-cmpxchg-inline.patch, sparc64-clock-settime.patch.

  [ Christian T. Steigies ]
  * [m68k] Add fix for m68k/buddha IDE and m68k/mac SCSI driver
  * [m68k] Patch by Peter Krummrich to stop flickering pixels with PicassoII
  * [m68k] make Amiga keyboard usable again, patch by Roman Zippel
  * [m68k] prevent wd33c93 SCSI driver from crashing the kernel, patch by Roman Zippel
  * [m68k] remove SBCs from VME descriptions (closes: #351924)

 -- Frederik Schüler <fs@debian.org>  Fri, 10 Feb 2006 15:33:21 +0000

linux-2.6 (2.6.15-5) unstable; urgency=low

  [ Martin Michlmayr ]
  * Add a fix for the input support for the ixp4xx beeper driver from
    2.6.16-rc2.
  * Add stable tree 2.6.15.3:
    - Fix extra dst release when ip_options_echo fails (CVE-2006-0454)

  [ Sven Luther ]
  * [powerpc] Removed -o root -g root option to mkvmlinuz support patch.
    (Closes: #351412)

 -- Sven Luther <luther@debian.org>  Tue,  7 Feb 2006 19:23:14 +0000

linux-2.6 (2.6.15-4) unstable; urgency=low

  [ Jurij Smakov ]
  * [sparc64] Add sparc64-clock-settime.patch to fix the incorrect
    handling of the clock_settime syscall arguments, which resulted
    in a hang when trying to set the date using 'date -s'. Patch
    by David Miller is applied upstream. Thanks to Ludovic Courtes
    and Frans Pop for reporting and testing.
    Ref: http://marc.theaimsgroup.com/?t=113861017400002&r=1&w=2

  [ Christian T. Steigies ]
  * [m68k] update m68k patch and config to 2.6.15
  * [m68k] SCSI drivers need to be built in until ramdisk generator tools
    supports loading scsi modules
  * [m68k] ISCSI and IDE-TAPE don't compile, disabled
  * [m68k] set CC_OPTIMIZE_FOR_SIZE=n
  * [m68k] added vmeints patch which fixes building for vme

  [ maximilian attems ]
  * Use initramfs-tools for ia64 - fixed klibc.
  * Add stable tree 2.6.15.2:
    - Fix double decrement of mqueue_mnt->mnt_count in sys_mq_open
    - (CVE-2005-3356)
    - Mask off GFP flags before swiotlb_alloc_coherent
    - usb-audio: don't use empty packets at start of playback
    - Make second arg to skb_reserved() signed.
    - Input: HID - fix an oops in PID initialization code
    - Fix oops in ufs_fill_super at mount time
    - Kill blk_attempt_remerge()
    - Fix i2o_scsi oops on abort
    - Fix mkiss locking bug
    - Fix timekeeping on sparc64 ultra-IIe machines
    - Someone broke reiserfs v3 mount options and this fixes it
  * Deactivate sparc64-jumping-time.patch, amd64-pppd-fix.patch incl in aboves.
  * Add s390-klibc-buildfix.patch, regression due to header file changes.

  [ Steve Langasek ]
  * [alpha] set __attribute__((always_inline)) on __cmpxchg(), to avoid
    wrong optimizations with -Os (Closes: #347556).

  [ Martin Michlmayr ]
  * Add input support for the ixp4xx beeper driver (Alessandro Zummo).
  * [arm] Add NSLU2 specific portion of ixp4xx beeper driver (Alessandro Zummo).
  * [arm/nslu2] Build PPP as a module.
  * [arm/nslu2] Enable wireless.
  * [arm/nslu2] Enable most USB modules.
  * [arm/nslu2] Enable ALSA and USB sound modules.
  * [arm/nslu2] Set 4 MB as the size of the initrd in the kernel cmd line.
  * [arm/footbridge] Set CONFIG_BLK_DEV_RAM_SIZE to 8192.
  * [armeb] Add support for big-endian ARM.
  * [armeb/nslu2] Use the nslu2 config from arm.

  [ Frederik Schüler ]
  * [amd64] Add amd64-pppd-fix.patch to fix kernel panic when using pppd.
    (Closes: #347711)
  * Add 64bit-vidiocswin-ioctl-fix.patch to fix VIDIOCSWIN ioctl on 64bit
    kernel 32bit userland setups. (Closes: #349338)

  [ Sven Luther ]
  * [powerpc] Adapted apus config file to be more modular and in sync with the
    other powerpc configs. Scsi drivers are disabled as they don't build
    cleanly though (need some esp stuff).
  * [powerpc] Default to initramfs-tools as initramfs generator, as klibc
    build is fixed now.

  [ Bastian Blank ]
  * [powerpc] Fix dependencies of image packages.

 -- maximilian attems <maks@sternwelten.at>  Wed,  1 Feb 2006 11:34:20 +0100

linux-2.6 (2.6.15-3) unstable; urgency=low

  [ Martin Michlmayr ]
  * [arm] Update configs for 2.6.15; closes: #347998.
  * [arm] Activate tmpfs.
  * [arm] Allow modules to be unloaded.
  * [arm] Enable CONFIG_INPUT_EVDEV since yaird needs this module in
    order to generate initrds.
  * [arm/footbridge] Activate IDEPCI so SL82C105 will really be
    compiled in.
  * [arm/footbridge] Activate the right network drivers (Tulip and
    NE2K).
  * [arm/footbridge] Enable more framebuffer drivers.
  * debian/patches/arm-fix-dc21285.patch: Fix compilation of DC21285
    flash driver.
  * [arm/footbridge] Enable MTD and the DC21285 flash driver.
  * [arm/footbridge] Enable RAID and LVM modules.
  * [arm/footbridge] Enable USB modules.
  * [arm/nslu2] Add an image for Network Storage Link for USB 2.0 Disk
    Drives.
  * debian/patches/arm-memory-h-page-shift.patch: Fix error "PAGE_SHIFT
    undeclared" (Rod Whitby).
  * debian/patches/mtdpart-redboot-fis-byteswap.patch: recognise a foreign
    endian RedBoot partition table (John Bowler).
  * debian/patches/maclist.patch: Add support for the maclist interface
    (John Bowler).
  * debian/patches/arm-nslu2-maclist.patch: Add NSLU2 maclist support
    (John Bowler).
  * [arm/nslu2] Activate maclist.

  [ maximilian attems ]
  * Add stable tree 2.6.15.1:
    - arch/sparc64/Kconfig: fix HUGETLB_PAGE_SIZE_64K dependencies
    - moxa serial: add proper capability check
    - fix /sys/class/net/<if>/wireless without dev->get_wireless_stats
    - Don't match tcp/udp source/destination port for IP fragments
    - Fix sys_fstat64() entry in 64-bit syscall table.
    - UFS: inode->i_sem is not released in error path
    - netlink oops fix due to incorrect error code
    - Fix onboard video on SPARC Blade 100 for 2.6.{13,14,15}
    - Fix DoS in netlink_rcv_skb() (CVE-2006-0035)
    - fix workqueue oops during cpu offline
    - Fix crash in ip_nat_pptp (CVE-2006-0036)
    - Fix another crash in ip_nat_pptp (CVE-2006-0037)
    - ppc32: Re-add embed_config.c to ml300/ep405
    - Fix ptrace/strace
    - vgacon: fix doublescan mode
    - BRIDGE: Fix faulty check in br_stp_recalculate_bridge_id()
    - skge: handle out of memory on ring changes
  * Drop merged patch:
    - sparc64-atyfb-xl-gr-final.patch

  [ Simon Horman ]
  * Fix booting on PReP machines
    (Closes: #348040)
    powerpc-relocate_code.patch

 -- Simon Horman <horms@verge.net.au>  Tue, 17 Jan 2006 18:01:17 +0900

linux-2.6 (2.6.15-2) unstable; urgency=low

  [ maximilian attems ]
  * Default to initramfs-tools as initramfs generator for amd64, hppa, i386,
    alpha and sparc. More archs will be added once klibc matures.
    (Closes: #346141, #343147, #341524, #346305)
  * Backport alsa patch for opl3 - Fix the unreleased resources.
    (Closes: #346273)
  * Readd buslogic-pci-id-table.patch.

  [ dann frazier ]
  * [ia64] Update config for 2.6.15.

  [ Frederik Schüler ]
  * Make CONFIG_IPW2100 a per-architecture option and deactivate it on all
    architectures but i386. (Closes: #344515)

  [ Sven Luther ]
  * Removed spurious file from powerpc-apus patch. (Closes: #346159)

  [ Norbert Tretkowski ]
  * Backport the generic irq framework for alpha. (closes: #339080)

  [ Bastian Blank ]
  * Remove pre-sarge conflict with hotplug.
  * Fix hppa diff to apply.
  * Make the latest packages depend on the corect version of the real images.
    (closes: #346366)

 -- Bastian Blank <waldi@debian.org>  Tue, 10 Jan 2006 16:54:21 +0100

linux-2.6 (2.6.15-1) unstable; urgency=low

  [ Sven Luther ]
  * New upstream release.
  * [powerpc] Now use ARCH=powerpc for 64bit powerpc flavours, 32bit still
    stays with ARCH=ppc for now.
  * [powerpc] Readded PReP Motorola PowerStack II Utah IDE interrupt
    (Closes: #345424)
  * [powerpc] Fixed apus patch.
  * Added make-kpkg --arch option support to gencontrol.py.
  * Added debian/bin/kconfig.ml to process config file snipplet, so we can
    preserve the pre 2.6.15 ordering of config file snipplets. Upto 2.6.15
    the kernel Kconfig magic apparently kept the later occuring config options,
    but it seems that this is no more the case. Instead of catting the config
    files together, not use the kconfig.ml script to read in the files from
    more generic to more specific, and keep only the more specific.

  [ Bastian Blank ]
  * [s390] Update configs.

  [ Kyle McMartin ]
  * [hppa] Snag latest hppa.diff from cvs.parisc-linux.org.
  * [hppa] Update configs for 2.6.15.
  * [hppa] Change parisc kernel names to something less ambiguous.

  [ dann frazier ]
  * [ia64] Update ia64 configs

  [ maximilian attems ]
  * Drop modular-ide.patch, nacked by ide upstream.  Prevents udev to load
    ide-generic and those successfull boots with initramfs-tools.
  * Disable CONFIG_USB_BANDWIDTH, causes major trouble for alsa usb cards.

  [ Norbert Tretkowski ]
  * [alpha] Removed conflict with initramfs-tools, thanks vorlon for finding
    the klibc bug!

  [ Jonas Smedegaard ]
  * Adjust short description of transitional package kernel-image-2.6-
    486 to mention 2.6 (not 2.6.12).
  * Clean duplicate Kconfig options.

  [ Frederik Schüler ]
  * Add updated version of drivers-scsi-megaraid_splitup.patch.
  * Deactivate CONFIG_IDE_TASK_IOCTL on alpha and ia64 and make it a global
    option.
  * Make CONFIG_VIDEO_SAA7134 a global option.
  * New option CONFIG_CC_OPTIMIZE_FOR_SIZE set per-arch.
  * Rename i386 368 flavour to 486.
  * Add myself to uploaders.
  * Readdition of qla2xxx drivers, as firmware license has been fixed.
  * Make CONFIG_PACKET, PACKET_MM and UNIX builtin on all architectures:
    statically linked has better performance then modules due to TLB issue.
  * clean up debian-patches dir: remove all obsolete patches:
    - alpha-compile-fix.patch: obsolete
    - amd64-int3-fix.patch: fixed since 2.6.12
    - net-ipconntrack-nat-fix.patch: merged upstream after 2.6.14 release
    - net-nf_queue-oops.patch: merged upstream after 2.6.14 release
    - qla2xxx-removed.patch: obsolete
  * Drop M386 support remains from the i386 386 flavour: built with M486 
    from now on.

  [ Martin Michlmayr ]
  * [arm] Don't define "compiler" since GCC 4.x is the default now anyway.
  * [arm] Add descriptions for "class" and "longclass".
  * [arm] Compile CONFIG_BLK_DEV_SL82C105 support into the kernel on
    Footbridge.
  * [arm] Compile ext3 support into the kernel on Footbridge.
  * [arm] Turn on CONFIG_SERIAL_8250 support on Footbridge.

  [ Jurij Smakov ]
  * [sparc] Correct the patch for the atyfb framebuffer driver
    (sparc64-atyfb-xl-gr.patch) to finally fix the console and X
    image defects on Blade 100/150. The new patch is named
    sparc64-atyfb-xl-gr-final.patch to avoid the confusion.
    Thanks to Luis F. Ortiz for fixing the patch and Luigi Gangitano
    for testing it out.
  * Drop tty-locking-fixes9.patch, which was preventing the oops during
    shutdown on some sparc machines with serial console. Proper fix has
    been incorporated upstream.
  
  [ Simon Horman ]
  * Enable MKISS globally (closes: #340215)
  * Add recommends libc6-i686 to 686 and k7 image packages
    (closes: #278729)
  * Enable OBSOLETE_OSS_USB_DRIVER and USB_AUDIO
    as alsa snd-usb-audio still isn't quite there.
    I expect this to be re-disabled at some stage,
    possibly soon if it proves to be a source of bugs.
    (closes: #340388)

 -- Sven Luther <luther@debian.org>  Tue,  3 Jan 2006 06:48:07 +0000

linux-2.6 (2.6.14-7) unstable; urgency=low

  [ maximilian attems ]
  * Add stable tree 2.6.14.5 fixes:
    - setting ACLs on readonly mounted NFS filesystems (CVE-2005-3623)
    - Fix bridge-nf ipv6 length check
    - Perform SA switchover immediately.
    - Input: fix an OOPS in HID driver
    - Fix hardware checksum modification
    - kernel/params.c: fix sysfs access with CONFIG_MODULES=n
    - Fix RTNLGRP definitions in rtnetlink.h
    - Fix CTA_PROTO_NUM attribute size in ctnetlink
    - Fix unbalanced read_unlock_bh in ctnetlink
    - Fix NAT init order
    - Fix incorrect dependency for IP6_NF_TARGET_NFQUEUE
    - dpt_i2o fix for deadlock condition
    - SCSI: fix transfer direction in sd (kernel panic when ejecting iPod)
    - SCSI: fix transfer direction in scsi_lib and st
    - Fix hardware rx csum errors
    - Fix route lifetime.
    - apci: fix NULL deref in video/lcd/brightness
  * Disable CONFIG_USB_BANDWIDTH, causes major trouble on alsa usb cards.
    (Closes: #344939)

 -- maximilian attems <maks@sternwelten.at>  Tue, 27 Dec 2005 20:50:28 +0100

linux-2.6 (2.6.14-6) unstable; urgency=low

  [ Kyle McMartin ]
  * Change parisc kernel names to something less ambiguous.

  [ maximilian attems ]
  * Drop modular-ide.patch, nacked by ide upstream.  Prevents udev to load
    ide-generic and those successfull boots with initramfs-tools.
  * Add stable tree 2.6.14.4 with the following fixes:
    - drivers/scsi/dpt_i2o.c: fix a user-after-free
    - drivers/message/i2o/pci.c: fix a use-after-free
    - drivers/infiniband/core/mad.c: fix a use-after-free
    - DVB: BUDGET CI card depends on STV0297 demodulator
    - setkeys needs root
    - Fix listxattr() for generic security attributes
    - AGPGART: Fix serverworks TLB flush.
    - Fix crash when ptrace poking hugepage areas
    - I8K: fix /proc reporting of blank service tags
    - i82365: release all resources if no devices are found
    - bonding: fix feature consolidation
    - libata: locking rewrite (== fix)
    - cciss: bug fix for BIG_PASS_THRU
    - ALSA: nm256: reset workaround for Latitude CSx
    - cciss: bug fix for hpacucli
    - V4L/DVB: Fix analog NTSC for Thomson DTT 761X hybrid tuner
    - BRIDGE: recompute features when adding a new device
    - 32bit integer overflow in invalidate_inode_pages2()
    - USB: Adapt microtek driver to new scsi features
    - ide-floppy: software eject not working with LS-120 drive
    - Add try_to_freeze to kauditd
    - V4L/DVB (3135) Fix tuner init for Pinnacle PCTV Stereo
    - NETLINK: Fix processing of fib_lookup netlink messages
    - ACPI: fix HP nx8220 boot hang regression

  [ Norbert Tretkowski ]
  * [alpha] Removed conflict with initramfs-tools, thanks vorlon for finding
    the klibc bug!

  [ Frederik Schüler ]
  * Add updated drivers-scsi-megaraid_splitup.patch. (Closes: #317258)
  * Add ppc64-thermal-overtemp.patch to fix a thermal control bug in G5
    machines. (Closes: #343980)
  * Unpatch the following patches which are included in 2.6.14.4:
    - setkeys-needs-root-1.patch
    - setkeys-needs-root-2.patch
    - mm-invalidate_inode_pages2-overflow.patch
    - net-bonding-consolidation-fix.patch

 -- Frederik Schüler <fs@debian.org>  Tue, 20 Dec 2005 18:50:41 +0000

linux-2.6 (2.6.14-5) unstable; urgency=low

  [ dann frazier ]
  * ia64-new-assembler-fix.patch
    Fix ia64 builds with newer assembler (Closes: #341257)

  [ Sven Luther ]
  * [powerpc] incremented ramdisk size to 24576 from 8192, needed by the
    graphical installer, maybe we can bring this to 16384 later.

  [ Simon Horman ]
  * Add recommends libc6-i686 to 686 and k7 image packages
    (closes: #278729)
  * Enable OBSOLETE_OSS_USB_DRIVER and USB_AUDIO
    as alsa snd-usb-audio still isn't quite there.
    I expect this to be re-disabled at some stage,
    possibly soon if it proves to be a source of bugs.
    (closes: #340388)

  [ dann frazier ]
  * buslogic-pci-id-table.patch
    add a pci device id table to fix initramfs-tools discovery.
    (closes #342057)
  * fix feature consolidation in bonding driver.  (closes #340068)

 -- dann frazier <dannf@debian.org>  Thu,  8 Dec 2005 10:59:31 -0700

linux-2.6 (2.6.14-4) unstable; urgency=low

  [ dann frazier ]
  * setkeys-needs-root-1.patch, setkeys-needs-root-2.patch:
    [SECURITY] Require root privilege to write the current
    function key string entry of other user's terminals.
    See CVE-2005-3257 (Closes: #334113)

  [ Simon Horman ]
  * Enable MKISS globally (closes: #340215)
  * mm-invalidate_inode_pages2-overflow.patch
    [SECURITY] 32bit integer overflow in invalidate_inode_pages2() (local DoS)
  * ctnetlink-check-if-protoinfo-is-present.patch
    [SECURITY] ctnetlink: check if protoinfo is present (local DoS)
  * ctnetlink-fix-oops-when-no-icmp-id-info-in-message.patch
    [SECURITY] ctnetlink: Fix oops when no ICMP ID info in message (local DoS)

  [ Sven Luther ]
  * Re-added powerpc/apus patch, now that Roman Zippel merged it in.
  * Let's create asm-(ppc|ppc64) -> asm-powerpc symlink farm.  (Closes: #340571)

  [ maximilian attems ]
  * Add 2.6.14.3 patch - features changelog:
    - isdn/hardware/eicon/os_4bri.c: correct the xdiLoadFile() signature
    - x86_64/i386: Compute correct MTRR mask on early Noconas
    - PPTP helper: Fix endianness bug in GRE key / CallID NAT
    - nf_queue: Fix Ooops when no queue handler registered
    - ctnetlink: check if protoinfo is present
    - ip_conntrack: fix ftp/irc/tftp helpers on ports >= 32768
    - VFS: Fix memory leak with file leases
    - hwmon: Fix lm78 VID conversion
    - hwmon: Fix missing it87 fan div init
    - ppc64 memory model depends on NUMA
    - Generic HDLC WAN drivers - disable netif_carrier_off()
    - ctnetlink: Fix oops when no ICMP ID info in message
    - Don't auto-reap traced children
    - packet writing oops fix
    - PPTP helper: fix PNS-PAC expectation call id
    - NAT: Fix module refcount dropping too far
    - Fix soft lockup with ALSA rtc-timer
    - Fix calculation of AH length during filling ancillary data.
    - ip_conntrack TCP: Accept SYN+PUSH like SYN
    - refcount leak of proto when ctnetlink dumping tuple
    - Fix memory management error during setting up new advapi sockopts.
    - Fix sending extension headers before and including routing header.
    - hwmon: Fix missing boundary check when setting W83627THF in0 limits
  * Remove ctnetlink-check-if-protoinfo-is-present.patch,
    net-nf_queue-oops.patch - already included in 2.6.14.3.

  [ Frederik Schüler ]
  * Make CONFIG_PACKET, PACKET_MM and UNIX builtin on all architectures:
    statically linked has better performance then modules due to TLB issue.
  * Add myself to uploaders.

 -- Frederik Schüler <fs@debian.org>  Sat, 26 Nov 2005 13:18:41 +0100

linux-2.6 (2.6.14-3) unstable; urgency=low

  [ Norbert Tretkowski ]
  * [alpha] Switch to gcc 4.0.
  * [alpha] Conflict with initramfs-tools, klibc is broken on alpha.
  * [alpha] Enabled CONFIG_KOBJECT_UEVENT in arch/alphaconfig to fix trouble
    with latest udev, thanks to Uwe Schindler for reporting. (closes: #338911)
  * Bumped ABI revision:
    + ABI changes on sparc and alpha because of compiler switch.
    + 2.6.14.1 changes ABI of procfs.

  [ Sven Luther ]
  * Set default TCP congestion algorithm to NewReno + BIC (Closes: #337089)

  [ maximilian attems ]
  * Reenable CONFIG_SOFTWARE_SUSPEND on i386 and ppc, resume=/dev/<other device>
    must be set by boot loader. (Closes: #267600)
  * Set CONFIG_USB_SUSPEND on i386. Usefull for suspend to ram and apm suspend.
  * Add 2.6.14.1 patch:
    - Al Viro: CVE-2005-2709 sysctl unregistration oops
  * Add 2.6.14.2 patch:
    - airo.c/airo_cs.c: correct prototypes
    - fix XFS_QUOTA for modular XFS (closes: #337072)
    - USB: always export interface information for modalias
    - NET: Fix zero-size datagram reception
    - fix alpha breakage
    - Oops on suspend after on-the-fly switch to anticipatory i/o scheduler
    - ipvs: fix connection leak if expire_nodest_conn=1
    - Fix ptrace self-attach rule
    - fix signal->live leak in copy_process()
    - fix de_thread() vs send_group_sigqueue() race
    - prism54 : Fix frame length
    - tcp: BIC max increment too large
  * Remove alpha compile fix as contained in 2.6.14.2
  * Readd CONFIG_XFS_QUOTA=y.
  * Disable ACPI cutoff year on i386, was set to 2001.
    No need for acpi=force on boot.

  [ Jurij Smakov ]
  * Fix the install-image script to correctly include all the necessary
    stuff in scripts. (Closes: #336424)
  * Enable CONFIG_SND_ALI5451 on sparc.
  * Switch sparc to gcc-4.0. Thanks to Norbert for making sure it successfully
    builds a working kernel now.
  * Apply patch to fix ATI framebuffer output corruption on SunBlade 100
    (sparc64-atyfb-xl-gr.patch). Thanks to Luigi Gangitano. (Closes: #321200)
  * Disable CONFIG_PARPORT_PC_FIFO on sparc, since it causes a hang whenever
    something is sent to the parallel port device. Thanks to Attilla
    (boera at rdslink.ro) for pointing that out.

  [ Simon Horman ]
  * [386, AMD64] Set CONFIG_FRAMEBUFFER_CONSOLE=y instead of m.
    As vesadb now built into the kernel, after finally dropping the
    debian-specific patch to make it modular, make fbcons builtin too, else
    all sorts of weird stuff happens which is hard for the inird builders to
    automatically compenste for. (Closes: #336450)
  * Redisable CONFIG_SOFTWARE_SUSPEND on ppc/miboot as it required
    CONFIG_PM to compile.
  * [NETFILTER] nf_queue: Fix Ooops when no queue handler registered
    This is a regression introduced in 2.6.14.
    net-nf_queue-oops.patch. (Closes: #337713)
  * Make manuals with defconfig, as is required for kernel-package 10.008

  [ dann frazier ]
  * net-ipconntrack-nat-fix.patch - fix compilation of
    ip_conntrack_helper_pptp.c when NAT is disabled. (Closes: #336431)

  [ Christian T. Steigies ]
  * update m68k.diff to 2.6.14
  * add m68k-*vme* patches
  * disable macsonic driver until the dma patch is fixed
  * disable IEEE80211 drivers for all of m68k

  [ Frederik Schüler ]
  * activate CONFIG_SECURITY_NETWORK to fix SElinux operation.
    (Closes: #338543)

 -- Norbert Tretkowski <nobse@debian.org>  Mon, 14 Nov 2005 10:23:05 +0100

linux-2.6 (2.6.14-2) unstable; urgency=low

  [ Simon Horman ]
  * [SECURITY] Avoid 'names_cache' memory leak with CONFIG_AUDITSYSCALL
    This fix, included as part of the 2.6.13.4 patch in
    2.6.13+2.6.14-rc4-0experimental.1 is CVE-2005-3181
  * Fix genearation of .extraversion, again (closes: #333842)
  * Add missing kernel-arch and kernel-header-dirs to defines
    so headers get included. (closes: #336521)
    N.B: I only filled in arches where other's hadn't done so alread.
         Please fix if its wrong.
  * Allow powerpc64 to compile with AUDIT enabled but
    AUDITSYSCALL disabled. powerpc64-audit_sysctl-build.patch

  [ dann frazier ]
  * Update hppa.diff to 2.6.14-pa0

  [ Norbert Tretkowski ]
  * [alpha] New patch to include compiler.h in barrier.h, barrier() is used in
    non-SMP case.
  * [alpha] Added kernel-header-dirs and kernel-arch to debian/arch/alpha/defines
    to include asm-alpha in linux-headers package.
  * Added myself to Uploaders.

  [ Frederik Schüler ]
  * [amd64] use DISCONTIGMEM instead of SPARSEMEM on amd64-k8-smp flavour to
    fix bootup kernel panic.
  * [amd64] include asm-x86_64 in linux-headers package.
  * Deactivate AUDITSYSCALL globally, it slows down the kernel and is not
    needed for selinux at all.

 -- Simon Horman <horms@debian.org>  Tue,  1 Nov 2005 15:27:40 +0900

linux-2.6 (2.6.14-1) unstable; urgency=low

  [ Sven Luther ]
  * New upstream release.

  [ Norbert Tretkowski ]
  * [alpha] Update arch/alpha/config* for 2.6.14.

  [ Simon Horman ]
  * Fix misformatting of long description of
    linux-patch-debian-linux-patch-debian-X.Y.Z.
    templates/control.main.in
    (closes: #335088)
  * Make sure version is seeded in apply and unapply scripts.
    Actually changed in some earlier, post 2.6.12, release,
    but the changelog seems to be missing.
    (closes: #324583)

  [ dann frazier ]
  * [ia64] Disable the CONFIG_IA64_SGI_SN_XP module.  This forces
    CONFIG_GENERIC_ALLOCATOR and CONFIG_IA64_UNCACHED_ALLOCATOR to y, which
    appears to break on zx1 systems.

 -- Simon Horman <horms@debian.org>  Fri, 28 Oct 2005 16:26:03 +0900

linux-2.6 (2.6.13+2.6.14-rc5-0experimental.1) experimental; urgency=low

  [ Sven Luther ]
  * Upgraded to 2.6.14-rc5.

  [ Jonas Smedegaard ]
  * Quote variables in debian/rules.real and postinstall (making it
    safer to run with weird characters in path of build environment).

  [ Bastian Blank ]
  * Add some missing files from scripts to headers packages.
  * Add new patch powerpc-build-links.patch: Emit relative symlinks in
    arch/ppc{,64}/include.
  * Include arch/*/include into headers package.

 -- Sven Luther <luther@debian.org>  Tue, 25 Oct 2005 03:56:11 +0000

linux-2.6 (2.6.13+2.6.14-rc4-0experimental.1) experimental; urgency=low

  [ Sven Luther ]
  * Upgraded to 2.6.14-rc4.

  [ Simon Horman ]
  * Fix genearation of .extraversion (closes: #333842)

  [ dann frazier ]
  * Enhance the linux-source description to explain the types of patches
    Debian adds to it.  (closes: #258043)
  * Correct linux-patch-debian description.  It replaces the
    kernel-patch-debian packages, not the kernel-source packages.

  [ Jonas Smedegaard ]
  * Fix building from within a very long dir (all patches was applied at
    once - exhausting shell commandline, now applied one by one).
  * Add Simon Horman, Sven Luther and myself as Uploaders.

  [ Bastian Blank ]
  * Use list of revisions in patch scripts.
  * Use correct names for tarball and scripts.

  [ Jurij Smakov ]
  * [i386] Set the CONFIG_HPET_EMULATE_RTC option to make the clock
    work properly on certain Dell machines. This required setting the
    CONFIG_RTC option to 'y' instead of 'm'. (closes: #309909)
    [i386] Enable VIDEO_CX88 and VIDEO_CX88_DVB (both set to 'm') by
    popular demand. (closes: #330916)

  [ Norbert Tretkowski ]
  * [alpha] Update arch/alpha/config for 2.6.13.

  [ Kyle McMartin ]
  * [hppa] Oops. Fix linux-headers not including asm-parisc by adding
    headers_dirs = parisc to Makefile.inc.

  [ maximilian attems ]
  * Set CONFIG_FB_VESA=y for i386 and amd64 configs. (closes: #333003)

  [ Sven Luther ]
  * [powerpc] Fixed apus build, now use mkvmlinuz too to generate the vmlinuz
    kernel.
  * Fixed control.image.in to depend on :
      initramfs-tools | yaird | linux-ramdisk-tool
    where linux-ramdisk-tools is the virtual package provided by all
    initrd/initramfs generating tools.

  [ Frederik Schüler ]
  * deactivate FB_RIVA on all architectures.
  * deactivate BLK_DEV_IDESCSI on all architectures.
  * Added patch-2.6.13.4:
    - [SECURITY] key: plug request_key_auth memleak 
      See CAN-2005-3119
    - [SECURITY] Fix drm 'debug' sysfs permissions
      See CAN-2005-3179
    - [SECURITY] Avoid 'names_cache' memory leak with CONFIG_AUDITSYSCALL
    - [SPARC64] Fix userland FPU state corruption.
    - BIC coding bug in Linux 2.6.13
    - [SECURITY] orinoco: Information leakage due to incorrect padding 
      See CAN-2005-3180
    - ieee1394/sbp2: fixes for hot-unplug and module unloading

  [ Christian T. Steigies ]
  * disable CONFIG_EXT2_FS_XIP for m68k like on all(?) other arches
  * deactivate OKTAGON_SCSI for amiga/m68k until it can be compiled again
  * deactivate CONFIG_KEYBOARD_HIL_OLD, CONFIG_KEYBOARD_HIL, CONFIG_MOUSE_HIL,
    CONFIG_HIL_MLC, and CONFIG_HP_SDC for hp/m68k
  * update m68k.diff for 2.6.13
  * split out patches that do not intefere with other arches to
    patches-debian/m68k-*

 -- Bastian Blank <waldi@debian.org>  Fri, 21 Oct 2005 12:17:47 +0000

linux-2.6 (2.6.13-1) experimental; urgency=low

  * New upstream release "git booost":
    - new arch xtensa
    - kexec/kdump
    - execute-in-place
    - inotify (closes: #304387)
    - time-sharing cfq I/O scheduler
    - manual driver binding
    - voluntary preemption
    - user-space I/O initiation for InfiniBand
    - new speedy DES (crypto) implementation
    - uml "almost-skas" mode support
    - 250 HZ default (closes: #320366)
    - fixes all over (alsa, archs, ide, input, ntfs, scsi, swsusp, usb, ..)
    - orinoco driver updates (closes: #291684)
    - md, dm updates (closes: #317787)

  [ Frederik Schüler ]
  * [amd64] Added class and longclass descriptions for amd64 flavours.
  * [amd64] add amd64-tlb-flush-sigsegv-fix.patch: disable tlb flush
    filtering on smp systems to workaround processor errata.
  * backport kernel-api-documentation-generation-fix.diff from git to fix
    documentation build.
  * Added patch-2.6.13.1:
    - raw_sendmsg DoS (CAN-2005-2492)
    - 32bit sendmsg() flaw (CAN-2005-2490)
    - Reassembly trim not clearing CHECKSUM_HW
    - Use SA_SHIRQ in sparc specific code.
    - Fix boundary check in standard multi-block cipher processors
    - 2.6.13 breaks libpcap (and tcpdump)
    - x86: pci_assign_unassigned_resources() update
    - Fix PCI ROM mapping
    - aacraid: 2.6.13 aacraid bad BUG_ON fix
    - Kconfig: saa7134-dvb must select tda1004x

  [ Simon Horman ]
  * Disable BSDv3 accounting on hppa and alpha, it was already
    disabled on all other architectures. Also unify BSD accounting
    config into top level config, rather than per flavour configs.
  * [SECURITY] The seq_file memory leak fix included in 2.6.12-6
    as part of upstream's 2.6.12.6 patchset is now CAN-2005-2800.

  [ Jurij Smakov, Simon Horman ]
  * Ensure that only one kernel-manual/linux-manual package can
    be installed at a time to avoid file conflicts. (closes: #320042)

  [ Bastian Blank ]
  * Move audit, preempt and security settings to core config file.
  * Fix powerpc configuration.
  * Add debian version information to kernel version string.
  * Drop coreutils | fileutils dependencies.
  * Drop modular-vesafb patch. (closes: #222374, #289810)

  [ Christian T. Steigies ]
  * update m68k.diff for linux-2.6.13
  * add m68k-42_dma.patch and m68k-sonic.patch that will be in upstream 2.6.14
    (which makes sun3 build fail, needs fixing)

  [ maximilian attems ]
  * Drop drivers-add-scsi_changer.patch (merged)
  * Drop drivers-ide-dma-blacklist-toshiba.patch (merged)
  * Drop drivers-ide-__devinit.patch (merged)
  * Added patch-2.6.13.2:
    - USB: ftdi_sio: custom baud rate fix
    - Fix up more strange byte writes to the PCI_ROM_ADDRESS config word
    - Fix MPOL_F_VERIFY
    - jfs: jfs_delete_inode must call clear_inode
    - Fix DHCP + MASQUERADE problem
    - Sun HME: enable and map PCI ROM properly
    - Sun GEM ethernet: enable and map PCI ROM properly
    - hpt366: write the full 4 bytes of ROM address, not just low 1 byte
    - forcedeth: Initialize link settings in every nv_open()
    - Lost sockfd_put() in routing_ioctl()
    - lost fput in 32bit ioctl on x86-64
  * Added patch-2.6.13.3:
    - Fix fs/exec.c:788 (de_thread()) BUG_ON
    - Don't over-clamp window in tcp_clamp_window()
    - fix IPv6 per-socket multicast filtering in exact-match case
    - yenta oops fix
    - ipvs: ip_vs_ftp breaks connections using persistence
    - uml - Fix x86_64 page leak
    - skge: set mac address oops with bonding
    - tcp: set default congestion control correctly for incoming connections

  [ Sven Luther ]
  * [powerpc] Added hotplug support to the mv643xx_eth driver :
      powerpc-mv643xx-hotplug-support.patch
    thanks go to Nicolas Det for providing the patch.
  * [powerpc] Modified a couple of configuration options for the powerpc64
    flavour, fixes and enhances Apple G5 support (Closes: #323724, #328324)
  * [powerpc] Added powerpc-miboot flavour to use exclusively with oldworld
    powermac miboot floppies for debian-installer.
  * [powerpc] Checked upgraded version of the apus patches, separated them in
    a part which is safe to apply, and one which needs checking, and is thus
    not applied yet.

  [ Kyle McMartin ]
  * [hppa] Update hppa.diff to 2.6.13-pa4.
  * [hppa] Add space register fix to pacache.S to hppa.diff.

  [ dann frazier ]
  * Add a note to README.Debian that explains where users can find the .config
    files used to generate the linux-image packages.  Closes: #316809
  * [ia64] Workaround #325070 until upstream works out an acceptable solution.
    This bug breaks module loading on non-SMP ia64 kernels.  The workaround
    is to temporarily use an SMP config for the non-SMP kernels.  (Note that
    John Wright is running benchmarks to determine the overhead of running
    an SMP kernel on UP systems to help decide if this should be a
    permanent change).
  * [ia64] Update arch/ia64/config for 2.6.13

 -- Simon Horman <horms@debian.org>  Thu,  6 Oct 2005 15:45:21 +0900

linux-2.6 (2.6.12-6) unstable; urgency=high

  [ Andres Salomon, Bastian Blank ]
  * Change ATM and Classical-IP-over-ATM to be modular, instead of being
    statically included. (closes: #323143)

  [ Sven Luther ]
  * [powerpc] powerpc-pmac-sound-check.patch: Added pmac-sound sanity check.
  * [powerpc] powerpc-apus.patch:
    Added preliminary apus patch to package, not applied to kernel tree yet.

  [ Simon Horman ]
  * Unset CC_OPTIMIZE_FOR_SIZE in i386 config,
    it breaks iproute's (and other netlink users) ability
    to set routes. (closes: #322723)
  * Added 2.6.12.6
    - [SECURITY: CAN-2005-2555] Restrict socket policy loading to
      CAP_NET_ADMIN.
    - [SECURITY] Fix DST leak in icmp_push_reply().  Possible remote
      DoS?
    - [SECURITY] NPTL signal delivery deadlock fix; possible local
      DoS.
    - fix gl_skb/skb type error in genelink driver in usbnet
    - [SECURITY] fix a memory leak in devices seq_file implementation;
      local DoS.
    - [SECURITY] Fix SKB leak in ip6_input_finish(); local DoS.

  [ Andres Salomon ]
  * [hppa] enable discontiguous memory support for 32bit hppa images, so
    they build.

 -- Andres Salomon <dilinger@debian.org>  Tue, 06 Sep 2005 10:14:35 -0400

linux-2.6 (2.6.12-5) unstable; urgency=low

  * Change ARM to use GCC 3.3 to avoid FTBFS errors with GCC 4
   (dann frazier)

  * Remove spurious double quote character from ia64 package descriptions.
    (dann frazier)

  * Add transitional meta packages (kernel-image-2.6-*) for ia64.
    (dann frazier)

  * Change fuzz factor to 1, stricter patch appliance. (Maximilian Attems)

  * Enabled CONFIG_THERM_PM72 on powerpc64 flavour. (Sven Luther)

 -- Bastian Blank <waldi@debian.org>  Tue, 16 Aug 2005 21:43:31 +0200

linux-2.6 (2.6.12-4) unstable; urgency=low

  * Supply correct subarch values for the powerpc images.

 -- Bastian Blank <waldi@debian.org>  Mon, 15 Aug 2005 21:06:18 +0200

linux-2.6 (2.6.12-3) unstable; urgency=low

  * Added reference to old kernel-* package names to make
    transition a little more obvious to end users.
    A Dan Jacobson special. (Simon Horman) Closes: #321167

  * By the time this makes it into the archive, it will
    be handling kernel-image-2.6-* packages. (Simon Horman)
    Closes: #321867

  * Link palinfo statically on ia64. (dann frazier) (Closes: #321885)

  * [hppa] :
    - Add hppa arch specific patch.
    - Build-Depend on binutils-hppa64 and gcc-4.0-hppa64.
    (Kyle McMartin)

  * Fix permissions in source tarball. (Bastian Blank) (Closes: #322409)

  * Enable the CONFIG_IP_ADVANCED_ROUTER and related options on
    sparc64 to sync with other architectures. (Jurij Smakov)
    Closes: #321236

  * Include all executables as well as *.sh and *.pl files found in
    scripts directory in the headers package. (Bastian Blank)
    Closes: #322612, #322680, #322765

  * Include m68k headers into the arch-common headers package on
    powerpc and make sure that all the directories are linked to
    properly from the flavour-specific headers packages. (Jurij Smakov)
    Closes: #322610

  * [powerpc] Enabled the powerpc64 flavour, now that we have a real biarch
    toolchain in sid. Many thanks go to GOTO Masanori and Matthias Klose as
    well as any other who worked on the biarch toolchain to make this happen.

  * Added 2.6.12.5 (Simon Horman)
    - Fix BUG() is triggered by a call to set_mempolicy() with a negativ
      first argument.
    - [amd64] Fix a SRAT handling on systems with dual cores.
    - [amd64] SMP timing problem
    - [security] Zlib fixes See CAN-2005-2458, CAN-2005-2459
      http://sources.redhat.com/ml/bug-gnu-utils/1999-06/msg00183.html
      http://bugs.gentoo.org/show_bug.cgi
    - Add zlib deflateBound()
    - [security] Fix error during session join. See CAN-2005-2098
    - [security] Fix keyring destructor. See CAN-2005-2099
    - Module per-cpu alignment cannot always be met
      http://www.ussg.iu.edu/hypermail/linux/kernel/0409.0/0768.html
    Closes: #323039

 -- Bastian Blank <waldi@debian.org>  Mon, 15 Aug 2005 16:42:05 +0200

linux-2.6 (2.6.12-2) unstable; urgency=low

  * The Kernel Team offers its condolences to the family of Jens Schmalzing
    (jensen@debian), who died Saturday, July 30, 2005 in a tragic accident in
    Munich.  Jens was a member of the Kernel Team, and was instrumental in
    taking the powerpc kernel package to 2.6, as well as maintaining MOL
    and its kernel modules.

  * Add @longclass@ variable to control file autogeneration. (Andres Salomon)

  * Bump build-depends on kernel-package to a fixed version (>= 9.005).
    (Jurij Smakov, Sven Luther) (closes: #319657, #320422, #321625)

  * Change default ramdisk size for sparc to 16,384K to accomodate a fatter
    d-i initrd for netboot installs.
    (Joshua Kwan)

  * Don't build-depend on console-tools on s390. (Bastian Blank)

  * Add ARM support. (Vincent Sanders)

  * Add ia64 descriptions. (dann frazier)

  * Strip down the scripts dir in the headers packages. (Bastian Blank)

  * Add m68k support. (Christian T. Steigies)

  * Added 2.6.12.4 (Frederik Schüler)
    - Fix powernow oops on dual-core athlon
    - Fix early vlan adding leads to not functional device
    - sys_get_thread_area does not clear the returned argument
    - bio_clone fix
    - Fix possible overflow of sock->sk_policy (CAN-2005-2456)
      (closes: #321401)
    - Wait until all references to ip_conntrack_untracked are dropped on
      unload
    - Fix potential memory corruption in NAT code (aka memory NAT)
    - Fix deadlock in ip6_queue
    - Fix signedness issues in net/core/filter.c
    - x86_64 memleak from malicious 32bit elf program
    - rocket.c: Fix ldisc ref count handling
    - kbuild: build TAGS problem with O=

  * Enable CONFIG_6PACK=m for all archs (Andres Salomon)
    (closes: #319646)

  * Overhaul the generation of the control file. Now it is handled
    by debian/bin/gencontrol.py. The debian/control target in rules
    also fails now, since we don't want the control file generated
    during build. Arch-specific Depends and suggests are now generated
    correctly. (Bastian Blank) (Closes: #319896)

  * [powerpc] Fixed typo which made asm-ppc and asm-ppc64 not being included
    in the header package. (Sven Luther) (Closes: #320817)

  * Added list of flavours built to common header package. (Sven Luther)

 -- Bastian Blank <waldi@debian.org>  Tue, 09 Aug 2005 11:12:40 +0200
 
linux-2.6 (2.6.12-1) unstable; urgency=low

  * New upstream release:
    - "git rocks"
    - address space randomization
    - conversion of ide driver code to the device model
    - restored Philips webcam driver
    - new Broadcom bcm5706 gigabit driver
    - new resource limits for the audio community
    - Multipath device mapper
    - Intel HD Audio alsa driver
    - fixes + arch updates..
    - readdition of tg3 driver, as firmware license has been fixed

  * Dropped the following patches:
    - patch-2.6.11.*.patch (merged)
    - powerpc-ppc64-ibmvscsi.patch (Christoph didn't like it, and it failed
      to build anyways) (Sven Luther)
    - doc-post_halloween.patch (unless someone can come up w/ a valid
      reason for carrying around rapidly bitrotting documentation...)
      (Andres Salomon)
    - sparc32-hypersparc-srmmu.patch (dropped until sparc32 is working
      again, and we can figure out whether it's necessary)
    - fix-alpha-ext3-oops.patch (no longer needed, fixed by compiler)
    - x86-i486_emu.patch (buggy and insecure 80486 instruction emulation
      for 80386; we're no longer supporting this) (closes: #250468)
    - amd64-outs.patch (according to
      http://www.ussg.iu.edu/hypermail/linux/kernel/0502.3/1095.html, this
      is unnecessary for us) (Andres Salomon)
    - sparc64-rtc-mostek.patch (merged)
    - sparc64-compat-nanoseconds.patch (merged) 
    - sparc64-sunsu-init-2.6.11.patch (merged)
    - sunsab-uart-update-timeout.patch (merged)
    - alpha-read-trylock.patch (different version got merged)
    - powerpc-prep-motorola-irq-fix.patch (merged)
    - drivers-media-video-saa7134-update.patch (merged)
    - drivers-media-video-saa7134-update-2.patch (merged)
    - drivers-media-video-pll-lib.patch (merged)
    - drivers-media-video-pll-lib-2.patch (merged)
    - drivers-media-video-tuner-update-1.patch (merged)
    - drivers-media-video-tuner-update-2.patch (merged)
    - drivers-media-video-v4l-mpeg-support.patch (merged)
    - drivers-media-video-mt352-update.patch (merged)
    - arch-ppc64-hugepage-aio-panic.patch (merged)
    - drivers-input-serio-nmouse.patch (merged)
    - sparc64-sb1500-clock-2.6.patch (merged)
    - docbook-allow-preprocessor-directives-... (merged)
    - docbook-fix-function-parameter-descriptin-in-fbmem.patch (merged)
    - docbook-move-kernel-doc-comment-next-to-function.patch (merged)
    - powerpc-therm-adt746x-new-i2c-fix.patch (merged)
    - powerpc-mv643xx-enet.patch (merged)
    - powerpc-mv643xx-eth-pegasos.patch (merged)
    - powerpc-pmac-agp-sleep.patch (merged)
    - drivers-input-serio-8042-resume.patch (merged)
  
  * Premiere of the common-source kernel package
    (Jurij Smakov, Andres Salomon)
    - build all architectures out of kernel source package
    - rename source and binary packages
    - create a common config for different architectures, and management
      tools to allow for easier modification of config options
    - drop default configs, autogenerate them instead; requires
      kernel-package >= 9.002.

  * Add 2.6.12.1 (Maximilian Attems)
    - Clean up subthread exec (CAN-2005-1913)
    - ia64 ptrace + sigrestore_context (CAN-2005-1761)

  * Add 2.6.12.2 (Frederik Schüler)
    - Fix two socket hashing bugs.
    -  ACPI: Make sure we call acpi_register_gsi() even for default PCI
       interrupt assignment
    - Add "memory" clobbers to the x86 inline asm of strncmp and friends
    - e1000: fix spinlock bug
    - fix remap_pte_range BUG
    - Fix typo in drivers/pci/pci-driver.c

  * Add 2.6.12.3 (Joshua Kwan)
    - Fix semaphore handling in __unregister_chrdev
    - Fix TT mode in UML.
    - Check for a null return in tty_ldisc_ref.
    - v4l: cx88 hue offset fix
    - Fix 8139cp breakage that occurs with tpm driver.
    - Fix the 6pack driver in SMP environments.
    - Switch to spinlocks in the shaper driver.
    - ppc32: stop misusing NTP's time_offset value
    - netfilter: go back to dropping conntrack references manually
    - ACPI: don't accept 0 as a PCI IRQ.

  * Enable CONFIG_SCSI_INITIO. (Maximilian Attems) (closes: #318121)

  * [powerpc] :
    - Added powerpc-mkvmlinuz-support patch which allows, together with
      kernel-package 9.0002 to add mkvmlinuz support to hand built packages.
    - Removed powerpc-ppc64-ibmvscsi.patch, FTBFS, and Christoph doesn't like
      it and thinks it is not needed.
    - Disabled swim3 on powerpc-smp, FTBFS.
    - Disabled software-suspend on powerpc-smp, FTBFS, amd64/i386 only smp code.
    - Rediffed and readded the G4 L2 hardware flush assist patch from Jacob Pan.
    (Sven Luther)
    
  * [sparc]
    - Drop sparc32 flavour for now. sparc32 kernel is currently in the
      category "too buggy for us to support". In spite of numerous efforts
      I still see occasional random filesystem corruptions in my tests.
      That does NOT mean that we are dropping sparc32 support, we will
      work with upstream trying to solve these problems for the next
      kernel release. Those interested in helping/testing are encouraged
      to subscribe to debian-sparc mailing list.
      (Jurij Smakov)

  * [alpha]
    - Renamed resulting binary packages for alpha, kernel-image-x.y.z-generic
      wasn't a generic kernel, it was a generic kernel for alpha machines, so
      we're now using linux-image-x.y.z-alpha-generic (and of course, the same
      change for the smp kernel-image). This change was postponed after the
      sarge release. (closes: #260003)
    (Norbert Tretkowski)

  * [amd64]
    - Now using the default compiler (gcc-4.0), thus we get rid of the 
      annoying MAKEFLAGS="CC=gcc-3.4" make-kpkg... invocation for third-party 
      modules.
      This release lacks 64bit kernels for i386 userland; support will be
      added in a later release as soon as the toolchain has stabilized again.
      (Frederik Schüler)

 -- Andres Salomon <dilinger@debian.org>  Wed, 20 Jul 2005 17:16:04 -0400
<|MERGE_RESOLUTION|>--- conflicted
+++ resolved
@@ -1,4 +1,3 @@
-<<<<<<< HEAD
 linux-2.6 (2.6.18.dfsg.1-21) UNRELEASED; urgency=high
 
   * 3w-xxxx: Fix data corruption on em64t systems w/ > 2GB of memory
@@ -30,7 +29,7 @@
   * [i386/amd64] Clear DF before calling signal handler. (closes: #469058)
 
  -- dann frazier <dannf@debian.org>  Thu, 03 Apr 2008 16:22:55 -0600
-=======
+
 linux-2.6 (2.6.18.dfsg.1-18etch5) stable-security; urgency=high
 
   * bugfix/sit-missing-kfree_skb-on-pskb_may_pull.patch
@@ -52,7 +51,6 @@
     See CVE-2008-2137
 
  -- dann frazier <dannf@debian.org>  Fri, 23 May 2008 10:37:27 -0600
->>>>>>> 35d0eedf
 
 linux-2.6 (2.6.18.dfsg.1-18etch4) stable-security; urgency=high
 
