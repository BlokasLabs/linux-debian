--- conflicted
+++ resolved
@@ -1,10 +1,10 @@
-<<<<<<< HEAD
 linux-2.6 (2.6.18.dfsg.1-21) UNRELEASED; urgency=high
 
   * 3w-xxxx: Fix data corruption on em64t systems w/ > 2GB of memory
     (closes: #464923).
-
- -- dann frazier <dannf@debian.org>  Mon, 21 Apr 2008 22:08:56 -0600
+  * Merge in changes from 2.6.18.dfsg.1-18etch[2,3]
+
+ -- dann frazier <dannf@debian.org>  Thu, 01 May 2008 13:59:17 -0600
 
 linux-2.6 (2.6.18.dfsg.1-20) stable; urgency=high
 
@@ -27,7 +27,7 @@
   * [i386/amd64] Clear DF before calling signal handler. (closes: #469058)
 
  -- dann frazier <dannf@debian.org>  Thu, 03 Apr 2008 16:22:55 -0600
-=======
+
 linux-2.6 (2.6.18.dfsg.1-18etch3) stable-security; urgency=high
 
   * Wrap added code in bugfix/dnotify-race-avoid-abi-change.patch in
@@ -57,7 +57,6 @@
   * Bump ABI to 7.
 
  -- dann frazier <dannf@debian.org>  Fri, 11 Apr 2008 23:51:42 -0600
->>>>>>> b462484f
 
 linux-2.6 (2.6.18.dfsg.1-18etch1) stable-security; urgency=high
 
@@ -3519,24 +3518,3 @@
       (Frederik Schüler)
 
  -- Andres Salomon <dilinger@debian.org>  Wed, 20 Jul 2005 17:16:04 -0400
-
-linux-2.6 (2.6.18.dfsg.1-18etch2.1) stable-security; urgency=high
-
-  * bugfix/powerpc-chrp-null-deref.patch
-    [SECURITY][powerpc] Fix NULL pointer dereference if get_property
-    fails on the subarchitecture
-    See CVE-2007-6694
-  * bugfix/mmap-VM_DONTEXPAND.patch
-    [SECURITY] Add VM_DONTEXPAND to vm_flags in drivers that register
-    a fault handler but do not bounds check the offset argument
-    See CVE-2008-0007
-  * bugfix/RLIMIT_CPU-earlier-checking.patch
-    [SECURITY] Move check for an RLIMIT_CPU with a value of 0 earlier
-    to prevent a user escape (closes: #419706)
-    See CVE-2008-1294
-  * bugfix/dnotify-race.patch
-    [SECURITY] Fix a race in the directory notify
-    See CVE-2008-1375
-  * 
-
- -- dann frazier <dannf@debian.org>  Fri, 11 Apr 2008 23:51:42 -0600