<<<<<<< HEAD
linux-2.6 (2.6.18.dfsg.1-24etch1) UNRELEASED; urgency=high

  * Fix buffer underflow in the ib700wdt watchdog driver:
     - bugfix/all/watchdog-ib700wdt-buffer_underflow.patch
    See CVE-2008-5702
  * nfs: Fix fcntl/close race
     - bugfix/all/nfs-remove-buggy-lock-if-signalled-case.patch
    See CVE-2008-4307
  * sctp: fix memory overflow
     - bugfix/all/sctp-avoid-memory-overflow.patch
    See CVE-2009-0065
=======
linux-2.6.24 (2.6.24-6~etchnhalf.8etch1) oldstable-security; urgency=high

  * Fix DoS when calling svc_listen twice on the same socket while reading
    /proc/net/atm/*vc (CVE-2008-5079)
  * Fix buffer underflow in the ib700wdt watchdog driver (CVE-2008-5702)
  * Set a minimum timeout for SG_IO requests (CVE-2008-5700)
  * [mips] Fix potential DOS by untrusted user app (CVE-2008-5701)
  * sctp: Fix memory overflow (CVE-2009-0065)
  * nfs: Fix fcntl/close race (CVE-2008-4307)
>>>>>>> 5764fdea
  * Fix sign-extend ABI issue w/ system calls on various 64-bit architectures
     - bugfix/all/CVE-2009-0029/*
    See CVE-2009-0029
  * security: introduce missing kfree
     - bugfix/all/security-keyctl-missing-kfree.patch
    See CVE-2009-0031
  * dell_rbu: use scnprintf instead of less secure sprintf
     - bugfix/all/dell_rbu-use-scnprintf-instead-of-sprintf.patch
    See CVE-2009-0322
  * [hppa] Fix system crash while unwinding a userspace process
     - bugfix/hppa/userspace-unwind-crash.patch
    See CVE-2008-5395
  * NET: Add preemption point in qdisc_run
     - bugfix/all/net-add-preempt-point-in-qdisc_run.patch
    See CVE-2008-5713
  * [mips] Fix potential DOS by untrusted user app
     - bugfix/mips/fix-potential-dos.patch
    See CVE-2008-5701
  * Fix sensitive memory leak in SO_BSDCOMPAT gsopt
     - bugfix/all/net-SO_BSDCOMPAT-leak.patch
     - bugfix/all/net-SO_BSDCOMPAT-leak-2.patch
    See CVE-2009-0676
  * skfp: Fix inverted capabilities check logic
     - bugfix/all/skfp-fix-inverted-cap-logic.patch
    See CVE-2009-0675
  * [amd64] syscall-audit: fix 32/64 syscall hole
     - bugfix/syscall-audit-fix-32+64-syscall-hole.patch
    See CVE-2009-0834
  * shm: fix shmctl(SHM_INFO) lockup with !CONFIG_SHMEM
    This issue does not effect pre-build Debian kernels.
<<<<<<< HEAD
     - bugfix/all/shm-fix-shmctl-SHM_INFO-lockup-without-CONFIG_SHMEM.patch
    See CVE-2009-0859
  * copy_process: fix CLONE_PARENT && parent_exec_id interaction
     - bugfix/all/copy_process-fix-CLONE_PARENT-and-parent_exec_id-interaction.patch
    See CVE-2009-0028
  * af_rose/x25: Sanity check the maximum user frame size
     - bugfix/all/af_rose+x25-sanity-check-the-max-user-frame-size.patch
    See CVE-2009-1265
  * NFS: fix an oops in encode_lookup()
     - bugfix/all/nfs-fix-oops-in-encode_lookup.patch
    See CVE-2009-1336
  * exit_notify: kill the wrong capable(CAP_KILL) check
     - bugfix/all/exit_notify-kill-wrong-CAP_KILL-check.patch
    See CVE-2009-1337
  * agp: zero pages before sending to userspace
     - bugfix/all/agp-zero-pages-before-sending-to-userspace.patch
    See CVE-2009-1192

 -- dann frazier <dannf@debian.org>  Tue, 24 Feb 2009 23:49:22 -0700

linux-2.6 (2.6.18.dfsg.1-24) stable; urgency=high
=======
  * Fix an off-by-two memory error in console selection (CVE-2009-1046)
  * af_rose/x25: Sanity check the maximum user frame size (CVE-2009-1265)
  * KVM: VMX: Don't allow uninhibited access to EFER on i386 (CVE-2009-1242)
  * exit_notify: kill the wrong capable(CAP_KILL) check (CVE-2009-1337)
  * Make 'kill sig -1' only apply to caller's namespace (CVE-2009-1338)
  * agp: zero pages before sending to userspace (CVE-2009-1192)
  * cifs: Fix memory overwrite when saving nativeFileSystem field during mount
    (CVE-2009-1439)

 -- dann frazier <dannf@debian.org>  Wed, 29 Apr 2009 01:03:37 -0600

linux-2.6.24 (2.6.24-6~etchnhalf.8) stable; urgency=high
>>>>>>> 5764fdea

  [ dann frazier ]
  * cciss: Add support for new hardware (closes: #502553)
     - Add PCI ids for P700m, P212, P410, P410i, P411, P812, P711m, p712m
     - Read the FIFO size from the controller config instead of
       hardcoding it into the driver
  * [hppa] disable UP-optimized flush_tlb_mm, fixing thread-related
    hangs. (closes: #478717)

  [ Ian Campbell ]
  * xen: Add softlockup-no-idle-hz.patch to prevent softlockup in xen guest.
    (closes: #506418)

  [ Bastian Blank ]
  * [xen] Remove 4gb segments warning completely. (closes: #391373)
  * [xen/i386] Fix pseudo hwcap value to match newer kernels.
    (closes: #506420)

 -- dann frazier <dannf@debian.org>  Wed, 24 Dec 2008 11:12:55 -0700

linux-2.6 (2.6.18.dfsg.1-23etch1) stable-security; urgency=high

  * Fix missing boundary checks in syscall/syscall32_nopage():
     - bugfix/add-install_special_mapping.patch
     - bugfix/i386-vdso-use_install_special_mapping.patch
     - bugfix/x86_64-ia32-vDSO-use-install_special_mapping.patch
     - features/all/xen/vdso-use_install_special_mapping.patch
    See CVE-2008-3527
  * Modify feature patches to apply on top of the fixes for
    CVE-2008-3527:
     - features/all/vserver/vs2.0.2.2-rc9.patch
     - features/all/xen/fedora-2.6.18-36186.patch
     - features/all/xen/vserver-update.patch
  * Don't allow splicing to files opened with O_APPEND:
     - bugfix/dont-allow-splice-to-files-opened-with-O_APPEND.patch
    See CVE-2008-4554
  * Avoid printk floods when reading corrupted ext[2,3] directories
     - bugfix/ext2-avoid-corrupted-directory-printk-floods.patch
     - bugfix/ext3-avoid-corrupted-directory-printk-floods.patch
    See CVE-2008-3528
  * Fix oops in SCTP
     - bugfix/sctp-fix-oops-when-INIT-ACK-indicates-that-peer-doesnt-support-AUTH.patch
    See CVE-2008-4576
  * Fix buffer overflow in hfsplus
     - bugfix/hfsplus-fix-Buffer-overflow-with-a-corrupted-image.patch
    See CVE-2008-4933
  * Fix BUG() in hfsplus
     - bugfix/hfsplus-check_read_mapping_page-return-value.patch
    See CVE-2008-4934
  * Fix stack corruption in hfs
     - bugfix/hfs-fix-namelength-memory-corruption.patch
    See CVE-2008-5025
  * Fix recursive descent in __scm_destroy
     - bugfix/af_unix-fix-garbage-collector-races.patch
     - bugfix/af_unix-convert-socks-to-unix_socks.patch
     - bugfix/net-unix-fix-inflight-counting-bug-in-garbage-collector.patch
     - bugfix/net-fix-recursive-descent-in-__scm_destroy.patch
    See CVE-2008-5029
  * Make sendmsg() block during UNIX garbage collection:
     - bugfix/net-unix-gc-fix-soft-lockups-oom-issues.patch
    See CVE-2008-5300
  * Fix DoS when calling svc_listen twice on the same socket while reading
    /proc/net/atm/*vc:
     - bugfix/atm-duplicate-listen-on-socket-corrupts-the-vcc-table.patch
    See CVE-2008-5079
  * Fix race conditions between inotify removal and umount
     - bugfix/inotify-watch-removal-umount-races.patch
    See CVE-2008-5182

 -- dann frazier <dannf@debian.org>  Thu, 11 Dec 2008 08:38:28 -0700

linux-2.6 (2.6.18.dfsg.1-23) stable; urgency=high

  [ Ian Campbell ]
  * Fix DMA crash under Xen when no IOMMU is present (closes: #445987)

  [ dann frazier ]
  * [xfs] Fix attr2 corruption with btree data extents (closes: #498309)

 -- dann frazier <dannf@debian.org>  Sun, 12 Oct 2008 23:23:27 -0600

linux-2.6 (2.6.18.dfsg.1-22etch3) stable-security; urgency=high

  * bugfix/dccp-change-l-r-must-have-at-least-one-byte-in-the-dccpsf_val-field.patch
    Fix integer overflow in dccp_setsockopt_change()
    See CVE-2008-3276
  * bugfix/dio-zero-struct-dio-with-kzalloc-instead-of-manually.patch
    Fix oops caused by uninitialized field in struct dio
    See CVE-2007-6716
  * bugfix/wan-sbni_ioctl-cap-checks.patch
    Add missing capability checks in sbni_ioctl
    See CVE-2008-3525
  * bugfix/open-allows-sgid-in-sgid-directory.patch
    Prevent open() creating file with wrong permissions
    See CVE-2008-4210
  * bugfix/splice-fix-bad-unlock_page-in-error-case.patch
    Don't attempt to unlock a page if add_to_page_cache_lru fails
    See CVE-2008-4302
  * bugfix/remove-SUID-when-splicing-into-an-inode.patch
    Remove SUID when splicing into an inode
    See CVE-2008-3833
  * bugfix/prevent-ptrace-padding-area-readwrite-in-32bit-mode.patch
    [S390] prevent ptrace padding area read/write in 31-bit mode
    See CVE-2008-1514

 -- dann frazier <dannf@debian.org>  Thu, 09 Oct 2008 09:02:40 -0600

linux-2.6 (2.6.18.dfsg.1-22etch2) stable-security; urgency=high

  * bugfix/x86-wrong-register-was-used-in-align-macro.patch
    Fix regression introduced upstream by the fix for CVE-2008-0598
  * bugfix/cifs-fix-compiler-warning.patch,
    bugfix/netfilter-nf_nat_snmp_basic-fix-range-check.patch
    Fix regressions introduced upstream by the fixes for CVE-2008-1673
  * bugfix/sound-ensure-device-number-is-valid-in-snd_seq_oss_synth_make_info.patch
    Fix possible information leak in seq_oss_synth.c
    See CVE-2008-3272
  * bugfix/vfs-fix-lookup-on-deleted-directory.patch
    Fix potential memory leak in lookup path
    See CVE-2008-3275

 -- dann frazier <dannf@debian.org>  Mon, 18 Aug 2008 01:43:55 -0600

linux-2.6 (2.6.18.dfsg.1-22etch1) stable-security; urgency=high

  * bugfix/sctp-make-sure-n-sizeof-does-not-overflow.patch
    [SECURITY] Fix potential overflow condition in
    sctp_getsockopt_local_addrs_old
    See CVE-2008-2826
  * bugfix/esp-iv-in-linear-part-of-skb.patch
    [SECURITY] Avoid tripping BUG() in IPsec code when the first fragment
    of an ESP packet does not contain the entire ESP header and IV
    See CVE-2007-6282
  * bugfix/amd64-fix-zeroing-on-exception-in-copy_user.patch
    [SECURITY] [amd64] Fix potential information leak when a copy
    operation fails by properly zeroing out destination memory
    See CVE-2008-2729
  * bugfix/tty-fix-for-tty-operations-bugs.patch
    [SECURITY] Fix issues with tty operation handling in various drivers
    See CVE-2008-2812
  * bugfix/check-privileges-before-setting-mount-propagation.patch
    [SECURITY] Check CAP_SYS_ADMIN when changing mountpoint type 
    See CVE-2008-2931
  * bugfix/x86-fix-copy_user.patch
    [SECURITY][amd64] Fix memory leak in the copy_user routine, see #490910.
    See CVE-2008-0598

 -- dann frazier <dannf@debian.org>  Sun, 27 Jul 2008 16:06:38 -0600

linux-2.6 (2.6.18.dfsg.1-22) stable; urgency=high

  [ dann frazier ]
  * Merge in changes from 2.6.18.dfsg.1-18etch6

  [ Frederik Schüler ]
  * 3w-9xxx: Add 3ware 9690SA Backport (closes: #479773)

  [ Ian Campbell ]
  * Backport http://xenbits.xensource.com/xen-unstable.hg?rev/914304b3a3da,
    fixing kernel BUG at drivers/xen/core/evtchn.c:481 (closes: #410807).

 -- dann frazier <dannf@debian.org>  Mon, 16 Jun 2008 16:15:54 -0600

linux-2.6 (2.6.18.dfsg.1-21) stable; urgency=high

  * 3w-xxxx: Fix data corruption on em64t systems w/ > 2GB of memory
    (closes: #464923).
  * Merge in changes from 2.6.18.dfsg.1-18etch[2-5]
  * Add missing locking for the dnotify-race fix that was included in
    the upstream commit

 -- dann frazier <dannf@debian.org>  Fri, 30 May 2008 00:55:05 -0600

linux-2.6 (2.6.18.dfsg.1-20) stable; urgency=high

  [ Bastian Blank ]
  * Merge in changes from 2.6.18.dfsg.1-18etch1.

 -- dann frazier <dannf@debian.org>  Fri, 04 Apr 2008 11:16:56 -0600

linux-2.6 (2.6.18.dfsg.1-19) stable; urgency=high

  [ Martin Michlmayr ]
  * [mips] Enable UART on RaQ1 (closes: #473824).

  [ dann frazier ]
  * e1000: Add PCI-IDs for 82571EB 4-port cards (closes: #466401).
  * Fix potential nfs write corruption (closes: #470719)
  * [ia64] Fix multi-thread/nfs text corruption (closes: #471427).

  [ Bastian Blank ]
  * [i386/amd64] Clear DF before calling signal handler. (closes: #469058)

 -- dann frazier <dannf@debian.org>  Thu, 03 Apr 2008 16:22:55 -0600

linux-2.6 (2.6.18.dfsg.1-18etch6) stable-security; urgency=high

  * bugfix/dccp-feature-length-check.patch
    [SECURITY] Validate feature length to avoid heap overflow
    See CVE-2008-2358
  * bugfix/asn1-ber-decoding-checks.patch
    [SECURITY] Validate lengths in ASN.1 decoding code to avoid
    heap overflow
    See CVE-2008-1673
  
 -- dann frazier <dannf@debian.org>  Thu, 05 Jun 2008 22:36:07 -0600

linux-2.6 (2.6.18.dfsg.1-18etch5) stable-security; urgency=high

  * bugfix/sit-missing-kfree_skb-on-pskb_may_pull.patch
    [SECURITY] Fix remotely-triggerable memory leak in the Simple
    Internet Transition (SIT) code used for IPv6 over IPv4 tunnels
    See CVE-2008-2136
  * bugfix/hrtimer-prevent-overrun.patch,
    bugfix/ktime-fix-MTIME_SEC_MAX-on-32-bit.patch
    [SECURITY] Fix potential infinite loop in hrtimer_forward on
    64-bit systems
    See CVE-2007-6712
  * bugfix/amd64-cs-corruption.patch
    [SECURITY] Fix local ptrace denial of service for amd64 flavor
    kernels, bug #480390
    See CVE-2008-1615
  * bugfix/sparc-fix-mmap-va-span-checking.patch
    bugfix/sparc-fix-mremap-addr-range-validation.patch
    [SECURITY] Validate address ranges regardless of MAP_FIXED
    See CVE-2008-2137

 -- dann frazier <dannf@debian.org>  Fri, 23 May 2008 10:37:27 -0600

linux-2.6 (2.6.18.dfsg.1-18etch4) stable-security; urgency=high

  * bugfix/fcntl_setlk-close-race.patch
    [SECURITY] Fix an SMP race to prevent reordering of flock updates
    and accesses to the descriptor table on close().
    See CVE-2008-1669

 -- dann frazier <dannf@debian.org>  Wed, 07 May 2008 15:56:31 -0600

linux-2.6 (2.6.18.dfsg.1-18etch3) stable-security; urgency=high

  * Wrap added code in bugfix/dnotify-race-avoid-abi-change.patch in
    #ifndef __GENKSYMS__ to avoid ABI change
  * Revert ABI change introduced in 2.6.18.dfsg.1-18etch2

 -- dann frazier <dannf@debian.org>  Wed, 23 Apr 2008 21:34:26 -0600

linux-2.6 (2.6.18.dfsg.1-18etch2) stable-security; urgency=high

  * bugfix/powerpc-chrp-null-deref.patch
    [SECURITY][powerpc] Fix NULL pointer dereference if get_property
    fails on the subarchitecture
    See CVE-2007-6694
  * bugfix/mmap-VM_DONTEXPAND.patch
    [SECURITY] Add VM_DONTEXPAND to vm_flags in drivers that register
    a fault handler but do not bounds check the offset argument
    See CVE-2008-0007
  * bugfix/RLIMIT_CPU-earlier-checking.patch
    [SECURITY] Move check for an RLIMIT_CPU with a value of 0 earlier
    to prevent a user escape (closes: #419706)
    See CVE-2008-1294
  * bugfix/dnotify-race.patch
    [SECURITY] Fix a race in the directory notify
    See CVE-2008-1375
    This patch changes the ABI
  * Bump ABI to 7.

 -- dann frazier <dannf@debian.org>  Fri, 11 Apr 2008 23:51:42 -0600

linux-2.6 (2.6.18.dfsg.1-18etch1) stable-security; urgency=high

  * bugfix/vmsplice-security.patch
    [SECURITY] Fix missing access check in vmsplice.
    See CVE-2008-0010, CVE-2008-0600
  * bugfix/all/vserver/proc-link-security.patch
    [SECURITY][vserver] Fix access checks for the links in /proc/$pid.

 -- Bastian Blank <waldi@debian.org>  Sun, 10 Feb 2008 18:37:05 +0100

linux-2.6 (2.6.18.dfsg.1-18) stable; urgency=high

  [ Martin Michlmayr ]
  * [mips] Fix network on Cobalt RaQ1, thanks Thomas Bogendoerfer
    (closes: #460337).

  [ dann frazier ]
  * [ia64] Fix an issue with unaligned accesses and certain floating point
    instructions that can result in silent user data corruption
    (closes: #461493).
  * Update abi reference files for ABI 6

 -- dann frazier <dannf@debian.org>  Fri, 25 Jan 2008 00:08:38 -0700

linux-2.6 (2.6.18.dfsg.1-17etch1) stable-security; urgency=high

  * bugfix/i4l-isdn_ioctl-mem-overrun.patch
    [SECURITY] Fix potential isdn ioctl memory overrun
    See CVE-2007-6151
  * bugfix/vfs-use-access-mode-flag.patch
    [SECURITY] Use the access mode flag instead of the open flag when
    testing access mode for a directory. Modify
    features/all/vserver/vs2.0.2.2-rc9.patch to apply on top of this
    See CVE-2008-0001
  * bugfix/fat-move-ioctl-compat-code.patch, bugfix/fat-fix-compat-ioctls.patch
    [SECURITY][ABI Changer] Fix kernel_dirent corruption in the compat layer
    for fat ioctls
    See CVE-2007-2878
  * bugfix/proc-snd-page-alloc-mem-leak.patch
    [SECURITY][ABI Changer] Fix an issue in the alsa subsystem that allows a
    local user to read potentially sensitive kernel memory from the proc
    filesystem
    See CVE-2007-4571
  * Bump ABI to 6.

 -- dann frazier <dannf@debian.org>  Tue, 22 Jan 2008 10:07:04 -0700

linux-2.6 (2.6.18.dfsg.1-17) stable; urgency=high

  * [futex] Fix address computation in compat code, fixing hangs
    on sparc64. (closes: #433187)
  * [x86_64] Mask the NX bit in mk_pte_phys to avoid triggering a RSVD type
    page fault on non-NX capable systems which causes a crash.
    (closes: #414742)
  * [fusion] Avoid holding the device busy for too long in the low level
    driver, which was causing filesystems in VMWare guests to get remounted
    read-only under load. (closes: #453120)
  * Add UNUSUAL_DEV entries for supertop usb drives which require the
    IGNORE_RESIDUE flag. (closes: #455856)
  * [sparc64] Enable CONFIG_USB_SERIAL (closes: #412740)

 -- dann frazier <dannf@debian.org>  Fri, 21 Dec 2007 18:19:31 -0700

linux-2.6 (2.6.18.dfsg.1-16) stable; urgency=high

  [ Bastian Blank ]
  * Add support for w83793 sensor chips. (closes: #444395)

  [ dann frazier ]
  * Merge in changes from 2.6.18.dfsg.1-13etch4.

 -- dann frazier <dannf@debian.org>  Wed, 03 Oct 2007 12:20:06 -0600

linux-2.6 (2.6.18.dfsg.1-15) stable; urgency=high

  * Merge in changes from 2.6.18.dfsg.1-13etch3.

 -- dann frazier <dannf@debian.org>  Wed, 26 Sep 2007 14:04:37 -0600

linux-2.6 (2.6.18.dfsg.1-14) stable; urgency=high

  [ dann frazier ]
  * [bluetooth] Fix panic caused by race between RFCOMM socket layer and
    RFCOMM TTY layer. Thanks to Mikko Rapeli. (closes: #394742)
  * Add support for AMD/ATI SB700 hardware, see #429622
  * Add support for Intel ICH9 controllers, see #435877
  * [hppa] remove misuse of global_ack_eiem, fixing a race condition that
    resulted in frequent lockups on SMP systems. See: #435878

  [ Frederik Schüler ]
  * Add support for 3ware 9650SE controllers. (closes: #402562)

  [ dann frazier ]
  * bugfix/reset-pdeathsig-on-suid-upstream.patch
    Update fix for CVE-2007-3848 with the patch accepted upstream
  * Fix ipv6 rfc conformance issue introduced in 2.6.18.dfsg.1-13 by the
    fix for CVE-2007-2242. Thanks to Brian Haley for the patch.
    (closes: #440127)
  * Fix a minor denial of service issue that allows local users to disable
    an interrupt by causing an interrupt handler to be quickly inserted/removed.
    This has only been shown to happen with certain serial devices so can only
    be triggered by a user who already has additional priveleges (dialout
    group). (closes: #404815)
  * Fix a BUG in fuse_ctl_add_dentry by resetting the dentry counter in
    fuse_ctl_kill_sb(). (closes: #427518)
  * Fix a regression introduced by the intel_agp changes in -13 that caused
    boot-time hangs on large memory systems. (closes: #438458)

 -- dann frazier <dannf@debian.org>  Mon, 17 Sep 2007 16:56:07 -0600

linux-2.6 (2.6.18.dfsg.1-13etch6) stable-security; urgency=high

  * bugfix/isdn-net-overflow.patch
    [SECURITY] Fix potential overflows in the ISDN subsystem
    See CVE-2007-6063
  * bugfix/coredump-only-to-same-uid.patch
    [SECURITY] Fix an issue where core dumping over a file that
    already exists retains the ownership of the original file
    See CVE-2007-6206
  * bugfix/hrtimer-large-relative-timeouts-overflow.patch
    [SECURITY] Avoid overflow in hrtimers due to large relative timeouts
    See CVE-2007-5966
  * bugfix/minixfs-printk-hang.patch
    [SECURITY] Rate-limit printks caused by accessing a corrupted minixfs
    filesystem that would otherwise cause a system to hang (printk storm)
    See CVE-2006-6058
  * bugfix/tmpfs-restore-clear_highpage.patch
    [SECURITY] Fix a theoretical kernel memory leak in the tmpfs filesystem
    See CVE-2007-6417

 -- dann frazier <dannf@debian.org>  Tue, 18 Dec 2007 08:01:00 -0700

linux-2.6 (2.6.18.dfsg.1-13etch5) stable-security; urgency=high

  * bugfix/sysfs_readdir-NULL-deref-1.patch,
    bugfix/sysfs_readdir-NULL-deref-2.patch,
    bugfix/sysfs-fix-condition-check.patch
    [SECURITY] Fix potential NULL pointer dereference which can lead to
    a local DoS (kernel oops)
    See CVE-2007-3104
  * bugfix/ieee80211-underflow.patch
    [SECURITY] Fix integer overflow in ieee80211 which makes it possible
    for a malicious frame to crash a system using a driver built on top of
    the Linux 802.11 wireless code.
    See CVE-2007-4997
  * bugfix/wait_task_stopped-hang.patch
    [SECURITY] wait_task_stopped was incorrectly testing for TASK_TRACED -
    check p->exit_state instead avoiding a potential system hang
    See CVE-2007-5500
  * bugfix/cifs-better-failed-mount-errors.patch,
    bugfix/cifs-corrupt-server-response-overflow.patch
    [SECURITY][CIFS] Fix multiple overflows that can be remotely triggered
    by a server sending a corrupt response.
    See CVE-2007-5904

 -- dann frazier <dannf@debian.org>  Thu, 29 Nov 2007 08:33:39 -0700

linux-2.6 (2.6.18.dfsg.1-13etch4) stable-security; urgency=high

  [ Bastian Blank ]
  * bugfix/amd64-zero-extend-32bit-ptrace-xen.patch
    [SECURITY] Zero extend all registers after ptrace in 32-bit entry path
    (Xen).
    See CVE-2007-4573
  * bugfix/don-t-leak-nt-bit-into-next-task-xen.patch
    [SECURITY] Don't leak NT bit into next task (Xen).
    See CVE-2006-5755

  [ dann frazier ]
  * bugfix/hugetlb-prio_tree-unit-fix.patch
    [SECURITY] Fix misconversion of hugetlb_vmtruncate_list to prio_tree
    which could be used to trigger a BUG_ON() call in exit_mmap.
    See CVE-2007-4133
  * bugfix/usb-pwc-disconnect-block.patch
    [SECURITY] Fix issue with unplugging webcams that use the pwc driver.
    If userspace still has the device open it can result, the driver would
    wait for the device to close, blocking the USB subsystem.
    See CVE-2007-5093

 -- dann frazier <dannf@debian.org>  Tue, 02 Oct 2007 14:26:18 -0600

linux-2.6 (2.6.18.dfsg.1-13etch3) stable-security; urgency=high

  * bugfix/ptrace-handle-bogus-selector.patch,
    bugfix/fixup-trace_irq-breakage.patch
    [SECURITY] Handle an invalid LDT segment selector %cs (the xcs field)
    during ptrace single-step operations that can be used to trigger a
    NULL-pointer dereference causing an Oops.
    See CVE-2007-3731
  * bugfix/prevent-stack-growth-into-hugetlb-region.patch
    [SECURITY] Prevent OOPS during stack expansion when the VMA crosses
    into address space reserved for hugetlb pages.
    See CVE-2007-3739
  * bugfix/cifs-honor-umask.patch
    [SECURITY] Make CIFS honor a process' umask
    See CVE-2007-3740
  * bugfix/amd64-zero-extend-32bit-ptrace.patch
    [SECURITY] Zero extend all registers after ptrace in 32-bit entry path.
    See CVE-2007-4573
  * bugfix/jffs2-ACL-vs-mode-handling.patch
    [SECURITY] Write correct legacy modes to the medium on inode creation to
    prevent incorrect permissions upon remount.
    See CVE-2007-4849

 -- dann frazier <dannf@debian.org>  Tue, 25 Sep 2007 22:33:15 -0600

linux-2.6 (2.6.18.dfsg.1-13etch2) stable-security; urgency=high

  * bugfix/ipv4-fib_props-out-of-bounds.patch
    [SECURITY] Fix a typo which caused fib_props[] to be of the wrong size
    and check for out of bounds condition in index provided by userspace
    See CVE-2007-2172
  * bugfix/cpuset_tasks-underflow.patch
    [SECURITY] Fix integer underflow in /dev/cpuset/tasks which could allow
    local attackers to read sensitive kernel memory if the cpuset filesystem
    is mounted.
    See CVE-2007-2875
  * bugfix/random-bound-check-ordering.patch
    [SECURITY] Fix stack-based buffer overflow in the random number
    generator
    See CVE-2007-3105
  * bugfix/cifs-fix-sign-settings.patch
    [SECURITY] Fix overriding the server to force signing on caused by
    checking the wrong gloal variable.
    See CVE-2007-3843
  * bugfix/aacraid-ioctl-perm-check.patch
    [SECURITY] Require admin capabilities to issue ioctls to aacraid devices
    See CVE-2007-4308

 -- dann frazier <dannf@debian.org>  Mon, 27 Aug 2007 23:29:31 -0600

linux-2.6 (2.6.18.dfsg.1-13etch1) stable-security; urgency=high

  * Update abi reference files for ABI 5
  * bugfix/bluetooth-l2cap-hci-info-leaks.patch
    [SECURITY] Fix information leaks in setsockopt() implementations
    See CVE-2007-1353
  * bugfix/usblcd-limit-memory-consumption.patch
    [SECURITY] limit memory consumption during write in the usblcd driver
    See CVE-2007-3513
  * bugfix/pppoe-socket-release-mem-leak.patch
    [SECURITY] fix unpriveleged memory leak when a PPPoE socket is released
    after connect but before PPPIOCGCHAN ioctl is called upon it
    See CVE-2007-2525
  * bugfix/nf_conntrack_h323-bounds-checking.patch
    [SECURITY] nf_conntrack_h323: add checking of out-of-range on choices'
    index values
    See CVE-2007-3642
  * bugfix/dn_fib-out-of-bounds.patch
    [SECURITY] Fix out of bounds condition in dn_fib_props[]
    See CVE-2007-2172
  * bugfix/random-fix-seeding-with-zero-entropy.patch
    bugfix/random-fix-error-in-entropy-extraction.patch
    [SECURITY] Avoid seeding with the same values at boot time when a
    system has no entropy source and fix a casting error in entropy
    extraction that resulted in slightly less random numbers.
    See CVE-2007-2453
  * bugfix/nf_conntrack_sctp-null-deref.patch
    [SECURITY] Fix remotely triggerable NULL pointer dereference
    by sending an unknown chunk type.
    See CVE-2007-2876
  * bugfix/i965-secure-batchbuffer.patch
    [SECURITY] Fix i965 secured batchbuffer usage
    See CVE-2007-3851
  * bugfix/reset-pdeathsig-on-suid.patch
    [SECURITY] Fix potential privilege escalation caused by improper
    clearing of the child process' pdeath signal.
    Thanks to Marcel Holtmann for the patch.
    See CVE-2007-3848

 -- dann frazier <dannf@debian.org>  Sat, 11 Aug 2007 08:46:25 -0600

linux-2.6 (2.6.18.dfsg.1-13) stable; urgency=high

  [ Bastian Blank ]
  * [vserver] Fix overflow in network accounting. (closes: #412132)
  * [vserver] Fix lock accounting. (closes: #417631)
  * Bump ABI to 5.
  * Make modules packages binnmuable.
  * [sparc] Enable Qlogic QLA SCSI support. (closes: #417629)

  [ dann frazier ]
  * bugfix/listxattr-mem-corruption.patch
    [SECURITY] Fix userspace corruption vulnerability caused by
    incorrectly promoted return values in bad_inode_ops
    This patch changes the kernel ABI.
    See CVE-2006-5753
  * bugfix/all/vserver/net-mount-fix.patch
    Fix mounting of network filesystems with VX_BINARY_MOUNT caps
    (closes: #418076)
  * Disable broken CONFIG_IP_ROUTE_MULTIPATH_CACHED setting. (closes: #418344)
  * bugfix/ipv6-disallow-RH0-by-default.patch
    [SECURITY] Avoid a remote DoS (network amplification between two routers)
    by disabling type0 IPv6 route headers by default. Can be re-enabled via
    a sysctl interface. Thanks to Vlad Yasevich for porting help.
    This patch changes the kernel ABI.
    See CVE-2007-2242
  * Fix an oops which potentially results in data corruption in the gdth driver.
    (closes: #412092)
  * bugfix/amd64-make-gart-ptes-uncacheable.patch
    Fix silent data corruption using GART iommu (closes: #404148)

  [ maximilian attems ]
  * Backport support for i965 to agp too. (closes: #406111)
  * Compile fix for UML CONFIG_MODE_TT=y. (closes: #412957)
  * Fix ide-generic jmicron device conflict. (closes: #421281)

  [ Martin Michlmayr ]
  * Fix wrong checksum for split TCP packets on 64-bit MIPS. (closes: #421283)

 -- dann frazier <dannf@debian.org>  Mon, 21 May 2007 14:45:13 -0600

linux-2.6 (2.6.18.dfsg.1-12etch2) stable-security; urgency=high

  * bugfix/nfnetlink_log-null-deref.patch
    [SECURITY] Fix remotely exploitable NULL pointer dereference in
    nfulnl_recv_config()
    See CVE-2007-1496
  * bugfix/nf_conntrack-set-nfctinfo.patch
    [SECURITY] Fix incorrect classification of IPv6 fragments as ESTABLISHED,
    which allows remote attackers to bypass certain rulesets
    See CVE-2007-1497
  * bugfix/netlink-infinite-recursion.patch
    [SECURITY] Fix infinite recursion bug in netlink
    See CVE-2007-1861
  * bugfix/nl_fib_lookup-oops.patch
    Add fix for oops bug added by previous patch

 -- dann frazier <dannf@debian.org>  Tue, 01 May 2007 08:34:18 -0600

linux-2.6 (2.6.18.dfsg.1-12etch1) stable-security; urgency=high

  * bugfix/core-dump-unreadable-PT_INTERP.patch
    [SECURITY] Fix a vulnerability that allows local users to read
    otherwise unreadable (but executable) files by triggering a core dump.
    See CVE-2007-0958
  * bugfix/appletalk-length-mismatch.patch
    [SECURITY] Fix a remote DoS (crash) in appletalk
    Depends upon bugfix/appletalk-endianness-annotations.patch
    See CVE-2007-1357
  * bugfix/cm4040-buffer-overflow.patch
    [SECURITY] Fix a buffer overflow in the Omnikey CardMan 4040 driver
    See CVE-2007-0005
  * bugfix/ipv6_fl_socklist-no-share.patch
    [SECURITY] Fix local DoS vulnerability caused by inadvertently sharing
    ipv6_fl_socklist between the listening socket and the socket created
    for connection.
    See CVE-2007-1592

 -- dann frazier <dannf@debian.org>  Sun, 08 Apr 2007 16:52:59 -0600

linux-2.6 (2.6.18.dfsg.1-12) unstable; urgency=low

  [ Steve Langasek ]
  * Set CONFIG_MATHEMU=y on alpha, which is required for proper fp math on
    at least ev4-ev56 systems.  Closes: #411813.
  * linux-image packages need to depend on a newer version of coreutils,
    because of the use of readlink -q -m inherited from kernel-package.
    Closes: #413311.

  [ Jurij Smakov ]
  * Add bugfix/sparc/e450-boot-failure.patch to fix boot failure on
    E450 machines. Thanks to David Miller for the patch and to Daniel
    Smolik for testing. Closes: #415818
  * Add bugfix/sparc/eth1394-unaligned-access.patch to fix unaligned
    memory accesses in the Firewire eth1394 driver. Thanks to Emanuele
    Rocca for the patch. Closes: #412749.
  * Add bugfix/sparc/kenvctrld-cpu-consumption.patch to fix kenvctrld
    process, so that it does not consume 100% CPU. Thanks to Joerg Friedrich
    for the patch, and to J. J. Green and Richard Mortimer for testing.
    Closes: #414877
  * Add bugfix/sparc/ip_rcv-unaligned-access.patch fixing a typo which lead
    to frequent unaligned memory accesses on Sun machines with tulip NIC.
    Thanks to Doug Nazar for the patch and to Daniel J. Priem for testing.
    Closes: #409313.
  * Add bugfix/sparc/tcp-sendmsg-t12k-oops-fix.patch by David Miller, fixing
    an occasional oops in tcp_sendmsg() on T1k/T2k machines under heavy
    network load. Closes: #415819

  [ dann frazier ]
  * bugfix/keys-serial-num-collision.patch
    [SECURITY] Fix the key serial number collision avoidance code in
    key_alloc_serial() that could lead to a local DoS (oops).
    (closes: #398470)
    See CVE-2007-0006
  * bugfix/ipv6_getsockopt_sticky-null-opt.patch
    [SECURITY] Fix NULL dereference in ipv6_setsockopt that could lead
    to a local DoS (oops).
    See CVE-2007-1388
  * bugfix/ipv6_getsockopt_sticky-null-opt.patch
    [SECURITY] Fix kernel memory leak vulnerability in
    ipv6_getsockopt_sticky() which can be triggered by passing a len < 0.
    See CVE-2007-1000
  * Enable CONFIG_TULIP_MMIO on hppa. (closes: #332962)
  * bugfix/bnx2_tx_avail-off-by-1-fix.patch
    Fix a panic in the bnx2 driver caused by an off-by-one error
    (closes: #410010)
  * bugfix/all/vserver/cross-context-renice-fix.patch
    [SECURITY] Fix a vulnerability that permits renicing processes in
    other contexts. (closes: #412143)
    See CVE-2007-0241
  * natsemi-napi-shared-irq.patch
    Fix hang in natsemi driver when sharing interrupts. (closes: #415476)
    Thanks to Mark Brown for the backport.

  [ Bastian Blank ]
  * xen: Fix highmem dma copy code. (closes: #415805)

  [ Martin Michlmayr ]
  * mips: Implement flush_anon_page() to fix data corruption issues
    (Ralf Baechle).

 -- Bastian Blank <waldi@debian.org>  Mon, 26 Mar 2007 08:12:17 +0200

linux-2.6 (2.6.18.dfsg.1-11) unstable; urgency=low

  [ Jurij Smakov ]
  * Disable CONFIG_DEBUG_FS on sparc32, as it makes the kernel too big,
    resulting in a boot failure. This is ABI-changing, but we cannot
    afford a global ABI bump at that point, so some out-of-tree modules
    in Sid may not load on sparc32 before the corresponding packages
    are rebuilt. Sorry for the inconvenience. (closes: #410497)
  * Add sbus-envctrl-remove-execve.patch which is a backport of changes
    to SBUS envctrl drivers from 2.6.19, making them use
    call_usermodehelper() instead of execve() to call userspace programs.
    Fixes the failure of said drivers to load due to missing execve
    symbol. Thanks to Dann Frazier for testing. (closes: #411135)

  [ dann frazier ]
  * atiixp: fix bug that restricts controller to a single channel.
    (closes: #411023)
  * atiixp: add cable detection support, fixing breakage w/ 40-wire cable
    (closes: #411024)

  [ maximilian attems ]
  * Fix incomplete ipv6 multicast patch from 2.6.16.38. (closes: #410375)
  * UML compile 2.6.16.38 fix forward port completed.
  * Forward port complete IPX checksum patch 2.6.16.34
  * From the 2.6.18 stable queue:
    - IB/mad: Fix race between cancel and receive completion
  * Add 2.6.18.7, thanks gregkh:
    - Fix a free-wrong-pointer bug in nfs/acl server (CVE-2007-0772)
  * Allow ide_generic_all to be used modular and built in.

  [ Steve Langasek ]
  * debian/patches/bugfix/hp-laptop-acpi-blacklist.patch: ACPI-blacklist
    certain HP laptop models (nx6125, nx6325, nc6120, and related) that
    are known to be incompatible with the ACPI implementation in 2.6.18,
    to prevent problems with memory leaks and heat stress at the expense
    of battery control and S3 suspend support.  Closes: #400488, #404143.

 -- Bastian Blank <waldi@debian.org>  Wed, 21 Feb 2007 12:49:10 +0100

linux-2.6 (2.6.18.dfsg.1-10) unstable; urgency=low

  [ maximilian attems ]
  * Add patches out of stable queue 2.6.18
    - [amd64] Don't leak NT bit into next task (CVE-2006-5755)
    - IB/srp: Fix FMR mapping for 32-bit kernels and addresses above 4G
    - SCSI: add missing cdb clearing in scsi_execute()
  * Xen postinst: Use takeover for update-initramfs. Makes postinst idempotent.
    On creation it should always overwrite. (closes: #401183)
  * Hand-picked from stable release 2.6.16.38:
    - i2c-viapro: Add support for the VT8237A and VT8251
    - PCI: irq: irq and pci_ids patch for Intel ICH9
    - i2c-i801: SMBus patch for Intel ICH9
    - fix the UML compilation
    - drm: allow detection of new VIA chipsets
    - drm: Add the P4VM800PRO PCI ID.
    - rio: typo in bitwise AND expression.
    - i2c-mv64xxx: Fix random oops at boot
    - i2c: fix broken ds1337 initialization
    - [SUNKBD]: Fix sunkbd_enable(sunkbd, 0); obvious.
    - Call init_timer() for ISDN PPP CCP reset state timer (CVE-2006-5749)
    - V4L: cx88: Fix leadtek_eeprom tagging
    - SPI/MTD: mtd_dataflash oops prevention
    - grow_buffers() infinite loop fix (CVE-2006-5757/CVE-2006-6060)
    - corrupted cramfs filesystems cause kernel oops (CVE-2006-5823)
    - ext2: skip pages past number of blocks in ext2_find_entry
      (CVE-2006-6054)
    - handle ext3 directory corruption better (CVE-2006-6053)
    - hfs_fill_super returns success even if no root inode (CVE-2006-6056)
      backout previous fix, was not complete.
    - Fix for shmem_truncate_range() BUG_ON()
    - ebtables: check struct type before computing gap
    - [IPV4/IPV6]: Fix inet{,6} device initialization order.
    - [IPV6] Fix joining all-node multicast group.
    - [SOUND] Sparc CS4231: Use 64 for period_bytes_min
  * [PKTGEN]: Convert to kthread API. Thanks David Miller for patch.
  * [IDE] Add driver for Jmicron  JMB36x devices by Alan Cox.
    Enable jmicron on i386 and amd64 archs.
  * Hand-picked from stable release 2.6.16.39:
    - atiixp: hang fix
    - V4L/DVB: Flexcop-usb: fix debug printk
    - V4L/DVB: Fix uninitialised variable in dvb_frontend_swzigzag
    - read_zero_pagealigned() locking fix
    - adfs: fix filename handling
    - sparc32: add offset in pci_map_sg()
    - cdrom: set default timeout to 7 seconds
    - [SCSI] qla1280 command timeout
    - [SCSI] qla1280 bus reset typo
    - [Bluetooth] Check if DLC is still attached to the TTY
    - [Bluetooth] Fix uninitialized return value for RFCOMM sendmsg()
    - [Bluetooth] Return EINPROGRESS for non-blocking socket calls
    - [Bluetooth] Handle command complete event for exit periodic inquiry
    - [Bluetooth] Fix compat ioctl for BNEP, CMTP and HIDP
    - [Bluetooth] Add locking for bt_proto array manipulation
    - i386: fix CPU hotplug with 2GB VMSPLIT

  [ dann frazier ]
  * Fix raid1 recovery (closes: #406181)

  [ Jurij Smakov ]
  * Add dtlb-prot-bug-niagara.patch by David Miller, fixing the bug in the
    Niagara's DTLB-PROT trap.

  [ Bastian Blank ]
  * i386: Add amd64 image. (closes: #379090)

 -- Bastian Blank <waldi@debian.org>  Fri,  2 Feb 2007 12:50:35 +0100

linux-2.6 (2.6.18.dfsg.1-9) unstable; urgency=low

  [ Martin Michlmayr ]
  * arm/iop32x: Enable CONFIG_IP_NF_CONNTRACK_EVENTS and _NETLINK.
  * arm/ixp4xx: Enable some more I2C sensor modules.
  * arm/ixp4xx: Enable CONFIG_USB_NET_RNDIS_HOST.
  * arm/footbridge: Enable CONFIG_NATSEMI.
  * Revert mm/msync patches because they cause filesystem corruption
    (closes: #401006, #401980, #402707) ...
  * ... and add an alternative msync patch from Hugh Dickins that
    doesn't depend on the mm changes (closes: #394392).
  * mips: provide pci_get_legacy_ide_irq needed by some IDE drivers
    (see #404950).
  * arm: Implement flush_anon_page(), which is needed for FUSE
    (closes: #402876) and possibly dm-crypt/LUKS (see #403426).
  * arm: Turn off PCI burst on the Cyber2010, otherwise X11 on
    Netwinder will crash.
  * arm/iop32x: Enable CONFIG_IEEE80211_SOFTMAC and drivers based
    on it.
  * arm/ixp4xx: Upgrade to version 0.3.1 of the IXP4xx NPE Ethernet
    driver.  This version fixes stuck connections, e.g. with scp and
    NFS (closes: #404447).
  * arm/ixp4xx: Enable CONFIG_VIDEO_CPIA_USB.
  * arm/ixp4xx: Enable CONFIG_ISCSI_TCP.
  * arm/iop32x: Likewise.

  [ Bastian Blank ]
  * Bump ABI to 4.
  * Update vserver patch to 2.0.2.2-rc9. (closes: #402743, #403790)
  * Update xen patch to changeset 36186 from Fedora 2.6.18 branch.
  * i386/xen: Build only the pae version. (closes: #390862)
  * hppa: Override host type when necessary.
  * Fix tg3 reset. (closes: #405085)

  [ dann frazier ]
  * Fix potential fragmentation attacks in ip6_tables (CVE-2006-4572)
  * Backport a number of fixes for the cciss driver
    - Fix a bug with 1TB disks caused by converting total_size to an int
    - Claim devices that are of the HP RAID class and have a valid cciss sig
    - Make NR_CMDS a per-controller define - most can do 1024 commands, but
      the E200 family can only support 128
    - Change the SSID on the E500 as a workaround for a firmware bug
    - Disable prefetch on the P600 controller. An ASIC bug may result in
      prefetching beyond the end of physical memory
    - Increase blk_queue_max_sectors from 512 to 2048 to increase performance
    - Map out more memor for the PCI config table, required to reach offset
      0x214 to disable DMA on the P600
    - Set a default raid level on a volume that either does not support
      reading the geometry or reports an invalid geometry for whatever reason
      to avoid problems with buggy firmware
    - Revert change that replaed XFER_READ/XFER_WRITE macros with
      h->cciss_read/h->cciss_write that caused command timeouts on older
      controllers on ia32 (closes: #402787)
  * Fix mincore hang (CVE-2006-4814)
  * ia64: turn on IOC4 modules for SGI Altix systems. Thanks to Stephane Larose
    for suggesting this.
  * Add versioned build dep on findutils to make sure the system find command
    supports the -execdir action (closes: #405150)
  * Hardcode the output of the scripts under arch/ia64/scripts as executed
    in an etch environment so that we can build out of tree modules correctly
    (closes: #392592)
  * Update unusual_devs entry for ipod to fix an eject issue (closes: #406124)
  * Re-add verify_pmtmr_rate, resolving problems seen on older K6 ASUS
    boards where the ACPI PM timer runs too fast (closes: #394753)
  * Avoid condition where /proc/swaps header may not be printed
    (closes: #292318)
  * [hppa] disable XFS until it works (closes: #350482)

  [ Norbert Tretkowski ]
  * libata: handle 0xff status properly. (closes: #391867)
  * alpha: enabled CONFIG_SCSI_ARCMSR. (closes: #401187)
  * removed BROKEN_ON_SMP dependency from I2C_ELEKTOR. (closes: #402253)

  [ Christian T. Steigies ]
  * m68k/atari: enable keyboard, mouse and fb drivers
  * m68k/atari: fixes for ethernec and video driver by Michael Schmitz
  * m68k/atari: fixes for scsi driver by Michael Schmitz
  * m68k/mac: fixes for mace and cuda driver by Finn Thain
  * m68k/atari: fixes for ide driver by Michael Schmitz
  * m68k/atari: fixes for ide driver by Michael Schmitz
  * m68k/atari: fixes for ethernec and atakeyb driver by Michael Schmitz, build ethernec as module
  * m68k/mac: fixes for mace and adb driver by Finn Thain

  [ maximilian attems ]
  * Add stable release 2.6.18.6:
    - EBTABLES: Fix wraparounds in ebt_entries verification.
    - EBTABLES: Verify that ebt_entries have zero ->distinguisher.
    - EBTABLES: Deal with the worst-case behaviour in loop checks.
    - EBTABLES: Prevent wraparounds in checks for entry components' sizes.
    - skip data conversion in compat_sys_mount when data_page is NULL
    - bonding: incorrect bonding state reported via ioctl
    - x86-64: Mark rdtsc as sync only for netburst, not for core2
      (closes: #406767)
    - dm crypt: Fix data corruption with dm-crypt over RAID5 (closes: #402812)
    - forcedeth: Disable INTx when enabling MSI in forcedeth
    - PKT_SCHED act_gact: division by zero
    - XFRM: Use output device disable_xfrm for forwarded packets
    - IPSEC: Fix inetpeer leak in ipv4 xfrm dst entries.
    - V4L: Fix broken TUNER_LG_NTSC_TAPE radio support
    - m32r: make userspace headers platform-independent
    - IrDA: Incorrect TTP header reservation
    - SUNHME: Fix for sunhme failures on x86
    - Bluetooth: Add packet size checks for CAPI messages (CVE-2006-6106)
    - softmac: remove netif_tx_disable when scanning
    - DVB: lgdt330x: fix signal / lock status detection bug
    - dm snapshot: fix freeing pending exception
    - NET_SCHED: policer: restore compatibility with old iproute binaries
    - NETFILTER: ip_tables: revision support for compat code
    - ARM: Add sys_*at syscalls
    - ieee1394: ohci1394: add PPC_PMAC platform code to driver probe
    - softirq: remove BUG_ONs which can incorrectly trigger
  * Hand-picked from stable release 2.6.16.30:
    - [PPPOE]: Advertise PPPoE MTU
  * Hand-picked from stable release 2.6.16.31:
    - [NETFILTER]: Fix ip6_tables extension header bypass bug (CVE-2006-4572)
    - fix RARP ic_servaddr breakage
  * Hand-picked from stable release 2.6.16.32:
    - drivers/telephony/ixj: fix an array overrun
    - flush D-cache in failure path
  * Hand-picked from stable release 2.6.16.33:
    - Add new PHY to sis900 supported list
    - ipmi_si_intf.c: fix "&& 0xff" typos
    - drivers/scsi/psi240i.c: fix an array overrun
  * Hand-picked from stable release 2.6.16.34:
    - [IPX]: Annotate and fix IPX checksum
    - [IGMP]: Fix IGMPV3_EXP() normalization bit shift value.
  * Hand-picked from stable release 2.6.16.35:
    - sgiioc4: Disable module unload
    - Fix a masking bug in the 6pack driver.
    - drivers/usb/input/ati_remote.c: fix cut'n'paste error
    - proper flags type of spin_lock_irqsave()
  * Hand-picked from stable release 2.6.16.37:
    - [CRYPTO] sha512: Fix sha384 block size
    - [SCSI] gdth: Fix && typos
    - Fix SUNRPC wakeup/execute race condition
  * Enable DEBUG_FS for usbmon in generic config. Don't disable it on alpha,
    amd64, hppa and ia64. (closes: 378542)
  * Backport a number of upstream fixes for the r8169 driver, needed for
    network performance (closes: 388870, 400524)
    - r8169: more alignment for the 0x8168
    - r8169: phy program update
    - r8169: more magic during initialization of the hardware
    - r8169: perform a PHY reset before any other operation at boot time
    - r8169: Fix iteration variable sign
    - r8169: remove extraneous Cmd{Tx/Rx}Enb write
  * sound: hda: detect ALC883 on MSI K9A Platinum motherboards (MS-7280)
    patch from Leonard Norrgard <leonard.norrgard@refactor.fi>
  * tulip: Add i386 specific patch to remove duplicate pci ids.
    Thanks Jurij Smakov <jurij@wooyd.org> (closes: #334104, #405203)
  * amd64, i386: Disable SK98LIN as SKGE is the modern capable driver.
    (closes: 405196)
  * Backout net-bcm43xx_netdev_watchdog.patch and push 2.6.18.2 fix.
    (closes: 402475)

  [ Jurij Smakov ]
  * Add bugfix/sparc/isa-dev-no-reg.patch to make sure that
    isa_dev_get_resource() can deal with devices which do not have a 'reg'
    PROM property. Failure to handle such devices properly resulted in an
    oops during boot on Netra X1. Thanks to Richard Mortimer for debugging
    and patch. (closes: #404216)
  * Add bugfix/sparc/ehci-hub-contol-alignment.patch to prevent unaligned
    memory accesses in ehci-hub-control() by adding an alignment attribute
    to the tbuf array declaration. Thanks to David Miller for the patch.

  [ Sven Luther ]
  * [powerpc] Enable CONFIG_PMAC_BACKLIGHT_LEGACY (Closes: #407671).

 -- Bastian Blank <waldi@debian.org>  Wed, 24 Jan 2007 13:21:51 +0100

linux-2.6 (2.6.18-8) unstable; urgency=low

  * Fix relations in the generated control file. (closes: #400544)
  * Add stable release 2.6.18.4:
    - bridge: fix possible overflow in get_fdb_entries (CVE-2006-5751)
  * Add stable release 2.6.18.5:
    - pcmcia: fix 'rmmod pcmcia' with unbound devices
    - BLUETOOTH: Fix unaligned access in hci_send_to_sock.
    - alpha: Fix ALPHA_EV56 dependencies typo
    - TG3: Add missing unlock in tg3_open() error path.
    - softmac: fix a slab corruption in WEP restricted key association
    - AGP: Allocate AGP pages with GFP_DMA32 by default
    - V4L: Do not enable VIDEO_V4L2 unconditionally
    - bcm43xx: Drain TX status before starting IRQs
    - fuse: fix Oops in lookup
    - UDP: Make udp_encap_rcv use pskb_may_pull
    - NETFILTER: Missing check for CAP_NET_ADMIN in iptables compat layer
    - NETFILTER: ip_tables: compat error way cleanup
    - NETFILTER: ip_tables: fix module refcount leaks in compat error paths
    - NETFILTER: Missed and reordered checks in {arp,ip,ip6}_tables
    - NETFILTER: arp_tables: missing unregistration on module unload
    - NETFILTER: Kconfig: fix xt_physdev dependencies
    - NETFILTER: xt_CONNSECMARK: fix Kconfig dependencies
    - NETFILTER: H.323 conntrack: fix crash with CONFIG_IP_NF_CT_ACCT
    - IA64: bte_unaligned_copy() transfers one extra cache line.
    - x86 microcode: don't check the size
    - scsi: clear garbage after CDBs on SG_IO
    - IPV6: Fix address/interface handling in UDP and DCCP, according to the scoping architecture.
  * Revert abi changing patch from 2.6.18.5.

 -- Bastian Blank <waldi@debian.org>  Sun, 10 Dec 2006 17:51:53 +0100

linux-2.6 (2.6.18-7) unstable; urgency=low

  [ Bastian Blank ]
  * Emit conflict lines for initramfs generators. (closes: #400305)
  * Update vserver patch to 2.0.2.2-rc8.
  * s390: Add patch to fix posix types.

  [ Martin Michlmayr ]
  * r8169: Add an option to ignore parity errors.
  * r8169: Ignore parity errors on the Thecus N2100.
  * rtc: Add patch from Riku Voipio to get RS5C372 going on the N2100.
  * arm/iop32x: Build RS5C372 support into the kernel.

  [ maximilian attems ]
  * hfs: Fix up error handling in HFS. (MOKB-14-11-2006)
  * sata: Avoid null pointer dereference in SATA Promise.
  * cifs: Set CIFS preferred IO size.

  [ Jurij Smakov ]
  * Add bugfix/sunhme-pci-enable.patch, fixing the failure of sunhme
    driver on x86/PCI hosts due to missing pci_enable_device() and
    pci_set_master() calls, lost during code refactoring upstream.
    (closes: #397460)

 -- Bastian Blank <waldi@debian.org>  Mon,  4 Dec 2006 15:20:30 +0100

linux-2.6 (2.6.18-6) unstable; urgency=low

  [ maximilian attems ]
  * Enable the new ACT modules globally. They were already set for amd64, hppa
    and mips/mipsel - needed by newer iproute2. (closes: #395882, #398172)
  * Fix msync() for LSB 3.1 compliance, backport fedora patches from 2.6.19
   - mm: tracking shared dirty pages
   - mm: balance dirty pages
   - mm: optimize the new mprotect() code a bit
   - mm: small cleanup of install_page()
   - mm: fixup do_wp_page()
   - mm: msync() cleanup (closes: #394392)
  * [amd64,i386] Enable CONFIG_USB_APPLETOUCH=m (closes: #382298)
  * Add stable release 2.6.18.3:
    - x86_64: Fix FPU corruption
    - e1000: Fix regression: garbled stats and irq allocation during swsusp
    - POWERPC: Make alignment exception always check exception table
    - usbtouchscreen: use endpoint address from endpoint descriptor
    - fix via586 irq routing for pirq 5
    - init_reap_node() initialization fix
    - CPUFREQ: Make acpi-cpufreq unsticky again.
    - SPARC64: Fix futex_atomic_cmpxchg_inatomic implementation.
    - SPARC: Fix missed bump of NR_SYSCALLS.
    - NET: __alloc_pages() failures reported due to fragmentation
    - pci: don't try to remove sysfs files before they are setup.
    - fix UFS superblock alignment issues
    - NET: Set truesize in pskb_copy
    - block: Fix bad data direction in SG_IO (closes: #394690)
    - cpqarray: fix iostat
    - cciss: fix iostat
    - Char: isicom, fix close bug
    - TCP: Don't use highmem in tcp hash size calculation.
    - S390: user readable uninitialised kernel memory, take 2.
    - correct keymapping on Powerbook built-in USB ISO keyboards
    - USB: failure in usblp's error path
    - Input: psmouse - fix attribute access on 64-bit systems
    - Fix sys_move_pages when a NULL node list is passed.
    - CIFS: report rename failure when target file is locked by Windows
    - CIFS: New POSIX locking code not setting rc properly to zero on successful
    - Patch for nvidia divide by zero error for 7600 pci-express card
      (maybe fixes 398258)
    - ipmi_si_intf.c sets bad class_mask with PCI_DEVICE_CLASS

  [ Steve Langasek ]
  * [alpha] new titan-video patch, for compatibility with TITAN and similar
    systems with non-standard VGA hose configs
  * [alpha] bugfix for srm_env module from upstream (Jan-Benedict Glaw),
    makes the module compatible with the current /proc interface so that
    reads no longer return EFAULT.  (closes: #353079)
  * Bump ABI to 3 for the msync fixes above.

  [ Martin Michlmayr ]
  * arm: Set CONFIG_BINFMT_MISC=m
  * arm/ixp4xx: Set CONFIG_ATM=m (and related modules) so CONFIG_USB_ATM has
    an effect.
  * arm/iop32x: Likewise.
  * arm/s3c2410: Unset CONFIG_PM_LEGACY.
  * arm/versatile: Fix Versatile PCI config byte accesses
  * arm/ixp4xx: Swap the disk 1 and disk 2 LED definitions so they're right.
  * mipsel/r5k-cobalt: Unset CONFIG_SCSI_SYM53C8XX_2 because the timeout is
    just too long.
  * arm/ixp4xx: Enable more V4L USB devices.

  [ dann frazier ]
  * Backport various SCTP changesets from 2.6.19, recommended by Vlad Yasevich
    (closes: #397946)
  * Add a "Scope of security support" section to README.Debian, recommended
    by Moritz Muehlenhoff

  [ Thiemo Seufer ]
  * Enable raid456 for mips/mipsel qemu kernel.

  [ dann frazier ]
  * The scope of the USR-61S2B unusual_dev entry was tightened, but too
    strictly. Loosen it to apply to additional devices with a smaller bcd.
    (closes: #396375)

  [ Sven Luther ]
  * Added support for TI ez430 development tool ID in ti_usb.
    Thanks to Oleg Verych for providing the patch.

  [ Christian T. Steigies ]
  * Added support for Atari EtherNEC, Aranym, video, keyboard, mouse, and serial
    by Michael Schmitz

  [ Bastian Blank ]
  * [i386] Reenable AVM isdn card modules. (closes: #386872)

 -- Bastian Blank <waldi@debian.org>  Tue, 21 Nov 2006 11:28:09 +0100

linux-2.6 (2.6.18-5) unstable; urgency=low

  [ maximilian attems ]
  * [s390] readd the fix for "S390: user readable uninitialised kernel memory
    (CVE-2006-5174)"
  * [s390] temporarily add patch queued for 2.6.18.3 fixing 32 bit opcodes and
    instructions.

  [ Thiemo Seufer ]
  * Fix build failure of hugetlbfs (closes: #397139).
  * Add kernel configuration for qemu's mips/mipsel emulation, thanks to
    Aurelien Jarno.

  [ Bastian Blank ]
  * Update vserver patch to 2.0.2.2-rc6.
  * Update xen parts for vserver. (closes: #397281)

  [ dann frazier ]
  * [ia64] Move to upstream version of sal-flush-fix patch, which is slightly
    different than the early version added in 2.6.18-3.

  [ Frederik Schüler ]
  * [i386] Acticate CONFIG_SX for all flavours. (closes: #391275)

  [ Steve Langasek ]
  * [alpha] new asm-subarchs patch: tell the compiler that we're
    deliberately emitting ev56 or ev6 instructions, so that this code
    will still compile without having to cripple gcc-4.1's checking of
    whether the correct instruction set is used.  Closes: #397139.

  [ Martin Michlmayr ]
  * arm/ixp4xx: Enable CONFIG_USB_ATM.
  * arm/iop32x: Enable CONFIG_PPPOE.
  * arm/iop32x: Enable CONFIG_USB_ATM.

 -- Bastian Blank <waldi@debian.org>  Wed,  8 Nov 2006 17:15:55 +0100

linux-2.6 (2.6.18-4) unstable; urgency=low

  [ Norbert Tretkowski ]
  * [alpha] Switched to gcc-4.1.

  [ Jurij Smakov ]
  * [sparc] Remove sparc64-atyfb-xl-gr.patch, it does more harm than
    good in 2.6.18.
  * [sparc] Add bugfix/sparc/compat-alloc-user-space-alignment.patch
    (thanks to David Miller) to make sure that compat_alloc_user_space()
    always returns memory aligned on a 8-byte boundary on sparc. This
    prevents a number of unaligned memory accesses, like the ones in
    sys_msgrcv() and compat_sys_msgrcv(), triggered every 5 seconds whenever
    fakeroot is running.
  * [sparc] Add bugfix/sparc/bus-id-size.patch (thanks to David Miller)
    to ensure that the size of the strings stored in the bus_id field of
    struct device never exceeds the amount of memory allocated for them
    (20 bytes). It fixes the situations in which storing longer device
    names in this field would cause corruption of adjacent memory regions.
    (closes: #394697).
  * [sparc] Add bugfix/sparc/sunblade1k-boot-fix.patch (thanks to David
    Miller) to fix a boottime crash on SunBlade1000.
  * [sparc] Add bugfix/sparc/t1k-cpu-lockup.patch (thanks to David Miller)
    to prevent soft CPU lockup on T1000 servers, which can be triggered from
    userspace, resulting in denial of service.

  [ Martin Michlmayr ]
  * arm/iop32x: Fix the interrupt of the 2nd Ethernet slot on N2100.
  * arm/iop32x: Allow USB and serial to co-exist on N2100.
  * arm/ixp4xx: Add clocksource for Intel IXP4xx platforms.
  * arm: Enable CONFIG_AUDIT=y again.
  * arm/ixp4xx: Add the IXP4xx Ethernet driver.
  * arm/ixp4xx: Build LED support into the kernel.
  * Add a driver for Fintek F75375S/SP and F75373.
  * arm/iop32x: Build F75375S/SP support in.
  * arm/iop32x: Fix the size of the RedBoot config partition.

  [ maximilian attems ]
  * Add netpoll leak fix.
  * Add upstream forcedeth swsusp support.
  * r8169: PCI ID for Corega Gigabit network card.
  * r8169: the MMIO region of the 8167 stands behin BAR#1.
  * r8169: Add upstream fix for infinite loop during hotplug.
  * Bump build-dependency on kernel-package to 10.063.
  * r8169: pull revert mac address change support.
  * bcm43xx: Add full netdev watchout timeout patch. (closes: 392065)
    Thanks Sjoerd Simons <sjoerd@spring.luon.net> for the testing.
  * Add stable release 2.6.18.2:
    - Remove not yet released, revert the included patches.
    - Keep aboves bcm43xx fix, it's more complete.
    - Watchdog: sc1200wdt - fix missing pnp_unregister_driver()
    - fix missing ifdefs in syscall classes hookup for generic targets
    - JMB 368 PATA detection
    - usbfs: private mutex for open, release, and remove
    - sound/pci/au88x0/au88x0.c: ioremap balanced with iounmap
    - x86-64: Fix C3 timer test
    - Reintroduce NODES_SPAN_OTHER_NODES for powerpc
    - ALSA: emu10k1: Fix outl() in snd_emu10k1_resume_regs()
    - IB/mthca: Use mmiowb after doorbell ring
    - SCSI: DAC960: PCI id table fixup
    - ALSA: snd_rtctimer: handle RTC interrupts with a tasklet
    - JFS: pageno needs to be long
    - SPARC64: Fix central/FHC bus handling on Ex000 systems.
    - SPARC64: Fix memory corruption in pci_4u_free_consistent().
    - SPARC64: Fix PCI memory space root resource on Hummingbird.
      (closes: #392078)
    - Fix uninitialised spinlock in via-pmu-backlight code.
    - SCSI: aic7xxx: pause sequencer before touching SBLKCTL
    - IPoIB: Rejoin all multicast groups after a port event
    - ALSA: Dereference after free in snd_hwdep_release()
    - rtc-max6902: month conversion fix
    - NET: Fix skb_segment() handling of fully linear SKBs
    - SCTP: Always linearise packet on input
    - SCSI: aic7xxx: avoid checking SBLKCTL register for certain cards
    - IPV6: fix lockup via /proc/net/ip6_flowlabel [CVE-2006-5619]
    - fix Intel RNG detection
    - ISDN: check for userspace copy faults
    - ISDN: fix drivers, by handling errors thrown by ->readstat()
    - splice: fix pipe_to_file() ->prepare_write() error path
    - ALSA: Fix bug in snd-usb-usx2y's usX2Y_pcms_lock_check()
    - ALSA: Repair snd-usb-usx2y for usb 2.6.18
    - PCI: Remove quirk_via_abnormal_poweroff
    - Bluetooth: Check if DLC is still attached to the TTY
    - vmscan: Fix temp_priority race
    - Use min of two prio settings in calculating distress for reclaim
    - __div64_32 for 31 bit. Fixes funny clock speed on hercules emulator.
      (closes: 395247)
    - DVB: fix dvb_pll_attach for mt352/zl10353 in cx88-dvb, and nxt200x
    - fuse: fix hang on SMP
    - md: Fix bug where spares don't always get rebuilt properly when they become live.
    - md: Fix calculation of ->degraded for multipath and raid10
    - knfsd: Fix race that can disable NFS server.
    - md: check bio address after mapping through partitions.
    - fill_tgid: fix task_struct leak and possible oops
    - uml: fix processor selection to exclude unsupported processors and features
    - uml: remove warnings added by previous -stable patch
    - Fix sfuzz hanging on 2.6.18
    - SERIAL: Fix resume handling bug
    - SERIAL: Fix oops when removing suspended serial port
    - sky2: MSI test race and message
    - sky2: pause parameter adjustment
    - sky2: turn off PHY IRQ on shutdown
    - sky2: accept multicast pause frames
    - sky2: GMAC pause frame
    - sky2: 88E803X transmit lockup (2.6.18)
    - tcp: cubic scaling error
    - mm: fix a race condition under SMC + COW
    - ALSA: powermac - Fix Oops when conflicting with aoa driver
    - ALSA: Fix re-use of va_list
    - posix-cpu-timers: prevent signal delivery starvation
    - NFS: nfs_lookup - don't hash dentry when optimising away the lookup
    - uml: make Uml compile on FC6 kernel headers
    - Fix potential interrupts during alternative patching
  * Backport atkbd - supress "too many keys" error message.
  * [s390] Revert temporarly 2.6.18.1 "S390: user readable uninitialised
    kernel memory (CVE-2006-5174)" fix as it causes ftfbs

  [ Sven Luther ]
  * [powerpc] Added exception alignement patch from Benjamin Herrenschmidt.

  [ Frederik Schüler ]
  * Bump ABI to 2.
  * Update vserver patch to 2.0.2.2-rc4.

  [ Thiemo Seufer ]
  * Add patches from linux-mips.org's 2.6.18-stable branch:
    - bugfix/copy-user-highpage.patch, needed for cache alias handling
      on mips/mipsel/hppa.
    - bugfix/mips/syscall-wiring.patch, fixes TLS register access, and
      n32 rt_sigqueueinfo.
    - bugfix/mips/sb1-flush-cache-data-page.patch, missing cache flush
      on SB-1.
    - bugfix/mips/trylock.patch, fix trylock implementation for R1x000
      and R3xxx.
    - bugfix/mips/smp-cpu-bringup.patch, correct initialization of
      non-contiguous CPU topology.
    - bugfix/mips/header-exports.patch, clean up userland exports of
      kernel headers.
    - bugfix/mips/sb1-interrupt-handler.patch, fix broken interrupt
      routing on SB-1.
    - bugfix/mips/cache-alias.patch, fixes #387498 for mips/mipsel.
    - bugfix/mips/ip22-zilog-console.patch, fix long delays seen with
      SGI ip22 serial console.
    - bugfix/mips/signal-handling.patch, fixes a signal handling race
      condition shown with gdb.
    - bugfix/mips/sb1-duart-tts.patch, replaces mips-sb1-duart-tts.patch,
      use standard Linux names for SB-1 consoles.
    - bugfix/mips/wait-race.patch, correct behaviour of the idle loop.
    - bugfix/mips/sgi-ioc3.patch, checksumming fix for IOC3 network
      driver.
    - features/mips/qemu-kernel.patch, support for the mips/mipsel
      machine emulated by Qemu.
    - features/mips/backtrace.patch, reimplementation of stack analysis
      and backtrace printing, useful for in-kernel debugging.
    - bugfix/mips/dec-scsi.patch, replaces mips-dec-scsi.patch, fixes DSP
      SCSI driver for DECstations.
    - bugfix/mips/dec-serial.patch, replaces mips-dec-serial.patch, fix
      serial console handling on DECstations.

 -- Frederik Schüler <fs@debian.org>  Sat,  4 Nov 2006 18:45:02 +0100

linux-2.6 (2.6.18-3) unstable; urgency=low

  [ Bastian Blank ]
  * Fix home of patch apply script.
  * Unify CPUSET option. (closes: #391931)
  * Support xen version 3.0.3-1.
  * Add AHCI suspend support.
  * Add patch to support bindmount without nodev on vserver.
  * Update fedora xen patch to changeset 36252.

  [ Steve Langasek ]
  * [alpha] restore alpha-prctl.patch, which keeps disappearing every time
    there's a kernel upgrade :/

  [ Frederik Schüler ]
  * Activate CONFIG_NET_CLS_* globaly. (Closes: #389918)
  * Make CONFIG_EFI_VARS modular on i386. (Closes: #381951)
  * Activate CONFIG_SCSI_ARCMSR on amd64, powerpc, sparc too.
  * [vserver] Activate HARDCPU and HARDCPU_IDLE.
  * [vserver] Upgrade to vs2.0.2.2-rc2.

  [ maximilian attems ]
  * [mipsel] Disable CONFIG_SECURITY_SECLVL on DECstations too.
  * Add stable release 2.6.18.1:
   - add utsrelease.h to the dontdiff file
   - V4L: copy-paste bug in videodev.c
   - block layer: elv_iosched_show should get elv_list_lock
   - NETFILTER: NAT: fix NOTRACK checksum handling
   - bcm43xx: fix regressions in 2.6.18 (Closes: #392065)
   - x86-64: Calgary IOMMU: Fix off by one when calculating register space
     location
   - ide-generic: jmicron fix
   - scx200_hrt: fix precedence bug manifesting as 27x clock in 1 MHz mode
   - invalidate_inode_pages2(): ignore page refcounts
   - rtc driver rtc-pcf8563 century bit inversed
   - fbdev: correct buffer size limit in fbmem_read_proc()
   - mm: bug in set_page_dirty_buffers
   - TCP: Fix and simplify microsecond rtt sampling
   - MD: Fix problem where hot-added drives are not resynced.
   - IPV6: Disable SG for GSO unless we have checksum
   - PKT_SCHED: cls_basic: Use unsigned int when generating handle
   - sata_mv: fix oops
   - [SPARC64]: Kill bogus check from bootmem_init().
   - IPV6: bh_lock_sock_nested on tcp_v6_rcv
   - [CPUFREQ] Fix some more CPU hotplug locking.
   - SPARC64: Fix serious bug in sched_clock() on sparc64
   - Fix VIDIOC_ENUMSTD bug
   - load_module: no BUG if module_subsys uninitialized
   - i386: fix flat mode numa on a real numa system
   - cpu to node relationship fixup: map cpu to node
   - cpu to node relationship fixup: acpi_map_cpu2node
   - backlight: fix oops in __mutex_lock_slowpath during head
     /sys/class/graphics/fb0/*
   - do not free non slab allocated per_cpu_pageset
   - rtc: lockdep fix/workaround
   - powerpc: Fix ohare IDE irq workaround on old powermacs
   - sysfs: remove duplicated dput in sysfs_update_file
   - powerpc: fix building gdb against asm/ptrace.h
   - Remove offsetof() from user-visible <linux/stddef.h>
   - Clean up exported headers on CRIS
   - Fix v850 exported headers
   - Don't advertise (or allow) headers_{install,check} where inappropriate.
   - Remove UML header export
   - Remove ARM26 header export.
   - Fix H8300 exported headers.
   - Fix m68knommu exported headers
   - Fix exported headers for SPARC, SPARC64
   - Fix 'make headers_check' on m32r
   - Fix 'make headers_check' on sh64
   - Fix 'make headers_check' on sh
   - Fix ARM 'make headers_check'
   - One line per header in Kbuild files to reduce conflicts
   - sky2 network driver device ids
   - sky2: tx pause bug fix
   - netdrvr: lp486e: fix typo
   - mv643xx_eth: fix obvious typo, which caused build breakage
   - zone_reclaim: dynamic slab reclaim
   - Fix longstanding load balancing bug in the scheduler
   - jbd: fix commit of ordered data buffers
   - ALSA: Fix initiailization of user-space controls
   - USB: Allow compile in g_ether, fix typo
   - IB/mthca: Fix lid used for sending traps
   - S390: user readable uninitialised kernel memory (CVE-2006-5174)
   - zd1211rw: ZD1211B ASIC/FWT, not jointly decoder
   - V4L: pvrusb2: Limit hor res for 24xxx devices
   - V4L: pvrusb2: Suppress compiler warning
   - V4L: pvrusb2: improve 24XXX config option description
   - V4L: pvrusb2: Solve mutex deadlock
   - DVB: cx24123: fix PLL divisor setup
   - V4L: Fix msp343xG handling regression
   - UML: Fix UML build failure
   - uml: use DEFCONFIG_LIST to avoid reading host's config
   - uml: allow using again x86/x86_64 crypto code
   - NET_SCHED: Fix fallout from dev->qdisc RCU change
  * Add backported git patch remving BSD secure level - request by the
    Debian Security Team. (closes: 389282)
  * [powerpc] Add DAC960-ipr PCI id table fixup.
  * [powerpc] Fix uninitialised spinlock in via-pmu-backlight code.
  * Fix serial_cs resume handling.
  * Fix oops when removing suspended serial port.
  * Check if DLC is still attached to the TTY.
  * Add fedora backport of i965 DRM support.

  [ Martin Michlmayr ]
  * [mips] Apply some patches from linux-mips' linux-2.6.18-stable GIT tree:
    - The o32 fstatat syscall behaves differently on 32 and 64 bit kernels
    - fstatat syscall names
    - BCM1480: Mask pending interrupts against c0_status.im.
    - Cobalt: Time runs too quickly
    - Show actual CPU information in /proc/cpuinfo
    - Workaround for bug in gcc -EB / -EL options
    - Do not use -msym32 option for modules
    - Fix O32 personality(2) call with 0xffffffff argument
    - Use compat_sys_mount

  [ dann frazier ]
  * [ia64]: Fix booting on HP cell systems, thanks to Troy Heber
    - Enable CONFIG_HUGETLBFS
    - bugfix/ia64/sal-flush-fix.patch: delay sal cache flush
  * bugfix/sky2-receive-FIFO-fix.patch: fix sky2 hangs on some chips
    Thanks to Stephen Hemminger for the patch. (Closes: #391382)
  * features/all/drivers/cciss-support-for-gt-2TB-volumes.patch:
    Add support for > 2TB volumes
  * bugfix/sym2-dont-claim-raid-devs.patch: Prevent cpqarray/sym2 conflict
    by telling sym2 not to claim raid devices. (Closes: #391384)

  [ Sven Luther ]
  * [powerpc] Added AMD74xx driver module to the powerpc64 flavour
    (Closes: #391861).

  [ Kyle McMartin ]
  * [hppa] Force CROSS_COMPILE=hppa64-linux-gnu- (closes: #389296)

 -- Bastian Blank <waldi@debian.org>  Sat, 21 Oct 2006 15:59:43 +0200

linux-2.6 (2.6.18-2) unstable; urgency=low

  [ Bastian Blank ]
  * hppa: Fix compiler dependencies. (closes: #389296)
  * Make cfq the default io scheduler.
  * Add arcmsr (Areca) driver.
  * powerpc/prep: Fix compatibility asm symlink.
  * m68k: Disable initramfs support.

  [ Kyle McMartin ]
  * hppa: Add parisc patchset.

  [ Norbert Tretkowski ]
  * [alpha] Workaround undefined symbols by setting CONFIG_SCSI=y for smp flavour.
    (closes: #369517)

  [ Christian T. Steiges ]
  * m68k: Update patches for 2.6.18.
  * m68k: Re-Add m68k-as and m68k-macro patch which allow building with current binutils.
  * m68k: disable CONFIG_AUDIT for m68k.
  * m68k/mac: add m68k-no-backlight and m68k-fbcon patch.
  * m68k/mac: enable SONIC, disable all ADB but CUDA.

  [ Jurij Smakov ]
  * Add bugfix/proc-fb-reading.patch to fix the inconsistent behaviour
    of /proc/fb. (Closes: #388815)
  * sparc: Enable vserver flavour for sparc64. (Closes: #386656)

 -- Bastian Blank <waldi@debian.org>  Fri, 29 Sep 2006 14:12:19 +0200

linux-2.6 (2.6.18-1) unstable; urgency=low

  The unpruned release

  [ Martin Michlmayr ]
  * Bump build-dependency on kernel-package to 10.054.
  * arm/iop32x: Build ext2/3 as modules.
  * arm/iop32x: Disable CONFIG_EMBEDDED.
  * mipsel/r5k-cobalt: Enable ISDN.
  * arm/footbridge: Enable the CIFS module (closes: #274808).
  * arm/nslu2: Drop flavour since this machine is supported by arm/ixp4xx.
  * arm: Make get_unaligned() work with const pointers and GCC 4.1.
  * mipsel/r5k-cobalt: Enable CONFIG_BONDING as a module.
  * arm/iop32x: Likewise.
  * arm/ixp4xx: Likewise.
  * arm: Disable CONFIG_AUDIT for now since it's broken.

  [ Sven Luther ]
  * [powerpc] Enabled the -prep flavour. (Closes: #359025)
  * [powerpc] The sisfb framebuffer device is now builtin.
  * [powerpc] Updated the powerpc serial patch. This fixes the XServe serial
    port, but at the cost powermac pcmcia serial cards support.
    Thanks go to Mark Hymers for providing the patch.
    (Closes: #364637, #375194)
  * [powerpc] Added patch to fix oldworld/quik booting.
    Thanks fo to Christian Aichinger for investigating to Benjamin
    Herrenschmidt for providing the patch. (Closes: #366620, #375035).
  * [powerpc] Fixes hvc_console caused suspsend-to-disk breakage. Thanks to
    Andrew Morton for providing the patch. (Closes: #387178)
  * [powerpc] Disabled mv643xx_eth on powerpc64 flavours, as there never was a
    Marvell Discovery northbrige for 64bit powerpc cpus.

  [ Frederik Schüler ]
  * Remove obsolete options from amd64 and i386 configs.
  * Deactivate EVBUG.
  * Make PARPORT options global.
  * [i386] Add class definition for 486 flavour.

  [ maximilian attems ]
  * Enable CONFIG_PRINTER=m for all powerpc flavours.
  * Enable the new alsa CONFIG_SND_AOA framework for powerpc.
  * Add the merged advansys pci table patch.

  [ Bastian Blank ]
  * hppa: Use gcc-4.1.
  * Only provide 16 legacy ptys.

  [ Norbert Tretkowski ]
  * [alpha] Updated configs.
  * [alpha] Disabled CONFIG_AUDIT, broken.
  * [alpha] Added vserver flavour.

 -- Bastian Blank <waldi@debian.org>  Sun, 24 Sep 2006 15:55:37 +0200

linux-2.6 (2.6.17-9) unstable; urgency=medium

  [ Bastian Blank ]
  * Update vserver patch to 2.0.2.
    - Fix possible priviledge escalation in remount code. (CVE-2006-4243)

  [ Frederik Schüler ]
  * Add stable release 2.5.17.12:
    - sky2: version 1.6.1
    - sky2: fix fiber support
    - sky2: MSI test timing
    - sky2: use dev_alloc_skb for receive buffers
    - sky2: clear status IRQ after empty
    - sky2: accept flow control
    - dm: Fix deadlock under high i/o load in raid1 setup.
    - Remove redundant up() in stop_machine()
    - Missing PCI id update for VIA IDE
    - PKTGEN: Fix oops when used with balance-tlb bonding
    - PKTGEN: Make sure skb->{nh,h} are initialized in fill_packet_ipv6() too.
    - Silent data corruption caused by XPC
    - uhci-hcd: fix list access bug
    - binfmt_elf: fix checks for bad address
    - [s390] bug in futex unqueue_me
    - fcntl(F_SETSIG) fix
    - IPV6 OOPS'er triggerable by any user
    - SCTP: Fix sctp_primitive_ABORT() call in sctp_close().
    - SPARC64: Fix X server crashes on sparc64
    - TG3: Disable TSO by default
    - dm: mirror sector offset fix
    - dm: fix block device initialisation
    - dm: add module ref counting
    - dm: fix mapped device ref counting
    - dm: add DMF_FREEING
    - dm: change minor_lock to spinlock
    - dm: move idr_pre_get
    - dm: fix idr minor allocation
    - dm snapshot: unify chunk_size
    - Have ext2 reject file handles with bad inode numbers early.
    - Allow per-route window scale limiting
    - bridge-netfilter: don't overwrite memory outside of skb
    - fix compilation error on IA64
    - Fix output framentation of paged-skbs
    - spectrum_cs: Fix firmware uploading errors
    - TEXTSEARCH: Fix Boyer Moore initialization bug
  * Add stable release 2.6.17.13:
    - lib: add idr_replace
    - pci_ids.h: add some VIA IDE identifiers
  * Remove patches merged upstream:
    - s390-kernel-futex-barrier.patch
  * Unpatch ia64-mman.h-fix.patch

 -- Bastian Blank <waldi@debian.org>  Wed, 13 Sep 2006 14:54:14 +0200

linux-2.6 (2.6.17-8) unstable; urgency=low

  [ Martin Michlmayr ]
  * arm/ixp4xx: Enable CONFIG_W1.

  [ dann frazier ]
  * sound-pci-hda-mac-mini-quirks.diff, sound-pci-hda-intel-d965.diff
    sound-pci-hda-mac-mini-intel945.diff:
    Updates to patch_sigmatel.c to add x86 mac-mini sound support
    Thanks to Matt Kraai. (closes: #384972)

  [ Kyle McMartin ]
  * hppa: Re-enable pa8800 fixing patches from James Bottomley.
    Pulled fresh from parisc-linux git tree.
  * ia64: Pull in compile-failure fix from Christian Cotte-Barrot.
    Pulled from linux-ia64 mailing list. Fix is correct.
  * hppa/alpha/mips: Fix compile-failure due to missing arch_mmap_check. Patch sent
    upstream to stable@kernel.org.

  [ dann frazier ]
  * sym2: only claim "Storage" class devices - the cpqarray driver should be
    used for 5c1510 devices in RAID mode. (closes: #380272)

  [ Bastian Blank ]
  * Backport change to allow all hypercalls for xen.

 -- Bastian Blank <waldi@debian.org>  Thu, 31 Aug 2006 12:12:51 +0200

linux-2.6 (2.6.17-7) unstable; urgency=low

  [ Martin Michlmayr ]
  * arm/iop32x: Enable CONFIG_BLK_DEV_OFFBOARD.
  * arm/iop32x: Unset CONFIG_BLK_DEV_AMD74XX since it fails on ARM
    with "Unknown symbol pci_get_legacy_ide_irq".
  * arm/iop32x: Enable a number of MD and DM modules.
  * arm/iop32x: Enable some more USB network modules.
  * mipsel/r5k-cobalt: Increase 8250 NR_UARTS and RUNTIME_UARTS to 4.
  * mipsel/r5k-cobalt: Fix MAC detection problem on Qube 2700.

  [ Bastian Blank ]
  * Update vserver patch to 2.0.2-rc29.
  * Add stable release 2.6.17.10:
    - Fix possible UDF deadlock and memory corruption (CVE-2006-4145)
    - elv_unregister: fix possible crash on module unload
    - Fix sctp privilege elevation (CVE-2006-3745)

  [ maximilian attems ]
  * Add RAM range to longclass for -bigmem. (closes: 382799)
  * Add stable release 2.6.17.9:
    - powerpc: Clear HID0 attention enable on PPC970 at boot time
    (CVE-2006-4093)
  * Add stable release 2.6.17.11:
    - Fix ipv4 routing locking bug
    - disable debugging version of write_lock()
    - PCI: fix ICH6 quirks
    - 1394: fix for recently added firewire patch that breaks things on ppc
    - Fix IFLA_ADDRESS handling
    - Fix BeFS slab corruption
    - Fix timer race in dst GC code
    - Have ext3 reject file handles with bad inode numbers early
    - Kill HASH_HIGHMEM from route cache hash sizing
    - sys_getppid oopses on debug kernel
    - IA64: local DoS with corrupted ELFs
    - tpm: interrupt clear fix
    - ulog: fix panic on SMP kernels
    - dm: BUG/OOPS fix
    - MD: Fix a potential NULL dereference in md/raid1
    - ip_tables: fix table locking in ipt_do_table
    - swsusp: Fix swap_type_of
    - sky2: phy power problem on 88e805x
    - ipx: header length validation needed

  [ Frederik Schüler ]
  * Activate CONFIG_R8169_VLAN on amd64. (closes: #383707)
  * Activate EFI boot support on i386. (closes: #381951)

  [ dann frazier ]
  * Include module.lds in headers package if it exists. (closes: #342246)
  * Add Apple MacBook product IDs to usbhid and set
    CONFIG_USB_HIDINPUT_POWERBOOK=y on i386 and amd64. (closes: #383620)

 -- Bastian Blank <waldi@debian.org>  Thu, 24 Aug 2006 15:54:51 +0000

linux-2.6 (2.6.17-6) unstable; urgency=low

  [ maximilian attems ]
  * debian/arch/i386/defines: Activate 686-bigmem flavour for enterprise
  usage.
  * Add ubuntu pci table patch for scsi drivers advansys and fdomain.

  [ Martin Michlmayr ]
  * arm/armeb: Use gcc-4.1.
  * mips/mipsel: Use gcc-4.1.
  * arm/ixp4xx: Update config based on the NSLU2 config.
  * arm/s3c2410: Unset CONFIG_DEBUG_INFO.
  * arm/iop32x: xscale: don't mis-report 80219 as an iop32x
  * arm/iop32x: Add an MTD map for IOP3xx boards
  * arm/iop32x: Add support for the Thecus N2100.
  * arm/iop32x: Add support for the GLAN Tank.
  * arm/iop32x: Add a flavour for IOP32x based machines.

  [ Bastian Blank ]
  * Shrink short descriptions.
  * Make gcc-4.1 the default compiler.
  * [powerpc]: Use gcc-4.1.
  * Move latest and transitional packages to linux-latest-2.6.

  [ Frederik Schüler ]
  * [amd64] Add smp-alternatives backport.
  * [amd64] Drop smp flavours.
  * [amd64] Merge k8 and p4 flavours into a generic one, following upstreams
    advice.
  * Activate BSD_PROCESS_ACCT_V3.
  * Add stable release 2.6.17.8:
    - ALSA: Don't reject O_RDWR at opening PCM OSS
    - Add stable branch to maintainers file
    - tty serialize flush_to_ldisc
    - S390: fix futex_atomic_cmpxchg_inatomic
    - Fix budget-av compile failure
    - cond_resched() fix
    - e1000: add forgotten PCI ID for supported device
    - ext3: avoid triggering ext3_error on bad NFS file handle
    - ext3 -nobh option causes oops
    - Fix race related problem when adding items to and svcrpc auth cache.
    - ieee1394: sbp2: enable auto spin-up for Maxtor disks
    - invalidate_bdev() speedup
    - Sparc64 quad-float emulation fix
    - VLAN state handling fix
    - Update frag_list in pskb_trim
    - UHCI: Fix handling of short last packet
    - sky2: NAPI bug
    - i2c: Fix 'ignore' module parameter handling in i2c-core
    - scx200_acb: Fix the block transactions
    - scx200_acb: Fix the state machine
    - H.323 helper: fix possible NULL-ptr dereference
    - Don't allow chmod() on the /proc/<pid>/ files
    - PCI: fix issues with extended conf space when MMCONFIG disabled because of e820

  [ Sven Luther ]
  * [powerpc] Added console=hvsi0 too to CMDLINE to the powerpc64 flavour, for
    non-virtualized IBM power machines serial console.

 -- Bastian Blank <waldi@debian.org>  Fri, 11 Aug 2006 19:58:06 +0200

linux-2.6 (2.6.17-5) unstable; urgency=low

  [ Martin Michlmayr ]
  * [arm/nslu2] Enable CONFIG_USB_EHCI_SPLIT_ISO.  Closes: #378554

  [ maximilian attems ]
  * Add stable release 2.6.17.7:
    - BLOCK: Fix bounce limit address check
    - v4l/dvb: Fix budget-av frontend detection
    - v4l/dvb: Fix CI on old KNC1 DVBC cards
    - v4l/dvb: Fix CI interface on PRO KNC1 cards
    - v4l/dvb: Backport fix to artec USB DVB devices
    - v4l/dvb: Backport the DISEQC regression fix to 2.6.17.x
    - v4l/dvb: stradis: dont export MODULE_DEVICE_TABLE
    - pnp: suppress request_irq() warning
    - generic_file_buffered_write(): handle zero-length iovec segments
    - serial 8250: sysrq deadlock fix
    - Reduce ACPI verbosity on null handle condition
    - ieee80211: TKIP requires CRC32
    - Make powernow-k7 work on SMP kernels.
    - via-velocity: the link is not correctly detected when the device starts
    - Add missing UFO initialisations
    - USB serial ftdi_sio: Prevent userspace DoS (CVE-2006-2936)
    - cdrom: fix bad cgc.buflen assignment
    - splice: fix problems with sys_tee()
    - fix fdset leakage
    - struct file leakage
    - XFS: corruption fix
    - v4l/dvb: Kconfig: fix description and dependencies for saa7115 module
    - dvb-bt8xx: fix frontend detection for DViCO FusionHDTV DVB-T Lite rev 1.2
    - IB/mthca: restore missing PCI registers after reset
    - v4l/dvb: Backport the budget driver DISEQC instability fix
    - Fix IPv4/DECnet routing rule dumping
    - pdflush: handle resume wakeups
    - x86_64: Fix modular pc speaker
    - Fix powernow-k8 SMP kernel on UP hardware bug.
    - ALSA: RME HDSP - fixed proc interface (missing {})
    - ALSA: au88x0 - Fix 64bit address of MPU401 MMIO port
    - ALSA: Fix a deadlock in snd-rtctimer
    - ALSA: Fix missing array terminators in AD1988 codec support
    - ALSA: Fix model for HP dc7600
    - ALSA: Fix mute switch on VAIO laptops with STAC7661
    - ALSA: fix the SND_FM801_TEA575X dependencies
    - ALSA: Fix undefined (missing) references in ISA MIRO sound driver
    - ALSA: Fix workaround for AD1988A rev2 codec
    - ALSA: hda-intel - Fix race in remove
    - Suppress irq handler mismatch messages in ALSA ISA drivers
    - PKT_SCHED: Fix illegal memory dereferences when dumping actions
    - PKT_SCHED: Return ENOENT if action module is unavailable
    - PKT_SCHED: Fix error handling while dumping actions
    - generic_file_buffered_write(): deadlock on vectored write
    - ethtool: oops in ethtool_set_pauseparam()
    - memory hotplug: solve config broken: undefined reference to `online_page'
  * Add budget-av-compile-fix.patch stable compile fix.
  * Enable in all configs setting SND_FM801_TEA575X SND_FM801_TEA575X_BOOL=y.

 -- Bastian Blank <waldi@debian.org>  Sat, 29 Jul 2006 13:30:06 +0200

linux-2.6 (2.6.17-4) unstable; urgency=low

  [ Bastian Blank ]
  * Add stable release 2.6.17.5:
    - Fix nasty /proc vulnerability (CVE-2006-3626)
  * Add stable release 2.6.17.6:
    - Relax /proc fix a bit
  * Set section of images to admin.

  [ dann frazier ]
  * [ia64] Drop the non-SMP flavours; they are not well maintained upstream.
    Note that the non-SMP flavours have been identical to the SMP builds
    since 2.6.13-1; this was to avoid having to drop then re-add these
    flavours if upstream resolved the issue - but that never happened.
    Note that this is a measurable performance penalty on non-SMP systems.

 -- Bastian Blank <waldi@debian.org>  Mon, 17 Jul 2006 11:08:41 +0200

linux-2.6 (2.6.17-3) unstable; urgency=low

  [ maximilian attems ]
  * Add stable release 2.6.17.2:
    - ide-io: increase timeout value to allow for slave wakeup
    - NTFS: Critical bug fix (affects MIPS and possibly others)
    - Link error when futexes are disabled on 64bit architectures
    - SCTP: Reset rtt_in_progress for the chunk when processing its sack.
    - SPARC32: Fix iommu_flush_iotlb end address
    - ETHTOOL: Fix UFO typo
    - UML: fix uptime
    - x86: compile fix for asm-i386/alternatives.h
    - bcm43xx: init fix for possible Machine Check
    - SCTP: Fix persistent slowdown in sctp when a gap ack consumes rx buffer.
    - kbuild: bugfix with initramfs
    - Input: return correct size when reading modalias attribute
    - ohci1394: Fix broken suspend/resume in ohci1394
    - idr: fix race in idr code
    - USB: Whiteheat: fix firmware spurious errors
    - libata: minor patch for ATA_DFLAG_PIO
    - SCTP: Send only 1 window update SACK per message.
    - PFKEYV2: Fix inconsistent typing in struct sadb_x_kmprivate.
    - SCTP: Limit association max_retrans setting in setsockopt.
    - SCTP: Reject sctp packets with broadcast addresses.
    - IPV6: Sum real space for RTAs.
    - IPV6 ADDRCONF: Fix default source address selection without
      CONFIG_IPV6_PRIVACY
    - IPV6: Fix source address selection.
  * Add stable release 2.6.17.3:
    - NETFILTER: SCTP conntrack: fix crash triggered by packet without chunks
    [CVE-2006-2934]
  * Deapply merged sparc32-iotlb.patch.
  * Fix README.Debian: Correct svn location, remove old boot param bswap
    reference, the asfs patch is in the Debian kernel. Remove reference to
    AMD 768 erratum 10, it was solved in 2.6.12. Add wording corrections.
  * Set CONFIG_SERIAL_8250_RN_UARTS=16 for all archs beside mips/m68k unless
    explicitly set on a specific value. (closes: 377151)
  * Add stable release 2.6.17.4:
    - fix prctl privilege escalation and suid_dumpable (CVE-2006-2451)

  [ Sven Luther ]
  * Re-enabled fs-asfs patch.

  [ Thiemo Seufer ]
  * [mips,mipsel] Fix sb1 interrupt handlers.
  * [mips,mipsel] Fix devfs-induced build failure in sb1250 serial driver.
  * [mips] SGI ip22 RTC was broken, fixed thanks to Julien Blache.
  * [mips] Fix SGI ip22 serial console, thanks to Julien Blache.

  [ Martin Michlmayr ]
  * [arm/nslu2] Enable HFS and some other filesystems.
  * [arm/nslu2] Unset CONFIG_USB_STORAGE_DEBUG.  Closes: #377853.

 -- Bastian Blank <waldi@debian.org>  Thu, 13 Jul 2006 13:14:53 +0200

linux-2.6 (2.6.17-2) unstable; urgency=low

  [ Jurij Smakov ]
  * [sparc] Switch to gcc-4.1 as it produces a working kernel,
    while gcc-4.0 does not. No ABI bump neccessary, because
    2.6.17-1 sparc binaries never made it to the archive.
  * [sparc32] Add sparc32-iotlb.patch to fix DMA errors on sparc32.

  [ Sven Luther ]
  * [powerpc] Added console=hvc0 default commandline option to powerpc64 flavour.
  * [powerpc] Fixed mkvmlinuz support, which was missing from -1. (Closes: #375645)
  * [powerpc] Added PowerBook HID support for last-gen PowerBook keyboards.
    (Closes: #307327)

  [ Martin Michlmayr ]
  * [mipsel] Fix compilation error in dz serial driver.
  * [mipsel] Update configs.
  * [mipsel] Add a build fix for the Cobalt early console support.
  * [arm/nslu2] Disable SE Linux support for now so the kernel fits into flash.

  [ Christian T. Steigies ]
  * [m68k] Update patches for 2.6.17.
  * [m68k] Add m68k-as and m68k-macro patch which allow building with current binutils.
  * [m68k] Disable all subarches but amiga and mac for official linux-images.

  [ Kyle McMartin ]
  * [hppa] Update patchset (2.6.17-pa6) from parisc-linux.org.
    Which fixes relocation errors in modules with 64-bit kernels, and
    a softlockup on non-SMP flavours with gettimeofday.

 -- Bastian Blank <waldi@debian.org>  Thu, 29 Jun 2006 18:49:35 +0200

linux-2.6 (2.6.17-1) unstable; urgency=low

  [ Frederik Schüler ]
  * New upstream release.
  * [amd64] Use gcc 4.1.
  * [amd64] Drop amd64-generic flavor. We will use amd64-k8 for the
    installer.

  [ Martin Michlmayr ]
  * [mips] Update patches for 2.6.17.
  * [arm] Update configs.
  * [armeb] Update configs.

  [ Thiemo Seufer ]
  * [mips] Fix SWARM FPU detection.
  * [mips] Update configurations.

  [ Kyle McMartin ]
  * [hppa] Set PDC_CHASSIS_WARN to y.
  * [hppa] Update patchset (2.6.17-pa2) from parisc-linux.org.
  * [hppa] Change NR_CPUS to 8 from 32 on both SMP flavours.
  * [hppa] Set PARISC_PAGE_SIZE to 4K on all platforms.

  [ Bastian Blank ]
  * [s390] Use gcc 4.1.
  * [i386] Enable REGPARM.
  * [i386] Use gcc 4.1.
  * [powerpc] Disable prep.

  [ dann frazier ]
  * [ia64] Update configs
  * [ia64] Use gcc 4.1.

  [ maximilian attems ]
  * Add stable release 2.6.17.1:
    - xt_sctp: fix endless loop caused by 0 chunk length (CVE-2006-3085)

 -- Bastian Blank <waldi@debian.org>  Thu, 22 Jun 2006 12:13:15 +0200

linux-2.6 (2.6.16+2.6.17-rc3-0experimental.1) experimental; urgency=low

  [ Frederik Schüler ]
  * New upstream release candidate.
  * Switch HZ from 1000 to 250, following upstreams default.
  * Activate CONFIG_BCM43XX_DEBUG.

  [ maximilian attems ]
  * Disable broken and known unsecure LSM modules: CONFIG_SECURITY_SECLVL,
    CONFIG_SECURITY_ROOTPLUG. Upstream plans to remove them for 2.6.18

 -- Frederik Schüler <fs@debian.org>  Sun,  7 May 2006 17:06:29 +0200

linux-2.6.16 (2.6.16-18) unstable; urgency=high

  [ Sven Luther ]
  * [powerpc] Added console=hvsi0 too to CMDLINE to the powerpc64 flavour,
    for non-virtualized IBM power machines serial console.

  [ dann frazier ]
  * fs-ext3-bad-nfs-handle.patch: avoid triggering ext3_error on bad NFS
    file handle (CVE-2006-3468)
  * cdrom-bad-cgc.buflen-assign.patch: fix buffer overflow in dvd_read_bca
  * usb-serial-ftdi_sio-dos.patch: fix userspace DoS in ftdi_sio driver

  [ Bastian Blank ]
  * Update xen patch to changeset 9762.

 -- Frederik Schüler <fs@debian.org>  Fri, 18 Aug 2006 20:29:17 +0200

linux-2.6.16 (2.6.16-17) unstable; urgency=high

  [ Martin Michlmayr ]
  * Add stable release 2.6.16.22:
    - powernow-k8 crash workaround
    - NTFS: Critical bug fix (affects MIPS and possibly others)
    - JFS: Fix multiple errors in metapage_releasepage
    - SPARC64: Fix D-cache corruption in mremap
    - SPARC64: Respect gfp_t argument to dma_alloc_coherent().
    - SPARC64: Fix missing fold at end of checksums.
    - scsi_lib.c: properly count the number of pages in scsi_req_map_sg()
    - I2O: Bugfixes to get I2O working again
    - Missed error checking for intent's filp in open_namei().
    - tmpfs: time granularity fix for [acm]time going backwards
    - USB: Whiteheat: fix firmware spurious errors
    - fs/namei.c: Call to file_permission() under a spinlock in do_lookup_path()
  * Add stable release 2.6.16.23:
    - revert PARPORT_SERIAL should depend on SERIAL_8250_PCI patch
    - NETFILTER: SCTP conntrack: fix crash triggered by packet without
      chunks (CVE-2006-2934)
  * Add stable release 2.6.16.24:
    - fix prctl privilege escalation and suid_dumpable (CVE-2006-2451)
  * Add stable release 2.6.16.25:
    - Fix nasty /proc vulnerability (CVE-2006-3626)
  * Relax /proc fix a bit (Linus Torvalds)

  * [arm/nslu2] Unset CONFIG_USB_STORAGE_DEBUG.  Closes: #377853.
  * [mips] SGI ip22 RTC was broken, fixed thanks to Julien Blache.
  * [mips] Fix SGI ip22 serial console, thanks to Julien Blache.

  [ Bastian Blank ]
  * Fix vserver patch.

 -- Bastian Blank <waldi@debian.org>  Sat, 15 Jul 2006 17:18:49 +0200

linux-2.6.16 (2.6.16-16) unstable; urgency=low

  [ Sven Luther ]
  * [powerpc] Added console=hvc0 default commandline option to powerpc64 flavour.
  * [powerpc] Now THERM_PM72 and all WINDFARMs are builtin, for better fan control.

  [ Martin Michlmayr ]
  * [arm/nslu2] Disable SE Linux support for now so the kernel fits into
    flash.  Closes: #376926.

  [ Bastian Blank ]
  * [powerpc,powerpc-miboot] Enable OpenFirmware device tree support.
    (closes: #376012)

 -- Bastian Blank <waldi@debian.org>  Sat,  8 Jul 2006 17:57:57 +0200

linux-2.6.16 (2.6.16-15) unstable; urgency=low

  [ maximilian attems ]
  * Add stable release 2.6.16.18:
    - NETFILTER: SNMP NAT: fix memory corruption (CVE-2006-2444)
  * Add stable release 2.6.16.19:
    - NETFILTER: Fix small information leak in SO_ORIGINAL_DST (CVE-2006-1343)
  * Add stable release 2.6.16.20:
    - x86_64: Don't do syscall exit tracing twice
    - Altix: correct ioc4 port order
    - Input: psmouse - fix new device detection logic
    - PowerMac: force only suspend-to-disk to be valid
    - the latest consensus libata resume fix
    - Altix: correct ioc3 port order
    - Cpuset: might sleep checking zones allowed fix
    - ohci1394, sbp2: fix "scsi_add_device failed" with PL-3507 based devices
    - sbp2: backport read_capacity workaround for iPod
    - sbp2: fix check of return value of hpsb_allocate_and_register_addrspace
    - x86_64: x86_64 add crashdump trigger points
    - ipw2200: Filter unsupported channels out in ad-hoc mode
  * Add stable release 2.6.16.21:
    - check_process_timers: fix possible lockup
    - run_posix_cpu_timers: remove a bogus BUG_ON() (CVE-2006-2445)
    - xt_sctp: fix endless loop caused by 0 chunk length (CVE-2006-3085)
    - powerpc: Fix machine check problem on 32-bit kernels (CVE-2006-2448)

  [ Christian T. Steigies ]
  * [m68k] Add mac via patch from Finn Thain.
  * [m68k] Enable INPUT_EVDEV.

  [ Martin Michlmayr ]
  * [mips/b1-bcm91250a] Enable SMP.
  * [mips] Add a compile fix for the Maxine fb.
  * [mipsel] Add a patch that let's you enable serial console on DECstation.
  * [mipsel] Add a patch to get SCSI working on DECstation.
  * [mipsel] Handle memory-mapped RTC chips properly.
  * [mipsel] Add configs for r3k-kn02 and r4k-kn04 DECstation.
  * [arm] Allow RiscPC machines to boot an initrd (tagged list fix).
  * [arm/nslu2] Enable many modules.
  * [arm] Build loop support as a module.
  * [arm] Use the generic netfilter configuration.
  * [arm/footbridge] Enable sound.

  [ Kyle McMartin ]
  * [hppa] Pulled patch from cvs to fix build of kernel/ptrace.c which needs
    {read,write}_can_lock.
  * [hppa] Disable CONFIG_DETECT_SOFTLOCKUP to fix boot on pa8800 machines.

  [ Sven Luther ]
  * [powerpc,prep] Added a new ARCH=ppc PReP flavour, currently mostly a copy
    of the -powerpc one.
  * Upgraded mkvmlinuz dependency to mkvmlinuz 21.

  [ Bastian Blank ]
  * Update vserver patch to 2.0.2-rc21.
  * Bump build-dependency on kernel-package to 10.049.

  [ Jurij Smakov ]
  * Add dcache-memory-corruption.patch to fix the mremap(), occasionally
    triggered on sparc in the form of dpkg database corruption. Affects
    sparc64, mips and generic includes. Thanks to David Miller, original
    patch is included in 2.6.17.
    Ref: http://marc.theaimsgroup.com/?l=linux-sparc&m=114920963824047&w=2
  * Add sparc32-iotlb.patch to fix the DMA errors encountered with latest
    kernels on sparc32, in particularly HyperSparcs. Thanks to Bob Breuer.
    Ref: http://marc.theaimsgroup.com/?l=linux-sparc&m=115077649707675&w=2

 -- Bastian Blank <waldi@debian.org>  Wed, 21 Jun 2006 14:09:11 +0200

linux-2.6 (2.6.16-14) unstable; urgency=low

  [ Bastian Blank ]
  * Add stable release 2.6.16.16:
    - fs/locks.c: Fix lease_init (CVE-2006-1860)
  * Make i386 xen images recommend libc6-xen.
  * Update vserver patch to 2.0.2-rc20.
  * Update xen patch to changeset 9687.

  [ Christian T. Steigies ]
  * [m68k] Add generic m68k ide fix.
  * [m68k] Add cross-compile instructions.
  * [m68k] Enable INPUT_EVDEV for yaird.
  * [m68k] sun3 general compile and scsi fixes, enable sun3 SCSI again.

  [ dann frazier ]
  * cs4281 - Fix the check of timeout in probe to deal with variable HZ.
    (closes: #361197)

  [ Norbert Tretkowski ]
  * [alpha] Readded patch to support prctl syscall, got lost when upgrading
    to 2.6.16.

  [ Frederik Schüler ]
  * Add stable release 2.6.16.17:
    - SCTP: Validate the parameter length in HB-ACK chunk (CVE-2006-1857)
    - SCTP: Respect the real chunk length when walking parameters
      (CVE-2006-1858)
    - ptrace_attach: fix possible deadlock schenario with irqs
    - Fix ptrace_attach()/ptrace_traceme()/de_thread() race
    - page migration: Fix fallback behavior for dirty pages
    - add migratepage address space op to shmem
    - Remove cond_resched in gather_stats()
    - VIA quirk fixup, additional PCI IDs
    - PCI quirk: VIA IRQ fixup should only run for VIA southbridges
    - Fix udev device creation
    - limit request_fn recursion
    - PCI: correctly allocate return buffers for osc calls
    - selinux: check for failed kmalloc in security_sid_to_context()
    - TG3: ethtool always report port is TP.
    - Netfilter: do_add_counters race, possible oops or info leak
      (CVE-2006-0039)
    - scx200_acb: Fix resource name use after free
    - smbus unhiding kills thermal management
    - fs/compat.c: fix 'if (a |= b )' typo
    - smbfs: Fix slab corruption in samba error path
    - fs/locks.c: Fix sys_flock() race
    - USB: ub oops in block_uevent
    - via-rhine: zero pad short packets on Rhine I ethernet cards
    - md: Avoid oops when attempting to fix read errors on raid10

 -- Bastian Blank <waldi@debian.org>  Mon, 22 May 2006 14:56:11 +0200

linux-2.6 (2.6.16-13) unstable; urgency=low

  [ Frederik Schüler ]
  * Add stable release 2.6.16.14:
    - smbfs chroot issue (CVE-2006-1864)

  [ Bastian Blank ]
  * Don't make headers packages depend on images.
  * Bump abiname to 2. (closes: #366291)
  * Update vserver patch to 2.0.2-rc19.
  * Update xen patch to changeset 9668.
  * Remove abi fixes.
  * Add stable release 2.6.16.15:
    - SCTP: Allow spillover of receive buffer to avoid deadlock. (CVE-2006-2275)
    - SCTP: Fix panic's when receiving fragmented SCTP control chunks. (CVE-2006-2272)
    - SCTP: Fix state table entries for chunks received in CLOSED state. (CVE-2006-2271)
    - SCTP: Prevent possible infinite recursion with multiple bundled DATA. (CVE-2006-2274)
  * Switch HZ from 1000 to 250.

  [ Christian T. Steigies ]
  * [m68k] Add patches that allow building images for atari
  * [m68k] Enable atyfb driver for atari

 -- Bastian Blank <waldi@debian.org>  Wed, 10 May 2006 18:58:44 +0200

linux-2.6 (2.6.16-12) unstable; urgency=low

  [ Bastian Blank ]
  * Add stable release 2.6.16.12:
    - dm snapshot: fix kcopyd destructor
    - x86_64: Pass -32 to the assembler when compiling the 32bit vsyscall pages
    - for_each_possible_cpu
    - Simplify proc/devices and fix early termination regression
    - sonypi: correct detection of new ICH7-based laptops
    - MIPS: Fix tx49_blast_icache32_page_indexed.
    - NET: e1000: Update truesize with the length of the packet for packet split
    - i386: fix broken FP exception handling
    - tipar oops fix
    - USB: fix array overrun in drivers/usb/serial/option.c
    - Altix snsc: duplicate kobject fix
    - Alpha: strncpy() fix
    - LSM: add missing hook to do_compat_readv_writev()
    - Fix reiserfs deadlock
    - make vm86 call audit_syscall_exit
    - fix saa7129 support in saa7127 module for pvr350 tv out
    - dm flush queue EINTR
    - get_dvb_firmware: download nxt2002 firmware from new driver location
    - cxusb-bluebird: bug-fix: power down corrupts frontend
    - x86_64: Fix a race in the free_iommu path.
    - MIPS: Use "R" constraint for cache_op.
    - MIPS: R2 build fixes for gcc < 3.4.
    - cs5535_gpio.c: call cdev_del() during module_exit to unmap kobject references and other cleanups
    - MIPS: Fix branch emulation for floating-point exceptions.
    - x86/PAE: Fix pte_clear for the >4GB RAM case
  * Add stable release 2.6.16.13:
    - NETFILTER: SCTP conntrack: fix infinite loop (CVE-2006-1527)
  * Remove merged patches.
  * Rediff xen patch.
  * Bump build-dependency on kernel-package to 10.047.

  [ Martin Michlmayr ]
  * [arm] Enable cramfs for ixp4xx and rpc.

 -- Bastian Blank <waldi@debian.org>  Thu,  4 May 2006 11:37:26 +0200

linux-2.6 (2.6.16-11) unstable; urgency=low

  * Update vserver patch to 2.0.2-rc18.
    - Limit ccaps to root inside a guest (CVE-2006-2110)
  * Conflict with known broken grub versions. (closes: #361308)
  * Enable s390 vserver image.
  * Enable xen and xen-vserver images.
  * Use localversion for kernel-package images. (closes: #365505)

 -- Bastian Blank <waldi@debian.org>  Mon,  1 May 2006 16:38:45 +0200

linux-2.6 (2.6.16-10) unstable; urgency=low

  [ Norbert Tretkowski ]
  * [alpha] Added backport of for_each_possible_cpu() to fix alpha build.
    (closes: #364206)
  * Add stable release 2.6.16.10:
    - IPC: access to unmapped vmalloc area in grow_ary()
    - Add more prevent_tail_call()
    - alim15x3: ULI M-1573 south Bridge support
    - apm: fix Armada laptops again
    - fbdev: Fix return error of fb_write
    - Fix file lookup without ref
    - m41t00: fix bitmasks when writing to chip
    - Open IPMI BT overflow
    - x86: be careful about tailcall breakage for sys_open[at] too
    - x86: don't allow tail-calls in sys_ftruncate[64]()
    - IPV6: XFRM: Fix decoding session with preceding extension header(s).
    - IPV6: XFRM: Don't use old copy of pointer after pskb_may_pull().
    - IPV6: Ensure to have hop-by-hop options in our header of &sk_buff.
    - selinux: Fix MLS compatibility off-by-one bug
    - PPC: fix oops in alsa powermac driver
    - MTD_NAND_SHARPSL and MTD_NAND_NANDSIM should be tristate's
    - i2c-i801: Fix resume when PEC is used
    - Fix hotplug race during device registration
    - Fix truesize underflow
    - efficeon-agp: Add missing memory mask
    - 3ware 9000 disable local irqs during kmap_atomic
    - 3ware: kmap_atomic() fix

  [ maximilian attems ]
  * Add stable release 2.6.16.11:
    -  Don't allow a backslash in a path component (CVE-2006-1863)

 -- Bastian Blank <waldi@debian.org>  Tue, 25 Apr 2006 13:56:19 +0200

linux-2.6 (2.6.16-9) unstable; urgency=low

  [ maximilian attems ]
  * Add stable release 2.6.16.8:
    - ip_route_input panic fix (CVE-2006-1525)
  * Add stable release 2.6.16.9:
    - i386/x86-64: Fix x87 information leak between processes (CVE-2006-1056)

  [ Bastian Blank ]
  * Update vserver patch to 2.0.2-rc17.

 -- Bastian Blank <waldi@debian.org>  Thu, 20 Apr 2006 15:37:28 +0200

linux-2.6 (2.6.16-8) unstable; urgency=low

  * Fix ABI-breakage introduced in -7. (closes: #363032)
  * Add stable release 2.6.16.6:
    - ext3: Fix missed mutex unlock
    - RLIMIT_CPU: fix handling of a zero limit
    - alpha: SMP boot fixes
    - m32r: security fix of {get, put}_user macros
    - m32r: Fix cpu_possible_map and cpu_present_map initialization for SMP kernel
    - shmat: stop mprotect from giving write permission to a readonly attachment (CVE-2006-1524)
    - powerpc: fix incorrect SA_ONSTACK behaviour for 64-bit processes
    - MPBL0010 driver sysfs permissions wide open
    - cciss: bug fix for crash when running hpacucli
    - fuse: fix oops in fuse_send_readpages()
    - Fix utime(2) in the case that no times parameter was passed in.
    - Fix buddy list race that could lead to page lru list corruptions
    - NETFILTER: Fix fragmentation issues with bridge netfilter
    - USB: remove __init from usb_console_setup
    - Fix suspend with traced tasks
    - isd200: limit to BLK_DEV_IDE
    - edac_752x needs CONFIG_HOTPLUG
    - fix non-leader exec under ptrace
    - sky2: bad memory reference on dual port cards
    - atm: clip causes unregister hang
    - powerpc: iSeries needs slb_initialize to be called
    - Fix block device symlink name
    - Incorrect signature sent on SMB Read
  * Add stable release 2.6.16.7:
    - fix MADV_REMOVE vulnerability (CVE-2006-1524 for real this time)

 -- Bastian Blank <waldi@debian.org>  Tue, 18 Apr 2006 16:22:31 +0200

linux-2.6 (2.6.16-7) unstable; urgency=low

  [ Frederik Schüler ]
  * Add stable release 2.6.16.3:
    - Keys: Fix oops when adding key to non-keyring (CVE-2006-1522)

  [ Bastian Blank ]
  * Add stable release 2.6.16.4:
    - RCU signal handling (CVE-2006-1523)

  [ Sven Luther ]
  * [powerpc] Transitioned mkvmlinuz support patch to the 2.6.16 ARCH=powerpc
    tree. PReP is broken in 2.6.16 though.

  [ maximilian attems ]
  * Add stable release 2.6.16.5:
   - x86_64: Clean up execve
   - x86_64: When user could have changed RIP always force IRET (CVE-2006-0744)
  * Disable CONFIG_SECCOMP (adds useless overhead on context-switch) -
    thanks to fs for checking abi.

  [ Christian T. Steigies ]
  * [m68k] update m68k patch and config to 2.6.16, temporarily disable atari

 -- Bastian Blank <waldi@debian.org>  Sat, 15 Apr 2006 13:56:05 +0200

linux-2.6 (2.6.16-6) unstable; urgency=medium

  [ Bastian Blank ]
  * Provide version infos in support package and don't longer rely on the
    changelog.
  * [amd64/i386] Enable cpu hotplug support.

  [ maximilian attems ]
  * Add stable release 2.6.16.2:
    - PCMCIA_SPECTRUM must select FW_LOADER
    - drivers/net/wireless/ipw2200.c: fix an array overun
    - AIRO{,_CS} <-> CRYPTO fixes
    - tlclk: fix handling of device major
    - fbcon: Fix big-endian bogosity in slow_imageblit()
    - Fix NULL pointer dereference in node_read_numastat()
    - USB: EHCI full speed ISO bugfixes
    - Mark longhaul driver as broken.
    - fib_trie.c node freeing fix
    - USB: Fix irda-usb use after use
    - sysfs: zero terminate sysfs write buffers (CVE-2006-1055)
    - USB: usbcore: usb_set_configuration oops (NULL ptr dereference)
    - pcmcia: permit single-character-identifiers
    - hostap: Fix EAPOL frame encryption
    - wrong error path in dup_fd() leading to oopses in RCU
    - {ip, nf}_conntrack_netlink: fix expectation notifier unregistration
    - isicom must select FW_LOADER
    - knfsd: Correct reserved reply space for read requests.
    - Fix module refcount leak in __set_personality()
    - sbp2: fix spinlock recursion
    - powerpc: make ISA floppies work again
    - opti9x - Fix compile without CONFIG_PNP
    - Add default entry for CTL Travel Master U553W
    - Fix the p4-clockmod N60 errata workaround.
    - kdump proc vmcore size oveflow fix

 -- Bastian Blank <waldi@debian.org>  Mon, 10 Apr 2006 16:09:51 +0200

linux-2.6 (2.6.16-5) unstable; urgency=low

  [ Bastian Blank ]
  * Provide real dependency packages for module building.
    - Add linux-headers-$version-$abiname-all and
      linux-headers-$version-$abiname-all-$arch.
  * Rename support package to linux-support-$version-$abiname.
  * Fix module package output.
  * Include .kernelrelease in headers packages. (closes: #359813)
  * Disable Cumana partition support completely. (closes: #359207)
  * Update vserver patch to 2.0.2-rc15.

  [ dann frazier ]
  * [ia64] initramfs-tools works now, no longer restrict initramfs-generators

 -- Bastian Blank <waldi@debian.org>  Mon,  3 Apr 2006 14:00:08 +0200

linux-2.6 (2.6.16-4) unstable; urgency=medium

  [ Martin Michlmayr ]
  * [arm/armeb] Update nslu2 config.
  * Add stable release 2.6.16.1:
    - Fix speedstep-smi assembly bug in speedstep_smi_ownership
    - DMI: fix DMI onboard device discovery
    - cciss: fix use-after-free in cciss_init_one
    - DM: Fix bug: BIO_RW_BARRIER requests to md/raid1 hang.
    - fix scheduler deadlock
    - proc: fix duplicate line in /proc/devices
    - rtc.h broke strace(1) builds
    - dm: bio split bvec fix
    - v9fs: assign dentry ops to negative dentries
    - i810fb_cursor(): use GFP_ATOMIC
    - NET: Ensure device name passed to SO_BINDTODEVICE is NULL terminated.
    - XFS writeout fix
    - sysfs: fix a kobject leak in sysfs_add_link on the error path
    - get_cpu_sysdev() signedness fix
    - firmware: fix BUG: in fw_realloc_buffer
    - sysfs: sysfs_remove_dir() needs to invalidate the dentry
    - TCP: Do not use inet->id of global tcp_socket when sending RST (CVE-2006-1242)
    - 2.6.xx: sata_mv: another critical fix
    - Kconfig: VIDEO_DECODER must select FW_LOADER
    - V4L/DVB (3324): Fix Samsung tuner frequency ranges
    - sata_mv: fix irq port status usage

 -- Bastian Blank <waldi@debian.org>  Tue, 28 Mar 2006 17:19:10 +0200

linux-2.6 (2.6.16-3) unstable; urgency=low

  [ Frederik Schüler ]
  * [amd64] Add asm-i386 to the linux-headers packages.

  [ Jonas Smedegaard ]
  * Tighten yaird dependency to at least 0.0.12-8 (supporting Linux
    2.6.16 uppercase hex in Kconfig and new IDE sysfs naming, and VIA
    IDE on powerpc).

  [ Martin Michlmayr ]
  * [arm/armeb] Enable CONFIG_NFSD on NSLU2 again.  Closes: #358709.
  * [arm/footbridge] CONFIG_NE2K_PCI should be a module, not built-in.
  * [arm/footbridge] Enable CONFIG_BLK_DEV_IDECD=m since the CATS can
    have a CD-ROM drive.
  * [mips/sb1*] Use ttyS rather than duart as the name for the serial
    console since the latter causes problems with debian-installer.

  [ Bastian Blank ]
  * Update vserver patch to 2.0.2-rc14.
    - Fix sendfile. (closes: #358391, #358752)

 -- Bastian Blank <waldi@debian.org>  Mon, 27 Mar 2006 16:08:20 +0200

linux-2.6 (2.6.16-2) unstable; urgency=low

  [ dann frazier ]
  * [ia64] Set unconfigured options:
      CONFIG_PNP_DEBUG=n and CONFIG_NET_SB1000=m
  * [hppa] Update config for 2.6.16

  [ Martin Michlmayr ]
  * [mips/mipsel] Put something in the generic config file because diff
    will otherwise remove the empty file, causing the build to fail.
  * [mipsel/r5k-cobalt] Set CONFIG_PACKET=y.
  * [arm] Set CONFIG_MACLIST=y for ixp4xx because nas100d needs it.

  [ Frederik Schüler ]
  * Add Maximilian Attems to uploaders list.

 -- Martin Michlmayr <tbm@cyrius.com>  Wed, 22 Mar 2006 15:15:14 +0000

linux-2.6 (2.6.16-1) unstable; urgency=low

  [ Bastian Blank ]
  * New upstream release.
  * Default to initramfs-tools 0.55 or higher on s390.

  [ maximilian attems ]
  * Default to initramfs-tools on arm and armeb.

  [ Martin Michlmayr ]
  * [mips/mipsel] Add an image for the Broadcom BCM91480B evaluation board
    (aka "BigSur").
  * [arm, armeb] Enable the netconsole module.
  * [mipsel/cobalt] Enable the netconsole module.
  * [mips] SB1: Fix interrupt disable hazard (Ralf Baechle).
  * [mips] SB1: Support for 1480 ethernet (Broadcom).
  * [mips] SB1: Support for NAPI (Tom Rix).
  * [mips] SB1: DUART support (Broadcom).
  * [mips] Work around bad code generation for <asm/io.h> (Ralf Baechle).
  * [mips] Fix VINO drivers when using a 64-bit kernel (Mikael Nousiainen).
  * [arm/armeb] Update configs for 2.6.16.
  * [mips/mipsel] Update configs for 2.6.16.
  * [arm/armeb] Enable the SMB module on NSLU2.
  * [mipsel] Enable parallel port modules for Cobalt since there are PCI
    cards that can be used in a Qube.
  * [mipsel] Enable the JFS module on Cobalt.

  [ dann frazier ]
  * [ia64] use yaird on ia64 until #357414 is fixed
  * [ia64] Update configs for 2.6.16

 -- Bastian Blank <waldi@debian.org>  Tue, 21 Mar 2006 16:12:16 +0100

linux-2.6 (2.6.15+2.6.16-rc5-0experimental.1) experimental; urgency=low

  [ Frederik Schüler ]
  * New upstream release candidate.

  [ Martin Michlmayr ]
  * Add initial mips/mipsel 2.6 kernels.
  * Important changes compared to the 2.4 kernels:
    - Drop the XXS1500 flavour since there's little interest in it.
    - Drop the LASAT flavour since these machines never went into
      production.
    - Drop the IP22 R5K (Indy, Indigo2) flavour since the IP22 R4K
      image now also works on machines with a R5K CPU.
    - Add an image for SGI IP32 (O2).
    - Rename the sb1-swarm-bn flavour to sb1-bcm91250a.
    - Enable PCI network (and other) modules on Cobalt.  Closes: #315895.
  * Add various MIPS related patches:
    - Fix iomap compilation on machines without COW.
    - Improve gettimeofday on MIPS.
    - Fix an oops on IP22 zerilog (serial console).
    - Improve IDE probing so it won't take so long on Cobalt.
    - Probe for IDE disks on SWARM.
    - Test whether there's a scache (fixes Cobalt crash).
    - Add Tulip fixes for Cobalt.
  * Fix a typo in the description of the linux-doc-* package,
    thanks Justin Pryzby.  Closes: #343424.
  * [arm] Enable nfs and nfsd modules.
  * [arm/footbride] Suggest nwutil (Netwinder utilities).

 -- Frederik Schüler <fs@debian.org>  Thu,  9 Mar 2006 14:13:17 +0000

linux-2.6 (2.6.15+2.6.16-rc4-0experimental.1) experimental; urgency=low

  [ Frederik Schüler ]
  * New upstream release.
  * Activate CONFIG_DVB_AV7110_OSD on alpha amd64 and ia64.
    Closes: #353292
  * Globally enable NAPI on all network card drivers which support it.

  [ maximilian attems ]
  * Drop fdutils from i386 and amd64 Suggests.
  * Swap lilo and grub Suggests for i386 and amd64.

  [ Jurij Smakov ]
  * Make sure that LOCALVERSION environment variable is not
    passed to a shell while invoking make-kpkg, since it
    appends it to the version string, breaking the build.
    Closes: #349472
  * [sparc32] Re-enable the building of sparc32 images.
  * [sparc64] Re-add (partial) sparc64-atyf-xl-gr.patch, since it
    was only partially applied upstream, so the problem (garbled
    screen output on SunBlade 100) is still present. Thanks to
    Luis Ortiz for pointing it out.
  * Bump the build-dep on kernel-package to 10.035, which fixes
    the problem with building documentation packages.

  [ Martin Michlmayr ]
  * [sparc] Add sys_newfstatat -> sys_fstatat64 fix from git.
  * [arm] Update configs for 2.6.16-rc3.
  * [armeb] Update configs for 2.6.16-rc3.
  * [arm/armeb] Fix compilation error on NSLU2 due to recent flash
    changes.
  * [arm/armeb] Fix a compilation error in the IXP4xx beeper support
    (Alessandro Zummo).

  [ Norbert Tretkowski ]
  * [alpha] Update arch/alpha/config* for 2.6.16-rc3.

 -- Bastian Blank <waldi@debian.org>  Fri, 24 Feb 2006 16:02:11 +0000

linux-2.6 (2.6.15-8) unstable; urgency=high

  [ maximilian attems ]
  * Add stable Release 2.6.15.5:
    - Fix deadlock in br_stp_disable_bridge
    - Fix a severe bug
    - i386: Move phys_proc_id/early intel workaround to correct function
    - ramfs: update dir mtime and ctime
    - sys_mbind sanity checking
    - Fix s390 build failure.
    - Revert skb_copy_datagram_iovec() recursion elimination.
    - s390: add #ifdef __KERNEL__ to asm-s390/setup.h
    - netfilter missing symbol has_bridge_parent
    - hugetlbfs mmap ENOMEM failure
    - IB/mthca: max_inline_data handling tweaks
    - it87: Fix oops on removal
    - hwmon it87: Probe i2c 0x2d only
    - reiserfs: disable automatic enabling of reiserfs inode attributes
    - Fix snd-usb-audio in 32-bit compat environment
    - dm: missing bdput/thaw_bdev at removal
    - dm: free minor after unlink gendisk
    - gbefb: IP32 gbefb depth change fix
    - shmdt cannot detach not-alined shm segment cleanly.
    - Address autoconfiguration does not work after device down/up cycle
    - gbefb: Set default of FB_GBE_MEM to 4 MB
    - XFS ftruncate() bug could expose stale data (CVE-2006-0554)
    - sys_signal: initialize ->sa_mask
    - do_sigaction: cleanup ->sa_mask manipulation
    - fix zap_thread's ptrace related problems
    - fix deadlock in ext2
    - cfi: init wait queue in chip struct
    - sd: fix memory corruption with broken mode page headers
    - sbp2: fix another deadlock after disconnection
    - skge: speed setting
    - skge: fix NAPI/irq race
    - skge: genesis phy initialization fix
    - skge: fix SMP race
    - x86_64: Check for bad elf entry address (CVE-2006-0741)
    - alsa: fix bogus snd_device_free() in opl3-oss.c
    - ppc32: Put cache flush routines back into .relocate_code section
    - sys32_signal() forgets to initialize ->sa_mask
    - Normal user can panic NFS client with direct I/O (CVE-2006-0555)
  * Deactivate merged duplicates: s390-klibc-buildfix.patch,
    powerpc-relocate_code.patch.
  * Add stable Release 2.6.15.6:
    - Don't reset rskq_defer_accept in reqsk_queue_alloc
    - fs/nfs/direct.c compile fix
    - mempolicy.c compile fix, make sure BITS_PER_BYTE is defined
    - [IA64] die_if_kernel() can return (CVE-2006-0742)

  [ Sven Luther ]
  * [powerpc] Disabled CONFIG_IEEE1394_SBP2_PHYS_DMA, which was broken on
    powerpc64, as it used the long deprecated bus_to_virt symbol.
    (Closes: #330225)
  * [powerpc] Fixed gettimeofday breakage causing clock drift.

 -- Bastian Blank <waldi@debian.org>  Mon,  6 Mar 2006 11:06:28 +0100

linux-2.6 (2.6.15-7) unstable; urgency=low

  [ Norbert Tretkowski ]
  * [alpha] Disabled CONFIG_ALPHA_LEGACY_START_ADDRESS for -alpha-generic and
    -alpha-smp flavours, and introduced a new -alpha-legacy flavour for MILO
    based machines, which has CONFIG_ALPHA_LEGACY_START_ADDRESS enabled.
    (closes: #352186)
  * [alpha] Added new patch to support prctl syscall. (closes: #349765)
  * [i386] Renamed kernel-image-2.6-486 to kernel-image-2.6-386, it's meant for
    transition only, and kernel-image-2.6-386 is the package name in sarge.

  [ Jurij Smakov ]
  * Bump build-dependency on kernel-package to 10.035, which is fixed
    to build the documentation packages again.
    Closes: #352000, #348332

  [ Frederik Schüler ]
  * Activate CONFIG_DVB_AV7110_OSD on alpha amd64 and ia64.
    Closes: #353292
  * Deactivate CONFIG_FB_ATY_XL_INIT on all architectures: it is broken and
    already removed in 2.6.16-rc.
    Closes: #353310

  [ Christian T. Steigies ]
  * [m68k] build in cirrusfb driver

 -- Bastian Blank <waldi@debian.org>  Tue, 21 Feb 2006 17:35:21 +0000

linux-2.6 (2.6.15-6) unstable; urgency=low

  [ Bastian Blank ]
  * Moved the mkvmlinuz support patch modification to a -1 version of the
    patch.

  [ maximilian attems ]
  * Add stable treee 2.6.15.4
    - PCMCIA=m, HOSTAP_CS=y is not a legal configuration
    - Input: iforce - do not return ENOMEM upon successful allocation
    - x86_64: Let impossible CPUs point to reference per cpu data
    - x86_64: Clear more state when ignoring empty node in SRAT parsing
    - x86_64: Dont record local apic ids when they are disabled in MADT
    - Fix keyctl usage of strnlen_user()
    - Kill compat_sys_clock_settime sign extension stub.
    - Input: grip - fix crash when accessing device
    - Input: db9 - fix possible crash with Saturn gamepads
    - Input: iforce - fix detection of USB devices
    - Fixed hardware RX checksum handling
    - SCSI: turn off ordered flush barriers
    - Input: mousedev - fix memory leak
    - seclvl settime fix
    - fix regression in xfs_buf_rele
    - md: remove slashes from disk names when creation dev names in sysfs
    - d_instantiate_unique / NFS inode leakage
    - dm-crypt: zero key before freeing it
    - bridge: netfilter races on device removal
    - bridge: fix RCU race on device removal
    - SELinux: fix size-128 slab leak
    - __cmpxchg() must really always be inlined
    - emu10k1 - Fix the confliction of 'Front' control
    - Input: sidewinder - fix an oops
  * Deactivate merged alpha-cmpxchg-inline.patch, sparc64-clock-settime.patch.

  [ Christian T. Steigies ]
  * [m68k] Add fix for m68k/buddha IDE and m68k/mac SCSI driver
  * [m68k] Patch by Peter Krummrich to stop flickering pixels with PicassoII
  * [m68k] make Amiga keyboard usable again, patch by Roman Zippel
  * [m68k] prevent wd33c93 SCSI driver from crashing the kernel, patch by Roman Zippel
  * [m68k] remove SBCs from VME descriptions (closes: #351924)

 -- Frederik Schüler <fs@debian.org>  Fri, 10 Feb 2006 15:33:21 +0000

linux-2.6 (2.6.15-5) unstable; urgency=low

  [ Martin Michlmayr ]
  * Add a fix for the input support for the ixp4xx beeper driver from
    2.6.16-rc2.
  * Add stable tree 2.6.15.3:
    - Fix extra dst release when ip_options_echo fails (CVE-2006-0454)

  [ Sven Luther ]
  * [powerpc] Removed -o root -g root option to mkvmlinuz support patch.
    (Closes: #351412)

 -- Sven Luther <luther@debian.org>  Tue,  7 Feb 2006 19:23:14 +0000

linux-2.6 (2.6.15-4) unstable; urgency=low

  [ Jurij Smakov ]
  * [sparc64] Add sparc64-clock-settime.patch to fix the incorrect
    handling of the clock_settime syscall arguments, which resulted
    in a hang when trying to set the date using 'date -s'. Patch
    by David Miller is applied upstream. Thanks to Ludovic Courtes
    and Frans Pop for reporting and testing.
    Ref: http://marc.theaimsgroup.com/?t=113861017400002&r=1&w=2

  [ Christian T. Steigies ]
  * [m68k] update m68k patch and config to 2.6.15
  * [m68k] SCSI drivers need to be built in until ramdisk generator tools
    supports loading scsi modules
  * [m68k] ISCSI and IDE-TAPE don't compile, disabled
  * [m68k] set CC_OPTIMIZE_FOR_SIZE=n
  * [m68k] added vmeints patch which fixes building for vme

  [ maximilian attems ]
  * Use initramfs-tools for ia64 - fixed klibc.
  * Add stable tree 2.6.15.2:
    - Fix double decrement of mqueue_mnt->mnt_count in sys_mq_open
    - (CVE-2005-3356)
    - Mask off GFP flags before swiotlb_alloc_coherent
    - usb-audio: don't use empty packets at start of playback
    - Make second arg to skb_reserved() signed.
    - Input: HID - fix an oops in PID initialization code
    - Fix oops in ufs_fill_super at mount time
    - Kill blk_attempt_remerge()
    - Fix i2o_scsi oops on abort
    - Fix mkiss locking bug
    - Fix timekeeping on sparc64 ultra-IIe machines
    - Someone broke reiserfs v3 mount options and this fixes it
  * Deactivate sparc64-jumping-time.patch, amd64-pppd-fix.patch incl in aboves.
  * Add s390-klibc-buildfix.patch, regression due to header file changes.

  [ Steve Langasek ]
  * [alpha] set __attribute__((always_inline)) on __cmpxchg(), to avoid
    wrong optimizations with -Os (Closes: #347556).

  [ Martin Michlmayr ]
  * Add input support for the ixp4xx beeper driver (Alessandro Zummo).
  * [arm] Add NSLU2 specific portion of ixp4xx beeper driver (Alessandro Zummo).
  * [arm/nslu2] Build PPP as a module.
  * [arm/nslu2] Enable wireless.
  * [arm/nslu2] Enable most USB modules.
  * [arm/nslu2] Enable ALSA and USB sound modules.
  * [arm/nslu2] Set 4 MB as the size of the initrd in the kernel cmd line.
  * [arm/footbridge] Set CONFIG_BLK_DEV_RAM_SIZE to 8192.
  * [armeb] Add support for big-endian ARM.
  * [armeb/nslu2] Use the nslu2 config from arm.

  [ Frederik Schüler ]
  * [amd64] Add amd64-pppd-fix.patch to fix kernel panic when using pppd.
    (Closes: #347711)
  * Add 64bit-vidiocswin-ioctl-fix.patch to fix VIDIOCSWIN ioctl on 64bit
    kernel 32bit userland setups. (Closes: #349338)

  [ Sven Luther ]
  * [powerpc] Adapted apus config file to be more modular and in sync with the
    other powerpc configs. Scsi drivers are disabled as they don't build
    cleanly though (need some esp stuff).
  * [powerpc] Default to initramfs-tools as initramfs generator, as klibc
    build is fixed now.

  [ Bastian Blank ]
  * [powerpc] Fix dependencies of image packages.

 -- maximilian attems <maks@sternwelten.at>  Wed,  1 Feb 2006 11:34:20 +0100

linux-2.6 (2.6.15-3) unstable; urgency=low

  [ Martin Michlmayr ]
  * [arm] Update configs for 2.6.15; closes: #347998.
  * [arm] Activate tmpfs.
  * [arm] Allow modules to be unloaded.
  * [arm] Enable CONFIG_INPUT_EVDEV since yaird needs this module in
    order to generate initrds.
  * [arm/footbridge] Activate IDEPCI so SL82C105 will really be
    compiled in.
  * [arm/footbridge] Activate the right network drivers (Tulip and
    NE2K).
  * [arm/footbridge] Enable more framebuffer drivers.
  * debian/patches/arm-fix-dc21285.patch: Fix compilation of DC21285
    flash driver.
  * [arm/footbridge] Enable MTD and the DC21285 flash driver.
  * [arm/footbridge] Enable RAID and LVM modules.
  * [arm/footbridge] Enable USB modules.
  * [arm/nslu2] Add an image for Network Storage Link for USB 2.0 Disk
    Drives.
  * debian/patches/arm-memory-h-page-shift.patch: Fix error "PAGE_SHIFT
    undeclared" (Rod Whitby).
  * debian/patches/mtdpart-redboot-fis-byteswap.patch: recognise a foreign
    endian RedBoot partition table (John Bowler).
  * debian/patches/maclist.patch: Add support for the maclist interface
    (John Bowler).
  * debian/patches/arm-nslu2-maclist.patch: Add NSLU2 maclist support
    (John Bowler).
  * [arm/nslu2] Activate maclist.

  [ maximilian attems ]
  * Add stable tree 2.6.15.1:
    - arch/sparc64/Kconfig: fix HUGETLB_PAGE_SIZE_64K dependencies
    - moxa serial: add proper capability check
    - fix /sys/class/net/<if>/wireless without dev->get_wireless_stats
    - Don't match tcp/udp source/destination port for IP fragments
    - Fix sys_fstat64() entry in 64-bit syscall table.
    - UFS: inode->i_sem is not released in error path
    - netlink oops fix due to incorrect error code
    - Fix onboard video on SPARC Blade 100 for 2.6.{13,14,15}
    - Fix DoS in netlink_rcv_skb() (CVE-2006-0035)
    - fix workqueue oops during cpu offline
    - Fix crash in ip_nat_pptp (CVE-2006-0036)
    - Fix another crash in ip_nat_pptp (CVE-2006-0037)
    - ppc32: Re-add embed_config.c to ml300/ep405
    - Fix ptrace/strace
    - vgacon: fix doublescan mode
    - BRIDGE: Fix faulty check in br_stp_recalculate_bridge_id()
    - skge: handle out of memory on ring changes
  * Drop merged patch:
    - sparc64-atyfb-xl-gr-final.patch

  [ Simon Horman ]
  * Fix booting on PReP machines
    (Closes: #348040)
    powerpc-relocate_code.patch

 -- Simon Horman <horms@verge.net.au>  Tue, 17 Jan 2006 18:01:17 +0900

linux-2.6 (2.6.15-2) unstable; urgency=low

  [ maximilian attems ]
  * Default to initramfs-tools as initramfs generator for amd64, hppa, i386,
    alpha and sparc. More archs will be added once klibc matures.
    (Closes: #346141, #343147, #341524, #346305)
  * Backport alsa patch for opl3 - Fix the unreleased resources.
    (Closes: #346273)
  * Readd buslogic-pci-id-table.patch.

  [ dann frazier ]
  * [ia64] Update config for 2.6.15.

  [ Frederik Schüler ]
  * Make CONFIG_IPW2100 a per-architecture option and deactivate it on all
    architectures but i386. (Closes: #344515)

  [ Sven Luther ]
  * Removed spurious file from powerpc-apus patch. (Closes: #346159)

  [ Norbert Tretkowski ]
  * Backport the generic irq framework for alpha. (closes: #339080)

  [ Bastian Blank ]
  * Remove pre-sarge conflict with hotplug.
  * Fix hppa diff to apply.
  * Make the latest packages depend on the corect version of the real images.
    (closes: #346366)

 -- Bastian Blank <waldi@debian.org>  Tue, 10 Jan 2006 16:54:21 +0100

linux-2.6 (2.6.15-1) unstable; urgency=low

  [ Sven Luther ]
  * New upstream release.
  * [powerpc] Now use ARCH=powerpc for 64bit powerpc flavours, 32bit still
    stays with ARCH=ppc for now.
  * [powerpc] Readded PReP Motorola PowerStack II Utah IDE interrupt
    (Closes: #345424)
  * [powerpc] Fixed apus patch.
  * Added make-kpkg --arch option support to gencontrol.py.
  * Added debian/bin/kconfig.ml to process config file snipplet, so we can
    preserve the pre 2.6.15 ordering of config file snipplets. Upto 2.6.15
    the kernel Kconfig magic apparently kept the later occuring config options,
    but it seems that this is no more the case. Instead of catting the config
    files together, not use the kconfig.ml script to read in the files from
    more generic to more specific, and keep only the more specific.

  [ Bastian Blank ]
  * [s390] Update configs.

  [ Kyle McMartin ]
  * [hppa] Snag latest hppa.diff from cvs.parisc-linux.org.
  * [hppa] Update configs for 2.6.15.
  * [hppa] Change parisc kernel names to something less ambiguous.

  [ dann frazier ]
  * [ia64] Update ia64 configs

  [ maximilian attems ]
  * Drop modular-ide.patch, nacked by ide upstream.  Prevents udev to load
    ide-generic and those successfull boots with initramfs-tools.
  * Disable CONFIG_USB_BANDWIDTH, causes major trouble for alsa usb cards.

  [ Norbert Tretkowski ]
  * [alpha] Removed conflict with initramfs-tools, thanks vorlon for finding
    the klibc bug!

  [ Jonas Smedegaard ]
  * Adjust short description of transitional package kernel-image-2.6-
    486 to mention 2.6 (not 2.6.12).
  * Clean duplicate Kconfig options.

  [ Frederik Schüler ]
  * Add updated version of drivers-scsi-megaraid_splitup.patch.
  * Deactivate CONFIG_IDE_TASK_IOCTL on alpha and ia64 and make it a global
    option.
  * Make CONFIG_VIDEO_SAA7134 a global option.
  * New option CONFIG_CC_OPTIMIZE_FOR_SIZE set per-arch.
  * Rename i386 368 flavour to 486.
  * Add myself to uploaders.
  * Readdition of qla2xxx drivers, as firmware license has been fixed.
  * Make CONFIG_PACKET, PACKET_MM and UNIX builtin on all architectures:
    statically linked has better performance then modules due to TLB issue.
  * clean up debian-patches dir: remove all obsolete patches:
    - alpha-compile-fix.patch: obsolete
    - amd64-int3-fix.patch: fixed since 2.6.12
    - net-ipconntrack-nat-fix.patch: merged upstream after 2.6.14 release
    - net-nf_queue-oops.patch: merged upstream after 2.6.14 release
    - qla2xxx-removed.patch: obsolete
  * Drop M386 support remains from the i386 386 flavour: built with M486 
    from now on.

  [ Martin Michlmayr ]
  * [arm] Don't define "compiler" since GCC 4.x is the default now anyway.
  * [arm] Add descriptions for "class" and "longclass".
  * [arm] Compile CONFIG_BLK_DEV_SL82C105 support into the kernel on
    Footbridge.
  * [arm] Compile ext3 support into the kernel on Footbridge.
  * [arm] Turn on CONFIG_SERIAL_8250 support on Footbridge.

  [ Jurij Smakov ]
  * [sparc] Correct the patch for the atyfb framebuffer driver
    (sparc64-atyfb-xl-gr.patch) to finally fix the console and X
    image defects on Blade 100/150. The new patch is named
    sparc64-atyfb-xl-gr-final.patch to avoid the confusion.
    Thanks to Luis F. Ortiz for fixing the patch and Luigi Gangitano
    for testing it out.
  * Drop tty-locking-fixes9.patch, which was preventing the oops during
    shutdown on some sparc machines with serial console. Proper fix has
    been incorporated upstream.
  
  [ Simon Horman ]
  * Enable MKISS globally (closes: #340215)
  * Add recommends libc6-i686 to 686 and k7 image packages
    (closes: #278729)
  * Enable OBSOLETE_OSS_USB_DRIVER and USB_AUDIO
    as alsa snd-usb-audio still isn't quite there.
    I expect this to be re-disabled at some stage,
    possibly soon if it proves to be a source of bugs.
    (closes: #340388)

 -- Sven Luther <luther@debian.org>  Tue,  3 Jan 2006 06:48:07 +0000

linux-2.6 (2.6.14-7) unstable; urgency=low

  [ maximilian attems ]
  * Add stable tree 2.6.14.5 fixes:
    - setting ACLs on readonly mounted NFS filesystems (CVE-2005-3623)
    - Fix bridge-nf ipv6 length check
    - Perform SA switchover immediately.
    - Input: fix an OOPS in HID driver
    - Fix hardware checksum modification
    - kernel/params.c: fix sysfs access with CONFIG_MODULES=n
    - Fix RTNLGRP definitions in rtnetlink.h
    - Fix CTA_PROTO_NUM attribute size in ctnetlink
    - Fix unbalanced read_unlock_bh in ctnetlink
    - Fix NAT init order
    - Fix incorrect dependency for IP6_NF_TARGET_NFQUEUE
    - dpt_i2o fix for deadlock condition
    - SCSI: fix transfer direction in sd (kernel panic when ejecting iPod)
    - SCSI: fix transfer direction in scsi_lib and st
    - Fix hardware rx csum errors
    - Fix route lifetime.
    - apci: fix NULL deref in video/lcd/brightness
  * Disable CONFIG_USB_BANDWIDTH, causes major trouble on alsa usb cards.
    (Closes: #344939)

 -- maximilian attems <maks@sternwelten.at>  Tue, 27 Dec 2005 20:50:28 +0100

linux-2.6 (2.6.14-6) unstable; urgency=low

  [ Kyle McMartin ]
  * Change parisc kernel names to something less ambiguous.

  [ maximilian attems ]
  * Drop modular-ide.patch, nacked by ide upstream.  Prevents udev to load
    ide-generic and those successfull boots with initramfs-tools.
  * Add stable tree 2.6.14.4 with the following fixes:
    - drivers/scsi/dpt_i2o.c: fix a user-after-free
    - drivers/message/i2o/pci.c: fix a use-after-free
    - drivers/infiniband/core/mad.c: fix a use-after-free
    - DVB: BUDGET CI card depends on STV0297 demodulator
    - setkeys needs root
    - Fix listxattr() for generic security attributes
    - AGPGART: Fix serverworks TLB flush.
    - Fix crash when ptrace poking hugepage areas
    - I8K: fix /proc reporting of blank service tags
    - i82365: release all resources if no devices are found
    - bonding: fix feature consolidation
    - libata: locking rewrite (== fix)
    - cciss: bug fix for BIG_PASS_THRU
    - ALSA: nm256: reset workaround for Latitude CSx
    - cciss: bug fix for hpacucli
    - V4L/DVB: Fix analog NTSC for Thomson DTT 761X hybrid tuner
    - BRIDGE: recompute features when adding a new device
    - 32bit integer overflow in invalidate_inode_pages2()
    - USB: Adapt microtek driver to new scsi features
    - ide-floppy: software eject not working with LS-120 drive
    - Add try_to_freeze to kauditd
    - V4L/DVB (3135) Fix tuner init for Pinnacle PCTV Stereo
    - NETLINK: Fix processing of fib_lookup netlink messages
    - ACPI: fix HP nx8220 boot hang regression

  [ Norbert Tretkowski ]
  * [alpha] Removed conflict with initramfs-tools, thanks vorlon for finding
    the klibc bug!

  [ Frederik Schüler ]
  * Add updated drivers-scsi-megaraid_splitup.patch. (Closes: #317258)
  * Add ppc64-thermal-overtemp.patch to fix a thermal control bug in G5
    machines. (Closes: #343980)
  * Unpatch the following patches which are included in 2.6.14.4:
    - setkeys-needs-root-1.patch
    - setkeys-needs-root-2.patch
    - mm-invalidate_inode_pages2-overflow.patch
    - net-bonding-consolidation-fix.patch

 -- Frederik Schüler <fs@debian.org>  Tue, 20 Dec 2005 18:50:41 +0000

linux-2.6 (2.6.14-5) unstable; urgency=low

  [ dann frazier ]
  * ia64-new-assembler-fix.patch
    Fix ia64 builds with newer assembler (Closes: #341257)

  [ Sven Luther ]
  * [powerpc] incremented ramdisk size to 24576 from 8192, needed by the
    graphical installer, maybe we can bring this to 16384 later.

  [ Simon Horman ]
  * Add recommends libc6-i686 to 686 and k7 image packages
    (closes: #278729)
  * Enable OBSOLETE_OSS_USB_DRIVER and USB_AUDIO
    as alsa snd-usb-audio still isn't quite there.
    I expect this to be re-disabled at some stage,
    possibly soon if it proves to be a source of bugs.
    (closes: #340388)

  [ dann frazier ]
  * buslogic-pci-id-table.patch
    add a pci device id table to fix initramfs-tools discovery.
    (closes #342057)
  * fix feature consolidation in bonding driver.  (closes #340068)

 -- dann frazier <dannf@debian.org>  Thu,  8 Dec 2005 10:59:31 -0700

linux-2.6 (2.6.14-4) unstable; urgency=low

  [ dann frazier ]
  * setkeys-needs-root-1.patch, setkeys-needs-root-2.patch:
    [SECURITY] Require root privilege to write the current
    function key string entry of other user's terminals.
    See CVE-2005-3257 (Closes: #334113)

  [ Simon Horman ]
  * Enable MKISS globally (closes: #340215)
  * mm-invalidate_inode_pages2-overflow.patch
    [SECURITY] 32bit integer overflow in invalidate_inode_pages2() (local DoS)
  * ctnetlink-check-if-protoinfo-is-present.patch
    [SECURITY] ctnetlink: check if protoinfo is present (local DoS)
  * ctnetlink-fix-oops-when-no-icmp-id-info-in-message.patch
    [SECURITY] ctnetlink: Fix oops when no ICMP ID info in message (local DoS)

  [ Sven Luther ]
  * Re-added powerpc/apus patch, now that Roman Zippel merged it in.
  * Let's create asm-(ppc|ppc64) -> asm-powerpc symlink farm.  (Closes: #340571)

  [ maximilian attems ]
  * Add 2.6.14.3 patch - features changelog:
    - isdn/hardware/eicon/os_4bri.c: correct the xdiLoadFile() signature
    - x86_64/i386: Compute correct MTRR mask on early Noconas
    - PPTP helper: Fix endianness bug in GRE key / CallID NAT
    - nf_queue: Fix Ooops when no queue handler registered
    - ctnetlink: check if protoinfo is present
    - ip_conntrack: fix ftp/irc/tftp helpers on ports >= 32768
    - VFS: Fix memory leak with file leases
    - hwmon: Fix lm78 VID conversion
    - hwmon: Fix missing it87 fan div init
    - ppc64 memory model depends on NUMA
    - Generic HDLC WAN drivers - disable netif_carrier_off()
    - ctnetlink: Fix oops when no ICMP ID info in message
    - Don't auto-reap traced children
    - packet writing oops fix
    - PPTP helper: fix PNS-PAC expectation call id
    - NAT: Fix module refcount dropping too far
    - Fix soft lockup with ALSA rtc-timer
    - Fix calculation of AH length during filling ancillary data.
    - ip_conntrack TCP: Accept SYN+PUSH like SYN
    - refcount leak of proto when ctnetlink dumping tuple
    - Fix memory management error during setting up new advapi sockopts.
    - Fix sending extension headers before and including routing header.
    - hwmon: Fix missing boundary check when setting W83627THF in0 limits
  * Remove ctnetlink-check-if-protoinfo-is-present.patch,
    net-nf_queue-oops.patch - already included in 2.6.14.3.

  [ Frederik Schüler ]
  * Make CONFIG_PACKET, PACKET_MM and UNIX builtin on all architectures:
    statically linked has better performance then modules due to TLB issue.
  * Add myself to uploaders.

 -- Frederik Schüler <fs@debian.org>  Sat, 26 Nov 2005 13:18:41 +0100

linux-2.6 (2.6.14-3) unstable; urgency=low

  [ Norbert Tretkowski ]
  * [alpha] Switch to gcc 4.0.
  * [alpha] Conflict with initramfs-tools, klibc is broken on alpha.
  * [alpha] Enabled CONFIG_KOBJECT_UEVENT in arch/alphaconfig to fix trouble
    with latest udev, thanks to Uwe Schindler for reporting. (closes: #338911)
  * Bumped ABI revision:
    + ABI changes on sparc and alpha because of compiler switch.
    + 2.6.14.1 changes ABI of procfs.

  [ Sven Luther ]
  * Set default TCP congestion algorithm to NewReno + BIC (Closes: #337089)

  [ maximilian attems ]
  * Reenable CONFIG_SOFTWARE_SUSPEND on i386 and ppc, resume=/dev/<other device>
    must be set by boot loader. (Closes: #267600)
  * Set CONFIG_USB_SUSPEND on i386. Usefull for suspend to ram and apm suspend.
  * Add 2.6.14.1 patch:
    - Al Viro: CVE-2005-2709 sysctl unregistration oops
  * Add 2.6.14.2 patch:
    - airo.c/airo_cs.c: correct prototypes
    - fix XFS_QUOTA for modular XFS (closes: #337072)
    - USB: always export interface information for modalias
    - NET: Fix zero-size datagram reception
    - fix alpha breakage
    - Oops on suspend after on-the-fly switch to anticipatory i/o scheduler
    - ipvs: fix connection leak if expire_nodest_conn=1
    - Fix ptrace self-attach rule
    - fix signal->live leak in copy_process()
    - fix de_thread() vs send_group_sigqueue() race
    - prism54 : Fix frame length
    - tcp: BIC max increment too large
  * Remove alpha compile fix as contained in 2.6.14.2
  * Readd CONFIG_XFS_QUOTA=y.
  * Disable ACPI cutoff year on i386, was set to 2001.
    No need for acpi=force on boot.

  [ Jurij Smakov ]
  * Fix the install-image script to correctly include all the necessary
    stuff in scripts. (Closes: #336424)
  * Enable CONFIG_SND_ALI5451 on sparc.
  * Switch sparc to gcc-4.0. Thanks to Norbert for making sure it successfully
    builds a working kernel now.
  * Apply patch to fix ATI framebuffer output corruption on SunBlade 100
    (sparc64-atyfb-xl-gr.patch). Thanks to Luigi Gangitano. (Closes: #321200)
  * Disable CONFIG_PARPORT_PC_FIFO on sparc, since it causes a hang whenever
    something is sent to the parallel port device. Thanks to Attilla
    (boera at rdslink.ro) for pointing that out.

  [ Simon Horman ]
  * [386, AMD64] Set CONFIG_FRAMEBUFFER_CONSOLE=y instead of m.
    As vesadb now built into the kernel, after finally dropping the
    debian-specific patch to make it modular, make fbcons builtin too, else
    all sorts of weird stuff happens which is hard for the inird builders to
    automatically compenste for. (Closes: #336450)
  * Redisable CONFIG_SOFTWARE_SUSPEND on ppc/miboot as it required
    CONFIG_PM to compile.
  * [NETFILTER] nf_queue: Fix Ooops when no queue handler registered
    This is a regression introduced in 2.6.14.
    net-nf_queue-oops.patch. (Closes: #337713)
  * Make manuals with defconfig, as is required for kernel-package 10.008

  [ dann frazier ]
  * net-ipconntrack-nat-fix.patch - fix compilation of
    ip_conntrack_helper_pptp.c when NAT is disabled. (Closes: #336431)

  [ Christian T. Steigies ]
  * update m68k.diff to 2.6.14
  * add m68k-*vme* patches
  * disable macsonic driver until the dma patch is fixed
  * disable IEEE80211 drivers for all of m68k

  [ Frederik Schüler ]
  * activate CONFIG_SECURITY_NETWORK to fix SElinux operation.
    (Closes: #338543)

 -- Norbert Tretkowski <nobse@debian.org>  Mon, 14 Nov 2005 10:23:05 +0100

linux-2.6 (2.6.14-2) unstable; urgency=low

  [ Simon Horman ]
  * [SECURITY] Avoid 'names_cache' memory leak with CONFIG_AUDITSYSCALL
    This fix, included as part of the 2.6.13.4 patch in
    2.6.13+2.6.14-rc4-0experimental.1 is CVE-2005-3181
  * Fix genearation of .extraversion, again (closes: #333842)
  * Add missing kernel-arch and kernel-header-dirs to defines
    so headers get included. (closes: #336521)
    N.B: I only filled in arches where other's hadn't done so alread.
         Please fix if its wrong.
  * Allow powerpc64 to compile with AUDIT enabled but
    AUDITSYSCALL disabled. powerpc64-audit_sysctl-build.patch

  [ dann frazier ]
  * Update hppa.diff to 2.6.14-pa0

  [ Norbert Tretkowski ]
  * [alpha] New patch to include compiler.h in barrier.h, barrier() is used in
    non-SMP case.
  * [alpha] Added kernel-header-dirs and kernel-arch to debian/arch/alpha/defines
    to include asm-alpha in linux-headers package.
  * Added myself to Uploaders.

  [ Frederik Schüler ]
  * [amd64] use DISCONTIGMEM instead of SPARSEMEM on amd64-k8-smp flavour to
    fix bootup kernel panic.
  * [amd64] include asm-x86_64 in linux-headers package.
  * Deactivate AUDITSYSCALL globally, it slows down the kernel and is not
    needed for selinux at all.

 -- Simon Horman <horms@debian.org>  Tue,  1 Nov 2005 15:27:40 +0900

linux-2.6 (2.6.14-1) unstable; urgency=low

  [ Sven Luther ]
  * New upstream release.

  [ Norbert Tretkowski ]
  * [alpha] Update arch/alpha/config* for 2.6.14.

  [ Simon Horman ]
  * Fix misformatting of long description of
    linux-patch-debian-linux-patch-debian-X.Y.Z.
    templates/control.main.in
    (closes: #335088)
  * Make sure version is seeded in apply and unapply scripts.
    Actually changed in some earlier, post 2.6.12, release,
    but the changelog seems to be missing.
    (closes: #324583)

  [ dann frazier ]
  * [ia64] Disable the CONFIG_IA64_SGI_SN_XP module.  This forces
    CONFIG_GENERIC_ALLOCATOR and CONFIG_IA64_UNCACHED_ALLOCATOR to y, which
    appears to break on zx1 systems.

 -- Simon Horman <horms@debian.org>  Fri, 28 Oct 2005 16:26:03 +0900

linux-2.6 (2.6.13+2.6.14-rc5-0experimental.1) experimental; urgency=low

  [ Sven Luther ]
  * Upgraded to 2.6.14-rc5.

  [ Jonas Smedegaard ]
  * Quote variables in debian/rules.real and postinstall (making it
    safer to run with weird characters in path of build environment).

  [ Bastian Blank ]
  * Add some missing files from scripts to headers packages.
  * Add new patch powerpc-build-links.patch: Emit relative symlinks in
    arch/ppc{,64}/include.
  * Include arch/*/include into headers package.

 -- Sven Luther <luther@debian.org>  Tue, 25 Oct 2005 03:56:11 +0000

linux-2.6 (2.6.13+2.6.14-rc4-0experimental.1) experimental; urgency=low

  [ Sven Luther ]
  * Upgraded to 2.6.14-rc4.

  [ Simon Horman ]
  * Fix genearation of .extraversion (closes: #333842)

  [ dann frazier ]
  * Enhance the linux-source description to explain the types of patches
    Debian adds to it.  (closes: #258043)
  * Correct linux-patch-debian description.  It replaces the
    kernel-patch-debian packages, not the kernel-source packages.

  [ Jonas Smedegaard ]
  * Fix building from within a very long dir (all patches was applied at
    once - exhausting shell commandline, now applied one by one).
  * Add Simon Horman, Sven Luther and myself as Uploaders.

  [ Bastian Blank ]
  * Use list of revisions in patch scripts.
  * Use correct names for tarball and scripts.

  [ Jurij Smakov ]
  * [i386] Set the CONFIG_HPET_EMULATE_RTC option to make the clock
    work properly on certain Dell machines. This required setting the
    CONFIG_RTC option to 'y' instead of 'm'. (closes: #309909)
    [i386] Enable VIDEO_CX88 and VIDEO_CX88_DVB (both set to 'm') by
    popular demand. (closes: #330916)

  [ Norbert Tretkowski ]
  * [alpha] Update arch/alpha/config for 2.6.13.

  [ Kyle McMartin ]
  * [hppa] Oops. Fix linux-headers not including asm-parisc by adding
    headers_dirs = parisc to Makefile.inc.

  [ maximilian attems ]
  * Set CONFIG_FB_VESA=y for i386 and amd64 configs. (closes: #333003)

  [ Sven Luther ]
  * [powerpc] Fixed apus build, now use mkvmlinuz too to generate the vmlinuz
    kernel.
  * Fixed control.image.in to depend on :
      initramfs-tools | yaird | linux-ramdisk-tool
    where linux-ramdisk-tools is the virtual package provided by all
    initrd/initramfs generating tools.

  [ Frederik Schüler ]
  * deactivate FB_RIVA on all architectures.
  * deactivate BLK_DEV_IDESCSI on all architectures.
  * Added patch-2.6.13.4:
    - [SECURITY] key: plug request_key_auth memleak 
      See CAN-2005-3119
    - [SECURITY] Fix drm 'debug' sysfs permissions
      See CAN-2005-3179
    - [SECURITY] Avoid 'names_cache' memory leak with CONFIG_AUDITSYSCALL
    - [SPARC64] Fix userland FPU state corruption.
    - BIC coding bug in Linux 2.6.13
    - [SECURITY] orinoco: Information leakage due to incorrect padding 
      See CAN-2005-3180
    - ieee1394/sbp2: fixes for hot-unplug and module unloading

  [ Christian T. Steigies ]
  * disable CONFIG_EXT2_FS_XIP for m68k like on all(?) other arches
  * deactivate OKTAGON_SCSI for amiga/m68k until it can be compiled again
  * deactivate CONFIG_KEYBOARD_HIL_OLD, CONFIG_KEYBOARD_HIL, CONFIG_MOUSE_HIL,
    CONFIG_HIL_MLC, and CONFIG_HP_SDC for hp/m68k
  * update m68k.diff for 2.6.13
  * split out patches that do not intefere with other arches to
    patches-debian/m68k-*

 -- Bastian Blank <waldi@debian.org>  Fri, 21 Oct 2005 12:17:47 +0000

linux-2.6 (2.6.13-1) experimental; urgency=low

  * New upstream release "git booost":
    - new arch xtensa
    - kexec/kdump
    - execute-in-place
    - inotify (closes: #304387)
    - time-sharing cfq I/O scheduler
    - manual driver binding
    - voluntary preemption
    - user-space I/O initiation for InfiniBand
    - new speedy DES (crypto) implementation
    - uml "almost-skas" mode support
    - 250 HZ default (closes: #320366)
    - fixes all over (alsa, archs, ide, input, ntfs, scsi, swsusp, usb, ..)
    - orinoco driver updates (closes: #291684)
    - md, dm updates (closes: #317787)

  [ Frederik Schüler ]
  * [amd64] Added class and longclass descriptions for amd64 flavours.
  * [amd64] add amd64-tlb-flush-sigsegv-fix.patch: disable tlb flush
    filtering on smp systems to workaround processor errata.
  * backport kernel-api-documentation-generation-fix.diff from git to fix
    documentation build.
  * Added patch-2.6.13.1:
    - raw_sendmsg DoS (CAN-2005-2492)
    - 32bit sendmsg() flaw (CAN-2005-2490)
    - Reassembly trim not clearing CHECKSUM_HW
    - Use SA_SHIRQ in sparc specific code.
    - Fix boundary check in standard multi-block cipher processors
    - 2.6.13 breaks libpcap (and tcpdump)
    - x86: pci_assign_unassigned_resources() update
    - Fix PCI ROM mapping
    - aacraid: 2.6.13 aacraid bad BUG_ON fix
    - Kconfig: saa7134-dvb must select tda1004x

  [ Simon Horman ]
  * Disable BSDv3 accounting on hppa and alpha, it was already
    disabled on all other architectures. Also unify BSD accounting
    config into top level config, rather than per flavour configs.
  * [SECURITY] The seq_file memory leak fix included in 2.6.12-6
    as part of upstream's 2.6.12.6 patchset is now CAN-2005-2800.

  [ Jurij Smakov, Simon Horman ]
  * Ensure that only one kernel-manual/linux-manual package can
    be installed at a time to avoid file conflicts. (closes: #320042)

  [ Bastian Blank ]
  * Move audit, preempt and security settings to core config file.
  * Fix powerpc configuration.
  * Add debian version information to kernel version string.
  * Drop coreutils | fileutils dependencies.
  * Drop modular-vesafb patch. (closes: #222374, #289810)

  [ Christian T. Steigies ]
  * update m68k.diff for linux-2.6.13
  * add m68k-42_dma.patch and m68k-sonic.patch that will be in upstream 2.6.14
    (which makes sun3 build fail, needs fixing)

  [ maximilian attems ]
  * Drop drivers-add-scsi_changer.patch (merged)
  * Drop drivers-ide-dma-blacklist-toshiba.patch (merged)
  * Drop drivers-ide-__devinit.patch (merged)
  * Added patch-2.6.13.2:
    - USB: ftdi_sio: custom baud rate fix
    - Fix up more strange byte writes to the PCI_ROM_ADDRESS config word
    - Fix MPOL_F_VERIFY
    - jfs: jfs_delete_inode must call clear_inode
    - Fix DHCP + MASQUERADE problem
    - Sun HME: enable and map PCI ROM properly
    - Sun GEM ethernet: enable and map PCI ROM properly
    - hpt366: write the full 4 bytes of ROM address, not just low 1 byte
    - forcedeth: Initialize link settings in every nv_open()
    - Lost sockfd_put() in routing_ioctl()
    - lost fput in 32bit ioctl on x86-64
  * Added patch-2.6.13.3:
    - Fix fs/exec.c:788 (de_thread()) BUG_ON
    - Don't over-clamp window in tcp_clamp_window()
    - fix IPv6 per-socket multicast filtering in exact-match case
    - yenta oops fix
    - ipvs: ip_vs_ftp breaks connections using persistence
    - uml - Fix x86_64 page leak
    - skge: set mac address oops with bonding
    - tcp: set default congestion control correctly for incoming connections

  [ Sven Luther ]
  * [powerpc] Added hotplug support to the mv643xx_eth driver :
      powerpc-mv643xx-hotplug-support.patch
    thanks go to Nicolas Det for providing the patch.
  * [powerpc] Modified a couple of configuration options for the powerpc64
    flavour, fixes and enhances Apple G5 support (Closes: #323724, #328324)
  * [powerpc] Added powerpc-miboot flavour to use exclusively with oldworld
    powermac miboot floppies for debian-installer.
  * [powerpc] Checked upgraded version of the apus patches, separated them in
    a part which is safe to apply, and one which needs checking, and is thus
    not applied yet.

  [ Kyle McMartin ]
  * [hppa] Update hppa.diff to 2.6.13-pa4.
  * [hppa] Add space register fix to pacache.S to hppa.diff.

  [ dann frazier ]
  * Add a note to README.Debian that explains where users can find the .config
    files used to generate the linux-image packages.  Closes: #316809
  * [ia64] Workaround #325070 until upstream works out an acceptable solution.
    This bug breaks module loading on non-SMP ia64 kernels.  The workaround
    is to temporarily use an SMP config for the non-SMP kernels.  (Note that
    John Wright is running benchmarks to determine the overhead of running
    an SMP kernel on UP systems to help decide if this should be a
    permanent change).
  * [ia64] Update arch/ia64/config for 2.6.13

 -- Simon Horman <horms@debian.org>  Thu,  6 Oct 2005 15:45:21 +0900

linux-2.6 (2.6.12-6) unstable; urgency=high

  [ Andres Salomon, Bastian Blank ]
  * Change ATM and Classical-IP-over-ATM to be modular, instead of being
    statically included. (closes: #323143)

  [ Sven Luther ]
  * [powerpc] powerpc-pmac-sound-check.patch: Added pmac-sound sanity check.
  * [powerpc] powerpc-apus.patch:
    Added preliminary apus patch to package, not applied to kernel tree yet.

  [ Simon Horman ]
  * Unset CC_OPTIMIZE_FOR_SIZE in i386 config,
    it breaks iproute's (and other netlink users) ability
    to set routes. (closes: #322723)
  * Added 2.6.12.6
    - [SECURITY: CAN-2005-2555] Restrict socket policy loading to
      CAP_NET_ADMIN.
    - [SECURITY] Fix DST leak in icmp_push_reply().  Possible remote
      DoS?
    - [SECURITY] NPTL signal delivery deadlock fix; possible local
      DoS.
    - fix gl_skb/skb type error in genelink driver in usbnet
    - [SECURITY] fix a memory leak in devices seq_file implementation;
      local DoS.
    - [SECURITY] Fix SKB leak in ip6_input_finish(); local DoS.

  [ Andres Salomon ]
  * [hppa] enable discontiguous memory support for 32bit hppa images, so
    they build.

 -- Andres Salomon <dilinger@debian.org>  Tue, 06 Sep 2005 10:14:35 -0400

linux-2.6 (2.6.12-5) unstable; urgency=low

  * Change ARM to use GCC 3.3 to avoid FTBFS errors with GCC 4
   (dann frazier)

  * Remove spurious double quote character from ia64 package descriptions.
    (dann frazier)

  * Add transitional meta packages (kernel-image-2.6-*) for ia64.
    (dann frazier)

  * Change fuzz factor to 1, stricter patch appliance. (Maximilian Attems)

  * Enabled CONFIG_THERM_PM72 on powerpc64 flavour. (Sven Luther)

 -- Bastian Blank <waldi@debian.org>  Tue, 16 Aug 2005 21:43:31 +0200

linux-2.6 (2.6.12-4) unstable; urgency=low

  * Supply correct subarch values for the powerpc images.

 -- Bastian Blank <waldi@debian.org>  Mon, 15 Aug 2005 21:06:18 +0200

linux-2.6 (2.6.12-3) unstable; urgency=low

  * Added reference to old kernel-* package names to make
    transition a little more obvious to end users.
    A Dan Jacobson special. (Simon Horman) Closes: #321167

  * By the time this makes it into the archive, it will
    be handling kernel-image-2.6-* packages. (Simon Horman)
    Closes: #321867

  * Link palinfo statically on ia64. (dann frazier) (Closes: #321885)

  * [hppa] :
    - Add hppa arch specific patch.
    - Build-Depend on binutils-hppa64 and gcc-4.0-hppa64.
    (Kyle McMartin)

  * Fix permissions in source tarball. (Bastian Blank) (Closes: #322409)

  * Enable the CONFIG_IP_ADVANCED_ROUTER and related options on
    sparc64 to sync with other architectures. (Jurij Smakov)
    Closes: #321236

  * Include all executables as well as *.sh and *.pl files found in
    scripts directory in the headers package. (Bastian Blank)
    Closes: #322612, #322680, #322765

  * Include m68k headers into the arch-common headers package on
    powerpc and make sure that all the directories are linked to
    properly from the flavour-specific headers packages. (Jurij Smakov)
    Closes: #322610

  * [powerpc] Enabled the powerpc64 flavour, now that we have a real biarch
    toolchain in sid. Many thanks go to GOTO Masanori and Matthias Klose as
    well as any other who worked on the biarch toolchain to make this happen.

  * Added 2.6.12.5 (Simon Horman)
    - Fix BUG() is triggered by a call to set_mempolicy() with a negativ
      first argument.
    - [amd64] Fix a SRAT handling on systems with dual cores.
    - [amd64] SMP timing problem
    - [security] Zlib fixes See CAN-2005-2458, CAN-2005-2459
      http://sources.redhat.com/ml/bug-gnu-utils/1999-06/msg00183.html
      http://bugs.gentoo.org/show_bug.cgi
    - Add zlib deflateBound()
    - [security] Fix error during session join. See CAN-2005-2098
    - [security] Fix keyring destructor. See CAN-2005-2099
    - Module per-cpu alignment cannot always be met
      http://www.ussg.iu.edu/hypermail/linux/kernel/0409.0/0768.html
    Closes: #323039

 -- Bastian Blank <waldi@debian.org>  Mon, 15 Aug 2005 16:42:05 +0200

linux-2.6 (2.6.12-2) unstable; urgency=low

  * The Kernel Team offers its condolences to the family of Jens Schmalzing
    (jensen@debian), who died Saturday, July 30, 2005 in a tragic accident in
    Munich.  Jens was a member of the Kernel Team, and was instrumental in
    taking the powerpc kernel package to 2.6, as well as maintaining MOL
    and its kernel modules.

  * Add @longclass@ variable to control file autogeneration. (Andres Salomon)

  * Bump build-depends on kernel-package to a fixed version (>= 9.005).
    (Jurij Smakov, Sven Luther) (closes: #319657, #320422, #321625)

  * Change default ramdisk size for sparc to 16,384K to accomodate a fatter
    d-i initrd for netboot installs.
    (Joshua Kwan)

  * Don't build-depend on console-tools on s390. (Bastian Blank)

  * Add ARM support. (Vincent Sanders)

  * Add ia64 descriptions. (dann frazier)

  * Strip down the scripts dir in the headers packages. (Bastian Blank)

  * Add m68k support. (Christian T. Steigies)

  * Added 2.6.12.4 (Frederik Schüler)
    - Fix powernow oops on dual-core athlon
    - Fix early vlan adding leads to not functional device
    - sys_get_thread_area does not clear the returned argument
    - bio_clone fix
    - Fix possible overflow of sock->sk_policy (CAN-2005-2456)
      (closes: #321401)
    - Wait until all references to ip_conntrack_untracked are dropped on
      unload
    - Fix potential memory corruption in NAT code (aka memory NAT)
    - Fix deadlock in ip6_queue
    - Fix signedness issues in net/core/filter.c
    - x86_64 memleak from malicious 32bit elf program
    - rocket.c: Fix ldisc ref count handling
    - kbuild: build TAGS problem with O=

  * Enable CONFIG_6PACK=m for all archs (Andres Salomon)
    (closes: #319646)

  * Overhaul the generation of the control file. Now it is handled
    by debian/bin/gencontrol.py. The debian/control target in rules
    also fails now, since we don't want the control file generated
    during build. Arch-specific Depends and suggests are now generated
    correctly. (Bastian Blank) (Closes: #319896)

  * [powerpc] Fixed typo which made asm-ppc and asm-ppc64 not being included
    in the header package. (Sven Luther) (Closes: #320817)

  * Added list of flavours built to common header package. (Sven Luther)

 -- Bastian Blank <waldi@debian.org>  Tue, 09 Aug 2005 11:12:40 +0200
 
linux-2.6 (2.6.12-1) unstable; urgency=low

  * New upstream release:
    - "git rocks"
    - address space randomization
    - conversion of ide driver code to the device model
    - restored Philips webcam driver
    - new Broadcom bcm5706 gigabit driver
    - new resource limits for the audio community
    - Multipath device mapper
    - Intel HD Audio alsa driver
    - fixes + arch updates..
    - readdition of tg3 driver, as firmware license has been fixed

  * Dropped the following patches:
    - patch-2.6.11.*.patch (merged)
    - powerpc-ppc64-ibmvscsi.patch (Christoph didn't like it, and it failed
      to build anyways) (Sven Luther)
    - doc-post_halloween.patch (unless someone can come up w/ a valid
      reason for carrying around rapidly bitrotting documentation...)
      (Andres Salomon)
    - sparc32-hypersparc-srmmu.patch (dropped until sparc32 is working
      again, and we can figure out whether it's necessary)
    - fix-alpha-ext3-oops.patch (no longer needed, fixed by compiler)
    - x86-i486_emu.patch (buggy and insecure 80486 instruction emulation
      for 80386; we're no longer supporting this) (closes: #250468)
    - amd64-outs.patch (according to
      http://www.ussg.iu.edu/hypermail/linux/kernel/0502.3/1095.html, this
      is unnecessary for us) (Andres Salomon)
    - sparc64-rtc-mostek.patch (merged)
    - sparc64-compat-nanoseconds.patch (merged) 
    - sparc64-sunsu-init-2.6.11.patch (merged)
    - sunsab-uart-update-timeout.patch (merged)
    - alpha-read-trylock.patch (different version got merged)
    - powerpc-prep-motorola-irq-fix.patch (merged)
    - drivers-media-video-saa7134-update.patch (merged)
    - drivers-media-video-saa7134-update-2.patch (merged)
    - drivers-media-video-pll-lib.patch (merged)
    - drivers-media-video-pll-lib-2.patch (merged)
    - drivers-media-video-tuner-update-1.patch (merged)
    - drivers-media-video-tuner-update-2.patch (merged)
    - drivers-media-video-v4l-mpeg-support.patch (merged)
    - drivers-media-video-mt352-update.patch (merged)
    - arch-ppc64-hugepage-aio-panic.patch (merged)
    - drivers-input-serio-nmouse.patch (merged)
    - sparc64-sb1500-clock-2.6.patch (merged)
    - docbook-allow-preprocessor-directives-... (merged)
    - docbook-fix-function-parameter-descriptin-in-fbmem.patch (merged)
    - docbook-move-kernel-doc-comment-next-to-function.patch (merged)
    - powerpc-therm-adt746x-new-i2c-fix.patch (merged)
    - powerpc-mv643xx-enet.patch (merged)
    - powerpc-mv643xx-eth-pegasos.patch (merged)
    - powerpc-pmac-agp-sleep.patch (merged)
    - drivers-input-serio-8042-resume.patch (merged)
  
  * Premiere of the common-source kernel package
    (Jurij Smakov, Andres Salomon)
    - build all architectures out of kernel source package
    - rename source and binary packages
    - create a common config for different architectures, and management
      tools to allow for easier modification of config options
    - drop default configs, autogenerate them instead; requires
      kernel-package >= 9.002.

  * Add 2.6.12.1 (Maximilian Attems)
    - Clean up subthread exec (CAN-2005-1913)
    - ia64 ptrace + sigrestore_context (CAN-2005-1761)

  * Add 2.6.12.2 (Frederik Schüler)
    - Fix two socket hashing bugs.
    -  ACPI: Make sure we call acpi_register_gsi() even for default PCI
       interrupt assignment
    - Add "memory" clobbers to the x86 inline asm of strncmp and friends
    - e1000: fix spinlock bug
    - fix remap_pte_range BUG
    - Fix typo in drivers/pci/pci-driver.c

  * Add 2.6.12.3 (Joshua Kwan)
    - Fix semaphore handling in __unregister_chrdev
    - Fix TT mode in UML.
    - Check for a null return in tty_ldisc_ref.
    - v4l: cx88 hue offset fix
    - Fix 8139cp breakage that occurs with tpm driver.
    - Fix the 6pack driver in SMP environments.
    - Switch to spinlocks in the shaper driver.
    - ppc32: stop misusing NTP's time_offset value
    - netfilter: go back to dropping conntrack references manually
    - ACPI: don't accept 0 as a PCI IRQ.

  * Enable CONFIG_SCSI_INITIO. (Maximilian Attems) (closes: #318121)

  * [powerpc] :
    - Added powerpc-mkvmlinuz-support patch which allows, together with
      kernel-package 9.0002 to add mkvmlinuz support to hand built packages.
    - Removed powerpc-ppc64-ibmvscsi.patch, FTBFS, and Christoph doesn't like
      it and thinks it is not needed.
    - Disabled swim3 on powerpc-smp, FTBFS.
    - Disabled software-suspend on powerpc-smp, FTBFS, amd64/i386 only smp code.
    - Rediffed and readded the G4 L2 hardware flush assist patch from Jacob Pan.
    (Sven Luther)
    
  * [sparc]
    - Drop sparc32 flavour for now. sparc32 kernel is currently in the
      category "too buggy for us to support". In spite of numerous efforts
      I still see occasional random filesystem corruptions in my tests.
      That does NOT mean that we are dropping sparc32 support, we will
      work with upstream trying to solve these problems for the next
      kernel release. Those interested in helping/testing are encouraged
      to subscribe to debian-sparc mailing list.
      (Jurij Smakov)

  * [alpha]
    - Renamed resulting binary packages for alpha, kernel-image-x.y.z-generic
      wasn't a generic kernel, it was a generic kernel for alpha machines, so
      we're now using linux-image-x.y.z-alpha-generic (and of course, the same
      change for the smp kernel-image). This change was postponed after the
      sarge release. (closes: #260003)
    (Norbert Tretkowski)

  * [amd64]
    - Now using the default compiler (gcc-4.0), thus we get rid of the 
      annoying MAKEFLAGS="CC=gcc-3.4" make-kpkg... invocation for third-party 
      modules.
      This release lacks 64bit kernels for i386 userland; support will be
      added in a later release as soon as the toolchain has stabilized again.
      (Frederik Schüler)

 -- Andres Salomon <dilinger@debian.org>  Wed, 20 Jul 2005 17:16:04 -0400
<|MERGE_RESOLUTION|>--- conflicted
+++ resolved
@@ -1,5 +1,4 @@
-<<<<<<< HEAD
-linux-2.6 (2.6.18.dfsg.1-24etch1) UNRELEASED; urgency=high
+linux-2.6 (2.6.18.dfsg.1-24etch1) oldstable-security; urgency=high
 
   * Fix buffer underflow in the ib700wdt watchdog driver:
      - bugfix/all/watchdog-ib700wdt-buffer_underflow.patch
@@ -10,17 +9,6 @@
   * sctp: fix memory overflow
      - bugfix/all/sctp-avoid-memory-overflow.patch
     See CVE-2009-0065
-=======
-linux-2.6.24 (2.6.24-6~etchnhalf.8etch1) oldstable-security; urgency=high
-
-  * Fix DoS when calling svc_listen twice on the same socket while reading
-    /proc/net/atm/*vc (CVE-2008-5079)
-  * Fix buffer underflow in the ib700wdt watchdog driver (CVE-2008-5702)
-  * Set a minimum timeout for SG_IO requests (CVE-2008-5700)
-  * [mips] Fix potential DOS by untrusted user app (CVE-2008-5701)
-  * sctp: Fix memory overflow (CVE-2009-0065)
-  * nfs: Fix fcntl/close race (CVE-2008-4307)
->>>>>>> 5764fdea
   * Fix sign-extend ABI issue w/ system calls on various 64-bit architectures
      - bugfix/all/CVE-2009-0029/*
     See CVE-2009-0029
@@ -51,7 +39,6 @@
     See CVE-2009-0834
   * shm: fix shmctl(SHM_INFO) lockup with !CONFIG_SHMEM
     This issue does not effect pre-build Debian kernels.
-<<<<<<< HEAD
      - bugfix/all/shm-fix-shmctl-SHM_INFO-lockup-without-CONFIG_SHMEM.patch
     See CVE-2009-0859
   * copy_process: fix CLONE_PARENT && parent_exec_id interaction
@@ -69,24 +56,15 @@
   * agp: zero pages before sending to userspace
      - bugfix/all/agp-zero-pages-before-sending-to-userspace.patch
     See CVE-2009-1192
-
- -- dann frazier <dannf@debian.org>  Tue, 24 Feb 2009 23:49:22 -0700
+  * cifs: Fix memory overwrite when saving nativeFileSystem field during mount
+     - bugfix/all/cifs-fix-memory-overwrite-when-saving-nativeFileSystem-field-during-mount.patch
+     - bugfix/all/cifs-fix-buffer-size-for-tcon-nativeFileSystem-field.patch
+     - bugfix/all/cifs-remove-unneeded-bcc_ptr-update-in-CIFSTCon.patch
+    See CVE-2009-1439
+
+ -- dann frazier <dannf@debian.org>  Wed, 29 Apr 2009 01:26:38 -0600
 
 linux-2.6 (2.6.18.dfsg.1-24) stable; urgency=high
-=======
-  * Fix an off-by-two memory error in console selection (CVE-2009-1046)
-  * af_rose/x25: Sanity check the maximum user frame size (CVE-2009-1265)
-  * KVM: VMX: Don't allow uninhibited access to EFER on i386 (CVE-2009-1242)
-  * exit_notify: kill the wrong capable(CAP_KILL) check (CVE-2009-1337)
-  * Make 'kill sig -1' only apply to caller's namespace (CVE-2009-1338)
-  * agp: zero pages before sending to userspace (CVE-2009-1192)
-  * cifs: Fix memory overwrite when saving nativeFileSystem field during mount
-    (CVE-2009-1439)
-
- -- dann frazier <dannf@debian.org>  Wed, 29 Apr 2009 01:03:37 -0600
-
-linux-2.6.24 (2.6.24-6~etchnhalf.8) stable; urgency=high
->>>>>>> 5764fdea
 
   [ dann frazier ]
   * cciss: Add support for new hardware (closes: #502553)
