--- conflicted
+++ resolved
@@ -1,11 +1,10 @@
-<<<<<<< HEAD
-linux (5.7.10-1~bpo10+1) buster-backports; urgency=medium
+linux (5.7.7-1~bpo10+1) UNRELEASED; urgency=medium
 
   * Rebuild for buster-backports:
-    - Change ABI number to 0.bpo.2
-
- -- Ben Hutchings <benh@debian.org>  Thu, 30 Jul 2020 20:11:35 +0100
-=======
+    - Change ABI number to 0.bpo.1
+
+ -- Ben Hutchings <benh@debian.org>  Fri, 11 Sep 2020 21:16:05 +0100
+
 linux (5.8.7-1) unstable; urgency=medium
 
   * New upstream stable update:
@@ -899,7 +898,13 @@
   * doc: Disable extension incompatible with Sphinx 3 (fixes FTBFS)
 
  -- Salvatore Bonaccorso <carnil@debian.org>  Sun, 23 Aug 2020 15:44:14 +0200
->>>>>>> 5a9ca5af
+
+linux (5.7.10-1~bpo10+1) buster-backports; urgency=medium
+
+  * Rebuild for buster-backports:
+    - Change ABI number to 0.bpo.2
+
+ -- Ben Hutchings <benh@debian.org>  Thu, 30 Jul 2020 20:11:35 +0100
 
 linux (5.7.10-1) unstable; urgency=medium
 
