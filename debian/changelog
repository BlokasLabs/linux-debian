<<<<<<< HEAD
linux-2.6 (2.6.26-21lenny2) stable-security; urgency=high
=======
linux-2.6 (2.6.32-8) UNRELEASED; urgency=low

  [ Bastian Blank ]
  * Don't let default compiler flags escape into build.

  [ dann frazier ]
  * Remove TIF_ABI_PENDING bit from x86, sparc & powerpc, fixing
    32-bit userland/64-bit kernel breakage (Closes: #568416)
  
  [ Ben Hutchings ]
  * Build lgs8gxx driver along with cxusb (Closes: #568414)
  * Revert incorrect change to powerpc clocksource setup (Closes: #568457)

 -- Bastian Blank <waldi@debian.org>  Thu, 04 Feb 2010 12:08:47 +0100

linux-2.6 (2.6.32-7) unstable; urgency=low

  [ maximilian attems]
  * [x86] Disable deprecated X86_CPU_DEBUG, causes boot failures.
  * Newer Standards-Version 3.8.4 without changes.

  [ Ben Hutchings ]
  * clocksource/events: Fix fallout of generic code changes
    (Closes: #568030)
  * Set ABI to 2.

  [ dann frazier ]
  * Disable FUNCTION_TRACER due to performance/build issues.
    (Closes: #568025)
  * Split 'flush_old_exec' into two functions (CVE-2010-0307)

 -- dann frazier <dannf@debian.org>  Wed, 03 Feb 2010 18:35:21 -0700

linux-2.6 (2.6.32-6) unstable; urgency=high

  [ Ben Hutchings ]
  * Documentation/3c509: document ethtool support (Closes: #564743)
  * Add MODULE_FIRMWARE declarations to several drivers that lacked them
  * [x86] Update rt2860sta/rt2870sta firmware loader patch
    - Accept 8K versions of rt2870.bin
    - Fix hang on resume
  * [x86] Enable rt3090sta using firmware loader
  * Add stable release 2.6.32.4:
    - untangle the do_mremap() mess (CVE-2010-0291)
    - fasync: split 'fasync_helper()' into separate add/remove functions
      (CVE-2009-4141)
    - kernel/signal.c: fix kernel information leak with print-fatal-signals=1
      (CVE-2010-0003)
    - netfilter: ebtables: enforce CAP_NET_ADMIN (CVE-2010-0007)
    - quota: Fix dquot_transfer for filesystems different from ext4
      (Closes: #566532)
    - audit: Fix memory management bugs (Closes: #562815)
      + fix braindamage in audit_tree.c untag_chunk()
      + fix more leaks in audit_tree.c tag_chunk()
    - ipv6: skb_dst() can be NULL in ipv6_hop_jumbo(). (CVE-2010-0006)
    - Fix DMA mapping for i915 driver (Closes: #558237, #567352)
      + drm: remove address mask param for drm_pci_alloc()
      + agp/intel-agp: Clear entire GTT on startup
  * e1000,e1000e: Discard all fragments of received over-length packets
    (CVE-2009-4536, CVE-2009-4538)
  * Enable the '686' configuration options in '686-vserver' packages and
    the '686-bigmem' configuration options in '686-bigmem-vserver' packages
    (Closes: #566213)
  * Add stable release 2.6.32.5:
    - inotify: do not reuse watch descriptors (Closes: #561880)
    - megaraid_sas: remove sysfs poll_mode_io world writeable permissions
      (CVE-2009-3939) (Closes: #562975)
  * Force distribution=UNRELEASED in debian/bin/test-patches so that it
    works in released source packages
  * Add stable release 2.6.32.6
  * postinst: Enable escape sequences in debconf notes (Closes: #566539)
  * Add 3w-sas driver for LSI 3ware 9750 SAS controllers
  * aufs2: Update to snapshot from 2010-01-25 (Closes: #567391)
  * cdc_ether: Do not set link down initially; not all devices send link
    change interrupts (Closes: #567689)
  * Add stable release 2.6.32.7:
    - clockevent: Don't remove broadcast device on halt or CPU hotplug
      (Closes: #566547)
  * sfc: Apply fixes from 2.6.33-rc{5,6}
  * Set ABI to 1.

  [ Ian Campbell ]
  * xen: Enable up to 32G of guest memory on i386.

  [ Julien Cristau ]
  * drm/i915: disable powersave by default (closes: #564807)

  [ Bastian Blank ]
  * Enable all NCP file system options.
  * [amd64] Make AGP support again built-in to fullfill the not completely
    documented dependency with GART IOMMU support. (closes: #561552)
  * Enable dynamic minor allocations for ALSA, DVB and USB. (closes: #510593)

  [ maximilian attems ]
  * [topconfig] set MEMORY_FAILURE, 9P_FSCACHE, INFINIBAND_IPOIB_CM
    (closes: #565494), ITCO_VENDOR_SUPPORT (closes: #525232), PCIEASPM
    (closes: #545417), HWPOISON_INJECT.
  * Enable easier debugging of Power Managment code. (closes: #478315)
  * Pass `DEB_MAINT_PARAMS' to hook scripts. (closes: #563161)
  * Enable more mobile IPv6 needs. (closes: #528834)

  [ dann frazier ]
  * [vserver] explicitly disable CFS_HARD_LIMITS
  * Enable FUNCTION_TRACER and STACK_TRACER (Closes: #563847)

 -- Ben Hutchings <ben@decadent.org.uk>  Sun, 31 Jan 2010 23:09:28 +0000

linux-2.6 (2.6.32-5) unstable; urgency=low

  [ Ben Hutchings ]
  * sfc: Apply fixes from 2.6.33-rc3
  * ath5k: Fix eeprom checksum check for custom sized eeproms
    (Closes: #563136)

  [ maximilian attems ]
  * topconfig unset USB_ISP1362_HCD FTBFS on armel and useless.
    (closes: #564156)
  * topconfig set PATA_ATP867X, PATA_RDC, SND_CS5535AUDIO, PM_RUNTIME,
    ATA_VERBOSE_ERROR, RTC_DRV_WM831X, RTC_DRV_PCF2123, RTC_DRV_AB3100,
    SND_HDA_PATCH_LOADER, DEVTMPFS (closes: #560040).
  * [x86] set RTL8192E, TOPSTAR_LAPTOP, I2C_SCMI.
  * Explicitly disable diverse staging drivers.

 -- Ben Hutchings <ben@decadent.org.uk>  Sun, 10 Jan 2010 03:22:23 +0000

linux-2.6 (2.6.32-4) unstable; urgency=low

  [ Ben Hutchings ]
  * Correct comments referring to dpkg --print-installation-architecture
    in maintainer scripts (Closes: #558077)
  * modules: Skip empty sections when exporting section notes
    (Closes: #563036)
  * via-velocity: Give RX descriptors to the NIC later on open or MTU change
    (Closes: #508527)
  * dmfe/tulip: Let dmfe handle DM910x except for SPARC on-board chips
    (Closes: #515533)
  * Add stable release 2.6.32.3:
    - ath5k: fix SWI calibration interrupt storm (may fix #563466)
    - iwl3945: disable power save (Closes: #563693)
    - rt2x00: Disable powersaving for rt61pci and rt2800pci (may fix #561087)

  [ maximilian attems ]
  * topconfig set CAN_EMS_USB, BT_MRVL, BT_MRVL_SDIO, BE2ISCSI, SCSI_PMCRAID,
    SCSI_BFA_FC, USB_GL860, USB_GSPCA_JEILINJ, I2C_SI4713, RADIO_SI4713,
    RADIO_SI470X, DVB_USB_FRIIO, EDAC_I3200, SENSORS_TMP421, SENSORS_WM8350,
    SBC_FITPC2_WATCHDOG, TOUCHSCREEN_MCS5000, UIO_PCI_GENERIC, KSZ8842,
    KS8851, KS8851_MLL, MISDN_AVMFRITZ, MISDN_SPEEDFAX, MISDN_INFINEON,
    MISDN_W6692, MISDN_NETJET, INPUT_WINBOND_CIR, BATTERY_DS2782, MFD_WM831X,
    MFD_MC13783, MTD_SST25L, TOUCHSCREEN_USB_E2I, INPUT_WM831X_ON,
    SENSORS_WM831X, WM831X_WATCHDOG, AB3100_OTP, REGULATOR_WM831X,
    REGULATOR_MC13783, REGULATOR_AB3100, REGULATOR_TPS65023,
    REGULATOR_TPS6507X, VIDEO_SAA7164, DVB_PT1, BACKLIGHT_WM831X,
    SND_HDA_CODEC_CIRRUS, USB_ISP1362_HCD, LEDS_WM831X_STATUS,
    MTD_ONENAND_GENERIC, B43_SDIO, B43_PHY_LP, KEYBOARD_ADP5588, QT2160,
    KEYBOARD_LM8323, KEYBOARD_MAX7359, KEYBOARD_OPENCORES, MOUSE_PS2_SENTELIC,
    WM831X_POWER.
  * [x86] set ACPI_POWER_METER, ACPI_PROCESSOR_AGGREGATOR, SFI,
    EDAC_DECODE_MCE.
  * Set MOUSE_PS2_ELANTECH for various EeePc. (closes: #522920)

  [ dann frazier ]
  * Fix vserver build on ia64 (Closes: #563356)
  * Fix vserver build on s390 (Closes: #563355)

  [ Martin Michlmayr ]
  * Report model information on armel when filing a bug.
  * ARM: Add an earlyprintk debug console (Catalin Marinas)
  * [armel] Enable EARLY_PRINTK.

 -- Ben Hutchings <ben@decadent.org.uk>  Thu, 07 Jan 2010 03:33:39 +0000

linux-2.6 (2.6.32-3) unstable; urgency=high

  * The "Not a Suitable Christmas Present" release

  [ Martin Michlmayr ]
  * [armel/orion5x] Build MTD_CFI_AMDSTD into the kernel again since
    it's needed on the D-Link DNS-323 (thanks Manuel Roeder).
    (Closes: #562205)

  [ dann frazier ]
  * Input: ALPS - add support for touchpads with 4-directional button
  * Input: ALPS - add interleaved protocol support (Dell E6x00 series)
    (Closes: #561589)
  * Re-enable vserver

  [ Ben Hutchings ]
  * sfc: Apply changes from 2.6.33-rc1 adding support for SFC9000 family
  * Add stable release 2.6.32.2:
    - KVM: x86 emulator: limit instructions to 15 bytes (CVE-2009-4031)
    - hfs: fix a potential buffer overflow (CVE-2009-4020)
  * radeon: fix crtc vblank update for r600 (regression in 2.6.32.2)
  * ia64: Include <linux/personality.h> header in <asm/fcntl.h>; fixes
    FTBFS
  * r8169: Allow RTL8168D v1 and v2 to be used without firmware files
    (Closes: #561309)
  * Enable vmxnet3 (VMware guest paravirt net driver) (Closes: #562046)

 -- Ben Hutchings <ben@decadent.org.uk>  Thu, 24 Dec 2009 04:28:55 +0000

linux-2.6 (2.6.32-2) unstable; urgency=high

  [ Bastian Blank ]
  * Allow memory hot-add and -remove if possible.
  * Enable USB suspend.
  * Enable kernel samepage merging. (closes: #558200)
  * [s390]
    - Enable SECCOMP.
    - Enable z/VM Watchdog Timer.

  [ Moritz Muehlenhoff ]
  * Disable cryptoloop (Closes: #559755)
  * Initial work on a README.source file as suggested by current policy

  [ Ben Hutchings ]
  * aufs2: Update to snapshot from 2009-12-05
  * postinst: Fix failure paths in check for missing firmware
    (Closes: #560263)
  * atl1c: Fix system hang when link drops (Closes: #559577)
  * netfilter: xtables: fix conntrack match v1 ipt-save output
    (Closes: #556587)

  [ Aurelien Jarno ]
  * Add support for the sparc64 architecture.

  [ dann frazier ]
  * Add stable release 2.6.32.1:
    - ext4: Fix double-free of blocks with EXT4_IOC_MOVE_EXT (CVE-2009-4306)
    - ext4: avoid divide by zero when trying to mount a corrupted file system
      (CVE-2009-4307)
    - ext4: Fix insufficient checks in EXT4_IOC_MOVE_EXT (CVE-2009-4131)

 -- Ben Hutchings <ben@decadent.org.uk>  Wed, 16 Dec 2009 21:42:49 +0000

linux-2.6 (2.6.32-1) unstable; urgency=low

  * New upstream release candidate:
  - Fixes wifi with rt73usb (Closes: #555640)

  [ Martin Michlmayr ]
  * [armel/kirkwood] Turn on USB_SUSPEND (on the request of a SheevaPlug
    user).
  * [mips/4kc-malta, mips/5kc-malta] Compile USB as a module rather than
    into the kernel.

  [ Bastian Blank ]
  * Enable PCI_MSI.
  * [powerpc] Properly enable Apple PMU battery.
  * [mips/mipsel] Drop remaining OSS drivers.
  * [powerpc] Enable PCIe support.
  * Move contents of linux-support package to /usr/share.
  * Make linux-patch package depend against python.
  * Use python-support instead of python-central.
  * Always enable software watchdog support.
  * Always enable complete USB mass storage support.
  * [amd64, powerpc, sparc] Build USB support as module.
  * [amd64] Build AGP support as module.
  * Always enable dummy net driver support.
  * Drop linux-tree package, it have no users left.

  [ Ben Hutchings ]
  * Re-enable accidentally omitted drivers, thanks to Uwe Kleine-König
    (Closes: #558011):
    - Atheros wireless drivers (ar9170, ath5k, ath9k)
    - TI wl12xx wireless drivers (wl1251_spi, wl1251_sdio and wl1271
      replace wl12xx)
    - Silicon Labs Si470x FM Radio Receiver driver (radio-usb-si470x)
  * Add 'removable' option to the mmc module. Setting this to 0 causes
    MMC/SD cards to be assumed non-removable, and filesystems on them
    will remain mounted over a suspend/resume cycle. (Closes: #504391)
  * Add MODULE_FIRMWARE declarations to many drivers that lacked them, so
    that missing firmware will be reported automatically during upgrades
  * atl1e: Remove broken implementation of TSO for TCP/IPv6
    (Closes: #558426) and allow other hardware offloads to be disabled in
    case they are also buggy
  * usbnet: Set link down initially for drivers that update link state
    (Closes: #444043)
  * aufs2: Update to snapshot from 2009-11-29
  * i915: Enable auto-loading even though CONFIG_DRM_I915_KMS is not set

  [ dann frazier ]
  * mac80211 (CVE-2009-4026, CVE-2009-4027):
    - fix two remote exploits
    - fix spurious delBA handling

 -- Bastian Blank <waldi@debian.org>  Sun, 06 Dec 2009 18:17:39 +0100

linux-2.6 (2.6.32~rc8-1~experimental.1) unstable; urgency=low

  [ Ben Hutchings ]
  * New upstream release candidate.
    - slip: Clean up create and destroy	 (Closes: #408635)
    - signal: Fix alternate signal stack check (Closes: #544905)
  * README.Debian: Add brief information about building specific binary
    packages (Closes: #546182)
  * lgs8gxx: Remove firmware for lgs8g75 and use request_firmware() to
    load it
  * r8169: Remove firmware for RTL8168D v1 and v2 and use
    request_firmware() to load it
  * DocBook: Fix build breakage
  * Hide WPA authentication parameters and comments when including network
    configuration in bug reports

  [ Bastian Blank ]
  * [mips] Don't force EMBEDDED on.
  * [sparc] Don't builtin Ext2 support.
  * Enable PERF_EVENTS, EVENT_PROFILE, CRYPTO_VMAC, CRYPTO_GHASH, TREE_RCU.
  * Use SLUB as default SLAB allocator.

  [ Martin Michlmayr ]
  * [armel] Make some options modular (since there's no reason for them
    to be built in): FTL, NFTL, MTD_CFI_AMDSTD, MTD_CFI_STAA.
  * [armel/orion5x, armel/kirkwood] Enable ISDN (requested by Markus
    Krebs).
  * Add patch from Albin Tonnerre to add HAVE_KERNEL_LZMA to arm.
  * [armel] Enable KERNEL_LZMA, i.e. compress kernels with lzma to get
    much better compression.
  * [armel] Re-enable options that were turned off recently because of
    size constraints: DEBUG_USER, DEBUG_KERNEL, BOOT_TRACER, ARM_UNWIND,
    BLK_DEV_IO_TRACE and SECURITY_SELINUX.

  [ maximilian attems ]
  * Simplify postinst nuke reverse symlinks handling. Patch from
    Sebastian Andrzej Siewior <sebastian@breakpoint.cc>.

 -- Bastian Blank <waldi@debian.org>  Sat, 21 Nov 2009 21:41:45 +0100

linux-2.6 (2.6.31-2) unstable; urgency=low

  [ Martin Michlmayr ]
  * [armel/orion5x, armel/kirkwood] Make sure VGA_CONSOLE is disabled,
    otherwise the kernel won't boot.
  * [armel/kirkwood] Enable CRYPTO_DEV_MV_CESA (Closes: #552270).
  * [armel/kirkwood, armel/orion5x] Enable ORION_WATCHDOG (the
    name of the config variable changed).
  * Add OpenRD-Client support again.
  * Add QNAP TS-41x support.
  * [armel/orion5x, armel/kirkwood] Enable ISDN (requested by Markus
    Krebs).
  * Fix a build failure of the ISDN hisax elsa driver on ARM.
  * mips: fix build of vmlinux.lds (Closes: #552422).

  [ Ben Hutchings ]
  * postinst: Accept absolute paths in modules.dep generated by the
    lenny version of module-init-tools (Closes: #552610)
  * aufs2: Remove incorrect static assertion (Closes: #554120)
  * Add stable release 2.6.31.6:
    - fs: pipe.c null pointer dereference (CVE-2009-3547)
    - KEYS: get_instantiation_keyring() should inc the keyring refcount
      in all cases (CVE-2009-3624)
    - netlink: fix typo in initialization (CVE-2009-3612)
  * Undo PCMCIA ABI change in 2.6.31.6
  * Hide wireless keys and wake-on-LAN password when including network
    configuration in bug reports
  * Add Geode LX/NX to list of 686-class processors

  [ Bastian Blank ]
  * [powerpc] Remove SMP warning from PowerMac cpufreq (Closes: #554124)

  [ maximilian Attems ]
  * Really fix making a debian kernel installable without kernel-img.conf.
    Thanks for patch to Sebastian Andrzej Siewior <sebastian@breakpoint.cc>.
    (closes: #555093).

 -- Ben Hutchings <ben@decadent.org.uk>  Sun, 15 Nov 2009 18:47:49 +0000

linux-2.6 (2.6.31-1) unstable; urgency=low

  [ Ben Hutchings ]
  * Include aufs2, marked as staging (Closes: #541828)
  * Include speakup modules under staging
  * Add stable release 2.6.31.5
  * [x86_64] Enable NUMA_EMU (Closes: #541389)

  [ Martin Michlmayr ]
  * CPUidle: always return with interrupts enabled.
  * [armel/orion5x, armel/kirkwood] Enable FB since some Kirkwood
    machines have a VGA chip (e.g. OpenRD-Client) and because it's
    possible to use a DisplayLink USB virtual graphics adapter.

  [ maximilian attems ]
  * [alpha] Disable SND_MIXART, causes gcc ICE.
  * [x86] Enable modular X86_MCE_INJECT.
  * [x86_32] Set LSM_MMAP_MIN_ADDR to zero to unbreak dosemu and 16-bit Wine,
    ia64 and x86_64 to 65536 otherwise default to 32768.
  * Unset UEVENT_HELPER_PATH to save some boot cycles.

  [ Bastian Blank ]
  * Set ABI to 1.
  * Enable Apple PMU battery. (closes: #544264)

 -- Bastian Blank <waldi@debian.org>  Sat, 24 Oct 2009 19:17:30 +0200

linux-2.6 (2.6.31-1~experimental.2) experimental; urgency=low

  [ Ben Hutchings ]
  * Include more information in bug reports:
    - Model information
    - Firmware package status
    - Network configuration and status (optional)
    - USB device list
  * nfs: Avoid overrun when copying client IP address string
    (Closes: #549002)
  * Add support for DEB_BUILD_OPTIONS=parallel=N (Closes: #458560)
  * sfc: Fix initial link state
  * Improve package descriptions
    - Clarify the differences between i386 flavours (Closes: #414690)
    - Simplify wording of the description template
  * Add stable release 2.6.31.3
  * Remove /usr/include/scsi from linux-libc-dev; these headers are
    provided by libc6-dev (Closes: #550130)
  * Remove dummy dot-files from linux-libc-dev
  * hfsplus: Refuse to mount volumes larger than 2TB, which may otherwise
    be corrupted (Closes: #550010)
  * Add stable release 2.6.31.4
    - x86: Don't leak 64-bit kernel register values to 32-bit processes
      (CVE-2009-2910)
    - appletalk: Fix skb leak when ipddp interface is not loaded
      (CVE-2009-2903)

  [ maximilian attems ]
  * Add stable release 2.6.31.2
    - ax25: Fix signed comparison in the sockopt handler (CVE-2009-2909)
    - PM / yenta: Fix cardbus suspend/resume regression (Closes: #522828)

  [ dann frazier ]
  * [sparc] build zImage by default, fixes build
  * [ia64] Fix call to elilo in postinst

 -- maximilian attems <maks@debian.org>  Mon, 12 Oct 2009 23:54:52 +0200

linux-2.6 (2.6.31-1~experimental.1) experimental; urgency=low

  * New upstream release.
    - Support for W83627DHG-P (closes: #535646).
    - Restore MAC address and MTU change operations on Orinoco and others
      (Closes: #536455)
    - Remove incorrect ACPI blacklisting of ASUS P4B266 mainboards
      (Closes: #525625)
    - atl1c fixes for Eee PC model 1005HA-H. (closes: #538410)
    - parisc64-smp boot fix on J5600. (closes: #539369)
    - parisc: Fix GOT overflow during module load on 64bit kernel
      (closes: #539378)
    - xfs: fix freeing of inodes not yet added to the inode cache
      (Closes: #527517)
    - IPv6: add "disable" module parameter support to ipv6.ko.
      (closes: #542470)
    - IPv6: avoid wraparound for expired preferred lifetime
      (Closes: #518710)
    - Fixes lockups with older dual-CPU machines (Closes: #542551)
    - x86, pat: Allow ISA memory range uncacheable mapping requests
      (Closes: #538159)
    - drm/i915: Hook connector to encoder during load detection
      (Closes: #522358)
    - module: workaround duplicate section names (Closes: #545229)
    - b43: Add fw capabilities (Closes: #533357)
    - procfs: Fix idle time in uptime (Closes: #545981)
    - e1000, e1000e, igb, ixgb, ixgbe: Fix initial link state
      (Closes: #546041)
    - CIFS: Handle port= mount option correctly (Closes: #524142)
    - i915: Prevent screen flickering in X11 (Closes: #545377)
    - hppa: Ensure broadcast tlb purge runs single threaded
      (Closes: #539215)

  [ maximilian attems ]
  * [powerpc64] Enable modular RTC_DRV_PS3, PS3_VRAM.
    (Closes: #528694)
  * Set new NETFILTER_XT_MATCH_OSF, FIREWIRE_NET, SND_CTXFI, USB_XHCI_HCD,
    IEEE802154, CAN_DEV, EEPROM_MAX6875, DM_LOG_USERSPACE, DM_MULTIPATH_QL,
    DM_MULTIPATH_ST, LIBERTAS_SPI, CAN_SJA1000, CAN_SJA1000_PLATFORM,
    CAN_EMS_PCI, CAN_KVASER_PCI, CB710_CORE, CNIC, RT2800USB,
    USB_NET_INT51X1, SND_LX6464ES, BLK_DEV_OSD, SCSI_BNX2_ISCSI, IWM,
    IEEE802154_DRIVERS, TOUCHSCREEN_EETI, TOUCHSCREEN_W90X900,
    BATTERY_MAX17040, SENSORS_TMP401, REGULATOR_USERSPACE_CONSUMER,
    REGULATOR_MAX1586, REGULATOR_LP3971, MEDIA_SUPPORT, CUSE,
    WL12XX, PPS, AB3100_CORE, SND_HDA_INPUT_JACK,MMC_SDHCI_PLTFM,
    MMC_CB710, MMC_VIA_SDMMC, LEDS_LP3944, RTC_DRV_RX8025,
    SMARTJOYPLUS_FF, USB_CDC_PHONET, USB_GSPCA_SN9C20X, MOUSE_SYNAPTICS_I2C,
    PCIEAER_INJECT.
  * Disable v4l1 ov511 and quickcam_messenger drivers.
  * [x86_64] Enable HW_RANDOM_VIA.
  * [x86] Keep divers staging stuff enabled.
  * [x86] Enable RT3070, COMEDI_PCMCIA_DRIVERS, ACERHDF, EDAC_AMD64,
    XEN_DEV_EVTCHN, XEN_SYS_HYPERVISOR, PERF_COUNTERS,
    CC_STACKPROTECTOR, DEFAULT_MMAP_MIN_ADDR=65536.
  * rtl8192su: remove firmware and disable.
  * Newer Standards-Version 3.8.2 without changes.
  * Allow install in chroot without do_initrd check for piuparts.
  * Cleanup Maintainer scripts from ancient pre linux-2.6 assumptions.
    (Also closes: #536333)
  * Disable DEVKMEM.
  * [ppc, sparc] Enable EFI_PARTITION. (closes: #540486)
  * Disable old USB_DEVICE_CLASS. (Closes: #510279)
  * Drop yaird initramfs generator support.
  * Add stable release 2.6.31.1.
  * Enable PREEMPT_VOLUNTARY.

  [ Ben Hutchings ]
  * mga: remove unnecessary change from firmware-loading patch
  * cxgb3: remove PHY firmware and use request_firmware() to load it
  * Add firmware-linux-free package containing DFSG-free firmware
  * av7110: include firmware source and binary
  * snd-cs46xx: reenable using external firmware (closes: #464197,
    but note that Debian cannot currently distribute the firmware),
    thanks to Kalle Olavi Niemitalo <kon@iki.fi>
  * ib_ipath: remove firmware for QLogic IBA7220 and use
    request_firmware() to load it
  * dvb-usb-af9005: remove initialisation script derived from Windows
    driver and use request_firmware() to extract it at run-time
    (closes: #494119)
  * Add warning on upgrade to a new upstream version where the system
    appears to be missing necessary firmware files (closes: #541702)
  * qla1280: Release spinlock when requesting firmware (closes: #543244)
  * r128: Add test for initialisation to all ioctls that require it
    (closes: #541630)
  * rt{2860,2870,3070}sta: Use existing CCITT CRC implementation on
    firmware rather than adding an equivalent variant of ITU-T CRC
  * rd: Build as a module since we do not require initrd support
  * x86: Fix crash in text_poke_early() on 486-class processors
    (Closes: #515982)
  * intel-agp: Fix cache flushing on i8xx chipsets, avoiding graphics
    corruption and GPU lock-ups (Closes: #541307)
  * Generate architecture-qualified package relations as needed for
    flavours that exist for multiple architectures (Closes: #278729)
  * Prompt bug reporters to run the kernel version they're reporting on
    or otherwise record boot messages
  * Include PCI device list in bug reports even if the running kernel
    doesn't match

  [ Martin Michlmayr ]
  * [armel/orion5x, armel/kirkwood] Set GPIO_SYSFS=y since these
    platforms have been converted to GPIOLIB.
  * [armel/orion5x, armel/kirkwood] Disable MARVELL_PHY since it may
    lead to conflicts with the built-in Ethernet.
  * Add features from 2.6.32:
    - crypto: mv_cesa - Add support for Orion5X crypto engine
  * [armel/orion5x] Enable CRYPTO_DEV_MV_CESA.
  * Disable SYS_HAS_EARLY_PRINTK on SGI IP22 to work around a hang
    during bootup (Closes: #507557)
  * [armel] Enable BPQETHER (on the request of Iain Young) and some
    other AX25 drivers.

  [ Bastian Blank ]
  * Disable staging drivers by default.
  * Force all bugs against images to be reported to linux-2.6.
    (closes: #539176)
  * [arm] Remove old arm architecture.
  * Use kernel architecture for libc-dev build.

  [ Moritz Muehlenhoff ]
  * Fix Linus' name in copyright file (Closes: #530620)
  * More verbose explanation on difference between Alpha flavour
    (Closes: #497230)
  * Add Vcs-Svn and Vcs-Browser stanzas pointing to the SVN branch
    used for development in unstable. There are other branches
    used for experimental (trunk), oldstable and stable, but Vcs-*
    doesn't yet provide the ability to distinguish branches in a
    more fine-grained manner. (Closes: #471495)
  * Update Standards-Version to 3.8.3, no changes needed
  * Disable PROM console support (Closes: #525958)
  * Make the description of linux-support a little more verbose
    (Closes: #400825)
  * This upload fixes the following security issues:
    - CVE-2009-3290 (2.6.31)
    - CVE-2009-3288 (2.6.31.1)
    - CVE-2009-3280 (2.6.31.1)
    - CVE-2009-3234 (2.6.31.1)
    - CVE-2009-3043 (2.6.31)
    - CVE-2009-3002 (2.6.31)
    - CVE-2009-3001 (2.6.31)
    - CVE-2009-2844 (2.6.31)
    - CVE-2009-2695 (2.6.31)
    - CVE-2009-2691 (2.6.31)

  [ dann frazier ]
  * n_tty: Fix echo race
  * [ia64] Stop disabling CONFIG_HOTPLUG_CPU, which was blocking
    CONFIG_KEXEC from being enabled
  * [hppa] Disable CONFIG_AB3100_CORE, it fails to build

 -- maximilian attems <maks@debian.org>  Sun, 04 Oct 2009 20:27:05 +0200

linux-2.6 (2.6.30-8) unstable; urgency=low

  [ Martin Michlmayr ]
  * Disable SYS_HAS_EARLY_PRINTK on SGI IP22 to work around a hang
    during bootup (Closes: #507557)
  * module: workaround duplicate section names to fix a panic on
    boot on hppa (Closes: #545229).
  * Add stable release 2.6.30.8.
  * [armel/kirkwood] Add Marvell OpenRD-Client support (Dhaval Vasa).
    Thanks Stefan Kaltenbrunner.

 -- Bastian Blank <waldi@debian.org>  Fri, 25 Sep 2009 23:47:56 +0200

linux-2.6 (2.6.30-7) unstable; urgency=low

  [ Martin Michlmayr ]
  * [armel/kirkwood] Enable eSATA on QNAP TS-219P (John Holland).
  * [armel/kirkwood] Marvell OpenRD-Base board support (Dhaval Vasa).
  * [armel/kirkwood] Initialise SATA for OpenRD-Base (Ron Lee).
  * [armel/kirkwood] Enable SATA_AHCI.

  [ Ben Hutchings ]
  * qla1280: Release spinlock when requesting firmware (closes: #543244)
  * r128: Add test for initialisation to all ioctls that require it
    (closes: #541630)
  * [i386] Fix crash in text_poke_early() on 486-class processors
    (Closes: #515982)
  * intel-agp: Fix cache flushing on i8xx chipsets, avoiding graphics
    corruption and GPU lock-ups (Closes: #541307)
  * [i386] Allow ISA memory range uncacheable mapping requests
    (Closes: #538159)
  * Fix idle time in /proc/uptime (Closes: #545981)
  * e1000, e1000e, igb, ixgb, ixgbe, sfc: Fix initial link state
    (Closes: #546041)

  [ Bastian Blank ]
  * Add stable release 2.6.30.5.
    - drm/i915: Hook connector to encoder during load detection
      (fixes tv/vga detect) (Closes: #522358)
  * Add stable release 2.6.30.6.
    - x86: Fix lock-up on SMP Pentium Pro, Pentium 2, Pentium 3, and
      Athlon MP systems (Closes: #542551)
    - NET: Fix information leaks from getsockname() (CVE-2009-3001,
      CVE-2009-3002)
    - iwl3945/rfkill: Reenable radio when hardware switch turned back on
      (Closes: #530554)
  * Bump ABI to 2.
  * Apply missing fixes:
    - block: fix sg SG_DXFER_TO_FROM_DEV regression.
    - sched_rt: Fix overload bug on rt group scheduling.
  * Add stable release 2.6.30.7.
  * [sparc] Disable PROM console. (closes: #525958)

 -- Bastian Blank <waldi@debian.org>  Wed, 16 Sep 2009 17:23:13 +0200

linux-2.6 (2.6.30-6) unstable; urgency=high

  [ Bastian Blank ]
  * Set default low address space protection to default value.

  [ dann frazier ]
  * Make sock_sendpage() use kernel_sendpage() (CVE-2009-2692)
  * flat: fix uninitialized ptr with shared libs
  * [parisc] isa-eeprom - Fix loff_t usage
  * do_sigaltstack: avoid copying 'stack_t' as a structure to user space
  * posix-timers: Fix oops in clock_nanosleep() with CLOCK_MONOTONIC_RAW

 -- Bastian Blank <waldi@debian.org>  Sat, 15 Aug 2009 15:50:02 +0200

linux-2.6 (2.6.30-5) unstable; urgency=high

  [ maximilian attems ]
  * Add stable release 2.6.30.4.
    - cifs: fix regression with O_EXCL creates and optimize away lookup
      (closes: #536426)
    - ecryptfs: check tag 11 literal data buffer size (CVE-2009-2406)
    - ecryptfs: check tag 3 package encrypted size (CVE-2009-2407)
  * Ignore nf_conntrack ABI change.
  * Revert to keep ABI:
    - block: fix sg SG_DXFER_TO_FROM_DEV regression.
    - sched_rt: Fix overload bug on rt group scheduling.
  * [hppa]: Ignore any ABI (broke on 2.6.30.2).

 -- maximilian attems <maks@debian.org>  Mon, 03 Aug 2009 12:08:56 +0200

linux-2.6 (2.6.30-4) unstable; urgency=low

  [ Bastian Blank ]
  * Add stable release 2.6.30.2.
  * Fix pci access in x86 startup code. (closes: #537783)
  * Ignore ABI changes.
  * Include all plattform and mach specific headers on arm.

  [ maximilian attems ]
  * Add stable release 2.6.30.3.

 -- Bastian Blank <waldi@debian.org>  Thu, 30 Jul 2009 11:55:11 +0200

linux-2.6 (2.6.30-3) unstable; urgency=low

  [ Bastian Blank ]
  * Build-Depend against cpio. (closes: #536196)

  [ Martin Michlmayr ]
  * [arm] Export __cpu_flush_dcache_page.

  [ Aurelien Jarno ]
  * [ia64] Fix asm/fpu.h includes.

  [ dann frazier ]
  * Fix NULL pointer dereference in tun_chr_pool() (CVE-2009-1897)
  * personality: fix PER_CLEAR_ON_SETID (CVE-2009-1895)
  * Add -fno-delete-null-pointer-checks to CFLAGS

 -- Bastian Blank <waldi@debian.org>  Sat, 18 Jul 2009 10:00:01 +0200

linux-2.6 (2.6.30-2) unstable; urgency=low

  [ dann frazier ]
  * [powerpc] Use generic rtc (closes: #535354)
  * [parisc]
    - ensure broadcast tlb purge runs single threaded
    - fix ldcw inline assembler
    (closes: #535844)

  [ Bastian Blank ]
  * Add stable release 2.6.30.1:
    - KVM: x86: check for cr3 validity in ioctl_set_sregs (CVE-2009-2287)
    - ALSA: intel8x0 - Fix PCM position craziness (closes: #533780)
    - ide-cd: prevent null pointer deref via cdrom_newpc_intr (closes: #535342)
  * Ignore ABI changes.

  [ maximilian attems ]
  * [alpha] Add upstream smp buildfix.
  * [parisc] Disable vxge and niu.

 -- Bastian Blank <waldi@debian.org>  Tue, 07 Jul 2009 14:45:43 +0200

linux-2.6 (2.6.30-1) unstable; urgency=low

  * New upstream release.
    - radeonfb: suspend/resume for ATI Mobility Radeon RV350.
      (closes: #506964)
    - tcp: fix MSG_PEEK race check (closes: #513695)
    - e100 fixes (closes: #527056)
    - mos7840: fix miscalculation of minor numbers (closes: #498293)
    - reiserfs update (closes: #531804)
    - bluetooth stack suspend/resume (closes: #508426, #529785)
    - e1000e: Remove mutex_trylock and associated WARN on failure
      (closes: #524699)

  [ maximilian attems ]
  * [sparc] Enable BLK_DEV_CRYPTOLOOP. (closes: #521829)
  * Enable PATA_JMICRON instead of legacy BLK_DEV_JMICRON.
    (closes: #431500, #458493)
  * Set new NILFS2, AT76C50X_USB, MWL8K, P54_SPI, AR9170_USB,
    NETFILTER_XT_MATCH_CLUSTER, RDS, SCSI_MPT2SAS, SCSI_OSD_INITIATOR,
    ETHOC, IGBVF, VXGE, TOUCHSCREEN_AD7877, SENSORS_ATK0110,
    NETFILTER_XT_TARGET_LED, 3C359, HW_RANDOM_TIMERIOMEM, SENSORS_G760A,
    SENSORS_LTC4215, SENSORS_LM95241, USB_GSPCA_MR97310A, USB_GSPCA_SQ905,
    USB_GSPCA_SQ905C, USB_PWC_INPUT_EVDEV, DVB_USB_CE6230, SND_INDIGOIOX,
    SND_INDIGODJX, USB_SERIAL_CP210X, USB_SERIAL_QUALCOMM,
    USB_SERIAL_SYMBOL, ISL29003, SERIAL_MAX3100, VIDEO_HDPVR, VIDEO_CX231XX,
    DRAGONRISE_FF, LEDS_LP5521, LEDS_DAC124S085, LEDS_BD2802,
    UIO_AEC, CRYPTO_ZLIB, REGULATOR_FIXED_VOLTAGE, NOP_USB_XCEIV,
    POHMELFS, FSCACHE, CACHEFILES, EXOFS, NFS_FSCACHE, AFS_FSCACHE,
    MTD_NAND_NANDSIM, STRIP_ASM_SYMS, FCOE_FNIC, USB_NET_CDC_EEM,
    PCI_IOV, ASYNC_TX_DMA, ROMFS_BACKED_BY_BOTH, DETECT_HUNG_TASK.
  * [amd64, i386] Set new DELL_WMI, EDAC_AMD8131, EDAC_AMD8111, X86_PAT, DMAR,
    X86_CPU_DEBUG, CRYPTO_AES_NI_INTEL, X86_X2APIC.
  * Newer Standards-Version 3.8.1 without changes.
  * xfs: fix freeing memory in xfs_getbmap().
>>>>>>> 0a685203

  [ dann frazier ]
  * Fix build failure on hppa & mipsen due to missing #include
  * Port CVE-2010-0291 fix to xen featureset
  
  [ Ben Hutchings ]
<<<<<<< HEAD
  * cdc_ether: Do not set link down initially; not all devices send link
    change interrupts (Closes: #567689)
=======
  * Remove firmware from drivers/staging (closes: #521553)
    - make rt2860sta and rt2870sta use request_firmware(),
      thanks to Darren Salt
  * Remove some sourceless firmware not included in Debian kernel images
>>>>>>> 0a685203

  [ dann frazier ]
  * Split 'flush_old_exec' into two functions (CVE-2010-0307)

<<<<<<< HEAD
 -- dann frazier <dannf@debian.org>  Mon, 01 Feb 2010 23:47:42 -0700
=======
  [ Aurelien Jarno ]
  * [mips(el)/sb1-bcm91250a] Set CONFIG_SCSI_AIC7XXX=y, it is needed
    on the build daemons.
  * topconfig set CONFIG_RD_GZIP, CONFIG_RD_BZIP2, CONFIG_RD_LZMA.
>>>>>>> 0a685203

linux-2.6 (2.6.26-21lenny1) stable-security; urgency=high

  [ dann frazier ]
  * mac80211: fix spurious delBA handling (CVE-2009-4027)
  * e1000: enhance frame fragment detection (CVE-2009-4536)
  * e1000e: enhance frame fragment detection (CVE-2009-4538)
  * Fix several issues with mmap/mremap (CVE-2010-0291)
  * [SCSI] megaraid_sas: remove sysfs poll_mode_io world writeable
    permissions (CVE-2009-3939)
 
  [ Ben Hutchings ]
  * kernel/signal.c: fix kernel information leak with print-fatal-signals=1
    (CVE-2010-0003)
  * netfilter: ebtables: enforce CAP_NET_ADMIN (CVE-2010-0007)

 -- dann frazier <dannf@debian.org>  Fri, 29 Jan 2010 17:20:16 -0700

<<<<<<< HEAD
linux-2.6 (2.6.26-21) stable; urgency=high
=======
 -- Bastian Blank <waldi@debian.org>  Sun, 14 Jun 2009 11:45:08 +0200
>>>>>>> 0a685203

  [ Ben Hutchings ]
  * Fix false soft lockup reports for the nohz idle loop
  * nohz: Fix two bugs that can keep a processor idle and lead to a
    system hang (may fix #496917, #538158 and others)
  * usbmidi: Fix crash when device is disconnected (Closes: #513050)
  * r8169: Apply various upstream bug fixes
  * r8169: Add support for RTL8101e (v2), RTL8102e (v1,v2,v3),
    RTL8168c/8111c (v3,v4), RTL8168cp/8111cp (v2,v3), RTL8168d (v1)
    (Closes: #552465; may fix #516187)
  * Revert patch to sanitise <linux/socket.h>, which introduced
    different build failures
  * usbnet: Set link down initially for drivers that update link state
    (Closes: #444043)
  * atl1e: Remove broken implementation of TSO for TCP/IPv6
    (Closes: #558426) and allow other hardware offloads to be disabled in
    case they are also buggy

  [ dann frazier ]
  * floppy: request and release only the ports we actually use
    (Closes: #332942)
  * igb: Add 82576 MAC support (Closes: #522922), backport
    by Ben Hutchings
  * [SCSI] gdth: Prevent negative offsets in ioctl (CVE-2009-3080)
  * NFSv4: Fix a problem whereby a buggy server can oops the kernel
    (CVE-2009-3726)
  * [SCSI] megaraid_sas: remove sysfs dbg_lvl world writeable permissions
    (CVE-2009-3889)
  * isdn: hfc_usb: Fix read buffer overflow (CVE-2009-4005)
  * fuse: prevent fuse_put_request on invalid pointer (CVE-2009-4021)
  * hpilo: new PCI ID (Closes: #559064)
  * Avoid /proc/$pid/maps visibility during initial setuid ELF loading
    (CVE-2009-2691)
  * hfs: fix a potential buffer overflow (CVE-2009-4020)
  * KVM: x86 emulator: limit instructions to 15 bytes (CVE-2009-4031)
  * firewire: ohci: handle receive packets with a data length of zero
    (CVE-2009-4138)
  * ext4: Avoid null pointer dereference when decoding EROFS w/o a journal
    (CVE-2009-4308)
  * s390: dasd diag - add support for read-only minidisks (Closes: #550898)

 -- dann frazier <dannf@debian.org>  Sat, 26 Dec 2009 01:06:01 -0700

linux-2.6 (2.6.26-20) stable; urgency=high

  [ Ben Hutchings ]
  * xen: Fix crash in xen_spin_wait() on busy multiprocessor domain
    (Closes: #542250), thanks to Nikita V. Youshchenko <yoush@debian.org>
  * x86: Fix crash in text_poke_early() on 486-class processors
    (Closes: #515982)
  * hppa: Ensure TLB purge runs single threaded (Closes: #539215),
    thanks to Helge Deller <deller@gmx.de>
  * virtio_balloon: Fix towards_target when deflating balloon
    (Closes: #544619)
  * dm-snap: Fix crash when using both snapshot and origin volumes
    (Closes: #545999)
  * nfs: Avoid overrun when copying client IP address string
    (Closes: #549002)
  * sis190: Correct DMA sync handling on small packets (Closes: #541169)
  * mmc: Increase power-up delay (Closes: #508599)
  * v4l2: Improve 32/64-bit ioctl translation (Closes: #508649)
  * proc: Fix truncation of entries in /proc/*/pagemap on 32-bit
    architectures (Closes: #511419)
  * Sanitise <linux/socket.h> and <linux/uio.h> (Closes: #538372)
  * nfs: Handle -ESTALE error in access() (Closes: #508866)
  * r8169: Fix rx_missed_errors statistic (Closes: #531932)
  * hfsplus: Refuse to mount volumes larger than 2TB, which may otherwise
    be corrupted (Closes: #550010)
  * acenic: Pass up error code from ace_load_firmware(), avoiding an oops
    (Closes: #521383)
  * axnet_cs: Reclaim Netgear FA411 from pcnet_cs (Closes: #550935)
  * Update bug script from trunk:
    - Update taint checks
    - Prompt submitters to run the kernel version they're reporting on
      or otherwise record boot messages
    - Include PCI device list even if the running kernel doesn't match
    - Include model information
    - Include firmware package status
    - Include network configuration and status (optional)
    - Include USB device list
  * printk: Avoid hanging when logging messages for time adjustment
    (Closes: #510478)

  [ dann frazier ]
  * autofs4: don't make expiring dentry negative, avoiding an oops
    (Closes: #530636)
  * ocfs/dlm: fix race in dlm_get_lock_resource() which can cause
    flock() to return EINVAL (Closes: #515741)
  * Increase default mmap_min_addr from 0 to 4096 (Closes: #541457)

  [ Martin Michlmayr ]
  * Disable SYS_HAS_EARLY_PRINTK on SGI IP22 to work around a hang
    during bootup (Closes: #507557)
  * USB: ftdi_sio: add product_id for Marvell OpenRD Base, Client

  [ maximilian attems ]
  * [openvz] enable SYSFS_DEPRECATED_V2 for ipv6 tunnels through sit.
    (closes: #517892)
	
  [ Moritz Muehlenhoff ]
  * nbd: fix I/O hang on disconnected NDBs. (Closes: #550863)
	
 -- dann frazier <dannf@debian.org>  Fri, 23 Oct 2009 16:31:23 -0600

linux-2.6 (2.6.26-19lenny2) stable-security; urgency=high

  * tc: Fix uninitialized kernel memory leak (CVE-2009-3228)
  * random: make get_random_int() more random (CVE-2009-3238)
  * netlink: fix typo in initialization (CVE-2009-3612)
  * drm/r128: Add test for initialisation to all ioctls that require it
    (CVE-2009-3620)
  * AF_UNIX: Fix deadlock on connecting to shutdown socket (CVE-2009-3621)
  * fs: pipe.c null pointer dereference (CVE-2009-3547)
  * KVM: Prevent overflow in KVM_GET_SUPPORTED_CPUID (CVE-2009-3638)

 -- dann frazier <dannf@debian.org>  Wed, 04 Nov 2009 12:33:37 -0700

linux-2.6 (2.6.26-19lenny1) stable-security; urgency=high

  * appletalk: Fix skb leak when ipddp interface is not loaded
    (CVE-2009-2903)
  * KVM: x86: Disallow hypercalls for guest callers in rings > 0
    (CVE-2009-3290)
  * selinux: prevent local users from bypassing mmap_min_addr
    in unconfined domains (CVE-2009-2695)
  * fix information leak in llc_ui_getname (CVE-2009-3001)
  * net: fix information leak due to uninitialized structures in
    getname functions (CVE-2009-3002)
  * eCryptfs: Prevent lower dentry from going negative during unlink
    (CVE-2009-2908)
  * net ax25: Fix signed comparison in the sockopt handler (CVE-2009-2909)
  * x86: Don't leak 64-bit kernel register values to 32-bit processes
    (CVE-2009-2910)
  * NFSv4: move iattr & verf attributes of struct nfsd4_open out of the
    union (CVE-2009-3286)
  * r8169: use hardware auto padding (CVE-2009-3613)

 -- dann frazier <dannf@debian.org>  Sat, 17 Oct 2009 10:52:13 -0600

linux-2.6 (2.6.26-19) stable; urgency=high

  [ Moritz Muehlenhoff ]
  * Input: ALPS - add signature for Toshiba Satellite Pro M10
    (Closes: #434722)

  [ dann frazier ]
  * aacraid: Fix regression w/ bigmem kernel (Closes: #537771)
  * [parisc] isa-eeprom - Fix loff_t usage (CVE-2009-2846)
  * do_sigaltstack: avoid copying 'stack_t' as a structure to user space
    (CVE-2009-2847)
  * execve: must clear current->clear_child_tid (CVE-2009-2848)
  * md: avoid dereferencing NULL pointer when accessing suspend_* sysfs
    attributes (CVE-2009-2849)

 -- dann frazier <dannf@debian.org>  Tue, 18 Aug 2009 22:45:27 -0600

linux-2.6 (2.6.26-18) stable; urgency=high

  [ maximilian attems ]
  * [openvz] 19f7f85 net: bridge - process skbs has been already substituted
    due to via_phys_dev (closes: #532811)
  * [openvz] b1f08ed net: avoid double free on net->gen pointer on error
    (closes: #532813)
  * [openvz] bbbad0a pidns: pi-futex pid check fixup

  [ Martin Michlmayr ]
  * MIPS: DS1286: New RTC driver
  * MIPS: IP22/28: Switch over to RTC class driver
  * [mips/r4k-ip22] Build in RTC_DRV_DS1286. (Closes: #533895)

  [ dann frazier ]
  * e1000e: add support for 82574L controllers (closes: #534519)
  * Use -fno-strict-overflow instead of -fwrapv and workaround a
    regression in fbcon this may introduce if users build custom kernels
    w/ gcc-4.2 (prebuilt kernels use 4.1) (closes: #536354)
  * sata_nv: avoid link reset on controllers where it's broken
    (Closes: #498271, Closes: #501023)
  * libata: make sure port is thawed when skipping resets. This change
    avoid regressing #533657 with the fix for #498271.
  * Add -fno-delete-null-pointer-checks to CFLAGS (Closes: #537617)
  * Add a backport of bnx2x from 2.6.30 with request_firmware changes

  [ Moritz Muehlenhoff ]
  * fbdev/atyfb: Fix display corruption on some PowerMacs & PowerBooks
    (Closes: #420582)
  * ALSA: hda_intel: enable snoop for NVidia HDA controller (Closes: #521192)
  * eeepc: Fix oops when changing backlight brightness during init
    (Closes: #513406)
  * Emit HPET warning only once to avoid syslog floods, which occur on
    some systems like HP DC7900 (Closes: #512617)
  * Fix support for AverMedia AverTV Cardbus Hybrid E506R (Closes: #511385)
  * ALSA: HDA patch_via.c: Fix inversion of surround and side channels
    (Closes: #538391)
  * NTP Adjust SHIFT_PLL to improve NTP convergence (Closes: #527968)

 -- dann frazier <dannf@debian.org>  Fri, 31 Jul 2009 00:12:58 -0600

linux-2.6 (2.6.26-17lenny2) stable-security; urgency=high

  * Make sock_sendpage() use kernel_sendpage() (CVE-2009-2692)

 -- dann frazier <dannf@debian.org>  Thu, 13 Aug 2009 15:41:34 -0600

linux-2.6 (2.6.26-17lenny1) stable-security; urgency=high

  * [KVM] x86: check for cr3 validity in ioctl_set_sregs
    (CVE-2009-2287)
  * personality: fix PER_CLEAR_ON_SETID (CVE-2009-1895)
  * ecryptfs: Check Tag 11 literal data buffer size (CVE-2009-2406)
  * ecryptfs: check tag 3 package encrypted size (CVE-2009-2407)

 -- dann frazier <dannf@debian.org>  Sat, 25 Jul 2009 15:10:10 -0600

linux-2.6 (2.6.26-17) stable; urgency=high

  * Revert "sata_nv: avoid link reset on controllers where it's broken"
    due to regression. (closes: #533657)

 -- dann frazier <dannf@debian.org>  Fri, 19 Jun 2009 23:03:53 -0600

linux-2.6 (2.6.26-16) stable; urgency=high

  [ maximilian attems ]
  * [openvz] 5dcfcf5 NETLINK: disable netns broadcast filtering.
    (closes: #520551)
  * Fix SQLite performance regression. (closes: #521420)
  * [openvz] 0c295ff cfq link cfq_bc_data without bc io sched.
    (closes: #523364)
  * [openvz] 7e0f90d cfq: revalidate cached async queue.
    (closes: #523359)
  * [openvz] e4cea21 VE: fix idle time accounting.
  * [openvz] 19b8e13 ptrace: ban ptracing of a container init from inside the
    container. (closes: #523360)
  * [openvz] 5b58141 ubc: uncharging too much for TCPSNDBUF.
  * [openvz] 0ff728e ve: show task's vpid and veid even inside a container.

  [ dann frazier ]
  * [s390] Fix __div64_31 for CONFIG_MARCH_G5 (Closes: #511334)
  * SUNRPC: Fix a performance regression in the RPC authentication code
    (Closes: #524199)
  * [x86] fix IBM Summit based systems' phys_cpu_present_map on 32-bit
    kernels (closes: #529312)
  * Fix soft lockups caused by one md resync blocking on another due
    to sharing the same device (closes: #514627)
  * [sparc64] Fix crash when reading /proc/iomem w/ heap memory checking
    (CVE-2009-1914)
  * splice: fix deadlock in ocfs2 (CVE-2009-1961)
  * e1000: add missing length check to e1000 receive routine (CVE-2009-1385)
  * r8169: fix crash when large packets are received (CVE-2009-1389)

  [ Martin Michlmayr ]
  * cdc-acm: Add quirk for MTK II GPS, such as Qstarz BT-Q1000X (closes:
    #525060)
  * USB: ftdi_sio: add vendor/product id for the Marvell SheevaPlug.
  * [mipsel/r5k-cobalt] Enable SCSI_SYM53C8XX_2 (closes: #526836).
  * [mips/r4k-ip22] Enable NET_ISA and various ISA network modules on
    the request of Damian Dimmich since they might be useful on the
    SGI Indigo2.

  [ John Wright ]
  * [x86] gettimeofday() vDSO: fix segfault when tv == NULL (Closes: #466491)

  [ Ian Campbell ]
  * [x86/xen] Apply missing syscall detection patch to -xen-amd64 image
    (Closes: #527101)
  * [xen] Add support for CDROM_GET_CAPABILITY to blkfront driver
    (Closes: #529864)

  [ Ben Hutchings ]
  * sata_nv: avoid link reset on controllers where it's broken
    (Closes: #498271)
  * r8169: fix multicast filtering for RTL8101 and RTL8168 (Closes: #514268)
  * asus_acpi: don't load asus-acpi if model is not supported
    (Closes: #524300)
  * iwl4965: avoid sleep in softirq context (Closes: #530884)

 -- dann frazier <dannf@debian.org>  Tue, 09 Jun 2009 09:09:27 -0600

linux-2.6 (2.6.26-15lenny3) stable-security; urgency=high

  [ dann frazier ]
  * Fix selinux panic introduced by the fix for CVE-2009-1184
    (Closes: #528860)
  * nfs4: fix MAY_EXEC handling (CVE-2009-1630)
  * cifs: fix several string conversion issues (CVE-2009-1633)

  [ Ian Campbell ]
  * xen: Fix missing check of interrupted code's code selector
    (CVE-2009-1758)

 -- dann frazier <dannf@debian.org>  Thu, 28 May 2009 08:34:15 -0600

linux-2.6 (2.6.26-15lenny2) stable-security; urgency=high

  * mips: implement is_compat_task macro, fixing FTBFS introduced
    by CVE-2009-0835 fix.

 -- dann frazier <dannf@debian.org>  Mon, 11 May 2009 11:57:56 -0600

linux-2.6 (2.6.26-15lenny1) stable-security; urgency=high

  * copy_process: fix CLONE_PARENT && parent_exec_id interaction
    (CVE-2009-0028)
  * [amd64] syscall-audit: fix 32/64 syscall hole (CVE-2009-0834)
  * seccomp: fix 32/64 syscall hole (CVE-2009-0835)
  * shm: fix shmctl(SHM_INFO) lockup with !CONFIG_SHMEM (CVE-2009-0859)
    This issue does not effect pre-build Debian kernels.
  * Fix an off-by-two memory error in console selection (CVE-2009-1046)
  * nfsd: drop CAP_MKNOD for non-root (CVE-2009-1072)
  * af_rose/x25: Sanity check the maximum user frame size (CVE-2009-1265)
  * KVM: VMX: Don't allow uninhibited access to EFER on i386 (CVE-2009-1242)
  * exit_notify: kill the wrong capable(CAP_KILL) check (CVE-2009-1337)
  * Make 'kill sig -1' only apply to caller's namespace (CVE-2009-1338)
  * cifs: Fix memory overwrite when saving nativeFileSystem field during mount
    (CVE-2009-1439)
  * agp: zero pages before sending to userspace (CVE-2009-1192)
  * Fix unreached code in selinux_ip_postroute_iptables_compat()
    (CVE-2009-1184)

 -- dann frazier <dannf@debian.org>  Mon, 04 May 2009 16:10:11 -0600

linux-2.6 (2.6.26-15) stable; urgency=high

  * Switch out mips/llseek regression fix for the less invasive one
    that is more likely to be accepted upstream.

 -- dann frazier <dannf@debian.org>  Wed, 25 Mar 2009 16:48:44 -0600

linux-2.6 (2.6.26-14) stable; urgency=high

  [ Moritz Muehlenhoff ]
  * Add support for Acer Aspire One with ALC269 codec chip. (Closes: #505250)
  * Allow authenticated deep NFS mounts, a regression from etch
    (Closes: #512031)
  * ALSA HDA hardware support (closes: #514567)
    - Backport ALSA driver quirks for various HP notebooks
    - Add appletv support
    - Fix SPDIF output on AD1989B
    - Add ALC887 support
    - Add support for Dell Studio 15
    - Add support for MEDION MD96630
    - Support Asus P5Q Premium/Pro boards
    - Add support for ECS/PC Chips boards with Sigmatel codecs
    - Add support for Toshiba L305
  * Add USB mass storage quirk for "Kyocera / Contax SL300R T*" digital
    cameras. (Closes: #518899)
  * ALSA: Fix OOPS with MIDI in caiaq driver. (Closes: #518900)
  * Add USB mass storage quirks (Closes: #520561)
     - Nikon D300 and Nikon D2H cameras
     - Mio C520-GPS units and Mio Moov 330 GPS
     - Nokia phones: 7610, Supernova, 3500c, 3109c, 5300 and 5310
     - Nokia 6233 (Closes: #493415)
  * [cifs] Fix oops when mounting servers that don't specify their OS
    (Closes: #463402)
  * Remove invalid truesize detection (Closes: #509716)

  [ dann frazier ]
  * Fix softlockups in sungem driver (Closes: #514624)
  * intel-agp: Add support for G41 chipset (Closes: #513228)
  * [openvz] 777e816 Fix wrong size of ub0_percpu.
    (Closes: #500876, #503097, #514149)
  * [openvz] b5e1f74 Fix oops in netlink conntrack module when loaded after
    a ve start (Closes: #511165)
  * [openvz] 6d18ba3 CPT: revert check on sk_reuse>1 (Closes: #500645)
  * Fixes for CVE-2009-0029 broke uml compilation; fix.
  * [openvz] 20bd907 simfs: fix oops if filesystem passes NULL mnt arg to
    getattr. (Closes: #508773)
  * Add -fwrapv to CFLAGS to prevent gcc from optimizing out certain
    wrap tests. (Closes: #520548)
  * Bump ABI to 2.
  * [parisc] Fix the loading of large kernel modules (Closes: #401439)
  * Make the max number of lockd connections configurable and increase
    the default from 80 to the more reasonable 1024 (Closes: #520379)
  * [x86, vmi] Fix missing paravirt_release_pmd in pgd_dtor (Closes: #520677)
  * [mips64] Fix sign extend issue in llseek syscall (Closes: #521016)

  [ Martin Michlmayr ]
  * rt2x00: Fix VGC lower bound initialization. (Closes: #510607)
  * sata_mv: Fix 8-port timeouts on 508x/6081 chips (Closes: #514155)
  * sata_mv: Properly initialize main irq mask.
  * IP32: Add platform device for CMOS RTC; remove dead code.
  * [mips/r5k-ip32] Build in RTC_DRV_CMOS. (Closes: #516775)
  * [arm, armel] Enable USB_HIDDEV. (Closes: #517771)
  * [arm, armel] Enable various V4L USB devices. (Closes: #518582)
  * [arm/iop32x, arm/ixp4xx, arm/orion5x] Enable INPUT_JOYDEV, GAMEPORT
    and INPUT_JOYSTICK (Closes: #520433).

  [ Bastian Blank ]
  * [sparc] Revert: Reintroduce dummy PCI host controller to workaround broken
    X.org. Not supportable and breaks to many things.
  * [amd64] Fix errno on nonexistant syscalls. (closes: #518921)

  [ Ian Campbell ]
  * [nfs] Backport upstream patches to fix NFS "task blocked for more than 120
    seconds" issue (Closes: #518431)

  [ Aurelien Jarno ]
  * [mips/mipsel] Fix errno on inexistent syscalls. (Closes: #520034).

  [ maximilian attems ]
  * [openvz] 849af42 [UB]: Double free for UDP socket.
  * [openvz] 7ebcbe3 autofs: fix default pgrp vnr.
  * [openvz] 17b09e1 conntrack: prevent double allocate/free of protos.
    (closes: #494445)
  * [openvz] 7d3f10f conntrack: prevent call register_pernet_subsys() from VE
    context.
  * [openvz] 482dd20 conntrack: prevent call nf_register_hooks() from VE
    context.
  * [openvz] ff3483a Fix erratum that causes memory corruption.
  * [openvz] 5fff3eb conntrack: adjust context during freeing.
  * [openvz] 3cb8bc3 netfilter: NAT: assign nf_nat_seq_adjust_hook from VE0
    context only.
  * [openvz] 4909102 netfilter: call nf_register_hooks from VE0 context only.
  * [openvz] ce67d5b iptables: setup init iptables mask before net
    initialization.
  * [openvz] 134416f Correct per-process capabilities bounding set in CT.
  * [openvz] 029cecb cpt: Make the proper check for sigmask.
  * [openvz] 86d7416 ms: fix inotify umount.
  * [openvz] c5c1032 Don't dereference NULL tsk->mm in ve_move_task.
  * [openvz] 5c591ae bridge: don't leak master device on brctl addif.
  * [openvz] c578262 net: NETIF_F_VIRTUAL intersects with NETIF_F_LRO.
  * [openvz] 8aa7044 Fix broken permissions for Unix98 pty.
  * [openvz] 09686c1 Free skb->nf_bridge in veth_xmit() and venet_xmit().
  * [openvz] 397500c autofs4: fix ia32 compat mode.
  * [openvz] 0328e3d pidns: update leader_pid at pidns attach.
  * [openvz] 66ec7f7 nfs: fix nfs clinet in VE (finally).
  * [openvz] 4fc3a18 cpt: bump image version to VERSION_26.
  * [openvz] 2a08380 nfs: add missed ve_nfs.h file.
  * [openvz] 4c9010e autofs4: pidns friendly oz_mode.
  * [openvz] 2c1b2f7 conntrack: Allocate/free ve_nf_conntrack_l3proto_ipv6.
  * [openvz] e29a555 ct: Move _nf_conntrack_l3proto_ipv6 to net namespace.
  * [openvz] 4355344 conntrack: fix oops in nf_ct_frag6_gather.
  * [openvz] bd5e806 Add "VE features" for sit and ipip devices.
  * [openvz] 9baf6095 Simplify call __dev_change_net_namespace() by remove
    parameters.
  * [openvz] 35f41f11 Adjust VE before call
    netdev_unregister_kobject/netdev_register_kobject.
  * [openvz] 83ea78e netns: fix net_generic array leak.
  * [openvz] ce67d5b iptables: setup init iptables mask before net
    initialization.
  * [openvz] fffc6ff net: set ve context when init/exit method is called.
    (closes: #517892, #520740)
  * [openvz] 6b9fe02 vzwdog: walk through the block devices list properly.
  * [openvz] 6b9fe02 netns: enable cross-ve Unix sockets.
  * [openvz] 1acba85 netfilter: Fix NULL dereference in nf_nat_setup_info.
  * [openvz] b405aed netfilter: Add check to the nat hooks.
  * [openvz] b8b70c7 nfs: Fix access to freed memory.
  * [openvz] 840ea01 NFS: NFS super blocks in different VEs should be
    different.
  * [openvz] 14131d2 ve: sanitize capability checks for namespaces creation.
  * [openvz] 39bb1ee nfs: Fix nfs_match_client(). (closes: #501985)
  * [openvz] 32e9103 Add do_ve_enter_hook.
  * [openvz] d4988b6 Add kthread_create_ve() and kthread_run_ve() functions.
  * [openvz] ba0ce90 nfs: use kthread_run_ve to start lockd. (closes: #505174)
  * [openvz] 672ab37 pidns: lost task debug print uses wrong prototype.
  * [openvz] d876c93 pidns: zap ve process only when killing ve's init pid-ns.
  * [openvz] 9abe1a6 bc: fix permissions on /proc/bc.
  * [openvz] Reenable NF_CONNTRACK_IPV6.

 -- dann frazier <dannf@debian.org>  Sun, 22 Mar 2009 14:09:23 -0600

linux-2.6 (2.6.26-13lenny2) stable-security; urgency=high

  * alpha, mips, sparc64: Additional fixes for CVE-2009-0029.
  * skfp: Fix inverted capabilities check logic (CVE-2009-0675)
  * ext4: initialize the new group descriptor when resizing
    (CVE-2009-0745)
  * ext4: Add sanity check to make_indexed_dir (CVE-2009-0746)
  * ext4: only use i_size_high for regular files (CVE-2009-0747)
  * ext4: Add sanity checks for the superblock before mounting the filesystem
    (CVE-2009-0748)

 -- dann frazier <dannf@debian.org>  Mon, 09 Mar 2009 16:15:05 -0600

linux-2.6 (2.6.26-13lenny1) stable-security; urgency=high

  [ dann frazier ]
  * sctp: fix memory overflow (CVE-2009-0065)
  * Fix sign-extend ABI issue w/ system calls on various 64-bit architectures
    (CVE-2009-0029)
  * security: introduce missing kfree (CVE-2009-0031)
  * eCryptfs: check readlink result for error before use (CVE-2009-0269)
  * dell_rbu: use scnprintf instead of less secure sprintf (CVE-2009-0322)
  * Fix sensitive memory leak in SO_BSDCOMPAT gsopt (CVE-2009-0676)

 -- dann frazier <dannf@debian.org>  Fri, 27 Feb 2009 11:19:59 -0700

linux-2.6 (2.6.26-13) unstable; urgency=high

  [ dann frazier ]
  * [hppa] disable UP-optimized flush_tlb_mm, fixing thread-related
    hangs. (closes: #478717)
  * cciss: Add PCI ids for P711m and p712m
  * Fix buffer underflow in the ib700wdt watchdog driver (CVE-2008-5702)
  * [sparc] Enable CONFIG_FB_XVR500, CONFIG_FB_XVR2500 (Closes: #508108)
  * [ia64] Add RTC class driver for EFI
  * [hppa] Fix system crash while unwinding a userspace process
    (CVE-2008-5395)
  * Set a minimum timeout for SG_IO requests (CVE-2008-5700)

  [ Bastian Blank ]
  * Fix multicast in atl1e driver. (closes: #509097)

  [ Moritz Muehlenhoff ]
  * Fix speaker output on Toshiba P105 notebooks. (closes: #488063)
  * uvc: Fix incomplete frame drop when switching to a variable
    size format (closes: #508661)
  * Allow booting Mach images in KVM (Closes: #498940)
  * Add workaround for USB storage on Rockchip MP3 player (Closes: #505256)
  * Enable w9968cf driver on all i386 images (Closes: #495698)
  * Register DualPoint model found in Dell Latitude E6500 (Closes: #507958)
  * Disable link tuning in rt2500usb driver. (Closes: #510607)
  * Fix regressions in eata driver (Closes: #506835)
  * Skip incompatible fbdev logos (Closes: #508173)
  * Fix error path in PCI probing of Cyclades driver (Closes: #429011)

  [ Martin Michlmayr ]
  * V4L/DVB: Fix initialization of URB list (Thomas Reitmayr) to address
    the oops reported at http://forum.qnap.com/viewtopic.php?f=147&t=10572
  * Add some patches from the Linux/MIPS linux-2.6.26-stable tree:
    - Fix potential DOS by untrusted user app (CVE-2008-5701)
    - o32: Fix number of arguments to splice(2).
    - 64-bit: vmsplice needs to use the compat wrapper for o32 and N32.
    - Return ENOSYS from sys32_syscall on 64bit kernels like elsewhere.
    - Use EI/DI for MIPS R2.
    - MIPS64R2: Fix buggy __arch_swab64
    - Add missing calls to plat_unmap_dma_mem.
    - Only write c0_framemask on CPUs which have this register.

 -- Bastian Blank <waldi@debian.org>  Sat, 10 Jan 2009 13:35:41 +0100

linux-2.6 (2.6.26-12) unstable; urgency=high

  [ Ian Campbell ]
  * xen: fix ACPI processor throttling for when processor id is -1. (closes: #502849)

  [ dann frazier ]
  * Make sendmsg() block during UNIX garbage collection (CVE-2008-5300)
  * Fix race conditions between inotify removal and umount (CVE-2008-5182)
  * Fix DoS when calling svc_listen twice on the same socket while reading
    /proc/net/atm/*vc (CVE-2008-5079)

  [ Bastian Blank ]
  * [openvz, vserver] Fix descriptions.
  * [sparc] Enable Sun Logical Domains support. (closes: #501684)
  * Fix coexistence of pata_marvell and ahci. (closes: #507432)
  * [sparc] Support Intergraph graphics chips. (closes: #508108)

 -- Bastian Blank <waldi@debian.org>  Mon, 15 Dec 2008 12:57:18 +0100

linux-2.6 (2.6.26-11) unstable; urgency=low

  [ Bastian Blank ]
  * [sparc] Reintroduce dummy PCI host controller to workaround broken X.org.
  * [sparc] Fix size checks in PCI maps.
  * Add stable release 2.6.26.8:
    - netfilter: restore lost ifdef guarding defrag exception
    - netfilter: snmp nat leaks memory in case of failure
    - netfilter: xt_iprange: fix range inversion match
    - ACPI: dock: avoid check _STA method
    - ACPI: video: fix brightness allocation
    - sparc64: Fix race in arch/sparc64/kernel/trampoline.S
    - math-emu: Fix signalling of underflow and inexact while packing result.
    - tcpv6: fix option space offsets with md5
    - net: Fix netdev_run_todo dead-lock
    - scx200_i2c: Add missing class parameter
    - DVB: s5h1411: Power down s5h1411 when not in use
    - DVB: s5h1411: Perform s5h1411 soft reset after tuning
    - DVB: s5h1411: bugfix: Setting serial or parallel mode could destroy bits
    - V4L: pvrusb2: Keep MPEG PTSs from drifting away
    - ACPI: Always report a sync event after a lid state change
    - ALSA: use correct lock in snd_ctl_dev_disconnect()
    - file caps: always start with clear bprm->caps_*
    - libertas: fix buffer overrun
    - net: Fix recursive descent in __scm_destroy().
    - SCSI: qla2xxx: Skip FDMI registration on ISP21xx/22xx parts.
      (Closes: #502552)
    - edac cell: fix incorrect edac_mode
    - ext[234]: Avoid printk floods in the face of directory corruption
      (CVE-2008-3528)
    - gpiolib: fix oops in gpio_get_value_cansleep()
  * Override ABI changes.
  * [xen] Update description. (closes: #505961)
  * Revert parts of 2.6.26.6 to fix resume breakage. (closes: #504167)
    - clockevents: prevent multiple init/shutdown
    - clockevents: broadcast fixup possible waiters

  [ dann frazier ]
  * Fix buffer overflow in hfsplus (CVE-2008-4933)
  * Fix BUG() in hfsplus (CVE-2008-4934)
  * Fix stack corruption in hfs (CVE-2008-5025)
  * Fix oops in tvaudio when controlling bass/treble (CVE-2008-5033)

  [ Martin Michlmayr ]
  * [arm/iop32x, arm/ixp4xx, arm/orion5x] Enable support for more partition
    tables, including MAC_PARTITION (requested by Benoît Knecht).
  * leds-pca9532: Fix memory leak and properly handle errors (Sven Wegener)
  * leds-pca9532: Move i2c work to a workqueque (Riku Voipio). (closes:
    #506116)

 -- Bastian Blank <waldi@debian.org>  Wed, 26 Nov 2008 11:43:48 +0100

linux-2.6 (2.6.26-10) unstable; urgency=low

  [ dann frazier ]
  * sctp: Fix possible kernel panic in sctp_sf_abort_violation (CVE-2008-4618)

  [ Martin Michlmayr ]
  * DNS-323: add support for revision B1 machines (Matthew Palmer).
  * ext3/ext4: Add support for non-native signed/unsigned htree hash
    algorithms (Theodore Ts'o). (closes: #493957)
  * [arm/ixp4xx] Enable USB_ACM (closes: #504723).

  [ Bastian Blank ]
  * agp: Fix stolen memory counting on Intel G4X. (closes: #502606)
  * Add stable release 2.6.26.7:
    - security: avoid calling a NULL function pointer in drivers/video/tvaudio.c
    - DVB: au0828: add support for another USB id for Hauppauge HVR950Q
    - drm/i915: fix ioremap of a user address for non-root (CVE-2008-3831)
    - ACPI: Ignore _BQC object when registering backlight device
    - hwmon: (it87) Prevent power-off on Shuttle SN68PT
    - Check mapped ranges on sysfs resource files
    - x86: avoid dereferencing beyond stack + THREAD_SIZE
    - PCI: disable ASPM on pre-1.1 PCIe devices
    - PCI: disable ASPM per ACPI FADT setting
    - V4L/DVB (9053): fix buffer overflow in uvc-video
    - V4L/DVB (8617): uvcvideo: don't use stack-based buffers for USB transfers.
    - V4L/DVB (8498): uvcvideo: Return sensible min and max values when querying
      a boolean control.
    - V4L: zr36067: Fix RGBR pixel format
    - V4L: bttv: Prevent NULL pointer dereference in radio_open
    - libata: fix EH action overwriting in ata_eh_reset()
    - libata: always do follow-up SRST if hardreset returned -EAGAIN
    - fbcon_set_all_vcs: fix kernel crash when switching the rotated consoles
    - modules: fix module "notes" kobject leak
    - b43legacy: Fix failure in rate-adjustment mechanism
    - CIFS: make sure we have the right resume info before calling CIFSFindNext
    - sched_rt.c: resch needed in rt_rq_enqueue() for the root rt_rq
    - tty: Termios locking - sort out real_tty confusions and lock reads
    - x86, early_ioremap: fix fencepost error
    - x86: improve UP kernel when CPU-hotplug and SMP is enabled
    - x86: Reserve FIRST_DEVICE_VECTOR in used_vectors bitmap.
  * [xen] Remove pte file workaround.

  [ Ian Campbell ]
  * [xen] Disable usage of PAT. (closes: #503821)

 -- Bastian Blank <waldi@debian.org>  Sat, 08 Nov 2008 10:50:58 +0100

linux-2.6 (2.6.26-9) unstable; urgency=low

  [ Bastian Blank ]
  * Add stable release 2.6.26.6:
    - mm owner: fix race between swapoff and exit
    - rtc: fix kernel panic on second use of SIGIO nofitication
    - fbcon: fix monochrome color value calculation
    - ALSA: snd-powermac: HP detection for 1st iMac G3 SL
    - ALSA: snd-powermac: mixers for PowerMac G4 AGP
    - sparc64: Fix missing devices due to PCI bridge test in
      of_create_pci_dev().
    - sparc64: Fix disappearing PCI devices on e3500.
    - sparc64: Fix OOPS in psycho_pcierr_intr_other().
    - sparc64: Fix interrupt register calculations on Psycho and Sabre.
    - sparc64: Fix PCI error interrupt registry on PSYCHO.
    - udp: Fix rcv socket locking
    - sctp: Fix oops when INIT-ACK indicates that peer doesn't support AUTH
      (CVE-2008-4576)
    - sctp: do not enable peer features if we can't do them.
    - ipsec: Fix pskb_expand_head corruption in xfrm_state_check_space
    - netlink: fix overrun in attribute iteration
    - niu: panic on reset
    - ipv6: Fix OOPS in ip6_dst_lookup_tail().
    - XFRM,IPv6: initialize ip6_dst_blackhole_ops.kmem_cachep
    - af_key: Free dumping state on socket close
    - pcmcia: Fix broken abuse of dev->driver_data
    - clockevents: remove WARN_ON which was used to gather information
    - ntp: fix calculation of the next jiffie to trigger RTC sync
    - x86: HPET: read back compare register before reading counter
    - x86: HPET fix moronic 32/64bit thinko
    - clockevents: broadcast fixup possible waiters
    - HPET: make minimum reprogramming delta useful
    - clockevents: prevent endless loop lockup
    - clockevents: prevent multiple init/shutdown
    - clockevents: enforce reprogram in oneshot setup
    - clockevents: prevent endless loop in periodic broadcast handler
    - clockevents: prevent clockevent event_handler ending up handler_noop
    - x86: fix memmap=exactmap boot argument
    - x86: add io delay quirk for Presario F700
    - ACPI: Avoid bogus EC timeout when EC is in Polling mode
    - x86: fix SMP alternatives: use mutex instead of spinlock, text_poke is
      sleepable
    - rtc: fix deadlock
    - mm: dirty page tracking race fix
    - x86-64: fix overlap of modules and fixmap areas
    - x86: PAT proper tracking of set_memory_uc and friends
    - x86: fix oprofile + hibernation badness
    - x86: fdiv bug detection fix
    - rt2x00: Use ieee80211_hw->workqueue again
    - x86: Fix 27-rc crash on vsmp due to paravirt during module load
    - sg: disable interrupts inside sg_copy_buffer
    - ocfs2: Increment the reference count of an already-active stack.
    - APIC routing fix
    - sched: fix process time monotonicity
    - block: submit_bh() inadvertently discards barrier flag on a sync write
    - x64, fpu: fix possible FPU leakage in error conditions
    - x86-64: Clean up save/restore_i387() usage
    - KVM: SVM: fix guest global tlb flushes with NPT
    - KVM: SVM: fix random segfaults with NPT enabled
    - ALSA: remove unneeded power_mutex lock in snd_pcm_drop
    - ALSA: fix locking in snd_pcm_open*() and snd_rawmidi_open*()
    - ALSA: oxygen: fix distorted output on AK4396-based cards
    - ALSA: hda - Fix model for Dell Inspiron 1525
    - SCSI: qla2xxx: Defer enablement of RISC interrupts until ISP
      initialization completes.
    - USB: fix hcd interrupt disabling
    - smb.h: do not include linux/time.h in userspace
    - pxa2xx_spi: fix build breakage
    - pxa2xx_spi: chipselect bugfixes
    - pxa2xx_spi: dma bugfixes
    - mm: mark the correct zone as full when scanning zonelists
    - async_tx: fix the bug in async_tx_run_dependencies
    - drivers/mmc/card/block.c: fix refcount leak in mmc_block_open()
    - ixgbe: initialize interrupt throttle rate
    - i2c-dev: Return correct error code on class_create() failure
    - x86-32: AMD c1e force timer broadcast late
  * [x86] Update patch to detect not properly announced cmos RTC devices.
  * [xen] Overtake hvc console by default.

  [ maximilian attems ]
  * [openvz] ip: NULL pointer dereferrence in tcp_v(4|6)_send_ack
    (closes: #500472)
  * [openvz] unset NF_CONNTRACK_IPV6 for now until abi bump.

  [ Stephen R. Marenka ]
  * [m68k] add patches to fix atari ethernec per Michael Schmitz:
    atari-ethernec-IRQF_SHARED.diff and atari-ethernec-fixes.diff.
  * [m68k] add mac-esp-fix-for-quadras-with-two-esp-chips.diff to fix macs
    with dual scsi busses and a problem with xorg, per Finn Thain.
  * [m68k] add atari-atari_keyb_init-operator-precedence.diff per
    Michael Schmitz.
  * [m68k] more mac patches, per Finn Thain.

  [ Martin Michlmayr ]
  * [arm/ixp4xx] Enable USB_ATM and USB_SPEEDTOUCH (closes: #502182).
  * [arm/iop32x, arm/orion5x] Likewise.
  * DNS-323: read MAC address from flash (Matthew Palmer).

  [ dann frazier ]
  * Restrict access to the DRM_I915_HWS_ADDR ioctl (CVE-2008-3831)
  * Don't allow splicing to files opened with O_APPEND (CVE-2008-4554)

 -- Bastian Blank <waldi@debian.org>  Sat, 18 Oct 2008 12:14:22 +0200

linux-2.6 (2.6.26-8) unstable; urgency=medium

  [ dann frazier ]
  * [x86] Fix broken LDT access in VMI (CVE-2008-4410)
  * ata: Fix off-by-one-error that causes errors when reading a
    block on the LBA28-LBA48 boundary
  * [s390] prevent ptrace padding area read/write in 31-bit mode
    (CVE-2008-1514)

  [ Bastian Blank ]
  * Fix generation of i386 Xen image information.
  * [i386] Restrict the usage of long NOPs. (closes: #464962)
  * Fix access to uninitialized user keyring. (closes: #500279)
  * [x86] Fix detection of non-PNP RTC devices. (closes: #499230)

 -- Bastian Blank <waldi@debian.org>  Thu, 09 Oct 2008 12:07:21 +0200

linux-2.6 (2.6.26-7) unstable; urgency=low

  [ Bastian Blank ]
  * [xen] Add SuSE Xen patch. (closes: #495895)
  * Only register notifiers in braille console if used, fixes Insert key.
    (closes: #494374)
  * Fix ACPI EC GPE storm detection. (closes: #494546)
  * Disable useless support for ISP1760 USB host controller.
    (closes: #498304)
  * rt61pci: Add a sleep after firmware upload. (closes: #498828)

  [ Stephen R. Marenka ]
  * [m68k] Set CONFIG_ATARI_ETHERNEC=m for atari, since it only works
    in modular form.
  * [m68k] Enable CONFIG_ADB_PMU68K=y for mac.
  * [m68k] Add atari-aranym-nf-wrappers.diff patch to fix atari LBD
    problems, set CONFIG_LBD=y for atari.

  [ Martin Michlmayr ]
  * [arm/orion5x] Enable CONFIG_ATALK (requested by Ben Schwarz).
  * [arm/versatile] Enable CONFIG_VFP. (closes: #499463)
  * ath5k: Fix bad udelay calls on AR5210 code (Nick Kossifidis).
  * [arm] No longer disable ATH5K.

  [ dann frazier ]
  * Add missing capability checks in sbni_ioctl (CVE-2008-3525)

 -- Bastian Blank <waldi@debian.org>  Wed, 01 Oct 2008 09:02:30 +0200

linux-2.6 (2.6.26-6) unstable; urgency=low

  [ maximilian attems ]
  * [openvz] Enable checkpointing. (closes: #497292)

  [ Bastian Blank ]
  * Allow forced module loading again. (closes: #494144)
  * Set IEEE 802.11 (wireless) regulatory domain default to EU.
    (closes: #497971)
  * [i386] Enable IDE ACPI support. Override ABI changes. (closes: #470528)
  * [i386/686-bigmem] Promote to generic subarch. (closes: #476120)

  [ Martin Michlmayr ]
  * Fix dead 21041 ethernet after ifconfig down (Thomas Bogendoerfer).

  [ dann frazier ]
  * [hppa] Enable the FPU before using it, fixes booting on A500s
    with our CONFIG_PRINTK_TIME=y setting. (closes: #499458)

 -- Bastian Blank <waldi@debian.org>  Wed, 24 Sep 2008 12:06:47 +0200

linux-2.6 (2.6.26-5) unstable; urgency=low

  [ Martin Michlmayr ]
  * Backport power-off method for Kurobox Pro.
  * [arm/versatile] Really enable CONFIG_RTC_DRV_PL031 (closes: #484432).

  [ Stephen R. Marenka ]
  * [m68k] Set CONFIG_LBD=n for atari, since it conflicts with nfblock.

  [ Bastian Blank ]
  * Reenable SiS SATA support. (closes: #496603)
  * [amd64,i386] Disable new-style SiS PATA support.
  * Add stable release 2.6.26.4:
    - sata_mv: don't issue two DMA commands concurrently
    - KVM: MMU: Fix torn shadow pte
    - x86: work around MTRR mask setting, v2
    - nfsd: fix buffer overrun decoding NFSv4 acl (CVE-2008-3915)
    - sunrpc: fix possible overrun on read of /proc/sys/sunrpc/transports
      (CVE-2008-3911)
    - r8169: balance pci_map / pci_unmap pair
    - tg3: Fix firmware event timeouts
    - crypto: authenc - Avoid using clobbered request pointer
    - sparc64: Fix cmdline_memory_size handling bugs.
    - sparc64: Fix overshoot in nid_range().
    - ipsec: Fix deadlock in xfrm_state management. (closes: #497796)
    - sctp: fix random memory dereference with SCTP_HMAC_IDENT option.
    - sctp: correct bounds check in sctp_setsockopt_auth_key
    - sch_prio: Fix nla_parse_nested_compat() regression
    - sctp: add verification checks to SCTP_AUTH_KEY option
    - sctp: fix potential panics in the SCTP-AUTH API.
    - udp: Drop socket lock for encapsulated packets
    - pkt_sched: Fix actions referencing
    - pkt_sched: Fix return value corruption in HTB and TBF.
    - netns: Add network namespace argument to rt6_fill_node() and
      ipv6_dev_get_saddr()
    - ipv6: Fix OOPS, ip -f inet6 route get fec0::1, linux-2.6.26,
      ip6_route_output, rt6_fill_node+0x175 (CVE-2008-3686)
    - AX.25: Fix sysctl registration if !CONFIG_AX25_DAMA_SLAVE
    - mm: make setup_zone_migrate_reserve() aware of overlapping nodes
    - 8250: improve workaround for UARTs that don't re-assert THRE correctly
    - rtc_time_to_tm: fix signed/unsigned arithmetic
    - drivers/char/random.c: fix a race which can lead to a bogus BUG()
    - cifs: fix O_APPEND on directio mounts
    - atl1: disable TSO by default
    - forcedeth: fix checksum flag
    - bio: fix bio_copy_kern() handling of bio->bv_len
    - bio: fix __bio_copy_iov() handling of bio->bv_len
    - ALSA: oxygen: prevent muting of nonexistent AC97 controls
    - S390 dasd: fix data size for PSF/PRSSD command
    - x86: fix "kernel won't boot on a Cyrix MediaGXm (Geode)"
    - x86: work around MTRR mask setting
    - USB: cdc-acm: don't unlock acm->mutex on error path
    - binfmt_misc: fix false -ENOEXEC when coupled with other binary handlers
    - fbdefio: add set_page_dirty handler to deferred IO FB
    - eeepc-laptop: fix use after free
    - PCI: fix reference leak in pci_get_dev_by_id()
    - cramfs: fix named-pipe handling
  * Override ABI changes.
  * [hppa] Disable new-style RTC support. Override ABI changes.

  [ maximilian attems ]
  * openvz: Add upstream fixes up to 24cebf40278cb071ff8b. (closes: #497528)

 -- Bastian Blank <waldi@debian.org>  Wed, 10 Sep 2008 12:55:16 +0200

linux-2.6 (2.6.26-4) unstable; urgency=low

  [ maximilian attems ]
  * x86: Reset ACPI_PROCFS_POWER for Lenny as buggy apps depend on it.
    (closes: #495541)
  * x86: ACPI: Fix thermal shutdowns
  * openvz: Add upstream fixes up to 0f14912e3d2251aff. (closes: #494384)
  * Add stable release 2.6.26.3:
    - USB: fix interface unregistration logic
    - usb-storage: unusual_devs entries for iRiver T10 and Datafab CF+SM reader
    - usb-serial: don't release unregistered minors
    - usb-storage: revert DMA-alignment change for Wireless USB
    - usb-storage: automatically recognize bad residues
    - USB: ftdi_sio: Add USB Product Id for ELV HS485
    - qla2xxx: Set an rport's dev_loss_tmo value in a consistent manner.
    - dccp: change L/R must have at least one byte in the dccpsf_val field
      (CVE-2008-3276)
    - KVM: Avoid instruction emulation when event delivery is pending
    - cs5520: add enablebits checking
    - acer-wmi: Fix wireless and bluetooth on early AMW0 v2 laptops
    - USB: usb-storage: quirk around v1.11 firmware on Nikon D4
    - radeonfb: fix accel engine hangs
    - radeon: misc corrections
    - sparc64: Fix global reg snapshotting on self-cpu.
    - sparc64: Do not clobber %g7 in setcontext() trap.
    - sparc64: Fix end-of-stack checking in save_stack_trace().
    - sparc64: Fix recursion in stack overflow detection handling.
    - sparc64: Make global reg dumping even more useful.
    - sparc64: Implement IRQ stacks.
    - sparc64: Handle stack trace attempts before irqstacks are setup.
    - PCI: Limit VPD length for Broadcom 5708S
    - ide: it821x in pass-through mode segfaults in 2.6.26-stable
    - syncookies: Make sure ECN is disabled
    - USB: ftdi_sio: add support for Luminance Stellaris Evaluation/Development
      Kits
    - i2c: Fix NULL pointer dereference in i2c_new_probed_device
    - SCSI: hptiop: add more PCI device IDs
    - SCSI: ses: fix VPD inquiry overrun
    - SCSI: scsi_transport_spi: fix oops in revalidate
    - CIFS: Fix compiler warning on 64-bit
    - x86: fix spin_is_contended()
    - matrox maven: fix a broken error path
    - i2c: Let users select algorithm drivers manually again
    - CIFS: properly account for new user= field in SPNEGO upcall string
      allocation
    - x86: fix setup code crashes on my old 486 box
    - KVM: ia64: Fix irq disabling leak in error handling code
    - mlock() fix return values
    - rtl8187: Fix lockups due to concurrent access to config routine
    - KVM: task switch: segment base is linear address
    - KVM: task switch: use seg regs provided by subarch instead of reading
      from GDT
    - KVM: task switch: translate guest segment limit to virt-extension byte
      granular field
    - r8169: avoid thrashing PCI conf space above RTL_GIGA_MAC_VER_06
    - sparc64: FUTEX_OP_ANDN fix
    - posix-timers: do_schedule_next_timer: fix the setting of ->si_overrun
    - posix-timers: fix posix_timer_event() vs dequeue_signal() race
    - vt8623fb: fix kernel oops
    - ide-cd: fix endianity for the error message in cdrom_read_capacity
    - qla2xxx: Add dev_loss_tmo_callbk/terminate_rport_io callback support.
    - random32: seeding improvement
    - CIFS: mount of IPC$ breaks with iget patch
    - CIFS: if get root inode fails during mount, cleanup tree connection
    - crypto: padlock - fix VIA PadLock instruction usage with
      irq_ts_save/restore()
    - ipvs: Fix possible deadlock in estimator code
    - SCSI: block: Fix miscalculation of sg_io timeout in CDROM_SEND_PACKET
      handler.
    - ALSA: asoc: restrict sample rate and size in Freescale MPC8610 sound
      drivers
    - ALSA: ASoC: fix SNDCTL_DSP_SYNC support in Freescale 8610 sound drivers
    - USB: pl2023: Remove USB id (4348:5523) handled by ch341
    - relay: fix "full buffer with exactly full last subbuffer" accounting
      problem
    - ipv6: Fix ip6_xmit to send fragments if ipfragok is true
    - x86: amd opteron TOM2 mask val fix

  [ dann frazier ]
  * [ia64] Fix boot-time hang w/ PRINTK_TIME by ensuring that cpu0 can access
    per-cpu vars in early boot
  * delay calls to sched_clock() until after sched_clock_init() to prevent
    inaccurate printk timings on ia64 and presumably other architectures

  [ Ian Campbell ]
  * [xen] import upstream fix to fb-defio driver used by Xen framebuffer.

  [ Bastian Blank ]
  * [powerpc] Enable proper RTC support. (closes: #484693)

  [ Martin Michlmayr ]
  * Add Marvell Orion fixes:
    - sata_mv: add the Gen IIE flag to the SoC devices.
    - sata_mv: don't avoid clearing interrupt status on SoC host adapters

  [ dann frazier ]
  * Fix overflow condition in sctp_setsockopt_auth_key (CVE-2008-3526)
  * Fix panics that may occur if SCTP AUTH is disabled (CVE-2008-3792)
  * [x86] Fix memory leak in the copy_user routine
    (CVE-2008-0598, closes: #490910)

 -- Bastian Blank <waldi@debian.org>  Thu, 28 Aug 2008 08:46:42 +0200

linux-2.6 (2.6.26-3) unstable; urgency=low

  [ Bastian Blank ]
  * Disable Emagic Audiowerk 2 soundcard support. The PCI IDs clashes with
    many DVB cards.
  * Update VServer patch to 2.3.0.35.
  * [armel/versatile] Override ABI changes.
  * [i386/686-bigmem] Add VServer image.

  [ Aurelien Jarno ]
  * [armel/versatile] Disable CONFIG_NO_HZ, CONFIG_HIGH_RES_TIMERS for
    dynticks. (closes: #494842)

  [ Martin Michlmayr ]
  * Fix PCIe on the Kurobox Pro (Lennert Buytenhek).
  * Fix regressions caused by the "use software GSO for SG+CSUM capable
    netdevices" patch:
    - loopback: Enable TSO (Herbert Xu)
    - net: Preserve netfilter attributes in skb_gso_segment using
      __copy_skb_header (Herbert Xu)

  [ dann frazier ]
  * [amd64] Fix typo in TOM2 mask value, preventing a hang on some opteron
    systems. (closes: #494365)

 -- Bastian Blank <waldi@debian.org>  Mon, 18 Aug 2008 15:34:38 +0200

linux-2.6 (2.6.26-2) unstable; urgency=low

  [ Bastian Blank ]
  * [powerpc] Install arch/powerpc/lib/crtsavres.o into the headers, it is
    used during module linking.
  * Add stable release 2.6.26.1:
    - Fix off-by-one error in iov_iter_advance()
    - ath5k: don't enable MSI, we cannot handle it yet
    - b43legacy: Release mutex in error handling code
    - cpufreq acpi: only call _PPC after cpufreq ACPI init funcs got called already
    - VFS: increase pseudo-filesystem block size to PAGE_SIZE
    - markers: fix markers read barrier for multiple probes
    - tmpfs: fix kernel BUG in shmem_delete_inode
    - mpc52xx_psc_spi: fix block transfer
    - ixgbe: remove device ID for unsupported device
    - UML - Fix boot crash
    - eCryptfs: use page_alloc not kmalloc to get a page of memory
    - x86: fix kernel_physical_mapping_init() for large x86 systems
    - DVB: cx23885: SRAM changes for the 885 and 887 silicon parts
    - DVB: cx23885: Reallocated the sram to avoid concurrent VIDB/C issues
    - DVB: cx23885: DVB Transport cards using DVB port VIDB/TS1 did not stream
    - DVB: cx23885: Ensure PAD_CTRL is always reset to a sensible default
    - V4L: cx23885: Bugfix for concurrent use of /dev/video0 and /dev/video1
    - V4L: saa7134: Copy tuner data earlier to avoid overwriting manual tuner type
    - V4L: uvcvideo: Add support for Medion Akoya Mini E1210 integrated webcam
    - V4L: uvcvideo: Make input device support optional
    - V4L: uvcvideo: Don't free URB buffers on suspend
    - V4L: uvcvideo: Use GFP_NOIO when allocating memory during resume
    - V4L: uvcvideo: Fix a buffer overflow in format descriptor parsing
    - DVB: dib0700: add support for Hauppauge Nova-TD Stick 52009
    - V4L: cx18: Upgrade to newer firmware & update documentation
    - ALSA: trident - pause s/pdif output
    - myri10ge: do not use mgp->max_intr_slots before loading the firmware
    - myri10ge: do not forget to setup the single slice pointers
    - iop-adma: fix platform driver hotplug/coldplug
    - sparc64: Do not define BIO_VMERGE_BOUNDARY.
    - sparc64: Fix cpufreq notifier registry.
    - sparc64: Fix lockdep issues in LDC protocol layer.
    - tcp: Clear probes_out more aggressively in tcp_ack().
    - ARM: fix fls() for 64-bit arguments
    - vmlinux.lds: move __attribute__((__cold__)) functions back into final .text section
    - rtc-at91rm9200: avoid spurious irqs
    - ide-cd: fix oops when using growisofs
    - x86: fix crash due to missing debugctlmsr on AMD K6-3
    - cpusets: fix wrong domain attr updates
    - proc: fix /proc/*/pagemap some more
    - Fix build on COMPAT platforms when CONFIG_EPOLL is disabled
    - markers: fix duplicate modpost entry
    - x86, suspend, acpi: enter Big Real Mode
    - USB: fix usb serial pm counter decrement for disconnected interfaces
    - x86 reboot quirks: add Dell Precision WorkStation T5400
    - Fix typos from signal_32/64.h merge
    - rcu: fix rcu_try_flip_waitack_needed() to prevent grace-period stall
    - Patch Upstream: x86 ptrace: fix PTRACE_GETFPXREGS error
    - KVM: MMU: Fix potential race setting upper shadow ptes on nonpae hosts
    - KVM: MMU: nuke shadowed pgtable pages and ptes on memslot destruction
    - KVM: x86 emulator: Fix HLT instruction
    - KVM: VMX: Add ept_sync_context in flush_tlb
    - KVM: mmu_shrink: kvm_mmu_zap_page requires slots_lock to be held
    - KVM: SVM: fix suspend/resume support
    - KVM: VMX: Fix a wrong usage of vmcs_config
    - isofs: fix minor filesystem corruption
    - quota: fix possible infinite loop in quota code
    - hdlcdrv: Fix CRC calculation.
    - ipv6: __KERNEL__ ifdef struct ipv6_devconf
    - ipv6: use timer pending
    - udplite: Protection against coverage value wrap-around
    - pxamci: trivial fix of DMA alignment register bit clearing
  * [sparc] Install asm-sparc headers again.
  * Force RTC on by default and set clock on startup. Override ABI changes.
  * [i386, amd64] Make the CMOS RTC support builtin. (closes: #493567)
  * Add stable release 2.6.26.2:
    - sound: ensure device number is valid in snd_seq_oss_synth_make_info
    - Ath5k: kill tasklets on shutdown
    - Ath5k: fix memory corruption
    - vfs: fix lookup on deleted directory
    - ALSA: emu10k1 - Fix inverted Analog/Digital mixer switch on Audigy2
    - ALSA: hda - Add missing Thinkpad Z60m support
    - ALSA: hda - Fix DMA position inaccuracy
    - ALSA: hda - Fix wrong volumes in AD1988 auto-probe mode
    - Add compat handler for PTRACE_GETSIGINFO
    - Bluetooth: Signal user-space for HIDP and BNEP socket errors
    - Input: i8042 - add Acer Aspire 1360 to nomux blacklist
    - Input: i8042 - add Gericom Bellagio to nomux blacklist
    - Input: i8042 - add Intel D845PESV to nopnp list
    - jbd: fix race between free buffer and commit transaction
    - NFS: Ensure we zap only the access and acl caches when setting new acls
    - SCSI: ch: fix ch_remove oops
    - linear: correct disk numbering error check
    - netfilter: xt_time: fix time's time_mt()'s use of do_div()
    - Kprobe smoke test lockdep warning
    - Close race in md_probe
    - x86: io delay - add checking for NULL early param
    - x86: idle process - add checking for NULL early param
    - SCSI: bsg: fix bsg_mutex hang with device removal
    - netfilter: nf_nat_sip: c= is optional for session
    - romfs_readpage: don't report errors for pages beyond i_size
    - ftrace: remove unneeded documentation

  [ Martin Michlmayr ]
  * METH: fix MAC address setup (Thomas Bogendoerfer)
  * Export the reset button of the QNAP TS-409.
  * net: use software GSO for SG+CSUM capable netdevices (Lennert Buytenhek)

  [ dann frazier ]
  * device_create interface changed between 2.6.26 and 2.6.27; adjust hpilo
    backport appropriately. Fixes a NULL pointer dereference in ilo_probe().

 -- Bastian Blank <waldi@debian.org>  Fri, 08 Aug 2008 08:09:00 +0200

linux-2.6 (2.6.26-1) unstable; urgency=low

  * New upstream release see http://kernelnewbies.org/Linux_2_6_26
    - UDF 2.50 support. (closes: #480910)
    - mmc: increase power up delay (closes: #481190)
    - snd-hda-intel suspend troubles fixed. (closes: #469727, #481613, #480034)
    - cifs QueryUnixPathInfo fix (closes: #480995)
    - r8169 oops in r8169_get_mac_version (closes: #471892)
    - netfilter headers cleanup (closes: #482331)
    - iwlwifi led support (closes: #469095)
    - ath5k associates on AR5213A (closes: #463785)
    - T42 suspend fix (closes: #485873)
    - cpuidle acpi driver: fix oops on AC<->DC (closes: #477201)
    - opti621 ide fixes (closes: #475561)
    - ssh connection hangs with mac80211 (closes: #486089)
    - ocfs2: Allow uid/gid/perm changes of symlinks (closes: #479475)
    - xircom_tulip_cb: oboslete driver removed (closes: #416900)
    - r8169 properly detect link status (closes: #487586)
    - iwl3945 connection + support fixes (closes: #481436, #482196)
    - longrun cpufreq min freq fix (closes: #468149)
    - emux midi synthesizer SOFT_PEDAL-release event (closes: #474312)
    - vmemmap fixes to use smaller pages (closes: #483489)
    - x86 freeze fixes (closes: #482100, #482074)
    - xen boot failure fix (closes: #488284)
    - gdb read floating-point and SSE registers (closes: #485375)
    - USB_PERSIST is default on (closes: #489963)
    - alsa snd-hda Dell Inspiron fix (closes: #490649)
    - ipw2200: queue direct scans (closes: #487721)
    - better gcc-4.3 support (closes: #492301)
    - iwl3945 monitor mode. (closes: #482387)

  [ maximilian attems ]
  * topconfig set CRYPTO_CTS, SND_PCSP, SND_AW2, IWL4965_LEDS, IWL3945_LEDS,
    RT2400PCI_LEDS, RT2500PCI_LEDS, RT61PCI_LEDS, RT2500USB_LEDS,
    RT73USB_LEDS, NF_CT_PROTO_DCCP, BRIDGE_EBT_NFLOG, IWLWIFI_RFKILL,
    USB_SERIAL_SPCP8X5, USB_STORAGE_CYPRESS_ATACB, DVB_ISL6405, DVB_AU8522,
    VIDEO_EM28XX_DVB, VIDEO_CX18, VIDEO_AU0828, SOC_CAMERA_MT9M001,
    SOC_CAMERA_MT9V022, DVB_TUNER_ITD1000, VIDEO_PVRUSB2_DVB, USB_C67X00_HCD,
    USB_ISP1760_HCD, HTC_PASIC3, I2C_PCA_PLATFORM, TOUCHSCREEN_WM97XX,
    JOYSTICK_ZHENHUA, SFC, ACCESSIBILITY, UIO_SMX, LOGIRUMBLEPAD2_FF,
    A11Y_BRAILLE_CONSOLE, EDS_TRIGGER_DEFAULT_ON, VIDEO_ALLOW_V4L1, ATA_ACPI,
    SATA_PMP, ATA_SFF, USB_SERIAL_MOTOROLA, USB_WDM, MAC80211_MESH,
    IPV6_MROUTE, IPV6_PIMSM_V2, MTD_AR7_PARTS, SENSORS_IBMAEM, PATA_SCH,
    CGROUP_DEVICE, USB_ISIGHTFW, HW_RANDOM_VIRTIO, RTC_DRV_FM3130,
    USB_VIDEO_CLASS, CIFS_DFS_UPCALL.
  * [amd64, i386]: KVM_CLOCK, KVM_GUEST, ISCSI_IBFT_FIND, ISCSI_IBFT, THERMAL,
    EEEPC_LAPTOP, FB_N411, THERMAL_HWMON.
  * [amd64]: Enable SCSI_DPT_I2O as 64 bit now.
  * Reenable USB_SERIAL_EDGEPORT, USB_SERIAL_EDGEPORT_TI. (closes: #480195)
  * Enable TCP_MD5SIG for BGP sessions. (closes: #443742)
  * Add recognised alsa cards to bug report.
  * topconfig: Enable HYSDN, no longer broken on smp.
  * Add request_firmware patch for keyspan. (closes: #448900)
  * [x86]: Enable dma engine. (closes: #473331)
  * [ppc64]: Enable IBMEBUS and EHEA. (closes: #484888)
  * topconfig: Enable PROFILING across all flavours. (closes: #484885)
  * 486: enable OLPC support thanks Andres Salomon for merge.
    Kconfig variable patch by Robert Millan (closes: #485063).
  * Add request_firmware patch for ip2.
  * Add request_firmware patch for acenic. (closes: #284221)
  * [x86, ia64]: Set HPET_RTC_IRQ. (closes: #479709, #476970)
  * [ppc]: Set SND_VIRMIDI. (closes: #290090)
  * Fallback for userspace compatibility to old IEEE 1394 FireWire stack.
    (closes: #451367, #475295, #478419)
  * [x86]: Enable modular FB_UVESA. (closes: #473180)
  * JFFS2 enable summary and compressor support. (closes: #488242)
  * Add OLPC sdhci quirks. Thanks Andres Salomon <dilinger@debian.org>
    (closes: #485192)
  * [ppc]: Enable RTC_DRV_PPC. (closes: #484693) Thanks for the patch to
    Geoff Levand <geoffrey.levand@am.sony.com>.
  * Enable BLK_DEV_BSG for SG v4 support.
  * [amd64] Enable default disabled memtest boot param.
  * topconfig: Enable PATA_SIS instead of SATA_SIS. (closes: #485609)
  * Add OpenVZ countainer flavour for amd64, i386. (closes: #392015)
  * atl1e driver for Atheros(R) L1e Fast Ethernet. (closes: #492029)
  * [ALSA] hda - Add ICH9 controller support (8086:2911)
  * [ALSA] hda - support intel DG33 motherboards
  * HP iLO driver
  * Input: i8042 - add Arima-Rioworks HDAMB board to noloop list
    (closes: #489190) thanks Guillaume Morin <guillaume@morinfr.org>

  [ Martin Michlmayr ]
  * [arm/orion5x] Update the config to reflect upstream renaming this
    subarch.
  * [arm/orion5x] Add some patches from Marvell's Orion tree:
    - Feroceon: speed up flushing of the entire cache
    - support for 5281 D0 stepping
    - cache align destination pointer when copying memory for some processors
    - cache align memset and memzero
    - DMA engine driver for Marvell XOR engine
    - Orion hardware watchdog support
  * [arm/orion5x] Enable NETCONSOLE.
  * [arm/orion5x] Disable more SCSI drivers.
  * [arm/ixp4xx] Disable most ATA and more SCSI and network drivers.
  * [arm/versatile] Enable CONFIG_RTC_DRV_PL031 (closes: #484432).
  * [arm/iop32x, arm/ixp4xx, arm/versatile] Enable ARM_THUMB (closes: #484524).
  * [arm/iop32x] Add LED driver for Thecus N2100 (Riku Voipio).
  * [mips/r5k-ip32] Enable USB.
  * [arm/orion5x, arm/iop32x, arm/ixp4xx, mipsel/r5k-cobalt] Enable HAMRADIO
    on the request of Heinz Janssen.
  * [arm/orion5x] Add support for QNAP TS-409 and HP mv2120; thanks
    Sylver Bruneau.
  * [mips] Add patches from Thomas Bogendoerfer:
    - gbefb: fix cmap FIFO timeout (closes: #487257)
    - IP32: Enable FAST-20 for onboard scsi
    - IP32: SGI O2 sound driver
  * [arm/ixp4xx] Add support for Freecom FSG-3 (Rod Whitby).
  * [arm/ixp4xx] Enable CONFIG_MACH_DSMG600.
  * [arm/iop32x] Unset NET_DMA since it actually leads to worse network
    performance.
  * [arm/orion5x] Fix a boot crash on the Kurobox Pro.
  * [arm/orion5x] use better key codes for the TS-209/TS-409 buttons
  * [arm/orion5x] export red SATA lights on TS-409, fix SATA presence/activity
  * [arm] Enable KEXEC (closes: #492268).
  * [arm/orion5x] Enable USB_PRINTER, requested by Mike Arthur.
  * [arm/orion5x] Enable binfmt aout, x25, wireless and ATM.
  * [arm/iop32x, arm/orion5x] Enable USB_SISUSBVGA.
  * [arm] xfs: pack some shortform dir2 structures for the ARM old ABI
    architecture (closes: #414932).

  [ Ian Campbell ]
  * Readme.build updated on how to generate orig tarballs.
  * Forward port vmlinuz-target.patch.
  * Enable Xen save/restore and memory ballooning for Xen enabled kernels.

  [ Bastian Blank ]
  * [powerpc/powerpc-miboot] Disable. (closes: #481358)
  * [powerpc/powerpc64] Support IBM Cell based plattforms and PS3.
    (closes: #462529)
  * [s390] Synchronize block device, network bridge, network scheduler and CRC
    support.
  * [s390] Enable support for PCI-attached cryptographic adapters.
  * Use control group as base for group CPU scheduler. This reenabled
    traditional nice behaviour. (closes: #489223)
  * Bump yaird dependencies to at least 0.0.13.
  * Reenable SECCOMP. There is no longer additional overhead.
    (closes: #474648)
  * Export symbol required for MOL again. (closes: #460667)
  * [powerpc/powerpc64] Fix console selection in LPAR environment.
    (closes: #492703)
  * Fix several userspace compatibility problems.

  [ Christian T. Steigies ]
  * [m68k] enable SERIAL_CONSOLE for amiga and atari

  [ Thiemo Seufer ]
  * [mips] Fix logic bug in atomic_sub_if_positive.

  [ Stephen R. Marenka ]
  * [m68k] Update pending m68k patches.
  * [m68k] Enable nfcon and nfblock for atari.
  * [m68k] Change compiler to default.

  [ Aurelien Jarno ]
  * [arm/versatile] Switch scsi/ext3/smc91x to modules now that we have proper
    d-i support. Remove options defined in toplevel config file.

 -- Bastian Blank <waldi@debian.org>  Wed, 30 Jul 2008 10:17:29 +0200

linux-2.6 (2.6.25-7) unstable; urgency=high

  * Add stable release 2.6.25.10:
    - TTY: fix for tty operations bugs (CVE-2008-2812)
    - sched: fix cpu hotplug
    - IB/mthca: Clear ICM pages before handing to FW
    - DRM: enable bus mastering on i915 at resume time
    - x86: shift bits the right way in native_read_tscp
    - x86_64 ptrace: fix sys32_ptrace task_struct leak (CVE-2008-3077)
    - ptrace GET/SET FPXREGS broken
    - futexes: fix fault handling in futex_lock_pi
    - x86: fix cpu hotplug crash
  * Add stable release 2.6.25.11:
    - x86: fix ldt limit for 64 bit

 -- maximilian attems <maks@debian.org>  Mon, 14 Jul 2008 10:58:14 +0200

linux-2.6 (2.6.25-6) unstable; urgency=high

  [ maximilian attems ]
  * Add stable release 2.6.25.7:
    - double-free of inode on alloc_file() failure exit in create_write_pipe()
    - m68k: Add ext2_find_{first,next}_bit() for ext4
    - bluetooth: fix locking bug in the rfcomm socket cleanup handling
    - serial: fix enable_irq_wake/disable_irq_wake imbalance in serial_core.c
    - bttv: Fix a deadlock in the bttv driver (closes: #487594)
    - forcedeth: msi interrupts
    - CPUFREQ: Fix format string bug.
    - mmc: wbsd: initialize tasklets before requesting interrupt
    - ecryptfs: fix missed mutex_unlock
    - mac80211: send association event on IBSS create
    - bluetooth: rfcomm_dev_state_change deadlock fix
    - sunhv: Fix locking in non-paged I/O case.
    - cassini: Only use chip checksum for ipv4 packets.
    - ipwireless: Fix blocked sending
    - net: Fix call to ->change_rx_flags(dev, IFF_MULTICAST) in
      dev_change_flags()
    - fbdev: export symbol fb_mode_option
    - ipsec: Use the correct ip_local_out function
    - tcp: fix skb vs fack_count out-of-sync condition
    - tcp FRTO: Fix fallback to conventional recovery
    - tcp FRTO: SACK variant is errorneously used with NewReno
    - tcp FRTO: work-around inorder receivers
    - tcp: Fix inconsistency source (CA_Open only when !tcp_left_out(tp))
    - l2tp: avoid skb truesize bug if headroom is increased
    - l2tp: Fix possible WARN_ON from socket code when UDP socket is closed
    - l2tp: Fix possible oops if transmitting or receiving when tunnel goes down
    - ax25: Fix NULL pointer dereference and lockup.
    - sound: emu10k1 - fix system hang with Audigy2 ZS Notebook PCMCIA card
    - tcp: Allow send-limited cwnd to grow up to max_burst when gso disabled
    - tcp: Limit cwnd growth when deferring for GSO
    - af_key: Fix selector family initialization.
    - hgafb: resource management fix
    - cifs: fix oops on mount when CONFIG_CIFS_DFS_UPCALL is enabled
    - b43: Fix controller restart crash
    - ssb: Fix context assertion in ssb_pcicore_dev_irqvecs_enable
    - eCryptfs: protect crypt_stat->flags in ecryptfs_open()
    - cciss: add new hardware support
    - ecryptfs: add missing lock around notify_change
    - ecryptfs: clean up (un)lock_parent
    - Add 'rd' alias to new brd ramdisk driver
    - net_sched: cls_api: fix return value for non-existant classifiers
    - vlan: Correctly handle device notifications for layered VLAN devices
    - IB/umem: Avoid sign problems when demoting npages to integer
    - x86: fix recursive dependencies
    - can: Fix copy_from_user() results interpretation
    - Kconfig: introduce ARCH_DEFCONFIG to DEFCONFIG_LIST
    - tcp: TCP connection times out if ICMP frag needed is delayed
    - ALSA: hda - Fix resume of auto-config mode with Realtek codecs
    - netlink: Fix nla_parse_nested_compat() to call nla_parse() directly
  * Add stable release 2.6.25.9:
    - Add return value to reserve_bootmem_node()
    - x86: use BOOTMEM_EXCLUSIVE on 32-bit
    - sctp: Make sure N * sizeof(union sctp_addr) does not overflow.
    - hwmon: (lm85) Fix function RANGE_TO_REG()
    - hwmon: (adt7473) Initialize max_duty_at_overheat before use
    - x86: set PAE PHYSICAL_MASK_SHIFT to 44 bits.
    - Reinstate ZERO_PAGE optimization in 'get_user_pages()' and fix XIP
    - watchdog: hpwdt: fix use of inline assembly
    - Fix ZERO_PAGE breakage with vmware
    - atl1: relax eeprom mac address error check

  [ Martin Michlmayr]
  * [arm/orion5x] Enable INPUT_EVDEV and KEYBOARD_GPIO.

  [ Steve Langasek ]
  * Enable CONFIG_CIFS_EXPERIMENTAL and CONFIG_CIFS_UPCALL, required for
    CIFS mounts to be able to use Kerberos authentication.  Closes: #480663.

  [ Bastian Blank ]
  * Add stable release 2.6.25.8:
    - x86: disable mwait for AMD family 10H/11H CPUs
    - x86: remove mwait capability C-state check
    - nf_conntrack_h323: fix memory leak in module initialization error path
    - nf_conntrack_h323: fix module unload crash
    - nf_conntrack: fix ctnetlink related crash in nf_nat_setup_info()
    - SCSI: sr: fix corrupt CD data after media change and delay
    - ACPICA: Ignore ACPI table signature for Load() operator
    - scsi_host regression: fix scsi host leak
    - b43: Fix possible NULL pointer dereference in DMA code
    - b43: Fix noise calculation WARN_ON
    - virtio_net: Fix skb->csum_start computation
    - opti621: remove DMA support
    - opti621: disable read prefetch
    - Fix tty speed handling on 8250
    - x86-64: Fix "bytes left to copy" return value for copy_from_user()
   * Fix alpha build due too inconsistent kallsyms data.

 -- maximilian attems <maks@debian.org>  Fri, 27 Jun 2008 00:33:53 +0200

linux-2.6 (2.6.25-5) unstable; urgency=low

  [ maximilian attems ]
  [ Bastian Blank ]
  * Reenable VServer images.

  [ maximilian attems ]
  * Add stable release 2.6.25.5:
    - asn1: additional sanity checking during BER decoding (CVE-2008-1673)
  * Add stable release 2.6.25.6:
    - atl1: fix 4G memory corruption bug
    - capabilities: remain source compatible with 32-bit raw legacy capability
      support.
    - usb-serial: Use ftdi_sio driver for RATOC REX-USB60F
    - cpufreq: fix null object access on Transmeta CPU
    - Smack: fuse mount hang fix
    - cgroups: remove node_ prefix_from ns subsystem
    - XFS: Fix memory corruption with small buffer reads
    - x86: don't read maxlvt before checking if APIC is mapped
    - USB: option: add new Dell 5520 HSDPA variant
    - md: do not compute parity unless it is on a failed drive
    - md: fix uninitialized use of mddev->recovery_wait
    - md: fix prexor vs sync_request race
    - HID: split Numlock emulation quirk from HID_QUIRK_APPLE_HAS_FN.
    - USB: do not handle device 1410:5010 in 'option' driver
    - USB: unusual_devs: Add support for GI 0401 SD-Card interface
    - USB: add Telstra NextG CDMA id to option driver
    - USB: fix build errors in ohci-omap.c and ohci-sm501.c
    - USB: add TELIT HDSPA UC864-E modem to option driver
    - memory_hotplug: always initialize pageblock bitmap
    - x86: fix bad pmd ffff810000207xxx(9090909090909090)
    - USB: add Zoom Telephonics Model 3095F V.92 USB Mini External modem to
      cdc-acm
    - x86: prevent PGE flush from interruption/preemption
    - IPoIB: Test for NULL broadcast object in ipiob_mcast_join_finish()
    - i386: fix asm constraint in do_IRQ()
    - i2c-nforce2: Disable the second SMBus channel on the DFI Lanparty NF4
      Expert
    - i2c/max6875: Really prevent 24RF08 corruption
    - brk: make sys_brk() honor COMPAT_BRK when computing lower bound
    - Revert "PCI: remove default PCI expansion ROM memory allocation"
    - PS3: gelic: fix memory leak
    - eCryptfs: remove unnecessary page decrypt call
    - netfilter: nf_conntrack_expect: fix error path unwind in
      nf_conntrack_expect_init()
    - netfilter: xt_connlimit: fix accouning when receive RST packet in
      ESTABLISHED state
    - netfilter: nf_conntrack_ipv6: fix inconsistent lock state in
      nf_ct_frag6_gather()
    - POWERPC Bolt in SLB entry for kernel stack on secondary cpus
    - netfilter: xt_iprange: module aliases for xt_iprange
    - x86: user_regset_view table fix for ia32 on 64-bit
    - x86: if we cannot calibrate the TSC, we panic.
    - CIFS: Fix UNC path prefix on QueryUnixPathInfo to have correct slash
    - x86, fpu: fix CONFIG_PREEMPT=y corruption of application's FPU stack
    - libata: force hardreset if link is in powersave mode
    - x86: fix setup of cyc2ns in tsc_64.c
    - x86: distangle user disabled TSC from unstable
    - x86: disable TSC for sched_clock() when calibration failed
    - pagemap: fix bug in add_to_pagemap, require aligned-length reads of
      /proc/pid/pagemap
    - ext3/4: fix uninitialized bs in ext3/4_xattr_set_handle()
    - proc: calculate the correct /proc/<pid> link count
    - CPUFREQ: Make acpi-cpufreq more robust against BIOS freq changes behind
      our back.
    - USB: remove PICDEM FS USB demo (04d8:000c) device from ldusb
    - types.h: don't expose struct ustat to userspace

  [ Bastian Blank ]
  * Ignore ABI change in internal XFS symbol.

 -- Bastian Blank <waldi@debian.org>  Thu, 12 Jun 2008 08:47:11 +0200

linux-2.6 (2.6.25-4) unstable; urgency=low

  [ maximilian attems ]
  * Fix arm Kconfig logic disabling random drivers. (closes: #481410)
  * Add stable release 2.6.25.4:
    - OHCI: fix regression upon awakening from hibernation
    - V4L/DVB (7473): PATCH for various Dibcom based devices
    - {nfnetlink, ip, ip6}_queue: fix skb_over_panic when enlarging packets
    - dccp: return -EINVAL on invalid feature length
    - md: fix raid5 'repair' operations
    - sparc: Fix SA_ONSTACK signal handling.
    - sparc: Fix fork/clone/vfork system call restart.
    - sparc64: Stop creating dummy root PCI host controller devices.
    - sparc64: Fix wedged irq regression.
    - SPARC64: Fix args to 64-bit sys_semctl() via sys_ipc().
    - serial: Fix sparc driver name strings.
    - sparc: Fix ptrace() detach.
    - sparc: Fix mremap address range validation.
    - sparc: Fix debugger syscall restart interactions.
    - sparc32: Don't twiddle PT_DTRACE in exec.
    - r8169: fix oops in r8169_get_mac_version
    - SCSI: aha152x: Fix oops on module removal
    - SCSI: aha152x: fix init suspiciously returned 1, it should follow
      0/-E convention
    - sch_htb: remove from event queue in htb_parent_to_leaf()
    - i2c-piix4: Blacklist two mainboards
    - SCSI: qla1280: Fix queue depth problem
    - ipvs: fix oops in backup for fwmark conn templates
    - USB: airprime: unlock mutex instead of trying to lock it again
    - rtc: rtc_time_to_tm: use unsigned arithmetic
    - SCSI: libiscsi regression in 2.6.25: fix nop timer handling
    - SCSI: libiscsi regression in 2.6.25: fix setting of recv timer
    - can: Fix can_send() handling on dev_queue_xmit() failures
    - macvlan: Fix memleak on device removal/crash on module removal
    - nf_conntrack: padding breaks conntrack hash on ARM
    - sparc: sunzilog uart order
    - r8169: fix past rtl_chip_info array size for unknown chipsets
    - x86: use defconfigs from x86/configs/*
    - vt: fix canonical input in UTF-8 mode
    - ata_piix: verify SIDPR access before enabling it
    - serial: access after NULL check in uart_flush_buffer()
    - x86: sysfs cpu?/topology is empty in 2.6.25 (32-bit Intel system)
    - XFRM: AUDIT: Fix flowlabel text format ambibuity.
  * Update userspace merged HZ alpha fixed version.
  * Backport netfilter: Move linux/types.h inclusions outside of #ifdef
    __KERNEL__. (closes: #479899)
  * types.h: don't expose struct ustat to userspace. (closes: #429064)

  [ Bastian Blank ]
  * Fix ABI changes from: ipvs: fix oops in backup for fwmark conn templates

 -- maximilian attems <maks@debian.org>  Tue, 27 May 2008 11:46:11 +0200

linux-2.6 (2.6.25-3) unstable; urgency=low

  [ Bastian Blank ]
  * Add stable release 2.6.25.3:
    - sit: Add missing kfree_skb() on pskb_may_pull() failure.
    - sparc: Fix mmap VA span checking.
    - CRYPTO: eseqiv: Fix off-by-one encryption
    - CRYPTO: authenc: Fix async crypto crash in crypto_authenc_genicv()
    - CRYPTO: cryptd: Correct kzalloc error test
    - CRYPTO: api: Fix scatterwalk_sg_chain
    - x86 PCI: call dmi_check_pciprobe()
    - b43: Fix some TX/RX locking issues
    - kprobes/arm: fix decoding of arithmetic immediate instructions
    - kprobes/arm: fix cache flush address for instruction stub
    - b43: Fix dual-PHY devices
    - POWERPC: mpc5200: Fix unterminated of_device_id table
    - reiserfs: Unpack tails on quota files
    - sched: fix hrtick_start_fair and CPU-Hotplug
    - vfs: fix permission checking in sys_utimensat
    - md: fix use after free when removing rdev via sysfs
    - mm: fix usemap initialization
    - 2.6.25 regression: powertop says 120K wakeups/sec

  [ maximilian attems ]
  * Redisable old dup prism54 driver.
  * Reenable accidentaly disabled SIS190. (closes: #478773)
  * Add lmkl patch to unbreak HZ userspace aka perl5.10 build fix.
    (closes: #480130)

  [ Martin Michlmayr ]
  * [armel] Disable some SCSI drives (that are disabled on arm) so the
    ramdisk will fit in flash on NSLU2 (closes: #480310).

 -- maximilian attems <maks@debian.org>  Wed, 14 May 2008 11:16:56 +0200

linux-2.6 (2.6.25-2) unstable; urgency=low

  [ maximilian attems ]
  * Add stable release 2.6.25.1:
    - Fix dnotify/close race (CVE-2008-1375)
    - V4L: Fix VIDIOCGAP corruption in ivtv
    - USB: log an error message when USB enumeration fails
    - USB: OHCI: fix bug in controller resume
    - SCSI: qla2xxx: Correct regression in relogin code.
    - rose: Socket lock was not released before returning to user space
    - x86, pci: fix off-by-one errors in some pirq warnings
    - hrtimer: timeout too long when using HRTIMER_CB_SOFTIRQ
    - RDMA/nes: Fix adapter reset after PXE boot
    - rtc-pcf8583 build fix
    - JFFS2: Fix free space leak with in-band cleanmarkers
    - SELinux: no BUG_ON(!ss_initialized) in selinux_clone_mnt_opts
    - tehuti: check register size (CVE-2008-1675)
    - IPSEC: Fix catch-22 with algorithm IDs above 31
    - alpha: unbreak OSF/1 (a.out) binaries
    - tehuti: move ioctl perm check closer to function start (CVE-2008-1675)
    - aio: io_getevents() should return if io_destroy() is invoked
    - mm: fix possible off-by-one in walk_pte_range()
    - TCP: Increase the max_burst threshold from 3 to tp->reordering.
    - ssb: Fix all-ones boardflags
    - cgroup: fix a race condition in manipulating tsk->cg_list
    - drivers/net/tehuti: use proper capability check for raw IO access
    - tg3: 5701 DMA corruption fix
    - V4L: tea5761: bugzilla #10462: tea5761 autodetection code were broken
    - b43: Workaround invalid bluetooth settings
    - b43: Add more btcoexist workarounds
    - b43: Workaround DMA quirks
    - dm snapshot: fix chunksize sector conversion
    - x86: Fix 32-bit x86 MSI-X allocation leakage
    - RTNETLINK: Fix bogus ASSERT_RTNL warning
    - net: Fix wrong interpretation of some copy_to_user() results.
    - dz: test after postfix decrement fails in dz_console_putchar()
    - RDMA/nes: Free IRQ before killing tasklet
    - S2io: Fix memory leak during free_tx_buffers
    - S2io: Version update for memory leak fix during free_tx_buffers
    - USB: Add HP hs2300 Broadband Wireless Module to sierra.c
    - V4L: cx88: enable radio GPIO correctly
    - hrtimer: raise softirq unlocked to avoid circular lock dependency
    - tcp: tcp_probe buffer overflow and incorrect return value
  * [ide] Add upstream piix patch for asus eee pc. (closes: #479217)

  [ Christian T. Steigies ]
  * [m68k] Add patches for 2.6.25.
  * [m68k] Disable EXT4DEV_FS for now.
  * [m68k] Enable SCSI_MAC_ESP for mac.

  [ Ian Campbell ]
  * [x86]: Enable Xen guest support in all i386 flavours.

  [ Bastian Blank ]
  * Add stable release 2.6.25.2:
    - fix SMP ordering hole in fcntl_setlk() (CVE-2008-1669)

 -- Bastian Blank <waldi@debian.org>  Thu, 08 May 2008 14:46:48 +0200

linux-2.6 (2.6.25-1) unstable; urgency=low

  * New upstream release (closes: #456799, #468440, #475161, #475134, #475441)
    - Add oabi shim for fstatat64 (closes: #462677)

  [ maximilian attems ]
  * topconfig set NOZOMI, CRYPTO_SEQIV, CRYPTO_CTR, CRYPTO_GCM, CRYPTO_CCM,
    CRYPTO_SALSA20, CRYPTO_LZO, CRYPTO_DEV_HIFN_795X, USB_SI470X,
    USB_STKWEBCAM, VIDEO_PVRUSB2_ONAIR_USB2, VIDEO_PVRUSB2_ONAIR_CREATOR,
    VIDEO_EM28XX_ALSA, CRYPTO_DEV_HIFN_795X_RNG, PCF8575, TPS65010, RTL8180,
    ENC28J60, R6040, CAN, NETFILTER_XT_MATCH_OWNER, MAC80211_RC_DEFAULT_PI,
    NETFILTER_XT_TARGET_RATEEST, NETFILTER_XT_TARGET_TCPOPTSTRIP,
    NETFILTER_XT_MATCH_IPRANGE, NETFILTER_XT_MATCH_RATEEST, SND_OXYGEN,
    SND_HIFIER, SND_VIRTUOSO, USB_NET_RNDIS_WLAN, USB_ANNOUNCE_NEW_DEVICES,
    USB_SERIAL_IUU, NET_CLS_FLOW, INFINIBAND_NES, RTC_DRV_R9701,
    RTC_DRV_DS1511, MEMSTICK, SENSORS_W83L786NG, SENSORS_ADS7828, IPWIRELESS,
    RISCOM8, IGB, UTS_NS, IPC_NS, IPV6_ROUTE_INFO, ENCLOSURE_SERVICES,
    SCSI_ENCLOSURE, SENSORS_ADT7473, SCSI_MVSAS, REALTEK_PHY, RTC_DRV_S35390A,
    MEMSTICK_JMICRON_38X, IWL4965_HT.
  * [amd64] Enable CRYPTO_SALSA20_X86_64, EDAC_I3000, EFI, EFI_VARS, I8K,
    PARAVIRT_GUEST, PARAVIRT, VIRTIO_PCI, VIRTIO_BALLOON, SPARSEMEM_VMEMMAP.
  * [amd64, i386]: Enable LEDS_CLEVO_MAIL, INPUT_APANEL, ACER_WMI,
    THINKPAD_ACPI_HOTKEY_POLL, HP_WATCHDOG, THINKPAD_ACPI_VIDEO,
    VIRTION_CONSOLE, ACPI_WMI, IO_DELAY_0X80.
  * topconfig disable PARPORT_PC_FIFO due to instabilities.
    (closes: #366165, #388309, #406056, #407816, #453911)
  * [amd64, i386]: Enable SONYPI_COMPAT for better sony laptop support.
  * topconfig: Enable HID_FF for some HID devices. (closes: #441348)
  * topconfig: Enable IPV6_ROUTER_PREF for multi-homed net. (closes: #449247)
  * topconfig: Set UTF8 as default encoding. (closes: #417324)
  * Tighten yaird dependency. (closes: #403171)
  * Configs general cleanup, centralize USB_NET, disable IRDA_DEBUG.
  * postinst: Nuke confusing postinst message. (closes: #465512)
  * [sparc]: Enable SCSI_SCAN_ASYNC.
  * [i386]: Enable TC1100_WMI, SND_SIS7019, CRYPTO_SALSA20_586.
  * topconfig: Centralize old IEEE80211 stack options. (closes: #470558)
  * control.source.in: Newer standard version without changes.
  * copyright: adapt to latest lintian recommendation.
  * input: Add 4 additional exports for modular speakup and braille support.
  * firewire: Add firewire-git.patch for latest firewire tree features.
  * 686: Set USB_PERSIST for eee pc suspend support. (closes: #468213)
  * topconfig disable PATA_SIS as sis5513 enabled. (closes: #475525)
  * [xen]: Support direct load of bzImage under Xen. (closes: #474509)
    Thanks Ian Campbell <ijc@hellion.org.uk> for patches.
  * [xen]: Module autoprobing support for frontend drivers.
  * [arm]: Don't ovverride topconfig SENSORS_W83792D setting.
    (closes: #477745)

  [ Martin Michlmayr ]
  * [arm/armel] Add a kernel for Orion based devices, such as the QNAP
    TS-109/TS-209.
  * [mips(el)/sb1*] Enable SB1250_MAC (thanks Thomas Bogendoerfer).
  * [mipsel/r5k-cobalt] Enable DUMMY_CONSOLE since this might
    fix the debian-installer startup hang on Qube 2700.
  * [arm/footbridge] Disable KEYS and SECURITY for smaller d-i image.
  * [arm/footbridge] Build NFS as a module to make the image smaller.
  * [mips/r5k-ip32] Don't build in NFS.
  * [mips/r5k-ip32] Use the generic config options for NFS, which will
    enable NFSv4. (closes: #471007)
  * [mips/r5k-ip32] Enable R8169, requested by Giuseppe Sacco.
  * [arm/iop32x] Enable MACH_EM7210. (closes: #473136)
  * [arm/orion] Add patch to set the MAC address on QNAP TS-109/TS-209
    (Lennert Buytenhek).
  * [arm/orion] Add support for Buffalo Linkstation Pro/Live (Byron Bradley).
  * [arm/orion] Fix hang when Write Allocate is enabled (Lennert Buytenhek).
  * [arm/orion] Add support for QNAP TS-409 (Sylver Bruneau).
  * [arm/orion] Add preliminary support for HP mv2120.

  [ Daniel Baumann ]
  * Added patch from unionfs upstream to export release_open_intent symbol.

  [ Gordon Farquharson ]
  * [arm/ixp4xx] Use GPIO LED driver as opposed to ixp4xx LED driver.
  * [arm/ixp4xx] Fix ixp4xx-beeper module so that udev loads it
    automatically.
  * [arm/iop32x] Enable support for the GLAN Tank flash chip (M29W400DB).
  * [arm/iop32x] Do not build the ARTOP PATA driver (PATA_ARTOP).
  * [arm/iop32x] Register the F75375 device in the GLAN Tank platform code.
  * Prevent physmap from calling request_module() too early.
  * [arm/ixp4xx] Fix used_sram_bitmap corruption in qmgr_release_queue().

  [ Aurelien Jarno ]
  * [mips/mipsel] Enable CONFIG_NO_HZ, CONFIG_HIGH_RES_TIMERS for dynticks
    and true high-resolution timers on 4kc-malta and 5kc-malta flavours.
  * [i386, amd64] Set modular VIRTIO, VIRTIO_RING, VIRTIO_BLK, VIRTIO_NET.

  [ Bastian Blank ]
  * Remove binary only firmwares for:
    - Broadcom NetXtremeII 10Gb support
  * Disable now broken drivers:
    - Broadcom NetXtremeII 10Gb support
  * Fix broken drivers:
    - Broadcom NetXtremeII support
  * [powerpc] Use new wrapper install support.
  * [s390] Enable DM_MULTIPATH_EMC.
  * Enable AF_RXRPC, RXKAD, PRINTK_TIME, DEBUG_KERNEL, SCHED_DEBUG,
    TIMER_STATS, DEBUG_FS.
  * Disable R3964, USB_GADGET.
  * [hppa] Enable several filesystems.
  * Make NLS modular.
  * [i386/486] Make ext2 modular.
  * [alpha,amd64,i386] Make ATM modular.
  * [powerpc/powerpc64] Support PA Semi based plattforms. (closes: #463200)
  * Follow upstream change for default TCP congestion control.
    (closes: #477589)

  [ Steve Langasek ]
  * topconfig: Enable CONFIG_CIFS_WEAK_PW_HASH, required for compatibility
    with legacy (pre-NTLM) fileservers.

  [ Christian Perrier ]
  * Debconf template rewrite + mark them as translatable.
    Thanks to Justin B Rye <jbr@edlug.org.uk> for review.

 -- Bastian Blank <waldi@debian.org>  Fri, 25 Apr 2008 16:27:23 +0200

linux-2.6 (2.6.24-6) unstable; urgency=high

  [ Martin Michlmayr ]
  * [armel] Fix FTBFS on armel by enabling CONFIG_USB_USBNET=m in
    armel/config, as it was done for arm/config already.
  * [armel] Add oabi shim for fstatat64 (Riku Voipio)

  [ Gordon Farquharson ]
  * [arm/iop32x] Do not build the ARTOP PATA driver (PATA_ARTOP).
  * [arm/iop32x] Enable MTD_CMDLINE_PARTS.

  [ Kyle McMartin ]
  * [hppa] fix pdc_console panic at boot (closes: #476292).
  * [hppa] properly flush user signal tramps
  * [hppa] special case futex cmpxchg on kernel space NULL (closes: 476285).

 -- Bastian Blank <waldi@debian.org>  Fri, 18 Apr 2008 19:41:30 +0200

linux-2.6 (2.6.24-5) unstable; urgency=low

  [ Gordon Farquharson ]
  * [arm] Enable asix driver (USB_NET_AX8817X).
  * [arm] Enable CONFIG_USB_CATC, CONFIG_USB_KAWETH, CONFIG_USB_PEGASUS,
          and CONFIG_USB_RTL8150.
  * [arm/ixp4xx] Update Ethernet driver (closes: #471062).
  * [arm/ixp4xx] Add HSS driver.

  [ Bastian Blank ]
  * [s390/s390-tape]: Override localversion correctly.
  * Add stable release 2.6.24.3:
    - x86_64: CPA, fix cache attribute inconsistency bug
    - bonding: fix NULL pointer deref in startup processing
    - POWERPC: Revert chrp_pci_fixup_vt8231_ata devinit to fix libata on pegasos
    - PCMCIA: Fix station address detection in smc
    - SCSI: gdth: scan for scsi devices
    - USB: fix pm counter leak in usblp
    - S390: Fix futex_atomic_cmpxchg_std inline assembly.
    - genirq: do not leave interupts enabled on free_irq
    - hrtimer: catch expired CLOCK_REALTIME timers early
    - hrtimer: check relative timeouts for overflow
    - SLUB: Deal with annoying gcc warning on kfree()
    - hrtimer: fix *rmtp/restarts handling in compat_sys_nanosleep()
    - hrtimer: fix *rmtp handling in hrtimer_nanosleep()
    - Disable G5 NAP mode during SMU commands on U3
    - Be more robust about bad arguments in get_user_pages()
    - AUDIT: Increase skb->truesize in audit_expand
    - BLUETOOTH: Add conn add/del workqueues to avoid connection fail.
    - INET: Prevent out-of-sync truesize on ip_fragment slow path
    - INET_DIAG: Fix inet_diag_lock_handler error path.
    - IPCOMP: Fetch nexthdr before ipch is destroyed
    - IPCOMP: Fix reception of incompressible packets
    - IPV4: fib: fix route replacement, fib_info is shared
    - IPV4: fib_trie: apply fixes from fib_hash
    - PKT_SCHED: ematch: oops from uninitialized variable (resend)
    - SELinux: Fix double free in selinux_netlbl_sock_setsid()
    - TC: oops in em_meta
    - TCP: Fix a bug in strategy_allowed_congestion_control
    - SCSI: sd: handle bad lba in sense information
    - Fix dl2k constants
    - XFS: Fix oops in xfs_file_readdir()
    - hugetlb: add locking for overcommit sysctl
    - inotify: fix check for one-shot watches before destroying them
    - NFS: Fix a potential file corruption issue when writing
    - NETFILTER: nf_conntrack_tcp: conntrack reopening fix
    - SPARC/SPARC64: Fix usage of .section .sched.text in assembler code.
  * Add stable release 2.6.24.4:
    - S390 futex: let futex_atomic_cmpxchg_pt survive early functional tests.
    - slab: NUMA slab allocator migration bugfix
    - relay: fix subbuf_splice_actor() adding too many pages
    - BLUETOOTH: Fix bugs in previous conn add/del workqueue changes.
    - SCSI advansys: Fix bug in AdvLoadMicrocode
    - async_tx: avoid the async xor_zero_sum path when src_cnt > device->max_xor
    - aio: bad AIO race in aio_complete() leads to process hang
    - jbd: correctly unescape journal data blocks
    - jbd2: correctly unescape journal data blocks
    - zisofs: fix readpage() outside i_size
    - NETFILTER: nfnetlink_log: fix computation of netlink skb size
    - NETFILTER: nfnetlink_queue: fix computation of allocated size for netlink skb
    - NETFILTER: xt_time: fix failure to match on Sundays
    - sched_nr_migrate wrong mode bits
    - nfsd: fix oops on access from high-numbered ports
    - sched: fix race in schedule()
    - SCSI: mpt fusion: don't oops if NumPhys==0
    - SCSI: gdth: fix to internal commands execution
    - SCSI: gdth: bugfix for the at-exit problems
    - Fix default compose table initialization
    - x86: don't use P6_NOPs if compiling with CONFIG_X86_GENERIC
    - SCSI: fix BUG when sum(scatterlist) > bufflen
    - USB: ehci: handle large bulk URBs correctly (again)
    - USB: ftdi_sio - really enable EM1010PC
    - USB: ftdi_sio: Workaround for broken Matrix Orbital serial port
    - VT notifier fix for VT switch
    - eCryptfs: make ecryptfs_prepare_write decrypt the page
    - ioat: fix 'ack' handling, driver must ensure that 'ack' is zero
    - macb: Fix speed setting
    - x86: move out tick_nohz_stop_sched_tick() call from the loop
    - atmel_spi: fix clock polarity
    - b43: Backport bcm4311 fix
    - arcmsr: fix IRQs disabled warning spew
    - e1000e: Fix CRC stripping in hardware context bug
    - PCI x86: always use conf1 to access config space below 256 bytes
    - moduleparam: fix alpha, ia64 and ppc64 compile failures
    - pata_hpt*, pata_serverworks: fix UDMA masking
    - SCSI advansys: fix overrun_buf aligned bug
    - NETFILTER: fix ebtable targets return
    - NETFILTER: Fix incorrect use of skb_make_writable
    - NETFILTER: nfnetlink_queue: fix SKB_LINEAR_ASSERT when mangling packet data
    - spi: pxa2xx_spi clock polarity fix
    - ufs: fix parenthesisation in ufs_set_fs_state()
    - hugetlb: ensure we do not reference a surplus page after handing it to buddy
    - file capabilities: simplify signal check
    - futex: runtime enable pi and robust functionality
    - futex: fix init order
    - ARM pxa: fix clock lookup to find specific device clocks
    - x86: replace LOCK_PREFIX in futex.h
    - SCSI aic94xx: fix REQ_TASK_ABORT and REQ_DEVICE_RESET
    - SCSI gdth: don't call pci_free_consistent under spinlock
    - SCSI ips: fix data buffer accessors conversion bug
    - usb-storage: don't access beyond the end of the sg buffer
    - fuse: fix permission checking
    - CRYPTO xts: Use proper alignment
    - CRYPTO xcbc: Fix crash with IPsec
    - SCSI ips: handle scsi_add_host() failure, and other err cleanups
    - x86: adjust enable_NMI_through_LVT0()
    - drivers: fix dma_get_required_mask
    - iov_iter_advance() fix
    - x86: Clear DF before calling signal handler (closes: #469058)
    - ub: fix up the conversion to sg_init_table()
    - MIPS: Mark all but i8259 interrupts as no-probe.
    - IRQ_NOPROBE helper functions
    - IPCOMP: Disable BH on output when using shared tfm
    - IPCONFIG: The kernel gets no IP from some DHCP servers
    - IPV4: Remove IP_TOS setting privilege checks.
    - IPV6: dst_entry leak in ip4ip6_err.
    - IPV6: Fix IPsec datagram fragmentation
    - NET: Fix race in dev_close(). (Bug 9750)
    - NET: Messed multicast lists after dev_mc_sync/unsync (closes: #466719)
    - NIU: Bump driver version and release date.
    - NIU: Fix BMAC alternate MAC address indexing.
    - NIU: More BMAC alt MAC address fixes.
    - TCP: Improve ipv4 established hash function.
    - SPARC: Fix link errors with gcc-4.3
    - SPARC64: Loosen checks in exception table handling.

  [ Martin Michlmayr ]
  * [mips/r4k-ip22] Enable BLK_DEV_LOOP and BLK_DEV_CRYPTOLOOP.
  * [mips/r5k-ip32] Enable BLK_DEV_LOOP and BLK_DEV_CRYPTOLOOP.
  * [mips/r4k-ip22] Enable PPP, PPPOE and SLIP.
  * [mips/r5k-ip32] Enable PPP, PPPOE and SLIP.
  * Don't check the section size when we're cross compiling.

  [ dann frazier ]
  * Remove cap_task_kill (closes: #463669)

 -- Bastian Blank <waldi@debian.org>  Thu, 27 Mar 2008 12:40:16 +0100

linux-2.6 (2.6.24-4) unstable; urgency=low

  * Add stable release 2.6.24.1:
    - splice: missing user pointer access verification (CVE-2008-0009/10)
    - drm: the drm really should call pci_set_master..
    - Driver core: Revert "Fix Firmware class name collision"
    - fix writev regression: pan hanging unkillable and un-straceable
    - sched: fix high wake up latencies with FAIR_USER_SCHED
    - sched: let +nice tasks have smaller impact
    - b43: Reject new firmware early
    - selinux: fix labeling of /proc/net inodes
    - b43legacy: fix DMA slot resource leakage
    - b43legacy: drop packets we are not able to encrypt
    - b43legacy: fix suspend/resume
    - b43legacy: fix PIO crash
    - b43: Fix dma-slot resource leakage
    - b43: Drop packets we are not able to encrypt
    - b43: Fix suspend/resume
    - sky2: fix for WOL on some devices
    - sky2: restore multicast addresses after recovery
    - x86: restore correct module name for apm
    - ACPI: update ACPI blacklist
    - PCI: Fix fakephp deadlock
    - sys_remap_file_pages: fix ->vm_file accounting
    - lockdep: annotate epoll
    - forcedeth: mac address mcp77/79
    - USB: Fix usb_serial_driver structure for Kobil cardreader driver.
    - USB: handle idVendor of 0x0000
    - USB: fix usbtest halt check on big endian systems
    - USB: storage: Add unusual_dev for HP r707
    - USB: Variant of the Dell Wireless 5520 driver
    - USB: use GFP_NOIO in reset path
    - USB: ftdi driver - add support for optical probe device
    - USB: pl2303: add support for RATOC REX-USB60F
    - USB: remove duplicate entry in Option driver and Pl2303 driver for Huawei modem
    - USB: sierra: add support for Onda H600/Zte MF330 datacard to USB Driver for Sierra Wireless
    - USB: ftdi-sio: Patch to add vendor/device id for ATK_16IC CCD
    - USB: ftdi_sio - enabling multiple ELV devices, adding EM1010PC
    - USB: sierra driver - add devices
    - USB: Adding YC Cable USB Serial device to pl2303
    - USB: Sierra - Add support for Aircard 881U
    - USB: add support for 4348:5523 WinChipHead USB->RS 232 adapter
    - USB: CP2101 New Device IDs
    - usb gadget: fix fsl_usb2_udc potential OOPS
    - USB: keyspan: Fix oops
    - vm audit: add VM_DONTEXPAND to mmap for drivers that need it (CVE-2008-0007)
    - slab: fix bootstrap on memoryless node
    - DVB: cx23885: add missing subsystem ID for Hauppauge HVR1800 Retail

  [ Martin Michlmayr ]
  * [arm/ixp4xx] Enble ATA_OVER_ETH, requested by Nicola Fankhauser.
  * [arm/iop32x] Enble ATA_OVER_ETH.

  [ Bastian Blank ]
  * Add stable release 2.6.24.2:
    - splice: fix user pointer access in get_iovec_page_array()
    (CVE-2008-0600, closes: #464945)

 -- Bastian Blank <waldi@debian.org>  Mon, 11 Feb 2008 12:29:23 +0100

linux-2.6 (2.6.24-3) unstable; urgency=low

  [ maximilian attems ]
  * [scsi]: hptiop: add more adapter models and fixes.
  * [amd64, i386]: Reenable ACPI_PROCFS_POWER. (closes: #463253)

  [ Gordon Farquharson ]
  * [arm/ixp4xx] Update Ethernet driver so that it can be loaded by udev
    automatically.

  [ Martin Michlmayr ]
  * [mips/r5k-ip32] Enable R8169, requested by Giuseppe Sacco. (Closes:
    #463705)

 -- Bastian Blank <waldi@debian.org>  Wed, 06 Feb 2008 13:05:18 +0100

linux-2.6 (2.6.24-2) unstable; urgency=low

  [ Bastian Blank ]
  * Fix broken merge of flavour specific settings.
    - [i386]: Recommends are fixed.
    - [s390/s390-tape]: Built as small image again.

  [ maximilian attems ]
  * Disable old dup prism54 driver.
  * Stable queue: slab: fix bootstrap on memoryless node.

  [ Aurelien Jarno ]
  * [arm]: Remove options that are present in topconfig from config.versatile.
  * [arm]: Turn off B44 since it fails to compile on armel.

 -- Bastian Blank <waldi@debian.org>  Thu, 31 Jan 2008 17:37:00 +0100

linux-2.6 (2.6.24-1) unstable; urgency=low

  * New upstream release
    (closes: #461639)

  [ Martin Michlmayr ]
  * Don't build the AdvanSys driver on ARM since it fails to compile.
  * Disable ATH5K on ARM since it fails to compile.
  * [arm/iop32x] Activate DMADEVICES.
  * [mips/mipsel] Turn off CONFIG_NIU since it fails to compile.

  [ maximilian attems ]
  * [amd64, i386]: Enable ACPI_SYSFS_POWER and disable ACPI_PROCFS_POWER.
  * [fw] Sync with latest git-ieee1394 for sbp2 fixes.

  [ Bastian Blank ]
  * Kill reboot warning from old templates.
  * Fix strange default value for link_in_boot. (closes: #425056)
  * [powerpc/powerpc]: Enable Efika support.
  * [powerpc]: Lower mkvmlinuz to the state of a bootloader.
  * [powerpc]: Remove ppc and m68k include dirs from headers.
  * Remove versions from relations fullfilled in stable.

  [ Aurelien Jarno ]
  * [arm]: Update versatile config.

  [ Gordon Farquharson ]
  * [arm/ixp4xx] Change the ixp4xx network driver from the driver
    written by Christian Hohnstaedt to the driver written by Krzysztof
    Hasala which has partially been accepted upstream.

 -- Bastian Blank <waldi@debian.org>  Sat, 26 Jan 2008 11:35:11 +0100

linux-2.6 (2.6.24~rc8-1~experimental.1) experimental; urgency=low

  * New upstream release
    (closes: #454776, #458142, #457992, #458899, #426124, #459732, #455566).

  [ maximilian attems ]
  * New upstream release, rebase dfsg stuff plus drivers-atm.patch,
    scripts-kconfig-reportoldconfig.patch.
  * [amd64, powerpc] Set HIGH_RES_TIMERS and NO_HZ (closes: #458312).
  * topconfig set NETFILTER_XT_MATCH_TIME, NET_ACT_NAT, KSDAZZLE_DONGLE,
    KS959_DONGLE, NET_9P_FD, IP1000, VETH, IXGBE, NIU, TEHUTI, LIBERTAS_CS,
    LIBERTAS_SDIO, RT2X00, SENSORS_ADT7470, SENSORS_I5K_AMB, SENSORS_F71882FG,
    SENSORS_FSCHMD, SENSORS_IBMPEX, CRYPTO_XTS, CRYPTO_SEED, CRYPTO_AUTHENC,
    DVB_S5H1409, DVB_TUNER_MT2131, INET_LRO, MMC_RICOH_MMC, MMC_SPI,
    RTC_DRV_DS1374, VIDEO_CX23885, VIDEO_FB_IVTV, USB_SERIAL_CH341,
    SCSI_SRP_TGT_ATTRS, ADM8211, MTD_INTEL_VR_NOR, MTD_ALAUDA,
    MTD_ONENAND_2X_PROGRAM, MTD_ONENAND_SIM, DM_MULTIPATH_HP, FUJITSU_LAPTOP,
    QUOTA_NETLINK_INTERFACE, DM_UEVENT, SCSI_FC_TGT_ATTRS, SSB, BT_HCIUART_LL,
    BT_HCIBTSDIO, MTD_OOPS, CGROUPS, MDIO_BITBANG, HIDRAW, P54, SDIO_UART,
    NETCONSOLE_DYNAMIC, SECURITY_FILE_CAPABILITIES.
  * Disable smbfs in topconfig, not supported upstream, use cifs.
  * Disable bcm43xx, deprecated by upstream. Enable B43 (needs v4 firmware)
    and B43LEGACY (needs v3 firmware).
  * [i386]: Set SND_SC6000, EDAC_I3000, EDAC_I5000, SBC7240_WDT,
    NET_9P_VIRTIO, FB_GEODE_LX, VIRTIO_NET, VIRTIO_BLK.
  * Set USB_EHCI_TT_NEWSCHED fills USB 2.0 bandwith better. (closes: #454797)
  * postrm: Nuke initramfs sha1sum on linux-image removal. (closes: #420245)
  * Unifiy BSD_PROCESS_ACCT settings across configs. (closes: #455892)
  * Reenable DABUSB as firmware is BSD licensed.
  * [hppa]: Disable OCFS2, due build trouble.
  * topconfig: Enable delay accounting TASKSTATS. (closes: #433204)
  * Add git-ieee1394.patch for latest firewire fixes.
  * [i386] Enable PARAVIRT_GUEST. (closes: #457562)
  * [amd64, i386] Enable CPU_IDLE for software-controlled idle pm.
  * [amd64, i386] Enable IT8712F_WDT, FB_EFI.
  * Add and enable at76.patch wireless driver for Atmel USB cards.
  * Add and enable ath5k.patch wireless driver for Atheros 5xxx cards.
  * Unify VLAN_8021Q setting, needed also on r5k-cobalt.
  * Double max SERIAL_8250_NR_UARTS to 32. (closes: #440807)
  * topconfig: Enable AUDITSYSCALL for better SELinux support.

  [ Bastian Blank ]
  * [amd64, i386]: Set kernel architecture to x86.
  * [i386]: Remove linux-libc-dev arch override.

  [ Martin Michlmayr ]
  * [mipsel/r5k-cobalt] Enable the new LEDs driver for Cobalt RaQ.
  * [arm/iop32x] Re-enable USB_NET and PPP, thanks Daniel Hess (closes:
    #456416).
  * [arm/iop32x] Enable BSD_PROCESS_ACCT and POSIX_MQUEUE (closes: #455892).
  * [mips] Disable AdvanSys SCSI since it doesn't compile.
  * [arm/ixp4xx] Enable IP_ADVANCED_ROUTER, requested by Oliver Urbann.
  * [arm/iop32x] Enable IP_ADVANCED_ROUTER.

  [ dann frazier ]
  * [ia64]: Enable BLK_CPQ_DA

  [ Frederik Schüler ]
  * Add GFS2 locking symbols export patch.

  [ Aurelien Jarno ]
  * [mips/mipsel] Remove QEMU flavour, as the Malta platform is now correctly
    emulated in QEMU.

  [ Christian T. Steigies ]
  * [m68k]: Update patches from linux-m68k CVS
  * [m68k]: Enable building for bvme6000, mvme147, and mvme16x again

 -- Bastian Blank <waldi@debian.org>  Fri, 18 Jan 2008 12:23:26 +0100

linux-2.6 (2.6.23-2) unstable; urgency=low

  [ dann frazier ]
  * [ia64]: Enable BLK_CPQ_DA

  [ Gordon Farquharson ]
  * [arm/iop32x] Use the new i2c framework to load rtc-rs5c372 for the
    GLAN Tank.

  [ Frederik Schüler ]
  * Export gfs2 locking symbols required to build gfs1 module.

  [ maximilian attems ]
  * [ppc] Reenable PMAC_BACKLIGHT.
  * [sparc] Add davem get_cpu() SunFire boot patch. (closes: #440720)
  * Add stable release 2.6.23.10:
    - IPV4: Remove bogus ifdef mess in arp_process
    - KVM: x86 emulator: Use emulator_write_emulated and not emulator_write_std
    - KVM: SVM: Fix FPU leak while emulating clts
    - revert "dpt_i2o: convert to SCSI hotplug model"
    - KVM: x86 emulator: fix access registers for instructions with ModR/M
      byte and Mod = 3
    - KVM: x86 emulator: invd instruction
    - KVM: SVM: Intercept the 'invd' and 'wbinvd' instructions
    - KVM: Skip pio instruction when it is emulated, not executed
    - KVM: VMX: Force vm86 mode if setting flags during real mode
    - forcedeth: new mcp79 pci ids
    - forcedeth boot delay fix
    - PFKEY: Sending an SADB_GET responds with an SADB_GET
    - rd: fix data corruption on memory pressure.
    - create /sys/.../power when CONFIG_PM is set
    - USB: fix up EHCI startup synchronization
    - RXRPC: Add missing select on CRYPTO
    - KVM: VMX: Reset mmu context when entering real mode
    - NET: random : secure_tcp_sequence_number should not assume
      CONFIG_KTIME_SCALAR
    - NET: Corrects a bug in ip_rt_acct_read()
    - NETFILTER: Fix NULL pointer dereference in nf_nat_move_storage()
    - netfilter: Fix kernel panic with REDIRECT target.
    - IPV6: Restore IPv6 when MTU is big enough
    - UNIX: EOF on non-blocking SOCK_SEQPACKET
    - x86 setup: add a near jump to serialize %cr0 on 386/486
    - Fix synchronize_irq races with IRQ handler
    - CRYPTO api: Fix potential race in crypto_remove_spawn
    - TCP: Fix TCP header misalignment
    - tmpfs: restore missing clear_highpage (CVE-2007-6417)
    - TCP: MTUprobe: fix potential sk_send_head corruption
    - NETFILTER: fix forgotten module release in xt_CONNMARK and xt_CONNSECMARK
    - fb_ddc: fix DDC lines quirk
    - VLAN: Fix nested VLAN transmit bug
    - I4L: fix isdn_ioctl memory overrun vulnerability (CVE-2007-6151)
    - isdn: avoid copying overly-long strings
    - nf_nat: fix memset error
    - esp_scsi: fix reset cleanup spinlock recursion
    - libertas: properly account for queue commands
    - KVM: Fix hang on uniprocessor
    - USB: make the microtek driver and HAL cooperate
    - TEXTSEARCH: Do not allow zero length patterns in the textsearch
      infrastructure
    - XFRM: Fix leak of expired xfrm_states
    - NETFILTER: xt_TCPMSS: remove network triggerable WARN_ON
    - BRIDGE: Lost call to br_fdb_fini() in br_init() error path
    - DECNET: dn_nl_deladdr() almost always returns no error
    - BRIDGE: Properly dereference the br_should_route_hook
    - PKT_SCHED: Check subqueue status before calling hard_start_xmit
    - Freezer: Fix APM emulation breakage
    - XFS: Make xfsbufd threads freezable
    - TCP: Problem bug with sysctl_tcp_congestion_control function
    - wait_task_stopped(): pass correct exit_code to wait_noreap_copyout()
    - KVM: x86 emulator: implement 'movnti mem, reg'
    - TCP: illinois: Incorrect beta usage
    - futex: fix for futex_wait signal stack corruption
    - libata: kill spurious NCQ completion detection
    - hrtimers: avoid overflow for large relative timeouts (CVE-2007-5966)
    - Input: ALPS - add support for model found in Dell Vostro 1400
      (closes: #448818)
    - PNP: increase the maximum number of resources
    - sched: some proc entries are missed in sched_domain sys_ctl debug code
    - ATM: [he] initialize lock and tasklet earlier
  * Add stable release 2.6.23.11:
    - BRIDGE: Section fix.
    - Revert "Freezer: Fix APM emulation breakage"
  * Backport fix for CVE-2007-5938
    - iwlwifi: fix possible NULL dereference in iwl_set_rate()
  * Add stable release 2.6.23.12:
    - Revert "PNP: increase the maximum number of resources"
  * VM/Security: add security hook to do_brk (CVE-2007-6434)
  * security: protect from stack expantion into low vm addresses
  * [hppa]: Disable OCFS2, due build trouble.

  [ Aurelien Jarno ]
  * [arm/versatile] Disable ACENIC and MYRI10GE as they are useless on this
    platform.
  * Add em28xx-dv100.patch to add support for Pinnacle Dazzle DVC 100.

  [ Bastian Blank ]
  * Fix abi change in 2.6.23.10.

 -- maximilian attems <maks@debian.org>  Fri, 21 Dec 2007 11:47:55 +0100

linux-2.6 (2.6.23-1) unstable; urgency=low

  * New upstream release (closes: #447682).
    - r8169: fix confusion between hardware and IP header alignment
      (closes: #452069).

  [ maximilian attems ]
  * [ppc] Enable for powerpc config the ams (Apple Motion Sensor).
    (closes: #426210)
  * Add to linux-doc the missing toplevel text files.
    (closes: #360876, #438697)
  * Set CONFIG_BLK_DEV_IO_TRACE for blktrace(8) support. (closes: #418442)
  * ipw2200: Enable IPW2200_RADIOTAP and IPW2200_PROMISCUOUS for optional
    rtap interface. (closes: #432555)
  * Enable in topconfig NF_CT_PROTO_UDPLITE, NETFILTER_XT_TARGET_TRACE,
    NETFILTER_XT_MATCH_CONNLIMIT, NETFILTER_XT_MATCH_U32, SENSORS_ABITUGURU3,
    SENSORS_LM93, SENSORS_DME1737, SENSORS_THMC50, DVB_USB_AF9005,
    DVB_USB_AF9005_REMOTE, CRC7, I2C_TAOS_EVM, DS1682, SENSORS_TSL2550,
    SPI_LM70_LLP, SPI_TLE62X0, W1_SLAVE_DS2760, TUNER_TEA5761, NET_9P,
    DM_MULTIPATH_RDAC, NET_SCH_RR, EEPROM_93CX6, PPPOL2TP, CRYPTO_HW, UIO,
    UIO_CIF, SND_CS5530, RTL8187, PC300TOO, TCG_TIS, SCSI_SAS_ATA,
    PATA_MARVELL.
  * [i386] Enable lguest.
  * [amd64, i386] Enable VIDEO_OUTPUT_CONTROL, NETDEVICES_MULTIQUEUE.
  * linux-image bugscript add cmdline.
  * [amd64, i386, ia64]: Enable DMIID, ACPI_PROC_EVENT.
  * Enable TCG_TPM various userspace accesses it. (closes: #439020)
  * Add and enable IWLWIFI.
  * Add git-ieee1394.patch for latest firewire fixes.
  * [ipv6] Enable IPV6_MULTIPLE_TABLES, IPV6_SUBTREES. (closes: #441226)
  * Add and enable E1000E.
  * Add stable release 2.6.23.1:
    - libata: sata_mv: more S/G fixes

  [ Martin Michlmayr ]
  * [mips] Add a bcm1480 PCI build fix.
  * Update Riku Voipio's Fintek F75375/SP driver to the latest version.
  * [arm/iop32x] Set the fan on Thecus N2100 to full speed (Riku Voipio).
  * [arm/iop32x] Remove the IPv6 and filesystem info from the config file
    so we will get the values from the main config file.  This should
    enable NFSv4 and ip6tables support requested by Wouter Verhelst.
  * [arm/iop32x] Remove even more options to receive the default options.
  * [arm/ixp4xx] Remove a lot of options to receive the default options.
  * [mips/r4k-ip22] Remove a lot of options to receive the default options.
    This will enable ISCSI requested by Martin Zobel-Helas.
  * [mips/r5k-ip32] Remove a lot of options to receive the default options.
    This will enable PCI Ethernet devices requested by Giuseppe Sacco.
  * [mipsel/r5k-cobalt] Remove a lot of options to receive the default
    options.
  * [mipsel/r5k-cobalt] Enable the modern Cobalt LEDs driver.
  * [arm/iop32x] Enable Intel IOP ADMA support.
  * [arm] Mark BCM43XX as broken on ARM.
  * [mips/r4k-ip22] Disable EARLY PRINTK because it breaks serial console.
  * [mips] Add some IP22 fixes from Thomas Bogendoerfer:
    - Fix broken EISA interrupt setup by switching to generic i8259
    - Fix broken eeprom access by using __raw_readl/__raw_writel

  [ Bastian Blank ]
  * Add unpriviledged only Xen support.
  * [i386] Drop k7 images.
  * Drop maybe IETF document. (closes: #423040)
  * Drop drivers because of binary only firmwares:
    - DABUSB driver
    - COPS LocalTalk PC support
    - Digi Intl. RightSwitch SE-X support
    - 3Com 3C359 Token Link Velocity XL adapter support
    - SMC ISA/MCA adapter support
    - EMI 6|2m USB Audio interface support
    - EMI 2|6 USB Audio interface support
    - Computone IntelliPort Plus serial support
  * Remove binary only firmwares for:
    - Alteon AceNIC/3Com 3C985/NetGear GA620 Gigabit support
    - Broadcom Tigon3 support
    - USB Keyspan USA-xxx Serial Driver
    - Korg 1212 IO
    - ESS Allegro/Maestro3
    - Yamaha YMF724/740/744/754
    - Technotrend/Hauppauge Nova-USB devices
    - YAM driver for AX.25
    - MyriCOM Gigabit Ethernet support
    - PTI Qlogic, ISP Driver
    - Cirrus Logic (Sound Fusion) CS4280/CS461x/CS462x/CS463x
    - Madge Ambassador (Collage PCI 155 Server)
    - PCA-200E support
    - SBA-200E support
    - Broadcom NetXtremeII support
  * Disable now broken drivers:
    - Alteon AceNIC/3Com 3C985/NetGear GA620 Gigabit support
    - USB Keyspan USA-xxx Serial Driver
    - Technotrend/Hauppauge Nova-USB devices
    - YAM driver for AX.25
    - MyriCOM Gigabit Ethernet support
    - PTI Qlogic, ISP Driver
    - Cirrus Logic (Sound Fusion) CS4280/CS461x/CS462x/CS463x
    - Madge Ambassador (Collage PCI 155 Server)
    - PCA-200E support
    - SBA-200E support
    - Broadcom NetXtremeII support
  * Add -common to common header package names.
  * Drop provides from common header packages.
  * Update plain image type.
  * Put only a config dump into linux-support.

  [ Aurelien Jarno ]
  * [mips, mipsel] Add a 64-bit image (5kc-malta) for the MIPS Malta board.
    (closes: #435677)
    [sparc] Enable r8169 module on sparc64 and sparc64-smp flavours (closes:
    #431977)

  [ Frederik Schüler ]
  * Move all PATA options into the global config file, exept PATA_ARTOP
    (arm/ixp4xx) and PATA_MPC52xx (powerpc).
  * Move new global options into the global config file
  * Clean up new amd64 options

  [ dann frazier ]
  * [ia64] Re-enable various unintentionally disabled config options
  * Enable hugetlbfs on i386, amd64, sparc64 and powerpc64. Closes: #450939

  [ Bastian Blank ]
  * Add stable release 2.6.23.2:
    - BLOCK: Fix bad sharing of tag busy list on queues with shared tag maps
    - fix tmpfs BUG and AOP_WRITEPAGE_ACTIVATE
    - Fix compat futex hangs. (closes: #433187)
    - sched: keep utime/stime monotonic
    - fix the softlockup watchdog to actually work
    - splice: fix double kunmap() in vmsplice copy path
    - writeback: don't propagate AOP_WRITEPAGE_ACTIVATE
    - SLUB: Fix memory leak by not reusing cpu_slab
    - HOWTO: update ja_JP/HOWTO with latest changes
    - fix param_sysfs_builtin name length check
    - param_sysfs_builtin memchr argument fix
    - Remove broken ptrace() special-case code from file mapping
    - locks: fix possible infinite loop in posix deadlock detection
    - lockdep: fix mismatched lockdep_depth/curr_chain_hash
  * Add stable release 2.6.23.3:
    - revert "x86_64: allocate sparsemem memmap above 4G"
    - x86: fix TSC clock source calibration error
    - x86 setup: sizeof() is unsigned, unbreak comparisons
    - x86 setup: handle boot loaders which set up the stack incorrectly
    - x86: fix global_flush_tlb() bug
    - xfs: eagerly remove vmap mappings to avoid upsetting Xen
    - xen: fix incorrect vcpu_register_vcpu_info hypercall argument
    - xen: deal with stale cr3 values when unpinning pagetables
    - xen: add batch completion callbacks
    - UML - kill subprocesses on exit
    - UML - stop using libc asm/user.h
    - UML - Fix kernel vs libc symbols clash
    - UML - Stop using libc asm/page.h
    - POWERPC: Make sure to of_node_get() the result of pci_device_to_OF_node()
    - POWERPC: Fix handling of stfiwx math emulation
    - MIPS: R1: Fix hazard barriers to make kernels work on R2 also.
    - MIPS: MT: Fix bug in multithreaded kernels.
    - Fix sparc64 MAP_FIXED handling of framebuffer mmaps
    - Fix sparc64 niagara optimized RAID xor asm
  * Add stable release 2.6.23.4:
    - mac80211: make ieee802_11_parse_elems return void
    - mac80211: only honor IW_SCAN_THIS_ESSID in STA, IBSS, and AP modes
    - mac80211: honor IW_SCAN_THIS_ESSID in siwscan ioctl
    - mac80211: store SSID in sta_bss_list
    - mac80211: store channel info in sta_bss_list
    - mac80211: reorder association debug output
    - ieee80211: fix TKIP QoS bug
    - NETFILTER: nf_conntrack_tcp: fix connection reopening
    - Fix netlink timeouts.
    - Fix crypto_alloc_comp() error checking.
    - Fix SET_VLAN_INGRESS_PRIORITY_CMD error return.
    - Fix VLAN address syncing.
    - Fix endianness bug in U32 classifier.
    - Fix TEQL oops.
    - Fix error returns in sys_socketpair()
    - softmac: fix wext MLME request reason code endianness
    - Fix kernel_accept() return handling.
    - TCP: Fix size calculation in sk_stream_alloc_pskb
    - Fix SKB_WITH_OVERHEAD calculations.
    - Fix 9P protocol build
    - Fix advertised packet scheduler timer resolution
    - Add get_unaligned to ieee80211_get_radiotap_len
    - mac80211: Improve sanity checks on injected packets
    - mac80211: filter locally-originated multicast frames
  * Add stable release 2.6.23.5:
    - zd1211rw, fix oops when ejecting install media
    - rtl8187: Fix more frag bit checking, rts duration calc
    - ipw2100: send WEXT scan events
    - zd1201: avoid null ptr access of skb->dev
    - sky2: fix power settings on Yukon XL
    - sky2: ethtool register reserved area blackout
    - sky2: status ring race fix
    - skge: XM PHY handling fixes
    - Fix L2TP oopses.
    - TG3: Fix performance regression on 5705.
    - forcedeth: add MCP77 device IDs
    - forcedeth msi bugfix
    - ehea: 64K page kernel support fix
    - libertas: fix endianness breakage
    - libertas: more endianness breakage
  * Add stable release 2.6.23.6:
    - ACPI: suspend: Wrong order of GPE restore.
    - ACPI: sleep: Fix GPE suspend cleanup
    - libata: backport ATA_FLAG_NO_SRST and ATA_FLAG_ASSUME_ATA, part 2
    - libata: backport ATA_FLAG_NO_SRST and ATA_FLAG_ASSUME_ATA
    - libata: add HTS542525K9SA00 to NCQ blacklist
    - radeon: set the address to access the GART table on the CPU side correctly
    - Char: moxa, fix and optimise empty timer
    - Char: rocket, fix dynamic_dev tty
    - hptiop: avoid buffer overflow when returning sense data
    - ide: Fix cs5535 driver accessing beyond array boundary
    - ide: Fix siimage driver accessing beyond array boundary
    - ide: Add ide_get_paired_drive() helper
    - ide: fix serverworks.c UDMA regression
    - i4l: fix random freezes with AVM B1 drivers
    - i4l: Fix random hard freeze with AVM c4 card
    - ALSA: hda-codec - Add array terminator for dmic in STAC codec
    - USB: usbserial - fix potential deadlock between write() and IRQ
    - USB: add URB_FREE_BUFFER to permissible flags
    - USB: mutual exclusion for EHCI init and port resets
    - usb-gadget-ether: prevent oops caused by error interrupt race
    - USB: remove USB_QUIRK_NO_AUTOSUSPEND
    - MSI: Use correct data offset for 32-bit MSI in read_msi_msg()
    - md: raid5: fix clearing of biofill operations
    - md: fix an unsigned compare to allow creation of bitmaps with v1.0 metadata
    - dm: fix thaw_bdev
    - dm delay: fix status
    - libata: sync NCQ blacklist with upstream
    - ALSA: hdsp - Fix zero division
    - ALSA: emu10k1 - Fix memory corruption
    - ALSA: Fix build error without CONFIG_HAS_DMA
    - ALSA: fix selector unit bug affecting some USB speakerphones
    - ALSA: hda-codec - Avoid zero NID in line_out_pins[] of STAC codecs
    - IB/mthca: Use mmiowb() to avoid firmware commands getting jumbled up
    - IB/uverbs: Fix checking of userspace object ownership
    - hwmon/lm87: Disable VID when it should be
    - hwmon/lm87: Fix a division by zero
    - hwmon/w83627hf: Don't assume bank 0
    - hwmon/w83627hf: Fix setting fan min right after driver load
    - i915: fix vbl swap allocation size.
    - POWERPC: Fix platinumfb framebuffer
  * Add stable release 2.6.23.7:
    - NFS: Fix a writeback race...
    - ocfs2: fix write() performance regression
    - minixfs: limit minixfs printks on corrupted dir i_size (CVE-2006-6058)
  * Add stable release 2.6.23.8:
    - wait_task_stopped: Check p->exit_state instead of TASK_TRACED (CVE-2007-5500)
    - TCP: Make sure write_queue_from does not begin with NULL ptr (CVE-2007-5501)
  * Add stable release 2.6.23.9:
    - ipw2200: batch non-user-requested scan result notifications
    - USB: Nikon D40X unusual_devs entry
    - USB: unusual_devs modification for Nikon D200
    - softlockup: use cpu_clock() instead of sched_clock()
    - softlockup watchdog fixes and cleanups
    - x86: fix freeze in x86_64 RTC update code in time_64.c
    - ntp: fix typo that makes sync_cmos_clock erratic
    - x86: return correct error code from child_rip in x86_64 entry.S
    - x86: NX bit handling in change_page_attr()
    - x86: mark read_crX() asm code as volatile
    - x86: fix off-by-one in find_next_zero_string
    - i386: avoid temporarily inconsistent pte-s
    - libcrc32c: keep intermediate crc state in cpu order
    - geode: Fix not inplace encryption
    - Fix divide-by-zero in the 2.6.23 scheduler code
    - ACPI: VIDEO: Adjust current level to closest available one.
    - libata: sata_sis: use correct S/G table size
    - sata_sis: fix SCR read breakage
    - reiserfs: don't drop PG_dirty when releasing sub-page-sized dirty file
    - x86: disable preemption in delay_tsc()
    - dmaengine: fix broken device refcounting
    - nfsd4: recheck for secure ports in fh_verify
    - knfsd: fix spurious EINVAL errors on first access of new filesystem
    - raid5: fix unending write sequence
    - oProfile: oops when profile_pc() returns ~0LU
    - drivers/video/ps3fb: fix memset size error
    - i2c/eeprom: Hide Sony Vaio serial numbers
    - i2c/eeprom: Recognize VGN as a valid Sony Vaio name prefix
    - i2c-pasemi: Fix NACK detection

 -- maximilian attems <maks@debian.org>  Fri, 30 Nov 2007 11:40:09 +0100

linux-2.6 (2.6.22-6) unstable; urgency=low

  [ Martin Michlmayr ]
  * [mips] Add IP22 (SGI Indy) patches from Thomas Bogendoerfer:
    - Disable EARLY PRINTK because it breaks serial.
    - fix wrong argument order.
    - wrong check for second HPC.  Closes: #448488

  [ maximilian attems ]
  * Add stable release 2.6.22.11 - minus ipv6 abi breaker:
    - libertas: fix endianness breakage
    - libertas: more endianness breakage
    - Fix ROSE module unload oops.
    - Add get_unaligned to ieee80211_get_radiotap_len
    - Fix ipv6 redirect processing, leads to TAHI failures.
    - i915: fix vbl swap allocation size.
    - Fix ESP host instance numbering.
    - Fix TCP MD5 on big-endian.
    - Fix zero length socket write() semantics.
    - Fix sys_ipc() SEMCTL on sparc64.
    - Fix TCP initial sequence number selection.
    - lockdep: fix mismatched lockdep_depth/curr_chain_hash
    - V4L: ivtv: fix udma yuv bug
    - Fix TCP's ->fastpath_cnt_hit handling.
    - hwmon/lm87: Fix a division by zero
    - hwmon/lm87: Disable VID when it should be
    - hwmon/w83627hf: Fix setting fan min right after driver load
    - hwmon/w83627hf: Don't assume bank 0
    - netdrvr: natsemi: Fix device removal bug
    - Fix ieee80211 handling of bogus hdrlength field
    - mac80211: filter locally-originated multicast frames
    - POWERPC: Fix handling of stfiwx math emulation
    - dm9601: Fix receive MTU
    - firewire: fix unloading of fw-ohci while devices are attached
    - Fix cls_u32 error return handling.
    - ACPI: disable lower idle C-states across suspend/resume
  * Add stable release 2.6.22.12-rc1:
    - genirq: cleanup mismerge artifact
    - genirq: suppress resend of level interrupts
    - genirq: mark io_apic level interrupts to avoid resend
    - IB/uverbs: Fix checking of userspace object ownership
    - minixfs: limit minixfs printks on corrupted dir i_size (CVE-2006-6058)
    - param_sysfs_builtin memchr argument fix
    - x86: fix global_flush_tlb() bug
    - dm snapshot: fix invalidation deadlock
    - Revert "x86_64: allocate sparsemem memmap above 4G"

  [ Bastian Blank ]
  * Update vserver patch to 2.2.0.5.
    - Ignore symbols from never to be merged patch.

 -- maximilian attems <maks@debian.org>  Sun,  4 Nov 2007 17:35:51 +0100

linux-2.6 (2.6.22-5) unstable; urgency=low

  [ maximilian attems ]
  * Add stable release 2.6.22.6:
    - USB: allow retry on descriptor fetch errors
    - PCI: lets kill the 'PCI hidden behind bridge' message
    - Netfilter: Missing Kbuild entry for netfilter
    - Fix soft-fp underflow handling.
    - SPARC64: Fix sparc64 task stack traces.
    - TCP: Do not autobind ports for TCP sockets
    - DCCP: Fix DCCP GFP_KERNEL allocation in atomic context
    - NET: Share correct feature code between bridging and bonding
    - SNAP: Fix SNAP protocol header accesses.
    - NET: Fix missing rcu unlock in __sock_create()
    - IPv6: Invalid semicolon after if statement
    - TCP: Fix TCP rate-halving on bidirectional flows.
    - TCP: Fix TCP handling of SACK in bidirectional flows.
    - uml: fix previous request size limit fix
    - usb: add PRODUCT, TYPE to usb-interface events
    - PPP: Fix PPP buffer sizing.
    - ocfs2: Fix bad source start calculation during kernel writes
    - signalfd: fix interaction with posix-timers
    - signalfd: make it group-wide, fix posix-timers scheduling
    - USB: fix DoS in pwc USB video driver
    - sky2: don't clear phy power bits
    - PCI: disable MSI on RS690
    - PCI: disable MSI on RD580
    - PCI: disable MSI on RX790
    - IPV6: Fix kernel panic while send SCTP data with IP fragments
    - i386: fix lazy mode vmalloc synchronization for paravirt
  * Set abi to 3.
  * Add stable release 2.6.22.7: (CVE-2007-4573)
    - x86_64: Zero extend all registers after ptrace in 32bit entry path.
  * Add stable release 2.6.22.8: (CVE-2007-4571)
    - Convert snd-page-alloc proc file to use seq_file
  * Add stable release 2.6.22.9:
    - 3w-9xxx: Fix dma mask setting
    - Fix pktgen src_mac handling.
    - nfs: fix oops re sysctls and V4 support
    - DVB: get_dvb_firmware: update script for new location of tda10046 firmware
    - afs: mntput called before dput
    - disable sys_timerfd()
    - Fix "Fix DAC960 driver on machines which don't support 64-bit DMA"
    - futex_compat: fix list traversal bugs
    - MTD: Initialise s_flags in get_sb_mtd_aux()
    - Fix sparc64 v100 platform booting.
    - Fix IPV6 DAD handling
    - ext34: ensure do_split leaves enough free space in both blocks
    - dir_index: error out instead of BUG on corrupt dx dirs
    - Fix oops in vlan and bridging code
    - V4L: ivtv: fix VIDIOC_S_FBUF: new OSD values were never set
    - crypto: blkcipher_get_spot() handling of buffer at end of page
    - Fix datagram recvmsg NULL iov handling regression.
    - Handle snd_una in tcp_cwnd_down()
    - Fix TCP DSACK cwnd handling
    - JFFS2: fix write deadlock regression
    - hwmon: End of I/O region off-by-one
    - Fix debug regression in video/pwc
    - splice: fix direct splice error handling
    - Fix race with shared tag queue maps
    - Fix ipv6 source address handling.
    - POWERPC: Flush registers to proper task context
    - bcm43xx: Fix cancellation of work queue crashes
    - Fix DAC960 driver on machines which don't support 64-bit DMA
    - DVB: get_dvb_firmware: update script for new location of sp8870 firmware
    - USB: fix linked list insertion bugfix for usb core
    - Correctly close old nfsd/lockd sockets.
    - Fix IPSEC AH4 options handling
    - setpgid(child) fails if the child was forked by sub-thread
    - sigqueue_free: fix the race with collect_signal()
    - Fix decnet device address listing.
    - Fix inet_diag OOPS.
    - Leases can be hidden by flocks
    - kconfig: oldconfig shall not set symbols if it does not need to
    - MTD: Makefile fix for mtdsuper
    - firewire: fw-ohci: ignore failure of pci_set_power_state
      (fix suspend regression)
    - ieee1394: ohci1394: fix initialization if built non-modular
    - Fix device address listing for ipv4.
    - Fix tc_ematch kbuild
    - V4L: cx88: Avoid a NULL pointer dereference during mpeg_open()
    - DVB: b2c2-flexcop: fix Airstar HD5000 tuning regression
    - fix realtek phy id in forcedeth
    - rpc: fix garbage in printk in svc_tcp_accept()
    - Fix IPV6 append OOPS.
    - Fix ipv6 double-sock-release with MSG_CONFIRM
    - ACPI: Validate XSDT, use RSDT if XSDT fails
  * Update vserver patch to 2.2.0.4.
  * Add stable release 2.6.22.10:
    - i386: Use global flag to disable broken local apic timer on AMD CPUs.
    - Fix timer_stats printout of events/sec
    - libata: update drive blacklists
    - i2c-algo-bit: Read block data bugfix
    - scsi_transport_spi: fix domain validation failure from incorrect width
      setting
    - Fix SMP poweroff hangs
    - Fix ppp_mppe kernel stack usage.
    - sky2: reduce impact of watchdog timer
    - sky2: fix VLAN receive processing
    - sky2: fix transmit state on resume
    - SELinux: clear parent death signal on SID transitions
    - NLM: Fix a circular lock dependency in lockd
    - NLM: Fix a memory leak in nlmsvc_testlock

  [ Martin Michlmayr ]
  * [mips] Add a fix so qemu NE2000 will work again.
  * [mipsel/r5k-cobalt] Enable MTD.
  * [mips] Backport "Fix CONFIG_BUILD_ELF64 kernels with symbols in
    CKSEG0" to fix crash on boot on IP32 (SGI O2).  Closes: #444104.

  [ Steve Langasek ]
  * Set CONFIG_MATHEMU=y on alpha, which is required for proper fp math on
    at least ev4-ev56 systems.  Closes: #411813.
  * linux-image packages need to depend on a newer version of coreutils,
    because of the use of readlink -q -m inherited from kernel-package.
    Closes: #413311.

  [ Bastian Blank ]
  * Fix tainted check in bug scripts.

  [ dann frazier ]
  * [ia64] Re-enable various unintentionally disabled config options

 -- Maximilian Attems <maks@debian.org>  Thu, 11 Oct 2007 13:31:38 +0000

linux-2.6 (2.6.22-4) unstable; urgency=low

  [ dann frazier ]
  * [hppa] Use generic compat_sys_getdents (closes: #431773)

  [ Martin Michlmayr ]
  * [powerpc] Fix PS/2 keyboard detection on Pegasos (closes: #435378).

  [ Emanuele Rocca ]
  * [sparc] Add patch to fix PCI config space accesses on sun4u.
  * [sparc] Disable CONFIG_SCSI_SCAN_ASYNC.

  [ maximilian attems ]
  * Add stable release 2.6.22.2:
    - usb-serial: Fix edgeport regression on non-EPiC devices
    - Missing header include in ipt_iprange.h
    - drivers/video/macmodes.c:mac_find_mode() mustn't be __devinit
    - Fix ipv6 tunnel endianness bug.
    - aacraid: fix security hole
    - USB: cdc-acm: fix sysfs attribute registration bug
    - USB: fix warning caused by autosuspend counter going negative
    - Fix sparc32 memset()
    - Fix leak on /proc/lockdep_stats
    - Fix leaks on /proc/{*/sched, sched_debug, timer_list, timer_stats}
    - futex: pass nr_wake2 to futex_wake_op
    - md: handle writes to broken raid10 arrays gracefully
    - forcedeth bug fix: cicada phy
    - forcedeth bug fix: vitesse phy
    - forcedeth bug fix: realtek phy
    - ACPI: dock: fix opps after dock driver fails to initialize
    - pcmcia: give socket time to power down
    - drm/i915: Fix i965 secured batchbuffer usage (CVE-2007-3851)
    - Fix console write locking in sparc drivers.
    - Sparc64 bootup assembler bug
    - IPV6: /proc/net/anycast6 unbalanced inet6_dev refcnt
    - make timerfd return a u64 and fix the __put_user
    - Fix error queue socket lookup in ipv6
    - Input: lifebook - fix an oops on Panasonic CF-18
    - readahead: MIN_RA_PAGES/MAX_RA_PAGES macros
    - V4L: Add check for valid control ID to v4l2_ctrl_next
    - V4L: ivtv: fix broken VBI output support
    - V4L: ivtv: fix DMA timeout when capturing VBI + another stream
    - V4L: ivtv: Add locking to ensure stream setup is atomic
    - V4L: wm8775/wm8739: Fix memory leak when unloading module
    - do not limit locked memory when RLIMIT_MEMLOCK is RLIM_INFINITY
    - Include serial_reg.h with userspace headers (closes: #433755)
    - TCP FRTO retransmit bug fix
    - Fix rfkill IRQ flags.
    - nfsd: fix possible read-ahead cache and export table corruption
    - nfsd: fix possible oops on re-insertion of rpcsec_gss modules
    - jbd commit: fix transaction dropping
    - jbd2 commit: fix transaction dropping
    - softmac: Fix ESSID problem
    - uml: limit request size on COWed devices
    - UML: exports for hostfs
    - splice: fix double page unlock
    - cfq-iosched: fix async queue behaviour
    - cr_backlight_probe() allocates too little storage for struct cr_panel
    - sx: switch subven and subid values
    - hugetlb: fix race in alloc_fresh_huge_page()
    - KVM: SVM: Reliably detect if SVM was disabled by BIOS
    - dm io: fix another panic on large request
    - md: raid10: fix use-after-free of bio
    - fs: 9p/conv.c error path fix
    - Fix sparc32 udelay() rounding errors.
    - sony-laptop: fix bug in event handling
    - eCryptfs: ecryptfs_setattr() bugfix
    - Hangup TTY before releasing rfcomm_dev
    - dm io: fix panic on large request
    - dm raid1: fix status
    - dm snapshot: permit invalid activation
    - "ext4_ext_put_in_cache" uses __u32 to receive physical block number
    - destroy_workqueue() can livelock
    - USB: fix for ftdi_sio quirk handling
    - Fix TC deadlock.
    - Fix IPCOMP crashes.
    - gen estimator timer unload race
    - Netfilter: Fix logging regression
    - Fix user struct leakage with locked IPC shem segment
    - Fix reported task file values in sense data
    - gen estimator deadlock fix
    - Netpoll leak
    - dm: disable barriers
    - firewire: fw-sbp2: set correct maximum payload (fixes CardBus adapters)
    - fw-ohci: fix "scheduling while atomic"
    - firewire: fix memory leak of fw_request instances
    - ieee1394: revert "sbp2: enforce 32bit DMA mapping"
    - libata: add FUJITSU MHV2080BH to NCQ blacklist
    - i386: HPET, check if the counter works
    - CPU online file permission
    - acpi-cpufreq: Proper ReadModifyWrite of PERF_CTL MSR
    - Keep rfcomm_dev on the list until it is freed
    - SCTP scope_id handling fix
    - Fix ipv6 link down handling.
    - Fix TCP IPV6 MD5 bug.
    - sysfs: release mutex when kmalloc() failed in sysfs_open_file().
    - nf_conntrack: don't track locally generated special ICMP error
  * Bump abi due to firewire, ivtv and xrfm changes.
  * Add stable release 2.6.22.3:
    - fix oops in __audit_signal_info()
    - direct-io: fix error-path crashes
    - powerpc: Fix size check for hugetlbfs
    - stifb: detect cards in double buffer mode more reliably
    - pata_atiixp: add SB700 PCI ID
    - PPC: Revert "[POWERPC] Add 'mdio' to bus scan id list for platforms
      with QE UEC"
    - random: fix bound check ordering (CVE-2007-3105)
    - softmac: Fix deadlock of wx_set_essid with assoc work
    - PPC: Revert "[POWERPC] Don't complain if size-cells == 0 in prom_parse()"
    - ata_piix: update map 10b for ich8m
    - CPUFREQ: ondemand: fix tickless accounting and software coordination bug
    - CPUFREQ: ondemand: add a check to avoid negative load calculation
  * Add stable release 2.6.22.4:
    - Reset current->pdeath_signal on SUID binary execution (CVE-2007-3848)
  * Add stable release 2.6.22.5:
    - x86_64: Check for .cfi_rel_offset in CFI probe
    - x86_64: Change PMDS invocation to single macro
    - i386: Handle P6s without performance counters in nmi watchdog
    - revert "x86, serial: convert legacy COM ports to platform devices"
    - ACPICA: Fixed possible corruption of global GPE list
    - ACPICA: Clear reserved fields for incoming ACPI 1.0 FADTs
    - i386: Fix double fault handler
    - JFFS2 locking regression fix.
    - r8169: avoid needless NAPI poll scheduling
    - Linux 2.6.22.5
    - AVR32: Fix atomic_add_unless() and atomic_sub_unless()
    - i386: allow debuggers to access the vsyscall page with compat vDSO
    - hwmon: (smsc47m1) restore missing name attribute
    - hwmon: fix w83781d temp sensor type setting
    - Hibernation: do not try to mark invalid PFNs as nosave
    - sky2: restore workarounds for lost interrupts
    - sky2: carrier management
    - sky2: check for more work before leaving NAPI
    - sky2: check drop truncated packets
    - forcedeth: fix random hang in forcedeth driver when using netconsole
    - libata: add ATI SB700 device IDs to AHCI driver

  [ dann frazier ]
  * [ia64] Restore config cleanup now that its safe to break the ABI

  [ Bastian Blank ]
  * Update vserver patch to 2.2.0.3.

 -- Bastian Blank <waldi@debian.org>  Thu, 30 Aug 2007 20:19:44 +0200

linux-2.6 (2.6.22-3) unstable; urgency=low

  [ dann frazier ]
  * [ia64] Config cleanup in 2.6.22-2 broke the ABI; revert most of it
    for now (everything but the efivars and sym53c8xx modules)

  [ Martin Michlmayr ]
  * [mipsel/r5k-cobalt] Fix a typo in the config file.
  * [mipsel/4kc-malta] Update the config file, thanks Aurelien Jarno.
  * [mipsel] Add patch from Yoichi Yuasa to fix IDE on Cobalt.

 -- Bastian Blank <waldi@debian.org>  Sun, 29 Jul 2007 13:47:38 +0200

linux-2.6 (2.6.22-2) unstable; urgency=low

  [ Steve Langasek ]
  * [alpha] request_irq-retval.patch: capture the return value of all
    request_irq() calls in sys_titan.c to suppress the warning (and
    build failure with -Werror); failures still aren't being handled, but
    there's nothing that needs to be done -- or nothing that can be done
    -- if these requests fail anyway.

  [ Christian T. Steigies ]
  * Add module.lds to kernel headers (closes: #396220)
  * Enable INPUT_UINPUT on mac
  * Add 2.6.22 patches from linux-m68k CVS

  [ maximilian attems ]
  * Add stable release 2.6.22.1:
    - nf_conntrack_h323: add checking of out-of-range on choices' index values
      (CVE-2007-3642)

  [ dann frazier ]
  * [ia64] Re-enable various config options which were unintentionally
    disabled somewhere between 2.6.21 and 2.6.22
  * [ia64] Re-enable vserver flavour - this was somehow lost when 2.6.22
    was merged from trunk to the sid branch

  [ Bastian Blank ]
  * Update vserver patch to 2.2.0.3-rc1.

 -- Bastian Blank <waldi@debian.org>  Mon, 23 Jul 2007 09:38:01 +0200

linux-2.6 (2.6.22-1) unstable; urgency=low

  [ Bastian Blank ]
  * Drop asfs options.
  * Drop linux-libc-headers references.
  * Update vserver patch to 2.2.0-rc5.

  [ maximilian attems ]
  * Fullfils policy 3.7.2.2.
  * Add Sempron to the k7 image description (closes: #384737)
    Thanks Robert Millan <rmh@aybabtu.com>.
  * [powerpc] Enable CONFIG_ADB_PMU_LED.
  * [hppa] Disable a bunch of topconfig enabled fb devices. Thanks Frank
    Lichtenheld <djpig@debian.org> for build fix.

  [ Christian T. Steigies ]
  * Add module.lds to kernel headers
  * Enable INPUT_UINPUT on mac
  * Add 2.6.22 patches from linux-m68k CVS

  [ dann frazier ]
  * Enable vserver flavour for ia64 (closes: #423232)

 -- Bastian Blank <waldi@debian.org>  Sun, 15 Jul 2007 15:03:40 +0200

linux-2.6 (2.6.22~rc5-1~experimental.1) experimental; urgency=low

  [ Bastian Blank ]
  * [powerpc]: Disable prep.
  * [powerpc]: Disable apm emulation.
  * Drop inactive members from Uploaders.

  [ maximilian attems ]
  * Cleanup configs of old unused variables.
  * Enable TCP_CONG_YEAH, TCP_CONG_ILLINOIS, NF_CONNTRACK_SANE, DM_DELAY,
    GIGASET_M101, SATA_INIC162X, VIDEO_IVTV, USB_ZR364XX, INFINIBAND_CXGB3,
    MLX4_INFINIBAND, SPI_AT25, MFD_SM501, DVB_USB_M920X, DVB_USB_GL861,
    DVB_USB_AU6610, DVB_USB_OPERA1, SENSORS_AD7418, SENSORS_ADM1029,
    SENSORS_F75375S, SENSORS_CORETEMP, SENSORS_MAX6650, SENSORS_APPLESMC,
    I2C_SIMTEC, I2C_TINY_USB, SC92031, LIBERTAS_USB, RFKILL, RFKILL_INPUT,
    MTD_UBI, SND_USB_CAIAQ, SND_USB_CAIAQ_INPUT, USB_BERRY_CHARGE,
    RTC_DRV_MAX6900, SUNRPC_BIND34, SND_PORTMAN2X4, FB_VT8623, FUSION_LAN,
    DISPLAY_SUPPORT, FB_ARK, FB_SM501
    and disable SCSI_ESP_CORE, SPI_SPIDEV, CRYPT_CRYPTD, SYSV68_PARTITION,
    MOUSE_PS2_TOUCHKIT, INPUT_POLLDEV in topconfig.
  * [amd64, i386]: Take care of the renaming acpi-ibm to thinkpad-acpi.
    Enable KINGSUN_DONGLE, AF_RXRPC, RXKAD, MTD_NAND_PLATFORM, BLINK, PHANTOM,
    BACKLIGHT_PROGEAR, FB_HECUBA, FB_LE80578, FB_CARILLO_RANCH.
    Disable OSS_OBSOLETE.
  * Enable WLAN_PRE80211 and WLAN_80211 on all archs with NET_RADIO enabled.
  * Fix RTC_INTF_{DEV,SYSFS,PROC}=y where enabled modular.
  * Enable new wirless stack mac80211 and improved wireless conf api.
  * Enable new USB Touchscreen Driver on all configs with touchscreens.
  * Enable the newly added crypto algorythm: fcrypt, pcbc and camellia.
  * Unify CONFIG_TR to toplevel config, also enable new drivers 3C359
    and SMCTR.
  * Enable the moved USB tablets config options where wacom is enabled.
  * [i386] Enable driver for Crystalfontz 128x64 2-color LCD.
  * [amd64] Enable KS0108 LCD controller.
  * Enable the new firewire stack labeled to be more simple and robust.
  * [i386] Enable VMI paravirtualized interface.
  * [powerpc] Enable fb for IBM GXT4500P adaptor.
  * [amd64] Enable timerstats too.

  [ Martin Michlmayr ]
  * mipsel/r5k-cobalt: Use the new RTC system.

  [ dann frazier ]
  * Add Xen licensing info to the copyright file. (closes: #368912)

  [ Gordon Farquharson ]
  * arm: Mark CHELSIO_T3, NETXEN_NIC, BCM43XX, VIDEO_BT848,
    DVB_B2C2_FLEXCOP, and DVB_BUDGET as broken on ARM.
  * arm/ixp4xx: Add support for the new generic I2C GPIO driver on the
    NSLU2 and the NAS100D. Thanks to Michael-Luke Jones and Rod Whitby.
  * arm/ixp4xx: Update Artop PATA support patch for the NAS 100d.

  [ Christian T. Steigies ]
  * m68k: Disable already included patches (611, 618, 630)

 -- Bastian Blank <waldi@debian.org>  Tue, 19 Jun 2007 17:49:52 +0200

linux-2.6 (2.6.21-6) unstable; urgency=low

  * Add stable release 2.6.21.6:
    - nf_conntrack_h323: add checking of out-of-range on choices' index values
      (CVE-2007-3642)
  * Update vserver patch to 2.2.0.

 -- Bastian Blank <waldi@debian.org>  Tue, 10 Jul 2007 18:36:17 +0200

linux-2.6 (2.6.21-5) unstable; urgency=low

  [ Christian T. Steigies ]
  * [m68k] Add atari isa and scsi fixes

  [ maximilian attems ]
  * Add stable release 2.6.21.4:
    - cpuset: prevent information leak in cpuset_tasks_read (CVE-2007-2875)
    - random: fix error in entropy extraction (CVE-2007-2453 1 of 2)
    - random: fix seeding with zero entropy (CVE-2007-2453 2 of 2)
    - NETFILTER: {ip, nf}_conntrack_sctp: fix remotely triggerable NULL ptr
      dereference (CVE-2007-2876)
  * Add stable release 2.6.21.5:
    - acpi: fix potential call to a freed memory section.
    - USB: set the correct Interrupt interval in usb_bulk_msg
    - i386: Fix K8/core2 oprofile on multiple CPUs
    - ntfs_init_locked_inode(): fix array indexing
    - ALSA: wm8750 typo fix
    - neofb: Fix pseudo_palette array overrun in neofb_setcolreg
    - e1000: disable polling before registering netdevice
    - timer statistics: fix race
    - x86: fix oprofile double free
    - ALSA: usb-audio: explicitly match Logitech QuickCam
    - zd1211rw: Add AL2230S RF support
    - IPV4: Correct rp_filter help text.
    - Fix AF_UNIX OOPS
    - ICMP: Fix icmp_errors_use_inbound_ifaddr sysctl
    - NET: Fix BMSR_100{HALF,FULL}2 defines in linux/mii.h
    - SPARC64: Fix _PAGE_EXEC_4U check in sun4u I-TLB miss handler.
    - SPARC64: Don't be picky about virtual-dma values on sun4v.
    - SPARC64: Fix two bugs wrt. kernel 4MB TSB.
    - cciss: fix pci_driver.shutdown while device is still active
    - fix compat console unimap regression
    - timer stats: speedups
    - SPARC: Linux always started with 9600 8N1
    - pci_ids: update patch for Intel ICH9M
    - PCI: quirk disable MSI on via vt3351
    - UML - Improve host PTRACE_SYSEMU check
    - NET: parse ip:port strings correctly in in4_pton
    - Char: cyclades, fix deadlock
    - IPSEC: Fix panic when using inter address familiy IPsec on loopback.
    - TCP: Use default 32768-61000 outgoing port range in all cases.
    - TG3: Fix link problem on Dell's onboard 5906.
    - fuse: fix mknod of regular file
    - md: Avoid overflow in raid0 calculation with large components.
    - md: Don't write more than is required of the last page of a bitmap
    - make freezeable workqueues singlethread
    - tty: fix leakage of -ERESTARTSYS to userland
    - V4L/DVB (5593): Budget-ci: Fix tuning for TDM 1316 (160..200 MHz)
    - Input: i8042 - fix AUX port detection with some chips
    - SCSI: aacraid: Correct sa platform support.
      (Was: [Bug 8469] Bad EIP value on pentium3 SMP kernel-2.6.21.1)
    - BLUETOOTH: Fix locking in hci_sock_dev_event().
    - hpt366: don't check enablebits for HPT36x
    - ieee1394: eth1394: bring back a parent device
    - NET: Fix race condition about network device name allocation.
    - ALSA: hda-intel - Probe additional slots only if necessary
    - ALSA: hda-intel - Fix detection of audio codec on Toshiba A100
    - ahci: disable 64bit dma on sb600
    - i386: HPET, check if the counter works
    - Ignore bogus ACPI info for offline CPUs
    - NOHZ: Rate limit the local softirq pending warning output
    - Prevent going idle with softirq pending
    - Work around Dell E520 BIOS reboot bug
    - NET: "wrong timeout value" in sk_wait_data() v2
    - IPV6 ROUTE: No longer handle ::/0 specially.
    - x86_64: allocate sparsemem memmap above 4G
  * Bump ABI to 2.

  [ Bastian Blank ]
  * Back out ABI fixing changes.
  * Update vserver patch to 2.2.0-rc3.

 -- Bastian Blank <waldi@debian.org>  Fri, 22 Jun 2007 12:39:47 +0200

linux-2.6 (2.6.21-4) unstable; urgency=low

  * [powerpc] Fix mkvmlinuz support.
  * [s390] Add exception handler for diagnose 224.

 -- Bastian Blank <waldi@debian.org>  Sat, 26 May 2007 14:08:44 +0200

linux-2.6 (2.6.21-3) unstable; urgency=low

  [ Gordon Farquharson ]
  * arm/ixp4xx: Add patch to set NSLU2 timer frequency.

  [ maximilian attems ]
  * sparc64: enable USB_SERIAL. (closes: #412740)
  * Apply stable 2.6.21.1.
  * Add stable release 2.6.21.2:
    - slob: fix page order calculation on not 4KB page
    - libata-sff: Undo bug introduced with pci_iomap changes
    - kbuild: fixdep segfault on pathological string-o-death
    - IPMI: fix SI address space settings
    - IPV6: Reverse sense of promisc tests in ip6_mc_input
    - iop: fix iop_getttimeoffset
    - iop13xx: fix i/o address translation
    - arm: fix handling of svc mode undefined instructions
    - CPUFREQ: powernow-k7: fix MHz rounding issue with perflib
    - CPUFREQ: Support rev H AMD64s in powernow-k8
    - CPUFREQ: Correct revision mask for powernow-k8
    - JFS: Fix race waking up jfsIO kernel thread
    - IPV6: Send ICMPv6 error on scope violations.
    - SPARC64: Add missing cpus_empty() check in hypervisor xcall handling.
    - SPARC64: Fix recursion in PROM tree building.
    - SERIAL SUNHV: Add an ID string.
    - SPARC64: Bump PROMINTR_MAX to 32.
    - SPARC64: Be more resiliant with PCI I/O space regs.
    - oom: fix constraint deadlock
    - fix for bugzilla 8426: massive slowdown on SCSI CD/DVD drive connected to
      mptspi driver
    - x86_64 : Fix vgettimeofday()
    - IPV6: Fix slab corruption running ip6sic
    - IPSEC: Check validity of direction in xfrm_policy_byid
    - CRYPTO: api: Read module pointer before freeing algorithm
    - NET_SCHED: prio qdisc boundary condition
    - reiserfs: suppress lockdep warning
    - USB HID: hiddev - fix race between hiddev_send_event() and
      hiddev_release()
    - NETFILTER: {ip,nf}_nat_proto_gre: do not modify/corrupt GREv0 packets
      through NAT
    - fix leaky resv_huge_pages when cpuset is in use
    - ACPI: Fix 2.6.21 boot regression on P4/HT
    - TG3: Fix TSO bugs.
    - TG3: Remove reset during MAC address changes.
    - TG3: Update version and reldate.
    - BNX2: Fix TSO problem with small MSS.
    - BNX2: Block MII access when ifdown.
    - BNX2: Save PCI state during suspend.
    - BNX2: Update version and reldate.
    - sis900: Allocate rx replacement buffer before rx operation
    - knfsd: Avoid use of unitialised variables on error path when nfs exports.
    - knfsd: rpc: fix server-side wrapping of krb5i replies
    - md: Avoid a possibility that a read error can wrongly propagate through
    - md/raid1 to a filesystem.
    - fat: fix VFAT compat ioctls on 64-bit systems
    - NETFILTER: {ip,nf}_conntrack: fix use-after-free in helper destroy
      callback invocation
    - ppp: Fix ppp_deflate issues with recent zlib_inflate changes
    - NETPOLL: Fix TX queue overflow in trapped mode.
    - NETPOLL: Remove CONFIG_NETPOLL_RX
    - cxacru: Fix infinite loop when trying to cancel polling task
    - TCP: zero out rx_opt in tcp_disconnect()
    - ipv6: track device renames in snmp6
    - skge: default WOL should be magic only (rev2)
    - skge: allow WOL except for known broken chips
    - sky2: allow 88E8056
    - sky2: 88e8071 support not ready
    - skge: crash on shutdown/suspend
    - sky2: fix oops on shutdown
    - udf: decrement correct link count in udf_rmdir
    - ALSA: hda-codec - Fix resume of STAC92xx codecs
    - sata_via: add missing PM hooks
    - driver-core: don't free devt_attr till the device is released
    - pci-quirks: disable MSI on RS400-200 and RS480
    - highres/dyntick: prevent xtime lock contention
    - clocksource: fix resume logic
    - smc911x: fix compilation breakage wjen debug is on
    - SCTP: Fix sctp_getsockopt_local_addrs_old() to use local storage.
    - SCTP: Correctly copy addresses in sctp_copy_laddrs
    - SCTP: Prevent OOPS if hmac modules didn't load
    - IPV6: Do no rely on skb->dst before it is assigned.
    - IPV6 ROUTE: Assign rt6i_idev for ip6_{prohibit,blk_hole}_entry.

  [ Christian T. Steigies ]
  * m68k: enable ATARI_SCSI and ATARI_ROM_ISA

  [ Bastian Blank ]
  * Fix linux/version.h in linux-libc-dev.
  * Make it possible to specifiy special CFLAGS.
  * [hppa] Reenable.
  * [hppa] Workaround hppa64 failure.
  * [hppa] Fix debugging in lws syscalls.
  * Fix abi change.
  * Add stable release 2.6.21.3:
    - [PATCH] GEODE-AES: Allow in-place operations [CVE-2007-2451]

 -- Bastian Blank <waldi@debian.org>  Fri, 25 May 2007 10:57:48 +0200

linux-2.6 (2.6.21-2) unstable; urgency=low

  [ Christian T. Steigies ]
  * m68k: fix atari scc patch
  * m68k: install compressed vmlinuz images so the post-inst script can find it

  [ Steve Langasek ]
  * [alpha] isa-mapping-support.patch: add isa_page_to_bus and
    isa_bus_to_virt defines to complement the existing isa_virt_to_bus
    define; untested, but these should all be straightforward on alpha and
    defining them is certainly a better option for getting user feedback
    than disabling the affected drivers.

  [ Bastian Blank ]
  * [powerpc] Readd mkvmlinuz support. (closes: #419033)
  * [sparc]: Disable sparc32 image.
  * [hppa]: Temporary disable all images.

 -- Bastian Blank <waldi@debian.org>  Fri, 18 May 2007 19:52:36 +0200

linux-2.6 (2.6.21-1) unstable; urgency=low

  [ maximilian attems ]
  * New upstream release see http://kernelnewbies.org/Linux_2_6_21
    (closes: #423874)
  * Disable CONFIG_IP_ROUTE_MULTIPATH_CACHED in topconfig.
  * Enable CONFIG_IP6_NF_MATCH_MH, CONFIG_CHELSIO_T3, CONFIG_USB_NET_DM9601,
    CONFIG_NETFILTER_XT_TARGET_TCPMSS, CONFIG_RTC_DRV_CMOS,
    CONFIG_ASUS_LAPTOP, CONFIG_SONY_LAPTOP, CONFIG_DVB_TUNER_QT1010,
    CONFIG_USB_IOWARRIOR, CONFIG_ATL1 in topconfig.
  * [i386] Enable CONFIG_ACPI_BAY, CONFIG_X86_LONGHAUL, CONFIG_BLK_DEV_DELKIN,
    CONFIG_BLK_DEV_IT8213, CONFIG_BLK_DEV_TC86C001, CONFIG_INPUT_ATLAS_BTNS,
    CONFIG_SENSORS_ADM1029, CONFIG_FB_SVGALIB, CONFIG_FB_S3,
    CONFIG_USB_KC2190, CONFIG_KS0108.
  * Add stable release 2.6.21.1:
    - IPV4: Fix OOPS'er added to netlink fib.
    - IPV6: Fix for RT0 header ipv6 change.
  * [i386] Enable CONFIG_NO_HZ, CONFIG_HIGH_RES_TIMERS for dynticks and true
    high-resolution timers.
  * [i386] Enable CONFIG_TIMER_STATS to collect stats about kernel/userspace
    timer aka power usage (see powertop). (closes: #423694)
  * [i386] Disable obsolete CONFIG_IRQBALANCE due to bad timer behaviour.

  [ Martin Michlmayr ]
  * Add armel (arm with EABI) support.  Thanks, Lennert Buytenhek and
    Joey Hess.  (closes: #410853)
  * Mark CHELSIO_T3 as broken on ARM.
  * Take arch/arm/tools/mach-types from current git to fix build failure
    because MACH_TYPE_EP80219 is not defined.
  * mips/sb1: Don't build CONFIG_ATA into the kernel.
  * mips/sb1: Unset CONFIG_USB_{KBD,MOUSE} since the generic HID is used.
  * arm/iop32x: Don't build CONFIG_ATA into the kernel.
  * arm/ixp4xx: Enable more SATA drivers.
  * arm/ixp4xx: Enable PATA_ARTOP which is needed by the nas100d.
  * arm/ixp4xx: Set CONFIG_USB_EHCI_TT_NEWSCHED.
  * mips/4kc-malta: Add an image for the MIPS Malta board.  Thanks,
    Aurelien Jarno. (closes: #421377)

  [ Emanuele Rocca ]
  * sparc: Enable CONFIG_SCSI_QLOGIC_1280. (closes: #423177)

  [ Christian T. Steigies ]
  * Add m68k patches for 2.6.21
  * Add type: plain to [image] in arch/m68k/defines to fix missing
    Modules.symvers problem

  [ Steve Langasek ]
  * Revert change to disable image building on alpha.

  [ Bastian Blank ]
  * Update vserver patch to 2.2.0-rc1.

 -- Bastian Blank <waldi@debian.org>  Wed, 16 May 2007 13:46:38 +0200

linux-2.6 (2.6.20-3) unstable; urgency=low

  [ Gordon Farquharson ]
  * arm: Mark CONFIG_MTD_NAND_CAFE and CONFIG_NETXEN_NIC as broken to
    fix FTBFS.

  [ Bastian Blank ]
  * Disable new pata drivers. (closes: #419458)
  * Disable pata in ata_piix.

 -- Bastian Blank <waldi@debian.org>  Tue, 24 Apr 2007 09:54:44 +0200

linux-2.6 (2.6.20-2) unstable; urgency=low

  [ Bastian Blank ]
  * Rename linux-libc-headers into linux-libc-dev.
  * [mips] Drop sb1250 uart support.
  * [alpha] Temporary disable alpha images.
  * Add stable release 2.6.20.7:
    - Linux 2.6.20.7
    - Update libata drive blacklist to the latest from 2.6.21
    - fix page leak during core dump
    - revert "retries in ext4_prepare_write() violate ordering requirements"
    - revert "retries in ext3_prepare_write() violate ordering requirements"
    - libata: Clear tf before doing request sense (take 3)
    - fix lba48 bug in libata fill_result_tf()
    - ahci.c: walkaround for SB600 SATA internal error issue
    - libata bugfix: preserve LBA bit for HDIO_DRIVE_TASK
    - softmac: avoid assert in ieee80211softmac_wx_get_rate
    - knfsd: allow nfsd READDIR to return 64bit cookies
    - Fix TCP slow_start_after_idle sysctl
    - Fix tcindex classifier ABI borkage...
    - Fix IPSEC replay window handling
    - Fix TCP receiver side SWS handling.
    - Fix scsi sense handling
    - Fix length validation in rawv6_sendmsg()
    - NETFILTER: ipt_CLUSTERIP: fix oops in checkentry function
    - 8139too: RTNL and flush_scheduled_work deadlock
    - Fix calculation for size of filemap_attr array in md/bitmap.
    - HID: Do not discard truncated input reports
    - DVB: pluto2: fix incorrect TSCR register setting
    - DVB: tda10086: fix DiSEqC message length
    - sky2: phy workarounds for Yukon EC-U A1
    - sky2: turn on clocks when doing resume
    - sky2: turn carrier off when down
    - skge: turn carrier off when down
    - sky2: reliable recovery
    - i386: fix file_read_actor() and pipe_read() for original i386 systems
    - kbuild: fix dependency generation

  [ dann frazier ]
  * [hppa] Add parisc arch patch from Kyle McMartin
  * [hppa] Enable CONFIG_TULIP_MMIO (closes: #332962)
  * [hppa] Disable ni52 driver, it doesn't build (and wouldn't work if it did)

 -- Bastian Blank <waldi@debian.org>  Sun, 15 Apr 2007 16:04:16 +0200

linux-2.6 (2.6.20-1) unstable; urgency=low

  [ Martin Michlmayr ]
  * mipsel: Drop DECstation support (both r3k-kn02 and r4k-kn04).
  * arm: Drop RiscPC (rpc) support.
  * arm: Update configs for 2.6.19-rc6.
  * arm: source drivers/ata/Kconfig so SATA can be enabled on ARM.
  * arm/footbridge: Unset SATA.
  * arm/s3c2410: Drop this flavour since no such device is supported
    in debian-installer and the ARM build resources are limited.

  [ Sven Luther ]
  * [powerpc] Added Genesi Efika support patch

  [ Bastian Blank ]
  * Remove legacy pty support. (closes: #338404)
  * Enable new scsi parts.
  * powerpc: Enable ibmvscsis.
  * Add stable release 2.6.20.1:
    - Linux 2.6.20.1
    - [PATCH] Fix a free-wrong-pointer bug in nfs/acl server (CVE-2007-0772)
  * Add stable release 2.6.20.2:
    - Linux 2.6.20.2
    - IPV6: Handle np->opt being NULL in ipv6_getsockopt_sticky() [CVE-2007-1000]
    - x86-64: survive having no irq mapping for a vector
    - Fix buffer overflow in Omnikey CardMan 4040 driver (CVE-2007-0005)
    - TCP: Fix minisock tcp_create_openreq_child() typo.
    - gfs2: fix locking mistake
    - ATA: convert GSI to irq on ia64
    - pktcdvd: Correctly set cmd_len field in pkt_generic_packet
    - video/aty/mach64_ct.c: fix bogus delay loop
    - revert "drivers/net/tulip/dmfe: support basic carrier detection"
    - throttle_vm_writeout(): don't loop on GFP_NOFS and GFP_NOIO allocations
    - fix section mismatch warning in lockdep
    - ueagle-atm.c needs sched.h
    - kvm: Fix asm constraint for lldt instruction
    - lockdep: forward declare struct task_struct
    - Char: specialix, isr have 2 params
    - buffer: memorder fix
    - kernel/time/clocksource.c needs struct task_struct on m68k
    - m32r: build fix for processors without ISA_DSP_LEVEL2
    - hugetlb: preserve hugetlb pte dirty state
    - enable mouse button 2+3 emulation for x86 macs
    - v9fs_vfs_mkdir(): fix a double free
    - ufs: restore back support of openstep
    - Fix MTRR compat ioctl
    - kexec: Fix CONFIG_SMP=n compilation V2 (ia64)
    - NLM: Fix double free in __nlm_async_call
    - RPM: fix double free in portmapper code
    - Revert "[PATCH] LOG2: Alter get_order() so that it can make use of ilog2() on a constant"
    - Backport of psmouse suspend/shutdown cleanups
    - USB: usbnet driver bugfix
    - sched: fix SMT scheduler bug
    - tty_io: fix race in master pty close/slave pty close path
    - forcedeth: disable msix
    - export blk_recount_segments
    - Fix reference counting (memory leak) problem in __nfulnl_send() and callers related to packet queueing.
    - Fix anycast procfs device leak
    - Don't add anycast reference to device multiple times
    - Fix TCP MD5 locking.
    - Fix %100 cpu spinning on sparc64
    - Fix skb data reallocation handling in IPSEC
    - Fix xfrm_add_sa_expire() return value
    - Fix interrupt probing on E450 sparc64 systems
    - HID: fix possible double-free on error path in hid parser
    - POWERPC: Fix performance monitor exception
    - libata: add missing CONFIG_PM in LLDs
    - libata: add missing PM callbacks
    - bcm43xx: Fix assertion failures in interrupt handler
    - mmc: Power quirk for ENE controllers
    - UML - Fix 2.6.20 hang
    - fix umask when noACL kernel meets extN tuned for ACLs
    - sata_sil: ignore and clear spurious IRQs while executing commands by polling
    - swsusp: Fix possible oops in userland interface
    - Fix posix-cpu-timer breakage caused by stale p->last_ran value
    - V4L: cx88-blackbird: allow usage of 376836 and 262144 sized firmware images
    - V4L: fix cx25840 firmware loading
    - DVB: digitv: open nxt6000 i2c_gate for TDED4 tuner handling
    - DVB: cxusb: fix firmware patch for big endian systems
    - V4L: pvrusb2: Handle larger cx2341x firmware images
    - V4L: pvrusb2: Fix video corruption on stream start
    - dvbdev: fix illegal re-usage of fileoperations struct
    - md: Fix raid10 recovery problem.
    - bcm43xx: fix for 4309
    - i386: Fix broken CONFIG_COMPAT_VDSO on i386
    - x86: Don't require the vDSO for handling a.out signals
    - x86_64: Fix wrong gcc check in bitops.h
    - sky2: transmit timeout deadlock
    - sky2: dont flush good pause frames
    - Fix oops in xfrm_audit_log()
    - Prevent pseudo garbage in SYN's advertized window
    - Fix IPX module unload
    - Clear TCP segmentation offload state in ipt_REJECT
    - Fix atmarp.h for userspace
    - UHCI: fix port resume problem
    - Fix recently introduced problem with shutting down a busy NFS server.
    - Avoid using nfsd process pools on SMP machines.
    - EHCI: turn off remote wakeup during shutdown
    - IPV6: HASHTABLES: Use appropriate seed for caluculating ehash index.
    - MTD: Fatal regression in drivers/mtd/redboot.c in 2.6.20
    - Kconfig: FAULT_INJECTION can be selected only if LOCKDEP is enabled.
    - USB HID: Fix USB vendor and product IDs endianness for USB HID devices
    - Fix null pointer dereference in appledisplay driver
    - ieee1394: fix host device registering when nodemgr disabled
    - ieee1394: video1394: DMA fix
    - Fix compile error for e500 core based processors
    - md: Avoid possible BUG_ON in md bitmap handling.
    - Fix allocation failure handling in multicast
    - Fix TCP FIN handling
    - Fix ATM initcall ordering.
    - Fix various bugs with aligned reads in RAID5.
    - hda-intel - Don't try to probe invalid codecs
    - usbaudio - Fix Oops with unconventional sample rates
    - usbaudio - Fix Oops with broken usb descriptors
    - USB: fix concurrent buffer access in the hub driver
    - Missing critical phys_to_virt in lib/swiotlb.c
    - AGP: intel-agp bugfix
    - bcm43xx: Fix for oops on ampdu status
    - bcm43xx: Fix for oops on resume
    - ide: fix drive side 80c cable check
    - Keys: Fix key serial number collision handling
    - knfsd: Fix a race in closing NFSd connections.
    - pata_amd: fix an obvious bug in cable detection
    - prism54: correct assignment of DOT1XENABLE in WE-19 codepaths
    - rtc-pcf8563: detect polarity of century bit automatically
    - x86_64: fix 2.6.18 regression - PTRACE_OLDSETOPTIONS should be accepted
    - ocfs2: ocfs2_link() journal credits update
  * Update xen patch to changeset 48670 from fedora 2.6.20 branch.
  * Support xen versions 3.0.4-1 and 3.0.3-1.

  [ Rod Whitby ]
  * arm/ixp4xx: Enable PATA_ARTOP for the nas100d and dsmg600.
  * arm/ixp4xx: Enable RTC for the nas100d
  * Add nas100d Ethernet MAC setup support.
  * Add temporary hack to get Artop PATA support going on the nas100d.

  [ maximilian attems ]
  * i386: Enable kvm.
  * Add stable release 2.6.20.3:
    - Fix sparc64 device register probing
    - Fix bug 7994 sleeping function called from invalid context
    - Fix timewait jiffies
    - Fix UDP header pointer after pskb_trim_rcsum()
    - Fix compat_getsockopt
    - bcm43xx: Fix problem with >1 GB RAM
    - nfnetlink_log: fix NULL pointer dereference
    - nfnetlink_log: fix possible NULL pointer dereference
    - conntrack: fix {nf, ip}_ct_iterate_cleanup endless loops
    - nf_conntrack/nf_nat: fix incorrect config ifdefs
    - tcp conntrack: accept SYN|URG as valid
    - nfnetlink_log: fix reference leak
    - nfnetlink_log: fix use after free
    - nf_conntrack: fix incorrect classification of IPv6 fragments as
      ESTABLISHED
    - nfnetlink_log: zero-terminate prefix
    - nfnetlink_log: fix crash on bridged packet
    - Fix callback bug in connector
    - fix for bugzilla #7544 (keyspan USB-to-serial converter)
    - ip6_route_me_harder should take into account mark
  * Add myself to uploaders field, entry got lost after 2.6.16-2
  * Add stable release 2.6.20.4:
    - fix deadlock in audit_log_task_context()
    - EHCI: add delay to bus_resume before accessing ports
    - Copy over mac_len when cloning an skb
    - fix read past end of array in md/linear.c
    - oom fix: prevent oom from killing a process with children/sibling unkillable
    - Fix sparc64 hugepage bugs
    - Fix page allocation debugging on sparc64
    - Fix niagara memory corruption
    - Input: i8042 - really suppress ACK/NAK during panic blink
    - Input: i8042 - fix AUX IRQ delivery check
    - Input: i8042 - another attempt to fix AUX delivery checks
    - Fix rtm_to_ifaddr() error return.
    - r8169: fix a race between PCI probe and dev_open
    - futex: PI state locking fix
    - adjust legacy IDE resource setting (v2)
    - UML - arch_prctl should set thread fs
    - gdth: fix oops in gdth_copy_cmd()
    - Fix extraneous IPSEC larval SA creation
    - IA64: fix NULL pointer in ia64/irq_chip-mask/unmask function
    - st: fix Tape dies if wrong block size used, bug 7919
    - Fix ipv6 flow label inheritance
    - NETFILTER: nfnetlink_log: fix reference counting
    - mm: fix madvise infinine loop
    - Fix another NULL pointer deref in ipv6_sockglue.c
    - NetLabel: Verify sensitivity level has a valid CIPSO mapping
    - Fix GFP_KERNEL with preemption disabled in fib_trie
    - IrDA: irttp_dup spin_lock initialisation
    - hda-intel - Fix codec probe with ATI controllers
    - hrtimer: prevent overrun DoS in hrtimer_forward()
    - fix MTIME_SEC_MAX on 32-bit
    - nfs: nfs_getattr() can't call nfs_sync_mapping_range() for non-regular files
    - dio: invalidate clean pages before dio write
    - initialise pi_lock if CONFIG_RT_MUTEXES=N
  * Add stable release 2.6.20.5:
    - FRA_{DST,SRC} are le16 for decnet
    - CIFS: reset mode when client notices that ATTR_READONLY is no longer set
    - ide: clear bmdma status in ide_intr() for ICHx controllers (revised #4)
    - ide: remove clearing bmdma status from cdrom_decode_status() (rev #4)
    - NET: Fix sock_attach_fd() failure in sys_accept()
    - DCCP: Fix exploitable hole in DCCP socket options
    - ide: revert "ide: fix drive side 80c cable check, take 2" for now
    - generic_serial: fix decoding of baud rate
    - IPV6: Fix ipv6 round-robin locking.
    - VIDEO: Fix FFB DAC revision probing
    - PPP: Fix PPP skb leak
    - V4L: msp_attach must return 0 if no msp3400 was found.
    - CRYPTO: api: scatterwalk_copychunks() fails to advance through scatterlist
    - APPLETALK: Fix a remotely triggerable crash (CVE-2007-1357)
    - UML - fix epoll
    - UML - host VDSO fix
    - UML - Fix static linking
    - UML - use correct register file size everywhere
    - libata: sata_mv: don't touch reserved bits in EDMA config register
    - libata: sata_mv: Fix 50xx irq mask
    - libata bugfix: HDIO_DRIVE_TASK
    - V4L: Fix SECAM handling on saa7115
    - DVB: fix nxt200x rf input switching
    - SPARC: Fix sparc builds with gcc-4.2.x
    - V4L: saa7146: Fix allocation of clipping memory
    - uml: fix unreasonably long udelay
    - NET: Fix packet classidier NULL pointer OOPS
    - NET_SCHED: Fix ingress qdisc locking.
    - sata_nv: delay on switching between NCQ and non-NCQ commands
    - dvb-core: fix several locking related problems
    - ieee1394: dv1394: fix CardBus card ejection
    - CIFS: Allow reset of file to ATTR_NORMAL when archive bit not set
    - jmicron: make ide jmicron driver play nice with libata ones
    - libata: clear TF before IDENTIFYing
    - NET: Fix FIB rules compatability
    - DVB: isl6421: don't reference freed memory
    - V4L: radio: Fix error in Kbuild file
    - i2o: block IO errors on i2o disk
  * Add stable release 2.6.20.6:
    - CRYPTO api: Use the right value when advancing scatterwalk_copychunks
    - uml: fix static linking for real

  [ Gordon Farquharson ]
  * Disable broken config options on ARM.

  [ Frederik Schüler ]
  * Disable NAPI on forcedeth, it is broken.

  [ dann frazier ]
  * Hardcode the output of the scripts under arch/ia64/scripts as executed
    in an etch environment so that we can build out of tree modules correctly
    (re-add; patch seems to have been dropped during a merge.)
    See: #392592
  * Allow '.' and '+' in the target dist field of the changelog. dpkg has
    supported this since 1.13.20, see #361171.

 -- Bastian Blank <waldi@debian.org>  Mon, 09 Apr 2007 19:21:52 +0200

linux-2.6 (2.6.18.dfsg.1-10) unstable; urgency=low

  [ maximilian attems ]
  * Add patches out of stable queue 2.6.18
    - [amd64] Don't leak NT bit into next task (CVE-2006-5755)
    - IB/srp: Fix FMR mapping for 32-bit kernels and addresses above 4G
    - SCSI: add missing cdb clearing in scsi_execute()
  * Xen postinst: Use takeover for update-initramfs. Makes postinst idempotent.
    On creation it should always overwrite. (closes: #401183)
  * Hand-picked from stable release 2.6.16.38:
    - i2c-viapro: Add support for the VT8237A and VT8251
    - PCI: irq: irq and pci_ids patch for Intel ICH9
    - i2c-i801: SMBus patch for Intel ICH9
    - fix the UML compilation
    - drm: allow detection of new VIA chipsets
    - drm: Add the P4VM800PRO PCI ID.
    - rio: typo in bitwise AND expression.
    - i2c-mv64xxx: Fix random oops at boot
    - i2c: fix broken ds1337 initialization
    - [SUNKBD]: Fix sunkbd_enable(sunkbd, 0); obvious.
    - Call init_timer() for ISDN PPP CCP reset state timer (CVE-2006-5749)
    - V4L: cx88: Fix leadtek_eeprom tagging
    - SPI/MTD: mtd_dataflash oops prevention
    - grow_buffers() infinite loop fix (CVE-2006-5757/CVE-2006-6060)
    - corrupted cramfs filesystems cause kernel oops (CVE-2006-5823)
    - ext2: skip pages past number of blocks in ext2_find_entry
      (CVE-2006-6054)
    - handle ext3 directory corruption better (CVE-2006-6053)
    - hfs_fill_super returns success even if no root inode (CVE-2006-6056)
      backout previous fix, was not complete.
    - Fix for shmem_truncate_range() BUG_ON()
    - ebtables: check struct type before computing gap
    - [IPV4/IPV6]: Fix inet{,6} device initialization order.
    - [IPV6] Fix joining all-node multicast group.
    - [SOUND] Sparc CS4231: Use 64 for period_bytes_min
  * [PKTGEN]: Convert to kthread API. Thanks David Miller for patch.
  * [IDE] Add driver for Jmicron  JMB36x devices by Alan Cox.
    Enable jmicron on i386 and amd64 archs.
  * Hand-picked from stable release 2.6.16.39:
    - atiixp: hang fix
    - V4L/DVB: Flexcop-usb: fix debug printk
    - V4L/DVB: Fix uninitialised variable in dvb_frontend_swzigzag
    - read_zero_pagealigned() locking fix
    - adfs: fix filename handling
    - sparc32: add offset in pci_map_sg()
    - cdrom: set default timeout to 7 seconds
    - [SCSI] qla1280 command timeout
    - [SCSI] qla1280 bus reset typo
    - [Bluetooth] Check if DLC is still attached to the TTY
    - [Bluetooth] Fix uninitialized return value for RFCOMM sendmsg()
    - [Bluetooth] Return EINPROGRESS for non-blocking socket calls
    - [Bluetooth] Handle command complete event for exit periodic inquiry
    - [Bluetooth] Fix compat ioctl for BNEP, CMTP and HIDP
    - [Bluetooth] Add locking for bt_proto array manipulation
    - i386: fix CPU hotplug with 2GB VMSPLIT

  [ dann frazier ]
  * Fix raid1 recovery (closes: #406181)

  [ Jurij Smakov ]
  * Add dtlb-prot-bug-niagara.patch by David Miller, fixing the bug in the
    Niagara's DTLB-PROT trap.

  [ Bastian Blank ]
  * i386: Add amd64 image. (closes: #379090)

 -- Bastian Blank <waldi@debian.org>  Fri,  2 Feb 2007 12:50:35 +0100

linux-2.6 (2.6.18.dfsg.1-9) unstable; urgency=low

  [ Martin Michlmayr ]
  * arm/iop32x: Enable CONFIG_IP_NF_CONNTRACK_EVENTS and _NETLINK.
  * arm/ixp4xx: Enable some more I2C sensor modules.
  * arm/ixp4xx: Enable CONFIG_USB_NET_RNDIS_HOST.
  * arm/footbridge: Enable CONFIG_NATSEMI.
  * Revert mm/msync patches because they cause filesystem corruption
    (closes: #401006, #401980, #402707) ...
  * ... and add an alternative msync patch from Hugh Dickins that
    doesn't depend on the mm changes (closes: #394392).
  * mips: provide pci_get_legacy_ide_irq needed by some IDE drivers
    (see #404950).
  * arm: Implement flush_anon_page(), which is needed for FUSE
    (closes: #402876) and possibly dm-crypt/LUKS (see #403426).
  * arm: Turn off PCI burst on the Cyber2010, otherwise X11 on
    Netwinder will crash.
  * arm/iop32x: Enable CONFIG_IEEE80211_SOFTMAC and drivers based
    on it.
  * arm/ixp4xx: Upgrade to version 0.3.1 of the IXP4xx NPE Ethernet
    driver.  This version fixes stuck connections, e.g. with scp and
    NFS (closes: #404447).
  * arm/ixp4xx: Enable CONFIG_VIDEO_CPIA_USB.
  * arm/ixp4xx: Enable CONFIG_ISCSI_TCP.
  * arm/iop32x: Likewise.

  [ Bastian Blank ]
  * Bump ABI to 4.
  * Update vserver patch to 2.0.2.2-rc9. (closes: #402743, #403790)
  * Update xen patch to changeset 36186 from Fedora 2.6.18 branch.
  * i386/xen: Build only the pae version. (closes: #390862)
  * hppa: Override host type when necessary.
  * Fix tg3 reset. (closes: #405085)

  [ dann frazier ]
  * Fix potential fragmentation attacks in ip6_tables (CVE-2006-4572)
  * Backport a number of fixes for the cciss driver
    - Fix a bug with 1TB disks caused by converting total_size to an int
    - Claim devices that are of the HP RAID class and have a valid cciss sig
    - Make NR_CMDS a per-controller define - most can do 1024 commands, but
      the E200 family can only support 128
    - Change the SSID on the E500 as a workaround for a firmware bug
    - Disable prefetch on the P600 controller. An ASIC bug may result in
      prefetching beyond the end of physical memory
    - Increase blk_queue_max_sectors from 512 to 2048 to increase performance
    - Map out more memor for the PCI config table, required to reach offset
      0x214 to disable DMA on the P600
    - Set a default raid level on a volume that either does not support
      reading the geometry or reports an invalid geometry for whatever reason
      to avoid problems with buggy firmware
    - Revert change that replaed XFER_READ/XFER_WRITE macros with
      h->cciss_read/h->cciss_write that caused command timeouts on older
      controllers on ia32 (closes: #402787)
  * Fix mincore hang (CVE-2006-4814)
  * ia64: turn on IOC4 modules for SGI Altix systems. Thanks to Stephane Larose
    for suggesting this.
  * Add versioned build dep on findutils to make sure the system find command
    supports the -execdir action (closes: #405150)
  * Hardcode the output of the scripts under arch/ia64/scripts as executed
    in an etch environment so that we can build out of tree modules correctly
    (closes: #392592)
  * Update unusual_devs entry for ipod to fix an eject issue (closes: #406124)
  * Re-add verify_pmtmr_rate, resolving problems seen on older K6 ASUS
    boards where the ACPI PM timer runs too fast (closes: #394753)
  * Avoid condition where /proc/swaps header may not be printed
    (closes: #292318)
  * [hppa] disable XFS until it works (closes: #350482)

  [ Norbert Tretkowski ]
  * libata: handle 0xff status properly. (closes: #391867)
  * alpha: enabled CONFIG_SCSI_ARCMSR. (closes: #401187)
  * removed BROKEN_ON_SMP dependency from I2C_ELEKTOR. (closes: #402253)

  [ Christian T. Steigies ]
  * m68k/atari: enable keyboard, mouse and fb drivers
  * m68k/atari: fixes for ethernec and video driver by Michael Schmitz
  * m68k/atari: fixes for scsi driver by Michael Schmitz
  * m68k/mac: fixes for mace and cuda driver by Finn Thain
  * m68k/atari: fixes for ide driver by Michael Schmitz
  * m68k/atari: fixes for ide driver by Michael Schmitz
  * m68k/atari: fixes for ethernec and atakeyb driver by Michael Schmitz, build ethernec as module
  * m68k/mac: fixes for mace and adb driver by Finn Thain

  [ maximilian attems ]
  * Add stable release 2.6.18.6:
    - EBTABLES: Fix wraparounds in ebt_entries verification.
    - EBTABLES: Verify that ebt_entries have zero ->distinguisher.
    - EBTABLES: Deal with the worst-case behaviour in loop checks.
    - EBTABLES: Prevent wraparounds in checks for entry components' sizes.
    - skip data conversion in compat_sys_mount when data_page is NULL
    - bonding: incorrect bonding state reported via ioctl
    - x86-64: Mark rdtsc as sync only for netburst, not for core2
      (closes: #406767)
    - dm crypt: Fix data corruption with dm-crypt over RAID5 (closes: #402812)
    - forcedeth: Disable INTx when enabling MSI in forcedeth
    - PKT_SCHED act_gact: division by zero
    - XFRM: Use output device disable_xfrm for forwarded packets
    - IPSEC: Fix inetpeer leak in ipv4 xfrm dst entries.
    - V4L: Fix broken TUNER_LG_NTSC_TAPE radio support
    - m32r: make userspace headers platform-independent
    - IrDA: Incorrect TTP header reservation
    - SUNHME: Fix for sunhme failures on x86
    - Bluetooth: Add packet size checks for CAPI messages (CVE-2006-6106)
    - softmac: remove netif_tx_disable when scanning
    - DVB: lgdt330x: fix signal / lock status detection bug
    - dm snapshot: fix freeing pending exception
    - NET_SCHED: policer: restore compatibility with old iproute binaries
    - NETFILTER: ip_tables: revision support for compat code
    - ARM: Add sys_*at syscalls
    - ieee1394: ohci1394: add PPC_PMAC platform code to driver probe
    - softirq: remove BUG_ONs which can incorrectly trigger
  * Hand-picked from stable release 2.6.16.30:
    - [PPPOE]: Advertise PPPoE MTU
  * Hand-picked from stable release 2.6.16.31:
    - [NETFILTER]: Fix ip6_tables extension header bypass bug (CVE-2006-4572)
    - fix RARP ic_servaddr breakage
  * Hand-picked from stable release 2.6.16.32:
    - drivers/telephony/ixj: fix an array overrun
    - flush D-cache in failure path
  * Hand-picked from stable release 2.6.16.33:
    - Add new PHY to sis900 supported list
    - ipmi_si_intf.c: fix "&& 0xff" typos
    - drivers/scsi/psi240i.c: fix an array overrun
  * Hand-picked from stable release 2.6.16.34:
    - [IPX]: Annotate and fix IPX checksum
    - [IGMP]: Fix IGMPV3_EXP() normalization bit shift value.
  * Hand-picked from stable release 2.6.16.35:
    - sgiioc4: Disable module unload
    - Fix a masking bug in the 6pack driver.
    - drivers/usb/input/ati_remote.c: fix cut'n'paste error
    - proper flags type of spin_lock_irqsave()
  * Hand-picked from stable release 2.6.16.37:
    - [CRYPTO] sha512: Fix sha384 block size
    - [SCSI] gdth: Fix && typos
    - Fix SUNRPC wakeup/execute race condition
  * Enable DEBUG_FS for usbmon in generic config. Don't disable it on alpha,
    amd64, hppa and ia64. (closes: 378542)
  * Backport a number of upstream fixes for the r8169 driver, needed for
    network performance (closes: 388870, 400524)
    - r8169: more alignment for the 0x8168
    - r8169: phy program update
    - r8169: more magic during initialization of the hardware
    - r8169: perform a PHY reset before any other operation at boot time
    - r8169: Fix iteration variable sign
    - r8169: remove extraneous Cmd{Tx/Rx}Enb write
  * sound: hda: detect ALC883 on MSI K9A Platinum motherboards (MS-7280)
    patch from Leonard Norrgard <leonard.norrgard@refactor.fi>
  * tulip: Add i386 specific patch to remove duplicate pci ids.
    Thanks Jurij Smakov <jurij@wooyd.org> (closes: #334104, #405203)
  * amd64, i386: Disable SK98LIN as SKGE is the modern capable driver.
    (closes: 405196)
  * Backout net-bcm43xx_netdev_watchdog.patch and push 2.6.18.2 fix.
    (closes: 402475)

  [ Jurij Smakov ]
  * Add bugfix/sparc/isa-dev-no-reg.patch to make sure that
    isa_dev_get_resource() can deal with devices which do not have a 'reg'
    PROM property. Failure to handle such devices properly resulted in an
    oops during boot on Netra X1. Thanks to Richard Mortimer for debugging
    and patch. (closes: #404216)
  * Add bugfix/sparc/ehci-hub-contol-alignment.patch to prevent unaligned
    memory accesses in ehci-hub-control() by adding an alignment attribute
    to the tbuf array declaration. Thanks to David Miller for the patch.

  [ Sven Luther ]
  * [powerpc] Enable CONFIG_PMAC_BACKLIGHT_LEGACY (Closes: #407671).

 -- Bastian Blank <waldi@debian.org>  Wed, 24 Jan 2007 13:21:51 +0100

linux-2.6 (2.6.18-8) unstable; urgency=low

  * Fix relations in the generated control file. (closes: #400544)
  * Add stable release 2.6.18.4:
    - bridge: fix possible overflow in get_fdb_entries (CVE-2006-5751)
  * Add stable release 2.6.18.5:
    - pcmcia: fix 'rmmod pcmcia' with unbound devices
    - BLUETOOTH: Fix unaligned access in hci_send_to_sock.
    - alpha: Fix ALPHA_EV56 dependencies typo
    - TG3: Add missing unlock in tg3_open() error path.
    - softmac: fix a slab corruption in WEP restricted key association
    - AGP: Allocate AGP pages with GFP_DMA32 by default
    - V4L: Do not enable VIDEO_V4L2 unconditionally
    - bcm43xx: Drain TX status before starting IRQs
    - fuse: fix Oops in lookup
    - UDP: Make udp_encap_rcv use pskb_may_pull
    - NETFILTER: Missing check for CAP_NET_ADMIN in iptables compat layer
    - NETFILTER: ip_tables: compat error way cleanup
    - NETFILTER: ip_tables: fix module refcount leaks in compat error paths
    - NETFILTER: Missed and reordered checks in {arp,ip,ip6}_tables
    - NETFILTER: arp_tables: missing unregistration on module unload
    - NETFILTER: Kconfig: fix xt_physdev dependencies
    - NETFILTER: xt_CONNSECMARK: fix Kconfig dependencies
    - NETFILTER: H.323 conntrack: fix crash with CONFIG_IP_NF_CT_ACCT
    - IA64: bte_unaligned_copy() transfers one extra cache line.
    - x86 microcode: don't check the size
    - scsi: clear garbage after CDBs on SG_IO
    - IPV6: Fix address/interface handling in UDP and DCCP, according to the scoping architecture.
  * Revert abi changing patch from 2.6.18.5.

 -- Bastian Blank <waldi@debian.org>  Sun, 10 Dec 2006 17:51:53 +0100

linux-2.6 (2.6.18-7) unstable; urgency=low

  [ Bastian Blank ]
  * Emit conflict lines for initramfs generators. (closes: #400305)
  * Update vserver patch to 2.0.2.2-rc8.
  * s390: Add patch to fix posix types.

  [ Martin Michlmayr ]
  * r8169: Add an option to ignore parity errors.
  * r8169: Ignore parity errors on the Thecus N2100.
  * rtc: Add patch from Riku Voipio to get RS5C372 going on the N2100.
  * arm/iop32x: Build RS5C372 support into the kernel.

  [ maximilian attems ]
  * hfs: Fix up error handling in HFS. (MOKB-14-11-2006)
  * sata: Avoid null pointer dereference in SATA Promise.
  * cifs: Set CIFS preferred IO size.

  [ Jurij Smakov ]
  * Add bugfix/sunhme-pci-enable.patch, fixing the failure of sunhme
    driver on x86/PCI hosts due to missing pci_enable_device() and
    pci_set_master() calls, lost during code refactoring upstream.
    (closes: #397460)

 -- Bastian Blank <waldi@debian.org>  Mon,  4 Dec 2006 15:20:30 +0100

linux-2.6 (2.6.18-6) unstable; urgency=low

  [ maximilian attems ]
  * Enable the new ACT modules globally. They were already set for amd64, hppa
    and mips/mipsel - needed by newer iproute2. (closes: #395882, #398172)
  * Fix msync() for LSB 3.1 compliance, backport fedora patches from 2.6.19
   - mm: tracking shared dirty pages
   - mm: balance dirty pages
   - mm: optimize the new mprotect() code a bit
   - mm: small cleanup of install_page()
   - mm: fixup do_wp_page()
   - mm: msync() cleanup (closes: #394392)
  * [amd64,i386] Enable CONFIG_USB_APPLETOUCH=m (closes: #382298)
  * Add stable release 2.6.18.3:
    - x86_64: Fix FPU corruption
    - e1000: Fix regression: garbled stats and irq allocation during swsusp
    - POWERPC: Make alignment exception always check exception table
    - usbtouchscreen: use endpoint address from endpoint descriptor
    - fix via586 irq routing for pirq 5
    - init_reap_node() initialization fix
    - CPUFREQ: Make acpi-cpufreq unsticky again.
    - SPARC64: Fix futex_atomic_cmpxchg_inatomic implementation.
    - SPARC: Fix missed bump of NR_SYSCALLS.
    - NET: __alloc_pages() failures reported due to fragmentation
    - pci: don't try to remove sysfs files before they are setup.
    - fix UFS superblock alignment issues
    - NET: Set truesize in pskb_copy
    - block: Fix bad data direction in SG_IO (closes: #394690)
    - cpqarray: fix iostat
    - cciss: fix iostat
    - Char: isicom, fix close bug
    - TCP: Don't use highmem in tcp hash size calculation.
    - S390: user readable uninitialised kernel memory, take 2.
    - correct keymapping on Powerbook built-in USB ISO keyboards
    - USB: failure in usblp's error path
    - Input: psmouse - fix attribute access on 64-bit systems
    - Fix sys_move_pages when a NULL node list is passed.
    - CIFS: report rename failure when target file is locked by Windows
    - CIFS: New POSIX locking code not setting rc properly to zero on successful
    - Patch for nvidia divide by zero error for 7600 pci-express card
      (maybe fixes 398258)
    - ipmi_si_intf.c sets bad class_mask with PCI_DEVICE_CLASS

  [ Steve Langasek ]
  * [alpha] new titan-video patch, for compatibility with TITAN and similar
    systems with non-standard VGA hose configs
  * [alpha] bugfix for srm_env module from upstream (Jan-Benedict Glaw),
    makes the module compatible with the current /proc interface so that
    reads no longer return EFAULT.  (closes: #353079)
  * Bump ABI to 3 for the msync fixes above.

  [ Martin Michlmayr ]
  * arm: Set CONFIG_BINFMT_MISC=m
  * arm/ixp4xx: Set CONFIG_ATM=m (and related modules) so CONFIG_USB_ATM has
    an effect.
  * arm/iop32x: Likewise.
  * arm/s3c2410: Unset CONFIG_PM_LEGACY.
  * arm/versatile: Fix Versatile PCI config byte accesses
  * arm/ixp4xx: Swap the disk 1 and disk 2 LED definitions so they're right.
  * mipsel/r5k-cobalt: Unset CONFIG_SCSI_SYM53C8XX_2 because the timeout is
    just too long.
  * arm/ixp4xx: Enable more V4L USB devices.

  [ dann frazier ]
  * Backport various SCTP changesets from 2.6.19, recommended by Vlad Yasevich
    (closes: #397946)
  * Add a "Scope of security support" section to README.Debian, recommended
    by Moritz Muehlenhoff

  [ Thiemo Seufer ]
  * Enable raid456 for mips/mipsel qemu kernel.

  [ dann frazier ]
  * The scope of the USR-61S2B unusual_dev entry was tightened, but too
    strictly. Loosen it to apply to additional devices with a smaller bcd.
    (closes: #396375)

  [ Sven Luther ]
  * Added support for TI ez430 development tool ID in ti_usb.
    Thanks to Oleg Verych for providing the patch.

  [ Christian T. Steigies ]
  * Added support for Atari EtherNEC, Aranym, video, keyboard, mouse, and serial
    by Michael Schmitz

  [ Bastian Blank ]
  * [i386] Reenable AVM isdn card modules. (closes: #386872)

 -- Bastian Blank <waldi@debian.org>  Tue, 21 Nov 2006 11:28:09 +0100

linux-2.6 (2.6.18-5) unstable; urgency=low

  [ maximilian attems ]
  * [s390] readd the fix for "S390: user readable uninitialised kernel memory
    (CVE-2006-5174)"
  * [s390] temporarily add patch queued for 2.6.18.3 fixing 32 bit opcodes and
    instructions.

  [ Thiemo Seufer ]
  * Fix build failure of hugetlbfs (closes: #397139).
  * Add kernel configuration for qemu's mips/mipsel emulation, thanks to
    Aurelien Jarno.

  [ Bastian Blank ]
  * Update vserver patch to 2.0.2.2-rc6.
  * Update xen parts for vserver. (closes: #397281)

  [ dann frazier ]
  * [ia64] Move to upstream version of sal-flush-fix patch, which is slightly
    different than the early version added in 2.6.18-3.

  [ Frederik Schüler ]
  * [i386] Acticate CONFIG_SX for all flavours. (closes: #391275)

  [ Steve Langasek ]
  * [alpha] new asm-subarchs patch: tell the compiler that we're
    deliberately emitting ev56 or ev6 instructions, so that this code
    will still compile without having to cripple gcc-4.1's checking of
    whether the correct instruction set is used.  Closes: #397139.

  [ Martin Michlmayr ]
  * arm/ixp4xx: Enable CONFIG_USB_ATM.
  * arm/iop32x: Enable CONFIG_PPPOE.
  * arm/iop32x: Enable CONFIG_USB_ATM.

 -- Bastian Blank <waldi@debian.org>  Wed,  8 Nov 2006 17:15:55 +0100

linux-2.6 (2.6.18-4) unstable; urgency=low

  [ Norbert Tretkowski ]
  * [alpha] Switched to gcc-4.1.

  [ Jurij Smakov ]
  * [sparc] Remove sparc64-atyfb-xl-gr.patch, it does more harm than
    good in 2.6.18.
  * [sparc] Add bugfix/sparc/compat-alloc-user-space-alignment.patch
    (thanks to David Miller) to make sure that compat_alloc_user_space()
    always returns memory aligned on a 8-byte boundary on sparc. This
    prevents a number of unaligned memory accesses, like the ones in
    sys_msgrcv() and compat_sys_msgrcv(), triggered every 5 seconds whenever
    fakeroot is running.
  * [sparc] Add bugfix/sparc/bus-id-size.patch (thanks to David Miller)
    to ensure that the size of the strings stored in the bus_id field of
    struct device never exceeds the amount of memory allocated for them
    (20 bytes). It fixes the situations in which storing longer device
    names in this field would cause corruption of adjacent memory regions.
    (closes: #394697).
  * [sparc] Add bugfix/sparc/sunblade1k-boot-fix.patch (thanks to David
    Miller) to fix a boottime crash on SunBlade1000.
  * [sparc] Add bugfix/sparc/t1k-cpu-lockup.patch (thanks to David Miller)
    to prevent soft CPU lockup on T1000 servers, which can be triggered from
    userspace, resulting in denial of service.

  [ Martin Michlmayr ]
  * arm/iop32x: Fix the interrupt of the 2nd Ethernet slot on N2100.
  * arm/iop32x: Allow USB and serial to co-exist on N2100.
  * arm/ixp4xx: Add clocksource for Intel IXP4xx platforms.
  * arm: Enable CONFIG_AUDIT=y again.
  * arm/ixp4xx: Add the IXP4xx Ethernet driver.
  * arm/ixp4xx: Build LED support into the kernel.
  * Add a driver for Fintek F75375S/SP and F75373.
  * arm/iop32x: Build F75375S/SP support in.
  * arm/iop32x: Fix the size of the RedBoot config partition.

  [ maximilian attems ]
  * Add netpoll leak fix.
  * Add upstream forcedeth swsusp support.
  * r8169: PCI ID for Corega Gigabit network card.
  * r8169: the MMIO region of the 8167 stands behin BAR#1.
  * r8169: Add upstream fix for infinite loop during hotplug.
  * Bump build-dependency on kernel-package to 10.063.
  * r8169: pull revert mac address change support.
  * bcm43xx: Add full netdev watchout timeout patch. (closes: 392065)
    Thanks Sjoerd Simons <sjoerd@spring.luon.net> for the testing.
  * Add stable release 2.6.18.2:
    - Remove not yet released, revert the included patches.
    - Keep aboves bcm43xx fix, it's more complete.
    - Watchdog: sc1200wdt - fix missing pnp_unregister_driver()
    - fix missing ifdefs in syscall classes hookup for generic targets
    - JMB 368 PATA detection
    - usbfs: private mutex for open, release, and remove
    - sound/pci/au88x0/au88x0.c: ioremap balanced with iounmap
    - x86-64: Fix C3 timer test
    - Reintroduce NODES_SPAN_OTHER_NODES for powerpc
    - ALSA: emu10k1: Fix outl() in snd_emu10k1_resume_regs()
    - IB/mthca: Use mmiowb after doorbell ring
    - SCSI: DAC960: PCI id table fixup
    - ALSA: snd_rtctimer: handle RTC interrupts with a tasklet
    - JFS: pageno needs to be long
    - SPARC64: Fix central/FHC bus handling on Ex000 systems.
    - SPARC64: Fix memory corruption in pci_4u_free_consistent().
    - SPARC64: Fix PCI memory space root resource on Hummingbird.
      (closes: #392078)
    - Fix uninitialised spinlock in via-pmu-backlight code.
    - SCSI: aic7xxx: pause sequencer before touching SBLKCTL
    - IPoIB: Rejoin all multicast groups after a port event
    - ALSA: Dereference after free in snd_hwdep_release()
    - rtc-max6902: month conversion fix
    - NET: Fix skb_segment() handling of fully linear SKBs
    - SCTP: Always linearise packet on input
    - SCSI: aic7xxx: avoid checking SBLKCTL register for certain cards
    - IPV6: fix lockup via /proc/net/ip6_flowlabel [CVE-2006-5619]
    - fix Intel RNG detection
    - ISDN: check for userspace copy faults
    - ISDN: fix drivers, by handling errors thrown by ->readstat()
    - splice: fix pipe_to_file() ->prepare_write() error path
    - ALSA: Fix bug in snd-usb-usx2y's usX2Y_pcms_lock_check()
    - ALSA: Repair snd-usb-usx2y for usb 2.6.18
    - PCI: Remove quirk_via_abnormal_poweroff
    - Bluetooth: Check if DLC is still attached to the TTY
    - vmscan: Fix temp_priority race
    - Use min of two prio settings in calculating distress for reclaim
    - __div64_32 for 31 bit. Fixes funny clock speed on hercules emulator.
      (closes: 395247)
    - DVB: fix dvb_pll_attach for mt352/zl10353 in cx88-dvb, and nxt200x
    - fuse: fix hang on SMP
    - md: Fix bug where spares don't always get rebuilt properly when they become live.
    - md: Fix calculation of ->degraded for multipath and raid10
    - knfsd: Fix race that can disable NFS server.
    - md: check bio address after mapping through partitions.
    - fill_tgid: fix task_struct leak and possible oops
    - uml: fix processor selection to exclude unsupported processors and features
    - uml: remove warnings added by previous -stable patch
    - Fix sfuzz hanging on 2.6.18
    - SERIAL: Fix resume handling bug
    - SERIAL: Fix oops when removing suspended serial port
    - sky2: MSI test race and message
    - sky2: pause parameter adjustment
    - sky2: turn off PHY IRQ on shutdown
    - sky2: accept multicast pause frames
    - sky2: GMAC pause frame
    - sky2: 88E803X transmit lockup (2.6.18)
    - tcp: cubic scaling error
    - mm: fix a race condition under SMC + COW
    - ALSA: powermac - Fix Oops when conflicting with aoa driver
    - ALSA: Fix re-use of va_list
    - posix-cpu-timers: prevent signal delivery starvation
    - NFS: nfs_lookup - don't hash dentry when optimising away the lookup
    - uml: make Uml compile on FC6 kernel headers
    - Fix potential interrupts during alternative patching
  * Backport atkbd - supress "too many keys" error message.
  * [s390] Revert temporarly 2.6.18.1 "S390: user readable uninitialised
    kernel memory (CVE-2006-5174)" fix as it causes ftfbs

  [ Sven Luther ]
  * [powerpc] Added exception alignement patch from Benjamin Herrenschmidt.

  [ Frederik Schüler ]
  * Bump ABI to 2.
  * Update vserver patch to 2.0.2.2-rc4.

  [ Thiemo Seufer ]
  * Add patches from linux-mips.org's 2.6.18-stable branch:
    - bugfix/copy-user-highpage.patch, needed for cache alias handling
      on mips/mipsel/hppa.
    - bugfix/mips/syscall-wiring.patch, fixes TLS register access, and
      n32 rt_sigqueueinfo.
    - bugfix/mips/sb1-flush-cache-data-page.patch, missing cache flush
      on SB-1.
    - bugfix/mips/trylock.patch, fix trylock implementation for R1x000
      and R3xxx.
    - bugfix/mips/smp-cpu-bringup.patch, correct initialization of
      non-contiguous CPU topology.
    - bugfix/mips/header-exports.patch, clean up userland exports of
      kernel headers.
    - bugfix/mips/sb1-interrupt-handler.patch, fix broken interrupt
      routing on SB-1.
    - bugfix/mips/cache-alias.patch, fixes #387498 for mips/mipsel.
    - bugfix/mips/ip22-zilog-console.patch, fix long delays seen with
      SGI ip22 serial console.
    - bugfix/mips/signal-handling.patch, fixes a signal handling race
      condition shown with gdb.
    - bugfix/mips/sb1-duart-tts.patch, replaces mips-sb1-duart-tts.patch,
      use standard Linux names for SB-1 consoles.
    - bugfix/mips/wait-race.patch, correct behaviour of the idle loop.
    - bugfix/mips/sgi-ioc3.patch, checksumming fix for IOC3 network
      driver.
    - features/mips/qemu-kernel.patch, support for the mips/mipsel
      machine emulated by Qemu.
    - features/mips/backtrace.patch, reimplementation of stack analysis
      and backtrace printing, useful for in-kernel debugging.
    - bugfix/mips/dec-scsi.patch, replaces mips-dec-scsi.patch, fixes DSP
      SCSI driver for DECstations.
    - bugfix/mips/dec-serial.patch, replaces mips-dec-serial.patch, fix
      serial console handling on DECstations.

 -- Frederik Schüler <fs@debian.org>  Sat,  4 Nov 2006 18:45:02 +0100

linux-2.6 (2.6.18-3) unstable; urgency=low

  [ Bastian Blank ]
  * Fix home of patch apply script.
  * Unify CPUSET option. (closes: #391931)
  * Support xen version 3.0.3-1.
  * Add AHCI suspend support.
  * Add patch to support bindmount without nodev on vserver.
  * Update fedora xen patch to changeset 36252.

  [ Steve Langasek ]
  * [alpha] restore alpha-prctl.patch, which keeps disappearing every time
    there's a kernel upgrade :/

  [ Frederik Schüler ]
  * Activate CONFIG_NET_CLS_* globaly. (Closes: #389918)
  * Make CONFIG_EFI_VARS modular on i386. (Closes: #381951)
  * Activate CONFIG_SCSI_ARCMSR on amd64, powerpc, sparc too.
  * [vserver] Activate HARDCPU and HARDCPU_IDLE.
  * [vserver] Upgrade to vs2.0.2.2-rc2.

  [ maximilian attems ]
  * [mipsel] Disable CONFIG_SECURITY_SECLVL on DECstations too.
  * Add stable release 2.6.18.1:
   - add utsrelease.h to the dontdiff file
   - V4L: copy-paste bug in videodev.c
   - block layer: elv_iosched_show should get elv_list_lock
   - NETFILTER: NAT: fix NOTRACK checksum handling
   - bcm43xx: fix regressions in 2.6.18 (Closes: #392065)
   - x86-64: Calgary IOMMU: Fix off by one when calculating register space
     location
   - ide-generic: jmicron fix
   - scx200_hrt: fix precedence bug manifesting as 27x clock in 1 MHz mode
   - invalidate_inode_pages2(): ignore page refcounts
   - rtc driver rtc-pcf8563 century bit inversed
   - fbdev: correct buffer size limit in fbmem_read_proc()
   - mm: bug in set_page_dirty_buffers
   - TCP: Fix and simplify microsecond rtt sampling
   - MD: Fix problem where hot-added drives are not resynced.
   - IPV6: Disable SG for GSO unless we have checksum
   - PKT_SCHED: cls_basic: Use unsigned int when generating handle
   - sata_mv: fix oops
   - [SPARC64]: Kill bogus check from bootmem_init().
   - IPV6: bh_lock_sock_nested on tcp_v6_rcv
   - [CPUFREQ] Fix some more CPU hotplug locking.
   - SPARC64: Fix serious bug in sched_clock() on sparc64
   - Fix VIDIOC_ENUMSTD bug
   - load_module: no BUG if module_subsys uninitialized
   - i386: fix flat mode numa on a real numa system
   - cpu to node relationship fixup: map cpu to node
   - cpu to node relationship fixup: acpi_map_cpu2node
   - backlight: fix oops in __mutex_lock_slowpath during head
     /sys/class/graphics/fb0/*
   - do not free non slab allocated per_cpu_pageset
   - rtc: lockdep fix/workaround
   - powerpc: Fix ohare IDE irq workaround on old powermacs
   - sysfs: remove duplicated dput in sysfs_update_file
   - powerpc: fix building gdb against asm/ptrace.h
   - Remove offsetof() from user-visible <linux/stddef.h>
   - Clean up exported headers on CRIS
   - Fix v850 exported headers
   - Don't advertise (or allow) headers_{install,check} where inappropriate.
   - Remove UML header export
   - Remove ARM26 header export.
   - Fix H8300 exported headers.
   - Fix m68knommu exported headers
   - Fix exported headers for SPARC, SPARC64
   - Fix 'make headers_check' on m32r
   - Fix 'make headers_check' on sh64
   - Fix 'make headers_check' on sh
   - Fix ARM 'make headers_check'
   - One line per header in Kbuild files to reduce conflicts
   - sky2 network driver device ids
   - sky2: tx pause bug fix
   - netdrvr: lp486e: fix typo
   - mv643xx_eth: fix obvious typo, which caused build breakage
   - zone_reclaim: dynamic slab reclaim
   - Fix longstanding load balancing bug in the scheduler
   - jbd: fix commit of ordered data buffers
   - ALSA: Fix initiailization of user-space controls
   - USB: Allow compile in g_ether, fix typo
   - IB/mthca: Fix lid used for sending traps
   - S390: user readable uninitialised kernel memory (CVE-2006-5174)
   - zd1211rw: ZD1211B ASIC/FWT, not jointly decoder
   - V4L: pvrusb2: Limit hor res for 24xxx devices
   - V4L: pvrusb2: Suppress compiler warning
   - V4L: pvrusb2: improve 24XXX config option description
   - V4L: pvrusb2: Solve mutex deadlock
   - DVB: cx24123: fix PLL divisor setup
   - V4L: Fix msp343xG handling regression
   - UML: Fix UML build failure
   - uml: use DEFCONFIG_LIST to avoid reading host's config
   - uml: allow using again x86/x86_64 crypto code
   - NET_SCHED: Fix fallout from dev->qdisc RCU change
  * Add backported git patch remving BSD secure level - request by the
    Debian Security Team. (closes: 389282)
  * [powerpc] Add DAC960-ipr PCI id table fixup.
  * [powerpc] Fix uninitialised spinlock in via-pmu-backlight code.
  * Fix serial_cs resume handling.
  * Fix oops when removing suspended serial port.
  * Check if DLC is still attached to the TTY.
  * Add fedora backport of i965 DRM support.

  [ Martin Michlmayr ]
  * [mips] Apply some patches from linux-mips' linux-2.6.18-stable GIT tree:
    - The o32 fstatat syscall behaves differently on 32 and 64 bit kernels
    - fstatat syscall names
    - BCM1480: Mask pending interrupts against c0_status.im.
    - Cobalt: Time runs too quickly
    - Show actual CPU information in /proc/cpuinfo
    - Workaround for bug in gcc -EB / -EL options
    - Do not use -msym32 option for modules
    - Fix O32 personality(2) call with 0xffffffff argument
    - Use compat_sys_mount

  [ dann frazier ]
  * [ia64]: Fix booting on HP cell systems, thanks to Troy Heber
    - Enable CONFIG_HUGETLBFS
    - bugfix/ia64/sal-flush-fix.patch: delay sal cache flush
  * bugfix/sky2-receive-FIFO-fix.patch: fix sky2 hangs on some chips
    Thanks to Stephen Hemminger for the patch. (Closes: #391382)
  * features/all/drivers/cciss-support-for-gt-2TB-volumes.patch:
    Add support for > 2TB volumes
  * bugfix/sym2-dont-claim-raid-devs.patch: Prevent cpqarray/sym2 conflict
    by telling sym2 not to claim raid devices. (Closes: #391384)

  [ Sven Luther ]
  * [powerpc] Added AMD74xx driver module to the powerpc64 flavour
    (Closes: #391861).

  [ Kyle McMartin ]
  * [hppa] Force CROSS_COMPILE=hppa64-linux-gnu- (closes: #389296)

 -- Bastian Blank <waldi@debian.org>  Sat, 21 Oct 2006 15:59:43 +0200

linux-2.6 (2.6.18-2) unstable; urgency=low

  [ Bastian Blank ]
  * hppa: Fix compiler dependencies. (closes: #389296)
  * Make cfq the default io scheduler.
  * Add arcmsr (Areca) driver.
  * powerpc/prep: Fix compatibility asm symlink.
  * m68k: Disable initramfs support.

  [ Kyle McMartin ]
  * hppa: Add parisc patchset.

  [ Norbert Tretkowski ]
  * [alpha] Workaround undefined symbols by setting CONFIG_SCSI=y for smp flavour.
    (closes: #369517)

  [ Christian T. Steiges ]
  * m68k: Update patches for 2.6.18.
  * m68k: Re-Add m68k-as and m68k-macro patch which allow building with current binutils.
  * m68k: disable CONFIG_AUDIT for m68k.
  * m68k/mac: add m68k-no-backlight and m68k-fbcon patch.
  * m68k/mac: enable SONIC, disable all ADB but CUDA.

  [ Jurij Smakov ]
  * Add bugfix/proc-fb-reading.patch to fix the inconsistent behaviour
    of /proc/fb. (Closes: #388815)
  * sparc: Enable vserver flavour for sparc64. (Closes: #386656)

 -- Bastian Blank <waldi@debian.org>  Fri, 29 Sep 2006 14:12:19 +0200

linux-2.6 (2.6.18-1) unstable; urgency=low

  The unpruned release

  [ Martin Michlmayr ]
  * Bump build-dependency on kernel-package to 10.054.
  * arm/iop32x: Build ext2/3 as modules.
  * arm/iop32x: Disable CONFIG_EMBEDDED.
  * mipsel/r5k-cobalt: Enable ISDN.
  * arm/footbridge: Enable the CIFS module (closes: #274808).
  * arm/nslu2: Drop flavour since this machine is supported by arm/ixp4xx.
  * arm: Make get_unaligned() work with const pointers and GCC 4.1.
  * mipsel/r5k-cobalt: Enable CONFIG_BONDING as a module.
  * arm/iop32x: Likewise.
  * arm/ixp4xx: Likewise.
  * arm: Disable CONFIG_AUDIT for now since it's broken.

  [ Sven Luther ]
  * [powerpc] Enabled the -prep flavour. (Closes: #359025)
  * [powerpc] The sisfb framebuffer device is now builtin.
  * [powerpc] Updated the powerpc serial patch. This fixes the XServe serial
    port, but at the cost powermac pcmcia serial cards support.
    Thanks go to Mark Hymers for providing the patch.
    (Closes: #364637, #375194)
  * [powerpc] Added patch to fix oldworld/quik booting.
    Thanks fo to Christian Aichinger for investigating to Benjamin
    Herrenschmidt for providing the patch. (Closes: #366620, #375035).
  * [powerpc] Fixes hvc_console caused suspsend-to-disk breakage. Thanks to
    Andrew Morton for providing the patch. (Closes: #387178)
  * [powerpc] Disabled mv643xx_eth on powerpc64 flavours, as there never was a
    Marvell Discovery northbrige for 64bit powerpc cpus.

  [ Frederik Schüler ]
  * Remove obsolete options from amd64 and i386 configs.
  * Deactivate EVBUG.
  * Make PARPORT options global.
  * [i386] Add class definition for 486 flavour.

  [ maximilian attems ]
  * Enable CONFIG_PRINTER=m for all powerpc flavours.
  * Enable the new alsa CONFIG_SND_AOA framework for powerpc.
  * Add the merged advansys pci table patch.

  [ Bastian Blank ]
  * hppa: Use gcc-4.1.
  * Only provide 16 legacy ptys.

  [ Norbert Tretkowski ]
  * [alpha] Updated configs.
  * [alpha] Disabled CONFIG_AUDIT, broken.
  * [alpha] Added vserver flavour.

 -- Bastian Blank <waldi@debian.org>  Sun, 24 Sep 2006 15:55:37 +0200

linux-2.6 (2.6.17-9) unstable; urgency=medium

  [ Bastian Blank ]
  * Update vserver patch to 2.0.2.
    - Fix possible priviledge escalation in remount code. (CVE-2006-4243)

  [ Frederik Schüler ]
  * Add stable release 2.5.17.12:
    - sky2: version 1.6.1
    - sky2: fix fiber support
    - sky2: MSI test timing
    - sky2: use dev_alloc_skb for receive buffers
    - sky2: clear status IRQ after empty
    - sky2: accept flow control
    - dm: Fix deadlock under high i/o load in raid1 setup.
    - Remove redundant up() in stop_machine()
    - Missing PCI id update for VIA IDE
    - PKTGEN: Fix oops when used with balance-tlb bonding
    - PKTGEN: Make sure skb->{nh,h} are initialized in fill_packet_ipv6() too.
    - Silent data corruption caused by XPC
    - uhci-hcd: fix list access bug
    - binfmt_elf: fix checks for bad address
    - [s390] bug in futex unqueue_me
    - fcntl(F_SETSIG) fix
    - IPV6 OOPS'er triggerable by any user
    - SCTP: Fix sctp_primitive_ABORT() call in sctp_close().
    - SPARC64: Fix X server crashes on sparc64
    - TG3: Disable TSO by default
    - dm: mirror sector offset fix
    - dm: fix block device initialisation
    - dm: add module ref counting
    - dm: fix mapped device ref counting
    - dm: add DMF_FREEING
    - dm: change minor_lock to spinlock
    - dm: move idr_pre_get
    - dm: fix idr minor allocation
    - dm snapshot: unify chunk_size
    - Have ext2 reject file handles with bad inode numbers early.
    - Allow per-route window scale limiting
    - bridge-netfilter: don't overwrite memory outside of skb
    - fix compilation error on IA64
    - Fix output framentation of paged-skbs
    - spectrum_cs: Fix firmware uploading errors
    - TEXTSEARCH: Fix Boyer Moore initialization bug
  * Add stable release 2.6.17.13:
    - lib: add idr_replace
    - pci_ids.h: add some VIA IDE identifiers
  * Remove patches merged upstream:
    - s390-kernel-futex-barrier.patch
  * Unpatch ia64-mman.h-fix.patch

 -- Bastian Blank <waldi@debian.org>  Wed, 13 Sep 2006 14:54:14 +0200

linux-2.6 (2.6.17-8) unstable; urgency=low

  [ Martin Michlmayr ]
  * arm/ixp4xx: Enable CONFIG_W1.

  [ dann frazier ]
  * sound-pci-hda-mac-mini-quirks.diff, sound-pci-hda-intel-d965.diff
    sound-pci-hda-mac-mini-intel945.diff:
    Updates to patch_sigmatel.c to add x86 mac-mini sound support
    Thanks to Matt Kraai. (closes: #384972)

  [ Kyle McMartin ]
  * hppa: Re-enable pa8800 fixing patches from James Bottomley.
    Pulled fresh from parisc-linux git tree.
  * ia64: Pull in compile-failure fix from Christian Cotte-Barrot.
    Pulled from linux-ia64 mailing list. Fix is correct.
  * hppa/alpha/mips: Fix compile-failure due to missing arch_mmap_check. Patch sent
    upstream to stable@kernel.org.

  [ dann frazier ]
  * sym2: only claim "Storage" class devices - the cpqarray driver should be
    used for 5c1510 devices in RAID mode. (closes: #380272)

  [ Bastian Blank ]
  * Backport change to allow all hypercalls for xen.

 -- Bastian Blank <waldi@debian.org>  Thu, 31 Aug 2006 12:12:51 +0200

linux-2.6 (2.6.17-7) unstable; urgency=low

  [ Martin Michlmayr ]
  * arm/iop32x: Enable CONFIG_BLK_DEV_OFFBOARD.
  * arm/iop32x: Unset CONFIG_BLK_DEV_AMD74XX since it fails on ARM
    with "Unknown symbol pci_get_legacy_ide_irq".
  * arm/iop32x: Enable a number of MD and DM modules.
  * arm/iop32x: Enable some more USB network modules.
  * mipsel/r5k-cobalt: Increase 8250 NR_UARTS and RUNTIME_UARTS to 4.
  * mipsel/r5k-cobalt: Fix MAC detection problem on Qube 2700.

  [ Bastian Blank ]
  * Update vserver patch to 2.0.2-rc29.
  * Add stable release 2.6.17.10:
    - Fix possible UDF deadlock and memory corruption (CVE-2006-4145)
    - elv_unregister: fix possible crash on module unload
    - Fix sctp privilege elevation (CVE-2006-3745)

  [ maximilian attems ]
  * Add RAM range to longclass for -bigmem. (closes: 382799)
  * Add stable release 2.6.17.9:
    - powerpc: Clear HID0 attention enable on PPC970 at boot time
    (CVE-2006-4093)
  * Add stable release 2.6.17.11:
    - Fix ipv4 routing locking bug
    - disable debugging version of write_lock()
    - PCI: fix ICH6 quirks
    - 1394: fix for recently added firewire patch that breaks things on ppc
    - Fix IFLA_ADDRESS handling
    - Fix BeFS slab corruption
    - Fix timer race in dst GC code
    - Have ext3 reject file handles with bad inode numbers early
    - Kill HASH_HIGHMEM from route cache hash sizing
    - sys_getppid oopses on debug kernel
    - IA64: local DoS with corrupted ELFs
    - tpm: interrupt clear fix
    - ulog: fix panic on SMP kernels
    - dm: BUG/OOPS fix
    - MD: Fix a potential NULL dereference in md/raid1
    - ip_tables: fix table locking in ipt_do_table
    - swsusp: Fix swap_type_of
    - sky2: phy power problem on 88e805x
    - ipx: header length validation needed

  [ Frederik Schüler ]
  * Activate CONFIG_R8169_VLAN on amd64. (closes: #383707)
  * Activate EFI boot support on i386. (closes: #381951)

  [ dann frazier ]
  * Include module.lds in headers package if it exists. (closes: #342246)
  * Add Apple MacBook product IDs to usbhid and set
    CONFIG_USB_HIDINPUT_POWERBOOK=y on i386 and amd64. (closes: #383620)

 -- Bastian Blank <waldi@debian.org>  Thu, 24 Aug 2006 15:54:51 +0000

linux-2.6 (2.6.17-6) unstable; urgency=low

  [ maximilian attems ]
  * debian/arch/i386/defines: Activate 686-bigmem flavour for enterprise
  usage.
  * Add ubuntu pci table patch for scsi drivers advansys and fdomain.

  [ Martin Michlmayr ]
  * arm/armeb: Use gcc-4.1.
  * mips/mipsel: Use gcc-4.1.
  * arm/ixp4xx: Update config based on the NSLU2 config.
  * arm/s3c2410: Unset CONFIG_DEBUG_INFO.
  * arm/iop32x: xscale: don't mis-report 80219 as an iop32x
  * arm/iop32x: Add an MTD map for IOP3xx boards
  * arm/iop32x: Add support for the Thecus N2100.
  * arm/iop32x: Add support for the GLAN Tank.
  * arm/iop32x: Add a flavour for IOP32x based machines.

  [ Bastian Blank ]
  * Shrink short descriptions.
  * Make gcc-4.1 the default compiler.
  * [powerpc]: Use gcc-4.1.
  * Move latest and transitional packages to linux-latest-2.6.

  [ Frederik Schüler ]
  * [amd64] Add smp-alternatives backport.
  * [amd64] Drop smp flavours.
  * [amd64] Merge k8 and p4 flavours into a generic one, following upstreams
    advice.
  * Activate BSD_PROCESS_ACCT_V3.
  * Add stable release 2.6.17.8:
    - ALSA: Don't reject O_RDWR at opening PCM OSS
    - Add stable branch to maintainers file
    - tty serialize flush_to_ldisc
    - S390: fix futex_atomic_cmpxchg_inatomic
    - Fix budget-av compile failure
    - cond_resched() fix
    - e1000: add forgotten PCI ID for supported device
    - ext3: avoid triggering ext3_error on bad NFS file handle
    - ext3 -nobh option causes oops
    - Fix race related problem when adding items to and svcrpc auth cache.
    - ieee1394: sbp2: enable auto spin-up for Maxtor disks
    - invalidate_bdev() speedup
    - Sparc64 quad-float emulation fix
    - VLAN state handling fix
    - Update frag_list in pskb_trim
    - UHCI: Fix handling of short last packet
    - sky2: NAPI bug
    - i2c: Fix 'ignore' module parameter handling in i2c-core
    - scx200_acb: Fix the block transactions
    - scx200_acb: Fix the state machine
    - H.323 helper: fix possible NULL-ptr dereference
    - Don't allow chmod() on the /proc/<pid>/ files
    - PCI: fix issues with extended conf space when MMCONFIG disabled because of e820

  [ Sven Luther ]
  * [powerpc] Added console=hvsi0 too to CMDLINE to the powerpc64 flavour, for
    non-virtualized IBM power machines serial console.

 -- Bastian Blank <waldi@debian.org>  Fri, 11 Aug 2006 19:58:06 +0200

linux-2.6 (2.6.17-5) unstable; urgency=low

  [ Martin Michlmayr ]
  * [arm/nslu2] Enable CONFIG_USB_EHCI_SPLIT_ISO.  Closes: #378554

  [ maximilian attems ]
  * Add stable release 2.6.17.7:
    - BLOCK: Fix bounce limit address check
    - v4l/dvb: Fix budget-av frontend detection
    - v4l/dvb: Fix CI on old KNC1 DVBC cards
    - v4l/dvb: Fix CI interface on PRO KNC1 cards
    - v4l/dvb: Backport fix to artec USB DVB devices
    - v4l/dvb: Backport the DISEQC regression fix to 2.6.17.x
    - v4l/dvb: stradis: dont export MODULE_DEVICE_TABLE
    - pnp: suppress request_irq() warning
    - generic_file_buffered_write(): handle zero-length iovec segments
    - serial 8250: sysrq deadlock fix
    - Reduce ACPI verbosity on null handle condition
    - ieee80211: TKIP requires CRC32
    - Make powernow-k7 work on SMP kernels.
    - via-velocity: the link is not correctly detected when the device starts
    - Add missing UFO initialisations
    - USB serial ftdi_sio: Prevent userspace DoS (CVE-2006-2936)
    - cdrom: fix bad cgc.buflen assignment
    - splice: fix problems with sys_tee()
    - fix fdset leakage
    - struct file leakage
    - XFS: corruption fix
    - v4l/dvb: Kconfig: fix description and dependencies for saa7115 module
    - dvb-bt8xx: fix frontend detection for DViCO FusionHDTV DVB-T Lite rev 1.2
    - IB/mthca: restore missing PCI registers after reset
    - v4l/dvb: Backport the budget driver DISEQC instability fix
    - Fix IPv4/DECnet routing rule dumping
    - pdflush: handle resume wakeups
    - x86_64: Fix modular pc speaker
    - Fix powernow-k8 SMP kernel on UP hardware bug.
    - ALSA: RME HDSP - fixed proc interface (missing {})
    - ALSA: au88x0 - Fix 64bit address of MPU401 MMIO port
    - ALSA: Fix a deadlock in snd-rtctimer
    - ALSA: Fix missing array terminators in AD1988 codec support
    - ALSA: Fix model for HP dc7600
    - ALSA: Fix mute switch on VAIO laptops with STAC7661
    - ALSA: fix the SND_FM801_TEA575X dependencies
    - ALSA: Fix undefined (missing) references in ISA MIRO sound driver
    - ALSA: Fix workaround for AD1988A rev2 codec
    - ALSA: hda-intel - Fix race in remove
    - Suppress irq handler mismatch messages in ALSA ISA drivers
    - PKT_SCHED: Fix illegal memory dereferences when dumping actions
    - PKT_SCHED: Return ENOENT if action module is unavailable
    - PKT_SCHED: Fix error handling while dumping actions
    - generic_file_buffered_write(): deadlock on vectored write
    - ethtool: oops in ethtool_set_pauseparam()
    - memory hotplug: solve config broken: undefined reference to `online_page'
  * Add budget-av-compile-fix.patch stable compile fix.
  * Enable in all configs setting SND_FM801_TEA575X SND_FM801_TEA575X_BOOL=y.

 -- Bastian Blank <waldi@debian.org>  Sat, 29 Jul 2006 13:30:06 +0200

linux-2.6 (2.6.17-4) unstable; urgency=low

  [ Bastian Blank ]
  * Add stable release 2.6.17.5:
    - Fix nasty /proc vulnerability (CVE-2006-3626)
  * Add stable release 2.6.17.6:
    - Relax /proc fix a bit
  * Set section of images to admin.

  [ dann frazier ]
  * [ia64] Drop the non-SMP flavours; they are not well maintained upstream.
    Note that the non-SMP flavours have been identical to the SMP builds
    since 2.6.13-1; this was to avoid having to drop then re-add these
    flavours if upstream resolved the issue - but that never happened.
    Note that this is a measurable performance penalty on non-SMP systems.

 -- Bastian Blank <waldi@debian.org>  Mon, 17 Jul 2006 11:08:41 +0200

linux-2.6 (2.6.17-3) unstable; urgency=low

  [ maximilian attems ]
  * Add stable release 2.6.17.2:
    - ide-io: increase timeout value to allow for slave wakeup
    - NTFS: Critical bug fix (affects MIPS and possibly others)
    - Link error when futexes are disabled on 64bit architectures
    - SCTP: Reset rtt_in_progress for the chunk when processing its sack.
    - SPARC32: Fix iommu_flush_iotlb end address
    - ETHTOOL: Fix UFO typo
    - UML: fix uptime
    - x86: compile fix for asm-i386/alternatives.h
    - bcm43xx: init fix for possible Machine Check
    - SCTP: Fix persistent slowdown in sctp when a gap ack consumes rx buffer.
    - kbuild: bugfix with initramfs
    - Input: return correct size when reading modalias attribute
    - ohci1394: Fix broken suspend/resume in ohci1394
    - idr: fix race in idr code
    - USB: Whiteheat: fix firmware spurious errors
    - libata: minor patch for ATA_DFLAG_PIO
    - SCTP: Send only 1 window update SACK per message.
    - PFKEYV2: Fix inconsistent typing in struct sadb_x_kmprivate.
    - SCTP: Limit association max_retrans setting in setsockopt.
    - SCTP: Reject sctp packets with broadcast addresses.
    - IPV6: Sum real space for RTAs.
    - IPV6 ADDRCONF: Fix default source address selection without
      CONFIG_IPV6_PRIVACY
    - IPV6: Fix source address selection.
  * Add stable release 2.6.17.3:
    - NETFILTER: SCTP conntrack: fix crash triggered by packet without chunks
    [CVE-2006-2934]
  * Deapply merged sparc32-iotlb.patch.
  * Fix README.Debian: Correct svn location, remove old boot param bswap
    reference, the asfs patch is in the Debian kernel. Remove reference to
    AMD 768 erratum 10, it was solved in 2.6.12. Add wording corrections.
  * Set CONFIG_SERIAL_8250_RN_UARTS=16 for all archs beside mips/m68k unless
    explicitly set on a specific value. (closes: 377151)
  * Add stable release 2.6.17.4:
    - fix prctl privilege escalation and suid_dumpable (CVE-2006-2451)

  [ Sven Luther ]
  * Re-enabled fs-asfs patch.

  [ Thiemo Seufer ]
  * [mips,mipsel] Fix sb1 interrupt handlers.
  * [mips,mipsel] Fix devfs-induced build failure in sb1250 serial driver.
  * [mips] SGI ip22 RTC was broken, fixed thanks to Julien Blache.
  * [mips] Fix SGI ip22 serial console, thanks to Julien Blache.

  [ Martin Michlmayr ]
  * [arm/nslu2] Enable HFS and some other filesystems.
  * [arm/nslu2] Unset CONFIG_USB_STORAGE_DEBUG.  Closes: #377853.

 -- Bastian Blank <waldi@debian.org>  Thu, 13 Jul 2006 13:14:53 +0200

linux-2.6 (2.6.17-2) unstable; urgency=low

  [ Jurij Smakov ]
  * [sparc] Switch to gcc-4.1 as it produces a working kernel,
    while gcc-4.0 does not. No ABI bump neccessary, because
    2.6.17-1 sparc binaries never made it to the archive.
  * [sparc32] Add sparc32-iotlb.patch to fix DMA errors on sparc32.

  [ Sven Luther ]
  * [powerpc] Added console=hvc0 default commandline option to powerpc64 flavour.
  * [powerpc] Fixed mkvmlinuz support, which was missing from -1. (Closes: #375645)
  * [powerpc] Added PowerBook HID support for last-gen PowerBook keyboards.
    (Closes: #307327)

  [ Martin Michlmayr ]
  * [mipsel] Fix compilation error in dz serial driver.
  * [mipsel] Update configs.
  * [mipsel] Add a build fix for the Cobalt early console support.
  * [arm/nslu2] Disable SE Linux support for now so the kernel fits into flash.

  [ Christian T. Steigies ]
  * [m68k] Update patches for 2.6.17.
  * [m68k] Add m68k-as and m68k-macro patch which allow building with current binutils.
  * [m68k] Disable all subarches but amiga and mac for official linux-images.

  [ Kyle McMartin ]
  * [hppa] Update patchset (2.6.17-pa6) from parisc-linux.org.
    Which fixes relocation errors in modules with 64-bit kernels, and
    a softlockup on non-SMP flavours with gettimeofday.

 -- Bastian Blank <waldi@debian.org>  Thu, 29 Jun 2006 18:49:35 +0200

linux-2.6 (2.6.17-1) unstable; urgency=low

  [ Frederik Schüler ]
  * New upstream release.
  * [amd64] Use gcc 4.1.
  * [amd64] Drop amd64-generic flavor. We will use amd64-k8 for the
    installer.

  [ Martin Michlmayr ]
  * [mips] Update patches for 2.6.17.
  * [arm] Update configs.
  * [armeb] Update configs.

  [ Thiemo Seufer ]
  * [mips] Fix SWARM FPU detection.
  * [mips] Update configurations.

  [ Kyle McMartin ]
  * [hppa] Set PDC_CHASSIS_WARN to y.
  * [hppa] Update patchset (2.6.17-pa2) from parisc-linux.org.
  * [hppa] Change NR_CPUS to 8 from 32 on both SMP flavours.
  * [hppa] Set PARISC_PAGE_SIZE to 4K on all platforms.

  [ Bastian Blank ]
  * [s390] Use gcc 4.1.
  * [i386] Enable REGPARM.
  * [i386] Use gcc 4.1.
  * [powerpc] Disable prep.

  [ dann frazier ]
  * [ia64] Update configs
  * [ia64] Use gcc 4.1.

  [ maximilian attems ]
  * Add stable release 2.6.17.1:
    - xt_sctp: fix endless loop caused by 0 chunk length (CVE-2006-3085)

 -- Bastian Blank <waldi@debian.org>  Thu, 22 Jun 2006 12:13:15 +0200

linux-2.6 (2.6.16+2.6.17-rc3-0experimental.1) experimental; urgency=low

  [ Frederik Schüler ]
  * New upstream release candidate.
  * Switch HZ from 1000 to 250, following upstreams default.
  * Activate CONFIG_BCM43XX_DEBUG.

  [ maximilian attems ]
  * Disable broken and known unsecure LSM modules: CONFIG_SECURITY_SECLVL,
    CONFIG_SECURITY_ROOTPLUG. Upstream plans to remove them for 2.6.18

 -- Frederik Schüler <fs@debian.org>  Sun,  7 May 2006 17:06:29 +0200

linux-2.6.16 (2.6.16-18) unstable; urgency=high

  [ Sven Luther ]
  * [powerpc] Added console=hvsi0 too to CMDLINE to the powerpc64 flavour,
    for non-virtualized IBM power machines serial console.

  [ dann frazier ]
  * fs-ext3-bad-nfs-handle.patch: avoid triggering ext3_error on bad NFS
    file handle (CVE-2006-3468)
  * cdrom-bad-cgc.buflen-assign.patch: fix buffer overflow in dvd_read_bca
  * usb-serial-ftdi_sio-dos.patch: fix userspace DoS in ftdi_sio driver

  [ Bastian Blank ]
  * Update xen patch to changeset 9762.

 -- Frederik Schüler <fs@debian.org>  Fri, 18 Aug 2006 20:29:17 +0200

linux-2.6.16 (2.6.16-17) unstable; urgency=high

  [ Martin Michlmayr ]
  * Add stable release 2.6.16.22:
    - powernow-k8 crash workaround
    - NTFS: Critical bug fix (affects MIPS and possibly others)
    - JFS: Fix multiple errors in metapage_releasepage
    - SPARC64: Fix D-cache corruption in mremap
    - SPARC64: Respect gfp_t argument to dma_alloc_coherent().
    - SPARC64: Fix missing fold at end of checksums.
    - scsi_lib.c: properly count the number of pages in scsi_req_map_sg()
    - I2O: Bugfixes to get I2O working again
    - Missed error checking for intent's filp in open_namei().
    - tmpfs: time granularity fix for [acm]time going backwards
    - USB: Whiteheat: fix firmware spurious errors
    - fs/namei.c: Call to file_permission() under a spinlock in do_lookup_path()
  * Add stable release 2.6.16.23:
    - revert PARPORT_SERIAL should depend on SERIAL_8250_PCI patch
    - NETFILTER: SCTP conntrack: fix crash triggered by packet without
      chunks (CVE-2006-2934)
  * Add stable release 2.6.16.24:
    - fix prctl privilege escalation and suid_dumpable (CVE-2006-2451)
  * Add stable release 2.6.16.25:
    - Fix nasty /proc vulnerability (CVE-2006-3626)
  * Relax /proc fix a bit (Linus Torvalds)

  * [arm/nslu2] Unset CONFIG_USB_STORAGE_DEBUG.  Closes: #377853.
  * [mips] SGI ip22 RTC was broken, fixed thanks to Julien Blache.
  * [mips] Fix SGI ip22 serial console, thanks to Julien Blache.

  [ Bastian Blank ]
  * Fix vserver patch.

 -- Bastian Blank <waldi@debian.org>  Sat, 15 Jul 2006 17:18:49 +0200

linux-2.6.16 (2.6.16-16) unstable; urgency=low

  [ Sven Luther ]
  * [powerpc] Added console=hvc0 default commandline option to powerpc64 flavour.
  * [powerpc] Now THERM_PM72 and all WINDFARMs are builtin, for better fan control.

  [ Martin Michlmayr ]
  * [arm/nslu2] Disable SE Linux support for now so the kernel fits into
    flash.  Closes: #376926.

  [ Bastian Blank ]
  * [powerpc,powerpc-miboot] Enable OpenFirmware device tree support.
    (closes: #376012)

 -- Bastian Blank <waldi@debian.org>  Sat,  8 Jul 2006 17:57:57 +0200

linux-2.6.16 (2.6.16-15) unstable; urgency=low

  [ maximilian attems ]
  * Add stable release 2.6.16.18:
    - NETFILTER: SNMP NAT: fix memory corruption (CVE-2006-2444)
  * Add stable release 2.6.16.19:
    - NETFILTER: Fix small information leak in SO_ORIGINAL_DST (CVE-2006-1343)
  * Add stable release 2.6.16.20:
    - x86_64: Don't do syscall exit tracing twice
    - Altix: correct ioc4 port order
    - Input: psmouse - fix new device detection logic
    - PowerMac: force only suspend-to-disk to be valid
    - the latest consensus libata resume fix
    - Altix: correct ioc3 port order
    - Cpuset: might sleep checking zones allowed fix
    - ohci1394, sbp2: fix "scsi_add_device failed" with PL-3507 based devices
    - sbp2: backport read_capacity workaround for iPod
    - sbp2: fix check of return value of hpsb_allocate_and_register_addrspace
    - x86_64: x86_64 add crashdump trigger points
    - ipw2200: Filter unsupported channels out in ad-hoc mode
  * Add stable release 2.6.16.21:
    - check_process_timers: fix possible lockup
    - run_posix_cpu_timers: remove a bogus BUG_ON() (CVE-2006-2445)
    - xt_sctp: fix endless loop caused by 0 chunk length (CVE-2006-3085)
    - powerpc: Fix machine check problem on 32-bit kernels (CVE-2006-2448)

  [ Christian T. Steigies ]
  * [m68k] Add mac via patch from Finn Thain.
  * [m68k] Enable INPUT_EVDEV.

  [ Martin Michlmayr ]
  * [mips/b1-bcm91250a] Enable SMP.
  * [mips] Add a compile fix for the Maxine fb.
  * [mipsel] Add a patch that let's you enable serial console on DECstation.
  * [mipsel] Add a patch to get SCSI working on DECstation.
  * [mipsel] Handle memory-mapped RTC chips properly.
  * [mipsel] Add configs for r3k-kn02 and r4k-kn04 DECstation.
  * [arm] Allow RiscPC machines to boot an initrd (tagged list fix).
  * [arm/nslu2] Enable many modules.
  * [arm] Build loop support as a module.
  * [arm] Use the generic netfilter configuration.
  * [arm/footbridge] Enable sound.

  [ Kyle McMartin ]
  * [hppa] Pulled patch from cvs to fix build of kernel/ptrace.c which needs
    {read,write}_can_lock.
  * [hppa] Disable CONFIG_DETECT_SOFTLOCKUP to fix boot on pa8800 machines.

  [ Sven Luther ]
  * [powerpc,prep] Added a new ARCH=ppc PReP flavour, currently mostly a copy
    of the -powerpc one.
  * Upgraded mkvmlinuz dependency to mkvmlinuz 21.

  [ Bastian Blank ]
  * Update vserver patch to 2.0.2-rc21.
  * Bump build-dependency on kernel-package to 10.049.

  [ Jurij Smakov ]
  * Add dcache-memory-corruption.patch to fix the mremap(), occasionally
    triggered on sparc in the form of dpkg database corruption. Affects
    sparc64, mips and generic includes. Thanks to David Miller, original
    patch is included in 2.6.17.
    Ref: http://marc.theaimsgroup.com/?l=linux-sparc&m=114920963824047&w=2
  * Add sparc32-iotlb.patch to fix the DMA errors encountered with latest
    kernels on sparc32, in particularly HyperSparcs. Thanks to Bob Breuer.
    Ref: http://marc.theaimsgroup.com/?l=linux-sparc&m=115077649707675&w=2

 -- Bastian Blank <waldi@debian.org>  Wed, 21 Jun 2006 14:09:11 +0200

linux-2.6 (2.6.16-14) unstable; urgency=low

  [ Bastian Blank ]
  * Add stable release 2.6.16.16:
    - fs/locks.c: Fix lease_init (CVE-2006-1860)
  * Make i386 xen images recommend libc6-xen.
  * Update vserver patch to 2.0.2-rc20.
  * Update xen patch to changeset 9687.

  [ Christian T. Steigies ]
  * [m68k] Add generic m68k ide fix.
  * [m68k] Add cross-compile instructions.
  * [m68k] Enable INPUT_EVDEV for yaird.
  * [m68k] sun3 general compile and scsi fixes, enable sun3 SCSI again.

  [ dann frazier ]
  * cs4281 - Fix the check of timeout in probe to deal with variable HZ.
    (closes: #361197)

  [ Norbert Tretkowski ]
  * [alpha] Readded patch to support prctl syscall, got lost when upgrading
    to 2.6.16.

  [ Frederik Schüler ]
  * Add stable release 2.6.16.17:
    - SCTP: Validate the parameter length in HB-ACK chunk (CVE-2006-1857)
    - SCTP: Respect the real chunk length when walking parameters
      (CVE-2006-1858)
    - ptrace_attach: fix possible deadlock schenario with irqs
    - Fix ptrace_attach()/ptrace_traceme()/de_thread() race
    - page migration: Fix fallback behavior for dirty pages
    - add migratepage address space op to shmem
    - Remove cond_resched in gather_stats()
    - VIA quirk fixup, additional PCI IDs
    - PCI quirk: VIA IRQ fixup should only run for VIA southbridges
    - Fix udev device creation
    - limit request_fn recursion
    - PCI: correctly allocate return buffers for osc calls
    - selinux: check for failed kmalloc in security_sid_to_context()
    - TG3: ethtool always report port is TP.
    - Netfilter: do_add_counters race, possible oops or info leak
      (CVE-2006-0039)
    - scx200_acb: Fix resource name use after free
    - smbus unhiding kills thermal management
    - fs/compat.c: fix 'if (a |= b )' typo
    - smbfs: Fix slab corruption in samba error path
    - fs/locks.c: Fix sys_flock() race
    - USB: ub oops in block_uevent
    - via-rhine: zero pad short packets on Rhine I ethernet cards
    - md: Avoid oops when attempting to fix read errors on raid10

 -- Bastian Blank <waldi@debian.org>  Mon, 22 May 2006 14:56:11 +0200

linux-2.6 (2.6.16-13) unstable; urgency=low

  [ Frederik Schüler ]
  * Add stable release 2.6.16.14:
    - smbfs chroot issue (CVE-2006-1864)

  [ Bastian Blank ]
  * Don't make headers packages depend on images.
  * Bump abiname to 2. (closes: #366291)
  * Update vserver patch to 2.0.2-rc19.
  * Update xen patch to changeset 9668.
  * Remove abi fixes.
  * Add stable release 2.6.16.15:
    - SCTP: Allow spillover of receive buffer to avoid deadlock. (CVE-2006-2275)
    - SCTP: Fix panic's when receiving fragmented SCTP control chunks. (CVE-2006-2272)
    - SCTP: Fix state table entries for chunks received in CLOSED state. (CVE-2006-2271)
    - SCTP: Prevent possible infinite recursion with multiple bundled DATA. (CVE-2006-2274)
  * Switch HZ from 1000 to 250.

  [ Christian T. Steigies ]
  * [m68k] Add patches that allow building images for atari
  * [m68k] Enable atyfb driver for atari

 -- Bastian Blank <waldi@debian.org>  Wed, 10 May 2006 18:58:44 +0200

linux-2.6 (2.6.16-12) unstable; urgency=low

  [ Bastian Blank ]
  * Add stable release 2.6.16.12:
    - dm snapshot: fix kcopyd destructor
    - x86_64: Pass -32 to the assembler when compiling the 32bit vsyscall pages
    - for_each_possible_cpu
    - Simplify proc/devices and fix early termination regression
    - sonypi: correct detection of new ICH7-based laptops
    - MIPS: Fix tx49_blast_icache32_page_indexed.
    - NET: e1000: Update truesize with the length of the packet for packet split
    - i386: fix broken FP exception handling
    - tipar oops fix
    - USB: fix array overrun in drivers/usb/serial/option.c
    - Altix snsc: duplicate kobject fix
    - Alpha: strncpy() fix
    - LSM: add missing hook to do_compat_readv_writev()
    - Fix reiserfs deadlock
    - make vm86 call audit_syscall_exit
    - fix saa7129 support in saa7127 module for pvr350 tv out
    - dm flush queue EINTR
    - get_dvb_firmware: download nxt2002 firmware from new driver location
    - cxusb-bluebird: bug-fix: power down corrupts frontend
    - x86_64: Fix a race in the free_iommu path.
    - MIPS: Use "R" constraint for cache_op.
    - MIPS: R2 build fixes for gcc < 3.4.
    - cs5535_gpio.c: call cdev_del() during module_exit to unmap kobject references and other cleanups
    - MIPS: Fix branch emulation for floating-point exceptions.
    - x86/PAE: Fix pte_clear for the >4GB RAM case
  * Add stable release 2.6.16.13:
    - NETFILTER: SCTP conntrack: fix infinite loop (CVE-2006-1527)
  * Remove merged patches.
  * Rediff xen patch.
  * Bump build-dependency on kernel-package to 10.047.

  [ Martin Michlmayr ]
  * [arm] Enable cramfs for ixp4xx and rpc.

 -- Bastian Blank <waldi@debian.org>  Thu,  4 May 2006 11:37:26 +0200

linux-2.6 (2.6.16-11) unstable; urgency=low

  * Update vserver patch to 2.0.2-rc18.
    - Limit ccaps to root inside a guest (CVE-2006-2110)
  * Conflict with known broken grub versions. (closes: #361308)
  * Enable s390 vserver image.
  * Enable xen and xen-vserver images.
  * Use localversion for kernel-package images. (closes: #365505)

 -- Bastian Blank <waldi@debian.org>  Mon,  1 May 2006 16:38:45 +0200

linux-2.6 (2.6.16-10) unstable; urgency=low

  [ Norbert Tretkowski ]
  * [alpha] Added backport of for_each_possible_cpu() to fix alpha build.
    (closes: #364206)
  * Add stable release 2.6.16.10:
    - IPC: access to unmapped vmalloc area in grow_ary()
    - Add more prevent_tail_call()
    - alim15x3: ULI M-1573 south Bridge support
    - apm: fix Armada laptops again
    - fbdev: Fix return error of fb_write
    - Fix file lookup without ref
    - m41t00: fix bitmasks when writing to chip
    - Open IPMI BT overflow
    - x86: be careful about tailcall breakage for sys_open[at] too
    - x86: don't allow tail-calls in sys_ftruncate[64]()
    - IPV6: XFRM: Fix decoding session with preceding extension header(s).
    - IPV6: XFRM: Don't use old copy of pointer after pskb_may_pull().
    - IPV6: Ensure to have hop-by-hop options in our header of &sk_buff.
    - selinux: Fix MLS compatibility off-by-one bug
    - PPC: fix oops in alsa powermac driver
    - MTD_NAND_SHARPSL and MTD_NAND_NANDSIM should be tristate's
    - i2c-i801: Fix resume when PEC is used
    - Fix hotplug race during device registration
    - Fix truesize underflow
    - efficeon-agp: Add missing memory mask
    - 3ware 9000 disable local irqs during kmap_atomic
    - 3ware: kmap_atomic() fix

  [ maximilian attems ]
  * Add stable release 2.6.16.11:
    -  Don't allow a backslash in a path component (CVE-2006-1863)

 -- Bastian Blank <waldi@debian.org>  Tue, 25 Apr 2006 13:56:19 +0200

linux-2.6 (2.6.16-9) unstable; urgency=low

  [ maximilian attems ]
  * Add stable release 2.6.16.8:
    - ip_route_input panic fix (CVE-2006-1525)
  * Add stable release 2.6.16.9:
    - i386/x86-64: Fix x87 information leak between processes (CVE-2006-1056)

  [ Bastian Blank ]
  * Update vserver patch to 2.0.2-rc17.

 -- Bastian Blank <waldi@debian.org>  Thu, 20 Apr 2006 15:37:28 +0200

linux-2.6 (2.6.16-8) unstable; urgency=low

  * Fix ABI-breakage introduced in -7. (closes: #363032)
  * Add stable release 2.6.16.6:
    - ext3: Fix missed mutex unlock
    - RLIMIT_CPU: fix handling of a zero limit
    - alpha: SMP boot fixes
    - m32r: security fix of {get, put}_user macros
    - m32r: Fix cpu_possible_map and cpu_present_map initialization for SMP kernel
    - shmat: stop mprotect from giving write permission to a readonly attachment (CVE-2006-1524)
    - powerpc: fix incorrect SA_ONSTACK behaviour for 64-bit processes
    - MPBL0010 driver sysfs permissions wide open
    - cciss: bug fix for crash when running hpacucli
    - fuse: fix oops in fuse_send_readpages()
    - Fix utime(2) in the case that no times parameter was passed in.
    - Fix buddy list race that could lead to page lru list corruptions
    - NETFILTER: Fix fragmentation issues with bridge netfilter
    - USB: remove __init from usb_console_setup
    - Fix suspend with traced tasks
    - isd200: limit to BLK_DEV_IDE
    - edac_752x needs CONFIG_HOTPLUG
    - fix non-leader exec under ptrace
    - sky2: bad memory reference on dual port cards
    - atm: clip causes unregister hang
    - powerpc: iSeries needs slb_initialize to be called
    - Fix block device symlink name
    - Incorrect signature sent on SMB Read
  * Add stable release 2.6.16.7:
    - fix MADV_REMOVE vulnerability (CVE-2006-1524 for real this time)

 -- Bastian Blank <waldi@debian.org>  Tue, 18 Apr 2006 16:22:31 +0200

linux-2.6 (2.6.16-7) unstable; urgency=low

  [ Frederik Schüler ]
  * Add stable release 2.6.16.3:
    - Keys: Fix oops when adding key to non-keyring (CVE-2006-1522)

  [ Bastian Blank ]
  * Add stable release 2.6.16.4:
    - RCU signal handling (CVE-2006-1523)

  [ Sven Luther ]
  * [powerpc] Transitioned mkvmlinuz support patch to the 2.6.16 ARCH=powerpc
    tree. PReP is broken in 2.6.16 though.

  [ maximilian attems ]
  * Add stable release 2.6.16.5:
   - x86_64: Clean up execve
   - x86_64: When user could have changed RIP always force IRET (CVE-2006-0744)
  * Disable CONFIG_SECCOMP (adds useless overhead on context-switch) -
    thanks to fs for checking abi.

  [ Christian T. Steigies ]
  * [m68k] update m68k patch and config to 2.6.16, temporarily disable atari

 -- Bastian Blank <waldi@debian.org>  Sat, 15 Apr 2006 13:56:05 +0200

linux-2.6 (2.6.16-6) unstable; urgency=medium

  [ Bastian Blank ]
  * Provide version infos in support package and don't longer rely on the
    changelog.
  * [amd64/i386] Enable cpu hotplug support.

  [ maximilian attems ]
  * Add stable release 2.6.16.2:
    - PCMCIA_SPECTRUM must select FW_LOADER
    - drivers/net/wireless/ipw2200.c: fix an array overun
    - AIRO{,_CS} <-> CRYPTO fixes
    - tlclk: fix handling of device major
    - fbcon: Fix big-endian bogosity in slow_imageblit()
    - Fix NULL pointer dereference in node_read_numastat()
    - USB: EHCI full speed ISO bugfixes
    - Mark longhaul driver as broken.
    - fib_trie.c node freeing fix
    - USB: Fix irda-usb use after use
    - sysfs: zero terminate sysfs write buffers (CVE-2006-1055)
    - USB: usbcore: usb_set_configuration oops (NULL ptr dereference)
    - pcmcia: permit single-character-identifiers
    - hostap: Fix EAPOL frame encryption
    - wrong error path in dup_fd() leading to oopses in RCU
    - {ip, nf}_conntrack_netlink: fix expectation notifier unregistration
    - isicom must select FW_LOADER
    - knfsd: Correct reserved reply space for read requests.
    - Fix module refcount leak in __set_personality()
    - sbp2: fix spinlock recursion
    - powerpc: make ISA floppies work again
    - opti9x - Fix compile without CONFIG_PNP
    - Add default entry for CTL Travel Master U553W
    - Fix the p4-clockmod N60 errata workaround.
    - kdump proc vmcore size oveflow fix

 -- Bastian Blank <waldi@debian.org>  Mon, 10 Apr 2006 16:09:51 +0200

linux-2.6 (2.6.16-5) unstable; urgency=low

  [ Bastian Blank ]
  * Provide real dependency packages for module building.
    - Add linux-headers-$version-$abiname-all and
      linux-headers-$version-$abiname-all-$arch.
  * Rename support package to linux-support-$version-$abiname.
  * Fix module package output.
  * Include .kernelrelease in headers packages. (closes: #359813)
  * Disable Cumana partition support completely. (closes: #359207)
  * Update vserver patch to 2.0.2-rc15.

  [ dann frazier ]
  * [ia64] initramfs-tools works now, no longer restrict initramfs-generators

 -- Bastian Blank <waldi@debian.org>  Mon,  3 Apr 2006 14:00:08 +0200

linux-2.6 (2.6.16-4) unstable; urgency=medium

  [ Martin Michlmayr ]
  * [arm/armeb] Update nslu2 config.
  * Add stable release 2.6.16.1:
    - Fix speedstep-smi assembly bug in speedstep_smi_ownership
    - DMI: fix DMI onboard device discovery
    - cciss: fix use-after-free in cciss_init_one
    - DM: Fix bug: BIO_RW_BARRIER requests to md/raid1 hang.
    - fix scheduler deadlock
    - proc: fix duplicate line in /proc/devices
    - rtc.h broke strace(1) builds
    - dm: bio split bvec fix
    - v9fs: assign dentry ops to negative dentries
    - i810fb_cursor(): use GFP_ATOMIC
    - NET: Ensure device name passed to SO_BINDTODEVICE is NULL terminated.
    - XFS writeout fix
    - sysfs: fix a kobject leak in sysfs_add_link on the error path
    - get_cpu_sysdev() signedness fix
    - firmware: fix BUG: in fw_realloc_buffer
    - sysfs: sysfs_remove_dir() needs to invalidate the dentry
    - TCP: Do not use inet->id of global tcp_socket when sending RST (CVE-2006-1242)
    - 2.6.xx: sata_mv: another critical fix
    - Kconfig: VIDEO_DECODER must select FW_LOADER
    - V4L/DVB (3324): Fix Samsung tuner frequency ranges
    - sata_mv: fix irq port status usage

 -- Bastian Blank <waldi@debian.org>  Tue, 28 Mar 2006 17:19:10 +0200

linux-2.6 (2.6.16-3) unstable; urgency=low

  [ Frederik Schüler ]
  * [amd64] Add asm-i386 to the linux-headers packages.

  [ Jonas Smedegaard ]
  * Tighten yaird dependency to at least 0.0.12-8 (supporting Linux
    2.6.16 uppercase hex in Kconfig and new IDE sysfs naming, and VIA
    IDE on powerpc).

  [ Martin Michlmayr ]
  * [arm/armeb] Enable CONFIG_NFSD on NSLU2 again.  Closes: #358709.
  * [arm/footbridge] CONFIG_NE2K_PCI should be a module, not built-in.
  * [arm/footbridge] Enable CONFIG_BLK_DEV_IDECD=m since the CATS can
    have a CD-ROM drive.
  * [mips/sb1*] Use ttyS rather than duart as the name for the serial
    console since the latter causes problems with debian-installer.

  [ Bastian Blank ]
  * Update vserver patch to 2.0.2-rc14.
    - Fix sendfile. (closes: #358391, #358752)

 -- Bastian Blank <waldi@debian.org>  Mon, 27 Mar 2006 16:08:20 +0200

linux-2.6 (2.6.16-2) unstable; urgency=low

  [ dann frazier ]
  * [ia64] Set unconfigured options:
      CONFIG_PNP_DEBUG=n and CONFIG_NET_SB1000=m
  * [hppa] Update config for 2.6.16

  [ Martin Michlmayr ]
  * [mips/mipsel] Put something in the generic config file because diff
    will otherwise remove the empty file, causing the build to fail.
  * [mipsel/r5k-cobalt] Set CONFIG_PACKET=y.
  * [arm] Set CONFIG_MACLIST=y for ixp4xx because nas100d needs it.

  [ Frederik Schüler ]
  * Add Maximilian Attems to uploaders list.

 -- Martin Michlmayr <tbm@cyrius.com>  Wed, 22 Mar 2006 15:15:14 +0000

linux-2.6 (2.6.16-1) unstable; urgency=low

  [ Bastian Blank ]
  * New upstream release.
  * Default to initramfs-tools 0.55 or higher on s390.

  [ maximilian attems ]
  * Default to initramfs-tools on arm and armeb.

  [ Martin Michlmayr ]
  * [mips/mipsel] Add an image for the Broadcom BCM91480B evaluation board
    (aka "BigSur").
  * [arm, armeb] Enable the netconsole module.
  * [mipsel/cobalt] Enable the netconsole module.
  * [mips] SB1: Fix interrupt disable hazard (Ralf Baechle).
  * [mips] SB1: Support for 1480 ethernet (Broadcom).
  * [mips] SB1: Support for NAPI (Tom Rix).
  * [mips] SB1: DUART support (Broadcom).
  * [mips] Work around bad code generation for <asm/io.h> (Ralf Baechle).
  * [mips] Fix VINO drivers when using a 64-bit kernel (Mikael Nousiainen).
  * [arm/armeb] Update configs for 2.6.16.
  * [mips/mipsel] Update configs for 2.6.16.
  * [arm/armeb] Enable the SMB module on NSLU2.
  * [mipsel] Enable parallel port modules for Cobalt since there are PCI
    cards that can be used in a Qube.
  * [mipsel] Enable the JFS module on Cobalt.

  [ dann frazier ]
  * [ia64] use yaird on ia64 until #357414 is fixed
  * [ia64] Update configs for 2.6.16

 -- Bastian Blank <waldi@debian.org>  Tue, 21 Mar 2006 16:12:16 +0100

linux-2.6 (2.6.15+2.6.16-rc5-0experimental.1) experimental; urgency=low

  [ Frederik Schüler ]
  * New upstream release candidate.

  [ Martin Michlmayr ]
  * Add initial mips/mipsel 2.6 kernels.
  * Important changes compared to the 2.4 kernels:
    - Drop the XXS1500 flavour since there's little interest in it.
    - Drop the LASAT flavour since these machines never went into
      production.
    - Drop the IP22 R5K (Indy, Indigo2) flavour since the IP22 R4K
      image now also works on machines with a R5K CPU.
    - Add an image for SGI IP32 (O2).
    - Rename the sb1-swarm-bn flavour to sb1-bcm91250a.
    - Enable PCI network (and other) modules on Cobalt.  Closes: #315895.
  * Add various MIPS related patches:
    - Fix iomap compilation on machines without COW.
    - Improve gettimeofday on MIPS.
    - Fix an oops on IP22 zerilog (serial console).
    - Improve IDE probing so it won't take so long on Cobalt.
    - Probe for IDE disks on SWARM.
    - Test whether there's a scache (fixes Cobalt crash).
    - Add Tulip fixes for Cobalt.
  * Fix a typo in the description of the linux-doc-* package,
    thanks Justin Pryzby.  Closes: #343424.
  * [arm] Enable nfs and nfsd modules.
  * [arm/footbride] Suggest nwutil (Netwinder utilities).

 -- Frederik Schüler <fs@debian.org>  Thu,  9 Mar 2006 14:13:17 +0000

linux-2.6 (2.6.15+2.6.16-rc4-0experimental.1) experimental; urgency=low

  [ Frederik Schüler ]
  * New upstream release.
  * Activate CONFIG_DVB_AV7110_OSD on alpha amd64 and ia64.
    Closes: #353292
  * Globally enable NAPI on all network card drivers which support it.

  [ maximilian attems ]
  * Drop fdutils from i386 and amd64 Suggests.
  * Swap lilo and grub Suggests for i386 and amd64.

  [ Jurij Smakov ]
  * Make sure that LOCALVERSION environment variable is not
    passed to a shell while invoking make-kpkg, since it
    appends it to the version string, breaking the build.
    Closes: #349472
  * [sparc32] Re-enable the building of sparc32 images.
  * [sparc64] Re-add (partial) sparc64-atyf-xl-gr.patch, since it
    was only partially applied upstream, so the problem (garbled
    screen output on SunBlade 100) is still present. Thanks to
    Luis Ortiz for pointing it out.
  * Bump the build-dep on kernel-package to 10.035, which fixes
    the problem with building documentation packages.

  [ Martin Michlmayr ]
  * [sparc] Add sys_newfstatat -> sys_fstatat64 fix from git.
  * [arm] Update configs for 2.6.16-rc3.
  * [armeb] Update configs for 2.6.16-rc3.
  * [arm/armeb] Fix compilation error on NSLU2 due to recent flash
    changes.
  * [arm/armeb] Fix a compilation error in the IXP4xx beeper support
    (Alessandro Zummo).

  [ Norbert Tretkowski ]
  * [alpha] Update arch/alpha/config* for 2.6.16-rc3.

 -- Bastian Blank <waldi@debian.org>  Fri, 24 Feb 2006 16:02:11 +0000

linux-2.6 (2.6.15-8) unstable; urgency=high

  [ maximilian attems ]
  * Add stable Release 2.6.15.5:
    - Fix deadlock in br_stp_disable_bridge
    - Fix a severe bug
    - i386: Move phys_proc_id/early intel workaround to correct function
    - ramfs: update dir mtime and ctime
    - sys_mbind sanity checking
    - Fix s390 build failure.
    - Revert skb_copy_datagram_iovec() recursion elimination.
    - s390: add #ifdef __KERNEL__ to asm-s390/setup.h
    - netfilter missing symbol has_bridge_parent
    - hugetlbfs mmap ENOMEM failure
    - IB/mthca: max_inline_data handling tweaks
    - it87: Fix oops on removal
    - hwmon it87: Probe i2c 0x2d only
    - reiserfs: disable automatic enabling of reiserfs inode attributes
    - Fix snd-usb-audio in 32-bit compat environment
    - dm: missing bdput/thaw_bdev at removal
    - dm: free minor after unlink gendisk
    - gbefb: IP32 gbefb depth change fix
    - shmdt cannot detach not-alined shm segment cleanly.
    - Address autoconfiguration does not work after device down/up cycle
    - gbefb: Set default of FB_GBE_MEM to 4 MB
    - XFS ftruncate() bug could expose stale data (CVE-2006-0554)
    - sys_signal: initialize ->sa_mask
    - do_sigaction: cleanup ->sa_mask manipulation
    - fix zap_thread's ptrace related problems
    - fix deadlock in ext2
    - cfi: init wait queue in chip struct
    - sd: fix memory corruption with broken mode page headers
    - sbp2: fix another deadlock after disconnection
    - skge: speed setting
    - skge: fix NAPI/irq race
    - skge: genesis phy initialization fix
    - skge: fix SMP race
    - x86_64: Check for bad elf entry address (CVE-2006-0741)
    - alsa: fix bogus snd_device_free() in opl3-oss.c
    - ppc32: Put cache flush routines back into .relocate_code section
    - sys32_signal() forgets to initialize ->sa_mask
    - Normal user can panic NFS client with direct I/O (CVE-2006-0555)
  * Deactivate merged duplicates: s390-klibc-buildfix.patch,
    powerpc-relocate_code.patch.
  * Add stable Release 2.6.15.6:
    - Don't reset rskq_defer_accept in reqsk_queue_alloc
    - fs/nfs/direct.c compile fix
    - mempolicy.c compile fix, make sure BITS_PER_BYTE is defined
    - [IA64] die_if_kernel() can return (CVE-2006-0742)

  [ Sven Luther ]
  * [powerpc] Disabled CONFIG_IEEE1394_SBP2_PHYS_DMA, which was broken on
    powerpc64, as it used the long deprecated bus_to_virt symbol.
    (Closes: #330225)
  * [powerpc] Fixed gettimeofday breakage causing clock drift.

 -- Bastian Blank <waldi@debian.org>  Mon,  6 Mar 2006 11:06:28 +0100

linux-2.6 (2.6.15-7) unstable; urgency=low

  [ Norbert Tretkowski ]
  * [alpha] Disabled CONFIG_ALPHA_LEGACY_START_ADDRESS for -alpha-generic and
    -alpha-smp flavours, and introduced a new -alpha-legacy flavour for MILO
    based machines, which has CONFIG_ALPHA_LEGACY_START_ADDRESS enabled.
    (closes: #352186)
  * [alpha] Added new patch to support prctl syscall. (closes: #349765)
  * [i386] Renamed kernel-image-2.6-486 to kernel-image-2.6-386, it's meant for
    transition only, and kernel-image-2.6-386 is the package name in sarge.

  [ Jurij Smakov ]
  * Bump build-dependency on kernel-package to 10.035, which is fixed
    to build the documentation packages again.
    Closes: #352000, #348332

  [ Frederik Schüler ]
  * Activate CONFIG_DVB_AV7110_OSD on alpha amd64 and ia64.
    Closes: #353292
  * Deactivate CONFIG_FB_ATY_XL_INIT on all architectures: it is broken and
    already removed in 2.6.16-rc.
    Closes: #353310

  [ Christian T. Steigies ]
  * [m68k] build in cirrusfb driver

 -- Bastian Blank <waldi@debian.org>  Tue, 21 Feb 2006 17:35:21 +0000

linux-2.6 (2.6.15-6) unstable; urgency=low

  [ Bastian Blank ]
  * Moved the mkvmlinuz support patch modification to a -1 version of the
    patch.

  [ maximilian attems ]
  * Add stable treee 2.6.15.4
    - PCMCIA=m, HOSTAP_CS=y is not a legal configuration
    - Input: iforce - do not return ENOMEM upon successful allocation
    - x86_64: Let impossible CPUs point to reference per cpu data
    - x86_64: Clear more state when ignoring empty node in SRAT parsing
    - x86_64: Dont record local apic ids when they are disabled in MADT
    - Fix keyctl usage of strnlen_user()
    - Kill compat_sys_clock_settime sign extension stub.
    - Input: grip - fix crash when accessing device
    - Input: db9 - fix possible crash with Saturn gamepads
    - Input: iforce - fix detection of USB devices
    - Fixed hardware RX checksum handling
    - SCSI: turn off ordered flush barriers
    - Input: mousedev - fix memory leak
    - seclvl settime fix
    - fix regression in xfs_buf_rele
    - md: remove slashes from disk names when creation dev names in sysfs
    - d_instantiate_unique / NFS inode leakage
    - dm-crypt: zero key before freeing it
    - bridge: netfilter races on device removal
    - bridge: fix RCU race on device removal
    - SELinux: fix size-128 slab leak
    - __cmpxchg() must really always be inlined
    - emu10k1 - Fix the confliction of 'Front' control
    - Input: sidewinder - fix an oops
  * Deactivate merged alpha-cmpxchg-inline.patch, sparc64-clock-settime.patch.

  [ Christian T. Steigies ]
  * [m68k] Add fix for m68k/buddha IDE and m68k/mac SCSI driver
  * [m68k] Patch by Peter Krummrich to stop flickering pixels with PicassoII
  * [m68k] make Amiga keyboard usable again, patch by Roman Zippel
  * [m68k] prevent wd33c93 SCSI driver from crashing the kernel, patch by Roman Zippel
  * [m68k] remove SBCs from VME descriptions (closes: #351924)

 -- Frederik Schüler <fs@debian.org>  Fri, 10 Feb 2006 15:33:21 +0000

linux-2.6 (2.6.15-5) unstable; urgency=low

  [ Martin Michlmayr ]
  * Add a fix for the input support for the ixp4xx beeper driver from
    2.6.16-rc2.
  * Add stable tree 2.6.15.3:
    - Fix extra dst release when ip_options_echo fails (CVE-2006-0454)

  [ Sven Luther ]
  * [powerpc] Removed -o root -g root option to mkvmlinuz support patch.
    (Closes: #351412)

 -- Sven Luther <luther@debian.org>  Tue,  7 Feb 2006 19:23:14 +0000

linux-2.6 (2.6.15-4) unstable; urgency=low

  [ Jurij Smakov ]
  * [sparc64] Add sparc64-clock-settime.patch to fix the incorrect
    handling of the clock_settime syscall arguments, which resulted
    in a hang when trying to set the date using 'date -s'. Patch
    by David Miller is applied upstream. Thanks to Ludovic Courtes
    and Frans Pop for reporting and testing.
    Ref: http://marc.theaimsgroup.com/?t=113861017400002&r=1&w=2

  [ Christian T. Steigies ]
  * [m68k] update m68k patch and config to 2.6.15
  * [m68k] SCSI drivers need to be built in until ramdisk generator tools
    supports loading scsi modules
  * [m68k] ISCSI and IDE-TAPE don't compile, disabled
  * [m68k] set CC_OPTIMIZE_FOR_SIZE=n
  * [m68k] added vmeints patch which fixes building for vme

  [ maximilian attems ]
  * Use initramfs-tools for ia64 - fixed klibc.
  * Add stable tree 2.6.15.2:
    - Fix double decrement of mqueue_mnt->mnt_count in sys_mq_open
    - (CVE-2005-3356)
    - Mask off GFP flags before swiotlb_alloc_coherent
    - usb-audio: don't use empty packets at start of playback
    - Make second arg to skb_reserved() signed.
    - Input: HID - fix an oops in PID initialization code
    - Fix oops in ufs_fill_super at mount time
    - Kill blk_attempt_remerge()
    - Fix i2o_scsi oops on abort
    - Fix mkiss locking bug
    - Fix timekeeping on sparc64 ultra-IIe machines
    - Someone broke reiserfs v3 mount options and this fixes it
  * Deactivate sparc64-jumping-time.patch, amd64-pppd-fix.patch incl in aboves.
  * Add s390-klibc-buildfix.patch, regression due to header file changes.

  [ Steve Langasek ]
  * [alpha] set __attribute__((always_inline)) on __cmpxchg(), to avoid
    wrong optimizations with -Os (Closes: #347556).

  [ Martin Michlmayr ]
  * Add input support for the ixp4xx beeper driver (Alessandro Zummo).
  * [arm] Add NSLU2 specific portion of ixp4xx beeper driver (Alessandro Zummo).
  * [arm/nslu2] Build PPP as a module.
  * [arm/nslu2] Enable wireless.
  * [arm/nslu2] Enable most USB modules.
  * [arm/nslu2] Enable ALSA and USB sound modules.
  * [arm/nslu2] Set 4 MB as the size of the initrd in the kernel cmd line.
  * [arm/footbridge] Set CONFIG_BLK_DEV_RAM_SIZE to 8192.
  * [armeb] Add support for big-endian ARM.
  * [armeb/nslu2] Use the nslu2 config from arm.

  [ Frederik Schüler ]
  * [amd64] Add amd64-pppd-fix.patch to fix kernel panic when using pppd.
    (Closes: #347711)
  * Add 64bit-vidiocswin-ioctl-fix.patch to fix VIDIOCSWIN ioctl on 64bit
    kernel 32bit userland setups. (Closes: #349338)

  [ Sven Luther ]
  * [powerpc] Adapted apus config file to be more modular and in sync with the
    other powerpc configs. Scsi drivers are disabled as they don't build
    cleanly though (need some esp stuff).
  * [powerpc] Default to initramfs-tools as initramfs generator, as klibc
    build is fixed now.

  [ Bastian Blank ]
  * [powerpc] Fix dependencies of image packages.

 -- maximilian attems <maks@sternwelten.at>  Wed,  1 Feb 2006 11:34:20 +0100

linux-2.6 (2.6.15-3) unstable; urgency=low

  [ Martin Michlmayr ]
  * [arm] Update configs for 2.6.15; closes: #347998.
  * [arm] Activate tmpfs.
  * [arm] Allow modules to be unloaded.
  * [arm] Enable CONFIG_INPUT_EVDEV since yaird needs this module in
    order to generate initrds.
  * [arm/footbridge] Activate IDEPCI so SL82C105 will really be
    compiled in.
  * [arm/footbridge] Activate the right network drivers (Tulip and
    NE2K).
  * [arm/footbridge] Enable more framebuffer drivers.
  * debian/patches/arm-fix-dc21285.patch: Fix compilation of DC21285
    flash driver.
  * [arm/footbridge] Enable MTD and the DC21285 flash driver.
  * [arm/footbridge] Enable RAID and LVM modules.
  * [arm/footbridge] Enable USB modules.
  * [arm/nslu2] Add an image for Network Storage Link for USB 2.0 Disk
    Drives.
  * debian/patches/arm-memory-h-page-shift.patch: Fix error "PAGE_SHIFT
    undeclared" (Rod Whitby).
  * debian/patches/mtdpart-redboot-fis-byteswap.patch: recognise a foreign
    endian RedBoot partition table (John Bowler).
  * debian/patches/maclist.patch: Add support for the maclist interface
    (John Bowler).
  * debian/patches/arm-nslu2-maclist.patch: Add NSLU2 maclist support
    (John Bowler).
  * [arm/nslu2] Activate maclist.

  [ maximilian attems ]
  * Add stable tree 2.6.15.1:
    - arch/sparc64/Kconfig: fix HUGETLB_PAGE_SIZE_64K dependencies
    - moxa serial: add proper capability check
    - fix /sys/class/net/<if>/wireless without dev->get_wireless_stats
    - Don't match tcp/udp source/destination port for IP fragments
    - Fix sys_fstat64() entry in 64-bit syscall table.
    - UFS: inode->i_sem is not released in error path
    - netlink oops fix due to incorrect error code
    - Fix onboard video on SPARC Blade 100 for 2.6.{13,14,15}
    - Fix DoS in netlink_rcv_skb() (CVE-2006-0035)
    - fix workqueue oops during cpu offline
    - Fix crash in ip_nat_pptp (CVE-2006-0036)
    - Fix another crash in ip_nat_pptp (CVE-2006-0037)
    - ppc32: Re-add embed_config.c to ml300/ep405
    - Fix ptrace/strace
    - vgacon: fix doublescan mode
    - BRIDGE: Fix faulty check in br_stp_recalculate_bridge_id()
    - skge: handle out of memory on ring changes
  * Drop merged patch:
    - sparc64-atyfb-xl-gr-final.patch

  [ Simon Horman ]
  * Fix booting on PReP machines
    (Closes: #348040)
    powerpc-relocate_code.patch

 -- Simon Horman <horms@verge.net.au>  Tue, 17 Jan 2006 18:01:17 +0900

linux-2.6 (2.6.15-2) unstable; urgency=low

  [ maximilian attems ]
  * Default to initramfs-tools as initramfs generator for amd64, hppa, i386,
    alpha and sparc. More archs will be added once klibc matures.
    (Closes: #346141, #343147, #341524, #346305)
  * Backport alsa patch for opl3 - Fix the unreleased resources.
    (Closes: #346273)
  * Readd buslogic-pci-id-table.patch.

  [ dann frazier ]
  * [ia64] Update config for 2.6.15.

  [ Frederik Schüler ]
  * Make CONFIG_IPW2100 a per-architecture option and deactivate it on all
    architectures but i386. (Closes: #344515)

  [ Sven Luther ]
  * Removed spurious file from powerpc-apus patch. (Closes: #346159)

  [ Norbert Tretkowski ]
  * Backport the generic irq framework for alpha. (closes: #339080)

  [ Bastian Blank ]
  * Remove pre-sarge conflict with hotplug.
  * Fix hppa diff to apply.
  * Make the latest packages depend on the corect version of the real images.
    (closes: #346366)

 -- Bastian Blank <waldi@debian.org>  Tue, 10 Jan 2006 16:54:21 +0100

linux-2.6 (2.6.15-1) unstable; urgency=low

  [ Sven Luther ]
  * New upstream release.
  * [powerpc] Now use ARCH=powerpc for 64bit powerpc flavours, 32bit still
    stays with ARCH=ppc for now.
  * [powerpc] Readded PReP Motorola PowerStack II Utah IDE interrupt
    (Closes: #345424)
  * [powerpc] Fixed apus patch.
  * Added make-kpkg --arch option support to gencontrol.py.
  * Added debian/bin/kconfig.ml to process config file snipplet, so we can
    preserve the pre 2.6.15 ordering of config file snipplets. Upto 2.6.15
    the kernel Kconfig magic apparently kept the later occuring config options,
    but it seems that this is no more the case. Instead of catting the config
    files together, not use the kconfig.ml script to read in the files from
    more generic to more specific, and keep only the more specific.

  [ Bastian Blank ]
  * [s390] Update configs.

  [ Kyle McMartin ]
  * [hppa] Snag latest hppa.diff from cvs.parisc-linux.org.
  * [hppa] Update configs for 2.6.15.
  * [hppa] Change parisc kernel names to something less ambiguous.

  [ dann frazier ]
  * [ia64] Update ia64 configs

  [ maximilian attems ]
  * Drop modular-ide.patch, nacked by ide upstream.  Prevents udev to load
    ide-generic and those successfull boots with initramfs-tools.
  * Disable CONFIG_USB_BANDWIDTH, causes major trouble for alsa usb cards.

  [ Norbert Tretkowski ]
  * [alpha] Removed conflict with initramfs-tools, thanks vorlon for finding
    the klibc bug!

  [ Jonas Smedegaard ]
  * Adjust short description of transitional package kernel-image-2.6-
    486 to mention 2.6 (not 2.6.12).
  * Clean duplicate Kconfig options.

  [ Frederik Schüler ]
  * Add updated version of drivers-scsi-megaraid_splitup.patch.
  * Deactivate CONFIG_IDE_TASK_IOCTL on alpha and ia64 and make it a global
    option.
  * Make CONFIG_VIDEO_SAA7134 a global option.
  * New option CONFIG_CC_OPTIMIZE_FOR_SIZE set per-arch.
  * Rename i386 368 flavour to 486.
  * Add myself to uploaders.
  * Readdition of qla2xxx drivers, as firmware license has been fixed.
  * Make CONFIG_PACKET, PACKET_MM and UNIX builtin on all architectures:
    statically linked has better performance then modules due to TLB issue.
  * clean up debian-patches dir: remove all obsolete patches:
    - alpha-compile-fix.patch: obsolete
    - amd64-int3-fix.patch: fixed since 2.6.12
    - net-ipconntrack-nat-fix.patch: merged upstream after 2.6.14 release
    - net-nf_queue-oops.patch: merged upstream after 2.6.14 release
    - qla2xxx-removed.patch: obsolete
  * Drop M386 support remains from the i386 386 flavour: built with M486
    from now on.

  [ Martin Michlmayr ]
  * [arm] Don't define "compiler" since GCC 4.x is the default now anyway.
  * [arm] Add descriptions for "class" and "longclass".
  * [arm] Compile CONFIG_BLK_DEV_SL82C105 support into the kernel on
    Footbridge.
  * [arm] Compile ext3 support into the kernel on Footbridge.
  * [arm] Turn on CONFIG_SERIAL_8250 support on Footbridge.

  [ Jurij Smakov ]
  * [sparc] Correct the patch for the atyfb framebuffer driver
    (sparc64-atyfb-xl-gr.patch) to finally fix the console and X
    image defects on Blade 100/150. The new patch is named
    sparc64-atyfb-xl-gr-final.patch to avoid the confusion.
    Thanks to Luis F. Ortiz for fixing the patch and Luigi Gangitano
    for testing it out.
  * Drop tty-locking-fixes9.patch, which was preventing the oops during
    shutdown on some sparc machines with serial console. Proper fix has
    been incorporated upstream.

  [ Simon Horman ]
  * Enable MKISS globally (closes: #340215)
  * Add recommends libc6-i686 to 686 and k7 image packages
    (closes: #278729)
  * Enable OBSOLETE_OSS_USB_DRIVER and USB_AUDIO
    as alsa snd-usb-audio still isn't quite there.
    I expect this to be re-disabled at some stage,
    possibly soon if it proves to be a source of bugs.
    (closes: #340388)

 -- Sven Luther <luther@debian.org>  Tue,  3 Jan 2006 06:48:07 +0000

linux-2.6 (2.6.14-7) unstable; urgency=low

  [ maximilian attems ]
  * Add stable tree 2.6.14.5 fixes:
    - setting ACLs on readonly mounted NFS filesystems (CVE-2005-3623)
    - Fix bridge-nf ipv6 length check
    - Perform SA switchover immediately.
    - Input: fix an OOPS in HID driver
    - Fix hardware checksum modification
    - kernel/params.c: fix sysfs access with CONFIG_MODULES=n
    - Fix RTNLGRP definitions in rtnetlink.h
    - Fix CTA_PROTO_NUM attribute size in ctnetlink
    - Fix unbalanced read_unlock_bh in ctnetlink
    - Fix NAT init order
    - Fix incorrect dependency for IP6_NF_TARGET_NFQUEUE
    - dpt_i2o fix for deadlock condition
    - SCSI: fix transfer direction in sd (kernel panic when ejecting iPod)
    - SCSI: fix transfer direction in scsi_lib and st
    - Fix hardware rx csum errors
    - Fix route lifetime.
    - apci: fix NULL deref in video/lcd/brightness
  * Disable CONFIG_USB_BANDWIDTH, causes major trouble on alsa usb cards.
    (Closes: #344939)

 -- maximilian attems <maks@sternwelten.at>  Tue, 27 Dec 2005 20:50:28 +0100

linux-2.6 (2.6.14-6) unstable; urgency=low

  [ Kyle McMartin ]
  * Change parisc kernel names to something less ambiguous.

  [ maximilian attems ]
  * Drop modular-ide.patch, nacked by ide upstream.  Prevents udev to load
    ide-generic and those successfull boots with initramfs-tools.
  * Add stable tree 2.6.14.4 with the following fixes:
    - drivers/scsi/dpt_i2o.c: fix a user-after-free
    - drivers/message/i2o/pci.c: fix a use-after-free
    - drivers/infiniband/core/mad.c: fix a use-after-free
    - DVB: BUDGET CI card depends on STV0297 demodulator
    - setkeys needs root
    - Fix listxattr() for generic security attributes
    - AGPGART: Fix serverworks TLB flush.
    - Fix crash when ptrace poking hugepage areas
    - I8K: fix /proc reporting of blank service tags
    - i82365: release all resources if no devices are found
    - bonding: fix feature consolidation
    - libata: locking rewrite (== fix)
    - cciss: bug fix for BIG_PASS_THRU
    - ALSA: nm256: reset workaround for Latitude CSx
    - cciss: bug fix for hpacucli
    - V4L/DVB: Fix analog NTSC for Thomson DTT 761X hybrid tuner
    - BRIDGE: recompute features when adding a new device
    - 32bit integer overflow in invalidate_inode_pages2()
    - USB: Adapt microtek driver to new scsi features
    - ide-floppy: software eject not working with LS-120 drive
    - Add try_to_freeze to kauditd
    - V4L/DVB (3135) Fix tuner init for Pinnacle PCTV Stereo
    - NETLINK: Fix processing of fib_lookup netlink messages
    - ACPI: fix HP nx8220 boot hang regression

  [ Norbert Tretkowski ]
  * [alpha] Removed conflict with initramfs-tools, thanks vorlon for finding
    the klibc bug!

  [ Frederik Schüler ]
  * Add updated drivers-scsi-megaraid_splitup.patch. (Closes: #317258)
  * Add ppc64-thermal-overtemp.patch to fix a thermal control bug in G5
    machines. (Closes: #343980)
  * Unpatch the following patches which are included in 2.6.14.4:
    - setkeys-needs-root-1.patch
    - setkeys-needs-root-2.patch
    - mm-invalidate_inode_pages2-overflow.patch
    - net-bonding-consolidation-fix.patch

 -- Frederik Schüler <fs@debian.org>  Tue, 20 Dec 2005 18:50:41 +0000

linux-2.6 (2.6.14-5) unstable; urgency=low

  [ dann frazier ]
  * ia64-new-assembler-fix.patch
    Fix ia64 builds with newer assembler (Closes: #341257)

  [ Sven Luther ]
  * [powerpc] incremented ramdisk size to 24576 from 8192, needed by the
    graphical installer, maybe we can bring this to 16384 later.

  [ Simon Horman ]
  * Add recommends libc6-i686 to 686 and k7 image packages
    (closes: #278729)
  * Enable OBSOLETE_OSS_USB_DRIVER and USB_AUDIO
    as alsa snd-usb-audio still isn't quite there.
    I expect this to be re-disabled at some stage,
    possibly soon if it proves to be a source of bugs.
    (closes: #340388)

  [ dann frazier ]
  * buslogic-pci-id-table.patch
    add a pci device id table to fix initramfs-tools discovery.
    (closes #342057)
  * fix feature consolidation in bonding driver.  (closes #340068)

 -- dann frazier <dannf@debian.org>  Thu,  8 Dec 2005 10:59:31 -0700

linux-2.6 (2.6.14-4) unstable; urgency=low

  [ dann frazier ]
  * setkeys-needs-root-1.patch, setkeys-needs-root-2.patch:
    [SECURITY] Require root privilege to write the current
    function key string entry of other user's terminals.
    See CVE-2005-3257 (Closes: #334113)

  [ Simon Horman ]
  * Enable MKISS globally (closes: #340215)
  * mm-invalidate_inode_pages2-overflow.patch
    [SECURITY] 32bit integer overflow in invalidate_inode_pages2() (local DoS)
  * ctnetlink-check-if-protoinfo-is-present.patch
    [SECURITY] ctnetlink: check if protoinfo is present (local DoS)
  * ctnetlink-fix-oops-when-no-icmp-id-info-in-message.patch
    [SECURITY] ctnetlink: Fix oops when no ICMP ID info in message (local DoS)

  [ Sven Luther ]
  * Re-added powerpc/apus patch, now that Roman Zippel merged it in.
  * Let's create asm-(ppc|ppc64) -> asm-powerpc symlink farm.  (Closes: #340571)

  [ maximilian attems ]
  * Add 2.6.14.3 patch - features changelog:
    - isdn/hardware/eicon/os_4bri.c: correct the xdiLoadFile() signature
    - x86_64/i386: Compute correct MTRR mask on early Noconas
    - PPTP helper: Fix endianness bug in GRE key / CallID NAT
    - nf_queue: Fix Ooops when no queue handler registered
    - ctnetlink: check if protoinfo is present
    - ip_conntrack: fix ftp/irc/tftp helpers on ports >= 32768
    - VFS: Fix memory leak with file leases
    - hwmon: Fix lm78 VID conversion
    - hwmon: Fix missing it87 fan div init
    - ppc64 memory model depends on NUMA
    - Generic HDLC WAN drivers - disable netif_carrier_off()
    - ctnetlink: Fix oops when no ICMP ID info in message
    - Don't auto-reap traced children
    - packet writing oops fix
    - PPTP helper: fix PNS-PAC expectation call id
    - NAT: Fix module refcount dropping too far
    - Fix soft lockup with ALSA rtc-timer
    - Fix calculation of AH length during filling ancillary data.
    - ip_conntrack TCP: Accept SYN+PUSH like SYN
    - refcount leak of proto when ctnetlink dumping tuple
    - Fix memory management error during setting up new advapi sockopts.
    - Fix sending extension headers before and including routing header.
    - hwmon: Fix missing boundary check when setting W83627THF in0 limits
  * Remove ctnetlink-check-if-protoinfo-is-present.patch,
    net-nf_queue-oops.patch - already included in 2.6.14.3.

  [ Frederik Schüler ]
  * Make CONFIG_PACKET, PACKET_MM and UNIX builtin on all architectures:
    statically linked has better performance then modules due to TLB issue.
  * Add myself to uploaders.

 -- Frederik Schüler <fs@debian.org>  Sat, 26 Nov 2005 13:18:41 +0100

linux-2.6 (2.6.14-3) unstable; urgency=low

  [ Norbert Tretkowski ]
  * [alpha] Switch to gcc 4.0.
  * [alpha] Conflict with initramfs-tools, klibc is broken on alpha.
  * [alpha] Enabled CONFIG_KOBJECT_UEVENT in arch/alphaconfig to fix trouble
    with latest udev, thanks to Uwe Schindler for reporting. (closes: #338911)
  * Bumped ABI revision:
    + ABI changes on sparc and alpha because of compiler switch.
    + 2.6.14.1 changes ABI of procfs.

  [ Sven Luther ]
  * Set default TCP congestion algorithm to NewReno + BIC (Closes: #337089)

  [ maximilian attems ]
  * Reenable CONFIG_SOFTWARE_SUSPEND on i386 and ppc, resume=/dev/<other device>
    must be set by boot loader. (Closes: #267600)
  * Set CONFIG_USB_SUSPEND on i386. Usefull for suspend to ram and apm suspend.
  * Add 2.6.14.1 patch:
    - Al Viro: CVE-2005-2709 sysctl unregistration oops
  * Add 2.6.14.2 patch:
    - airo.c/airo_cs.c: correct prototypes
    - fix XFS_QUOTA for modular XFS (closes: #337072)
    - USB: always export interface information for modalias
    - NET: Fix zero-size datagram reception
    - fix alpha breakage
    - Oops on suspend after on-the-fly switch to anticipatory i/o scheduler
    - ipvs: fix connection leak if expire_nodest_conn=1
    - Fix ptrace self-attach rule
    - fix signal->live leak in copy_process()
    - fix de_thread() vs send_group_sigqueue() race
    - prism54 : Fix frame length
    - tcp: BIC max increment too large
  * Remove alpha compile fix as contained in 2.6.14.2
  * Readd CONFIG_XFS_QUOTA=y.
  * Disable ACPI cutoff year on i386, was set to 2001.
    No need for acpi=force on boot.

  [ Jurij Smakov ]
  * Fix the install-image script to correctly include all the necessary
    stuff in scripts. (Closes: #336424)
  * Enable CONFIG_SND_ALI5451 on sparc.
  * Switch sparc to gcc-4.0. Thanks to Norbert for making sure it successfully
    builds a working kernel now.
  * Apply patch to fix ATI framebuffer output corruption on SunBlade 100
    (sparc64-atyfb-xl-gr.patch). Thanks to Luigi Gangitano. (Closes: #321200)
  * Disable CONFIG_PARPORT_PC_FIFO on sparc, since it causes a hang whenever
    something is sent to the parallel port device. Thanks to Attilla
    (boera at rdslink.ro) for pointing that out.

  [ Simon Horman ]
  * [386, AMD64] Set CONFIG_FRAMEBUFFER_CONSOLE=y instead of m.
    As vesadb now built into the kernel, after finally dropping the
    debian-specific patch to make it modular, make fbcons builtin too, else
    all sorts of weird stuff happens which is hard for the inird builders to
    automatically compenste for. (Closes: #336450)
  * Redisable CONFIG_SOFTWARE_SUSPEND on ppc/miboot as it required
    CONFIG_PM to compile.
  * [NETFILTER] nf_queue: Fix Ooops when no queue handler registered
    This is a regression introduced in 2.6.14.
    net-nf_queue-oops.patch. (Closes: #337713)
  * Make manuals with defconfig, as is required for kernel-package 10.008

  [ dann frazier ]
  * net-ipconntrack-nat-fix.patch - fix compilation of
    ip_conntrack_helper_pptp.c when NAT is disabled. (Closes: #336431)

  [ Christian T. Steigies ]
  * update m68k.diff to 2.6.14
  * add m68k-*vme* patches
  * disable macsonic driver until the dma patch is fixed
  * disable IEEE80211 drivers for all of m68k

  [ Frederik Schüler ]
  * activate CONFIG_SECURITY_NETWORK to fix SElinux operation.
    (Closes: #338543)

 -- Norbert Tretkowski <nobse@debian.org>  Mon, 14 Nov 2005 10:23:05 +0100

linux-2.6 (2.6.14-2) unstable; urgency=low

  [ Simon Horman ]
  * [SECURITY] Avoid 'names_cache' memory leak with CONFIG_AUDITSYSCALL
    This fix, included as part of the 2.6.13.4 patch in
    2.6.13+2.6.14-rc4-0experimental.1 is CVE-2005-3181
  * Fix genearation of .extraversion, again (closes: #333842)
  * Add missing kernel-arch and kernel-header-dirs to defines
    so headers get included. (closes: #336521)
    N.B: I only filled in arches where other's hadn't done so alread.
         Please fix if its wrong.
  * Allow powerpc64 to compile with AUDIT enabled but
    AUDITSYSCALL disabled. powerpc64-audit_sysctl-build.patch

  [ dann frazier ]
  * Update hppa.diff to 2.6.14-pa0

  [ Norbert Tretkowski ]
  * [alpha] New patch to include compiler.h in barrier.h, barrier() is used in
    non-SMP case.
  * [alpha] Added kernel-header-dirs and kernel-arch to debian/arch/alpha/defines
    to include asm-alpha in linux-headers package.
  * Added myself to Uploaders.

  [ Frederik Schüler ]
  * [amd64] use DISCONTIGMEM instead of SPARSEMEM on amd64-k8-smp flavour to
    fix bootup kernel panic.
  * [amd64] include asm-x86_64 in linux-headers package.
  * Deactivate AUDITSYSCALL globally, it slows down the kernel and is not
    needed for selinux at all.

 -- Simon Horman <horms@debian.org>  Tue,  1 Nov 2005 15:27:40 +0900

linux-2.6 (2.6.14-1) unstable; urgency=low

  [ Sven Luther ]
  * New upstream release.

  [ Norbert Tretkowski ]
  * [alpha] Update arch/alpha/config* for 2.6.14.

  [ Simon Horman ]
  * Fix misformatting of long description of
    linux-patch-debian-linux-patch-debian-X.Y.Z.
    templates/control.main.in
    (closes: #335088)
  * Make sure version is seeded in apply and unapply scripts.
    Actually changed in some earlier, post 2.6.12, release,
    but the changelog seems to be missing.
    (closes: #324583)

  [ dann frazier ]
  * [ia64] Disable the CONFIG_IA64_SGI_SN_XP module.  This forces
    CONFIG_GENERIC_ALLOCATOR and CONFIG_IA64_UNCACHED_ALLOCATOR to y, which
    appears to break on zx1 systems.

 -- Simon Horman <horms@debian.org>  Fri, 28 Oct 2005 16:26:03 +0900

linux-2.6 (2.6.13+2.6.14-rc5-0experimental.1) experimental; urgency=low

  [ Sven Luther ]
  * Upgraded to 2.6.14-rc5.

  [ Jonas Smedegaard ]
  * Quote variables in debian/rules.real and postinstall (making it
    safer to run with weird characters in path of build environment).

  [ Bastian Blank ]
  * Add some missing files from scripts to headers packages.
  * Add new patch powerpc-build-links.patch: Emit relative symlinks in
    arch/ppc{,64}/include.
  * Include arch/*/include into headers package.

 -- Sven Luther <luther@debian.org>  Tue, 25 Oct 2005 03:56:11 +0000

linux-2.6 (2.6.13+2.6.14-rc4-0experimental.1) experimental; urgency=low

  [ Sven Luther ]
  * Upgraded to 2.6.14-rc4.

  [ Simon Horman ]
  * Fix genearation of .extraversion (closes: #333842)

  [ dann frazier ]
  * Enhance the linux-source description to explain the types of patches
    Debian adds to it.  (closes: #258043)
  * Correct linux-patch-debian description.  It replaces the
    kernel-patch-debian packages, not the kernel-source packages.

  [ Jonas Smedegaard ]
  * Fix building from within a very long dir (all patches was applied at
    once - exhausting shell commandline, now applied one by one).
  * Add Simon Horman, Sven Luther and myself as Uploaders.

  [ Bastian Blank ]
  * Use list of revisions in patch scripts.
  * Use correct names for tarball and scripts.

  [ Jurij Smakov ]
  * [i386] Set the CONFIG_HPET_EMULATE_RTC option to make the clock
    work properly on certain Dell machines. This required setting the
    CONFIG_RTC option to 'y' instead of 'm'. (closes: #309909)
    [i386] Enable VIDEO_CX88 and VIDEO_CX88_DVB (both set to 'm') by
    popular demand. (closes: #330916)

  [ Norbert Tretkowski ]
  * [alpha] Update arch/alpha/config for 2.6.13.

  [ Kyle McMartin ]
  * [hppa] Oops. Fix linux-headers not including asm-parisc by adding
    headers_dirs = parisc to Makefile.inc.

  [ maximilian attems ]
  * Set CONFIG_FB_VESA=y for i386 and amd64 configs. (closes: #333003)

  [ Sven Luther ]
  * [powerpc] Fixed apus build, now use mkvmlinuz too to generate the vmlinuz
    kernel.
  * Fixed control.image.in to depend on :
      initramfs-tools | yaird | linux-ramdisk-tool
    where linux-ramdisk-tools is the virtual package provided by all
    initrd/initramfs generating tools.

  [ Frederik Schüler ]
  * deactivate FB_RIVA on all architectures.
  * deactivate BLK_DEV_IDESCSI on all architectures.
  * Added patch-2.6.13.4:
    - [SECURITY] key: plug request_key_auth memleak
      See CAN-2005-3119
    - [SECURITY] Fix drm 'debug' sysfs permissions
      See CAN-2005-3179
    - [SECURITY] Avoid 'names_cache' memory leak with CONFIG_AUDITSYSCALL
    - [SPARC64] Fix userland FPU state corruption.
    - BIC coding bug in Linux 2.6.13
    - [SECURITY] orinoco: Information leakage due to incorrect padding
      See CAN-2005-3180
    - ieee1394/sbp2: fixes for hot-unplug and module unloading

  [ Christian T. Steigies ]
  * disable CONFIG_EXT2_FS_XIP for m68k like on all(?) other arches
  * deactivate OKTAGON_SCSI for amiga/m68k until it can be compiled again
  * deactivate CONFIG_KEYBOARD_HIL_OLD, CONFIG_KEYBOARD_HIL, CONFIG_MOUSE_HIL,
    CONFIG_HIL_MLC, and CONFIG_HP_SDC for hp/m68k
  * update m68k.diff for 2.6.13
  * split out patches that do not intefere with other arches to
    patches-debian/m68k-*

 -- Bastian Blank <waldi@debian.org>  Fri, 21 Oct 2005 12:17:47 +0000

linux-2.6 (2.6.13-1) experimental; urgency=low

  * New upstream release "git booost":
    - new arch xtensa
    - kexec/kdump
    - execute-in-place
    - inotify (closes: #304387)
    - time-sharing cfq I/O scheduler
    - manual driver binding
    - voluntary preemption
    - user-space I/O initiation for InfiniBand
    - new speedy DES (crypto) implementation
    - uml "almost-skas" mode support
    - 250 HZ default (closes: #320366)
    - fixes all over (alsa, archs, ide, input, ntfs, scsi, swsusp, usb, ..)
    - orinoco driver updates (closes: #291684)
    - md, dm updates (closes: #317787)

  [ Frederik Schüler ]
  * [amd64] Added class and longclass descriptions for amd64 flavours.
  * [amd64] add amd64-tlb-flush-sigsegv-fix.patch: disable tlb flush
    filtering on smp systems to workaround processor errata.
  * backport kernel-api-documentation-generation-fix.diff from git to fix
    documentation build.
  * Added patch-2.6.13.1:
    - raw_sendmsg DoS (CAN-2005-2492)
    - 32bit sendmsg() flaw (CAN-2005-2490)
    - Reassembly trim not clearing CHECKSUM_HW
    - Use SA_SHIRQ in sparc specific code.
    - Fix boundary check in standard multi-block cipher processors
    - 2.6.13 breaks libpcap (and tcpdump)
    - x86: pci_assign_unassigned_resources() update
    - Fix PCI ROM mapping
    - aacraid: 2.6.13 aacraid bad BUG_ON fix
    - Kconfig: saa7134-dvb must select tda1004x

  [ Simon Horman ]
  * Disable BSDv3 accounting on hppa and alpha, it was already
    disabled on all other architectures. Also unify BSD accounting
    config into top level config, rather than per flavour configs.
  * [SECURITY] The seq_file memory leak fix included in 2.6.12-6
    as part of upstream's 2.6.12.6 patchset is now CAN-2005-2800.

  [ Jurij Smakov, Simon Horman ]
  * Ensure that only one kernel-manual/linux-manual package can
    be installed at a time to avoid file conflicts. (closes: #320042)

  [ Bastian Blank ]
  * Move audit, preempt and security settings to core config file.
  * Fix powerpc configuration.
  * Add debian version information to kernel version string.
  * Drop coreutils | fileutils dependencies.
  * Drop modular-vesafb patch. (closes: #222374, #289810)

  [ Christian T. Steigies ]
  * update m68k.diff for linux-2.6.13
  * add m68k-42_dma.patch and m68k-sonic.patch that will be in upstream 2.6.14
    (which makes sun3 build fail, needs fixing)

  [ maximilian attems ]
  * Drop drivers-add-scsi_changer.patch (merged)
  * Drop drivers-ide-dma-blacklist-toshiba.patch (merged)
  * Drop drivers-ide-__devinit.patch (merged)
  * Added patch-2.6.13.2:
    - USB: ftdi_sio: custom baud rate fix
    - Fix up more strange byte writes to the PCI_ROM_ADDRESS config word
    - Fix MPOL_F_VERIFY
    - jfs: jfs_delete_inode must call clear_inode
    - Fix DHCP + MASQUERADE problem
    - Sun HME: enable and map PCI ROM properly
    - Sun GEM ethernet: enable and map PCI ROM properly
    - hpt366: write the full 4 bytes of ROM address, not just low 1 byte
    - forcedeth: Initialize link settings in every nv_open()
    - Lost sockfd_put() in routing_ioctl()
    - lost fput in 32bit ioctl on x86-64
  * Added patch-2.6.13.3:
    - Fix fs/exec.c:788 (de_thread()) BUG_ON
    - Don't over-clamp window in tcp_clamp_window()
    - fix IPv6 per-socket multicast filtering in exact-match case
    - yenta oops fix
    - ipvs: ip_vs_ftp breaks connections using persistence
    - uml - Fix x86_64 page leak
    - skge: set mac address oops with bonding
    - tcp: set default congestion control correctly for incoming connections

  [ Sven Luther ]
  * [powerpc] Added hotplug support to the mv643xx_eth driver :
      powerpc-mv643xx-hotplug-support.patch
    thanks go to Nicolas Det for providing the patch.
  * [powerpc] Modified a couple of configuration options for the powerpc64
    flavour, fixes and enhances Apple G5 support (Closes: #323724, #328324)
  * [powerpc] Added powerpc-miboot flavour to use exclusively with oldworld
    powermac miboot floppies for debian-installer.
  * [powerpc] Checked upgraded version of the apus patches, separated them in
    a part which is safe to apply, and one which needs checking, and is thus
    not applied yet.

  [ Kyle McMartin ]
  * [hppa] Update hppa.diff to 2.6.13-pa4.
  * [hppa] Add space register fix to pacache.S to hppa.diff.

  [ dann frazier ]
  * Add a note to README.Debian that explains where users can find the .config
    files used to generate the linux-image packages.  Closes: #316809
  * [ia64] Workaround #325070 until upstream works out an acceptable solution.
    This bug breaks module loading on non-SMP ia64 kernels.  The workaround
    is to temporarily use an SMP config for the non-SMP kernels.  (Note that
    John Wright is running benchmarks to determine the overhead of running
    an SMP kernel on UP systems to help decide if this should be a
    permanent change).
  * [ia64] Update arch/ia64/config for 2.6.13

 -- Simon Horman <horms@debian.org>  Thu,  6 Oct 2005 15:45:21 +0900

linux-2.6 (2.6.12-6) unstable; urgency=high

  [ Andres Salomon, Bastian Blank ]
  * Change ATM and Classical-IP-over-ATM to be modular, instead of being
    statically included. (closes: #323143)

  [ Sven Luther ]
  * [powerpc] powerpc-pmac-sound-check.patch: Added pmac-sound sanity check.
  * [powerpc] powerpc-apus.patch:
    Added preliminary apus patch to package, not applied to kernel tree yet.

  [ Simon Horman ]
  * Unset CC_OPTIMIZE_FOR_SIZE in i386 config,
    it breaks iproute's (and other netlink users) ability
    to set routes. (closes: #322723)
  * Added 2.6.12.6
    - [SECURITY: CAN-2005-2555] Restrict socket policy loading to
      CAP_NET_ADMIN.
    - [SECURITY] Fix DST leak in icmp_push_reply().  Possible remote
      DoS?
    - [SECURITY] NPTL signal delivery deadlock fix; possible local
      DoS.
    - fix gl_skb/skb type error in genelink driver in usbnet
    - [SECURITY] fix a memory leak in devices seq_file implementation;
      local DoS.
    - [SECURITY] Fix SKB leak in ip6_input_finish(); local DoS.

  [ Andres Salomon ]
  * [hppa] enable discontiguous memory support for 32bit hppa images, so
    they build.

 -- Andres Salomon <dilinger@debian.org>  Tue, 06 Sep 2005 10:14:35 -0400

linux-2.6 (2.6.12-5) unstable; urgency=low

  * Change ARM to use GCC 3.3 to avoid FTBFS errors with GCC 4
   (dann frazier)

  * Remove spurious double quote character from ia64 package descriptions.
    (dann frazier)

  * Add transitional meta packages (kernel-image-2.6-*) for ia64.
    (dann frazier)

  * Change fuzz factor to 1, stricter patch appliance. (Maximilian Attems)

  * Enabled CONFIG_THERM_PM72 on powerpc64 flavour. (Sven Luther)

 -- Bastian Blank <waldi@debian.org>  Tue, 16 Aug 2005 21:43:31 +0200

linux-2.6 (2.6.12-4) unstable; urgency=low

  * Supply correct subarch values for the powerpc images.

 -- Bastian Blank <waldi@debian.org>  Mon, 15 Aug 2005 21:06:18 +0200

linux-2.6 (2.6.12-3) unstable; urgency=low

  * Added reference to old kernel-* package names to make
    transition a little more obvious to end users.
    A Dan Jacobson special. (Simon Horman) Closes: #321167

  * By the time this makes it into the archive, it will
    be handling kernel-image-2.6-* packages. (Simon Horman)
    Closes: #321867

  * Link palinfo statically on ia64. (dann frazier) (Closes: #321885)

  * [hppa] :
    - Add hppa arch specific patch.
    - Build-Depend on binutils-hppa64 and gcc-4.0-hppa64.
    (Kyle McMartin)

  * Fix permissions in source tarball. (Bastian Blank) (Closes: #322409)

  * Enable the CONFIG_IP_ADVANCED_ROUTER and related options on
    sparc64 to sync with other architectures. (Jurij Smakov)
    Closes: #321236

  * Include all executables as well as *.sh and *.pl files found in
    scripts directory in the headers package. (Bastian Blank)
    Closes: #322612, #322680, #322765

  * Include m68k headers into the arch-common headers package on
    powerpc and make sure that all the directories are linked to
    properly from the flavour-specific headers packages. (Jurij Smakov)
    Closes: #322610

  * [powerpc] Enabled the powerpc64 flavour, now that we have a real biarch
    toolchain in sid. Many thanks go to GOTO Masanori and Matthias Klose as
    well as any other who worked on the biarch toolchain to make this happen.

  * Added 2.6.12.5 (Simon Horman)
    - Fix BUG() is triggered by a call to set_mempolicy() with a negativ
      first argument.
    - [amd64] Fix a SRAT handling on systems with dual cores.
    - [amd64] SMP timing problem
    - [security] Zlib fixes See CAN-2005-2458, CAN-2005-2459
      http://sources.redhat.com/ml/bug-gnu-utils/1999-06/msg00183.html
      http://bugs.gentoo.org/show_bug.cgi
    - Add zlib deflateBound()
    - [security] Fix error during session join. See CAN-2005-2098
    - [security] Fix keyring destructor. See CAN-2005-2099
    - Module per-cpu alignment cannot always be met
      http://www.ussg.iu.edu/hypermail/linux/kernel/0409.0/0768.html
    Closes: #323039

 -- Bastian Blank <waldi@debian.org>  Mon, 15 Aug 2005 16:42:05 +0200

linux-2.6 (2.6.12-2) unstable; urgency=low

  * The Kernel Team offers its condolences to the family of Jens Schmalzing
    (jensen@debian), who died Saturday, July 30, 2005 in a tragic accident in
    Munich.  Jens was a member of the Kernel Team, and was instrumental in
    taking the powerpc kernel package to 2.6, as well as maintaining MOL
    and its kernel modules.

  * Add @longclass@ variable to control file autogeneration. (Andres Salomon)

  * Bump build-depends on kernel-package to a fixed version (>= 9.005).
    (Jurij Smakov, Sven Luther) (closes: #319657, #320422, #321625)

  * Change default ramdisk size for sparc to 16,384K to accomodate a fatter
    d-i initrd for netboot installs.
    (Joshua Kwan)

  * Don't build-depend on console-tools on s390. (Bastian Blank)

  * Add ARM support. (Vincent Sanders)

  * Add ia64 descriptions. (dann frazier)

  * Strip down the scripts dir in the headers packages. (Bastian Blank)

  * Add m68k support. (Christian T. Steigies)

  * Added 2.6.12.4 (Frederik Schüler)
    - Fix powernow oops on dual-core athlon
    - Fix early vlan adding leads to not functional device
    - sys_get_thread_area does not clear the returned argument
    - bio_clone fix
    - Fix possible overflow of sock->sk_policy (CAN-2005-2456)
      (closes: #321401)
    - Wait until all references to ip_conntrack_untracked are dropped on
      unload
    - Fix potential memory corruption in NAT code (aka memory NAT)
    - Fix deadlock in ip6_queue
    - Fix signedness issues in net/core/filter.c
    - x86_64 memleak from malicious 32bit elf program
    - rocket.c: Fix ldisc ref count handling
    - kbuild: build TAGS problem with O=

  * Enable CONFIG_6PACK=m for all archs (Andres Salomon)
    (closes: #319646)

  * Overhaul the generation of the control file. Now it is handled
    by debian/bin/gencontrol.py. The debian/control target in rules
    also fails now, since we don't want the control file generated
    during build. Arch-specific Depends and suggests are now generated
    correctly. (Bastian Blank) (Closes: #319896)

  * [powerpc] Fixed typo which made asm-ppc and asm-ppc64 not being included
    in the header package. (Sven Luther) (Closes: #320817)

  * Added list of flavours built to common header package. (Sven Luther)

 -- Bastian Blank <waldi@debian.org>  Tue, 09 Aug 2005 11:12:40 +0200

linux-2.6 (2.6.12-1) unstable; urgency=low

  * New upstream release:
    - "git rocks"
    - address space randomization
    - conversion of ide driver code to the device model
    - restored Philips webcam driver
    - new Broadcom bcm5706 gigabit driver
    - new resource limits for the audio community
    - Multipath device mapper
    - Intel HD Audio alsa driver
    - fixes + arch updates..
    - readdition of tg3 driver, as firmware license has been fixed

  * Dropped the following patches:
    - patch-2.6.11.*.patch (merged)
    - powerpc-ppc64-ibmvscsi.patch (Christoph didn't like it, and it failed
      to build anyways) (Sven Luther)
    - doc-post_halloween.patch (unless someone can come up w/ a valid
      reason for carrying around rapidly bitrotting documentation...)
      (Andres Salomon)
    - sparc32-hypersparc-srmmu.patch (dropped until sparc32 is working
      again, and we can figure out whether it's necessary)
    - fix-alpha-ext3-oops.patch (no longer needed, fixed by compiler)
    - x86-i486_emu.patch (buggy and insecure 80486 instruction emulation
      for 80386; we're no longer supporting this) (closes: #250468)
    - amd64-outs.patch (according to
      http://www.ussg.iu.edu/hypermail/linux/kernel/0502.3/1095.html, this
      is unnecessary for us) (Andres Salomon)
    - sparc64-rtc-mostek.patch (merged)
    - sparc64-compat-nanoseconds.patch (merged)
    - sparc64-sunsu-init-2.6.11.patch (merged)
    - sunsab-uart-update-timeout.patch (merged)
    - alpha-read-trylock.patch (different version got merged)
    - powerpc-prep-motorola-irq-fix.patch (merged)
    - drivers-media-video-saa7134-update.patch (merged)
    - drivers-media-video-saa7134-update-2.patch (merged)
    - drivers-media-video-pll-lib.patch (merged)
    - drivers-media-video-pll-lib-2.patch (merged)
    - drivers-media-video-tuner-update-1.patch (merged)
    - drivers-media-video-tuner-update-2.patch (merged)
    - drivers-media-video-v4l-mpeg-support.patch (merged)
    - drivers-media-video-mt352-update.patch (merged)
    - arch-ppc64-hugepage-aio-panic.patch (merged)
    - drivers-input-serio-nmouse.patch (merged)
    - sparc64-sb1500-clock-2.6.patch (merged)
    - docbook-allow-preprocessor-directives-... (merged)
    - docbook-fix-function-parameter-descriptin-in-fbmem.patch (merged)
    - docbook-move-kernel-doc-comment-next-to-function.patch (merged)
    - powerpc-therm-adt746x-new-i2c-fix.patch (merged)
    - powerpc-mv643xx-enet.patch (merged)
    - powerpc-mv643xx-eth-pegasos.patch (merged)
    - powerpc-pmac-agp-sleep.patch (merged)
    - drivers-input-serio-8042-resume.patch (merged)

  * Premiere of the common-source kernel package
    (Jurij Smakov, Andres Salomon)
    - build all architectures out of kernel source package
    - rename source and binary packages
    - create a common config for different architectures, and management
      tools to allow for easier modification of config options
    - drop default configs, autogenerate them instead; requires
      kernel-package >= 9.002.

  * Add 2.6.12.1 (Maximilian Attems)
    - Clean up subthread exec (CAN-2005-1913)
    - ia64 ptrace + sigrestore_context (CAN-2005-1761)

  * Add 2.6.12.2 (Frederik Schüler)
    - Fix two socket hashing bugs.
    -  ACPI: Make sure we call acpi_register_gsi() even for default PCI
       interrupt assignment
    - Add "memory" clobbers to the x86 inline asm of strncmp and friends
    - e1000: fix spinlock bug
    - fix remap_pte_range BUG
    - Fix typo in drivers/pci/pci-driver.c

  * Add 2.6.12.3 (Joshua Kwan)
    - Fix semaphore handling in __unregister_chrdev
    - Fix TT mode in UML.
    - Check for a null return in tty_ldisc_ref.
    - v4l: cx88 hue offset fix
    - Fix 8139cp breakage that occurs with tpm driver.
    - Fix the 6pack driver in SMP environments.
    - Switch to spinlocks in the shaper driver.
    - ppc32: stop misusing NTP's time_offset value
    - netfilter: go back to dropping conntrack references manually
    - ACPI: don't accept 0 as a PCI IRQ.

  * Enable CONFIG_SCSI_INITIO. (Maximilian Attems) (closes: #318121)

  * [powerpc] :
    - Added powerpc-mkvmlinuz-support patch which allows, together with
      kernel-package 9.0002 to add mkvmlinuz support to hand built packages.
    - Removed powerpc-ppc64-ibmvscsi.patch, FTBFS, and Christoph doesn't like
      it and thinks it is not needed.
    - Disabled swim3 on powerpc-smp, FTBFS.
    - Disabled software-suspend on powerpc-smp, FTBFS, amd64/i386 only smp code.
    - Rediffed and readded the G4 L2 hardware flush assist patch from Jacob Pan.
    (Sven Luther)

  * [sparc]
    - Drop sparc32 flavour for now. sparc32 kernel is currently in the
      category "too buggy for us to support". In spite of numerous efforts
      I still see occasional random filesystem corruptions in my tests.
      That does NOT mean that we are dropping sparc32 support, we will
      work with upstream trying to solve these problems for the next
      kernel release. Those interested in helping/testing are encouraged
      to subscribe to debian-sparc mailing list.
      (Jurij Smakov)

  * [alpha]
    - Renamed resulting binary packages for alpha, kernel-image-x.y.z-generic
      wasn't a generic kernel, it was a generic kernel for alpha machines, so
      we're now using linux-image-x.y.z-alpha-generic (and of course, the same
      change for the smp kernel-image). This change was postponed after the
      sarge release. (closes: #260003)
    (Norbert Tretkowski)

  * [amd64]
    - Now using the default compiler (gcc-4.0), thus we get rid of the
      annoying MAKEFLAGS="CC=gcc-3.4" make-kpkg... invocation for third-party
      modules.
      This release lacks 64bit kernels for i386 userland; support will be
      added in a later release as soon as the toolchain has stabilized again.
      (Frederik Schüler)

 -- Andres Salomon <dilinger@debian.org>  Wed, 20 Jul 2005 17:16:04 -0400
<|MERGE_RESOLUTION|>--- conflicted
+++ resolved
@@ -1,788 +1,23 @@
-<<<<<<< HEAD
+linux-2.6 (2.6.26-21lenny3) UNRELEASED; urgency=high
+
+  * Additional fixes for CVE-2010-0307
+
+ -- dann frazier <dannf@debian.org>  Thu, 04 Feb 2010 17:43:31 -0700
+
 linux-2.6 (2.6.26-21lenny2) stable-security; urgency=high
-=======
-linux-2.6 (2.6.32-8) UNRELEASED; urgency=low
-
-  [ Bastian Blank ]
-  * Don't let default compiler flags escape into build.
-
-  [ dann frazier ]
-  * Remove TIF_ABI_PENDING bit from x86, sparc & powerpc, fixing
-    32-bit userland/64-bit kernel breakage (Closes: #568416)
-  
-  [ Ben Hutchings ]
-  * Build lgs8gxx driver along with cxusb (Closes: #568414)
-  * Revert incorrect change to powerpc clocksource setup (Closes: #568457)
-
- -- Bastian Blank <waldi@debian.org>  Thu, 04 Feb 2010 12:08:47 +0100
-
-linux-2.6 (2.6.32-7) unstable; urgency=low
-
-  [ maximilian attems]
-  * [x86] Disable deprecated X86_CPU_DEBUG, causes boot failures.
-  * Newer Standards-Version 3.8.4 without changes.
-
-  [ Ben Hutchings ]
-  * clocksource/events: Fix fallout of generic code changes
-    (Closes: #568030)
-  * Set ABI to 2.
-
-  [ dann frazier ]
-  * Disable FUNCTION_TRACER due to performance/build issues.
-    (Closes: #568025)
-  * Split 'flush_old_exec' into two functions (CVE-2010-0307)
-
- -- dann frazier <dannf@debian.org>  Wed, 03 Feb 2010 18:35:21 -0700
-
-linux-2.6 (2.6.32-6) unstable; urgency=high
-
-  [ Ben Hutchings ]
-  * Documentation/3c509: document ethtool support (Closes: #564743)
-  * Add MODULE_FIRMWARE declarations to several drivers that lacked them
-  * [x86] Update rt2860sta/rt2870sta firmware loader patch
-    - Accept 8K versions of rt2870.bin
-    - Fix hang on resume
-  * [x86] Enable rt3090sta using firmware loader
-  * Add stable release 2.6.32.4:
-    - untangle the do_mremap() mess (CVE-2010-0291)
-    - fasync: split 'fasync_helper()' into separate add/remove functions
-      (CVE-2009-4141)
-    - kernel/signal.c: fix kernel information leak with print-fatal-signals=1
-      (CVE-2010-0003)
-    - netfilter: ebtables: enforce CAP_NET_ADMIN (CVE-2010-0007)
-    - quota: Fix dquot_transfer for filesystems different from ext4
-      (Closes: #566532)
-    - audit: Fix memory management bugs (Closes: #562815)
-      + fix braindamage in audit_tree.c untag_chunk()
-      + fix more leaks in audit_tree.c tag_chunk()
-    - ipv6: skb_dst() can be NULL in ipv6_hop_jumbo(). (CVE-2010-0006)
-    - Fix DMA mapping for i915 driver (Closes: #558237, #567352)
-      + drm: remove address mask param for drm_pci_alloc()
-      + agp/intel-agp: Clear entire GTT on startup
-  * e1000,e1000e: Discard all fragments of received over-length packets
-    (CVE-2009-4536, CVE-2009-4538)
-  * Enable the '686' configuration options in '686-vserver' packages and
-    the '686-bigmem' configuration options in '686-bigmem-vserver' packages
-    (Closes: #566213)
-  * Add stable release 2.6.32.5:
-    - inotify: do not reuse watch descriptors (Closes: #561880)
-    - megaraid_sas: remove sysfs poll_mode_io world writeable permissions
-      (CVE-2009-3939) (Closes: #562975)
-  * Force distribution=UNRELEASED in debian/bin/test-patches so that it
-    works in released source packages
-  * Add stable release 2.6.32.6
-  * postinst: Enable escape sequences in debconf notes (Closes: #566539)
-  * Add 3w-sas driver for LSI 3ware 9750 SAS controllers
-  * aufs2: Update to snapshot from 2010-01-25 (Closes: #567391)
-  * cdc_ether: Do not set link down initially; not all devices send link
-    change interrupts (Closes: #567689)
-  * Add stable release 2.6.32.7:
-    - clockevent: Don't remove broadcast device on halt or CPU hotplug
-      (Closes: #566547)
-  * sfc: Apply fixes from 2.6.33-rc{5,6}
-  * Set ABI to 1.
-
-  [ Ian Campbell ]
-  * xen: Enable up to 32G of guest memory on i386.
-
-  [ Julien Cristau ]
-  * drm/i915: disable powersave by default (closes: #564807)
-
-  [ Bastian Blank ]
-  * Enable all NCP file system options.
-  * [amd64] Make AGP support again built-in to fullfill the not completely
-    documented dependency with GART IOMMU support. (closes: #561552)
-  * Enable dynamic minor allocations for ALSA, DVB and USB. (closes: #510593)
-
-  [ maximilian attems ]
-  * [topconfig] set MEMORY_FAILURE, 9P_FSCACHE, INFINIBAND_IPOIB_CM
-    (closes: #565494), ITCO_VENDOR_SUPPORT (closes: #525232), PCIEASPM
-    (closes: #545417), HWPOISON_INJECT.
-  * Enable easier debugging of Power Managment code. (closes: #478315)
-  * Pass `DEB_MAINT_PARAMS' to hook scripts. (closes: #563161)
-  * Enable more mobile IPv6 needs. (closes: #528834)
-
-  [ dann frazier ]
-  * [vserver] explicitly disable CFS_HARD_LIMITS
-  * Enable FUNCTION_TRACER and STACK_TRACER (Closes: #563847)
-
- -- Ben Hutchings <ben@decadent.org.uk>  Sun, 31 Jan 2010 23:09:28 +0000
-
-linux-2.6 (2.6.32-5) unstable; urgency=low
-
-  [ Ben Hutchings ]
-  * sfc: Apply fixes from 2.6.33-rc3
-  * ath5k: Fix eeprom checksum check for custom sized eeproms
-    (Closes: #563136)
-
-  [ maximilian attems ]
-  * topconfig unset USB_ISP1362_HCD FTBFS on armel and useless.
-    (closes: #564156)
-  * topconfig set PATA_ATP867X, PATA_RDC, SND_CS5535AUDIO, PM_RUNTIME,
-    ATA_VERBOSE_ERROR, RTC_DRV_WM831X, RTC_DRV_PCF2123, RTC_DRV_AB3100,
-    SND_HDA_PATCH_LOADER, DEVTMPFS (closes: #560040).
-  * [x86] set RTL8192E, TOPSTAR_LAPTOP, I2C_SCMI.
-  * Explicitly disable diverse staging drivers.
-
- -- Ben Hutchings <ben@decadent.org.uk>  Sun, 10 Jan 2010 03:22:23 +0000
-
-linux-2.6 (2.6.32-4) unstable; urgency=low
-
-  [ Ben Hutchings ]
-  * Correct comments referring to dpkg --print-installation-architecture
-    in maintainer scripts (Closes: #558077)
-  * modules: Skip empty sections when exporting section notes
-    (Closes: #563036)
-  * via-velocity: Give RX descriptors to the NIC later on open or MTU change
-    (Closes: #508527)
-  * dmfe/tulip: Let dmfe handle DM910x except for SPARC on-board chips
-    (Closes: #515533)
-  * Add stable release 2.6.32.3:
-    - ath5k: fix SWI calibration interrupt storm (may fix #563466)
-    - iwl3945: disable power save (Closes: #563693)
-    - rt2x00: Disable powersaving for rt61pci and rt2800pci (may fix #561087)
-
-  [ maximilian attems ]
-  * topconfig set CAN_EMS_USB, BT_MRVL, BT_MRVL_SDIO, BE2ISCSI, SCSI_PMCRAID,
-    SCSI_BFA_FC, USB_GL860, USB_GSPCA_JEILINJ, I2C_SI4713, RADIO_SI4713,
-    RADIO_SI470X, DVB_USB_FRIIO, EDAC_I3200, SENSORS_TMP421, SENSORS_WM8350,
-    SBC_FITPC2_WATCHDOG, TOUCHSCREEN_MCS5000, UIO_PCI_GENERIC, KSZ8842,
-    KS8851, KS8851_MLL, MISDN_AVMFRITZ, MISDN_SPEEDFAX, MISDN_INFINEON,
-    MISDN_W6692, MISDN_NETJET, INPUT_WINBOND_CIR, BATTERY_DS2782, MFD_WM831X,
-    MFD_MC13783, MTD_SST25L, TOUCHSCREEN_USB_E2I, INPUT_WM831X_ON,
-    SENSORS_WM831X, WM831X_WATCHDOG, AB3100_OTP, REGULATOR_WM831X,
-    REGULATOR_MC13783, REGULATOR_AB3100, REGULATOR_TPS65023,
-    REGULATOR_TPS6507X, VIDEO_SAA7164, DVB_PT1, BACKLIGHT_WM831X,
-    SND_HDA_CODEC_CIRRUS, USB_ISP1362_HCD, LEDS_WM831X_STATUS,
-    MTD_ONENAND_GENERIC, B43_SDIO, B43_PHY_LP, KEYBOARD_ADP5588, QT2160,
-    KEYBOARD_LM8323, KEYBOARD_MAX7359, KEYBOARD_OPENCORES, MOUSE_PS2_SENTELIC,
-    WM831X_POWER.
-  * [x86] set ACPI_POWER_METER, ACPI_PROCESSOR_AGGREGATOR, SFI,
-    EDAC_DECODE_MCE.
-  * Set MOUSE_PS2_ELANTECH for various EeePc. (closes: #522920)
-
-  [ dann frazier ]
-  * Fix vserver build on ia64 (Closes: #563356)
-  * Fix vserver build on s390 (Closes: #563355)
-
-  [ Martin Michlmayr ]
-  * Report model information on armel when filing a bug.
-  * ARM: Add an earlyprintk debug console (Catalin Marinas)
-  * [armel] Enable EARLY_PRINTK.
-
- -- Ben Hutchings <ben@decadent.org.uk>  Thu, 07 Jan 2010 03:33:39 +0000
-
-linux-2.6 (2.6.32-3) unstable; urgency=high
-
-  * The "Not a Suitable Christmas Present" release
-
-  [ Martin Michlmayr ]
-  * [armel/orion5x] Build MTD_CFI_AMDSTD into the kernel again since
-    it's needed on the D-Link DNS-323 (thanks Manuel Roeder).
-    (Closes: #562205)
-
-  [ dann frazier ]
-  * Input: ALPS - add support for touchpads with 4-directional button
-  * Input: ALPS - add interleaved protocol support (Dell E6x00 series)
-    (Closes: #561589)
-  * Re-enable vserver
-
-  [ Ben Hutchings ]
-  * sfc: Apply changes from 2.6.33-rc1 adding support for SFC9000 family
-  * Add stable release 2.6.32.2:
-    - KVM: x86 emulator: limit instructions to 15 bytes (CVE-2009-4031)
-    - hfs: fix a potential buffer overflow (CVE-2009-4020)
-  * radeon: fix crtc vblank update for r600 (regression in 2.6.32.2)
-  * ia64: Include <linux/personality.h> header in <asm/fcntl.h>; fixes
-    FTBFS
-  * r8169: Allow RTL8168D v1 and v2 to be used without firmware files
-    (Closes: #561309)
-  * Enable vmxnet3 (VMware guest paravirt net driver) (Closes: #562046)
-
- -- Ben Hutchings <ben@decadent.org.uk>  Thu, 24 Dec 2009 04:28:55 +0000
-
-linux-2.6 (2.6.32-2) unstable; urgency=high
-
-  [ Bastian Blank ]
-  * Allow memory hot-add and -remove if possible.
-  * Enable USB suspend.
-  * Enable kernel samepage merging. (closes: #558200)
-  * [s390]
-    - Enable SECCOMP.
-    - Enable z/VM Watchdog Timer.
-
-  [ Moritz Muehlenhoff ]
-  * Disable cryptoloop (Closes: #559755)
-  * Initial work on a README.source file as suggested by current policy
-
-  [ Ben Hutchings ]
-  * aufs2: Update to snapshot from 2009-12-05
-  * postinst: Fix failure paths in check for missing firmware
-    (Closes: #560263)
-  * atl1c: Fix system hang when link drops (Closes: #559577)
-  * netfilter: xtables: fix conntrack match v1 ipt-save output
-    (Closes: #556587)
-
-  [ Aurelien Jarno ]
-  * Add support for the sparc64 architecture.
-
-  [ dann frazier ]
-  * Add stable release 2.6.32.1:
-    - ext4: Fix double-free of blocks with EXT4_IOC_MOVE_EXT (CVE-2009-4306)
-    - ext4: avoid divide by zero when trying to mount a corrupted file system
-      (CVE-2009-4307)
-    - ext4: Fix insufficient checks in EXT4_IOC_MOVE_EXT (CVE-2009-4131)
-
- -- Ben Hutchings <ben@decadent.org.uk>  Wed, 16 Dec 2009 21:42:49 +0000
-
-linux-2.6 (2.6.32-1) unstable; urgency=low
-
-  * New upstream release candidate:
-  - Fixes wifi with rt73usb (Closes: #555640)
-
-  [ Martin Michlmayr ]
-  * [armel/kirkwood] Turn on USB_SUSPEND (on the request of a SheevaPlug
-    user).
-  * [mips/4kc-malta, mips/5kc-malta] Compile USB as a module rather than
-    into the kernel.
-
-  [ Bastian Blank ]
-  * Enable PCI_MSI.
-  * [powerpc] Properly enable Apple PMU battery.
-  * [mips/mipsel] Drop remaining OSS drivers.
-  * [powerpc] Enable PCIe support.
-  * Move contents of linux-support package to /usr/share.
-  * Make linux-patch package depend against python.
-  * Use python-support instead of python-central.
-  * Always enable software watchdog support.
-  * Always enable complete USB mass storage support.
-  * [amd64, powerpc, sparc] Build USB support as module.
-  * [amd64] Build AGP support as module.
-  * Always enable dummy net driver support.
-  * Drop linux-tree package, it have no users left.
-
-  [ Ben Hutchings ]
-  * Re-enable accidentally omitted drivers, thanks to Uwe Kleine-König
-    (Closes: #558011):
-    - Atheros wireless drivers (ar9170, ath5k, ath9k)
-    - TI wl12xx wireless drivers (wl1251_spi, wl1251_sdio and wl1271
-      replace wl12xx)
-    - Silicon Labs Si470x FM Radio Receiver driver (radio-usb-si470x)
-  * Add 'removable' option to the mmc module. Setting this to 0 causes
-    MMC/SD cards to be assumed non-removable, and filesystems on them
-    will remain mounted over a suspend/resume cycle. (Closes: #504391)
-  * Add MODULE_FIRMWARE declarations to many drivers that lacked them, so
-    that missing firmware will be reported automatically during upgrades
-  * atl1e: Remove broken implementation of TSO for TCP/IPv6
-    (Closes: #558426) and allow other hardware offloads to be disabled in
-    case they are also buggy
-  * usbnet: Set link down initially for drivers that update link state
-    (Closes: #444043)
-  * aufs2: Update to snapshot from 2009-11-29
-  * i915: Enable auto-loading even though CONFIG_DRM_I915_KMS is not set
-
-  [ dann frazier ]
-  * mac80211 (CVE-2009-4026, CVE-2009-4027):
-    - fix two remote exploits
-    - fix spurious delBA handling
-
- -- Bastian Blank <waldi@debian.org>  Sun, 06 Dec 2009 18:17:39 +0100
-
-linux-2.6 (2.6.32~rc8-1~experimental.1) unstable; urgency=low
-
-  [ Ben Hutchings ]
-  * New upstream release candidate.
-    - slip: Clean up create and destroy	 (Closes: #408635)
-    - signal: Fix alternate signal stack check (Closes: #544905)
-  * README.Debian: Add brief information about building specific binary
-    packages (Closes: #546182)
-  * lgs8gxx: Remove firmware for lgs8g75 and use request_firmware() to
-    load it
-  * r8169: Remove firmware for RTL8168D v1 and v2 and use
-    request_firmware() to load it
-  * DocBook: Fix build breakage
-  * Hide WPA authentication parameters and comments when including network
-    configuration in bug reports
-
-  [ Bastian Blank ]
-  * [mips] Don't force EMBEDDED on.
-  * [sparc] Don't builtin Ext2 support.
-  * Enable PERF_EVENTS, EVENT_PROFILE, CRYPTO_VMAC, CRYPTO_GHASH, TREE_RCU.
-  * Use SLUB as default SLAB allocator.
-
-  [ Martin Michlmayr ]
-  * [armel] Make some options modular (since there's no reason for them
-    to be built in): FTL, NFTL, MTD_CFI_AMDSTD, MTD_CFI_STAA.
-  * [armel/orion5x, armel/kirkwood] Enable ISDN (requested by Markus
-    Krebs).
-  * Add patch from Albin Tonnerre to add HAVE_KERNEL_LZMA to arm.
-  * [armel] Enable KERNEL_LZMA, i.e. compress kernels with lzma to get
-    much better compression.
-  * [armel] Re-enable options that were turned off recently because of
-    size constraints: DEBUG_USER, DEBUG_KERNEL, BOOT_TRACER, ARM_UNWIND,
-    BLK_DEV_IO_TRACE and SECURITY_SELINUX.
-
-  [ maximilian attems ]
-  * Simplify postinst nuke reverse symlinks handling. Patch from
-    Sebastian Andrzej Siewior <sebastian@breakpoint.cc>.
-
- -- Bastian Blank <waldi@debian.org>  Sat, 21 Nov 2009 21:41:45 +0100
-
-linux-2.6 (2.6.31-2) unstable; urgency=low
-
-  [ Martin Michlmayr ]
-  * [armel/orion5x, armel/kirkwood] Make sure VGA_CONSOLE is disabled,
-    otherwise the kernel won't boot.
-  * [armel/kirkwood] Enable CRYPTO_DEV_MV_CESA (Closes: #552270).
-  * [armel/kirkwood, armel/orion5x] Enable ORION_WATCHDOG (the
-    name of the config variable changed).
-  * Add OpenRD-Client support again.
-  * Add QNAP TS-41x support.
-  * [armel/orion5x, armel/kirkwood] Enable ISDN (requested by Markus
-    Krebs).
-  * Fix a build failure of the ISDN hisax elsa driver on ARM.
-  * mips: fix build of vmlinux.lds (Closes: #552422).
-
-  [ Ben Hutchings ]
-  * postinst: Accept absolute paths in modules.dep generated by the
-    lenny version of module-init-tools (Closes: #552610)
-  * aufs2: Remove incorrect static assertion (Closes: #554120)
-  * Add stable release 2.6.31.6:
-    - fs: pipe.c null pointer dereference (CVE-2009-3547)
-    - KEYS: get_instantiation_keyring() should inc the keyring refcount
-      in all cases (CVE-2009-3624)
-    - netlink: fix typo in initialization (CVE-2009-3612)
-  * Undo PCMCIA ABI change in 2.6.31.6
-  * Hide wireless keys and wake-on-LAN password when including network
-    configuration in bug reports
-  * Add Geode LX/NX to list of 686-class processors
-
-  [ Bastian Blank ]
-  * [powerpc] Remove SMP warning from PowerMac cpufreq (Closes: #554124)
-
-  [ maximilian Attems ]
-  * Really fix making a debian kernel installable without kernel-img.conf.
-    Thanks for patch to Sebastian Andrzej Siewior <sebastian@breakpoint.cc>.
-    (closes: #555093).
-
- -- Ben Hutchings <ben@decadent.org.uk>  Sun, 15 Nov 2009 18:47:49 +0000
-
-linux-2.6 (2.6.31-1) unstable; urgency=low
-
-  [ Ben Hutchings ]
-  * Include aufs2, marked as staging (Closes: #541828)
-  * Include speakup modules under staging
-  * Add stable release 2.6.31.5
-  * [x86_64] Enable NUMA_EMU (Closes: #541389)
-
-  [ Martin Michlmayr ]
-  * CPUidle: always return with interrupts enabled.
-  * [armel/orion5x, armel/kirkwood] Enable FB since some Kirkwood
-    machines have a VGA chip (e.g. OpenRD-Client) and because it's
-    possible to use a DisplayLink USB virtual graphics adapter.
-
-  [ maximilian attems ]
-  * [alpha] Disable SND_MIXART, causes gcc ICE.
-  * [x86] Enable modular X86_MCE_INJECT.
-  * [x86_32] Set LSM_MMAP_MIN_ADDR to zero to unbreak dosemu and 16-bit Wine,
-    ia64 and x86_64 to 65536 otherwise default to 32768.
-  * Unset UEVENT_HELPER_PATH to save some boot cycles.
-
-  [ Bastian Blank ]
-  * Set ABI to 1.
-  * Enable Apple PMU battery. (closes: #544264)
-
- -- Bastian Blank <waldi@debian.org>  Sat, 24 Oct 2009 19:17:30 +0200
-
-linux-2.6 (2.6.31-1~experimental.2) experimental; urgency=low
-
-  [ Ben Hutchings ]
-  * Include more information in bug reports:
-    - Model information
-    - Firmware package status
-    - Network configuration and status (optional)
-    - USB device list
-  * nfs: Avoid overrun when copying client IP address string
-    (Closes: #549002)
-  * Add support for DEB_BUILD_OPTIONS=parallel=N (Closes: #458560)
-  * sfc: Fix initial link state
-  * Improve package descriptions
-    - Clarify the differences between i386 flavours (Closes: #414690)
-    - Simplify wording of the description template
-  * Add stable release 2.6.31.3
-  * Remove /usr/include/scsi from linux-libc-dev; these headers are
-    provided by libc6-dev (Closes: #550130)
-  * Remove dummy dot-files from linux-libc-dev
-  * hfsplus: Refuse to mount volumes larger than 2TB, which may otherwise
-    be corrupted (Closes: #550010)
-  * Add stable release 2.6.31.4
-    - x86: Don't leak 64-bit kernel register values to 32-bit processes
-      (CVE-2009-2910)
-    - appletalk: Fix skb leak when ipddp interface is not loaded
-      (CVE-2009-2903)
-
-  [ maximilian attems ]
-  * Add stable release 2.6.31.2
-    - ax25: Fix signed comparison in the sockopt handler (CVE-2009-2909)
-    - PM / yenta: Fix cardbus suspend/resume regression (Closes: #522828)
-
-  [ dann frazier ]
-  * [sparc] build zImage by default, fixes build
-  * [ia64] Fix call to elilo in postinst
-
- -- maximilian attems <maks@debian.org>  Mon, 12 Oct 2009 23:54:52 +0200
-
-linux-2.6 (2.6.31-1~experimental.1) experimental; urgency=low
-
-  * New upstream release.
-    - Support for W83627DHG-P (closes: #535646).
-    - Restore MAC address and MTU change operations on Orinoco and others
-      (Closes: #536455)
-    - Remove incorrect ACPI blacklisting of ASUS P4B266 mainboards
-      (Closes: #525625)
-    - atl1c fixes for Eee PC model 1005HA-H. (closes: #538410)
-    - parisc64-smp boot fix on J5600. (closes: #539369)
-    - parisc: Fix GOT overflow during module load on 64bit kernel
-      (closes: #539378)
-    - xfs: fix freeing of inodes not yet added to the inode cache
-      (Closes: #527517)
-    - IPv6: add "disable" module parameter support to ipv6.ko.
-      (closes: #542470)
-    - IPv6: avoid wraparound for expired preferred lifetime
-      (Closes: #518710)
-    - Fixes lockups with older dual-CPU machines (Closes: #542551)
-    - x86, pat: Allow ISA memory range uncacheable mapping requests
-      (Closes: #538159)
-    - drm/i915: Hook connector to encoder during load detection
-      (Closes: #522358)
-    - module: workaround duplicate section names (Closes: #545229)
-    - b43: Add fw capabilities (Closes: #533357)
-    - procfs: Fix idle time in uptime (Closes: #545981)
-    - e1000, e1000e, igb, ixgb, ixgbe: Fix initial link state
-      (Closes: #546041)
-    - CIFS: Handle port= mount option correctly (Closes: #524142)
-    - i915: Prevent screen flickering in X11 (Closes: #545377)
-    - hppa: Ensure broadcast tlb purge runs single threaded
-      (Closes: #539215)
-
-  [ maximilian attems ]
-  * [powerpc64] Enable modular RTC_DRV_PS3, PS3_VRAM.
-    (Closes: #528694)
-  * Set new NETFILTER_XT_MATCH_OSF, FIREWIRE_NET, SND_CTXFI, USB_XHCI_HCD,
-    IEEE802154, CAN_DEV, EEPROM_MAX6875, DM_LOG_USERSPACE, DM_MULTIPATH_QL,
-    DM_MULTIPATH_ST, LIBERTAS_SPI, CAN_SJA1000, CAN_SJA1000_PLATFORM,
-    CAN_EMS_PCI, CAN_KVASER_PCI, CB710_CORE, CNIC, RT2800USB,
-    USB_NET_INT51X1, SND_LX6464ES, BLK_DEV_OSD, SCSI_BNX2_ISCSI, IWM,
-    IEEE802154_DRIVERS, TOUCHSCREEN_EETI, TOUCHSCREEN_W90X900,
-    BATTERY_MAX17040, SENSORS_TMP401, REGULATOR_USERSPACE_CONSUMER,
-    REGULATOR_MAX1586, REGULATOR_LP3971, MEDIA_SUPPORT, CUSE,
-    WL12XX, PPS, AB3100_CORE, SND_HDA_INPUT_JACK,MMC_SDHCI_PLTFM,
-    MMC_CB710, MMC_VIA_SDMMC, LEDS_LP3944, RTC_DRV_RX8025,
-    SMARTJOYPLUS_FF, USB_CDC_PHONET, USB_GSPCA_SN9C20X, MOUSE_SYNAPTICS_I2C,
-    PCIEAER_INJECT.
-  * Disable v4l1 ov511 and quickcam_messenger drivers.
-  * [x86_64] Enable HW_RANDOM_VIA.
-  * [x86] Keep divers staging stuff enabled.
-  * [x86] Enable RT3070, COMEDI_PCMCIA_DRIVERS, ACERHDF, EDAC_AMD64,
-    XEN_DEV_EVTCHN, XEN_SYS_HYPERVISOR, PERF_COUNTERS,
-    CC_STACKPROTECTOR, DEFAULT_MMAP_MIN_ADDR=65536.
-  * rtl8192su: remove firmware and disable.
-  * Newer Standards-Version 3.8.2 without changes.
-  * Allow install in chroot without do_initrd check for piuparts.
-  * Cleanup Maintainer scripts from ancient pre linux-2.6 assumptions.
-    (Also closes: #536333)
-  * Disable DEVKMEM.
-  * [ppc, sparc] Enable EFI_PARTITION. (closes: #540486)
-  * Disable old USB_DEVICE_CLASS. (Closes: #510279)
-  * Drop yaird initramfs generator support.
-  * Add stable release 2.6.31.1.
-  * Enable PREEMPT_VOLUNTARY.
-
-  [ Ben Hutchings ]
-  * mga: remove unnecessary change from firmware-loading patch
-  * cxgb3: remove PHY firmware and use request_firmware() to load it
-  * Add firmware-linux-free package containing DFSG-free firmware
-  * av7110: include firmware source and binary
-  * snd-cs46xx: reenable using external firmware (closes: #464197,
-    but note that Debian cannot currently distribute the firmware),
-    thanks to Kalle Olavi Niemitalo <kon@iki.fi>
-  * ib_ipath: remove firmware for QLogic IBA7220 and use
-    request_firmware() to load it
-  * dvb-usb-af9005: remove initialisation script derived from Windows
-    driver and use request_firmware() to extract it at run-time
-    (closes: #494119)
-  * Add warning on upgrade to a new upstream version where the system
-    appears to be missing necessary firmware files (closes: #541702)
-  * qla1280: Release spinlock when requesting firmware (closes: #543244)
-  * r128: Add test for initialisation to all ioctls that require it
-    (closes: #541630)
-  * rt{2860,2870,3070}sta: Use existing CCITT CRC implementation on
-    firmware rather than adding an equivalent variant of ITU-T CRC
-  * rd: Build as a module since we do not require initrd support
-  * x86: Fix crash in text_poke_early() on 486-class processors
-    (Closes: #515982)
-  * intel-agp: Fix cache flushing on i8xx chipsets, avoiding graphics
-    corruption and GPU lock-ups (Closes: #541307)
-  * Generate architecture-qualified package relations as needed for
-    flavours that exist for multiple architectures (Closes: #278729)
-  * Prompt bug reporters to run the kernel version they're reporting on
-    or otherwise record boot messages
-  * Include PCI device list in bug reports even if the running kernel
-    doesn't match
-
-  [ Martin Michlmayr ]
-  * [armel/orion5x, armel/kirkwood] Set GPIO_SYSFS=y since these
-    platforms have been converted to GPIOLIB.
-  * [armel/orion5x, armel/kirkwood] Disable MARVELL_PHY since it may
-    lead to conflicts with the built-in Ethernet.
-  * Add features from 2.6.32:
-    - crypto: mv_cesa - Add support for Orion5X crypto engine
-  * [armel/orion5x] Enable CRYPTO_DEV_MV_CESA.
-  * Disable SYS_HAS_EARLY_PRINTK on SGI IP22 to work around a hang
-    during bootup (Closes: #507557)
-  * [armel] Enable BPQETHER (on the request of Iain Young) and some
-    other AX25 drivers.
-
-  [ Bastian Blank ]
-  * Disable staging drivers by default.
-  * Force all bugs against images to be reported to linux-2.6.
-    (closes: #539176)
-  * [arm] Remove old arm architecture.
-  * Use kernel architecture for libc-dev build.
-
-  [ Moritz Muehlenhoff ]
-  * Fix Linus' name in copyright file (Closes: #530620)
-  * More verbose explanation on difference between Alpha flavour
-    (Closes: #497230)
-  * Add Vcs-Svn and Vcs-Browser stanzas pointing to the SVN branch
-    used for development in unstable. There are other branches
-    used for experimental (trunk), oldstable and stable, but Vcs-*
-    doesn't yet provide the ability to distinguish branches in a
-    more fine-grained manner. (Closes: #471495)
-  * Update Standards-Version to 3.8.3, no changes needed
-  * Disable PROM console support (Closes: #525958)
-  * Make the description of linux-support a little more verbose
-    (Closes: #400825)
-  * This upload fixes the following security issues:
-    - CVE-2009-3290 (2.6.31)
-    - CVE-2009-3288 (2.6.31.1)
-    - CVE-2009-3280 (2.6.31.1)
-    - CVE-2009-3234 (2.6.31.1)
-    - CVE-2009-3043 (2.6.31)
-    - CVE-2009-3002 (2.6.31)
-    - CVE-2009-3001 (2.6.31)
-    - CVE-2009-2844 (2.6.31)
-    - CVE-2009-2695 (2.6.31)
-    - CVE-2009-2691 (2.6.31)
-
-  [ dann frazier ]
-  * n_tty: Fix echo race
-  * [ia64] Stop disabling CONFIG_HOTPLUG_CPU, which was blocking
-    CONFIG_KEXEC from being enabled
-  * [hppa] Disable CONFIG_AB3100_CORE, it fails to build
-
- -- maximilian attems <maks@debian.org>  Sun, 04 Oct 2009 20:27:05 +0200
-
-linux-2.6 (2.6.30-8) unstable; urgency=low
-
-  [ Martin Michlmayr ]
-  * Disable SYS_HAS_EARLY_PRINTK on SGI IP22 to work around a hang
-    during bootup (Closes: #507557)
-  * module: workaround duplicate section names to fix a panic on
-    boot on hppa (Closes: #545229).
-  * Add stable release 2.6.30.8.
-  * [armel/kirkwood] Add Marvell OpenRD-Client support (Dhaval Vasa).
-    Thanks Stefan Kaltenbrunner.
-
- -- Bastian Blank <waldi@debian.org>  Fri, 25 Sep 2009 23:47:56 +0200
-
-linux-2.6 (2.6.30-7) unstable; urgency=low
-
-  [ Martin Michlmayr ]
-  * [armel/kirkwood] Enable eSATA on QNAP TS-219P (John Holland).
-  * [armel/kirkwood] Marvell OpenRD-Base board support (Dhaval Vasa).
-  * [armel/kirkwood] Initialise SATA for OpenRD-Base (Ron Lee).
-  * [armel/kirkwood] Enable SATA_AHCI.
-
-  [ Ben Hutchings ]
-  * qla1280: Release spinlock when requesting firmware (closes: #543244)
-  * r128: Add test for initialisation to all ioctls that require it
-    (closes: #541630)
-  * [i386] Fix crash in text_poke_early() on 486-class processors
-    (Closes: #515982)
-  * intel-agp: Fix cache flushing on i8xx chipsets, avoiding graphics
-    corruption and GPU lock-ups (Closes: #541307)
-  * [i386] Allow ISA memory range uncacheable mapping requests
-    (Closes: #538159)
-  * Fix idle time in /proc/uptime (Closes: #545981)
-  * e1000, e1000e, igb, ixgb, ixgbe, sfc: Fix initial link state
-    (Closes: #546041)
-
-  [ Bastian Blank ]
-  * Add stable release 2.6.30.5.
-    - drm/i915: Hook connector to encoder during load detection
-      (fixes tv/vga detect) (Closes: #522358)
-  * Add stable release 2.6.30.6.
-    - x86: Fix lock-up on SMP Pentium Pro, Pentium 2, Pentium 3, and
-      Athlon MP systems (Closes: #542551)
-    - NET: Fix information leaks from getsockname() (CVE-2009-3001,
-      CVE-2009-3002)
-    - iwl3945/rfkill: Reenable radio when hardware switch turned back on
-      (Closes: #530554)
-  * Bump ABI to 2.
-  * Apply missing fixes:
-    - block: fix sg SG_DXFER_TO_FROM_DEV regression.
-    - sched_rt: Fix overload bug on rt group scheduling.
-  * Add stable release 2.6.30.7.
-  * [sparc] Disable PROM console. (closes: #525958)
-
- -- Bastian Blank <waldi@debian.org>  Wed, 16 Sep 2009 17:23:13 +0200
-
-linux-2.6 (2.6.30-6) unstable; urgency=high
-
-  [ Bastian Blank ]
-  * Set default low address space protection to default value.
-
-  [ dann frazier ]
-  * Make sock_sendpage() use kernel_sendpage() (CVE-2009-2692)
-  * flat: fix uninitialized ptr with shared libs
-  * [parisc] isa-eeprom - Fix loff_t usage
-  * do_sigaltstack: avoid copying 'stack_t' as a structure to user space
-  * posix-timers: Fix oops in clock_nanosleep() with CLOCK_MONOTONIC_RAW
-
- -- Bastian Blank <waldi@debian.org>  Sat, 15 Aug 2009 15:50:02 +0200
-
-linux-2.6 (2.6.30-5) unstable; urgency=high
-
-  [ maximilian attems ]
-  * Add stable release 2.6.30.4.
-    - cifs: fix regression with O_EXCL creates and optimize away lookup
-      (closes: #536426)
-    - ecryptfs: check tag 11 literal data buffer size (CVE-2009-2406)
-    - ecryptfs: check tag 3 package encrypted size (CVE-2009-2407)
-  * Ignore nf_conntrack ABI change.
-  * Revert to keep ABI:
-    - block: fix sg SG_DXFER_TO_FROM_DEV regression.
-    - sched_rt: Fix overload bug on rt group scheduling.
-  * [hppa]: Ignore any ABI (broke on 2.6.30.2).
-
- -- maximilian attems <maks@debian.org>  Mon, 03 Aug 2009 12:08:56 +0200
-
-linux-2.6 (2.6.30-4) unstable; urgency=low
-
-  [ Bastian Blank ]
-  * Add stable release 2.6.30.2.
-  * Fix pci access in x86 startup code. (closes: #537783)
-  * Ignore ABI changes.
-  * Include all plattform and mach specific headers on arm.
-
-  [ maximilian attems ]
-  * Add stable release 2.6.30.3.
-
- -- Bastian Blank <waldi@debian.org>  Thu, 30 Jul 2009 11:55:11 +0200
-
-linux-2.6 (2.6.30-3) unstable; urgency=low
-
-  [ Bastian Blank ]
-  * Build-Depend against cpio. (closes: #536196)
-
-  [ Martin Michlmayr ]
-  * [arm] Export __cpu_flush_dcache_page.
-
-  [ Aurelien Jarno ]
-  * [ia64] Fix asm/fpu.h includes.
-
-  [ dann frazier ]
-  * Fix NULL pointer dereference in tun_chr_pool() (CVE-2009-1897)
-  * personality: fix PER_CLEAR_ON_SETID (CVE-2009-1895)
-  * Add -fno-delete-null-pointer-checks to CFLAGS
-
- -- Bastian Blank <waldi@debian.org>  Sat, 18 Jul 2009 10:00:01 +0200
-
-linux-2.6 (2.6.30-2) unstable; urgency=low
-
-  [ dann frazier ]
-  * [powerpc] Use generic rtc (closes: #535354)
-  * [parisc]
-    - ensure broadcast tlb purge runs single threaded
-    - fix ldcw inline assembler
-    (closes: #535844)
-
-  [ Bastian Blank ]
-  * Add stable release 2.6.30.1:
-    - KVM: x86: check for cr3 validity in ioctl_set_sregs (CVE-2009-2287)
-    - ALSA: intel8x0 - Fix PCM position craziness (closes: #533780)
-    - ide-cd: prevent null pointer deref via cdrom_newpc_intr (closes: #535342)
-  * Ignore ABI changes.
-
-  [ maximilian attems ]
-  * [alpha] Add upstream smp buildfix.
-  * [parisc] Disable vxge and niu.
-
- -- Bastian Blank <waldi@debian.org>  Tue, 07 Jul 2009 14:45:43 +0200
-
-linux-2.6 (2.6.30-1) unstable; urgency=low
-
-  * New upstream release.
-    - radeonfb: suspend/resume for ATI Mobility Radeon RV350.
-      (closes: #506964)
-    - tcp: fix MSG_PEEK race check (closes: #513695)
-    - e100 fixes (closes: #527056)
-    - mos7840: fix miscalculation of minor numbers (closes: #498293)
-    - reiserfs update (closes: #531804)
-    - bluetooth stack suspend/resume (closes: #508426, #529785)
-    - e1000e: Remove mutex_trylock and associated WARN on failure
-      (closes: #524699)
-
-  [ maximilian attems ]
-  * [sparc] Enable BLK_DEV_CRYPTOLOOP. (closes: #521829)
-  * Enable PATA_JMICRON instead of legacy BLK_DEV_JMICRON.
-    (closes: #431500, #458493)
-  * Set new NILFS2, AT76C50X_USB, MWL8K, P54_SPI, AR9170_USB,
-    NETFILTER_XT_MATCH_CLUSTER, RDS, SCSI_MPT2SAS, SCSI_OSD_INITIATOR,
-    ETHOC, IGBVF, VXGE, TOUCHSCREEN_AD7877, SENSORS_ATK0110,
-    NETFILTER_XT_TARGET_LED, 3C359, HW_RANDOM_TIMERIOMEM, SENSORS_G760A,
-    SENSORS_LTC4215, SENSORS_LM95241, USB_GSPCA_MR97310A, USB_GSPCA_SQ905,
-    USB_GSPCA_SQ905C, USB_PWC_INPUT_EVDEV, DVB_USB_CE6230, SND_INDIGOIOX,
-    SND_INDIGODJX, USB_SERIAL_CP210X, USB_SERIAL_QUALCOMM,
-    USB_SERIAL_SYMBOL, ISL29003, SERIAL_MAX3100, VIDEO_HDPVR, VIDEO_CX231XX,
-    DRAGONRISE_FF, LEDS_LP5521, LEDS_DAC124S085, LEDS_BD2802,
-    UIO_AEC, CRYPTO_ZLIB, REGULATOR_FIXED_VOLTAGE, NOP_USB_XCEIV,
-    POHMELFS, FSCACHE, CACHEFILES, EXOFS, NFS_FSCACHE, AFS_FSCACHE,
-    MTD_NAND_NANDSIM, STRIP_ASM_SYMS, FCOE_FNIC, USB_NET_CDC_EEM,
-    PCI_IOV, ASYNC_TX_DMA, ROMFS_BACKED_BY_BOTH, DETECT_HUNG_TASK.
-  * [amd64, i386] Set new DELL_WMI, EDAC_AMD8131, EDAC_AMD8111, X86_PAT, DMAR,
-    X86_CPU_DEBUG, CRYPTO_AES_NI_INTEL, X86_X2APIC.
-  * Newer Standards-Version 3.8.1 without changes.
-  * xfs: fix freeing memory in xfs_getbmap().
->>>>>>> 0a685203
 
   [ dann frazier ]
   * Fix build failure on hppa & mipsen due to missing #include
   * Port CVE-2010-0291 fix to xen featureset
   
   [ Ben Hutchings ]
-<<<<<<< HEAD
   * cdc_ether: Do not set link down initially; not all devices send link
     change interrupts (Closes: #567689)
-=======
-  * Remove firmware from drivers/staging (closes: #521553)
-    - make rt2860sta and rt2870sta use request_firmware(),
-      thanks to Darren Salt
-  * Remove some sourceless firmware not included in Debian kernel images
->>>>>>> 0a685203
 
   [ dann frazier ]
   * Split 'flush_old_exec' into two functions (CVE-2010-0307)
 
-<<<<<<< HEAD
  -- dann frazier <dannf@debian.org>  Mon, 01 Feb 2010 23:47:42 -0700
-=======
-  [ Aurelien Jarno ]
-  * [mips(el)/sb1-bcm91250a] Set CONFIG_SCSI_AIC7XXX=y, it is needed
-    on the build daemons.
-  * topconfig set CONFIG_RD_GZIP, CONFIG_RD_BZIP2, CONFIG_RD_LZMA.
->>>>>>> 0a685203
 
 linux-2.6 (2.6.26-21lenny1) stable-security; urgency=high
 
@@ -801,11 +36,7 @@
 
  -- dann frazier <dannf@debian.org>  Fri, 29 Jan 2010 17:20:16 -0700
 
-<<<<<<< HEAD
 linux-2.6 (2.6.26-21) stable; urgency=high
-=======
- -- Bastian Blank <waldi@debian.org>  Sun, 14 Jun 2009 11:45:08 +0200
->>>>>>> 0a685203
 
   [ Ben Hutchings ]
   * Fix false soft lockup reports for the nohz idle loop
