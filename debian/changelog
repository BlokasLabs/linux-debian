--- conflicted
+++ resolved
@@ -12,20 +12,7 @@
   * security: introduce missing kfree (CVE-2009-0031)
   * eCryptfs: check readlink result for error before use (CVE-2009-0269)
 
-<<<<<<< HEAD
- -- dann frazier <dannf@debian.org>  Mon, 09 Feb 2009 22:49:26 -0700
-=======
-  [ Martin Michlmayr ]
-  * rt2x00: Fix VGC lower bound initialization. (Closes: #510607)
-  * sata_mv: fix 8-port timeouts on 508x/6081 chips (Closes: #514155)
-  * sata_mv: Properly initialize main irq mask.
-
-  [ Bastian Blank ]
-  * [sparc] Revert: Reintroduce dummy PCI host controller to workaround broken
-    X.org. Not supportable and breaks to many things.
-
- -- dann frazier <dannf@debian.org>  Mon, 09 Feb 2009 21:39:16 -0700
->>>>>>> eeac6332
+ -- dann frazier <dannf@debian.org>  Mon, 09 Feb 2009 22:58:36 -0700
 
 linux-2.6.24 (2.6.24-6~etchnhalf.8) stable; urgency=high
 
