--- conflicted
+++ resolved
@@ -1,4 +1,3 @@
-<<<<<<< HEAD
 linux-2.6 (2.6.26-26lenny2) UNRELEASED; urgency=high
 
   [ dann frazier ]
@@ -19,7 +18,7 @@
   * sctp: Fix a race between ICMP protocol unreachable and connect()
     (CVE-2010-4526)
   * sound: Prevent buffer overflow in OSS load_mixer_volumes (CVE-2010-4527)	
-  * irda: prevent integer underflow in IRLMP_ENUMDEVICES (CVE-2010-4258)
+  * irda: prevent integer underflow in IRLMP_ENUMDEVICES (CVE-2010-4529)
 	
  -- dann frazier <dannf@debian.org>  Wed, 01 Dec 2010 20:32:11 -0700
 
@@ -66,839 +65,6 @@
  -- dann frazier <dannf@debian.org>  Wed, 24 Nov 2010 17:46:00 -0700
 
 linux-2.6 (2.6.26-26) stable; urgency=high
-=======
-linux-2.6 (2.6.32-31) UNRELEASED; urgency=low
-
-  [ Ian Campbell ]
-  * xen: blkback: fix potential leak of kernel thread. (CVE-2010-3699)
-
-  [ Moritz Muehlenhoff ]
-  * Fix CVE-2010-4250
-  * Fix CVE-2010-3865
-
-  [ Ben Hutchings ]
-  * tty: Fix information leaks from SIOCGICOUNT handlers (CVE-2010-4075,
-    CVE-2010-4076, CVE-2010-4077)
-
- -- Ian Campbell <ijc@hellion.org.uk>  Thu, 13 Jan 2011 07:07:54 +0000
-
-linux-2.6 (2.6.32-30) unstable; urgency=high
-
-  [ Ben Hutchings ]
-  * mpt2sas: Fix incorrect scsi_dma_map error checking (Closes: #606968)
-  * Update Spanish debconf template translation (Omar Campagne, Javier
-    Fernández-Sanguino) (Really closes: #600694)
-  * intel-iommu: Force-disable IOMMU for iGFX on broken Cantiga revisions
-    (Closes: #607095)
-  * [powerpc] linux-base: Run ybin after updating yaboot.conf
-    (Closes: #607284)
-  * tehuti: Firmware filename is tehuti/bdx.bin
-  * iwlwifi: Reduce a failure-prone memory allocation (Closes: #599345)
-  * linux-base: Look for GRUB 1 configuration in both /boot/grub and
-    /boot/boot/grub (Closes: #607863)
-  * rt28x0: Add ieee80211_regdom module parameter mimicking cfg80211 as a
-    workaround for incorrect region code in NVRAM (Closes: #594561)
-  * btrfs: Require CAP_SYS_ADMIN for filesystem rebalance (Closes: #608185)
-  * [x86] dell-laptop: Enable for some newer Dell models
-  * r8169: Change RTL8111D/RTL8168D initialisation and firmware loading to
-    match upstream version (Closes: #596390 with firmware-realtek 0.28)
-  * Add stable 2.6.32.28:
-    - NFS: Fix panic after nfs_umount()
-    - usb-storage/libusual: Add support for Samsung YP-CP3 MP4 Player,
-      thanks to Vitaly Kuznetsov (Closes: #555835)
-    - bfa: Fix system crash when reading sysfs fc_host statistics
-      (CVE-2010-4343)
-    - IB/uverbs: Handle large number of entries in poll CQ (CVE-2010-4649)
-    - orinoco: Fix TKIP countermeasure behaviour (CVE-2010-4648)
-    - mm: Add security_file_mmap check to install_special_mapping
-      (CVE-2010-4346)
-    - sctp: Fix a race between ICMP protocol unreachable and connect()
-      (CVE-2010-4526)
-    - hvc_console: Fix race between hvc_close and hvc_remove (CVE-2010-2653)
-      (previously applied as an isolated fix in 2.6.32-25)
-    - fuse/cuse: Verify ioctl retries (CVE-2010-4650)
-  * [powerpc] Restore device tree source files to linux-image packages
-    (Closes: #609155)
-
-  [ maximilian attems ]
-  * [openvz] Reenable NF_CONNTRACK_IPV6. (closes: #580507)
-  * cifs: fix another memleak, in cifs_root_iget.
-  * b43: Fix warning at drivers/mmc/core/core.c:237 in mmc_wait_for_cmd.
-  * drm/radeon/kms: MC vram map needs to be >= pci aperture size.
-  * drm/radeon/kms: make sure blit addr masks are 64 bit.
-  * drm/radeon/kms: fix handling of tex lookup disable in cs checker on r2xx.
-  * drm/i915: Free hardware status page on unload when physically mapped.
-  * drm/i915/overlay: Ensure that the reg_bo is in the GTT prior to writing.
-  * drm/radeon/kms/atom: set sane defaults in atombios_get_encoder_mode().
-  * drm/radeon/kms: fix typos in disabled vbios code.
-  * drm/radeon/kms: add workaround for dce3 ddc line vbios bug.
-  * drm/radeon/kms: fix interlaced and doublescan handling.
-  * drm/i915/sdvo: Always add a 30ms delay to make SDVO TV detection reliable.
-  * wireless: b43: fix error path in SDIO.
-  * drm/radeon/kms: don't apply 7xx HDP flush workaround on AGP.
-
-  [ Ian Campbell ]
-  * xen: backport TTM patches to use PCI API. Fixes PCIe GPU (specifically
-    Radeon and Nouveau) on Xen (Closes: #601341).
-  * xen: netback: drop SKBs which are GSO but do not have a partial
-    checksum set (Closes: #608144).
-
-  [ dann frazier ]
-  * exec: make argv/envp memory visible to oom-killer (CVE-2010-4243)
-  * irda: Fix information leak in IRLMP_ENUMDEVICES (CVE-2010-4529)
-  * af_unix: limit unix_tot_inflight (CVE-2010-4249)
-
-  [ Moritz Muehlenhoff ]
-  * net: ax25: fix information leak to userland (CVE-2010-3875)
-  * net: packet: fix information leak to userland (CVE-2010-3876)	
-  * net: tipc: fix information leak to userland (CVE-2010-3877)
-  * inet_diag: Make sure we actually run the same bytecode we audited
-    (CVE-2010-3880)
-  * econet: Fix crash in aun_incoming() (CVE-2010-4342)
-
- -- Ben Hutchings <ben@decadent.org.uk>  Tue, 11 Jan 2011 05:42:11 +0000
-
-linux-2.6 (2.6.32-29) unstable; urgency=high
-
-  [ Ben Hutchings ]
-  * megaraid_sas: Add support for 'entry-level' SAS controllers including
-    the 9240 family (Closes: #604083)
-  * tcp: Make TCP_MAXSEG minimum more correct (refinement of fix for
-    CVE-2010-4165)
-  * l2tp: Fix UDP socket reference count bugs in the pppol2tp driver
-    (Closes: #604748)
-  * USB: Retain device power/wakeup setting across reconfiguration;
-    don't enable remote wakeup by default (Closes: #605246)
-  * dm: Deal with merge_bvec_fn in component devices better (Closes: #604457)
-  * Update Spanish debconf template translation (Aaron H Farias Martinez)
-    (Closes: #600694)
-  * perf: Use libiberty, not libbfd, for symbol demangling
-    (Closes: #590226, #606050)
-  * [x86] Add support for Fintek hardware watchdogs (Closes: #601187)
-    - resource: Add shared I/O region support
-    - hwmon: f71882fg: Use a muxed resource lock for the Super I/O port
-    - watchdog: Add f71808e_wdt driver
-  * bcm5974: Add reporting of multitouch events (Closes: #605450)
-  * fusion: Set FUSION_MAX_SGE=128, the upstream default (Closes: #606096)
-  * Add stable 2.6.32.27:
-    - block: limit vec count in bio_kmalloc() and bio_alloc_map_data()
-    - block: take care not to overflow when calculating total iov length
-    - block: check for proper length of iov entries in blk_rq_map_user_iov()
-      (CVE-2010-4163)
-    - net: clear heap allocation for ETHTOOL_GRXCLSRLALL (CVE-2010-3861)
-    - asus_oled: fix up some sysfs attribute permissions
-    - ipc: initialize structure memory to zero for compat functions
-      (CVE-2010-4073)
-    - ipc/shm: fix information leak to userland (CVE-2010-4072)
-    - ipc/sem: sys_semctl: fix kernel stack information leakage (CVE-2010-4083)
-    - tty: prevent DOS in the flush_to_ldisc
-    - [x86] KVM: VMX: Fix host userspace gsbase corruption (Closes: #604956)
-    - KVM: VMX: fix vmx null pointer dereference on debug register access
-      (CVE-2010-0435)
-    - KVM: x86: fix information leak to userland (CVE-2010-3881)
-    - firewire/cdev: fix information leak
-    - firewire-core: fix an information leak
-    - firewire-ohci: fix buffer overflow in AR split packet handling
-    - bio: take care not overflow page count when mapping/copying user data
-      (CVE-2010-4162)
-    - sisusbvga: fix information leak to userland
-    - iowarrior: fix information leak to userland
-    - usb: core: fix information leak to userland
-    - usb-storage/sierra_ms: fix sysfs file attribute
-    - ueagle-atm: fix up some permissions on the sysfs files
-    - cypress_cy7c63: fix up some sysfs attribute permissions
-    - usbled: fix up some sysfs attribute permissions
-    - trancevibrator: fix up a sysfs attribute permission
-    - usbsevseg: fix up some sysfs attribute permissions
-    - do_exit(): make sure that we run with get_fs() == USER_DS (CVE-2010-4258)
-    - DECnet: don't leak uninitialized stack byte
-    - perf_events: Fix perf_counter_mmap() hook in mprotect() (CVE-2010-4169)
-    - frontier: fix up some sysfs attribute permissions
-    - net/sched: fix kernel information leak in act_police
-    - can-bcm: fix minor heap overflow (CVE-2010-3874)
-    - ivtvfb: prevent reading uninitialized stack memory (CVE-2010-4079)
-    - net/sched: fix some kernel information leaks
-  * TTY: Fix error return from tty_ldisc_open() (regression in 2.6.32.27)
-  * filter: make sure filters dont read uninitialized memory (CVE-2010-4158)
-  * posix-cpu-timers: workaround to suppress the problems with mt exec
-    (CVE-2010-4248)
-
-  [ Ian Campbell ]
-  * xen: disable ACPI NUMA for PV guests and allow IRQ desc allocation on any
-    node (Closes: #603632)
-  * xen: handle potential time discontinuity on resume (Closes: #602273)
-  * xen: don't bother to stop other cpus on shutdown/reboot (Closes: #605448)
-  * xen: Add cpu hotplug support to prevent crash while parsing ACPI processor
-    tables (Closes: #602109)
-
-  [ Martin Michlmayr ]
-  * Kirkwood: Add support for 6282 based QNAP devices.
-
- -- Ben Hutchings <ben@decadent.org.uk>  Fri, 10 Dec 2010 05:45:11 +0000
-
-linux-2.6 (2.6.32-28) unstable; urgency=high
-
-  [ maximilian attems ]
-  * ipc: initialize structure memory to zero for shmctl.
-  * drm/i915: set DIDL using the ACPI video output device _ADR method return.
-  * images: Nuke modules.devname on removal. (closes: #590607)
-  * Newer Standards-Version 3.9.1 without changes.
-  * drm/ttm: Clear the ghost cpu_writers flag on ttm_buffer_object_transfer.
-  * [openvz] Update upstream patch to 2.6.32-dzhanibekov.
-  * [openvz] ubc: Fix orphan count checks after merge.
-
-  [ Martin Michlmayr ]
-  * Update udlfb to 2.6.37:
-    - udlfb: minor cleanups
-    - udlfb: fix coding style issues
-    - udlfb: fbdev character read and write support
-    - udlfb: add DPMS support
-    - udlfb: remove metrics_misc sysfs attribute
-    - udlfb: revamp reference handling to insure successful shutdown
-    - udlfb: enhance EDID and mode handling support
-    - udlfb: fix big endian rendering error
-    - udlfb: support for writing backup EDID to sysfs file
-    - udlfb: add module options for console and fb_defio
-    - udlfb: fix incorrect fb_defio implementation for multiple framebuffers
-    - udlfb: fix checkpatch and style
-
-  [ Ben Hutchings ]
-  * Update debconf template translations:
-    - Update Japanese (Nobuhiro Iwamatsu) (Closes: #602152)
-    - Update Catalan (Jordi Mallach) (Closes: #602520)
-    - Add Italian (Luca Bruno) (Closes: #602945)
-  * sunrpc: Fix NFS client over TCP hangs due to packet loss (Closes: #589945)
-  * brcm80211: Update to 2.6.37-rc1
-  * [powerpc] ALSA: Fix headphone and line-out detection on PowerMac G4 DA
-    (Closes: #603419)
-  * [x86] snd-hda-codec-cirrus: Add quirks for IMac 27", MacBookPro 5,5 and 7,1
-  * [x86] btusb: Add device IDs for MacBookPro 6,2 and 7,1 (Closes: #603651)
-  * [x86] applesmc: Add support for iMac 9,1 and MacBookPro 2,2, 5,3, 5,4, 6,*
-    and 7,*
-  * [x86] applesmc, bcm5974, btusb, HID, mbp_nvidia_bl, snd-hda-codec-cirrus:
-    Add support for MacBookAir 3,1 and 3,2 (Closes: #603395)
-  * [x86] mbp_nvidia_bl: Add support for MacBookPro 7,1
-  * x25: Fix remote denial-of-service vulnerabilities:
-    - x25 accesses fields beyond end of packet
-    - memory corruption in X.25 facilities parsing (CVE-2010-3873)
-    - Prevent crashing when parsing bad X.25 facilities (CVE-2010-4164)
-  * tcp: Increase TCP_MAXSEG socket option minimum (CVE-2010-4165)
-  * rds: Fix integer overflow in RDS cmsg handling
-  * af_802154,decnet,econet,rds,x25: Disable auto-loading as mitigation
-    against local exploits.  These protocol modules are not widely used
-    and can be explicitly loaded or aliased on systems where they are
-    wanted.
-  * atl1c: Add support for Atheros AR8151 and AR8152 (Closes: #599771)
-  * Add stable 2.6.32.26:
-    - synclink_cs: Fix information leak to userland
-    - bluetooth: Fix missing NULL check
-    - [x86] KVM: VMX: Fix host GDT.LIMIT corruption
-    - [x86] KVM: Fix fs/gs reload oops with invalid ldt (CVE-2010-3698)
-    - gdth: Fix integer overflow in ioctl (CVE-2010-4157)
-  * [x86] KVM: SVM: Fix wrong intercept masks for KVM_{GET,SET}_VCPU_EVENTS
-    on 32 bit, thanks to Philipp Matthias Hahn (Closes: #599507)
-
-  [ dann frazier ]
-  * [vserver] Update patch to 2.6.32.25-vs2.3.0.36.29.6
-  * add qlcnic driver
-  * econet: Avoid stack overflow w/ large msgiovlen (CVE-2010-3848)
-  * econet: disallow NULL remote addr for sendmsg() (CVE-2010-3849)
-  * econet: Add mising CAP_NET_ADMIN check in SIOCSIFADDR (CVE-2010-3850)
-
- -- Ben Hutchings <ben@decadent.org.uk>  Thu, 25 Nov 2010 01:20:50 +0000
-
-linux-2.6 (2.6.32-27) unstable; urgency=high
-  
-  * The "We'll Always Have Paris" release
-
-  [ Ben Hutchings ]
-  * rndis_host: Restrict fix for #576929 to specific devices
-    (Closes: #589403, #600660)
-  * Add stable 2.6.32.25:
-    - rme9652: prevent reading uninitialized stack memory
-      (CVE-2010-4080, CVE-2010-4081)
-    - ocfs2: Don't walk off the end of fast symlinks
-    - ip: fix truesize mismatch in ip fragmentation
-    - net: clear heap allocations for privileged ethtool actions
-    - execve: setup_arg_pages: diagnose excessive argument size
-    - execve: improve interactivity with large arguments
-    - execve: make responsive to SIGKILL with large arguments
-    - rose: Fix signedness issues wrt. digi count. (CVE-2010-3310)
-    - ALSA: prevent heap corruption in snd_ctl_new() (CVE-2010-3442)
-    - setup_arg_pages: diagnose excessive argument size (CVE-2010-3858)
-  * btrfs: add a "df" ioctl for btrfs (Closes: #600190)
-  * Update debconf template translations:
-    - Add Catalan (Jordi Mallach) (Closes: #601146)
-    - Add Brazilian Portugese (Flamarion Jorge) (Closes: #601102)
-    - Update Vietnamese (Clytie Siddall) (Closes: #601534)
-  * phonet: device notifier only runs on initial namespace
-    (Really closes: #597904)
-  * net/socket: Limit sendto()/recvfrom() length (CVE-2010-1187)
-    [Original reference is incorrect; should be CVE-2010-3859.]
-
-  [ Ian Campbell ]
-  * xen: import additional fixes for disabling netfront smartpoll mode
-    (Closes: #600992).
-
-  [ dann frazier ]
-  * e1000e: Reset 82577/82578 PHY before first PHY register read
-    (Closes: #601017)
-
-  [ Martin Michlmayr ]
-  * Kirkwood: reset PCIe unit on boot
-  * Kirkwood: restrict the scope of the PCIe reset workaround
-
-  [ maximilian attems ]
-  * Update abi files, readd Xen as ABI stable.
-  * 2.6.33.stable-queue: drm/radeon: fix PCI ID 5657 to be an RV410.
-  * Add drm changes from 2.6.32.24+drm33.11:
-    - i915: return -EFAULT if copy_to_user fails.
-    - drm/i915: Prevent double dpms on
-    - drm: Only decouple the old_fb from the crtc is we call mode_set*
-    - drm/i915: Unset cursor if out-of-bounds upon mode change (v4)
-    - drm/i915,agp/intel: Add second set of PCI-IDs for B43
-  * net: Limit socket I/O iovec total length to INT_MAX. (CVE-2010-1187)
-    [Original reference is incorrect; should be CVE-2010-3859.]
-  * numa: fix slab_node(MPOL_BIND).
-
- -- maximilian attems <maks@debian.org>  Sat, 30 Oct 2010 12:24:37 +0200
-
-linux-2.6 (2.6.32-26) unstable; urgency=high
-
-  [ Ian Campbell ]
-  * xen: fix PVHVM hang at boot when Xen does not support vector callbacks.
-  * xen: fix race between PV drivers and xenstore initialisation which caused
-    breakage in drivers for both regular PV and PVHVM guests.
-
-  [ maximilian attems ]
-  * [openvz] Enable ioprio. (closes: #596772)
-    Thanks Daniel Hahler <debian-bugs@thequod.de>
-
-  [ Ben Hutchings ]
-  * [x86] radeon: Add quirks to make HP nx6125 and dv5000 laptops resume
-    (Closes: #583968)
-  * dm-crypt: Add 'plain64' IV; this avoids watermarking attacks that are
-    possible with 'plain' IV on devices larger than 2TB (Closes: #600384)
-  * [x86] ahci,ata_generic: let ata_generic handle new MBP w/ MCP89
-    (Closes: #600305)
-  * debian/.../patches.py: Open files as needed, rather than all at once
-    (Closes: #600423)
-  * [openvz] printk: Handle global log buffer reallocation (Closes: #600299)
-  * debian/bin/test-patches: Restrict patches to featureset when building
-    with a featureset (thanks to Tim Small)
-  * sata_via: Delay on vt6420 when starting ATAPI DMA write (Closes: #488566)
-  * r6040: Fix various bugs in r6040_multicast_list() (Closes: #600155)
-
-  [ dann frazier ]
-  * Force enable DMA on MBP w/ MCP 7,1
-  * RDS sockets: remove unsafe kmap_atomic optimization (CVE-2010-3904)
-  * v4l: disable dangerous buggy compat function (CVE-2010-2963)
-
- -- dann frazier <dannf@debian.org>  Tue, 19 Oct 2010 07:50:55 -0600
-
-linux-2.6 (2.6.32-25) unstable; urgency=high
-
-  [ Ben Hutchings ]
-  * mmc: build fix: mmc_pm_notify is only available with CONFIG_PM=y
-  * Add stable 2.6.32.24 (trivial fix, already applied)
-  * ipg: Remove device claimed by dl2k from pci id table (Closes: #599021)
-  * linux-image: Include modules.order in image packages (Closes: #598518)
-  * [x86] isdn/i4l: Reenable ISDN4Linux drivers, but mark them as staging
-    (Closes: #588551)
-    - hisax: Disable device aliases that conflict with mISDN
-  * Update Danish debconf template translation (Joe Hansen) (Closes: #599457)
-  * [x86] KVM: SVM: Fix wrong intercept masks on 32 bit (Closes: #599507)
-  * e1000: fix Tx hangs by disabling 64-bit DMA (Closes: #518182)
-  * rt2x00: Fix calculation of required TX headroom (Closes: #599395)
-  * Add drm changes from 2.6.32.22+drm33.10:
-    - i915: Don't touch PORT_HOTPLUG_EN in intel_dp_detect()
-    - i915: Kill dangerous pending-flip debugging
-    - radeon: release AGP bridge at suspend
-    - radeon: initialize set_surface_reg for rs600 asic
-  * [x86] toshiba_acpi: Add full hotkey support (Closes: #599768)
-
-  [ Stephen R. Marenka ]
-  * m68k: fix missing io macros.
-  * m68k: modular swim on mac.
-  * m68k: never build staging drivers on m68k.
-  * m68k: build in rtc class on atari.
-
-  [ Ian Campbell ]
-  * xen: do not truncate machine address on gnttab_copy_grant_page hypercall
-    (Closes: #599089)
-
-  [ dann frazier ]
-  * drm/i915: Sanity check pread/pwrite (CVE-2010-2962)
-  * drm/i915: Rephrase pwrite bounds checking to avoid any potential overflow
-  * GFS2: Fix writing to non-page aligned gfs2_quota structures (CVE-2010-1436)
-  * hvc_console: Fix race between hvc_close and hvc_remove (CVE-2010-2653)
-  * net sched: fix some kernel memory leaks (CVE-2010-2942)
-  * niu: Fix kernel buffer overflow for ETHTOOL_GRXCLSRLALL (CVE-2010-3084)
-  * rose: Fix signedness issues wrt. digi count (CVE-2010-3310)
-  * Fix pktcdvd ioctl dev_minor range check (CVE-2010-3437)
-  * ALSA: prevent heap corruption in snd_ctl_new() (CVE-2010-3442)
-  * net sched: fix kernel leak in act_police (CVE-2010-3477)
-  * sctp: Fix out-of-bounds reading in sctp_asoc_get_hmac() (CVE-2010-3705)
-
- -- dann frazier <dannf@debian.org>  Thu, 14 Oct 2010 01:08:05 -0600
-
-linux-2.6 (2.6.32-24) unstable; urgency=high
-
-  [ Ben Hutchings ]
-  * speakup: Update to match Debian package version 3.1.5.dfsg.1-1
-  * scsi_dh_emc: Fix mode select request setup (Closes: #591540)
-  * snd-hda-codec-via: Fix syntax error when CONFIG_SND_HDA_POWER_SAVE is
-    disabled (Closes: #597043)
-  * Add stable 2.6.32.22:
-    - [vserver] Revert sched changes since they conflict.
-  * Recommend use of 'make deb-pkg' to build custom kernel packages
-  * [x86] Revert "i915: Blacklist i830, i845, i855 for KMS". The current X
-    driver (xserver-xorg-video-intel version 2.12.0+shadow-1) should work
-    properly with KMS on these chips. (Closes: #596453)
-  * phonet: Restrict to initial namespace (Closes: #597904)
-  * Add stable 2.6.32.23:
-    - serial/mos*: prevent reading uninitialized stack memory
-    - net: Fix oops from tcp_collapse() when using splice()
-    - rds: fix a leak of kernel memory
-    - hso: prevent reading uninitialized memory (CVE-2010-3298)
-    - cxgb3: prevent reading uninitialized stack memory (CVE-2010-3296)
-    - eql: prevent reading uninitialized stack memory (CVE-2010-3297)
-    - vt6655: fix buffer overflow
-    - net/llc: make opt unsigned in llc_ui_setsockopt()
-    - sisfb: prevent reading uninitialized stack memory
-    - aio: check for multiplication overflow in do_io_submit (CVE-2010-3067)
-    - xfs: prevent reading uninitialized stack memory (CVE-2010-3078)
-    - viafb: prevent reading uninitialized stack memory
-    - [hppa,ia64] mm: guard page for stacks that grow upwards (CVE-2010-2240)
-    - sctp: Do not reset the packet during sctp_packet_config()
-      (CVE-2010-3432)
-  * xen: Fix typo in xen_percpu_chip definition
-  * 3c59x: Remove incorrect locking (Closes: #598103)
-  * f71882fg: Add support for the f71889fg (Closes: #597820)
-  * drm/radeon: Fix regressions introduced in 2.6.34.3 (Closes: #597636)
-  * mmc: fix hangs related to mmc/sd card insert/removal during suspend/resume
-    (Closes: #598147)
-
-  [ Martin Michlmayr ]
-  * ARM: update mach types.
-  * [armel/config.kirkwood] Enable MACH_DOCKSTAR.
-
-  [ Ian Campbell ]
-  * [x86/xen] Disable netfront's smartpoll mode by default. (Closes: #596635)
-
-  [ maximilian attems ]
-  * [openvz] Update upstream patch to 2.6.32-dyomin.
-
- -- Ben Hutchings <ben@decadent.org.uk>  Thu, 30 Sep 2010 00:46:16 +0100
-
-linux-2.6 (2.6.32-23) unstable; urgency=low
-
-  [ Ben Hutchings ]
-  * cgroupfs: create /sys/fs/cgroup to mount cgroupfs on (Closes: #595964)
-  * r8169: Fix MDIO timing (Closes: #583139; mistakenly reverted in 2.6.32-19)
-  * gro: Fix bogus gso_size on the first fraglist entry (Closes: #596802)
-  * vgaarb: Fix VGA arbiter to accept PCI domains other than 0 (from stable
-    2.6.32.12; mistakenly omitted in 2.6.32-12)
-
-  [ maximilian attems ]
-  * openvz: cfq-iosched: do not force idling for sync workload.
-
-  [ Stephen R. Marenka ]
-  * m68k: switch to generic siginfo layout.
-  * m68k: NPTL support.
-
-  [ dann frazier ]
-  * compat: Make compat_alloc_user_space() incorporate the access_ok()
-    (CVE-2010-3081)
-  * x86-64, compat (CVE-2010-3301):
-    - Retruncate rax after ia32 syscall entry tracing
-    - Test %rax for the syscall number, not %eax
-  * wireless extensions: fix kernel heap content leak (CVE-2010-2955)
-  * KEYS (CVE-2010-2960):
-    - Fix RCU no-lock warning in keyctl_session_to_parent()
-    - Fix bug in keyctl_session_to_parent() if parent has no session keyring
-
- -- dann frazier <dannf@debian.org>  Fri, 17 Sep 2010 15:27:04 -0600
-
-linux-2.6 (2.6.32-22) unstable; urgency=low
-
-  [ Ian Campbell ]
-  * xen: backport pvhvm drivers from upstream.
-  * Fixes/overrides for Lintian warnings:
-    - Add "(meta package)" to short description of linux-headers
-      metapackages, resolves empty-binary-package.
-    - Add dependency on ${misc:Depends} to all packages, resolves
-      debhelper-but-no-misc-depends. Required update to gencontrol.py to
-      augment rather than override headers_arch_depends read from templates.
-    - Override dbg-package-missing-depends for linux-image-*-dbg. It is not
-      necessary to install the kernel image package to use the dbg package
-      since the dbg package already contains a complete image with symbols.
-
-  [ Ben Hutchings ]
-  * [x86/xen] Restore stack guard page (CVE-2010-2240)
-  * Add stable 2.6.32.21:
-    - ext4: consolidate in_range() definitions (CVE-2010-3015)
-    - mm: make the mlock() stack guard page checks stricter
-      (avoids regression for Xen tools; closes: 594756)
-    - [sparc] sunxvr500: Ignore secondary output PCI devices
-      (Closes: #594604)
-    - ocfs2: fix o2dlm dlm run purgelist (Closes: #593679)
-    - Avoid ABI change in mm
-    - Ignore ABI change in snd-emu10k1
-  * Add drm changes from stable 2.6.34.6:
-    - drm: stop information leak of old kernel stack (CVE-2010-2803)
-  * rt2870sta: Add more device IDs from vendor drivers
-  * rt2860sta, rt2870sta: Enable channels 12-14 (Closes: #594561)
-  * SCSI/mptsas: fix hangs caused by ATA pass-through (Closes: #594690)
-  * sky2: Apply fixes and new hardware support from 2.6.33-2.6.35
-    (Closes: #571526)
-  * postinst: Really warn users on upgrade if the current configuration may
-    rely on running a default boot loader.
-  * input: add compat support for sysfs and /proc capabilities output
-    (Closes: #579017)
-  * snd-hda-intel: Add support for VIA V1708S, VT1718S, VT1828S, VT2020,
-    VT1716S, VT2002P, VT1812, VT1818S
-  * hwmon/w83627ehf: Add support for W83667HG-B
-  * 3c59x: Fix deadlock in vortex_error() (Closes: #595554)
-  * [x86] paravirt: Add a global synchronization point for pvclock (from
-    2.6.32.16; reverted due to a regression which was addressed in 2.6.32.19)
-  * sched, cputime: Introduce thread_group_times() (from 2.6.32.19; reverted
-    due to the potential ABI change which we now carefully avoid)
-  * net/{tcp,udp,llc,sctp,tipc,x25}: Add limit for socket backlog
-    (Closes: #592187)
-  * tun: Don't add sysfs attributes to devices without sysfs directories
-    (Closes: #594845)
-  * [x86] Add brcm80211 driver for Broadcom 802.11n wireless network
-    controllers
-  * r8169: Remove MODULE_FIRMWARE declarations since the firmware is
-    non-essential and we do not distribute it
-  * [x86] HPET: unmap unused I/O space
-  * ipheth: add support for iPhone 4
-  * ipheth: remove incorrect devtype of WWAN
-  * ALSA: emux: Add trivial compat ioctl handler (Closes: #596478)
-  * hostap_pci: set dev->base_addr during probe (Closes: #595802)
-  * ethtool: allow non-netadmin to query settings (see #520724)
-  * ACPI: add boot option acpi=copy_dsdt to fix corrupt DSDT, and enable this
-    automatically for known-bad Toshiba models (Closes: #596709)
-
-  [ Bastian Blank ]
-  * Use Breaks instead of Conflicts.
-
-  [ Aurelien Jarno ]
-  * [mips,mipsel] Fix computation of DMA flags from device's 
-    coherent_dma_mask.
-
-  [ Martin Michlmayr ]
-  * Add some patches from the Orion tree:
-    - OpenRD: Enable SD/UART selection for serial port 1
-    - kirkwood: Unbreak PCIe I/O port
-    - Kirkwood: support for Seagate DockStar
-
-  [ dann frazier ]
-  * netxen_nic: add support for loading unified firmware images
-  * irda: Correctly clean up self->ias_obj on irda_bind() failure.
-    (CVE-2010-2954)
-
-  [ maximilian attems ]
-  * [powerpc] Enable WINDFARM_PM121. (closes: #596515)
-    Thanks Étienne BERSAC <bersace03@gmail.com>
-  * nouveau: disable acceleration on NVA3/NVA5/NVA8 by default.
-  * openvz: disable KSM. Thanks Dietmar Maurer <dietmar@proxmox.com>.
-    (closes: #585864)
-  * Update openvz patch to d38b56fd0dca.
-  * openvz: enalbe modular VZ_EVENT.
-
- -- maximilian attems <maks@debian.org>  Tue, 14 Sep 2010 14:17:11 +0200
-
-linux-2.6 (2.6.32-21) unstable; urgency=high
-
-  [ Ben Hutchings ]
-  * Add stable 2.6.32.19:
-    - ext4: Make sure the MOVE_EXT ioctl can't overwrite append-only files
-      (CVE-2010-2066)
-    - mm: keep a guard page below a grow-down stack segment (CVE-2010-2240)
-      (not applied to xen featureset)
-    - md/raid10: fix deadlock with unaligned read during resync
-      (Closes: #591415)
-    - Revert "sched, cputime: Introduce thread_group_times()" which would
-      result in an ABI change
-  * Add stable 2.6.32.20:
-    - Fix regressions introduced by original fix for CVE-2010-2240
-  * Add drm and other relevant changes from stable 2.6.34.4
-  * Add 'breaks' relation from image packages to boot loader packages that
-    do not install required hooks (Closes: #593683)
-  * [x86] i915: Blacklist i830, i845, i855 for KMS
-    (Closes: #568207, #582105, #593432, #593507)
-
-  [ Bastian Blank ]
-  * Update Xen patch.
-    - Notify Xen on crash.
-    - Several blktap fixes.
-
-  [ Ritesh Raj Sarraf ]
-  * Add .gnu_debuglink information into kernel modules (Closes: #555549)
-
-  [ Ian Campbell ]
-  * [x86/xen] temporarily remove stack guard page, it breaks the xen
-    toolstack.
-
-  [ Aurelien Jarno ]
-  * [mips,mipsel] Fix 64-bit atomics.
-
- -- Ben Hutchings <ben@decadent.org.uk>  Wed, 25 Aug 2010 01:06:18 +0100
-
-linux-2.6 (2.6.32-20) unstable; urgency=low
-
-  [ Moritz Muehlenhoff ]
-  * Backport XVR1000 driver (Closes: #574243)
-
-  [ Ben Hutchings ]
-  * Add stable 2.6.32.18:
-    - CIFS: Fix compile error with __init in cifs_init_dns_resolver()
-      definition (FTBFS for most architectures)
-    - GFS2: rename causes kernel Oops (CVE-2010-2798)
-    - xfs: prevent swapext from operating on write-only files
-      (CVE-2010-2226)
-  * Update debconf template translations:
-    - Swedish (Martin Bagge) (Closes: #592045)
-    - German (Holger Wansing) (Closes: #592226)
-  * [i386/openvz-686] Remove AMD Geode LX and VIA C3 "Nehemiah" from the
-    list of supported processors; they do not implement PAE
-  * V4L/DVB: Add Elgato EyeTV Diversity to dibcom driver (Closes: #591710)
-  * [s390] dasd: use correct label location for diag fba disks
-    (Closes: #582281)
-  * Add drm changes from stable 2.6.34.2 (thanks to Stefan Bader) and
-    2.6.34.3
-  * drm/i915: disable FBC when more than one pipe is active
-    (Closes: #589077)
-  * IB/ipath: Fix probe failure path (Closes: #579393)
-  * ext4: fix freeze deadlock under IO (regression introduced in 2.6.32.17)
-  * xen: Completely disable use of XSAVE (Closes: #592428)
-
-  [ Martin Michlmayr ]
-  * [armel/orion5x] Add a missing #include to fix a build issue.
-  * [armel/kirkwood, armel/orion5x] Build-in support for more devices.
-
-  [ dann frazier ]
-  * can: add limit for nframes and clean up signed/unsigned variables
-
- -- Ben Hutchings <ben@decadent.org.uk>  Thu, 12 Aug 2010 03:26:39 +0100
-
-linux-2.6 (2.6.32-19) unstable; urgency=low
-
-  [ maximilian attems ]
-  * inotify send IN_UNMOUNT events.
-  * inotify fix oneshot support.
-
-  [ Ben Hutchings ]
-  * linux-base: Remove dependency on libapt-pkg-perl (Closes: #589996)
-  * pata_pdc202xx_old: Fix UDMA mode for PDC2024x and PDC2026x controllers
-    (Closes: #590532)
-  * Update debconf template translations:
-    - Czech (Michal Simunek) (Closes: #590546)
-    - Portugese (Américo Monteiro) (Closes: #590557)
-    - French (David Prévot) (Closes: #591149)
-    - Russian (Yuri Kozlov) (Closes: #591241)
-  * Add stable 2.6.32.17:
-    - ethtool: Fix potential kernel buffer overflow in ETHTOOL_GRXCLSRLALL
-      (CVE-2010-2478)
-    - GFS2: Fix up system xattrs (CVE-2010-2525)
-    - Revert ABI changes in firmware_class and ssb
-    - Ignore ABI changes in acpi_processor, hostap and jbd2
-  * Add drm changes from stable 2.6.33.7:
-    - drm/i915: Enable low-power render writes on GEN3 hardware (915, 945,
-      G33 and Atom "Pineview") (Closes: #590193, maybe others)
-  * [i386/xen-686] Remove AMD Geode LX and VIA C3 "Nehemiah" from the list
-    of supported processors; they do not implement PAE
-  * [x86] Add samsung-laptop driver
-
-  [ dann frazier ]
-  * [ia64] Fix crash when gcore reads gate area (Closes: #588574)
-
-  [ Bastian Blank ]
-  * Update Xen patch.
-    - Ignore ABI changes.
-
- -- Ben Hutchings <ben@decadent.org.uk>  Thu, 05 Aug 2010 02:43:19 +0100
-
-linux-2.6 (2.6.32-18) unstable; urgency=low
-
-  [ Ben Hutchings ]
-  * iwlwifi: Allocate pages for RX buffers, reducing the probability of
-    allocation failure (Closes: #580124)
-  * postinst: Remove support for 'default' boot loaders. Warn users on
-    upgrade if the current configuration may rely on this.
-  * rt2860sta, rt2870sta: Apply changes from Linux 2.6.33 and 2.6.34
-    - rt2860sta: Fix WPA(2)PSK issue when group cipher of AP is WEP40
-      or WEP104 (Closes: #574766)
-  * rt3090sta: Replace with rt2860sta (Closes: #588863)
-  * [i386/686] Remove AMD K6 from the list of supported processors; it
-    does not implement the CMOV instruction
-  * drm/i915: Add 'reclaimable' to i915 self-reclaimable page allocations
-    (really closes: #534422, we hope)
-  * Revert "x86, paravirt: Add a global synchronization point for pvclock",
-    included in stable 2.6.32.16 (Closes: #588426)
-  * 3c59x: Fix call to mdio_sync() with the wrong argument (Closes: #589989)
-
-  [ Martin Michlmayr ]
-  * Add some patches from the Orion tree, including support for Marvell's
-    Armada 300 (88F6282):
-    - Kirkwood: update MPP definition.
-    - Kirkwood: fix HP t5325 after updating MPP definitions
-    - leds: leds-gpio: Change blink_set callback to be able to turn off
-      blinking
-    - net/phy/marvell: Expose IDs and flags in a .h and add dns323 LEDs
-      setup flag
-    - orion5x: Base support for DNS-323 rev C1
-    - orion5x: Fix soft-reset for some platforms
-    - mtd: orion/kirkwood: add RnB line support to orion mtd driver
-    - mtd: kirkwood: allow machines to register RnB callback
-    - Kirkwood: add support for rev A1 of the 88f6192 and 88f6180 chips
-    - Kirkwood: Add support for 88f6282
-    - PCI: add platform private data to pci_sys_data
-    - Kirkwood: add support for PCIe1
-    - Kirkwood: more factorization of the PCIe init code
-
-  [ maximilian attems ]
-  * sched: Fix over-scheduling bug.
-
- -- Ben Hutchings <ben@decadent.org.uk>  Fri, 23 Jul 2010 03:48:08 +0100
-
-linux-2.6 (2.6.32-17) unstable; urgency=low
-
-  [ maximilian attems ]
-  * agp: add no warn since we have a fallback to vmalloc paths.
-
-  [ Ben Hutchings ]
-  * linux-tools: Fix build for hppa and do not attempt to build for
-    architectures where perf events are not available (Closes: #588409)
-  * linux-tools: Add build-dependency on binutils-dev to enable symbol
-    demangling in perf
-  * drm/i915: Fix memory corruption on resume from hibernation
-    (Closes: #534422)
-
- -- Ben Hutchings <ben@decadent.org.uk>  Sat, 10 Jul 2010 16:40:38 +0100
-
-linux-2.6 (2.6.32-16) unstable; urgency=low
-
-  [ dann frazier ]
-  * [hppa] clear floating point exception flag on SIGFPE signal
-    (Closes: #559406)
-
-  [ Ben Hutchings ]
-  * Add stable 2.6.32.15
-  * Add mantis and hopper DVB drivers with mb86a16 and tda665x DVB
-    front-ends, backported by Bjørn Mork (Closes: #577264)
-  * Build inet_lro as a module
-  * [sparc] Enable CONFIG_FB_XVR500, CONFIG_FB_XVR2500 (Closes: #508108)
-  * Update Spanish debconf templates, thanks to Omar Campagne
-    (Closes: #580538)
-  * Revert "Add EC path for Thinkpad X100."; it is incomplete and broken
-  * sctp: fix append error cause to ERROR chunk correctly (regression due
-    to fix for CVE-2010-1173)
-  * [powerpc] Enable pata_amd driver, replacing amd74xx
-  * eeepc-laptop: Disable wireless hotplug on more models where the
-    controller is not at the expected address (Closes: #576199)
-  * [mips] Fix boot from ATA hard drives (Closes: #584784):
-    - Set io_map_base for several PCI bridges lacking it
-    - Replace per-platform built-in IDE drivers with libata-based drivers
-    - Enable BLK_DEV_SD as built-in on all platforms
-  * Revert "vlan/macvlan: propagate transmission state to upper layers"
-    (Closes: #585770)
-  * linux-base: Don't identify LVM2 PVs by UUID (Closes: #585852)
-  * usb-serial: Add generic USB WWAN code, backported by Mark Hymers
-    (Closes: #585661)
-    - option, qcserial: Use generic USB WWAN code
-    - qcserial: Add support for Qualcomm Gobi 2000 devices
-  * radeon: Fix MacBook Pro connector quirk (Closes: #585943)
-  * r8169: Fix MDIO timing (Closes: #583139)
-  * Move NEWS to linux-latest-2.6 (Closes: #586401)
-  * 3c59x: Change locking to avoid use of disable_irq() (Closes: #586967)
-  * Enable IPv6 support for IPVS (IP_VS_IPV6) (Closes: #584549)
-  * Revert "tpm: autoload tpm_tis based on system PnP IDs", included in
-    stable 2.6.32.12 (Closes: #584273)
-  * linux-base: If the disk ID update process fails, give the user a
-    chance to retry or change their answers (Closes: #585609)
-  * asix: fix setting mac address for AX88772 (Closes: #587580)
-  * ipv6: Clamp reported valid_lft to a minimum of 0 (Closes: #514644)
-  * ipv6: Use interface max_desync_factor instead of static default
-    (Closes: #514646)
-  * Add stable 2.6.32.16:
-    - Fixes CVE-2010-1641, CVE-2010-1187, CVE-2010-1148, CVE-2010-1173
-      and CVE-2010-2071
-    - libata: disable ATAPI AN by default (Closes: #582737, #582903)
-  * Add drm changes from stable 2.6.33.6
-  * [ia64, powerpc, sparc, x86] Enable KPROBES and KRETPROBES
-    (Closes: #584130)
-  * r8192s_usb: Fix various bugs:
-    - Check for skb allocation failure in 2 more places
-    - Update LED control code
-    - Clean up in case of an error in module initialisation
-    - Rename and remove proc directories correctly if an interface is
-      not called wlan0 (Closes: #582972)
-    - Correct device ID table (Closes: #584945, #587985)
-  * Add r8192u_usb driver
-  * Add linux-tools-<version> package containing the perf tool
-    (Closes: #548715)
-  * Enable USB_SERIAL_TI (Closes: #588096) and USB_SERIAL_WHITEHEAT
-
-  [ Aurelien Jarno ]
-  * [sh4] optimize runtime disabling of trapped I/O. 
-  * [mips] backport mips/swarm: fix M3 TLB exception handler.
-
-  [ Moritz Muehlenhoff ]
-  * Enable X86 board specific fixups for reboot (Closes: #536537)
-
-  [ Martin Michlmayr ]
-  * OpenRD-Base: revert patch "allow SD/UART1 selection" since it
-    never made it upstream.
-  * ARM: update mach types.
-  * Add support for OpenRD-Ultimate.
-  * QNAP TS-11x/TS-21x: Add MPP36 (RAM) and MPP44 (board ID).
-  * Add support for the HP t5325 Thin Client.
-  * m25p80: Add support for Macronix 25L8005.
-  * Add framebuffer driver for XGI chipsets.
-  * [armel/kirkwood] Enable FB_XGI and FRAMEBUFFER_CONSOLE.
-  * [armel] Make MOUSE_PS2 modular.
-  * [armel] Build INPUT_UINPUT for all flavours.
-  * Update Marvell CESA (mv_cesa) driver (Closes: #585790):
-    - Invoke the user callback from a softirq context
-    - Remove compiler warning in mv_cesa driver
-    - Fix situation where the dest sglist is organized differently than...
-    - Fix situations where the src sglist spans more data than the reques...
-    - Enqueue generic async requests
-    - Rename a variable to a more suitable name
-    - Execute some code via function pointers rathr than direct calls
-    - Make the copy-back of data optional
-    - Support processing of data from previous requests
-    - Add sha1 and hmac(sha1) async hash drivers
-  * Update DisplayLink (udlfb) driver:
-    - add dynamic modeset support
-    - checkpatch cleanup
-    - reorganize function order
-    - pre-allocated urb list helpers
-    - clean up function naming
-    - Add functions to expose sysfs metrics and controls
-    - Rework startup and teardown to fix race conditions
-    - improved rendering performance
-    - Support for fbdev mmap clients (defio)
-    - explicit dependencies and warnings
-    - remove printk and small cleanup
-  * [armel/kirkwood] Enable FB_UDL.
-  * [armel] Disable PARPORT_PC (Closes: #588164)
-
-  [ Bastian Blank ]
-  * Disable mISDN support for NETJet cards. The driver binds a generic PCI
-    bridge.
-  * Disable ISDN4Linux drivers.
-
-  [ maximilian attems]
-  * Update openvz patch to 5fd638726a69.
-
- -- Ben Hutchings <ben@decadent.org.uk>  Mon, 05 Jul 2010 22:13:33 +0100
-
-linux-2.6 (2.6.32-15) unstable; urgency=low
->>>>>>> 689e8c9a
 
   [ Ben Hutchings ]
   * [alpha,s390,sparc] math-emu: correct test for downshifting fraction in
