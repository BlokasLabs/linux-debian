--- conflicted
+++ resolved
@@ -1,4 +1,3 @@
-<<<<<<< HEAD
 linux-2.6 (2.6.18.dfsg.1-23etch1) stable-security; urgency=high
 
   * Fix missing boundary checks in syscall/syscall32_nopage():
@@ -12,8 +11,11 @@
      - features/all/vserver/vs2.0.2.2-rc9.patch
      - features/all/xen/fedora-2.6.18-36186.patch
      - features/all/xen/vserver-update.patch
-
- -- dann frazier <dannf@debian.org>  Tue, 04 Nov 2008 01:55:40 -0700
+  * Don't allow splicing to files opened with O_APPEND:
+     - bugfix/dont-allow-splice-to-files-opened-with-O_APPEND.patch
+    See CVE-2008-4554
+
+ -- dann frazier <dannf@debian.org>  Wed, 05 Nov 2008 00:05:08 -0700
 
 linux-2.6 (2.6.18.dfsg.1-23) stable; urgency=high
 
@@ -94,2023 +96,476 @@
  -- dann frazier <dannf@debian.org>  Sun, 27 Jul 2008 16:06:38 -0600
 
 linux-2.6 (2.6.18.dfsg.1-22) stable; urgency=high
-=======
-linux-2.6 (2.6.26-10) UNRELEASED; urgency=low
->>>>>>> 5a915877
 
   [ dann frazier ]
-  * sctp: Fix possible kernel panic in sctp_sf_abort_violation (CVE-2008-4618)
+  * Merge in changes from 2.6.18.dfsg.1-18etch6
+
+  [ Frederik Schüler ]
+  * 3w-9xxx: Add 3ware 9690SA Backport (closes: #479773)
+
+  [ Ian Campbell ]
+  * Backport http://xenbits.xensource.com/xen-unstable.hg?rev/914304b3a3da,
+    fixing kernel BUG at drivers/xen/core/evtchn.c:481 (closes: #410807).
+
+ -- dann frazier <dannf@debian.org>  Mon, 16 Jun 2008 16:15:54 -0600
+
+linux-2.6 (2.6.18.dfsg.1-21) stable; urgency=high
+
+  * 3w-xxxx: Fix data corruption on em64t systems w/ > 2GB of memory
+    (closes: #464923).
+  * Merge in changes from 2.6.18.dfsg.1-18etch[2-5]
+  * Add missing locking for the dnotify-race fix that was included in
+    the upstream commit
+
+ -- dann frazier <dannf@debian.org>  Fri, 30 May 2008 00:55:05 -0600
+
+linux-2.6 (2.6.18.dfsg.1-20) stable; urgency=high
+
+  [ Bastian Blank ]
+  * Merge in changes from 2.6.18.dfsg.1-18etch1.
+
+ -- dann frazier <dannf@debian.org>  Fri, 04 Apr 2008 11:16:56 -0600
+
+linux-2.6 (2.6.18.dfsg.1-19) stable; urgency=high
 
   [ Martin Michlmayr ]
-  * DNS-323: add support for revision B1 machines (Matthew Palmer).
-  * ext3/ext4: Add support for non-native signed/unsigned htree hash
-    algorithms (Theodore Ts'o). (closes: 493957)
-
-  [ Bastian Blank ]
-  * agp: Fix stolen memory counting on Intel G4X. (closes: #502606)
-  * Add stable release 2.6.26.7:
-    - security: avoid calling a NULL function pointer in drivers/video/tvaudio.c
-    - DVB: au0828: add support for another USB id for Hauppauge HVR950Q
-    - drm/i915: fix ioremap of a user address for non-root (CVE-2008-3831)
-    - ACPI: Ignore _BQC object when registering backlight device
-    - hwmon: (it87) Prevent power-off on Shuttle SN68PT
-    - Check mapped ranges on sysfs resource files
-    - x86: avoid dereferencing beyond stack + THREAD_SIZE
-    - PCI: disable ASPM on pre-1.1 PCIe devices
-    - PCI: disable ASPM per ACPI FADT setting
-    - V4L/DVB (9053): fix buffer overflow in uvc-video
-    - V4L/DVB (8617): uvcvideo: don't use stack-based buffers for USB transfers.
-    - V4L/DVB (8498): uvcvideo: Return sensible min and max values when querying
-      a boolean control.
-    - V4L: zr36067: Fix RGBR pixel format
-    - V4L: bttv: Prevent NULL pointer dereference in radio_open
-    - libata: fix EH action overwriting in ata_eh_reset()
-    - libata: always do follow-up SRST if hardreset returned -EAGAIN
-    - fbcon_set_all_vcs: fix kernel crash when switching the rotated consoles
-    - modules: fix module "notes" kobject leak
-    - b43legacy: Fix failure in rate-adjustment mechanism
-    - CIFS: make sure we have the right resume info before calling CIFSFindNext
-    - sched_rt.c: resch needed in rt_rq_enqueue() for the root rt_rq
-    - tty: Termios locking - sort out real_tty confusions and lock reads
-    - x86, early_ioremap: fix fencepost error
-    - x86: improve UP kernel when CPU-hotplug and SMP is enabled
-    - x86: Reserve FIRST_DEVICE_VECTOR in used_vectors bitmap.
-  * [xen] Use unused bit in pte file workaround.
-
- -- dann frazier <dannf@debian.org>  Mon, 20 Oct 2008 23:27:25 -0600
-
-linux-2.6 (2.6.26-9) unstable; urgency=low
-
-  [ Bastian Blank ]
-  * Add stable release 2.6.26.6:
-    - mm owner: fix race between swapoff and exit
-    - rtc: fix kernel panic on second use of SIGIO nofitication
-    - fbcon: fix monochrome color value calculation
-    - ALSA: snd-powermac: HP detection for 1st iMac G3 SL
-    - ALSA: snd-powermac: mixers for PowerMac G4 AGP
-    - sparc64: Fix missing devices due to PCI bridge test in
-      of_create_pci_dev().
-    - sparc64: Fix disappearing PCI devices on e3500.
-    - sparc64: Fix OOPS in psycho_pcierr_intr_other().
-    - sparc64: Fix interrupt register calculations on Psycho and Sabre.
-    - sparc64: Fix PCI error interrupt registry on PSYCHO.
-    - udp: Fix rcv socket locking
-    - sctp: Fix oops when INIT-ACK indicates that peer doesn't support AUTH
-      (CVE-2008-4576)
-    - sctp: do not enable peer features if we can't do them.
-    - ipsec: Fix pskb_expand_head corruption in xfrm_state_check_space
-    - netlink: fix overrun in attribute iteration
-    - niu: panic on reset
-    - ipv6: Fix OOPS in ip6_dst_lookup_tail().
-    - XFRM,IPv6: initialize ip6_dst_blackhole_ops.kmem_cachep
-    - af_key: Free dumping state on socket close
-    - pcmcia: Fix broken abuse of dev->driver_data
-    - clockevents: remove WARN_ON which was used to gather information
-    - ntp: fix calculation of the next jiffie to trigger RTC sync
-    - x86: HPET: read back compare register before reading counter
-    - x86: HPET fix moronic 32/64bit thinko
-    - clockevents: broadcast fixup possible waiters
-    - HPET: make minimum reprogramming delta useful
-    - clockevents: prevent endless loop lockup
-    - clockevents: prevent multiple init/shutdown
-    - clockevents: enforce reprogram in oneshot setup
-    - clockevents: prevent endless loop in periodic broadcast handler
-    - clockevents: prevent clockevent event_handler ending up handler_noop
-    - x86: fix memmap=exactmap boot argument
-    - x86: add io delay quirk for Presario F700
-    - ACPI: Avoid bogus EC timeout when EC is in Polling mode
-    - x86: fix SMP alternatives: use mutex instead of spinlock, text_poke is
-      sleepable
-    - rtc: fix deadlock
-    - mm: dirty page tracking race fix
-    - x86-64: fix overlap of modules and fixmap areas
-    - x86: PAT proper tracking of set_memory_uc and friends
-    - x86: fix oprofile + hibernation badness
-    - x86: fdiv bug detection fix
-    - rt2x00: Use ieee80211_hw->workqueue again
-    - x86: Fix 27-rc crash on vsmp due to paravirt during module load
-    - sg: disable interrupts inside sg_copy_buffer
-    - ocfs2: Increment the reference count of an already-active stack.
-    - APIC routing fix
-    - sched: fix process time monotonicity
-    - block: submit_bh() inadvertently discards barrier flag on a sync write
-    - x64, fpu: fix possible FPU leakage in error conditions
-    - x86-64: Clean up save/restore_i387() usage
-    - KVM: SVM: fix guest global tlb flushes with NPT
-    - KVM: SVM: fix random segfaults with NPT enabled
-    - ALSA: remove unneeded power_mutex lock in snd_pcm_drop
-    - ALSA: fix locking in snd_pcm_open*() and snd_rawmidi_open*()
-    - ALSA: oxygen: fix distorted output on AK4396-based cards
-    - ALSA: hda - Fix model for Dell Inspiron 1525
-    - SCSI: qla2xxx: Defer enablement of RISC interrupts until ISP
-      initialization completes.
-    - USB: fix hcd interrupt disabling
-    - smb.h: do not include linux/time.h in userspace
-    - pxa2xx_spi: fix build breakage
-    - pxa2xx_spi: chipselect bugfixes
-    - pxa2xx_spi: dma bugfixes
-    - mm: mark the correct zone as full when scanning zonelists
-    - async_tx: fix the bug in async_tx_run_dependencies
-    - drivers/mmc/card/block.c: fix refcount leak in mmc_block_open()
-    - ixgbe: initialize interrupt throttle rate
-    - i2c-dev: Return correct error code on class_create() failure
-    - x86-32: AMD c1e force timer broadcast late
-  * [x86] Update patch to detect not properly announced cmos RTC devices.
-  * [xen] Overtake hvc console by default.
+  * [mips] Enable UART on RaQ1 (closes: #473824).
+
+  [ dann frazier ]
+  * e1000: Add PCI-IDs for 82571EB 4-port cards (closes: #466401).
+  * Fix potential nfs write corruption (closes: #470719)
+  * [ia64] Fix multi-thread/nfs text corruption (closes: #471427).
+
+  [ Bastian Blank ]
+  * [i386/amd64] Clear DF before calling signal handler. (closes: #469058)
+
+ -- dann frazier <dannf@debian.org>  Thu, 03 Apr 2008 16:22:55 -0600
+
+linux-2.6 (2.6.18.dfsg.1-18etch6) stable-security; urgency=high
+
+  * bugfix/dccp-feature-length-check.patch
+    [SECURITY] Validate feature length to avoid heap overflow
+    See CVE-2008-2358
+  * bugfix/asn1-ber-decoding-checks.patch
+    [SECURITY] Validate lengths in ASN.1 decoding code to avoid
+    heap overflow
+    See CVE-2008-1673
+  
+ -- dann frazier <dannf@debian.org>  Thu, 05 Jun 2008 22:36:07 -0600
+
+linux-2.6 (2.6.18.dfsg.1-18etch5) stable-security; urgency=high
+
+  * bugfix/sit-missing-kfree_skb-on-pskb_may_pull.patch
+    [SECURITY] Fix remotely-triggerable memory leak in the Simple
+    Internet Transition (SIT) code used for IPv6 over IPv4 tunnels
+    See CVE-2008-2136
+  * bugfix/hrtimer-prevent-overrun.patch,
+    bugfix/ktime-fix-MTIME_SEC_MAX-on-32-bit.patch
+    [SECURITY] Fix potential infinite loop in hrtimer_forward on
+    64-bit systems
+    See CVE-2007-6712
+  * bugfix/amd64-cs-corruption.patch
+    [SECURITY] Fix local ptrace denial of service for amd64 flavor
+    kernels, bug #480390
+    See CVE-2008-1615
+  * bugfix/sparc-fix-mmap-va-span-checking.patch
+    bugfix/sparc-fix-mremap-addr-range-validation.patch
+    [SECURITY] Validate address ranges regardless of MAP_FIXED
+    See CVE-2008-2137
+
+ -- dann frazier <dannf@debian.org>  Fri, 23 May 2008 10:37:27 -0600
+
+linux-2.6 (2.6.18.dfsg.1-18etch4) stable-security; urgency=high
+
+  * bugfix/fcntl_setlk-close-race.patch
+    [SECURITY] Fix an SMP race to prevent reordering of flock updates
+    and accesses to the descriptor table on close().
+    See CVE-2008-1669
+
+ -- dann frazier <dannf@debian.org>  Wed, 07 May 2008 15:56:31 -0600
+
+linux-2.6 (2.6.18.dfsg.1-18etch3) stable-security; urgency=high
+
+  * Wrap added code in bugfix/dnotify-race-avoid-abi-change.patch in
+    #ifndef __GENKSYMS__ to avoid ABI change
+  * Revert ABI change introduced in 2.6.18.dfsg.1-18etch2
+
+ -- dann frazier <dannf@debian.org>  Wed, 23 Apr 2008 21:34:26 -0600
+
+linux-2.6 (2.6.18.dfsg.1-18etch2) stable-security; urgency=high
+
+  * bugfix/powerpc-chrp-null-deref.patch
+    [SECURITY][powerpc] Fix NULL pointer dereference if get_property
+    fails on the subarchitecture
+    See CVE-2007-6694
+  * bugfix/mmap-VM_DONTEXPAND.patch
+    [SECURITY] Add VM_DONTEXPAND to vm_flags in drivers that register
+    a fault handler but do not bounds check the offset argument
+    See CVE-2008-0007
+  * bugfix/RLIMIT_CPU-earlier-checking.patch
+    [SECURITY] Move check for an RLIMIT_CPU with a value of 0 earlier
+    to prevent a user escape (closes: #419706)
+    See CVE-2008-1294
+  * bugfix/dnotify-race.patch
+    [SECURITY] Fix a race in the directory notify
+    See CVE-2008-1375
+    This patch changes the ABI
+  * Bump ABI to 7.
+
+ -- dann frazier <dannf@debian.org>  Fri, 11 Apr 2008 23:51:42 -0600
+
+linux-2.6 (2.6.18.dfsg.1-18etch1) stable-security; urgency=high
+
+  * bugfix/vmsplice-security.patch
+    [SECURITY] Fix missing access check in vmsplice.
+    See CVE-2008-0010, CVE-2008-0600
+  * bugfix/all/vserver/proc-link-security.patch
+    [SECURITY][vserver] Fix access checks for the links in /proc/$pid.
+
+ -- Bastian Blank <waldi@debian.org>  Sun, 10 Feb 2008 18:37:05 +0100
+
+linux-2.6 (2.6.18.dfsg.1-18) stable; urgency=high
+
+  [ Martin Michlmayr ]
+  * [mips] Fix network on Cobalt RaQ1, thanks Thomas Bogendoerfer
+    (closes: #460337).
+
+  [ dann frazier ]
+  * [ia64] Fix an issue with unaligned accesses and certain floating point
+    instructions that can result in silent user data corruption
+    (closes: #461493).
+  * Update abi reference files for ABI 6
+
+ -- dann frazier <dannf@debian.org>  Fri, 25 Jan 2008 00:08:38 -0700
+
+linux-2.6 (2.6.18.dfsg.1-17etch1) stable-security; urgency=high
+
+  * bugfix/i4l-isdn_ioctl-mem-overrun.patch
+    [SECURITY] Fix potential isdn ioctl memory overrun
+    See CVE-2007-6151
+  * bugfix/vfs-use-access-mode-flag.patch
+    [SECURITY] Use the access mode flag instead of the open flag when
+    testing access mode for a directory. Modify
+    features/all/vserver/vs2.0.2.2-rc9.patch to apply on top of this
+    See CVE-2008-0001
+  * bugfix/fat-move-ioctl-compat-code.patch, bugfix/fat-fix-compat-ioctls.patch
+    [SECURITY][ABI Changer] Fix kernel_dirent corruption in the compat layer
+    for fat ioctls
+    See CVE-2007-2878
+  * bugfix/proc-snd-page-alloc-mem-leak.patch
+    [SECURITY][ABI Changer] Fix an issue in the alsa subsystem that allows a
+    local user to read potentially sensitive kernel memory from the proc
+    filesystem
+    See CVE-2007-4571
+  * Bump ABI to 6.
+
+ -- dann frazier <dannf@debian.org>  Tue, 22 Jan 2008 10:07:04 -0700
+
+linux-2.6 (2.6.18.dfsg.1-17) stable; urgency=high
+
+  * [futex] Fix address computation in compat code, fixing hangs
+    on sparc64. (closes: #433187)
+  * [x86_64] Mask the NX bit in mk_pte_phys to avoid triggering a RSVD type
+    page fault on non-NX capable systems which causes a crash.
+    (closes: #414742)
+  * [fusion] Avoid holding the device busy for too long in the low level
+    driver, which was causing filesystems in VMWare guests to get remounted
+    read-only under load. (closes: #453120)
+  * Add UNUSUAL_DEV entries for supertop usb drives which require the
+    IGNORE_RESIDUE flag. (closes: #455856)
+  * [sparc64] Enable CONFIG_USB_SERIAL (closes: #412740)
+
+ -- dann frazier <dannf@debian.org>  Fri, 21 Dec 2007 18:19:31 -0700
+
+linux-2.6 (2.6.18.dfsg.1-16) stable; urgency=high
+
+  [ Bastian Blank ]
+  * Add support for w83793 sensor chips. (closes: #444395)
+
+  [ dann frazier ]
+  * Merge in changes from 2.6.18.dfsg.1-13etch4.
+
+ -- dann frazier <dannf@debian.org>  Wed, 03 Oct 2007 12:20:06 -0600
+
+linux-2.6 (2.6.18.dfsg.1-15) stable; urgency=high
+
+  * Merge in changes from 2.6.18.dfsg.1-13etch3.
+
+ -- dann frazier <dannf@debian.org>  Wed, 26 Sep 2007 14:04:37 -0600
+
+linux-2.6 (2.6.18.dfsg.1-14) stable; urgency=high
+
+  [ dann frazier ]
+  * [bluetooth] Fix panic caused by race between RFCOMM socket layer and
+    RFCOMM TTY layer. Thanks to Mikko Rapeli. (closes: #394742)
+  * Add support for AMD/ATI SB700 hardware, see #429622
+  * Add support for Intel ICH9 controllers, see #435877
+  * [hppa] remove misuse of global_ack_eiem, fixing a race condition that
+    resulted in frequent lockups on SMP systems. See: #435878
+
+  [ Frederik Schüler ]
+  * Add support for 3ware 9650SE controllers. (closes: #402562)
+
+  [ dann frazier ]
+  * bugfix/reset-pdeathsig-on-suid-upstream.patch
+    Update fix for CVE-2007-3848 with the patch accepted upstream
+  * Fix ipv6 rfc conformance issue introduced in 2.6.18.dfsg.1-13 by the
+    fix for CVE-2007-2242. Thanks to Brian Haley for the patch.
+    (closes: #440127)
+  * Fix a minor denial of service issue that allows local users to disable
+    an interrupt by causing an interrupt handler to be quickly inserted/removed.
+    This has only been shown to happen with certain serial devices so can only
+    be triggered by a user who already has additional priveleges (dialout
+    group). (closes: #404815)
+  * Fix a BUG in fuse_ctl_add_dentry by resetting the dentry counter in
+    fuse_ctl_kill_sb(). (closes: #427518)
+  * Fix a regression introduced by the intel_agp changes in -13 that caused
+    boot-time hangs on large memory systems. (closes: #438458)
+
+ -- dann frazier <dannf@debian.org>  Mon, 17 Sep 2007 16:56:07 -0600
+
+linux-2.6 (2.6.18.dfsg.1-13etch6) stable-security; urgency=high
+
+  * bugfix/isdn-net-overflow.patch
+    [SECURITY] Fix potential overflows in the ISDN subsystem
+    See CVE-2007-6063
+  * bugfix/coredump-only-to-same-uid.patch
+    [SECURITY] Fix an issue where core dumping over a file that
+    already exists retains the ownership of the original file
+    See CVE-2007-6206
+  * bugfix/hrtimer-large-relative-timeouts-overflow.patch
+    [SECURITY] Avoid overflow in hrtimers due to large relative timeouts
+    See CVE-2007-5966
+  * bugfix/minixfs-printk-hang.patch
+    [SECURITY] Rate-limit printks caused by accessing a corrupted minixfs
+    filesystem that would otherwise cause a system to hang (printk storm)
+    See CVE-2006-6058
+  * bugfix/tmpfs-restore-clear_highpage.patch
+    [SECURITY] Fix a theoretical kernel memory leak in the tmpfs filesystem
+    See CVE-2007-6417
+
+ -- dann frazier <dannf@debian.org>  Tue, 18 Dec 2007 08:01:00 -0700
+
+linux-2.6 (2.6.18.dfsg.1-13etch5) stable-security; urgency=high
+
+  * bugfix/sysfs_readdir-NULL-deref-1.patch,
+    bugfix/sysfs_readdir-NULL-deref-2.patch,
+    bugfix/sysfs-fix-condition-check.patch
+    [SECURITY] Fix potential NULL pointer dereference which can lead to
+    a local DoS (kernel oops)
+    See CVE-2007-3104
+  * bugfix/ieee80211-underflow.patch
+    [SECURITY] Fix integer overflow in ieee80211 which makes it possible
+    for a malicious frame to crash a system using a driver built on top of
+    the Linux 802.11 wireless code.
+    See CVE-2007-4997
+  * bugfix/wait_task_stopped-hang.patch
+    [SECURITY] wait_task_stopped was incorrectly testing for TASK_TRACED -
+    check p->exit_state instead avoiding a potential system hang
+    See CVE-2007-5500
+  * bugfix/cifs-better-failed-mount-errors.patch,
+    bugfix/cifs-corrupt-server-response-overflow.patch
+    [SECURITY][CIFS] Fix multiple overflows that can be remotely triggered
+    by a server sending a corrupt response.
+    See CVE-2007-5904
+
+ -- dann frazier <dannf@debian.org>  Thu, 29 Nov 2007 08:33:39 -0700
+
+linux-2.6 (2.6.18.dfsg.1-13etch4) stable-security; urgency=high
+
+  [ Bastian Blank ]
+  * bugfix/amd64-zero-extend-32bit-ptrace-xen.patch
+    [SECURITY] Zero extend all registers after ptrace in 32-bit entry path
+    (Xen).
+    See CVE-2007-4573
+  * bugfix/don-t-leak-nt-bit-into-next-task-xen.patch
+    [SECURITY] Don't leak NT bit into next task (Xen).
+    See CVE-2006-5755
+
+  [ dann frazier ]
+  * bugfix/hugetlb-prio_tree-unit-fix.patch
+    [SECURITY] Fix misconversion of hugetlb_vmtruncate_list to prio_tree
+    which could be used to trigger a BUG_ON() call in exit_mmap.
+    See CVE-2007-4133
+  * bugfix/usb-pwc-disconnect-block.patch
+    [SECURITY] Fix issue with unplugging webcams that use the pwc driver.
+    If userspace still has the device open it can result, the driver would
+    wait for the device to close, blocking the USB subsystem.
+    See CVE-2007-5093
+
+ -- dann frazier <dannf@debian.org>  Tue, 02 Oct 2007 14:26:18 -0600
+
+linux-2.6 (2.6.18.dfsg.1-13etch3) stable-security; urgency=high
+
+  * bugfix/ptrace-handle-bogus-selector.patch,
+    bugfix/fixup-trace_irq-breakage.patch
+    [SECURITY] Handle an invalid LDT segment selector %cs (the xcs field)
+    during ptrace single-step operations that can be used to trigger a
+    NULL-pointer dereference causing an Oops.
+    See CVE-2007-3731
+  * bugfix/prevent-stack-growth-into-hugetlb-region.patch
+    [SECURITY] Prevent OOPS during stack expansion when the VMA crosses
+    into address space reserved for hugetlb pages.
+    See CVE-2007-3739
+  * bugfix/cifs-honor-umask.patch
+    [SECURITY] Make CIFS honor a process' umask
+    See CVE-2007-3740
+  * bugfix/amd64-zero-extend-32bit-ptrace.patch
+    [SECURITY] Zero extend all registers after ptrace in 32-bit entry path.
+    See CVE-2007-4573
+  * bugfix/jffs2-ACL-vs-mode-handling.patch
+    [SECURITY] Write correct legacy modes to the medium on inode creation to
+    prevent incorrect permissions upon remount.
+    See CVE-2007-4849
+
+ -- dann frazier <dannf@debian.org>  Tue, 25 Sep 2007 22:33:15 -0600
+
+linux-2.6 (2.6.18.dfsg.1-13etch2) stable-security; urgency=high
+
+  * bugfix/ipv4-fib_props-out-of-bounds.patch
+    [SECURITY] Fix a typo which caused fib_props[] to be of the wrong size
+    and check for out of bounds condition in index provided by userspace
+    See CVE-2007-2172
+  * bugfix/cpuset_tasks-underflow.patch
+    [SECURITY] Fix integer underflow in /dev/cpuset/tasks which could allow
+    local attackers to read sensitive kernel memory if the cpuset filesystem
+    is mounted.
+    See CVE-2007-2875
+  * bugfix/random-bound-check-ordering.patch
+    [SECURITY] Fix stack-based buffer overflow in the random number
+    generator
+    See CVE-2007-3105
+  * bugfix/cifs-fix-sign-settings.patch
+    [SECURITY] Fix overriding the server to force signing on caused by
+    checking the wrong gloal variable.
+    See CVE-2007-3843
+  * bugfix/aacraid-ioctl-perm-check.patch
+    [SECURITY] Require admin capabilities to issue ioctls to aacraid devices
+    See CVE-2007-4308
+
+ -- dann frazier <dannf@debian.org>  Mon, 27 Aug 2007 23:29:31 -0600
+
+linux-2.6 (2.6.18.dfsg.1-13etch1) stable-security; urgency=high
+
+  * Update abi reference files for ABI 5
+  * bugfix/bluetooth-l2cap-hci-info-leaks.patch
+    [SECURITY] Fix information leaks in setsockopt() implementations
+    See CVE-2007-1353
+  * bugfix/usblcd-limit-memory-consumption.patch
+    [SECURITY] limit memory consumption during write in the usblcd driver
+    See CVE-2007-3513
+  * bugfix/pppoe-socket-release-mem-leak.patch
+    [SECURITY] fix unpriveleged memory leak when a PPPoE socket is released
+    after connect but before PPPIOCGCHAN ioctl is called upon it
+    See CVE-2007-2525
+  * bugfix/nf_conntrack_h323-bounds-checking.patch
+    [SECURITY] nf_conntrack_h323: add checking of out-of-range on choices'
+    index values
+    See CVE-2007-3642
+  * bugfix/dn_fib-out-of-bounds.patch
+    [SECURITY] Fix out of bounds condition in dn_fib_props[]
+    See CVE-2007-2172
+  * bugfix/random-fix-seeding-with-zero-entropy.patch
+    bugfix/random-fix-error-in-entropy-extraction.patch
+    [SECURITY] Avoid seeding with the same values at boot time when a
+    system has no entropy source and fix a casting error in entropy
+    extraction that resulted in slightly less random numbers.
+    See CVE-2007-2453
+  * bugfix/nf_conntrack_sctp-null-deref.patch
+    [SECURITY] Fix remotely triggerable NULL pointer dereference
+    by sending an unknown chunk type.
+    See CVE-2007-2876
+  * bugfix/i965-secure-batchbuffer.patch
+    [SECURITY] Fix i965 secured batchbuffer usage
+    See CVE-2007-3851
+  * bugfix/reset-pdeathsig-on-suid.patch
+    [SECURITY] Fix potential privilege escalation caused by improper
+    clearing of the child process' pdeath signal.
+    Thanks to Marcel Holtmann for the patch.
+    See CVE-2007-3848
+
+ -- dann frazier <dannf@debian.org>  Sat, 11 Aug 2007 08:46:25 -0600
+
+linux-2.6 (2.6.18.dfsg.1-13) stable; urgency=high
+
+  [ Bastian Blank ]
+  * [vserver] Fix overflow in network accounting. (closes: #412132)
+  * [vserver] Fix lock accounting. (closes: #417631)
+  * Bump ABI to 5.
+  * Make modules packages binnmuable.
+  * [sparc] Enable Qlogic QLA SCSI support. (closes: #417629)
+
+  [ dann frazier ]
+  * bugfix/listxattr-mem-corruption.patch
+    [SECURITY] Fix userspace corruption vulnerability caused by
+    incorrectly promoted return values in bad_inode_ops
+    This patch changes the kernel ABI.
+    See CVE-2006-5753
+  * bugfix/all/vserver/net-mount-fix.patch
+    Fix mounting of network filesystems with VX_BINARY_MOUNT caps
+    (closes: #418076)
+  * Disable broken CONFIG_IP_ROUTE_MULTIPATH_CACHED setting. (closes: #418344)
+  * bugfix/ipv6-disallow-RH0-by-default.patch
+    [SECURITY] Avoid a remote DoS (network amplification between two routers)
+    by disabling type0 IPv6 route headers by default. Can be re-enabled via
+    a sysctl interface. Thanks to Vlad Yasevich for porting help.
+    This patch changes the kernel ABI.
+    See CVE-2007-2242
+  * Fix an oops which potentially results in data corruption in the gdth driver.
+    (closes: #412092)
+  * bugfix/amd64-make-gart-ptes-uncacheable.patch
+    Fix silent data corruption using GART iommu (closes: #404148)
 
   [ maximilian attems ]
-  * [openvz] ip: NULL pointer dereferrence in tcp_v(4|6)_send_ack
-    (closes: #500472)
-  * [openvz] unset NF_CONNTRACK_IPV6 for now until abi bump.
-
-  [ Stephen R. Marenka ]
-  * [m68k] add patches to fix atari ethernec per Michael Schmitz:
-    atari-ethernec-IRQF_SHARED.diff and atari-ethernec-fixes.diff.
-  * [m68k] add mac-esp-fix-for-quadras-with-two-esp-chips.diff to fix macs 
-    with dual scsi busses and a problem with xorg, per Finn Thain.
-  * [m68k] add atari-atari_keyb_init-operator-precedence.diff per
-    Michael Schmitz.
-  * [m68k] more mac patches, per Finn Thain.
+  * Backport support for i965 to agp too. (closes: #406111)
+  * Compile fix for UML CONFIG_MODE_TT=y. (closes: #412957)
+  * Fix ide-generic jmicron device conflict. (closes: #421281)
 
   [ Martin Michlmayr ]
-  * [arm/ixp4xx] Enable USB_ATM and USB_SPEEDTOUCH (closes: #502182).
-  * [arm/iop32x, arm/orion5x] Likewise.
-  * DNS-323: read MAC address from flash (Matthew Palmer).
-
-  [ dann frazier ]
-  * Restrict access to the DRM_I915_HWS_ADDR ioctl (CVE-2008-3831)
-  * Don't allow splicing to files opened with O_APPEND (CVE-2008-4554)
-
- -- Bastian Blank <waldi@debian.org>  Sat, 18 Oct 2008 12:14:22 +0200
-
-linux-2.6 (2.6.26-8) unstable; urgency=medium
-
-  [ dann frazier ]
-  * [x86] Fix broken LDT access in VMI (CVE-2008-4410)
-  * ata: Fix off-by-one-error that causes errors when reading a
-    block on the LBA28-LBA48 boundary
-  * [s390] prevent ptrace padding area read/write in 31-bit mode
-    (CVE-2008-1514)
-
-  [ Bastian Blank ]
-  * Fix generation of i386 Xen image information.
-  * [i386] Restrict the usage of long NOPs. (closes: #464962)
-  * Fix access to uninitialized user keyring. (closes: #500279)
-  * [x86] Fix detection of non-PNP RTC devices. (closes: #499230)
-
- -- Bastian Blank <waldi@debian.org>  Thu, 09 Oct 2008 12:07:21 +0200
-
-linux-2.6 (2.6.26-7) unstable; urgency=low
-
-  [ Bastian Blank ]
-  * [xen] Add SuSE Xen patch. (closes: #495895)
-  * Only register notifiers in braille console if used, fixes Insert key.
-    (closes: #494374)
-  * Fix ACPI EC GPE storm detection. (closes: #494546)
-  * Disable useless support for ISP1760 USB host controller.
-    (closes: #498304)
-  * rt61pci: Add a sleep after firmware upload. (closes: #498828)
-
-  [ Stephen R. Marenka ]
-  * [m68k] Set CONFIG_ATARI_ETHERNEC=m for atari, since it only works
-    in modular form.
-  * [m68k] Enable CONFIG_ADB_PMU68K=y for mac.
-  * [m68k] Add atari-aranym-nf-wrappers.diff patch to fix atari LBD
-    problems, set CONFIG_LBD=y for atari.
-
-  [ Martin Michlmayr ]
-  * [arm/orion5x] Enable CONFIG_ATALK (requested by Ben Schwarz).
-  * [arm/versatile] Enable CONFIG_VFP. (closes: #499463)
-  * ath5k: Fix bad udelay calls on AR5210 code (Nick Kossifidis).
-  * [arm] No longer disable ATH5K.
-
-  [ dann frazier ]
-  * Add missing capability checks in sbni_ioctl (CVE-2008-3525)
-
- -- Bastian Blank <waldi@debian.org>  Wed, 01 Oct 2008 09:02:30 +0200
-
-linux-2.6 (2.6.26-6) unstable; urgency=low
-
-  [ maximilian attems ]
-  * [openvz] Enable checkpointing. (closes: #497292)
-
-  [ Bastian Blank ]
-  * Allow forced module loading again. (closes: #494144)
-  * Set IEEE 802.11 (wireless) regulatory domain default to EU.
-    (closes: #497971)
-  * [i386] Enable IDE ACPI support. Override ABI changes. (closes: #470528)
-  * [i386/686-bigmem] Promote to generic subarch. (closes: #476120)
-
-  [ Martin Michlmayr ]
-  * Fix dead 21041 ethernet after ifconfig down (Thomas Bogendoerfer).
-
-  [ dann frazier ]
-  * [hppa] Enable the FPU before using it, fixes booting on A500s
-    with our CONFIG_PRINTK_TIME=y setting. (closes: #499458)
-
- -- Bastian Blank <waldi@debian.org>  Wed, 24 Sep 2008 12:06:47 +0200
-
-linux-2.6 (2.6.26-5) unstable; urgency=low
-
-  [ Martin Michlmayr ]
-  * Backport power-off method for Kurobox Pro.
-  * [arm/versatile] Really enable CONFIG_RTC_DRV_PL031 (closes: #484432).
-
-  [ Stephen R. Marenka ]
-  * [m68k] Set CONFIG_LBD=n for atari, since it conflicts with nfblock.
-
-  [ Bastian Blank ]
-  * Reenable SiS SATA support. (closes: #496603)
-  * [amd64,i386] Disable new-style SiS PATA support.
-  * Add stable release 2.6.26.4:
-    - sata_mv: don't issue two DMA commands concurrently
-    - KVM: MMU: Fix torn shadow pte
-    - x86: work around MTRR mask setting, v2
-    - nfsd: fix buffer overrun decoding NFSv4 acl (CVE-2008-3915)
-    - sunrpc: fix possible overrun on read of /proc/sys/sunrpc/transports
-      (CVE-2008-3911)
-    - r8169: balance pci_map / pci_unmap pair
-    - tg3: Fix firmware event timeouts
-    - crypto: authenc - Avoid using clobbered request pointer
-    - sparc64: Fix cmdline_memory_size handling bugs.
-    - sparc64: Fix overshoot in nid_range().
-    - ipsec: Fix deadlock in xfrm_state management. (closes: #497796)
-    - sctp: fix random memory dereference with SCTP_HMAC_IDENT option.
-    - sctp: correct bounds check in sctp_setsockopt_auth_key
-    - sch_prio: Fix nla_parse_nested_compat() regression
-    - sctp: add verification checks to SCTP_AUTH_KEY option
-    - sctp: fix potential panics in the SCTP-AUTH API.
-    - udp: Drop socket lock for encapsulated packets
-    - pkt_sched: Fix actions referencing
-    - pkt_sched: Fix return value corruption in HTB and TBF.
-    - netns: Add network namespace argument to rt6_fill_node() and
-      ipv6_dev_get_saddr()
-    - ipv6: Fix OOPS, ip -f inet6 route get fec0::1, linux-2.6.26,
-      ip6_route_output, rt6_fill_node+0x175 (CVE-2008-3686)
-    - AX.25: Fix sysctl registration if !CONFIG_AX25_DAMA_SLAVE
-    - mm: make setup_zone_migrate_reserve() aware of overlapping nodes
-    - 8250: improve workaround for UARTs that don't re-assert THRE correctly
-    - rtc_time_to_tm: fix signed/unsigned arithmetic
-    - drivers/char/random.c: fix a race which can lead to a bogus BUG()
-    - cifs: fix O_APPEND on directio mounts
-    - atl1: disable TSO by default
-    - forcedeth: fix checksum flag
-    - bio: fix bio_copy_kern() handling of bio->bv_len
-    - bio: fix __bio_copy_iov() handling of bio->bv_len
-    - ALSA: oxygen: prevent muting of nonexistent AC97 controls
-    - S390 dasd: fix data size for PSF/PRSSD command
-    - x86: fix "kernel won't boot on a Cyrix MediaGXm (Geode)"
-    - x86: work around MTRR mask setting
-    - USB: cdc-acm: don't unlock acm->mutex on error path
-    - binfmt_misc: fix false -ENOEXEC when coupled with other binary handlers
-    - fbdefio: add set_page_dirty handler to deferred IO FB
-    - eeepc-laptop: fix use after free
-    - PCI: fix reference leak in pci_get_dev_by_id()
-    - cramfs: fix named-pipe handling
-  * Override ABI changes.
-  * [hppa] Disable new-style RTC support. Override ABI changes.
-
-  [ maximilian attems ]
-  * openvz: Add upstream fixes up to 24cebf40278cb071ff8b. (closes: #497528)
-
- -- Bastian Blank <waldi@debian.org>  Wed, 10 Sep 2008 12:55:16 +0200
-
-linux-2.6 (2.6.26-4) unstable; urgency=low
-
-  [ maximilian attems ]
-  * x86: Reset ACPI_PROCFS_POWER for Lenny as buggy apps depend on it.
-    (closes: #495541)
-  * x86: ACPI: Fix thermal shutdowns
-  * openvz: Add upstream fixes up to 0f14912e3d2251aff. (closes: #494384)
-  * Add stable release 2.6.26.3:
-    - USB: fix interface unregistration logic
-    - usb-storage: unusual_devs entries for iRiver T10 and Datafab CF+SM reader
-    - usb-serial: don't release unregistered minors
-    - usb-storage: revert DMA-alignment change for Wireless USB
-    - usb-storage: automatically recognize bad residues
-    - USB: ftdi_sio: Add USB Product Id for ELV HS485
-    - qla2xxx: Set an rport's dev_loss_tmo value in a consistent manner.
-    - dccp: change L/R must have at least one byte in the dccpsf_val field
-      (CVE-2008-3276)
-    - KVM: Avoid instruction emulation when event delivery is pending
-    - cs5520: add enablebits checking
-    - acer-wmi: Fix wireless and bluetooth on early AMW0 v2 laptops
-    - USB: usb-storage: quirk around v1.11 firmware on Nikon D4
-    - radeonfb: fix accel engine hangs
-    - radeon: misc corrections
-    - sparc64: Fix global reg snapshotting on self-cpu.
-    - sparc64: Do not clobber %g7 in setcontext() trap.
-    - sparc64: Fix end-of-stack checking in save_stack_trace().
-    - sparc64: Fix recursion in stack overflow detection handling.
-    - sparc64: Make global reg dumping even more useful.
-    - sparc64: Implement IRQ stacks.
-    - sparc64: Handle stack trace attempts before irqstacks are setup.
-    - PCI: Limit VPD length for Broadcom 5708S
-    - ide: it821x in pass-through mode segfaults in 2.6.26-stable
-    - syncookies: Make sure ECN is disabled
-    - USB: ftdi_sio: add support for Luminance Stellaris Evaluation/Development
-      Kits
-    - i2c: Fix NULL pointer dereference in i2c_new_probed_device
-    - SCSI: hptiop: add more PCI device IDs
-    - SCSI: ses: fix VPD inquiry overrun
-    - SCSI: scsi_transport_spi: fix oops in revalidate
-    - CIFS: Fix compiler warning on 64-bit
-    - x86: fix spin_is_contended()
-    - matrox maven: fix a broken error path
-    - i2c: Let users select algorithm drivers manually again
-    - CIFS: properly account for new user= field in SPNEGO upcall string
-      allocation
-    - x86: fix setup code crashes on my old 486 box
-    - KVM: ia64: Fix irq disabling leak in error handling code
-    - mlock() fix return values
-    - rtl8187: Fix lockups due to concurrent access to config routine
-    - KVM: task switch: segment base is linear address
-    - KVM: task switch: use seg regs provided by subarch instead of reading
-      from GDT
-    - KVM: task switch: translate guest segment limit to virt-extension byte
-      granular field
-    - r8169: avoid thrashing PCI conf space above RTL_GIGA_MAC_VER_06
-    - sparc64: FUTEX_OP_ANDN fix
-    - posix-timers: do_schedule_next_timer: fix the setting of ->si_overrun
-    - posix-timers: fix posix_timer_event() vs dequeue_signal() race
-    - vt8623fb: fix kernel oops
-    - ide-cd: fix endianity for the error message in cdrom_read_capacity
-    - qla2xxx: Add dev_loss_tmo_callbk/terminate_rport_io callback support.
-    - random32: seeding improvement
-    - CIFS: mount of IPC$ breaks with iget patch
-    - CIFS: if get root inode fails during mount, cleanup tree connection
-    - crypto: padlock - fix VIA PadLock instruction usage with
-      irq_ts_save/restore()
-    - ipvs: Fix possible deadlock in estimator code
-    - SCSI: block: Fix miscalculation of sg_io timeout in CDROM_SEND_PACKET
-      handler.
-    - ALSA: asoc: restrict sample rate and size in Freescale MPC8610 sound
-      drivers
-    - ALSA: ASoC: fix SNDCTL_DSP_SYNC support in Freescale 8610 sound drivers
-    - USB: pl2023: Remove USB id (4348:5523) handled by ch341
-    - relay: fix "full buffer with exactly full last subbuffer" accounting
-      problem
-    - ipv6: Fix ip6_xmit to send fragments if ipfragok is true
-    - x86: amd opteron TOM2 mask val fix
-
-  [ dann frazier ]
-  * [ia64] Fix boot-time hang w/ PRINTK_TIME by ensuring that cpu0 can access
-    per-cpu vars in early boot
-  * delay calls to sched_clock() until after sched_clock_init() to prevent
-    inaccurate printk timings on ia64 and presumably other architectures
-
-  [ Ian Campbell ]
-  * [xen] import upstream fix to fb-defio driver used by Xen framebuffer.
-
-  [ Bastian Blank ]
-  * [powerpc] Enable proper RTC support. (closes: #484693)
-
-  [ Martin Michlmayr ]
-  * Add Marvell Orion fixes:
-    - sata_mv: add the Gen IIE flag to the SoC devices.
-    - sata_mv: don't avoid clearing interrupt status on SoC host adapters
-
-  [ dann frazier ]
-  * Fix overflow condition in sctp_setsockopt_auth_key (CVE-2008-3526)
-  * Fix panics that may occur if SCTP AUTH is disabled (CVE-2008-3792)
-  * [x86] Fix memory leak in the copy_user routine
-    (CVE-2008-0598, closes: #490910)
-
- -- Bastian Blank <waldi@debian.org>  Thu, 28 Aug 2008 08:46:42 +0200
-
-linux-2.6 (2.6.26-3) unstable; urgency=low
-
-  [ Bastian Blank ]
-  * Disable Emagic Audiowerk 2 soundcard support. The PCI IDs clashes with
-    many DVB cards.
-  * Update VServer patch to 2.3.0.35.
-  * [armel/versatile] Override ABI changes.
-  * [i386/686-bigmem] Add VServer image.
-
-  [ Aurelien Jarno ]
-  * [armel/versatile] Disable CONFIG_NO_HZ, CONFIG_HIGH_RES_TIMERS for
-    dynticks. (closes: #494842)
-
-  [ Martin Michlmayr ]
-  * Fix PCIe on the Kurobox Pro (Lennert Buytenhek).
-  * Fix regressions caused by the "use software GSO for SG+CSUM capable
-    netdevices" patch:
-    - loopback: Enable TSO (Herbert Xu)
-    - net: Preserve netfilter attributes in skb_gso_segment using
-      __copy_skb_header (Herbert Xu)
-
-  [ dann frazier ]
-  * [amd64] Fix typo in TOM2 mask value, preventing a hang on some opteron
-    systems. (closes: #494365)
-
- -- Bastian Blank <waldi@debian.org>  Mon, 18 Aug 2008 15:34:38 +0200
-
-linux-2.6 (2.6.26-2) unstable; urgency=low
-
-  [ Bastian Blank ]
-  * [powerpc] Install arch/powerpc/lib/crtsavres.o into the headers, it is
-    used during module linking.
-  * Add stable release 2.6.26.1:
-    - Fix off-by-one error in iov_iter_advance()
-    - ath5k: don't enable MSI, we cannot handle it yet
-    - b43legacy: Release mutex in error handling code
-    - cpufreq acpi: only call _PPC after cpufreq ACPI init funcs got called already
-    - VFS: increase pseudo-filesystem block size to PAGE_SIZE
-    - markers: fix markers read barrier for multiple probes
-    - tmpfs: fix kernel BUG in shmem_delete_inode
-    - mpc52xx_psc_spi: fix block transfer
-    - ixgbe: remove device ID for unsupported device
-    - UML - Fix boot crash
-    - eCryptfs: use page_alloc not kmalloc to get a page of memory
-    - x86: fix kernel_physical_mapping_init() for large x86 systems
-    - DVB: cx23885: SRAM changes for the 885 and 887 silicon parts
-    - DVB: cx23885: Reallocated the sram to avoid concurrent VIDB/C issues
-    - DVB: cx23885: DVB Transport cards using DVB port VIDB/TS1 did not stream
-    - DVB: cx23885: Ensure PAD_CTRL is always reset to a sensible default
-    - V4L: cx23885: Bugfix for concurrent use of /dev/video0 and /dev/video1
-    - V4L: saa7134: Copy tuner data earlier to avoid overwriting manual tuner type
-    - V4L: uvcvideo: Add support for Medion Akoya Mini E1210 integrated webcam
-    - V4L: uvcvideo: Make input device support optional
-    - V4L: uvcvideo: Don't free URB buffers on suspend
-    - V4L: uvcvideo: Use GFP_NOIO when allocating memory during resume
-    - V4L: uvcvideo: Fix a buffer overflow in format descriptor parsing
-    - DVB: dib0700: add support for Hauppauge Nova-TD Stick 52009
-    - V4L: cx18: Upgrade to newer firmware & update documentation
-    - ALSA: trident - pause s/pdif output
-    - myri10ge: do not use mgp->max_intr_slots before loading the firmware
-    - myri10ge: do not forget to setup the single slice pointers
-    - iop-adma: fix platform driver hotplug/coldplug
-    - sparc64: Do not define BIO_VMERGE_BOUNDARY.
-    - sparc64: Fix cpufreq notifier registry.
-    - sparc64: Fix lockdep issues in LDC protocol layer.
-    - tcp: Clear probes_out more aggressively in tcp_ack().
-    - ARM: fix fls() for 64-bit arguments
-    - vmlinux.lds: move __attribute__((__cold__)) functions back into final .text section
-    - rtc-at91rm9200: avoid spurious irqs
-    - ide-cd: fix oops when using growisofs
-    - x86: fix crash due to missing debugctlmsr on AMD K6-3
-    - cpusets: fix wrong domain attr updates
-    - proc: fix /proc/*/pagemap some more
-    - Fix build on COMPAT platforms when CONFIG_EPOLL is disabled
-    - markers: fix duplicate modpost entry
-    - x86, suspend, acpi: enter Big Real Mode
-    - USB: fix usb serial pm counter decrement for disconnected interfaces
-    - x86 reboot quirks: add Dell Precision WorkStation T5400
-    - Fix typos from signal_32/64.h merge
-    - rcu: fix rcu_try_flip_waitack_needed() to prevent grace-period stall
-    - Patch Upstream: x86 ptrace: fix PTRACE_GETFPXREGS error
-    - KVM: MMU: Fix potential race setting upper shadow ptes on nonpae hosts
-    - KVM: MMU: nuke shadowed pgtable pages and ptes on memslot destruction
-    - KVM: x86 emulator: Fix HLT instruction
-    - KVM: VMX: Add ept_sync_context in flush_tlb
-    - KVM: mmu_shrink: kvm_mmu_zap_page requires slots_lock to be held
-    - KVM: SVM: fix suspend/resume support
-    - KVM: VMX: Fix a wrong usage of vmcs_config
-    - isofs: fix minor filesystem corruption
-    - quota: fix possible infinite loop in quota code
-    - hdlcdrv: Fix CRC calculation.
-    - ipv6: __KERNEL__ ifdef struct ipv6_devconf
-    - ipv6: use timer pending
-    - udplite: Protection against coverage value wrap-around
-    - pxamci: trivial fix of DMA alignment register bit clearing
-  * [sparc] Install asm-sparc headers again.
-  * Force RTC on by default and set clock on startup. Override ABI changes.
-  * [i386, amd64] Make the CMOS RTC support builtin. (closes: #493567)
-  * Add stable release 2.6.26.2:
-    - sound: ensure device number is valid in snd_seq_oss_synth_make_info
-    - Ath5k: kill tasklets on shutdown
-    - Ath5k: fix memory corruption
-    - vfs: fix lookup on deleted directory
-    - ALSA: emu10k1 - Fix inverted Analog/Digital mixer switch on Audigy2
-    - ALSA: hda - Add missing Thinkpad Z60m support
-    - ALSA: hda - Fix DMA position inaccuracy
-    - ALSA: hda - Fix wrong volumes in AD1988 auto-probe mode
-    - Add compat handler for PTRACE_GETSIGINFO
-    - Bluetooth: Signal user-space for HIDP and BNEP socket errors
-    - Input: i8042 - add Acer Aspire 1360 to nomux blacklist
-    - Input: i8042 - add Gericom Bellagio to nomux blacklist
-    - Input: i8042 - add Intel D845PESV to nopnp list
-    - jbd: fix race between free buffer and commit transaction
-    - NFS: Ensure we zap only the access and acl caches when setting new acls
-    - SCSI: ch: fix ch_remove oops
-    - linear: correct disk numbering error check
-    - netfilter: xt_time: fix time's time_mt()'s use of do_div()
-    - Kprobe smoke test lockdep warning
-    - Close race in md_probe
-    - x86: io delay - add checking for NULL early param
-    - x86: idle process - add checking for NULL early param
-    - SCSI: bsg: fix bsg_mutex hang with device removal
-    - netfilter: nf_nat_sip: c= is optional for session
-    - romfs_readpage: don't report errors for pages beyond i_size
-    - ftrace: remove unneeded documentation
-
-  [ Martin Michlmayr ]
-  * METH: fix MAC address setup (Thomas Bogendoerfer)
-  * Export the reset button of the QNAP TS-409.
-  * net: use software GSO for SG+CSUM capable netdevices (Lennert Buytenhek)
-
-  [ dann frazier ]
-  * device_create interface changed between 2.6.26 and 2.6.27; adjust hpilo
-    backport appropriately. Fixes a NULL pointer dereference in ilo_probe().
-
- -- Bastian Blank <waldi@debian.org>  Fri, 08 Aug 2008 08:09:00 +0200
-
-linux-2.6 (2.6.26-1) unstable; urgency=low
-
-  * New upstream release see http://kernelnewbies.org/Linux_2_6_26
-    - UDF 2.50 support. (closes: #480910)
-    - mmc: increase power up delay (closes: #481190)
-    - snd-hda-intel suspend troubles fixed. (closes: #469727, #481613, #480034)
-    - cifs QueryUnixPathInfo fix (closes: #480995)
-    - r8169 oops in r8169_get_mac_version (closes: #471892)
-    - netfilter headers cleanup (closes: #482331)
-    - iwlwifi led support (closes: #469095)
-    - ath5k associates on AR5213A (closes: #463785)
-    - T42 suspend fix (closes: #485873)
-    - cpuidle acpi driver: fix oops on AC<->DC (closes: #477201)
-    - opti621 ide fixes (closes: #475561)
-    - ssh connection hangs with mac80211 (closes: #486089)
-    - ocfs2: Allow uid/gid/perm changes of symlinks (closes: #479475)
-    - xircom_tulip_cb: oboslete driver removed (closes: #416900)
-    - r8169 properly detect link status (closes: #487586)
-    - iwl3945 connection + support fixes (closes: #481436, #482196)
-    - longrun cpufreq min freq fix (closes: #468149)
-    - emux midi synthesizer SOFT_PEDAL-release event (closes: #474312)
-    - vmemmap fixes to use smaller pages (closes: #483489)
-    - x86 freeze fixes (closes: #482100, #482074)
-    - xen boot failure fix (closes: #488284)
-    - gdb read floating-point and SSE registers (closes: #485375)
-    - USB_PERSIST is default on (closes: #489963)
-    - alsa snd-hda Dell Inspiron fix (closes: #490649)
-    - ipw2200: queue direct scans (closes: #487721)
-    - better gcc-4.3 support (closes: #492301)
-    - iwl3945 monitor mode. (closes: #482387)
-
-  [ maximilian attems ]
-  * topconfig set CRYPTO_CTS, SND_PCSP, SND_AW2, IWL4965_LEDS, IWL3945_LEDS,
-    RT2400PCI_LEDS, RT2500PCI_LEDS, RT61PCI_LEDS, RT2500USB_LEDS,
-    RT73USB_LEDS, NF_CT_PROTO_DCCP, BRIDGE_EBT_NFLOG, IWLWIFI_RFKILL,
-    USB_SERIAL_SPCP8X5, USB_STORAGE_CYPRESS_ATACB, DVB_ISL6405, DVB_AU8522,
-    VIDEO_EM28XX_DVB, VIDEO_CX18, VIDEO_AU0828, SOC_CAMERA_MT9M001,
-    SOC_CAMERA_MT9V022, DVB_TUNER_ITD1000, VIDEO_PVRUSB2_DVB, USB_C67X00_HCD,
-    USB_ISP1760_HCD, HTC_PASIC3, I2C_PCA_PLATFORM, TOUCHSCREEN_WM97XX,
-    JOYSTICK_ZHENHUA, SFC, ACCESSIBILITY, UIO_SMX, LOGIRUMBLEPAD2_FF,
-    A11Y_BRAILLE_CONSOLE, EDS_TRIGGER_DEFAULT_ON, VIDEO_ALLOW_V4L1, ATA_ACPI,
-    SATA_PMP, ATA_SFF, USB_SERIAL_MOTOROLA, USB_WDM, MAC80211_MESH,
-    IPV6_MROUTE, IPV6_PIMSM_V2, MTD_AR7_PARTS, SENSORS_IBMAEM, PATA_SCH,
-    CGROUP_DEVICE, USB_ISIGHTFW, HW_RANDOM_VIRTIO, RTC_DRV_FM3130,
-    USB_VIDEO_CLASS, CIFS_DFS_UPCALL.
-  * [amd64, i386]: KVM_CLOCK, KVM_GUEST, ISCSI_IBFT_FIND, ISCSI_IBFT, THERMAL,
-    EEEPC_LAPTOP, FB_N411, THERMAL_HWMON.
-  * [amd64]: Enable SCSI_DPT_I2O as 64 bit now.
-  * Reenable USB_SERIAL_EDGEPORT, USB_SERIAL_EDGEPORT_TI. (closes: #480195)
-  * Enable TCP_MD5SIG for BGP sessions. (closes: #443742)
-  * Add recognised alsa cards to bug report.
-  * topconfig: Enable HYSDN, no longer broken on smp.
-  * Add request_firmware patch for keyspan. (closes: #448900)
-  * [x86]: Enable dma engine. (closes: #473331)
-  * [ppc64]: Enable IBMEBUS and EHEA. (closes: #484888)
-  * topconfig: Enable PROFILING across all flavours. (closes: #484885)
-  * 486: enable OLPC support thanks Andres Salomon for merge. 
-    Kconfig variable patch by Robert Millan (closes: #485063).
-  * Add request_firmware patch for ip2.
-  * Add request_firmware patch for acenic. (closes: #284221)
-  * [x86, ia64]: Set HPET_RTC_IRQ. (closes: #479709, #476970)
-  * [ppc]: Set SND_VIRMIDI. (closes: #290090)
-  * Fallback for userspace compatibility to old IEEE 1394 FireWire stack.
-    (closes: #451367, #475295, #478419)
-  * [x86]: Enable modular FB_UVESA. (closes: #473180)
-  * JFFS2 enable summary and compressor support. (closes: #488242)
-  * Add OLPC sdhci quirks. Thanks Andres Salomon <dilinger@debian.org>
-    (closes: #485192)
-  * [ppc]: Enable RTC_DRV_PPC. (closes: #484693) Thanks for the patch to
-    Geoff Levand <geoffrey.levand@am.sony.com>.
-  * Enable BLK_DEV_BSG for SG v4 support.
-  * [amd64] Enable default disabled memtest boot param.
-  * topconfig: Enable PATA_SIS instead of SATA_SIS. (closes: #485609)
-  * Add OpenVZ countainer flavour for amd64, i386. (closes: #392015)
-  * atl1e driver for Atheros(R) L1e Fast Ethernet. (closes: #492029)
-  * [ALSA] hda - Add ICH9 controller support (8086:2911)
-  * [ALSA] hda - support intel DG33 motherboards
-  * HP iLO driver
-  * Input: i8042 - add Arima-Rioworks HDAMB board to noloop list
-    (closes: #489190) thanks Guillaume Morin <guillaume@morinfr.org>
-
-  [ Martin Michlmayr ]
-  * [arm/orion5x] Update the config to reflect upstream renaming this
-    subarch.
-  * [arm/orion5x] Add some patches from Marvell's Orion tree:
-    - Feroceon: speed up flushing of the entire cache
-    - support for 5281 D0 stepping
-    - cache align destination pointer when copying memory for some processors
-    - cache align memset and memzero
-    - DMA engine driver for Marvell XOR engine
-    - Orion hardware watchdog support
-  * [arm/orion5x] Enable NETCONSOLE.
-  * [arm/orion5x] Disable more SCSI drivers.
-  * [arm/ixp4xx] Disable most ATA and more SCSI and network drivers.
-  * [arm/versatile] Enable CONFIG_RTC_DRV_PL031 (closes: #484432).
-  * [arm/iop32x, arm/ixp4xx, arm/versatile] Enable ARM_THUMB (closes: #484524).
-  * [arm/iop32x] Add LED driver for Thecus N2100 (Riku Voipio).
-  * [mips/r5k-ip32] Enable USB.
-  * [arm/orion5x, arm/iop32x, arm/ixp4xx, mipsel/r5k-cobalt] Enable HAMRADIO
-    on the request of Heinz Janssen.
-  * [arm/orion5x] Add support for QNAP TS-409 and HP mv2120; thanks
-    Sylver Bruneau.
-  * [mips] Add patches from Thomas Bogendoerfer:
-    - gbefb: fix cmap FIFO timeout (closes: #487257)
-    - IP32: Enable FAST-20 for onboard scsi
-    - IP32: SGI O2 sound driver
-  * [arm/ixp4xx] Add support for Freecom FSG-3 (Rod Whitby).
-  * [arm/ixp4xx] Enable CONFIG_MACH_DSMG600.
-  * [arm/iop32x] Unset NET_DMA since it actually leads to worse network
-    performance.
-  * [arm/orion5x] Fix a boot crash on the Kurobox Pro.
-  * [arm/orion5x] use better key codes for the TS-209/TS-409 buttons
-  * [arm/orion5x] export red SATA lights on TS-409, fix SATA presence/activity
-  * [arm] Enable KEXEC (closes: #492268).
-  * [arm/orion5x] Enable USB_PRINTER, requested by Mike Arthur.
-  * [arm/orion5x] Enable binfmt aout, x25, wireless and ATM.
-  * [arm/iop32x, arm/orion5x] Enable USB_SISUSBVGA.
-  * [arm] xfs: pack some shortform dir2 structures for the ARM old ABI
-    architecture (closes: #414932).
-
-  [ Ian Campbell ]
-  * Readme.build updated on how to generate orig tarballs.
-  * Forward port vmlinuz-target.patch.
-  * Enable Xen save/restore and memory ballooning for Xen enabled kernels.
-
-  [ Bastian Blank ]
-  * [powerpc/powerpc-miboot] Disable. (closes: #481358)
-  * [powerpc/powerpc64] Support IBM Cell based plattforms and PS3.
-    (closes: #462529)
-  * [s390] Synchronize block device, network bridge, network scheduler and CRC
-    support.
-  * [s390] Enable support for PCI-attached cryptographic adapters.
-  * Use control group as base for group CPU scheduler. This reenabled
-    traditional nice behaviour. (closes: #489223)
-  * Bump yaird dependencies to at least 0.0.13.
-  * Reenable SECCOMP. There is no longer additional overhead.
-    (closes: #474648)
-  * Export symbol required for MOL again. (closes: #460667)
-  * [powerpc/powerpc64] Fix console selection in LPAR environment.
-    (closes: #492703)
-  * Fix several userspace compatibility problems.
-
-  [ Christian T. Steigies ]
-  * [m68k] enable SERIAL_CONSOLE for amiga and atari
-
-  [ Thiemo Seufer ]
-  * [mips] Fix logic bug in atomic_sub_if_positive.
-
-  [ Stephen R. Marenka ]
-  * [m68k] Update pending m68k patches.
-  * [m68k] Enable nfcon and nfblock for atari.
-  * [m68k] Change compiler to default.
-
-  [ Aurelien Jarno ]
-  * [arm/versatile] Switch scsi/ext3/smc91x to modules now that we have proper
-    d-i support. Remove options defined in toplevel config file.
-
- -- Bastian Blank <waldi@debian.org>  Wed, 30 Jul 2008 10:17:29 +0200
-
-linux-2.6 (2.6.25-7) unstable; urgency=high
-
-  * Add stable release 2.6.25.10:
-    - TTY: fix for tty operations bugs (CVE-2008-2812)
-    - sched: fix cpu hotplug
-    - IB/mthca: Clear ICM pages before handing to FW
-    - DRM: enable bus mastering on i915 at resume time
-    - x86: shift bits the right way in native_read_tscp
-    - x86_64 ptrace: fix sys32_ptrace task_struct leak (CVE-2008-3077)
-    - ptrace GET/SET FPXREGS broken
-    - futexes: fix fault handling in futex_lock_pi
-    - x86: fix cpu hotplug crash
-  * Add stable release 2.6.25.11:
-    - x86: fix ldt limit for 64 bit
-
- -- maximilian attems <maks@debian.org>  Mon, 14 Jul 2008 10:58:14 +0200
-
-linux-2.6 (2.6.25-6) unstable; urgency=high
-
-  [ maximilian attems ]
-  * Add stable release 2.6.25.7:
-    - double-free of inode on alloc_file() failure exit in create_write_pipe()
-    - m68k: Add ext2_find_{first,next}_bit() for ext4
-    - bluetooth: fix locking bug in the rfcomm socket cleanup handling
-    - serial: fix enable_irq_wake/disable_irq_wake imbalance in serial_core.c
-    - bttv: Fix a deadlock in the bttv driver (closes: #487594)
-    - forcedeth: msi interrupts
-    - CPUFREQ: Fix format string bug.
-    - mmc: wbsd: initialize tasklets before requesting interrupt
-    - ecryptfs: fix missed mutex_unlock
-    - mac80211: send association event on IBSS create
-    - bluetooth: rfcomm_dev_state_change deadlock fix
-    - sunhv: Fix locking in non-paged I/O case.
-    - cassini: Only use chip checksum for ipv4 packets.
-    - ipwireless: Fix blocked sending
-    - net: Fix call to ->change_rx_flags(dev, IFF_MULTICAST) in
-      dev_change_flags()
-    - fbdev: export symbol fb_mode_option
-    - ipsec: Use the correct ip_local_out function
-    - tcp: fix skb vs fack_count out-of-sync condition
-    - tcp FRTO: Fix fallback to conventional recovery
-    - tcp FRTO: SACK variant is errorneously used with NewReno
-    - tcp FRTO: work-around inorder receivers
-    - tcp: Fix inconsistency source (CA_Open only when !tcp_left_out(tp))
-    - l2tp: avoid skb truesize bug if headroom is increased
-    - l2tp: Fix possible WARN_ON from socket code when UDP socket is closed
-    - l2tp: Fix possible oops if transmitting or receiving when tunnel goes down
-    - ax25: Fix NULL pointer dereference and lockup.
-    - sound: emu10k1 - fix system hang with Audigy2 ZS Notebook PCMCIA card
-    - tcp: Allow send-limited cwnd to grow up to max_burst when gso disabled
-    - tcp: Limit cwnd growth when deferring for GSO
-    - af_key: Fix selector family initialization.
-    - hgafb: resource management fix
-    - cifs: fix oops on mount when CONFIG_CIFS_DFS_UPCALL is enabled
-    - b43: Fix controller restart crash
-    - ssb: Fix context assertion in ssb_pcicore_dev_irqvecs_enable
-    - eCryptfs: protect crypt_stat->flags in ecryptfs_open()
-    - cciss: add new hardware support
-    - ecryptfs: add missing lock around notify_change
-    - ecryptfs: clean up (un)lock_parent
-    - Add 'rd' alias to new brd ramdisk driver
-    - net_sched: cls_api: fix return value for non-existant classifiers
-    - vlan: Correctly handle device notifications for layered VLAN devices
-    - IB/umem: Avoid sign problems when demoting npages to integer
-    - x86: fix recursive dependencies
-    - can: Fix copy_from_user() results interpretation
-    - Kconfig: introduce ARCH_DEFCONFIG to DEFCONFIG_LIST
-    - tcp: TCP connection times out if ICMP frag needed is delayed
-    - ALSA: hda - Fix resume of auto-config mode with Realtek codecs
-    - netlink: Fix nla_parse_nested_compat() to call nla_parse() directly
-  * Add stable release 2.6.25.9:
-    - Add return value to reserve_bootmem_node()
-    - x86: use BOOTMEM_EXCLUSIVE on 32-bit
-    - sctp: Make sure N * sizeof(union sctp_addr) does not overflow.
-    - hwmon: (lm85) Fix function RANGE_TO_REG()
-    - hwmon: (adt7473) Initialize max_duty_at_overheat before use
-    - x86: set PAE PHYSICAL_MASK_SHIFT to 44 bits.
-    - Reinstate ZERO_PAGE optimization in 'get_user_pages()' and fix XIP
-    - watchdog: hpwdt: fix use of inline assembly
-    - Fix ZERO_PAGE breakage with vmware
-    - atl1: relax eeprom mac address error check
-
-  [ Martin Michlmayr]
-  * [arm/orion5x] Enable INPUT_EVDEV and KEYBOARD_GPIO.
-
-  [ Steve Langasek ]
-  * Enable CONFIG_CIFS_EXPERIMENTAL and CONFIG_CIFS_UPCALL, required for
-    CIFS mounts to be able to use Kerberos authentication.  Closes: #480663.
-
-  [ Bastian Blank ]
-  * Add stable release 2.6.25.8:
-    - x86: disable mwait for AMD family 10H/11H CPUs
-    - x86: remove mwait capability C-state check
-    - nf_conntrack_h323: fix memory leak in module initialization error path
-    - nf_conntrack_h323: fix module unload crash
-    - nf_conntrack: fix ctnetlink related crash in nf_nat_setup_info()
-    - SCSI: sr: fix corrupt CD data after media change and delay
-    - ACPICA: Ignore ACPI table signature for Load() operator
-    - scsi_host regression: fix scsi host leak
-    - b43: Fix possible NULL pointer dereference in DMA code
-    - b43: Fix noise calculation WARN_ON
-    - virtio_net: Fix skb->csum_start computation
-    - opti621: remove DMA support
-    - opti621: disable read prefetch
-    - Fix tty speed handling on 8250
-    - x86-64: Fix "bytes left to copy" return value for copy_from_user()
-   * Fix alpha build due too inconsistent kallsyms data.
-
- -- maximilian attems <maks@debian.org>  Fri, 27 Jun 2008 00:33:53 +0200
-
-linux-2.6 (2.6.25-5) unstable; urgency=low
-
-  [ maximilian attems ]
-  [ Bastian Blank ]
-  * Reenable VServer images.
-
-  [ maximilian attems ]
-  * Add stable release 2.6.25.5:
-    - asn1: additional sanity checking during BER decoding (CVE-2008-1673)
-  * Add stable release 2.6.25.6:
-    - atl1: fix 4G memory corruption bug
-    - capabilities: remain source compatible with 32-bit raw legacy capability
-      support.
-    - usb-serial: Use ftdi_sio driver for RATOC REX-USB60F
-    - cpufreq: fix null object access on Transmeta CPU
-    - Smack: fuse mount hang fix
-    - cgroups: remove node_ prefix_from ns subsystem
-    - XFS: Fix memory corruption with small buffer reads
-    - x86: don't read maxlvt before checking if APIC is mapped
-    - USB: option: add new Dell 5520 HSDPA variant
-    - md: do not compute parity unless it is on a failed drive
-    - md: fix uninitialized use of mddev->recovery_wait
-    - md: fix prexor vs sync_request race
-    - HID: split Numlock emulation quirk from HID_QUIRK_APPLE_HAS_FN.
-    - USB: do not handle device 1410:5010 in 'option' driver
-    - USB: unusual_devs: Add support for GI 0401 SD-Card interface
-    - USB: add Telstra NextG CDMA id to option driver
-    - USB: fix build errors in ohci-omap.c and ohci-sm501.c
-    - USB: add TELIT HDSPA UC864-E modem to option driver
-    - memory_hotplug: always initialize pageblock bitmap
-    - x86: fix bad pmd ffff810000207xxx(9090909090909090)
-    - USB: add Zoom Telephonics Model 3095F V.92 USB Mini External modem to
-      cdc-acm
-    - x86: prevent PGE flush from interruption/preemption
-    - IPoIB: Test for NULL broadcast object in ipiob_mcast_join_finish()
-    - i386: fix asm constraint in do_IRQ()
-    - i2c-nforce2: Disable the second SMBus channel on the DFI Lanparty NF4
-      Expert
-    - i2c/max6875: Really prevent 24RF08 corruption
-    - brk: make sys_brk() honor COMPAT_BRK when computing lower bound
-    - Revert "PCI: remove default PCI expansion ROM memory allocation"
-    - PS3: gelic: fix memory leak
-    - eCryptfs: remove unnecessary page decrypt call
-    - netfilter: nf_conntrack_expect: fix error path unwind in
-      nf_conntrack_expect_init()
-    - netfilter: xt_connlimit: fix accouning when receive RST packet in
-      ESTABLISHED state
-    - netfilter: nf_conntrack_ipv6: fix inconsistent lock state in
-      nf_ct_frag6_gather()
-    - POWERPC Bolt in SLB entry for kernel stack on secondary cpus
-    - netfilter: xt_iprange: module aliases for xt_iprange
-    - x86: user_regset_view table fix for ia32 on 64-bit
-    - x86: if we cannot calibrate the TSC, we panic.
-    - CIFS: Fix UNC path prefix on QueryUnixPathInfo to have correct slash
-    - x86, fpu: fix CONFIG_PREEMPT=y corruption of application's FPU stack
-    - libata: force hardreset if link is in powersave mode
-    - x86: fix setup of cyc2ns in tsc_64.c
-    - x86: distangle user disabled TSC from unstable
-    - x86: disable TSC for sched_clock() when calibration failed
-    - pagemap: fix bug in add_to_pagemap, require aligned-length reads of
-      /proc/pid/pagemap
-    - ext3/4: fix uninitialized bs in ext3/4_xattr_set_handle()
-    - proc: calculate the correct /proc/<pid> link count
-    - CPUFREQ: Make acpi-cpufreq more robust against BIOS freq changes behind
-      our back.
-    - USB: remove PICDEM FS USB demo (04d8:000c) device from ldusb
-    - types.h: don't expose struct ustat to userspace
-
-  [ Bastian Blank ]
-  * Ignore ABI change in internal XFS symbol.
-
- -- Bastian Blank <waldi@debian.org>  Thu, 12 Jun 2008 08:47:11 +0200
-
-linux-2.6 (2.6.25-4) unstable; urgency=low
-
-  [ maximilian attems ]
-  * Fix arm Kconfig logic disabling random drivers. (closes: #481410)
-  * Add stable release 2.6.25.4:
-    - OHCI: fix regression upon awakening from hibernation
-    - V4L/DVB (7473): PATCH for various Dibcom based devices
-    - {nfnetlink, ip, ip6}_queue: fix skb_over_panic when enlarging packets
-    - dccp: return -EINVAL on invalid feature length
-    - md: fix raid5 'repair' operations
-    - sparc: Fix SA_ONSTACK signal handling.
-    - sparc: Fix fork/clone/vfork system call restart.
-    - sparc64: Stop creating dummy root PCI host controller devices.
-    - sparc64: Fix wedged irq regression.
-    - SPARC64: Fix args to 64-bit sys_semctl() via sys_ipc().
-    - serial: Fix sparc driver name strings.
-    - sparc: Fix ptrace() detach.
-    - sparc: Fix mremap address range validation.
-    - sparc: Fix debugger syscall restart interactions.
-    - sparc32: Don't twiddle PT_DTRACE in exec.
-    - r8169: fix oops in r8169_get_mac_version
-    - SCSI: aha152x: Fix oops on module removal
-    - SCSI: aha152x: fix init suspiciously returned 1, it should follow
-      0/-E convention
-    - sch_htb: remove from event queue in htb_parent_to_leaf()
-    - i2c-piix4: Blacklist two mainboards
-    - SCSI: qla1280: Fix queue depth problem
-    - ipvs: fix oops in backup for fwmark conn templates
-    - USB: airprime: unlock mutex instead of trying to lock it again
-    - rtc: rtc_time_to_tm: use unsigned arithmetic
-    - SCSI: libiscsi regression in 2.6.25: fix nop timer handling
-    - SCSI: libiscsi regression in 2.6.25: fix setting of recv timer
-    - can: Fix can_send() handling on dev_queue_xmit() failures
-    - macvlan: Fix memleak on device removal/crash on module removal
-    - nf_conntrack: padding breaks conntrack hash on ARM
-    - sparc: sunzilog uart order
-    - r8169: fix past rtl_chip_info array size for unknown chipsets
-    - x86: use defconfigs from x86/configs/*
-    - vt: fix canonical input in UTF-8 mode
-    - ata_piix: verify SIDPR access before enabling it
-    - serial: access after NULL check in uart_flush_buffer()
-    - x86: sysfs cpu?/topology is empty in 2.6.25 (32-bit Intel system)
-    - XFRM: AUDIT: Fix flowlabel text format ambibuity.
-  * Update userspace merged HZ alpha fixed version.
-  * Backport netfilter: Move linux/types.h inclusions outside of #ifdef
-    __KERNEL__. (closes: #479899)
-  * types.h: don't expose struct ustat to userspace. (closes: #429064)
- 
-  [ Bastian Blank ]
-  * Fix ABI changes from: ipvs: fix oops in backup for fwmark conn templates
-
- -- maximilian attems <maks@debian.org>  Tue, 27 May 2008 11:46:11 +0200
-
-linux-2.6 (2.6.25-3) unstable; urgency=low
-
-  [ Bastian Blank ]
-  * Add stable release 2.6.25.3:
-    - sit: Add missing kfree_skb() on pskb_may_pull() failure.
-    - sparc: Fix mmap VA span checking.
-    - CRYPTO: eseqiv: Fix off-by-one encryption
-    - CRYPTO: authenc: Fix async crypto crash in crypto_authenc_genicv()
-    - CRYPTO: cryptd: Correct kzalloc error test
-    - CRYPTO: api: Fix scatterwalk_sg_chain
-    - x86 PCI: call dmi_check_pciprobe()
-    - b43: Fix some TX/RX locking issues
-    - kprobes/arm: fix decoding of arithmetic immediate instructions
-    - kprobes/arm: fix cache flush address for instruction stub
-    - b43: Fix dual-PHY devices
-    - POWERPC: mpc5200: Fix unterminated of_device_id table
-    - reiserfs: Unpack tails on quota files
-    - sched: fix hrtick_start_fair and CPU-Hotplug
-    - vfs: fix permission checking in sys_utimensat
-    - md: fix use after free when removing rdev via sysfs
-    - mm: fix usemap initialization
-    - 2.6.25 regression: powertop says 120K wakeups/sec
-
-  [ maximilian attems ]
-  * Redisable old dup prism54 driver.
-  * Reenable accidentaly disabled SIS190. (closes: #478773)
-  * Add lmkl patch to unbreak HZ userspace aka perl5.10 build fix.
-    (closes: #480130)
-
-  [ Martin Michlmayr ]
-  * [armel] Disable some SCSI drives (that are disabled on arm) so the
-    ramdisk will fit in flash on NSLU2 (closes: #480310).
-
- -- maximilian attems <maks@debian.org>  Wed, 14 May 2008 11:16:56 +0200
-
-linux-2.6 (2.6.25-2) unstable; urgency=low
-
-  [ maximilian attems ]
-  * Add stable release 2.6.25.1:
-    - Fix dnotify/close race (CVE-2008-1375)
-    - V4L: Fix VIDIOCGAP corruption in ivtv
-    - USB: log an error message when USB enumeration fails
-    - USB: OHCI: fix bug in controller resume
-    - SCSI: qla2xxx: Correct regression in relogin code.
-    - rose: Socket lock was not released before returning to user space
-    - x86, pci: fix off-by-one errors in some pirq warnings
-    - hrtimer: timeout too long when using HRTIMER_CB_SOFTIRQ
-    - RDMA/nes: Fix adapter reset after PXE boot
-    - rtc-pcf8583 build fix
-    - JFFS2: Fix free space leak with in-band cleanmarkers
-    - SELinux: no BUG_ON(!ss_initialized) in selinux_clone_mnt_opts
-    - tehuti: check register size (CVE-2008-1675)
-    - IPSEC: Fix catch-22 with algorithm IDs above 31
-    - alpha: unbreak OSF/1 (a.out) binaries
-    - tehuti: move ioctl perm check closer to function start (CVE-2008-1675)
-    - aio: io_getevents() should return if io_destroy() is invoked
-    - mm: fix possible off-by-one in walk_pte_range()
-    - TCP: Increase the max_burst threshold from 3 to tp->reordering.
-    - ssb: Fix all-ones boardflags
-    - cgroup: fix a race condition in manipulating tsk->cg_list
-    - drivers/net/tehuti: use proper capability check for raw IO access
-    - tg3: 5701 DMA corruption fix
-    - V4L: tea5761: bugzilla #10462: tea5761 autodetection code were broken
-    - b43: Workaround invalid bluetooth settings
-    - b43: Add more btcoexist workarounds
-    - b43: Workaround DMA quirks
-    - dm snapshot: fix chunksize sector conversion
-    - x86: Fix 32-bit x86 MSI-X allocation leakage
-    - RTNETLINK: Fix bogus ASSERT_RTNL warning
-    - net: Fix wrong interpretation of some copy_to_user() results.
-    - dz: test after postfix decrement fails in dz_console_putchar()
-    - RDMA/nes: Free IRQ before killing tasklet
-    - S2io: Fix memory leak during free_tx_buffers
-    - S2io: Version update for memory leak fix during free_tx_buffers
-    - USB: Add HP hs2300 Broadband Wireless Module to sierra.c
-    - V4L: cx88: enable radio GPIO correctly
-    - hrtimer: raise softirq unlocked to avoid circular lock dependency
-    - tcp: tcp_probe buffer overflow and incorrect return value
-  * [ide] Add upstream piix patch for asus eee pc. (closes: #479217)
-
-  [ Christian T. Steigies ]
-  * [m68k] Add patches for 2.6.25.
-  * [m68k] Disable EXT4DEV_FS for now.
-  * [m68k] Enable SCSI_MAC_ESP for mac.
- 
-  [ Ian Campbell ]
-  * [x86]: Enable Xen guest support in all i386 flavours.
-
-  [ Bastian Blank ]
-  * Add stable release 2.6.25.2:
-    - fix SMP ordering hole in fcntl_setlk() (CVE-2008-1669)
-
- -- Bastian Blank <waldi@debian.org>  Thu, 08 May 2008 14:46:48 +0200
-
-linux-2.6 (2.6.25-1) unstable; urgency=low
-
-  * New upstream release (closes: #456799, #468440, #475161, #475134, #475441)
-    - Add oabi shim for fstatat64 (closes: #462677)
-
-  [ maximilian attems ]
-  * topconfig set NOZOMI, CRYPTO_SEQIV, CRYPTO_CTR, CRYPTO_GCM, CRYPTO_CCM,
-    CRYPTO_SALSA20, CRYPTO_LZO, CRYPTO_DEV_HIFN_795X, USB_SI470X,
-    USB_STKWEBCAM, VIDEO_PVRUSB2_ONAIR_USB2, VIDEO_PVRUSB2_ONAIR_CREATOR,
-    VIDEO_EM28XX_ALSA, CRYPTO_DEV_HIFN_795X_RNG, PCF8575, TPS65010, RTL8180,
-    ENC28J60, R6040, CAN, NETFILTER_XT_MATCH_OWNER, MAC80211_RC_DEFAULT_PI,
-    NETFILTER_XT_TARGET_RATEEST, NETFILTER_XT_TARGET_TCPOPTSTRIP,
-    NETFILTER_XT_MATCH_IPRANGE, NETFILTER_XT_MATCH_RATEEST, SND_OXYGEN,
-    SND_HIFIER, SND_VIRTUOSO, USB_NET_RNDIS_WLAN, USB_ANNOUNCE_NEW_DEVICES,
-    USB_SERIAL_IUU, NET_CLS_FLOW, INFINIBAND_NES, RTC_DRV_R9701,
-    RTC_DRV_DS1511, MEMSTICK, SENSORS_W83L786NG, SENSORS_ADS7828, IPWIRELESS,
-    RISCOM8, IGB, UTS_NS, IPC_NS, IPV6_ROUTE_INFO, ENCLOSURE_SERVICES,
-    SCSI_ENCLOSURE, SENSORS_ADT7473, SCSI_MVSAS, REALTEK_PHY, RTC_DRV_S35390A,
-    MEMSTICK_JMICRON_38X, IWL4965_HT.
-  * [amd64] Enable CRYPTO_SALSA20_X86_64, EDAC_I3000, EFI, EFI_VARS, I8K,
-    PARAVIRT_GUEST, PARAVIRT, VIRTIO_PCI, VIRTIO_BALLOON, SPARSEMEM_VMEMMAP.
-  * [amd64, i386]: Enable LEDS_CLEVO_MAIL, INPUT_APANEL, ACER_WMI,
-    THINKPAD_ACPI_HOTKEY_POLL, HP_WATCHDOG, THINKPAD_ACPI_VIDEO,
-    VIRTION_CONSOLE, ACPI_WMI, IO_DELAY_0X80.
-  * topconfig disable PARPORT_PC_FIFO due to instabilities.
-    (closes: #366165, #388309, #406056, #407816, #453911)
-  * [amd64, i386]: Enable SONYPI_COMPAT for better sony laptop support.
-  * topconfig: Enable HID_FF for some HID devices. (closes: #441348)
-  * topconfig: Enable IPV6_ROUTER_PREF for multi-homed net. (closes: #449247)
-  * topconfig: Set UTF8 as default encoding. (closes: #417324)
-  * Tighten yaird dependency. (closes: #403171)
-  * Configs general cleanup, centralize USB_NET, disable IRDA_DEBUG.
-  * postinst: Nuke confusing postinst message. (closes: #465512)
-  * [sparc]: Enable SCSI_SCAN_ASYNC.
-  * [i386]: Enable TC1100_WMI, SND_SIS7019, CRYPTO_SALSA20_586.
-  * topconfig: Centralize old IEEE80211 stack options. (closes: #470558)
-  * control.source.in: Newer standard version without changes.
-  * copyright: adapt to latest lintian recommendation.
-  * input: Add 4 additional exports for modular speakup and braille support.
-  * firewire: Add firewire-git.patch for latest firewire tree features.
-  * 686: Set USB_PERSIST for eee pc suspend support. (closes: #468213)
-  * topconfig disable PATA_SIS as sis5513 enabled. (closes: #475525)
-  * [xen]: Support direct load of bzImage under Xen. (closes: #474509)
-    Thanks Ian Campbell <ijc@hellion.org.uk> for patches.
-  * [xen]: Module autoprobing support for frontend drivers.
-  * [arm]: Don't ovverride topconfig SENSORS_W83792D setting.
-    (closes: #477745)
-
-  [ Martin Michlmayr ]
-  * [arm/armel] Add a kernel for Orion based devices, such as the QNAP
-    TS-109/TS-209.
-  * [mips(el)/sb1*] Enable SB1250_MAC (thanks Thomas Bogendoerfer).
-  * [mipsel/r5k-cobalt] Enable DUMMY_CONSOLE since this might
-    fix the debian-installer startup hang on Qube 2700.
-  * [arm/footbridge] Disable KEYS and SECURITY for smaller d-i image.
-  * [arm/footbridge] Build NFS as a module to make the image smaller.
-  * [mips/r5k-ip32] Don't build in NFS.
-  * [mips/r5k-ip32] Use the generic config options for NFS, which will
-    enable NFSv4. (closes: #471007)
-  * [mips/r5k-ip32] Enable R8169, requested by Giuseppe Sacco.
-  * [arm/iop32x] Enable MACH_EM7210. (closes: #473136)
-  * [arm/orion] Add patch to set the MAC address on QNAP TS-109/TS-209
-    (Lennert Buytenhek).
-  * [arm/orion] Add support for Buffalo Linkstation Pro/Live (Byron Bradley).
-  * [arm/orion] Fix hang when Write Allocate is enabled (Lennert Buytenhek).
-  * [arm/orion] Add support for QNAP TS-409 (Sylver Bruneau).
-  * [arm/orion] Add preliminary support for HP mv2120.
-
-  [ Daniel Baumann ]
-  * Added patch from unionfs upstream to export release_open_intent symbol.
-
-  [ Gordon Farquharson ]
-  * [arm/ixp4xx] Use GPIO LED driver as opposed to ixp4xx LED driver.
-  * [arm/ixp4xx] Fix ixp4xx-beeper module so that udev loads it
-    automatically.
-  * [arm/iop32x] Enable support for the GLAN Tank flash chip (M29W400DB).
-  * [arm/iop32x] Do not build the ARTOP PATA driver (PATA_ARTOP).
-  * [arm/iop32x] Register the F75375 device in the GLAN Tank platform code.
-  * Prevent physmap from calling request_module() too early.
-  * [arm/ixp4xx] Fix used_sram_bitmap corruption in qmgr_release_queue().
-
-  [ Aurelien Jarno ]
-  * [mips/mipsel] Enable CONFIG_NO_HZ, CONFIG_HIGH_RES_TIMERS for dynticks
-    and true high-resolution timers on 4kc-malta and 5kc-malta flavours.
-  * [i386, amd64] Set modular VIRTIO, VIRTIO_RING, VIRTIO_BLK, VIRTIO_NET.
-
-  [ Bastian Blank ]
-  * Remove binary only firmwares for:
-    - Broadcom NetXtremeII 10Gb support
-  * Disable now broken drivers:
-    - Broadcom NetXtremeII 10Gb support
-  * Fix broken drivers:
-    - Broadcom NetXtremeII support
-  * [powerpc] Use new wrapper install support.
-  * [s390] Enable DM_MULTIPATH_EMC.
-  * Enable AF_RXRPC, RXKAD, PRINTK_TIME, DEBUG_KERNEL, SCHED_DEBUG,
-    TIMER_STATS, DEBUG_FS.
-  * Disable R3964, USB_GADGET.
-  * [hppa] Enable several filesystems.
-  * Make NLS modular.
-  * [i386/486] Make ext2 modular.
-  * [alpha,amd64,i386] Make ATM modular.
-  * [powerpc/powerpc64] Support PA Semi based plattforms. (closes: #463200)
-  * Follow upstream change for default TCP congestion control.
-    (closes: #477589)
-
-  [ Steve Langasek ]
-  * topconfig: Enable CONFIG_CIFS_WEAK_PW_HASH, required for compatibility
-    with legacy (pre-NTLM) fileservers.
-
-  [ Christian Perrier ]
-  * Debconf template rewrite + mark them as translatable.
-    Thanks to Justin B Rye <jbr@edlug.org.uk> for review.
-
- -- Bastian Blank <waldi@debian.org>  Fri, 25 Apr 2008 16:27:23 +0200
-
-linux-2.6 (2.6.24-6) unstable; urgency=high
-
-  [ Martin Michlmayr ]
-  * [armel] Fix FTBFS on armel by enabling CONFIG_USB_USBNET=m in
-    armel/config, as it was done for arm/config already.
-  * [armel] Add oabi shim for fstatat64 (Riku Voipio)
-
-  [ Gordon Farquharson ]
-  * [arm/iop32x] Do not build the ARTOP PATA driver (PATA_ARTOP).
-  * [arm/iop32x] Enable MTD_CMDLINE_PARTS.
-
-  [ Kyle McMartin ]
-  * [hppa] fix pdc_console panic at boot (closes: #476292).
-  * [hppa] properly flush user signal tramps
-  * [hppa] special case futex cmpxchg on kernel space NULL (closes: 476285).
-
- -- Bastian Blank <waldi@debian.org>  Fri, 18 Apr 2008 19:41:30 +0200
-
-linux-2.6 (2.6.24-5) unstable; urgency=low
-
-  [ Gordon Farquharson ]
-  * [arm] Enable asix driver (USB_NET_AX8817X).
-  * [arm] Enable CONFIG_USB_CATC, CONFIG_USB_KAWETH, CONFIG_USB_PEGASUS,
-          and CONFIG_USB_RTL8150.
-  * [arm/ixp4xx] Update Ethernet driver (closes: #471062).
-  * [arm/ixp4xx] Add HSS driver.
-
-  [ Bastian Blank ]
-  * [s390/s390-tape]: Override localversion correctly.
-  * Add stable release 2.6.24.3:
-    - x86_64: CPA, fix cache attribute inconsistency bug
-    - bonding: fix NULL pointer deref in startup processing
-    - POWERPC: Revert chrp_pci_fixup_vt8231_ata devinit to fix libata on pegasos
-    - PCMCIA: Fix station address detection in smc
-    - SCSI: gdth: scan for scsi devices
-    - USB: fix pm counter leak in usblp
-    - S390: Fix futex_atomic_cmpxchg_std inline assembly.
-    - genirq: do not leave interupts enabled on free_irq
-    - hrtimer: catch expired CLOCK_REALTIME timers early
-    - hrtimer: check relative timeouts for overflow
-    - SLUB: Deal with annoying gcc warning on kfree()
-    - hrtimer: fix *rmtp/restarts handling in compat_sys_nanosleep()
-    - hrtimer: fix *rmtp handling in hrtimer_nanosleep()
-    - Disable G5 NAP mode during SMU commands on U3
-    - Be more robust about bad arguments in get_user_pages()
-    - AUDIT: Increase skb->truesize in audit_expand
-    - BLUETOOTH: Add conn add/del workqueues to avoid connection fail.
-    - INET: Prevent out-of-sync truesize on ip_fragment slow path
-    - INET_DIAG: Fix inet_diag_lock_handler error path.
-    - IPCOMP: Fetch nexthdr before ipch is destroyed
-    - IPCOMP: Fix reception of incompressible packets
-    - IPV4: fib: fix route replacement, fib_info is shared
-    - IPV4: fib_trie: apply fixes from fib_hash
-    - PKT_SCHED: ematch: oops from uninitialized variable (resend)
-    - SELinux: Fix double free in selinux_netlbl_sock_setsid()
-    - TC: oops in em_meta
-    - TCP: Fix a bug in strategy_allowed_congestion_control
-    - SCSI: sd: handle bad lba in sense information
-    - Fix dl2k constants
-    - XFS: Fix oops in xfs_file_readdir()
-    - hugetlb: add locking for overcommit sysctl
-    - inotify: fix check for one-shot watches before destroying them
-    - NFS: Fix a potential file corruption issue when writing
-    - NETFILTER: nf_conntrack_tcp: conntrack reopening fix
-    - SPARC/SPARC64: Fix usage of .section .sched.text in assembler code.
-  * Add stable release 2.6.24.4:
-    - S390 futex: let futex_atomic_cmpxchg_pt survive early functional tests.
-    - slab: NUMA slab allocator migration bugfix
-    - relay: fix subbuf_splice_actor() adding too many pages
-    - BLUETOOTH: Fix bugs in previous conn add/del workqueue changes.
-    - SCSI advansys: Fix bug in AdvLoadMicrocode
-    - async_tx: avoid the async xor_zero_sum path when src_cnt > device->max_xor
-    - aio: bad AIO race in aio_complete() leads to process hang
-    - jbd: correctly unescape journal data blocks
-    - jbd2: correctly unescape journal data blocks
-    - zisofs: fix readpage() outside i_size
-    - NETFILTER: nfnetlink_log: fix computation of netlink skb size
-    - NETFILTER: nfnetlink_queue: fix computation of allocated size for netlink skb
-    - NETFILTER: xt_time: fix failure to match on Sundays
-    - sched_nr_migrate wrong mode bits
-    - nfsd: fix oops on access from high-numbered ports
-    - sched: fix race in schedule()
-    - SCSI: mpt fusion: don't oops if NumPhys==0
-    - SCSI: gdth: fix to internal commands execution
-    - SCSI: gdth: bugfix for the at-exit problems
-    - Fix default compose table initialization
-    - x86: don't use P6_NOPs if compiling with CONFIG_X86_GENERIC
-    - SCSI: fix BUG when sum(scatterlist) > bufflen
-    - USB: ehci: handle large bulk URBs correctly (again)
-    - USB: ftdi_sio - really enable EM1010PC
-    - USB: ftdi_sio: Workaround for broken Matrix Orbital serial port
-    - VT notifier fix for VT switch
-    - eCryptfs: make ecryptfs_prepare_write decrypt the page
-    - ioat: fix 'ack' handling, driver must ensure that 'ack' is zero
-    - macb: Fix speed setting
-    - x86: move out tick_nohz_stop_sched_tick() call from the loop
-    - atmel_spi: fix clock polarity
-    - b43: Backport bcm4311 fix
-    - arcmsr: fix IRQs disabled warning spew
-    - e1000e: Fix CRC stripping in hardware context bug
-    - PCI x86: always use conf1 to access config space below 256 bytes
-    - moduleparam: fix alpha, ia64 and ppc64 compile failures
-    - pata_hpt*, pata_serverworks: fix UDMA masking
-    - SCSI advansys: fix overrun_buf aligned bug
-    - NETFILTER: fix ebtable targets return
-    - NETFILTER: Fix incorrect use of skb_make_writable
-    - NETFILTER: nfnetlink_queue: fix SKB_LINEAR_ASSERT when mangling packet data
-    - spi: pxa2xx_spi clock polarity fix
-    - ufs: fix parenthesisation in ufs_set_fs_state()
-    - hugetlb: ensure we do not reference a surplus page after handing it to buddy
-    - file capabilities: simplify signal check
-    - futex: runtime enable pi and robust functionality
-    - futex: fix init order
-    - ARM pxa: fix clock lookup to find specific device clocks
-    - x86: replace LOCK_PREFIX in futex.h
-    - SCSI aic94xx: fix REQ_TASK_ABORT and REQ_DEVICE_RESET
-    - SCSI gdth: don't call pci_free_consistent under spinlock
-    - SCSI ips: fix data buffer accessors conversion bug
-    - usb-storage: don't access beyond the end of the sg buffer
-    - fuse: fix permission checking
-    - CRYPTO xts: Use proper alignment
-    - CRYPTO xcbc: Fix crash with IPsec
-    - SCSI ips: handle scsi_add_host() failure, and other err cleanups
-    - x86: adjust enable_NMI_through_LVT0()
-    - drivers: fix dma_get_required_mask
-    - iov_iter_advance() fix
-    - x86: Clear DF before calling signal handler (closes: #469058)
-    - ub: fix up the conversion to sg_init_table()
-    - MIPS: Mark all but i8259 interrupts as no-probe.
-    - IRQ_NOPROBE helper functions
-    - IPCOMP: Disable BH on output when using shared tfm
-    - IPCONFIG: The kernel gets no IP from some DHCP servers
-    - IPV4: Remove IP_TOS setting privilege checks.
-    - IPV6: dst_entry leak in ip4ip6_err.
-    - IPV6: Fix IPsec datagram fragmentation
-    - NET: Fix race in dev_close(). (Bug 9750)
-    - NET: Messed multicast lists after dev_mc_sync/unsync (closes: #466719)
-    - NIU: Bump driver version and release date.
-    - NIU: Fix BMAC alternate MAC address indexing.
-    - NIU: More BMAC alt MAC address fixes.
-    - TCP: Improve ipv4 established hash function.
-    - SPARC: Fix link errors with gcc-4.3
-    - SPARC64: Loosen checks in exception table handling.
-
-  [ Martin Michlmayr ]
-  * [mips/r4k-ip22] Enable BLK_DEV_LOOP and BLK_DEV_CRYPTOLOOP.
-  * [mips/r5k-ip32] Enable BLK_DEV_LOOP and BLK_DEV_CRYPTOLOOP.
-  * [mips/r4k-ip22] Enable PPP, PPPOE and SLIP.
-  * [mips/r5k-ip32] Enable PPP, PPPOE and SLIP.
-  * Don't check the section size when we're cross compiling.
-
-  [ dann frazier ]
-  * Remove cap_task_kill (closes: #463669)
-
- -- Bastian Blank <waldi@debian.org>  Thu, 27 Mar 2008 12:40:16 +0100
-
-linux-2.6 (2.6.24-4) unstable; urgency=low
-
-  * Add stable release 2.6.24.1:
-    - splice: missing user pointer access verification (CVE-2008-0009/10)
-    - drm: the drm really should call pci_set_master..
-    - Driver core: Revert "Fix Firmware class name collision"
-    - fix writev regression: pan hanging unkillable and un-straceable
-    - sched: fix high wake up latencies with FAIR_USER_SCHED
-    - sched: let +nice tasks have smaller impact
-    - b43: Reject new firmware early
-    - selinux: fix labeling of /proc/net inodes
-    - b43legacy: fix DMA slot resource leakage
-    - b43legacy: drop packets we are not able to encrypt
-    - b43legacy: fix suspend/resume
-    - b43legacy: fix PIO crash
-    - b43: Fix dma-slot resource leakage
-    - b43: Drop packets we are not able to encrypt
-    - b43: Fix suspend/resume
-    - sky2: fix for WOL on some devices
-    - sky2: restore multicast addresses after recovery
-    - x86: restore correct module name for apm
-    - ACPI: update ACPI blacklist
-    - PCI: Fix fakephp deadlock
-    - sys_remap_file_pages: fix ->vm_file accounting
-    - lockdep: annotate epoll
-    - forcedeth: mac address mcp77/79
-    - USB: Fix usb_serial_driver structure for Kobil cardreader driver.
-    - USB: handle idVendor of 0x0000
-    - USB: fix usbtest halt check on big endian systems
-    - USB: storage: Add unusual_dev for HP r707
-    - USB: Variant of the Dell Wireless 5520 driver
-    - USB: use GFP_NOIO in reset path
-    - USB: ftdi driver - add support for optical probe device
-    - USB: pl2303: add support for RATOC REX-USB60F
-    - USB: remove duplicate entry in Option driver and Pl2303 driver for Huawei modem
-    - USB: sierra: add support for Onda H600/Zte MF330 datacard to USB Driver for Sierra Wireless
-    - USB: ftdi-sio: Patch to add vendor/device id for ATK_16IC CCD
-    - USB: ftdi_sio - enabling multiple ELV devices, adding EM1010PC
-    - USB: sierra driver - add devices
-    - USB: Adding YC Cable USB Serial device to pl2303
-    - USB: Sierra - Add support for Aircard 881U
-    - USB: add support for 4348:5523 WinChipHead USB->RS 232 adapter
-    - USB: CP2101 New Device IDs
-    - usb gadget: fix fsl_usb2_udc potential OOPS
-    - USB: keyspan: Fix oops
-    - vm audit: add VM_DONTEXPAND to mmap for drivers that need it (CVE-2008-0007)
-    - slab: fix bootstrap on memoryless node
-    - DVB: cx23885: add missing subsystem ID for Hauppauge HVR1800 Retail
-
-  [ Martin Michlmayr ]
-  * [arm/ixp4xx] Enble ATA_OVER_ETH, requested by Nicola Fankhauser.
-  * [arm/iop32x] Enble ATA_OVER_ETH.
-
-  [ Bastian Blank ]
-  * Add stable release 2.6.24.2:
-    - splice: fix user pointer access in get_iovec_page_array()
-    (CVE-2008-0600, closes: #464945)
-
- -- Bastian Blank <waldi@debian.org>  Mon, 11 Feb 2008 12:29:23 +0100
-
-linux-2.6 (2.6.24-3) unstable; urgency=low
-
-  [ maximilian attems ]
-  * [scsi]: hptiop: add more adapter models and fixes.
-  * [amd64, i386]: Reenable ACPI_PROCFS_POWER. (closes: #463253)
-
-  [ Gordon Farquharson ]
-  * [arm/ixp4xx] Update Ethernet driver so that it can be loaded by udev
-    automatically.
-
-  [ Martin Michlmayr ]
-  * [mips/r5k-ip32] Enable R8169, requested by Giuseppe Sacco. (Closes:
-    #463705)
-
- -- Bastian Blank <waldi@debian.org>  Wed, 06 Feb 2008 13:05:18 +0100
-
-linux-2.6 (2.6.24-2) unstable; urgency=low
-
-  [ Bastian Blank ]
-  * Fix broken merge of flavour specific settings.
-    - [i386]: Recommends are fixed.
-    - [s390/s390-tape]: Built as small image again.
-
-  [ maximilian attems ]
-  * Disable old dup prism54 driver.
-  * Stable queue: slab: fix bootstrap on memoryless node.
-
-  [ Aurelien Jarno ]
-  * [arm]: Remove options that are present in topconfig from config.versatile.
-  * [arm]: Turn off B44 since it fails to compile on armel.
-
- -- Bastian Blank <waldi@debian.org>  Thu, 31 Jan 2008 17:37:00 +0100
-
-linux-2.6 (2.6.24-1) unstable; urgency=low
-
-  * New upstream release
-    (closes: #461639)
-
-  [ Martin Michlmayr ]
-  * Don't build the AdvanSys driver on ARM since it fails to compile.
-  * Disable ATH5K on ARM since it fails to compile.
-  * [arm/iop32x] Activate DMADEVICES.
-  * [mips/mipsel] Turn off CONFIG_NIU since it fails to compile.
-
-  [ maximilian attems ]
-  * [amd64, i386]: Enable ACPI_SYSFS_POWER and disable ACPI_PROCFS_POWER.
-  * [fw] Sync with latest git-ieee1394 for sbp2 fixes.
-
-  [ Bastian Blank ]
-  * Kill reboot warning from old templates.
-  * Fix strange default value for link_in_boot. (closes: #425056)
-  * [powerpc/powerpc]: Enable Efika support.
-  * [powerpc]: Lower mkvmlinuz to the state of a bootloader.
-  * [powerpc]: Remove ppc and m68k include dirs from headers.
-  * Remove versions from relations fullfilled in stable.
-
-  [ Aurelien Jarno ]
-  * [arm]: Update versatile config.
-
-  [ Gordon Farquharson ]
-  * [arm/ixp4xx] Change the ixp4xx network driver from the driver
-    written by Christian Hohnstaedt to the driver written by Krzysztof
-    Hasala which has partially been accepted upstream.
-
- -- Bastian Blank <waldi@debian.org>  Sat, 26 Jan 2008 11:35:11 +0100
-
-linux-2.6 (2.6.24~rc8-1~experimental.1) experimental; urgency=low
-
-  * New upstream release
-    (closes: #454776, #458142, #457992, #458899, #426124, #459732, #455566).
-
-  [ maximilian attems ]
-  * New upstream release, rebase dfsg stuff plus drivers-atm.patch,
-    scripts-kconfig-reportoldconfig.patch.
-  * [amd64, powerpc] Set HIGH_RES_TIMERS and NO_HZ (closes: #458312).
-  * topconfig set NETFILTER_XT_MATCH_TIME, NET_ACT_NAT, KSDAZZLE_DONGLE,
-    KS959_DONGLE, NET_9P_FD, IP1000, VETH, IXGBE, NIU, TEHUTI, LIBERTAS_CS,
-    LIBERTAS_SDIO, RT2X00, SENSORS_ADT7470, SENSORS_I5K_AMB, SENSORS_F71882FG,
-    SENSORS_FSCHMD, SENSORS_IBMPEX, CRYPTO_XTS, CRYPTO_SEED, CRYPTO_AUTHENC,
-    DVB_S5H1409, DVB_TUNER_MT2131, INET_LRO, MMC_RICOH_MMC, MMC_SPI,
-    RTC_DRV_DS1374, VIDEO_CX23885, VIDEO_FB_IVTV, USB_SERIAL_CH341,
-    SCSI_SRP_TGT_ATTRS, ADM8211, MTD_INTEL_VR_NOR, MTD_ALAUDA,
-    MTD_ONENAND_2X_PROGRAM, MTD_ONENAND_SIM, DM_MULTIPATH_HP, FUJITSU_LAPTOP,
-    QUOTA_NETLINK_INTERFACE, DM_UEVENT, SCSI_FC_TGT_ATTRS, SSB, BT_HCIUART_LL,
-    BT_HCIBTSDIO, MTD_OOPS, CGROUPS, MDIO_BITBANG, HIDRAW, P54, SDIO_UART,
-    NETCONSOLE_DYNAMIC, SECURITY_FILE_CAPABILITIES.
-  * Disable smbfs in topconfig, not supported upstream, use cifs.
-  * Disable bcm43xx, deprecated by upstream. Enable B43 (needs v4 firmware)
-    and B43LEGACY (needs v3 firmware).
-  * [i386]: Set SND_SC6000, EDAC_I3000, EDAC_I5000, SBC7240_WDT,
-    NET_9P_VIRTIO, FB_GEODE_LX, VIRTIO_NET, VIRTIO_BLK.
-  * Set USB_EHCI_TT_NEWSCHED fills USB 2.0 bandwith better. (closes: #454797)
-  * postrm: Nuke initramfs sha1sum on linux-image removal. (closes: #420245)
-  * Unifiy BSD_PROCESS_ACCT settings across configs. (closes: #455892)
-  * Reenable DABUSB as firmware is BSD licensed.
-  * [hppa]: Disable OCFS2, due build trouble.
-  * topconfig: Enable delay accounting TASKSTATS. (closes: #433204)
-  * Add git-ieee1394.patch for latest firewire fixes.
-  * [i386] Enable PARAVIRT_GUEST. (closes: #457562)
-  * [amd64, i386] Enable CPU_IDLE for software-controlled idle pm.
-  * [amd64, i386] Enable IT8712F_WDT, FB_EFI.
-  * Add and enable at76.patch wireless driver for Atmel USB cards.
-  * Add and enable ath5k.patch wireless driver for Atheros 5xxx cards.
-  * Unify VLAN_8021Q setting, needed also on r5k-cobalt.
-  * Double max SERIAL_8250_NR_UARTS to 32. (closes: #440807)
-  * topconfig: Enable AUDITSYSCALL for better SELinux support.
-
-  [ Bastian Blank ]
-  * [amd64, i386]: Set kernel architecture to x86.
-  * [i386]: Remove linux-libc-dev arch override.
-
-  [ Martin Michlmayr ]
-  * [mipsel/r5k-cobalt] Enable the new LEDs driver for Cobalt RaQ.
-  * [arm/iop32x] Re-enable USB_NET and PPP, thanks Daniel Hess (closes:
-    #456416).
-  * [arm/iop32x] Enable BSD_PROCESS_ACCT and POSIX_MQUEUE (closes: #455892).
-  * [mips] Disable AdvanSys SCSI since it doesn't compile.
-  * [arm/ixp4xx] Enable IP_ADVANCED_ROUTER, requested by Oliver Urbann.
-  * [arm/iop32x] Enable IP_ADVANCED_ROUTER.
-
-  [ dann frazier ]
-  * [ia64]: Enable BLK_CPQ_DA
-
-  [ Frederik Schüler ]
-  * Add GFS2 locking symbols export patch.
-
-  [ Aurelien Jarno ]
-  * [mips/mipsel] Remove QEMU flavour, as the Malta platform is now correctly
-    emulated in QEMU.
-
-  [ Christian T. Steigies ]
-  * [m68k]: Update patches from linux-m68k CVS
-  * [m68k]: Enable building for bvme6000, mvme147, and mvme16x again
-
- -- Bastian Blank <waldi@debian.org>  Fri, 18 Jan 2008 12:23:26 +0100
-
-linux-2.6 (2.6.23-2) unstable; urgency=low
-
-  [ dann frazier ]
-  * [ia64]: Enable BLK_CPQ_DA
-
-  [ Gordon Farquharson ]
-  * [arm/iop32x] Use the new i2c framework to load rtc-rs5c372 for the
-    GLAN Tank.
-
-  [ Frederik Schüler ]
-  * Export gfs2 locking symbols required to build gfs1 module.
-
-  [ maximilian attems ]
-  * [ppc] Reenable PMAC_BACKLIGHT.
-  * [sparc] Add davem get_cpu() SunFire boot patch. (closes: #440720)
-  * Add stable release 2.6.23.10:
-    - IPV4: Remove bogus ifdef mess in arp_process
-    - KVM: x86 emulator: Use emulator_write_emulated and not emulator_write_std
-    - KVM: SVM: Fix FPU leak while emulating clts
-    - revert "dpt_i2o: convert to SCSI hotplug model"
-    - KVM: x86 emulator: fix access registers for instructions with ModR/M
-      byte and Mod = 3
-    - KVM: x86 emulator: invd instruction
-    - KVM: SVM: Intercept the 'invd' and 'wbinvd' instructions
-    - KVM: Skip pio instruction when it is emulated, not executed
-    - KVM: VMX: Force vm86 mode if setting flags during real mode
-    - forcedeth: new mcp79 pci ids
-    - forcedeth boot delay fix
-    - PFKEY: Sending an SADB_GET responds with an SADB_GET
-    - rd: fix data corruption on memory pressure.
-    - create /sys/.../power when CONFIG_PM is set
-    - USB: fix up EHCI startup synchronization
-    - RXRPC: Add missing select on CRYPTO
-    - KVM: VMX: Reset mmu context when entering real mode
-    - NET: random : secure_tcp_sequence_number should not assume
-      CONFIG_KTIME_SCALAR
-    - NET: Corrects a bug in ip_rt_acct_read()
-    - NETFILTER: Fix NULL pointer dereference in nf_nat_move_storage()
-    - netfilter: Fix kernel panic with REDIRECT target.
-    - IPV6: Restore IPv6 when MTU is big enough
-    - UNIX: EOF on non-blocking SOCK_SEQPACKET
-    - x86 setup: add a near jump to serialize %cr0 on 386/486
-    - Fix synchronize_irq races with IRQ handler
-    - CRYPTO api: Fix potential race in crypto_remove_spawn
-    - TCP: Fix TCP header misalignment
-    - tmpfs: restore missing clear_highpage (CVE-2007-6417)
-    - TCP: MTUprobe: fix potential sk_send_head corruption
-    - NETFILTER: fix forgotten module release in xt_CONNMARK and xt_CONNSECMARK
-    - fb_ddc: fix DDC lines quirk
-    - VLAN: Fix nested VLAN transmit bug
-    - I4L: fix isdn_ioctl memory overrun vulnerability (CVE-2007-6151)
-    - isdn: avoid copying overly-long strings
-    - nf_nat: fix memset error
-    - esp_scsi: fix reset cleanup spinlock recursion
-    - libertas: properly account for queue commands
-    - KVM: Fix hang on uniprocessor
-    - USB: make the microtek driver and HAL cooperate
-    - TEXTSEARCH: Do not allow zero length patterns in the textsearch
-      infrastructure
-    - XFRM: Fix leak of expired xfrm_states
-    - NETFILTER: xt_TCPMSS: remove network triggerable WARN_ON
-    - BRIDGE: Lost call to br_fdb_fini() in br_init() error path
-    - DECNET: dn_nl_deladdr() almost always returns no error
-    - BRIDGE: Properly dereference the br_should_route_hook
-    - PKT_SCHED: Check subqueue status before calling hard_start_xmit
-    - Freezer: Fix APM emulation breakage
-    - XFS: Make xfsbufd threads freezable
-    - TCP: Problem bug with sysctl_tcp_congestion_control function
-    - wait_task_stopped(): pass correct exit_code to wait_noreap_copyout()
-    - KVM: x86 emulator: implement 'movnti mem, reg'
-    - TCP: illinois: Incorrect beta usage
-    - futex: fix for futex_wait signal stack corruption
-    - libata: kill spurious NCQ completion detection
-    - hrtimers: avoid overflow for large relative timeouts (CVE-2007-5966)
-    - Input: ALPS - add support for model found in Dell Vostro 1400
-      (closes: #448818)
-    - PNP: increase the maximum number of resources
-    - sched: some proc entries are missed in sched_domain sys_ctl debug code
-    - ATM: [he] initialize lock and tasklet earlier
-  * Add stable release 2.6.23.11:
-    - BRIDGE: Section fix.
-    - Revert "Freezer: Fix APM emulation breakage"
-  * Backport fix for CVE-2007-5938
-    - iwlwifi: fix possible NULL dereference in iwl_set_rate()
-  * Add stable release 2.6.23.12:
-    - Revert "PNP: increase the maximum number of resources"
-  * VM/Security: add security hook to do_brk (CVE-2007-6434)
-  * security: protect from stack expantion into low vm addresses
-  * [hppa]: Disable OCFS2, due build trouble.
-
-  [ Aurelien Jarno ]
-  * [arm/versatile] Disable ACENIC and MYRI10GE as they are useless on this
-    platform.
-  * Add em28xx-dv100.patch to add support for Pinnacle Dazzle DVC 100.
-
-  [ Bastian Blank ]
-  * Fix abi change in 2.6.23.10.
-
- -- maximilian attems <maks@debian.org>  Fri, 21 Dec 2007 11:47:55 +0100
-
-linux-2.6 (2.6.23-1) unstable; urgency=low
-
-  * New upstream release (closes: #447682).
-    - r8169: fix confusion between hardware and IP header alignment
-      (closes: #452069).
-
-  [ maximilian attems ]
-  * [ppc] Enable for powerpc config the ams (Apple Motion Sensor).
-    (closes: #426210)
-  * Add to linux-doc the missing toplevel text files.
-    (closes: #360876, #438697)
-  * Set CONFIG_BLK_DEV_IO_TRACE for blktrace(8) support. (closes: #418442)
-  * ipw2200: Enable IPW2200_RADIOTAP and IPW2200_PROMISCUOUS for optional
-    rtap interface. (closes: #432555)
-  * Enable in topconfig NF_CT_PROTO_UDPLITE, NETFILTER_XT_TARGET_TRACE,
-    NETFILTER_XT_MATCH_CONNLIMIT, NETFILTER_XT_MATCH_U32, SENSORS_ABITUGURU3,
-    SENSORS_LM93, SENSORS_DME1737, SENSORS_THMC50, DVB_USB_AF9005,
-    DVB_USB_AF9005_REMOTE, CRC7, I2C_TAOS_EVM, DS1682, SENSORS_TSL2550,
-    SPI_LM70_LLP, SPI_TLE62X0, W1_SLAVE_DS2760, TUNER_TEA5761, NET_9P,
-    DM_MULTIPATH_RDAC, NET_SCH_RR, EEPROM_93CX6, PPPOL2TP, CRYPTO_HW, UIO,
-    UIO_CIF, SND_CS5530, RTL8187, PC300TOO, TCG_TIS, SCSI_SAS_ATA,
-    PATA_MARVELL.
-  * [i386] Enable lguest.
-  * [amd64, i386] Enable VIDEO_OUTPUT_CONTROL, NETDEVICES_MULTIQUEUE.
-  * linux-image bugscript add cmdline.
-  * [amd64, i386, ia64]: Enable DMIID, ACPI_PROC_EVENT.
-  * Enable TCG_TPM various userspace accesses it. (closes: #439020)
-  * Add and enable IWLWIFI.
-  * Add git-ieee1394.patch for latest firewire fixes.
-  * [ipv6] Enable IPV6_MULTIPLE_TABLES, IPV6_SUBTREES. (closes: #441226)
-  * Add and enable E1000E.
-  * Add stable release 2.6.23.1:
-    - libata: sata_mv: more S/G fixes
-
-  [ Martin Michlmayr ]
-  * [mips] Add a bcm1480 PCI build fix.
-  * Update Riku Voipio's Fintek F75375/SP driver to the latest version.
-  * [arm/iop32x] Set the fan on Thecus N2100 to full speed (Riku Voipio).
-  * [arm/iop32x] Remove the IPv6 and filesystem info from the config file
-    so we will get the values from the main config file.  This should
-    enable NFSv4 and ip6tables support requested by Wouter Verhelst.
-  * [arm/iop32x] Remove even more options to receive the default options.
-  * [arm/ixp4xx] Remove a lot of options to receive the default options.
-  * [mips/r4k-ip22] Remove a lot of options to receive the default options.
-    This will enable ISCSI requested by Martin Zobel-Helas.
-  * [mips/r5k-ip32] Remove a lot of options to receive the default options.
-    This will enable PCI Ethernet devices requested by Giuseppe Sacco.
-  * [mipsel/r5k-cobalt] Remove a lot of options to receive the default
-    options.
-  * [mipsel/r5k-cobalt] Enable the modern Cobalt LEDs driver.
-  * [arm/iop32x] Enable Intel IOP ADMA support.
-  * [arm] Mark BCM43XX as broken on ARM.
-  * [mips/r4k-ip22] Disable EARLY PRINTK because it breaks serial console.
-  * [mips] Add some IP22 fixes from Thomas Bogendoerfer:
-    - Fix broken EISA interrupt setup by switching to generic i8259
-    - Fix broken eeprom access by using __raw_readl/__raw_writel
-
-  [ Bastian Blank ]
-  * Add unpriviledged only Xen support.
-  * [i386] Drop k7 images.
-  * Drop maybe IETF document. (closes: #423040)
-  * Drop drivers because of binary only firmwares:
-    - DABUSB driver
-    - COPS LocalTalk PC support
-    - Digi Intl. RightSwitch SE-X support
-    - 3Com 3C359 Token Link Velocity XL adapter support
-    - SMC ISA/MCA adapter support
-    - EMI 6|2m USB Audio interface support
-    - EMI 2|6 USB Audio interface support
-    - Computone IntelliPort Plus serial support
-  * Remove binary only firmwares for:
-    - Alteon AceNIC/3Com 3C985/NetGear GA620 Gigabit support
-    - Broadcom Tigon3 support
-    - USB Keyspan USA-xxx Serial Driver
-    - Korg 1212 IO
-    - ESS Allegro/Maestro3
-    - Yamaha YMF724/740/744/754
-    - Technotrend/Hauppauge Nova-USB devices
-    - YAM driver for AX.25
-    - MyriCOM Gigabit Ethernet support
-    - PTI Qlogic, ISP Driver
-    - Cirrus Logic (Sound Fusion) CS4280/CS461x/CS462x/CS463x
-    - Madge Ambassador (Collage PCI 155 Server)
-    - PCA-200E support
-    - SBA-200E support
-    - Broadcom NetXtremeII support
-  * Disable now broken drivers:
-    - Alteon AceNIC/3Com 3C985/NetGear GA620 Gigabit support
-    - USB Keyspan USA-xxx Serial Driver
-    - Technotrend/Hauppauge Nova-USB devices
-    - YAM driver for AX.25
-    - MyriCOM Gigabit Ethernet support
-    - PTI Qlogic, ISP Driver
-    - Cirrus Logic (Sound Fusion) CS4280/CS461x/CS462x/CS463x
-    - Madge Ambassador (Collage PCI 155 Server)
-    - PCA-200E support
-    - SBA-200E support
-    - Broadcom NetXtremeII support
-  * Add -common to common header package names.
-  * Drop provides from common header packages.
-  * Update plain image type.
-  * Put only a config dump into linux-support.
-
-  [ Aurelien Jarno ]
-  * [mips, mipsel] Add a 64-bit image (5kc-malta) for the MIPS Malta board.
-    (closes: #435677)
-    [sparc] Enable r8169 module on sparc64 and sparc64-smp flavours (closes:
-    #431977)
-
-  [ Frederik Schüler ]
-  * Move all PATA options into the global config file, exept PATA_ARTOP
-    (arm/ixp4xx) and PATA_MPC52xx (powerpc).
-  * Move new global options into the global config file
-  * Clean up new amd64 options
-
-  [ dann frazier ]
-  * [ia64] Re-enable various unintentionally disabled config options
-  * Enable hugetlbfs on i386, amd64, sparc64 and powerpc64. Closes: #450939
-
-  [ Bastian Blank ]
-  * Add stable release 2.6.23.2:
-    - BLOCK: Fix bad sharing of tag busy list on queues with shared tag maps
-    - fix tmpfs BUG and AOP_WRITEPAGE_ACTIVATE
-    - Fix compat futex hangs. (closes: #433187)
-    - sched: keep utime/stime monotonic
-    - fix the softlockup watchdog to actually work
-    - splice: fix double kunmap() in vmsplice copy path
-    - writeback: don't propagate AOP_WRITEPAGE_ACTIVATE
-    - SLUB: Fix memory leak by not reusing cpu_slab
-    - HOWTO: update ja_JP/HOWTO with latest changes
-    - fix param_sysfs_builtin name length check
-    - param_sysfs_builtin memchr argument fix
-    - Remove broken ptrace() special-case code from file mapping
-    - locks: fix possible infinite loop in posix deadlock detection
-    - lockdep: fix mismatched lockdep_depth/curr_chain_hash
-  * Add stable release 2.6.23.3:
-    - revert "x86_64: allocate sparsemem memmap above 4G"
-    - x86: fix TSC clock source calibration error
-    - x86 setup: sizeof() is unsigned, unbreak comparisons
-    - x86 setup: handle boot loaders which set up the stack incorrectly
-    - x86: fix global_flush_tlb() bug
-    - xfs: eagerly remove vmap mappings to avoid upsetting Xen
-    - xen: fix incorrect vcpu_register_vcpu_info hypercall argument
-    - xen: deal with stale cr3 values when unpinning pagetables
-    - xen: add batch completion callbacks
-    - UML - kill subprocesses on exit
-    - UML - stop using libc asm/user.h
-    - UML - Fix kernel vs libc symbols clash
-    - UML - Stop using libc asm/page.h
-    - POWERPC: Make sure to of_node_get() the result of pci_device_to_OF_node()
-    - POWERPC: Fix handling of stfiwx math emulation
-    - MIPS: R1: Fix hazard barriers to make kernels work on R2 also.
-    - MIPS: MT: Fix bug in multithreaded kernels.
-    - Fix sparc64 MAP_FIXED handling of framebuffer mmaps
-    - Fix sparc64 niagara optimized RAID xor asm
-  * Add stable release 2.6.23.4:
-    - mac80211: make ieee802_11_parse_elems return void
-    - mac80211: only honor IW_SCAN_THIS_ESSID in STA, IBSS, and AP modes
-    - mac80211: honor IW_SCAN_THIS_ESSID in siwscan ioctl
-    - mac80211: store SSID in sta_bss_list
-    - mac80211: store channel info in sta_bss_list
-    - mac80211: reorder association debug output
-    - ieee80211: fix TKIP QoS bug
-    - NETFILTER: nf_conntrack_tcp: fix connection reopening
-    - Fix netlink timeouts.
-    - Fix crypto_alloc_comp() error checking.
-    - Fix SET_VLAN_INGRESS_PRIORITY_CMD error return.
-    - Fix VLAN address syncing.
-    - Fix endianness bug in U32 classifier.
-    - Fix TEQL oops.
-    - Fix error returns in sys_socketpair()
-    - softmac: fix wext MLME request reason code endianness
-    - Fix kernel_accept() return handling.
-    - TCP: Fix size calculation in sk_stream_alloc_pskb
-    - Fix SKB_WITH_OVERHEAD calculations.
-    - Fix 9P protocol build
-    - Fix advertised packet scheduler timer resolution
-    - Add get_unaligned to ieee80211_get_radiotap_len
-    - mac80211: Improve sanity checks on injected packets
-    - mac80211: filter locally-originated multicast frames
-  * Add stable release 2.6.23.5:
-    - zd1211rw, fix oops when ejecting install media
-    - rtl8187: Fix more frag bit checking, rts duration calc
-    - ipw2100: send WEXT scan events
-    - zd1201: avoid null ptr access of skb->dev
-    - sky2: fix power settings on Yukon XL
-    - sky2: ethtool register reserved area blackout
-    - sky2: status ring race fix
-    - skge: XM PHY handling fixes
-    - Fix L2TP oopses.
-    - TG3: Fix performance regression on 5705.
-    - forcedeth: add MCP77 device IDs
-    - forcedeth msi bugfix
-    - ehea: 64K page kernel support fix
-    - libertas: fix endianness breakage
-    - libertas: more endianness breakage
-  * Add stable release 2.6.23.6:
-    - ACPI: suspend: Wrong order of GPE restore.
-    - ACPI: sleep: Fix GPE suspend cleanup
-    - libata: backport ATA_FLAG_NO_SRST and ATA_FLAG_ASSUME_ATA, part 2
-    - libata: backport ATA_FLAG_NO_SRST and ATA_FLAG_ASSUME_ATA
-    - libata: add HTS542525K9SA00 to NCQ blacklist
-    - radeon: set the address to access the GART table on the CPU side correctly
-    - Char: moxa, fix and optimise empty timer
-    - Char: rocket, fix dynamic_dev tty
-    - hptiop: avoid buffer overflow when returning sense data
-    - ide: Fix cs5535 driver accessing beyond array boundary
-    - ide: Fix siimage driver accessing beyond array boundary
-    - ide: Add ide_get_paired_drive() helper
-    - ide: fix serverworks.c UDMA regression
-    - i4l: fix random freezes with AVM B1 drivers
-    - i4l: Fix random hard freeze with AVM c4 card
-    - ALSA: hda-codec - Add array terminator for dmic in STAC codec
-    - USB: usbserial - fix potential deadlock between write() and IRQ
-    - USB: add URB_FREE_BUFFER to permissible flags
-    - USB: mutual exclusion for EHCI init and port resets
-    - usb-gadget-ether: prevent oops caused by error interrupt race
-    - USB: remove USB_QUIRK_NO_AUTOSUSPEND
-    - MSI: Use correct data offset for 32-bit MSI in read_msi_msg()
-    - md: raid5: fix clearing of biofill operations
-    - md: fix an unsigned compare to allow creation of bitmaps with v1.0 metadata
-    - dm: fix thaw_bdev
-    - dm delay: fix status
-    - libata: sync NCQ blacklist with upstream
-    - ALSA: hdsp - Fix zero division
-    - ALSA: emu10k1 - Fix memory corruption
-    - ALSA: Fix build error without CONFIG_HAS_DMA
-    - ALSA: fix selector unit bug affecting some USB speakerphones
-    - ALSA: hda-codec - Avoid zero NID in line_out_pins[] of STAC codecs
-    - IB/mthca: Use mmiowb() to avoid firmware commands getting jumbled up
-    - IB/uverbs: Fix checking of userspace object ownership
-    - hwmon/lm87: Disable VID when it should be
-    - hwmon/lm87: Fix a division by zero
-    - hwmon/w83627hf: Don't assume bank 0
-    - hwmon/w83627hf: Fix setting fan min right after driver load
-    - i915: fix vbl swap allocation size.
-    - POWERPC: Fix platinumfb framebuffer
-  * Add stable release 2.6.23.7:
-    - NFS: Fix a writeback race...
-    - ocfs2: fix write() performance regression
-    - minixfs: limit minixfs printks on corrupted dir i_size (CVE-2006-6058)
-  * Add stable release 2.6.23.8:
-    - wait_task_stopped: Check p->exit_state instead of TASK_TRACED (CVE-2007-5500)
-    - TCP: Make sure write_queue_from does not begin with NULL ptr (CVE-2007-5501)
-  * Add stable release 2.6.23.9:
-    - ipw2200: batch non-user-requested scan result notifications
-    - USB: Nikon D40X unusual_devs entry
-    - USB: unusual_devs modification for Nikon D200
-    - softlockup: use cpu_clock() instead of sched_clock()
-    - softlockup watchdog fixes and cleanups
-    - x86: fix freeze in x86_64 RTC update code in time_64.c
-    - ntp: fix typo that makes sync_cmos_clock erratic
-    - x86: return correct error code from child_rip in x86_64 entry.S
-    - x86: NX bit handling in change_page_attr()
-    - x86: mark read_crX() asm code as volatile
-    - x86: fix off-by-one in find_next_zero_string
-    - i386: avoid temporarily inconsistent pte-s
-    - libcrc32c: keep intermediate crc state in cpu order
-    - geode: Fix not inplace encryption
-    - Fix divide-by-zero in the 2.6.23 scheduler code
-    - ACPI: VIDEO: Adjust current level to closest available one.
-    - libata: sata_sis: use correct S/G table size
-    - sata_sis: fix SCR read breakage
-    - reiserfs: don't drop PG_dirty when releasing sub-page-sized dirty file
-    - x86: disable preemption in delay_tsc()
-    - dmaengine: fix broken device refcounting
-    - nfsd4: recheck for secure ports in fh_verify
-    - knfsd: fix spurious EINVAL errors on first access of new filesystem
-    - raid5: fix unending write sequence
-    - oProfile: oops when profile_pc() returns ~0LU
-    - drivers/video/ps3fb: fix memset size error
-    - i2c/eeprom: Hide Sony Vaio serial numbers
-    - i2c/eeprom: Recognize VGN as a valid Sony Vaio name prefix
-    - i2c-pasemi: Fix NACK detection
-
- -- maximilian attems <maks@debian.org>  Fri, 30 Nov 2007 11:40:09 +0100
-
-linux-2.6 (2.6.22-6) unstable; urgency=low
-
-  [ Martin Michlmayr ]
-  * [mips] Add IP22 (SGI Indy) patches from Thomas Bogendoerfer:
-    - Disable EARLY PRINTK because it breaks serial.
-    - fix wrong argument order.
-    - wrong check for second HPC.  Closes: #448488
-
-  [ maximilian attems ]
-  * Add stable release 2.6.22.11 - minus ipv6 abi breaker:
-    - libertas: fix endianness breakage
-    - libertas: more endianness breakage
-    - Fix ROSE module unload oops.
-    - Add get_unaligned to ieee80211_get_radiotap_len
-    - Fix ipv6 redirect processing, leads to TAHI failures.
-    - i915: fix vbl swap allocation size.
-    - Fix ESP host instance numbering.
-    - Fix TCP MD5 on big-endian.
-    - Fix zero length socket write() semantics.
-    - Fix sys_ipc() SEMCTL on sparc64.
-    - Fix TCP initial sequence number selection.
-    - lockdep: fix mismatched lockdep_depth/curr_chain_hash
-    - V4L: ivtv: fix udma yuv bug
-    - Fix TCP's ->fastpath_cnt_hit handling.
-    - hwmon/lm87: Fix a division by zero
-    - hwmon/lm87: Disable VID when it should be
-    - hwmon/w83627hf: Fix setting fan min right after driver load
-    - hwmon/w83627hf: Don't assume bank 0
-    - netdrvr: natsemi: Fix device removal bug
-    - Fix ieee80211 handling of bogus hdrlength field
-    - mac80211: filter locally-originated multicast frames
-    - POWERPC: Fix handling of stfiwx math emulation
-    - dm9601: Fix receive MTU
-    - firewire: fix unloading of fw-ohci while devices are attached
-    - Fix cls_u32 error return handling.
-    - ACPI: disable lower idle C-states across suspend/resume
-  * Add stable release 2.6.22.12-rc1:
-    - genirq: cleanup mismerge artifact
-    - genirq: suppress resend of level interrupts
-    - genirq: mark io_apic level interrupts to avoid resend
-    - IB/uverbs: Fix checking of userspace object ownership
-    - minixfs: limit minixfs printks on corrupted dir i_size (CVE-2006-6058)
-    - param_sysfs_builtin memchr argument fix
-    - x86: fix global_flush_tlb() bug
-    - dm snapshot: fix invalidation deadlock
-    - Revert "x86_64: allocate sparsemem memmap above 4G"
-
-  [ Bastian Blank ]
-  * Update vserver patch to 2.2.0.5.
-    - Ignore symbols from never to be merged patch.
-
- -- maximilian attems <maks@debian.org>  Sun,  4 Nov 2007 17:35:51 +0100
-
-linux-2.6 (2.6.22-5) unstable; urgency=low
-
-  [ maximilian attems ]
-  * Add stable release 2.6.22.6:
-    - USB: allow retry on descriptor fetch errors
-    - PCI: lets kill the 'PCI hidden behind bridge' message
-    - Netfilter: Missing Kbuild entry for netfilter
-    - Fix soft-fp underflow handling.
-    - SPARC64: Fix sparc64 task stack traces.
-    - TCP: Do not autobind ports for TCP sockets
-    - DCCP: Fix DCCP GFP_KERNEL allocation in atomic context
-    - NET: Share correct feature code between bridging and bonding
-    - SNAP: Fix SNAP protocol header accesses.
-    - NET: Fix missing rcu unlock in __sock_create()
-    - IPv6: Invalid semicolon after if statement
-    - TCP: Fix TCP rate-halving on bidirectional flows.
-    - TCP: Fix TCP handling of SACK in bidirectional flows.
-    - uml: fix previous request size limit fix
-    - usb: add PRODUCT, TYPE to usb-interface events
-    - PPP: Fix PPP buffer sizing.
-    - ocfs2: Fix bad source start calculation during kernel writes
-    - signalfd: fix interaction with posix-timers
-    - signalfd: make it group-wide, fix posix-timers scheduling
-    - USB: fix DoS in pwc USB video driver
-    - sky2: don't clear phy power bits
-    - PCI: disable MSI on RS690
-    - PCI: disable MSI on RD580
-    - PCI: disable MSI on RX790
-    - IPV6: Fix kernel panic while send SCTP data with IP fragments
-    - i386: fix lazy mode vmalloc synchronization for paravirt
-  * Set abi to 3.
-  * Add stable release 2.6.22.7: (CVE-2007-4573)
-    - x86_64: Zero extend all registers after ptrace in 32bit entry path.
-  * Add stable release 2.6.22.8: (CVE-2007-4571)
-    - Convert snd-page-alloc proc file to use seq_file
-  * Add stable release 2.6.22.9:
-    - 3w-9xxx: Fix dma mask setting
-    - Fix pktgen src_mac handling.
-    - nfs: fix oops re sysctls and V4 support
-    - DVB: get_dvb_firmware: update script for new location of tda10046 firmware
-    - afs: mntput called before dput
-    - disable sys_timerfd()
-    - Fix "Fix DAC960 driver on machines which don't support 64-bit DMA"
-    - futex_compat: fix list traversal bugs
-    - MTD: Initialise s_flags in get_sb_mtd_aux()
-    - Fix sparc64 v100 platform booting.
-    - Fix IPV6 DAD handling
-    - ext34: ensure do_split leaves enough free space in both blocks
-    - dir_index: error out instead of BUG on corrupt dx dirs
-    - Fix oops in vlan and bridging code
-    - V4L: ivtv: fix VIDIOC_S_FBUF: new OSD values were never set
-    - crypto: blkcipher_get_spot() handling of buffer at end of page
-    - Fix datagram recvmsg NULL iov handling regression.
-    - Handle snd_una in tcp_cwnd_down()
-    - Fix TCP DSACK cwnd handling
-    - JFFS2: fix write deadlock regression
-    - hwmon: End of I/O region off-by-one
-    - Fix debug regression in video/pwc
-    - splice: fix direct splice error handling
-    - Fix race with shared tag queue maps
-    - Fix ipv6 source address handling.
-    - POWERPC: Flush registers to proper task context
-    - bcm43xx: Fix cancellation of work queue crashes
-    - Fix DAC960 driver on machines which don't support 64-bit DMA
-    - DVB: get_dvb_firmware: update script for new location of sp8870 firmware
-    - USB: fix linked list insertion bugfix for usb core
-    - Correctly close old nfsd/lockd sockets.
-    - Fix IPSEC AH4 options handling
-    - setpgid(child) fails if the child was forked by sub-thread
-    - sigqueue_free: fix the race with collect_signal()
-    - Fix decnet device address listing.
-    - Fix inet_diag OOPS.
-    - Leases can be hidden by flocks
-    - kconfig: oldconfig shall not set symbols if it does not need to
-    - MTD: Makefile fix for mtdsuper
-    - firewire: fw-ohci: ignore failure of pci_set_power_state
-      (fix suspend regression)
-    - ieee1394: ohci1394: fix initialization if built non-modular
-    - Fix device address listing for ipv4.
-    - Fix tc_ematch kbuild
-    - V4L: cx88: Avoid a NULL pointer dereference during mpeg_open()
-    - DVB: b2c2-flexcop: fix Airstar HD5000 tuning regression
-    - fix realtek phy id in forcedeth
-    - rpc: fix garbage in printk in svc_tcp_accept()
-    - Fix IPV6 append OOPS.
-    - Fix ipv6 double-sock-release with MSG_CONFIRM
-    - ACPI: Validate XSDT, use RSDT if XSDT fails
-  * Update vserver patch to 2.2.0.4.
-  * Add stable release 2.6.22.10:
-    - i386: Use global flag to disable broken local apic timer on AMD CPUs.
-    - Fix timer_stats printout of events/sec
-    - libata: update drive blacklists
-    - i2c-algo-bit: Read block data bugfix
-    - scsi_transport_spi: fix domain validation failure from incorrect width
-      setting
-    - Fix SMP poweroff hangs
-    - Fix ppp_mppe kernel stack usage.
-    - sky2: reduce impact of watchdog timer
-    - sky2: fix VLAN receive processing
-    - sky2: fix transmit state on resume
-    - SELinux: clear parent death signal on SID transitions
-    - NLM: Fix a circular lock dependency in lockd
-    - NLM: Fix a memory leak in nlmsvc_testlock
-
-  [ Martin Michlmayr ]
-  * [mips] Add a fix so qemu NE2000 will work again.
-  * [mipsel/r5k-cobalt] Enable MTD.
-  * [mips] Backport "Fix CONFIG_BUILD_ELF64 kernels with symbols in
-    CKSEG0" to fix crash on boot on IP32 (SGI O2).  Closes: #444104.
+  * Fix wrong checksum for split TCP packets on 64-bit MIPS. (closes: #421283)
+
+ -- dann frazier <dannf@debian.org>  Mon, 21 May 2007 14:45:13 -0600
+
+linux-2.6 (2.6.18.dfsg.1-12etch2) stable-security; urgency=high
+
+  * bugfix/nfnetlink_log-null-deref.patch
+    [SECURITY] Fix remotely exploitable NULL pointer dereference in
+    nfulnl_recv_config()
+    See CVE-2007-1496
+  * bugfix/nf_conntrack-set-nfctinfo.patch
+    [SECURITY] Fix incorrect classification of IPv6 fragments as ESTABLISHED,
+    which allows remote attackers to bypass certain rulesets
+    See CVE-2007-1497
+  * bugfix/netlink-infinite-recursion.patch
+    [SECURITY] Fix infinite recursion bug in netlink
+    See CVE-2007-1861
+  * bugfix/nl_fib_lookup-oops.patch
+    Add fix for oops bug added by previous patch
+
+ -- dann frazier <dannf@debian.org>  Tue, 01 May 2007 08:34:18 -0600
+
+linux-2.6 (2.6.18.dfsg.1-12etch1) stable-security; urgency=high
+
+  * bugfix/core-dump-unreadable-PT_INTERP.patch
+    [SECURITY] Fix a vulnerability that allows local users to read
+    otherwise unreadable (but executable) files by triggering a core dump.
+    See CVE-2007-0958
+  * bugfix/appletalk-length-mismatch.patch
+    [SECURITY] Fix a remote DoS (crash) in appletalk
+    Depends upon bugfix/appletalk-endianness-annotations.patch
+    See CVE-2007-1357
+  * bugfix/cm4040-buffer-overflow.patch
+    [SECURITY] Fix a buffer overflow in the Omnikey CardMan 4040 driver
+    See CVE-2007-0005
+  * bugfix/ipv6_fl_socklist-no-share.patch
+    [SECURITY] Fix local DoS vulnerability caused by inadvertently sharing
+    ipv6_fl_socklist between the listening socket and the socket created
+    for connection.
+    See CVE-2007-1592
+
+ -- dann frazier <dannf@debian.org>  Sun, 08 Apr 2007 16:52:59 -0600
+
+linux-2.6 (2.6.18.dfsg.1-12) unstable; urgency=low
 
   [ Steve Langasek ]
   * Set CONFIG_MATHEMU=y on alpha, which is required for proper fp math on
@@ -2119,856 +574,98 @@
     because of the use of readlink -q -m inherited from kernel-package.
     Closes: #413311.
 
-  [ Bastian Blank ]
-  * Fix tainted check in bug scripts.
+  [ Jurij Smakov ]
+  * Add bugfix/sparc/e450-boot-failure.patch to fix boot failure on
+    E450 machines. Thanks to David Miller for the patch and to Daniel
+    Smolik for testing. Closes: #415818
+  * Add bugfix/sparc/eth1394-unaligned-access.patch to fix unaligned
+    memory accesses in the Firewire eth1394 driver. Thanks to Emanuele
+    Rocca for the patch. Closes: #412749.
+  * Add bugfix/sparc/kenvctrld-cpu-consumption.patch to fix kenvctrld
+    process, so that it does not consume 100% CPU. Thanks to Joerg Friedrich
+    for the patch, and to J. J. Green and Richard Mortimer for testing.
+    Closes: #414877
+  * Add bugfix/sparc/ip_rcv-unaligned-access.patch fixing a typo which lead
+    to frequent unaligned memory accesses on Sun machines with tulip NIC.
+    Thanks to Doug Nazar for the patch and to Daniel J. Priem for testing.
+    Closes: #409313.
+  * Add bugfix/sparc/tcp-sendmsg-t12k-oops-fix.patch by David Miller, fixing
+    an occasional oops in tcp_sendmsg() on T1k/T2k machines under heavy
+    network load. Closes: #415819
 
   [ dann frazier ]
-  * [ia64] Re-enable various unintentionally disabled config options
-
- -- Maximilian Attems <maks@debian.org>  Thu, 11 Oct 2007 13:31:38 +0000
-
-linux-2.6 (2.6.22-4) unstable; urgency=low
+  * bugfix/keys-serial-num-collision.patch
+    [SECURITY] Fix the key serial number collision avoidance code in
+    key_alloc_serial() that could lead to a local DoS (oops).
+    (closes: #398470)
+    See CVE-2007-0006
+  * bugfix/ipv6_getsockopt_sticky-null-opt.patch
+    [SECURITY] Fix NULL dereference in ipv6_setsockopt that could lead
+    to a local DoS (oops).
+    See CVE-2007-1388
+  * bugfix/ipv6_getsockopt_sticky-null-opt.patch
+    [SECURITY] Fix kernel memory leak vulnerability in
+    ipv6_getsockopt_sticky() which can be triggered by passing a len < 0.
+    See CVE-2007-1000
+  * Enable CONFIG_TULIP_MMIO on hppa. (closes: #332962)
+  * bugfix/bnx2_tx_avail-off-by-1-fix.patch
+    Fix a panic in the bnx2 driver caused by an off-by-one error
+    (closes: #410010)
+  * bugfix/all/vserver/cross-context-renice-fix.patch
+    [SECURITY] Fix a vulnerability that permits renicing processes in
+    other contexts. (closes: #412143)
+    See CVE-2007-0241
+  * natsemi-napi-shared-irq.patch
+    Fix hang in natsemi driver when sharing interrupts. (closes: #415476)
+    Thanks to Mark Brown for the backport.
+
+  [ Bastian Blank ]
+  * xen: Fix highmem dma copy code. (closes: #415805)
+
+  [ Martin Michlmayr ]
+  * mips: Implement flush_anon_page() to fix data corruption issues
+    (Ralf Baechle).
+
+ -- Bastian Blank <waldi@debian.org>  Mon, 26 Mar 2007 08:12:17 +0200
+
+linux-2.6 (2.6.18.dfsg.1-11) unstable; urgency=low
+
+  [ Jurij Smakov ]
+  * Disable CONFIG_DEBUG_FS on sparc32, as it makes the kernel too big,
+    resulting in a boot failure. This is ABI-changing, but we cannot
+    afford a global ABI bump at that point, so some out-of-tree modules
+    in Sid may not load on sparc32 before the corresponding packages
+    are rebuilt. Sorry for the inconvenience. (closes: #410497)
+  * Add sbus-envctrl-remove-execve.patch which is a backport of changes
+    to SBUS envctrl drivers from 2.6.19, making them use
+    call_usermodehelper() instead of execve() to call userspace programs.
+    Fixes the failure of said drivers to load due to missing execve
+    symbol. Thanks to Dann Frazier for testing. (closes: #411135)
 
   [ dann frazier ]
-  * [hppa] Use generic compat_sys_getdents (closes: #431773)
-
-  [ Martin Michlmayr ]
-  * [powerpc] Fix PS/2 keyboard detection on Pegasos (closes: #435378).
-
-  [ Emanuele Rocca ]
-  * [sparc] Add patch to fix PCI config space accesses on sun4u.
-  * [sparc] Disable CONFIG_SCSI_SCAN_ASYNC.
+  * atiixp: fix bug that restricts controller to a single channel.
+    (closes: #411023)
+  * atiixp: add cable detection support, fixing breakage w/ 40-wire cable
+    (closes: #411024)
 
   [ maximilian attems ]
-  * Add stable release 2.6.22.2:
-    - usb-serial: Fix edgeport regression on non-EPiC devices
-    - Missing header include in ipt_iprange.h
-    - drivers/video/macmodes.c:mac_find_mode() mustn't be __devinit
-    - Fix ipv6 tunnel endianness bug.
-    - aacraid: fix security hole
-    - USB: cdc-acm: fix sysfs attribute registration bug
-    - USB: fix warning caused by autosuspend counter going negative
-    - Fix sparc32 memset()
-    - Fix leak on /proc/lockdep_stats
-    - Fix leaks on /proc/{*/sched, sched_debug, timer_list, timer_stats}
-    - futex: pass nr_wake2 to futex_wake_op
-    - md: handle writes to broken raid10 arrays gracefully
-    - forcedeth bug fix: cicada phy
-    - forcedeth bug fix: vitesse phy
-    - forcedeth bug fix: realtek phy
-    - ACPI: dock: fix opps after dock driver fails to initialize
-    - pcmcia: give socket time to power down
-    - drm/i915: Fix i965 secured batchbuffer usage (CVE-2007-3851)
-    - Fix console write locking in sparc drivers.
-    - Sparc64 bootup assembler bug
-    - IPV6: /proc/net/anycast6 unbalanced inet6_dev refcnt
-    - make timerfd return a u64 and fix the __put_user
-    - Fix error queue socket lookup in ipv6
-    - Input: lifebook - fix an oops on Panasonic CF-18
-    - readahead: MIN_RA_PAGES/MAX_RA_PAGES macros
-    - V4L: Add check for valid control ID to v4l2_ctrl_next
-    - V4L: ivtv: fix broken VBI output support
-    - V4L: ivtv: fix DMA timeout when capturing VBI + another stream
-    - V4L: ivtv: Add locking to ensure stream setup is atomic
-    - V4L: wm8775/wm8739: Fix memory leak when unloading module
-    - do not limit locked memory when RLIMIT_MEMLOCK is RLIM_INFINITY
-    - Include serial_reg.h with userspace headers (closes: #433755)
-    - TCP FRTO retransmit bug fix
-    - Fix rfkill IRQ flags.
-    - nfsd: fix possible read-ahead cache and export table corruption
-    - nfsd: fix possible oops on re-insertion of rpcsec_gss modules
-    - jbd commit: fix transaction dropping
-    - jbd2 commit: fix transaction dropping
-    - softmac: Fix ESSID problem
-    - uml: limit request size on COWed devices
-    - UML: exports for hostfs
-    - splice: fix double page unlock
-    - cfq-iosched: fix async queue behaviour
-    - cr_backlight_probe() allocates too little storage for struct cr_panel
-    - sx: switch subven and subid values
-    - hugetlb: fix race in alloc_fresh_huge_page()
-    - KVM: SVM: Reliably detect if SVM was disabled by BIOS
-    - dm io: fix another panic on large request
-    - md: raid10: fix use-after-free of bio
-    - fs: 9p/conv.c error path fix
-    - Fix sparc32 udelay() rounding errors.
-    - sony-laptop: fix bug in event handling
-    - eCryptfs: ecryptfs_setattr() bugfix
-    - Hangup TTY before releasing rfcomm_dev
-    - dm io: fix panic on large request
-    - dm raid1: fix status
-    - dm snapshot: permit invalid activation
-    - "ext4_ext_put_in_cache" uses __u32 to receive physical block number
-    - destroy_workqueue() can livelock
-    - USB: fix for ftdi_sio quirk handling
-    - Fix TC deadlock.
-    - Fix IPCOMP crashes.
-    - gen estimator timer unload race
-    - Netfilter: Fix logging regression
-    - Fix user struct leakage with locked IPC shem segment
-    - Fix reported task file values in sense data
-    - gen estimator deadlock fix
-    - Netpoll leak
-    - dm: disable barriers
-    - firewire: fw-sbp2: set correct maximum payload (fixes CardBus adapters)
-    - fw-ohci: fix "scheduling while atomic"
-    - firewire: fix memory leak of fw_request instances
-    - ieee1394: revert "sbp2: enforce 32bit DMA mapping"
-    - libata: add FUJITSU MHV2080BH to NCQ blacklist
-    - i386: HPET, check if the counter works
-    - CPU online file permission
-    - acpi-cpufreq: Proper ReadModifyWrite of PERF_CTL MSR
-    - Keep rfcomm_dev on the list until it is freed
-    - SCTP scope_id handling fix
-    - Fix ipv6 link down handling.
-    - Fix TCP IPV6 MD5 bug.
-    - sysfs: release mutex when kmalloc() failed in sysfs_open_file().
-    - nf_conntrack: don't track locally generated special ICMP error
-  * Bump abi due to firewire, ivtv and xrfm changes.
-  * Add stable release 2.6.22.3:
-    - fix oops in __audit_signal_info()
-    - direct-io: fix error-path crashes
-    - powerpc: Fix size check for hugetlbfs
-    - stifb: detect cards in double buffer mode more reliably
-    - pata_atiixp: add SB700 PCI ID
-    - PPC: Revert "[POWERPC] Add 'mdio' to bus scan id list for platforms
-      with QE UEC"
-    - random: fix bound check ordering (CVE-2007-3105)
-    - softmac: Fix deadlock of wx_set_essid with assoc work
-    - PPC: Revert "[POWERPC] Don't complain if size-cells == 0 in prom_parse()"
-    - ata_piix: update map 10b for ich8m
-    - CPUFREQ: ondemand: fix tickless accounting and software coordination bug
-    - CPUFREQ: ondemand: add a check to avoid negative load calculation
-  * Add stable release 2.6.22.4:
-    - Reset current->pdeath_signal on SUID binary execution (CVE-2007-3848)
-  * Add stable release 2.6.22.5:
-    - x86_64: Check for .cfi_rel_offset in CFI probe
-    - x86_64: Change PMDS invocation to single macro
-    - i386: Handle P6s without performance counters in nmi watchdog
-    - revert "x86, serial: convert legacy COM ports to platform devices"
-    - ACPICA: Fixed possible corruption of global GPE list
-    - ACPICA: Clear reserved fields for incoming ACPI 1.0 FADTs
-    - i386: Fix double fault handler
-    - JFFS2 locking regression fix.
-    - r8169: avoid needless NAPI poll scheduling
-    - Linux 2.6.22.5
-    - AVR32: Fix atomic_add_unless() and atomic_sub_unless()
-    - i386: allow debuggers to access the vsyscall page with compat vDSO
-    - hwmon: (smsc47m1) restore missing name attribute
-    - hwmon: fix w83781d temp sensor type setting
-    - Hibernation: do not try to mark invalid PFNs as nosave
-    - sky2: restore workarounds for lost interrupts
-    - sky2: carrier management
-    - sky2: check for more work before leaving NAPI
-    - sky2: check drop truncated packets
-    - forcedeth: fix random hang in forcedeth driver when using netconsole
-    - libata: add ATI SB700 device IDs to AHCI driver
-
-  [ dann frazier ]
-  * [ia64] Restore config cleanup now that its safe to break the ABI
-
-  [ Bastian Blank ]
-  * Update vserver patch to 2.2.0.3.
-
- -- Bastian Blank <waldi@debian.org>  Thu, 30 Aug 2007 20:19:44 +0200
-
-linux-2.6 (2.6.22-3) unstable; urgency=low
-
-  [ dann frazier ]
-  * [ia64] Config cleanup in 2.6.22-2 broke the ABI; revert most of it
-    for now (everything but the efivars and sym53c8xx modules)
-
-  [ Martin Michlmayr ]
-  * [mipsel/r5k-cobalt] Fix a typo in the config file.
-  * [mipsel/4kc-malta] Update the config file, thanks Aurelien Jarno.
-  * [mipsel] Add patch from Yoichi Yuasa to fix IDE on Cobalt.
-
- -- Bastian Blank <waldi@debian.org>  Sun, 29 Jul 2007 13:47:38 +0200
-
-linux-2.6 (2.6.22-2) unstable; urgency=low
+  * Fix incomplete ipv6 multicast patch from 2.6.16.38. (closes: #410375)
+  * UML compile 2.6.16.38 fix forward port completed.
+  * Forward port complete IPX checksum patch 2.6.16.34
+  * From the 2.6.18 stable queue:
+    - IB/mad: Fix race between cancel and receive completion
+  * Add 2.6.18.7, thanks gregkh:
+    - Fix a free-wrong-pointer bug in nfs/acl server (CVE-2007-0772)
+  * Allow ide_generic_all to be used modular and built in.
 
   [ Steve Langasek ]
-  * [alpha] request_irq-retval.patch: capture the return value of all
-    request_irq() calls in sys_titan.c to suppress the warning (and
-    build failure with -Werror); failures still aren't being handled, but
-    there's nothing that needs to be done -- or nothing that can be done
-    -- if these requests fail anyway.
-
-  [ Christian T. Steigies ]
-  * Add module.lds to kernel headers (closes: #396220)
-  * Enable INPUT_UINPUT on mac
-  * Add 2.6.22 patches from linux-m68k CVS
-
-  [ maximilian attems ]
-  * Add stable release 2.6.22.1:
-    - nf_conntrack_h323: add checking of out-of-range on choices' index values
-      (CVE-2007-3642)
-
-  [ dann frazier ]
-  * [ia64] Re-enable various config options which were unintentionally
-    disabled somewhere between 2.6.21 and 2.6.22
-  * [ia64] Re-enable vserver flavour - this was somehow lost when 2.6.22
-    was merged from trunk to the sid branch
-
-  [ Bastian Blank ]
-  * Update vserver patch to 2.2.0.3-rc1.
-
- -- Bastian Blank <waldi@debian.org>  Mon, 23 Jul 2007 09:38:01 +0200
-
-linux-2.6 (2.6.22-1) unstable; urgency=low
-
-  [ Bastian Blank ]
-  * Drop asfs options.
-  * Drop linux-libc-headers references.
-  * Update vserver patch to 2.2.0-rc5.
-
-  [ maximilian attems ]
-  * Fullfils policy 3.7.2.2.
-  * Add Sempron to the k7 image description (closes: #384737)
-    Thanks Robert Millan <rmh@aybabtu.com>.
-  * [powerpc] Enable CONFIG_ADB_PMU_LED.
-  * [hppa] Disable a bunch of topconfig enabled fb devices. Thanks Frank
-    Lichtenheld <djpig@debian.org> for build fix.
-
-  [ Christian T. Steigies ]
-  * Add module.lds to kernel headers
-  * Enable INPUT_UINPUT on mac
-  * Add 2.6.22 patches from linux-m68k CVS
-
-  [ dann frazier ]
-  * Enable vserver flavour for ia64 (closes: #423232)
-
- -- Bastian Blank <waldi@debian.org>  Sun, 15 Jul 2007 15:03:40 +0200
-
-linux-2.6 (2.6.22~rc5-1~experimental.1) experimental; urgency=low
-
-  [ Bastian Blank ]
-  * [powerpc]: Disable prep.
-  * [powerpc]: Disable apm emulation.
-  * Drop inactive members from Uploaders.
-
-  [ maximilian attems ]
-  * Cleanup configs of old unused variables.
-  * Enable TCP_CONG_YEAH, TCP_CONG_ILLINOIS, NF_CONNTRACK_SANE, DM_DELAY,
-    GIGASET_M101, SATA_INIC162X, VIDEO_IVTV, USB_ZR364XX, INFINIBAND_CXGB3,
-    MLX4_INFINIBAND, SPI_AT25, MFD_SM501, DVB_USB_M920X, DVB_USB_GL861,
-    DVB_USB_AU6610, DVB_USB_OPERA1, SENSORS_AD7418, SENSORS_ADM1029,
-    SENSORS_F75375S, SENSORS_CORETEMP, SENSORS_MAX6650, SENSORS_APPLESMC,
-    I2C_SIMTEC, I2C_TINY_USB, SC92031, LIBERTAS_USB, RFKILL, RFKILL_INPUT,
-    MTD_UBI, SND_USB_CAIAQ, SND_USB_CAIAQ_INPUT, USB_BERRY_CHARGE,
-    RTC_DRV_MAX6900, SUNRPC_BIND34, SND_PORTMAN2X4, FB_VT8623, FUSION_LAN,
-    DISPLAY_SUPPORT, FB_ARK, FB_SM501
-    and disable SCSI_ESP_CORE, SPI_SPIDEV, CRYPT_CRYPTD, SYSV68_PARTITION,
-    MOUSE_PS2_TOUCHKIT, INPUT_POLLDEV in topconfig.
-  * [amd64, i386]: Take care of the renaming acpi-ibm to thinkpad-acpi.
-    Enable KINGSUN_DONGLE, AF_RXRPC, RXKAD, MTD_NAND_PLATFORM, BLINK, PHANTOM,
-    BACKLIGHT_PROGEAR, FB_HECUBA, FB_LE80578, FB_CARILLO_RANCH.
-    Disable OSS_OBSOLETE.
-  * Enable WLAN_PRE80211 and WLAN_80211 on all archs with NET_RADIO enabled.
-  * Fix RTC_INTF_{DEV,SYSFS,PROC}=y where enabled modular.
-  * Enable new wirless stack mac80211 and improved wireless conf api.
-  * Enable new USB Touchscreen Driver on all configs with touchscreens.
-  * Enable the newly added crypto algorythm: fcrypt, pcbc and camellia.
-  * Unify CONFIG_TR to toplevel config, also enable new drivers 3C359
-    and SMCTR.
-  * Enable the moved USB tablets config options where wacom is enabled.
-  * [i386] Enable driver for Crystalfontz 128x64 2-color LCD.
-  * [amd64] Enable KS0108 LCD controller.
-  * Enable the new firewire stack labeled to be more simple and robust.
-  * [i386] Enable VMI paravirtualized interface.
-  * [powerpc] Enable fb for IBM GXT4500P adaptor.
-  * [amd64] Enable timerstats too.
-
-  [ Martin Michlmayr ]
-  * mipsel/r5k-cobalt: Use the new RTC system.
-
-  [ dann frazier ]
-  * Add Xen licensing info to the copyright file. (closes: #368912)
-
-  [ Gordon Farquharson ]
-  * arm: Mark CHELSIO_T3, NETXEN_NIC, BCM43XX, VIDEO_BT848,
-    DVB_B2C2_FLEXCOP, and DVB_BUDGET as broken on ARM.
-  * arm/ixp4xx: Add support for the new generic I2C GPIO driver on the
-    NSLU2 and the NAS100D. Thanks to Michael-Luke Jones and Rod Whitby.
-  * arm/ixp4xx: Update Artop PATA support patch for the NAS 100d.
-
-  [ Christian T. Steigies ]
-  * m68k: Disable already included patches (611, 618, 630)
-
- -- Bastian Blank <waldi@debian.org>  Tue, 19 Jun 2007 17:49:52 +0200
-
-linux-2.6 (2.6.21-6) unstable; urgency=low
-
-  * Add stable release 2.6.21.6:
-    - nf_conntrack_h323: add checking of out-of-range on choices' index values
-      (CVE-2007-3642)
-  * Update vserver patch to 2.2.0.
-
- -- Bastian Blank <waldi@debian.org>  Tue, 10 Jul 2007 18:36:17 +0200
-
-linux-2.6 (2.6.21-5) unstable; urgency=low
-
-  [ Christian T. Steigies ]
-  * [m68k] Add atari isa and scsi fixes
-
-  [ maximilian attems ]
-  * Add stable release 2.6.21.4:
-    - cpuset: prevent information leak in cpuset_tasks_read (CVE-2007-2875)
-    - random: fix error in entropy extraction (CVE-2007-2453 1 of 2)
-    - random: fix seeding with zero entropy (CVE-2007-2453 2 of 2)
-    - NETFILTER: {ip, nf}_conntrack_sctp: fix remotely triggerable NULL ptr
-      dereference (CVE-2007-2876)
-  * Add stable release 2.6.21.5:
-    - acpi: fix potential call to a freed memory section.
-    - USB: set the correct Interrupt interval in usb_bulk_msg
-    - i386: Fix K8/core2 oprofile on multiple CPUs
-    - ntfs_init_locked_inode(): fix array indexing
-    - ALSA: wm8750 typo fix
-    - neofb: Fix pseudo_palette array overrun in neofb_setcolreg
-    - e1000: disable polling before registering netdevice
-    - timer statistics: fix race
-    - x86: fix oprofile double free
-    - ALSA: usb-audio: explicitly match Logitech QuickCam
-    - zd1211rw: Add AL2230S RF support
-    - IPV4: Correct rp_filter help text.
-    - Fix AF_UNIX OOPS
-    - ICMP: Fix icmp_errors_use_inbound_ifaddr sysctl
-    - NET: Fix BMSR_100{HALF,FULL}2 defines in linux/mii.h
-    - SPARC64: Fix _PAGE_EXEC_4U check in sun4u I-TLB miss handler.
-    - SPARC64: Don't be picky about virtual-dma values on sun4v.
-    - SPARC64: Fix two bugs wrt. kernel 4MB TSB.
-    - cciss: fix pci_driver.shutdown while device is still active
-    - fix compat console unimap regression
-    - timer stats: speedups
-    - SPARC: Linux always started with 9600 8N1
-    - pci_ids: update patch for Intel ICH9M
-    - PCI: quirk disable MSI on via vt3351
-    - UML - Improve host PTRACE_SYSEMU check
-    - NET: parse ip:port strings correctly in in4_pton
-    - Char: cyclades, fix deadlock
-    - IPSEC: Fix panic when using inter address familiy IPsec on loopback.
-    - TCP: Use default 32768-61000 outgoing port range in all cases.
-    - TG3: Fix link problem on Dell's onboard 5906.
-    - fuse: fix mknod of regular file
-    - md: Avoid overflow in raid0 calculation with large components.
-    - md: Don't write more than is required of the last page of a bitmap
-    - make freezeable workqueues singlethread
-    - tty: fix leakage of -ERESTARTSYS to userland
-    - V4L/DVB (5593): Budget-ci: Fix tuning for TDM 1316 (160..200 MHz)
-    - Input: i8042 - fix AUX port detection with some chips
-    - SCSI: aacraid: Correct sa platform support.
-      (Was: [Bug 8469] Bad EIP value on pentium3 SMP kernel-2.6.21.1)
-    - BLUETOOTH: Fix locking in hci_sock_dev_event().
-    - hpt366: don't check enablebits for HPT36x
-    - ieee1394: eth1394: bring back a parent device
-    - NET: Fix race condition about network device name allocation.
-    - ALSA: hda-intel - Probe additional slots only if necessary
-    - ALSA: hda-intel - Fix detection of audio codec on Toshiba A100
-    - ahci: disable 64bit dma on sb600
-    - i386: HPET, check if the counter works
-    - Ignore bogus ACPI info for offline CPUs
-    - NOHZ: Rate limit the local softirq pending warning output
-    - Prevent going idle with softirq pending
-    - Work around Dell E520 BIOS reboot bug
-    - NET: "wrong timeout value" in sk_wait_data() v2
-    - IPV6 ROUTE: No longer handle ::/0 specially.
-    - x86_64: allocate sparsemem memmap above 4G
-  * Bump ABI to 2.
-
-  [ Bastian Blank ]
-  * Back out ABI fixing changes.
-  * Update vserver patch to 2.2.0-rc3.
-
- -- Bastian Blank <waldi@debian.org>  Fri, 22 Jun 2007 12:39:47 +0200
-
-linux-2.6 (2.6.21-4) unstable; urgency=low
-
-  * [powerpc] Fix mkvmlinuz support.
-  * [s390] Add exception handler for diagnose 224.
-
- -- Bastian Blank <waldi@debian.org>  Sat, 26 May 2007 14:08:44 +0200
-
-linux-2.6 (2.6.21-3) unstable; urgency=low
-
-  [ Gordon Farquharson ]
-  * arm/ixp4xx: Add patch to set NSLU2 timer frequency.
-
-  [ maximilian attems ]
-  * sparc64: enable USB_SERIAL. (closes: #412740)
-  * Apply stable 2.6.21.1.
-  * Add stable release 2.6.21.2:
-    - slob: fix page order calculation on not 4KB page
-    - libata-sff: Undo bug introduced with pci_iomap changes
-    - kbuild: fixdep segfault on pathological string-o-death
-    - IPMI: fix SI address space settings
-    - IPV6: Reverse sense of promisc tests in ip6_mc_input
-    - iop: fix iop_getttimeoffset
-    - iop13xx: fix i/o address translation
-    - arm: fix handling of svc mode undefined instructions
-    - CPUFREQ: powernow-k7: fix MHz rounding issue with perflib
-    - CPUFREQ: Support rev H AMD64s in powernow-k8
-    - CPUFREQ: Correct revision mask for powernow-k8
-    - JFS: Fix race waking up jfsIO kernel thread
-    - IPV6: Send ICMPv6 error on scope violations.
-    - SPARC64: Add missing cpus_empty() check in hypervisor xcall handling.
-    - SPARC64: Fix recursion in PROM tree building.
-    - SERIAL SUNHV: Add an ID string.
-    - SPARC64: Bump PROMINTR_MAX to 32.
-    - SPARC64: Be more resiliant with PCI I/O space regs.
-    - oom: fix constraint deadlock
-    - fix for bugzilla 8426: massive slowdown on SCSI CD/DVD drive connected to
-      mptspi driver
-    - x86_64 : Fix vgettimeofday()
-    - IPV6: Fix slab corruption running ip6sic
-    - IPSEC: Check validity of direction in xfrm_policy_byid
-    - CRYPTO: api: Read module pointer before freeing algorithm
-    - NET_SCHED: prio qdisc boundary condition
-    - reiserfs: suppress lockdep warning
-    - USB HID: hiddev - fix race between hiddev_send_event() and
-      hiddev_release()
-    - NETFILTER: {ip,nf}_nat_proto_gre: do not modify/corrupt GREv0 packets
-      through NAT
-    - fix leaky resv_huge_pages when cpuset is in use
-    - ACPI: Fix 2.6.21 boot regression on P4/HT
-    - TG3: Fix TSO bugs.
-    - TG3: Remove reset during MAC address changes.
-    - TG3: Update version and reldate.
-    - BNX2: Fix TSO problem with small MSS.
-    - BNX2: Block MII access when ifdown.
-    - BNX2: Save PCI state during suspend.
-    - BNX2: Update version and reldate.
-    - sis900: Allocate rx replacement buffer before rx operation
-    - knfsd: Avoid use of unitialised variables on error path when nfs exports.
-    - knfsd: rpc: fix server-side wrapping of krb5i replies
-    - md: Avoid a possibility that a read error can wrongly propagate through
-    - md/raid1 to a filesystem.
-    - fat: fix VFAT compat ioctls on 64-bit systems
-    - NETFILTER: {ip,nf}_conntrack: fix use-after-free in helper destroy
-      callback invocation
-    - ppp: Fix ppp_deflate issues with recent zlib_inflate changes
-    - NETPOLL: Fix TX queue overflow in trapped mode.
-    - NETPOLL: Remove CONFIG_NETPOLL_RX
-    - cxacru: Fix infinite loop when trying to cancel polling task
-    - TCP: zero out rx_opt in tcp_disconnect()
-    - ipv6: track device renames in snmp6
-    - skge: default WOL should be magic only (rev2)
-    - skge: allow WOL except for known broken chips
-    - sky2: allow 88E8056
-    - sky2: 88e8071 support not ready
-    - skge: crash on shutdown/suspend
-    - sky2: fix oops on shutdown
-    - udf: decrement correct link count in udf_rmdir
-    - ALSA: hda-codec - Fix resume of STAC92xx codecs
-    - sata_via: add missing PM hooks
-    - driver-core: don't free devt_attr till the device is released
-    - pci-quirks: disable MSI on RS400-200 and RS480
-    - highres/dyntick: prevent xtime lock contention
-    - clocksource: fix resume logic
-    - smc911x: fix compilation breakage wjen debug is on
-    - SCTP: Fix sctp_getsockopt_local_addrs_old() to use local storage.
-    - SCTP: Correctly copy addresses in sctp_copy_laddrs
-    - SCTP: Prevent OOPS if hmac modules didn't load
-    - IPV6: Do no rely on skb->dst before it is assigned.
-    - IPV6 ROUTE: Assign rt6i_idev for ip6_{prohibit,blk_hole}_entry.
-
-  [ Christian T. Steigies ]
-  * m68k: enable ATARI_SCSI and ATARI_ROM_ISA
-
-  [ Bastian Blank ]
-  * Fix linux/version.h in linux-libc-dev.
-  * Make it possible to specifiy special CFLAGS.
-  * [hppa] Reenable.
-  * [hppa] Workaround hppa64 failure.
-  * [hppa] Fix debugging in lws syscalls.
-  * Fix abi change.
-  * Add stable release 2.6.21.3:
-    - [PATCH] GEODE-AES: Allow in-place operations [CVE-2007-2451]
-
- -- Bastian Blank <waldi@debian.org>  Fri, 25 May 2007 10:57:48 +0200
-
-linux-2.6 (2.6.21-2) unstable; urgency=low
-
-  [ Christian T. Steigies ]
-  * m68k: fix atari scc patch
-  * m68k: install compressed vmlinuz images so the post-inst script can find it
-
-  [ Steve Langasek ]
-  * [alpha] isa-mapping-support.patch: add isa_page_to_bus and
-    isa_bus_to_virt defines to complement the existing isa_virt_to_bus
-    define; untested, but these should all be straightforward on alpha and
-    defining them is certainly a better option for getting user feedback
-    than disabling the affected drivers.
-
-  [ Bastian Blank ]
-  * [powerpc] Readd mkvmlinuz support. (closes: #419033)
-  * [sparc]: Disable sparc32 image.
-  * [hppa]: Temporary disable all images.
-
- -- Bastian Blank <waldi@debian.org>  Fri, 18 May 2007 19:52:36 +0200
-
-linux-2.6 (2.6.21-1) unstable; urgency=low
-
-  [ maximilian attems ]
-  * New upstream release see http://kernelnewbies.org/Linux_2_6_21
-    (closes: #423874)
-  * Disable CONFIG_IP_ROUTE_MULTIPATH_CACHED in topconfig.
-  * Enable CONFIG_IP6_NF_MATCH_MH, CONFIG_CHELSIO_T3, CONFIG_USB_NET_DM9601,
-    CONFIG_NETFILTER_XT_TARGET_TCPMSS, CONFIG_RTC_DRV_CMOS,
-    CONFIG_ASUS_LAPTOP, CONFIG_SONY_LAPTOP, CONFIG_DVB_TUNER_QT1010,
-    CONFIG_USB_IOWARRIOR, CONFIG_ATL1 in topconfig.
-  * [i386] Enable CONFIG_ACPI_BAY, CONFIG_X86_LONGHAUL, CONFIG_BLK_DEV_DELKIN,
-    CONFIG_BLK_DEV_IT8213, CONFIG_BLK_DEV_TC86C001, CONFIG_INPUT_ATLAS_BTNS,
-    CONFIG_SENSORS_ADM1029, CONFIG_FB_SVGALIB, CONFIG_FB_S3,
-    CONFIG_USB_KC2190, CONFIG_KS0108.
-  * Add stable release 2.6.21.1:
-    - IPV4: Fix OOPS'er added to netlink fib.
-    - IPV6: Fix for RT0 header ipv6 change.
-  * [i386] Enable CONFIG_NO_HZ, CONFIG_HIGH_RES_TIMERS for dynticks and true
-    high-resolution timers.
-  * [i386] Enable CONFIG_TIMER_STATS to collect stats about kernel/userspace
-    timer aka power usage (see powertop). (closes: #423694)
-  * [i386] Disable obsolete CONFIG_IRQBALANCE due to bad timer behaviour.
-
-  [ Martin Michlmayr ]
-  * Add armel (arm with EABI) support.  Thanks, Lennert Buytenhek and
-    Joey Hess.  (closes: #410853)
-  * Mark CHELSIO_T3 as broken on ARM.
-  * Take arch/arm/tools/mach-types from current git to fix build failure
-    because MACH_TYPE_EP80219 is not defined.
-  * mips/sb1: Don't build CONFIG_ATA into the kernel.
-  * mips/sb1: Unset CONFIG_USB_{KBD,MOUSE} since the generic HID is used.
-  * arm/iop32x: Don't build CONFIG_ATA into the kernel.
-  * arm/ixp4xx: Enable more SATA drivers.
-  * arm/ixp4xx: Enable PATA_ARTOP which is needed by the nas100d.
-  * arm/ixp4xx: Set CONFIG_USB_EHCI_TT_NEWSCHED.
-  * mips/4kc-malta: Add an image for the MIPS Malta board.  Thanks,
-    Aurelien Jarno. (closes: #421377)
-
-  [ Emanuele Rocca ]
-  * sparc: Enable CONFIG_SCSI_QLOGIC_1280. (closes: #423177)
-
-  [ Christian T. Steigies ]
-  * Add m68k patches for 2.6.21
-  * Add type: plain to [image] in arch/m68k/defines to fix missing
-    Modules.symvers problem
-
-  [ Steve Langasek ]
-  * Revert change to disable image building on alpha.
-
-  [ Bastian Blank ]
-  * Update vserver patch to 2.2.0-rc1.
-
- -- Bastian Blank <waldi@debian.org>  Wed, 16 May 2007 13:46:38 +0200
-
-linux-2.6 (2.6.20-3) unstable; urgency=low
-
-  [ Gordon Farquharson ]
-  * arm: Mark CONFIG_MTD_NAND_CAFE and CONFIG_NETXEN_NIC as broken to
-    fix FTBFS.
-
-  [ Bastian Blank ]
-  * Disable new pata drivers. (closes: #419458)
-  * Disable pata in ata_piix.
-
- -- Bastian Blank <waldi@debian.org>  Tue, 24 Apr 2007 09:54:44 +0200
-
-linux-2.6 (2.6.20-2) unstable; urgency=low
-
-  [ Bastian Blank ]
-  * Rename linux-libc-headers into linux-libc-dev.
-  * [mips] Drop sb1250 uart support.
-  * [alpha] Temporary disable alpha images.
-  * Add stable release 2.6.20.7:
-    - Linux 2.6.20.7
-    - Update libata drive blacklist to the latest from 2.6.21
-    - fix page leak during core dump
-    - revert "retries in ext4_prepare_write() violate ordering requirements"
-    - revert "retries in ext3_prepare_write() violate ordering requirements"
-    - libata: Clear tf before doing request sense (take 3)
-    - fix lba48 bug in libata fill_result_tf()
-    - ahci.c: walkaround for SB600 SATA internal error issue
-    - libata bugfix: preserve LBA bit for HDIO_DRIVE_TASK
-    - softmac: avoid assert in ieee80211softmac_wx_get_rate
-    - knfsd: allow nfsd READDIR to return 64bit cookies
-    - Fix TCP slow_start_after_idle sysctl
-    - Fix tcindex classifier ABI borkage...
-    - Fix IPSEC replay window handling
-    - Fix TCP receiver side SWS handling.
-    - Fix scsi sense handling
-    - Fix length validation in rawv6_sendmsg()
-    - NETFILTER: ipt_CLUSTERIP: fix oops in checkentry function
-    - 8139too: RTNL and flush_scheduled_work deadlock
-    - Fix calculation for size of filemap_attr array in md/bitmap.
-    - HID: Do not discard truncated input reports
-    - DVB: pluto2: fix incorrect TSCR register setting
-    - DVB: tda10086: fix DiSEqC message length
-    - sky2: phy workarounds for Yukon EC-U A1
-    - sky2: turn on clocks when doing resume
-    - sky2: turn carrier off when down
-    - skge: turn carrier off when down
-    - sky2: reliable recovery
-    - i386: fix file_read_actor() and pipe_read() for original i386 systems
-    - kbuild: fix dependency generation
-
-  [ dann frazier ]
-  * [hppa] Add parisc arch patch from Kyle McMartin
-  * [hppa] Enable CONFIG_TULIP_MMIO (closes: #332962)
-  * [hppa] Disable ni52 driver, it doesn't build (and wouldn't work if it did)
-
- -- Bastian Blank <waldi@debian.org>  Sun, 15 Apr 2007 16:04:16 +0200
-
-linux-2.6 (2.6.20-1) unstable; urgency=low
-
-  [ Martin Michlmayr ]
-  * mipsel: Drop DECstation support (both r3k-kn02 and r4k-kn04).
-  * arm: Drop RiscPC (rpc) support.
-  * arm: Update configs for 2.6.19-rc6.
-  * arm: source drivers/ata/Kconfig so SATA can be enabled on ARM.
-  * arm/footbridge: Unset SATA.
-  * arm/s3c2410: Drop this flavour since no such device is supported
-    in debian-installer and the ARM build resources are limited.
-
-  [ Sven Luther ]
-  * [powerpc] Added Genesi Efika support patch
-
-  [ Bastian Blank ]
-  * Remove legacy pty support. (closes: #338404)
-  * Enable new scsi parts.
-  * powerpc: Enable ibmvscsis.
-  * Add stable release 2.6.20.1:
-    - Linux 2.6.20.1
-    - [PATCH] Fix a free-wrong-pointer bug in nfs/acl server (CVE-2007-0772)
-  * Add stable release 2.6.20.2:
-    - Linux 2.6.20.2
-    - IPV6: Handle np->opt being NULL in ipv6_getsockopt_sticky() [CVE-2007-1000]
-    - x86-64: survive having no irq mapping for a vector
-    - Fix buffer overflow in Omnikey CardMan 4040 driver (CVE-2007-0005)
-    - TCP: Fix minisock tcp_create_openreq_child() typo.
-    - gfs2: fix locking mistake
-    - ATA: convert GSI to irq on ia64
-    - pktcdvd: Correctly set cmd_len field in pkt_generic_packet
-    - video/aty/mach64_ct.c: fix bogus delay loop
-    - revert "drivers/net/tulip/dmfe: support basic carrier detection"
-    - throttle_vm_writeout(): don't loop on GFP_NOFS and GFP_NOIO allocations
-    - fix section mismatch warning in lockdep
-    - ueagle-atm.c needs sched.h
-    - kvm: Fix asm constraint for lldt instruction
-    - lockdep: forward declare struct task_struct
-    - Char: specialix, isr have 2 params
-    - buffer: memorder fix
-    - kernel/time/clocksource.c needs struct task_struct on m68k
-    - m32r: build fix for processors without ISA_DSP_LEVEL2
-    - hugetlb: preserve hugetlb pte dirty state
-    - enable mouse button 2+3 emulation for x86 macs
-    - v9fs_vfs_mkdir(): fix a double free
-    - ufs: restore back support of openstep
-    - Fix MTRR compat ioctl
-    - kexec: Fix CONFIG_SMP=n compilation V2 (ia64)
-    - NLM: Fix double free in __nlm_async_call
-    - RPM: fix double free in portmapper code
-    - Revert "[PATCH] LOG2: Alter get_order() so that it can make use of ilog2() on a constant"
-    - Backport of psmouse suspend/shutdown cleanups
-    - USB: usbnet driver bugfix
-    - sched: fix SMT scheduler bug
-    - tty_io: fix race in master pty close/slave pty close path
-    - forcedeth: disable msix
-    - export blk_recount_segments
-    - Fix reference counting (memory leak) problem in __nfulnl_send() and callers related to packet queueing.
-    - Fix anycast procfs device leak
-    - Don't add anycast reference to device multiple times
-    - Fix TCP MD5 locking.
-    - Fix %100 cpu spinning on sparc64
-    - Fix skb data reallocation handling in IPSEC
-    - Fix xfrm_add_sa_expire() return value
-    - Fix interrupt probing on E450 sparc64 systems
-    - HID: fix possible double-free on error path in hid parser
-    - POWERPC: Fix performance monitor exception
-    - libata: add missing CONFIG_PM in LLDs
-    - libata: add missing PM callbacks
-    - bcm43xx: Fix assertion failures in interrupt handler
-    - mmc: Power quirk for ENE controllers
-    - UML - Fix 2.6.20 hang
-    - fix umask when noACL kernel meets extN tuned for ACLs
-    - sata_sil: ignore and clear spurious IRQs while executing commands by polling
-    - swsusp: Fix possible oops in userland interface
-    - Fix posix-cpu-timer breakage caused by stale p->last_ran value
-    - V4L: cx88-blackbird: allow usage of 376836 and 262144 sized firmware images
-    - V4L: fix cx25840 firmware loading
-    - DVB: digitv: open nxt6000 i2c_gate for TDED4 tuner handling
-    - DVB: cxusb: fix firmware patch for big endian systems
-    - V4L: pvrusb2: Handle larger cx2341x firmware images
-    - V4L: pvrusb2: Fix video corruption on stream start
-    - dvbdev: fix illegal re-usage of fileoperations struct
-    - md: Fix raid10 recovery problem.
-    - bcm43xx: fix for 4309
-    - i386: Fix broken CONFIG_COMPAT_VDSO on i386
-    - x86: Don't require the vDSO for handling a.out signals
-    - x86_64: Fix wrong gcc check in bitops.h
-    - sky2: transmit timeout deadlock
-    - sky2: dont flush good pause frames
-    - Fix oops in xfrm_audit_log()
-    - Prevent pseudo garbage in SYN's advertized window
-    - Fix IPX module unload
-    - Clear TCP segmentation offload state in ipt_REJECT
-    - Fix atmarp.h for userspace
-    - UHCI: fix port resume problem
-    - Fix recently introduced problem with shutting down a busy NFS server.
-    - Avoid using nfsd process pools on SMP machines.
-    - EHCI: turn off remote wakeup during shutdown
-    - IPV6: HASHTABLES: Use appropriate seed for caluculating ehash index.
-    - MTD: Fatal regression in drivers/mtd/redboot.c in 2.6.20
-    - Kconfig: FAULT_INJECTION can be selected only if LOCKDEP is enabled.
-    - USB HID: Fix USB vendor and product IDs endianness for USB HID devices
-    - Fix null pointer dereference in appledisplay driver
-    - ieee1394: fix host device registering when nodemgr disabled
-    - ieee1394: video1394: DMA fix
-    - Fix compile error for e500 core based processors
-    - md: Avoid possible BUG_ON in md bitmap handling.
-    - Fix allocation failure handling in multicast
-    - Fix TCP FIN handling
-    - Fix ATM initcall ordering.
-    - Fix various bugs with aligned reads in RAID5.
-    - hda-intel - Don't try to probe invalid codecs
-    - usbaudio - Fix Oops with unconventional sample rates
-    - usbaudio - Fix Oops with broken usb descriptors
-    - USB: fix concurrent buffer access in the hub driver
-    - Missing critical phys_to_virt in lib/swiotlb.c
-    - AGP: intel-agp bugfix
-    - bcm43xx: Fix for oops on ampdu status
-    - bcm43xx: Fix for oops on resume
-    - ide: fix drive side 80c cable check
-    - Keys: Fix key serial number collision handling
-    - knfsd: Fix a race in closing NFSd connections.
-    - pata_amd: fix an obvious bug in cable detection
-    - prism54: correct assignment of DOT1XENABLE in WE-19 codepaths
-    - rtc-pcf8563: detect polarity of century bit automatically
-    - x86_64: fix 2.6.18 regression - PTRACE_OLDSETOPTIONS should be accepted
-    - ocfs2: ocfs2_link() journal credits update
-  * Update xen patch to changeset 48670 from fedora 2.6.20 branch.
-  * Support xen versions 3.0.4-1 and 3.0.3-1.
-
-  [ Rod Whitby ]
-  * arm/ixp4xx: Enable PATA_ARTOP for the nas100d and dsmg600.
-  * arm/ixp4xx: Enable RTC for the nas100d
-  * Add nas100d Ethernet MAC setup support.
-  * Add temporary hack to get Artop PATA support going on the nas100d.
-
-  [ maximilian attems ]
-  * i386: Enable kvm.
-  * Add stable release 2.6.20.3:
-    - Fix sparc64 device register probing
-    - Fix bug 7994 sleeping function called from invalid context
-    - Fix timewait jiffies
-    - Fix UDP header pointer after pskb_trim_rcsum()
-    - Fix compat_getsockopt
-    - bcm43xx: Fix problem with >1 GB RAM
-    - nfnetlink_log: fix NULL pointer dereference
-    - nfnetlink_log: fix possible NULL pointer dereference
-    - conntrack: fix {nf, ip}_ct_iterate_cleanup endless loops
-    - nf_conntrack/nf_nat: fix incorrect config ifdefs
-    - tcp conntrack: accept SYN|URG as valid
-    - nfnetlink_log: fix reference leak
-    - nfnetlink_log: fix use after free
-    - nf_conntrack: fix incorrect classification of IPv6 fragments as
-      ESTABLISHED
-    - nfnetlink_log: zero-terminate prefix
-    - nfnetlink_log: fix crash on bridged packet
-    - Fix callback bug in connector
-    - fix for bugzilla #7544 (keyspan USB-to-serial converter)
-    - ip6_route_me_harder should take into account mark
-  * Add myself to uploaders field, entry got lost after 2.6.16-2
-  * Add stable release 2.6.20.4:
-    - fix deadlock in audit_log_task_context()
-    - EHCI: add delay to bus_resume before accessing ports
-    - Copy over mac_len when cloning an skb
-    - fix read past end of array in md/linear.c
-    - oom fix: prevent oom from killing a process with children/sibling unkillable
-    - Fix sparc64 hugepage bugs
-    - Fix page allocation debugging on sparc64
-    - Fix niagara memory corruption
-    - Input: i8042 - really suppress ACK/NAK during panic blink
-    - Input: i8042 - fix AUX IRQ delivery check
-    - Input: i8042 - another attempt to fix AUX delivery checks
-    - Fix rtm_to_ifaddr() error return.
-    - r8169: fix a race between PCI probe and dev_open
-    - futex: PI state locking fix
-    - adjust legacy IDE resource setting (v2)
-    - UML - arch_prctl should set thread fs
-    - gdth: fix oops in gdth_copy_cmd()
-    - Fix extraneous IPSEC larval SA creation
-    - IA64: fix NULL pointer in ia64/irq_chip-mask/unmask function
-    - st: fix Tape dies if wrong block size used, bug 7919
-    - Fix ipv6 flow label inheritance
-    - NETFILTER: nfnetlink_log: fix reference counting
-    - mm: fix madvise infinine loop
-    - Fix another NULL pointer deref in ipv6_sockglue.c
-    - NetLabel: Verify sensitivity level has a valid CIPSO mapping
-    - Fix GFP_KERNEL with preemption disabled in fib_trie
-    - IrDA: irttp_dup spin_lock initialisation
-    - hda-intel - Fix codec probe with ATI controllers
-    - hrtimer: prevent overrun DoS in hrtimer_forward()
-    - fix MTIME_SEC_MAX on 32-bit
-    - nfs: nfs_getattr() can't call nfs_sync_mapping_range() for non-regular files
-    - dio: invalidate clean pages before dio write
-    - initialise pi_lock if CONFIG_RT_MUTEXES=N
-  * Add stable release 2.6.20.5:
-    - FRA_{DST,SRC} are le16 for decnet
-    - CIFS: reset mode when client notices that ATTR_READONLY is no longer set
-    - ide: clear bmdma status in ide_intr() for ICHx controllers (revised #4)
-    - ide: remove clearing bmdma status from cdrom_decode_status() (rev #4)
-    - NET: Fix sock_attach_fd() failure in sys_accept()
-    - DCCP: Fix exploitable hole in DCCP socket options
-    - ide: revert "ide: fix drive side 80c cable check, take 2" for now
-    - generic_serial: fix decoding of baud rate
-    - IPV6: Fix ipv6 round-robin locking.
-    - VIDEO: Fix FFB DAC revision probing
-    - PPP: Fix PPP skb leak
-    - V4L: msp_attach must return 0 if no msp3400 was found.
-    - CRYPTO: api: scatterwalk_copychunks() fails to advance through scatterlist
-    - APPLETALK: Fix a remotely triggerable crash (CVE-2007-1357)
-    - UML - fix epoll
-    - UML - host VDSO fix
-    - UML - Fix static linking
-    - UML - use correct register file size everywhere
-    - libata: sata_mv: don't touch reserved bits in EDMA config register
-    - libata: sata_mv: Fix 50xx irq mask
-    - libata bugfix: HDIO_DRIVE_TASK
-    - V4L: Fix SECAM handling on saa7115
-    - DVB: fix nxt200x rf input switching
-    - SPARC: Fix sparc builds with gcc-4.2.x
-    - V4L: saa7146: Fix allocation of clipping memory
-    - uml: fix unreasonably long udelay
-    - NET: Fix packet classidier NULL pointer OOPS
-    - NET_SCHED: Fix ingress qdisc locking.
-    - sata_nv: delay on switching between NCQ and non-NCQ commands
-    - dvb-core: fix several locking related problems
-    - ieee1394: dv1394: fix CardBus card ejection
-    - CIFS: Allow reset of file to ATTR_NORMAL when archive bit not set
-    - jmicron: make ide jmicron driver play nice with libata ones
-    - libata: clear TF before IDENTIFYing
-    - NET: Fix FIB rules compatability
-    - DVB: isl6421: don't reference freed memory
-    - V4L: radio: Fix error in Kbuild file
-    - i2o: block IO errors on i2o disk
-  * Add stable release 2.6.20.6:
-    - CRYPTO api: Use the right value when advancing scatterwalk_copychunks
-    - uml: fix static linking for real
-
-  [ Gordon Farquharson ]
-  * Disable broken config options on ARM.
-
-  [ Frederik Schüler ]
-  * Disable NAPI on forcedeth, it is broken.
-
-  [ dann frazier ]
-  * Hardcode the output of the scripts under arch/ia64/scripts as executed
-    in an etch environment so that we can build out of tree modules correctly
-    (re-add; patch seems to have been dropped during a merge.)
-    See: #392592
-  * Allow '.' and '+' in the target dist field of the changelog. dpkg has
-    supported this since 1.13.20, see #361171.
-
- -- Bastian Blank <waldi@debian.org>  Mon, 09 Apr 2007 19:21:52 +0200
+  * debian/patches/bugfix/hp-laptop-acpi-blacklist.patch: ACPI-blacklist
+    certain HP laptop models (nx6125, nx6325, nc6120, and related) that
+    are known to be incompatible with the ACPI implementation in 2.6.18,
+    to prevent problems with memory leaks and heat stress at the expense
+    of battery control and S3 suspend support.  Closes: #400488, #404143.
+
+ -- Bastian Blank <waldi@debian.org>  Wed, 21 Feb 2007 12:49:10 +0100
 
 linux-2.6 (2.6.18.dfsg.1-10) unstable; urgency=low
 
