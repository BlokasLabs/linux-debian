--- conflicted
+++ resolved
@@ -1,4 +1,3 @@
-<<<<<<< HEAD
 linux-2.6 (2.6.26-21) UNRELEASED; urgency=low
 
   [ Ben Hutchings ]
@@ -73,7 +72,7 @@
   * nbd: fix I/O hang on disconnected NDBs. (Closes: #550863)
 	
  -- dann frazier <dannf@debian.org>  Fri, 23 Oct 2009 16:31:23 -0600
-=======
+
 linux-2.6 (2.6.26-19lenny2) stable-security; urgency=high
 
   * tc: Fix uninitialized kernel memory leak (CVE-2009-3228)
@@ -86,7 +85,6 @@
   * KVM: Prevent overflow in KVM_GET_SUPPORTED_CPUID (CVE-2009-3638)
 
  -- dann frazier <dannf@debian.org>  Wed, 04 Nov 2009 12:33:37 -0700
->>>>>>> 327a9b5b
 
 linux-2.6 (2.6.26-19lenny1) stable-security; urgency=high
 
