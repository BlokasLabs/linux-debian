<<<<<<< HEAD
linux-2.6.24 (2.6.24-6~etchnhalf.7etch1) UNRELEASED; urgency=high
=======
linux-2.6 (2.6.26-13) UNRELEASED; urgency=low

  [ dann frazier ]
  * [hppa] disable UP-optimized flush_tlb_mm, fixing thread-related
    hangs. (closes: #478717)
  * cciss: Add PCI ids for P711m and p712m
  * Fix buffer underflow in the ib700wdt watchdog driver (CVE-2008-5702)

  [ Bastian Blank ]
  * Fix multicast in atl1e driver. (closes: 509097)

 -- dann frazier <dannf@debian.org>  Thu, 25 Dec 2008 14:26:02 -0700

linux-2.6 (2.6.26-12) unstable; urgency=high
>>>>>>> 9cf895ee

  * Fix DoS when calling svc_listen twice on the same socket while reading
    /proc/net/atm/*vc (CVE-2008-5079)

<<<<<<< HEAD
 -- dann frazier <dannf@debian.org>  Wed, 24 Dec 2008 13:54:34 -0700
=======
  [ Bastian Blank ]
  * [openvz, vserver] Fix descriptions.
  * [sparc] Enable Sun Logical Domains support. (closes: #501684)
  * Fix coexistence of pata_marvell and ahci. (closes: #507432)
  * [sparc] Support Intergraph graphics chips. (closes: #508108)

 -- Bastian Blank <waldi@debian.org>  Mon, 15 Dec 2008 12:57:18 +0100
>>>>>>> 9cf895ee

linux-2.6.24 (2.6.24-6~etchnhalf.7) stable-security; urgency=high

  [ Alexander Prinsier ]
  * unix domain sockets: fix recursive descent in __scm_destroy()
    and garbage collector counting bug (CVE-2008-5029)

  [ dann frazier ]
  * Don't allow splicing to files opened with O_APPEND (CVE-2008-4554)
  * Avoid printk floods when reading corrupted ext[2,3] directories
    (CVE-2008-3528)
  * Fix oops in SCTP (CVE-2008-4576)
  * sctp: Fix possible kernel panic in sctp_sf_abort_violation (CVE-2008-4618)
  * Fix buffer overflow in hfsplus (CVE-2008-4933)
  * Fix BUG() in hfsplus (CVE-2008-4934)
  * Fix stack corruption in hfs (CVE-2008-5025)
  * Make sendmsg() block during UNIX garbage collection (CVE-2008-5300)
  * Fix buffer overflow in libertas (CVE-2008-5134)
  * Fix race conditions between inotify removal and umount (CVE-2008-5182)

 -- dann frazier <dannf@debian.org>  Mon, 01 Dec 2008 23:03:35 -0700

linux-2.6.24 (2.6.24-6~etchnhalf.6) stable-security; urgency=high

  * Add missing capability checks in sbni_ioctl (CVE-2008-3525)
  * [s390] prevent ptrace padding area read/write in 31-bit mode
    (CVE-2008-1514)
  * sctp: fix random memory dereference with SCTP_HMAC_IDENT option.
    (CVE-2008-4113)
  * sctp: fix bounds checking in sctp_auth_ep_set_hmacs
    (CVE-2008-4445)
  * Restrict access to the DRM_I915_HWS_ADDR ioctl (CVE-2008-3831)

 -- dann frazier <dannf@debian.org>  Mon, 13 Oct 2008 00:01:20 -0600

linux-2.6.24 (2.6.24-6~etchnhalf.5) stable-security; urgency=high

  * Add ABI files for 2.6.24-etchnhalf.1
  * Fix regression introduced upstream by the fix for CVE-2008-0598
  * Fix possible information leak in seq_oss_synth.c
    (CVE-2008-3272)
  * Fix regression introduced upstream by the fixes for CVE-2008-1673
  * Fix integer overflow in dccp_setsockopt_change() (CVE-2008-3276)
  * Fix potential memory leak in lookup path (CVE-2008-3275)
  * Fix overflow condition in sctp_setsockopt_auth_key (CVE-2008-3526)
  * Fix kernel BUG in tmpfs (CVE-2008-3534)
  * Fix off-by-one error in iov_iter_advance() (CVE-2008-3535)
  * Fix buffer overrun decoding NFSv4 acl (CVE-2008-3915)
  * Fix panics that may occur if SCTP AUTH is disabled (CVE-2008-3792)

 -- dann frazier <dannf@debian.org>  Sun,  7 Sep 2008 22:15:23 -0600

linux-2.6.24 (2.6.24-6~etchnhalf.4) stable; urgency=low

  [ dann frazier ]
  * Fix potential overflow condition in sctp_getsockopt_local_addrs_old
    (CVE-2008-2826)
  * Reinstate ZERO_PAGE optimization in 'get_user_pages()' and fix XIP
    (CVE-2008-2372)

  [ Steve Langasek ]
  * Re-enable the smbfs module, which is still needed with the etch
    userspace.  Closes: #490293.

  [ dann frazier ]
  * Avoid tripping BUG() in IPsec code when the first fragment
    of an ESP packet does not contain the entire ESP header and IV
    (CVE-2007-6282)
  * Fix potential memory corruption in pppol2tp_recvmsg
    (CVE-2008-2750)
  * Fix issues with tty operation handling in various drivers
    (CVE-2008-2812)
  * Fix memory leak in the copy_user routine, see #490910.
    (CVE-2008-0598)

 -- dann frazier <dannf@debian.org>  Sat, 19 Jul 2008 16:30:37 -0600

linux-2.6.24 (2.6.24-6~etchnhalf.3) stable; urgency=low

  * Prevent local users from modifying file times without permission
    (CVE-2008-2148)
  * Fix remotely-triggerable memory leak in the Simple Internet Transition
    (SIT) code used for IPv6 over IPv4 tunnels (CVE-2008-2136)
  * Fix local ptrace denial of service for amd64 flavor kernels, see #480390.
    (CVE-2008-1615)
  * Fix issue with blkdev_issue_flush() not detecting/passing EOPNOTSUPP back,
    (closes: #482943)
  * [sparc] Validate address ranges regardless of MAP_FIXED (CVE-2008-2137)
  * Add sanity checks in ASN.1 decoding code (CVE-2008-1673)

 -- dann frazier <dannf@debian.org>  Tue, 10 Jun 2008 14:03:56 -0600

linux-2.6.24 (2.6.24-6~etchnhalf.2) stable; urgency=low

  * Add pci ids for the ICH10 southbridge
  * Add stable release 2.6.24.6:
    - splice: use mapping_gfp_mask
    - fix oops on rmmod capidrv
    - x86: Fix 32-bit x86 MSI-X allocation leakage
    - tehuti: check register size (CVE-2008-1675)
    - tehuti: move ioctl perm check closer to function start (CVE-2008-1675)
    - USB: gadget: queue usb USB_CDC_GET_ENCAPSULATED_RESPONSE message
    - Increase the max_burst threshold from 3 to tp->reordering.
    - USB: remove broken usb-serial num_endpoints check
    - V4L: Fix VIDIOCGAP corruption in ivtv
    - V4L: cx88: enable radio GPIO correctly
    - ISDN: Do not validate ISDN net device address prior to interface-up
    - Fix dnotify/close race (CVE-2008-1375)
  * Add stable release 2.6.24.7:
    - fix SMP ordering hole in fcntl_setlk() (CVE-2008-1669)
  * Drop linux-libc-dev package for etch

 -- dann frazier <dannf@debian.org>  Wed, 07 May 2008 16:26:32 -0600

linux-2.6.24 (2.6.24-6~etchnhalf.1) stable; urgency=low

  [ Martin Michlmayr ]
  * [arm] Disable IEEE1394 (Firewire).
  * [mips] Disable NET_EMATCH_META to work around a compiler error.

  [ dann frazier ]
  * Merge changes from 2.6.24-6
  * Update bnx2 driver to 1.7.4 (from 2.6.25)
  * Add Bastian's fw splitout patch, removing CONFIG_BROKEN setting
  * Add stable release 2.6.24.5:
    - acpi: bus: check once more for an empty list after locking it
    - acpi: fix "buggy BIOS check" when CPUs are hot removed
    - alloc_percpu() fails to allocate percpu data
    - AX25 ax25_out: check skb for NULL in ax25_kick()
    - bluetooth: hci_core: defer hci_unregister_sysfs()
    - CRYPTO xcbc: Fix crash when ipsec uses xcbc-mac with big data chunk
    - DVB: tda10086: make the 22kHz tone for DISEQC a config option
    - fbdev: fix /proc/fb oops after module removal
    - file capabilities: remove cap_task_kill()
    - PARISC fix signal trampoline cache flushing
    - HFS+: fix unlink of links
    - hwmon: (w83781d) Fix I/O resource conflict with PNP
    - INET: inet_frag_evictor() must run with BH disabled
    - inotify: fix race (closes: #475283)
    - inotify: remove debug code
    - ipmi: change device node ordering to reflect probe order
    - kbuild: soften modpost checks when doing cross builds
    - libata: assume no device is attached if both IDENTIFYs are aborted
    - LLC: Restrict LLC sockets to root
    - locks: fix possible infinite loop in fcntl(F_SETLKW) over nfs
    - macb: Call phy_disconnect on removing
    - md: close a livelock window in handle_parity_checks5
    - md: remove the 'super' sysfs attribute from devices in an 'md' array
    - mtd: fix broken state in CFI driver caused by FL_SHUTDOWN
    - mtd: memory corruption in block2mtd.c
    - NET: Add preemption point in qdisc_run
    - NET: Fix multicast device ioctl checks
    - NET: include <linux/types.h> into linux/ethtool.h for __u* typedef
    - netpoll: zap_completion_queue: adjust skb->users counter
    - NOHZ: reevaluate idle sleep length after add_timer_on()
    - PARISC futex: special case cmpxchg NULL in kernel space
    - PARISC pdc_console: fix bizarre panic on boot
    - pci: revert SMBus unhide on HP Compaq nx6110
    - PERCPU : __percpu_alloc_mask() can dynamically size percpu_data storage
    - plip: replace spin_lock_irq with spin_lock_irqsave in irq context
    - pnpacpi: reduce printk severity for "pnpacpi: exceeded the max number of ..."
    - POWERPC: Fix build of modular drivers/macintosh/apm_emu.c
    - PPPOL2TP: Fix SMP issues in skb reorder queue handlingP
    - PPOL2TP: Make locking calls softirq-safe
    - sch_htb: fix "too many events" situation
    - SCTP: Fix local_addr deletions during list traversals.
    - signalfd: fix for incorrect SI_QUEUE user data reporting
    - sis190: read the mac address from the eeprom first
    - slab: fix cache_cache bootstrap in kmem_cache_init() (closes: #477270)
    - SPARC64: Fix atomic backoff limit.
    - SPARC64: Fix FPU saving in 64-bit signal handling.
    - SPARC64: Fix __get_cpu_var in preemption-enabled area.
    - SPARC64: flush_ptrace_access() needs preemption disable.
    - SUNGEM: Fix NAPI assertion failure.
    - TCP: Fix shrinking windows with window scaling
    - TCP: Let skbs grow over a page on fast peers
    - time: prevent the loop in timespec_add_ns() from being optimised away
    - UIO: add pgprot_noncached() to UIO mmap code
    - USB: add support for Motorola ROKR Z6 cellphone in mass storage mode
    - USB: Allow initialization of broken keyspan serial adapters.
    - USB: new quirk flag to avoid Set-Interface
    - USB: serial: fix regression in Visor/Palm OS module for kernels >= 2.6.24
    - USB: serial: ti_usb_3410_5052: Correct TUSB3410 endpoint requirements.
    - V4L: ivtv: Add missing sg_init_table()
    - vfs: fix data leak in nobh_write_end()
    - VLAN: Don't copy ALLMULTI/PROMISC flags from underlying device
    - vmcoreinfo: add the symbol "phys_base"
    - xen: fix RMW when unmasking events
    - xen: fix UP setup of shared_info
    - xen: mask out SEP from CPUID

 -- dann frazier <dannf@debian.org>  Mon, 21 Apr 2008 23:53:43 -0600

linux-2.6.24 (2.6.24-5~etchnhalf.1) stable; urgency=low

  * Branch and rename source to linux-2.6.24 targeted for etchnhalf.

  [ maximilian attems ]
  * Enable IEEE1394 Firewire stack.
  * topconfig: Turn off PATA_SIS.
  * [amd64, i386]: Unset USB_SUSPEND. (closes: #419197)
  * [amd64, i386]: Enable SONYPI_COMPAT.
  * topconfig: Turn off PARPORT_PC_FIFO.

  [ Bastian Blank ]
  * Disable Xen images.
  * Force orig name to linux-2.6.

  [ Martin Michlmayr ]
  * [mips/r5k-ip32] Use the generic config options for NFS, which will
    enable NFSv4. (closes: #471007)

  * Merge changes pending 2.6.24-6:
    [Gordon Farquharson ]
    * [arm/iop32x] Do not build the ARTOP PATA driver (PATA_ARTOP).
    * [arm/iop32x] Enable MTD_CMDLINE_PARTS.

 -- dann frazier <dannf@debian.org>  Sun, 30 Mar 2008 15:28:02 -0600

linux-2.6 (2.6.24-6) unstable; urgency=high

  [ Martin Michlmayr ]
  * [armel] Fix FTBFS on armel by enabling CONFIG_USB_USBNET=m in
    armel/config, as it was done for arm/config already.
  * [armel] Add oabi shim for fstatat64 (Riku Voipio)

  [ Gordon Farquharson ]
  * [arm/iop32x] Do not build the ARTOP PATA driver (PATA_ARTOP).
  * [arm/iop32x] Enable MTD_CMDLINE_PARTS.

  [ Kyle McMartin ]
  * [hppa] fix pdc_console panic at boot (closes: #476292).
  * [hppa] properly flush user signal tramps
  * [hppa] special case futex cmpxchg on kernel space NULL (closes: 476285).

 -- Bastian Blank <waldi@debian.org>  Fri, 18 Apr 2008 19:41:30 +0200

linux-2.6 (2.6.24-5) unstable; urgency=low

  [ Gordon Farquharson ]
  * [arm] Enable asix driver (USB_NET_AX8817X).
  * [arm] Enable CONFIG_USB_CATC, CONFIG_USB_KAWETH, CONFIG_USB_PEGASUS,
          and CONFIG_USB_RTL8150.
  * [arm/ixp4xx] Update Ethernet driver (closes: #471062).
  * [arm/ixp4xx] Add HSS driver.

  [ Bastian Blank ]
  * [s390/s390-tape]: Override localversion correctly.
  * Add stable release 2.6.24.3:
    - x86_64: CPA, fix cache attribute inconsistency bug
    - bonding: fix NULL pointer deref in startup processing
    - POWERPC: Revert chrp_pci_fixup_vt8231_ata devinit to fix libata on pegasos
    - PCMCIA: Fix station address detection in smc
    - SCSI: gdth: scan for scsi devices
    - USB: fix pm counter leak in usblp
    - S390: Fix futex_atomic_cmpxchg_std inline assembly.
    - genirq: do not leave interupts enabled on free_irq
    - hrtimer: catch expired CLOCK_REALTIME timers early
    - hrtimer: check relative timeouts for overflow
    - SLUB: Deal with annoying gcc warning on kfree()
    - hrtimer: fix *rmtp/restarts handling in compat_sys_nanosleep()
    - hrtimer: fix *rmtp handling in hrtimer_nanosleep()
    - Disable G5 NAP mode during SMU commands on U3
    - Be more robust about bad arguments in get_user_pages()
    - AUDIT: Increase skb->truesize in audit_expand
    - BLUETOOTH: Add conn add/del workqueues to avoid connection fail.
    - INET: Prevent out-of-sync truesize on ip_fragment slow path
    - INET_DIAG: Fix inet_diag_lock_handler error path.
    - IPCOMP: Fetch nexthdr before ipch is destroyed
    - IPCOMP: Fix reception of incompressible packets
    - IPV4: fib: fix route replacement, fib_info is shared
    - IPV4: fib_trie: apply fixes from fib_hash
    - PKT_SCHED: ematch: oops from uninitialized variable (resend)
    - SELinux: Fix double free in selinux_netlbl_sock_setsid()
    - TC: oops in em_meta
    - TCP: Fix a bug in strategy_allowed_congestion_control
    - SCSI: sd: handle bad lba in sense information
    - Fix dl2k constants
    - XFS: Fix oops in xfs_file_readdir()
    - hugetlb: add locking for overcommit sysctl
    - inotify: fix check for one-shot watches before destroying them
    - NFS: Fix a potential file corruption issue when writing
    - NETFILTER: nf_conntrack_tcp: conntrack reopening fix
    - SPARC/SPARC64: Fix usage of .section .sched.text in assembler code.
  * Add stable release 2.6.24.4:
    - S390 futex: let futex_atomic_cmpxchg_pt survive early functional tests.
    - slab: NUMA slab allocator migration bugfix
    - relay: fix subbuf_splice_actor() adding too many pages
    - BLUETOOTH: Fix bugs in previous conn add/del workqueue changes.
    - SCSI advansys: Fix bug in AdvLoadMicrocode
    - async_tx: avoid the async xor_zero_sum path when src_cnt > device->max_xor
    - aio: bad AIO race in aio_complete() leads to process hang
    - jbd: correctly unescape journal data blocks
    - jbd2: correctly unescape journal data blocks
    - zisofs: fix readpage() outside i_size
    - NETFILTER: nfnetlink_log: fix computation of netlink skb size
    - NETFILTER: nfnetlink_queue: fix computation of allocated size for netlink skb
    - NETFILTER: xt_time: fix failure to match on Sundays
    - sched_nr_migrate wrong mode bits
    - nfsd: fix oops on access from high-numbered ports
    - sched: fix race in schedule()
    - SCSI: mpt fusion: don't oops if NumPhys==0
    - SCSI: gdth: fix to internal commands execution
    - SCSI: gdth: bugfix for the at-exit problems
    - Fix default compose table initialization
    - x86: don't use P6_NOPs if compiling with CONFIG_X86_GENERIC
    - SCSI: fix BUG when sum(scatterlist) > bufflen
    - USB: ehci: handle large bulk URBs correctly (again)
    - USB: ftdi_sio - really enable EM1010PC
    - USB: ftdi_sio: Workaround for broken Matrix Orbital serial port
    - VT notifier fix for VT switch
    - eCryptfs: make ecryptfs_prepare_write decrypt the page
    - ioat: fix 'ack' handling, driver must ensure that 'ack' is zero
    - macb: Fix speed setting
    - x86: move out tick_nohz_stop_sched_tick() call from the loop
    - atmel_spi: fix clock polarity
    - b43: Backport bcm4311 fix
    - arcmsr: fix IRQs disabled warning spew
    - e1000e: Fix CRC stripping in hardware context bug
    - PCI x86: always use conf1 to access config space below 256 bytes
    - moduleparam: fix alpha, ia64 and ppc64 compile failures
    - pata_hpt*, pata_serverworks: fix UDMA masking
    - SCSI advansys: fix overrun_buf aligned bug
    - NETFILTER: fix ebtable targets return
    - NETFILTER: Fix incorrect use of skb_make_writable
    - NETFILTER: nfnetlink_queue: fix SKB_LINEAR_ASSERT when mangling packet data
    - spi: pxa2xx_spi clock polarity fix
    - ufs: fix parenthesisation in ufs_set_fs_state()
    - hugetlb: ensure we do not reference a surplus page after handing it to buddy
    - file capabilities: simplify signal check
    - futex: runtime enable pi and robust functionality
    - futex: fix init order
    - ARM pxa: fix clock lookup to find specific device clocks
    - x86: replace LOCK_PREFIX in futex.h
    - SCSI aic94xx: fix REQ_TASK_ABORT and REQ_DEVICE_RESET
    - SCSI gdth: don't call pci_free_consistent under spinlock
    - SCSI ips: fix data buffer accessors conversion bug
    - usb-storage: don't access beyond the end of the sg buffer
    - fuse: fix permission checking
    - CRYPTO xts: Use proper alignment
    - CRYPTO xcbc: Fix crash with IPsec
    - SCSI ips: handle scsi_add_host() failure, and other err cleanups
    - x86: adjust enable_NMI_through_LVT0()
    - drivers: fix dma_get_required_mask
    - iov_iter_advance() fix
    - x86: Clear DF before calling signal handler (closes: #469058)
    - ub: fix up the conversion to sg_init_table()
    - MIPS: Mark all but i8259 interrupts as no-probe.
    - IRQ_NOPROBE helper functions
    - IPCOMP: Disable BH on output when using shared tfm
    - IPCONFIG: The kernel gets no IP from some DHCP servers
    - IPV4: Remove IP_TOS setting privilege checks.
    - IPV6: dst_entry leak in ip4ip6_err.
    - IPV6: Fix IPsec datagram fragmentation
    - NET: Fix race in dev_close(). (Bug 9750)
    - NET: Messed multicast lists after dev_mc_sync/unsync (closes: #466719)
    - NIU: Bump driver version and release date.
    - NIU: Fix BMAC alternate MAC address indexing.
    - NIU: More BMAC alt MAC address fixes.
    - TCP: Improve ipv4 established hash function.
    - SPARC: Fix link errors with gcc-4.3
    - SPARC64: Loosen checks in exception table handling.

  [ Martin Michlmayr ]
  * [mips/r4k-ip22] Enable BLK_DEV_LOOP and BLK_DEV_CRYPTOLOOP.
  * [mips/r5k-ip32] Enable BLK_DEV_LOOP and BLK_DEV_CRYPTOLOOP.
  * [mips/r4k-ip22] Enable PPP, PPPOE and SLIP.
  * [mips/r5k-ip32] Enable PPP, PPPOE and SLIP.
  * Don't check the section size when we're cross compiling.

  [ dann frazier ]
  * Remove cap_task_kill (closes: #463669)

 -- Bastian Blank <waldi@debian.org>  Thu, 27 Mar 2008 12:40:16 +0100

linux-2.6 (2.6.24-4) unstable; urgency=low

  * Add stable release 2.6.24.1:
    - splice: missing user pointer access verification (CVE-2008-0009/10)
    - drm: the drm really should call pci_set_master..
    - Driver core: Revert "Fix Firmware class name collision"
    - fix writev regression: pan hanging unkillable and un-straceable
    - sched: fix high wake up latencies with FAIR_USER_SCHED
    - sched: let +nice tasks have smaller impact
    - b43: Reject new firmware early
    - selinux: fix labeling of /proc/net inodes
    - b43legacy: fix DMA slot resource leakage
    - b43legacy: drop packets we are not able to encrypt
    - b43legacy: fix suspend/resume
    - b43legacy: fix PIO crash
    - b43: Fix dma-slot resource leakage
    - b43: Drop packets we are not able to encrypt
    - b43: Fix suspend/resume
    - sky2: fix for WOL on some devices
    - sky2: restore multicast addresses after recovery
    - x86: restore correct module name for apm
    - ACPI: update ACPI blacklist
    - PCI: Fix fakephp deadlock
    - sys_remap_file_pages: fix ->vm_file accounting
    - lockdep: annotate epoll
    - forcedeth: mac address mcp77/79
    - USB: Fix usb_serial_driver structure for Kobil cardreader driver.
    - USB: handle idVendor of 0x0000
    - USB: fix usbtest halt check on big endian systems
    - USB: storage: Add unusual_dev for HP r707
    - USB: Variant of the Dell Wireless 5520 driver
    - USB: use GFP_NOIO in reset path
    - USB: ftdi driver - add support for optical probe device
    - USB: pl2303: add support for RATOC REX-USB60F
    - USB: remove duplicate entry in Option driver and Pl2303 driver for Huawei modem
    - USB: sierra: add support for Onda H600/Zte MF330 datacard to USB Driver for Sierra Wireless
    - USB: ftdi-sio: Patch to add vendor/device id for ATK_16IC CCD
    - USB: ftdi_sio - enabling multiple ELV devices, adding EM1010PC
    - USB: sierra driver - add devices
    - USB: Adding YC Cable USB Serial device to pl2303
    - USB: Sierra - Add support for Aircard 881U
    - USB: add support for 4348:5523 WinChipHead USB->RS 232 adapter
    - USB: CP2101 New Device IDs
    - usb gadget: fix fsl_usb2_udc potential OOPS
    - USB: keyspan: Fix oops
    - vm audit: add VM_DONTEXPAND to mmap for drivers that need it (CVE-2008-0007)
    - slab: fix bootstrap on memoryless node
    - DVB: cx23885: add missing subsystem ID for Hauppauge HVR1800 Retail

  [ Martin Michlmayr ]
  * [arm/ixp4xx] Enble ATA_OVER_ETH, requested by Nicola Fankhauser.
  * [arm/iop32x] Enble ATA_OVER_ETH.

  [ Bastian Blank ]
  * Add stable release 2.6.24.2:
    - splice: fix user pointer access in get_iovec_page_array()
    (CVE-2008-0600, closes: #464945)

 -- Bastian Blank <waldi@debian.org>  Mon, 11 Feb 2008 12:29:23 +0100

linux-2.6 (2.6.24-3) unstable; urgency=low

  [ maximilian attems ]
  * [scsi]: hptiop: add more adapter models and fixes.
  * [amd64, i386]: Reenable ACPI_PROCFS_POWER. (closes: #463253)

  [ Gordon Farquharson ]
  * [arm/ixp4xx] Update Ethernet driver so that it can be loaded by udev
    automatically.

  [ Martin Michlmayr ]
  * [mips/r5k-ip32] Enable R8169, requested by Giuseppe Sacco. (Closes:
    #463705)

 -- Bastian Blank <waldi@debian.org>  Wed, 06 Feb 2008 13:05:18 +0100

linux-2.6 (2.6.24-2) unstable; urgency=low

  [ Bastian Blank ]
  * Fix broken merge of flavour specific settings.
    - [i386]: Recommends are fixed.
    - [s390/s390-tape]: Built as small image again.

  [ maximilian attems ]
  * Disable old dup prism54 driver.
  * Stable queue: slab: fix bootstrap on memoryless node.

  [ Aurelien Jarno ]
  * [arm]: Remove options that are present in topconfig from config.versatile.
  * [arm]: Turn off B44 since it fails to compile on armel.

 -- Bastian Blank <waldi@debian.org>  Thu, 31 Jan 2008 17:37:00 +0100

linux-2.6 (2.6.24-1) unstable; urgency=low

  * New upstream release
    (closes: #461639)

  [ Martin Michlmayr ]
  * Don't build the AdvanSys driver on ARM since it fails to compile.
  * Disable ATH5K on ARM since it fails to compile.
  * [arm/iop32x] Activate DMADEVICES.
  * [mips/mipsel] Turn off CONFIG_NIU since it fails to compile.

  [ maximilian attems ]
  * [amd64, i386]: Enable ACPI_SYSFS_POWER and disable ACPI_PROCFS_POWER.
  * [fw] Sync with latest git-ieee1394 for sbp2 fixes.

  [ Bastian Blank ]
  * Kill reboot warning from old templates.
  * Fix strange default value for link_in_boot. (closes: #425056)
  * [powerpc/powerpc]: Enable Efika support.
  * [powerpc]: Lower mkvmlinuz to the state of a bootloader.
  * [powerpc]: Remove ppc and m68k include dirs from headers.
  * Remove versions from relations fullfilled in stable.

  [ Aurelien Jarno ]
  * [arm]: Update versatile config.

  [ Gordon Farquharson ]
  * [arm/ixp4xx] Change the ixp4xx network driver from the driver
    written by Christian Hohnstaedt to the driver written by Krzysztof
    Hasala which has partially been accepted upstream.

 -- Bastian Blank <waldi@debian.org>  Sat, 26 Jan 2008 11:35:11 +0100

linux-2.6 (2.6.24~rc8-1~experimental.1) experimental; urgency=low

  * New upstream release
    (closes: #454776, #458142, #457992, #458899, #426124, #459732, #455566).

  [ maximilian attems ]
  * New upstream release, rebase dfsg stuff plus drivers-atm.patch,
    scripts-kconfig-reportoldconfig.patch.
  * [amd64, powerpc] Set HIGH_RES_TIMERS and NO_HZ (closes: #458312).
  * topconfig set NETFILTER_XT_MATCH_TIME, NET_ACT_NAT, KSDAZZLE_DONGLE,
    KS959_DONGLE, NET_9P_FD, IP1000, VETH, IXGBE, NIU, TEHUTI, LIBERTAS_CS,
    LIBERTAS_SDIO, RT2X00, SENSORS_ADT7470, SENSORS_I5K_AMB, SENSORS_F71882FG,
    SENSORS_FSCHMD, SENSORS_IBMPEX, CRYPTO_XTS, CRYPTO_SEED, CRYPTO_AUTHENC,
    DVB_S5H1409, DVB_TUNER_MT2131, INET_LRO, MMC_RICOH_MMC, MMC_SPI,
    RTC_DRV_DS1374, VIDEO_CX23885, VIDEO_FB_IVTV, USB_SERIAL_CH341,
    SCSI_SRP_TGT_ATTRS, ADM8211, MTD_INTEL_VR_NOR, MTD_ALAUDA,
    MTD_ONENAND_2X_PROGRAM, MTD_ONENAND_SIM, DM_MULTIPATH_HP, FUJITSU_LAPTOP,
    QUOTA_NETLINK_INTERFACE, DM_UEVENT, SCSI_FC_TGT_ATTRS, SSB, BT_HCIUART_LL,
    BT_HCIBTSDIO, MTD_OOPS, CGROUPS, MDIO_BITBANG, HIDRAW, P54, SDIO_UART,
    NETCONSOLE_DYNAMIC, SECURITY_FILE_CAPABILITIES.
  * Disable smbfs in topconfig, not supported upstream, use cifs.
  * Disable bcm43xx, deprecated by upstream. Enable B43 (needs v4 firmware)
    and B43LEGACY (needs v3 firmware).
  * [i386]: Set SND_SC6000, EDAC_I3000, EDAC_I5000, SBC7240_WDT,
    NET_9P_VIRTIO, FB_GEODE_LX, VIRTIO_NET, VIRTIO_BLK.
  * Set USB_EHCI_TT_NEWSCHED fills USB 2.0 bandwith better. (closes: #454797)
  * postrm: Nuke initramfs sha1sum on linux-image removal. (closes: #420245)
  * Unifiy BSD_PROCESS_ACCT settings across configs. (closes: #455892)
  * Reenable DABUSB as firmware is BSD licensed.
  * [hppa]: Disable OCFS2, due build trouble.
  * topconfig: Enable delay accounting TASKSTATS. (closes: #433204)
  * Add git-ieee1394.patch for latest firewire fixes.
  * [i386] Enable PARAVIRT_GUEST. (closes: #457562)
  * [amd64, i386] Enable CPU_IDLE for software-controlled idle pm.
  * [amd64, i386] Enable IT8712F_WDT, FB_EFI.
  * Add and enable at76.patch wireless driver for Atmel USB cards.
  * Add and enable ath5k.patch wireless driver for Atheros 5xxx cards.
  * Unify VLAN_8021Q setting, needed also on r5k-cobalt.
  * Double max SERIAL_8250_NR_UARTS to 32. (closes: #440807)
  * topconfig: Enable AUDITSYSCALL for better SELinux support.

  [ Bastian Blank ]
  * [amd64, i386]: Set kernel architecture to x86.
  * [i386]: Remove linux-libc-dev arch override.

  [ Martin Michlmayr ]
  * [mipsel/r5k-cobalt] Enable the new LEDs driver for Cobalt RaQ.
  * [arm/iop32x] Re-enable USB_NET and PPP, thanks Daniel Hess (closes:
    #456416).
  * [arm/iop32x] Enable BSD_PROCESS_ACCT and POSIX_MQUEUE (closes: #455892).
  * [mips] Disable AdvanSys SCSI since it doesn't compile.
  * [arm/ixp4xx] Enable IP_ADVANCED_ROUTER, requested by Oliver Urbann.
  * [arm/iop32x] Enable IP_ADVANCED_ROUTER.

  [ dann frazier ]
  * [ia64]: Enable BLK_CPQ_DA

  [ Frederik Schüler ]
  * Add GFS2 locking symbols export patch.

  [ Aurelien Jarno ]
  * [mips/mipsel] Remove QEMU flavour, as the Malta platform is now correctly
    emulated in QEMU.

  [ Christian T. Steigies ]
  * [m68k]: Update patches from linux-m68k CVS
  * [m68k]: Enable building for bvme6000, mvme147, and mvme16x again

 -- Bastian Blank <waldi@debian.org>  Fri, 18 Jan 2008 12:23:26 +0100

linux-2.6 (2.6.23-2) unstable; urgency=low

  [ dann frazier ]
  * [ia64]: Enable BLK_CPQ_DA

  [ Gordon Farquharson ]
  * [arm/iop32x] Use the new i2c framework to load rtc-rs5c372 for the
    GLAN Tank.

  [ Frederik Schüler ]
  * Export gfs2 locking symbols required to build gfs1 module.

  [ maximilian attems ]
  * [ppc] Reenable PMAC_BACKLIGHT.
  * [sparc] Add davem get_cpu() SunFire boot patch. (closes: #440720)
  * Add stable release 2.6.23.10:
    - IPV4: Remove bogus ifdef mess in arp_process
    - KVM: x86 emulator: Use emulator_write_emulated and not emulator_write_std
    - KVM: SVM: Fix FPU leak while emulating clts
    - revert "dpt_i2o: convert to SCSI hotplug model"
    - KVM: x86 emulator: fix access registers for instructions with ModR/M
      byte and Mod = 3
    - KVM: x86 emulator: invd instruction
    - KVM: SVM: Intercept the 'invd' and 'wbinvd' instructions
    - KVM: Skip pio instruction when it is emulated, not executed
    - KVM: VMX: Force vm86 mode if setting flags during real mode
    - forcedeth: new mcp79 pci ids
    - forcedeth boot delay fix
    - PFKEY: Sending an SADB_GET responds with an SADB_GET
    - rd: fix data corruption on memory pressure.
    - create /sys/.../power when CONFIG_PM is set
    - USB: fix up EHCI startup synchronization
    - RXRPC: Add missing select on CRYPTO
    - KVM: VMX: Reset mmu context when entering real mode
    - NET: random : secure_tcp_sequence_number should not assume
      CONFIG_KTIME_SCALAR
    - NET: Corrects a bug in ip_rt_acct_read()
    - NETFILTER: Fix NULL pointer dereference in nf_nat_move_storage()
    - netfilter: Fix kernel panic with REDIRECT target.
    - IPV6: Restore IPv6 when MTU is big enough
    - UNIX: EOF on non-blocking SOCK_SEQPACKET
    - x86 setup: add a near jump to serialize %cr0 on 386/486
    - Fix synchronize_irq races with IRQ handler
    - CRYPTO api: Fix potential race in crypto_remove_spawn
    - TCP: Fix TCP header misalignment
    - tmpfs: restore missing clear_highpage (CVE-2007-6417)
    - TCP: MTUprobe: fix potential sk_send_head corruption
    - NETFILTER: fix forgotten module release in xt_CONNMARK and xt_CONNSECMARK
    - fb_ddc: fix DDC lines quirk
    - VLAN: Fix nested VLAN transmit bug
    - I4L: fix isdn_ioctl memory overrun vulnerability (CVE-2007-6151)
    - isdn: avoid copying overly-long strings
    - nf_nat: fix memset error
    - esp_scsi: fix reset cleanup spinlock recursion
    - libertas: properly account for queue commands
    - KVM: Fix hang on uniprocessor
    - USB: make the microtek driver and HAL cooperate
    - TEXTSEARCH: Do not allow zero length patterns in the textsearch
      infrastructure
    - XFRM: Fix leak of expired xfrm_states
    - NETFILTER: xt_TCPMSS: remove network triggerable WARN_ON
    - BRIDGE: Lost call to br_fdb_fini() in br_init() error path
    - DECNET: dn_nl_deladdr() almost always returns no error
    - BRIDGE: Properly dereference the br_should_route_hook
    - PKT_SCHED: Check subqueue status before calling hard_start_xmit
    - Freezer: Fix APM emulation breakage
    - XFS: Make xfsbufd threads freezable
    - TCP: Problem bug with sysctl_tcp_congestion_control function
    - wait_task_stopped(): pass correct exit_code to wait_noreap_copyout()
    - KVM: x86 emulator: implement 'movnti mem, reg'
    - TCP: illinois: Incorrect beta usage
    - futex: fix for futex_wait signal stack corruption
    - libata: kill spurious NCQ completion detection
    - hrtimers: avoid overflow for large relative timeouts (CVE-2007-5966)
    - Input: ALPS - add support for model found in Dell Vostro 1400
      (closes: #448818)
    - PNP: increase the maximum number of resources
    - sched: some proc entries are missed in sched_domain sys_ctl debug code
    - ATM: [he] initialize lock and tasklet earlier
  * Add stable release 2.6.23.11:
    - BRIDGE: Section fix.
    - Revert "Freezer: Fix APM emulation breakage"
  * Backport fix for CVE-2007-5938
    - iwlwifi: fix possible NULL dereference in iwl_set_rate()
  * Add stable release 2.6.23.12:
    - Revert "PNP: increase the maximum number of resources"
  * VM/Security: add security hook to do_brk (CVE-2007-6434)
  * security: protect from stack expantion into low vm addresses
  * [hppa]: Disable OCFS2, due build trouble.

  [ Aurelien Jarno ]
  * [arm/versatile] Disable ACENIC and MYRI10GE as they are useless on this
    platform.
  * Add em28xx-dv100.patch to add support for Pinnacle Dazzle DVC 100.

  [ Bastian Blank ]
  * Fix abi change in 2.6.23.10.

 -- maximilian attems <maks@debian.org>  Fri, 21 Dec 2007 11:47:55 +0100

linux-2.6 (2.6.23-1) unstable; urgency=low

  * New upstream release (closes: #447682).
    - r8169: fix confusion between hardware and IP header alignment
      (closes: #452069).

  [ maximilian attems ]
  * [ppc] Enable for powerpc config the ams (Apple Motion Sensor).
    (closes: #426210)
  * Add to linux-doc the missing toplevel text files.
    (closes: #360876, #438697)
  * Set CONFIG_BLK_DEV_IO_TRACE for blktrace(8) support. (closes: #418442)
  * ipw2200: Enable IPW2200_RADIOTAP and IPW2200_PROMISCUOUS for optional
    rtap interface. (closes: #432555)
  * Enable in topconfig NF_CT_PROTO_UDPLITE, NETFILTER_XT_TARGET_TRACE,
    NETFILTER_XT_MATCH_CONNLIMIT, NETFILTER_XT_MATCH_U32, SENSORS_ABITUGURU3,
    SENSORS_LM93, SENSORS_DME1737, SENSORS_THMC50, DVB_USB_AF9005,
    DVB_USB_AF9005_REMOTE, CRC7, I2C_TAOS_EVM, DS1682, SENSORS_TSL2550,
    SPI_LM70_LLP, SPI_TLE62X0, W1_SLAVE_DS2760, TUNER_TEA5761, NET_9P,
    DM_MULTIPATH_RDAC, NET_SCH_RR, EEPROM_93CX6, PPPOL2TP, CRYPTO_HW, UIO,
    UIO_CIF, SND_CS5530, RTL8187, PC300TOO, TCG_TIS, SCSI_SAS_ATA,
    PATA_MARVELL.
  * [i386] Enable lguest.
  * [amd64, i386] Enable VIDEO_OUTPUT_CONTROL, NETDEVICES_MULTIQUEUE.
  * linux-image bugscript add cmdline.
  * [amd64, i386, ia64]: Enable DMIID, ACPI_PROC_EVENT.
  * Enable TCG_TPM various userspace accesses it. (closes: #439020)
  * Add and enable IWLWIFI.
  * Add git-ieee1394.patch for latest firewire fixes.
  * [ipv6] Enable IPV6_MULTIPLE_TABLES, IPV6_SUBTREES. (closes: #441226)
  * Add and enable E1000E.
  * Add stable release 2.6.23.1:
    - libata: sata_mv: more S/G fixes

  [ Martin Michlmayr ]
  * [mips] Add a bcm1480 PCI build fix.
  * Update Riku Voipio's Fintek F75375/SP driver to the latest version.
  * [arm/iop32x] Set the fan on Thecus N2100 to full speed (Riku Voipio).
  * [arm/iop32x] Remove the IPv6 and filesystem info from the config file
    so we will get the values from the main config file.  This should
    enable NFSv4 and ip6tables support requested by Wouter Verhelst.
  * [arm/iop32x] Remove even more options to receive the default options.
  * [arm/ixp4xx] Remove a lot of options to receive the default options.
  * [mips/r4k-ip22] Remove a lot of options to receive the default options.
    This will enable ISCSI requested by Martin Zobel-Helas.
  * [mips/r5k-ip32] Remove a lot of options to receive the default options.
    This will enable PCI Ethernet devices requested by Giuseppe Sacco.
  * [mipsel/r5k-cobalt] Remove a lot of options to receive the default
    options.
  * [mipsel/r5k-cobalt] Enable the modern Cobalt LEDs driver.
  * [arm/iop32x] Enable Intel IOP ADMA support.
  * [arm] Mark BCM43XX as broken on ARM.
  * [mips/r4k-ip22] Disable EARLY PRINTK because it breaks serial console.
  * [mips] Add some IP22 fixes from Thomas Bogendoerfer:
    - Fix broken EISA interrupt setup by switching to generic i8259
    - Fix broken eeprom access by using __raw_readl/__raw_writel

  [ Bastian Blank ]
  * Add unpriviledged only Xen support.
  * [i386] Drop k7 images.
  * Drop maybe IETF document. (closes: #423040)
  * Drop drivers because of binary only firmwares:
    - DABUSB driver
    - COPS LocalTalk PC support
    - Digi Intl. RightSwitch SE-X support
    - 3Com 3C359 Token Link Velocity XL adapter support
    - SMC ISA/MCA adapter support
    - EMI 6|2m USB Audio interface support
    - EMI 2|6 USB Audio interface support
    - Computone IntelliPort Plus serial support
  * Remove binary only firmwares for:
    - Alteon AceNIC/3Com 3C985/NetGear GA620 Gigabit support
    - Broadcom Tigon3 support
    - USB Keyspan USA-xxx Serial Driver
    - Korg 1212 IO
    - ESS Allegro/Maestro3
    - Yamaha YMF724/740/744/754
    - Technotrend/Hauppauge Nova-USB devices
    - YAM driver for AX.25
    - MyriCOM Gigabit Ethernet support
    - PTI Qlogic, ISP Driver
    - Cirrus Logic (Sound Fusion) CS4280/CS461x/CS462x/CS463x
    - Madge Ambassador (Collage PCI 155 Server)
    - PCA-200E support
    - SBA-200E support
    - Broadcom NetXtremeII support
  * Disable now broken drivers:
    - Alteon AceNIC/3Com 3C985/NetGear GA620 Gigabit support
    - USB Keyspan USA-xxx Serial Driver
    - Technotrend/Hauppauge Nova-USB devices
    - YAM driver for AX.25
    - MyriCOM Gigabit Ethernet support
    - PTI Qlogic, ISP Driver
    - Cirrus Logic (Sound Fusion) CS4280/CS461x/CS462x/CS463x
    - Madge Ambassador (Collage PCI 155 Server)
    - PCA-200E support
    - SBA-200E support
    - Broadcom NetXtremeII support
  * Add -common to common header package names.
  * Drop provides from common header packages.
  * Update plain image type.
  * Put only a config dump into linux-support.

  [ Aurelien Jarno ]
  * [mips, mipsel] Add a 64-bit image (5kc-malta) for the MIPS Malta board.
    (closes: #435677)
    [sparc] Enable r8169 module on sparc64 and sparc64-smp flavours (closes:
    #431977)

  [ Frederik Schüler ]
  * Move all PATA options into the global config file, exept PATA_ARTOP
    (arm/ixp4xx) and PATA_MPC52xx (powerpc).
  * Move new global options into the global config file
  * Clean up new amd64 options

  [ dann frazier ]
  * [ia64] Re-enable various unintentionally disabled config options
  * Enable hugetlbfs on i386, amd64, sparc64 and powerpc64. Closes: #450939

  [ Bastian Blank ]
  * Add stable release 2.6.23.2:
    - BLOCK: Fix bad sharing of tag busy list on queues with shared tag maps
    - fix tmpfs BUG and AOP_WRITEPAGE_ACTIVATE
    - Fix compat futex hangs. (closes: #433187)
    - sched: keep utime/stime monotonic
    - fix the softlockup watchdog to actually work
    - splice: fix double kunmap() in vmsplice copy path
    - writeback: don't propagate AOP_WRITEPAGE_ACTIVATE
    - SLUB: Fix memory leak by not reusing cpu_slab
    - HOWTO: update ja_JP/HOWTO with latest changes
    - fix param_sysfs_builtin name length check
    - param_sysfs_builtin memchr argument fix
    - Remove broken ptrace() special-case code from file mapping
    - locks: fix possible infinite loop in posix deadlock detection
    - lockdep: fix mismatched lockdep_depth/curr_chain_hash
  * Add stable release 2.6.23.3:
    - revert "x86_64: allocate sparsemem memmap above 4G"
    - x86: fix TSC clock source calibration error
    - x86 setup: sizeof() is unsigned, unbreak comparisons
    - x86 setup: handle boot loaders which set up the stack incorrectly
    - x86: fix global_flush_tlb() bug
    - xfs: eagerly remove vmap mappings to avoid upsetting Xen
    - xen: fix incorrect vcpu_register_vcpu_info hypercall argument
    - xen: deal with stale cr3 values when unpinning pagetables
    - xen: add batch completion callbacks
    - UML - kill subprocesses on exit
    - UML - stop using libc asm/user.h
    - UML - Fix kernel vs libc symbols clash
    - UML - Stop using libc asm/page.h
    - POWERPC: Make sure to of_node_get() the result of pci_device_to_OF_node()
    - POWERPC: Fix handling of stfiwx math emulation
    - MIPS: R1: Fix hazard barriers to make kernels work on R2 also.
    - MIPS: MT: Fix bug in multithreaded kernels.
    - Fix sparc64 MAP_FIXED handling of framebuffer mmaps
    - Fix sparc64 niagara optimized RAID xor asm
  * Add stable release 2.6.23.4:
    - mac80211: make ieee802_11_parse_elems return void
    - mac80211: only honor IW_SCAN_THIS_ESSID in STA, IBSS, and AP modes
    - mac80211: honor IW_SCAN_THIS_ESSID in siwscan ioctl
    - mac80211: store SSID in sta_bss_list
    - mac80211: store channel info in sta_bss_list
    - mac80211: reorder association debug output
    - ieee80211: fix TKIP QoS bug
    - NETFILTER: nf_conntrack_tcp: fix connection reopening
    - Fix netlink timeouts.
    - Fix crypto_alloc_comp() error checking.
    - Fix SET_VLAN_INGRESS_PRIORITY_CMD error return.
    - Fix VLAN address syncing.
    - Fix endianness bug in U32 classifier.
    - Fix TEQL oops.
    - Fix error returns in sys_socketpair()
    - softmac: fix wext MLME request reason code endianness
    - Fix kernel_accept() return handling.
    - TCP: Fix size calculation in sk_stream_alloc_pskb
    - Fix SKB_WITH_OVERHEAD calculations.
    - Fix 9P protocol build
    - Fix advertised packet scheduler timer resolution
    - Add get_unaligned to ieee80211_get_radiotap_len
    - mac80211: Improve sanity checks on injected packets
    - mac80211: filter locally-originated multicast frames
  * Add stable release 2.6.23.5:
    - zd1211rw, fix oops when ejecting install media
    - rtl8187: Fix more frag bit checking, rts duration calc
    - ipw2100: send WEXT scan events
    - zd1201: avoid null ptr access of skb->dev
    - sky2: fix power settings on Yukon XL
    - sky2: ethtool register reserved area blackout
    - sky2: status ring race fix
    - skge: XM PHY handling fixes
    - Fix L2TP oopses.
    - TG3: Fix performance regression on 5705.
    - forcedeth: add MCP77 device IDs
    - forcedeth msi bugfix
    - ehea: 64K page kernel support fix
    - libertas: fix endianness breakage
    - libertas: more endianness breakage
  * Add stable release 2.6.23.6:
    - ACPI: suspend: Wrong order of GPE restore.
    - ACPI: sleep: Fix GPE suspend cleanup
    - libata: backport ATA_FLAG_NO_SRST and ATA_FLAG_ASSUME_ATA, part 2
    - libata: backport ATA_FLAG_NO_SRST and ATA_FLAG_ASSUME_ATA
    - libata: add HTS542525K9SA00 to NCQ blacklist
    - radeon: set the address to access the GART table on the CPU side correctly
    - Char: moxa, fix and optimise empty timer
    - Char: rocket, fix dynamic_dev tty
    - hptiop: avoid buffer overflow when returning sense data
    - ide: Fix cs5535 driver accessing beyond array boundary
    - ide: Fix siimage driver accessing beyond array boundary
    - ide: Add ide_get_paired_drive() helper
    - ide: fix serverworks.c UDMA regression
    - i4l: fix random freezes with AVM B1 drivers
    - i4l: Fix random hard freeze with AVM c4 card
    - ALSA: hda-codec - Add array terminator for dmic in STAC codec
    - USB: usbserial - fix potential deadlock between write() and IRQ
    - USB: add URB_FREE_BUFFER to permissible flags
    - USB: mutual exclusion for EHCI init and port resets
    - usb-gadget-ether: prevent oops caused by error interrupt race
    - USB: remove USB_QUIRK_NO_AUTOSUSPEND
    - MSI: Use correct data offset for 32-bit MSI in read_msi_msg()
    - md: raid5: fix clearing of biofill operations
    - md: fix an unsigned compare to allow creation of bitmaps with v1.0 metadata
    - dm: fix thaw_bdev
    - dm delay: fix status
    - libata: sync NCQ blacklist with upstream
    - ALSA: hdsp - Fix zero division
    - ALSA: emu10k1 - Fix memory corruption
    - ALSA: Fix build error without CONFIG_HAS_DMA
    - ALSA: fix selector unit bug affecting some USB speakerphones
    - ALSA: hda-codec - Avoid zero NID in line_out_pins[] of STAC codecs
    - IB/mthca: Use mmiowb() to avoid firmware commands getting jumbled up
    - IB/uverbs: Fix checking of userspace object ownership
    - hwmon/lm87: Disable VID when it should be
    - hwmon/lm87: Fix a division by zero
    - hwmon/w83627hf: Don't assume bank 0
    - hwmon/w83627hf: Fix setting fan min right after driver load
    - i915: fix vbl swap allocation size.
    - POWERPC: Fix platinumfb framebuffer
  * Add stable release 2.6.23.7:
    - NFS: Fix a writeback race...
    - ocfs2: fix write() performance regression
    - minixfs: limit minixfs printks on corrupted dir i_size (CVE-2006-6058)
  * Add stable release 2.6.23.8:
    - wait_task_stopped: Check p->exit_state instead of TASK_TRACED (CVE-2007-5500)
    - TCP: Make sure write_queue_from does not begin with NULL ptr (CVE-2007-5501)
  * Add stable release 2.6.23.9:
    - ipw2200: batch non-user-requested scan result notifications
    - USB: Nikon D40X unusual_devs entry
    - USB: unusual_devs modification for Nikon D200
    - softlockup: use cpu_clock() instead of sched_clock()
    - softlockup watchdog fixes and cleanups
    - x86: fix freeze in x86_64 RTC update code in time_64.c
    - ntp: fix typo that makes sync_cmos_clock erratic
    - x86: return correct error code from child_rip in x86_64 entry.S
    - x86: NX bit handling in change_page_attr()
    - x86: mark read_crX() asm code as volatile
    - x86: fix off-by-one in find_next_zero_string
    - i386: avoid temporarily inconsistent pte-s
    - libcrc32c: keep intermediate crc state in cpu order
    - geode: Fix not inplace encryption
    - Fix divide-by-zero in the 2.6.23 scheduler code
    - ACPI: VIDEO: Adjust current level to closest available one.
    - libata: sata_sis: use correct S/G table size
    - sata_sis: fix SCR read breakage
    - reiserfs: don't drop PG_dirty when releasing sub-page-sized dirty file
    - x86: disable preemption in delay_tsc()
    - dmaengine: fix broken device refcounting
    - nfsd4: recheck for secure ports in fh_verify
    - knfsd: fix spurious EINVAL errors on first access of new filesystem
    - raid5: fix unending write sequence
    - oProfile: oops when profile_pc() returns ~0LU
    - drivers/video/ps3fb: fix memset size error
    - i2c/eeprom: Hide Sony Vaio serial numbers
    - i2c/eeprom: Recognize VGN as a valid Sony Vaio name prefix
    - i2c-pasemi: Fix NACK detection

 -- maximilian attems <maks@debian.org>  Fri, 30 Nov 2007 11:40:09 +0100

linux-2.6 (2.6.22-6) unstable; urgency=low

  [ Martin Michlmayr ]
  * [mips] Add IP22 (SGI Indy) patches from Thomas Bogendoerfer:
    - Disable EARLY PRINTK because it breaks serial.
    - fix wrong argument order.
    - wrong check for second HPC.  Closes: #448488

  [ maximilian attems ]
  * Add stable release 2.6.22.11 - minus ipv6 abi breaker:
    - libertas: fix endianness breakage
    - libertas: more endianness breakage
    - Fix ROSE module unload oops.
    - Add get_unaligned to ieee80211_get_radiotap_len
    - Fix ipv6 redirect processing, leads to TAHI failures.
    - i915: fix vbl swap allocation size.
    - Fix ESP host instance numbering.
    - Fix TCP MD5 on big-endian.
    - Fix zero length socket write() semantics.
    - Fix sys_ipc() SEMCTL on sparc64.
    - Fix TCP initial sequence number selection.
    - lockdep: fix mismatched lockdep_depth/curr_chain_hash
    - V4L: ivtv: fix udma yuv bug
    - Fix TCP's ->fastpath_cnt_hit handling.
    - hwmon/lm87: Fix a division by zero
    - hwmon/lm87: Disable VID when it should be
    - hwmon/w83627hf: Fix setting fan min right after driver load
    - hwmon/w83627hf: Don't assume bank 0
    - netdrvr: natsemi: Fix device removal bug
    - Fix ieee80211 handling of bogus hdrlength field
    - mac80211: filter locally-originated multicast frames
    - POWERPC: Fix handling of stfiwx math emulation
    - dm9601: Fix receive MTU
    - firewire: fix unloading of fw-ohci while devices are attached
    - Fix cls_u32 error return handling.
    - ACPI: disable lower idle C-states across suspend/resume
  * Add stable release 2.6.22.12-rc1:
    - genirq: cleanup mismerge artifact
    - genirq: suppress resend of level interrupts
    - genirq: mark io_apic level interrupts to avoid resend
    - IB/uverbs: Fix checking of userspace object ownership
    - minixfs: limit minixfs printks on corrupted dir i_size (CVE-2006-6058)
    - param_sysfs_builtin memchr argument fix
    - x86: fix global_flush_tlb() bug
    - dm snapshot: fix invalidation deadlock
    - Revert "x86_64: allocate sparsemem memmap above 4G"

  [ Bastian Blank ]
  * Update vserver patch to 2.2.0.5.
    - Ignore symbols from never to be merged patch.

 -- maximilian attems <maks@debian.org>  Sun,  4 Nov 2007 17:35:51 +0100

linux-2.6 (2.6.22-5) unstable; urgency=low

  [ maximilian attems ]
  * Add stable release 2.6.22.6:
    - USB: allow retry on descriptor fetch errors
    - PCI: lets kill the 'PCI hidden behind bridge' message
    - Netfilter: Missing Kbuild entry for netfilter
    - Fix soft-fp underflow handling.
    - SPARC64: Fix sparc64 task stack traces.
    - TCP: Do not autobind ports for TCP sockets
    - DCCP: Fix DCCP GFP_KERNEL allocation in atomic context
    - NET: Share correct feature code between bridging and bonding
    - SNAP: Fix SNAP protocol header accesses.
    - NET: Fix missing rcu unlock in __sock_create()
    - IPv6: Invalid semicolon after if statement
    - TCP: Fix TCP rate-halving on bidirectional flows.
    - TCP: Fix TCP handling of SACK in bidirectional flows.
    - uml: fix previous request size limit fix
    - usb: add PRODUCT, TYPE to usb-interface events
    - PPP: Fix PPP buffer sizing.
    - ocfs2: Fix bad source start calculation during kernel writes
    - signalfd: fix interaction with posix-timers
    - signalfd: make it group-wide, fix posix-timers scheduling
    - USB: fix DoS in pwc USB video driver
    - sky2: don't clear phy power bits
    - PCI: disable MSI on RS690
    - PCI: disable MSI on RD580
    - PCI: disable MSI on RX790
    - IPV6: Fix kernel panic while send SCTP data with IP fragments
    - i386: fix lazy mode vmalloc synchronization for paravirt
  * Set abi to 3.
  * Add stable release 2.6.22.7: (CVE-2007-4573)
    - x86_64: Zero extend all registers after ptrace in 32bit entry path.
  * Add stable release 2.6.22.8: (CVE-2007-4571)
    - Convert snd-page-alloc proc file to use seq_file
  * Add stable release 2.6.22.9:
    - 3w-9xxx: Fix dma mask setting
    - Fix pktgen src_mac handling.
    - nfs: fix oops re sysctls and V4 support
    - DVB: get_dvb_firmware: update script for new location of tda10046 firmware
    - afs: mntput called before dput
    - disable sys_timerfd()
    - Fix "Fix DAC960 driver on machines which don't support 64-bit DMA"
    - futex_compat: fix list traversal bugs
    - MTD: Initialise s_flags in get_sb_mtd_aux()
    - Fix sparc64 v100 platform booting.
    - Fix IPV6 DAD handling
    - ext34: ensure do_split leaves enough free space in both blocks
    - dir_index: error out instead of BUG on corrupt dx dirs
    - Fix oops in vlan and bridging code
    - V4L: ivtv: fix VIDIOC_S_FBUF: new OSD values were never set
    - crypto: blkcipher_get_spot() handling of buffer at end of page
    - Fix datagram recvmsg NULL iov handling regression.
    - Handle snd_una in tcp_cwnd_down()
    - Fix TCP DSACK cwnd handling
    - JFFS2: fix write deadlock regression
    - hwmon: End of I/O region off-by-one
    - Fix debug regression in video/pwc
    - splice: fix direct splice error handling
    - Fix race with shared tag queue maps
    - Fix ipv6 source address handling.
    - POWERPC: Flush registers to proper task context
    - bcm43xx: Fix cancellation of work queue crashes
    - Fix DAC960 driver on machines which don't support 64-bit DMA
    - DVB: get_dvb_firmware: update script for new location of sp8870 firmware
    - USB: fix linked list insertion bugfix for usb core
    - Correctly close old nfsd/lockd sockets.
    - Fix IPSEC AH4 options handling
    - setpgid(child) fails if the child was forked by sub-thread
    - sigqueue_free: fix the race with collect_signal()
    - Fix decnet device address listing.
    - Fix inet_diag OOPS.
    - Leases can be hidden by flocks
    - kconfig: oldconfig shall not set symbols if it does not need to
    - MTD: Makefile fix for mtdsuper
    - firewire: fw-ohci: ignore failure of pci_set_power_state
      (fix suspend regression)
    - ieee1394: ohci1394: fix initialization if built non-modular
    - Fix device address listing for ipv4.
    - Fix tc_ematch kbuild
    - V4L: cx88: Avoid a NULL pointer dereference during mpeg_open()
    - DVB: b2c2-flexcop: fix Airstar HD5000 tuning regression
    - fix realtek phy id in forcedeth
    - rpc: fix garbage in printk in svc_tcp_accept()
    - Fix IPV6 append OOPS.
    - Fix ipv6 double-sock-release with MSG_CONFIRM
    - ACPI: Validate XSDT, use RSDT if XSDT fails
  * Update vserver patch to 2.2.0.4.
  * Add stable release 2.6.22.10:
    - i386: Use global flag to disable broken local apic timer on AMD CPUs.
    - Fix timer_stats printout of events/sec
    - libata: update drive blacklists
    - i2c-algo-bit: Read block data bugfix
    - scsi_transport_spi: fix domain validation failure from incorrect width
      setting
    - Fix SMP poweroff hangs
    - Fix ppp_mppe kernel stack usage.
    - sky2: reduce impact of watchdog timer
    - sky2: fix VLAN receive processing
    - sky2: fix transmit state on resume
    - SELinux: clear parent death signal on SID transitions
    - NLM: Fix a circular lock dependency in lockd
    - NLM: Fix a memory leak in nlmsvc_testlock

  [ Martin Michlmayr ]
  * [mips] Add a fix so qemu NE2000 will work again.
  * [mipsel/r5k-cobalt] Enable MTD.
  * [mips] Backport "Fix CONFIG_BUILD_ELF64 kernels with symbols in
    CKSEG0" to fix crash on boot on IP32 (SGI O2).  Closes: #444104.

  [ Steve Langasek ]
  * Set CONFIG_MATHEMU=y on alpha, which is required for proper fp math on
    at least ev4-ev56 systems.  Closes: #411813.
  * linux-image packages need to depend on a newer version of coreutils,
    because of the use of readlink -q -m inherited from kernel-package.
    Closes: #413311.

  [ Bastian Blank ]
  * Fix tainted check in bug scripts.

  [ dann frazier ]
  * [ia64] Re-enable various unintentionally disabled config options

 -- Maximilian Attems <maks@debian.org>  Thu, 11 Oct 2007 13:31:38 +0000

linux-2.6 (2.6.22-4) unstable; urgency=low

  [ dann frazier ]
  * [hppa] Use generic compat_sys_getdents (closes: #431773)

  [ Martin Michlmayr ]
  * [powerpc] Fix PS/2 keyboard detection on Pegasos (closes: #435378).

  [ Emanuele Rocca ]
  * [sparc] Add patch to fix PCI config space accesses on sun4u.
  * [sparc] Disable CONFIG_SCSI_SCAN_ASYNC.

  [ maximilian attems ]
  * Add stable release 2.6.22.2:
    - usb-serial: Fix edgeport regression on non-EPiC devices
    - Missing header include in ipt_iprange.h
    - drivers/video/macmodes.c:mac_find_mode() mustn't be __devinit
    - Fix ipv6 tunnel endianness bug.
    - aacraid: fix security hole
    - USB: cdc-acm: fix sysfs attribute registration bug
    - USB: fix warning caused by autosuspend counter going negative
    - Fix sparc32 memset()
    - Fix leak on /proc/lockdep_stats
    - Fix leaks on /proc/{*/sched, sched_debug, timer_list, timer_stats}
    - futex: pass nr_wake2 to futex_wake_op
    - md: handle writes to broken raid10 arrays gracefully
    - forcedeth bug fix: cicada phy
    - forcedeth bug fix: vitesse phy
    - forcedeth bug fix: realtek phy
    - ACPI: dock: fix opps after dock driver fails to initialize
    - pcmcia: give socket time to power down
    - drm/i915: Fix i965 secured batchbuffer usage (CVE-2007-3851)
    - Fix console write locking in sparc drivers.
    - Sparc64 bootup assembler bug
    - IPV6: /proc/net/anycast6 unbalanced inet6_dev refcnt
    - make timerfd return a u64 and fix the __put_user
    - Fix error queue socket lookup in ipv6
    - Input: lifebook - fix an oops on Panasonic CF-18
    - readahead: MIN_RA_PAGES/MAX_RA_PAGES macros
    - V4L: Add check for valid control ID to v4l2_ctrl_next
    - V4L: ivtv: fix broken VBI output support
    - V4L: ivtv: fix DMA timeout when capturing VBI + another stream
    - V4L: ivtv: Add locking to ensure stream setup is atomic
    - V4L: wm8775/wm8739: Fix memory leak when unloading module
    - do not limit locked memory when RLIMIT_MEMLOCK is RLIM_INFINITY
    - Include serial_reg.h with userspace headers (closes: #433755)
    - TCP FRTO retransmit bug fix
    - Fix rfkill IRQ flags.
    - nfsd: fix possible read-ahead cache and export table corruption
    - nfsd: fix possible oops on re-insertion of rpcsec_gss modules
    - jbd commit: fix transaction dropping
    - jbd2 commit: fix transaction dropping
    - softmac: Fix ESSID problem
    - uml: limit request size on COWed devices
    - UML: exports for hostfs
    - splice: fix double page unlock
    - cfq-iosched: fix async queue behaviour
    - cr_backlight_probe() allocates too little storage for struct cr_panel
    - sx: switch subven and subid values
    - hugetlb: fix race in alloc_fresh_huge_page()
    - KVM: SVM: Reliably detect if SVM was disabled by BIOS
    - dm io: fix another panic on large request
    - md: raid10: fix use-after-free of bio
    - fs: 9p/conv.c error path fix
    - Fix sparc32 udelay() rounding errors.
    - sony-laptop: fix bug in event handling
    - eCryptfs: ecryptfs_setattr() bugfix
    - Hangup TTY before releasing rfcomm_dev
    - dm io: fix panic on large request
    - dm raid1: fix status
    - dm snapshot: permit invalid activation
    - "ext4_ext_put_in_cache" uses __u32 to receive physical block number
    - destroy_workqueue() can livelock
    - USB: fix for ftdi_sio quirk handling
    - Fix TC deadlock.
    - Fix IPCOMP crashes.
    - gen estimator timer unload race
    - Netfilter: Fix logging regression
    - Fix user struct leakage with locked IPC shem segment
    - Fix reported task file values in sense data
    - gen estimator deadlock fix
    - Netpoll leak
    - dm: disable barriers
    - firewire: fw-sbp2: set correct maximum payload (fixes CardBus adapters)
    - fw-ohci: fix "scheduling while atomic"
    - firewire: fix memory leak of fw_request instances
    - ieee1394: revert "sbp2: enforce 32bit DMA mapping"
    - libata: add FUJITSU MHV2080BH to NCQ blacklist
    - i386: HPET, check if the counter works
    - CPU online file permission
    - acpi-cpufreq: Proper ReadModifyWrite of PERF_CTL MSR
    - Keep rfcomm_dev on the list until it is freed
    - SCTP scope_id handling fix
    - Fix ipv6 link down handling.
    - Fix TCP IPV6 MD5 bug.
    - sysfs: release mutex when kmalloc() failed in sysfs_open_file().
    - nf_conntrack: don't track locally generated special ICMP error
  * Bump abi due to firewire, ivtv and xrfm changes.
  * Add stable release 2.6.22.3:
    - fix oops in __audit_signal_info()
    - direct-io: fix error-path crashes
    - powerpc: Fix size check for hugetlbfs
    - stifb: detect cards in double buffer mode more reliably
    - pata_atiixp: add SB700 PCI ID
    - PPC: Revert "[POWERPC] Add 'mdio' to bus scan id list for platforms
      with QE UEC"
    - random: fix bound check ordering (CVE-2007-3105)
    - softmac: Fix deadlock of wx_set_essid with assoc work
    - PPC: Revert "[POWERPC] Don't complain if size-cells == 0 in prom_parse()"
    - ata_piix: update map 10b for ich8m
    - CPUFREQ: ondemand: fix tickless accounting and software coordination bug
    - CPUFREQ: ondemand: add a check to avoid negative load calculation
  * Add stable release 2.6.22.4:
    - Reset current->pdeath_signal on SUID binary execution (CVE-2007-3848)
  * Add stable release 2.6.22.5:
    - x86_64: Check for .cfi_rel_offset in CFI probe
    - x86_64: Change PMDS invocation to single macro
    - i386: Handle P6s without performance counters in nmi watchdog
    - revert "x86, serial: convert legacy COM ports to platform devices"
    - ACPICA: Fixed possible corruption of global GPE list
    - ACPICA: Clear reserved fields for incoming ACPI 1.0 FADTs
    - i386: Fix double fault handler
    - JFFS2 locking regression fix.
    - r8169: avoid needless NAPI poll scheduling
    - Linux 2.6.22.5
    - AVR32: Fix atomic_add_unless() and atomic_sub_unless()
    - i386: allow debuggers to access the vsyscall page with compat vDSO
    - hwmon: (smsc47m1) restore missing name attribute
    - hwmon: fix w83781d temp sensor type setting
    - Hibernation: do not try to mark invalid PFNs as nosave
    - sky2: restore workarounds for lost interrupts
    - sky2: carrier management
    - sky2: check for more work before leaving NAPI
    - sky2: check drop truncated packets
    - forcedeth: fix random hang in forcedeth driver when using netconsole
    - libata: add ATI SB700 device IDs to AHCI driver

  [ dann frazier ]
  * [ia64] Restore config cleanup now that its safe to break the ABI

  [ Bastian Blank ]
  * Update vserver patch to 2.2.0.3.

 -- Bastian Blank <waldi@debian.org>  Thu, 30 Aug 2007 20:19:44 +0200

linux-2.6 (2.6.22-3) unstable; urgency=low

  [ dann frazier ]
  * [ia64] Config cleanup in 2.6.22-2 broke the ABI; revert most of it
    for now (everything but the efivars and sym53c8xx modules)

  [ Martin Michlmayr ]
  * [mipsel/r5k-cobalt] Fix a typo in the config file.
  * [mipsel/4kc-malta] Update the config file, thanks Aurelien Jarno.
  * [mipsel] Add patch from Yoichi Yuasa to fix IDE on Cobalt.

 -- Bastian Blank <waldi@debian.org>  Sun, 29 Jul 2007 13:47:38 +0200

linux-2.6 (2.6.22-2) unstable; urgency=low

  [ Steve Langasek ]
  * [alpha] request_irq-retval.patch: capture the return value of all
    request_irq() calls in sys_titan.c to suppress the warning (and
    build failure with -Werror); failures still aren't being handled, but
    there's nothing that needs to be done -- or nothing that can be done
    -- if these requests fail anyway.

  [ Christian T. Steigies ]
  * Add module.lds to kernel headers (closes: #396220)
  * Enable INPUT_UINPUT on mac
  * Add 2.6.22 patches from linux-m68k CVS

  [ maximilian attems ]
  * Add stable release 2.6.22.1:
    - nf_conntrack_h323: add checking of out-of-range on choices' index values
      (CVE-2007-3642)

  [ dann frazier ]
  * [ia64] Re-enable various config options which were unintentionally
    disabled somewhere between 2.6.21 and 2.6.22
  * [ia64] Re-enable vserver flavour - this was somehow lost when 2.6.22
    was merged from trunk to the sid branch

  [ Bastian Blank ]
  * Update vserver patch to 2.2.0.3-rc1.

 -- Bastian Blank <waldi@debian.org>  Mon, 23 Jul 2007 09:38:01 +0200

linux-2.6 (2.6.22-1) unstable; urgency=low

  [ Bastian Blank ]
  * Drop asfs options.
  * Drop linux-libc-headers references.
  * Update vserver patch to 2.2.0-rc5.

  [ maximilian attems ]
  * Fullfils policy 3.7.2.2.
  * Add Sempron to the k7 image description (closes: #384737)
    Thanks Robert Millan <rmh@aybabtu.com>.
  * [powerpc] Enable CONFIG_ADB_PMU_LED.
  * [hppa] Disable a bunch of topconfig enabled fb devices. Thanks Frank
    Lichtenheld <djpig@debian.org> for build fix.

  [ Christian T. Steigies ]
  * Add module.lds to kernel headers
  * Enable INPUT_UINPUT on mac
  * Add 2.6.22 patches from linux-m68k CVS

  [ dann frazier ]
  * Enable vserver flavour for ia64 (closes: #423232)

 -- Bastian Blank <waldi@debian.org>  Sun, 15 Jul 2007 15:03:40 +0200

linux-2.6 (2.6.22~rc5-1~experimental.1) experimental; urgency=low

  [ Bastian Blank ]
  * [powerpc]: Disable prep.
  * [powerpc]: Disable apm emulation.
  * Drop inactive members from Uploaders.

  [ maximilian attems ]
  * Cleanup configs of old unused variables.
  * Enable TCP_CONG_YEAH, TCP_CONG_ILLINOIS, NF_CONNTRACK_SANE, DM_DELAY,
    GIGASET_M101, SATA_INIC162X, VIDEO_IVTV, USB_ZR364XX, INFINIBAND_CXGB3,
    MLX4_INFINIBAND, SPI_AT25, MFD_SM501, DVB_USB_M920X, DVB_USB_GL861,
    DVB_USB_AU6610, DVB_USB_OPERA1, SENSORS_AD7418, SENSORS_ADM1029,
    SENSORS_F75375S, SENSORS_CORETEMP, SENSORS_MAX6650, SENSORS_APPLESMC,
    I2C_SIMTEC, I2C_TINY_USB, SC92031, LIBERTAS_USB, RFKILL, RFKILL_INPUT,
    MTD_UBI, SND_USB_CAIAQ, SND_USB_CAIAQ_INPUT, USB_BERRY_CHARGE,
    RTC_DRV_MAX6900, SUNRPC_BIND34, SND_PORTMAN2X4, FB_VT8623, FUSION_LAN,
    DISPLAY_SUPPORT, FB_ARK, FB_SM501
    and disable SCSI_ESP_CORE, SPI_SPIDEV, CRYPT_CRYPTD, SYSV68_PARTITION,
    MOUSE_PS2_TOUCHKIT, INPUT_POLLDEV in topconfig.
  * [amd64, i386]: Take care of the renaming acpi-ibm to thinkpad-acpi.
    Enable KINGSUN_DONGLE, AF_RXRPC, RXKAD, MTD_NAND_PLATFORM, BLINK, PHANTOM,
    BACKLIGHT_PROGEAR, FB_HECUBA, FB_LE80578, FB_CARILLO_RANCH.
    Disable OSS_OBSOLETE.
  * Enable WLAN_PRE80211 and WLAN_80211 on all archs with NET_RADIO enabled.
  * Fix RTC_INTF_{DEV,SYSFS,PROC}=y where enabled modular.
  * Enable new wirless stack mac80211 and improved wireless conf api.
  * Enable new USB Touchscreen Driver on all configs with touchscreens.
  * Enable the newly added crypto algorythm: fcrypt, pcbc and camellia.
  * Unify CONFIG_TR to toplevel config, also enable new drivers 3C359
    and SMCTR.
  * Enable the moved USB tablets config options where wacom is enabled.
  * [i386] Enable driver for Crystalfontz 128x64 2-color LCD.
  * [amd64] Enable KS0108 LCD controller.
  * Enable the new firewire stack labeled to be more simple and robust.
  * [i386] Enable VMI paravirtualized interface.
  * [powerpc] Enable fb for IBM GXT4500P adaptor.
  * [amd64] Enable timerstats too.

  [ Martin Michlmayr ]
  * mipsel/r5k-cobalt: Use the new RTC system.

  [ dann frazier ]
  * Add Xen licensing info to the copyright file. (closes: #368912)

  [ Gordon Farquharson ]
  * arm: Mark CHELSIO_T3, NETXEN_NIC, BCM43XX, VIDEO_BT848,
    DVB_B2C2_FLEXCOP, and DVB_BUDGET as broken on ARM.
  * arm/ixp4xx: Add support for the new generic I2C GPIO driver on the
    NSLU2 and the NAS100D. Thanks to Michael-Luke Jones and Rod Whitby.
  * arm/ixp4xx: Update Artop PATA support patch for the NAS 100d.

  [ Christian T. Steigies ]
  * m68k: Disable already included patches (611, 618, 630)

 -- Bastian Blank <waldi@debian.org>  Tue, 19 Jun 2007 17:49:52 +0200

linux-2.6 (2.6.21-6) unstable; urgency=low

  * Add stable release 2.6.21.6:
    - nf_conntrack_h323: add checking of out-of-range on choices' index values
      (CVE-2007-3642)
  * Update vserver patch to 2.2.0.

 -- Bastian Blank <waldi@debian.org>  Tue, 10 Jul 2007 18:36:17 +0200

linux-2.6 (2.6.21-5) unstable; urgency=low

  [ Christian T. Steigies ]
  * [m68k] Add atari isa and scsi fixes

  [ maximilian attems ]
  * Add stable release 2.6.21.4:
    - cpuset: prevent information leak in cpuset_tasks_read (CVE-2007-2875)
    - random: fix error in entropy extraction (CVE-2007-2453 1 of 2)
    - random: fix seeding with zero entropy (CVE-2007-2453 2 of 2)
    - NETFILTER: {ip, nf}_conntrack_sctp: fix remotely triggerable NULL ptr
      dereference (CVE-2007-2876)
  * Add stable release 2.6.21.5:
    - acpi: fix potential call to a freed memory section.
    - USB: set the correct Interrupt interval in usb_bulk_msg
    - i386: Fix K8/core2 oprofile on multiple CPUs
    - ntfs_init_locked_inode(): fix array indexing
    - ALSA: wm8750 typo fix
    - neofb: Fix pseudo_palette array overrun in neofb_setcolreg
    - e1000: disable polling before registering netdevice
    - timer statistics: fix race
    - x86: fix oprofile double free
    - ALSA: usb-audio: explicitly match Logitech QuickCam
    - zd1211rw: Add AL2230S RF support
    - IPV4: Correct rp_filter help text.
    - Fix AF_UNIX OOPS
    - ICMP: Fix icmp_errors_use_inbound_ifaddr sysctl
    - NET: Fix BMSR_100{HALF,FULL}2 defines in linux/mii.h
    - SPARC64: Fix _PAGE_EXEC_4U check in sun4u I-TLB miss handler.
    - SPARC64: Don't be picky about virtual-dma values on sun4v.
    - SPARC64: Fix two bugs wrt. kernel 4MB TSB.
    - cciss: fix pci_driver.shutdown while device is still active
    - fix compat console unimap regression
    - timer stats: speedups
    - SPARC: Linux always started with 9600 8N1
    - pci_ids: update patch for Intel ICH9M
    - PCI: quirk disable MSI on via vt3351
    - UML - Improve host PTRACE_SYSEMU check
    - NET: parse ip:port strings correctly in in4_pton
    - Char: cyclades, fix deadlock
    - IPSEC: Fix panic when using inter address familiy IPsec on loopback.
    - TCP: Use default 32768-61000 outgoing port range in all cases.
    - TG3: Fix link problem on Dell's onboard 5906.
    - fuse: fix mknod of regular file
    - md: Avoid overflow in raid0 calculation with large components.
    - md: Don't write more than is required of the last page of a bitmap
    - make freezeable workqueues singlethread
    - tty: fix leakage of -ERESTARTSYS to userland
    - V4L/DVB (5593): Budget-ci: Fix tuning for TDM 1316 (160..200 MHz)
    - Input: i8042 - fix AUX port detection with some chips
    - SCSI: aacraid: Correct sa platform support.
      (Was: [Bug 8469] Bad EIP value on pentium3 SMP kernel-2.6.21.1)
    - BLUETOOTH: Fix locking in hci_sock_dev_event().
    - hpt366: don't check enablebits for HPT36x
    - ieee1394: eth1394: bring back a parent device
    - NET: Fix race condition about network device name allocation.
    - ALSA: hda-intel - Probe additional slots only if necessary
    - ALSA: hda-intel - Fix detection of audio codec on Toshiba A100
    - ahci: disable 64bit dma on sb600
    - i386: HPET, check if the counter works
    - Ignore bogus ACPI info for offline CPUs
    - NOHZ: Rate limit the local softirq pending warning output
    - Prevent going idle with softirq pending
    - Work around Dell E520 BIOS reboot bug
    - NET: "wrong timeout value" in sk_wait_data() v2
    - IPV6 ROUTE: No longer handle ::/0 specially.
    - x86_64: allocate sparsemem memmap above 4G
  * Bump ABI to 2.

  [ Bastian Blank ]
  * Back out ABI fixing changes.
  * Update vserver patch to 2.2.0-rc3.

 -- Bastian Blank <waldi@debian.org>  Fri, 22 Jun 2007 12:39:47 +0200

linux-2.6 (2.6.21-4) unstable; urgency=low

  * [powerpc] Fix mkvmlinuz support.
  * [s390] Add exception handler for diagnose 224.

 -- Bastian Blank <waldi@debian.org>  Sat, 26 May 2007 14:08:44 +0200

linux-2.6 (2.6.21-3) unstable; urgency=low

  [ Gordon Farquharson ]
  * arm/ixp4xx: Add patch to set NSLU2 timer frequency.

  [ maximilian attems ]
  * sparc64: enable USB_SERIAL. (closes: #412740)
  * Apply stable 2.6.21.1.
  * Add stable release 2.6.21.2:
    - slob: fix page order calculation on not 4KB page
    - libata-sff: Undo bug introduced with pci_iomap changes
    - kbuild: fixdep segfault on pathological string-o-death
    - IPMI: fix SI address space settings
    - IPV6: Reverse sense of promisc tests in ip6_mc_input
    - iop: fix iop_getttimeoffset
    - iop13xx: fix i/o address translation
    - arm: fix handling of svc mode undefined instructions
    - CPUFREQ: powernow-k7: fix MHz rounding issue with perflib
    - CPUFREQ: Support rev H AMD64s in powernow-k8
    - CPUFREQ: Correct revision mask for powernow-k8
    - JFS: Fix race waking up jfsIO kernel thread
    - IPV6: Send ICMPv6 error on scope violations.
    - SPARC64: Add missing cpus_empty() check in hypervisor xcall handling.
    - SPARC64: Fix recursion in PROM tree building.
    - SERIAL SUNHV: Add an ID string.
    - SPARC64: Bump PROMINTR_MAX to 32.
    - SPARC64: Be more resiliant with PCI I/O space regs.
    - oom: fix constraint deadlock
    - fix for bugzilla 8426: massive slowdown on SCSI CD/DVD drive connected to
      mptspi driver
    - x86_64 : Fix vgettimeofday()
    - IPV6: Fix slab corruption running ip6sic
    - IPSEC: Check validity of direction in xfrm_policy_byid
    - CRYPTO: api: Read module pointer before freeing algorithm
    - NET_SCHED: prio qdisc boundary condition
    - reiserfs: suppress lockdep warning
    - USB HID: hiddev - fix race between hiddev_send_event() and
      hiddev_release()
    - NETFILTER: {ip,nf}_nat_proto_gre: do not modify/corrupt GREv0 packets
      through NAT
    - fix leaky resv_huge_pages when cpuset is in use
    - ACPI: Fix 2.6.21 boot regression on P4/HT
    - TG3: Fix TSO bugs.
    - TG3: Remove reset during MAC address changes.
    - TG3: Update version and reldate.
    - BNX2: Fix TSO problem with small MSS.
    - BNX2: Block MII access when ifdown.
    - BNX2: Save PCI state during suspend.
    - BNX2: Update version and reldate.
    - sis900: Allocate rx replacement buffer before rx operation
    - knfsd: Avoid use of unitialised variables on error path when nfs exports.
    - knfsd: rpc: fix server-side wrapping of krb5i replies
    - md: Avoid a possibility that a read error can wrongly propagate through
    - md/raid1 to a filesystem.
    - fat: fix VFAT compat ioctls on 64-bit systems
    - NETFILTER: {ip,nf}_conntrack: fix use-after-free in helper destroy
      callback invocation
    - ppp: Fix ppp_deflate issues with recent zlib_inflate changes
    - NETPOLL: Fix TX queue overflow in trapped mode.
    - NETPOLL: Remove CONFIG_NETPOLL_RX
    - cxacru: Fix infinite loop when trying to cancel polling task
    - TCP: zero out rx_opt in tcp_disconnect()
    - ipv6: track device renames in snmp6
    - skge: default WOL should be magic only (rev2)
    - skge: allow WOL except for known broken chips
    - sky2: allow 88E8056
    - sky2: 88e8071 support not ready
    - skge: crash on shutdown/suspend
    - sky2: fix oops on shutdown
    - udf: decrement correct link count in udf_rmdir
    - ALSA: hda-codec - Fix resume of STAC92xx codecs
    - sata_via: add missing PM hooks
    - driver-core: don't free devt_attr till the device is released
    - pci-quirks: disable MSI on RS400-200 and RS480
    - highres/dyntick: prevent xtime lock contention
    - clocksource: fix resume logic
    - smc911x: fix compilation breakage wjen debug is on
    - SCTP: Fix sctp_getsockopt_local_addrs_old() to use local storage.
    - SCTP: Correctly copy addresses in sctp_copy_laddrs
    - SCTP: Prevent OOPS if hmac modules didn't load
    - IPV6: Do no rely on skb->dst before it is assigned.
    - IPV6 ROUTE: Assign rt6i_idev for ip6_{prohibit,blk_hole}_entry.

  [ Christian T. Steigies ]
  * m68k: enable ATARI_SCSI and ATARI_ROM_ISA

  [ Bastian Blank ]
  * Fix linux/version.h in linux-libc-dev.
  * Make it possible to specifiy special CFLAGS.
  * [hppa] Reenable.
  * [hppa] Workaround hppa64 failure.
  * [hppa] Fix debugging in lws syscalls.
  * Fix abi change.
  * Add stable release 2.6.21.3:
    - [PATCH] GEODE-AES: Allow in-place operations [CVE-2007-2451]

 -- Bastian Blank <waldi@debian.org>  Fri, 25 May 2007 10:57:48 +0200

linux-2.6 (2.6.21-2) unstable; urgency=low

  [ Christian T. Steigies ]
  * m68k: fix atari scc patch
  * m68k: install compressed vmlinuz images so the post-inst script can find it

  [ Steve Langasek ]
  * [alpha] isa-mapping-support.patch: add isa_page_to_bus and
    isa_bus_to_virt defines to complement the existing isa_virt_to_bus
    define; untested, but these should all be straightforward on alpha and
    defining them is certainly a better option for getting user feedback
    than disabling the affected drivers.

  [ Bastian Blank ]
  * [powerpc] Readd mkvmlinuz support. (closes: #419033)
  * [sparc]: Disable sparc32 image.
  * [hppa]: Temporary disable all images.

 -- Bastian Blank <waldi@debian.org>  Fri, 18 May 2007 19:52:36 +0200

linux-2.6 (2.6.21-1) unstable; urgency=low

  [ maximilian attems ]
  * New upstream release see http://kernelnewbies.org/Linux_2_6_21
    (closes: #423874)
  * Disable CONFIG_IP_ROUTE_MULTIPATH_CACHED in topconfig.
  * Enable CONFIG_IP6_NF_MATCH_MH, CONFIG_CHELSIO_T3, CONFIG_USB_NET_DM9601,
    CONFIG_NETFILTER_XT_TARGET_TCPMSS, CONFIG_RTC_DRV_CMOS,
    CONFIG_ASUS_LAPTOP, CONFIG_SONY_LAPTOP, CONFIG_DVB_TUNER_QT1010,
    CONFIG_USB_IOWARRIOR, CONFIG_ATL1 in topconfig.
  * [i386] Enable CONFIG_ACPI_BAY, CONFIG_X86_LONGHAUL, CONFIG_BLK_DEV_DELKIN,
    CONFIG_BLK_DEV_IT8213, CONFIG_BLK_DEV_TC86C001, CONFIG_INPUT_ATLAS_BTNS,
    CONFIG_SENSORS_ADM1029, CONFIG_FB_SVGALIB, CONFIG_FB_S3,
    CONFIG_USB_KC2190, CONFIG_KS0108.
  * Add stable release 2.6.21.1:
    - IPV4: Fix OOPS'er added to netlink fib.
    - IPV6: Fix for RT0 header ipv6 change.
  * [i386] Enable CONFIG_NO_HZ, CONFIG_HIGH_RES_TIMERS for dynticks and true
    high-resolution timers.
  * [i386] Enable CONFIG_TIMER_STATS to collect stats about kernel/userspace
    timer aka power usage (see powertop). (closes: #423694)
  * [i386] Disable obsolete CONFIG_IRQBALANCE due to bad timer behaviour.

  [ Martin Michlmayr ]
  * Add armel (arm with EABI) support.  Thanks, Lennert Buytenhek and
    Joey Hess.  (closes: #410853)
  * Mark CHELSIO_T3 as broken on ARM.
  * Take arch/arm/tools/mach-types from current git to fix build failure
    because MACH_TYPE_EP80219 is not defined.
  * mips/sb1: Don't build CONFIG_ATA into the kernel.
  * mips/sb1: Unset CONFIG_USB_{KBD,MOUSE} since the generic HID is used.
  * arm/iop32x: Don't build CONFIG_ATA into the kernel.
  * arm/ixp4xx: Enable more SATA drivers.
  * arm/ixp4xx: Enable PATA_ARTOP which is needed by the nas100d.
  * arm/ixp4xx: Set CONFIG_USB_EHCI_TT_NEWSCHED.
  * mips/4kc-malta: Add an image for the MIPS Malta board.  Thanks,
    Aurelien Jarno. (closes: #421377)

  [ Emanuele Rocca ]
  * sparc: Enable CONFIG_SCSI_QLOGIC_1280. (closes: #423177)

  [ Christian T. Steigies ]
  * Add m68k patches for 2.6.21
  * Add type: plain to [image] in arch/m68k/defines to fix missing
    Modules.symvers problem

  [ Steve Langasek ]
  * Revert change to disable image building on alpha.

  [ Bastian Blank ]
  * Update vserver patch to 2.2.0-rc1.

 -- Bastian Blank <waldi@debian.org>  Wed, 16 May 2007 13:46:38 +0200

linux-2.6 (2.6.20-3) unstable; urgency=low

  [ Gordon Farquharson ]
  * arm: Mark CONFIG_MTD_NAND_CAFE and CONFIG_NETXEN_NIC as broken to
    fix FTBFS.

  [ Bastian Blank ]
  * Disable new pata drivers. (closes: #419458)
  * Disable pata in ata_piix.

 -- Bastian Blank <waldi@debian.org>  Tue, 24 Apr 2007 09:54:44 +0200

linux-2.6 (2.6.20-2) unstable; urgency=low

  [ Bastian Blank ]
  * Rename linux-libc-headers into linux-libc-dev.
  * [mips] Drop sb1250 uart support.
  * [alpha] Temporary disable alpha images.
  * Add stable release 2.6.20.7:
    - Linux 2.6.20.7
    - Update libata drive blacklist to the latest from 2.6.21
    - fix page leak during core dump
    - revert "retries in ext4_prepare_write() violate ordering requirements"
    - revert "retries in ext3_prepare_write() violate ordering requirements"
    - libata: Clear tf before doing request sense (take 3)
    - fix lba48 bug in libata fill_result_tf()
    - ahci.c: walkaround for SB600 SATA internal error issue
    - libata bugfix: preserve LBA bit for HDIO_DRIVE_TASK
    - softmac: avoid assert in ieee80211softmac_wx_get_rate
    - knfsd: allow nfsd READDIR to return 64bit cookies
    - Fix TCP slow_start_after_idle sysctl
    - Fix tcindex classifier ABI borkage...
    - Fix IPSEC replay window handling
    - Fix TCP receiver side SWS handling.
    - Fix scsi sense handling
    - Fix length validation in rawv6_sendmsg()
    - NETFILTER: ipt_CLUSTERIP: fix oops in checkentry function
    - 8139too: RTNL and flush_scheduled_work deadlock
    - Fix calculation for size of filemap_attr array in md/bitmap.
    - HID: Do not discard truncated input reports
    - DVB: pluto2: fix incorrect TSCR register setting
    - DVB: tda10086: fix DiSEqC message length
    - sky2: phy workarounds for Yukon EC-U A1
    - sky2: turn on clocks when doing resume
    - sky2: turn carrier off when down
    - skge: turn carrier off when down
    - sky2: reliable recovery
    - i386: fix file_read_actor() and pipe_read() for original i386 systems
    - kbuild: fix dependency generation

  [ dann frazier ]
  * [hppa] Add parisc arch patch from Kyle McMartin
  * [hppa] Enable CONFIG_TULIP_MMIO (closes: #332962)
  * [hppa] Disable ni52 driver, it doesn't build (and wouldn't work if it did)

 -- Bastian Blank <waldi@debian.org>  Sun, 15 Apr 2007 16:04:16 +0200

linux-2.6 (2.6.20-1) unstable; urgency=low

  [ Martin Michlmayr ]
  * mipsel: Drop DECstation support (both r3k-kn02 and r4k-kn04).
  * arm: Drop RiscPC (rpc) support.
  * arm: Update configs for 2.6.19-rc6.
  * arm: source drivers/ata/Kconfig so SATA can be enabled on ARM.
  * arm/footbridge: Unset SATA.
  * arm/s3c2410: Drop this flavour since no such device is supported
    in debian-installer and the ARM build resources are limited.

  [ Sven Luther ]
  * [powerpc] Added Genesi Efika support patch

  [ Bastian Blank ]
  * Remove legacy pty support. (closes: #338404)
  * Enable new scsi parts.
  * powerpc: Enable ibmvscsis.
  * Add stable release 2.6.20.1:
    - Linux 2.6.20.1
    - [PATCH] Fix a free-wrong-pointer bug in nfs/acl server (CVE-2007-0772)
  * Add stable release 2.6.20.2:
    - Linux 2.6.20.2
    - IPV6: Handle np->opt being NULL in ipv6_getsockopt_sticky() [CVE-2007-1000]
    - x86-64: survive having no irq mapping for a vector
    - Fix buffer overflow in Omnikey CardMan 4040 driver (CVE-2007-0005)
    - TCP: Fix minisock tcp_create_openreq_child() typo.
    - gfs2: fix locking mistake
    - ATA: convert GSI to irq on ia64
    - pktcdvd: Correctly set cmd_len field in pkt_generic_packet
    - video/aty/mach64_ct.c: fix bogus delay loop
    - revert "drivers/net/tulip/dmfe: support basic carrier detection"
    - throttle_vm_writeout(): don't loop on GFP_NOFS and GFP_NOIO allocations
    - fix section mismatch warning in lockdep
    - ueagle-atm.c needs sched.h
    - kvm: Fix asm constraint for lldt instruction
    - lockdep: forward declare struct task_struct
    - Char: specialix, isr have 2 params
    - buffer: memorder fix
    - kernel/time/clocksource.c needs struct task_struct on m68k
    - m32r: build fix for processors without ISA_DSP_LEVEL2
    - hugetlb: preserve hugetlb pte dirty state
    - enable mouse button 2+3 emulation for x86 macs
    - v9fs_vfs_mkdir(): fix a double free
    - ufs: restore back support of openstep
    - Fix MTRR compat ioctl
    - kexec: Fix CONFIG_SMP=n compilation V2 (ia64)
    - NLM: Fix double free in __nlm_async_call
    - RPM: fix double free in portmapper code
    - Revert "[PATCH] LOG2: Alter get_order() so that it can make use of ilog2() on a constant"
    - Backport of psmouse suspend/shutdown cleanups
    - USB: usbnet driver bugfix
    - sched: fix SMT scheduler bug
    - tty_io: fix race in master pty close/slave pty close path
    - forcedeth: disable msix
    - export blk_recount_segments
    - Fix reference counting (memory leak) problem in __nfulnl_send() and callers related to packet queueing.
    - Fix anycast procfs device leak
    - Don't add anycast reference to device multiple times
    - Fix TCP MD5 locking.
    - Fix %100 cpu spinning on sparc64
    - Fix skb data reallocation handling in IPSEC
    - Fix xfrm_add_sa_expire() return value
    - Fix interrupt probing on E450 sparc64 systems
    - HID: fix possible double-free on error path in hid parser
    - POWERPC: Fix performance monitor exception
    - libata: add missing CONFIG_PM in LLDs
    - libata: add missing PM callbacks
    - bcm43xx: Fix assertion failures in interrupt handler
    - mmc: Power quirk for ENE controllers
    - UML - Fix 2.6.20 hang
    - fix umask when noACL kernel meets extN tuned for ACLs
    - sata_sil: ignore and clear spurious IRQs while executing commands by polling
    - swsusp: Fix possible oops in userland interface
    - Fix posix-cpu-timer breakage caused by stale p->last_ran value
    - V4L: cx88-blackbird: allow usage of 376836 and 262144 sized firmware images
    - V4L: fix cx25840 firmware loading
    - DVB: digitv: open nxt6000 i2c_gate for TDED4 tuner handling
    - DVB: cxusb: fix firmware patch for big endian systems
    - V4L: pvrusb2: Handle larger cx2341x firmware images
    - V4L: pvrusb2: Fix video corruption on stream start
    - dvbdev: fix illegal re-usage of fileoperations struct
    - md: Fix raid10 recovery problem.
    - bcm43xx: fix for 4309
    - i386: Fix broken CONFIG_COMPAT_VDSO on i386
    - x86: Don't require the vDSO for handling a.out signals
    - x86_64: Fix wrong gcc check in bitops.h
    - sky2: transmit timeout deadlock
    - sky2: dont flush good pause frames
    - Fix oops in xfrm_audit_log()
    - Prevent pseudo garbage in SYN's advertized window
    - Fix IPX module unload
    - Clear TCP segmentation offload state in ipt_REJECT
    - Fix atmarp.h for userspace
    - UHCI: fix port resume problem
    - Fix recently introduced problem with shutting down a busy NFS server.
    - Avoid using nfsd process pools on SMP machines.
    - EHCI: turn off remote wakeup during shutdown
    - IPV6: HASHTABLES: Use appropriate seed for caluculating ehash index.
    - MTD: Fatal regression in drivers/mtd/redboot.c in 2.6.20
    - Kconfig: FAULT_INJECTION can be selected only if LOCKDEP is enabled.
    - USB HID: Fix USB vendor and product IDs endianness for USB HID devices
    - Fix null pointer dereference in appledisplay driver
    - ieee1394: fix host device registering when nodemgr disabled
    - ieee1394: video1394: DMA fix
    - Fix compile error for e500 core based processors
    - md: Avoid possible BUG_ON in md bitmap handling.
    - Fix allocation failure handling in multicast
    - Fix TCP FIN handling
    - Fix ATM initcall ordering.
    - Fix various bugs with aligned reads in RAID5.
    - hda-intel - Don't try to probe invalid codecs
    - usbaudio - Fix Oops with unconventional sample rates
    - usbaudio - Fix Oops with broken usb descriptors
    - USB: fix concurrent buffer access in the hub driver
    - Missing critical phys_to_virt in lib/swiotlb.c
    - AGP: intel-agp bugfix
    - bcm43xx: Fix for oops on ampdu status
    - bcm43xx: Fix for oops on resume
    - ide: fix drive side 80c cable check
    - Keys: Fix key serial number collision handling
    - knfsd: Fix a race in closing NFSd connections.
    - pata_amd: fix an obvious bug in cable detection
    - prism54: correct assignment of DOT1XENABLE in WE-19 codepaths
    - rtc-pcf8563: detect polarity of century bit automatically
    - x86_64: fix 2.6.18 regression - PTRACE_OLDSETOPTIONS should be accepted
    - ocfs2: ocfs2_link() journal credits update
  * Update xen patch to changeset 48670 from fedora 2.6.20 branch.
  * Support xen versions 3.0.4-1 and 3.0.3-1.

  [ Rod Whitby ]
  * arm/ixp4xx: Enable PATA_ARTOP for the nas100d and dsmg600.
  * arm/ixp4xx: Enable RTC for the nas100d
  * Add nas100d Ethernet MAC setup support.
  * Add temporary hack to get Artop PATA support going on the nas100d.

  [ maximilian attems ]
  * i386: Enable kvm.
  * Add stable release 2.6.20.3:
    - Fix sparc64 device register probing
    - Fix bug 7994 sleeping function called from invalid context
    - Fix timewait jiffies
    - Fix UDP header pointer after pskb_trim_rcsum()
    - Fix compat_getsockopt
    - bcm43xx: Fix problem with >1 GB RAM
    - nfnetlink_log: fix NULL pointer dereference
    - nfnetlink_log: fix possible NULL pointer dereference
    - conntrack: fix {nf, ip}_ct_iterate_cleanup endless loops
    - nf_conntrack/nf_nat: fix incorrect config ifdefs
    - tcp conntrack: accept SYN|URG as valid
    - nfnetlink_log: fix reference leak
    - nfnetlink_log: fix use after free
    - nf_conntrack: fix incorrect classification of IPv6 fragments as
      ESTABLISHED
    - nfnetlink_log: zero-terminate prefix
    - nfnetlink_log: fix crash on bridged packet
    - Fix callback bug in connector
    - fix for bugzilla #7544 (keyspan USB-to-serial converter)
    - ip6_route_me_harder should take into account mark
  * Add myself to uploaders field, entry got lost after 2.6.16-2
  * Add stable release 2.6.20.4:
    - fix deadlock in audit_log_task_context()
    - EHCI: add delay to bus_resume before accessing ports
    - Copy over mac_len when cloning an skb
    - fix read past end of array in md/linear.c
    - oom fix: prevent oom from killing a process with children/sibling unkillable
    - Fix sparc64 hugepage bugs
    - Fix page allocation debugging on sparc64
    - Fix niagara memory corruption
    - Input: i8042 - really suppress ACK/NAK during panic blink
    - Input: i8042 - fix AUX IRQ delivery check
    - Input: i8042 - another attempt to fix AUX delivery checks
    - Fix rtm_to_ifaddr() error return.
    - r8169: fix a race between PCI probe and dev_open
    - futex: PI state locking fix
    - adjust legacy IDE resource setting (v2)
    - UML - arch_prctl should set thread fs
    - gdth: fix oops in gdth_copy_cmd()
    - Fix extraneous IPSEC larval SA creation
    - IA64: fix NULL pointer in ia64/irq_chip-mask/unmask function
    - st: fix Tape dies if wrong block size used, bug 7919
    - Fix ipv6 flow label inheritance
    - NETFILTER: nfnetlink_log: fix reference counting
    - mm: fix madvise infinine loop
    - Fix another NULL pointer deref in ipv6_sockglue.c
    - NetLabel: Verify sensitivity level has a valid CIPSO mapping
    - Fix GFP_KERNEL with preemption disabled in fib_trie
    - IrDA: irttp_dup spin_lock initialisation
    - hda-intel - Fix codec probe with ATI controllers
    - hrtimer: prevent overrun DoS in hrtimer_forward()
    - fix MTIME_SEC_MAX on 32-bit
    - nfs: nfs_getattr() can't call nfs_sync_mapping_range() for non-regular files
    - dio: invalidate clean pages before dio write
    - initialise pi_lock if CONFIG_RT_MUTEXES=N
  * Add stable release 2.6.20.5:
    - FRA_{DST,SRC} are le16 for decnet
    - CIFS: reset mode when client notices that ATTR_READONLY is no longer set
    - ide: clear bmdma status in ide_intr() for ICHx controllers (revised #4)
    - ide: remove clearing bmdma status from cdrom_decode_status() (rev #4)
    - NET: Fix sock_attach_fd() failure in sys_accept()
    - DCCP: Fix exploitable hole in DCCP socket options
    - ide: revert "ide: fix drive side 80c cable check, take 2" for now
    - generic_serial: fix decoding of baud rate
    - IPV6: Fix ipv6 round-robin locking.
    - VIDEO: Fix FFB DAC revision probing
    - PPP: Fix PPP skb leak
    - V4L: msp_attach must return 0 if no msp3400 was found.
    - CRYPTO: api: scatterwalk_copychunks() fails to advance through scatterlist
    - APPLETALK: Fix a remotely triggerable crash (CVE-2007-1357)
    - UML - fix epoll
    - UML - host VDSO fix
    - UML - Fix static linking
    - UML - use correct register file size everywhere
    - libata: sata_mv: don't touch reserved bits in EDMA config register
    - libata: sata_mv: Fix 50xx irq mask
    - libata bugfix: HDIO_DRIVE_TASK
    - V4L: Fix SECAM handling on saa7115
    - DVB: fix nxt200x rf input switching
    - SPARC: Fix sparc builds with gcc-4.2.x
    - V4L: saa7146: Fix allocation of clipping memory
    - uml: fix unreasonably long udelay
    - NET: Fix packet classidier NULL pointer OOPS
    - NET_SCHED: Fix ingress qdisc locking.
    - sata_nv: delay on switching between NCQ and non-NCQ commands
    - dvb-core: fix several locking related problems
    - ieee1394: dv1394: fix CardBus card ejection
    - CIFS: Allow reset of file to ATTR_NORMAL when archive bit not set
    - jmicron: make ide jmicron driver play nice with libata ones
    - libata: clear TF before IDENTIFYing
    - NET: Fix FIB rules compatability
    - DVB: isl6421: don't reference freed memory
    - V4L: radio: Fix error in Kbuild file
    - i2o: block IO errors on i2o disk
  * Add stable release 2.6.20.6:
    - CRYPTO api: Use the right value when advancing scatterwalk_copychunks
    - uml: fix static linking for real

  [ Gordon Farquharson ]
  * Disable broken config options on ARM.

  [ Frederik Schüler ]
  * Disable NAPI on forcedeth, it is broken.

  [ dann frazier ]
  * Hardcode the output of the scripts under arch/ia64/scripts as executed
    in an etch environment so that we can build out of tree modules correctly
    (re-add; patch seems to have been dropped during a merge.)
    See: #392592
  * Allow '.' and '+' in the target dist field of the changelog. dpkg has
    supported this since 1.13.20, see #361171.

 -- Bastian Blank <waldi@debian.org>  Mon, 09 Apr 2007 19:21:52 +0200

linux-2.6 (2.6.18.dfsg.1-10) unstable; urgency=low

  [ maximilian attems ]
  * Add patches out of stable queue 2.6.18
    - [amd64] Don't leak NT bit into next task (CVE-2006-5755)
    - IB/srp: Fix FMR mapping for 32-bit kernels and addresses above 4G
    - SCSI: add missing cdb clearing in scsi_execute()
  * Xen postinst: Use takeover for update-initramfs. Makes postinst idempotent.
    On creation it should always overwrite. (closes: #401183)
  * Hand-picked from stable release 2.6.16.38:
    - i2c-viapro: Add support for the VT8237A and VT8251
    - PCI: irq: irq and pci_ids patch for Intel ICH9
    - i2c-i801: SMBus patch for Intel ICH9
    - fix the UML compilation
    - drm: allow detection of new VIA chipsets
    - drm: Add the P4VM800PRO PCI ID.
    - rio: typo in bitwise AND expression.
    - i2c-mv64xxx: Fix random oops at boot
    - i2c: fix broken ds1337 initialization
    - [SUNKBD]: Fix sunkbd_enable(sunkbd, 0); obvious.
    - Call init_timer() for ISDN PPP CCP reset state timer (CVE-2006-5749)
    - V4L: cx88: Fix leadtek_eeprom tagging
    - SPI/MTD: mtd_dataflash oops prevention
    - grow_buffers() infinite loop fix (CVE-2006-5757/CVE-2006-6060)
    - corrupted cramfs filesystems cause kernel oops (CVE-2006-5823)
    - ext2: skip pages past number of blocks in ext2_find_entry
      (CVE-2006-6054)
    - handle ext3 directory corruption better (CVE-2006-6053)
    - hfs_fill_super returns success even if no root inode (CVE-2006-6056)
      backout previous fix, was not complete.
    - Fix for shmem_truncate_range() BUG_ON()
    - ebtables: check struct type before computing gap
    - [IPV4/IPV6]: Fix inet{,6} device initialization order.
    - [IPV6] Fix joining all-node multicast group.
    - [SOUND] Sparc CS4231: Use 64 for period_bytes_min
  * [PKTGEN]: Convert to kthread API. Thanks David Miller for patch.
  * [IDE] Add driver for Jmicron  JMB36x devices by Alan Cox.
    Enable jmicron on i386 and amd64 archs.
  * Hand-picked from stable release 2.6.16.39:
    - atiixp: hang fix
    - V4L/DVB: Flexcop-usb: fix debug printk
    - V4L/DVB: Fix uninitialised variable in dvb_frontend_swzigzag
    - read_zero_pagealigned() locking fix
    - adfs: fix filename handling
    - sparc32: add offset in pci_map_sg()
    - cdrom: set default timeout to 7 seconds
    - [SCSI] qla1280 command timeout
    - [SCSI] qla1280 bus reset typo
    - [Bluetooth] Check if DLC is still attached to the TTY
    - [Bluetooth] Fix uninitialized return value for RFCOMM sendmsg()
    - [Bluetooth] Return EINPROGRESS for non-blocking socket calls
    - [Bluetooth] Handle command complete event for exit periodic inquiry
    - [Bluetooth] Fix compat ioctl for BNEP, CMTP and HIDP
    - [Bluetooth] Add locking for bt_proto array manipulation
    - i386: fix CPU hotplug with 2GB VMSPLIT

  [ dann frazier ]
  * Fix raid1 recovery (closes: #406181)

  [ Jurij Smakov ]
  * Add dtlb-prot-bug-niagara.patch by David Miller, fixing the bug in the
    Niagara's DTLB-PROT trap.

  [ Bastian Blank ]
  * i386: Add amd64 image. (closes: #379090)

 -- Bastian Blank <waldi@debian.org>  Fri,  2 Feb 2007 12:50:35 +0100

linux-2.6 (2.6.18.dfsg.1-9) unstable; urgency=low

  [ Martin Michlmayr ]
  * arm/iop32x: Enable CONFIG_IP_NF_CONNTRACK_EVENTS and _NETLINK.
  * arm/ixp4xx: Enable some more I2C sensor modules.
  * arm/ixp4xx: Enable CONFIG_USB_NET_RNDIS_HOST.
  * arm/footbridge: Enable CONFIG_NATSEMI.
  * Revert mm/msync patches because they cause filesystem corruption
    (closes: #401006, #401980, #402707) ...
  * ... and add an alternative msync patch from Hugh Dickins that
    doesn't depend on the mm changes (closes: #394392).
  * mips: provide pci_get_legacy_ide_irq needed by some IDE drivers
    (see #404950).
  * arm: Implement flush_anon_page(), which is needed for FUSE
    (closes: #402876) and possibly dm-crypt/LUKS (see #403426).
  * arm: Turn off PCI burst on the Cyber2010, otherwise X11 on
    Netwinder will crash.
  * arm/iop32x: Enable CONFIG_IEEE80211_SOFTMAC and drivers based
    on it.
  * arm/ixp4xx: Upgrade to version 0.3.1 of the IXP4xx NPE Ethernet
    driver.  This version fixes stuck connections, e.g. with scp and
    NFS (closes: #404447).
  * arm/ixp4xx: Enable CONFIG_VIDEO_CPIA_USB.
  * arm/ixp4xx: Enable CONFIG_ISCSI_TCP.
  * arm/iop32x: Likewise.

  [ Bastian Blank ]
  * Bump ABI to 4.
  * Update vserver patch to 2.0.2.2-rc9. (closes: #402743, #403790)
  * Update xen patch to changeset 36186 from Fedora 2.6.18 branch.
  * i386/xen: Build only the pae version. (closes: #390862)
  * hppa: Override host type when necessary.
  * Fix tg3 reset. (closes: #405085)

  [ dann frazier ]
  * Fix potential fragmentation attacks in ip6_tables (CVE-2006-4572)
  * Backport a number of fixes for the cciss driver
    - Fix a bug with 1TB disks caused by converting total_size to an int
    - Claim devices that are of the HP RAID class and have a valid cciss sig
    - Make NR_CMDS a per-controller define - most can do 1024 commands, but
      the E200 family can only support 128
    - Change the SSID on the E500 as a workaround for a firmware bug
    - Disable prefetch on the P600 controller. An ASIC bug may result in
      prefetching beyond the end of physical memory
    - Increase blk_queue_max_sectors from 512 to 2048 to increase performance
    - Map out more memor for the PCI config table, required to reach offset
      0x214 to disable DMA on the P600
    - Set a default raid level on a volume that either does not support
      reading the geometry or reports an invalid geometry for whatever reason
      to avoid problems with buggy firmware
    - Revert change that replaed XFER_READ/XFER_WRITE macros with
      h->cciss_read/h->cciss_write that caused command timeouts on older
      controllers on ia32 (closes: #402787)
  * Fix mincore hang (CVE-2006-4814)
  * ia64: turn on IOC4 modules for SGI Altix systems. Thanks to Stephane Larose
    for suggesting this.
  * Add versioned build dep on findutils to make sure the system find command
    supports the -execdir action (closes: #405150)
  * Hardcode the output of the scripts under arch/ia64/scripts as executed
    in an etch environment so that we can build out of tree modules correctly
    (closes: #392592)
  * Update unusual_devs entry for ipod to fix an eject issue (closes: #406124)
  * Re-add verify_pmtmr_rate, resolving problems seen on older K6 ASUS
    boards where the ACPI PM timer runs too fast (closes: #394753)
  * Avoid condition where /proc/swaps header may not be printed
    (closes: #292318)
  * [hppa] disable XFS until it works (closes: #350482)

  [ Norbert Tretkowski ]
  * libata: handle 0xff status properly. (closes: #391867)
  * alpha: enabled CONFIG_SCSI_ARCMSR. (closes: #401187)
  * removed BROKEN_ON_SMP dependency from I2C_ELEKTOR. (closes: #402253)

  [ Christian T. Steigies ]
  * m68k/atari: enable keyboard, mouse and fb drivers
  * m68k/atari: fixes for ethernec and video driver by Michael Schmitz
  * m68k/atari: fixes for scsi driver by Michael Schmitz
  * m68k/mac: fixes for mace and cuda driver by Finn Thain
  * m68k/atari: fixes for ide driver by Michael Schmitz
  * m68k/atari: fixes for ide driver by Michael Schmitz
  * m68k/atari: fixes for ethernec and atakeyb driver by Michael Schmitz, build ethernec as module
  * m68k/mac: fixes for mace and adb driver by Finn Thain

  [ maximilian attems ]
  * Add stable release 2.6.18.6:
    - EBTABLES: Fix wraparounds in ebt_entries verification.
    - EBTABLES: Verify that ebt_entries have zero ->distinguisher.
    - EBTABLES: Deal with the worst-case behaviour in loop checks.
    - EBTABLES: Prevent wraparounds in checks for entry components' sizes.
    - skip data conversion in compat_sys_mount when data_page is NULL
    - bonding: incorrect bonding state reported via ioctl
    - x86-64: Mark rdtsc as sync only for netburst, not for core2
      (closes: #406767)
    - dm crypt: Fix data corruption with dm-crypt over RAID5 (closes: #402812)
    - forcedeth: Disable INTx when enabling MSI in forcedeth
    - PKT_SCHED act_gact: division by zero
    - XFRM: Use output device disable_xfrm for forwarded packets
    - IPSEC: Fix inetpeer leak in ipv4 xfrm dst entries.
    - V4L: Fix broken TUNER_LG_NTSC_TAPE radio support
    - m32r: make userspace headers platform-independent
    - IrDA: Incorrect TTP header reservation
    - SUNHME: Fix for sunhme failures on x86
    - Bluetooth: Add packet size checks for CAPI messages (CVE-2006-6106)
    - softmac: remove netif_tx_disable when scanning
    - DVB: lgdt330x: fix signal / lock status detection bug
    - dm snapshot: fix freeing pending exception
    - NET_SCHED: policer: restore compatibility with old iproute binaries
    - NETFILTER: ip_tables: revision support for compat code
    - ARM: Add sys_*at syscalls
    - ieee1394: ohci1394: add PPC_PMAC platform code to driver probe
    - softirq: remove BUG_ONs which can incorrectly trigger
  * Hand-picked from stable release 2.6.16.30:
    - [PPPOE]: Advertise PPPoE MTU
  * Hand-picked from stable release 2.6.16.31:
    - [NETFILTER]: Fix ip6_tables extension header bypass bug (CVE-2006-4572)
    - fix RARP ic_servaddr breakage
  * Hand-picked from stable release 2.6.16.32:
    - drivers/telephony/ixj: fix an array overrun
    - flush D-cache in failure path
  * Hand-picked from stable release 2.6.16.33:
    - Add new PHY to sis900 supported list
    - ipmi_si_intf.c: fix "&& 0xff" typos
    - drivers/scsi/psi240i.c: fix an array overrun
  * Hand-picked from stable release 2.6.16.34:
    - [IPX]: Annotate and fix IPX checksum
    - [IGMP]: Fix IGMPV3_EXP() normalization bit shift value.
  * Hand-picked from stable release 2.6.16.35:
    - sgiioc4: Disable module unload
    - Fix a masking bug in the 6pack driver.
    - drivers/usb/input/ati_remote.c: fix cut'n'paste error
    - proper flags type of spin_lock_irqsave()
  * Hand-picked from stable release 2.6.16.37:
    - [CRYPTO] sha512: Fix sha384 block size
    - [SCSI] gdth: Fix && typos
    - Fix SUNRPC wakeup/execute race condition
  * Enable DEBUG_FS for usbmon in generic config. Don't disable it on alpha,
    amd64, hppa and ia64. (closes: 378542)
  * Backport a number of upstream fixes for the r8169 driver, needed for
    network performance (closes: 388870, 400524)
    - r8169: more alignment for the 0x8168
    - r8169: phy program update
    - r8169: more magic during initialization of the hardware
    - r8169: perform a PHY reset before any other operation at boot time
    - r8169: Fix iteration variable sign
    - r8169: remove extraneous Cmd{Tx/Rx}Enb write
  * sound: hda: detect ALC883 on MSI K9A Platinum motherboards (MS-7280)
    patch from Leonard Norrgard <leonard.norrgard@refactor.fi>
  * tulip: Add i386 specific patch to remove duplicate pci ids.
    Thanks Jurij Smakov <jurij@wooyd.org> (closes: #334104, #405203)
  * amd64, i386: Disable SK98LIN as SKGE is the modern capable driver.
    (closes: 405196)
  * Backout net-bcm43xx_netdev_watchdog.patch and push 2.6.18.2 fix.
    (closes: 402475)

  [ Jurij Smakov ]
  * Add bugfix/sparc/isa-dev-no-reg.patch to make sure that
    isa_dev_get_resource() can deal with devices which do not have a 'reg'
    PROM property. Failure to handle such devices properly resulted in an
    oops during boot on Netra X1. Thanks to Richard Mortimer for debugging
    and patch. (closes: #404216)
  * Add bugfix/sparc/ehci-hub-contol-alignment.patch to prevent unaligned
    memory accesses in ehci-hub-control() by adding an alignment attribute
    to the tbuf array declaration. Thanks to David Miller for the patch.

  [ Sven Luther ]
  * [powerpc] Enable CONFIG_PMAC_BACKLIGHT_LEGACY (Closes: #407671).

 -- Bastian Blank <waldi@debian.org>  Wed, 24 Jan 2007 13:21:51 +0100

linux-2.6 (2.6.18-8) unstable; urgency=low

  * Fix relations in the generated control file. (closes: #400544)
  * Add stable release 2.6.18.4:
    - bridge: fix possible overflow in get_fdb_entries (CVE-2006-5751)
  * Add stable release 2.6.18.5:
    - pcmcia: fix 'rmmod pcmcia' with unbound devices
    - BLUETOOTH: Fix unaligned access in hci_send_to_sock.
    - alpha: Fix ALPHA_EV56 dependencies typo
    - TG3: Add missing unlock in tg3_open() error path.
    - softmac: fix a slab corruption in WEP restricted key association
    - AGP: Allocate AGP pages with GFP_DMA32 by default
    - V4L: Do not enable VIDEO_V4L2 unconditionally
    - bcm43xx: Drain TX status before starting IRQs
    - fuse: fix Oops in lookup
    - UDP: Make udp_encap_rcv use pskb_may_pull
    - NETFILTER: Missing check for CAP_NET_ADMIN in iptables compat layer
    - NETFILTER: ip_tables: compat error way cleanup
    - NETFILTER: ip_tables: fix module refcount leaks in compat error paths
    - NETFILTER: Missed and reordered checks in {arp,ip,ip6}_tables
    - NETFILTER: arp_tables: missing unregistration on module unload
    - NETFILTER: Kconfig: fix xt_physdev dependencies
    - NETFILTER: xt_CONNSECMARK: fix Kconfig dependencies
    - NETFILTER: H.323 conntrack: fix crash with CONFIG_IP_NF_CT_ACCT
    - IA64: bte_unaligned_copy() transfers one extra cache line.
    - x86 microcode: don't check the size
    - scsi: clear garbage after CDBs on SG_IO
    - IPV6: Fix address/interface handling in UDP and DCCP, according to the scoping architecture.
  * Revert abi changing patch from 2.6.18.5.

 -- Bastian Blank <waldi@debian.org>  Sun, 10 Dec 2006 17:51:53 +0100

linux-2.6 (2.6.18-7) unstable; urgency=low

  [ Bastian Blank ]
  * Emit conflict lines for initramfs generators. (closes: #400305)
  * Update vserver patch to 2.0.2.2-rc8.
  * s390: Add patch to fix posix types.

  [ Martin Michlmayr ]
  * r8169: Add an option to ignore parity errors.
  * r8169: Ignore parity errors on the Thecus N2100.
  * rtc: Add patch from Riku Voipio to get RS5C372 going on the N2100.
  * arm/iop32x: Build RS5C372 support into the kernel.

  [ maximilian attems ]
  * hfs: Fix up error handling in HFS. (MOKB-14-11-2006)
  * sata: Avoid null pointer dereference in SATA Promise.
  * cifs: Set CIFS preferred IO size.

  [ Jurij Smakov ]
  * Add bugfix/sunhme-pci-enable.patch, fixing the failure of sunhme
    driver on x86/PCI hosts due to missing pci_enable_device() and
    pci_set_master() calls, lost during code refactoring upstream.
    (closes: #397460)

 -- Bastian Blank <waldi@debian.org>  Mon,  4 Dec 2006 15:20:30 +0100

linux-2.6 (2.6.18-6) unstable; urgency=low

  [ maximilian attems ]
  * Enable the new ACT modules globally. They were already set for amd64, hppa
    and mips/mipsel - needed by newer iproute2. (closes: #395882, #398172)
  * Fix msync() for LSB 3.1 compliance, backport fedora patches from 2.6.19
   - mm: tracking shared dirty pages
   - mm: balance dirty pages
   - mm: optimize the new mprotect() code a bit
   - mm: small cleanup of install_page()
   - mm: fixup do_wp_page()
   - mm: msync() cleanup (closes: #394392)
  * [amd64,i386] Enable CONFIG_USB_APPLETOUCH=m (closes: #382298)
  * Add stable release 2.6.18.3:
    - x86_64: Fix FPU corruption
    - e1000: Fix regression: garbled stats and irq allocation during swsusp
    - POWERPC: Make alignment exception always check exception table
    - usbtouchscreen: use endpoint address from endpoint descriptor
    - fix via586 irq routing for pirq 5
    - init_reap_node() initialization fix
    - CPUFREQ: Make acpi-cpufreq unsticky again.
    - SPARC64: Fix futex_atomic_cmpxchg_inatomic implementation.
    - SPARC: Fix missed bump of NR_SYSCALLS.
    - NET: __alloc_pages() failures reported due to fragmentation
    - pci: don't try to remove sysfs files before they are setup.
    - fix UFS superblock alignment issues
    - NET: Set truesize in pskb_copy
    - block: Fix bad data direction in SG_IO (closes: #394690)
    - cpqarray: fix iostat
    - cciss: fix iostat
    - Char: isicom, fix close bug
    - TCP: Don't use highmem in tcp hash size calculation.
    - S390: user readable uninitialised kernel memory, take 2.
    - correct keymapping on Powerbook built-in USB ISO keyboards
    - USB: failure in usblp's error path
    - Input: psmouse - fix attribute access on 64-bit systems
    - Fix sys_move_pages when a NULL node list is passed.
    - CIFS: report rename failure when target file is locked by Windows
    - CIFS: New POSIX locking code not setting rc properly to zero on successful
    - Patch for nvidia divide by zero error for 7600 pci-express card
      (maybe fixes 398258)
    - ipmi_si_intf.c sets bad class_mask with PCI_DEVICE_CLASS

  [ Steve Langasek ]
  * [alpha] new titan-video patch, for compatibility with TITAN and similar
    systems with non-standard VGA hose configs
  * [alpha] bugfix for srm_env module from upstream (Jan-Benedict Glaw),
    makes the module compatible with the current /proc interface so that
    reads no longer return EFAULT.  (closes: #353079)
  * Bump ABI to 3 for the msync fixes above.

  [ Martin Michlmayr ]
  * arm: Set CONFIG_BINFMT_MISC=m
  * arm/ixp4xx: Set CONFIG_ATM=m (and related modules) so CONFIG_USB_ATM has
    an effect.
  * arm/iop32x: Likewise.
  * arm/s3c2410: Unset CONFIG_PM_LEGACY.
  * arm/versatile: Fix Versatile PCI config byte accesses
  * arm/ixp4xx: Swap the disk 1 and disk 2 LED definitions so they're right.
  * mipsel/r5k-cobalt: Unset CONFIG_SCSI_SYM53C8XX_2 because the timeout is
    just too long.
  * arm/ixp4xx: Enable more V4L USB devices.

  [ dann frazier ]
  * Backport various SCTP changesets from 2.6.19, recommended by Vlad Yasevich
    (closes: #397946)
  * Add a "Scope of security support" section to README.Debian, recommended
    by Moritz Muehlenhoff

  [ Thiemo Seufer ]
  * Enable raid456 for mips/mipsel qemu kernel.

  [ dann frazier ]
  * The scope of the USR-61S2B unusual_dev entry was tightened, but too
    strictly. Loosen it to apply to additional devices with a smaller bcd.
    (closes: #396375)

  [ Sven Luther ]
  * Added support for TI ez430 development tool ID in ti_usb.
    Thanks to Oleg Verych for providing the patch.

  [ Christian T. Steigies ]
  * Added support for Atari EtherNEC, Aranym, video, keyboard, mouse, and serial
    by Michael Schmitz

  [ Bastian Blank ]
  * [i386] Reenable AVM isdn card modules. (closes: #386872)

 -- Bastian Blank <waldi@debian.org>  Tue, 21 Nov 2006 11:28:09 +0100

linux-2.6 (2.6.18-5) unstable; urgency=low

  [ maximilian attems ]
  * [s390] readd the fix for "S390: user readable uninitialised kernel memory
    (CVE-2006-5174)"
  * [s390] temporarily add patch queued for 2.6.18.3 fixing 32 bit opcodes and
    instructions.

  [ Thiemo Seufer ]
  * Fix build failure of hugetlbfs (closes: #397139).
  * Add kernel configuration for qemu's mips/mipsel emulation, thanks to
    Aurelien Jarno.

  [ Bastian Blank ]
  * Update vserver patch to 2.0.2.2-rc6.
  * Update xen parts for vserver. (closes: #397281)

  [ dann frazier ]
  * [ia64] Move to upstream version of sal-flush-fix patch, which is slightly
    different than the early version added in 2.6.18-3.

  [ Frederik Schüler ]
  * [i386] Acticate CONFIG_SX for all flavours. (closes: #391275)

  [ Steve Langasek ]
  * [alpha] new asm-subarchs patch: tell the compiler that we're
    deliberately emitting ev56 or ev6 instructions, so that this code
    will still compile without having to cripple gcc-4.1's checking of
    whether the correct instruction set is used.  Closes: #397139.

  [ Martin Michlmayr ]
  * arm/ixp4xx: Enable CONFIG_USB_ATM.
  * arm/iop32x: Enable CONFIG_PPPOE.
  * arm/iop32x: Enable CONFIG_USB_ATM.

 -- Bastian Blank <waldi@debian.org>  Wed,  8 Nov 2006 17:15:55 +0100

linux-2.6 (2.6.18-4) unstable; urgency=low

  [ Norbert Tretkowski ]
  * [alpha] Switched to gcc-4.1.

  [ Jurij Smakov ]
  * [sparc] Remove sparc64-atyfb-xl-gr.patch, it does more harm than
    good in 2.6.18.
  * [sparc] Add bugfix/sparc/compat-alloc-user-space-alignment.patch
    (thanks to David Miller) to make sure that compat_alloc_user_space()
    always returns memory aligned on a 8-byte boundary on sparc. This
    prevents a number of unaligned memory accesses, like the ones in
    sys_msgrcv() and compat_sys_msgrcv(), triggered every 5 seconds whenever
    fakeroot is running.
  * [sparc] Add bugfix/sparc/bus-id-size.patch (thanks to David Miller)
    to ensure that the size of the strings stored in the bus_id field of
    struct device never exceeds the amount of memory allocated for them
    (20 bytes). It fixes the situations in which storing longer device
    names in this field would cause corruption of adjacent memory regions.
    (closes: #394697).
  * [sparc] Add bugfix/sparc/sunblade1k-boot-fix.patch (thanks to David
    Miller) to fix a boottime crash on SunBlade1000.
  * [sparc] Add bugfix/sparc/t1k-cpu-lockup.patch (thanks to David Miller)
    to prevent soft CPU lockup on T1000 servers, which can be triggered from
    userspace, resulting in denial of service.

  [ Martin Michlmayr ]
  * arm/iop32x: Fix the interrupt of the 2nd Ethernet slot on N2100.
  * arm/iop32x: Allow USB and serial to co-exist on N2100.
  * arm/ixp4xx: Add clocksource for Intel IXP4xx platforms.
  * arm: Enable CONFIG_AUDIT=y again.
  * arm/ixp4xx: Add the IXP4xx Ethernet driver.
  * arm/ixp4xx: Build LED support into the kernel.
  * Add a driver for Fintek F75375S/SP and F75373.
  * arm/iop32x: Build F75375S/SP support in.
  * arm/iop32x: Fix the size of the RedBoot config partition.

  [ maximilian attems ]
  * Add netpoll leak fix.
  * Add upstream forcedeth swsusp support.
  * r8169: PCI ID for Corega Gigabit network card.
  * r8169: the MMIO region of the 8167 stands behin BAR#1.
  * r8169: Add upstream fix for infinite loop during hotplug.
  * Bump build-dependency on kernel-package to 10.063.
  * r8169: pull revert mac address change support.
  * bcm43xx: Add full netdev watchout timeout patch. (closes: 392065)
    Thanks Sjoerd Simons <sjoerd@spring.luon.net> for the testing.
  * Add stable release 2.6.18.2:
    - Remove not yet released, revert the included patches.
    - Keep aboves bcm43xx fix, it's more complete.
    - Watchdog: sc1200wdt - fix missing pnp_unregister_driver()
    - fix missing ifdefs in syscall classes hookup for generic targets
    - JMB 368 PATA detection
    - usbfs: private mutex for open, release, and remove
    - sound/pci/au88x0/au88x0.c: ioremap balanced with iounmap
    - x86-64: Fix C3 timer test
    - Reintroduce NODES_SPAN_OTHER_NODES for powerpc
    - ALSA: emu10k1: Fix outl() in snd_emu10k1_resume_regs()
    - IB/mthca: Use mmiowb after doorbell ring
    - SCSI: DAC960: PCI id table fixup
    - ALSA: snd_rtctimer: handle RTC interrupts with a tasklet
    - JFS: pageno needs to be long
    - SPARC64: Fix central/FHC bus handling on Ex000 systems.
    - SPARC64: Fix memory corruption in pci_4u_free_consistent().
    - SPARC64: Fix PCI memory space root resource on Hummingbird.
      (closes: #392078)
    - Fix uninitialised spinlock in via-pmu-backlight code.
    - SCSI: aic7xxx: pause sequencer before touching SBLKCTL
    - IPoIB: Rejoin all multicast groups after a port event
    - ALSA: Dereference after free in snd_hwdep_release()
    - rtc-max6902: month conversion fix
    - NET: Fix skb_segment() handling of fully linear SKBs
    - SCTP: Always linearise packet on input
    - SCSI: aic7xxx: avoid checking SBLKCTL register for certain cards
    - IPV6: fix lockup via /proc/net/ip6_flowlabel [CVE-2006-5619]
    - fix Intel RNG detection
    - ISDN: check for userspace copy faults
    - ISDN: fix drivers, by handling errors thrown by ->readstat()
    - splice: fix pipe_to_file() ->prepare_write() error path
    - ALSA: Fix bug in snd-usb-usx2y's usX2Y_pcms_lock_check()
    - ALSA: Repair snd-usb-usx2y for usb 2.6.18
    - PCI: Remove quirk_via_abnormal_poweroff
    - Bluetooth: Check if DLC is still attached to the TTY
    - vmscan: Fix temp_priority race
    - Use min of two prio settings in calculating distress for reclaim
    - __div64_32 for 31 bit. Fixes funny clock speed on hercules emulator.
      (closes: 395247)
    - DVB: fix dvb_pll_attach for mt352/zl10353 in cx88-dvb, and nxt200x
    - fuse: fix hang on SMP
    - md: Fix bug where spares don't always get rebuilt properly when they become live.
    - md: Fix calculation of ->degraded for multipath and raid10
    - knfsd: Fix race that can disable NFS server.
    - md: check bio address after mapping through partitions.
    - fill_tgid: fix task_struct leak and possible oops
    - uml: fix processor selection to exclude unsupported processors and features
    - uml: remove warnings added by previous -stable patch
    - Fix sfuzz hanging on 2.6.18
    - SERIAL: Fix resume handling bug
    - SERIAL: Fix oops when removing suspended serial port
    - sky2: MSI test race and message
    - sky2: pause parameter adjustment
    - sky2: turn off PHY IRQ on shutdown
    - sky2: accept multicast pause frames
    - sky2: GMAC pause frame
    - sky2: 88E803X transmit lockup (2.6.18)
    - tcp: cubic scaling error
    - mm: fix a race condition under SMC + COW
    - ALSA: powermac - Fix Oops when conflicting with aoa driver
    - ALSA: Fix re-use of va_list
    - posix-cpu-timers: prevent signal delivery starvation
    - NFS: nfs_lookup - don't hash dentry when optimising away the lookup
    - uml: make Uml compile on FC6 kernel headers
    - Fix potential interrupts during alternative patching
  * Backport atkbd - supress "too many keys" error message.
  * [s390] Revert temporarly 2.6.18.1 "S390: user readable uninitialised
    kernel memory (CVE-2006-5174)" fix as it causes ftfbs

  [ Sven Luther ]
  * [powerpc] Added exception alignement patch from Benjamin Herrenschmidt.

  [ Frederik Schüler ]
  * Bump ABI to 2.
  * Update vserver patch to 2.0.2.2-rc4.

  [ Thiemo Seufer ]
  * Add patches from linux-mips.org's 2.6.18-stable branch:
    - bugfix/copy-user-highpage.patch, needed for cache alias handling
      on mips/mipsel/hppa.
    - bugfix/mips/syscall-wiring.patch, fixes TLS register access, and
      n32 rt_sigqueueinfo.
    - bugfix/mips/sb1-flush-cache-data-page.patch, missing cache flush
      on SB-1.
    - bugfix/mips/trylock.patch, fix trylock implementation for R1x000
      and R3xxx.
    - bugfix/mips/smp-cpu-bringup.patch, correct initialization of
      non-contiguous CPU topology.
    - bugfix/mips/header-exports.patch, clean up userland exports of
      kernel headers.
    - bugfix/mips/sb1-interrupt-handler.patch, fix broken interrupt
      routing on SB-1.
    - bugfix/mips/cache-alias.patch, fixes #387498 for mips/mipsel.
    - bugfix/mips/ip22-zilog-console.patch, fix long delays seen with
      SGI ip22 serial console.
    - bugfix/mips/signal-handling.patch, fixes a signal handling race
      condition shown with gdb.
    - bugfix/mips/sb1-duart-tts.patch, replaces mips-sb1-duart-tts.patch,
      use standard Linux names for SB-1 consoles.
    - bugfix/mips/wait-race.patch, correct behaviour of the idle loop.
    - bugfix/mips/sgi-ioc3.patch, checksumming fix for IOC3 network
      driver.
    - features/mips/qemu-kernel.patch, support for the mips/mipsel
      machine emulated by Qemu.
    - features/mips/backtrace.patch, reimplementation of stack analysis
      and backtrace printing, useful for in-kernel debugging.
    - bugfix/mips/dec-scsi.patch, replaces mips-dec-scsi.patch, fixes DSP
      SCSI driver for DECstations.
    - bugfix/mips/dec-serial.patch, replaces mips-dec-serial.patch, fix
      serial console handling on DECstations.

 -- Frederik Schüler <fs@debian.org>  Sat,  4 Nov 2006 18:45:02 +0100

linux-2.6 (2.6.18-3) unstable; urgency=low

  [ Bastian Blank ]
  * Fix home of patch apply script.
  * Unify CPUSET option. (closes: #391931)
  * Support xen version 3.0.3-1.
  * Add AHCI suspend support.
  * Add patch to support bindmount without nodev on vserver.
  * Update fedora xen patch to changeset 36252.

  [ Steve Langasek ]
  * [alpha] restore alpha-prctl.patch, which keeps disappearing every time
    there's a kernel upgrade :/

  [ Frederik Schüler ]
  * Activate CONFIG_NET_CLS_* globaly. (Closes: #389918)
  * Make CONFIG_EFI_VARS modular on i386. (Closes: #381951)
  * Activate CONFIG_SCSI_ARCMSR on amd64, powerpc, sparc too.
  * [vserver] Activate HARDCPU and HARDCPU_IDLE.
  * [vserver] Upgrade to vs2.0.2.2-rc2.

  [ maximilian attems ]
  * [mipsel] Disable CONFIG_SECURITY_SECLVL on DECstations too.
  * Add stable release 2.6.18.1:
   - add utsrelease.h to the dontdiff file
   - V4L: copy-paste bug in videodev.c
   - block layer: elv_iosched_show should get elv_list_lock
   - NETFILTER: NAT: fix NOTRACK checksum handling
   - bcm43xx: fix regressions in 2.6.18 (Closes: #392065)
   - x86-64: Calgary IOMMU: Fix off by one when calculating register space
     location
   - ide-generic: jmicron fix
   - scx200_hrt: fix precedence bug manifesting as 27x clock in 1 MHz mode
   - invalidate_inode_pages2(): ignore page refcounts
   - rtc driver rtc-pcf8563 century bit inversed
   - fbdev: correct buffer size limit in fbmem_read_proc()
   - mm: bug in set_page_dirty_buffers
   - TCP: Fix and simplify microsecond rtt sampling
   - MD: Fix problem where hot-added drives are not resynced.
   - IPV6: Disable SG for GSO unless we have checksum
   - PKT_SCHED: cls_basic: Use unsigned int when generating handle
   - sata_mv: fix oops
   - [SPARC64]: Kill bogus check from bootmem_init().
   - IPV6: bh_lock_sock_nested on tcp_v6_rcv
   - [CPUFREQ] Fix some more CPU hotplug locking.
   - SPARC64: Fix serious bug in sched_clock() on sparc64
   - Fix VIDIOC_ENUMSTD bug
   - load_module: no BUG if module_subsys uninitialized
   - i386: fix flat mode numa on a real numa system
   - cpu to node relationship fixup: map cpu to node
   - cpu to node relationship fixup: acpi_map_cpu2node
   - backlight: fix oops in __mutex_lock_slowpath during head
     /sys/class/graphics/fb0/*
   - do not free non slab allocated per_cpu_pageset
   - rtc: lockdep fix/workaround
   - powerpc: Fix ohare IDE irq workaround on old powermacs
   - sysfs: remove duplicated dput in sysfs_update_file
   - powerpc: fix building gdb against asm/ptrace.h
   - Remove offsetof() from user-visible <linux/stddef.h>
   - Clean up exported headers on CRIS
   - Fix v850 exported headers
   - Don't advertise (or allow) headers_{install,check} where inappropriate.
   - Remove UML header export
   - Remove ARM26 header export.
   - Fix H8300 exported headers.
   - Fix m68knommu exported headers
   - Fix exported headers for SPARC, SPARC64
   - Fix 'make headers_check' on m32r
   - Fix 'make headers_check' on sh64
   - Fix 'make headers_check' on sh
   - Fix ARM 'make headers_check'
   - One line per header in Kbuild files to reduce conflicts
   - sky2 network driver device ids
   - sky2: tx pause bug fix
   - netdrvr: lp486e: fix typo
   - mv643xx_eth: fix obvious typo, which caused build breakage
   - zone_reclaim: dynamic slab reclaim
   - Fix longstanding load balancing bug in the scheduler
   - jbd: fix commit of ordered data buffers
   - ALSA: Fix initiailization of user-space controls
   - USB: Allow compile in g_ether, fix typo
   - IB/mthca: Fix lid used for sending traps
   - S390: user readable uninitialised kernel memory (CVE-2006-5174)
   - zd1211rw: ZD1211B ASIC/FWT, not jointly decoder
   - V4L: pvrusb2: Limit hor res for 24xxx devices
   - V4L: pvrusb2: Suppress compiler warning
   - V4L: pvrusb2: improve 24XXX config option description
   - V4L: pvrusb2: Solve mutex deadlock
   - DVB: cx24123: fix PLL divisor setup
   - V4L: Fix msp343xG handling regression
   - UML: Fix UML build failure
   - uml: use DEFCONFIG_LIST to avoid reading host's config
   - uml: allow using again x86/x86_64 crypto code
   - NET_SCHED: Fix fallout from dev->qdisc RCU change
  * Add backported git patch remving BSD secure level - request by the
    Debian Security Team. (closes: 389282)
  * [powerpc] Add DAC960-ipr PCI id table fixup.
  * [powerpc] Fix uninitialised spinlock in via-pmu-backlight code.
  * Fix serial_cs resume handling.
  * Fix oops when removing suspended serial port.
  * Check if DLC is still attached to the TTY.
  * Add fedora backport of i965 DRM support.

  [ Martin Michlmayr ]
  * [mips] Apply some patches from linux-mips' linux-2.6.18-stable GIT tree:
    - The o32 fstatat syscall behaves differently on 32 and 64 bit kernels
    - fstatat syscall names
    - BCM1480: Mask pending interrupts against c0_status.im.
    - Cobalt: Time runs too quickly
    - Show actual CPU information in /proc/cpuinfo
    - Workaround for bug in gcc -EB / -EL options
    - Do not use -msym32 option for modules
    - Fix O32 personality(2) call with 0xffffffff argument
    - Use compat_sys_mount

  [ dann frazier ]
  * [ia64]: Fix booting on HP cell systems, thanks to Troy Heber
    - Enable CONFIG_HUGETLBFS
    - bugfix/ia64/sal-flush-fix.patch: delay sal cache flush
  * bugfix/sky2-receive-FIFO-fix.patch: fix sky2 hangs on some chips
    Thanks to Stephen Hemminger for the patch. (Closes: #391382)
  * features/all/drivers/cciss-support-for-gt-2TB-volumes.patch:
    Add support for > 2TB volumes
  * bugfix/sym2-dont-claim-raid-devs.patch: Prevent cpqarray/sym2 conflict
    by telling sym2 not to claim raid devices. (Closes: #391384)

  [ Sven Luther ]
  * [powerpc] Added AMD74xx driver module to the powerpc64 flavour
    (Closes: #391861).

  [ Kyle McMartin ]
  * [hppa] Force CROSS_COMPILE=hppa64-linux-gnu- (closes: #389296)

 -- Bastian Blank <waldi@debian.org>  Sat, 21 Oct 2006 15:59:43 +0200

linux-2.6 (2.6.18-2) unstable; urgency=low

  [ Bastian Blank ]
  * hppa: Fix compiler dependencies. (closes: #389296)
  * Make cfq the default io scheduler.
  * Add arcmsr (Areca) driver.
  * powerpc/prep: Fix compatibility asm symlink.
  * m68k: Disable initramfs support.

  [ Kyle McMartin ]
  * hppa: Add parisc patchset.

  [ Norbert Tretkowski ]
  * [alpha] Workaround undefined symbols by setting CONFIG_SCSI=y for smp flavour.
    (closes: #369517)

  [ Christian T. Steiges ]
  * m68k: Update patches for 2.6.18.
  * m68k: Re-Add m68k-as and m68k-macro patch which allow building with current binutils.
  * m68k: disable CONFIG_AUDIT for m68k.
  * m68k/mac: add m68k-no-backlight and m68k-fbcon patch.
  * m68k/mac: enable SONIC, disable all ADB but CUDA.

  [ Jurij Smakov ]
  * Add bugfix/proc-fb-reading.patch to fix the inconsistent behaviour
    of /proc/fb. (Closes: #388815)
  * sparc: Enable vserver flavour for sparc64. (Closes: #386656)

 -- Bastian Blank <waldi@debian.org>  Fri, 29 Sep 2006 14:12:19 +0200

linux-2.6 (2.6.18-1) unstable; urgency=low

  The unpruned release

  [ Martin Michlmayr ]
  * Bump build-dependency on kernel-package to 10.054.
  * arm/iop32x: Build ext2/3 as modules.
  * arm/iop32x: Disable CONFIG_EMBEDDED.
  * mipsel/r5k-cobalt: Enable ISDN.
  * arm/footbridge: Enable the CIFS module (closes: #274808).
  * arm/nslu2: Drop flavour since this machine is supported by arm/ixp4xx.
  * arm: Make get_unaligned() work with const pointers and GCC 4.1.
  * mipsel/r5k-cobalt: Enable CONFIG_BONDING as a module.
  * arm/iop32x: Likewise.
  * arm/ixp4xx: Likewise.
  * arm: Disable CONFIG_AUDIT for now since it's broken.

  [ Sven Luther ]
  * [powerpc] Enabled the -prep flavour. (Closes: #359025)
  * [powerpc] The sisfb framebuffer device is now builtin.
  * [powerpc] Updated the powerpc serial patch. This fixes the XServe serial
    port, but at the cost powermac pcmcia serial cards support.
    Thanks go to Mark Hymers for providing the patch.
    (Closes: #364637, #375194)
  * [powerpc] Added patch to fix oldworld/quik booting.
    Thanks fo to Christian Aichinger for investigating to Benjamin
    Herrenschmidt for providing the patch. (Closes: #366620, #375035).
  * [powerpc] Fixes hvc_console caused suspsend-to-disk breakage. Thanks to
    Andrew Morton for providing the patch. (Closes: #387178)
  * [powerpc] Disabled mv643xx_eth on powerpc64 flavours, as there never was a
    Marvell Discovery northbrige for 64bit powerpc cpus.

  [ Frederik Schüler ]
  * Remove obsolete options from amd64 and i386 configs.
  * Deactivate EVBUG.
  * Make PARPORT options global.
  * [i386] Add class definition for 486 flavour.

  [ maximilian attems ]
  * Enable CONFIG_PRINTER=m for all powerpc flavours.
  * Enable the new alsa CONFIG_SND_AOA framework for powerpc.
  * Add the merged advansys pci table patch.

  [ Bastian Blank ]
  * hppa: Use gcc-4.1.
  * Only provide 16 legacy ptys.

  [ Norbert Tretkowski ]
  * [alpha] Updated configs.
  * [alpha] Disabled CONFIG_AUDIT, broken.
  * [alpha] Added vserver flavour.

 -- Bastian Blank <waldi@debian.org>  Sun, 24 Sep 2006 15:55:37 +0200

linux-2.6 (2.6.17-9) unstable; urgency=medium

  [ Bastian Blank ]
  * Update vserver patch to 2.0.2.
    - Fix possible priviledge escalation in remount code. (CVE-2006-4243)

  [ Frederik Schüler ]
  * Add stable release 2.5.17.12:
    - sky2: version 1.6.1
    - sky2: fix fiber support
    - sky2: MSI test timing
    - sky2: use dev_alloc_skb for receive buffers
    - sky2: clear status IRQ after empty
    - sky2: accept flow control
    - dm: Fix deadlock under high i/o load in raid1 setup.
    - Remove redundant up() in stop_machine()
    - Missing PCI id update for VIA IDE
    - PKTGEN: Fix oops when used with balance-tlb bonding
    - PKTGEN: Make sure skb->{nh,h} are initialized in fill_packet_ipv6() too.
    - Silent data corruption caused by XPC
    - uhci-hcd: fix list access bug
    - binfmt_elf: fix checks for bad address
    - [s390] bug in futex unqueue_me
    - fcntl(F_SETSIG) fix
    - IPV6 OOPS'er triggerable by any user
    - SCTP: Fix sctp_primitive_ABORT() call in sctp_close().
    - SPARC64: Fix X server crashes on sparc64
    - TG3: Disable TSO by default
    - dm: mirror sector offset fix
    - dm: fix block device initialisation
    - dm: add module ref counting
    - dm: fix mapped device ref counting
    - dm: add DMF_FREEING
    - dm: change minor_lock to spinlock
    - dm: move idr_pre_get
    - dm: fix idr minor allocation
    - dm snapshot: unify chunk_size
    - Have ext2 reject file handles with bad inode numbers early.
    - Allow per-route window scale limiting
    - bridge-netfilter: don't overwrite memory outside of skb
    - fix compilation error on IA64
    - Fix output framentation of paged-skbs
    - spectrum_cs: Fix firmware uploading errors
    - TEXTSEARCH: Fix Boyer Moore initialization bug
  * Add stable release 2.6.17.13:
    - lib: add idr_replace
    - pci_ids.h: add some VIA IDE identifiers
  * Remove patches merged upstream:
    - s390-kernel-futex-barrier.patch
  * Unpatch ia64-mman.h-fix.patch

 -- Bastian Blank <waldi@debian.org>  Wed, 13 Sep 2006 14:54:14 +0200

linux-2.6 (2.6.17-8) unstable; urgency=low

  [ Martin Michlmayr ]
  * arm/ixp4xx: Enable CONFIG_W1.

  [ dann frazier ]
  * sound-pci-hda-mac-mini-quirks.diff, sound-pci-hda-intel-d965.diff
    sound-pci-hda-mac-mini-intel945.diff:
    Updates to patch_sigmatel.c to add x86 mac-mini sound support
    Thanks to Matt Kraai. (closes: #384972)

  [ Kyle McMartin ]
  * hppa: Re-enable pa8800 fixing patches from James Bottomley.
    Pulled fresh from parisc-linux git tree.
  * ia64: Pull in compile-failure fix from Christian Cotte-Barrot.
    Pulled from linux-ia64 mailing list. Fix is correct.
  * hppa/alpha/mips: Fix compile-failure due to missing arch_mmap_check. Patch sent
    upstream to stable@kernel.org.

  [ dann frazier ]
  * sym2: only claim "Storage" class devices - the cpqarray driver should be
    used for 5c1510 devices in RAID mode. (closes: #380272)

  [ Bastian Blank ]
  * Backport change to allow all hypercalls for xen.

 -- Bastian Blank <waldi@debian.org>  Thu, 31 Aug 2006 12:12:51 +0200

linux-2.6 (2.6.17-7) unstable; urgency=low

  [ Martin Michlmayr ]
  * arm/iop32x: Enable CONFIG_BLK_DEV_OFFBOARD.
  * arm/iop32x: Unset CONFIG_BLK_DEV_AMD74XX since it fails on ARM
    with "Unknown symbol pci_get_legacy_ide_irq".
  * arm/iop32x: Enable a number of MD and DM modules.
  * arm/iop32x: Enable some more USB network modules.
  * mipsel/r5k-cobalt: Increase 8250 NR_UARTS and RUNTIME_UARTS to 4.
  * mipsel/r5k-cobalt: Fix MAC detection problem on Qube 2700.

  [ Bastian Blank ]
  * Update vserver patch to 2.0.2-rc29.
  * Add stable release 2.6.17.10:
    - Fix possible UDF deadlock and memory corruption (CVE-2006-4145)
    - elv_unregister: fix possible crash on module unload
    - Fix sctp privilege elevation (CVE-2006-3745)

  [ maximilian attems ]
  * Add RAM range to longclass for -bigmem. (closes: 382799)
  * Add stable release 2.6.17.9:
    - powerpc: Clear HID0 attention enable on PPC970 at boot time
    (CVE-2006-4093)
  * Add stable release 2.6.17.11:
    - Fix ipv4 routing locking bug
    - disable debugging version of write_lock()
    - PCI: fix ICH6 quirks
    - 1394: fix for recently added firewire patch that breaks things on ppc
    - Fix IFLA_ADDRESS handling
    - Fix BeFS slab corruption
    - Fix timer race in dst GC code
    - Have ext3 reject file handles with bad inode numbers early
    - Kill HASH_HIGHMEM from route cache hash sizing
    - sys_getppid oopses on debug kernel
    - IA64: local DoS with corrupted ELFs
    - tpm: interrupt clear fix
    - ulog: fix panic on SMP kernels
    - dm: BUG/OOPS fix
    - MD: Fix a potential NULL dereference in md/raid1
    - ip_tables: fix table locking in ipt_do_table
    - swsusp: Fix swap_type_of
    - sky2: phy power problem on 88e805x
    - ipx: header length validation needed

  [ Frederik Schüler ]
  * Activate CONFIG_R8169_VLAN on amd64. (closes: #383707)
  * Activate EFI boot support on i386. (closes: #381951)

  [ dann frazier ]
  * Include module.lds in headers package if it exists. (closes: #342246)
  * Add Apple MacBook product IDs to usbhid and set
    CONFIG_USB_HIDINPUT_POWERBOOK=y on i386 and amd64. (closes: #383620)

 -- Bastian Blank <waldi@debian.org>  Thu, 24 Aug 2006 15:54:51 +0000

linux-2.6 (2.6.17-6) unstable; urgency=low

  [ maximilian attems ]
  * debian/arch/i386/defines: Activate 686-bigmem flavour for enterprise
  usage.
  * Add ubuntu pci table patch for scsi drivers advansys and fdomain.

  [ Martin Michlmayr ]
  * arm/armeb: Use gcc-4.1.
  * mips/mipsel: Use gcc-4.1.
  * arm/ixp4xx: Update config based on the NSLU2 config.
  * arm/s3c2410: Unset CONFIG_DEBUG_INFO.
  * arm/iop32x: xscale: don't mis-report 80219 as an iop32x
  * arm/iop32x: Add an MTD map for IOP3xx boards
  * arm/iop32x: Add support for the Thecus N2100.
  * arm/iop32x: Add support for the GLAN Tank.
  * arm/iop32x: Add a flavour for IOP32x based machines.

  [ Bastian Blank ]
  * Shrink short descriptions.
  * Make gcc-4.1 the default compiler.
  * [powerpc]: Use gcc-4.1.
  * Move latest and transitional packages to linux-latest-2.6.

  [ Frederik Schüler ]
  * [amd64] Add smp-alternatives backport.
  * [amd64] Drop smp flavours.
  * [amd64] Merge k8 and p4 flavours into a generic one, following upstreams
    advice.
  * Activate BSD_PROCESS_ACCT_V3.
  * Add stable release 2.6.17.8:
    - ALSA: Don't reject O_RDWR at opening PCM OSS
    - Add stable branch to maintainers file
    - tty serialize flush_to_ldisc
    - S390: fix futex_atomic_cmpxchg_inatomic
    - Fix budget-av compile failure
    - cond_resched() fix
    - e1000: add forgotten PCI ID for supported device
    - ext3: avoid triggering ext3_error on bad NFS file handle
    - ext3 -nobh option causes oops
    - Fix race related problem when adding items to and svcrpc auth cache.
    - ieee1394: sbp2: enable auto spin-up for Maxtor disks
    - invalidate_bdev() speedup
    - Sparc64 quad-float emulation fix
    - VLAN state handling fix
    - Update frag_list in pskb_trim
    - UHCI: Fix handling of short last packet
    - sky2: NAPI bug
    - i2c: Fix 'ignore' module parameter handling in i2c-core
    - scx200_acb: Fix the block transactions
    - scx200_acb: Fix the state machine
    - H.323 helper: fix possible NULL-ptr dereference
    - Don't allow chmod() on the /proc/<pid>/ files
    - PCI: fix issues with extended conf space when MMCONFIG disabled because of e820

  [ Sven Luther ]
  * [powerpc] Added console=hvsi0 too to CMDLINE to the powerpc64 flavour, for
    non-virtualized IBM power machines serial console.

 -- Bastian Blank <waldi@debian.org>  Fri, 11 Aug 2006 19:58:06 +0200

linux-2.6 (2.6.17-5) unstable; urgency=low

  [ Martin Michlmayr ]
  * [arm/nslu2] Enable CONFIG_USB_EHCI_SPLIT_ISO.  Closes: #378554

  [ maximilian attems ]
  * Add stable release 2.6.17.7:
    - BLOCK: Fix bounce limit address check
    - v4l/dvb: Fix budget-av frontend detection
    - v4l/dvb: Fix CI on old KNC1 DVBC cards
    - v4l/dvb: Fix CI interface on PRO KNC1 cards
    - v4l/dvb: Backport fix to artec USB DVB devices
    - v4l/dvb: Backport the DISEQC regression fix to 2.6.17.x
    - v4l/dvb: stradis: dont export MODULE_DEVICE_TABLE
    - pnp: suppress request_irq() warning
    - generic_file_buffered_write(): handle zero-length iovec segments
    - serial 8250: sysrq deadlock fix
    - Reduce ACPI verbosity on null handle condition
    - ieee80211: TKIP requires CRC32
    - Make powernow-k7 work on SMP kernels.
    - via-velocity: the link is not correctly detected when the device starts
    - Add missing UFO initialisations
    - USB serial ftdi_sio: Prevent userspace DoS (CVE-2006-2936)
    - cdrom: fix bad cgc.buflen assignment
    - splice: fix problems with sys_tee()
    - fix fdset leakage
    - struct file leakage
    - XFS: corruption fix
    - v4l/dvb: Kconfig: fix description and dependencies for saa7115 module
    - dvb-bt8xx: fix frontend detection for DViCO FusionHDTV DVB-T Lite rev 1.2
    - IB/mthca: restore missing PCI registers after reset
    - v4l/dvb: Backport the budget driver DISEQC instability fix
    - Fix IPv4/DECnet routing rule dumping
    - pdflush: handle resume wakeups
    - x86_64: Fix modular pc speaker
    - Fix powernow-k8 SMP kernel on UP hardware bug.
    - ALSA: RME HDSP - fixed proc interface (missing {})
    - ALSA: au88x0 - Fix 64bit address of MPU401 MMIO port
    - ALSA: Fix a deadlock in snd-rtctimer
    - ALSA: Fix missing array terminators in AD1988 codec support
    - ALSA: Fix model for HP dc7600
    - ALSA: Fix mute switch on VAIO laptops with STAC7661
    - ALSA: fix the SND_FM801_TEA575X dependencies
    - ALSA: Fix undefined (missing) references in ISA MIRO sound driver
    - ALSA: Fix workaround for AD1988A rev2 codec
    - ALSA: hda-intel - Fix race in remove
    - Suppress irq handler mismatch messages in ALSA ISA drivers
    - PKT_SCHED: Fix illegal memory dereferences when dumping actions
    - PKT_SCHED: Return ENOENT if action module is unavailable
    - PKT_SCHED: Fix error handling while dumping actions
    - generic_file_buffered_write(): deadlock on vectored write
    - ethtool: oops in ethtool_set_pauseparam()
    - memory hotplug: solve config broken: undefined reference to `online_page'
  * Add budget-av-compile-fix.patch stable compile fix.
  * Enable in all configs setting SND_FM801_TEA575X SND_FM801_TEA575X_BOOL=y.

 -- Bastian Blank <waldi@debian.org>  Sat, 29 Jul 2006 13:30:06 +0200

linux-2.6 (2.6.17-4) unstable; urgency=low

  [ Bastian Blank ]
  * Add stable release 2.6.17.5:
    - Fix nasty /proc vulnerability (CVE-2006-3626)
  * Add stable release 2.6.17.6:
    - Relax /proc fix a bit
  * Set section of images to admin.

  [ dann frazier ]
  * [ia64] Drop the non-SMP flavours; they are not well maintained upstream.
    Note that the non-SMP flavours have been identical to the SMP builds
    since 2.6.13-1; this was to avoid having to drop then re-add these
    flavours if upstream resolved the issue - but that never happened.
    Note that this is a measurable performance penalty on non-SMP systems.

 -- Bastian Blank <waldi@debian.org>  Mon, 17 Jul 2006 11:08:41 +0200

linux-2.6 (2.6.17-3) unstable; urgency=low

  [ maximilian attems ]
  * Add stable release 2.6.17.2:
    - ide-io: increase timeout value to allow for slave wakeup
    - NTFS: Critical bug fix (affects MIPS and possibly others)
    - Link error when futexes are disabled on 64bit architectures
    - SCTP: Reset rtt_in_progress for the chunk when processing its sack.
    - SPARC32: Fix iommu_flush_iotlb end address
    - ETHTOOL: Fix UFO typo
    - UML: fix uptime
    - x86: compile fix for asm-i386/alternatives.h
    - bcm43xx: init fix for possible Machine Check
    - SCTP: Fix persistent slowdown in sctp when a gap ack consumes rx buffer.
    - kbuild: bugfix with initramfs
    - Input: return correct size when reading modalias attribute
    - ohci1394: Fix broken suspend/resume in ohci1394
    - idr: fix race in idr code
    - USB: Whiteheat: fix firmware spurious errors
    - libata: minor patch for ATA_DFLAG_PIO
    - SCTP: Send only 1 window update SACK per message.
    - PFKEYV2: Fix inconsistent typing in struct sadb_x_kmprivate.
    - SCTP: Limit association max_retrans setting in setsockopt.
    - SCTP: Reject sctp packets with broadcast addresses.
    - IPV6: Sum real space for RTAs.
    - IPV6 ADDRCONF: Fix default source address selection without
      CONFIG_IPV6_PRIVACY
    - IPV6: Fix source address selection.
  * Add stable release 2.6.17.3:
    - NETFILTER: SCTP conntrack: fix crash triggered by packet without chunks
    [CVE-2006-2934]
  * Deapply merged sparc32-iotlb.patch.
  * Fix README.Debian: Correct svn location, remove old boot param bswap
    reference, the asfs patch is in the Debian kernel. Remove reference to
    AMD 768 erratum 10, it was solved in 2.6.12. Add wording corrections.
  * Set CONFIG_SERIAL_8250_RN_UARTS=16 for all archs beside mips/m68k unless
    explicitly set on a specific value. (closes: 377151)
  * Add stable release 2.6.17.4:
    - fix prctl privilege escalation and suid_dumpable (CVE-2006-2451)

  [ Sven Luther ]
  * Re-enabled fs-asfs patch.

  [ Thiemo Seufer ]
  * [mips,mipsel] Fix sb1 interrupt handlers.
  * [mips,mipsel] Fix devfs-induced build failure in sb1250 serial driver.
  * [mips] SGI ip22 RTC was broken, fixed thanks to Julien Blache.
  * [mips] Fix SGI ip22 serial console, thanks to Julien Blache.

  [ Martin Michlmayr ]
  * [arm/nslu2] Enable HFS and some other filesystems.
  * [arm/nslu2] Unset CONFIG_USB_STORAGE_DEBUG.  Closes: #377853.

 -- Bastian Blank <waldi@debian.org>  Thu, 13 Jul 2006 13:14:53 +0200

linux-2.6 (2.6.17-2) unstable; urgency=low

  [ Jurij Smakov ]
  * [sparc] Switch to gcc-4.1 as it produces a working kernel,
    while gcc-4.0 does not. No ABI bump neccessary, because
    2.6.17-1 sparc binaries never made it to the archive.
  * [sparc32] Add sparc32-iotlb.patch to fix DMA errors on sparc32.

  [ Sven Luther ]
  * [powerpc] Added console=hvc0 default commandline option to powerpc64 flavour.
  * [powerpc] Fixed mkvmlinuz support, which was missing from -1. (Closes: #375645)
  * [powerpc] Added PowerBook HID support for last-gen PowerBook keyboards.
    (Closes: #307327)

  [ Martin Michlmayr ]
  * [mipsel] Fix compilation error in dz serial driver.
  * [mipsel] Update configs.
  * [mipsel] Add a build fix for the Cobalt early console support.
  * [arm/nslu2] Disable SE Linux support for now so the kernel fits into flash.

  [ Christian T. Steigies ]
  * [m68k] Update patches for 2.6.17.
  * [m68k] Add m68k-as and m68k-macro patch which allow building with current binutils.
  * [m68k] Disable all subarches but amiga and mac for official linux-images.

  [ Kyle McMartin ]
  * [hppa] Update patchset (2.6.17-pa6) from parisc-linux.org.
    Which fixes relocation errors in modules with 64-bit kernels, and
    a softlockup on non-SMP flavours with gettimeofday.

 -- Bastian Blank <waldi@debian.org>  Thu, 29 Jun 2006 18:49:35 +0200

linux-2.6 (2.6.17-1) unstable; urgency=low

  [ Frederik Schüler ]
  * New upstream release.
  * [amd64] Use gcc 4.1.
  * [amd64] Drop amd64-generic flavor. We will use amd64-k8 for the
    installer.

  [ Martin Michlmayr ]
  * [mips] Update patches for 2.6.17.
  * [arm] Update configs.
  * [armeb] Update configs.

  [ Thiemo Seufer ]
  * [mips] Fix SWARM FPU detection.
  * [mips] Update configurations.

  [ Kyle McMartin ]
  * [hppa] Set PDC_CHASSIS_WARN to y.
  * [hppa] Update patchset (2.6.17-pa2) from parisc-linux.org.
  * [hppa] Change NR_CPUS to 8 from 32 on both SMP flavours.
  * [hppa] Set PARISC_PAGE_SIZE to 4K on all platforms.

  [ Bastian Blank ]
  * [s390] Use gcc 4.1.
  * [i386] Enable REGPARM.
  * [i386] Use gcc 4.1.
  * [powerpc] Disable prep.

  [ dann frazier ]
  * [ia64] Update configs
  * [ia64] Use gcc 4.1.

  [ maximilian attems ]
  * Add stable release 2.6.17.1:
    - xt_sctp: fix endless loop caused by 0 chunk length (CVE-2006-3085)

 -- Bastian Blank <waldi@debian.org>  Thu, 22 Jun 2006 12:13:15 +0200

linux-2.6 (2.6.16+2.6.17-rc3-0experimental.1) experimental; urgency=low

  [ Frederik Schüler ]
  * New upstream release candidate.
  * Switch HZ from 1000 to 250, following upstreams default.
  * Activate CONFIG_BCM43XX_DEBUG.

  [ maximilian attems ]
  * Disable broken and known unsecure LSM modules: CONFIG_SECURITY_SECLVL,
    CONFIG_SECURITY_ROOTPLUG. Upstream plans to remove them for 2.6.18

 -- Frederik Schüler <fs@debian.org>  Sun,  7 May 2006 17:06:29 +0200

linux-2.6.16 (2.6.16-18) unstable; urgency=high

  [ Sven Luther ]
  * [powerpc] Added console=hvsi0 too to CMDLINE to the powerpc64 flavour,
    for non-virtualized IBM power machines serial console.

  [ dann frazier ]
  * fs-ext3-bad-nfs-handle.patch: avoid triggering ext3_error on bad NFS
    file handle (CVE-2006-3468)
  * cdrom-bad-cgc.buflen-assign.patch: fix buffer overflow in dvd_read_bca
  * usb-serial-ftdi_sio-dos.patch: fix userspace DoS in ftdi_sio driver

  [ Bastian Blank ]
  * Update xen patch to changeset 9762.

 -- Frederik Schüler <fs@debian.org>  Fri, 18 Aug 2006 20:29:17 +0200

linux-2.6.16 (2.6.16-17) unstable; urgency=high

  [ Martin Michlmayr ]
  * Add stable release 2.6.16.22:
    - powernow-k8 crash workaround
    - NTFS: Critical bug fix (affects MIPS and possibly others)
    - JFS: Fix multiple errors in metapage_releasepage
    - SPARC64: Fix D-cache corruption in mremap
    - SPARC64: Respect gfp_t argument to dma_alloc_coherent().
    - SPARC64: Fix missing fold at end of checksums.
    - scsi_lib.c: properly count the number of pages in scsi_req_map_sg()
    - I2O: Bugfixes to get I2O working again
    - Missed error checking for intent's filp in open_namei().
    - tmpfs: time granularity fix for [acm]time going backwards
    - USB: Whiteheat: fix firmware spurious errors
    - fs/namei.c: Call to file_permission() under a spinlock in do_lookup_path()
  * Add stable release 2.6.16.23:
    - revert PARPORT_SERIAL should depend on SERIAL_8250_PCI patch
    - NETFILTER: SCTP conntrack: fix crash triggered by packet without
      chunks (CVE-2006-2934)
  * Add stable release 2.6.16.24:
    - fix prctl privilege escalation and suid_dumpable (CVE-2006-2451)
  * Add stable release 2.6.16.25:
    - Fix nasty /proc vulnerability (CVE-2006-3626)
  * Relax /proc fix a bit (Linus Torvalds)

  * [arm/nslu2] Unset CONFIG_USB_STORAGE_DEBUG.  Closes: #377853.
  * [mips] SGI ip22 RTC was broken, fixed thanks to Julien Blache.
  * [mips] Fix SGI ip22 serial console, thanks to Julien Blache.

  [ Bastian Blank ]
  * Fix vserver patch.

 -- Bastian Blank <waldi@debian.org>  Sat, 15 Jul 2006 17:18:49 +0200

linux-2.6.16 (2.6.16-16) unstable; urgency=low

  [ Sven Luther ]
  * [powerpc] Added console=hvc0 default commandline option to powerpc64 flavour.
  * [powerpc] Now THERM_PM72 and all WINDFARMs are builtin, for better fan control.

  [ Martin Michlmayr ]
  * [arm/nslu2] Disable SE Linux support for now so the kernel fits into
    flash.  Closes: #376926.

  [ Bastian Blank ]
  * [powerpc,powerpc-miboot] Enable OpenFirmware device tree support.
    (closes: #376012)

 -- Bastian Blank <waldi@debian.org>  Sat,  8 Jul 2006 17:57:57 +0200

linux-2.6.16 (2.6.16-15) unstable; urgency=low

  [ maximilian attems ]
  * Add stable release 2.6.16.18:
    - NETFILTER: SNMP NAT: fix memory corruption (CVE-2006-2444)
  * Add stable release 2.6.16.19:
    - NETFILTER: Fix small information leak in SO_ORIGINAL_DST (CVE-2006-1343)
  * Add stable release 2.6.16.20:
    - x86_64: Don't do syscall exit tracing twice
    - Altix: correct ioc4 port order
    - Input: psmouse - fix new device detection logic
    - PowerMac: force only suspend-to-disk to be valid
    - the latest consensus libata resume fix
    - Altix: correct ioc3 port order
    - Cpuset: might sleep checking zones allowed fix
    - ohci1394, sbp2: fix "scsi_add_device failed" with PL-3507 based devices
    - sbp2: backport read_capacity workaround for iPod
    - sbp2: fix check of return value of hpsb_allocate_and_register_addrspace
    - x86_64: x86_64 add crashdump trigger points
    - ipw2200: Filter unsupported channels out in ad-hoc mode
  * Add stable release 2.6.16.21:
    - check_process_timers: fix possible lockup
    - run_posix_cpu_timers: remove a bogus BUG_ON() (CVE-2006-2445)
    - xt_sctp: fix endless loop caused by 0 chunk length (CVE-2006-3085)
    - powerpc: Fix machine check problem on 32-bit kernels (CVE-2006-2448)

  [ Christian T. Steigies ]
  * [m68k] Add mac via patch from Finn Thain.
  * [m68k] Enable INPUT_EVDEV.

  [ Martin Michlmayr ]
  * [mips/b1-bcm91250a] Enable SMP.
  * [mips] Add a compile fix for the Maxine fb.
  * [mipsel] Add a patch that let's you enable serial console on DECstation.
  * [mipsel] Add a patch to get SCSI working on DECstation.
  * [mipsel] Handle memory-mapped RTC chips properly.
  * [mipsel] Add configs for r3k-kn02 and r4k-kn04 DECstation.
  * [arm] Allow RiscPC machines to boot an initrd (tagged list fix).
  * [arm/nslu2] Enable many modules.
  * [arm] Build loop support as a module.
  * [arm] Use the generic netfilter configuration.
  * [arm/footbridge] Enable sound.

  [ Kyle McMartin ]
  * [hppa] Pulled patch from cvs to fix build of kernel/ptrace.c which needs
    {read,write}_can_lock.
  * [hppa] Disable CONFIG_DETECT_SOFTLOCKUP to fix boot on pa8800 machines.

  [ Sven Luther ]
  * [powerpc,prep] Added a new ARCH=ppc PReP flavour, currently mostly a copy
    of the -powerpc one.
  * Upgraded mkvmlinuz dependency to mkvmlinuz 21.

  [ Bastian Blank ]
  * Update vserver patch to 2.0.2-rc21.
  * Bump build-dependency on kernel-package to 10.049.

  [ Jurij Smakov ]
  * Add dcache-memory-corruption.patch to fix the mremap(), occasionally
    triggered on sparc in the form of dpkg database corruption. Affects
    sparc64, mips and generic includes. Thanks to David Miller, original
    patch is included in 2.6.17.
    Ref: http://marc.theaimsgroup.com/?l=linux-sparc&m=114920963824047&w=2
  * Add sparc32-iotlb.patch to fix the DMA errors encountered with latest
    kernels on sparc32, in particularly HyperSparcs. Thanks to Bob Breuer.
    Ref: http://marc.theaimsgroup.com/?l=linux-sparc&m=115077649707675&w=2

 -- Bastian Blank <waldi@debian.org>  Wed, 21 Jun 2006 14:09:11 +0200

linux-2.6 (2.6.16-14) unstable; urgency=low

  [ Bastian Blank ]
  * Add stable release 2.6.16.16:
    - fs/locks.c: Fix lease_init (CVE-2006-1860)
  * Make i386 xen images recommend libc6-xen.
  * Update vserver patch to 2.0.2-rc20.
  * Update xen patch to changeset 9687.

  [ Christian T. Steigies ]
  * [m68k] Add generic m68k ide fix.
  * [m68k] Add cross-compile instructions.
  * [m68k] Enable INPUT_EVDEV for yaird.
  * [m68k] sun3 general compile and scsi fixes, enable sun3 SCSI again.

  [ dann frazier ]
  * cs4281 - Fix the check of timeout in probe to deal with variable HZ.
    (closes: #361197)

  [ Norbert Tretkowski ]
  * [alpha] Readded patch to support prctl syscall, got lost when upgrading
    to 2.6.16.

  [ Frederik Schüler ]
  * Add stable release 2.6.16.17:
    - SCTP: Validate the parameter length in HB-ACK chunk (CVE-2006-1857)
    - SCTP: Respect the real chunk length when walking parameters
      (CVE-2006-1858)
    - ptrace_attach: fix possible deadlock schenario with irqs
    - Fix ptrace_attach()/ptrace_traceme()/de_thread() race
    - page migration: Fix fallback behavior for dirty pages
    - add migratepage address space op to shmem
    - Remove cond_resched in gather_stats()
    - VIA quirk fixup, additional PCI IDs
    - PCI quirk: VIA IRQ fixup should only run for VIA southbridges
    - Fix udev device creation
    - limit request_fn recursion
    - PCI: correctly allocate return buffers for osc calls
    - selinux: check for failed kmalloc in security_sid_to_context()
    - TG3: ethtool always report port is TP.
    - Netfilter: do_add_counters race, possible oops or info leak
      (CVE-2006-0039)
    - scx200_acb: Fix resource name use after free
    - smbus unhiding kills thermal management
    - fs/compat.c: fix 'if (a |= b )' typo
    - smbfs: Fix slab corruption in samba error path
    - fs/locks.c: Fix sys_flock() race
    - USB: ub oops in block_uevent
    - via-rhine: zero pad short packets on Rhine I ethernet cards
    - md: Avoid oops when attempting to fix read errors on raid10

 -- Bastian Blank <waldi@debian.org>  Mon, 22 May 2006 14:56:11 +0200

linux-2.6 (2.6.16-13) unstable; urgency=low

  [ Frederik Schüler ]
  * Add stable release 2.6.16.14:
    - smbfs chroot issue (CVE-2006-1864)

  [ Bastian Blank ]
  * Don't make headers packages depend on images.
  * Bump abiname to 2. (closes: #366291)
  * Update vserver patch to 2.0.2-rc19.
  * Update xen patch to changeset 9668.
  * Remove abi fixes.
  * Add stable release 2.6.16.15:
    - SCTP: Allow spillover of receive buffer to avoid deadlock. (CVE-2006-2275)
    - SCTP: Fix panic's when receiving fragmented SCTP control chunks. (CVE-2006-2272)
    - SCTP: Fix state table entries for chunks received in CLOSED state. (CVE-2006-2271)
    - SCTP: Prevent possible infinite recursion with multiple bundled DATA. (CVE-2006-2274)
  * Switch HZ from 1000 to 250.

  [ Christian T. Steigies ]
  * [m68k] Add patches that allow building images for atari
  * [m68k] Enable atyfb driver for atari

 -- Bastian Blank <waldi@debian.org>  Wed, 10 May 2006 18:58:44 +0200

linux-2.6 (2.6.16-12) unstable; urgency=low

  [ Bastian Blank ]
  * Add stable release 2.6.16.12:
    - dm snapshot: fix kcopyd destructor
    - x86_64: Pass -32 to the assembler when compiling the 32bit vsyscall pages
    - for_each_possible_cpu
    - Simplify proc/devices and fix early termination regression
    - sonypi: correct detection of new ICH7-based laptops
    - MIPS: Fix tx49_blast_icache32_page_indexed.
    - NET: e1000: Update truesize with the length of the packet for packet split
    - i386: fix broken FP exception handling
    - tipar oops fix
    - USB: fix array overrun in drivers/usb/serial/option.c
    - Altix snsc: duplicate kobject fix
    - Alpha: strncpy() fix
    - LSM: add missing hook to do_compat_readv_writev()
    - Fix reiserfs deadlock
    - make vm86 call audit_syscall_exit
    - fix saa7129 support in saa7127 module for pvr350 tv out
    - dm flush queue EINTR
    - get_dvb_firmware: download nxt2002 firmware from new driver location
    - cxusb-bluebird: bug-fix: power down corrupts frontend
    - x86_64: Fix a race in the free_iommu path.
    - MIPS: Use "R" constraint for cache_op.
    - MIPS: R2 build fixes for gcc < 3.4.
    - cs5535_gpio.c: call cdev_del() during module_exit to unmap kobject references and other cleanups
    - MIPS: Fix branch emulation for floating-point exceptions.
    - x86/PAE: Fix pte_clear for the >4GB RAM case
  * Add stable release 2.6.16.13:
    - NETFILTER: SCTP conntrack: fix infinite loop (CVE-2006-1527)
  * Remove merged patches.
  * Rediff xen patch.
  * Bump build-dependency on kernel-package to 10.047.

  [ Martin Michlmayr ]
  * [arm] Enable cramfs for ixp4xx and rpc.

 -- Bastian Blank <waldi@debian.org>  Thu,  4 May 2006 11:37:26 +0200

linux-2.6 (2.6.16-11) unstable; urgency=low

  * Update vserver patch to 2.0.2-rc18.
    - Limit ccaps to root inside a guest (CVE-2006-2110)
  * Conflict with known broken grub versions. (closes: #361308)
  * Enable s390 vserver image.
  * Enable xen and xen-vserver images.
  * Use localversion for kernel-package images. (closes: #365505)

 -- Bastian Blank <waldi@debian.org>  Mon,  1 May 2006 16:38:45 +0200

linux-2.6 (2.6.16-10) unstable; urgency=low

  [ Norbert Tretkowski ]
  * [alpha] Added backport of for_each_possible_cpu() to fix alpha build.
    (closes: #364206)
  * Add stable release 2.6.16.10:
    - IPC: access to unmapped vmalloc area in grow_ary()
    - Add more prevent_tail_call()
    - alim15x3: ULI M-1573 south Bridge support
    - apm: fix Armada laptops again
    - fbdev: Fix return error of fb_write
    - Fix file lookup without ref
    - m41t00: fix bitmasks when writing to chip
    - Open IPMI BT overflow
    - x86: be careful about tailcall breakage for sys_open[at] too
    - x86: don't allow tail-calls in sys_ftruncate[64]()
    - IPV6: XFRM: Fix decoding session with preceding extension header(s).
    - IPV6: XFRM: Don't use old copy of pointer after pskb_may_pull().
    - IPV6: Ensure to have hop-by-hop options in our header of &sk_buff.
    - selinux: Fix MLS compatibility off-by-one bug
    - PPC: fix oops in alsa powermac driver
    - MTD_NAND_SHARPSL and MTD_NAND_NANDSIM should be tristate's
    - i2c-i801: Fix resume when PEC is used
    - Fix hotplug race during device registration
    - Fix truesize underflow
    - efficeon-agp: Add missing memory mask
    - 3ware 9000 disable local irqs during kmap_atomic
    - 3ware: kmap_atomic() fix

  [ maximilian attems ]
  * Add stable release 2.6.16.11:
    -  Don't allow a backslash in a path component (CVE-2006-1863)

 -- Bastian Blank <waldi@debian.org>  Tue, 25 Apr 2006 13:56:19 +0200

linux-2.6 (2.6.16-9) unstable; urgency=low

  [ maximilian attems ]
  * Add stable release 2.6.16.8:
    - ip_route_input panic fix (CVE-2006-1525)
  * Add stable release 2.6.16.9:
    - i386/x86-64: Fix x87 information leak between processes (CVE-2006-1056)

  [ Bastian Blank ]
  * Update vserver patch to 2.0.2-rc17.

 -- Bastian Blank <waldi@debian.org>  Thu, 20 Apr 2006 15:37:28 +0200

linux-2.6 (2.6.16-8) unstable; urgency=low

  * Fix ABI-breakage introduced in -7. (closes: #363032)
  * Add stable release 2.6.16.6:
    - ext3: Fix missed mutex unlock
    - RLIMIT_CPU: fix handling of a zero limit
    - alpha: SMP boot fixes
    - m32r: security fix of {get, put}_user macros
    - m32r: Fix cpu_possible_map and cpu_present_map initialization for SMP kernel
    - shmat: stop mprotect from giving write permission to a readonly attachment (CVE-2006-1524)
    - powerpc: fix incorrect SA_ONSTACK behaviour for 64-bit processes
    - MPBL0010 driver sysfs permissions wide open
    - cciss: bug fix for crash when running hpacucli
    - fuse: fix oops in fuse_send_readpages()
    - Fix utime(2) in the case that no times parameter was passed in.
    - Fix buddy list race that could lead to page lru list corruptions
    - NETFILTER: Fix fragmentation issues with bridge netfilter
    - USB: remove __init from usb_console_setup
    - Fix suspend with traced tasks
    - isd200: limit to BLK_DEV_IDE
    - edac_752x needs CONFIG_HOTPLUG
    - fix non-leader exec under ptrace
    - sky2: bad memory reference on dual port cards
    - atm: clip causes unregister hang
    - powerpc: iSeries needs slb_initialize to be called
    - Fix block device symlink name
    - Incorrect signature sent on SMB Read
  * Add stable release 2.6.16.7:
    - fix MADV_REMOVE vulnerability (CVE-2006-1524 for real this time)

 -- Bastian Blank <waldi@debian.org>  Tue, 18 Apr 2006 16:22:31 +0200

linux-2.6 (2.6.16-7) unstable; urgency=low

  [ Frederik Schüler ]
  * Add stable release 2.6.16.3:
    - Keys: Fix oops when adding key to non-keyring (CVE-2006-1522)

  [ Bastian Blank ]
  * Add stable release 2.6.16.4:
    - RCU signal handling (CVE-2006-1523)

  [ Sven Luther ]
  * [powerpc] Transitioned mkvmlinuz support patch to the 2.6.16 ARCH=powerpc
    tree. PReP is broken in 2.6.16 though.

  [ maximilian attems ]
  * Add stable release 2.6.16.5:
   - x86_64: Clean up execve
   - x86_64: When user could have changed RIP always force IRET (CVE-2006-0744)
  * Disable CONFIG_SECCOMP (adds useless overhead on context-switch) -
    thanks to fs for checking abi.

  [ Christian T. Steigies ]
  * [m68k] update m68k patch and config to 2.6.16, temporarily disable atari

 -- Bastian Blank <waldi@debian.org>  Sat, 15 Apr 2006 13:56:05 +0200

linux-2.6 (2.6.16-6) unstable; urgency=medium

  [ Bastian Blank ]
  * Provide version infos in support package and don't longer rely on the
    changelog.
  * [amd64/i386] Enable cpu hotplug support.

  [ maximilian attems ]
  * Add stable release 2.6.16.2:
    - PCMCIA_SPECTRUM must select FW_LOADER
    - drivers/net/wireless/ipw2200.c: fix an array overun
    - AIRO{,_CS} <-> CRYPTO fixes
    - tlclk: fix handling of device major
    - fbcon: Fix big-endian bogosity in slow_imageblit()
    - Fix NULL pointer dereference in node_read_numastat()
    - USB: EHCI full speed ISO bugfixes
    - Mark longhaul driver as broken.
    - fib_trie.c node freeing fix
    - USB: Fix irda-usb use after use
    - sysfs: zero terminate sysfs write buffers (CVE-2006-1055)
    - USB: usbcore: usb_set_configuration oops (NULL ptr dereference)
    - pcmcia: permit single-character-identifiers
    - hostap: Fix EAPOL frame encryption
    - wrong error path in dup_fd() leading to oopses in RCU
    - {ip, nf}_conntrack_netlink: fix expectation notifier unregistration
    - isicom must select FW_LOADER
    - knfsd: Correct reserved reply space for read requests.
    - Fix module refcount leak in __set_personality()
    - sbp2: fix spinlock recursion
    - powerpc: make ISA floppies work again
    - opti9x - Fix compile without CONFIG_PNP
    - Add default entry for CTL Travel Master U553W
    - Fix the p4-clockmod N60 errata workaround.
    - kdump proc vmcore size oveflow fix

 -- Bastian Blank <waldi@debian.org>  Mon, 10 Apr 2006 16:09:51 +0200

linux-2.6 (2.6.16-5) unstable; urgency=low

  [ Bastian Blank ]
  * Provide real dependency packages for module building.
    - Add linux-headers-$version-$abiname-all and
      linux-headers-$version-$abiname-all-$arch.
  * Rename support package to linux-support-$version-$abiname.
  * Fix module package output.
  * Include .kernelrelease in headers packages. (closes: #359813)
  * Disable Cumana partition support completely. (closes: #359207)
  * Update vserver patch to 2.0.2-rc15.

  [ dann frazier ]
  * [ia64] initramfs-tools works now, no longer restrict initramfs-generators

 -- Bastian Blank <waldi@debian.org>  Mon,  3 Apr 2006 14:00:08 +0200

linux-2.6 (2.6.16-4) unstable; urgency=medium

  [ Martin Michlmayr ]
  * [arm/armeb] Update nslu2 config.
  * Add stable release 2.6.16.1:
    - Fix speedstep-smi assembly bug in speedstep_smi_ownership
    - DMI: fix DMI onboard device discovery
    - cciss: fix use-after-free in cciss_init_one
    - DM: Fix bug: BIO_RW_BARRIER requests to md/raid1 hang.
    - fix scheduler deadlock
    - proc: fix duplicate line in /proc/devices
    - rtc.h broke strace(1) builds
    - dm: bio split bvec fix
    - v9fs: assign dentry ops to negative dentries
    - i810fb_cursor(): use GFP_ATOMIC
    - NET: Ensure device name passed to SO_BINDTODEVICE is NULL terminated.
    - XFS writeout fix
    - sysfs: fix a kobject leak in sysfs_add_link on the error path
    - get_cpu_sysdev() signedness fix
    - firmware: fix BUG: in fw_realloc_buffer
    - sysfs: sysfs_remove_dir() needs to invalidate the dentry
    - TCP: Do not use inet->id of global tcp_socket when sending RST (CVE-2006-1242)
    - 2.6.xx: sata_mv: another critical fix
    - Kconfig: VIDEO_DECODER must select FW_LOADER
    - V4L/DVB (3324): Fix Samsung tuner frequency ranges
    - sata_mv: fix irq port status usage

 -- Bastian Blank <waldi@debian.org>  Tue, 28 Mar 2006 17:19:10 +0200

linux-2.6 (2.6.16-3) unstable; urgency=low

  [ Frederik Schüler ]
  * [amd64] Add asm-i386 to the linux-headers packages.

  [ Jonas Smedegaard ]
  * Tighten yaird dependency to at least 0.0.12-8 (supporting Linux
    2.6.16 uppercase hex in Kconfig and new IDE sysfs naming, and VIA
    IDE on powerpc).

  [ Martin Michlmayr ]
  * [arm/armeb] Enable CONFIG_NFSD on NSLU2 again.  Closes: #358709.
  * [arm/footbridge] CONFIG_NE2K_PCI should be a module, not built-in.
  * [arm/footbridge] Enable CONFIG_BLK_DEV_IDECD=m since the CATS can
    have a CD-ROM drive.
  * [mips/sb1*] Use ttyS rather than duart as the name for the serial
    console since the latter causes problems with debian-installer.

  [ Bastian Blank ]
  * Update vserver patch to 2.0.2-rc14.
    - Fix sendfile. (closes: #358391, #358752)

 -- Bastian Blank <waldi@debian.org>  Mon, 27 Mar 2006 16:08:20 +0200

linux-2.6 (2.6.16-2) unstable; urgency=low

  [ dann frazier ]
  * [ia64] Set unconfigured options:
      CONFIG_PNP_DEBUG=n and CONFIG_NET_SB1000=m
  * [hppa] Update config for 2.6.16

  [ Martin Michlmayr ]
  * [mips/mipsel] Put something in the generic config file because diff
    will otherwise remove the empty file, causing the build to fail.
  * [mipsel/r5k-cobalt] Set CONFIG_PACKET=y.
  * [arm] Set CONFIG_MACLIST=y for ixp4xx because nas100d needs it.

  [ Frederik Schüler ]
  * Add Maximilian Attems to uploaders list.

 -- Martin Michlmayr <tbm@cyrius.com>  Wed, 22 Mar 2006 15:15:14 +0000

linux-2.6 (2.6.16-1) unstable; urgency=low

  [ Bastian Blank ]
  * New upstream release.
  * Default to initramfs-tools 0.55 or higher on s390.

  [ maximilian attems ]
  * Default to initramfs-tools on arm and armeb.

  [ Martin Michlmayr ]
  * [mips/mipsel] Add an image for the Broadcom BCM91480B evaluation board
    (aka "BigSur").
  * [arm, armeb] Enable the netconsole module.
  * [mipsel/cobalt] Enable the netconsole module.
  * [mips] SB1: Fix interrupt disable hazard (Ralf Baechle).
  * [mips] SB1: Support for 1480 ethernet (Broadcom).
  * [mips] SB1: Support for NAPI (Tom Rix).
  * [mips] SB1: DUART support (Broadcom).
  * [mips] Work around bad code generation for <asm/io.h> (Ralf Baechle).
  * [mips] Fix VINO drivers when using a 64-bit kernel (Mikael Nousiainen).
  * [arm/armeb] Update configs for 2.6.16.
  * [mips/mipsel] Update configs for 2.6.16.
  * [arm/armeb] Enable the SMB module on NSLU2.
  * [mipsel] Enable parallel port modules for Cobalt since there are PCI
    cards that can be used in a Qube.
  * [mipsel] Enable the JFS module on Cobalt.

  [ dann frazier ]
  * [ia64] use yaird on ia64 until #357414 is fixed
  * [ia64] Update configs for 2.6.16

 -- Bastian Blank <waldi@debian.org>  Tue, 21 Mar 2006 16:12:16 +0100

linux-2.6 (2.6.15+2.6.16-rc5-0experimental.1) experimental; urgency=low

  [ Frederik Schüler ]
  * New upstream release candidate.

  [ Martin Michlmayr ]
  * Add initial mips/mipsel 2.6 kernels.
  * Important changes compared to the 2.4 kernels:
    - Drop the XXS1500 flavour since there's little interest in it.
    - Drop the LASAT flavour since these machines never went into
      production.
    - Drop the IP22 R5K (Indy, Indigo2) flavour since the IP22 R4K
      image now also works on machines with a R5K CPU.
    - Add an image for SGI IP32 (O2).
    - Rename the sb1-swarm-bn flavour to sb1-bcm91250a.
    - Enable PCI network (and other) modules on Cobalt.  Closes: #315895.
  * Add various MIPS related patches:
    - Fix iomap compilation on machines without COW.
    - Improve gettimeofday on MIPS.
    - Fix an oops on IP22 zerilog (serial console).
    - Improve IDE probing so it won't take so long on Cobalt.
    - Probe for IDE disks on SWARM.
    - Test whether there's a scache (fixes Cobalt crash).
    - Add Tulip fixes for Cobalt.
  * Fix a typo in the description of the linux-doc-* package,
    thanks Justin Pryzby.  Closes: #343424.
  * [arm] Enable nfs and nfsd modules.
  * [arm/footbride] Suggest nwutil (Netwinder utilities).

 -- Frederik Schüler <fs@debian.org>  Thu,  9 Mar 2006 14:13:17 +0000

linux-2.6 (2.6.15+2.6.16-rc4-0experimental.1) experimental; urgency=low

  [ Frederik Schüler ]
  * New upstream release.
  * Activate CONFIG_DVB_AV7110_OSD on alpha amd64 and ia64.
    Closes: #353292
  * Globally enable NAPI on all network card drivers which support it.

  [ maximilian attems ]
  * Drop fdutils from i386 and amd64 Suggests.
  * Swap lilo and grub Suggests for i386 and amd64.

  [ Jurij Smakov ]
  * Make sure that LOCALVERSION environment variable is not
    passed to a shell while invoking make-kpkg, since it
    appends it to the version string, breaking the build.
    Closes: #349472
  * [sparc32] Re-enable the building of sparc32 images.
  * [sparc64] Re-add (partial) sparc64-atyf-xl-gr.patch, since it
    was only partially applied upstream, so the problem (garbled
    screen output on SunBlade 100) is still present. Thanks to
    Luis Ortiz for pointing it out.
  * Bump the build-dep on kernel-package to 10.035, which fixes
    the problem with building documentation packages.

  [ Martin Michlmayr ]
  * [sparc] Add sys_newfstatat -> sys_fstatat64 fix from git.
  * [arm] Update configs for 2.6.16-rc3.
  * [armeb] Update configs for 2.6.16-rc3.
  * [arm/armeb] Fix compilation error on NSLU2 due to recent flash
    changes.
  * [arm/armeb] Fix a compilation error in the IXP4xx beeper support
    (Alessandro Zummo).

  [ Norbert Tretkowski ]
  * [alpha] Update arch/alpha/config* for 2.6.16-rc3.

 -- Bastian Blank <waldi@debian.org>  Fri, 24 Feb 2006 16:02:11 +0000

linux-2.6 (2.6.15-8) unstable; urgency=high

  [ maximilian attems ]
  * Add stable Release 2.6.15.5:
    - Fix deadlock in br_stp_disable_bridge
    - Fix a severe bug
    - i386: Move phys_proc_id/early intel workaround to correct function
    - ramfs: update dir mtime and ctime
    - sys_mbind sanity checking
    - Fix s390 build failure.
    - Revert skb_copy_datagram_iovec() recursion elimination.
    - s390: add #ifdef __KERNEL__ to asm-s390/setup.h
    - netfilter missing symbol has_bridge_parent
    - hugetlbfs mmap ENOMEM failure
    - IB/mthca: max_inline_data handling tweaks
    - it87: Fix oops on removal
    - hwmon it87: Probe i2c 0x2d only
    - reiserfs: disable automatic enabling of reiserfs inode attributes
    - Fix snd-usb-audio in 32-bit compat environment
    - dm: missing bdput/thaw_bdev at removal
    - dm: free minor after unlink gendisk
    - gbefb: IP32 gbefb depth change fix
    - shmdt cannot detach not-alined shm segment cleanly.
    - Address autoconfiguration does not work after device down/up cycle
    - gbefb: Set default of FB_GBE_MEM to 4 MB
    - XFS ftruncate() bug could expose stale data (CVE-2006-0554)
    - sys_signal: initialize ->sa_mask
    - do_sigaction: cleanup ->sa_mask manipulation
    - fix zap_thread's ptrace related problems
    - fix deadlock in ext2
    - cfi: init wait queue in chip struct
    - sd: fix memory corruption with broken mode page headers
    - sbp2: fix another deadlock after disconnection
    - skge: speed setting
    - skge: fix NAPI/irq race
    - skge: genesis phy initialization fix
    - skge: fix SMP race
    - x86_64: Check for bad elf entry address (CVE-2006-0741)
    - alsa: fix bogus snd_device_free() in opl3-oss.c
    - ppc32: Put cache flush routines back into .relocate_code section
    - sys32_signal() forgets to initialize ->sa_mask
    - Normal user can panic NFS client with direct I/O (CVE-2006-0555)
  * Deactivate merged duplicates: s390-klibc-buildfix.patch,
    powerpc-relocate_code.patch.
  * Add stable Release 2.6.15.6:
    - Don't reset rskq_defer_accept in reqsk_queue_alloc
    - fs/nfs/direct.c compile fix
    - mempolicy.c compile fix, make sure BITS_PER_BYTE is defined
    - [IA64] die_if_kernel() can return (CVE-2006-0742)

  [ Sven Luther ]
  * [powerpc] Disabled CONFIG_IEEE1394_SBP2_PHYS_DMA, which was broken on
    powerpc64, as it used the long deprecated bus_to_virt symbol.
    (Closes: #330225)
  * [powerpc] Fixed gettimeofday breakage causing clock drift.

 -- Bastian Blank <waldi@debian.org>  Mon,  6 Mar 2006 11:06:28 +0100

linux-2.6 (2.6.15-7) unstable; urgency=low

  [ Norbert Tretkowski ]
  * [alpha] Disabled CONFIG_ALPHA_LEGACY_START_ADDRESS for -alpha-generic and
    -alpha-smp flavours, and introduced a new -alpha-legacy flavour for MILO
    based machines, which has CONFIG_ALPHA_LEGACY_START_ADDRESS enabled.
    (closes: #352186)
  * [alpha] Added new patch to support prctl syscall. (closes: #349765)
  * [i386] Renamed kernel-image-2.6-486 to kernel-image-2.6-386, it's meant for
    transition only, and kernel-image-2.6-386 is the package name in sarge.

  [ Jurij Smakov ]
  * Bump build-dependency on kernel-package to 10.035, which is fixed
    to build the documentation packages again.
    Closes: #352000, #348332

  [ Frederik Schüler ]
  * Activate CONFIG_DVB_AV7110_OSD on alpha amd64 and ia64.
    Closes: #353292
  * Deactivate CONFIG_FB_ATY_XL_INIT on all architectures: it is broken and
    already removed in 2.6.16-rc.
    Closes: #353310

  [ Christian T. Steigies ]
  * [m68k] build in cirrusfb driver

 -- Bastian Blank <waldi@debian.org>  Tue, 21 Feb 2006 17:35:21 +0000

linux-2.6 (2.6.15-6) unstable; urgency=low

  [ Bastian Blank ]
  * Moved the mkvmlinuz support patch modification to a -1 version of the
    patch.

  [ maximilian attems ]
  * Add stable treee 2.6.15.4
    - PCMCIA=m, HOSTAP_CS=y is not a legal configuration
    - Input: iforce - do not return ENOMEM upon successful allocation
    - x86_64: Let impossible CPUs point to reference per cpu data
    - x86_64: Clear more state when ignoring empty node in SRAT parsing
    - x86_64: Dont record local apic ids when they are disabled in MADT
    - Fix keyctl usage of strnlen_user()
    - Kill compat_sys_clock_settime sign extension stub.
    - Input: grip - fix crash when accessing device
    - Input: db9 - fix possible crash with Saturn gamepads
    - Input: iforce - fix detection of USB devices
    - Fixed hardware RX checksum handling
    - SCSI: turn off ordered flush barriers
    - Input: mousedev - fix memory leak
    - seclvl settime fix
    - fix regression in xfs_buf_rele
    - md: remove slashes from disk names when creation dev names in sysfs
    - d_instantiate_unique / NFS inode leakage
    - dm-crypt: zero key before freeing it
    - bridge: netfilter races on device removal
    - bridge: fix RCU race on device removal
    - SELinux: fix size-128 slab leak
    - __cmpxchg() must really always be inlined
    - emu10k1 - Fix the confliction of 'Front' control
    - Input: sidewinder - fix an oops
  * Deactivate merged alpha-cmpxchg-inline.patch, sparc64-clock-settime.patch.

  [ Christian T. Steigies ]
  * [m68k] Add fix for m68k/buddha IDE and m68k/mac SCSI driver
  * [m68k] Patch by Peter Krummrich to stop flickering pixels with PicassoII
  * [m68k] make Amiga keyboard usable again, patch by Roman Zippel
  * [m68k] prevent wd33c93 SCSI driver from crashing the kernel, patch by Roman Zippel
  * [m68k] remove SBCs from VME descriptions (closes: #351924)

 -- Frederik Schüler <fs@debian.org>  Fri, 10 Feb 2006 15:33:21 +0000

linux-2.6 (2.6.15-5) unstable; urgency=low

  [ Martin Michlmayr ]
  * Add a fix for the input support for the ixp4xx beeper driver from
    2.6.16-rc2.
  * Add stable tree 2.6.15.3:
    - Fix extra dst release when ip_options_echo fails (CVE-2006-0454)

  [ Sven Luther ]
  * [powerpc] Removed -o root -g root option to mkvmlinuz support patch.
    (Closes: #351412)

 -- Sven Luther <luther@debian.org>  Tue,  7 Feb 2006 19:23:14 +0000

linux-2.6 (2.6.15-4) unstable; urgency=low

  [ Jurij Smakov ]
  * [sparc64] Add sparc64-clock-settime.patch to fix the incorrect
    handling of the clock_settime syscall arguments, which resulted
    in a hang when trying to set the date using 'date -s'. Patch
    by David Miller is applied upstream. Thanks to Ludovic Courtes
    and Frans Pop for reporting and testing.
    Ref: http://marc.theaimsgroup.com/?t=113861017400002&r=1&w=2

  [ Christian T. Steigies ]
  * [m68k] update m68k patch and config to 2.6.15
  * [m68k] SCSI drivers need to be built in until ramdisk generator tools
    supports loading scsi modules
  * [m68k] ISCSI and IDE-TAPE don't compile, disabled
  * [m68k] set CC_OPTIMIZE_FOR_SIZE=n
  * [m68k] added vmeints patch which fixes building for vme

  [ maximilian attems ]
  * Use initramfs-tools for ia64 - fixed klibc.
  * Add stable tree 2.6.15.2:
    - Fix double decrement of mqueue_mnt->mnt_count in sys_mq_open
    - (CVE-2005-3356)
    - Mask off GFP flags before swiotlb_alloc_coherent
    - usb-audio: don't use empty packets at start of playback
    - Make second arg to skb_reserved() signed.
    - Input: HID - fix an oops in PID initialization code
    - Fix oops in ufs_fill_super at mount time
    - Kill blk_attempt_remerge()
    - Fix i2o_scsi oops on abort
    - Fix mkiss locking bug
    - Fix timekeeping on sparc64 ultra-IIe machines
    - Someone broke reiserfs v3 mount options and this fixes it
  * Deactivate sparc64-jumping-time.patch, amd64-pppd-fix.patch incl in aboves.
  * Add s390-klibc-buildfix.patch, regression due to header file changes.

  [ Steve Langasek ]
  * [alpha] set __attribute__((always_inline)) on __cmpxchg(), to avoid
    wrong optimizations with -Os (Closes: #347556).

  [ Martin Michlmayr ]
  * Add input support for the ixp4xx beeper driver (Alessandro Zummo).
  * [arm] Add NSLU2 specific portion of ixp4xx beeper driver (Alessandro Zummo).
  * [arm/nslu2] Build PPP as a module.
  * [arm/nslu2] Enable wireless.
  * [arm/nslu2] Enable most USB modules.
  * [arm/nslu2] Enable ALSA and USB sound modules.
  * [arm/nslu2] Set 4 MB as the size of the initrd in the kernel cmd line.
  * [arm/footbridge] Set CONFIG_BLK_DEV_RAM_SIZE to 8192.
  * [armeb] Add support for big-endian ARM.
  * [armeb/nslu2] Use the nslu2 config from arm.

  [ Frederik Schüler ]
  * [amd64] Add amd64-pppd-fix.patch to fix kernel panic when using pppd.
    (Closes: #347711)
  * Add 64bit-vidiocswin-ioctl-fix.patch to fix VIDIOCSWIN ioctl on 64bit
    kernel 32bit userland setups. (Closes: #349338)

  [ Sven Luther ]
  * [powerpc] Adapted apus config file to be more modular and in sync with the
    other powerpc configs. Scsi drivers are disabled as they don't build
    cleanly though (need some esp stuff).
  * [powerpc] Default to initramfs-tools as initramfs generator, as klibc
    build is fixed now.

  [ Bastian Blank ]
  * [powerpc] Fix dependencies of image packages.

 -- maximilian attems <maks@sternwelten.at>  Wed,  1 Feb 2006 11:34:20 +0100

linux-2.6 (2.6.15-3) unstable; urgency=low

  [ Martin Michlmayr ]
  * [arm] Update configs for 2.6.15; closes: #347998.
  * [arm] Activate tmpfs.
  * [arm] Allow modules to be unloaded.
  * [arm] Enable CONFIG_INPUT_EVDEV since yaird needs this module in
    order to generate initrds.
  * [arm/footbridge] Activate IDEPCI so SL82C105 will really be
    compiled in.
  * [arm/footbridge] Activate the right network drivers (Tulip and
    NE2K).
  * [arm/footbridge] Enable more framebuffer drivers.
  * debian/patches/arm-fix-dc21285.patch: Fix compilation of DC21285
    flash driver.
  * [arm/footbridge] Enable MTD and the DC21285 flash driver.
  * [arm/footbridge] Enable RAID and LVM modules.
  * [arm/footbridge] Enable USB modules.
  * [arm/nslu2] Add an image for Network Storage Link for USB 2.0 Disk
    Drives.
  * debian/patches/arm-memory-h-page-shift.patch: Fix error "PAGE_SHIFT
    undeclared" (Rod Whitby).
  * debian/patches/mtdpart-redboot-fis-byteswap.patch: recognise a foreign
    endian RedBoot partition table (John Bowler).
  * debian/patches/maclist.patch: Add support for the maclist interface
    (John Bowler).
  * debian/patches/arm-nslu2-maclist.patch: Add NSLU2 maclist support
    (John Bowler).
  * [arm/nslu2] Activate maclist.

  [ maximilian attems ]
  * Add stable tree 2.6.15.1:
    - arch/sparc64/Kconfig: fix HUGETLB_PAGE_SIZE_64K dependencies
    - moxa serial: add proper capability check
    - fix /sys/class/net/<if>/wireless without dev->get_wireless_stats
    - Don't match tcp/udp source/destination port for IP fragments
    - Fix sys_fstat64() entry in 64-bit syscall table.
    - UFS: inode->i_sem is not released in error path
    - netlink oops fix due to incorrect error code
    - Fix onboard video on SPARC Blade 100 for 2.6.{13,14,15}
    - Fix DoS in netlink_rcv_skb() (CVE-2006-0035)
    - fix workqueue oops during cpu offline
    - Fix crash in ip_nat_pptp (CVE-2006-0036)
    - Fix another crash in ip_nat_pptp (CVE-2006-0037)
    - ppc32: Re-add embed_config.c to ml300/ep405
    - Fix ptrace/strace
    - vgacon: fix doublescan mode
    - BRIDGE: Fix faulty check in br_stp_recalculate_bridge_id()
    - skge: handle out of memory on ring changes
  * Drop merged patch:
    - sparc64-atyfb-xl-gr-final.patch

  [ Simon Horman ]
  * Fix booting on PReP machines
    (Closes: #348040)
    powerpc-relocate_code.patch

 -- Simon Horman <horms@verge.net.au>  Tue, 17 Jan 2006 18:01:17 +0900

linux-2.6 (2.6.15-2) unstable; urgency=low

  [ maximilian attems ]
  * Default to initramfs-tools as initramfs generator for amd64, hppa, i386,
    alpha and sparc. More archs will be added once klibc matures.
    (Closes: #346141, #343147, #341524, #346305)
  * Backport alsa patch for opl3 - Fix the unreleased resources.
    (Closes: #346273)
  * Readd buslogic-pci-id-table.patch.

  [ dann frazier ]
  * [ia64] Update config for 2.6.15.

  [ Frederik Schüler ]
  * Make CONFIG_IPW2100 a per-architecture option and deactivate it on all
    architectures but i386. (Closes: #344515)

  [ Sven Luther ]
  * Removed spurious file from powerpc-apus patch. (Closes: #346159)

  [ Norbert Tretkowski ]
  * Backport the generic irq framework for alpha. (closes: #339080)

  [ Bastian Blank ]
  * Remove pre-sarge conflict with hotplug.
  * Fix hppa diff to apply.
  * Make the latest packages depend on the corect version of the real images.
    (closes: #346366)

 -- Bastian Blank <waldi@debian.org>  Tue, 10 Jan 2006 16:54:21 +0100

linux-2.6 (2.6.15-1) unstable; urgency=low

  [ Sven Luther ]
  * New upstream release.
  * [powerpc] Now use ARCH=powerpc for 64bit powerpc flavours, 32bit still
    stays with ARCH=ppc for now.
  * [powerpc] Readded PReP Motorola PowerStack II Utah IDE interrupt
    (Closes: #345424)
  * [powerpc] Fixed apus patch.
  * Added make-kpkg --arch option support to gencontrol.py.
  * Added debian/bin/kconfig.ml to process config file snipplet, so we can
    preserve the pre 2.6.15 ordering of config file snipplets. Upto 2.6.15
    the kernel Kconfig magic apparently kept the later occuring config options,
    but it seems that this is no more the case. Instead of catting the config
    files together, not use the kconfig.ml script to read in the files from
    more generic to more specific, and keep only the more specific.

  [ Bastian Blank ]
  * [s390] Update configs.

  [ Kyle McMartin ]
  * [hppa] Snag latest hppa.diff from cvs.parisc-linux.org.
  * [hppa] Update configs for 2.6.15.
  * [hppa] Change parisc kernel names to something less ambiguous.

  [ dann frazier ]
  * [ia64] Update ia64 configs

  [ maximilian attems ]
  * Drop modular-ide.patch, nacked by ide upstream.  Prevents udev to load
    ide-generic and those successfull boots with initramfs-tools.
  * Disable CONFIG_USB_BANDWIDTH, causes major trouble for alsa usb cards.

  [ Norbert Tretkowski ]
  * [alpha] Removed conflict with initramfs-tools, thanks vorlon for finding
    the klibc bug!

  [ Jonas Smedegaard ]
  * Adjust short description of transitional package kernel-image-2.6-
    486 to mention 2.6 (not 2.6.12).
  * Clean duplicate Kconfig options.

  [ Frederik Schüler ]
  * Add updated version of drivers-scsi-megaraid_splitup.patch.
  * Deactivate CONFIG_IDE_TASK_IOCTL on alpha and ia64 and make it a global
    option.
  * Make CONFIG_VIDEO_SAA7134 a global option.
  * New option CONFIG_CC_OPTIMIZE_FOR_SIZE set per-arch.
  * Rename i386 368 flavour to 486.
  * Add myself to uploaders.
  * Readdition of qla2xxx drivers, as firmware license has been fixed.
  * Make CONFIG_PACKET, PACKET_MM and UNIX builtin on all architectures:
    statically linked has better performance then modules due to TLB issue.
  * clean up debian-patches dir: remove all obsolete patches:
    - alpha-compile-fix.patch: obsolete
    - amd64-int3-fix.patch: fixed since 2.6.12
    - net-ipconntrack-nat-fix.patch: merged upstream after 2.6.14 release
    - net-nf_queue-oops.patch: merged upstream after 2.6.14 release
    - qla2xxx-removed.patch: obsolete
  * Drop M386 support remains from the i386 386 flavour: built with M486 
    from now on.

  [ Martin Michlmayr ]
  * [arm] Don't define "compiler" since GCC 4.x is the default now anyway.
  * [arm] Add descriptions for "class" and "longclass".
  * [arm] Compile CONFIG_BLK_DEV_SL82C105 support into the kernel on
    Footbridge.
  * [arm] Compile ext3 support into the kernel on Footbridge.
  * [arm] Turn on CONFIG_SERIAL_8250 support on Footbridge.

  [ Jurij Smakov ]
  * [sparc] Correct the patch for the atyfb framebuffer driver
    (sparc64-atyfb-xl-gr.patch) to finally fix the console and X
    image defects on Blade 100/150. The new patch is named
    sparc64-atyfb-xl-gr-final.patch to avoid the confusion.
    Thanks to Luis F. Ortiz for fixing the patch and Luigi Gangitano
    for testing it out.
  * Drop tty-locking-fixes9.patch, which was preventing the oops during
    shutdown on some sparc machines with serial console. Proper fix has
    been incorporated upstream.
  
  [ Simon Horman ]
  * Enable MKISS globally (closes: #340215)
  * Add recommends libc6-i686 to 686 and k7 image packages
    (closes: #278729)
  * Enable OBSOLETE_OSS_USB_DRIVER and USB_AUDIO
    as alsa snd-usb-audio still isn't quite there.
    I expect this to be re-disabled at some stage,
    possibly soon if it proves to be a source of bugs.
    (closes: #340388)

 -- Sven Luther <luther@debian.org>  Tue,  3 Jan 2006 06:48:07 +0000

linux-2.6 (2.6.14-7) unstable; urgency=low

  [ maximilian attems ]
  * Add stable tree 2.6.14.5 fixes:
    - setting ACLs on readonly mounted NFS filesystems (CVE-2005-3623)
    - Fix bridge-nf ipv6 length check
    - Perform SA switchover immediately.
    - Input: fix an OOPS in HID driver
    - Fix hardware checksum modification
    - kernel/params.c: fix sysfs access with CONFIG_MODULES=n
    - Fix RTNLGRP definitions in rtnetlink.h
    - Fix CTA_PROTO_NUM attribute size in ctnetlink
    - Fix unbalanced read_unlock_bh in ctnetlink
    - Fix NAT init order
    - Fix incorrect dependency for IP6_NF_TARGET_NFQUEUE
    - dpt_i2o fix for deadlock condition
    - SCSI: fix transfer direction in sd (kernel panic when ejecting iPod)
    - SCSI: fix transfer direction in scsi_lib and st
    - Fix hardware rx csum errors
    - Fix route lifetime.
    - apci: fix NULL deref in video/lcd/brightness
  * Disable CONFIG_USB_BANDWIDTH, causes major trouble on alsa usb cards.
    (Closes: #344939)

 -- maximilian attems <maks@sternwelten.at>  Tue, 27 Dec 2005 20:50:28 +0100

linux-2.6 (2.6.14-6) unstable; urgency=low

  [ Kyle McMartin ]
  * Change parisc kernel names to something less ambiguous.

  [ maximilian attems ]
  * Drop modular-ide.patch, nacked by ide upstream.  Prevents udev to load
    ide-generic and those successfull boots with initramfs-tools.
  * Add stable tree 2.6.14.4 with the following fixes:
    - drivers/scsi/dpt_i2o.c: fix a user-after-free
    - drivers/message/i2o/pci.c: fix a use-after-free
    - drivers/infiniband/core/mad.c: fix a use-after-free
    - DVB: BUDGET CI card depends on STV0297 demodulator
    - setkeys needs root
    - Fix listxattr() for generic security attributes
    - AGPGART: Fix serverworks TLB flush.
    - Fix crash when ptrace poking hugepage areas
    - I8K: fix /proc reporting of blank service tags
    - i82365: release all resources if no devices are found
    - bonding: fix feature consolidation
    - libata: locking rewrite (== fix)
    - cciss: bug fix for BIG_PASS_THRU
    - ALSA: nm256: reset workaround for Latitude CSx
    - cciss: bug fix for hpacucli
    - V4L/DVB: Fix analog NTSC for Thomson DTT 761X hybrid tuner
    - BRIDGE: recompute features when adding a new device
    - 32bit integer overflow in invalidate_inode_pages2()
    - USB: Adapt microtek driver to new scsi features
    - ide-floppy: software eject not working with LS-120 drive
    - Add try_to_freeze to kauditd
    - V4L/DVB (3135) Fix tuner init for Pinnacle PCTV Stereo
    - NETLINK: Fix processing of fib_lookup netlink messages
    - ACPI: fix HP nx8220 boot hang regression

  [ Norbert Tretkowski ]
  * [alpha] Removed conflict with initramfs-tools, thanks vorlon for finding
    the klibc bug!

  [ Frederik Schüler ]
  * Add updated drivers-scsi-megaraid_splitup.patch. (Closes: #317258)
  * Add ppc64-thermal-overtemp.patch to fix a thermal control bug in G5
    machines. (Closes: #343980)
  * Unpatch the following patches which are included in 2.6.14.4:
    - setkeys-needs-root-1.patch
    - setkeys-needs-root-2.patch
    - mm-invalidate_inode_pages2-overflow.patch
    - net-bonding-consolidation-fix.patch

 -- Frederik Schüler <fs@debian.org>  Tue, 20 Dec 2005 18:50:41 +0000

linux-2.6 (2.6.14-5) unstable; urgency=low

  [ dann frazier ]
  * ia64-new-assembler-fix.patch
    Fix ia64 builds with newer assembler (Closes: #341257)

  [ Sven Luther ]
  * [powerpc] incremented ramdisk size to 24576 from 8192, needed by the
    graphical installer, maybe we can bring this to 16384 later.

  [ Simon Horman ]
  * Add recommends libc6-i686 to 686 and k7 image packages
    (closes: #278729)
  * Enable OBSOLETE_OSS_USB_DRIVER and USB_AUDIO
    as alsa snd-usb-audio still isn't quite there.
    I expect this to be re-disabled at some stage,
    possibly soon if it proves to be a source of bugs.
    (closes: #340388)

  [ dann frazier ]
  * buslogic-pci-id-table.patch
    add a pci device id table to fix initramfs-tools discovery.
    (closes #342057)
  * fix feature consolidation in bonding driver.  (closes #340068)

 -- dann frazier <dannf@debian.org>  Thu,  8 Dec 2005 10:59:31 -0700

linux-2.6 (2.6.14-4) unstable; urgency=low

  [ dann frazier ]
  * setkeys-needs-root-1.patch, setkeys-needs-root-2.patch:
    [SECURITY] Require root privilege to write the current
    function key string entry of other user's terminals.
    See CVE-2005-3257 (Closes: #334113)

  [ Simon Horman ]
  * Enable MKISS globally (closes: #340215)
  * mm-invalidate_inode_pages2-overflow.patch
    [SECURITY] 32bit integer overflow in invalidate_inode_pages2() (local DoS)
  * ctnetlink-check-if-protoinfo-is-present.patch
    [SECURITY] ctnetlink: check if protoinfo is present (local DoS)
  * ctnetlink-fix-oops-when-no-icmp-id-info-in-message.patch
    [SECURITY] ctnetlink: Fix oops when no ICMP ID info in message (local DoS)

  [ Sven Luther ]
  * Re-added powerpc/apus patch, now that Roman Zippel merged it in.
  * Let's create asm-(ppc|ppc64) -> asm-powerpc symlink farm.  (Closes: #340571)

  [ maximilian attems ]
  * Add 2.6.14.3 patch - features changelog:
    - isdn/hardware/eicon/os_4bri.c: correct the xdiLoadFile() signature
    - x86_64/i386: Compute correct MTRR mask on early Noconas
    - PPTP helper: Fix endianness bug in GRE key / CallID NAT
    - nf_queue: Fix Ooops when no queue handler registered
    - ctnetlink: check if protoinfo is present
    - ip_conntrack: fix ftp/irc/tftp helpers on ports >= 32768
    - VFS: Fix memory leak with file leases
    - hwmon: Fix lm78 VID conversion
    - hwmon: Fix missing it87 fan div init
    - ppc64 memory model depends on NUMA
    - Generic HDLC WAN drivers - disable netif_carrier_off()
    - ctnetlink: Fix oops when no ICMP ID info in message
    - Don't auto-reap traced children
    - packet writing oops fix
    - PPTP helper: fix PNS-PAC expectation call id
    - NAT: Fix module refcount dropping too far
    - Fix soft lockup with ALSA rtc-timer
    - Fix calculation of AH length during filling ancillary data.
    - ip_conntrack TCP: Accept SYN+PUSH like SYN
    - refcount leak of proto when ctnetlink dumping tuple
    - Fix memory management error during setting up new advapi sockopts.
    - Fix sending extension headers before and including routing header.
    - hwmon: Fix missing boundary check when setting W83627THF in0 limits
  * Remove ctnetlink-check-if-protoinfo-is-present.patch,
    net-nf_queue-oops.patch - already included in 2.6.14.3.

  [ Frederik Schüler ]
  * Make CONFIG_PACKET, PACKET_MM and UNIX builtin on all architectures:
    statically linked has better performance then modules due to TLB issue.
  * Add myself to uploaders.

 -- Frederik Schüler <fs@debian.org>  Sat, 26 Nov 2005 13:18:41 +0100

linux-2.6 (2.6.14-3) unstable; urgency=low

  [ Norbert Tretkowski ]
  * [alpha] Switch to gcc 4.0.
  * [alpha] Conflict with initramfs-tools, klibc is broken on alpha.
  * [alpha] Enabled CONFIG_KOBJECT_UEVENT in arch/alphaconfig to fix trouble
    with latest udev, thanks to Uwe Schindler for reporting. (closes: #338911)
  * Bumped ABI revision:
    + ABI changes on sparc and alpha because of compiler switch.
    + 2.6.14.1 changes ABI of procfs.

  [ Sven Luther ]
  * Set default TCP congestion algorithm to NewReno + BIC (Closes: #337089)

  [ maximilian attems ]
  * Reenable CONFIG_SOFTWARE_SUSPEND on i386 and ppc, resume=/dev/<other device>
    must be set by boot loader. (Closes: #267600)
  * Set CONFIG_USB_SUSPEND on i386. Usefull for suspend to ram and apm suspend.
  * Add 2.6.14.1 patch:
    - Al Viro: CVE-2005-2709 sysctl unregistration oops
  * Add 2.6.14.2 patch:
    - airo.c/airo_cs.c: correct prototypes
    - fix XFS_QUOTA for modular XFS (closes: #337072)
    - USB: always export interface information for modalias
    - NET: Fix zero-size datagram reception
    - fix alpha breakage
    - Oops on suspend after on-the-fly switch to anticipatory i/o scheduler
    - ipvs: fix connection leak if expire_nodest_conn=1
    - Fix ptrace self-attach rule
    - fix signal->live leak in copy_process()
    - fix de_thread() vs send_group_sigqueue() race
    - prism54 : Fix frame length
    - tcp: BIC max increment too large
  * Remove alpha compile fix as contained in 2.6.14.2
  * Readd CONFIG_XFS_QUOTA=y.
  * Disable ACPI cutoff year on i386, was set to 2001.
    No need for acpi=force on boot.

  [ Jurij Smakov ]
  * Fix the install-image script to correctly include all the necessary
    stuff in scripts. (Closes: #336424)
  * Enable CONFIG_SND_ALI5451 on sparc.
  * Switch sparc to gcc-4.0. Thanks to Norbert for making sure it successfully
    builds a working kernel now.
  * Apply patch to fix ATI framebuffer output corruption on SunBlade 100
    (sparc64-atyfb-xl-gr.patch). Thanks to Luigi Gangitano. (Closes: #321200)
  * Disable CONFIG_PARPORT_PC_FIFO on sparc, since it causes a hang whenever
    something is sent to the parallel port device. Thanks to Attilla
    (boera at rdslink.ro) for pointing that out.

  [ Simon Horman ]
  * [386, AMD64] Set CONFIG_FRAMEBUFFER_CONSOLE=y instead of m.
    As vesadb now built into the kernel, after finally dropping the
    debian-specific patch to make it modular, make fbcons builtin too, else
    all sorts of weird stuff happens which is hard for the inird builders to
    automatically compenste for. (Closes: #336450)
  * Redisable CONFIG_SOFTWARE_SUSPEND on ppc/miboot as it required
    CONFIG_PM to compile.
  * [NETFILTER] nf_queue: Fix Ooops when no queue handler registered
    This is a regression introduced in 2.6.14.
    net-nf_queue-oops.patch. (Closes: #337713)
  * Make manuals with defconfig, as is required for kernel-package 10.008

  [ dann frazier ]
  * net-ipconntrack-nat-fix.patch - fix compilation of
    ip_conntrack_helper_pptp.c when NAT is disabled. (Closes: #336431)

  [ Christian T. Steigies ]
  * update m68k.diff to 2.6.14
  * add m68k-*vme* patches
  * disable macsonic driver until the dma patch is fixed
  * disable IEEE80211 drivers for all of m68k

  [ Frederik Schüler ]
  * activate CONFIG_SECURITY_NETWORK to fix SElinux operation.
    (Closes: #338543)

 -- Norbert Tretkowski <nobse@debian.org>  Mon, 14 Nov 2005 10:23:05 +0100

linux-2.6 (2.6.14-2) unstable; urgency=low

  [ Simon Horman ]
  * [SECURITY] Avoid 'names_cache' memory leak with CONFIG_AUDITSYSCALL
    This fix, included as part of the 2.6.13.4 patch in
    2.6.13+2.6.14-rc4-0experimental.1 is CVE-2005-3181
  * Fix genearation of .extraversion, again (closes: #333842)
  * Add missing kernel-arch and kernel-header-dirs to defines
    so headers get included. (closes: #336521)
    N.B: I only filled in arches where other's hadn't done so alread.
         Please fix if its wrong.
  * Allow powerpc64 to compile with AUDIT enabled but
    AUDITSYSCALL disabled. powerpc64-audit_sysctl-build.patch

  [ dann frazier ]
  * Update hppa.diff to 2.6.14-pa0

  [ Norbert Tretkowski ]
  * [alpha] New patch to include compiler.h in barrier.h, barrier() is used in
    non-SMP case.
  * [alpha] Added kernel-header-dirs and kernel-arch to debian/arch/alpha/defines
    to include asm-alpha in linux-headers package.
  * Added myself to Uploaders.

  [ Frederik Schüler ]
  * [amd64] use DISCONTIGMEM instead of SPARSEMEM on amd64-k8-smp flavour to
    fix bootup kernel panic.
  * [amd64] include asm-x86_64 in linux-headers package.
  * Deactivate AUDITSYSCALL globally, it slows down the kernel and is not
    needed for selinux at all.

 -- Simon Horman <horms@debian.org>  Tue,  1 Nov 2005 15:27:40 +0900

linux-2.6 (2.6.14-1) unstable; urgency=low

  [ Sven Luther ]
  * New upstream release.

  [ Norbert Tretkowski ]
  * [alpha] Update arch/alpha/config* for 2.6.14.

  [ Simon Horman ]
  * Fix misformatting of long description of
    linux-patch-debian-linux-patch-debian-X.Y.Z.
    templates/control.main.in
    (closes: #335088)
  * Make sure version is seeded in apply and unapply scripts.
    Actually changed in some earlier, post 2.6.12, release,
    but the changelog seems to be missing.
    (closes: #324583)

  [ dann frazier ]
  * [ia64] Disable the CONFIG_IA64_SGI_SN_XP module.  This forces
    CONFIG_GENERIC_ALLOCATOR and CONFIG_IA64_UNCACHED_ALLOCATOR to y, which
    appears to break on zx1 systems.

 -- Simon Horman <horms@debian.org>  Fri, 28 Oct 2005 16:26:03 +0900

linux-2.6 (2.6.13+2.6.14-rc5-0experimental.1) experimental; urgency=low

  [ Sven Luther ]
  * Upgraded to 2.6.14-rc5.

  [ Jonas Smedegaard ]
  * Quote variables in debian/rules.real and postinstall (making it
    safer to run with weird characters in path of build environment).

  [ Bastian Blank ]
  * Add some missing files from scripts to headers packages.
  * Add new patch powerpc-build-links.patch: Emit relative symlinks in
    arch/ppc{,64}/include.
  * Include arch/*/include into headers package.

 -- Sven Luther <luther@debian.org>  Tue, 25 Oct 2005 03:56:11 +0000

linux-2.6 (2.6.13+2.6.14-rc4-0experimental.1) experimental; urgency=low

  [ Sven Luther ]
  * Upgraded to 2.6.14-rc4.

  [ Simon Horman ]
  * Fix genearation of .extraversion (closes: #333842)

  [ dann frazier ]
  * Enhance the linux-source description to explain the types of patches
    Debian adds to it.  (closes: #258043)
  * Correct linux-patch-debian description.  It replaces the
    kernel-patch-debian packages, not the kernel-source packages.

  [ Jonas Smedegaard ]
  * Fix building from within a very long dir (all patches was applied at
    once - exhausting shell commandline, now applied one by one).
  * Add Simon Horman, Sven Luther and myself as Uploaders.

  [ Bastian Blank ]
  * Use list of revisions in patch scripts.
  * Use correct names for tarball and scripts.

  [ Jurij Smakov ]
  * [i386] Set the CONFIG_HPET_EMULATE_RTC option to make the clock
    work properly on certain Dell machines. This required setting the
    CONFIG_RTC option to 'y' instead of 'm'. (closes: #309909)
    [i386] Enable VIDEO_CX88 and VIDEO_CX88_DVB (both set to 'm') by
    popular demand. (closes: #330916)

  [ Norbert Tretkowski ]
  * [alpha] Update arch/alpha/config for 2.6.13.

  [ Kyle McMartin ]
  * [hppa] Oops. Fix linux-headers not including asm-parisc by adding
    headers_dirs = parisc to Makefile.inc.

  [ maximilian attems ]
  * Set CONFIG_FB_VESA=y for i386 and amd64 configs. (closes: #333003)

  [ Sven Luther ]
  * [powerpc] Fixed apus build, now use mkvmlinuz too to generate the vmlinuz
    kernel.
  * Fixed control.image.in to depend on :
      initramfs-tools | yaird | linux-ramdisk-tool
    where linux-ramdisk-tools is the virtual package provided by all
    initrd/initramfs generating tools.

  [ Frederik Schüler ]
  * deactivate FB_RIVA on all architectures.
  * deactivate BLK_DEV_IDESCSI on all architectures.
  * Added patch-2.6.13.4:
    - [SECURITY] key: plug request_key_auth memleak 
      See CAN-2005-3119
    - [SECURITY] Fix drm 'debug' sysfs permissions
      See CAN-2005-3179
    - [SECURITY] Avoid 'names_cache' memory leak with CONFIG_AUDITSYSCALL
    - [SPARC64] Fix userland FPU state corruption.
    - BIC coding bug in Linux 2.6.13
    - [SECURITY] orinoco: Information leakage due to incorrect padding 
      See CAN-2005-3180
    - ieee1394/sbp2: fixes for hot-unplug and module unloading

  [ Christian T. Steigies ]
  * disable CONFIG_EXT2_FS_XIP for m68k like on all(?) other arches
  * deactivate OKTAGON_SCSI for amiga/m68k until it can be compiled again
  * deactivate CONFIG_KEYBOARD_HIL_OLD, CONFIG_KEYBOARD_HIL, CONFIG_MOUSE_HIL,
    CONFIG_HIL_MLC, and CONFIG_HP_SDC for hp/m68k
  * update m68k.diff for 2.6.13
  * split out patches that do not intefere with other arches to
    patches-debian/m68k-*

 -- Bastian Blank <waldi@debian.org>  Fri, 21 Oct 2005 12:17:47 +0000

linux-2.6 (2.6.13-1) experimental; urgency=low

  * New upstream release "git booost":
    - new arch xtensa
    - kexec/kdump
    - execute-in-place
    - inotify (closes: #304387)
    - time-sharing cfq I/O scheduler
    - manual driver binding
    - voluntary preemption
    - user-space I/O initiation for InfiniBand
    - new speedy DES (crypto) implementation
    - uml "almost-skas" mode support
    - 250 HZ default (closes: #320366)
    - fixes all over (alsa, archs, ide, input, ntfs, scsi, swsusp, usb, ..)
    - orinoco driver updates (closes: #291684)
    - md, dm updates (closes: #317787)

  [ Frederik Schüler ]
  * [amd64] Added class and longclass descriptions for amd64 flavours.
  * [amd64] add amd64-tlb-flush-sigsegv-fix.patch: disable tlb flush
    filtering on smp systems to workaround processor errata.
  * backport kernel-api-documentation-generation-fix.diff from git to fix
    documentation build.
  * Added patch-2.6.13.1:
    - raw_sendmsg DoS (CAN-2005-2492)
    - 32bit sendmsg() flaw (CAN-2005-2490)
    - Reassembly trim not clearing CHECKSUM_HW
    - Use SA_SHIRQ in sparc specific code.
    - Fix boundary check in standard multi-block cipher processors
    - 2.6.13 breaks libpcap (and tcpdump)
    - x86: pci_assign_unassigned_resources() update
    - Fix PCI ROM mapping
    - aacraid: 2.6.13 aacraid bad BUG_ON fix
    - Kconfig: saa7134-dvb must select tda1004x

  [ Simon Horman ]
  * Disable BSDv3 accounting on hppa and alpha, it was already
    disabled on all other architectures. Also unify BSD accounting
    config into top level config, rather than per flavour configs.
  * [SECURITY] The seq_file memory leak fix included in 2.6.12-6
    as part of upstream's 2.6.12.6 patchset is now CAN-2005-2800.

  [ Jurij Smakov, Simon Horman ]
  * Ensure that only one kernel-manual/linux-manual package can
    be installed at a time to avoid file conflicts. (closes: #320042)

  [ Bastian Blank ]
  * Move audit, preempt and security settings to core config file.
  * Fix powerpc configuration.
  * Add debian version information to kernel version string.
  * Drop coreutils | fileutils dependencies.
  * Drop modular-vesafb patch. (closes: #222374, #289810)

  [ Christian T. Steigies ]
  * update m68k.diff for linux-2.6.13
  * add m68k-42_dma.patch and m68k-sonic.patch that will be in upstream 2.6.14
    (which makes sun3 build fail, needs fixing)

  [ maximilian attems ]
  * Drop drivers-add-scsi_changer.patch (merged)
  * Drop drivers-ide-dma-blacklist-toshiba.patch (merged)
  * Drop drivers-ide-__devinit.patch (merged)
  * Added patch-2.6.13.2:
    - USB: ftdi_sio: custom baud rate fix
    - Fix up more strange byte writes to the PCI_ROM_ADDRESS config word
    - Fix MPOL_F_VERIFY
    - jfs: jfs_delete_inode must call clear_inode
    - Fix DHCP + MASQUERADE problem
    - Sun HME: enable and map PCI ROM properly
    - Sun GEM ethernet: enable and map PCI ROM properly
    - hpt366: write the full 4 bytes of ROM address, not just low 1 byte
    - forcedeth: Initialize link settings in every nv_open()
    - Lost sockfd_put() in routing_ioctl()
    - lost fput in 32bit ioctl on x86-64
  * Added patch-2.6.13.3:
    - Fix fs/exec.c:788 (de_thread()) BUG_ON
    - Don't over-clamp window in tcp_clamp_window()
    - fix IPv6 per-socket multicast filtering in exact-match case
    - yenta oops fix
    - ipvs: ip_vs_ftp breaks connections using persistence
    - uml - Fix x86_64 page leak
    - skge: set mac address oops with bonding
    - tcp: set default congestion control correctly for incoming connections

  [ Sven Luther ]
  * [powerpc] Added hotplug support to the mv643xx_eth driver :
      powerpc-mv643xx-hotplug-support.patch
    thanks go to Nicolas Det for providing the patch.
  * [powerpc] Modified a couple of configuration options for the powerpc64
    flavour, fixes and enhances Apple G5 support (Closes: #323724, #328324)
  * [powerpc] Added powerpc-miboot flavour to use exclusively with oldworld
    powermac miboot floppies for debian-installer.
  * [powerpc] Checked upgraded version of the apus patches, separated them in
    a part which is safe to apply, and one which needs checking, and is thus
    not applied yet.

  [ Kyle McMartin ]
  * [hppa] Update hppa.diff to 2.6.13-pa4.
  * [hppa] Add space register fix to pacache.S to hppa.diff.

  [ dann frazier ]
  * Add a note to README.Debian that explains where users can find the .config
    files used to generate the linux-image packages.  Closes: #316809
  * [ia64] Workaround #325070 until upstream works out an acceptable solution.
    This bug breaks module loading on non-SMP ia64 kernels.  The workaround
    is to temporarily use an SMP config for the non-SMP kernels.  (Note that
    John Wright is running benchmarks to determine the overhead of running
    an SMP kernel on UP systems to help decide if this should be a
    permanent change).
  * [ia64] Update arch/ia64/config for 2.6.13

 -- Simon Horman <horms@debian.org>  Thu,  6 Oct 2005 15:45:21 +0900

linux-2.6 (2.6.12-6) unstable; urgency=high

  [ Andres Salomon, Bastian Blank ]
  * Change ATM and Classical-IP-over-ATM to be modular, instead of being
    statically included. (closes: #323143)

  [ Sven Luther ]
  * [powerpc] powerpc-pmac-sound-check.patch: Added pmac-sound sanity check.
  * [powerpc] powerpc-apus.patch:
    Added preliminary apus patch to package, not applied to kernel tree yet.

  [ Simon Horman ]
  * Unset CC_OPTIMIZE_FOR_SIZE in i386 config,
    it breaks iproute's (and other netlink users) ability
    to set routes. (closes: #322723)
  * Added 2.6.12.6
    - [SECURITY: CAN-2005-2555] Restrict socket policy loading to
      CAP_NET_ADMIN.
    - [SECURITY] Fix DST leak in icmp_push_reply().  Possible remote
      DoS?
    - [SECURITY] NPTL signal delivery deadlock fix; possible local
      DoS.
    - fix gl_skb/skb type error in genelink driver in usbnet
    - [SECURITY] fix a memory leak in devices seq_file implementation;
      local DoS.
    - [SECURITY] Fix SKB leak in ip6_input_finish(); local DoS.

  [ Andres Salomon ]
  * [hppa] enable discontiguous memory support for 32bit hppa images, so
    they build.

 -- Andres Salomon <dilinger@debian.org>  Tue, 06 Sep 2005 10:14:35 -0400

linux-2.6 (2.6.12-5) unstable; urgency=low

  * Change ARM to use GCC 3.3 to avoid FTBFS errors with GCC 4
   (dann frazier)

  * Remove spurious double quote character from ia64 package descriptions.
    (dann frazier)

  * Add transitional meta packages (kernel-image-2.6-*) for ia64.
    (dann frazier)

  * Change fuzz factor to 1, stricter patch appliance. (Maximilian Attems)

  * Enabled CONFIG_THERM_PM72 on powerpc64 flavour. (Sven Luther)

 -- Bastian Blank <waldi@debian.org>  Tue, 16 Aug 2005 21:43:31 +0200

linux-2.6 (2.6.12-4) unstable; urgency=low

  * Supply correct subarch values for the powerpc images.

 -- Bastian Blank <waldi@debian.org>  Mon, 15 Aug 2005 21:06:18 +0200

linux-2.6 (2.6.12-3) unstable; urgency=low

  * Added reference to old kernel-* package names to make
    transition a little more obvious to end users.
    A Dan Jacobson special. (Simon Horman) Closes: #321167

  * By the time this makes it into the archive, it will
    be handling kernel-image-2.6-* packages. (Simon Horman)
    Closes: #321867

  * Link palinfo statically on ia64. (dann frazier) (Closes: #321885)

  * [hppa] :
    - Add hppa arch specific patch.
    - Build-Depend on binutils-hppa64 and gcc-4.0-hppa64.
    (Kyle McMartin)

  * Fix permissions in source tarball. (Bastian Blank) (Closes: #322409)

  * Enable the CONFIG_IP_ADVANCED_ROUTER and related options on
    sparc64 to sync with other architectures. (Jurij Smakov)
    Closes: #321236

  * Include all executables as well as *.sh and *.pl files found in
    scripts directory in the headers package. (Bastian Blank)
    Closes: #322612, #322680, #322765

  * Include m68k headers into the arch-common headers package on
    powerpc and make sure that all the directories are linked to
    properly from the flavour-specific headers packages. (Jurij Smakov)
    Closes: #322610

  * [powerpc] Enabled the powerpc64 flavour, now that we have a real biarch
    toolchain in sid. Many thanks go to GOTO Masanori and Matthias Klose as
    well as any other who worked on the biarch toolchain to make this happen.

  * Added 2.6.12.5 (Simon Horman)
    - Fix BUG() is triggered by a call to set_mempolicy() with a negativ
      first argument.
    - [amd64] Fix a SRAT handling on systems with dual cores.
    - [amd64] SMP timing problem
    - [security] Zlib fixes See CAN-2005-2458, CAN-2005-2459
      http://sources.redhat.com/ml/bug-gnu-utils/1999-06/msg00183.html
      http://bugs.gentoo.org/show_bug.cgi
    - Add zlib deflateBound()
    - [security] Fix error during session join. See CAN-2005-2098
    - [security] Fix keyring destructor. See CAN-2005-2099
    - Module per-cpu alignment cannot always be met
      http://www.ussg.iu.edu/hypermail/linux/kernel/0409.0/0768.html
    Closes: #323039

 -- Bastian Blank <waldi@debian.org>  Mon, 15 Aug 2005 16:42:05 +0200

linux-2.6 (2.6.12-2) unstable; urgency=low

  * The Kernel Team offers its condolences to the family of Jens Schmalzing
    (jensen@debian), who died Saturday, July 30, 2005 in a tragic accident in
    Munich.  Jens was a member of the Kernel Team, and was instrumental in
    taking the powerpc kernel package to 2.6, as well as maintaining MOL
    and its kernel modules.

  * Add @longclass@ variable to control file autogeneration. (Andres Salomon)

  * Bump build-depends on kernel-package to a fixed version (>= 9.005).
    (Jurij Smakov, Sven Luther) (closes: #319657, #320422, #321625)

  * Change default ramdisk size for sparc to 16,384K to accomodate a fatter
    d-i initrd for netboot installs.
    (Joshua Kwan)

  * Don't build-depend on console-tools on s390. (Bastian Blank)

  * Add ARM support. (Vincent Sanders)

  * Add ia64 descriptions. (dann frazier)

  * Strip down the scripts dir in the headers packages. (Bastian Blank)

  * Add m68k support. (Christian T. Steigies)

  * Added 2.6.12.4 (Frederik Schüler)
    - Fix powernow oops on dual-core athlon
    - Fix early vlan adding leads to not functional device
    - sys_get_thread_area does not clear the returned argument
    - bio_clone fix
    - Fix possible overflow of sock->sk_policy (CAN-2005-2456)
      (closes: #321401)
    - Wait until all references to ip_conntrack_untracked are dropped on
      unload
    - Fix potential memory corruption in NAT code (aka memory NAT)
    - Fix deadlock in ip6_queue
    - Fix signedness issues in net/core/filter.c
    - x86_64 memleak from malicious 32bit elf program
    - rocket.c: Fix ldisc ref count handling
    - kbuild: build TAGS problem with O=

  * Enable CONFIG_6PACK=m for all archs (Andres Salomon)
    (closes: #319646)

  * Overhaul the generation of the control file. Now it is handled
    by debian/bin/gencontrol.py. The debian/control target in rules
    also fails now, since we don't want the control file generated
    during build. Arch-specific Depends and suggests are now generated
    correctly. (Bastian Blank) (Closes: #319896)

  * [powerpc] Fixed typo which made asm-ppc and asm-ppc64 not being included
    in the header package. (Sven Luther) (Closes: #320817)

  * Added list of flavours built to common header package. (Sven Luther)

 -- Bastian Blank <waldi@debian.org>  Tue, 09 Aug 2005 11:12:40 +0200
 
linux-2.6 (2.6.12-1) unstable; urgency=low

  * New upstream release:
    - "git rocks"
    - address space randomization
    - conversion of ide driver code to the device model
    - restored Philips webcam driver
    - new Broadcom bcm5706 gigabit driver
    - new resource limits for the audio community
    - Multipath device mapper
    - Intel HD Audio alsa driver
    - fixes + arch updates..
    - readdition of tg3 driver, as firmware license has been fixed

  * Dropped the following patches:
    - patch-2.6.11.*.patch (merged)
    - powerpc-ppc64-ibmvscsi.patch (Christoph didn't like it, and it failed
      to build anyways) (Sven Luther)
    - doc-post_halloween.patch (unless someone can come up w/ a valid
      reason for carrying around rapidly bitrotting documentation...)
      (Andres Salomon)
    - sparc32-hypersparc-srmmu.patch (dropped until sparc32 is working
      again, and we can figure out whether it's necessary)
    - fix-alpha-ext3-oops.patch (no longer needed, fixed by compiler)
    - x86-i486_emu.patch (buggy and insecure 80486 instruction emulation
      for 80386; we're no longer supporting this) (closes: #250468)
    - amd64-outs.patch (according to
      http://www.ussg.iu.edu/hypermail/linux/kernel/0502.3/1095.html, this
      is unnecessary for us) (Andres Salomon)
    - sparc64-rtc-mostek.patch (merged)
    - sparc64-compat-nanoseconds.patch (merged) 
    - sparc64-sunsu-init-2.6.11.patch (merged)
    - sunsab-uart-update-timeout.patch (merged)
    - alpha-read-trylock.patch (different version got merged)
    - powerpc-prep-motorola-irq-fix.patch (merged)
    - drivers-media-video-saa7134-update.patch (merged)
    - drivers-media-video-saa7134-update-2.patch (merged)
    - drivers-media-video-pll-lib.patch (merged)
    - drivers-media-video-pll-lib-2.patch (merged)
    - drivers-media-video-tuner-update-1.patch (merged)
    - drivers-media-video-tuner-update-2.patch (merged)
    - drivers-media-video-v4l-mpeg-support.patch (merged)
    - drivers-media-video-mt352-update.patch (merged)
    - arch-ppc64-hugepage-aio-panic.patch (merged)
    - drivers-input-serio-nmouse.patch (merged)
    - sparc64-sb1500-clock-2.6.patch (merged)
    - docbook-allow-preprocessor-directives-... (merged)
    - docbook-fix-function-parameter-descriptin-in-fbmem.patch (merged)
    - docbook-move-kernel-doc-comment-next-to-function.patch (merged)
    - powerpc-therm-adt746x-new-i2c-fix.patch (merged)
    - powerpc-mv643xx-enet.patch (merged)
    - powerpc-mv643xx-eth-pegasos.patch (merged)
    - powerpc-pmac-agp-sleep.patch (merged)
    - drivers-input-serio-8042-resume.patch (merged)
  
  * Premiere of the common-source kernel package
    (Jurij Smakov, Andres Salomon)
    - build all architectures out of kernel source package
    - rename source and binary packages
    - create a common config for different architectures, and management
      tools to allow for easier modification of config options
    - drop default configs, autogenerate them instead; requires
      kernel-package >= 9.002.

  * Add 2.6.12.1 (Maximilian Attems)
    - Clean up subthread exec (CAN-2005-1913)
    - ia64 ptrace + sigrestore_context (CAN-2005-1761)

  * Add 2.6.12.2 (Frederik Schüler)
    - Fix two socket hashing bugs.
    -  ACPI: Make sure we call acpi_register_gsi() even for default PCI
       interrupt assignment
    - Add "memory" clobbers to the x86 inline asm of strncmp and friends
    - e1000: fix spinlock bug
    - fix remap_pte_range BUG
    - Fix typo in drivers/pci/pci-driver.c

  * Add 2.6.12.3 (Joshua Kwan)
    - Fix semaphore handling in __unregister_chrdev
    - Fix TT mode in UML.
    - Check for a null return in tty_ldisc_ref.
    - v4l: cx88 hue offset fix
    - Fix 8139cp breakage that occurs with tpm driver.
    - Fix the 6pack driver in SMP environments.
    - Switch to spinlocks in the shaper driver.
    - ppc32: stop misusing NTP's time_offset value
    - netfilter: go back to dropping conntrack references manually
    - ACPI: don't accept 0 as a PCI IRQ.

  * Enable CONFIG_SCSI_INITIO. (Maximilian Attems) (closes: #318121)

  * [powerpc] :
    - Added powerpc-mkvmlinuz-support patch which allows, together with
      kernel-package 9.0002 to add mkvmlinuz support to hand built packages.
    - Removed powerpc-ppc64-ibmvscsi.patch, FTBFS, and Christoph doesn't like
      it and thinks it is not needed.
    - Disabled swim3 on powerpc-smp, FTBFS.
    - Disabled software-suspend on powerpc-smp, FTBFS, amd64/i386 only smp code.
    - Rediffed and readded the G4 L2 hardware flush assist patch from Jacob Pan.
    (Sven Luther)
    
  * [sparc]
    - Drop sparc32 flavour for now. sparc32 kernel is currently in the
      category "too buggy for us to support". In spite of numerous efforts
      I still see occasional random filesystem corruptions in my tests.
      That does NOT mean that we are dropping sparc32 support, we will
      work with upstream trying to solve these problems for the next
      kernel release. Those interested in helping/testing are encouraged
      to subscribe to debian-sparc mailing list.
      (Jurij Smakov)

  * [alpha]
    - Renamed resulting binary packages for alpha, kernel-image-x.y.z-generic
      wasn't a generic kernel, it was a generic kernel for alpha machines, so
      we're now using linux-image-x.y.z-alpha-generic (and of course, the same
      change for the smp kernel-image). This change was postponed after the
      sarge release. (closes: #260003)
    (Norbert Tretkowski)

  * [amd64]
    - Now using the default compiler (gcc-4.0), thus we get rid of the 
      annoying MAKEFLAGS="CC=gcc-3.4" make-kpkg... invocation for third-party 
      modules.
      This release lacks 64bit kernels for i386 userland; support will be
      added in a later release as soon as the toolchain has stabilized again.
      (Frederik Schüler)

 -- Andres Salomon <dilinger@debian.org>  Wed, 20 Jul 2005 17:16:04 -0400
<|MERGE_RESOLUTION|>--- conflicted
+++ resolved
@@ -1,36 +1,10 @@
-<<<<<<< HEAD
 linux-2.6.24 (2.6.24-6~etchnhalf.7etch1) UNRELEASED; urgency=high
-=======
-linux-2.6 (2.6.26-13) UNRELEASED; urgency=low
-
-  [ dann frazier ]
-  * [hppa] disable UP-optimized flush_tlb_mm, fixing thread-related
-    hangs. (closes: #478717)
-  * cciss: Add PCI ids for P711m and p712m
-  * Fix buffer underflow in the ib700wdt watchdog driver (CVE-2008-5702)
-
-  [ Bastian Blank ]
-  * Fix multicast in atl1e driver. (closes: 509097)
-
- -- dann frazier <dannf@debian.org>  Thu, 25 Dec 2008 14:26:02 -0700
-
-linux-2.6 (2.6.26-12) unstable; urgency=high
->>>>>>> 9cf895ee
 
   * Fix DoS when calling svc_listen twice on the same socket while reading
     /proc/net/atm/*vc (CVE-2008-5079)
-
-<<<<<<< HEAD
- -- dann frazier <dannf@debian.org>  Wed, 24 Dec 2008 13:54:34 -0700
-=======
-  [ Bastian Blank ]
-  * [openvz, vserver] Fix descriptions.
-  * [sparc] Enable Sun Logical Domains support. (closes: #501684)
-  * Fix coexistence of pata_marvell and ahci. (closes: #507432)
-  * [sparc] Support Intergraph graphics chips. (closes: #508108)
-
- -- Bastian Blank <waldi@debian.org>  Mon, 15 Dec 2008 12:57:18 +0100
->>>>>>> 9cf895ee
+  * Fix buffer underflow in the ib700wdt watchdog driver (CVE-2008-5702)
+
+ -- dann frazier <dannf@debian.org>  Thu, 25 Dec 2008 14:59:04 -0700
 
 linux-2.6.24 (2.6.24-6~etchnhalf.7) stable-security; urgency=high
 
