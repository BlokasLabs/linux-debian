<<<<<<< HEAD
linux-2.6 (2.6.26-25lenny2) UNRELEASED; urgency=high

  * net sched: fix kernel leak in act_police (CVE-2010-3477)
  * aio: check for multiplication overflow in do_io_submit (CVE-2010-3067)
  * cxgb3: prevent reading uninitialized stack memory (CVE-2010-3296)
  * eql: prevent reading uninitialized stack memory (CVE-2010-3297)
  * rose: Fix signedness issues wrt. digi count (CVE-2010-3310)
  * sctp: Do not reset the packet during sctp_packet_config() (CVE-2010-3432)
  * Fix pktcdvd ioctl dev_minor range check (CVE-2010-3437)
  * ALSA: prevent heap corruption in snd_ctl_new() (CVE-2010-3442)
  * thinkpad-acpi: lock down video output state access (CVE-2010-3448)
  * sctp: Fix out-of-bounds reading in sctp_asoc_get_hmac() (CVE-2010-3705)
  * setup_arg_pages: diagnose excessive argument size (CVE-2010-3858)
  * X.25: memory corruption in X.25 facilities parsing (CVE-2010-3873)
  * sys_semctl: fix kernel stack leakage (CVE-2010-4083)
  * ALSA: rme9652: prevent reading uninitialized stack memory
    (CVE-2010-4080, CVE-2010-4081)
  * V4L/DVB: ivtvfb: prevent reading uninitialized stack memory (CVE-2010-4079)
  * video/sis: prevent reading uninitialized stack memory (CVE-2010-4078)
  * X.25: Prevent crashing when parsing bad X.25 facilities (CVE-2010-4164)
  * v4l1: fix 32-bit compat microcode loading translation (CVE-2010-2963)
  * net: Mitigate overflow issues
     - Truncate recvfrom and sendto length to INT_MAX.
     - Limit socket I/O iovec total length to INT_MAX.
     - Resolves kernel heap overflow in the TIPC protcol (CVE-2010-3859)
  * net: ax25: fix information leak to userland (CVE-2010-3875)
  * can-bcm: fix minor heap overflow (CVE-2010-3874)
  * net: packet: fix information leak to userland (CVE-2010-3876)
  * net: tipc: fix information leak to userland (CVE-2010-3877)
  * inet_diag: Make sure we actually run the same bytecode we audited
    (CVE-2010-3880)
  * ipc: shm: fix information leak to userland (CVE-2010-4072)
  * ipc: initialize structure memory to zero for compat functions
    (CVE-2010-4073)
  * USB: serial/mos*: prevent reading uninitialized stack memory (CVE-2010-4074)
  * [SCSI] gdth: integer overflow in ioctl (CVE-2010-4157)
  * econet: Avoid stack overflow w/ large msgiovlen (CVE-2010-3848)
  * econet: disallow NULL remote addr for sendmsg() (CVE-2010-3849)
  * econet: Add mising CAP_NET_ADMIN check in SIOCSIFADDR (CVE-2010-3850)

 -- dann frazier <dannf@debian.org>  Thu, 30 Sep 2010 21:42:24 -0600

linux-2.6 (2.6.26-25lenny1) stable-security; urgency=high

  * irda: Correctly clean up self->ias_obj on irda_bind() failure.
    (CVE-2010-2954)
  * compat: Make compat_alloc_user_space() incorporate the access_ok()
    (CVE-2010-3081)
  * ALSA: seq/oss - Fix double-free at error path of snd_seq_oss_open()
    (CVE-2010-3080)
  * xfs: prevent reading uninitialized stack memory (CVE-2010-3078)
  * ecryptfs: Bugfix for error related to ecryptfs_hash_buckets (CVE-2010-2492)

 -- dann frazier <dannf@debian.org>  Thu, 16 Sep 2010 09:38:09 -0600
=======
linux-2.6 (2.6.26-26) stable; urgency=high

  [ Ben Hutchings ]
  * [alpha,s390,sparc] math-emu: correct test for downshifting fraction in
    _FP_FROM_INT() (Closes: #593193)
  * SCSI/mptsas: fix hangs caused by ATA pass-through (Closes: #594690)
  * xfs: prevent kernel crash due to corrupted inode log format
    (Closes: #550733)
  * r6040: Fix various bugs in r6040_multicast_list() (Closes: #600155)

 -- dann frazier <dannf@debian.org>  Sat, 20 Nov 2010 15:30:51 -0700
>>>>>>> 02e8a370

linux-2.6 (2.6.26-25) stable; urgency=high

  [ Ben Hutchings ]
  * pid_ns: Ensure that child_reaper is always valid (Closes: #570350)
  * [xen] Fix deadlock in timer interrupt, thanks to Zdenek Salvet
    (Closes: #534880)
  * e1000e: Add support for 82567LM-4, 82567LM-3, 82567LF-3 and 82583V
    controllers (Closes: #512546)

  [ Moritz Muehlenhoff ]
  * parport: quickfix the proc registration bug (Closes: #588672);
    ignore ABI changes in parport and parport_pc

  [ dann frazier ]
  * Add guard page for stacks that grow up, an additional fix for
    CVE-2010-2240
  * mm: make stack guard page logic use vm_prev pointer, an additional
    fix for CVE-2010-2240
  * net sched: fix some kernel memory leaks (CVE-2010-2942)
  * jfs: don't allow os2 xattr namespace overlap with others (CVE-2010-2946)

 -- dann frazier <dannf@debian.org>  Sun, 29 Aug 2010 23:12:06 -0600

linux-2.6 (2.6.26-24lenny1) stable-security; urgency=high

  * cifs: Fix a kernel BUG with remote OS/2 server (CVE-2010-2248)
  * Fix race in tty_fasync() properly (CVE-2009-4895)
  * xfs: prevent swapext from operating on write-only files (CVE-2010-2226)
  * nfsd4: bug in read_buf (CVE-2010-2521)
  * GFS2: rename causes kernel Oops (CVE-2010-2798)
  * exec: Fix 'flush_old_exec()/setup_new_exec()' split (Closes: #589179;
    regression due to fix for CVE-2010-0307)
  * can: add limit for nframes and clean up signed/unsigned variables
    (CVE-REQUESTED)
  * mm: keep a guard page below a grow-down stack segment (CVE-2010-2240)
  * drm: stop information leak of old kernel stack (CVE-2010-2803)
  * ext4: fix integer overflows in ext4_ext_{in_cache,get_blocks}
    (CVE-2010-3015)

 -- dann frazier <dannf@debian.org>  Wed, 18 Aug 2010 17:56:34 -0600

linux-2.6 (2.6.26-24) stable; urgency=high

  [ Ben Hutchings ]
  * usbhid: Reduce the race condition between disconnect and ioctl
    (Closes: #511892)
  * r8169: Fix MDIO timing (Closes: #583139)
  * [x86] Restore automatic update of LILO on kernel installation, upgrade
    or removal (Closes: #505609)

 -- dann frazier <dannf@debian.org>  Sun, 20 Jun 2010 13:54:25 -0600

linux-2.6 (2.6.26-23) stable; urgency=high

  [ dann frazier ]
  * x86: check boundary in setup_node_bootmem() (Closes: 569704)
  * sunxvr500: Ignore secondary output PCI devices (Closes: #580422)
  * sctp: fix append error cause to ERROR chunk correctly
    (a further fix for CVE-2010-1173)
  * nsfd: fix vm overcommit crash (CVE-2008-7256, CVE-2010-1643)
  * GFS2: Fix permissions checking for setflags ioctl() (CVE-2010-1641)
  * GFS2: Fix writing to non-page aligned gfs2_quota structures (CVE-2010-1436)
  
  [ Ben Hutchings ]
  * [sparc64] Fix definition of VMEMMAP_SIZE (Closes: #509202)
  * megaraid_sas: Version and documentation update (Closes: #547183)
  * bnx2: Fix lost MSI-X problem on 5709 NICs (Closes: #581001)
  * raid456: Fix two bugs in handling of degraded states (Closes: #581392)
    - Prevent reshaping of doubly-degraded RAID4
    - Enable error-correction on singly-degraded RAID6
  * r8169: fix broken register writes (Closes: #407217, #573007)
  * [i386] Disable use of NOPL instruction in alternatives (Closes: #463606)
  * virtio_blk: don't bounce highmem requests (Closes: #584217)

  [ maximilian attems ]
  * openvz: printk_cpu have to be "cleared" in __vprintk (v2)
    (closes: #573460)
  * openvz: Fix "Bad throughput of TCP connection after live migration"
    (closes: #500145)
  * ub: incorrect skb is charged in tcp_send_synack.

  [ Aurelien Jarno ]
  * mips/swarm: fix boot from IDE based media (Sebastian Andrzej Siewior)
    (closes: #466977).
  * backport mips/swarm: fix M3 TLB exception handler.
  * backport MIPS FPU emulator: allow Cause bits of FCSR to be writeable
    by ctc1. (closes: #580602).

 -- dann frazier <dannf@debian.org>  Fri, 11 Jun 2010 19:40:17 -0600

linux-2.6 (2.6.26-22lenny1) stable-security; urgency=high

  [ dann frazier ]
  * USB: usbfs: only copy the actual data received (CVE-2010-1083)
  * GFS2: Skip check for mandatory locks when unlocking (CVE-2010-0727)
  * Bluetooth: Fix potential bad memory access with sysfs files (CVE-2010-1084)
  * dvb-core: Fix DoS bug in ULE decapsulation code that can be triggered
    by an invalid Payload Pointer (CVE-2010-1086)
  * NFS: Fix an Oops when truncating a file (CVE-2010-1087)
  * fix LOOKUP_FOLLOW on automount "symlinks" (CVE-2010-1088)
  * tty: release_one_tty() forgets to put pids (CVE-2010-1162)
  * tipc: Fix oops on send prior to entering networked mode (CVE-2010-1187)
  * sctp: Fix skb_over_panic resulting from multiple invalid parameter
    errors (CVE-2010-1173)
  * sparc64: Fix sun4u execute bit check in TSB I-TLB load (CVE-2010-1451)
  * KEYS: find_keyring_by_name() can gain access to a freed keyring
    (CVE-2010-1437)
  * [powerpc] KGDB: don't needlessly skip PAGE_USER test for Fsl booke
    Note: KGDB is not currently enabled in debian builds (CVE-2010-1446)

  [ Ben Hutchings ]
  * [x86] KVM: disable paravirt mmu reporting (Closes: #573071) (regressed
    due to fix for CVE-2010-0298; considered obsolete by upstream)
  * r8169: Increase default RX buffer size to avoid RX scattering bug
    (CVE-2009-4537)

 -- dann frazier <dannf@debian.org>  Sun, 09 May 2010 23:22:44 -0600

linux-2.6 (2.6.26-22) stable; urgency=high

  [ maximilian attems ]
  * [openvz] 1f7db8e checkpointing shared memory fails. (closes: #562891)
  * [openvz] 1a6d795 Fix cfq related oops. (closes: #562892)
  * [openvz] ddbec37 inotify: unblock umounting. (closes: #513537)
  * ALSA: cs4232: fix crash during chip PNP detection. (closes: #529697)
  * matroxfb: fix problems with display stability. (closes: #479652)
  * [openvz] [UBC]: Endless loop in __sk_stream_wait_memory.
    (closes: #542633)

  [ Moritz Muehlenhoff ]
  * Fix deadlock in saa7134-empress driver (Closes: #499671)
  * x86, vmi: TSC going backwards check in vmi clocksource (Closes: #524521)
  * ipv6: fix run pending DAD when interface becomes ready (Closes: #508460)
  * ata_piix: IDE Mode SATA patch for Intel Ibex Peak DeviceIDs (Closes: #5571533)

  [ Ben Hutchings ]
  * via-velocity: Give RX descriptors to the NIC later on open or MTU change
    (Closes: #508527)
  * Add atl1c driver for Atheros AR8131 and AR8132 Ethernet controllers
    (Closes: #562694)
  * dmfe/tulip: Let dmfe handle DM910x except for SPARC on-board chips
    (Closes: #515533)
  * x86: Increase MIN_GAP to include randomized stack (Closes: #559035)
  * bnx2: Add PCI IDs for Broadcom 5716 and 5716S (Closes: #565353)
  * bnx2: Fix several crash bugs (Closes: #565960)
  * audit: Fix memory management bugs (Closes: #562815)
    - fix braindamage in audit_tree.c untag_chunk()
    - fix more leaks in audit_tree.c tag_chunk()
  * megaraid_sas: Fix I/O and shutdown sequencing bugs (Closes: #568345)
  * megaraid_sas: Add support for MegaRAID SAS 9260 and other PCIe gen2
    controllers (Closes: #547183)
  * postinst: Fix pattern-matching for 'do_bootloader' configuration option
    (Closes: #568317)
  * yealink: Reliably kill URBs, fixing potential deadlock (Closes: #570532)
  * qla2xxx: Disable MSI/MSI-X on some chips or as selected by module parameter
    (Closes: #572322)
    - MSI is disabled on QLA24xx chips other than QLA2432 (MSI-X already was)
    - MSI-X is disabled if qlx2enablemsix=2
    - MSI and MSI-X are disabled if qlx2enablemsix=0
  * Adjust fix for #524542 to avoid changing ABI

  [ dann frazier ]
  * Add be2net driver (Closes: #570428)
  * Fix issues with tsc clocksource on VMWare (Closes: #524542)

  [ Ian Campbell ]
  * [xen/x86] Use correct form of PHYSDEVOP_map_pirq hypercall to prevent crash
    when trying to use MSI in domain 0 (Closes: #571603)

 -- dann frazier <dannf@debian.org>  Tue, 09 Mar 2010 09:52:09 -0700

linux-2.6 (2.6.26-21lenny4) stable-security; urgency=high

  [ dann frazier ]
  * futex: Handle user space corruption gracefully (CVE-2010-0622)
  * mmap: cleanup compiler warnings from CVE-2010-0291 fixes
  * x86: set_personality_ia32() misses force_personality32, an additional
    fix for CVE-2010-0307
  * Replace fix for CVE-2009-2691 w/ upstreamed version (Closes: #570554)
  * uvesafb/connector: prevent unprivileged users from sending netlink packets
    (CVE-2009-3725)
  
  [ Ben Hutchings ]
  * [xen][i386] Fix kernel logging via userspace (Closes: #568561)
    (regression due to fix for #510478)

 -- dann frazier <dannf@debian.org>  Tue, 09 Mar 2010 09:34:37 -0700

linux-2.6 (2.6.26-21lenny3) stable-security; urgency=high

  * Additional fixes for CVE-2010-0307
  * Build fix for CVE-2010-0291 change on powerpc64
  * KVM: PIT: control word is write-only (CVE-2010-0309)
  * connector: Delete buggy notification code. (CVE-2010-0410)
  * Fix potential crash with sys_move_pages (CVE-2010-0415)
  * KVM: emulator privilege escalation (CVE-2010-0298)
  * KVM: emulator privilege escalation IOPL/CPL level check (CVE-2010-0306)

 -- dann frazier <dannf@debian.org>  Tue, 09 Feb 2010 22:28:22 -0700

linux-2.6 (2.6.26-21lenny2) stable-security; urgency=high

  [ dann frazier ]
  * Fix build failure on hppa & mipsen due to missing #include
  * Port CVE-2010-0291 fix to xen featureset
  
  [ Ben Hutchings ]
  * cdc_ether: Do not set link down initially; not all devices send link
    change interrupts (Closes: #567689)

  [ dann frazier ]
  * Split 'flush_old_exec' into two functions (CVE-2010-0307)

 -- dann frazier <dannf@debian.org>  Mon, 01 Feb 2010 23:47:42 -0700

linux-2.6 (2.6.26-21lenny1) stable-security; urgency=high

  [ dann frazier ]
  * mac80211: fix spurious delBA handling (CVE-2009-4027)
  * e1000: enhance frame fragment detection (CVE-2009-4536)
  * e1000e: enhance frame fragment detection (CVE-2009-4538)
  * Fix several issues with mmap/mremap (CVE-2010-0291)
  * [SCSI] megaraid_sas: remove sysfs poll_mode_io world writeable
    permissions (CVE-2009-3939)
 
  [ Ben Hutchings ]
  * kernel/signal.c: fix kernel information leak with print-fatal-signals=1
    (CVE-2010-0003)
  * netfilter: ebtables: enforce CAP_NET_ADMIN (CVE-2010-0007)

 -- dann frazier <dannf@debian.org>  Fri, 29 Jan 2010 17:20:16 -0700

linux-2.6 (2.6.26-21) stable; urgency=high

  [ Ben Hutchings ]
  * Fix false soft lockup reports for the nohz idle loop
  * nohz: Fix two bugs that can keep a processor idle and lead to a
    system hang (may fix #496917, #538158 and others)
  * usbmidi: Fix crash when device is disconnected (Closes: #513050)
  * r8169: Apply various upstream bug fixes
  * r8169: Add support for RTL8101e (v2), RTL8102e (v1,v2,v3),
    RTL8168c/8111c (v3,v4), RTL8168cp/8111cp (v2,v3), RTL8168d (v1)
    (Closes: #552465; may fix #516187)
  * Revert patch to sanitise <linux/socket.h>, which introduced
    different build failures
  * usbnet: Set link down initially for drivers that update link state
    (Closes: #444043)
  * atl1e: Remove broken implementation of TSO for TCP/IPv6
    (Closes: #558426) and allow other hardware offloads to be disabled in
    case they are also buggy

  [ dann frazier ]
  * floppy: request and release only the ports we actually use
    (Closes: #332942)
  * igb: Add 82576 MAC support (Closes: #522922), backport
    by Ben Hutchings
  * [SCSI] gdth: Prevent negative offsets in ioctl (CVE-2009-3080)
  * NFSv4: Fix a problem whereby a buggy server can oops the kernel
    (CVE-2009-3726)
  * [SCSI] megaraid_sas: remove sysfs dbg_lvl world writeable permissions
    (CVE-2009-3889)
  * isdn: hfc_usb: Fix read buffer overflow (CVE-2009-4005)
  * fuse: prevent fuse_put_request on invalid pointer (CVE-2009-4021)
  * hpilo: new PCI ID (Closes: #559064)
  * Avoid /proc/$pid/maps visibility during initial setuid ELF loading
    (CVE-2009-2691)
  * hfs: fix a potential buffer overflow (CVE-2009-4020)
  * KVM: x86 emulator: limit instructions to 15 bytes (CVE-2009-4031)
  * firewire: ohci: handle receive packets with a data length of zero
    (CVE-2009-4138)
  * ext4: Avoid null pointer dereference when decoding EROFS w/o a journal
    (CVE-2009-4308)
  * s390: dasd diag - add support for read-only minidisks (Closes: #550898)

 -- dann frazier <dannf@debian.org>  Sat, 26 Dec 2009 01:06:01 -0700

linux-2.6 (2.6.26-20) stable; urgency=high

  [ Ben Hutchings ]
  * xen: Fix crash in xen_spin_wait() on busy multiprocessor domain
    (Closes: #542250), thanks to Nikita V. Youshchenko <yoush@debian.org>
  * x86: Fix crash in text_poke_early() on 486-class processors
    (Closes: #515982)
  * hppa: Ensure TLB purge runs single threaded (Closes: #539215),
    thanks to Helge Deller <deller@gmx.de>
  * virtio_balloon: Fix towards_target when deflating balloon
    (Closes: #544619)
  * dm-snap: Fix crash when using both snapshot and origin volumes
    (Closes: #545999)
  * nfs: Avoid overrun when copying client IP address string
    (Closes: #549002)
  * sis190: Correct DMA sync handling on small packets (Closes: #541169)
  * mmc: Increase power-up delay (Closes: #508599)
  * v4l2: Improve 32/64-bit ioctl translation (Closes: #508649)
  * proc: Fix truncation of entries in /proc/*/pagemap on 32-bit
    architectures (Closes: #511419)
  * Sanitise <linux/socket.h> and <linux/uio.h> (Closes: #538372)
  * nfs: Handle -ESTALE error in access() (Closes: #508866)
  * r8169: Fix rx_missed_errors statistic (Closes: #531932)
  * hfsplus: Refuse to mount volumes larger than 2TB, which may otherwise
    be corrupted (Closes: #550010)
  * acenic: Pass up error code from ace_load_firmware(), avoiding an oops
    (Closes: #521383)
  * axnet_cs: Reclaim Netgear FA411 from pcnet_cs (Closes: #550935)
  * Update bug script from trunk:
    - Update taint checks
    - Prompt submitters to run the kernel version they're reporting on
      or otherwise record boot messages
    - Include PCI device list even if the running kernel doesn't match
    - Include model information
    - Include firmware package status
    - Include network configuration and status (optional)
    - Include USB device list
  * printk: Avoid hanging when logging messages for time adjustment
    (Closes: #510478)

  [ dann frazier ]
  * autofs4: don't make expiring dentry negative, avoiding an oops
    (Closes: #530636)
  * ocfs/dlm: fix race in dlm_get_lock_resource() which can cause
    flock() to return EINVAL (Closes: #515741)
  * Increase default mmap_min_addr from 0 to 4096 (Closes: #541457)

  [ Martin Michlmayr ]
  * Disable SYS_HAS_EARLY_PRINTK on SGI IP22 to work around a hang
    during bootup (Closes: #507557)
  * USB: ftdi_sio: add product_id for Marvell OpenRD Base, Client

  [ maximilian attems ]
  * [openvz] enable SYSFS_DEPRECATED_V2 for ipv6 tunnels through sit.
    (closes: #517892)
	
  [ Moritz Muehlenhoff ]
  * nbd: fix I/O hang on disconnected NDBs. (Closes: #550863)
	
 -- dann frazier <dannf@debian.org>  Fri, 23 Oct 2009 16:31:23 -0600

linux-2.6 (2.6.26-19lenny2) stable-security; urgency=high

  * tc: Fix uninitialized kernel memory leak (CVE-2009-3228)
  * random: make get_random_int() more random (CVE-2009-3238)
  * netlink: fix typo in initialization (CVE-2009-3612)
  * drm/r128: Add test for initialisation to all ioctls that require it
    (CVE-2009-3620)
  * AF_UNIX: Fix deadlock on connecting to shutdown socket (CVE-2009-3621)
  * fs: pipe.c null pointer dereference (CVE-2009-3547)
  * KVM: Prevent overflow in KVM_GET_SUPPORTED_CPUID (CVE-2009-3638)

 -- dann frazier <dannf@debian.org>  Wed, 04 Nov 2009 12:33:37 -0700

linux-2.6 (2.6.26-19lenny1) stable-security; urgency=high

  * appletalk: Fix skb leak when ipddp interface is not loaded
    (CVE-2009-2903)
  * KVM: x86: Disallow hypercalls for guest callers in rings > 0
    (CVE-2009-3290)
  * selinux: prevent local users from bypassing mmap_min_addr
    in unconfined domains (CVE-2009-2695)
  * fix information leak in llc_ui_getname (CVE-2009-3001)
  * net: fix information leak due to uninitialized structures in
    getname functions (CVE-2009-3002)
  * eCryptfs: Prevent lower dentry from going negative during unlink
    (CVE-2009-2908)
  * net ax25: Fix signed comparison in the sockopt handler (CVE-2009-2909)
  * x86: Don't leak 64-bit kernel register values to 32-bit processes
    (CVE-2009-2910)
  * NFSv4: move iattr & verf attributes of struct nfsd4_open out of the
    union (CVE-2009-3286)
  * r8169: use hardware auto padding (CVE-2009-3613)

 -- dann frazier <dannf@debian.org>  Sat, 17 Oct 2009 10:52:13 -0600

linux-2.6 (2.6.26-19) stable; urgency=high

  [ Moritz Muehlenhoff ]
  * Input: ALPS - add signature for Toshiba Satellite Pro M10
    (Closes: #434722)

  [ dann frazier ]
  * aacraid: Fix regression w/ bigmem kernel (Closes: #537771)
  * [parisc] isa-eeprom - Fix loff_t usage (CVE-2009-2846)
  * do_sigaltstack: avoid copying 'stack_t' as a structure to user space
    (CVE-2009-2847)
  * execve: must clear current->clear_child_tid (CVE-2009-2848)
  * md: avoid dereferencing NULL pointer when accessing suspend_* sysfs
    attributes (CVE-2009-2849)

 -- dann frazier <dannf@debian.org>  Tue, 18 Aug 2009 22:45:27 -0600

linux-2.6 (2.6.26-18) stable; urgency=high

  [ maximilian attems ]
  * [openvz] 19f7f85 net: bridge - process skbs has been already substituted
    due to via_phys_dev (closes: #532811)
  * [openvz] b1f08ed net: avoid double free on net->gen pointer on error
    (closes: #532813)
  * [openvz] bbbad0a pidns: pi-futex pid check fixup

  [ Martin Michlmayr ]
  * MIPS: DS1286: New RTC driver
  * MIPS: IP22/28: Switch over to RTC class driver
  * [mips/r4k-ip22] Build in RTC_DRV_DS1286. (Closes: #533895)

  [ dann frazier ]
  * e1000e: add support for 82574L controllers (closes: #534519)
  * Use -fno-strict-overflow instead of -fwrapv and workaround a
    regression in fbcon this may introduce if users build custom kernels
    w/ gcc-4.2 (prebuilt kernels use 4.1) (closes: #536354)
  * sata_nv: avoid link reset on controllers where it's broken
    (Closes: #498271, Closes: #501023)
  * libata: make sure port is thawed when skipping resets. This change
    avoid regressing #533657 with the fix for #498271.
  * Add -fno-delete-null-pointer-checks to CFLAGS (Closes: #537617)
  * Add a backport of bnx2x from 2.6.30 with request_firmware changes

  [ Moritz Muehlenhoff ]
  * fbdev/atyfb: Fix display corruption on some PowerMacs & PowerBooks
    (Closes: #420582)
  * ALSA: hda_intel: enable snoop for NVidia HDA controller (Closes: #521192)
  * eeepc: Fix oops when changing backlight brightness during init
    (Closes: #513406)
  * Emit HPET warning only once to avoid syslog floods, which occur on
    some systems like HP DC7900 (Closes: #512617)
  * Fix support for AverMedia AverTV Cardbus Hybrid E506R (Closes: #511385)
  * ALSA: HDA patch_via.c: Fix inversion of surround and side channels
    (Closes: #538391)
  * NTP Adjust SHIFT_PLL to improve NTP convergence (Closes: #527968)

 -- dann frazier <dannf@debian.org>  Fri, 31 Jul 2009 00:12:58 -0600

linux-2.6 (2.6.26-17lenny2) stable-security; urgency=high

  * Make sock_sendpage() use kernel_sendpage() (CVE-2009-2692)

 -- dann frazier <dannf@debian.org>  Thu, 13 Aug 2009 15:41:34 -0600

linux-2.6 (2.6.26-17lenny1) stable-security; urgency=high

  * [KVM] x86: check for cr3 validity in ioctl_set_sregs
    (CVE-2009-2287)
  * personality: fix PER_CLEAR_ON_SETID (CVE-2009-1895)
  * ecryptfs: Check Tag 11 literal data buffer size (CVE-2009-2406)
  * ecryptfs: check tag 3 package encrypted size (CVE-2009-2407)

 -- dann frazier <dannf@debian.org>  Sat, 25 Jul 2009 15:10:10 -0600

linux-2.6 (2.6.26-17) stable; urgency=high

  * Revert "sata_nv: avoid link reset on controllers where it's broken"
    due to regression. (closes: #533657)

 -- dann frazier <dannf@debian.org>  Fri, 19 Jun 2009 23:03:53 -0600

linux-2.6 (2.6.26-16) stable; urgency=high

  [ maximilian attems ]
  * [openvz] 5dcfcf5 NETLINK: disable netns broadcast filtering.
    (closes: #520551)
  * Fix SQLite performance regression. (closes: #521420)
  * [openvz] 0c295ff cfq link cfq_bc_data without bc io sched.
    (closes: #523364)
  * [openvz] 7e0f90d cfq: revalidate cached async queue.
    (closes: #523359)
  * [openvz] e4cea21 VE: fix idle time accounting.
  * [openvz] 19b8e13 ptrace: ban ptracing of a container init from inside the
    container. (closes: #523360)
  * [openvz] 5b58141 ubc: uncharging too much for TCPSNDBUF.
  * [openvz] 0ff728e ve: show task's vpid and veid even inside a container.

  [ dann frazier ]
  * [s390] Fix __div64_31 for CONFIG_MARCH_G5 (Closes: #511334)
  * SUNRPC: Fix a performance regression in the RPC authentication code
    (Closes: #524199)
  * [x86] fix IBM Summit based systems' phys_cpu_present_map on 32-bit
    kernels (closes: #529312)
  * Fix soft lockups caused by one md resync blocking on another due
    to sharing the same device (closes: #514627)
  * [sparc64] Fix crash when reading /proc/iomem w/ heap memory checking
    (CVE-2009-1914)
  * splice: fix deadlock in ocfs2 (CVE-2009-1961)
  * e1000: add missing length check to e1000 receive routine (CVE-2009-1385)
  * r8169: fix crash when large packets are received (CVE-2009-1389)

  [ Martin Michlmayr ]
  * cdc-acm: Add quirk for MTK II GPS, such as Qstarz BT-Q1000X (closes:
    #525060)
  * USB: ftdi_sio: add vendor/product id for the Marvell SheevaPlug.
  * [mipsel/r5k-cobalt] Enable SCSI_SYM53C8XX_2 (closes: #526836).
  * [mips/r4k-ip22] Enable NET_ISA and various ISA network modules on
    the request of Damian Dimmich since they might be useful on the
    SGI Indigo2.

  [ John Wright ]
  * [x86] gettimeofday() vDSO: fix segfault when tv == NULL (Closes: #466491)

  [ Ian Campbell ]
  * [x86/xen] Apply missing syscall detection patch to -xen-amd64 image
    (Closes: #527101)
  * [xen] Add support for CDROM_GET_CAPABILITY to blkfront driver
    (Closes: #529864)

  [ Ben Hutchings ]
  * sata_nv: avoid link reset on controllers where it's broken
    (Closes: #498271)
  * r8169: fix multicast filtering for RTL8101 and RTL8168 (Closes: #514268)
  * asus_acpi: don't load asus-acpi if model is not supported
    (Closes: #524300)
  * iwl4965: avoid sleep in softirq context (Closes: #530884)

 -- dann frazier <dannf@debian.org>  Tue, 09 Jun 2009 09:09:27 -0600

linux-2.6 (2.6.26-15lenny3) stable-security; urgency=high

  [ dann frazier ]
  * Fix selinux panic introduced by the fix for CVE-2009-1184
    (Closes: #528860)
  * nfs4: fix MAY_EXEC handling (CVE-2009-1630)
  * cifs: fix several string conversion issues (CVE-2009-1633)

  [ Ian Campbell ]
  * xen: Fix missing check of interrupted code's code selector
    (CVE-2009-1758)

 -- dann frazier <dannf@debian.org>  Thu, 28 May 2009 08:34:15 -0600

linux-2.6 (2.6.26-15lenny2) stable-security; urgency=high

  * mips: implement is_compat_task macro, fixing FTBFS introduced
    by CVE-2009-0835 fix.

 -- dann frazier <dannf@debian.org>  Mon, 11 May 2009 11:57:56 -0600

linux-2.6 (2.6.26-15lenny1) stable-security; urgency=high

  * copy_process: fix CLONE_PARENT && parent_exec_id interaction
    (CVE-2009-0028)
  * [amd64] syscall-audit: fix 32/64 syscall hole (CVE-2009-0834)
  * seccomp: fix 32/64 syscall hole (CVE-2009-0835)
  * shm: fix shmctl(SHM_INFO) lockup with !CONFIG_SHMEM (CVE-2009-0859)
    This issue does not effect pre-build Debian kernels.
  * Fix an off-by-two memory error in console selection (CVE-2009-1046)
  * nfsd: drop CAP_MKNOD for non-root (CVE-2009-1072)
  * af_rose/x25: Sanity check the maximum user frame size (CVE-2009-1265)
  * KVM: VMX: Don't allow uninhibited access to EFER on i386 (CVE-2009-1242)
  * exit_notify: kill the wrong capable(CAP_KILL) check (CVE-2009-1337)
  * Make 'kill sig -1' only apply to caller's namespace (CVE-2009-1338)
  * cifs: Fix memory overwrite when saving nativeFileSystem field during mount
    (CVE-2009-1439)
  * agp: zero pages before sending to userspace (CVE-2009-1192)
  * Fix unreached code in selinux_ip_postroute_iptables_compat()
    (CVE-2009-1184)

 -- dann frazier <dannf@debian.org>  Mon, 04 May 2009 16:10:11 -0600

linux-2.6 (2.6.26-15) stable; urgency=high

  * Switch out mips/llseek regression fix for the less invasive one
    that is more likely to be accepted upstream.

 -- dann frazier <dannf@debian.org>  Wed, 25 Mar 2009 16:48:44 -0600

linux-2.6 (2.6.26-14) stable; urgency=high

  [ Moritz Muehlenhoff ]
  * Add support for Acer Aspire One with ALC269 codec chip. (Closes: #505250)
  * Allow authenticated deep NFS mounts, a regression from etch
    (Closes: #512031)
  * ALSA HDA hardware support (closes: #514567)
    - Backport ALSA driver quirks for various HP notebooks
    - Add appletv support
    - Fix SPDIF output on AD1989B
    - Add ALC887 support
    - Add support for Dell Studio 15
    - Add support for MEDION MD96630
    - Support Asus P5Q Premium/Pro boards
    - Add support for ECS/PC Chips boards with Sigmatel codecs
    - Add support for Toshiba L305
  * Add USB mass storage quirk for "Kyocera / Contax SL300R T*" digital
    cameras. (Closes: #518899)
  * ALSA: Fix OOPS with MIDI in caiaq driver. (Closes: #518900)
  * Add USB mass storage quirks (Closes: #520561)
     - Nikon D300 and Nikon D2H cameras
     - Mio C520-GPS units and Mio Moov 330 GPS
     - Nokia phones: 7610, Supernova, 3500c, 3109c, 5300 and 5310
     - Nokia 6233 (Closes: #493415)
  * [cifs] Fix oops when mounting servers that don't specify their OS
    (Closes: #463402)
  * Remove invalid truesize detection (Closes: #509716)

  [ dann frazier ]
  * Fix softlockups in sungem driver (Closes: #514624)
  * intel-agp: Add support for G41 chipset (Closes: #513228)
  * [openvz] 777e816 Fix wrong size of ub0_percpu.
    (Closes: #500876, #503097, #514149)
  * [openvz] b5e1f74 Fix oops in netlink conntrack module when loaded after
    a ve start (Closes: #511165)
  * [openvz] 6d18ba3 CPT: revert check on sk_reuse>1 (Closes: #500645)
  * Fixes for CVE-2009-0029 broke uml compilation; fix.
  * [openvz] 20bd907 simfs: fix oops if filesystem passes NULL mnt arg to
    getattr. (Closes: #508773)
  * Add -fwrapv to CFLAGS to prevent gcc from optimizing out certain
    wrap tests. (Closes: #520548)
  * Bump ABI to 2.
  * [parisc] Fix the loading of large kernel modules (Closes: #401439)
  * Make the max number of lockd connections configurable and increase
    the default from 80 to the more reasonable 1024 (Closes: #520379)
  * [x86, vmi] Fix missing paravirt_release_pmd in pgd_dtor (Closes: #520677)
  * [mips64] Fix sign extend issue in llseek syscall (Closes: #521016)

  [ Martin Michlmayr ]
  * rt2x00: Fix VGC lower bound initialization. (Closes: #510607)
  * sata_mv: Fix 8-port timeouts on 508x/6081 chips (Closes: #514155)
  * sata_mv: Properly initialize main irq mask.
  * IP32: Add platform device for CMOS RTC; remove dead code.
  * [mips/r5k-ip32] Build in RTC_DRV_CMOS. (Closes: #516775)
  * [arm, armel] Enable USB_HIDDEV. (Closes: #517771)
  * [arm, armel] Enable various V4L USB devices. (Closes: #518582)
  * [arm/iop32x, arm/ixp4xx, arm/orion5x] Enable INPUT_JOYDEV, GAMEPORT
    and INPUT_JOYSTICK (Closes: #520433).

  [ Bastian Blank ]
  * [sparc] Revert: Reintroduce dummy PCI host controller to workaround broken
    X.org. Not supportable and breaks to many things.
  * [amd64] Fix errno on nonexistant syscalls. (closes: #518921)

  [ Ian Campbell ]
  * [nfs] Backport upstream patches to fix NFS "task blocked for more than 120
    seconds" issue (Closes: #518431)

  [ Aurelien Jarno ]
  * [mips/mipsel] Fix errno on inexistent syscalls. (Closes: #520034).

  [ maximilian attems ]
  * [openvz] 849af42 [UB]: Double free for UDP socket.
  * [openvz] 7ebcbe3 autofs: fix default pgrp vnr.
  * [openvz] 17b09e1 conntrack: prevent double allocate/free of protos.
    (closes: #494445)
  * [openvz] 7d3f10f conntrack: prevent call register_pernet_subsys() from VE
    context.
  * [openvz] 482dd20 conntrack: prevent call nf_register_hooks() from VE
    context.
  * [openvz] ff3483a Fix erratum that causes memory corruption.
  * [openvz] 5fff3eb conntrack: adjust context during freeing.
  * [openvz] 3cb8bc3 netfilter: NAT: assign nf_nat_seq_adjust_hook from VE0
    context only.
  * [openvz] 4909102 netfilter: call nf_register_hooks from VE0 context only.
  * [openvz] ce67d5b iptables: setup init iptables mask before net
    initialization.
  * [openvz] 134416f Correct per-process capabilities bounding set in CT.
  * [openvz] 029cecb cpt: Make the proper check for sigmask.
  * [openvz] 86d7416 ms: fix inotify umount.
  * [openvz] c5c1032 Don't dereference NULL tsk->mm in ve_move_task.
  * [openvz] 5c591ae bridge: don't leak master device on brctl addif.
  * [openvz] c578262 net: NETIF_F_VIRTUAL intersects with NETIF_F_LRO.
  * [openvz] 8aa7044 Fix broken permissions for Unix98 pty.
  * [openvz] 09686c1 Free skb->nf_bridge in veth_xmit() and venet_xmit().
  * [openvz] 397500c autofs4: fix ia32 compat mode.
  * [openvz] 0328e3d pidns: update leader_pid at pidns attach.
  * [openvz] 66ec7f7 nfs: fix nfs clinet in VE (finally).
  * [openvz] 4fc3a18 cpt: bump image version to VERSION_26.
  * [openvz] 2a08380 nfs: add missed ve_nfs.h file.
  * [openvz] 4c9010e autofs4: pidns friendly oz_mode.
  * [openvz] 2c1b2f7 conntrack: Allocate/free ve_nf_conntrack_l3proto_ipv6.
  * [openvz] e29a555 ct: Move _nf_conntrack_l3proto_ipv6 to net namespace.
  * [openvz] 4355344 conntrack: fix oops in nf_ct_frag6_gather.
  * [openvz] bd5e806 Add "VE features" for sit and ipip devices.
  * [openvz] 9baf6095 Simplify call __dev_change_net_namespace() by remove
    parameters.
  * [openvz] 35f41f11 Adjust VE before call
    netdev_unregister_kobject/netdev_register_kobject.
  * [openvz] 83ea78e netns: fix net_generic array leak.
  * [openvz] ce67d5b iptables: setup init iptables mask before net
    initialization.
  * [openvz] fffc6ff net: set ve context when init/exit method is called.
    (closes: #517892, #520740)
  * [openvz] 6b9fe02 vzwdog: walk through the block devices list properly.
  * [openvz] 6b9fe02 netns: enable cross-ve Unix sockets.
  * [openvz] 1acba85 netfilter: Fix NULL dereference in nf_nat_setup_info.
  * [openvz] b405aed netfilter: Add check to the nat hooks.
  * [openvz] b8b70c7 nfs: Fix access to freed memory.
  * [openvz] 840ea01 NFS: NFS super blocks in different VEs should be
    different.
  * [openvz] 14131d2 ve: sanitize capability checks for namespaces creation.
  * [openvz] 39bb1ee nfs: Fix nfs_match_client(). (closes: #501985)
  * [openvz] 32e9103 Add do_ve_enter_hook.
  * [openvz] d4988b6 Add kthread_create_ve() and kthread_run_ve() functions.
  * [openvz] ba0ce90 nfs: use kthread_run_ve to start lockd. (closes: #505174)
  * [openvz] 672ab37 pidns: lost task debug print uses wrong prototype.
  * [openvz] d876c93 pidns: zap ve process only when killing ve's init pid-ns.
  * [openvz] 9abe1a6 bc: fix permissions on /proc/bc.
  * [openvz] Reenable NF_CONNTRACK_IPV6.

 -- dann frazier <dannf@debian.org>  Sun, 22 Mar 2009 14:09:23 -0600

linux-2.6 (2.6.26-13lenny2) stable-security; urgency=high

  * alpha, mips, sparc64: Additional fixes for CVE-2009-0029.
  * skfp: Fix inverted capabilities check logic (CVE-2009-0675)
  * ext4: initialize the new group descriptor when resizing
    (CVE-2009-0745)
  * ext4: Add sanity check to make_indexed_dir (CVE-2009-0746)
  * ext4: only use i_size_high for regular files (CVE-2009-0747)
  * ext4: Add sanity checks for the superblock before mounting the filesystem
    (CVE-2009-0748)

 -- dann frazier <dannf@debian.org>  Mon, 09 Mar 2009 16:15:05 -0600

linux-2.6 (2.6.26-13lenny1) stable-security; urgency=high

  [ dann frazier ]
  * sctp: fix memory overflow (CVE-2009-0065)
  * Fix sign-extend ABI issue w/ system calls on various 64-bit architectures
    (CVE-2009-0029)
  * security: introduce missing kfree (CVE-2009-0031)
  * eCryptfs: check readlink result for error before use (CVE-2009-0269)
  * dell_rbu: use scnprintf instead of less secure sprintf (CVE-2009-0322)
  * Fix sensitive memory leak in SO_BSDCOMPAT gsopt (CVE-2009-0676)

 -- dann frazier <dannf@debian.org>  Fri, 27 Feb 2009 11:19:59 -0700

linux-2.6 (2.6.26-13) unstable; urgency=high

  [ dann frazier ]
  * [hppa] disable UP-optimized flush_tlb_mm, fixing thread-related
    hangs. (closes: #478717)
  * cciss: Add PCI ids for P711m and p712m
  * Fix buffer underflow in the ib700wdt watchdog driver (CVE-2008-5702)
  * [sparc] Enable CONFIG_FB_XVR500, CONFIG_FB_XVR2500 (Closes: #508108)
  * [ia64] Add RTC class driver for EFI
  * [hppa] Fix system crash while unwinding a userspace process
    (CVE-2008-5395)
  * Set a minimum timeout for SG_IO requests (CVE-2008-5700)

  [ Bastian Blank ]
  * Fix multicast in atl1e driver. (closes: #509097)

  [ Moritz Muehlenhoff ]
  * Fix speaker output on Toshiba P105 notebooks. (closes: #488063)
  * uvc: Fix incomplete frame drop when switching to a variable
    size format (closes: #508661)
  * Allow booting Mach images in KVM (Closes: #498940)
  * Add workaround for USB storage on Rockchip MP3 player (Closes: #505256)
  * Enable w9968cf driver on all i386 images (Closes: #495698)
  * Register DualPoint model found in Dell Latitude E6500 (Closes: #507958)
  * Disable link tuning in rt2500usb driver. (Closes: #510607)
  * Fix regressions in eata driver (Closes: #506835)
  * Skip incompatible fbdev logos (Closes: #508173)
  * Fix error path in PCI probing of Cyclades driver (Closes: #429011)

  [ Martin Michlmayr ]
  * V4L/DVB: Fix initialization of URB list (Thomas Reitmayr) to address
    the oops reported at http://forum.qnap.com/viewtopic.php?f=147&t=10572
  * Add some patches from the Linux/MIPS linux-2.6.26-stable tree:
    - Fix potential DOS by untrusted user app (CVE-2008-5701)
    - o32: Fix number of arguments to splice(2).
    - 64-bit: vmsplice needs to use the compat wrapper for o32 and N32.
    - Return ENOSYS from sys32_syscall on 64bit kernels like elsewhere.
    - Use EI/DI for MIPS R2.
    - MIPS64R2: Fix buggy __arch_swab64
    - Add missing calls to plat_unmap_dma_mem.
    - Only write c0_framemask on CPUs which have this register.

 -- Bastian Blank <waldi@debian.org>  Sat, 10 Jan 2009 13:35:41 +0100

linux-2.6 (2.6.26-12) unstable; urgency=high

  [ Ian Campbell ]
  * xen: fix ACPI processor throttling for when processor id is -1. (closes: #502849)

  [ dann frazier ]
  * Make sendmsg() block during UNIX garbage collection (CVE-2008-5300)
  * Fix race conditions between inotify removal and umount (CVE-2008-5182)
  * Fix DoS when calling svc_listen twice on the same socket while reading
    /proc/net/atm/*vc (CVE-2008-5079)

  [ Bastian Blank ]
  * [openvz, vserver] Fix descriptions.
  * [sparc] Enable Sun Logical Domains support. (closes: #501684)
  * Fix coexistence of pata_marvell and ahci. (closes: #507432)
  * [sparc] Support Intergraph graphics chips. (closes: #508108)

 -- Bastian Blank <waldi@debian.org>  Mon, 15 Dec 2008 12:57:18 +0100

linux-2.6 (2.6.26-11) unstable; urgency=low

  [ Bastian Blank ]
  * [sparc] Reintroduce dummy PCI host controller to workaround broken X.org.
  * [sparc] Fix size checks in PCI maps.
  * Add stable release 2.6.26.8:
    - netfilter: restore lost ifdef guarding defrag exception
    - netfilter: snmp nat leaks memory in case of failure
    - netfilter: xt_iprange: fix range inversion match
    - ACPI: dock: avoid check _STA method
    - ACPI: video: fix brightness allocation
    - sparc64: Fix race in arch/sparc64/kernel/trampoline.S
    - math-emu: Fix signalling of underflow and inexact while packing result.
    - tcpv6: fix option space offsets with md5
    - net: Fix netdev_run_todo dead-lock
    - scx200_i2c: Add missing class parameter
    - DVB: s5h1411: Power down s5h1411 when not in use
    - DVB: s5h1411: Perform s5h1411 soft reset after tuning
    - DVB: s5h1411: bugfix: Setting serial or parallel mode could destroy bits
    - V4L: pvrusb2: Keep MPEG PTSs from drifting away
    - ACPI: Always report a sync event after a lid state change
    - ALSA: use correct lock in snd_ctl_dev_disconnect()
    - file caps: always start with clear bprm->caps_*
    - libertas: fix buffer overrun
    - net: Fix recursive descent in __scm_destroy().
    - SCSI: qla2xxx: Skip FDMI registration on ISP21xx/22xx parts.
      (Closes: #502552)
    - edac cell: fix incorrect edac_mode
    - ext[234]: Avoid printk floods in the face of directory corruption
      (CVE-2008-3528)
    - gpiolib: fix oops in gpio_get_value_cansleep()
  * Override ABI changes.
  * [xen] Update description. (closes: #505961)
  * Revert parts of 2.6.26.6 to fix resume breakage. (closes: #504167)
    - clockevents: prevent multiple init/shutdown
    - clockevents: broadcast fixup possible waiters

  [ dann frazier ]
  * Fix buffer overflow in hfsplus (CVE-2008-4933)
  * Fix BUG() in hfsplus (CVE-2008-4934)
  * Fix stack corruption in hfs (CVE-2008-5025)
  * Fix oops in tvaudio when controlling bass/treble (CVE-2008-5033)

  [ Martin Michlmayr ]
  * [arm/iop32x, arm/ixp4xx, arm/orion5x] Enable support for more partition
    tables, including MAC_PARTITION (requested by Benoît Knecht).
  * leds-pca9532: Fix memory leak and properly handle errors (Sven Wegener)
  * leds-pca9532: Move i2c work to a workqueque (Riku Voipio). (closes:
    #506116)

 -- Bastian Blank <waldi@debian.org>  Wed, 26 Nov 2008 11:43:48 +0100

linux-2.6 (2.6.26-10) unstable; urgency=low

  [ dann frazier ]
  * sctp: Fix possible kernel panic in sctp_sf_abort_violation (CVE-2008-4618)

  [ Martin Michlmayr ]
  * DNS-323: add support for revision B1 machines (Matthew Palmer).
  * ext3/ext4: Add support for non-native signed/unsigned htree hash
    algorithms (Theodore Ts'o). (closes: #493957)
  * [arm/ixp4xx] Enable USB_ACM (closes: #504723).

  [ Bastian Blank ]
  * agp: Fix stolen memory counting on Intel G4X. (closes: #502606)
  * Add stable release 2.6.26.7:
    - security: avoid calling a NULL function pointer in drivers/video/tvaudio.c
    - DVB: au0828: add support for another USB id for Hauppauge HVR950Q
    - drm/i915: fix ioremap of a user address for non-root (CVE-2008-3831)
    - ACPI: Ignore _BQC object when registering backlight device
    - hwmon: (it87) Prevent power-off on Shuttle SN68PT
    - Check mapped ranges on sysfs resource files
    - x86: avoid dereferencing beyond stack + THREAD_SIZE
    - PCI: disable ASPM on pre-1.1 PCIe devices
    - PCI: disable ASPM per ACPI FADT setting
    - V4L/DVB (9053): fix buffer overflow in uvc-video
    - V4L/DVB (8617): uvcvideo: don't use stack-based buffers for USB transfers.
    - V4L/DVB (8498): uvcvideo: Return sensible min and max values when querying
      a boolean control.
    - V4L: zr36067: Fix RGBR pixel format
    - V4L: bttv: Prevent NULL pointer dereference in radio_open
    - libata: fix EH action overwriting in ata_eh_reset()
    - libata: always do follow-up SRST if hardreset returned -EAGAIN
    - fbcon_set_all_vcs: fix kernel crash when switching the rotated consoles
    - modules: fix module "notes" kobject leak
    - b43legacy: Fix failure in rate-adjustment mechanism
    - CIFS: make sure we have the right resume info before calling CIFSFindNext
    - sched_rt.c: resch needed in rt_rq_enqueue() for the root rt_rq
    - tty: Termios locking - sort out real_tty confusions and lock reads
    - x86, early_ioremap: fix fencepost error
    - x86: improve UP kernel when CPU-hotplug and SMP is enabled
    - x86: Reserve FIRST_DEVICE_VECTOR in used_vectors bitmap.
  * [xen] Remove pte file workaround.

  [ Ian Campbell ]
  * [xen] Disable usage of PAT. (closes: #503821)

 -- Bastian Blank <waldi@debian.org>  Sat, 08 Nov 2008 10:50:58 +0100

linux-2.6 (2.6.26-9) unstable; urgency=low

  [ Bastian Blank ]
  * Add stable release 2.6.26.6:
    - mm owner: fix race between swapoff and exit
    - rtc: fix kernel panic on second use of SIGIO nofitication
    - fbcon: fix monochrome color value calculation
    - ALSA: snd-powermac: HP detection for 1st iMac G3 SL
    - ALSA: snd-powermac: mixers for PowerMac G4 AGP
    - sparc64: Fix missing devices due to PCI bridge test in
      of_create_pci_dev().
    - sparc64: Fix disappearing PCI devices on e3500.
    - sparc64: Fix OOPS in psycho_pcierr_intr_other().
    - sparc64: Fix interrupt register calculations on Psycho and Sabre.
    - sparc64: Fix PCI error interrupt registry on PSYCHO.
    - udp: Fix rcv socket locking
    - sctp: Fix oops when INIT-ACK indicates that peer doesn't support AUTH
      (CVE-2008-4576)
    - sctp: do not enable peer features if we can't do them.
    - ipsec: Fix pskb_expand_head corruption in xfrm_state_check_space
    - netlink: fix overrun in attribute iteration
    - niu: panic on reset
    - ipv6: Fix OOPS in ip6_dst_lookup_tail().
    - XFRM,IPv6: initialize ip6_dst_blackhole_ops.kmem_cachep
    - af_key: Free dumping state on socket close
    - pcmcia: Fix broken abuse of dev->driver_data
    - clockevents: remove WARN_ON which was used to gather information
    - ntp: fix calculation of the next jiffie to trigger RTC sync
    - x86: HPET: read back compare register before reading counter
    - x86: HPET fix moronic 32/64bit thinko
    - clockevents: broadcast fixup possible waiters
    - HPET: make minimum reprogramming delta useful
    - clockevents: prevent endless loop lockup
    - clockevents: prevent multiple init/shutdown
    - clockevents: enforce reprogram in oneshot setup
    - clockevents: prevent endless loop in periodic broadcast handler
    - clockevents: prevent clockevent event_handler ending up handler_noop
    - x86: fix memmap=exactmap boot argument
    - x86: add io delay quirk for Presario F700
    - ACPI: Avoid bogus EC timeout when EC is in Polling mode
    - x86: fix SMP alternatives: use mutex instead of spinlock, text_poke is
      sleepable
    - rtc: fix deadlock
    - mm: dirty page tracking race fix
    - x86-64: fix overlap of modules and fixmap areas
    - x86: PAT proper tracking of set_memory_uc and friends
    - x86: fix oprofile + hibernation badness
    - x86: fdiv bug detection fix
    - rt2x00: Use ieee80211_hw->workqueue again
    - x86: Fix 27-rc crash on vsmp due to paravirt during module load
    - sg: disable interrupts inside sg_copy_buffer
    - ocfs2: Increment the reference count of an already-active stack.
    - APIC routing fix
    - sched: fix process time monotonicity
    - block: submit_bh() inadvertently discards barrier flag on a sync write
    - x64, fpu: fix possible FPU leakage in error conditions
    - x86-64: Clean up save/restore_i387() usage
    - KVM: SVM: fix guest global tlb flushes with NPT
    - KVM: SVM: fix random segfaults with NPT enabled
    - ALSA: remove unneeded power_mutex lock in snd_pcm_drop
    - ALSA: fix locking in snd_pcm_open*() and snd_rawmidi_open*()
    - ALSA: oxygen: fix distorted output on AK4396-based cards
    - ALSA: hda - Fix model for Dell Inspiron 1525
    - SCSI: qla2xxx: Defer enablement of RISC interrupts until ISP
      initialization completes.
    - USB: fix hcd interrupt disabling
    - smb.h: do not include linux/time.h in userspace
    - pxa2xx_spi: fix build breakage
    - pxa2xx_spi: chipselect bugfixes
    - pxa2xx_spi: dma bugfixes
    - mm: mark the correct zone as full when scanning zonelists
    - async_tx: fix the bug in async_tx_run_dependencies
    - drivers/mmc/card/block.c: fix refcount leak in mmc_block_open()
    - ixgbe: initialize interrupt throttle rate
    - i2c-dev: Return correct error code on class_create() failure
    - x86-32: AMD c1e force timer broadcast late
  * [x86] Update patch to detect not properly announced cmos RTC devices.
  * [xen] Overtake hvc console by default.

  [ maximilian attems ]
  * [openvz] ip: NULL pointer dereferrence in tcp_v(4|6)_send_ack
    (closes: #500472)
  * [openvz] unset NF_CONNTRACK_IPV6 for now until abi bump.

  [ Stephen R. Marenka ]
  * [m68k] add patches to fix atari ethernec per Michael Schmitz:
    atari-ethernec-IRQF_SHARED.diff and atari-ethernec-fixes.diff.
  * [m68k] add mac-esp-fix-for-quadras-with-two-esp-chips.diff to fix macs
    with dual scsi busses and a problem with xorg, per Finn Thain.
  * [m68k] add atari-atari_keyb_init-operator-precedence.diff per
    Michael Schmitz.
  * [m68k] more mac patches, per Finn Thain.

  [ Martin Michlmayr ]
  * [arm/ixp4xx] Enable USB_ATM and USB_SPEEDTOUCH (closes: #502182).
  * [arm/iop32x, arm/orion5x] Likewise.
  * DNS-323: read MAC address from flash (Matthew Palmer).

  [ dann frazier ]
  * Restrict access to the DRM_I915_HWS_ADDR ioctl (CVE-2008-3831)
  * Don't allow splicing to files opened with O_APPEND (CVE-2008-4554)

 -- Bastian Blank <waldi@debian.org>  Sat, 18 Oct 2008 12:14:22 +0200

linux-2.6 (2.6.26-8) unstable; urgency=medium

  [ dann frazier ]
  * [x86] Fix broken LDT access in VMI (CVE-2008-4410)
  * ata: Fix off-by-one-error that causes errors when reading a
    block on the LBA28-LBA48 boundary
  * [s390] prevent ptrace padding area read/write in 31-bit mode
    (CVE-2008-1514)

  [ Bastian Blank ]
  * Fix generation of i386 Xen image information.
  * [i386] Restrict the usage of long NOPs. (closes: #464962)
  * Fix access to uninitialized user keyring. (closes: #500279)
  * [x86] Fix detection of non-PNP RTC devices. (closes: #499230)

 -- Bastian Blank <waldi@debian.org>  Thu, 09 Oct 2008 12:07:21 +0200

linux-2.6 (2.6.26-7) unstable; urgency=low

  [ Bastian Blank ]
  * [xen] Add SuSE Xen patch. (closes: #495895)
  * Only register notifiers in braille console if used, fixes Insert key.
    (closes: #494374)
  * Fix ACPI EC GPE storm detection. (closes: #494546)
  * Disable useless support for ISP1760 USB host controller.
    (closes: #498304)
  * rt61pci: Add a sleep after firmware upload. (closes: #498828)

  [ Stephen R. Marenka ]
  * [m68k] Set CONFIG_ATARI_ETHERNEC=m for atari, since it only works
    in modular form.
  * [m68k] Enable CONFIG_ADB_PMU68K=y for mac.
  * [m68k] Add atari-aranym-nf-wrappers.diff patch to fix atari LBD
    problems, set CONFIG_LBD=y for atari.

  [ Martin Michlmayr ]
  * [arm/orion5x] Enable CONFIG_ATALK (requested by Ben Schwarz).
  * [arm/versatile] Enable CONFIG_VFP. (closes: #499463)
  * ath5k: Fix bad udelay calls on AR5210 code (Nick Kossifidis).
  * [arm] No longer disable ATH5K.

  [ dann frazier ]
  * Add missing capability checks in sbni_ioctl (CVE-2008-3525)

 -- Bastian Blank <waldi@debian.org>  Wed, 01 Oct 2008 09:02:30 +0200

linux-2.6 (2.6.26-6) unstable; urgency=low

  [ maximilian attems ]
  * [openvz] Enable checkpointing. (closes: #497292)

  [ Bastian Blank ]
  * Allow forced module loading again. (closes: #494144)
  * Set IEEE 802.11 (wireless) regulatory domain default to EU.
    (closes: #497971)
  * [i386] Enable IDE ACPI support. Override ABI changes. (closes: #470528)
  * [i386/686-bigmem] Promote to generic subarch. (closes: #476120)

  [ Martin Michlmayr ]
  * Fix dead 21041 ethernet after ifconfig down (Thomas Bogendoerfer).

  [ dann frazier ]
  * [hppa] Enable the FPU before using it, fixes booting on A500s
    with our CONFIG_PRINTK_TIME=y setting. (closes: #499458)

 -- Bastian Blank <waldi@debian.org>  Wed, 24 Sep 2008 12:06:47 +0200

linux-2.6 (2.6.26-5) unstable; urgency=low

  [ Martin Michlmayr ]
  * Backport power-off method for Kurobox Pro.
  * [arm/versatile] Really enable CONFIG_RTC_DRV_PL031 (closes: #484432).

  [ Stephen R. Marenka ]
  * [m68k] Set CONFIG_LBD=n for atari, since it conflicts with nfblock.

  [ Bastian Blank ]
  * Reenable SiS SATA support. (closes: #496603)
  * [amd64,i386] Disable new-style SiS PATA support.
  * Add stable release 2.6.26.4:
    - sata_mv: don't issue two DMA commands concurrently
    - KVM: MMU: Fix torn shadow pte
    - x86: work around MTRR mask setting, v2
    - nfsd: fix buffer overrun decoding NFSv4 acl (CVE-2008-3915)
    - sunrpc: fix possible overrun on read of /proc/sys/sunrpc/transports
      (CVE-2008-3911)
    - r8169: balance pci_map / pci_unmap pair
    - tg3: Fix firmware event timeouts
    - crypto: authenc - Avoid using clobbered request pointer
    - sparc64: Fix cmdline_memory_size handling bugs.
    - sparc64: Fix overshoot in nid_range().
    - ipsec: Fix deadlock in xfrm_state management. (closes: #497796)
    - sctp: fix random memory dereference with SCTP_HMAC_IDENT option.
    - sctp: correct bounds check in sctp_setsockopt_auth_key
    - sch_prio: Fix nla_parse_nested_compat() regression
    - sctp: add verification checks to SCTP_AUTH_KEY option
    - sctp: fix potential panics in the SCTP-AUTH API.
    - udp: Drop socket lock for encapsulated packets
    - pkt_sched: Fix actions referencing
    - pkt_sched: Fix return value corruption in HTB and TBF.
    - netns: Add network namespace argument to rt6_fill_node() and
      ipv6_dev_get_saddr()
    - ipv6: Fix OOPS, ip -f inet6 route get fec0::1, linux-2.6.26,
      ip6_route_output, rt6_fill_node+0x175 (CVE-2008-3686)
    - AX.25: Fix sysctl registration if !CONFIG_AX25_DAMA_SLAVE
    - mm: make setup_zone_migrate_reserve() aware of overlapping nodes
    - 8250: improve workaround for UARTs that don't re-assert THRE correctly
    - rtc_time_to_tm: fix signed/unsigned arithmetic
    - drivers/char/random.c: fix a race which can lead to a bogus BUG()
    - cifs: fix O_APPEND on directio mounts
    - atl1: disable TSO by default
    - forcedeth: fix checksum flag
    - bio: fix bio_copy_kern() handling of bio->bv_len
    - bio: fix __bio_copy_iov() handling of bio->bv_len
    - ALSA: oxygen: prevent muting of nonexistent AC97 controls
    - S390 dasd: fix data size for PSF/PRSSD command
    - x86: fix "kernel won't boot on a Cyrix MediaGXm (Geode)"
    - x86: work around MTRR mask setting
    - USB: cdc-acm: don't unlock acm->mutex on error path
    - binfmt_misc: fix false -ENOEXEC when coupled with other binary handlers
    - fbdefio: add set_page_dirty handler to deferred IO FB
    - eeepc-laptop: fix use after free
    - PCI: fix reference leak in pci_get_dev_by_id()
    - cramfs: fix named-pipe handling
  * Override ABI changes.
  * [hppa] Disable new-style RTC support. Override ABI changes.

  [ maximilian attems ]
  * openvz: Add upstream fixes up to 24cebf40278cb071ff8b. (closes: #497528)

 -- Bastian Blank <waldi@debian.org>  Wed, 10 Sep 2008 12:55:16 +0200

linux-2.6 (2.6.26-4) unstable; urgency=low

  [ maximilian attems ]
  * x86: Reset ACPI_PROCFS_POWER for Lenny as buggy apps depend on it.
    (closes: #495541)
  * x86: ACPI: Fix thermal shutdowns
  * openvz: Add upstream fixes up to 0f14912e3d2251aff. (closes: #494384)
  * Add stable release 2.6.26.3:
    - USB: fix interface unregistration logic
    - usb-storage: unusual_devs entries for iRiver T10 and Datafab CF+SM reader
    - usb-serial: don't release unregistered minors
    - usb-storage: revert DMA-alignment change for Wireless USB
    - usb-storage: automatically recognize bad residues
    - USB: ftdi_sio: Add USB Product Id for ELV HS485
    - qla2xxx: Set an rport's dev_loss_tmo value in a consistent manner.
    - dccp: change L/R must have at least one byte in the dccpsf_val field
      (CVE-2008-3276)
    - KVM: Avoid instruction emulation when event delivery is pending
    - cs5520: add enablebits checking
    - acer-wmi: Fix wireless and bluetooth on early AMW0 v2 laptops
    - USB: usb-storage: quirk around v1.11 firmware on Nikon D4
    - radeonfb: fix accel engine hangs
    - radeon: misc corrections
    - sparc64: Fix global reg snapshotting on self-cpu.
    - sparc64: Do not clobber %g7 in setcontext() trap.
    - sparc64: Fix end-of-stack checking in save_stack_trace().
    - sparc64: Fix recursion in stack overflow detection handling.
    - sparc64: Make global reg dumping even more useful.
    - sparc64: Implement IRQ stacks.
    - sparc64: Handle stack trace attempts before irqstacks are setup.
    - PCI: Limit VPD length for Broadcom 5708S
    - ide: it821x in pass-through mode segfaults in 2.6.26-stable
    - syncookies: Make sure ECN is disabled
    - USB: ftdi_sio: add support for Luminance Stellaris Evaluation/Development
      Kits
    - i2c: Fix NULL pointer dereference in i2c_new_probed_device
    - SCSI: hptiop: add more PCI device IDs
    - SCSI: ses: fix VPD inquiry overrun
    - SCSI: scsi_transport_spi: fix oops in revalidate
    - CIFS: Fix compiler warning on 64-bit
    - x86: fix spin_is_contended()
    - matrox maven: fix a broken error path
    - i2c: Let users select algorithm drivers manually again
    - CIFS: properly account for new user= field in SPNEGO upcall string
      allocation
    - x86: fix setup code crashes on my old 486 box
    - KVM: ia64: Fix irq disabling leak in error handling code
    - mlock() fix return values
    - rtl8187: Fix lockups due to concurrent access to config routine
    - KVM: task switch: segment base is linear address
    - KVM: task switch: use seg regs provided by subarch instead of reading
      from GDT
    - KVM: task switch: translate guest segment limit to virt-extension byte
      granular field
    - r8169: avoid thrashing PCI conf space above RTL_GIGA_MAC_VER_06
    - sparc64: FUTEX_OP_ANDN fix
    - posix-timers: do_schedule_next_timer: fix the setting of ->si_overrun
    - posix-timers: fix posix_timer_event() vs dequeue_signal() race
    - vt8623fb: fix kernel oops
    - ide-cd: fix endianity for the error message in cdrom_read_capacity
    - qla2xxx: Add dev_loss_tmo_callbk/terminate_rport_io callback support.
    - random32: seeding improvement
    - CIFS: mount of IPC$ breaks with iget patch
    - CIFS: if get root inode fails during mount, cleanup tree connection
    - crypto: padlock - fix VIA PadLock instruction usage with
      irq_ts_save/restore()
    - ipvs: Fix possible deadlock in estimator code
    - SCSI: block: Fix miscalculation of sg_io timeout in CDROM_SEND_PACKET
      handler.
    - ALSA: asoc: restrict sample rate and size in Freescale MPC8610 sound
      drivers
    - ALSA: ASoC: fix SNDCTL_DSP_SYNC support in Freescale 8610 sound drivers
    - USB: pl2023: Remove USB id (4348:5523) handled by ch341
    - relay: fix "full buffer with exactly full last subbuffer" accounting
      problem
    - ipv6: Fix ip6_xmit to send fragments if ipfragok is true
    - x86: amd opteron TOM2 mask val fix

  [ dann frazier ]
  * [ia64] Fix boot-time hang w/ PRINTK_TIME by ensuring that cpu0 can access
    per-cpu vars in early boot
  * delay calls to sched_clock() until after sched_clock_init() to prevent
    inaccurate printk timings on ia64 and presumably other architectures

  [ Ian Campbell ]
  * [xen] import upstream fix to fb-defio driver used by Xen framebuffer.

  [ Bastian Blank ]
  * [powerpc] Enable proper RTC support. (closes: #484693)

  [ Martin Michlmayr ]
  * Add Marvell Orion fixes:
    - sata_mv: add the Gen IIE flag to the SoC devices.
    - sata_mv: don't avoid clearing interrupt status on SoC host adapters

  [ dann frazier ]
  * Fix overflow condition in sctp_setsockopt_auth_key (CVE-2008-3526)
  * Fix panics that may occur if SCTP AUTH is disabled (CVE-2008-3792)
  * [x86] Fix memory leak in the copy_user routine
    (CVE-2008-0598, closes: #490910)

 -- Bastian Blank <waldi@debian.org>  Thu, 28 Aug 2008 08:46:42 +0200

linux-2.6 (2.6.26-3) unstable; urgency=low

  [ Bastian Blank ]
  * Disable Emagic Audiowerk 2 soundcard support. The PCI IDs clashes with
    many DVB cards.
  * Update VServer patch to 2.3.0.35.
  * [armel/versatile] Override ABI changes.
  * [i386/686-bigmem] Add VServer image.

  [ Aurelien Jarno ]
  * [armel/versatile] Disable CONFIG_NO_HZ, CONFIG_HIGH_RES_TIMERS for
    dynticks. (closes: #494842)

  [ Martin Michlmayr ]
  * Fix PCIe on the Kurobox Pro (Lennert Buytenhek).
  * Fix regressions caused by the "use software GSO for SG+CSUM capable
    netdevices" patch:
    - loopback: Enable TSO (Herbert Xu)
    - net: Preserve netfilter attributes in skb_gso_segment using
      __copy_skb_header (Herbert Xu)

  [ dann frazier ]
  * [amd64] Fix typo in TOM2 mask value, preventing a hang on some opteron
    systems. (closes: #494365)

 -- Bastian Blank <waldi@debian.org>  Mon, 18 Aug 2008 15:34:38 +0200

linux-2.6 (2.6.26-2) unstable; urgency=low

  [ Bastian Blank ]
  * [powerpc] Install arch/powerpc/lib/crtsavres.o into the headers, it is
    used during module linking.
  * Add stable release 2.6.26.1:
    - Fix off-by-one error in iov_iter_advance()
    - ath5k: don't enable MSI, we cannot handle it yet
    - b43legacy: Release mutex in error handling code
    - cpufreq acpi: only call _PPC after cpufreq ACPI init funcs got called already
    - VFS: increase pseudo-filesystem block size to PAGE_SIZE
    - markers: fix markers read barrier for multiple probes
    - tmpfs: fix kernel BUG in shmem_delete_inode
    - mpc52xx_psc_spi: fix block transfer
    - ixgbe: remove device ID for unsupported device
    - UML - Fix boot crash
    - eCryptfs: use page_alloc not kmalloc to get a page of memory
    - x86: fix kernel_physical_mapping_init() for large x86 systems
    - DVB: cx23885: SRAM changes for the 885 and 887 silicon parts
    - DVB: cx23885: Reallocated the sram to avoid concurrent VIDB/C issues
    - DVB: cx23885: DVB Transport cards using DVB port VIDB/TS1 did not stream
    - DVB: cx23885: Ensure PAD_CTRL is always reset to a sensible default
    - V4L: cx23885: Bugfix for concurrent use of /dev/video0 and /dev/video1
    - V4L: saa7134: Copy tuner data earlier to avoid overwriting manual tuner type
    - V4L: uvcvideo: Add support for Medion Akoya Mini E1210 integrated webcam
    - V4L: uvcvideo: Make input device support optional
    - V4L: uvcvideo: Don't free URB buffers on suspend
    - V4L: uvcvideo: Use GFP_NOIO when allocating memory during resume
    - V4L: uvcvideo: Fix a buffer overflow in format descriptor parsing
    - DVB: dib0700: add support for Hauppauge Nova-TD Stick 52009
    - V4L: cx18: Upgrade to newer firmware & update documentation
    - ALSA: trident - pause s/pdif output
    - myri10ge: do not use mgp->max_intr_slots before loading the firmware
    - myri10ge: do not forget to setup the single slice pointers
    - iop-adma: fix platform driver hotplug/coldplug
    - sparc64: Do not define BIO_VMERGE_BOUNDARY.
    - sparc64: Fix cpufreq notifier registry.
    - sparc64: Fix lockdep issues in LDC protocol layer.
    - tcp: Clear probes_out more aggressively in tcp_ack().
    - ARM: fix fls() for 64-bit arguments
    - vmlinux.lds: move __attribute__((__cold__)) functions back into final .text section
    - rtc-at91rm9200: avoid spurious irqs
    - ide-cd: fix oops when using growisofs
    - x86: fix crash due to missing debugctlmsr on AMD K6-3
    - cpusets: fix wrong domain attr updates
    - proc: fix /proc/*/pagemap some more
    - Fix build on COMPAT platforms when CONFIG_EPOLL is disabled
    - markers: fix duplicate modpost entry
    - x86, suspend, acpi: enter Big Real Mode
    - USB: fix usb serial pm counter decrement for disconnected interfaces
    - x86 reboot quirks: add Dell Precision WorkStation T5400
    - Fix typos from signal_32/64.h merge
    - rcu: fix rcu_try_flip_waitack_needed() to prevent grace-period stall
    - Patch Upstream: x86 ptrace: fix PTRACE_GETFPXREGS error
    - KVM: MMU: Fix potential race setting upper shadow ptes on nonpae hosts
    - KVM: MMU: nuke shadowed pgtable pages and ptes on memslot destruction
    - KVM: x86 emulator: Fix HLT instruction
    - KVM: VMX: Add ept_sync_context in flush_tlb
    - KVM: mmu_shrink: kvm_mmu_zap_page requires slots_lock to be held
    - KVM: SVM: fix suspend/resume support
    - KVM: VMX: Fix a wrong usage of vmcs_config
    - isofs: fix minor filesystem corruption
    - quota: fix possible infinite loop in quota code
    - hdlcdrv: Fix CRC calculation.
    - ipv6: __KERNEL__ ifdef struct ipv6_devconf
    - ipv6: use timer pending
    - udplite: Protection against coverage value wrap-around
    - pxamci: trivial fix of DMA alignment register bit clearing
  * [sparc] Install asm-sparc headers again.
  * Force RTC on by default and set clock on startup. Override ABI changes.
  * [i386, amd64] Make the CMOS RTC support builtin. (closes: #493567)
  * Add stable release 2.6.26.2:
    - sound: ensure device number is valid in snd_seq_oss_synth_make_info
    - Ath5k: kill tasklets on shutdown
    - Ath5k: fix memory corruption
    - vfs: fix lookup on deleted directory
    - ALSA: emu10k1 - Fix inverted Analog/Digital mixer switch on Audigy2
    - ALSA: hda - Add missing Thinkpad Z60m support
    - ALSA: hda - Fix DMA position inaccuracy
    - ALSA: hda - Fix wrong volumes in AD1988 auto-probe mode
    - Add compat handler for PTRACE_GETSIGINFO
    - Bluetooth: Signal user-space for HIDP and BNEP socket errors
    - Input: i8042 - add Acer Aspire 1360 to nomux blacklist
    - Input: i8042 - add Gericom Bellagio to nomux blacklist
    - Input: i8042 - add Intel D845PESV to nopnp list
    - jbd: fix race between free buffer and commit transaction
    - NFS: Ensure we zap only the access and acl caches when setting new acls
    - SCSI: ch: fix ch_remove oops
    - linear: correct disk numbering error check
    - netfilter: xt_time: fix time's time_mt()'s use of do_div()
    - Kprobe smoke test lockdep warning
    - Close race in md_probe
    - x86: io delay - add checking for NULL early param
    - x86: idle process - add checking for NULL early param
    - SCSI: bsg: fix bsg_mutex hang with device removal
    - netfilter: nf_nat_sip: c= is optional for session
    - romfs_readpage: don't report errors for pages beyond i_size
    - ftrace: remove unneeded documentation

  [ Martin Michlmayr ]
  * METH: fix MAC address setup (Thomas Bogendoerfer)
  * Export the reset button of the QNAP TS-409.
  * net: use software GSO for SG+CSUM capable netdevices (Lennert Buytenhek)

  [ dann frazier ]
  * device_create interface changed between 2.6.26 and 2.6.27; adjust hpilo
    backport appropriately. Fixes a NULL pointer dereference in ilo_probe().

 -- Bastian Blank <waldi@debian.org>  Fri, 08 Aug 2008 08:09:00 +0200

linux-2.6 (2.6.26-1) unstable; urgency=low

  * New upstream release see http://kernelnewbies.org/Linux_2_6_26
    - UDF 2.50 support. (closes: #480910)
    - mmc: increase power up delay (closes: #481190)
    - snd-hda-intel suspend troubles fixed. (closes: #469727, #481613, #480034)
    - cifs QueryUnixPathInfo fix (closes: #480995)
    - r8169 oops in r8169_get_mac_version (closes: #471892)
    - netfilter headers cleanup (closes: #482331)
    - iwlwifi led support (closes: #469095)
    - ath5k associates on AR5213A (closes: #463785)
    - T42 suspend fix (closes: #485873)
    - cpuidle acpi driver: fix oops on AC<->DC (closes: #477201)
    - opti621 ide fixes (closes: #475561)
    - ssh connection hangs with mac80211 (closes: #486089)
    - ocfs2: Allow uid/gid/perm changes of symlinks (closes: #479475)
    - xircom_tulip_cb: oboslete driver removed (closes: #416900)
    - r8169 properly detect link status (closes: #487586)
    - iwl3945 connection + support fixes (closes: #481436, #482196)
    - longrun cpufreq min freq fix (closes: #468149)
    - emux midi synthesizer SOFT_PEDAL-release event (closes: #474312)
    - vmemmap fixes to use smaller pages (closes: #483489)
    - x86 freeze fixes (closes: #482100, #482074)
    - xen boot failure fix (closes: #488284)
    - gdb read floating-point and SSE registers (closes: #485375)
    - USB_PERSIST is default on (closes: #489963)
    - alsa snd-hda Dell Inspiron fix (closes: #490649)
    - ipw2200: queue direct scans (closes: #487721)
    - better gcc-4.3 support (closes: #492301)
    - iwl3945 monitor mode. (closes: #482387)

  [ maximilian attems ]
  * topconfig set CRYPTO_CTS, SND_PCSP, SND_AW2, IWL4965_LEDS, IWL3945_LEDS,
    RT2400PCI_LEDS, RT2500PCI_LEDS, RT61PCI_LEDS, RT2500USB_LEDS,
    RT73USB_LEDS, NF_CT_PROTO_DCCP, BRIDGE_EBT_NFLOG, IWLWIFI_RFKILL,
    USB_SERIAL_SPCP8X5, USB_STORAGE_CYPRESS_ATACB, DVB_ISL6405, DVB_AU8522,
    VIDEO_EM28XX_DVB, VIDEO_CX18, VIDEO_AU0828, SOC_CAMERA_MT9M001,
    SOC_CAMERA_MT9V022, DVB_TUNER_ITD1000, VIDEO_PVRUSB2_DVB, USB_C67X00_HCD,
    USB_ISP1760_HCD, HTC_PASIC3, I2C_PCA_PLATFORM, TOUCHSCREEN_WM97XX,
    JOYSTICK_ZHENHUA, SFC, ACCESSIBILITY, UIO_SMX, LOGIRUMBLEPAD2_FF,
    A11Y_BRAILLE_CONSOLE, EDS_TRIGGER_DEFAULT_ON, VIDEO_ALLOW_V4L1, ATA_ACPI,
    SATA_PMP, ATA_SFF, USB_SERIAL_MOTOROLA, USB_WDM, MAC80211_MESH,
    IPV6_MROUTE, IPV6_PIMSM_V2, MTD_AR7_PARTS, SENSORS_IBMAEM, PATA_SCH,
    CGROUP_DEVICE, USB_ISIGHTFW, HW_RANDOM_VIRTIO, RTC_DRV_FM3130,
    USB_VIDEO_CLASS, CIFS_DFS_UPCALL.
  * [amd64, i386]: KVM_CLOCK, KVM_GUEST, ISCSI_IBFT_FIND, ISCSI_IBFT, THERMAL,
    EEEPC_LAPTOP, FB_N411, THERMAL_HWMON.
  * [amd64]: Enable SCSI_DPT_I2O as 64 bit now.
  * Reenable USB_SERIAL_EDGEPORT, USB_SERIAL_EDGEPORT_TI. (closes: #480195)
  * Enable TCP_MD5SIG for BGP sessions. (closes: #443742)
  * Add recognised alsa cards to bug report.
  * topconfig: Enable HYSDN, no longer broken on smp.
  * Add request_firmware patch for keyspan. (closes: #448900)
  * [x86]: Enable dma engine. (closes: #473331)
  * [ppc64]: Enable IBMEBUS and EHEA. (closes: #484888)
  * topconfig: Enable PROFILING across all flavours. (closes: #484885)
  * 486: enable OLPC support thanks Andres Salomon for merge.
    Kconfig variable patch by Robert Millan (closes: #485063).
  * Add request_firmware patch for ip2.
  * Add request_firmware patch for acenic. (closes: #284221)
  * [x86, ia64]: Set HPET_RTC_IRQ. (closes: #479709, #476970)
  * [ppc]: Set SND_VIRMIDI. (closes: #290090)
  * Fallback for userspace compatibility to old IEEE 1394 FireWire stack.
    (closes: #451367, #475295, #478419)
  * [x86]: Enable modular FB_UVESA. (closes: #473180)
  * JFFS2 enable summary and compressor support. (closes: #488242)
  * Add OLPC sdhci quirks. Thanks Andres Salomon <dilinger@debian.org>
    (closes: #485192)
  * [ppc]: Enable RTC_DRV_PPC. (closes: #484693) Thanks for the patch to
    Geoff Levand <geoffrey.levand@am.sony.com>.
  * Enable BLK_DEV_BSG for SG v4 support.
  * [amd64] Enable default disabled memtest boot param.
  * topconfig: Enable PATA_SIS instead of SATA_SIS. (closes: #485609)
  * Add OpenVZ countainer flavour for amd64, i386. (closes: #392015)
  * atl1e driver for Atheros(R) L1e Fast Ethernet. (closes: #492029)
  * [ALSA] hda - Add ICH9 controller support (8086:2911)
  * [ALSA] hda - support intel DG33 motherboards
  * HP iLO driver
  * Input: i8042 - add Arima-Rioworks HDAMB board to noloop list
    (closes: #489190) thanks Guillaume Morin <guillaume@morinfr.org>

  [ Martin Michlmayr ]
  * [arm/orion5x] Update the config to reflect upstream renaming this
    subarch.
  * [arm/orion5x] Add some patches from Marvell's Orion tree:
    - Feroceon: speed up flushing of the entire cache
    - support for 5281 D0 stepping
    - cache align destination pointer when copying memory for some processors
    - cache align memset and memzero
    - DMA engine driver for Marvell XOR engine
    - Orion hardware watchdog support
  * [arm/orion5x] Enable NETCONSOLE.
  * [arm/orion5x] Disable more SCSI drivers.
  * [arm/ixp4xx] Disable most ATA and more SCSI and network drivers.
  * [arm/versatile] Enable CONFIG_RTC_DRV_PL031 (closes: #484432).
  * [arm/iop32x, arm/ixp4xx, arm/versatile] Enable ARM_THUMB (closes: #484524).
  * [arm/iop32x] Add LED driver for Thecus N2100 (Riku Voipio).
  * [mips/r5k-ip32] Enable USB.
  * [arm/orion5x, arm/iop32x, arm/ixp4xx, mipsel/r5k-cobalt] Enable HAMRADIO
    on the request of Heinz Janssen.
  * [arm/orion5x] Add support for QNAP TS-409 and HP mv2120; thanks
    Sylver Bruneau.
  * [mips] Add patches from Thomas Bogendoerfer:
    - gbefb: fix cmap FIFO timeout (closes: #487257)
    - IP32: Enable FAST-20 for onboard scsi
    - IP32: SGI O2 sound driver
  * [arm/ixp4xx] Add support for Freecom FSG-3 (Rod Whitby).
  * [arm/ixp4xx] Enable CONFIG_MACH_DSMG600.
  * [arm/iop32x] Unset NET_DMA since it actually leads to worse network
    performance.
  * [arm/orion5x] Fix a boot crash on the Kurobox Pro.
  * [arm/orion5x] use better key codes for the TS-209/TS-409 buttons
  * [arm/orion5x] export red SATA lights on TS-409, fix SATA presence/activity
  * [arm] Enable KEXEC (closes: #492268).
  * [arm/orion5x] Enable USB_PRINTER, requested by Mike Arthur.
  * [arm/orion5x] Enable binfmt aout, x25, wireless and ATM.
  * [arm/iop32x, arm/orion5x] Enable USB_SISUSBVGA.
  * [arm] xfs: pack some shortform dir2 structures for the ARM old ABI
    architecture (closes: #414932).

  [ Ian Campbell ]
  * Readme.build updated on how to generate orig tarballs.
  * Forward port vmlinuz-target.patch.
  * Enable Xen save/restore and memory ballooning for Xen enabled kernels.

  [ Bastian Blank ]
  * [powerpc/powerpc-miboot] Disable. (closes: #481358)
  * [powerpc/powerpc64] Support IBM Cell based plattforms and PS3.
    (closes: #462529)
  * [s390] Synchronize block device, network bridge, network scheduler and CRC
    support.
  * [s390] Enable support for PCI-attached cryptographic adapters.
  * Use control group as base for group CPU scheduler. This reenabled
    traditional nice behaviour. (closes: #489223)
  * Bump yaird dependencies to at least 0.0.13.
  * Reenable SECCOMP. There is no longer additional overhead.
    (closes: #474648)
  * Export symbol required for MOL again. (closes: #460667)
  * [powerpc/powerpc64] Fix console selection in LPAR environment.
    (closes: #492703)
  * Fix several userspace compatibility problems.

  [ Christian T. Steigies ]
  * [m68k] enable SERIAL_CONSOLE for amiga and atari

  [ Thiemo Seufer ]
  * [mips] Fix logic bug in atomic_sub_if_positive.

  [ Stephen R. Marenka ]
  * [m68k] Update pending m68k patches.
  * [m68k] Enable nfcon and nfblock for atari.
  * [m68k] Change compiler to default.

  [ Aurelien Jarno ]
  * [arm/versatile] Switch scsi/ext3/smc91x to modules now that we have proper
    d-i support. Remove options defined in toplevel config file.

 -- Bastian Blank <waldi@debian.org>  Wed, 30 Jul 2008 10:17:29 +0200

linux-2.6 (2.6.25-7) unstable; urgency=high

  * Add stable release 2.6.25.10:
    - TTY: fix for tty operations bugs (CVE-2008-2812)
    - sched: fix cpu hotplug
    - IB/mthca: Clear ICM pages before handing to FW
    - DRM: enable bus mastering on i915 at resume time
    - x86: shift bits the right way in native_read_tscp
    - x86_64 ptrace: fix sys32_ptrace task_struct leak (CVE-2008-3077)
    - ptrace GET/SET FPXREGS broken
    - futexes: fix fault handling in futex_lock_pi
    - x86: fix cpu hotplug crash
  * Add stable release 2.6.25.11:
    - x86: fix ldt limit for 64 bit

 -- maximilian attems <maks@debian.org>  Mon, 14 Jul 2008 10:58:14 +0200

linux-2.6 (2.6.25-6) unstable; urgency=high

  [ maximilian attems ]
  * Add stable release 2.6.25.7:
    - double-free of inode on alloc_file() failure exit in create_write_pipe()
    - m68k: Add ext2_find_{first,next}_bit() for ext4
    - bluetooth: fix locking bug in the rfcomm socket cleanup handling
    - serial: fix enable_irq_wake/disable_irq_wake imbalance in serial_core.c
    - bttv: Fix a deadlock in the bttv driver (closes: #487594)
    - forcedeth: msi interrupts
    - CPUFREQ: Fix format string bug.
    - mmc: wbsd: initialize tasklets before requesting interrupt
    - ecryptfs: fix missed mutex_unlock
    - mac80211: send association event on IBSS create
    - bluetooth: rfcomm_dev_state_change deadlock fix
    - sunhv: Fix locking in non-paged I/O case.
    - cassini: Only use chip checksum for ipv4 packets.
    - ipwireless: Fix blocked sending
    - net: Fix call to ->change_rx_flags(dev, IFF_MULTICAST) in
      dev_change_flags()
    - fbdev: export symbol fb_mode_option
    - ipsec: Use the correct ip_local_out function
    - tcp: fix skb vs fack_count out-of-sync condition
    - tcp FRTO: Fix fallback to conventional recovery
    - tcp FRTO: SACK variant is errorneously used with NewReno
    - tcp FRTO: work-around inorder receivers
    - tcp: Fix inconsistency source (CA_Open only when !tcp_left_out(tp))
    - l2tp: avoid skb truesize bug if headroom is increased
    - l2tp: Fix possible WARN_ON from socket code when UDP socket is closed
    - l2tp: Fix possible oops if transmitting or receiving when tunnel goes down
    - ax25: Fix NULL pointer dereference and lockup.
    - sound: emu10k1 - fix system hang with Audigy2 ZS Notebook PCMCIA card
    - tcp: Allow send-limited cwnd to grow up to max_burst when gso disabled
    - tcp: Limit cwnd growth when deferring for GSO
    - af_key: Fix selector family initialization.
    - hgafb: resource management fix
    - cifs: fix oops on mount when CONFIG_CIFS_DFS_UPCALL is enabled
    - b43: Fix controller restart crash
    - ssb: Fix context assertion in ssb_pcicore_dev_irqvecs_enable
    - eCryptfs: protect crypt_stat->flags in ecryptfs_open()
    - cciss: add new hardware support
    - ecryptfs: add missing lock around notify_change
    - ecryptfs: clean up (un)lock_parent
    - Add 'rd' alias to new brd ramdisk driver
    - net_sched: cls_api: fix return value for non-existant classifiers
    - vlan: Correctly handle device notifications for layered VLAN devices
    - IB/umem: Avoid sign problems when demoting npages to integer
    - x86: fix recursive dependencies
    - can: Fix copy_from_user() results interpretation
    - Kconfig: introduce ARCH_DEFCONFIG to DEFCONFIG_LIST
    - tcp: TCP connection times out if ICMP frag needed is delayed
    - ALSA: hda - Fix resume of auto-config mode with Realtek codecs
    - netlink: Fix nla_parse_nested_compat() to call nla_parse() directly
  * Add stable release 2.6.25.9:
    - Add return value to reserve_bootmem_node()
    - x86: use BOOTMEM_EXCLUSIVE on 32-bit
    - sctp: Make sure N * sizeof(union sctp_addr) does not overflow.
    - hwmon: (lm85) Fix function RANGE_TO_REG()
    - hwmon: (adt7473) Initialize max_duty_at_overheat before use
    - x86: set PAE PHYSICAL_MASK_SHIFT to 44 bits.
    - Reinstate ZERO_PAGE optimization in 'get_user_pages()' and fix XIP
    - watchdog: hpwdt: fix use of inline assembly
    - Fix ZERO_PAGE breakage with vmware
    - atl1: relax eeprom mac address error check

  [ Martin Michlmayr]
  * [arm/orion5x] Enable INPUT_EVDEV and KEYBOARD_GPIO.

  [ Steve Langasek ]
  * Enable CONFIG_CIFS_EXPERIMENTAL and CONFIG_CIFS_UPCALL, required for
    CIFS mounts to be able to use Kerberos authentication.  Closes: #480663.

  [ Bastian Blank ]
  * Add stable release 2.6.25.8:
    - x86: disable mwait for AMD family 10H/11H CPUs
    - x86: remove mwait capability C-state check
    - nf_conntrack_h323: fix memory leak in module initialization error path
    - nf_conntrack_h323: fix module unload crash
    - nf_conntrack: fix ctnetlink related crash in nf_nat_setup_info()
    - SCSI: sr: fix corrupt CD data after media change and delay
    - ACPICA: Ignore ACPI table signature for Load() operator
    - scsi_host regression: fix scsi host leak
    - b43: Fix possible NULL pointer dereference in DMA code
    - b43: Fix noise calculation WARN_ON
    - virtio_net: Fix skb->csum_start computation
    - opti621: remove DMA support
    - opti621: disable read prefetch
    - Fix tty speed handling on 8250
    - x86-64: Fix "bytes left to copy" return value for copy_from_user()
   * Fix alpha build due too inconsistent kallsyms data.

 -- maximilian attems <maks@debian.org>  Fri, 27 Jun 2008 00:33:53 +0200

linux-2.6 (2.6.25-5) unstable; urgency=low

  [ maximilian attems ]
  [ Bastian Blank ]
  * Reenable VServer images.

  [ maximilian attems ]
  * Add stable release 2.6.25.5:
    - asn1: additional sanity checking during BER decoding (CVE-2008-1673)
  * Add stable release 2.6.25.6:
    - atl1: fix 4G memory corruption bug
    - capabilities: remain source compatible with 32-bit raw legacy capability
      support.
    - usb-serial: Use ftdi_sio driver for RATOC REX-USB60F
    - cpufreq: fix null object access on Transmeta CPU
    - Smack: fuse mount hang fix
    - cgroups: remove node_ prefix_from ns subsystem
    - XFS: Fix memory corruption with small buffer reads
    - x86: don't read maxlvt before checking if APIC is mapped
    - USB: option: add new Dell 5520 HSDPA variant
    - md: do not compute parity unless it is on a failed drive
    - md: fix uninitialized use of mddev->recovery_wait
    - md: fix prexor vs sync_request race
    - HID: split Numlock emulation quirk from HID_QUIRK_APPLE_HAS_FN.
    - USB: do not handle device 1410:5010 in 'option' driver
    - USB: unusual_devs: Add support for GI 0401 SD-Card interface
    - USB: add Telstra NextG CDMA id to option driver
    - USB: fix build errors in ohci-omap.c and ohci-sm501.c
    - USB: add TELIT HDSPA UC864-E modem to option driver
    - memory_hotplug: always initialize pageblock bitmap
    - x86: fix bad pmd ffff810000207xxx(9090909090909090)
    - USB: add Zoom Telephonics Model 3095F V.92 USB Mini External modem to
      cdc-acm
    - x86: prevent PGE flush from interruption/preemption
    - IPoIB: Test for NULL broadcast object in ipiob_mcast_join_finish()
    - i386: fix asm constraint in do_IRQ()
    - i2c-nforce2: Disable the second SMBus channel on the DFI Lanparty NF4
      Expert
    - i2c/max6875: Really prevent 24RF08 corruption
    - brk: make sys_brk() honor COMPAT_BRK when computing lower bound
    - Revert "PCI: remove default PCI expansion ROM memory allocation"
    - PS3: gelic: fix memory leak
    - eCryptfs: remove unnecessary page decrypt call
    - netfilter: nf_conntrack_expect: fix error path unwind in
      nf_conntrack_expect_init()
    - netfilter: xt_connlimit: fix accouning when receive RST packet in
      ESTABLISHED state
    - netfilter: nf_conntrack_ipv6: fix inconsistent lock state in
      nf_ct_frag6_gather()
    - POWERPC Bolt in SLB entry for kernel stack on secondary cpus
    - netfilter: xt_iprange: module aliases for xt_iprange
    - x86: user_regset_view table fix for ia32 on 64-bit
    - x86: if we cannot calibrate the TSC, we panic.
    - CIFS: Fix UNC path prefix on QueryUnixPathInfo to have correct slash
    - x86, fpu: fix CONFIG_PREEMPT=y corruption of application's FPU stack
    - libata: force hardreset if link is in powersave mode
    - x86: fix setup of cyc2ns in tsc_64.c
    - x86: distangle user disabled TSC from unstable
    - x86: disable TSC for sched_clock() when calibration failed
    - pagemap: fix bug in add_to_pagemap, require aligned-length reads of
      /proc/pid/pagemap
    - ext3/4: fix uninitialized bs in ext3/4_xattr_set_handle()
    - proc: calculate the correct /proc/<pid> link count
    - CPUFREQ: Make acpi-cpufreq more robust against BIOS freq changes behind
      our back.
    - USB: remove PICDEM FS USB demo (04d8:000c) device from ldusb
    - types.h: don't expose struct ustat to userspace

  [ Bastian Blank ]
  * Ignore ABI change in internal XFS symbol.

 -- Bastian Blank <waldi@debian.org>  Thu, 12 Jun 2008 08:47:11 +0200

linux-2.6 (2.6.25-4) unstable; urgency=low

  [ maximilian attems ]
  * Fix arm Kconfig logic disabling random drivers. (closes: #481410)
  * Add stable release 2.6.25.4:
    - OHCI: fix regression upon awakening from hibernation
    - V4L/DVB (7473): PATCH for various Dibcom based devices
    - {nfnetlink, ip, ip6}_queue: fix skb_over_panic when enlarging packets
    - dccp: return -EINVAL on invalid feature length
    - md: fix raid5 'repair' operations
    - sparc: Fix SA_ONSTACK signal handling.
    - sparc: Fix fork/clone/vfork system call restart.
    - sparc64: Stop creating dummy root PCI host controller devices.
    - sparc64: Fix wedged irq regression.
    - SPARC64: Fix args to 64-bit sys_semctl() via sys_ipc().
    - serial: Fix sparc driver name strings.
    - sparc: Fix ptrace() detach.
    - sparc: Fix mremap address range validation.
    - sparc: Fix debugger syscall restart interactions.
    - sparc32: Don't twiddle PT_DTRACE in exec.
    - r8169: fix oops in r8169_get_mac_version
    - SCSI: aha152x: Fix oops on module removal
    - SCSI: aha152x: fix init suspiciously returned 1, it should follow
      0/-E convention
    - sch_htb: remove from event queue in htb_parent_to_leaf()
    - i2c-piix4: Blacklist two mainboards
    - SCSI: qla1280: Fix queue depth problem
    - ipvs: fix oops in backup for fwmark conn templates
    - USB: airprime: unlock mutex instead of trying to lock it again
    - rtc: rtc_time_to_tm: use unsigned arithmetic
    - SCSI: libiscsi regression in 2.6.25: fix nop timer handling
    - SCSI: libiscsi regression in 2.6.25: fix setting of recv timer
    - can: Fix can_send() handling on dev_queue_xmit() failures
    - macvlan: Fix memleak on device removal/crash on module removal
    - nf_conntrack: padding breaks conntrack hash on ARM
    - sparc: sunzilog uart order
    - r8169: fix past rtl_chip_info array size for unknown chipsets
    - x86: use defconfigs from x86/configs/*
    - vt: fix canonical input in UTF-8 mode
    - ata_piix: verify SIDPR access before enabling it
    - serial: access after NULL check in uart_flush_buffer()
    - x86: sysfs cpu?/topology is empty in 2.6.25 (32-bit Intel system)
    - XFRM: AUDIT: Fix flowlabel text format ambibuity.
  * Update userspace merged HZ alpha fixed version.
  * Backport netfilter: Move linux/types.h inclusions outside of #ifdef
    __KERNEL__. (closes: #479899)
  * types.h: don't expose struct ustat to userspace. (closes: #429064)

  [ Bastian Blank ]
  * Fix ABI changes from: ipvs: fix oops in backup for fwmark conn templates

 -- maximilian attems <maks@debian.org>  Tue, 27 May 2008 11:46:11 +0200

linux-2.6 (2.6.25-3) unstable; urgency=low

  [ Bastian Blank ]
  * Add stable release 2.6.25.3:
    - sit: Add missing kfree_skb() on pskb_may_pull() failure.
    - sparc: Fix mmap VA span checking.
    - CRYPTO: eseqiv: Fix off-by-one encryption
    - CRYPTO: authenc: Fix async crypto crash in crypto_authenc_genicv()
    - CRYPTO: cryptd: Correct kzalloc error test
    - CRYPTO: api: Fix scatterwalk_sg_chain
    - x86 PCI: call dmi_check_pciprobe()
    - b43: Fix some TX/RX locking issues
    - kprobes/arm: fix decoding of arithmetic immediate instructions
    - kprobes/arm: fix cache flush address for instruction stub
    - b43: Fix dual-PHY devices
    - POWERPC: mpc5200: Fix unterminated of_device_id table
    - reiserfs: Unpack tails on quota files
    - sched: fix hrtick_start_fair and CPU-Hotplug
    - vfs: fix permission checking in sys_utimensat
    - md: fix use after free when removing rdev via sysfs
    - mm: fix usemap initialization
    - 2.6.25 regression: powertop says 120K wakeups/sec

  [ maximilian attems ]
  * Redisable old dup prism54 driver.
  * Reenable accidentaly disabled SIS190. (closes: #478773)
  * Add lmkl patch to unbreak HZ userspace aka perl5.10 build fix.
    (closes: #480130)

  [ Martin Michlmayr ]
  * [armel] Disable some SCSI drives (that are disabled on arm) so the
    ramdisk will fit in flash on NSLU2 (closes: #480310).

 -- maximilian attems <maks@debian.org>  Wed, 14 May 2008 11:16:56 +0200

linux-2.6 (2.6.25-2) unstable; urgency=low

  [ maximilian attems ]
  * Add stable release 2.6.25.1:
    - Fix dnotify/close race (CVE-2008-1375)
    - V4L: Fix VIDIOCGAP corruption in ivtv
    - USB: log an error message when USB enumeration fails
    - USB: OHCI: fix bug in controller resume
    - SCSI: qla2xxx: Correct regression in relogin code.
    - rose: Socket lock was not released before returning to user space
    - x86, pci: fix off-by-one errors in some pirq warnings
    - hrtimer: timeout too long when using HRTIMER_CB_SOFTIRQ
    - RDMA/nes: Fix adapter reset after PXE boot
    - rtc-pcf8583 build fix
    - JFFS2: Fix free space leak with in-band cleanmarkers
    - SELinux: no BUG_ON(!ss_initialized) in selinux_clone_mnt_opts
    - tehuti: check register size (CVE-2008-1675)
    - IPSEC: Fix catch-22 with algorithm IDs above 31
    - alpha: unbreak OSF/1 (a.out) binaries
    - tehuti: move ioctl perm check closer to function start (CVE-2008-1675)
    - aio: io_getevents() should return if io_destroy() is invoked
    - mm: fix possible off-by-one in walk_pte_range()
    - TCP: Increase the max_burst threshold from 3 to tp->reordering.
    - ssb: Fix all-ones boardflags
    - cgroup: fix a race condition in manipulating tsk->cg_list
    - drivers/net/tehuti: use proper capability check for raw IO access
    - tg3: 5701 DMA corruption fix
    - V4L: tea5761: bugzilla #10462: tea5761 autodetection code were broken
    - b43: Workaround invalid bluetooth settings
    - b43: Add more btcoexist workarounds
    - b43: Workaround DMA quirks
    - dm snapshot: fix chunksize sector conversion
    - x86: Fix 32-bit x86 MSI-X allocation leakage
    - RTNETLINK: Fix bogus ASSERT_RTNL warning
    - net: Fix wrong interpretation of some copy_to_user() results.
    - dz: test after postfix decrement fails in dz_console_putchar()
    - RDMA/nes: Free IRQ before killing tasklet
    - S2io: Fix memory leak during free_tx_buffers
    - S2io: Version update for memory leak fix during free_tx_buffers
    - USB: Add HP hs2300 Broadband Wireless Module to sierra.c
    - V4L: cx88: enable radio GPIO correctly
    - hrtimer: raise softirq unlocked to avoid circular lock dependency
    - tcp: tcp_probe buffer overflow and incorrect return value
  * [ide] Add upstream piix patch for asus eee pc. (closes: #479217)

  [ Christian T. Steigies ]
  * [m68k] Add patches for 2.6.25.
  * [m68k] Disable EXT4DEV_FS for now.
  * [m68k] Enable SCSI_MAC_ESP for mac.

  [ Ian Campbell ]
  * [x86]: Enable Xen guest support in all i386 flavours.

  [ Bastian Blank ]
  * Add stable release 2.6.25.2:
    - fix SMP ordering hole in fcntl_setlk() (CVE-2008-1669)

 -- Bastian Blank <waldi@debian.org>  Thu, 08 May 2008 14:46:48 +0200

linux-2.6 (2.6.25-1) unstable; urgency=low

  * New upstream release (closes: #456799, #468440, #475161, #475134, #475441)
    - Add oabi shim for fstatat64 (closes: #462677)

  [ maximilian attems ]
  * topconfig set NOZOMI, CRYPTO_SEQIV, CRYPTO_CTR, CRYPTO_GCM, CRYPTO_CCM,
    CRYPTO_SALSA20, CRYPTO_LZO, CRYPTO_DEV_HIFN_795X, USB_SI470X,
    USB_STKWEBCAM, VIDEO_PVRUSB2_ONAIR_USB2, VIDEO_PVRUSB2_ONAIR_CREATOR,
    VIDEO_EM28XX_ALSA, CRYPTO_DEV_HIFN_795X_RNG, PCF8575, TPS65010, RTL8180,
    ENC28J60, R6040, CAN, NETFILTER_XT_MATCH_OWNER, MAC80211_RC_DEFAULT_PI,
    NETFILTER_XT_TARGET_RATEEST, NETFILTER_XT_TARGET_TCPOPTSTRIP,
    NETFILTER_XT_MATCH_IPRANGE, NETFILTER_XT_MATCH_RATEEST, SND_OXYGEN,
    SND_HIFIER, SND_VIRTUOSO, USB_NET_RNDIS_WLAN, USB_ANNOUNCE_NEW_DEVICES,
    USB_SERIAL_IUU, NET_CLS_FLOW, INFINIBAND_NES, RTC_DRV_R9701,
    RTC_DRV_DS1511, MEMSTICK, SENSORS_W83L786NG, SENSORS_ADS7828, IPWIRELESS,
    RISCOM8, IGB, UTS_NS, IPC_NS, IPV6_ROUTE_INFO, ENCLOSURE_SERVICES,
    SCSI_ENCLOSURE, SENSORS_ADT7473, SCSI_MVSAS, REALTEK_PHY, RTC_DRV_S35390A,
    MEMSTICK_JMICRON_38X, IWL4965_HT.
  * [amd64] Enable CRYPTO_SALSA20_X86_64, EDAC_I3000, EFI, EFI_VARS, I8K,
    PARAVIRT_GUEST, PARAVIRT, VIRTIO_PCI, VIRTIO_BALLOON, SPARSEMEM_VMEMMAP.
  * [amd64, i386]: Enable LEDS_CLEVO_MAIL, INPUT_APANEL, ACER_WMI,
    THINKPAD_ACPI_HOTKEY_POLL, HP_WATCHDOG, THINKPAD_ACPI_VIDEO,
    VIRTION_CONSOLE, ACPI_WMI, IO_DELAY_0X80.
  * topconfig disable PARPORT_PC_FIFO due to instabilities.
    (closes: #366165, #388309, #406056, #407816, #453911)
  * [amd64, i386]: Enable SONYPI_COMPAT for better sony laptop support.
  * topconfig: Enable HID_FF for some HID devices. (closes: #441348)
  * topconfig: Enable IPV6_ROUTER_PREF for multi-homed net. (closes: #449247)
  * topconfig: Set UTF8 as default encoding. (closes: #417324)
  * Tighten yaird dependency. (closes: #403171)
  * Configs general cleanup, centralize USB_NET, disable IRDA_DEBUG.
  * postinst: Nuke confusing postinst message. (closes: #465512)
  * [sparc]: Enable SCSI_SCAN_ASYNC.
  * [i386]: Enable TC1100_WMI, SND_SIS7019, CRYPTO_SALSA20_586.
  * topconfig: Centralize old IEEE80211 stack options. (closes: #470558)
  * control.source.in: Newer standard version without changes.
  * copyright: adapt to latest lintian recommendation.
  * input: Add 4 additional exports for modular speakup and braille support.
  * firewire: Add firewire-git.patch for latest firewire tree features.
  * 686: Set USB_PERSIST for eee pc suspend support. (closes: #468213)
  * topconfig disable PATA_SIS as sis5513 enabled. (closes: #475525)
  * [xen]: Support direct load of bzImage under Xen. (closes: #474509)
    Thanks Ian Campbell <ijc@hellion.org.uk> for patches.
  * [xen]: Module autoprobing support for frontend drivers.
  * [arm]: Don't ovverride topconfig SENSORS_W83792D setting.
    (closes: #477745)

  [ Martin Michlmayr ]
  * [arm/armel] Add a kernel for Orion based devices, such as the QNAP
    TS-109/TS-209.
  * [mips(el)/sb1*] Enable SB1250_MAC (thanks Thomas Bogendoerfer).
  * [mipsel/r5k-cobalt] Enable DUMMY_CONSOLE since this might
    fix the debian-installer startup hang on Qube 2700.
  * [arm/footbridge] Disable KEYS and SECURITY for smaller d-i image.
  * [arm/footbridge] Build NFS as a module to make the image smaller.
  * [mips/r5k-ip32] Don't build in NFS.
  * [mips/r5k-ip32] Use the generic config options for NFS, which will
    enable NFSv4. (closes: #471007)
  * [mips/r5k-ip32] Enable R8169, requested by Giuseppe Sacco.
  * [arm/iop32x] Enable MACH_EM7210. (closes: #473136)
  * [arm/orion] Add patch to set the MAC address on QNAP TS-109/TS-209
    (Lennert Buytenhek).
  * [arm/orion] Add support for Buffalo Linkstation Pro/Live (Byron Bradley).
  * [arm/orion] Fix hang when Write Allocate is enabled (Lennert Buytenhek).
  * [arm/orion] Add support for QNAP TS-409 (Sylver Bruneau).
  * [arm/orion] Add preliminary support for HP mv2120.

  [ Daniel Baumann ]
  * Added patch from unionfs upstream to export release_open_intent symbol.

  [ Gordon Farquharson ]
  * [arm/ixp4xx] Use GPIO LED driver as opposed to ixp4xx LED driver.
  * [arm/ixp4xx] Fix ixp4xx-beeper module so that udev loads it
    automatically.
  * [arm/iop32x] Enable support for the GLAN Tank flash chip (M29W400DB).
  * [arm/iop32x] Do not build the ARTOP PATA driver (PATA_ARTOP).
  * [arm/iop32x] Register the F75375 device in the GLAN Tank platform code.
  * Prevent physmap from calling request_module() too early.
  * [arm/ixp4xx] Fix used_sram_bitmap corruption in qmgr_release_queue().

  [ Aurelien Jarno ]
  * [mips/mipsel] Enable CONFIG_NO_HZ, CONFIG_HIGH_RES_TIMERS for dynticks
    and true high-resolution timers on 4kc-malta and 5kc-malta flavours.
  * [i386, amd64] Set modular VIRTIO, VIRTIO_RING, VIRTIO_BLK, VIRTIO_NET.

  [ Bastian Blank ]
  * Remove binary only firmwares for:
    - Broadcom NetXtremeII 10Gb support
  * Disable now broken drivers:
    - Broadcom NetXtremeII 10Gb support
  * Fix broken drivers:
    - Broadcom NetXtremeII support
  * [powerpc] Use new wrapper install support.
  * [s390] Enable DM_MULTIPATH_EMC.
  * Enable AF_RXRPC, RXKAD, PRINTK_TIME, DEBUG_KERNEL, SCHED_DEBUG,
    TIMER_STATS, DEBUG_FS.
  * Disable R3964, USB_GADGET.
  * [hppa] Enable several filesystems.
  * Make NLS modular.
  * [i386/486] Make ext2 modular.
  * [alpha,amd64,i386] Make ATM modular.
  * [powerpc/powerpc64] Support PA Semi based plattforms. (closes: #463200)
  * Follow upstream change for default TCP congestion control.
    (closes: #477589)

  [ Steve Langasek ]
  * topconfig: Enable CONFIG_CIFS_WEAK_PW_HASH, required for compatibility
    with legacy (pre-NTLM) fileservers.

  [ Christian Perrier ]
  * Debconf template rewrite + mark them as translatable.
    Thanks to Justin B Rye <jbr@edlug.org.uk> for review.

 -- Bastian Blank <waldi@debian.org>  Fri, 25 Apr 2008 16:27:23 +0200

linux-2.6 (2.6.24-6) unstable; urgency=high

  [ Martin Michlmayr ]
  * [armel] Fix FTBFS on armel by enabling CONFIG_USB_USBNET=m in
    armel/config, as it was done for arm/config already.
  * [armel] Add oabi shim for fstatat64 (Riku Voipio)

  [ Gordon Farquharson ]
  * [arm/iop32x] Do not build the ARTOP PATA driver (PATA_ARTOP).
  * [arm/iop32x] Enable MTD_CMDLINE_PARTS.

  [ Kyle McMartin ]
  * [hppa] fix pdc_console panic at boot (closes: #476292).
  * [hppa] properly flush user signal tramps
  * [hppa] special case futex cmpxchg on kernel space NULL (closes: 476285).

 -- Bastian Blank <waldi@debian.org>  Fri, 18 Apr 2008 19:41:30 +0200

linux-2.6 (2.6.24-5) unstable; urgency=low

  [ Gordon Farquharson ]
  * [arm] Enable asix driver (USB_NET_AX8817X).
  * [arm] Enable CONFIG_USB_CATC, CONFIG_USB_KAWETH, CONFIG_USB_PEGASUS,
          and CONFIG_USB_RTL8150.
  * [arm/ixp4xx] Update Ethernet driver (closes: #471062).
  * [arm/ixp4xx] Add HSS driver.

  [ Bastian Blank ]
  * [s390/s390-tape]: Override localversion correctly.
  * Add stable release 2.6.24.3:
    - x86_64: CPA, fix cache attribute inconsistency bug
    - bonding: fix NULL pointer deref in startup processing
    - POWERPC: Revert chrp_pci_fixup_vt8231_ata devinit to fix libata on pegasos
    - PCMCIA: Fix station address detection in smc
    - SCSI: gdth: scan for scsi devices
    - USB: fix pm counter leak in usblp
    - S390: Fix futex_atomic_cmpxchg_std inline assembly.
    - genirq: do not leave interupts enabled on free_irq
    - hrtimer: catch expired CLOCK_REALTIME timers early
    - hrtimer: check relative timeouts for overflow
    - SLUB: Deal with annoying gcc warning on kfree()
    - hrtimer: fix *rmtp/restarts handling in compat_sys_nanosleep()
    - hrtimer: fix *rmtp handling in hrtimer_nanosleep()
    - Disable G5 NAP mode during SMU commands on U3
    - Be more robust about bad arguments in get_user_pages()
    - AUDIT: Increase skb->truesize in audit_expand
    - BLUETOOTH: Add conn add/del workqueues to avoid connection fail.
    - INET: Prevent out-of-sync truesize on ip_fragment slow path
    - INET_DIAG: Fix inet_diag_lock_handler error path.
    - IPCOMP: Fetch nexthdr before ipch is destroyed
    - IPCOMP: Fix reception of incompressible packets
    - IPV4: fib: fix route replacement, fib_info is shared
    - IPV4: fib_trie: apply fixes from fib_hash
    - PKT_SCHED: ematch: oops from uninitialized variable (resend)
    - SELinux: Fix double free in selinux_netlbl_sock_setsid()
    - TC: oops in em_meta
    - TCP: Fix a bug in strategy_allowed_congestion_control
    - SCSI: sd: handle bad lba in sense information
    - Fix dl2k constants
    - XFS: Fix oops in xfs_file_readdir()
    - hugetlb: add locking for overcommit sysctl
    - inotify: fix check for one-shot watches before destroying them
    - NFS: Fix a potential file corruption issue when writing
    - NETFILTER: nf_conntrack_tcp: conntrack reopening fix
    - SPARC/SPARC64: Fix usage of .section .sched.text in assembler code.
  * Add stable release 2.6.24.4:
    - S390 futex: let futex_atomic_cmpxchg_pt survive early functional tests.
    - slab: NUMA slab allocator migration bugfix
    - relay: fix subbuf_splice_actor() adding too many pages
    - BLUETOOTH: Fix bugs in previous conn add/del workqueue changes.
    - SCSI advansys: Fix bug in AdvLoadMicrocode
    - async_tx: avoid the async xor_zero_sum path when src_cnt > device->max_xor
    - aio: bad AIO race in aio_complete() leads to process hang
    - jbd: correctly unescape journal data blocks
    - jbd2: correctly unescape journal data blocks
    - zisofs: fix readpage() outside i_size
    - NETFILTER: nfnetlink_log: fix computation of netlink skb size
    - NETFILTER: nfnetlink_queue: fix computation of allocated size for netlink skb
    - NETFILTER: xt_time: fix failure to match on Sundays
    - sched_nr_migrate wrong mode bits
    - nfsd: fix oops on access from high-numbered ports
    - sched: fix race in schedule()
    - SCSI: mpt fusion: don't oops if NumPhys==0
    - SCSI: gdth: fix to internal commands execution
    - SCSI: gdth: bugfix for the at-exit problems
    - Fix default compose table initialization
    - x86: don't use P6_NOPs if compiling with CONFIG_X86_GENERIC
    - SCSI: fix BUG when sum(scatterlist) > bufflen
    - USB: ehci: handle large bulk URBs correctly (again)
    - USB: ftdi_sio - really enable EM1010PC
    - USB: ftdi_sio: Workaround for broken Matrix Orbital serial port
    - VT notifier fix for VT switch
    - eCryptfs: make ecryptfs_prepare_write decrypt the page
    - ioat: fix 'ack' handling, driver must ensure that 'ack' is zero
    - macb: Fix speed setting
    - x86: move out tick_nohz_stop_sched_tick() call from the loop
    - atmel_spi: fix clock polarity
    - b43: Backport bcm4311 fix
    - arcmsr: fix IRQs disabled warning spew
    - e1000e: Fix CRC stripping in hardware context bug
    - PCI x86: always use conf1 to access config space below 256 bytes
    - moduleparam: fix alpha, ia64 and ppc64 compile failures
    - pata_hpt*, pata_serverworks: fix UDMA masking
    - SCSI advansys: fix overrun_buf aligned bug
    - NETFILTER: fix ebtable targets return
    - NETFILTER: Fix incorrect use of skb_make_writable
    - NETFILTER: nfnetlink_queue: fix SKB_LINEAR_ASSERT when mangling packet data
    - spi: pxa2xx_spi clock polarity fix
    - ufs: fix parenthesisation in ufs_set_fs_state()
    - hugetlb: ensure we do not reference a surplus page after handing it to buddy
    - file capabilities: simplify signal check
    - futex: runtime enable pi and robust functionality
    - futex: fix init order
    - ARM pxa: fix clock lookup to find specific device clocks
    - x86: replace LOCK_PREFIX in futex.h
    - SCSI aic94xx: fix REQ_TASK_ABORT and REQ_DEVICE_RESET
    - SCSI gdth: don't call pci_free_consistent under spinlock
    - SCSI ips: fix data buffer accessors conversion bug
    - usb-storage: don't access beyond the end of the sg buffer
    - fuse: fix permission checking
    - CRYPTO xts: Use proper alignment
    - CRYPTO xcbc: Fix crash with IPsec
    - SCSI ips: handle scsi_add_host() failure, and other err cleanups
    - x86: adjust enable_NMI_through_LVT0()
    - drivers: fix dma_get_required_mask
    - iov_iter_advance() fix
    - x86: Clear DF before calling signal handler (closes: #469058)
    - ub: fix up the conversion to sg_init_table()
    - MIPS: Mark all but i8259 interrupts as no-probe.
    - IRQ_NOPROBE helper functions
    - IPCOMP: Disable BH on output when using shared tfm
    - IPCONFIG: The kernel gets no IP from some DHCP servers
    - IPV4: Remove IP_TOS setting privilege checks.
    - IPV6: dst_entry leak in ip4ip6_err.
    - IPV6: Fix IPsec datagram fragmentation
    - NET: Fix race in dev_close(). (Bug 9750)
    - NET: Messed multicast lists after dev_mc_sync/unsync (closes: #466719)
    - NIU: Bump driver version and release date.
    - NIU: Fix BMAC alternate MAC address indexing.
    - NIU: More BMAC alt MAC address fixes.
    - TCP: Improve ipv4 established hash function.
    - SPARC: Fix link errors with gcc-4.3
    - SPARC64: Loosen checks in exception table handling.

  [ Martin Michlmayr ]
  * [mips/r4k-ip22] Enable BLK_DEV_LOOP and BLK_DEV_CRYPTOLOOP.
  * [mips/r5k-ip32] Enable BLK_DEV_LOOP and BLK_DEV_CRYPTOLOOP.
  * [mips/r4k-ip22] Enable PPP, PPPOE and SLIP.
  * [mips/r5k-ip32] Enable PPP, PPPOE and SLIP.
  * Don't check the section size when we're cross compiling.

  [ dann frazier ]
  * Remove cap_task_kill (closes: #463669)

 -- Bastian Blank <waldi@debian.org>  Thu, 27 Mar 2008 12:40:16 +0100

linux-2.6 (2.6.24-4) unstable; urgency=low

  * Add stable release 2.6.24.1:
    - splice: missing user pointer access verification (CVE-2008-0009/10)
    - drm: the drm really should call pci_set_master..
    - Driver core: Revert "Fix Firmware class name collision"
    - fix writev regression: pan hanging unkillable and un-straceable
    - sched: fix high wake up latencies with FAIR_USER_SCHED
    - sched: let +nice tasks have smaller impact
    - b43: Reject new firmware early
    - selinux: fix labeling of /proc/net inodes
    - b43legacy: fix DMA slot resource leakage
    - b43legacy: drop packets we are not able to encrypt
    - b43legacy: fix suspend/resume
    - b43legacy: fix PIO crash
    - b43: Fix dma-slot resource leakage
    - b43: Drop packets we are not able to encrypt
    - b43: Fix suspend/resume
    - sky2: fix for WOL on some devices
    - sky2: restore multicast addresses after recovery
    - x86: restore correct module name for apm
    - ACPI: update ACPI blacklist
    - PCI: Fix fakephp deadlock
    - sys_remap_file_pages: fix ->vm_file accounting
    - lockdep: annotate epoll
    - forcedeth: mac address mcp77/79
    - USB: Fix usb_serial_driver structure for Kobil cardreader driver.
    - USB: handle idVendor of 0x0000
    - USB: fix usbtest halt check on big endian systems
    - USB: storage: Add unusual_dev for HP r707
    - USB: Variant of the Dell Wireless 5520 driver
    - USB: use GFP_NOIO in reset path
    - USB: ftdi driver - add support for optical probe device
    - USB: pl2303: add support for RATOC REX-USB60F
    - USB: remove duplicate entry in Option driver and Pl2303 driver for Huawei modem
    - USB: sierra: add support for Onda H600/Zte MF330 datacard to USB Driver for Sierra Wireless
    - USB: ftdi-sio: Patch to add vendor/device id for ATK_16IC CCD
    - USB: ftdi_sio - enabling multiple ELV devices, adding EM1010PC
    - USB: sierra driver - add devices
    - USB: Adding YC Cable USB Serial device to pl2303
    - USB: Sierra - Add support for Aircard 881U
    - USB: add support for 4348:5523 WinChipHead USB->RS 232 adapter
    - USB: CP2101 New Device IDs
    - usb gadget: fix fsl_usb2_udc potential OOPS
    - USB: keyspan: Fix oops
    - vm audit: add VM_DONTEXPAND to mmap for drivers that need it (CVE-2008-0007)
    - slab: fix bootstrap on memoryless node
    - DVB: cx23885: add missing subsystem ID for Hauppauge HVR1800 Retail

  [ Martin Michlmayr ]
  * [arm/ixp4xx] Enble ATA_OVER_ETH, requested by Nicola Fankhauser.
  * [arm/iop32x] Enble ATA_OVER_ETH.

  [ Bastian Blank ]
  * Add stable release 2.6.24.2:
    - splice: fix user pointer access in get_iovec_page_array()
    (CVE-2008-0600, closes: #464945)

 -- Bastian Blank <waldi@debian.org>  Mon, 11 Feb 2008 12:29:23 +0100

linux-2.6 (2.6.24-3) unstable; urgency=low

  [ maximilian attems ]
  * [scsi]: hptiop: add more adapter models and fixes.
  * [amd64, i386]: Reenable ACPI_PROCFS_POWER. (closes: #463253)

  [ Gordon Farquharson ]
  * [arm/ixp4xx] Update Ethernet driver so that it can be loaded by udev
    automatically.

  [ Martin Michlmayr ]
  * [mips/r5k-ip32] Enable R8169, requested by Giuseppe Sacco. (Closes:
    #463705)

 -- Bastian Blank <waldi@debian.org>  Wed, 06 Feb 2008 13:05:18 +0100

linux-2.6 (2.6.24-2) unstable; urgency=low

  [ Bastian Blank ]
  * Fix broken merge of flavour specific settings.
    - [i386]: Recommends are fixed.
    - [s390/s390-tape]: Built as small image again.

  [ maximilian attems ]
  * Disable old dup prism54 driver.
  * Stable queue: slab: fix bootstrap on memoryless node.

  [ Aurelien Jarno ]
  * [arm]: Remove options that are present in topconfig from config.versatile.
  * [arm]: Turn off B44 since it fails to compile on armel.

 -- Bastian Blank <waldi@debian.org>  Thu, 31 Jan 2008 17:37:00 +0100

linux-2.6 (2.6.24-1) unstable; urgency=low

  * New upstream release
    (closes: #461639)

  [ Martin Michlmayr ]
  * Don't build the AdvanSys driver on ARM since it fails to compile.
  * Disable ATH5K on ARM since it fails to compile.
  * [arm/iop32x] Activate DMADEVICES.
  * [mips/mipsel] Turn off CONFIG_NIU since it fails to compile.

  [ maximilian attems ]
  * [amd64, i386]: Enable ACPI_SYSFS_POWER and disable ACPI_PROCFS_POWER.
  * [fw] Sync with latest git-ieee1394 for sbp2 fixes.

  [ Bastian Blank ]
  * Kill reboot warning from old templates.
  * Fix strange default value for link_in_boot. (closes: #425056)
  * [powerpc/powerpc]: Enable Efika support.
  * [powerpc]: Lower mkvmlinuz to the state of a bootloader.
  * [powerpc]: Remove ppc and m68k include dirs from headers.
  * Remove versions from relations fullfilled in stable.

  [ Aurelien Jarno ]
  * [arm]: Update versatile config.

  [ Gordon Farquharson ]
  * [arm/ixp4xx] Change the ixp4xx network driver from the driver
    written by Christian Hohnstaedt to the driver written by Krzysztof
    Hasala which has partially been accepted upstream.

 -- Bastian Blank <waldi@debian.org>  Sat, 26 Jan 2008 11:35:11 +0100

linux-2.6 (2.6.24~rc8-1~experimental.1) experimental; urgency=low

  * New upstream release
    (closes: #454776, #458142, #457992, #458899, #426124, #459732, #455566).

  [ maximilian attems ]
  * New upstream release, rebase dfsg stuff plus drivers-atm.patch,
    scripts-kconfig-reportoldconfig.patch.
  * [amd64, powerpc] Set HIGH_RES_TIMERS and NO_HZ (closes: #458312).
  * topconfig set NETFILTER_XT_MATCH_TIME, NET_ACT_NAT, KSDAZZLE_DONGLE,
    KS959_DONGLE, NET_9P_FD, IP1000, VETH, IXGBE, NIU, TEHUTI, LIBERTAS_CS,
    LIBERTAS_SDIO, RT2X00, SENSORS_ADT7470, SENSORS_I5K_AMB, SENSORS_F71882FG,
    SENSORS_FSCHMD, SENSORS_IBMPEX, CRYPTO_XTS, CRYPTO_SEED, CRYPTO_AUTHENC,
    DVB_S5H1409, DVB_TUNER_MT2131, INET_LRO, MMC_RICOH_MMC, MMC_SPI,
    RTC_DRV_DS1374, VIDEO_CX23885, VIDEO_FB_IVTV, USB_SERIAL_CH341,
    SCSI_SRP_TGT_ATTRS, ADM8211, MTD_INTEL_VR_NOR, MTD_ALAUDA,
    MTD_ONENAND_2X_PROGRAM, MTD_ONENAND_SIM, DM_MULTIPATH_HP, FUJITSU_LAPTOP,
    QUOTA_NETLINK_INTERFACE, DM_UEVENT, SCSI_FC_TGT_ATTRS, SSB, BT_HCIUART_LL,
    BT_HCIBTSDIO, MTD_OOPS, CGROUPS, MDIO_BITBANG, HIDRAW, P54, SDIO_UART,
    NETCONSOLE_DYNAMIC, SECURITY_FILE_CAPABILITIES.
  * Disable smbfs in topconfig, not supported upstream, use cifs.
  * Disable bcm43xx, deprecated by upstream. Enable B43 (needs v4 firmware)
    and B43LEGACY (needs v3 firmware).
  * [i386]: Set SND_SC6000, EDAC_I3000, EDAC_I5000, SBC7240_WDT,
    NET_9P_VIRTIO, FB_GEODE_LX, VIRTIO_NET, VIRTIO_BLK.
  * Set USB_EHCI_TT_NEWSCHED fills USB 2.0 bandwith better. (closes: #454797)
  * postrm: Nuke initramfs sha1sum on linux-image removal. (closes: #420245)
  * Unifiy BSD_PROCESS_ACCT settings across configs. (closes: #455892)
  * Reenable DABUSB as firmware is BSD licensed.
  * [hppa]: Disable OCFS2, due build trouble.
  * topconfig: Enable delay accounting TASKSTATS. (closes: #433204)
  * Add git-ieee1394.patch for latest firewire fixes.
  * [i386] Enable PARAVIRT_GUEST. (closes: #457562)
  * [amd64, i386] Enable CPU_IDLE for software-controlled idle pm.
  * [amd64, i386] Enable IT8712F_WDT, FB_EFI.
  * Add and enable at76.patch wireless driver for Atmel USB cards.
  * Add and enable ath5k.patch wireless driver for Atheros 5xxx cards.
  * Unify VLAN_8021Q setting, needed also on r5k-cobalt.
  * Double max SERIAL_8250_NR_UARTS to 32. (closes: #440807)
  * topconfig: Enable AUDITSYSCALL for better SELinux support.

  [ Bastian Blank ]
  * [amd64, i386]: Set kernel architecture to x86.
  * [i386]: Remove linux-libc-dev arch override.

  [ Martin Michlmayr ]
  * [mipsel/r5k-cobalt] Enable the new LEDs driver for Cobalt RaQ.
  * [arm/iop32x] Re-enable USB_NET and PPP, thanks Daniel Hess (closes:
    #456416).
  * [arm/iop32x] Enable BSD_PROCESS_ACCT and POSIX_MQUEUE (closes: #455892).
  * [mips] Disable AdvanSys SCSI since it doesn't compile.
  * [arm/ixp4xx] Enable IP_ADVANCED_ROUTER, requested by Oliver Urbann.
  * [arm/iop32x] Enable IP_ADVANCED_ROUTER.

  [ dann frazier ]
  * [ia64]: Enable BLK_CPQ_DA

  [ Frederik Schüler ]
  * Add GFS2 locking symbols export patch.

  [ Aurelien Jarno ]
  * [mips/mipsel] Remove QEMU flavour, as the Malta platform is now correctly
    emulated in QEMU.

  [ Christian T. Steigies ]
  * [m68k]: Update patches from linux-m68k CVS
  * [m68k]: Enable building for bvme6000, mvme147, and mvme16x again

 -- Bastian Blank <waldi@debian.org>  Fri, 18 Jan 2008 12:23:26 +0100

linux-2.6 (2.6.23-2) unstable; urgency=low

  [ dann frazier ]
  * [ia64]: Enable BLK_CPQ_DA

  [ Gordon Farquharson ]
  * [arm/iop32x] Use the new i2c framework to load rtc-rs5c372 for the
    GLAN Tank.

  [ Frederik Schüler ]
  * Export gfs2 locking symbols required to build gfs1 module.

  [ maximilian attems ]
  * [ppc] Reenable PMAC_BACKLIGHT.
  * [sparc] Add davem get_cpu() SunFire boot patch. (closes: #440720)
  * Add stable release 2.6.23.10:
    - IPV4: Remove bogus ifdef mess in arp_process
    - KVM: x86 emulator: Use emulator_write_emulated and not emulator_write_std
    - KVM: SVM: Fix FPU leak while emulating clts
    - revert "dpt_i2o: convert to SCSI hotplug model"
    - KVM: x86 emulator: fix access registers for instructions with ModR/M
      byte and Mod = 3
    - KVM: x86 emulator: invd instruction
    - KVM: SVM: Intercept the 'invd' and 'wbinvd' instructions
    - KVM: Skip pio instruction when it is emulated, not executed
    - KVM: VMX: Force vm86 mode if setting flags during real mode
    - forcedeth: new mcp79 pci ids
    - forcedeth boot delay fix
    - PFKEY: Sending an SADB_GET responds with an SADB_GET
    - rd: fix data corruption on memory pressure.
    - create /sys/.../power when CONFIG_PM is set
    - USB: fix up EHCI startup synchronization
    - RXRPC: Add missing select on CRYPTO
    - KVM: VMX: Reset mmu context when entering real mode
    - NET: random : secure_tcp_sequence_number should not assume
      CONFIG_KTIME_SCALAR
    - NET: Corrects a bug in ip_rt_acct_read()
    - NETFILTER: Fix NULL pointer dereference in nf_nat_move_storage()
    - netfilter: Fix kernel panic with REDIRECT target.
    - IPV6: Restore IPv6 when MTU is big enough
    - UNIX: EOF on non-blocking SOCK_SEQPACKET
    - x86 setup: add a near jump to serialize %cr0 on 386/486
    - Fix synchronize_irq races with IRQ handler
    - CRYPTO api: Fix potential race in crypto_remove_spawn
    - TCP: Fix TCP header misalignment
    - tmpfs: restore missing clear_highpage (CVE-2007-6417)
    - TCP: MTUprobe: fix potential sk_send_head corruption
    - NETFILTER: fix forgotten module release in xt_CONNMARK and xt_CONNSECMARK
    - fb_ddc: fix DDC lines quirk
    - VLAN: Fix nested VLAN transmit bug
    - I4L: fix isdn_ioctl memory overrun vulnerability (CVE-2007-6151)
    - isdn: avoid copying overly-long strings
    - nf_nat: fix memset error
    - esp_scsi: fix reset cleanup spinlock recursion
    - libertas: properly account for queue commands
    - KVM: Fix hang on uniprocessor
    - USB: make the microtek driver and HAL cooperate
    - TEXTSEARCH: Do not allow zero length patterns in the textsearch
      infrastructure
    - XFRM: Fix leak of expired xfrm_states
    - NETFILTER: xt_TCPMSS: remove network triggerable WARN_ON
    - BRIDGE: Lost call to br_fdb_fini() in br_init() error path
    - DECNET: dn_nl_deladdr() almost always returns no error
    - BRIDGE: Properly dereference the br_should_route_hook
    - PKT_SCHED: Check subqueue status before calling hard_start_xmit
    - Freezer: Fix APM emulation breakage
    - XFS: Make xfsbufd threads freezable
    - TCP: Problem bug with sysctl_tcp_congestion_control function
    - wait_task_stopped(): pass correct exit_code to wait_noreap_copyout()
    - KVM: x86 emulator: implement 'movnti mem, reg'
    - TCP: illinois: Incorrect beta usage
    - futex: fix for futex_wait signal stack corruption
    - libata: kill spurious NCQ completion detection
    - hrtimers: avoid overflow for large relative timeouts (CVE-2007-5966)
    - Input: ALPS - add support for model found in Dell Vostro 1400
      (closes: #448818)
    - PNP: increase the maximum number of resources
    - sched: some proc entries are missed in sched_domain sys_ctl debug code
    - ATM: [he] initialize lock and tasklet earlier
  * Add stable release 2.6.23.11:
    - BRIDGE: Section fix.
    - Revert "Freezer: Fix APM emulation breakage"
  * Backport fix for CVE-2007-5938
    - iwlwifi: fix possible NULL dereference in iwl_set_rate()
  * Add stable release 2.6.23.12:
    - Revert "PNP: increase the maximum number of resources"
  * VM/Security: add security hook to do_brk (CVE-2007-6434)
  * security: protect from stack expantion into low vm addresses
  * [hppa]: Disable OCFS2, due build trouble.

  [ Aurelien Jarno ]
  * [arm/versatile] Disable ACENIC and MYRI10GE as they are useless on this
    platform.
  * Add em28xx-dv100.patch to add support for Pinnacle Dazzle DVC 100.

  [ Bastian Blank ]
  * Fix abi change in 2.6.23.10.

 -- maximilian attems <maks@debian.org>  Fri, 21 Dec 2007 11:47:55 +0100

linux-2.6 (2.6.23-1) unstable; urgency=low

  * New upstream release (closes: #447682).
    - r8169: fix confusion between hardware and IP header alignment
      (closes: #452069).

  [ maximilian attems ]
  * [ppc] Enable for powerpc config the ams (Apple Motion Sensor).
    (closes: #426210)
  * Add to linux-doc the missing toplevel text files.
    (closes: #360876, #438697)
  * Set CONFIG_BLK_DEV_IO_TRACE for blktrace(8) support. (closes: #418442)
  * ipw2200: Enable IPW2200_RADIOTAP and IPW2200_PROMISCUOUS for optional
    rtap interface. (closes: #432555)
  * Enable in topconfig NF_CT_PROTO_UDPLITE, NETFILTER_XT_TARGET_TRACE,
    NETFILTER_XT_MATCH_CONNLIMIT, NETFILTER_XT_MATCH_U32, SENSORS_ABITUGURU3,
    SENSORS_LM93, SENSORS_DME1737, SENSORS_THMC50, DVB_USB_AF9005,
    DVB_USB_AF9005_REMOTE, CRC7, I2C_TAOS_EVM, DS1682, SENSORS_TSL2550,
    SPI_LM70_LLP, SPI_TLE62X0, W1_SLAVE_DS2760, TUNER_TEA5761, NET_9P,
    DM_MULTIPATH_RDAC, NET_SCH_RR, EEPROM_93CX6, PPPOL2TP, CRYPTO_HW, UIO,
    UIO_CIF, SND_CS5530, RTL8187, PC300TOO, TCG_TIS, SCSI_SAS_ATA,
    PATA_MARVELL.
  * [i386] Enable lguest.
  * [amd64, i386] Enable VIDEO_OUTPUT_CONTROL, NETDEVICES_MULTIQUEUE.
  * linux-image bugscript add cmdline.
  * [amd64, i386, ia64]: Enable DMIID, ACPI_PROC_EVENT.
  * Enable TCG_TPM various userspace accesses it. (closes: #439020)
  * Add and enable IWLWIFI.
  * Add git-ieee1394.patch for latest firewire fixes.
  * [ipv6] Enable IPV6_MULTIPLE_TABLES, IPV6_SUBTREES. (closes: #441226)
  * Add and enable E1000E.
  * Add stable release 2.6.23.1:
    - libata: sata_mv: more S/G fixes

  [ Martin Michlmayr ]
  * [mips] Add a bcm1480 PCI build fix.
  * Update Riku Voipio's Fintek F75375/SP driver to the latest version.
  * [arm/iop32x] Set the fan on Thecus N2100 to full speed (Riku Voipio).
  * [arm/iop32x] Remove the IPv6 and filesystem info from the config file
    so we will get the values from the main config file.  This should
    enable NFSv4 and ip6tables support requested by Wouter Verhelst.
  * [arm/iop32x] Remove even more options to receive the default options.
  * [arm/ixp4xx] Remove a lot of options to receive the default options.
  * [mips/r4k-ip22] Remove a lot of options to receive the default options.
    This will enable ISCSI requested by Martin Zobel-Helas.
  * [mips/r5k-ip32] Remove a lot of options to receive the default options.
    This will enable PCI Ethernet devices requested by Giuseppe Sacco.
  * [mipsel/r5k-cobalt] Remove a lot of options to receive the default
    options.
  * [mipsel/r5k-cobalt] Enable the modern Cobalt LEDs driver.
  * [arm/iop32x] Enable Intel IOP ADMA support.
  * [arm] Mark BCM43XX as broken on ARM.
  * [mips/r4k-ip22] Disable EARLY PRINTK because it breaks serial console.
  * [mips] Add some IP22 fixes from Thomas Bogendoerfer:
    - Fix broken EISA interrupt setup by switching to generic i8259
    - Fix broken eeprom access by using __raw_readl/__raw_writel

  [ Bastian Blank ]
  * Add unpriviledged only Xen support.
  * [i386] Drop k7 images.
  * Drop maybe IETF document. (closes: #423040)
  * Drop drivers because of binary only firmwares:
    - DABUSB driver
    - COPS LocalTalk PC support
    - Digi Intl. RightSwitch SE-X support
    - 3Com 3C359 Token Link Velocity XL adapter support
    - SMC ISA/MCA adapter support
    - EMI 6|2m USB Audio interface support
    - EMI 2|6 USB Audio interface support
    - Computone IntelliPort Plus serial support
  * Remove binary only firmwares for:
    - Alteon AceNIC/3Com 3C985/NetGear GA620 Gigabit support
    - Broadcom Tigon3 support
    - USB Keyspan USA-xxx Serial Driver
    - Korg 1212 IO
    - ESS Allegro/Maestro3
    - Yamaha YMF724/740/744/754
    - Technotrend/Hauppauge Nova-USB devices
    - YAM driver for AX.25
    - MyriCOM Gigabit Ethernet support
    - PTI Qlogic, ISP Driver
    - Cirrus Logic (Sound Fusion) CS4280/CS461x/CS462x/CS463x
    - Madge Ambassador (Collage PCI 155 Server)
    - PCA-200E support
    - SBA-200E support
    - Broadcom NetXtremeII support
  * Disable now broken drivers:
    - Alteon AceNIC/3Com 3C985/NetGear GA620 Gigabit support
    - USB Keyspan USA-xxx Serial Driver
    - Technotrend/Hauppauge Nova-USB devices
    - YAM driver for AX.25
    - MyriCOM Gigabit Ethernet support
    - PTI Qlogic, ISP Driver
    - Cirrus Logic (Sound Fusion) CS4280/CS461x/CS462x/CS463x
    - Madge Ambassador (Collage PCI 155 Server)
    - PCA-200E support
    - SBA-200E support
    - Broadcom NetXtremeII support
  * Add -common to common header package names.
  * Drop provides from common header packages.
  * Update plain image type.
  * Put only a config dump into linux-support.

  [ Aurelien Jarno ]
  * [mips, mipsel] Add a 64-bit image (5kc-malta) for the MIPS Malta board.
    (closes: #435677)
    [sparc] Enable r8169 module on sparc64 and sparc64-smp flavours (closes:
    #431977)

  [ Frederik Schüler ]
  * Move all PATA options into the global config file, exept PATA_ARTOP
    (arm/ixp4xx) and PATA_MPC52xx (powerpc).
  * Move new global options into the global config file
  * Clean up new amd64 options

  [ dann frazier ]
  * [ia64] Re-enable various unintentionally disabled config options
  * Enable hugetlbfs on i386, amd64, sparc64 and powerpc64. Closes: #450939

  [ Bastian Blank ]
  * Add stable release 2.6.23.2:
    - BLOCK: Fix bad sharing of tag busy list on queues with shared tag maps
    - fix tmpfs BUG and AOP_WRITEPAGE_ACTIVATE
    - Fix compat futex hangs. (closes: #433187)
    - sched: keep utime/stime monotonic
    - fix the softlockup watchdog to actually work
    - splice: fix double kunmap() in vmsplice copy path
    - writeback: don't propagate AOP_WRITEPAGE_ACTIVATE
    - SLUB: Fix memory leak by not reusing cpu_slab
    - HOWTO: update ja_JP/HOWTO with latest changes
    - fix param_sysfs_builtin name length check
    - param_sysfs_builtin memchr argument fix
    - Remove broken ptrace() special-case code from file mapping
    - locks: fix possible infinite loop in posix deadlock detection
    - lockdep: fix mismatched lockdep_depth/curr_chain_hash
  * Add stable release 2.6.23.3:
    - revert "x86_64: allocate sparsemem memmap above 4G"
    - x86: fix TSC clock source calibration error
    - x86 setup: sizeof() is unsigned, unbreak comparisons
    - x86 setup: handle boot loaders which set up the stack incorrectly
    - x86: fix global_flush_tlb() bug
    - xfs: eagerly remove vmap mappings to avoid upsetting Xen
    - xen: fix incorrect vcpu_register_vcpu_info hypercall argument
    - xen: deal with stale cr3 values when unpinning pagetables
    - xen: add batch completion callbacks
    - UML - kill subprocesses on exit
    - UML - stop using libc asm/user.h
    - UML - Fix kernel vs libc symbols clash
    - UML - Stop using libc asm/page.h
    - POWERPC: Make sure to of_node_get() the result of pci_device_to_OF_node()
    - POWERPC: Fix handling of stfiwx math emulation
    - MIPS: R1: Fix hazard barriers to make kernels work on R2 also.
    - MIPS: MT: Fix bug in multithreaded kernels.
    - Fix sparc64 MAP_FIXED handling of framebuffer mmaps
    - Fix sparc64 niagara optimized RAID xor asm
  * Add stable release 2.6.23.4:
    - mac80211: make ieee802_11_parse_elems return void
    - mac80211: only honor IW_SCAN_THIS_ESSID in STA, IBSS, and AP modes
    - mac80211: honor IW_SCAN_THIS_ESSID in siwscan ioctl
    - mac80211: store SSID in sta_bss_list
    - mac80211: store channel info in sta_bss_list
    - mac80211: reorder association debug output
    - ieee80211: fix TKIP QoS bug
    - NETFILTER: nf_conntrack_tcp: fix connection reopening
    - Fix netlink timeouts.
    - Fix crypto_alloc_comp() error checking.
    - Fix SET_VLAN_INGRESS_PRIORITY_CMD error return.
    - Fix VLAN address syncing.
    - Fix endianness bug in U32 classifier.
    - Fix TEQL oops.
    - Fix error returns in sys_socketpair()
    - softmac: fix wext MLME request reason code endianness
    - Fix kernel_accept() return handling.
    - TCP: Fix size calculation in sk_stream_alloc_pskb
    - Fix SKB_WITH_OVERHEAD calculations.
    - Fix 9P protocol build
    - Fix advertised packet scheduler timer resolution
    - Add get_unaligned to ieee80211_get_radiotap_len
    - mac80211: Improve sanity checks on injected packets
    - mac80211: filter locally-originated multicast frames
  * Add stable release 2.6.23.5:
    - zd1211rw, fix oops when ejecting install media
    - rtl8187: Fix more frag bit checking, rts duration calc
    - ipw2100: send WEXT scan events
    - zd1201: avoid null ptr access of skb->dev
    - sky2: fix power settings on Yukon XL
    - sky2: ethtool register reserved area blackout
    - sky2: status ring race fix
    - skge: XM PHY handling fixes
    - Fix L2TP oopses.
    - TG3: Fix performance regression on 5705.
    - forcedeth: add MCP77 device IDs
    - forcedeth msi bugfix
    - ehea: 64K page kernel support fix
    - libertas: fix endianness breakage
    - libertas: more endianness breakage
  * Add stable release 2.6.23.6:
    - ACPI: suspend: Wrong order of GPE restore.
    - ACPI: sleep: Fix GPE suspend cleanup
    - libata: backport ATA_FLAG_NO_SRST and ATA_FLAG_ASSUME_ATA, part 2
    - libata: backport ATA_FLAG_NO_SRST and ATA_FLAG_ASSUME_ATA
    - libata: add HTS542525K9SA00 to NCQ blacklist
    - radeon: set the address to access the GART table on the CPU side correctly
    - Char: moxa, fix and optimise empty timer
    - Char: rocket, fix dynamic_dev tty
    - hptiop: avoid buffer overflow when returning sense data
    - ide: Fix cs5535 driver accessing beyond array boundary
    - ide: Fix siimage driver accessing beyond array boundary
    - ide: Add ide_get_paired_drive() helper
    - ide: fix serverworks.c UDMA regression
    - i4l: fix random freezes with AVM B1 drivers
    - i4l: Fix random hard freeze with AVM c4 card
    - ALSA: hda-codec - Add array terminator for dmic in STAC codec
    - USB: usbserial - fix potential deadlock between write() and IRQ
    - USB: add URB_FREE_BUFFER to permissible flags
    - USB: mutual exclusion for EHCI init and port resets
    - usb-gadget-ether: prevent oops caused by error interrupt race
    - USB: remove USB_QUIRK_NO_AUTOSUSPEND
    - MSI: Use correct data offset for 32-bit MSI in read_msi_msg()
    - md: raid5: fix clearing of biofill operations
    - md: fix an unsigned compare to allow creation of bitmaps with v1.0 metadata
    - dm: fix thaw_bdev
    - dm delay: fix status
    - libata: sync NCQ blacklist with upstream
    - ALSA: hdsp - Fix zero division
    - ALSA: emu10k1 - Fix memory corruption
    - ALSA: Fix build error without CONFIG_HAS_DMA
    - ALSA: fix selector unit bug affecting some USB speakerphones
    - ALSA: hda-codec - Avoid zero NID in line_out_pins[] of STAC codecs
    - IB/mthca: Use mmiowb() to avoid firmware commands getting jumbled up
    - IB/uverbs: Fix checking of userspace object ownership
    - hwmon/lm87: Disable VID when it should be
    - hwmon/lm87: Fix a division by zero
    - hwmon/w83627hf: Don't assume bank 0
    - hwmon/w83627hf: Fix setting fan min right after driver load
    - i915: fix vbl swap allocation size.
    - POWERPC: Fix platinumfb framebuffer
  * Add stable release 2.6.23.7:
    - NFS: Fix a writeback race...
    - ocfs2: fix write() performance regression
    - minixfs: limit minixfs printks on corrupted dir i_size (CVE-2006-6058)
  * Add stable release 2.6.23.8:
    - wait_task_stopped: Check p->exit_state instead of TASK_TRACED (CVE-2007-5500)
    - TCP: Make sure write_queue_from does not begin with NULL ptr (CVE-2007-5501)
  * Add stable release 2.6.23.9:
    - ipw2200: batch non-user-requested scan result notifications
    - USB: Nikon D40X unusual_devs entry
    - USB: unusual_devs modification for Nikon D200
    - softlockup: use cpu_clock() instead of sched_clock()
    - softlockup watchdog fixes and cleanups
    - x86: fix freeze in x86_64 RTC update code in time_64.c
    - ntp: fix typo that makes sync_cmos_clock erratic
    - x86: return correct error code from child_rip in x86_64 entry.S
    - x86: NX bit handling in change_page_attr()
    - x86: mark read_crX() asm code as volatile
    - x86: fix off-by-one in find_next_zero_string
    - i386: avoid temporarily inconsistent pte-s
    - libcrc32c: keep intermediate crc state in cpu order
    - geode: Fix not inplace encryption
    - Fix divide-by-zero in the 2.6.23 scheduler code
    - ACPI: VIDEO: Adjust current level to closest available one.
    - libata: sata_sis: use correct S/G table size
    - sata_sis: fix SCR read breakage
    - reiserfs: don't drop PG_dirty when releasing sub-page-sized dirty file
    - x86: disable preemption in delay_tsc()
    - dmaengine: fix broken device refcounting
    - nfsd4: recheck for secure ports in fh_verify
    - knfsd: fix spurious EINVAL errors on first access of new filesystem
    - raid5: fix unending write sequence
    - oProfile: oops when profile_pc() returns ~0LU
    - drivers/video/ps3fb: fix memset size error
    - i2c/eeprom: Hide Sony Vaio serial numbers
    - i2c/eeprom: Recognize VGN as a valid Sony Vaio name prefix
    - i2c-pasemi: Fix NACK detection

 -- maximilian attems <maks@debian.org>  Fri, 30 Nov 2007 11:40:09 +0100

linux-2.6 (2.6.22-6) unstable; urgency=low

  [ Martin Michlmayr ]
  * [mips] Add IP22 (SGI Indy) patches from Thomas Bogendoerfer:
    - Disable EARLY PRINTK because it breaks serial.
    - fix wrong argument order.
    - wrong check for second HPC.  Closes: #448488

  [ maximilian attems ]
  * Add stable release 2.6.22.11 - minus ipv6 abi breaker:
    - libertas: fix endianness breakage
    - libertas: more endianness breakage
    - Fix ROSE module unload oops.
    - Add get_unaligned to ieee80211_get_radiotap_len
    - Fix ipv6 redirect processing, leads to TAHI failures.
    - i915: fix vbl swap allocation size.
    - Fix ESP host instance numbering.
    - Fix TCP MD5 on big-endian.
    - Fix zero length socket write() semantics.
    - Fix sys_ipc() SEMCTL on sparc64.
    - Fix TCP initial sequence number selection.
    - lockdep: fix mismatched lockdep_depth/curr_chain_hash
    - V4L: ivtv: fix udma yuv bug
    - Fix TCP's ->fastpath_cnt_hit handling.
    - hwmon/lm87: Fix a division by zero
    - hwmon/lm87: Disable VID when it should be
    - hwmon/w83627hf: Fix setting fan min right after driver load
    - hwmon/w83627hf: Don't assume bank 0
    - netdrvr: natsemi: Fix device removal bug
    - Fix ieee80211 handling of bogus hdrlength field
    - mac80211: filter locally-originated multicast frames
    - POWERPC: Fix handling of stfiwx math emulation
    - dm9601: Fix receive MTU
    - firewire: fix unloading of fw-ohci while devices are attached
    - Fix cls_u32 error return handling.
    - ACPI: disable lower idle C-states across suspend/resume
  * Add stable release 2.6.22.12-rc1:
    - genirq: cleanup mismerge artifact
    - genirq: suppress resend of level interrupts
    - genirq: mark io_apic level interrupts to avoid resend
    - IB/uverbs: Fix checking of userspace object ownership
    - minixfs: limit minixfs printks on corrupted dir i_size (CVE-2006-6058)
    - param_sysfs_builtin memchr argument fix
    - x86: fix global_flush_tlb() bug
    - dm snapshot: fix invalidation deadlock
    - Revert "x86_64: allocate sparsemem memmap above 4G"

  [ Bastian Blank ]
  * Update vserver patch to 2.2.0.5.
    - Ignore symbols from never to be merged patch.

 -- maximilian attems <maks@debian.org>  Sun,  4 Nov 2007 17:35:51 +0100

linux-2.6 (2.6.22-5) unstable; urgency=low

  [ maximilian attems ]
  * Add stable release 2.6.22.6:
    - USB: allow retry on descriptor fetch errors
    - PCI: lets kill the 'PCI hidden behind bridge' message
    - Netfilter: Missing Kbuild entry for netfilter
    - Fix soft-fp underflow handling.
    - SPARC64: Fix sparc64 task stack traces.
    - TCP: Do not autobind ports for TCP sockets
    - DCCP: Fix DCCP GFP_KERNEL allocation in atomic context
    - NET: Share correct feature code between bridging and bonding
    - SNAP: Fix SNAP protocol header accesses.
    - NET: Fix missing rcu unlock in __sock_create()
    - IPv6: Invalid semicolon after if statement
    - TCP: Fix TCP rate-halving on bidirectional flows.
    - TCP: Fix TCP handling of SACK in bidirectional flows.
    - uml: fix previous request size limit fix
    - usb: add PRODUCT, TYPE to usb-interface events
    - PPP: Fix PPP buffer sizing.
    - ocfs2: Fix bad source start calculation during kernel writes
    - signalfd: fix interaction with posix-timers
    - signalfd: make it group-wide, fix posix-timers scheduling
    - USB: fix DoS in pwc USB video driver
    - sky2: don't clear phy power bits
    - PCI: disable MSI on RS690
    - PCI: disable MSI on RD580
    - PCI: disable MSI on RX790
    - IPV6: Fix kernel panic while send SCTP data with IP fragments
    - i386: fix lazy mode vmalloc synchronization for paravirt
  * Set abi to 3.
  * Add stable release 2.6.22.7: (CVE-2007-4573)
    - x86_64: Zero extend all registers after ptrace in 32bit entry path.
  * Add stable release 2.6.22.8: (CVE-2007-4571)
    - Convert snd-page-alloc proc file to use seq_file
  * Add stable release 2.6.22.9:
    - 3w-9xxx: Fix dma mask setting
    - Fix pktgen src_mac handling.
    - nfs: fix oops re sysctls and V4 support
    - DVB: get_dvb_firmware: update script for new location of tda10046 firmware
    - afs: mntput called before dput
    - disable sys_timerfd()
    - Fix "Fix DAC960 driver on machines which don't support 64-bit DMA"
    - futex_compat: fix list traversal bugs
    - MTD: Initialise s_flags in get_sb_mtd_aux()
    - Fix sparc64 v100 platform booting.
    - Fix IPV6 DAD handling
    - ext34: ensure do_split leaves enough free space in both blocks
    - dir_index: error out instead of BUG on corrupt dx dirs
    - Fix oops in vlan and bridging code
    - V4L: ivtv: fix VIDIOC_S_FBUF: new OSD values were never set
    - crypto: blkcipher_get_spot() handling of buffer at end of page
    - Fix datagram recvmsg NULL iov handling regression.
    - Handle snd_una in tcp_cwnd_down()
    - Fix TCP DSACK cwnd handling
    - JFFS2: fix write deadlock regression
    - hwmon: End of I/O region off-by-one
    - Fix debug regression in video/pwc
    - splice: fix direct splice error handling
    - Fix race with shared tag queue maps
    - Fix ipv6 source address handling.
    - POWERPC: Flush registers to proper task context
    - bcm43xx: Fix cancellation of work queue crashes
    - Fix DAC960 driver on machines which don't support 64-bit DMA
    - DVB: get_dvb_firmware: update script for new location of sp8870 firmware
    - USB: fix linked list insertion bugfix for usb core
    - Correctly close old nfsd/lockd sockets.
    - Fix IPSEC AH4 options handling
    - setpgid(child) fails if the child was forked by sub-thread
    - sigqueue_free: fix the race with collect_signal()
    - Fix decnet device address listing.
    - Fix inet_diag OOPS.
    - Leases can be hidden by flocks
    - kconfig: oldconfig shall not set symbols if it does not need to
    - MTD: Makefile fix for mtdsuper
    - firewire: fw-ohci: ignore failure of pci_set_power_state
      (fix suspend regression)
    - ieee1394: ohci1394: fix initialization if built non-modular
    - Fix device address listing for ipv4.
    - Fix tc_ematch kbuild
    - V4L: cx88: Avoid a NULL pointer dereference during mpeg_open()
    - DVB: b2c2-flexcop: fix Airstar HD5000 tuning regression
    - fix realtek phy id in forcedeth
    - rpc: fix garbage in printk in svc_tcp_accept()
    - Fix IPV6 append OOPS.
    - Fix ipv6 double-sock-release with MSG_CONFIRM
    - ACPI: Validate XSDT, use RSDT if XSDT fails
  * Update vserver patch to 2.2.0.4.
  * Add stable release 2.6.22.10:
    - i386: Use global flag to disable broken local apic timer on AMD CPUs.
    - Fix timer_stats printout of events/sec
    - libata: update drive blacklists
    - i2c-algo-bit: Read block data bugfix
    - scsi_transport_spi: fix domain validation failure from incorrect width
      setting
    - Fix SMP poweroff hangs
    - Fix ppp_mppe kernel stack usage.
    - sky2: reduce impact of watchdog timer
    - sky2: fix VLAN receive processing
    - sky2: fix transmit state on resume
    - SELinux: clear parent death signal on SID transitions
    - NLM: Fix a circular lock dependency in lockd
    - NLM: Fix a memory leak in nlmsvc_testlock

  [ Martin Michlmayr ]
  * [mips] Add a fix so qemu NE2000 will work again.
  * [mipsel/r5k-cobalt] Enable MTD.
  * [mips] Backport "Fix CONFIG_BUILD_ELF64 kernels with symbols in
    CKSEG0" to fix crash on boot on IP32 (SGI O2).  Closes: #444104.

  [ Steve Langasek ]
  * Set CONFIG_MATHEMU=y on alpha, which is required for proper fp math on
    at least ev4-ev56 systems.  Closes: #411813.
  * linux-image packages need to depend on a newer version of coreutils,
    because of the use of readlink -q -m inherited from kernel-package.
    Closes: #413311.

  [ Bastian Blank ]
  * Fix tainted check in bug scripts.

  [ dann frazier ]
  * [ia64] Re-enable various unintentionally disabled config options

 -- Maximilian Attems <maks@debian.org>  Thu, 11 Oct 2007 13:31:38 +0000

linux-2.6 (2.6.22-4) unstable; urgency=low

  [ dann frazier ]
  * [hppa] Use generic compat_sys_getdents (closes: #431773)

  [ Martin Michlmayr ]
  * [powerpc] Fix PS/2 keyboard detection on Pegasos (closes: #435378).

  [ Emanuele Rocca ]
  * [sparc] Add patch to fix PCI config space accesses on sun4u.
  * [sparc] Disable CONFIG_SCSI_SCAN_ASYNC.

  [ maximilian attems ]
  * Add stable release 2.6.22.2:
    - usb-serial: Fix edgeport regression on non-EPiC devices
    - Missing header include in ipt_iprange.h
    - drivers/video/macmodes.c:mac_find_mode() mustn't be __devinit
    - Fix ipv6 tunnel endianness bug.
    - aacraid: fix security hole
    - USB: cdc-acm: fix sysfs attribute registration bug
    - USB: fix warning caused by autosuspend counter going negative
    - Fix sparc32 memset()
    - Fix leak on /proc/lockdep_stats
    - Fix leaks on /proc/{*/sched, sched_debug, timer_list, timer_stats}
    - futex: pass nr_wake2 to futex_wake_op
    - md: handle writes to broken raid10 arrays gracefully
    - forcedeth bug fix: cicada phy
    - forcedeth bug fix: vitesse phy
    - forcedeth bug fix: realtek phy
    - ACPI: dock: fix opps after dock driver fails to initialize
    - pcmcia: give socket time to power down
    - drm/i915: Fix i965 secured batchbuffer usage (CVE-2007-3851)
    - Fix console write locking in sparc drivers.
    - Sparc64 bootup assembler bug
    - IPV6: /proc/net/anycast6 unbalanced inet6_dev refcnt
    - make timerfd return a u64 and fix the __put_user
    - Fix error queue socket lookup in ipv6
    - Input: lifebook - fix an oops on Panasonic CF-18
    - readahead: MIN_RA_PAGES/MAX_RA_PAGES macros
    - V4L: Add check for valid control ID to v4l2_ctrl_next
    - V4L: ivtv: fix broken VBI output support
    - V4L: ivtv: fix DMA timeout when capturing VBI + another stream
    - V4L: ivtv: Add locking to ensure stream setup is atomic
    - V4L: wm8775/wm8739: Fix memory leak when unloading module
    - do not limit locked memory when RLIMIT_MEMLOCK is RLIM_INFINITY
    - Include serial_reg.h with userspace headers (closes: #433755)
    - TCP FRTO retransmit bug fix
    - Fix rfkill IRQ flags.
    - nfsd: fix possible read-ahead cache and export table corruption
    - nfsd: fix possible oops on re-insertion of rpcsec_gss modules
    - jbd commit: fix transaction dropping
    - jbd2 commit: fix transaction dropping
    - softmac: Fix ESSID problem
    - uml: limit request size on COWed devices
    - UML: exports for hostfs
    - splice: fix double page unlock
    - cfq-iosched: fix async queue behaviour
    - cr_backlight_probe() allocates too little storage for struct cr_panel
    - sx: switch subven and subid values
    - hugetlb: fix race in alloc_fresh_huge_page()
    - KVM: SVM: Reliably detect if SVM was disabled by BIOS
    - dm io: fix another panic on large request
    - md: raid10: fix use-after-free of bio
    - fs: 9p/conv.c error path fix
    - Fix sparc32 udelay() rounding errors.
    - sony-laptop: fix bug in event handling
    - eCryptfs: ecryptfs_setattr() bugfix
    - Hangup TTY before releasing rfcomm_dev
    - dm io: fix panic on large request
    - dm raid1: fix status
    - dm snapshot: permit invalid activation
    - "ext4_ext_put_in_cache" uses __u32 to receive physical block number
    - destroy_workqueue() can livelock
    - USB: fix for ftdi_sio quirk handling
    - Fix TC deadlock.
    - Fix IPCOMP crashes.
    - gen estimator timer unload race
    - Netfilter: Fix logging regression
    - Fix user struct leakage with locked IPC shem segment
    - Fix reported task file values in sense data
    - gen estimator deadlock fix
    - Netpoll leak
    - dm: disable barriers
    - firewire: fw-sbp2: set correct maximum payload (fixes CardBus adapters)
    - fw-ohci: fix "scheduling while atomic"
    - firewire: fix memory leak of fw_request instances
    - ieee1394: revert "sbp2: enforce 32bit DMA mapping"
    - libata: add FUJITSU MHV2080BH to NCQ blacklist
    - i386: HPET, check if the counter works
    - CPU online file permission
    - acpi-cpufreq: Proper ReadModifyWrite of PERF_CTL MSR
    - Keep rfcomm_dev on the list until it is freed
    - SCTP scope_id handling fix
    - Fix ipv6 link down handling.
    - Fix TCP IPV6 MD5 bug.
    - sysfs: release mutex when kmalloc() failed in sysfs_open_file().
    - nf_conntrack: don't track locally generated special ICMP error
  * Bump abi due to firewire, ivtv and xrfm changes.
  * Add stable release 2.6.22.3:
    - fix oops in __audit_signal_info()
    - direct-io: fix error-path crashes
    - powerpc: Fix size check for hugetlbfs
    - stifb: detect cards in double buffer mode more reliably
    - pata_atiixp: add SB700 PCI ID
    - PPC: Revert "[POWERPC] Add 'mdio' to bus scan id list for platforms
      with QE UEC"
    - random: fix bound check ordering (CVE-2007-3105)
    - softmac: Fix deadlock of wx_set_essid with assoc work
    - PPC: Revert "[POWERPC] Don't complain if size-cells == 0 in prom_parse()"
    - ata_piix: update map 10b for ich8m
    - CPUFREQ: ondemand: fix tickless accounting and software coordination bug
    - CPUFREQ: ondemand: add a check to avoid negative load calculation
  * Add stable release 2.6.22.4:
    - Reset current->pdeath_signal on SUID binary execution (CVE-2007-3848)
  * Add stable release 2.6.22.5:
    - x86_64: Check for .cfi_rel_offset in CFI probe
    - x86_64: Change PMDS invocation to single macro
    - i386: Handle P6s without performance counters in nmi watchdog
    - revert "x86, serial: convert legacy COM ports to platform devices"
    - ACPICA: Fixed possible corruption of global GPE list
    - ACPICA: Clear reserved fields for incoming ACPI 1.0 FADTs
    - i386: Fix double fault handler
    - JFFS2 locking regression fix.
    - r8169: avoid needless NAPI poll scheduling
    - Linux 2.6.22.5
    - AVR32: Fix atomic_add_unless() and atomic_sub_unless()
    - i386: allow debuggers to access the vsyscall page with compat vDSO
    - hwmon: (smsc47m1) restore missing name attribute
    - hwmon: fix w83781d temp sensor type setting
    - Hibernation: do not try to mark invalid PFNs as nosave
    - sky2: restore workarounds for lost interrupts
    - sky2: carrier management
    - sky2: check for more work before leaving NAPI
    - sky2: check drop truncated packets
    - forcedeth: fix random hang in forcedeth driver when using netconsole
    - libata: add ATI SB700 device IDs to AHCI driver

  [ dann frazier ]
  * [ia64] Restore config cleanup now that its safe to break the ABI

  [ Bastian Blank ]
  * Update vserver patch to 2.2.0.3.

 -- Bastian Blank <waldi@debian.org>  Thu, 30 Aug 2007 20:19:44 +0200

linux-2.6 (2.6.22-3) unstable; urgency=low

  [ dann frazier ]
  * [ia64] Config cleanup in 2.6.22-2 broke the ABI; revert most of it
    for now (everything but the efivars and sym53c8xx modules)

  [ Martin Michlmayr ]
  * [mipsel/r5k-cobalt] Fix a typo in the config file.
  * [mipsel/4kc-malta] Update the config file, thanks Aurelien Jarno.
  * [mipsel] Add patch from Yoichi Yuasa to fix IDE on Cobalt.

 -- Bastian Blank <waldi@debian.org>  Sun, 29 Jul 2007 13:47:38 +0200

linux-2.6 (2.6.22-2) unstable; urgency=low

  [ Steve Langasek ]
  * [alpha] request_irq-retval.patch: capture the return value of all
    request_irq() calls in sys_titan.c to suppress the warning (and
    build failure with -Werror); failures still aren't being handled, but
    there's nothing that needs to be done -- or nothing that can be done
    -- if these requests fail anyway.

  [ Christian T. Steigies ]
  * Add module.lds to kernel headers (closes: #396220)
  * Enable INPUT_UINPUT on mac
  * Add 2.6.22 patches from linux-m68k CVS

  [ maximilian attems ]
  * Add stable release 2.6.22.1:
    - nf_conntrack_h323: add checking of out-of-range on choices' index values
      (CVE-2007-3642)

  [ dann frazier ]
  * [ia64] Re-enable various config options which were unintentionally
    disabled somewhere between 2.6.21 and 2.6.22
  * [ia64] Re-enable vserver flavour - this was somehow lost when 2.6.22
    was merged from trunk to the sid branch

  [ Bastian Blank ]
  * Update vserver patch to 2.2.0.3-rc1.

 -- Bastian Blank <waldi@debian.org>  Mon, 23 Jul 2007 09:38:01 +0200

linux-2.6 (2.6.22-1) unstable; urgency=low

  [ Bastian Blank ]
  * Drop asfs options.
  * Drop linux-libc-headers references.
  * Update vserver patch to 2.2.0-rc5.

  [ maximilian attems ]
  * Fullfils policy 3.7.2.2.
  * Add Sempron to the k7 image description (closes: #384737)
    Thanks Robert Millan <rmh@aybabtu.com>.
  * [powerpc] Enable CONFIG_ADB_PMU_LED.
  * [hppa] Disable a bunch of topconfig enabled fb devices. Thanks Frank
    Lichtenheld <djpig@debian.org> for build fix.

  [ Christian T. Steigies ]
  * Add module.lds to kernel headers
  * Enable INPUT_UINPUT on mac
  * Add 2.6.22 patches from linux-m68k CVS

  [ dann frazier ]
  * Enable vserver flavour for ia64 (closes: #423232)

 -- Bastian Blank <waldi@debian.org>  Sun, 15 Jul 2007 15:03:40 +0200

linux-2.6 (2.6.22~rc5-1~experimental.1) experimental; urgency=low

  [ Bastian Blank ]
  * [powerpc]: Disable prep.
  * [powerpc]: Disable apm emulation.
  * Drop inactive members from Uploaders.

  [ maximilian attems ]
  * Cleanup configs of old unused variables.
  * Enable TCP_CONG_YEAH, TCP_CONG_ILLINOIS, NF_CONNTRACK_SANE, DM_DELAY,
    GIGASET_M101, SATA_INIC162X, VIDEO_IVTV, USB_ZR364XX, INFINIBAND_CXGB3,
    MLX4_INFINIBAND, SPI_AT25, MFD_SM501, DVB_USB_M920X, DVB_USB_GL861,
    DVB_USB_AU6610, DVB_USB_OPERA1, SENSORS_AD7418, SENSORS_ADM1029,
    SENSORS_F75375S, SENSORS_CORETEMP, SENSORS_MAX6650, SENSORS_APPLESMC,
    I2C_SIMTEC, I2C_TINY_USB, SC92031, LIBERTAS_USB, RFKILL, RFKILL_INPUT,
    MTD_UBI, SND_USB_CAIAQ, SND_USB_CAIAQ_INPUT, USB_BERRY_CHARGE,
    RTC_DRV_MAX6900, SUNRPC_BIND34, SND_PORTMAN2X4, FB_VT8623, FUSION_LAN,
    DISPLAY_SUPPORT, FB_ARK, FB_SM501
    and disable SCSI_ESP_CORE, SPI_SPIDEV, CRYPT_CRYPTD, SYSV68_PARTITION,
    MOUSE_PS2_TOUCHKIT, INPUT_POLLDEV in topconfig.
  * [amd64, i386]: Take care of the renaming acpi-ibm to thinkpad-acpi.
    Enable KINGSUN_DONGLE, AF_RXRPC, RXKAD, MTD_NAND_PLATFORM, BLINK, PHANTOM,
    BACKLIGHT_PROGEAR, FB_HECUBA, FB_LE80578, FB_CARILLO_RANCH.
    Disable OSS_OBSOLETE.
  * Enable WLAN_PRE80211 and WLAN_80211 on all archs with NET_RADIO enabled.
  * Fix RTC_INTF_{DEV,SYSFS,PROC}=y where enabled modular.
  * Enable new wirless stack mac80211 and improved wireless conf api.
  * Enable new USB Touchscreen Driver on all configs with touchscreens.
  * Enable the newly added crypto algorythm: fcrypt, pcbc and camellia.
  * Unify CONFIG_TR to toplevel config, also enable new drivers 3C359
    and SMCTR.
  * Enable the moved USB tablets config options where wacom is enabled.
  * [i386] Enable driver for Crystalfontz 128x64 2-color LCD.
  * [amd64] Enable KS0108 LCD controller.
  * Enable the new firewire stack labeled to be more simple and robust.
  * [i386] Enable VMI paravirtualized interface.
  * [powerpc] Enable fb for IBM GXT4500P adaptor.
  * [amd64] Enable timerstats too.

  [ Martin Michlmayr ]
  * mipsel/r5k-cobalt: Use the new RTC system.

  [ dann frazier ]
  * Add Xen licensing info to the copyright file. (closes: #368912)

  [ Gordon Farquharson ]
  * arm: Mark CHELSIO_T3, NETXEN_NIC, BCM43XX, VIDEO_BT848,
    DVB_B2C2_FLEXCOP, and DVB_BUDGET as broken on ARM.
  * arm/ixp4xx: Add support for the new generic I2C GPIO driver on the
    NSLU2 and the NAS100D. Thanks to Michael-Luke Jones and Rod Whitby.
  * arm/ixp4xx: Update Artop PATA support patch for the NAS 100d.

  [ Christian T. Steigies ]
  * m68k: Disable already included patches (611, 618, 630)

 -- Bastian Blank <waldi@debian.org>  Tue, 19 Jun 2007 17:49:52 +0200

linux-2.6 (2.6.21-6) unstable; urgency=low

  * Add stable release 2.6.21.6:
    - nf_conntrack_h323: add checking of out-of-range on choices' index values
      (CVE-2007-3642)
  * Update vserver patch to 2.2.0.

 -- Bastian Blank <waldi@debian.org>  Tue, 10 Jul 2007 18:36:17 +0200

linux-2.6 (2.6.21-5) unstable; urgency=low

  [ Christian T. Steigies ]
  * [m68k] Add atari isa and scsi fixes

  [ maximilian attems ]
  * Add stable release 2.6.21.4:
    - cpuset: prevent information leak in cpuset_tasks_read (CVE-2007-2875)
    - random: fix error in entropy extraction (CVE-2007-2453 1 of 2)
    - random: fix seeding with zero entropy (CVE-2007-2453 2 of 2)
    - NETFILTER: {ip, nf}_conntrack_sctp: fix remotely triggerable NULL ptr
      dereference (CVE-2007-2876)
  * Add stable release 2.6.21.5:
    - acpi: fix potential call to a freed memory section.
    - USB: set the correct Interrupt interval in usb_bulk_msg
    - i386: Fix K8/core2 oprofile on multiple CPUs
    - ntfs_init_locked_inode(): fix array indexing
    - ALSA: wm8750 typo fix
    - neofb: Fix pseudo_palette array overrun in neofb_setcolreg
    - e1000: disable polling before registering netdevice
    - timer statistics: fix race
    - x86: fix oprofile double free
    - ALSA: usb-audio: explicitly match Logitech QuickCam
    - zd1211rw: Add AL2230S RF support
    - IPV4: Correct rp_filter help text.
    - Fix AF_UNIX OOPS
    - ICMP: Fix icmp_errors_use_inbound_ifaddr sysctl
    - NET: Fix BMSR_100{HALF,FULL}2 defines in linux/mii.h
    - SPARC64: Fix _PAGE_EXEC_4U check in sun4u I-TLB miss handler.
    - SPARC64: Don't be picky about virtual-dma values on sun4v.
    - SPARC64: Fix two bugs wrt. kernel 4MB TSB.
    - cciss: fix pci_driver.shutdown while device is still active
    - fix compat console unimap regression
    - timer stats: speedups
    - SPARC: Linux always started with 9600 8N1
    - pci_ids: update patch for Intel ICH9M
    - PCI: quirk disable MSI on via vt3351
    - UML - Improve host PTRACE_SYSEMU check
    - NET: parse ip:port strings correctly in in4_pton
    - Char: cyclades, fix deadlock
    - IPSEC: Fix panic when using inter address familiy IPsec on loopback.
    - TCP: Use default 32768-61000 outgoing port range in all cases.
    - TG3: Fix link problem on Dell's onboard 5906.
    - fuse: fix mknod of regular file
    - md: Avoid overflow in raid0 calculation with large components.
    - md: Don't write more than is required of the last page of a bitmap
    - make freezeable workqueues singlethread
    - tty: fix leakage of -ERESTARTSYS to userland
    - V4L/DVB (5593): Budget-ci: Fix tuning for TDM 1316 (160..200 MHz)
    - Input: i8042 - fix AUX port detection with some chips
    - SCSI: aacraid: Correct sa platform support.
      (Was: [Bug 8469] Bad EIP value on pentium3 SMP kernel-2.6.21.1)
    - BLUETOOTH: Fix locking in hci_sock_dev_event().
    - hpt366: don't check enablebits for HPT36x
    - ieee1394: eth1394: bring back a parent device
    - NET: Fix race condition about network device name allocation.
    - ALSA: hda-intel - Probe additional slots only if necessary
    - ALSA: hda-intel - Fix detection of audio codec on Toshiba A100
    - ahci: disable 64bit dma on sb600
    - i386: HPET, check if the counter works
    - Ignore bogus ACPI info for offline CPUs
    - NOHZ: Rate limit the local softirq pending warning output
    - Prevent going idle with softirq pending
    - Work around Dell E520 BIOS reboot bug
    - NET: "wrong timeout value" in sk_wait_data() v2
    - IPV6 ROUTE: No longer handle ::/0 specially.
    - x86_64: allocate sparsemem memmap above 4G
  * Bump ABI to 2.

  [ Bastian Blank ]
  * Back out ABI fixing changes.
  * Update vserver patch to 2.2.0-rc3.

 -- Bastian Blank <waldi@debian.org>  Fri, 22 Jun 2007 12:39:47 +0200

linux-2.6 (2.6.21-4) unstable; urgency=low

  * [powerpc] Fix mkvmlinuz support.
  * [s390] Add exception handler for diagnose 224.

 -- Bastian Blank <waldi@debian.org>  Sat, 26 May 2007 14:08:44 +0200

linux-2.6 (2.6.21-3) unstable; urgency=low

  [ Gordon Farquharson ]
  * arm/ixp4xx: Add patch to set NSLU2 timer frequency.

  [ maximilian attems ]
  * sparc64: enable USB_SERIAL. (closes: #412740)
  * Apply stable 2.6.21.1.
  * Add stable release 2.6.21.2:
    - slob: fix page order calculation on not 4KB page
    - libata-sff: Undo bug introduced with pci_iomap changes
    - kbuild: fixdep segfault on pathological string-o-death
    - IPMI: fix SI address space settings
    - IPV6: Reverse sense of promisc tests in ip6_mc_input
    - iop: fix iop_getttimeoffset
    - iop13xx: fix i/o address translation
    - arm: fix handling of svc mode undefined instructions
    - CPUFREQ: powernow-k7: fix MHz rounding issue with perflib
    - CPUFREQ: Support rev H AMD64s in powernow-k8
    - CPUFREQ: Correct revision mask for powernow-k8
    - JFS: Fix race waking up jfsIO kernel thread
    - IPV6: Send ICMPv6 error on scope violations.
    - SPARC64: Add missing cpus_empty() check in hypervisor xcall handling.
    - SPARC64: Fix recursion in PROM tree building.
    - SERIAL SUNHV: Add an ID string.
    - SPARC64: Bump PROMINTR_MAX to 32.
    - SPARC64: Be more resiliant with PCI I/O space regs.
    - oom: fix constraint deadlock
    - fix for bugzilla 8426: massive slowdown on SCSI CD/DVD drive connected to
      mptspi driver
    - x86_64 : Fix vgettimeofday()
    - IPV6: Fix slab corruption running ip6sic
    - IPSEC: Check validity of direction in xfrm_policy_byid
    - CRYPTO: api: Read module pointer before freeing algorithm
    - NET_SCHED: prio qdisc boundary condition
    - reiserfs: suppress lockdep warning
    - USB HID: hiddev - fix race between hiddev_send_event() and
      hiddev_release()
    - NETFILTER: {ip,nf}_nat_proto_gre: do not modify/corrupt GREv0 packets
      through NAT
    - fix leaky resv_huge_pages when cpuset is in use
    - ACPI: Fix 2.6.21 boot regression on P4/HT
    - TG3: Fix TSO bugs.
    - TG3: Remove reset during MAC address changes.
    - TG3: Update version and reldate.
    - BNX2: Fix TSO problem with small MSS.
    - BNX2: Block MII access when ifdown.
    - BNX2: Save PCI state during suspend.
    - BNX2: Update version and reldate.
    - sis900: Allocate rx replacement buffer before rx operation
    - knfsd: Avoid use of unitialised variables on error path when nfs exports.
    - knfsd: rpc: fix server-side wrapping of krb5i replies
    - md: Avoid a possibility that a read error can wrongly propagate through
    - md/raid1 to a filesystem.
    - fat: fix VFAT compat ioctls on 64-bit systems
    - NETFILTER: {ip,nf}_conntrack: fix use-after-free in helper destroy
      callback invocation
    - ppp: Fix ppp_deflate issues with recent zlib_inflate changes
    - NETPOLL: Fix TX queue overflow in trapped mode.
    - NETPOLL: Remove CONFIG_NETPOLL_RX
    - cxacru: Fix infinite loop when trying to cancel polling task
    - TCP: zero out rx_opt in tcp_disconnect()
    - ipv6: track device renames in snmp6
    - skge: default WOL should be magic only (rev2)
    - skge: allow WOL except for known broken chips
    - sky2: allow 88E8056
    - sky2: 88e8071 support not ready
    - skge: crash on shutdown/suspend
    - sky2: fix oops on shutdown
    - udf: decrement correct link count in udf_rmdir
    - ALSA: hda-codec - Fix resume of STAC92xx codecs
    - sata_via: add missing PM hooks
    - driver-core: don't free devt_attr till the device is released
    - pci-quirks: disable MSI on RS400-200 and RS480
    - highres/dyntick: prevent xtime lock contention
    - clocksource: fix resume logic
    - smc911x: fix compilation breakage wjen debug is on
    - SCTP: Fix sctp_getsockopt_local_addrs_old() to use local storage.
    - SCTP: Correctly copy addresses in sctp_copy_laddrs
    - SCTP: Prevent OOPS if hmac modules didn't load
    - IPV6: Do no rely on skb->dst before it is assigned.
    - IPV6 ROUTE: Assign rt6i_idev for ip6_{prohibit,blk_hole}_entry.

  [ Christian T. Steigies ]
  * m68k: enable ATARI_SCSI and ATARI_ROM_ISA

  [ Bastian Blank ]
  * Fix linux/version.h in linux-libc-dev.
  * Make it possible to specifiy special CFLAGS.
  * [hppa] Reenable.
  * [hppa] Workaround hppa64 failure.
  * [hppa] Fix debugging in lws syscalls.
  * Fix abi change.
  * Add stable release 2.6.21.3:
    - [PATCH] GEODE-AES: Allow in-place operations [CVE-2007-2451]

 -- Bastian Blank <waldi@debian.org>  Fri, 25 May 2007 10:57:48 +0200

linux-2.6 (2.6.21-2) unstable; urgency=low

  [ Christian T. Steigies ]
  * m68k: fix atari scc patch
  * m68k: install compressed vmlinuz images so the post-inst script can find it

  [ Steve Langasek ]
  * [alpha] isa-mapping-support.patch: add isa_page_to_bus and
    isa_bus_to_virt defines to complement the existing isa_virt_to_bus
    define; untested, but these should all be straightforward on alpha and
    defining them is certainly a better option for getting user feedback
    than disabling the affected drivers.

  [ Bastian Blank ]
  * [powerpc] Readd mkvmlinuz support. (closes: #419033)
  * [sparc]: Disable sparc32 image.
  * [hppa]: Temporary disable all images.

 -- Bastian Blank <waldi@debian.org>  Fri, 18 May 2007 19:52:36 +0200

linux-2.6 (2.6.21-1) unstable; urgency=low

  [ maximilian attems ]
  * New upstream release see http://kernelnewbies.org/Linux_2_6_21
    (closes: #423874)
  * Disable CONFIG_IP_ROUTE_MULTIPATH_CACHED in topconfig.
  * Enable CONFIG_IP6_NF_MATCH_MH, CONFIG_CHELSIO_T3, CONFIG_USB_NET_DM9601,
    CONFIG_NETFILTER_XT_TARGET_TCPMSS, CONFIG_RTC_DRV_CMOS,
    CONFIG_ASUS_LAPTOP, CONFIG_SONY_LAPTOP, CONFIG_DVB_TUNER_QT1010,
    CONFIG_USB_IOWARRIOR, CONFIG_ATL1 in topconfig.
  * [i386] Enable CONFIG_ACPI_BAY, CONFIG_X86_LONGHAUL, CONFIG_BLK_DEV_DELKIN,
    CONFIG_BLK_DEV_IT8213, CONFIG_BLK_DEV_TC86C001, CONFIG_INPUT_ATLAS_BTNS,
    CONFIG_SENSORS_ADM1029, CONFIG_FB_SVGALIB, CONFIG_FB_S3,
    CONFIG_USB_KC2190, CONFIG_KS0108.
  * Add stable release 2.6.21.1:
    - IPV4: Fix OOPS'er added to netlink fib.
    - IPV6: Fix for RT0 header ipv6 change.
  * [i386] Enable CONFIG_NO_HZ, CONFIG_HIGH_RES_TIMERS for dynticks and true
    high-resolution timers.
  * [i386] Enable CONFIG_TIMER_STATS to collect stats about kernel/userspace
    timer aka power usage (see powertop). (closes: #423694)
  * [i386] Disable obsolete CONFIG_IRQBALANCE due to bad timer behaviour.

  [ Martin Michlmayr ]
  * Add armel (arm with EABI) support.  Thanks, Lennert Buytenhek and
    Joey Hess.  (closes: #410853)
  * Mark CHELSIO_T3 as broken on ARM.
  * Take arch/arm/tools/mach-types from current git to fix build failure
    because MACH_TYPE_EP80219 is not defined.
  * mips/sb1: Don't build CONFIG_ATA into the kernel.
  * mips/sb1: Unset CONFIG_USB_{KBD,MOUSE} since the generic HID is used.
  * arm/iop32x: Don't build CONFIG_ATA into the kernel.
  * arm/ixp4xx: Enable more SATA drivers.
  * arm/ixp4xx: Enable PATA_ARTOP which is needed by the nas100d.
  * arm/ixp4xx: Set CONFIG_USB_EHCI_TT_NEWSCHED.
  * mips/4kc-malta: Add an image for the MIPS Malta board.  Thanks,
    Aurelien Jarno. (closes: #421377)

  [ Emanuele Rocca ]
  * sparc: Enable CONFIG_SCSI_QLOGIC_1280. (closes: #423177)

  [ Christian T. Steigies ]
  * Add m68k patches for 2.6.21
  * Add type: plain to [image] in arch/m68k/defines to fix missing
    Modules.symvers problem

  [ Steve Langasek ]
  * Revert change to disable image building on alpha.

  [ Bastian Blank ]
  * Update vserver patch to 2.2.0-rc1.

 -- Bastian Blank <waldi@debian.org>  Wed, 16 May 2007 13:46:38 +0200

linux-2.6 (2.6.20-3) unstable; urgency=low

  [ Gordon Farquharson ]
  * arm: Mark CONFIG_MTD_NAND_CAFE and CONFIG_NETXEN_NIC as broken to
    fix FTBFS.

  [ Bastian Blank ]
  * Disable new pata drivers. (closes: #419458)
  * Disable pata in ata_piix.

 -- Bastian Blank <waldi@debian.org>  Tue, 24 Apr 2007 09:54:44 +0200

linux-2.6 (2.6.20-2) unstable; urgency=low

  [ Bastian Blank ]
  * Rename linux-libc-headers into linux-libc-dev.
  * [mips] Drop sb1250 uart support.
  * [alpha] Temporary disable alpha images.
  * Add stable release 2.6.20.7:
    - Linux 2.6.20.7
    - Update libata drive blacklist to the latest from 2.6.21
    - fix page leak during core dump
    - revert "retries in ext4_prepare_write() violate ordering requirements"
    - revert "retries in ext3_prepare_write() violate ordering requirements"
    - libata: Clear tf before doing request sense (take 3)
    - fix lba48 bug in libata fill_result_tf()
    - ahci.c: walkaround for SB600 SATA internal error issue
    - libata bugfix: preserve LBA bit for HDIO_DRIVE_TASK
    - softmac: avoid assert in ieee80211softmac_wx_get_rate
    - knfsd: allow nfsd READDIR to return 64bit cookies
    - Fix TCP slow_start_after_idle sysctl
    - Fix tcindex classifier ABI borkage...
    - Fix IPSEC replay window handling
    - Fix TCP receiver side SWS handling.
    - Fix scsi sense handling
    - Fix length validation in rawv6_sendmsg()
    - NETFILTER: ipt_CLUSTERIP: fix oops in checkentry function
    - 8139too: RTNL and flush_scheduled_work deadlock
    - Fix calculation for size of filemap_attr array in md/bitmap.
    - HID: Do not discard truncated input reports
    - DVB: pluto2: fix incorrect TSCR register setting
    - DVB: tda10086: fix DiSEqC message length
    - sky2: phy workarounds for Yukon EC-U A1
    - sky2: turn on clocks when doing resume
    - sky2: turn carrier off when down
    - skge: turn carrier off when down
    - sky2: reliable recovery
    - i386: fix file_read_actor() and pipe_read() for original i386 systems
    - kbuild: fix dependency generation

  [ dann frazier ]
  * [hppa] Add parisc arch patch from Kyle McMartin
  * [hppa] Enable CONFIG_TULIP_MMIO (closes: #332962)
  * [hppa] Disable ni52 driver, it doesn't build (and wouldn't work if it did)

 -- Bastian Blank <waldi@debian.org>  Sun, 15 Apr 2007 16:04:16 +0200

linux-2.6 (2.6.20-1) unstable; urgency=low

  [ Martin Michlmayr ]
  * mipsel: Drop DECstation support (both r3k-kn02 and r4k-kn04).
  * arm: Drop RiscPC (rpc) support.
  * arm: Update configs for 2.6.19-rc6.
  * arm: source drivers/ata/Kconfig so SATA can be enabled on ARM.
  * arm/footbridge: Unset SATA.
  * arm/s3c2410: Drop this flavour since no such device is supported
    in debian-installer and the ARM build resources are limited.

  [ Sven Luther ]
  * [powerpc] Added Genesi Efika support patch

  [ Bastian Blank ]
  * Remove legacy pty support. (closes: #338404)
  * Enable new scsi parts.
  * powerpc: Enable ibmvscsis.
  * Add stable release 2.6.20.1:
    - Linux 2.6.20.1
    - [PATCH] Fix a free-wrong-pointer bug in nfs/acl server (CVE-2007-0772)
  * Add stable release 2.6.20.2:
    - Linux 2.6.20.2
    - IPV6: Handle np->opt being NULL in ipv6_getsockopt_sticky() [CVE-2007-1000]
    - x86-64: survive having no irq mapping for a vector
    - Fix buffer overflow in Omnikey CardMan 4040 driver (CVE-2007-0005)
    - TCP: Fix minisock tcp_create_openreq_child() typo.
    - gfs2: fix locking mistake
    - ATA: convert GSI to irq on ia64
    - pktcdvd: Correctly set cmd_len field in pkt_generic_packet
    - video/aty/mach64_ct.c: fix bogus delay loop
    - revert "drivers/net/tulip/dmfe: support basic carrier detection"
    - throttle_vm_writeout(): don't loop on GFP_NOFS and GFP_NOIO allocations
    - fix section mismatch warning in lockdep
    - ueagle-atm.c needs sched.h
    - kvm: Fix asm constraint for lldt instruction
    - lockdep: forward declare struct task_struct
    - Char: specialix, isr have 2 params
    - buffer: memorder fix
    - kernel/time/clocksource.c needs struct task_struct on m68k
    - m32r: build fix for processors without ISA_DSP_LEVEL2
    - hugetlb: preserve hugetlb pte dirty state
    - enable mouse button 2+3 emulation for x86 macs
    - v9fs_vfs_mkdir(): fix a double free
    - ufs: restore back support of openstep
    - Fix MTRR compat ioctl
    - kexec: Fix CONFIG_SMP=n compilation V2 (ia64)
    - NLM: Fix double free in __nlm_async_call
    - RPM: fix double free in portmapper code
    - Revert "[PATCH] LOG2: Alter get_order() so that it can make use of ilog2() on a constant"
    - Backport of psmouse suspend/shutdown cleanups
    - USB: usbnet driver bugfix
    - sched: fix SMT scheduler bug
    - tty_io: fix race in master pty close/slave pty close path
    - forcedeth: disable msix
    - export blk_recount_segments
    - Fix reference counting (memory leak) problem in __nfulnl_send() and callers related to packet queueing.
    - Fix anycast procfs device leak
    - Don't add anycast reference to device multiple times
    - Fix TCP MD5 locking.
    - Fix %100 cpu spinning on sparc64
    - Fix skb data reallocation handling in IPSEC
    - Fix xfrm_add_sa_expire() return value
    - Fix interrupt probing on E450 sparc64 systems
    - HID: fix possible double-free on error path in hid parser
    - POWERPC: Fix performance monitor exception
    - libata: add missing CONFIG_PM in LLDs
    - libata: add missing PM callbacks
    - bcm43xx: Fix assertion failures in interrupt handler
    - mmc: Power quirk for ENE controllers
    - UML - Fix 2.6.20 hang
    - fix umask when noACL kernel meets extN tuned for ACLs
    - sata_sil: ignore and clear spurious IRQs while executing commands by polling
    - swsusp: Fix possible oops in userland interface
    - Fix posix-cpu-timer breakage caused by stale p->last_ran value
    - V4L: cx88-blackbird: allow usage of 376836 and 262144 sized firmware images
    - V4L: fix cx25840 firmware loading
    - DVB: digitv: open nxt6000 i2c_gate for TDED4 tuner handling
    - DVB: cxusb: fix firmware patch for big endian systems
    - V4L: pvrusb2: Handle larger cx2341x firmware images
    - V4L: pvrusb2: Fix video corruption on stream start
    - dvbdev: fix illegal re-usage of fileoperations struct
    - md: Fix raid10 recovery problem.
    - bcm43xx: fix for 4309
    - i386: Fix broken CONFIG_COMPAT_VDSO on i386
    - x86: Don't require the vDSO for handling a.out signals
    - x86_64: Fix wrong gcc check in bitops.h
    - sky2: transmit timeout deadlock
    - sky2: dont flush good pause frames
    - Fix oops in xfrm_audit_log()
    - Prevent pseudo garbage in SYN's advertized window
    - Fix IPX module unload
    - Clear TCP segmentation offload state in ipt_REJECT
    - Fix atmarp.h for userspace
    - UHCI: fix port resume problem
    - Fix recently introduced problem with shutting down a busy NFS server.
    - Avoid using nfsd process pools on SMP machines.
    - EHCI: turn off remote wakeup during shutdown
    - IPV6: HASHTABLES: Use appropriate seed for caluculating ehash index.
    - MTD: Fatal regression in drivers/mtd/redboot.c in 2.6.20
    - Kconfig: FAULT_INJECTION can be selected only if LOCKDEP is enabled.
    - USB HID: Fix USB vendor and product IDs endianness for USB HID devices
    - Fix null pointer dereference in appledisplay driver
    - ieee1394: fix host device registering when nodemgr disabled
    - ieee1394: video1394: DMA fix
    - Fix compile error for e500 core based processors
    - md: Avoid possible BUG_ON in md bitmap handling.
    - Fix allocation failure handling in multicast
    - Fix TCP FIN handling
    - Fix ATM initcall ordering.
    - Fix various bugs with aligned reads in RAID5.
    - hda-intel - Don't try to probe invalid codecs
    - usbaudio - Fix Oops with unconventional sample rates
    - usbaudio - Fix Oops with broken usb descriptors
    - USB: fix concurrent buffer access in the hub driver
    - Missing critical phys_to_virt in lib/swiotlb.c
    - AGP: intel-agp bugfix
    - bcm43xx: Fix for oops on ampdu status
    - bcm43xx: Fix for oops on resume
    - ide: fix drive side 80c cable check
    - Keys: Fix key serial number collision handling
    - knfsd: Fix a race in closing NFSd connections.
    - pata_amd: fix an obvious bug in cable detection
    - prism54: correct assignment of DOT1XENABLE in WE-19 codepaths
    - rtc-pcf8563: detect polarity of century bit automatically
    - x86_64: fix 2.6.18 regression - PTRACE_OLDSETOPTIONS should be accepted
    - ocfs2: ocfs2_link() journal credits update
  * Update xen patch to changeset 48670 from fedora 2.6.20 branch.
  * Support xen versions 3.0.4-1 and 3.0.3-1.

  [ Rod Whitby ]
  * arm/ixp4xx: Enable PATA_ARTOP for the nas100d and dsmg600.
  * arm/ixp4xx: Enable RTC for the nas100d
  * Add nas100d Ethernet MAC setup support.
  * Add temporary hack to get Artop PATA support going on the nas100d.

  [ maximilian attems ]
  * i386: Enable kvm.
  * Add stable release 2.6.20.3:
    - Fix sparc64 device register probing
    - Fix bug 7994 sleeping function called from invalid context
    - Fix timewait jiffies
    - Fix UDP header pointer after pskb_trim_rcsum()
    - Fix compat_getsockopt
    - bcm43xx: Fix problem with >1 GB RAM
    - nfnetlink_log: fix NULL pointer dereference
    - nfnetlink_log: fix possible NULL pointer dereference
    - conntrack: fix {nf, ip}_ct_iterate_cleanup endless loops
    - nf_conntrack/nf_nat: fix incorrect config ifdefs
    - tcp conntrack: accept SYN|URG as valid
    - nfnetlink_log: fix reference leak
    - nfnetlink_log: fix use after free
    - nf_conntrack: fix incorrect classification of IPv6 fragments as
      ESTABLISHED
    - nfnetlink_log: zero-terminate prefix
    - nfnetlink_log: fix crash on bridged packet
    - Fix callback bug in connector
    - fix for bugzilla #7544 (keyspan USB-to-serial converter)
    - ip6_route_me_harder should take into account mark
  * Add myself to uploaders field, entry got lost after 2.6.16-2
  * Add stable release 2.6.20.4:
    - fix deadlock in audit_log_task_context()
    - EHCI: add delay to bus_resume before accessing ports
    - Copy over mac_len when cloning an skb
    - fix read past end of array in md/linear.c
    - oom fix: prevent oom from killing a process with children/sibling unkillable
    - Fix sparc64 hugepage bugs
    - Fix page allocation debugging on sparc64
    - Fix niagara memory corruption
    - Input: i8042 - really suppress ACK/NAK during panic blink
    - Input: i8042 - fix AUX IRQ delivery check
    - Input: i8042 - another attempt to fix AUX delivery checks
    - Fix rtm_to_ifaddr() error return.
    - r8169: fix a race between PCI probe and dev_open
    - futex: PI state locking fix
    - adjust legacy IDE resource setting (v2)
    - UML - arch_prctl should set thread fs
    - gdth: fix oops in gdth_copy_cmd()
    - Fix extraneous IPSEC larval SA creation
    - IA64: fix NULL pointer in ia64/irq_chip-mask/unmask function
    - st: fix Tape dies if wrong block size used, bug 7919
    - Fix ipv6 flow label inheritance
    - NETFILTER: nfnetlink_log: fix reference counting
    - mm: fix madvise infinine loop
    - Fix another NULL pointer deref in ipv6_sockglue.c
    - NetLabel: Verify sensitivity level has a valid CIPSO mapping
    - Fix GFP_KERNEL with preemption disabled in fib_trie
    - IrDA: irttp_dup spin_lock initialisation
    - hda-intel - Fix codec probe with ATI controllers
    - hrtimer: prevent overrun DoS in hrtimer_forward()
    - fix MTIME_SEC_MAX on 32-bit
    - nfs: nfs_getattr() can't call nfs_sync_mapping_range() for non-regular files
    - dio: invalidate clean pages before dio write
    - initialise pi_lock if CONFIG_RT_MUTEXES=N
  * Add stable release 2.6.20.5:
    - FRA_{DST,SRC} are le16 for decnet
    - CIFS: reset mode when client notices that ATTR_READONLY is no longer set
    - ide: clear bmdma status in ide_intr() for ICHx controllers (revised #4)
    - ide: remove clearing bmdma status from cdrom_decode_status() (rev #4)
    - NET: Fix sock_attach_fd() failure in sys_accept()
    - DCCP: Fix exploitable hole in DCCP socket options
    - ide: revert "ide: fix drive side 80c cable check, take 2" for now
    - generic_serial: fix decoding of baud rate
    - IPV6: Fix ipv6 round-robin locking.
    - VIDEO: Fix FFB DAC revision probing
    - PPP: Fix PPP skb leak
    - V4L: msp_attach must return 0 if no msp3400 was found.
    - CRYPTO: api: scatterwalk_copychunks() fails to advance through scatterlist
    - APPLETALK: Fix a remotely triggerable crash (CVE-2007-1357)
    - UML - fix epoll
    - UML - host VDSO fix
    - UML - Fix static linking
    - UML - use correct register file size everywhere
    - libata: sata_mv: don't touch reserved bits in EDMA config register
    - libata: sata_mv: Fix 50xx irq mask
    - libata bugfix: HDIO_DRIVE_TASK
    - V4L: Fix SECAM handling on saa7115
    - DVB: fix nxt200x rf input switching
    - SPARC: Fix sparc builds with gcc-4.2.x
    - V4L: saa7146: Fix allocation of clipping memory
    - uml: fix unreasonably long udelay
    - NET: Fix packet classidier NULL pointer OOPS
    - NET_SCHED: Fix ingress qdisc locking.
    - sata_nv: delay on switching between NCQ and non-NCQ commands
    - dvb-core: fix several locking related problems
    - ieee1394: dv1394: fix CardBus card ejection
    - CIFS: Allow reset of file to ATTR_NORMAL when archive bit not set
    - jmicron: make ide jmicron driver play nice with libata ones
    - libata: clear TF before IDENTIFYing
    - NET: Fix FIB rules compatability
    - DVB: isl6421: don't reference freed memory
    - V4L: radio: Fix error in Kbuild file
    - i2o: block IO errors on i2o disk
  * Add stable release 2.6.20.6:
    - CRYPTO api: Use the right value when advancing scatterwalk_copychunks
    - uml: fix static linking for real

  [ Gordon Farquharson ]
  * Disable broken config options on ARM.

  [ Frederik Schüler ]
  * Disable NAPI on forcedeth, it is broken.

  [ dann frazier ]
  * Hardcode the output of the scripts under arch/ia64/scripts as executed
    in an etch environment so that we can build out of tree modules correctly
    (re-add; patch seems to have been dropped during a merge.)
    See: #392592
  * Allow '.' and '+' in the target dist field of the changelog. dpkg has
    supported this since 1.13.20, see #361171.

 -- Bastian Blank <waldi@debian.org>  Mon, 09 Apr 2007 19:21:52 +0200

linux-2.6 (2.6.18.dfsg.1-10) unstable; urgency=low

  [ maximilian attems ]
  * Add patches out of stable queue 2.6.18
    - [amd64] Don't leak NT bit into next task (CVE-2006-5755)
    - IB/srp: Fix FMR mapping for 32-bit kernels and addresses above 4G
    - SCSI: add missing cdb clearing in scsi_execute()
  * Xen postinst: Use takeover for update-initramfs. Makes postinst idempotent.
    On creation it should always overwrite. (closes: #401183)
  * Hand-picked from stable release 2.6.16.38:
    - i2c-viapro: Add support for the VT8237A and VT8251
    - PCI: irq: irq and pci_ids patch for Intel ICH9
    - i2c-i801: SMBus patch for Intel ICH9
    - fix the UML compilation
    - drm: allow detection of new VIA chipsets
    - drm: Add the P4VM800PRO PCI ID.
    - rio: typo in bitwise AND expression.
    - i2c-mv64xxx: Fix random oops at boot
    - i2c: fix broken ds1337 initialization
    - [SUNKBD]: Fix sunkbd_enable(sunkbd, 0); obvious.
    - Call init_timer() for ISDN PPP CCP reset state timer (CVE-2006-5749)
    - V4L: cx88: Fix leadtek_eeprom tagging
    - SPI/MTD: mtd_dataflash oops prevention
    - grow_buffers() infinite loop fix (CVE-2006-5757/CVE-2006-6060)
    - corrupted cramfs filesystems cause kernel oops (CVE-2006-5823)
    - ext2: skip pages past number of blocks in ext2_find_entry
      (CVE-2006-6054)
    - handle ext3 directory corruption better (CVE-2006-6053)
    - hfs_fill_super returns success even if no root inode (CVE-2006-6056)
      backout previous fix, was not complete.
    - Fix for shmem_truncate_range() BUG_ON()
    - ebtables: check struct type before computing gap
    - [IPV4/IPV6]: Fix inet{,6} device initialization order.
    - [IPV6] Fix joining all-node multicast group.
    - [SOUND] Sparc CS4231: Use 64 for period_bytes_min
  * [PKTGEN]: Convert to kthread API. Thanks David Miller for patch.
  * [IDE] Add driver for Jmicron  JMB36x devices by Alan Cox.
    Enable jmicron on i386 and amd64 archs.
  * Hand-picked from stable release 2.6.16.39:
    - atiixp: hang fix
    - V4L/DVB: Flexcop-usb: fix debug printk
    - V4L/DVB: Fix uninitialised variable in dvb_frontend_swzigzag
    - read_zero_pagealigned() locking fix
    - adfs: fix filename handling
    - sparc32: add offset in pci_map_sg()
    - cdrom: set default timeout to 7 seconds
    - [SCSI] qla1280 command timeout
    - [SCSI] qla1280 bus reset typo
    - [Bluetooth] Check if DLC is still attached to the TTY
    - [Bluetooth] Fix uninitialized return value for RFCOMM sendmsg()
    - [Bluetooth] Return EINPROGRESS for non-blocking socket calls
    - [Bluetooth] Handle command complete event for exit periodic inquiry
    - [Bluetooth] Fix compat ioctl for BNEP, CMTP and HIDP
    - [Bluetooth] Add locking for bt_proto array manipulation
    - i386: fix CPU hotplug with 2GB VMSPLIT

  [ dann frazier ]
  * Fix raid1 recovery (closes: #406181)

  [ Jurij Smakov ]
  * Add dtlb-prot-bug-niagara.patch by David Miller, fixing the bug in the
    Niagara's DTLB-PROT trap.

  [ Bastian Blank ]
  * i386: Add amd64 image. (closes: #379090)

 -- Bastian Blank <waldi@debian.org>  Fri,  2 Feb 2007 12:50:35 +0100

linux-2.6 (2.6.18.dfsg.1-9) unstable; urgency=low

  [ Martin Michlmayr ]
  * arm/iop32x: Enable CONFIG_IP_NF_CONNTRACK_EVENTS and _NETLINK.
  * arm/ixp4xx: Enable some more I2C sensor modules.
  * arm/ixp4xx: Enable CONFIG_USB_NET_RNDIS_HOST.
  * arm/footbridge: Enable CONFIG_NATSEMI.
  * Revert mm/msync patches because they cause filesystem corruption
    (closes: #401006, #401980, #402707) ...
  * ... and add an alternative msync patch from Hugh Dickins that
    doesn't depend on the mm changes (closes: #394392).
  * mips: provide pci_get_legacy_ide_irq needed by some IDE drivers
    (see #404950).
  * arm: Implement flush_anon_page(), which is needed for FUSE
    (closes: #402876) and possibly dm-crypt/LUKS (see #403426).
  * arm: Turn off PCI burst on the Cyber2010, otherwise X11 on
    Netwinder will crash.
  * arm/iop32x: Enable CONFIG_IEEE80211_SOFTMAC and drivers based
    on it.
  * arm/ixp4xx: Upgrade to version 0.3.1 of the IXP4xx NPE Ethernet
    driver.  This version fixes stuck connections, e.g. with scp and
    NFS (closes: #404447).
  * arm/ixp4xx: Enable CONFIG_VIDEO_CPIA_USB.
  * arm/ixp4xx: Enable CONFIG_ISCSI_TCP.
  * arm/iop32x: Likewise.

  [ Bastian Blank ]
  * Bump ABI to 4.
  * Update vserver patch to 2.0.2.2-rc9. (closes: #402743, #403790)
  * Update xen patch to changeset 36186 from Fedora 2.6.18 branch.
  * i386/xen: Build only the pae version. (closes: #390862)
  * hppa: Override host type when necessary.
  * Fix tg3 reset. (closes: #405085)

  [ dann frazier ]
  * Fix potential fragmentation attacks in ip6_tables (CVE-2006-4572)
  * Backport a number of fixes for the cciss driver
    - Fix a bug with 1TB disks caused by converting total_size to an int
    - Claim devices that are of the HP RAID class and have a valid cciss sig
    - Make NR_CMDS a per-controller define - most can do 1024 commands, but
      the E200 family can only support 128
    - Change the SSID on the E500 as a workaround for a firmware bug
    - Disable prefetch on the P600 controller. An ASIC bug may result in
      prefetching beyond the end of physical memory
    - Increase blk_queue_max_sectors from 512 to 2048 to increase performance
    - Map out more memor for the PCI config table, required to reach offset
      0x214 to disable DMA on the P600
    - Set a default raid level on a volume that either does not support
      reading the geometry or reports an invalid geometry for whatever reason
      to avoid problems with buggy firmware
    - Revert change that replaed XFER_READ/XFER_WRITE macros with
      h->cciss_read/h->cciss_write that caused command timeouts on older
      controllers on ia32 (closes: #402787)
  * Fix mincore hang (CVE-2006-4814)
  * ia64: turn on IOC4 modules for SGI Altix systems. Thanks to Stephane Larose
    for suggesting this.
  * Add versioned build dep on findutils to make sure the system find command
    supports the -execdir action (closes: #405150)
  * Hardcode the output of the scripts under arch/ia64/scripts as executed
    in an etch environment so that we can build out of tree modules correctly
    (closes: #392592)
  * Update unusual_devs entry for ipod to fix an eject issue (closes: #406124)
  * Re-add verify_pmtmr_rate, resolving problems seen on older K6 ASUS
    boards where the ACPI PM timer runs too fast (closes: #394753)
  * Avoid condition where /proc/swaps header may not be printed
    (closes: #292318)
  * [hppa] disable XFS until it works (closes: #350482)

  [ Norbert Tretkowski ]
  * libata: handle 0xff status properly. (closes: #391867)
  * alpha: enabled CONFIG_SCSI_ARCMSR. (closes: #401187)
  * removed BROKEN_ON_SMP dependency from I2C_ELEKTOR. (closes: #402253)

  [ Christian T. Steigies ]
  * m68k/atari: enable keyboard, mouse and fb drivers
  * m68k/atari: fixes for ethernec and video driver by Michael Schmitz
  * m68k/atari: fixes for scsi driver by Michael Schmitz
  * m68k/mac: fixes for mace and cuda driver by Finn Thain
  * m68k/atari: fixes for ide driver by Michael Schmitz
  * m68k/atari: fixes for ide driver by Michael Schmitz
  * m68k/atari: fixes for ethernec and atakeyb driver by Michael Schmitz, build ethernec as module
  * m68k/mac: fixes for mace and adb driver by Finn Thain

  [ maximilian attems ]
  * Add stable release 2.6.18.6:
    - EBTABLES: Fix wraparounds in ebt_entries verification.
    - EBTABLES: Verify that ebt_entries have zero ->distinguisher.
    - EBTABLES: Deal with the worst-case behaviour in loop checks.
    - EBTABLES: Prevent wraparounds in checks for entry components' sizes.
    - skip data conversion in compat_sys_mount when data_page is NULL
    - bonding: incorrect bonding state reported via ioctl
    - x86-64: Mark rdtsc as sync only for netburst, not for core2
      (closes: #406767)
    - dm crypt: Fix data corruption with dm-crypt over RAID5 (closes: #402812)
    - forcedeth: Disable INTx when enabling MSI in forcedeth
    - PKT_SCHED act_gact: division by zero
    - XFRM: Use output device disable_xfrm for forwarded packets
    - IPSEC: Fix inetpeer leak in ipv4 xfrm dst entries.
    - V4L: Fix broken TUNER_LG_NTSC_TAPE radio support
    - m32r: make userspace headers platform-independent
    - IrDA: Incorrect TTP header reservation
    - SUNHME: Fix for sunhme failures on x86
    - Bluetooth: Add packet size checks for CAPI messages (CVE-2006-6106)
    - softmac: remove netif_tx_disable when scanning
    - DVB: lgdt330x: fix signal / lock status detection bug
    - dm snapshot: fix freeing pending exception
    - NET_SCHED: policer: restore compatibility with old iproute binaries
    - NETFILTER: ip_tables: revision support for compat code
    - ARM: Add sys_*at syscalls
    - ieee1394: ohci1394: add PPC_PMAC platform code to driver probe
    - softirq: remove BUG_ONs which can incorrectly trigger
  * Hand-picked from stable release 2.6.16.30:
    - [PPPOE]: Advertise PPPoE MTU
  * Hand-picked from stable release 2.6.16.31:
    - [NETFILTER]: Fix ip6_tables extension header bypass bug (CVE-2006-4572)
    - fix RARP ic_servaddr breakage
  * Hand-picked from stable release 2.6.16.32:
    - drivers/telephony/ixj: fix an array overrun
    - flush D-cache in failure path
  * Hand-picked from stable release 2.6.16.33:
    - Add new PHY to sis900 supported list
    - ipmi_si_intf.c: fix "&& 0xff" typos
    - drivers/scsi/psi240i.c: fix an array overrun
  * Hand-picked from stable release 2.6.16.34:
    - [IPX]: Annotate and fix IPX checksum
    - [IGMP]: Fix IGMPV3_EXP() normalization bit shift value.
  * Hand-picked from stable release 2.6.16.35:
    - sgiioc4: Disable module unload
    - Fix a masking bug in the 6pack driver.
    - drivers/usb/input/ati_remote.c: fix cut'n'paste error
    - proper flags type of spin_lock_irqsave()
  * Hand-picked from stable release 2.6.16.37:
    - [CRYPTO] sha512: Fix sha384 block size
    - [SCSI] gdth: Fix && typos
    - Fix SUNRPC wakeup/execute race condition
  * Enable DEBUG_FS for usbmon in generic config. Don't disable it on alpha,
    amd64, hppa and ia64. (closes: 378542)
  * Backport a number of upstream fixes for the r8169 driver, needed for
    network performance (closes: 388870, 400524)
    - r8169: more alignment for the 0x8168
    - r8169: phy program update
    - r8169: more magic during initialization of the hardware
    - r8169: perform a PHY reset before any other operation at boot time
    - r8169: Fix iteration variable sign
    - r8169: remove extraneous Cmd{Tx/Rx}Enb write
  * sound: hda: detect ALC883 on MSI K9A Platinum motherboards (MS-7280)
    patch from Leonard Norrgard <leonard.norrgard@refactor.fi>
  * tulip: Add i386 specific patch to remove duplicate pci ids.
    Thanks Jurij Smakov <jurij@wooyd.org> (closes: #334104, #405203)
  * amd64, i386: Disable SK98LIN as SKGE is the modern capable driver.
    (closes: 405196)
  * Backout net-bcm43xx_netdev_watchdog.patch and push 2.6.18.2 fix.
    (closes: 402475)

  [ Jurij Smakov ]
  * Add bugfix/sparc/isa-dev-no-reg.patch to make sure that
    isa_dev_get_resource() can deal with devices which do not have a 'reg'
    PROM property. Failure to handle such devices properly resulted in an
    oops during boot on Netra X1. Thanks to Richard Mortimer for debugging
    and patch. (closes: #404216)
  * Add bugfix/sparc/ehci-hub-contol-alignment.patch to prevent unaligned
    memory accesses in ehci-hub-control() by adding an alignment attribute
    to the tbuf array declaration. Thanks to David Miller for the patch.

  [ Sven Luther ]
  * [powerpc] Enable CONFIG_PMAC_BACKLIGHT_LEGACY (Closes: #407671).

 -- Bastian Blank <waldi@debian.org>  Wed, 24 Jan 2007 13:21:51 +0100

linux-2.6 (2.6.18-8) unstable; urgency=low

  * Fix relations in the generated control file. (closes: #400544)
  * Add stable release 2.6.18.4:
    - bridge: fix possible overflow in get_fdb_entries (CVE-2006-5751)
  * Add stable release 2.6.18.5:
    - pcmcia: fix 'rmmod pcmcia' with unbound devices
    - BLUETOOTH: Fix unaligned access in hci_send_to_sock.
    - alpha: Fix ALPHA_EV56 dependencies typo
    - TG3: Add missing unlock in tg3_open() error path.
    - softmac: fix a slab corruption in WEP restricted key association
    - AGP: Allocate AGP pages with GFP_DMA32 by default
    - V4L: Do not enable VIDEO_V4L2 unconditionally
    - bcm43xx: Drain TX status before starting IRQs
    - fuse: fix Oops in lookup
    - UDP: Make udp_encap_rcv use pskb_may_pull
    - NETFILTER: Missing check for CAP_NET_ADMIN in iptables compat layer
    - NETFILTER: ip_tables: compat error way cleanup
    - NETFILTER: ip_tables: fix module refcount leaks in compat error paths
    - NETFILTER: Missed and reordered checks in {arp,ip,ip6}_tables
    - NETFILTER: arp_tables: missing unregistration on module unload
    - NETFILTER: Kconfig: fix xt_physdev dependencies
    - NETFILTER: xt_CONNSECMARK: fix Kconfig dependencies
    - NETFILTER: H.323 conntrack: fix crash with CONFIG_IP_NF_CT_ACCT
    - IA64: bte_unaligned_copy() transfers one extra cache line.
    - x86 microcode: don't check the size
    - scsi: clear garbage after CDBs on SG_IO
    - IPV6: Fix address/interface handling in UDP and DCCP, according to the scoping architecture.
  * Revert abi changing patch from 2.6.18.5.

 -- Bastian Blank <waldi@debian.org>  Sun, 10 Dec 2006 17:51:53 +0100

linux-2.6 (2.6.18-7) unstable; urgency=low

  [ Bastian Blank ]
  * Emit conflict lines for initramfs generators. (closes: #400305)
  * Update vserver patch to 2.0.2.2-rc8.
  * s390: Add patch to fix posix types.

  [ Martin Michlmayr ]
  * r8169: Add an option to ignore parity errors.
  * r8169: Ignore parity errors on the Thecus N2100.
  * rtc: Add patch from Riku Voipio to get RS5C372 going on the N2100.
  * arm/iop32x: Build RS5C372 support into the kernel.

  [ maximilian attems ]
  * hfs: Fix up error handling in HFS. (MOKB-14-11-2006)
  * sata: Avoid null pointer dereference in SATA Promise.
  * cifs: Set CIFS preferred IO size.

  [ Jurij Smakov ]
  * Add bugfix/sunhme-pci-enable.patch, fixing the failure of sunhme
    driver on x86/PCI hosts due to missing pci_enable_device() and
    pci_set_master() calls, lost during code refactoring upstream.
    (closes: #397460)

 -- Bastian Blank <waldi@debian.org>  Mon,  4 Dec 2006 15:20:30 +0100

linux-2.6 (2.6.18-6) unstable; urgency=low

  [ maximilian attems ]
  * Enable the new ACT modules globally. They were already set for amd64, hppa
    and mips/mipsel - needed by newer iproute2. (closes: #395882, #398172)
  * Fix msync() for LSB 3.1 compliance, backport fedora patches from 2.6.19
   - mm: tracking shared dirty pages
   - mm: balance dirty pages
   - mm: optimize the new mprotect() code a bit
   - mm: small cleanup of install_page()
   - mm: fixup do_wp_page()
   - mm: msync() cleanup (closes: #394392)
  * [amd64,i386] Enable CONFIG_USB_APPLETOUCH=m (closes: #382298)
  * Add stable release 2.6.18.3:
    - x86_64: Fix FPU corruption
    - e1000: Fix regression: garbled stats and irq allocation during swsusp
    - POWERPC: Make alignment exception always check exception table
    - usbtouchscreen: use endpoint address from endpoint descriptor
    - fix via586 irq routing for pirq 5
    - init_reap_node() initialization fix
    - CPUFREQ: Make acpi-cpufreq unsticky again.
    - SPARC64: Fix futex_atomic_cmpxchg_inatomic implementation.
    - SPARC: Fix missed bump of NR_SYSCALLS.
    - NET: __alloc_pages() failures reported due to fragmentation
    - pci: don't try to remove sysfs files before they are setup.
    - fix UFS superblock alignment issues
    - NET: Set truesize in pskb_copy
    - block: Fix bad data direction in SG_IO (closes: #394690)
    - cpqarray: fix iostat
    - cciss: fix iostat
    - Char: isicom, fix close bug
    - TCP: Don't use highmem in tcp hash size calculation.
    - S390: user readable uninitialised kernel memory, take 2.
    - correct keymapping on Powerbook built-in USB ISO keyboards
    - USB: failure in usblp's error path
    - Input: psmouse - fix attribute access on 64-bit systems
    - Fix sys_move_pages when a NULL node list is passed.
    - CIFS: report rename failure when target file is locked by Windows
    - CIFS: New POSIX locking code not setting rc properly to zero on successful
    - Patch for nvidia divide by zero error for 7600 pci-express card
      (maybe fixes 398258)
    - ipmi_si_intf.c sets bad class_mask with PCI_DEVICE_CLASS

  [ Steve Langasek ]
  * [alpha] new titan-video patch, for compatibility with TITAN and similar
    systems with non-standard VGA hose configs
  * [alpha] bugfix for srm_env module from upstream (Jan-Benedict Glaw),
    makes the module compatible with the current /proc interface so that
    reads no longer return EFAULT.  (closes: #353079)
  * Bump ABI to 3 for the msync fixes above.

  [ Martin Michlmayr ]
  * arm: Set CONFIG_BINFMT_MISC=m
  * arm/ixp4xx: Set CONFIG_ATM=m (and related modules) so CONFIG_USB_ATM has
    an effect.
  * arm/iop32x: Likewise.
  * arm/s3c2410: Unset CONFIG_PM_LEGACY.
  * arm/versatile: Fix Versatile PCI config byte accesses
  * arm/ixp4xx: Swap the disk 1 and disk 2 LED definitions so they're right.
  * mipsel/r5k-cobalt: Unset CONFIG_SCSI_SYM53C8XX_2 because the timeout is
    just too long.
  * arm/ixp4xx: Enable more V4L USB devices.

  [ dann frazier ]
  * Backport various SCTP changesets from 2.6.19, recommended by Vlad Yasevich
    (closes: #397946)
  * Add a "Scope of security support" section to README.Debian, recommended
    by Moritz Muehlenhoff

  [ Thiemo Seufer ]
  * Enable raid456 for mips/mipsel qemu kernel.

  [ dann frazier ]
  * The scope of the USR-61S2B unusual_dev entry was tightened, but too
    strictly. Loosen it to apply to additional devices with a smaller bcd.
    (closes: #396375)

  [ Sven Luther ]
  * Added support for TI ez430 development tool ID in ti_usb.
    Thanks to Oleg Verych for providing the patch.

  [ Christian T. Steigies ]
  * Added support for Atari EtherNEC, Aranym, video, keyboard, mouse, and serial
    by Michael Schmitz

  [ Bastian Blank ]
  * [i386] Reenable AVM isdn card modules. (closes: #386872)

 -- Bastian Blank <waldi@debian.org>  Tue, 21 Nov 2006 11:28:09 +0100

linux-2.6 (2.6.18-5) unstable; urgency=low

  [ maximilian attems ]
  * [s390] readd the fix for "S390: user readable uninitialised kernel memory
    (CVE-2006-5174)"
  * [s390] temporarily add patch queued for 2.6.18.3 fixing 32 bit opcodes and
    instructions.

  [ Thiemo Seufer ]
  * Fix build failure of hugetlbfs (closes: #397139).
  * Add kernel configuration for qemu's mips/mipsel emulation, thanks to
    Aurelien Jarno.

  [ Bastian Blank ]
  * Update vserver patch to 2.0.2.2-rc6.
  * Update xen parts for vserver. (closes: #397281)

  [ dann frazier ]
  * [ia64] Move to upstream version of sal-flush-fix patch, which is slightly
    different than the early version added in 2.6.18-3.

  [ Frederik Schüler ]
  * [i386] Acticate CONFIG_SX for all flavours. (closes: #391275)

  [ Steve Langasek ]
  * [alpha] new asm-subarchs patch: tell the compiler that we're
    deliberately emitting ev56 or ev6 instructions, so that this code
    will still compile without having to cripple gcc-4.1's checking of
    whether the correct instruction set is used.  Closes: #397139.

  [ Martin Michlmayr ]
  * arm/ixp4xx: Enable CONFIG_USB_ATM.
  * arm/iop32x: Enable CONFIG_PPPOE.
  * arm/iop32x: Enable CONFIG_USB_ATM.

 -- Bastian Blank <waldi@debian.org>  Wed,  8 Nov 2006 17:15:55 +0100

linux-2.6 (2.6.18-4) unstable; urgency=low

  [ Norbert Tretkowski ]
  * [alpha] Switched to gcc-4.1.

  [ Jurij Smakov ]
  * [sparc] Remove sparc64-atyfb-xl-gr.patch, it does more harm than
    good in 2.6.18.
  * [sparc] Add bugfix/sparc/compat-alloc-user-space-alignment.patch
    (thanks to David Miller) to make sure that compat_alloc_user_space()
    always returns memory aligned on a 8-byte boundary on sparc. This
    prevents a number of unaligned memory accesses, like the ones in
    sys_msgrcv() and compat_sys_msgrcv(), triggered every 5 seconds whenever
    fakeroot is running.
  * [sparc] Add bugfix/sparc/bus-id-size.patch (thanks to David Miller)
    to ensure that the size of the strings stored in the bus_id field of
    struct device never exceeds the amount of memory allocated for them
    (20 bytes). It fixes the situations in which storing longer device
    names in this field would cause corruption of adjacent memory regions.
    (closes: #394697).
  * [sparc] Add bugfix/sparc/sunblade1k-boot-fix.patch (thanks to David
    Miller) to fix a boottime crash on SunBlade1000.
  * [sparc] Add bugfix/sparc/t1k-cpu-lockup.patch (thanks to David Miller)
    to prevent soft CPU lockup on T1000 servers, which can be triggered from
    userspace, resulting in denial of service.

  [ Martin Michlmayr ]
  * arm/iop32x: Fix the interrupt of the 2nd Ethernet slot on N2100.
  * arm/iop32x: Allow USB and serial to co-exist on N2100.
  * arm/ixp4xx: Add clocksource for Intel IXP4xx platforms.
  * arm: Enable CONFIG_AUDIT=y again.
  * arm/ixp4xx: Add the IXP4xx Ethernet driver.
  * arm/ixp4xx: Build LED support into the kernel.
  * Add a driver for Fintek F75375S/SP and F75373.
  * arm/iop32x: Build F75375S/SP support in.
  * arm/iop32x: Fix the size of the RedBoot config partition.

  [ maximilian attems ]
  * Add netpoll leak fix.
  * Add upstream forcedeth swsusp support.
  * r8169: PCI ID for Corega Gigabit network card.
  * r8169: the MMIO region of the 8167 stands behin BAR#1.
  * r8169: Add upstream fix for infinite loop during hotplug.
  * Bump build-dependency on kernel-package to 10.063.
  * r8169: pull revert mac address change support.
  * bcm43xx: Add full netdev watchout timeout patch. (closes: 392065)
    Thanks Sjoerd Simons <sjoerd@spring.luon.net> for the testing.
  * Add stable release 2.6.18.2:
    - Remove not yet released, revert the included patches.
    - Keep aboves bcm43xx fix, it's more complete.
    - Watchdog: sc1200wdt - fix missing pnp_unregister_driver()
    - fix missing ifdefs in syscall classes hookup for generic targets
    - JMB 368 PATA detection
    - usbfs: private mutex for open, release, and remove
    - sound/pci/au88x0/au88x0.c: ioremap balanced with iounmap
    - x86-64: Fix C3 timer test
    - Reintroduce NODES_SPAN_OTHER_NODES for powerpc
    - ALSA: emu10k1: Fix outl() in snd_emu10k1_resume_regs()
    - IB/mthca: Use mmiowb after doorbell ring
    - SCSI: DAC960: PCI id table fixup
    - ALSA: snd_rtctimer: handle RTC interrupts with a tasklet
    - JFS: pageno needs to be long
    - SPARC64: Fix central/FHC bus handling on Ex000 systems.
    - SPARC64: Fix memory corruption in pci_4u_free_consistent().
    - SPARC64: Fix PCI memory space root resource on Hummingbird.
      (closes: #392078)
    - Fix uninitialised spinlock in via-pmu-backlight code.
    - SCSI: aic7xxx: pause sequencer before touching SBLKCTL
    - IPoIB: Rejoin all multicast groups after a port event
    - ALSA: Dereference after free in snd_hwdep_release()
    - rtc-max6902: month conversion fix
    - NET: Fix skb_segment() handling of fully linear SKBs
    - SCTP: Always linearise packet on input
    - SCSI: aic7xxx: avoid checking SBLKCTL register for certain cards
    - IPV6: fix lockup via /proc/net/ip6_flowlabel [CVE-2006-5619]
    - fix Intel RNG detection
    - ISDN: check for userspace copy faults
    - ISDN: fix drivers, by handling errors thrown by ->readstat()
    - splice: fix pipe_to_file() ->prepare_write() error path
    - ALSA: Fix bug in snd-usb-usx2y's usX2Y_pcms_lock_check()
    - ALSA: Repair snd-usb-usx2y for usb 2.6.18
    - PCI: Remove quirk_via_abnormal_poweroff
    - Bluetooth: Check if DLC is still attached to the TTY
    - vmscan: Fix temp_priority race
    - Use min of two prio settings in calculating distress for reclaim
    - __div64_32 for 31 bit. Fixes funny clock speed on hercules emulator.
      (closes: 395247)
    - DVB: fix dvb_pll_attach for mt352/zl10353 in cx88-dvb, and nxt200x
    - fuse: fix hang on SMP
    - md: Fix bug where spares don't always get rebuilt properly when they become live.
    - md: Fix calculation of ->degraded for multipath and raid10
    - knfsd: Fix race that can disable NFS server.
    - md: check bio address after mapping through partitions.
    - fill_tgid: fix task_struct leak and possible oops
    - uml: fix processor selection to exclude unsupported processors and features
    - uml: remove warnings added by previous -stable patch
    - Fix sfuzz hanging on 2.6.18
    - SERIAL: Fix resume handling bug
    - SERIAL: Fix oops when removing suspended serial port
    - sky2: MSI test race and message
    - sky2: pause parameter adjustment
    - sky2: turn off PHY IRQ on shutdown
    - sky2: accept multicast pause frames
    - sky2: GMAC pause frame
    - sky2: 88E803X transmit lockup (2.6.18)
    - tcp: cubic scaling error
    - mm: fix a race condition under SMC + COW
    - ALSA: powermac - Fix Oops when conflicting with aoa driver
    - ALSA: Fix re-use of va_list
    - posix-cpu-timers: prevent signal delivery starvation
    - NFS: nfs_lookup - don't hash dentry when optimising away the lookup
    - uml: make Uml compile on FC6 kernel headers
    - Fix potential interrupts during alternative patching
  * Backport atkbd - supress "too many keys" error message.
  * [s390] Revert temporarly 2.6.18.1 "S390: user readable uninitialised
    kernel memory (CVE-2006-5174)" fix as it causes ftfbs

  [ Sven Luther ]
  * [powerpc] Added exception alignement patch from Benjamin Herrenschmidt.

  [ Frederik Schüler ]
  * Bump ABI to 2.
  * Update vserver patch to 2.0.2.2-rc4.

  [ Thiemo Seufer ]
  * Add patches from linux-mips.org's 2.6.18-stable branch:
    - bugfix/copy-user-highpage.patch, needed for cache alias handling
      on mips/mipsel/hppa.
    - bugfix/mips/syscall-wiring.patch, fixes TLS register access, and
      n32 rt_sigqueueinfo.
    - bugfix/mips/sb1-flush-cache-data-page.patch, missing cache flush
      on SB-1.
    - bugfix/mips/trylock.patch, fix trylock implementation for R1x000
      and R3xxx.
    - bugfix/mips/smp-cpu-bringup.patch, correct initialization of
      non-contiguous CPU topology.
    - bugfix/mips/header-exports.patch, clean up userland exports of
      kernel headers.
    - bugfix/mips/sb1-interrupt-handler.patch, fix broken interrupt
      routing on SB-1.
    - bugfix/mips/cache-alias.patch, fixes #387498 for mips/mipsel.
    - bugfix/mips/ip22-zilog-console.patch, fix long delays seen with
      SGI ip22 serial console.
    - bugfix/mips/signal-handling.patch, fixes a signal handling race
      condition shown with gdb.
    - bugfix/mips/sb1-duart-tts.patch, replaces mips-sb1-duart-tts.patch,
      use standard Linux names for SB-1 consoles.
    - bugfix/mips/wait-race.patch, correct behaviour of the idle loop.
    - bugfix/mips/sgi-ioc3.patch, checksumming fix for IOC3 network
      driver.
    - features/mips/qemu-kernel.patch, support for the mips/mipsel
      machine emulated by Qemu.
    - features/mips/backtrace.patch, reimplementation of stack analysis
      and backtrace printing, useful for in-kernel debugging.
    - bugfix/mips/dec-scsi.patch, replaces mips-dec-scsi.patch, fixes DSP
      SCSI driver for DECstations.
    - bugfix/mips/dec-serial.patch, replaces mips-dec-serial.patch, fix
      serial console handling on DECstations.

 -- Frederik Schüler <fs@debian.org>  Sat,  4 Nov 2006 18:45:02 +0100

linux-2.6 (2.6.18-3) unstable; urgency=low

  [ Bastian Blank ]
  * Fix home of patch apply script.
  * Unify CPUSET option. (closes: #391931)
  * Support xen version 3.0.3-1.
  * Add AHCI suspend support.
  * Add patch to support bindmount without nodev on vserver.
  * Update fedora xen patch to changeset 36252.

  [ Steve Langasek ]
  * [alpha] restore alpha-prctl.patch, which keeps disappearing every time
    there's a kernel upgrade :/

  [ Frederik Schüler ]
  * Activate CONFIG_NET_CLS_* globaly. (Closes: #389918)
  * Make CONFIG_EFI_VARS modular on i386. (Closes: #381951)
  * Activate CONFIG_SCSI_ARCMSR on amd64, powerpc, sparc too.
  * [vserver] Activate HARDCPU and HARDCPU_IDLE.
  * [vserver] Upgrade to vs2.0.2.2-rc2.

  [ maximilian attems ]
  * [mipsel] Disable CONFIG_SECURITY_SECLVL on DECstations too.
  * Add stable release 2.6.18.1:
   - add utsrelease.h to the dontdiff file
   - V4L: copy-paste bug in videodev.c
   - block layer: elv_iosched_show should get elv_list_lock
   - NETFILTER: NAT: fix NOTRACK checksum handling
   - bcm43xx: fix regressions in 2.6.18 (Closes: #392065)
   - x86-64: Calgary IOMMU: Fix off by one when calculating register space
     location
   - ide-generic: jmicron fix
   - scx200_hrt: fix precedence bug manifesting as 27x clock in 1 MHz mode
   - invalidate_inode_pages2(): ignore page refcounts
   - rtc driver rtc-pcf8563 century bit inversed
   - fbdev: correct buffer size limit in fbmem_read_proc()
   - mm: bug in set_page_dirty_buffers
   - TCP: Fix and simplify microsecond rtt sampling
   - MD: Fix problem where hot-added drives are not resynced.
   - IPV6: Disable SG for GSO unless we have checksum
   - PKT_SCHED: cls_basic: Use unsigned int when generating handle
   - sata_mv: fix oops
   - [SPARC64]: Kill bogus check from bootmem_init().
   - IPV6: bh_lock_sock_nested on tcp_v6_rcv
   - [CPUFREQ] Fix some more CPU hotplug locking.
   - SPARC64: Fix serious bug in sched_clock() on sparc64
   - Fix VIDIOC_ENUMSTD bug
   - load_module: no BUG if module_subsys uninitialized
   - i386: fix flat mode numa on a real numa system
   - cpu to node relationship fixup: map cpu to node
   - cpu to node relationship fixup: acpi_map_cpu2node
   - backlight: fix oops in __mutex_lock_slowpath during head
     /sys/class/graphics/fb0/*
   - do not free non slab allocated per_cpu_pageset
   - rtc: lockdep fix/workaround
   - powerpc: Fix ohare IDE irq workaround on old powermacs
   - sysfs: remove duplicated dput in sysfs_update_file
   - powerpc: fix building gdb against asm/ptrace.h
   - Remove offsetof() from user-visible <linux/stddef.h>
   - Clean up exported headers on CRIS
   - Fix v850 exported headers
   - Don't advertise (or allow) headers_{install,check} where inappropriate.
   - Remove UML header export
   - Remove ARM26 header export.
   - Fix H8300 exported headers.
   - Fix m68knommu exported headers
   - Fix exported headers for SPARC, SPARC64
   - Fix 'make headers_check' on m32r
   - Fix 'make headers_check' on sh64
   - Fix 'make headers_check' on sh
   - Fix ARM 'make headers_check'
   - One line per header in Kbuild files to reduce conflicts
   - sky2 network driver device ids
   - sky2: tx pause bug fix
   - netdrvr: lp486e: fix typo
   - mv643xx_eth: fix obvious typo, which caused build breakage
   - zone_reclaim: dynamic slab reclaim
   - Fix longstanding load balancing bug in the scheduler
   - jbd: fix commit of ordered data buffers
   - ALSA: Fix initiailization of user-space controls
   - USB: Allow compile in g_ether, fix typo
   - IB/mthca: Fix lid used for sending traps
   - S390: user readable uninitialised kernel memory (CVE-2006-5174)
   - zd1211rw: ZD1211B ASIC/FWT, not jointly decoder
   - V4L: pvrusb2: Limit hor res for 24xxx devices
   - V4L: pvrusb2: Suppress compiler warning
   - V4L: pvrusb2: improve 24XXX config option description
   - V4L: pvrusb2: Solve mutex deadlock
   - DVB: cx24123: fix PLL divisor setup
   - V4L: Fix msp343xG handling regression
   - UML: Fix UML build failure
   - uml: use DEFCONFIG_LIST to avoid reading host's config
   - uml: allow using again x86/x86_64 crypto code
   - NET_SCHED: Fix fallout from dev->qdisc RCU change
  * Add backported git patch remving BSD secure level - request by the
    Debian Security Team. (closes: 389282)
  * [powerpc] Add DAC960-ipr PCI id table fixup.
  * [powerpc] Fix uninitialised spinlock in via-pmu-backlight code.
  * Fix serial_cs resume handling.
  * Fix oops when removing suspended serial port.
  * Check if DLC is still attached to the TTY.
  * Add fedora backport of i965 DRM support.

  [ Martin Michlmayr ]
  * [mips] Apply some patches from linux-mips' linux-2.6.18-stable GIT tree:
    - The o32 fstatat syscall behaves differently on 32 and 64 bit kernels
    - fstatat syscall names
    - BCM1480: Mask pending interrupts against c0_status.im.
    - Cobalt: Time runs too quickly
    - Show actual CPU information in /proc/cpuinfo
    - Workaround for bug in gcc -EB / -EL options
    - Do not use -msym32 option for modules
    - Fix O32 personality(2) call with 0xffffffff argument
    - Use compat_sys_mount

  [ dann frazier ]
  * [ia64]: Fix booting on HP cell systems, thanks to Troy Heber
    - Enable CONFIG_HUGETLBFS
    - bugfix/ia64/sal-flush-fix.patch: delay sal cache flush
  * bugfix/sky2-receive-FIFO-fix.patch: fix sky2 hangs on some chips
    Thanks to Stephen Hemminger for the patch. (Closes: #391382)
  * features/all/drivers/cciss-support-for-gt-2TB-volumes.patch:
    Add support for > 2TB volumes
  * bugfix/sym2-dont-claim-raid-devs.patch: Prevent cpqarray/sym2 conflict
    by telling sym2 not to claim raid devices. (Closes: #391384)

  [ Sven Luther ]
  * [powerpc] Added AMD74xx driver module to the powerpc64 flavour
    (Closes: #391861).

  [ Kyle McMartin ]
  * [hppa] Force CROSS_COMPILE=hppa64-linux-gnu- (closes: #389296)

 -- Bastian Blank <waldi@debian.org>  Sat, 21 Oct 2006 15:59:43 +0200

linux-2.6 (2.6.18-2) unstable; urgency=low

  [ Bastian Blank ]
  * hppa: Fix compiler dependencies. (closes: #389296)
  * Make cfq the default io scheduler.
  * Add arcmsr (Areca) driver.
  * powerpc/prep: Fix compatibility asm symlink.
  * m68k: Disable initramfs support.

  [ Kyle McMartin ]
  * hppa: Add parisc patchset.

  [ Norbert Tretkowski ]
  * [alpha] Workaround undefined symbols by setting CONFIG_SCSI=y for smp flavour.
    (closes: #369517)

  [ Christian T. Steiges ]
  * m68k: Update patches for 2.6.18.
  * m68k: Re-Add m68k-as and m68k-macro patch which allow building with current binutils.
  * m68k: disable CONFIG_AUDIT for m68k.
  * m68k/mac: add m68k-no-backlight and m68k-fbcon patch.
  * m68k/mac: enable SONIC, disable all ADB but CUDA.

  [ Jurij Smakov ]
  * Add bugfix/proc-fb-reading.patch to fix the inconsistent behaviour
    of /proc/fb. (Closes: #388815)
  * sparc: Enable vserver flavour for sparc64. (Closes: #386656)

 -- Bastian Blank <waldi@debian.org>  Fri, 29 Sep 2006 14:12:19 +0200

linux-2.6 (2.6.18-1) unstable; urgency=low

  The unpruned release

  [ Martin Michlmayr ]
  * Bump build-dependency on kernel-package to 10.054.
  * arm/iop32x: Build ext2/3 as modules.
  * arm/iop32x: Disable CONFIG_EMBEDDED.
  * mipsel/r5k-cobalt: Enable ISDN.
  * arm/footbridge: Enable the CIFS module (closes: #274808).
  * arm/nslu2: Drop flavour since this machine is supported by arm/ixp4xx.
  * arm: Make get_unaligned() work with const pointers and GCC 4.1.
  * mipsel/r5k-cobalt: Enable CONFIG_BONDING as a module.
  * arm/iop32x: Likewise.
  * arm/ixp4xx: Likewise.
  * arm: Disable CONFIG_AUDIT for now since it's broken.

  [ Sven Luther ]
  * [powerpc] Enabled the -prep flavour. (Closes: #359025)
  * [powerpc] The sisfb framebuffer device is now builtin.
  * [powerpc] Updated the powerpc serial patch. This fixes the XServe serial
    port, but at the cost powermac pcmcia serial cards support.
    Thanks go to Mark Hymers for providing the patch.
    (Closes: #364637, #375194)
  * [powerpc] Added patch to fix oldworld/quik booting.
    Thanks fo to Christian Aichinger for investigating to Benjamin
    Herrenschmidt for providing the patch. (Closes: #366620, #375035).
  * [powerpc] Fixes hvc_console caused suspsend-to-disk breakage. Thanks to
    Andrew Morton for providing the patch. (Closes: #387178)
  * [powerpc] Disabled mv643xx_eth on powerpc64 flavours, as there never was a
    Marvell Discovery northbrige for 64bit powerpc cpus.

  [ Frederik Schüler ]
  * Remove obsolete options from amd64 and i386 configs.
  * Deactivate EVBUG.
  * Make PARPORT options global.
  * [i386] Add class definition for 486 flavour.

  [ maximilian attems ]
  * Enable CONFIG_PRINTER=m for all powerpc flavours.
  * Enable the new alsa CONFIG_SND_AOA framework for powerpc.
  * Add the merged advansys pci table patch.

  [ Bastian Blank ]
  * hppa: Use gcc-4.1.
  * Only provide 16 legacy ptys.

  [ Norbert Tretkowski ]
  * [alpha] Updated configs.
  * [alpha] Disabled CONFIG_AUDIT, broken.
  * [alpha] Added vserver flavour.

 -- Bastian Blank <waldi@debian.org>  Sun, 24 Sep 2006 15:55:37 +0200

linux-2.6 (2.6.17-9) unstable; urgency=medium

  [ Bastian Blank ]
  * Update vserver patch to 2.0.2.
    - Fix possible priviledge escalation in remount code. (CVE-2006-4243)

  [ Frederik Schüler ]
  * Add stable release 2.5.17.12:
    - sky2: version 1.6.1
    - sky2: fix fiber support
    - sky2: MSI test timing
    - sky2: use dev_alloc_skb for receive buffers
    - sky2: clear status IRQ after empty
    - sky2: accept flow control
    - dm: Fix deadlock under high i/o load in raid1 setup.
    - Remove redundant up() in stop_machine()
    - Missing PCI id update for VIA IDE
    - PKTGEN: Fix oops when used with balance-tlb bonding
    - PKTGEN: Make sure skb->{nh,h} are initialized in fill_packet_ipv6() too.
    - Silent data corruption caused by XPC
    - uhci-hcd: fix list access bug
    - binfmt_elf: fix checks for bad address
    - [s390] bug in futex unqueue_me
    - fcntl(F_SETSIG) fix
    - IPV6 OOPS'er triggerable by any user
    - SCTP: Fix sctp_primitive_ABORT() call in sctp_close().
    - SPARC64: Fix X server crashes on sparc64
    - TG3: Disable TSO by default
    - dm: mirror sector offset fix
    - dm: fix block device initialisation
    - dm: add module ref counting
    - dm: fix mapped device ref counting
    - dm: add DMF_FREEING
    - dm: change minor_lock to spinlock
    - dm: move idr_pre_get
    - dm: fix idr minor allocation
    - dm snapshot: unify chunk_size
    - Have ext2 reject file handles with bad inode numbers early.
    - Allow per-route window scale limiting
    - bridge-netfilter: don't overwrite memory outside of skb
    - fix compilation error on IA64
    - Fix output framentation of paged-skbs
    - spectrum_cs: Fix firmware uploading errors
    - TEXTSEARCH: Fix Boyer Moore initialization bug
  * Add stable release 2.6.17.13:
    - lib: add idr_replace
    - pci_ids.h: add some VIA IDE identifiers
  * Remove patches merged upstream:
    - s390-kernel-futex-barrier.patch
  * Unpatch ia64-mman.h-fix.patch

 -- Bastian Blank <waldi@debian.org>  Wed, 13 Sep 2006 14:54:14 +0200

linux-2.6 (2.6.17-8) unstable; urgency=low

  [ Martin Michlmayr ]
  * arm/ixp4xx: Enable CONFIG_W1.

  [ dann frazier ]
  * sound-pci-hda-mac-mini-quirks.diff, sound-pci-hda-intel-d965.diff
    sound-pci-hda-mac-mini-intel945.diff:
    Updates to patch_sigmatel.c to add x86 mac-mini sound support
    Thanks to Matt Kraai. (closes: #384972)

  [ Kyle McMartin ]
  * hppa: Re-enable pa8800 fixing patches from James Bottomley.
    Pulled fresh from parisc-linux git tree.
  * ia64: Pull in compile-failure fix from Christian Cotte-Barrot.
    Pulled from linux-ia64 mailing list. Fix is correct.
  * hppa/alpha/mips: Fix compile-failure due to missing arch_mmap_check. Patch sent
    upstream to stable@kernel.org.

  [ dann frazier ]
  * sym2: only claim "Storage" class devices - the cpqarray driver should be
    used for 5c1510 devices in RAID mode. (closes: #380272)

  [ Bastian Blank ]
  * Backport change to allow all hypercalls for xen.

 -- Bastian Blank <waldi@debian.org>  Thu, 31 Aug 2006 12:12:51 +0200

linux-2.6 (2.6.17-7) unstable; urgency=low

  [ Martin Michlmayr ]
  * arm/iop32x: Enable CONFIG_BLK_DEV_OFFBOARD.
  * arm/iop32x: Unset CONFIG_BLK_DEV_AMD74XX since it fails on ARM
    with "Unknown symbol pci_get_legacy_ide_irq".
  * arm/iop32x: Enable a number of MD and DM modules.
  * arm/iop32x: Enable some more USB network modules.
  * mipsel/r5k-cobalt: Increase 8250 NR_UARTS and RUNTIME_UARTS to 4.
  * mipsel/r5k-cobalt: Fix MAC detection problem on Qube 2700.

  [ Bastian Blank ]
  * Update vserver patch to 2.0.2-rc29.
  * Add stable release 2.6.17.10:
    - Fix possible UDF deadlock and memory corruption (CVE-2006-4145)
    - elv_unregister: fix possible crash on module unload
    - Fix sctp privilege elevation (CVE-2006-3745)

  [ maximilian attems ]
  * Add RAM range to longclass for -bigmem. (closes: 382799)
  * Add stable release 2.6.17.9:
    - powerpc: Clear HID0 attention enable on PPC970 at boot time
    (CVE-2006-4093)
  * Add stable release 2.6.17.11:
    - Fix ipv4 routing locking bug
    - disable debugging version of write_lock()
    - PCI: fix ICH6 quirks
    - 1394: fix for recently added firewire patch that breaks things on ppc
    - Fix IFLA_ADDRESS handling
    - Fix BeFS slab corruption
    - Fix timer race in dst GC code
    - Have ext3 reject file handles with bad inode numbers early
    - Kill HASH_HIGHMEM from route cache hash sizing
    - sys_getppid oopses on debug kernel
    - IA64: local DoS with corrupted ELFs
    - tpm: interrupt clear fix
    - ulog: fix panic on SMP kernels
    - dm: BUG/OOPS fix
    - MD: Fix a potential NULL dereference in md/raid1
    - ip_tables: fix table locking in ipt_do_table
    - swsusp: Fix swap_type_of
    - sky2: phy power problem on 88e805x
    - ipx: header length validation needed

  [ Frederik Schüler ]
  * Activate CONFIG_R8169_VLAN on amd64. (closes: #383707)
  * Activate EFI boot support on i386. (closes: #381951)

  [ dann frazier ]
  * Include module.lds in headers package if it exists. (closes: #342246)
  * Add Apple MacBook product IDs to usbhid and set
    CONFIG_USB_HIDINPUT_POWERBOOK=y on i386 and amd64. (closes: #383620)

 -- Bastian Blank <waldi@debian.org>  Thu, 24 Aug 2006 15:54:51 +0000

linux-2.6 (2.6.17-6) unstable; urgency=low

  [ maximilian attems ]
  * debian/arch/i386/defines: Activate 686-bigmem flavour for enterprise
  usage.
  * Add ubuntu pci table patch for scsi drivers advansys and fdomain.

  [ Martin Michlmayr ]
  * arm/armeb: Use gcc-4.1.
  * mips/mipsel: Use gcc-4.1.
  * arm/ixp4xx: Update config based on the NSLU2 config.
  * arm/s3c2410: Unset CONFIG_DEBUG_INFO.
  * arm/iop32x: xscale: don't mis-report 80219 as an iop32x
  * arm/iop32x: Add an MTD map for IOP3xx boards
  * arm/iop32x: Add support for the Thecus N2100.
  * arm/iop32x: Add support for the GLAN Tank.
  * arm/iop32x: Add a flavour for IOP32x based machines.

  [ Bastian Blank ]
  * Shrink short descriptions.
  * Make gcc-4.1 the default compiler.
  * [powerpc]: Use gcc-4.1.
  * Move latest and transitional packages to linux-latest-2.6.

  [ Frederik Schüler ]
  * [amd64] Add smp-alternatives backport.
  * [amd64] Drop smp flavours.
  * [amd64] Merge k8 and p4 flavours into a generic one, following upstreams
    advice.
  * Activate BSD_PROCESS_ACCT_V3.
  * Add stable release 2.6.17.8:
    - ALSA: Don't reject O_RDWR at opening PCM OSS
    - Add stable branch to maintainers file
    - tty serialize flush_to_ldisc
    - S390: fix futex_atomic_cmpxchg_inatomic
    - Fix budget-av compile failure
    - cond_resched() fix
    - e1000: add forgotten PCI ID for supported device
    - ext3: avoid triggering ext3_error on bad NFS file handle
    - ext3 -nobh option causes oops
    - Fix race related problem when adding items to and svcrpc auth cache.
    - ieee1394: sbp2: enable auto spin-up for Maxtor disks
    - invalidate_bdev() speedup
    - Sparc64 quad-float emulation fix
    - VLAN state handling fix
    - Update frag_list in pskb_trim
    - UHCI: Fix handling of short last packet
    - sky2: NAPI bug
    - i2c: Fix 'ignore' module parameter handling in i2c-core
    - scx200_acb: Fix the block transactions
    - scx200_acb: Fix the state machine
    - H.323 helper: fix possible NULL-ptr dereference
    - Don't allow chmod() on the /proc/<pid>/ files
    - PCI: fix issues with extended conf space when MMCONFIG disabled because of e820

  [ Sven Luther ]
  * [powerpc] Added console=hvsi0 too to CMDLINE to the powerpc64 flavour, for
    non-virtualized IBM power machines serial console.

 -- Bastian Blank <waldi@debian.org>  Fri, 11 Aug 2006 19:58:06 +0200

linux-2.6 (2.6.17-5) unstable; urgency=low

  [ Martin Michlmayr ]
  * [arm/nslu2] Enable CONFIG_USB_EHCI_SPLIT_ISO.  Closes: #378554

  [ maximilian attems ]
  * Add stable release 2.6.17.7:
    - BLOCK: Fix bounce limit address check
    - v4l/dvb: Fix budget-av frontend detection
    - v4l/dvb: Fix CI on old KNC1 DVBC cards
    - v4l/dvb: Fix CI interface on PRO KNC1 cards
    - v4l/dvb: Backport fix to artec USB DVB devices
    - v4l/dvb: Backport the DISEQC regression fix to 2.6.17.x
    - v4l/dvb: stradis: dont export MODULE_DEVICE_TABLE
    - pnp: suppress request_irq() warning
    - generic_file_buffered_write(): handle zero-length iovec segments
    - serial 8250: sysrq deadlock fix
    - Reduce ACPI verbosity on null handle condition
    - ieee80211: TKIP requires CRC32
    - Make powernow-k7 work on SMP kernels.
    - via-velocity: the link is not correctly detected when the device starts
    - Add missing UFO initialisations
    - USB serial ftdi_sio: Prevent userspace DoS (CVE-2006-2936)
    - cdrom: fix bad cgc.buflen assignment
    - splice: fix problems with sys_tee()
    - fix fdset leakage
    - struct file leakage
    - XFS: corruption fix
    - v4l/dvb: Kconfig: fix description and dependencies for saa7115 module
    - dvb-bt8xx: fix frontend detection for DViCO FusionHDTV DVB-T Lite rev 1.2
    - IB/mthca: restore missing PCI registers after reset
    - v4l/dvb: Backport the budget driver DISEQC instability fix
    - Fix IPv4/DECnet routing rule dumping
    - pdflush: handle resume wakeups
    - x86_64: Fix modular pc speaker
    - Fix powernow-k8 SMP kernel on UP hardware bug.
    - ALSA: RME HDSP - fixed proc interface (missing {})
    - ALSA: au88x0 - Fix 64bit address of MPU401 MMIO port
    - ALSA: Fix a deadlock in snd-rtctimer
    - ALSA: Fix missing array terminators in AD1988 codec support
    - ALSA: Fix model for HP dc7600
    - ALSA: Fix mute switch on VAIO laptops with STAC7661
    - ALSA: fix the SND_FM801_TEA575X dependencies
    - ALSA: Fix undefined (missing) references in ISA MIRO sound driver
    - ALSA: Fix workaround for AD1988A rev2 codec
    - ALSA: hda-intel - Fix race in remove
    - Suppress irq handler mismatch messages in ALSA ISA drivers
    - PKT_SCHED: Fix illegal memory dereferences when dumping actions
    - PKT_SCHED: Return ENOENT if action module is unavailable
    - PKT_SCHED: Fix error handling while dumping actions
    - generic_file_buffered_write(): deadlock on vectored write
    - ethtool: oops in ethtool_set_pauseparam()
    - memory hotplug: solve config broken: undefined reference to `online_page'
  * Add budget-av-compile-fix.patch stable compile fix.
  * Enable in all configs setting SND_FM801_TEA575X SND_FM801_TEA575X_BOOL=y.

 -- Bastian Blank <waldi@debian.org>  Sat, 29 Jul 2006 13:30:06 +0200

linux-2.6 (2.6.17-4) unstable; urgency=low

  [ Bastian Blank ]
  * Add stable release 2.6.17.5:
    - Fix nasty /proc vulnerability (CVE-2006-3626)
  * Add stable release 2.6.17.6:
    - Relax /proc fix a bit
  * Set section of images to admin.

  [ dann frazier ]
  * [ia64] Drop the non-SMP flavours; they are not well maintained upstream.
    Note that the non-SMP flavours have been identical to the SMP builds
    since 2.6.13-1; this was to avoid having to drop then re-add these
    flavours if upstream resolved the issue - but that never happened.
    Note that this is a measurable performance penalty on non-SMP systems.

 -- Bastian Blank <waldi@debian.org>  Mon, 17 Jul 2006 11:08:41 +0200

linux-2.6 (2.6.17-3) unstable; urgency=low

  [ maximilian attems ]
  * Add stable release 2.6.17.2:
    - ide-io: increase timeout value to allow for slave wakeup
    - NTFS: Critical bug fix (affects MIPS and possibly others)
    - Link error when futexes are disabled on 64bit architectures
    - SCTP: Reset rtt_in_progress for the chunk when processing its sack.
    - SPARC32: Fix iommu_flush_iotlb end address
    - ETHTOOL: Fix UFO typo
    - UML: fix uptime
    - x86: compile fix for asm-i386/alternatives.h
    - bcm43xx: init fix for possible Machine Check
    - SCTP: Fix persistent slowdown in sctp when a gap ack consumes rx buffer.
    - kbuild: bugfix with initramfs
    - Input: return correct size when reading modalias attribute
    - ohci1394: Fix broken suspend/resume in ohci1394
    - idr: fix race in idr code
    - USB: Whiteheat: fix firmware spurious errors
    - libata: minor patch for ATA_DFLAG_PIO
    - SCTP: Send only 1 window update SACK per message.
    - PFKEYV2: Fix inconsistent typing in struct sadb_x_kmprivate.
    - SCTP: Limit association max_retrans setting in setsockopt.
    - SCTP: Reject sctp packets with broadcast addresses.
    - IPV6: Sum real space for RTAs.
    - IPV6 ADDRCONF: Fix default source address selection without
      CONFIG_IPV6_PRIVACY
    - IPV6: Fix source address selection.
  * Add stable release 2.6.17.3:
    - NETFILTER: SCTP conntrack: fix crash triggered by packet without chunks
    [CVE-2006-2934]
  * Deapply merged sparc32-iotlb.patch.
  * Fix README.Debian: Correct svn location, remove old boot param bswap
    reference, the asfs patch is in the Debian kernel. Remove reference to
    AMD 768 erratum 10, it was solved in 2.6.12. Add wording corrections.
  * Set CONFIG_SERIAL_8250_RN_UARTS=16 for all archs beside mips/m68k unless
    explicitly set on a specific value. (closes: 377151)
  * Add stable release 2.6.17.4:
    - fix prctl privilege escalation and suid_dumpable (CVE-2006-2451)

  [ Sven Luther ]
  * Re-enabled fs-asfs patch.

  [ Thiemo Seufer ]
  * [mips,mipsel] Fix sb1 interrupt handlers.
  * [mips,mipsel] Fix devfs-induced build failure in sb1250 serial driver.
  * [mips] SGI ip22 RTC was broken, fixed thanks to Julien Blache.
  * [mips] Fix SGI ip22 serial console, thanks to Julien Blache.

  [ Martin Michlmayr ]
  * [arm/nslu2] Enable HFS and some other filesystems.
  * [arm/nslu2] Unset CONFIG_USB_STORAGE_DEBUG.  Closes: #377853.

 -- Bastian Blank <waldi@debian.org>  Thu, 13 Jul 2006 13:14:53 +0200

linux-2.6 (2.6.17-2) unstable; urgency=low

  [ Jurij Smakov ]
  * [sparc] Switch to gcc-4.1 as it produces a working kernel,
    while gcc-4.0 does not. No ABI bump neccessary, because
    2.6.17-1 sparc binaries never made it to the archive.
  * [sparc32] Add sparc32-iotlb.patch to fix DMA errors on sparc32.

  [ Sven Luther ]
  * [powerpc] Added console=hvc0 default commandline option to powerpc64 flavour.
  * [powerpc] Fixed mkvmlinuz support, which was missing from -1. (Closes: #375645)
  * [powerpc] Added PowerBook HID support for last-gen PowerBook keyboards.
    (Closes: #307327)

  [ Martin Michlmayr ]
  * [mipsel] Fix compilation error in dz serial driver.
  * [mipsel] Update configs.
  * [mipsel] Add a build fix for the Cobalt early console support.
  * [arm/nslu2] Disable SE Linux support for now so the kernel fits into flash.

  [ Christian T. Steigies ]
  * [m68k] Update patches for 2.6.17.
  * [m68k] Add m68k-as and m68k-macro patch which allow building with current binutils.
  * [m68k] Disable all subarches but amiga and mac for official linux-images.

  [ Kyle McMartin ]
  * [hppa] Update patchset (2.6.17-pa6) from parisc-linux.org.
    Which fixes relocation errors in modules with 64-bit kernels, and
    a softlockup on non-SMP flavours with gettimeofday.

 -- Bastian Blank <waldi@debian.org>  Thu, 29 Jun 2006 18:49:35 +0200

linux-2.6 (2.6.17-1) unstable; urgency=low

  [ Frederik Schüler ]
  * New upstream release.
  * [amd64] Use gcc 4.1.
  * [amd64] Drop amd64-generic flavor. We will use amd64-k8 for the
    installer.

  [ Martin Michlmayr ]
  * [mips] Update patches for 2.6.17.
  * [arm] Update configs.
  * [armeb] Update configs.

  [ Thiemo Seufer ]
  * [mips] Fix SWARM FPU detection.
  * [mips] Update configurations.

  [ Kyle McMartin ]
  * [hppa] Set PDC_CHASSIS_WARN to y.
  * [hppa] Update patchset (2.6.17-pa2) from parisc-linux.org.
  * [hppa] Change NR_CPUS to 8 from 32 on both SMP flavours.
  * [hppa] Set PARISC_PAGE_SIZE to 4K on all platforms.

  [ Bastian Blank ]
  * [s390] Use gcc 4.1.
  * [i386] Enable REGPARM.
  * [i386] Use gcc 4.1.
  * [powerpc] Disable prep.

  [ dann frazier ]
  * [ia64] Update configs
  * [ia64] Use gcc 4.1.

  [ maximilian attems ]
  * Add stable release 2.6.17.1:
    - xt_sctp: fix endless loop caused by 0 chunk length (CVE-2006-3085)

 -- Bastian Blank <waldi@debian.org>  Thu, 22 Jun 2006 12:13:15 +0200

linux-2.6 (2.6.16+2.6.17-rc3-0experimental.1) experimental; urgency=low

  [ Frederik Schüler ]
  * New upstream release candidate.
  * Switch HZ from 1000 to 250, following upstreams default.
  * Activate CONFIG_BCM43XX_DEBUG.

  [ maximilian attems ]
  * Disable broken and known unsecure LSM modules: CONFIG_SECURITY_SECLVL,
    CONFIG_SECURITY_ROOTPLUG. Upstream plans to remove them for 2.6.18

 -- Frederik Schüler <fs@debian.org>  Sun,  7 May 2006 17:06:29 +0200

linux-2.6.16 (2.6.16-18) unstable; urgency=high

  [ Sven Luther ]
  * [powerpc] Added console=hvsi0 too to CMDLINE to the powerpc64 flavour,
    for non-virtualized IBM power machines serial console.

  [ dann frazier ]
  * fs-ext3-bad-nfs-handle.patch: avoid triggering ext3_error on bad NFS
    file handle (CVE-2006-3468)
  * cdrom-bad-cgc.buflen-assign.patch: fix buffer overflow in dvd_read_bca
  * usb-serial-ftdi_sio-dos.patch: fix userspace DoS in ftdi_sio driver

  [ Bastian Blank ]
  * Update xen patch to changeset 9762.

 -- Frederik Schüler <fs@debian.org>  Fri, 18 Aug 2006 20:29:17 +0200

linux-2.6.16 (2.6.16-17) unstable; urgency=high

  [ Martin Michlmayr ]
  * Add stable release 2.6.16.22:
    - powernow-k8 crash workaround
    - NTFS: Critical bug fix (affects MIPS and possibly others)
    - JFS: Fix multiple errors in metapage_releasepage
    - SPARC64: Fix D-cache corruption in mremap
    - SPARC64: Respect gfp_t argument to dma_alloc_coherent().
    - SPARC64: Fix missing fold at end of checksums.
    - scsi_lib.c: properly count the number of pages in scsi_req_map_sg()
    - I2O: Bugfixes to get I2O working again
    - Missed error checking for intent's filp in open_namei().
    - tmpfs: time granularity fix for [acm]time going backwards
    - USB: Whiteheat: fix firmware spurious errors
    - fs/namei.c: Call to file_permission() under a spinlock in do_lookup_path()
  * Add stable release 2.6.16.23:
    - revert PARPORT_SERIAL should depend on SERIAL_8250_PCI patch
    - NETFILTER: SCTP conntrack: fix crash triggered by packet without
      chunks (CVE-2006-2934)
  * Add stable release 2.6.16.24:
    - fix prctl privilege escalation and suid_dumpable (CVE-2006-2451)
  * Add stable release 2.6.16.25:
    - Fix nasty /proc vulnerability (CVE-2006-3626)
  * Relax /proc fix a bit (Linus Torvalds)

  * [arm/nslu2] Unset CONFIG_USB_STORAGE_DEBUG.  Closes: #377853.
  * [mips] SGI ip22 RTC was broken, fixed thanks to Julien Blache.
  * [mips] Fix SGI ip22 serial console, thanks to Julien Blache.

  [ Bastian Blank ]
  * Fix vserver patch.

 -- Bastian Blank <waldi@debian.org>  Sat, 15 Jul 2006 17:18:49 +0200

linux-2.6.16 (2.6.16-16) unstable; urgency=low

  [ Sven Luther ]
  * [powerpc] Added console=hvc0 default commandline option to powerpc64 flavour.
  * [powerpc] Now THERM_PM72 and all WINDFARMs are builtin, for better fan control.

  [ Martin Michlmayr ]
  * [arm/nslu2] Disable SE Linux support for now so the kernel fits into
    flash.  Closes: #376926.

  [ Bastian Blank ]
  * [powerpc,powerpc-miboot] Enable OpenFirmware device tree support.
    (closes: #376012)

 -- Bastian Blank <waldi@debian.org>  Sat,  8 Jul 2006 17:57:57 +0200

linux-2.6.16 (2.6.16-15) unstable; urgency=low

  [ maximilian attems ]
  * Add stable release 2.6.16.18:
    - NETFILTER: SNMP NAT: fix memory corruption (CVE-2006-2444)
  * Add stable release 2.6.16.19:
    - NETFILTER: Fix small information leak in SO_ORIGINAL_DST (CVE-2006-1343)
  * Add stable release 2.6.16.20:
    - x86_64: Don't do syscall exit tracing twice
    - Altix: correct ioc4 port order
    - Input: psmouse - fix new device detection logic
    - PowerMac: force only suspend-to-disk to be valid
    - the latest consensus libata resume fix
    - Altix: correct ioc3 port order
    - Cpuset: might sleep checking zones allowed fix
    - ohci1394, sbp2: fix "scsi_add_device failed" with PL-3507 based devices
    - sbp2: backport read_capacity workaround for iPod
    - sbp2: fix check of return value of hpsb_allocate_and_register_addrspace
    - x86_64: x86_64 add crashdump trigger points
    - ipw2200: Filter unsupported channels out in ad-hoc mode
  * Add stable release 2.6.16.21:
    - check_process_timers: fix possible lockup
    - run_posix_cpu_timers: remove a bogus BUG_ON() (CVE-2006-2445)
    - xt_sctp: fix endless loop caused by 0 chunk length (CVE-2006-3085)
    - powerpc: Fix machine check problem on 32-bit kernels (CVE-2006-2448)

  [ Christian T. Steigies ]
  * [m68k] Add mac via patch from Finn Thain.
  * [m68k] Enable INPUT_EVDEV.

  [ Martin Michlmayr ]
  * [mips/b1-bcm91250a] Enable SMP.
  * [mips] Add a compile fix for the Maxine fb.
  * [mipsel] Add a patch that let's you enable serial console on DECstation.
  * [mipsel] Add a patch to get SCSI working on DECstation.
  * [mipsel] Handle memory-mapped RTC chips properly.
  * [mipsel] Add configs for r3k-kn02 and r4k-kn04 DECstation.
  * [arm] Allow RiscPC machines to boot an initrd (tagged list fix).
  * [arm/nslu2] Enable many modules.
  * [arm] Build loop support as a module.
  * [arm] Use the generic netfilter configuration.
  * [arm/footbridge] Enable sound.

  [ Kyle McMartin ]
  * [hppa] Pulled patch from cvs to fix build of kernel/ptrace.c which needs
    {read,write}_can_lock.
  * [hppa] Disable CONFIG_DETECT_SOFTLOCKUP to fix boot on pa8800 machines.

  [ Sven Luther ]
  * [powerpc,prep] Added a new ARCH=ppc PReP flavour, currently mostly a copy
    of the -powerpc one.
  * Upgraded mkvmlinuz dependency to mkvmlinuz 21.

  [ Bastian Blank ]
  * Update vserver patch to 2.0.2-rc21.
  * Bump build-dependency on kernel-package to 10.049.

  [ Jurij Smakov ]
  * Add dcache-memory-corruption.patch to fix the mremap(), occasionally
    triggered on sparc in the form of dpkg database corruption. Affects
    sparc64, mips and generic includes. Thanks to David Miller, original
    patch is included in 2.6.17.
    Ref: http://marc.theaimsgroup.com/?l=linux-sparc&m=114920963824047&w=2
  * Add sparc32-iotlb.patch to fix the DMA errors encountered with latest
    kernels on sparc32, in particularly HyperSparcs. Thanks to Bob Breuer.
    Ref: http://marc.theaimsgroup.com/?l=linux-sparc&m=115077649707675&w=2

 -- Bastian Blank <waldi@debian.org>  Wed, 21 Jun 2006 14:09:11 +0200

linux-2.6 (2.6.16-14) unstable; urgency=low

  [ Bastian Blank ]
  * Add stable release 2.6.16.16:
    - fs/locks.c: Fix lease_init (CVE-2006-1860)
  * Make i386 xen images recommend libc6-xen.
  * Update vserver patch to 2.0.2-rc20.
  * Update xen patch to changeset 9687.

  [ Christian T. Steigies ]
  * [m68k] Add generic m68k ide fix.
  * [m68k] Add cross-compile instructions.
  * [m68k] Enable INPUT_EVDEV for yaird.
  * [m68k] sun3 general compile and scsi fixes, enable sun3 SCSI again.

  [ dann frazier ]
  * cs4281 - Fix the check of timeout in probe to deal with variable HZ.
    (closes: #361197)

  [ Norbert Tretkowski ]
  * [alpha] Readded patch to support prctl syscall, got lost when upgrading
    to 2.6.16.

  [ Frederik Schüler ]
  * Add stable release 2.6.16.17:
    - SCTP: Validate the parameter length in HB-ACK chunk (CVE-2006-1857)
    - SCTP: Respect the real chunk length when walking parameters
      (CVE-2006-1858)
    - ptrace_attach: fix possible deadlock schenario with irqs
    - Fix ptrace_attach()/ptrace_traceme()/de_thread() race
    - page migration: Fix fallback behavior for dirty pages
    - add migratepage address space op to shmem
    - Remove cond_resched in gather_stats()
    - VIA quirk fixup, additional PCI IDs
    - PCI quirk: VIA IRQ fixup should only run for VIA southbridges
    - Fix udev device creation
    - limit request_fn recursion
    - PCI: correctly allocate return buffers for osc calls
    - selinux: check for failed kmalloc in security_sid_to_context()
    - TG3: ethtool always report port is TP.
    - Netfilter: do_add_counters race, possible oops or info leak
      (CVE-2006-0039)
    - scx200_acb: Fix resource name use after free
    - smbus unhiding kills thermal management
    - fs/compat.c: fix 'if (a |= b )' typo
    - smbfs: Fix slab corruption in samba error path
    - fs/locks.c: Fix sys_flock() race
    - USB: ub oops in block_uevent
    - via-rhine: zero pad short packets on Rhine I ethernet cards
    - md: Avoid oops when attempting to fix read errors on raid10

 -- Bastian Blank <waldi@debian.org>  Mon, 22 May 2006 14:56:11 +0200

linux-2.6 (2.6.16-13) unstable; urgency=low

  [ Frederik Schüler ]
  * Add stable release 2.6.16.14:
    - smbfs chroot issue (CVE-2006-1864)

  [ Bastian Blank ]
  * Don't make headers packages depend on images.
  * Bump abiname to 2. (closes: #366291)
  * Update vserver patch to 2.0.2-rc19.
  * Update xen patch to changeset 9668.
  * Remove abi fixes.
  * Add stable release 2.6.16.15:
    - SCTP: Allow spillover of receive buffer to avoid deadlock. (CVE-2006-2275)
    - SCTP: Fix panic's when receiving fragmented SCTP control chunks. (CVE-2006-2272)
    - SCTP: Fix state table entries for chunks received in CLOSED state. (CVE-2006-2271)
    - SCTP: Prevent possible infinite recursion with multiple bundled DATA. (CVE-2006-2274)
  * Switch HZ from 1000 to 250.

  [ Christian T. Steigies ]
  * [m68k] Add patches that allow building images for atari
  * [m68k] Enable atyfb driver for atari

 -- Bastian Blank <waldi@debian.org>  Wed, 10 May 2006 18:58:44 +0200

linux-2.6 (2.6.16-12) unstable; urgency=low

  [ Bastian Blank ]
  * Add stable release 2.6.16.12:
    - dm snapshot: fix kcopyd destructor
    - x86_64: Pass -32 to the assembler when compiling the 32bit vsyscall pages
    - for_each_possible_cpu
    - Simplify proc/devices and fix early termination regression
    - sonypi: correct detection of new ICH7-based laptops
    - MIPS: Fix tx49_blast_icache32_page_indexed.
    - NET: e1000: Update truesize with the length of the packet for packet split
    - i386: fix broken FP exception handling
    - tipar oops fix
    - USB: fix array overrun in drivers/usb/serial/option.c
    - Altix snsc: duplicate kobject fix
    - Alpha: strncpy() fix
    - LSM: add missing hook to do_compat_readv_writev()
    - Fix reiserfs deadlock
    - make vm86 call audit_syscall_exit
    - fix saa7129 support in saa7127 module for pvr350 tv out
    - dm flush queue EINTR
    - get_dvb_firmware: download nxt2002 firmware from new driver location
    - cxusb-bluebird: bug-fix: power down corrupts frontend
    - x86_64: Fix a race in the free_iommu path.
    - MIPS: Use "R" constraint for cache_op.
    - MIPS: R2 build fixes for gcc < 3.4.
    - cs5535_gpio.c: call cdev_del() during module_exit to unmap kobject references and other cleanups
    - MIPS: Fix branch emulation for floating-point exceptions.
    - x86/PAE: Fix pte_clear for the >4GB RAM case
  * Add stable release 2.6.16.13:
    - NETFILTER: SCTP conntrack: fix infinite loop (CVE-2006-1527)
  * Remove merged patches.
  * Rediff xen patch.
  * Bump build-dependency on kernel-package to 10.047.

  [ Martin Michlmayr ]
  * [arm] Enable cramfs for ixp4xx and rpc.

 -- Bastian Blank <waldi@debian.org>  Thu,  4 May 2006 11:37:26 +0200

linux-2.6 (2.6.16-11) unstable; urgency=low

  * Update vserver patch to 2.0.2-rc18.
    - Limit ccaps to root inside a guest (CVE-2006-2110)
  * Conflict with known broken grub versions. (closes: #361308)
  * Enable s390 vserver image.
  * Enable xen and xen-vserver images.
  * Use localversion for kernel-package images. (closes: #365505)

 -- Bastian Blank <waldi@debian.org>  Mon,  1 May 2006 16:38:45 +0200

linux-2.6 (2.6.16-10) unstable; urgency=low

  [ Norbert Tretkowski ]
  * [alpha] Added backport of for_each_possible_cpu() to fix alpha build.
    (closes: #364206)
  * Add stable release 2.6.16.10:
    - IPC: access to unmapped vmalloc area in grow_ary()
    - Add more prevent_tail_call()
    - alim15x3: ULI M-1573 south Bridge support
    - apm: fix Armada laptops again
    - fbdev: Fix return error of fb_write
    - Fix file lookup without ref
    - m41t00: fix bitmasks when writing to chip
    - Open IPMI BT overflow
    - x86: be careful about tailcall breakage for sys_open[at] too
    - x86: don't allow tail-calls in sys_ftruncate[64]()
    - IPV6: XFRM: Fix decoding session with preceding extension header(s).
    - IPV6: XFRM: Don't use old copy of pointer after pskb_may_pull().
    - IPV6: Ensure to have hop-by-hop options in our header of &sk_buff.
    - selinux: Fix MLS compatibility off-by-one bug
    - PPC: fix oops in alsa powermac driver
    - MTD_NAND_SHARPSL and MTD_NAND_NANDSIM should be tristate's
    - i2c-i801: Fix resume when PEC is used
    - Fix hotplug race during device registration
    - Fix truesize underflow
    - efficeon-agp: Add missing memory mask
    - 3ware 9000 disable local irqs during kmap_atomic
    - 3ware: kmap_atomic() fix

  [ maximilian attems ]
  * Add stable release 2.6.16.11:
    -  Don't allow a backslash in a path component (CVE-2006-1863)

 -- Bastian Blank <waldi@debian.org>  Tue, 25 Apr 2006 13:56:19 +0200

linux-2.6 (2.6.16-9) unstable; urgency=low

  [ maximilian attems ]
  * Add stable release 2.6.16.8:
    - ip_route_input panic fix (CVE-2006-1525)
  * Add stable release 2.6.16.9:
    - i386/x86-64: Fix x87 information leak between processes (CVE-2006-1056)

  [ Bastian Blank ]
  * Update vserver patch to 2.0.2-rc17.

 -- Bastian Blank <waldi@debian.org>  Thu, 20 Apr 2006 15:37:28 +0200

linux-2.6 (2.6.16-8) unstable; urgency=low

  * Fix ABI-breakage introduced in -7. (closes: #363032)
  * Add stable release 2.6.16.6:
    - ext3: Fix missed mutex unlock
    - RLIMIT_CPU: fix handling of a zero limit
    - alpha: SMP boot fixes
    - m32r: security fix of {get, put}_user macros
    - m32r: Fix cpu_possible_map and cpu_present_map initialization for SMP kernel
    - shmat: stop mprotect from giving write permission to a readonly attachment (CVE-2006-1524)
    - powerpc: fix incorrect SA_ONSTACK behaviour for 64-bit processes
    - MPBL0010 driver sysfs permissions wide open
    - cciss: bug fix for crash when running hpacucli
    - fuse: fix oops in fuse_send_readpages()
    - Fix utime(2) in the case that no times parameter was passed in.
    - Fix buddy list race that could lead to page lru list corruptions
    - NETFILTER: Fix fragmentation issues with bridge netfilter
    - USB: remove __init from usb_console_setup
    - Fix suspend with traced tasks
    - isd200: limit to BLK_DEV_IDE
    - edac_752x needs CONFIG_HOTPLUG
    - fix non-leader exec under ptrace
    - sky2: bad memory reference on dual port cards
    - atm: clip causes unregister hang
    - powerpc: iSeries needs slb_initialize to be called
    - Fix block device symlink name
    - Incorrect signature sent on SMB Read
  * Add stable release 2.6.16.7:
    - fix MADV_REMOVE vulnerability (CVE-2006-1524 for real this time)

 -- Bastian Blank <waldi@debian.org>  Tue, 18 Apr 2006 16:22:31 +0200

linux-2.6 (2.6.16-7) unstable; urgency=low

  [ Frederik Schüler ]
  * Add stable release 2.6.16.3:
    - Keys: Fix oops when adding key to non-keyring (CVE-2006-1522)

  [ Bastian Blank ]
  * Add stable release 2.6.16.4:
    - RCU signal handling (CVE-2006-1523)

  [ Sven Luther ]
  * [powerpc] Transitioned mkvmlinuz support patch to the 2.6.16 ARCH=powerpc
    tree. PReP is broken in 2.6.16 though.

  [ maximilian attems ]
  * Add stable release 2.6.16.5:
   - x86_64: Clean up execve
   - x86_64: When user could have changed RIP always force IRET (CVE-2006-0744)
  * Disable CONFIG_SECCOMP (adds useless overhead on context-switch) -
    thanks to fs for checking abi.

  [ Christian T. Steigies ]
  * [m68k] update m68k patch and config to 2.6.16, temporarily disable atari

 -- Bastian Blank <waldi@debian.org>  Sat, 15 Apr 2006 13:56:05 +0200

linux-2.6 (2.6.16-6) unstable; urgency=medium

  [ Bastian Blank ]
  * Provide version infos in support package and don't longer rely on the
    changelog.
  * [amd64/i386] Enable cpu hotplug support.

  [ maximilian attems ]
  * Add stable release 2.6.16.2:
    - PCMCIA_SPECTRUM must select FW_LOADER
    - drivers/net/wireless/ipw2200.c: fix an array overun
    - AIRO{,_CS} <-> CRYPTO fixes
    - tlclk: fix handling of device major
    - fbcon: Fix big-endian bogosity in slow_imageblit()
    - Fix NULL pointer dereference in node_read_numastat()
    - USB: EHCI full speed ISO bugfixes
    - Mark longhaul driver as broken.
    - fib_trie.c node freeing fix
    - USB: Fix irda-usb use after use
    - sysfs: zero terminate sysfs write buffers (CVE-2006-1055)
    - USB: usbcore: usb_set_configuration oops (NULL ptr dereference)
    - pcmcia: permit single-character-identifiers
    - hostap: Fix EAPOL frame encryption
    - wrong error path in dup_fd() leading to oopses in RCU
    - {ip, nf}_conntrack_netlink: fix expectation notifier unregistration
    - isicom must select FW_LOADER
    - knfsd: Correct reserved reply space for read requests.
    - Fix module refcount leak in __set_personality()
    - sbp2: fix spinlock recursion
    - powerpc: make ISA floppies work again
    - opti9x - Fix compile without CONFIG_PNP
    - Add default entry for CTL Travel Master U553W
    - Fix the p4-clockmod N60 errata workaround.
    - kdump proc vmcore size oveflow fix

 -- Bastian Blank <waldi@debian.org>  Mon, 10 Apr 2006 16:09:51 +0200

linux-2.6 (2.6.16-5) unstable; urgency=low

  [ Bastian Blank ]
  * Provide real dependency packages for module building.
    - Add linux-headers-$version-$abiname-all and
      linux-headers-$version-$abiname-all-$arch.
  * Rename support package to linux-support-$version-$abiname.
  * Fix module package output.
  * Include .kernelrelease in headers packages. (closes: #359813)
  * Disable Cumana partition support completely. (closes: #359207)
  * Update vserver patch to 2.0.2-rc15.

  [ dann frazier ]
  * [ia64] initramfs-tools works now, no longer restrict initramfs-generators

 -- Bastian Blank <waldi@debian.org>  Mon,  3 Apr 2006 14:00:08 +0200

linux-2.6 (2.6.16-4) unstable; urgency=medium

  [ Martin Michlmayr ]
  * [arm/armeb] Update nslu2 config.
  * Add stable release 2.6.16.1:
    - Fix speedstep-smi assembly bug in speedstep_smi_ownership
    - DMI: fix DMI onboard device discovery
    - cciss: fix use-after-free in cciss_init_one
    - DM: Fix bug: BIO_RW_BARRIER requests to md/raid1 hang.
    - fix scheduler deadlock
    - proc: fix duplicate line in /proc/devices
    - rtc.h broke strace(1) builds
    - dm: bio split bvec fix
    - v9fs: assign dentry ops to negative dentries
    - i810fb_cursor(): use GFP_ATOMIC
    - NET: Ensure device name passed to SO_BINDTODEVICE is NULL terminated.
    - XFS writeout fix
    - sysfs: fix a kobject leak in sysfs_add_link on the error path
    - get_cpu_sysdev() signedness fix
    - firmware: fix BUG: in fw_realloc_buffer
    - sysfs: sysfs_remove_dir() needs to invalidate the dentry
    - TCP: Do not use inet->id of global tcp_socket when sending RST (CVE-2006-1242)
    - 2.6.xx: sata_mv: another critical fix
    - Kconfig: VIDEO_DECODER must select FW_LOADER
    - V4L/DVB (3324): Fix Samsung tuner frequency ranges
    - sata_mv: fix irq port status usage

 -- Bastian Blank <waldi@debian.org>  Tue, 28 Mar 2006 17:19:10 +0200

linux-2.6 (2.6.16-3) unstable; urgency=low

  [ Frederik Schüler ]
  * [amd64] Add asm-i386 to the linux-headers packages.

  [ Jonas Smedegaard ]
  * Tighten yaird dependency to at least 0.0.12-8 (supporting Linux
    2.6.16 uppercase hex in Kconfig and new IDE sysfs naming, and VIA
    IDE on powerpc).

  [ Martin Michlmayr ]
  * [arm/armeb] Enable CONFIG_NFSD on NSLU2 again.  Closes: #358709.
  * [arm/footbridge] CONFIG_NE2K_PCI should be a module, not built-in.
  * [arm/footbridge] Enable CONFIG_BLK_DEV_IDECD=m since the CATS can
    have a CD-ROM drive.
  * [mips/sb1*] Use ttyS rather than duart as the name for the serial
    console since the latter causes problems with debian-installer.

  [ Bastian Blank ]
  * Update vserver patch to 2.0.2-rc14.
    - Fix sendfile. (closes: #358391, #358752)

 -- Bastian Blank <waldi@debian.org>  Mon, 27 Mar 2006 16:08:20 +0200

linux-2.6 (2.6.16-2) unstable; urgency=low

  [ dann frazier ]
  * [ia64] Set unconfigured options:
      CONFIG_PNP_DEBUG=n and CONFIG_NET_SB1000=m
  * [hppa] Update config for 2.6.16

  [ Martin Michlmayr ]
  * [mips/mipsel] Put something in the generic config file because diff
    will otherwise remove the empty file, causing the build to fail.
  * [mipsel/r5k-cobalt] Set CONFIG_PACKET=y.
  * [arm] Set CONFIG_MACLIST=y for ixp4xx because nas100d needs it.

  [ Frederik Schüler ]
  * Add Maximilian Attems to uploaders list.

 -- Martin Michlmayr <tbm@cyrius.com>  Wed, 22 Mar 2006 15:15:14 +0000

linux-2.6 (2.6.16-1) unstable; urgency=low

  [ Bastian Blank ]
  * New upstream release.
  * Default to initramfs-tools 0.55 or higher on s390.

  [ maximilian attems ]
  * Default to initramfs-tools on arm and armeb.

  [ Martin Michlmayr ]
  * [mips/mipsel] Add an image for the Broadcom BCM91480B evaluation board
    (aka "BigSur").
  * [arm, armeb] Enable the netconsole module.
  * [mipsel/cobalt] Enable the netconsole module.
  * [mips] SB1: Fix interrupt disable hazard (Ralf Baechle).
  * [mips] SB1: Support for 1480 ethernet (Broadcom).
  * [mips] SB1: Support for NAPI (Tom Rix).
  * [mips] SB1: DUART support (Broadcom).
  * [mips] Work around bad code generation for <asm/io.h> (Ralf Baechle).
  * [mips] Fix VINO drivers when using a 64-bit kernel (Mikael Nousiainen).
  * [arm/armeb] Update configs for 2.6.16.
  * [mips/mipsel] Update configs for 2.6.16.
  * [arm/armeb] Enable the SMB module on NSLU2.
  * [mipsel] Enable parallel port modules for Cobalt since there are PCI
    cards that can be used in a Qube.
  * [mipsel] Enable the JFS module on Cobalt.

  [ dann frazier ]
  * [ia64] use yaird on ia64 until #357414 is fixed
  * [ia64] Update configs for 2.6.16

 -- Bastian Blank <waldi@debian.org>  Tue, 21 Mar 2006 16:12:16 +0100

linux-2.6 (2.6.15+2.6.16-rc5-0experimental.1) experimental; urgency=low

  [ Frederik Schüler ]
  * New upstream release candidate.

  [ Martin Michlmayr ]
  * Add initial mips/mipsel 2.6 kernels.
  * Important changes compared to the 2.4 kernels:
    - Drop the XXS1500 flavour since there's little interest in it.
    - Drop the LASAT flavour since these machines never went into
      production.
    - Drop the IP22 R5K (Indy, Indigo2) flavour since the IP22 R4K
      image now also works on machines with a R5K CPU.
    - Add an image for SGI IP32 (O2).
    - Rename the sb1-swarm-bn flavour to sb1-bcm91250a.
    - Enable PCI network (and other) modules on Cobalt.  Closes: #315895.
  * Add various MIPS related patches:
    - Fix iomap compilation on machines without COW.
    - Improve gettimeofday on MIPS.
    - Fix an oops on IP22 zerilog (serial console).
    - Improve IDE probing so it won't take so long on Cobalt.
    - Probe for IDE disks on SWARM.
    - Test whether there's a scache (fixes Cobalt crash).
    - Add Tulip fixes for Cobalt.
  * Fix a typo in the description of the linux-doc-* package,
    thanks Justin Pryzby.  Closes: #343424.
  * [arm] Enable nfs and nfsd modules.
  * [arm/footbride] Suggest nwutil (Netwinder utilities).

 -- Frederik Schüler <fs@debian.org>  Thu,  9 Mar 2006 14:13:17 +0000

linux-2.6 (2.6.15+2.6.16-rc4-0experimental.1) experimental; urgency=low

  [ Frederik Schüler ]
  * New upstream release.
  * Activate CONFIG_DVB_AV7110_OSD on alpha amd64 and ia64.
    Closes: #353292
  * Globally enable NAPI on all network card drivers which support it.

  [ maximilian attems ]
  * Drop fdutils from i386 and amd64 Suggests.
  * Swap lilo and grub Suggests for i386 and amd64.

  [ Jurij Smakov ]
  * Make sure that LOCALVERSION environment variable is not
    passed to a shell while invoking make-kpkg, since it
    appends it to the version string, breaking the build.
    Closes: #349472
  * [sparc32] Re-enable the building of sparc32 images.
  * [sparc64] Re-add (partial) sparc64-atyf-xl-gr.patch, since it
    was only partially applied upstream, so the problem (garbled
    screen output on SunBlade 100) is still present. Thanks to
    Luis Ortiz for pointing it out.
  * Bump the build-dep on kernel-package to 10.035, which fixes
    the problem with building documentation packages.

  [ Martin Michlmayr ]
  * [sparc] Add sys_newfstatat -> sys_fstatat64 fix from git.
  * [arm] Update configs for 2.6.16-rc3.
  * [armeb] Update configs for 2.6.16-rc3.
  * [arm/armeb] Fix compilation error on NSLU2 due to recent flash
    changes.
  * [arm/armeb] Fix a compilation error in the IXP4xx beeper support
    (Alessandro Zummo).

  [ Norbert Tretkowski ]
  * [alpha] Update arch/alpha/config* for 2.6.16-rc3.

 -- Bastian Blank <waldi@debian.org>  Fri, 24 Feb 2006 16:02:11 +0000

linux-2.6 (2.6.15-8) unstable; urgency=high

  [ maximilian attems ]
  * Add stable Release 2.6.15.5:
    - Fix deadlock in br_stp_disable_bridge
    - Fix a severe bug
    - i386: Move phys_proc_id/early intel workaround to correct function
    - ramfs: update dir mtime and ctime
    - sys_mbind sanity checking
    - Fix s390 build failure.
    - Revert skb_copy_datagram_iovec() recursion elimination.
    - s390: add #ifdef __KERNEL__ to asm-s390/setup.h
    - netfilter missing symbol has_bridge_parent
    - hugetlbfs mmap ENOMEM failure
    - IB/mthca: max_inline_data handling tweaks
    - it87: Fix oops on removal
    - hwmon it87: Probe i2c 0x2d only
    - reiserfs: disable automatic enabling of reiserfs inode attributes
    - Fix snd-usb-audio in 32-bit compat environment
    - dm: missing bdput/thaw_bdev at removal
    - dm: free minor after unlink gendisk
    - gbefb: IP32 gbefb depth change fix
    - shmdt cannot detach not-alined shm segment cleanly.
    - Address autoconfiguration does not work after device down/up cycle
    - gbefb: Set default of FB_GBE_MEM to 4 MB
    - XFS ftruncate() bug could expose stale data (CVE-2006-0554)
    - sys_signal: initialize ->sa_mask
    - do_sigaction: cleanup ->sa_mask manipulation
    - fix zap_thread's ptrace related problems
    - fix deadlock in ext2
    - cfi: init wait queue in chip struct
    - sd: fix memory corruption with broken mode page headers
    - sbp2: fix another deadlock after disconnection
    - skge: speed setting
    - skge: fix NAPI/irq race
    - skge: genesis phy initialization fix
    - skge: fix SMP race
    - x86_64: Check for bad elf entry address (CVE-2006-0741)
    - alsa: fix bogus snd_device_free() in opl3-oss.c
    - ppc32: Put cache flush routines back into .relocate_code section
    - sys32_signal() forgets to initialize ->sa_mask
    - Normal user can panic NFS client with direct I/O (CVE-2006-0555)
  * Deactivate merged duplicates: s390-klibc-buildfix.patch,
    powerpc-relocate_code.patch.
  * Add stable Release 2.6.15.6:
    - Don't reset rskq_defer_accept in reqsk_queue_alloc
    - fs/nfs/direct.c compile fix
    - mempolicy.c compile fix, make sure BITS_PER_BYTE is defined
    - [IA64] die_if_kernel() can return (CVE-2006-0742)

  [ Sven Luther ]
  * [powerpc] Disabled CONFIG_IEEE1394_SBP2_PHYS_DMA, which was broken on
    powerpc64, as it used the long deprecated bus_to_virt symbol.
    (Closes: #330225)
  * [powerpc] Fixed gettimeofday breakage causing clock drift.

 -- Bastian Blank <waldi@debian.org>  Mon,  6 Mar 2006 11:06:28 +0100

linux-2.6 (2.6.15-7) unstable; urgency=low

  [ Norbert Tretkowski ]
  * [alpha] Disabled CONFIG_ALPHA_LEGACY_START_ADDRESS for -alpha-generic and
    -alpha-smp flavours, and introduced a new -alpha-legacy flavour for MILO
    based machines, which has CONFIG_ALPHA_LEGACY_START_ADDRESS enabled.
    (closes: #352186)
  * [alpha] Added new patch to support prctl syscall. (closes: #349765)
  * [i386] Renamed kernel-image-2.6-486 to kernel-image-2.6-386, it's meant for
    transition only, and kernel-image-2.6-386 is the package name in sarge.

  [ Jurij Smakov ]
  * Bump build-dependency on kernel-package to 10.035, which is fixed
    to build the documentation packages again.
    Closes: #352000, #348332

  [ Frederik Schüler ]
  * Activate CONFIG_DVB_AV7110_OSD on alpha amd64 and ia64.
    Closes: #353292
  * Deactivate CONFIG_FB_ATY_XL_INIT on all architectures: it is broken and
    already removed in 2.6.16-rc.
    Closes: #353310

  [ Christian T. Steigies ]
  * [m68k] build in cirrusfb driver

 -- Bastian Blank <waldi@debian.org>  Tue, 21 Feb 2006 17:35:21 +0000

linux-2.6 (2.6.15-6) unstable; urgency=low

  [ Bastian Blank ]
  * Moved the mkvmlinuz support patch modification to a -1 version of the
    patch.

  [ maximilian attems ]
  * Add stable treee 2.6.15.4
    - PCMCIA=m, HOSTAP_CS=y is not a legal configuration
    - Input: iforce - do not return ENOMEM upon successful allocation
    - x86_64: Let impossible CPUs point to reference per cpu data
    - x86_64: Clear more state when ignoring empty node in SRAT parsing
    - x86_64: Dont record local apic ids when they are disabled in MADT
    - Fix keyctl usage of strnlen_user()
    - Kill compat_sys_clock_settime sign extension stub.
    - Input: grip - fix crash when accessing device
    - Input: db9 - fix possible crash with Saturn gamepads
    - Input: iforce - fix detection of USB devices
    - Fixed hardware RX checksum handling
    - SCSI: turn off ordered flush barriers
    - Input: mousedev - fix memory leak
    - seclvl settime fix
    - fix regression in xfs_buf_rele
    - md: remove slashes from disk names when creation dev names in sysfs
    - d_instantiate_unique / NFS inode leakage
    - dm-crypt: zero key before freeing it
    - bridge: netfilter races on device removal
    - bridge: fix RCU race on device removal
    - SELinux: fix size-128 slab leak
    - __cmpxchg() must really always be inlined
    - emu10k1 - Fix the confliction of 'Front' control
    - Input: sidewinder - fix an oops
  * Deactivate merged alpha-cmpxchg-inline.patch, sparc64-clock-settime.patch.

  [ Christian T. Steigies ]
  * [m68k] Add fix for m68k/buddha IDE and m68k/mac SCSI driver
  * [m68k] Patch by Peter Krummrich to stop flickering pixels with PicassoII
  * [m68k] make Amiga keyboard usable again, patch by Roman Zippel
  * [m68k] prevent wd33c93 SCSI driver from crashing the kernel, patch by Roman Zippel
  * [m68k] remove SBCs from VME descriptions (closes: #351924)

 -- Frederik Schüler <fs@debian.org>  Fri, 10 Feb 2006 15:33:21 +0000

linux-2.6 (2.6.15-5) unstable; urgency=low

  [ Martin Michlmayr ]
  * Add a fix for the input support for the ixp4xx beeper driver from
    2.6.16-rc2.
  * Add stable tree 2.6.15.3:
    - Fix extra dst release when ip_options_echo fails (CVE-2006-0454)

  [ Sven Luther ]
  * [powerpc] Removed -o root -g root option to mkvmlinuz support patch.
    (Closes: #351412)

 -- Sven Luther <luther@debian.org>  Tue,  7 Feb 2006 19:23:14 +0000

linux-2.6 (2.6.15-4) unstable; urgency=low

  [ Jurij Smakov ]
  * [sparc64] Add sparc64-clock-settime.patch to fix the incorrect
    handling of the clock_settime syscall arguments, which resulted
    in a hang when trying to set the date using 'date -s'. Patch
    by David Miller is applied upstream. Thanks to Ludovic Courtes
    and Frans Pop for reporting and testing.
    Ref: http://marc.theaimsgroup.com/?t=113861017400002&r=1&w=2

  [ Christian T. Steigies ]
  * [m68k] update m68k patch and config to 2.6.15
  * [m68k] SCSI drivers need to be built in until ramdisk generator tools
    supports loading scsi modules
  * [m68k] ISCSI and IDE-TAPE don't compile, disabled
  * [m68k] set CC_OPTIMIZE_FOR_SIZE=n
  * [m68k] added vmeints patch which fixes building for vme

  [ maximilian attems ]
  * Use initramfs-tools for ia64 - fixed klibc.
  * Add stable tree 2.6.15.2:
    - Fix double decrement of mqueue_mnt->mnt_count in sys_mq_open
    - (CVE-2005-3356)
    - Mask off GFP flags before swiotlb_alloc_coherent
    - usb-audio: don't use empty packets at start of playback
    - Make second arg to skb_reserved() signed.
    - Input: HID - fix an oops in PID initialization code
    - Fix oops in ufs_fill_super at mount time
    - Kill blk_attempt_remerge()
    - Fix i2o_scsi oops on abort
    - Fix mkiss locking bug
    - Fix timekeeping on sparc64 ultra-IIe machines
    - Someone broke reiserfs v3 mount options and this fixes it
  * Deactivate sparc64-jumping-time.patch, amd64-pppd-fix.patch incl in aboves.
  * Add s390-klibc-buildfix.patch, regression due to header file changes.

  [ Steve Langasek ]
  * [alpha] set __attribute__((always_inline)) on __cmpxchg(), to avoid
    wrong optimizations with -Os (Closes: #347556).

  [ Martin Michlmayr ]
  * Add input support for the ixp4xx beeper driver (Alessandro Zummo).
  * [arm] Add NSLU2 specific portion of ixp4xx beeper driver (Alessandro Zummo).
  * [arm/nslu2] Build PPP as a module.
  * [arm/nslu2] Enable wireless.
  * [arm/nslu2] Enable most USB modules.
  * [arm/nslu2] Enable ALSA and USB sound modules.
  * [arm/nslu2] Set 4 MB as the size of the initrd in the kernel cmd line.
  * [arm/footbridge] Set CONFIG_BLK_DEV_RAM_SIZE to 8192.
  * [armeb] Add support for big-endian ARM.
  * [armeb/nslu2] Use the nslu2 config from arm.

  [ Frederik Schüler ]
  * [amd64] Add amd64-pppd-fix.patch to fix kernel panic when using pppd.
    (Closes: #347711)
  * Add 64bit-vidiocswin-ioctl-fix.patch to fix VIDIOCSWIN ioctl on 64bit
    kernel 32bit userland setups. (Closes: #349338)

  [ Sven Luther ]
  * [powerpc] Adapted apus config file to be more modular and in sync with the
    other powerpc configs. Scsi drivers are disabled as they don't build
    cleanly though (need some esp stuff).
  * [powerpc] Default to initramfs-tools as initramfs generator, as klibc
    build is fixed now.

  [ Bastian Blank ]
  * [powerpc] Fix dependencies of image packages.

 -- maximilian attems <maks@sternwelten.at>  Wed,  1 Feb 2006 11:34:20 +0100

linux-2.6 (2.6.15-3) unstable; urgency=low

  [ Martin Michlmayr ]
  * [arm] Update configs for 2.6.15; closes: #347998.
  * [arm] Activate tmpfs.
  * [arm] Allow modules to be unloaded.
  * [arm] Enable CONFIG_INPUT_EVDEV since yaird needs this module in
    order to generate initrds.
  * [arm/footbridge] Activate IDEPCI so SL82C105 will really be
    compiled in.
  * [arm/footbridge] Activate the right network drivers (Tulip and
    NE2K).
  * [arm/footbridge] Enable more framebuffer drivers.
  * debian/patches/arm-fix-dc21285.patch: Fix compilation of DC21285
    flash driver.
  * [arm/footbridge] Enable MTD and the DC21285 flash driver.
  * [arm/footbridge] Enable RAID and LVM modules.
  * [arm/footbridge] Enable USB modules.
  * [arm/nslu2] Add an image for Network Storage Link for USB 2.0 Disk
    Drives.
  * debian/patches/arm-memory-h-page-shift.patch: Fix error "PAGE_SHIFT
    undeclared" (Rod Whitby).
  * debian/patches/mtdpart-redboot-fis-byteswap.patch: recognise a foreign
    endian RedBoot partition table (John Bowler).
  * debian/patches/maclist.patch: Add support for the maclist interface
    (John Bowler).
  * debian/patches/arm-nslu2-maclist.patch: Add NSLU2 maclist support
    (John Bowler).
  * [arm/nslu2] Activate maclist.

  [ maximilian attems ]
  * Add stable tree 2.6.15.1:
    - arch/sparc64/Kconfig: fix HUGETLB_PAGE_SIZE_64K dependencies
    - moxa serial: add proper capability check
    - fix /sys/class/net/<if>/wireless without dev->get_wireless_stats
    - Don't match tcp/udp source/destination port for IP fragments
    - Fix sys_fstat64() entry in 64-bit syscall table.
    - UFS: inode->i_sem is not released in error path
    - netlink oops fix due to incorrect error code
    - Fix onboard video on SPARC Blade 100 for 2.6.{13,14,15}
    - Fix DoS in netlink_rcv_skb() (CVE-2006-0035)
    - fix workqueue oops during cpu offline
    - Fix crash in ip_nat_pptp (CVE-2006-0036)
    - Fix another crash in ip_nat_pptp (CVE-2006-0037)
    - ppc32: Re-add embed_config.c to ml300/ep405
    - Fix ptrace/strace
    - vgacon: fix doublescan mode
    - BRIDGE: Fix faulty check in br_stp_recalculate_bridge_id()
    - skge: handle out of memory on ring changes
  * Drop merged patch:
    - sparc64-atyfb-xl-gr-final.patch

  [ Simon Horman ]
  * Fix booting on PReP machines
    (Closes: #348040)
    powerpc-relocate_code.patch

 -- Simon Horman <horms@verge.net.au>  Tue, 17 Jan 2006 18:01:17 +0900

linux-2.6 (2.6.15-2) unstable; urgency=low

  [ maximilian attems ]
  * Default to initramfs-tools as initramfs generator for amd64, hppa, i386,
    alpha and sparc. More archs will be added once klibc matures.
    (Closes: #346141, #343147, #341524, #346305)
  * Backport alsa patch for opl3 - Fix the unreleased resources.
    (Closes: #346273)
  * Readd buslogic-pci-id-table.patch.

  [ dann frazier ]
  * [ia64] Update config for 2.6.15.

  [ Frederik Schüler ]
  * Make CONFIG_IPW2100 a per-architecture option and deactivate it on all
    architectures but i386. (Closes: #344515)

  [ Sven Luther ]
  * Removed spurious file from powerpc-apus patch. (Closes: #346159)

  [ Norbert Tretkowski ]
  * Backport the generic irq framework for alpha. (closes: #339080)

  [ Bastian Blank ]
  * Remove pre-sarge conflict with hotplug.
  * Fix hppa diff to apply.
  * Make the latest packages depend on the corect version of the real images.
    (closes: #346366)

 -- Bastian Blank <waldi@debian.org>  Tue, 10 Jan 2006 16:54:21 +0100

linux-2.6 (2.6.15-1) unstable; urgency=low

  [ Sven Luther ]
  * New upstream release.
  * [powerpc] Now use ARCH=powerpc for 64bit powerpc flavours, 32bit still
    stays with ARCH=ppc for now.
  * [powerpc] Readded PReP Motorola PowerStack II Utah IDE interrupt
    (Closes: #345424)
  * [powerpc] Fixed apus patch.
  * Added make-kpkg --arch option support to gencontrol.py.
  * Added debian/bin/kconfig.ml to process config file snipplet, so we can
    preserve the pre 2.6.15 ordering of config file snipplets. Upto 2.6.15
    the kernel Kconfig magic apparently kept the later occuring config options,
    but it seems that this is no more the case. Instead of catting the config
    files together, not use the kconfig.ml script to read in the files from
    more generic to more specific, and keep only the more specific.

  [ Bastian Blank ]
  * [s390] Update configs.

  [ Kyle McMartin ]
  * [hppa] Snag latest hppa.diff from cvs.parisc-linux.org.
  * [hppa] Update configs for 2.6.15.
  * [hppa] Change parisc kernel names to something less ambiguous.

  [ dann frazier ]
  * [ia64] Update ia64 configs

  [ maximilian attems ]
  * Drop modular-ide.patch, nacked by ide upstream.  Prevents udev to load
    ide-generic and those successfull boots with initramfs-tools.
  * Disable CONFIG_USB_BANDWIDTH, causes major trouble for alsa usb cards.

  [ Norbert Tretkowski ]
  * [alpha] Removed conflict with initramfs-tools, thanks vorlon for finding
    the klibc bug!

  [ Jonas Smedegaard ]
  * Adjust short description of transitional package kernel-image-2.6-
    486 to mention 2.6 (not 2.6.12).
  * Clean duplicate Kconfig options.

  [ Frederik Schüler ]
  * Add updated version of drivers-scsi-megaraid_splitup.patch.
  * Deactivate CONFIG_IDE_TASK_IOCTL on alpha and ia64 and make it a global
    option.
  * Make CONFIG_VIDEO_SAA7134 a global option.
  * New option CONFIG_CC_OPTIMIZE_FOR_SIZE set per-arch.
  * Rename i386 368 flavour to 486.
  * Add myself to uploaders.
  * Readdition of qla2xxx drivers, as firmware license has been fixed.
  * Make CONFIG_PACKET, PACKET_MM and UNIX builtin on all architectures:
    statically linked has better performance then modules due to TLB issue.
  * clean up debian-patches dir: remove all obsolete patches:
    - alpha-compile-fix.patch: obsolete
    - amd64-int3-fix.patch: fixed since 2.6.12
    - net-ipconntrack-nat-fix.patch: merged upstream after 2.6.14 release
    - net-nf_queue-oops.patch: merged upstream after 2.6.14 release
    - qla2xxx-removed.patch: obsolete
  * Drop M386 support remains from the i386 386 flavour: built with M486
    from now on.

  [ Martin Michlmayr ]
  * [arm] Don't define "compiler" since GCC 4.x is the default now anyway.
  * [arm] Add descriptions for "class" and "longclass".
  * [arm] Compile CONFIG_BLK_DEV_SL82C105 support into the kernel on
    Footbridge.
  * [arm] Compile ext3 support into the kernel on Footbridge.
  * [arm] Turn on CONFIG_SERIAL_8250 support on Footbridge.

  [ Jurij Smakov ]
  * [sparc] Correct the patch for the atyfb framebuffer driver
    (sparc64-atyfb-xl-gr.patch) to finally fix the console and X
    image defects on Blade 100/150. The new patch is named
    sparc64-atyfb-xl-gr-final.patch to avoid the confusion.
    Thanks to Luis F. Ortiz for fixing the patch and Luigi Gangitano
    for testing it out.
  * Drop tty-locking-fixes9.patch, which was preventing the oops during
    shutdown on some sparc machines with serial console. Proper fix has
    been incorporated upstream.

  [ Simon Horman ]
  * Enable MKISS globally (closes: #340215)
  * Add recommends libc6-i686 to 686 and k7 image packages
    (closes: #278729)
  * Enable OBSOLETE_OSS_USB_DRIVER and USB_AUDIO
    as alsa snd-usb-audio still isn't quite there.
    I expect this to be re-disabled at some stage,
    possibly soon if it proves to be a source of bugs.
    (closes: #340388)

 -- Sven Luther <luther@debian.org>  Tue,  3 Jan 2006 06:48:07 +0000

linux-2.6 (2.6.14-7) unstable; urgency=low

  [ maximilian attems ]
  * Add stable tree 2.6.14.5 fixes:
    - setting ACLs on readonly mounted NFS filesystems (CVE-2005-3623)
    - Fix bridge-nf ipv6 length check
    - Perform SA switchover immediately.
    - Input: fix an OOPS in HID driver
    - Fix hardware checksum modification
    - kernel/params.c: fix sysfs access with CONFIG_MODULES=n
    - Fix RTNLGRP definitions in rtnetlink.h
    - Fix CTA_PROTO_NUM attribute size in ctnetlink
    - Fix unbalanced read_unlock_bh in ctnetlink
    - Fix NAT init order
    - Fix incorrect dependency for IP6_NF_TARGET_NFQUEUE
    - dpt_i2o fix for deadlock condition
    - SCSI: fix transfer direction in sd (kernel panic when ejecting iPod)
    - SCSI: fix transfer direction in scsi_lib and st
    - Fix hardware rx csum errors
    - Fix route lifetime.
    - apci: fix NULL deref in video/lcd/brightness
  * Disable CONFIG_USB_BANDWIDTH, causes major trouble on alsa usb cards.
    (Closes: #344939)

 -- maximilian attems <maks@sternwelten.at>  Tue, 27 Dec 2005 20:50:28 +0100

linux-2.6 (2.6.14-6) unstable; urgency=low

  [ Kyle McMartin ]
  * Change parisc kernel names to something less ambiguous.

  [ maximilian attems ]
  * Drop modular-ide.patch, nacked by ide upstream.  Prevents udev to load
    ide-generic and those successfull boots with initramfs-tools.
  * Add stable tree 2.6.14.4 with the following fixes:
    - drivers/scsi/dpt_i2o.c: fix a user-after-free
    - drivers/message/i2o/pci.c: fix a use-after-free
    - drivers/infiniband/core/mad.c: fix a use-after-free
    - DVB: BUDGET CI card depends on STV0297 demodulator
    - setkeys needs root
    - Fix listxattr() for generic security attributes
    - AGPGART: Fix serverworks TLB flush.
    - Fix crash when ptrace poking hugepage areas
    - I8K: fix /proc reporting of blank service tags
    - i82365: release all resources if no devices are found
    - bonding: fix feature consolidation
    - libata: locking rewrite (== fix)
    - cciss: bug fix for BIG_PASS_THRU
    - ALSA: nm256: reset workaround for Latitude CSx
    - cciss: bug fix for hpacucli
    - V4L/DVB: Fix analog NTSC for Thomson DTT 761X hybrid tuner
    - BRIDGE: recompute features when adding a new device
    - 32bit integer overflow in invalidate_inode_pages2()
    - USB: Adapt microtek driver to new scsi features
    - ide-floppy: software eject not working with LS-120 drive
    - Add try_to_freeze to kauditd
    - V4L/DVB (3135) Fix tuner init for Pinnacle PCTV Stereo
    - NETLINK: Fix processing of fib_lookup netlink messages
    - ACPI: fix HP nx8220 boot hang regression

  [ Norbert Tretkowski ]
  * [alpha] Removed conflict with initramfs-tools, thanks vorlon for finding
    the klibc bug!

  [ Frederik Schüler ]
  * Add updated drivers-scsi-megaraid_splitup.patch. (Closes: #317258)
  * Add ppc64-thermal-overtemp.patch to fix a thermal control bug in G5
    machines. (Closes: #343980)
  * Unpatch the following patches which are included in 2.6.14.4:
    - setkeys-needs-root-1.patch
    - setkeys-needs-root-2.patch
    - mm-invalidate_inode_pages2-overflow.patch
    - net-bonding-consolidation-fix.patch

 -- Frederik Schüler <fs@debian.org>  Tue, 20 Dec 2005 18:50:41 +0000

linux-2.6 (2.6.14-5) unstable; urgency=low

  [ dann frazier ]
  * ia64-new-assembler-fix.patch
    Fix ia64 builds with newer assembler (Closes: #341257)

  [ Sven Luther ]
  * [powerpc] incremented ramdisk size to 24576 from 8192, needed by the
    graphical installer, maybe we can bring this to 16384 later.

  [ Simon Horman ]
  * Add recommends libc6-i686 to 686 and k7 image packages
    (closes: #278729)
  * Enable OBSOLETE_OSS_USB_DRIVER and USB_AUDIO
    as alsa snd-usb-audio still isn't quite there.
    I expect this to be re-disabled at some stage,
    possibly soon if it proves to be a source of bugs.
    (closes: #340388)

  [ dann frazier ]
  * buslogic-pci-id-table.patch
    add a pci device id table to fix initramfs-tools discovery.
    (closes #342057)
  * fix feature consolidation in bonding driver.  (closes #340068)

 -- dann frazier <dannf@debian.org>  Thu,  8 Dec 2005 10:59:31 -0700

linux-2.6 (2.6.14-4) unstable; urgency=low

  [ dann frazier ]
  * setkeys-needs-root-1.patch, setkeys-needs-root-2.patch:
    [SECURITY] Require root privilege to write the current
    function key string entry of other user's terminals.
    See CVE-2005-3257 (Closes: #334113)

  [ Simon Horman ]
  * Enable MKISS globally (closes: #340215)
  * mm-invalidate_inode_pages2-overflow.patch
    [SECURITY] 32bit integer overflow in invalidate_inode_pages2() (local DoS)
  * ctnetlink-check-if-protoinfo-is-present.patch
    [SECURITY] ctnetlink: check if protoinfo is present (local DoS)
  * ctnetlink-fix-oops-when-no-icmp-id-info-in-message.patch
    [SECURITY] ctnetlink: Fix oops when no ICMP ID info in message (local DoS)

  [ Sven Luther ]
  * Re-added powerpc/apus patch, now that Roman Zippel merged it in.
  * Let's create asm-(ppc|ppc64) -> asm-powerpc symlink farm.  (Closes: #340571)

  [ maximilian attems ]
  * Add 2.6.14.3 patch - features changelog:
    - isdn/hardware/eicon/os_4bri.c: correct the xdiLoadFile() signature
    - x86_64/i386: Compute correct MTRR mask on early Noconas
    - PPTP helper: Fix endianness bug in GRE key / CallID NAT
    - nf_queue: Fix Ooops when no queue handler registered
    - ctnetlink: check if protoinfo is present
    - ip_conntrack: fix ftp/irc/tftp helpers on ports >= 32768
    - VFS: Fix memory leak with file leases
    - hwmon: Fix lm78 VID conversion
    - hwmon: Fix missing it87 fan div init
    - ppc64 memory model depends on NUMA
    - Generic HDLC WAN drivers - disable netif_carrier_off()
    - ctnetlink: Fix oops when no ICMP ID info in message
    - Don't auto-reap traced children
    - packet writing oops fix
    - PPTP helper: fix PNS-PAC expectation call id
    - NAT: Fix module refcount dropping too far
    - Fix soft lockup with ALSA rtc-timer
    - Fix calculation of AH length during filling ancillary data.
    - ip_conntrack TCP: Accept SYN+PUSH like SYN
    - refcount leak of proto when ctnetlink dumping tuple
    - Fix memory management error during setting up new advapi sockopts.
    - Fix sending extension headers before and including routing header.
    - hwmon: Fix missing boundary check when setting W83627THF in0 limits
  * Remove ctnetlink-check-if-protoinfo-is-present.patch,
    net-nf_queue-oops.patch - already included in 2.6.14.3.

  [ Frederik Schüler ]
  * Make CONFIG_PACKET, PACKET_MM and UNIX builtin on all architectures:
    statically linked has better performance then modules due to TLB issue.
  * Add myself to uploaders.

 -- Frederik Schüler <fs@debian.org>  Sat, 26 Nov 2005 13:18:41 +0100

linux-2.6 (2.6.14-3) unstable; urgency=low

  [ Norbert Tretkowski ]
  * [alpha] Switch to gcc 4.0.
  * [alpha] Conflict with initramfs-tools, klibc is broken on alpha.
  * [alpha] Enabled CONFIG_KOBJECT_UEVENT in arch/alphaconfig to fix trouble
    with latest udev, thanks to Uwe Schindler for reporting. (closes: #338911)
  * Bumped ABI revision:
    + ABI changes on sparc and alpha because of compiler switch.
    + 2.6.14.1 changes ABI of procfs.

  [ Sven Luther ]
  * Set default TCP congestion algorithm to NewReno + BIC (Closes: #337089)

  [ maximilian attems ]
  * Reenable CONFIG_SOFTWARE_SUSPEND on i386 and ppc, resume=/dev/<other device>
    must be set by boot loader. (Closes: #267600)
  * Set CONFIG_USB_SUSPEND on i386. Usefull for suspend to ram and apm suspend.
  * Add 2.6.14.1 patch:
    - Al Viro: CVE-2005-2709 sysctl unregistration oops
  * Add 2.6.14.2 patch:
    - airo.c/airo_cs.c: correct prototypes
    - fix XFS_QUOTA for modular XFS (closes: #337072)
    - USB: always export interface information for modalias
    - NET: Fix zero-size datagram reception
    - fix alpha breakage
    - Oops on suspend after on-the-fly switch to anticipatory i/o scheduler
    - ipvs: fix connection leak if expire_nodest_conn=1
    - Fix ptrace self-attach rule
    - fix signal->live leak in copy_process()
    - fix de_thread() vs send_group_sigqueue() race
    - prism54 : Fix frame length
    - tcp: BIC max increment too large
  * Remove alpha compile fix as contained in 2.6.14.2
  * Readd CONFIG_XFS_QUOTA=y.
  * Disable ACPI cutoff year on i386, was set to 2001.
    No need for acpi=force on boot.

  [ Jurij Smakov ]
  * Fix the install-image script to correctly include all the necessary
    stuff in scripts. (Closes: #336424)
  * Enable CONFIG_SND_ALI5451 on sparc.
  * Switch sparc to gcc-4.0. Thanks to Norbert for making sure it successfully
    builds a working kernel now.
  * Apply patch to fix ATI framebuffer output corruption on SunBlade 100
    (sparc64-atyfb-xl-gr.patch). Thanks to Luigi Gangitano. (Closes: #321200)
  * Disable CONFIG_PARPORT_PC_FIFO on sparc, since it causes a hang whenever
    something is sent to the parallel port device. Thanks to Attilla
    (boera at rdslink.ro) for pointing that out.

  [ Simon Horman ]
  * [386, AMD64] Set CONFIG_FRAMEBUFFER_CONSOLE=y instead of m.
    As vesadb now built into the kernel, after finally dropping the
    debian-specific patch to make it modular, make fbcons builtin too, else
    all sorts of weird stuff happens which is hard for the inird builders to
    automatically compenste for. (Closes: #336450)
  * Redisable CONFIG_SOFTWARE_SUSPEND on ppc/miboot as it required
    CONFIG_PM to compile.
  * [NETFILTER] nf_queue: Fix Ooops when no queue handler registered
    This is a regression introduced in 2.6.14.
    net-nf_queue-oops.patch. (Closes: #337713)
  * Make manuals with defconfig, as is required for kernel-package 10.008

  [ dann frazier ]
  * net-ipconntrack-nat-fix.patch - fix compilation of
    ip_conntrack_helper_pptp.c when NAT is disabled. (Closes: #336431)

  [ Christian T. Steigies ]
  * update m68k.diff to 2.6.14
  * add m68k-*vme* patches
  * disable macsonic driver until the dma patch is fixed
  * disable IEEE80211 drivers for all of m68k

  [ Frederik Schüler ]
  * activate CONFIG_SECURITY_NETWORK to fix SElinux operation.
    (Closes: #338543)

 -- Norbert Tretkowski <nobse@debian.org>  Mon, 14 Nov 2005 10:23:05 +0100

linux-2.6 (2.6.14-2) unstable; urgency=low

  [ Simon Horman ]
  * [SECURITY] Avoid 'names_cache' memory leak with CONFIG_AUDITSYSCALL
    This fix, included as part of the 2.6.13.4 patch in
    2.6.13+2.6.14-rc4-0experimental.1 is CVE-2005-3181
  * Fix genearation of .extraversion, again (closes: #333842)
  * Add missing kernel-arch and kernel-header-dirs to defines
    so headers get included. (closes: #336521)
    N.B: I only filled in arches where other's hadn't done so alread.
         Please fix if its wrong.
  * Allow powerpc64 to compile with AUDIT enabled but
    AUDITSYSCALL disabled. powerpc64-audit_sysctl-build.patch

  [ dann frazier ]
  * Update hppa.diff to 2.6.14-pa0

  [ Norbert Tretkowski ]
  * [alpha] New patch to include compiler.h in barrier.h, barrier() is used in
    non-SMP case.
  * [alpha] Added kernel-header-dirs and kernel-arch to debian/arch/alpha/defines
    to include asm-alpha in linux-headers package.
  * Added myself to Uploaders.

  [ Frederik Schüler ]
  * [amd64] use DISCONTIGMEM instead of SPARSEMEM on amd64-k8-smp flavour to
    fix bootup kernel panic.
  * [amd64] include asm-x86_64 in linux-headers package.
  * Deactivate AUDITSYSCALL globally, it slows down the kernel and is not
    needed for selinux at all.

 -- Simon Horman <horms@debian.org>  Tue,  1 Nov 2005 15:27:40 +0900

linux-2.6 (2.6.14-1) unstable; urgency=low

  [ Sven Luther ]
  * New upstream release.

  [ Norbert Tretkowski ]
  * [alpha] Update arch/alpha/config* for 2.6.14.

  [ Simon Horman ]
  * Fix misformatting of long description of
    linux-patch-debian-linux-patch-debian-X.Y.Z.
    templates/control.main.in
    (closes: #335088)
  * Make sure version is seeded in apply and unapply scripts.
    Actually changed in some earlier, post 2.6.12, release,
    but the changelog seems to be missing.
    (closes: #324583)

  [ dann frazier ]
  * [ia64] Disable the CONFIG_IA64_SGI_SN_XP module.  This forces
    CONFIG_GENERIC_ALLOCATOR and CONFIG_IA64_UNCACHED_ALLOCATOR to y, which
    appears to break on zx1 systems.

 -- Simon Horman <horms@debian.org>  Fri, 28 Oct 2005 16:26:03 +0900

linux-2.6 (2.6.13+2.6.14-rc5-0experimental.1) experimental; urgency=low

  [ Sven Luther ]
  * Upgraded to 2.6.14-rc5.

  [ Jonas Smedegaard ]
  * Quote variables in debian/rules.real and postinstall (making it
    safer to run with weird characters in path of build environment).

  [ Bastian Blank ]
  * Add some missing files from scripts to headers packages.
  * Add new patch powerpc-build-links.patch: Emit relative symlinks in
    arch/ppc{,64}/include.
  * Include arch/*/include into headers package.

 -- Sven Luther <luther@debian.org>  Tue, 25 Oct 2005 03:56:11 +0000

linux-2.6 (2.6.13+2.6.14-rc4-0experimental.1) experimental; urgency=low

  [ Sven Luther ]
  * Upgraded to 2.6.14-rc4.

  [ Simon Horman ]
  * Fix genearation of .extraversion (closes: #333842)

  [ dann frazier ]
  * Enhance the linux-source description to explain the types of patches
    Debian adds to it.  (closes: #258043)
  * Correct linux-patch-debian description.  It replaces the
    kernel-patch-debian packages, not the kernel-source packages.

  [ Jonas Smedegaard ]
  * Fix building from within a very long dir (all patches was applied at
    once - exhausting shell commandline, now applied one by one).
  * Add Simon Horman, Sven Luther and myself as Uploaders.

  [ Bastian Blank ]
  * Use list of revisions in patch scripts.
  * Use correct names for tarball and scripts.

  [ Jurij Smakov ]
  * [i386] Set the CONFIG_HPET_EMULATE_RTC option to make the clock
    work properly on certain Dell machines. This required setting the
    CONFIG_RTC option to 'y' instead of 'm'. (closes: #309909)
    [i386] Enable VIDEO_CX88 and VIDEO_CX88_DVB (both set to 'm') by
    popular demand. (closes: #330916)

  [ Norbert Tretkowski ]
  * [alpha] Update arch/alpha/config for 2.6.13.

  [ Kyle McMartin ]
  * [hppa] Oops. Fix linux-headers not including asm-parisc by adding
    headers_dirs = parisc to Makefile.inc.

  [ maximilian attems ]
  * Set CONFIG_FB_VESA=y for i386 and amd64 configs. (closes: #333003)

  [ Sven Luther ]
  * [powerpc] Fixed apus build, now use mkvmlinuz too to generate the vmlinuz
    kernel.
  * Fixed control.image.in to depend on :
      initramfs-tools | yaird | linux-ramdisk-tool
    where linux-ramdisk-tools is the virtual package provided by all
    initrd/initramfs generating tools.

  [ Frederik Schüler ]
  * deactivate FB_RIVA on all architectures.
  * deactivate BLK_DEV_IDESCSI on all architectures.
  * Added patch-2.6.13.4:
    - [SECURITY] key: plug request_key_auth memleak
      See CAN-2005-3119
    - [SECURITY] Fix drm 'debug' sysfs permissions
      See CAN-2005-3179
    - [SECURITY] Avoid 'names_cache' memory leak with CONFIG_AUDITSYSCALL
    - [SPARC64] Fix userland FPU state corruption.
    - BIC coding bug in Linux 2.6.13
    - [SECURITY] orinoco: Information leakage due to incorrect padding
      See CAN-2005-3180
    - ieee1394/sbp2: fixes for hot-unplug and module unloading

  [ Christian T. Steigies ]
  * disable CONFIG_EXT2_FS_XIP for m68k like on all(?) other arches
  * deactivate OKTAGON_SCSI for amiga/m68k until it can be compiled again
  * deactivate CONFIG_KEYBOARD_HIL_OLD, CONFIG_KEYBOARD_HIL, CONFIG_MOUSE_HIL,
    CONFIG_HIL_MLC, and CONFIG_HP_SDC for hp/m68k
  * update m68k.diff for 2.6.13
  * split out patches that do not intefere with other arches to
    patches-debian/m68k-*

 -- Bastian Blank <waldi@debian.org>  Fri, 21 Oct 2005 12:17:47 +0000

linux-2.6 (2.6.13-1) experimental; urgency=low

  * New upstream release "git booost":
    - new arch xtensa
    - kexec/kdump
    - execute-in-place
    - inotify (closes: #304387)
    - time-sharing cfq I/O scheduler
    - manual driver binding
    - voluntary preemption
    - user-space I/O initiation for InfiniBand
    - new speedy DES (crypto) implementation
    - uml "almost-skas" mode support
    - 250 HZ default (closes: #320366)
    - fixes all over (alsa, archs, ide, input, ntfs, scsi, swsusp, usb, ..)
    - orinoco driver updates (closes: #291684)
    - md, dm updates (closes: #317787)

  [ Frederik Schüler ]
  * [amd64] Added class and longclass descriptions for amd64 flavours.
  * [amd64] add amd64-tlb-flush-sigsegv-fix.patch: disable tlb flush
    filtering on smp systems to workaround processor errata.
  * backport kernel-api-documentation-generation-fix.diff from git to fix
    documentation build.
  * Added patch-2.6.13.1:
    - raw_sendmsg DoS (CAN-2005-2492)
    - 32bit sendmsg() flaw (CAN-2005-2490)
    - Reassembly trim not clearing CHECKSUM_HW
    - Use SA_SHIRQ in sparc specific code.
    - Fix boundary check in standard multi-block cipher processors
    - 2.6.13 breaks libpcap (and tcpdump)
    - x86: pci_assign_unassigned_resources() update
    - Fix PCI ROM mapping
    - aacraid: 2.6.13 aacraid bad BUG_ON fix
    - Kconfig: saa7134-dvb must select tda1004x

  [ Simon Horman ]
  * Disable BSDv3 accounting on hppa and alpha, it was already
    disabled on all other architectures. Also unify BSD accounting
    config into top level config, rather than per flavour configs.
  * [SECURITY] The seq_file memory leak fix included in 2.6.12-6
    as part of upstream's 2.6.12.6 patchset is now CAN-2005-2800.

  [ Jurij Smakov, Simon Horman ]
  * Ensure that only one kernel-manual/linux-manual package can
    be installed at a time to avoid file conflicts. (closes: #320042)

  [ Bastian Blank ]
  * Move audit, preempt and security settings to core config file.
  * Fix powerpc configuration.
  * Add debian version information to kernel version string.
  * Drop coreutils | fileutils dependencies.
  * Drop modular-vesafb patch. (closes: #222374, #289810)

  [ Christian T. Steigies ]
  * update m68k.diff for linux-2.6.13
  * add m68k-42_dma.patch and m68k-sonic.patch that will be in upstream 2.6.14
    (which makes sun3 build fail, needs fixing)

  [ maximilian attems ]
  * Drop drivers-add-scsi_changer.patch (merged)
  * Drop drivers-ide-dma-blacklist-toshiba.patch (merged)
  * Drop drivers-ide-__devinit.patch (merged)
  * Added patch-2.6.13.2:
    - USB: ftdi_sio: custom baud rate fix
    - Fix up more strange byte writes to the PCI_ROM_ADDRESS config word
    - Fix MPOL_F_VERIFY
    - jfs: jfs_delete_inode must call clear_inode
    - Fix DHCP + MASQUERADE problem
    - Sun HME: enable and map PCI ROM properly
    - Sun GEM ethernet: enable and map PCI ROM properly
    - hpt366: write the full 4 bytes of ROM address, not just low 1 byte
    - forcedeth: Initialize link settings in every nv_open()
    - Lost sockfd_put() in routing_ioctl()
    - lost fput in 32bit ioctl on x86-64
  * Added patch-2.6.13.3:
    - Fix fs/exec.c:788 (de_thread()) BUG_ON
    - Don't over-clamp window in tcp_clamp_window()
    - fix IPv6 per-socket multicast filtering in exact-match case
    - yenta oops fix
    - ipvs: ip_vs_ftp breaks connections using persistence
    - uml - Fix x86_64 page leak
    - skge: set mac address oops with bonding
    - tcp: set default congestion control correctly for incoming connections

  [ Sven Luther ]
  * [powerpc] Added hotplug support to the mv643xx_eth driver :
      powerpc-mv643xx-hotplug-support.patch
    thanks go to Nicolas Det for providing the patch.
  * [powerpc] Modified a couple of configuration options for the powerpc64
    flavour, fixes and enhances Apple G5 support (Closes: #323724, #328324)
  * [powerpc] Added powerpc-miboot flavour to use exclusively with oldworld
    powermac miboot floppies for debian-installer.
  * [powerpc] Checked upgraded version of the apus patches, separated them in
    a part which is safe to apply, and one which needs checking, and is thus
    not applied yet.

  [ Kyle McMartin ]
  * [hppa] Update hppa.diff to 2.6.13-pa4.
  * [hppa] Add space register fix to pacache.S to hppa.diff.

  [ dann frazier ]
  * Add a note to README.Debian that explains where users can find the .config
    files used to generate the linux-image packages.  Closes: #316809
  * [ia64] Workaround #325070 until upstream works out an acceptable solution.
    This bug breaks module loading on non-SMP ia64 kernels.  The workaround
    is to temporarily use an SMP config for the non-SMP kernels.  (Note that
    John Wright is running benchmarks to determine the overhead of running
    an SMP kernel on UP systems to help decide if this should be a
    permanent change).
  * [ia64] Update arch/ia64/config for 2.6.13

 -- Simon Horman <horms@debian.org>  Thu,  6 Oct 2005 15:45:21 +0900

linux-2.6 (2.6.12-6) unstable; urgency=high

  [ Andres Salomon, Bastian Blank ]
  * Change ATM and Classical-IP-over-ATM to be modular, instead of being
    statically included. (closes: #323143)

  [ Sven Luther ]
  * [powerpc] powerpc-pmac-sound-check.patch: Added pmac-sound sanity check.
  * [powerpc] powerpc-apus.patch:
    Added preliminary apus patch to package, not applied to kernel tree yet.

  [ Simon Horman ]
  * Unset CC_OPTIMIZE_FOR_SIZE in i386 config,
    it breaks iproute's (and other netlink users) ability
    to set routes. (closes: #322723)
  * Added 2.6.12.6
    - [SECURITY: CAN-2005-2555] Restrict socket policy loading to
      CAP_NET_ADMIN.
    - [SECURITY] Fix DST leak in icmp_push_reply().  Possible remote
      DoS?
    - [SECURITY] NPTL signal delivery deadlock fix; possible local
      DoS.
    - fix gl_skb/skb type error in genelink driver in usbnet
    - [SECURITY] fix a memory leak in devices seq_file implementation;
      local DoS.
    - [SECURITY] Fix SKB leak in ip6_input_finish(); local DoS.

  [ Andres Salomon ]
  * [hppa] enable discontiguous memory support for 32bit hppa images, so
    they build.

 -- Andres Salomon <dilinger@debian.org>  Tue, 06 Sep 2005 10:14:35 -0400

linux-2.6 (2.6.12-5) unstable; urgency=low

  * Change ARM to use GCC 3.3 to avoid FTBFS errors with GCC 4
   (dann frazier)

  * Remove spurious double quote character from ia64 package descriptions.
    (dann frazier)

  * Add transitional meta packages (kernel-image-2.6-*) for ia64.
    (dann frazier)

  * Change fuzz factor to 1, stricter patch appliance. (Maximilian Attems)

  * Enabled CONFIG_THERM_PM72 on powerpc64 flavour. (Sven Luther)

 -- Bastian Blank <waldi@debian.org>  Tue, 16 Aug 2005 21:43:31 +0200

linux-2.6 (2.6.12-4) unstable; urgency=low

  * Supply correct subarch values for the powerpc images.

 -- Bastian Blank <waldi@debian.org>  Mon, 15 Aug 2005 21:06:18 +0200

linux-2.6 (2.6.12-3) unstable; urgency=low

  * Added reference to old kernel-* package names to make
    transition a little more obvious to end users.
    A Dan Jacobson special. (Simon Horman) Closes: #321167

  * By the time this makes it into the archive, it will
    be handling kernel-image-2.6-* packages. (Simon Horman)
    Closes: #321867

  * Link palinfo statically on ia64. (dann frazier) (Closes: #321885)

  * [hppa] :
    - Add hppa arch specific patch.
    - Build-Depend on binutils-hppa64 and gcc-4.0-hppa64.
    (Kyle McMartin)

  * Fix permissions in source tarball. (Bastian Blank) (Closes: #322409)

  * Enable the CONFIG_IP_ADVANCED_ROUTER and related options on
    sparc64 to sync with other architectures. (Jurij Smakov)
    Closes: #321236

  * Include all executables as well as *.sh and *.pl files found in
    scripts directory in the headers package. (Bastian Blank)
    Closes: #322612, #322680, #322765

  * Include m68k headers into the arch-common headers package on
    powerpc and make sure that all the directories are linked to
    properly from the flavour-specific headers packages. (Jurij Smakov)
    Closes: #322610

  * [powerpc] Enabled the powerpc64 flavour, now that we have a real biarch
    toolchain in sid. Many thanks go to GOTO Masanori and Matthias Klose as
    well as any other who worked on the biarch toolchain to make this happen.

  * Added 2.6.12.5 (Simon Horman)
    - Fix BUG() is triggered by a call to set_mempolicy() with a negativ
      first argument.
    - [amd64] Fix a SRAT handling on systems with dual cores.
    - [amd64] SMP timing problem
    - [security] Zlib fixes See CAN-2005-2458, CAN-2005-2459
      http://sources.redhat.com/ml/bug-gnu-utils/1999-06/msg00183.html
      http://bugs.gentoo.org/show_bug.cgi
    - Add zlib deflateBound()
    - [security] Fix error during session join. See CAN-2005-2098
    - [security] Fix keyring destructor. See CAN-2005-2099
    - Module per-cpu alignment cannot always be met
      http://www.ussg.iu.edu/hypermail/linux/kernel/0409.0/0768.html
    Closes: #323039

 -- Bastian Blank <waldi@debian.org>  Mon, 15 Aug 2005 16:42:05 +0200

linux-2.6 (2.6.12-2) unstable; urgency=low

  * The Kernel Team offers its condolences to the family of Jens Schmalzing
    (jensen@debian), who died Saturday, July 30, 2005 in a tragic accident in
    Munich.  Jens was a member of the Kernel Team, and was instrumental in
    taking the powerpc kernel package to 2.6, as well as maintaining MOL
    and its kernel modules.

  * Add @longclass@ variable to control file autogeneration. (Andres Salomon)

  * Bump build-depends on kernel-package to a fixed version (>= 9.005).
    (Jurij Smakov, Sven Luther) (closes: #319657, #320422, #321625)

  * Change default ramdisk size for sparc to 16,384K to accomodate a fatter
    d-i initrd for netboot installs.
    (Joshua Kwan)

  * Don't build-depend on console-tools on s390. (Bastian Blank)

  * Add ARM support. (Vincent Sanders)

  * Add ia64 descriptions. (dann frazier)

  * Strip down the scripts dir in the headers packages. (Bastian Blank)

  * Add m68k support. (Christian T. Steigies)

  * Added 2.6.12.4 (Frederik Schüler)
    - Fix powernow oops on dual-core athlon
    - Fix early vlan adding leads to not functional device
    - sys_get_thread_area does not clear the returned argument
    - bio_clone fix
    - Fix possible overflow of sock->sk_policy (CAN-2005-2456)
      (closes: #321401)
    - Wait until all references to ip_conntrack_untracked are dropped on
      unload
    - Fix potential memory corruption in NAT code (aka memory NAT)
    - Fix deadlock in ip6_queue
    - Fix signedness issues in net/core/filter.c
    - x86_64 memleak from malicious 32bit elf program
    - rocket.c: Fix ldisc ref count handling
    - kbuild: build TAGS problem with O=

  * Enable CONFIG_6PACK=m for all archs (Andres Salomon)
    (closes: #319646)

  * Overhaul the generation of the control file. Now it is handled
    by debian/bin/gencontrol.py. The debian/control target in rules
    also fails now, since we don't want the control file generated
    during build. Arch-specific Depends and suggests are now generated
    correctly. (Bastian Blank) (Closes: #319896)

  * [powerpc] Fixed typo which made asm-ppc and asm-ppc64 not being included
    in the header package. (Sven Luther) (Closes: #320817)

  * Added list of flavours built to common header package. (Sven Luther)

 -- Bastian Blank <waldi@debian.org>  Tue, 09 Aug 2005 11:12:40 +0200

linux-2.6 (2.6.12-1) unstable; urgency=low

  * New upstream release:
    - "git rocks"
    - address space randomization
    - conversion of ide driver code to the device model
    - restored Philips webcam driver
    - new Broadcom bcm5706 gigabit driver
    - new resource limits for the audio community
    - Multipath device mapper
    - Intel HD Audio alsa driver
    - fixes + arch updates..
    - readdition of tg3 driver, as firmware license has been fixed

  * Dropped the following patches:
    - patch-2.6.11.*.patch (merged)
    - powerpc-ppc64-ibmvscsi.patch (Christoph didn't like it, and it failed
      to build anyways) (Sven Luther)
    - doc-post_halloween.patch (unless someone can come up w/ a valid
      reason for carrying around rapidly bitrotting documentation...)
      (Andres Salomon)
    - sparc32-hypersparc-srmmu.patch (dropped until sparc32 is working
      again, and we can figure out whether it's necessary)
    - fix-alpha-ext3-oops.patch (no longer needed, fixed by compiler)
    - x86-i486_emu.patch (buggy and insecure 80486 instruction emulation
      for 80386; we're no longer supporting this) (closes: #250468)
    - amd64-outs.patch (according to
      http://www.ussg.iu.edu/hypermail/linux/kernel/0502.3/1095.html, this
      is unnecessary for us) (Andres Salomon)
    - sparc64-rtc-mostek.patch (merged)
    - sparc64-compat-nanoseconds.patch (merged)
    - sparc64-sunsu-init-2.6.11.patch (merged)
    - sunsab-uart-update-timeout.patch (merged)
    - alpha-read-trylock.patch (different version got merged)
    - powerpc-prep-motorola-irq-fix.patch (merged)
    - drivers-media-video-saa7134-update.patch (merged)
    - drivers-media-video-saa7134-update-2.patch (merged)
    - drivers-media-video-pll-lib.patch (merged)
    - drivers-media-video-pll-lib-2.patch (merged)
    - drivers-media-video-tuner-update-1.patch (merged)
    - drivers-media-video-tuner-update-2.patch (merged)
    - drivers-media-video-v4l-mpeg-support.patch (merged)
    - drivers-media-video-mt352-update.patch (merged)
    - arch-ppc64-hugepage-aio-panic.patch (merged)
    - drivers-input-serio-nmouse.patch (merged)
    - sparc64-sb1500-clock-2.6.patch (merged)
    - docbook-allow-preprocessor-directives-... (merged)
    - docbook-fix-function-parameter-descriptin-in-fbmem.patch (merged)
    - docbook-move-kernel-doc-comment-next-to-function.patch (merged)
    - powerpc-therm-adt746x-new-i2c-fix.patch (merged)
    - powerpc-mv643xx-enet.patch (merged)
    - powerpc-mv643xx-eth-pegasos.patch (merged)
    - powerpc-pmac-agp-sleep.patch (merged)
    - drivers-input-serio-8042-resume.patch (merged)

  * Premiere of the common-source kernel package
    (Jurij Smakov, Andres Salomon)
    - build all architectures out of kernel source package
    - rename source and binary packages
    - create a common config for different architectures, and management
      tools to allow for easier modification of config options
    - drop default configs, autogenerate them instead; requires
      kernel-package >= 9.002.

  * Add 2.6.12.1 (Maximilian Attems)
    - Clean up subthread exec (CAN-2005-1913)
    - ia64 ptrace + sigrestore_context (CAN-2005-1761)

  * Add 2.6.12.2 (Frederik Schüler)
    - Fix two socket hashing bugs.
    -  ACPI: Make sure we call acpi_register_gsi() even for default PCI
       interrupt assignment
    - Add "memory" clobbers to the x86 inline asm of strncmp and friends
    - e1000: fix spinlock bug
    - fix remap_pte_range BUG
    - Fix typo in drivers/pci/pci-driver.c

  * Add 2.6.12.3 (Joshua Kwan)
    - Fix semaphore handling in __unregister_chrdev
    - Fix TT mode in UML.
    - Check for a null return in tty_ldisc_ref.
    - v4l: cx88 hue offset fix
    - Fix 8139cp breakage that occurs with tpm driver.
    - Fix the 6pack driver in SMP environments.
    - Switch to spinlocks in the shaper driver.
    - ppc32: stop misusing NTP's time_offset value
    - netfilter: go back to dropping conntrack references manually
    - ACPI: don't accept 0 as a PCI IRQ.

  * Enable CONFIG_SCSI_INITIO. (Maximilian Attems) (closes: #318121)

  * [powerpc] :
    - Added powerpc-mkvmlinuz-support patch which allows, together with
      kernel-package 9.0002 to add mkvmlinuz support to hand built packages.
    - Removed powerpc-ppc64-ibmvscsi.patch, FTBFS, and Christoph doesn't like
      it and thinks it is not needed.
    - Disabled swim3 on powerpc-smp, FTBFS.
    - Disabled software-suspend on powerpc-smp, FTBFS, amd64/i386 only smp code.
    - Rediffed and readded the G4 L2 hardware flush assist patch from Jacob Pan.
    (Sven Luther)

  * [sparc]
    - Drop sparc32 flavour for now. sparc32 kernel is currently in the
      category "too buggy for us to support". In spite of numerous efforts
      I still see occasional random filesystem corruptions in my tests.
      That does NOT mean that we are dropping sparc32 support, we will
      work with upstream trying to solve these problems for the next
      kernel release. Those interested in helping/testing are encouraged
      to subscribe to debian-sparc mailing list.
      (Jurij Smakov)

  * [alpha]
    - Renamed resulting binary packages for alpha, kernel-image-x.y.z-generic
      wasn't a generic kernel, it was a generic kernel for alpha machines, so
      we're now using linux-image-x.y.z-alpha-generic (and of course, the same
      change for the smp kernel-image). This change was postponed after the
      sarge release. (closes: #260003)
    (Norbert Tretkowski)

  * [amd64]
    - Now using the default compiler (gcc-4.0), thus we get rid of the
      annoying MAKEFLAGS="CC=gcc-3.4" make-kpkg... invocation for third-party
      modules.
      This release lacks 64bit kernels for i386 userland; support will be
      added in a later release as soon as the toolchain has stabilized again.
      (Frederik Schüler)

 -- Andres Salomon <dilinger@debian.org>  Wed, 20 Jul 2005 17:16:04 -0400
<|MERGE_RESOLUTION|>--- conflicted
+++ resolved
@@ -1,5 +1,4 @@
-<<<<<<< HEAD
-linux-2.6 (2.6.26-25lenny2) UNRELEASED; urgency=high
+linux-2.6 (2.6.26-26lenny1) UNRELEASED; urgency=high
 
   * net sched: fix kernel leak in act_police (CVE-2010-3477)
   * aio: check for multiplication overflow in do_io_submit (CVE-2010-3067)
@@ -41,6 +40,18 @@
 
  -- dann frazier <dannf@debian.org>  Thu, 30 Sep 2010 21:42:24 -0600
 
+linux-2.6 (2.6.26-26) stable; urgency=high
+
+  [ Ben Hutchings ]
+  * [alpha,s390,sparc] math-emu: correct test for downshifting fraction in
+    _FP_FROM_INT() (Closes: #593193)
+  * SCSI/mptsas: fix hangs caused by ATA pass-through (Closes: #594690)
+  * xfs: prevent kernel crash due to corrupted inode log format
+    (Closes: #550733)
+  * r6040: Fix various bugs in r6040_multicast_list() (Closes: #600155)
+
+ -- dann frazier <dannf@debian.org>  Sat, 20 Nov 2010 15:30:51 -0700
+
 linux-2.6 (2.6.26-25lenny1) stable-security; urgency=high
 
   * irda: Correctly clean up self->ias_obj on irda_bind() failure.
@@ -53,19 +64,6 @@
   * ecryptfs: Bugfix for error related to ecryptfs_hash_buckets (CVE-2010-2492)
 
  -- dann frazier <dannf@debian.org>  Thu, 16 Sep 2010 09:38:09 -0600
-=======
-linux-2.6 (2.6.26-26) stable; urgency=high
-
-  [ Ben Hutchings ]
-  * [alpha,s390,sparc] math-emu: correct test for downshifting fraction in
-    _FP_FROM_INT() (Closes: #593193)
-  * SCSI/mptsas: fix hangs caused by ATA pass-through (Closes: #594690)
-  * xfs: prevent kernel crash due to corrupted inode log format
-    (Closes: #550733)
-  * r6040: Fix various bugs in r6040_multicast_list() (Closes: #600155)
-
- -- dann frazier <dannf@debian.org>  Sat, 20 Nov 2010 15:30:51 -0700
->>>>>>> 02e8a370
 
 linux-2.6 (2.6.26-25) stable; urgency=high
 
