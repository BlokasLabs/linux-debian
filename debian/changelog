<<<<<<< HEAD
linux-2.6 (3.2~rc3-1~experimental.1) UNRELEASED; urgency=low

  * New upstream release candidate

  [ Ben Hutchings ]
  * aufs: Update to aufs3.x-rcN-20111114
  * ieee802154: Enable IEEE802154_6LOWPAN as module
  * can: Enable CAN_GW, CAN_EMS_PCMCIA, CAN_PEAK_PCI as modules
  * nfc: enable NFC_NCI as module
  * scsi: Enable MVUMI as module
  * dm: Enable DM_THIN_PROVISIONING as module
  * b43: Enable B43_PHY_HT
  * [ia64,powerpc,sparc,x86] wireless: Enable MWIFIEX_PCIE as module

  [ Uwe Kleine-König ]
  * [amd64] reenable rt featureset with 3.2-rc2-rt3

 -- Ben Hutchings <ben@decadent.org.uk>  Mon, 14 Nov 2011 15:21:10 +0000
=======
linux-2.6 (3.1.4-1) unstable; urgency=low

  * New upstream stable updates:
    http://www.kernel.org/pub/linux/kernel/v3.x/ChangeLog-3.1.2
    http://www.kernel.org/pub/linux/kernel/v3.x/ChangeLog-3.1.3
    - TTY: ldisc, wait for ldisc infinitely in hangup (Closes: #645071)
    http://www.kernel.org/pub/linux/kernel/v3.x/ChangeLog-3.1.4

  [ Martin Michlmayr ]
  * [armel] Set the priority of pata-modules to standard since the
    GLAN Tank uses PATA.

  [ Ben Hutchings ]
  * Enable BCMA as module, BCMA_HOST_PCI and B43_BCMA (Closes: #649567)
    but limit these to devices not supported by brcmsmac
  * brcmsmac: Enable as module for all architectures
  * Include module taint flags in bug reports
  * lirc_serial: Fix various bugs that may result in a crash, deadlock or
    other failure (Closes: #645811)
  * amilo-rfkill: Use proper functions to write to the i8042 safely
  * topology: Provide CPU topology in sysfs in !SMP configurations
    (Closes: #649216)

  [ Bastian Blank ]
  * Include generated headers. (closes: #650085)

 -- Bastian Blank <waldi@debian.org>  Tue, 29 Nov 2011 14:14:14 +0100
>>>>>>> 3cc094b7

linux-2.6 (3.1.1-1) unstable; urgency=high

  * New upstream stable update:
    http://www.kernel.org/pub/linux/kernel/v3.x/ChangeLog-3.1.1

  [ Aurelien Jarno ]
  * [s390x] Add s390x udebs, based on linux-kernel-di-s390x-2.6.
  * [sparc64] Sync udebs with sparc.

  [ Ben Hutchings ]
  * [powerpc] Fix module selection for {ata,ide,scsi-core}-modules udebs
  * [alpha] wire up accept4 syscall, thanks to Michael Cree
  * iwlagn: fix modinfo display for 135 ucode (Closes: #647958)
  * [powerpc] ptrace: Fix build with gcc 4.6
  * [arm] add io{read,write}{16,32}be functions (fixes FTBFS)
  * cifs, freezer: add wait_event_freezekillable and have cifs use it
    (Closes: #488794)
  * [alpha] Remove old, broken udeb configuration (Closes: #647586)
  * DFSG: Remove drivers/staging/ft1000/ft1000-*/*.img, non-free
    firmware for drivers we don't build
  * hfs: fix hfs_find_init() sb->ext_tree NULL ptr oops (CVE-2011-2203)
  * vmscan: fix shrinker callback bug in fs/super.c
  * block: Always check length of all iov entries in blk_rq_map_user_iov()
  * [x86] Add amilo-rfkill driver for some Fujitsu-Siemens Amilo laptops
    (Closes: #631664)

  [ Arnaud Patard ]
  * [arm] add missing ioread/write be functions to ixp4xx to fix FTBFS
  * [armhf] allow to build kernel image for iMX51 and iMX53 and enable some
    iMX53 platforms.
  * [armhf] add ahci for iMX53, pata for iMX51

 -- Ben Hutchings <ben@decadent.org.uk>  Sun, 13 Nov 2011 20:08:09 +0000

linux-2.6 (3.1.0-1~experimental.1) experimental; urgency=low

  * New upstream release: http://kernelnewbies.org/Linux_3.1
    - drm/i915: FBC off for ironlake and older, otherwise on by default
      (Closes: #641622)
    - drm/radeon: Update AVIVO cursor coordinate origin before x/yorigin
      calculation (Closes: #585130)
    - crypto: ghash - Avoid null pointer dereference if no key is set

  [ Ben Hutchings ]
  * [powerpc/powerpc64] Add missing #include to LPAR console selection fix
  * Make kernel-wedge package checks non-fatal in experimental builds
  * [x86/!486] Enable INTEL_IDLE
  * aufs: Update to aufs3.1-20111031 (Closes: #644687)

  [ Bastian Blank ]
  * Use xz compression for debug packages.
  * Make gcc-4.6 the default compiler.
  * Use shorter versions in the package names.
  * Remove linux-tools-* binary package.
  * Drop external module packages stuff.
  * Set default security module to Unix Discretionary Access Controls.
    - Remove unneeded selinux boot parameter.

 -- Bastian Blank <waldi@debian.org>  Thu, 03 Nov 2011 20:03:14 +0100

linux-2.6 (3.1.0~rc7-1~experimental.1) experimental; urgency=low

  * New upstream release candidate

  [ Ben Hutchings ]
  * Build udebs for the installer

 -- Ben Hutchings <ben@decadent.org.uk>  Sun, 25 Sep 2011 22:52:50 +0100

linux-2.6 (3.1.0~rc6-1~experimental.1) experimental; urgency=low

  * New upstream release candidate

  [ Ben Hutchings ]
  * [ia64] Disable GENERIC_GPIO (fixes FTBFS)
  * [i386] libertas: prioritize usb8388_olpc.bin firmware on OLPC machines
  * [armel/ixp4xx] Add gpioblib support (fixes FTBFS)
  * [i386] Fix alignment of alternative instruction entries (Closes: #640964)

 -- Ben Hutchings <ben@decadent.org.uk>  Wed, 21 Sep 2011 05:45:40 +0100

linux-2.6 (3.1.0~rc4-1~experimental.1) experimental; urgency=low

  * New upstream release candidate

  [ Ben Hutchings ]
  * aufs: Disable until it is updated for Linux 3.1
  * rt: Disable until it is updated for Linux 3.1
  * nfs: Enable NFSv4.1/pNFS (Closes: #627655)
  * [x86] ACPI: Enable ACPI_APEI_GHES as built-in (no longer modular).
    Enable ACPI_APEI_MEMORY_FAILURE.
  * netfilter: Enable IP_SET_HASH_NETIFACE as module
  * net: Enable NFC, NFC_PN533 as modules
  * video: Enable FB_UDL as module (Closes: #618261)
  * target: Enable ISCSI_TARGET as module
  * skge: Enable SKGE_GENESIS
  * net/wireless: Enable RTL8192DE as module
  * hwmon: Enable SENSORS_EMC2103, SENSORS_LM95245, SENSORS_MAX1668,
    SENSORS_NTC_THERMISTOR, SENSORS_SMM665 as modules
  * [i386] Enable GPIO_CS5535, MFD_CS5535, CS5535_MFGPT,
    CS5535_CLOCK_EVENT_SRC, GPIO_VX855, MFD_VX855 as modules;
    [i386/486] Enable OLPC_XO1_PM, OLPC_XO1_RTC, OLPC_XO1_SCI, OLPC_XO15_SCI
    (Closes: #639113)
  * media/dvb: Enable DVB_NET
  * media/rc: Enable IR_MCE_KBD_DECODER as module
  * gspca: Enable USB_GSPCA_SE401 as module
  * de4x5: Disable on all architectures except alpha (Closes: #639538)
  * wl128x: Disable on all flavours except armhf/omap
  * Make bug script accept failure of lspci (Closes: #639439)
  * [alpha] Disable GENERIC_GPIO (Closes: #638696)

 -- Ben Hutchings <ben@decadent.org.uk>  Mon, 29 Aug 2011 14:48:28 +0100

linux-2.6 (3.0.0-6) unstable; urgency=high

  [ Uwe Kleine-König ]
  * [amd64] Update rt featureset to 3.0.7-rt20

  [ Bastian Blank ]
  * Add stable 3.0.7, including:
    - drm/radeon: Update AVIVO cursor coordinate origin before x/yorigin
      calculation (Closes: #585130)
    - ipv6: fix NULL dereference in udp6_ufo_fragment() (Closes: #643817)
    For the complete list of changes, see:
     http://www.kernel.org/pub/linux/kernel/v3.0/ChangeLog-3.0.7

  [ Ben Hutchings ]
  * [powerpc] Change ATA, PATA_MACIO from module to built-in (Closes: #641210)
  * [powerpc] Change IDE, IDE_GD from built-in to module
  * Add stable 3.0.8, including:
    - cputimer: Cure lock inversion
    - drm/ttm: ensure ttm for new node is bound before calling move_notify()
    - drm/ttm: unbind ttm before destroying node in accel move cleanup
    - CIFS: Fix ERR_PTR dereference in cifs_get_root
    - xfs: start periodic workers later
    - mm: fix race between mremap and removing migration entry
    - x25: Prevent skb overreads when checking call user data
    - crypto: ghash - Avoid null pointer dereference if no key is set
      (CVE-2011-4081)
    - hfsplus: Fix kfree of wrong pointers in hfsplus_fill_super() error path
    For the complete list of changes, see:
     http://www.kernel.org/pub/linux/kernel/v3.0/ChangeLog-3.0.8
  * [{mips,mipsel}/{4,5}kc-malta] Disable X.25, as in all other configurations
  * ark3116: Fix initialisation order (Closes: #640391)
  * Add empty files to trigger generation of kernel-image udebs
  * aufs: Update to aufs3.0-20111031 (Closes: #644687)
  * xfs: Fix possible memory corruption in xfs_readlink (CVE-2011-4077)
  * oom: fix integer overflow of points in oom_badness (CVE-2011-4097)

 -- Ben Hutchings <ben@decadent.org.uk>  Tue, 01 Nov 2011 14:50:06 +0000

linux-2.6 (3.0.0-5) unstable; urgency=low

  [ Ben Hutchings ]
  * Bump ABI to 2
  * kobj_uevent: Ignore if some listeners cannot handle message
    (Closes: #641661)
  * Build udebs for the installer
  * Add stable 3.0.5 and 3.0.6, including:
    - TTY: pty, fix pty counting
    - pata_via: disable ATAPI DMA on AVERATEC 3200
    - atm: br2684: Fix oops due to skb->dev being NULL
    - alarmtimers: Avoid possible null pointer traversal
    - alarmtimers: Memset itimerspec passed into alarm_timer_get
    - alarmtimers: Avoid possible denial of service with high freq periodic
      timers
    - rtc: Fix RTC PIE frequency limit
    - x86, perf: Check that current->mm is alive before getting user callchain
    - xen/smp: Warn user why they keel over - nosmp or noapic and what to use
      instead. (Closes: #637308)
    - drm/nouveau: properly handle allocation failure in nouveau_sgdma_populate
    - net/9p: fix client code to fail more gracefully on protocol error
    - virtio: Fix the size of receive buffer packing onto VirtIO ring.
    - virtio: VirtIO can transfer VIRTQUEUE_NUM of pages.
    - fs/9p: Fid is not valid after a failed clunk.
    - fs/9p: When doing inode lookup compare qid details and inode mode bits.
    - fs/9p: Always ask new inode in create
    - net/9p: Fix the msize calculation.
    - 9p: close ACL leaks
    - fs/9p: Add fid before dentry instantiation
    - net/9p: Fix kernel crash with msize 512K
    - fs/9p: Always ask new inode in lookup for cache mode disabled
    - vfs: restore pinning the victim dentry in vfs_rmdir()/vfs_rename_dir()
    - cifs: fix possible memory corruption in CIFSFindNext (CVE-2011-3191)
    - writeback: introduce .tagged_writepages for the WB_SYNC_NONE sync stage
    - writeback: update dirtied_when for synced inode to prevent livelock
    - fib:fix BUG_ON in fib_nl_newrule when add new fib rule
    - scm: Capture the full credentials of the scm sender
    - vlan: reset headers on accel emulation path
    - xfrm: Perform a replay check after return from async codepaths
    - bridge: Pseudo-header required for the checksum of ICMPv6
    - bridge: fix a possible use after free
    - TPM: Call tpm_transmit with correct size (CVE-2011-1161)
    - TPM: Zero buffer after copying to userspace (CVE-2011-1162)
    - ALSA: fm801: Gracefully handle failure of tuner auto-detect
      (Closes: #641946)
    - btrfs: fix d_off in the first dirent
    - ARM: 7091/1: errata: D-cache line maintenance operation by MVA may not
      succeed
    - ARM: 7099/1: futex: preserve oldval in SMP __futex_atomic_op
    - ALSA: usb-audio: Check for possible chip NULL pointer before clearing
      probing flag
    - cfg80211: Fix validation of AKM suites
    - iwlagn: fix dangling scan request
    - block: Free queue resources at blk_release_queue() (Closes: #631187)
    For the complete list of changes, see:
     http://www.kernel.org/pub/linux/kernel/v3.0/ChangeLog-3.0.5
     http://www.kernel.org/pub/linux/kernel/v3.0/ChangeLog-3.0.6
  * Make taskstats require root access (CVE-2011-2494)

  [ Uwe Kleine-König ]
  * [amd64] Update rt featureset to 3.0.6-rt16 (Closes: #643301)

 -- Ben Hutchings <ben@decadent.org.uk>  Wed, 05 Oct 2011 15:14:34 +0100

linux-2.6 (3.0.0-4) unstable; urgency=low

  [ Ben Hutchings ]
  * Make bug script accept failure of lspci (Closes: #639439)
  * [alpha] Disable GENERIC_GPIO (Closes: #638696)
  * Add stable 3.0.4, including:
    - loop: fix deadlock when sysfs and LOOP_CLR_FD race against each other
    - Btrfs: fix an oops of log replay
    - ext4: Fix ext4_should_writeback_data() for no-journal mode
    - ext4: call ext4_ioend_wait and ext4_flush_completed_IO in ext4_evict_inode
    - ext4: Resolve the hang of direct i/o read in handling
      EXT4_IO_END_UNWRITTEN.
    - ext4: fix nomblk_io_submit option so it correctly converts uninit blocks
    - xen-blkfront: Drop name and minor adjustments for emulated scsi devices
    - xen/x86: replace order-based range checking of M2P table by linear one
    - rt2x00: fix order of entry flags modification
    - Add a personality to report 2.6.x version numbers
    For the complete list of changes, see:
     http://www.kernel.org/pub/linux/kernel/v3.0/ChangeLog-3.0.4
  * sendmmsg/sendmsg: fix unsafe user pointer access
  * rt2x00: fix crash in rt2800usb_write_tx_desc
  * rt2x00: fix crash in rt2800usb_get_txwi (Closes: #636531)
  * [sparc] Only Panther cheetah+ chips have POPC (Closes: #639949)
  * uvcvideo: Fix crash when linking entities (Closes: #637740)
  * Update Spanish debconf template translations (Omar Campagne)
    (Closes: #636242)

  [ Moritz Muehlenhoff ]
  * Update German Debconf translation. Thanks to Holger Wansing
    (Closes: #641487)

  [ Uwe Kleine-König ]
  * [amd64] Update rt featureset to 3.0.4-rt14

 -- Ben Hutchings <ben@decadent.org.uk>  Mon, 19 Sep 2011 14:40:42 +0100

linux-2.6 (3.0.0-3) unstable; urgency=low

  [ Ben Hutchings ]
  * Disable SENSORS_SHT15, unlikely to be usable on any supported platform
    (Closes: #638696)
  * Add stable 3.0.3, including:
    - atm: br2864: sent packets truncated in VC routed mode (Closes: #638656)
    For the complete list of changes, see:
     http://www.kernel.org/pub/linux/kernel/v3.0/ChangeLog-3.0.3
  * netfilter: TCP and raw fix for ip_route_me_harder (fixes case where
    SNAT/masquerading is not done)
  * Remove net device features from bug reports (Closes: #638956)
  * [mips,mipsel] Ignore nfs ABI changes made in 3.0.0-2; fixes FTBFS
  * genirq: Fix wrong bit operation
  * befs: Validate length of long symbolic links (CVE-2011-2928)
  * CIFS: Fix memory corruption on mount (Closes: #635344)
  * x86-32, vdso: On system call restart after SYSENTER, use int $0x80
  * drm/ttm: fix ttm_bo_add_ttm(user) failure path
  * fuse: check size of FUSE_NOTIFY_INVAL_ENTRY message

 -- Ben Hutchings <ben@decadent.org.uk>  Sat, 27 Aug 2011 08:04:02 +0100

linux-2.6 (3.0.0-2) unstable; urgency=high

  [ Aurelien Jarno ]
  * Add configuration files for s390x architecture.

  [ Ben Hutchings ]
  * linux-libc-dev: Install include/asm under arch-specific directory
    (thanks to Aurelien for correcting the directory); mark package as
    multi-arch-coinstallable (Multi-Arch: same)
  * [powerpc] Use libata-based drivers for most PATA controllers
    (Closes: #636854):
    - Various drivers replaced as for x86 in 2.6.32-10
    - pata_macio replaces ide_pmac
  * Add stable 3.0.2, including:
    - net: Cap number of elements for sendmmsg
    - net: Fix security_socket_sendmsg() bypass problem
    - [x86] xen: allow enable use of VGA console on dom0
    - net: Compute protocol sequence numbers and fragment IDs using MD5
    - cifs: cope with negative dentries in cifs_get_root
    - ALSA: snd-usb: avoid dividing by zero on invalid input
    - ipv6: make fragment identifications less predictable (CVE-2011-2699)
    - sch_sfq: fix sfq_enqueue() (Closes: #631945)
    - gre: fix improper error handling
    - ecryptfs: Add mount option to check uid of device being mounted
      = expect uid
    - ecryptfs: Return error when lower file pointer is NULL
    - ext{3,4}: Properly count journal credits for long symlinks
    For the complete list of changes, see:
     http://www.kernel.org/pub/linux/kernel/v3.0/ChangeLog-3.0.2
  * [x86] Enable RTS_PSTOR as module

  [ maximilian attems ]
  * Add stable 3.0.1, including:
    - gro: Only reset frag0 when skb can be pulled (CVE-2011-2723)
    - staging: comedi: fix infoleak to userspace (CVE-2011-2909)
    - rtc: limit frequency
    - CIFS: Fix oops while mounting with prefixpath
    - [SCSI] fix crash in scsi_dispatch_cmd()
    - tracing: Fix bug when reading system filters on module removal
    - tracing: Have "enable" file use refcounts like the "filter" file
    - ext4: fix i_blocks/quota accounting when extent insertion fails
    - ext4: free allocated and pre-allocated blocks when check_eofblocks_fl
      fails
    - ext3: Fix oops in ext3_try_to_allocate_with_rsv()
    - nfsd4: remember to put RW access on stateid destruction
    - nfsd4: fix file leak on open_downgrade
    - NFS: Fix spurious readdir cookie loop messages
    - proc: fix a race in do_io_accounting()
    - ipc/sem.c: fix race with concurrent semtimedop() timeouts and IPC_RMID
    - [armel,armhf,hppa] dm io: flush cpu cache with vmapped io
    - dm snapshot: flush disk cache when merging
    For the complete list of changes, see:
     http://www.kernel.org/pub/linux/kernel/v3.0/ChangeLog-3.0.1

  [ Jonathan Nieder ]
  * perf: do not look at ./config for configuration (Closes: #632923)
    (CVE-2011-2905)

  [ Uwe Kleine-König ]
  * [amd64] Update rt featureset to 3.0.1-rt11

 -- Ben Hutchings <ben@decadent.org.uk>  Tue, 16 Aug 2011 06:08:53 +0100

linux-2.6 (3.0.0-1) unstable; urgency=low

  * New upstream release: http://kernelnewbies.org/Linux_3.0

  [ maximilian attems ]
  * Topconfig enable modular VIDEO_SR030PC30, VIDEO_NOON010PC30,
    SOC_CAMERA_IMX074, SOC_CAMERA_OV2640, SOC_CAMERA_OV6650,
    SOC_CAMERA_OV9740, USB_YUREX.
  * [x86] enable modular VIDEO_VIA_CAMERA.
  * [x86_32] enable modular XO15_EBOOK.
  * ALSA: hda - Enable auto-parser as default for Conexant codecs.

  [ Ben Hutchings ]
  * linux-support, linux-tools: Use dh_python2 instead of dh_pysupport
  * aufs: Update for 3.0
  * [amd64] Enable PCMCIA_AHA152X as module (Closes: #632929)
  * Update debconf template translations:
    - Slovak (Slavko)
  * [x86] comedi: Enable the same drivers as in stable (squeeze), except
    for ISA drivers on amd64 (Closes: #633516)
  * Reduce required initramfs-tools version to 0.99~, to ease backporting
  * [armhf/mx5] Explicitly configure this flavour to support i.MX51; it
    is not currently possible to support other i.MX5x processors as well

  [ Arnaud Patard ]
  * Merge ixp4xx build fix and enable ixp4xx back
 
  [ Aurelien Jarno ]
  * [mips/octeon] Disable MEGARAID_SAS, SUSPEND, HIBERNATION, PM_RUNTIME.
    Enable FUSION, FUSION_SAS, HW_RANDOM, HW_RANDOM_OCTEON, 
    OCTEON_MGMT_ETHERNET, CONFIG_OCTEON_ETHERNET.

  [ Bastian Blank ]
  * [xen] Allow autoloading of backend drivers.

  [ Uwe Kleine-König ]
  * [amd64] Add rt featureset with 3.0-rt2 patch set

 -- Ben Hutchings <ben@decadent.org.uk>  Sun, 24 Jul 2011 02:42:27 +0200

linux-2.6 (3.0.0~rc6-1~experimental.1) experimental; urgency=low

  * New upstream release candidate

  [ maximilian attems ]
  * Topconfig enable modular USB_NET_KALMIA, I2C_DIOLAN_U2C, SMBUS,
    SENSORS_SMBUS, SENSORS_SHT21, SENSORS_EMC6W201, SENSORS_SCH5627,
    SENSORS_ADS1015, SENSORS_W83795, SENSORS_DS620, SENSORS_LINEAGE,
    SENSORS_LTC4151, SENSORS_LTC4261, SENSORS_MAX16065, SENSORS_MAX6639,
    SENSORS_MAX6642, BT_WILINK.
  * [x86_32] enable modular I2C_PXA.
  * [x86] enable modular SENSORS_FAM15H_POWER.
  * drm/i915: Hold struct_mutex during i915_save_state/i915_restore_state.
  * [thinkpad]: Add KEY_MICMUTE and enable it on Lenovo X220.
  * [m68k]: resources: Add lookup_resource().
  * m68k/atari: Reserve some ST-RAM early on for device buffer use.
  * ALSA: hda - Handle -1 as invalid position, too
  * ALSA: hda - Judge playback stream from stream id in azx_via_get_position()

  [ Ben Hutchings ]
  * [x86] Enable SCSI_ISCI as module

 -- maximilian attems <maks@debian.org>  Tue, 05 Jul 2011 11:05:43 +0200

linux-2.6 (3.0.0~rc5-1~experimental.1) experimental; urgency=low

  * New upstream release candidate
    -  fix wrong iput on d_inod. (closes: #631255, #631802)

  [ maximilian attems ]
  * [x86] enable some comedi modules. (closes: #631199)
  * [kirkwood] Enable sound support for the HP t5325 (closes: #631762)

  [ Arnaud Patard ]
  * [armel] disable ixp4xx, until upstream agrees on how to fix
  the build error
  * [armel] Remove configuration options which don't exist anymore
  * [armhf] disable net dma/async tx on mx5 as it can't work

 -- maximilian attems <maks@debian.org>  Tue, 28 Jun 2011 11:55:21 +0200

linux-2.6 (3.0.0~rc4-1~experimental.1) experimental; urgency=low

  * New upstream release candidate
    - drm/i915: Fixes. (closes: #627976)

  [ maximilian attems ]
  * [x86] enable modular INTEL_OAKTRAIL, ACPI_APEI_PCIEAER.
  * Topconfig enable modular RADIO_WL1273, RADIO_WL128X.

  [ Ben Hutchings ]
  * rt2800pci: Add device ID for RT539F device (Closes: #630960)
  * atm: Enable for all architectures except m68k, s390 (Closes: #630900)

 -- maximilian attems <maks@debian.org>  Tue, 21 Jun 2011 15:00:23 +0200

linux-2.6 (3.0.0~rc3-1~experimental.1) experimental; urgency=low

  * New upstream release candidate

  [ Ben Hutchings ]
  * [i386] idle: EXPORT_SYMBOL(default_idle, pm_idle) if
    CONFIG_APM_MODULE (only); fixes FTBFS

  [ maximilian attems ]
  * Update configs.
  * Topconfig enable BPF_JIT. (closes: #630553)
  * Update debconf pt (Américo Monteiro) translations. (closes: #627631)
  * Add kbuild fixes out of linux-next.

 -- maximilian attems <maks@debian.org>  Thu, 16 Jun 2011 15:04:33 +0200

linux-2.6 (3.0.0~rc2-1~experimental.1) experimental; urgency=low

  * New upstream release candidate

  [ maximilian attems ]
  * Newer Standards-Version 3.9.2 without changes.
  
  [ Hector Oron ]
  * [armel/iop32x] Fix FTBFS (Closes: #629342)

  [ Aurelien Jarno ]
  * [mips,mipsel] Update arch/mips/kernel/i8259.c to fix FTBFS.
  * [mips,mipsel] Remove explicit disable of CONFIG_DRM_NOUVEAU and 
    CONFIG_DRM_RADEON_KMS.

  [ Ben Hutchings ]
  * perf: Cancel -Werror compiler option; fixes FTBFS with perl 5.14
  * qla4xxx: Remove our fix for #598503; it has now been fixed upstream
    in a different way and the two changes resulted in FTBFS
  * [ia64] nouveau: Disable ACPI support. It probably wasn't very useful
    on ia64, and now depends on mxm-wmi which is definitely x86-only.
  * Make gcc-4.5 the default compiler (except for alpha, hppa and m68k)
  * Restore xen-linux-system-<version>-<flavour> packages

 -- Ben Hutchings <ben@decadent.org.uk>  Thu, 09 Jun 2011 01:10:53 +0100

linux-2.6 (3.0.0~rc1-1~experimental.1) experimental; urgency=low

  * New upstream release candidate

  [ Ben Hutchings ]
  * [x86] Enable BACKLIGHT_APPLE, replacing BACKLIGHT_MBP_NVIDIA
    (Closes: #627492)
  * cgroups: Disable memory resource controller by default. Allow it
    to be enabled using kernel parameter 'cgroup_enable=memory'.
  * rt2800usb: Enable support for more USB devices including
    Linksys WUSB600N (Closes: #596626) (this change was accidentally
    omitted from 2.6.39-1)
  * fs: Enable FHANDLE
  * cgroups: Enable CGROUP_MEM_RES_CTLR_SWAP but not
    CGROUP_MEM_RES_CTLR_SWAP_ENABLED. Swap accounting can be enabled
    using kernel parameter 'swapaccount'.
  * ipv4: Enable IP_FIB_TRIE_STATS
  * netfilter: Enable IP_SET, IP_SET_BITMAP_IP, IP_SET_BITMAP_IPMAC,
    IP_SET_BITMAP_PORT, IP_SET_HASH_IP, IP_SET_HASH_IPPORT,
    IP_SET_HASH_IPPORTIP, IP_SET_HASH_IPPORTNET, IP_SET_HASH_NET,
    IP_SET_HASH_NETPORT, IP_SET_LIST_SET, NETFILTER_XT_SET as modules
  * net/sched: Enable NET_SCH_QFQ as module
  * can: Enable CAN_SOFTING, CAN_SOFTING_CS as modules
  * mtd: Enable MTD_SWAP as module
  * of, proc: Enable PROC_DEVICETREE
  * dm: Enable DM_RAID, DM_FLAKEY as modules. Note these are currently
    experimental.
  * target: Enable TCM_FC as module
  * net/wireless/ath: Enable CARL9170 as module (carl9170, replacing
    ar9170usb)
  * rtlwifi: Enable RTL8192SE as module (Closes: #590280)
  * net/wireless: Enable MWIFIEX, MWIFIEX_SDIO as modules
  * net/usb: Enable USB_VL600 as module
  * tablet: Enable drivers for all possible architectures and flavours
  * tablet: Enable TABLET_USB_HANWANG as module
  * pps: Enable PPS_CLIENT_PARPORT as module
  * ptp: Enable PTP_1588_CLOCK, PTP_1588_CLOCK_GIANFAR,
    PTP_1588_CLOCK_IXP46X as modules
  * [x86] watchdog: Enable SP5100_TCO, NV_TCO as modules
  * media/rc: Enable IR_REDRAT3, RC_LOOPBACK as module
  * [x86] media/rc: Enable IR_ITE_CIR, IR_FINTEK as modules
  * gspca: Enable USB_GSPCA_KINECT as module
  * [i386] radio: Enable RADIO_MIROPCM20 as module
  * s3fb: Enable FB_S3_DDC
  * viafb: Enable FB_VIA_X_COMPATIBILITY
  * es1968: Enable SND_ES1968_RADIO
  * sound: Enable SND_ISIGHT, SND_LOLA as modules
  * hid: Enable HID_ACRUX, HID_EMS_FF, HID_KEYTOUCH, HID_LCPOWER,
    HID_MULTITOUCH, HID_ROCCAT_ARVO, HID_ROCCAT_KONEPLUS,
    HID_ROCCAT_KOVAPLUS as modules
  * usb-storage: Enable USB_STORAGE_REALTEK, USB_STORAGE_ENE_UB6250 as
    modules
  * mmc: Enable MMC_VUB300, MMC_USHC as modules
  * memstick: Enable MEMSTICK_R592 as module
  * [x86] edac: Enable EDAC_I7300 as module
  * [i386] staging, video: Enable FB_OLPC_DCON as module
  * [x86] staging, drm: Enable DRM_PSB as module
  * crypto, net: Enable CRYPTO_USER_API_HASH, CRYPTO_USER_API_SKCIPHER as
    modules
  * [x86] block, xen: Enable XEN_BLKDEV_BACKEND as module

 -- Ben Hutchings <ben@decadent.org.uk>  Wed, 01 Jun 2011 06:41:14 +0100

linux-2.6 (2.6.39-3) unstable; urgency=low

  [ Ben Hutchings ]
  * [x86] i915: Revert "drm/i915: Enable GMBUS for post-gen2 chipsets"
    (Closes: #627575)
  * linux-source-<version>: Suggest libqt4-dev (for 'make xconfig')
    instead of libqt3-mt-dev (Closes: #631666)
  * [armhf] Add omap flavour, thanks to Sebastian Reichel
  * [armhf] rtc-twl: Switch to using threaded irq
  * bridge/netfilter: provide a cow_metrics method for fake_ops
    (Closes: #629932)
  * Update debconf template translations:
    - Danish (Joe Dalton) (Closes: #632551)
    - Slovak (Slavko) (Closes: #608684)
  * partitions/efi: Fix crash (oops) caused by corrupted GUID partition
    table (CVE-2011-1577)
  * ksm: fix NULL pointer dereference in scan_get_next_rmap_item()
    (CVE-2011-2183)
  * inet_diag: Fix infinite loop in inet_diag_bc_audit() (CVE-2011-2213)
  * taskstats: don't allow duplicate entries in listener mode (CVE-2011-2484)
  * bluetooth: Prevent buffer overflow in l2cap config request
    (CVE-2011-2497)

  [ maximilian attems ]
  * Add stable 2.6.39.2, including:
    - block: Fix crash (oops) in blkdev_get() on failed exclusive open
      (Closes: #631574)
    - nl80211: fix check for valid SSID size in scan operations (CVE-2011-2517)
    - drm/radeon/kms: viewport height has to be even
    - drm/radeon/kms: fix for radeon on systems >4GB without hardware iommu
    - fat: Fix corrupt inode flags when remove ATTR_SYS flag
    - scsi:  Fix oops caused by queue refcounting failure
    - cifs: don't allow cifs_reconnect to exit with NULL socket pointer
    - drm/radeon/kms: do bounds checking for 3D_LOAD_VBPNTR and bump array
      limit
    - TOMOYO: Fix oops in tomoyo_mount_acl() (CVE-2011-2518)
    For the complete list of changes, see:
     http://www.kernel.org/pub/linux/kernel/v2.6/ChangeLog-2.6.39.2

 -- Ben Hutchings <ben@decadent.org.uk>  Mon, 04 Jul 2011 07:08:10 +0100

linux-2.6 (2.6.39-2) unstable; urgency=low

  [ Ben Hutchings ]
  * [x86] Enable BACKLIGHT_APPLE, replacing BACKLIGHT_MBP_NVIDIA
    (Closes: #627492)
  * cgroups: Disable memory resource controller by default. Allow it
    to be enabled using kernel parameter 'cgroup_enable=memory'.
  * rt2800usb: Enable support for more USB devices including
    Linksys WUSB600N (Closes: #596626) (this change was accidentally
    omitted from 2.6.39-1)
  * [x86] Remove Celeron from list of processors supporting PAE. Most
    'Celeron M' models do not.
  * Update debconf template translations:
    - Swedish (Martin Bagge) (Closes: #628932)
    - French (David Prévot) (Closes: #628191)
  * aufs: Update for 2.6.39 (Closes: #627837)
  * Add stable 2.6.39.1, including:
    - ext4: dont set PageUptodate in ext4_end_bio()
    - pata_cmd64x: fix boot crash on parisc (Closes: #622997, #622745)
    - ext3: Fix fs corruption when make_indexed_dir() fails
    - netfilter: nf_ct_sip: validate Content-Length in TCP SIP messages
    - sctp: fix race between sctp_bind_addr_free() and
      sctp_bind_addr_conflict()
    - sctp: fix memory leak of the ASCONF queue when free asoc
    - md/bitmap: fix saving of events_cleared and other state
    - cdc_acm: Fix oops when Droids MuIn LCD is connected
    - cx88: Fix conversion from BKL to fine-grained locks (Closes: #619827)
    - keys: Set cred->user_ns in key_replace_session_keyring (CVE-2011-2184)
    - tmpfs: fix race between truncate and writepage
    - nfs41: Correct offset for LAYOUTCOMMIT
    - xen/mmu: fix a race window causing leave_mm BUG()
    - ext4: fix possible use-after-free in ext4_remove_li_request()
    For the complete list of changes, see:
     http://www.kernel.org/pub/linux/kernel/v2.6/ChangeLog-2.6.39.1
  * Bump ABI to 2
  * netfilter: Enable IP_SET, IP_SET_BITMAP_IP, IP_SET_BITMAP_IPMAC,
    IP_SET_BITMAP_PORT, IP_SET_HASH_IP, IP_SET_HASH_IPPORT,
    IP_SET_HASH_IPPORTIP, IP_SET_HASH_IPPORTNET, IP_SET_HASH_NET,
    IP_SET_HASH_NETPORT, IP_SET_LIST_SET, NETFILTER_XT_SET as modules
    (Closes: #629401)

  [ Aurelien Jarno ]
  * [mipsel/loongson-2f] Disable_SCSI_LPFC to workaround GCC ICE.

 -- Ben Hutchings <ben@decadent.org.uk>  Tue, 07 Jun 2011 12:14:05 +0100

linux-2.6 (2.6.39-1) unstable; urgency=low

  [ maximilian attems ]
  * [x86] Enable CRYPTO_AES_NI_INTEL for all flavours. (closes: #623631)
  * topconfig: Enable SND_USB_6FIRE, SND_FIREWIRE_SPEAKERS,
    MEDIA_CONTROLLER, DVB_USB_TECHNISAT_USB2, USB_GSPCA_NW80X,
    USB_GSPCA_VICAM, XEN_WDT, LOOPBACK_TARGET.
  * [x86] Enable modular XEN_NETDEV_BACKEND.
  * topconfig enable mem cgroup RESOURCE_COUNTERS, CGROUP_MEM_RES_CTLR.
    (closes: #534964)
  * Cleanup configs.

  [ Ben Hutchings ]
  * [!x86] Disable TPM drivers. TPMs are currently only fitted in PCs.
  * rt2800usb: Enable support for more USB devices including
    Linksys WUSB600N (Closes: #596626)
  * mm: Select SLAB allocator again. Although SLUB is currently the
    upstream default, this was set as an experiment rather than a
    recommendation! SLUB generally has poorer performance than SLAB on
    larger systems.
  * postinst: Remove specific support for running a ramdisk creator;
    warn users that specify one in /etc/kernel-img.conf
  * Require initramfs-tools >= 0.99, which installs a postinst hook

  [ Arnaud Patard ]
  * [armel] Disable eeti touchscreen driver due to missing irq_to_gpio on
    several platforms.

 -- maximilian attems <maks@debian.org>  Thu, 19 May 2011 15:34:37 +0200

linux-2.6 (2.6.39~rc7-1~experimental.1) experimental; urgency=low

  * [x86] Enable modular ASUS_WMI and ASUS_NB_WMI. (closes: #626141)
  * [x86] Enable modular DELL_WMI_AIO, HP_ACCEL, INTEL_IPS, ACPI_IPMI.
  * [x86/486] Enable modular XO1_RFKILL, XO15_EBOOK.
  * topconfig: Enable modular NF_CONNTRACK_TIMESTAMP, NF_CONNTRACK_SNMP,
    NETFILTER_XT_TARGET_AUDIT, NETFILTER_XT_MATCH_ADDRTYPE,
    NETFILTER_XT_MATCH_DEVGROUP, NET_SCH_SFB, NET_SCH_MQPRIO, NET_SCH_CHOKE,
    SATA_ACARD_AHCI, PATA_ARASAN_CF, SCSI_BNX2X_FCOE.
  * Add nl debconf template translation. (closes: #622967)
    Thanks willem kuyn <willemkuyn@gmail.com>.
  * topconfig Enable modular RTL8192CU. (closes: #625613)

 -- maximilian attems <maks@debian.org>  Tue, 10 May 2011 15:11:00 +0200

linux-2.6 (2.6.39~rc6-1~experimental.1) experimental; urgency=low

  * New upstream release candidate  

  [ maximilian attems ]
  * Enable SQUASHFS_{LZO,XZ}. (closes: #613658)
  * [x86] Enable EASYCAP. (closes: #624505)

  [ Ben Hutchings
  * xhci-hcd: Include <linux/slab.h> in xhci-pci.c (fixes FTBFS on armel)
  * [x86] Enable BRCMSMAC; the brcmsmac module replaces brcm80211
    (Closes: #625510)

  [ Aurelien Jarno ]
  * drm/nouveau, drm/radeon: remove fix for non-powerpc/sparc/x86.
  * [mips,mipsel] Disabled CONFIG_DRM_NOUVEAU and CONFIG_DRM_RADEON_KMS.
  * [mips/octeon] Disabled CONFIG_HOTPLUG_CPU and CONFIG_PM.

 -- maximilian attems <maks@debian.org>  Sun, 08 May 2011 12:23:15 +0200

linux-2.6 (2.6.39~rc5-1~experimental.1) experimental; urgency=low

  * New upstream release candidate  

  [ Ben Hutchings ]
  * [powerpc] kexec: Fix build failure on 32-bit SMP
  * net/wireless: Adjust config for iwlegacy/iwlwifi split (Closes: #624124)
    - Enable IWLWIFI_LEGACY as module
    - Enable IWL4965 as module; it is no longer part of the iwlagn module
  * [armhf] Actually install zImage into the linux-image package, thanks to
    Sebastian Reichel
  * [armhf] Build a linux-tools package
  * Fix configuration for features that are no longer modular, thanks to
    Sedat Dilek (Closes: #624372):
    - bluetooth: Re-enable BT_L2CAP and BT_SCO as part of bluetooth module
    - leds: Explicitly enable LEDS_CLASS as built-in
    - mfd: Explicitly disable MFD_WM8994

  [ Aurelien Jarno ]
  * drm/nouveau, drm/radeon: fix build failure on mips.

 -- Ben Hutchings <ben@decadent.org.uk>  Fri, 29 Apr 2011 06:04:13 +0100

linux-2.6 (2.6.39~rc4-1~experimental.1) experimental; urgency=low

  * New upstream release candidate

  [ Ben Hutchings ]
  * [i386] Rename '686-bigmem' flavour to '686-pae'; remove '686' flavour.
    For 686-class systems without PAE, the '486' flavour is more efficient
    than the '686' flavour due to optimisation for uniprocessor systems.
  * Add armhf architecture with mx5 flavour, thanks to Hector Oron and
    Vagrant Cascadian (Closes: #621032)

 -- Ben Hutchings <ben@decadent.org.uk>  Sun, 24 Apr 2011 03:21:31 +0100

linux-2.6 (2.6.38-5) unstable; urgency=medium

  [ Thorsten Glaser ]
  * [m68k] atari: Enable and compile in generic RTC
  * [m68k] Backport the most urgent fixes from 2.6.39
    - Add helper functions to handle kernel faults, traps and
      exceptions better (used by the other patches below)
    - Add improved support for running under the ARAnyM emulator
      (its native features interface) and emulated hardware
      + block access (similar to virtio-block)
      + console access (redirection to stdout)
      + network access (Ethernet)  (Closes: #599121)
  * [m68k] Add patch from queue fixing atarifb console output on
    machines with a lot of FastRAM by reserving some ST-RAM early
  * [m68k] Add patch from mm mailing list to fix SLUB breakage

  [ Aurelien Jarno ]
  * [mips/octeon] Disable CONFIG_HOTPLUG_CPU.

  [ Ben Hutchings ]
  * rt2800pci, rt2800usb: Enable experimental support for more recent
    chips (Closes: #623808)
  * [x86] staging: Enable EASYCAP as module (Closes: #624505)
  * Add stable 2.6.38.5, including:
    - p54: Initialize extra_len in p54_tx_80211
    - nfsd4: Fix filp leak (regression introduced in 2.6.38.3)
    - radeon: PLL tweaks for R7xx
    - nouveau: Fix notifier memory corruption bug
    - radeon: Fix bad shift in atom iio table parser
    - [x86] i915: Sanitize the output registers after resume
    - [x86] ideapad: Read brightness setting on brightness key notify
    - ath9k_hw: Partially revert "fix dma descriptor rx error bit parsing"
    - [s390] pfault: fix token handling
    - ACPI/PM: Avoid infinite recurrence while registering power resources
    - [hppa] slub: Disable use with DISCONTIGMEM && !NUMA
    - vfs: avoid large kmalloc()s for the fdtable
    - agp: Fix arbitrary kernel memory writes (CVE-2011-1745)
    - agp: Fix OOM and buffer overflow (CVE-2011-1746)
    For the complete list of changes, see:
     http://www.kernel.org/pub/linux/kernel/v2.6/ChangeLog-2.6.38.5
  * [hppa] Bump ABI to 2a
  * mpt2sas: Prevent heap overflows and unchecked reads
    (CVE-2011-1494, CVE-2011-1495)
  * [armel] Prevent heap corruption in OABI semtimedop
  * can: Add missing socket check in can/bcm release (CVE-2011-1598)
  * ldm: Disable broken support for VBLK fragments (CVE-2011-1017)

 -- Ben Hutchings <ben@decadent.org.uk>  Sat, 07 May 2011 21:24:55 +0100

linux-2.6 (2.6.38-4) unstable; urgency=low

  * usb-audio: Define another USB ID for a buggy USB MIDI cable
    (Closes: #617743)
  * net: Enable BATMAN_ADV as module (Closes: #622361)
  * Add stable 2.6.38.3, including:
    - eCryptfs: Unlock page in write_begin error path
    - irda: validate peer name and attribute lengths (CVE-2011-1180)
    - irda: prevent heap corruption on invalid nickname
    - nilfs2: fix data loss in mmap page write for hole blocks
    - ALSA: pcm: fix infinite loop in snd_pcm_update_hw_ptr0()
    - inotify: fix double free/corruption of stuct user
    - perf: Fix task_struct reference leak
    - ROSE: prevent heap corruption with bad facilities (CVE-2011-1493)
    - [x86] mtrr, pat: Fix one cpu getting out of sync during resume
    - Input: synaptics - fix crash in synaptics_module_init()
    - ath9k: fix a chip wakeup related crash in ath9k_start
    - mac80211: fix a crash in minstrel_ht in HT mode with no supported MCS
      rates
    - UBIFS: fix oops on error path in read_pnode
    - quota: Don't write quota info in dquot_commit()
    - mm: avoid wrapping vm_pgoff in mremap()
    - wl12xx: fix potential buffer overflow in testmode nvs push
    - Bluetooth: sco: fix information leak to userspace (CVE-2011-1078)
    - bridge: netfilter: fix information leak (CVE-2011-1080)
    - Bluetooth: bnep: fix buffer overflow (CVE-2011-1079)
    - netfilter: ip_tables: fix infoleak to userspace (CVE-2011-1171)
    - netfilter: arp_tables: fix infoleak to userspace (CVE-2011-1170)
    - [x86] Revert "x86: Cleanup highmap after brk is concluded"
      (Closes: #621072)
    - Squashfs: handle corruption of directory structure
    - ext4: fix a double free in ext4_register_li_request
    - ext4: fix credits computing for indirect mapped files
    - nfsd: fix auth_domain reference leak on nlm operations
    - nfsd4: fix oops on lock failure
    - char/tpm: Fix unitialized usage of data buffer (CVE-2011-1160)
    - ipv6: netfilter: ip6_tables: fix infoleak to userspace (CVE-2011-1172)
    - econet: 4 byte infoleak to the network (CVE-2011-1173)
    - sound/oss: remove offset from load_patch callbacks
      (CVE-2011-1476, CVE-2011-1477)
    - inotify: fix double free/corruption of stuct user (CVE-2011-1479)
    For the complete list of changes, see:
     http://www.kernel.org/pub/linux/kernel/v2.6/ChangeLog-2.6.38.3
  * Add stable 2.6.38.4, including:
    - vm: Fix vm_pgoff wrap in stack expansion
    - cifs: Always do is_path_accessible check in cifs_mount
    - cifs: Check for private_data before trying to put it
    - sn9c102: Restrict world-wirtable sysfs files
    - UBIFS: Restrict world-writable debugfs files
    - vm: Fix mlock() on stack guard page
    - UBIFS: Fix assertion warnings
    - perf: Fix task context scheduling
    - fib: Add rtnl locking in ip_fib_net_exit
    - l2tp: Fix possible oops on l2tp_eth module unload
    - ipv6: Fix duplicate /proc/sys/net/ipv6/neigh directory entries.
    - net_sched: fix ip_tos2prio
    - pppoe: drop PPPOX_ZOMBIEs in pppoe_flush_dev
    - xfrm: Refcount destination entry on xfrm_lookup
    - vlan: Take into account needed_headroom
    - bridge: Reset IPCB when entering IP stack on NF_FORWARD
    - futex: Set FLAGS_HAS_TIMEOUT during futex_wait restart setup
    - oom-kill: Remove boost_dying_task_prio()
    - UBIFS: Fix oops when R/O file-system is fsync'ed
    - sched: Fix erroneous all_pinned logic
    - vmscan: all_unreclaimable() use zone->all_unreclaimable as a name
    - next_pidmap: fix overflow condition
    - proc: Do proper range check on readdir offset
    - [powerpc] Fix oops if scan_dispatch_log is called too early
    - ehci: Unlink unused QHs when the controller is stopped
    - USB: Fix formatting of SuperSpeed endpoints in /proc/bus/usb/devices
    - xhci: Fix math in xhci_get_endpoint_interval()
    - xhci: Also free streams when resetting devices
    - USB: Fix unplug of device with active streams
    - bluetooth: Fix HCI_RESET command synchronization
    - bridge: Reset IPCB in br_parse_ip_options
    - ip: ip_options_compile() resilient to NULL skb route
    For the complete list of changes, see:
     http://www.kernel.org/pub/linux/kernel/v2.6/ChangeLog-2.6.38.4
  * [s390] pfault: fix token handling (Closes: #622570)

 -- Ben Hutchings <ben@decadent.org.uk>  Sat, 23 Apr 2011 03:17:53 +0100

linux-2.6 (2.6.38-3) unstable; urgency=low

  [ Ben Hutchings ]
  * [ppc64] Add to linux-tools package architectures (Closes: #620124)
  * [amd64] Save cr4 to mmu_cr4_features at boot time (Closes: #620284)
  * appletalk: Fix bugs introduced when removing use of BKL
  * ALSA: Fix yet another race in disconnection
  * cciss: Fix lost command issue
  * ath9k: Fix kernel panic in AR2427
  * ses: Avoid kernel panic when lun 0 is not mapped
  * PCI/ACPI: Report ASPM support to BIOS if not disabled from command line

  [ Aurelien Jarno ]
  * rtlwifi: fix build when PCI is not enabled.

  [ Martin Michlmayr ]
  * rtlwifi: Eliminate udelay calls with too large values (Closes: #620204)

 -- Ben Hutchings <ben@decadent.org.uk>  Wed, 06 Apr 2011 13:53:30 +0100

linux-2.6 (2.6.38-2) unstable; urgency=low

  [ Ben Hutchings ]
  * kconfig: Avoid buffer underrun in choice input (fixes FTBFS on mips)
  * rt2800usb: Disable powersaving by default (Closes: #618930)
  * b43: Enable B43_PHY_N (Closes: #619070)
  * net/wireless: Enable RTL8192CE as module (Closes: #619051)
  * Add configuration for Debian architecture ppc64, matching the
    powerpc/powerpc64 flavour (Closes: #618976)
  * Enable BOOT_PRINTK_DELAY (support for the boot_delay kernel parameter)
  * [x86/!486] Enable TRANSPARENT_HUGEPAGE, TRANSPARENT_HUGEPAGE_MADVISE
    (Closes: #618924)
  * [x86/486] Enable X86_32_IRIS (IRIS power-off support) (Closes: #619493)
  * Add stable 2.6.38.1, including:
    - RDMA/cma: Fix crash in request handlers (CVE-2011-0695)
    For the complete list of changes, see:
     http://www.kernel.org/pub/linux/kernel/v2.6/ChangeLog-2.6.38.1
  * radeon: Add some sanity checks to obj info record parsing, thanks
    to John Lindgren (Closes: #618847)
  * [x86] KVM: remove isr_ack logic from PIC (Closes: #612105)
  * Add stable 2.6.38.2, including:
    - cgroups: If you list_empty() a head then don't list_del() it
    - oom: Fix various bugs in victim task selection
    - xen-kbdfront: Advertise either absolute or relative coordinates
    - signal: Prevent rt_sigqueueinfo and rt_tgsigqueueinfo from spoofing
      the signal code (CVE-2011-1182)
    - ext3: Skip orphan cleanup on rocompat fs
    - sysctl: Restrict write access to dmesg_restrict
    - proc: Protect mm start_code/end_code in /proc/pid/stat
    - nfsd: Fix internal NFSv4.1 operation flags to be non-overlapping
    - nfsd: Fix wrong limit used in NFSv4 session creation
    - USB: Do not pass negative length to snoop_urb()
    - cdc-acm: Fix various bugs that can lead to a crash or memory corruption
    - fs: Fix deadlock in pivot_root()
    - fs: Assign sb->s_bdi to default_backing_dev_info if the bdi is going away
    - x86: Cleanup highmap after brk is concluded
    - NFS: Fix a hang/infinite loop in nfs_wb_page()
    - ext4: Skip orphan cleanup if fs has unknown ROCOMPAT features
    For the complete list of changes, see:
     http://www.kernel.org/pub/linux/kernel/v2.6/ChangeLog-2.6.38.2
  * [amd64] media/rc: Enable IR_NUVOTON as module (Closes: #619937)
  * [x86] media/rc: Enable IR_WINBOND_CIR as module
  * [x86] Enable DEBUG_SET_MODULE_RONX (Closes: #619838)
  * SCSI: Enable TARGET_CORE and related modules (Closes: #619298)
  * [hppa] Remove .size directive for flush_alias_page (should fix FTBFS)

  [ Jurij Smakov ]
  * Bump CONFIG_NR_CPUS on sparc to 256 to accomodate T2+ machines
    (Closes: #619435)
  * Bump ABI to 2

 -- Ben Hutchings <ben@decadent.org.uk>  Tue, 29 Mar 2011 05:31:03 +0100

linux-2.6 (2.6.38-1) unstable; urgency=low

  * New upstream release: http://kernelnewbies.org/Linux_2_6_38

  [ Ben Hutchings ]
  * Move firmware-linux-free to separate source package (firmware-free)
  * Move linux-base to separate source package
  * net/can: Enable CAN_SLCAN as module (Closes: #617629)
  * sound: Enable SND_ALOOP as module (Closes: #617869)
  * Remove the Big Kernel Lock:
    - adfs,appletalk,i810,ufs,usbip: Refactor locking
    - hpfs: Disable HPFS_FS
  * ext4: Disable FS_IOC_FIEMAP ioctl temporarily (together with fixes
    for btrfs in 2.6.38, closes: #615035)
  * sched: Build with SCHED_AUTOGROUP, but do not enable autogrouping by
    default (use sysctl kernel.sched_autogroup_enabled=1) (Closes: #618486)
  * Set ABI to 1

  [ Aurelien Jarno]
  * mips/malta-[45]kc: 
    - disable ATM, TR, WAN.
    - synchronize options in malta-4kc and malta-5kc.

 -- Ben Hutchings <ben@decadent.org.uk>  Wed, 16 Mar 2011 04:47:57 +0000

linux-2.6 (2.6.38~rc8-1~experimental.1) experimental; urgency=low

  * New upstream release candidate

  [ Ben Hutchings ]
  * [sparc] Fix .size directive for do_int_load
  * [arm] Fix .size directive for xscale_dma_a0_map_area

 -- Ben Hutchings <ben@decadent.org.uk>  Sat, 12 Mar 2011 03:31:52 +0000

linux-2.6 (2.6.38~rc7-1~experimental.1) experimental; urgency=low

  [ maximilian attems ]
  * New upstream release candidate
    - swiotlb: Fix wrong panic (Closes: #615990)
  * x86: Set DRM_I915_KMS on request by xorg team.

  [ Ben Hutchings ]
  * [x86] Correct typos in label names in two asm functions (Closes: #616426)
  * [x86] Enable VT6656, loading firmware from a separate file (requires
    firmware-linux-nonfree 0.29) (Closes: #568454)
  * perf: Build with libdwarf for improved analysis capabilities
  * perf: Build with newt for improved user interface (Closes: #615868)
  * aufs: Update for 2.6.38
  * aufs: Fix device numbers passed to security_path_mknod()
  * dib0700/dib7000m: Add pid filtering (Closes: #614837)
  * [powerpc] Revert fb module changes (Closes: #614221)

 -- Ben Hutchings <ben@decadent.org.uk>  Tue, 08 Mar 2011 02:34:04 +0000

linux-2.6 (2.6.38~rc6-1~experimental.1) experimental; urgency=low

  [ Ben Hutchings ]
  * New upstream release candidate
    - drm/radeon/kms: hopefully fix pll issues for real (v3) (Closes: #614566)
    - r8169: Keep firmware in memory (Closes: #609538)
    - [sparc] Fix misaligned tracing information which the module loader
      does not support (Closes: #609371)
    - [sh4] Export cpu_core_map to fix build failure with CONFIG_SFC=m.
    - [armel] Support for Buffalo LS-CHL (Closes: #590105).
    - btrfs: Prevent heap corruption in btrfs_ioctl_space_info()
      (CVE-2011-0699)
    - [s390] Remove task_show_regs (CVE-2011-0710)
  * DFSG: Remove drivers/staging/ft1000/ft1000-pcmcia/boot.h, non-free
    firmware for a driver we don't build (Closes: #609448)
  * module,bug: Add TAINT_OOT_MODULE flag for modules that weren't built
    in-tree

  [ maximilian attems ]
  * [x86] linux-images suggest extlinux, s/grub/grub-pc/. (closes: #613909)

  [ Aurelien Jarno]
  * mips/swarm: enable PATA drivers that have been lost during IDE -> PATA
    conversion.
  * mips/malta-[45]kc: set VIRTUALIZATION.

 -- maximilian attems <maks@debian.org>  Tue, 22 Feb 2011 14:36:33 +0100

linux-2.6 (2.6.37-2) unstable; urgency=low

  [ Ben Hutchings ]
  * Add stable 2.6.37.1:
    - libata: Set queue DMA alignment to sector size for ATAPI too
    - USB: serial: add missing .usb_driver field in serial drivers
    - USB: EHCI: fix scheduling while atomic during suspend
    - zram: Fix data corruption issue
    - brcm80211: Fix suspend/resume issue
    - ath9k: Fix system hang when resuming from S3/S4
    - SCSI: Fix medium error problems with some arrays which can cause
      data corruption
    - libsas: Fix runaway error handler problem
    - NFS: Don't use vm_map_ram() in readdir
    - NFS: Fix NFSv3 exclusive open semantics
    - /proc/kcore: Fix seeking
    - mm: Fix migration hangs on anon_vma lock
    - writeback: Stop background/kupdate works from livelocking other works
    - writeback: Avoid livelocking WB_SYNC_ALL writeback
    - ext4: Fix trimming of a single group
    - af_unix: Avoid socket->sk NULL OOPS in stream connect security hooks
    - virtio_net: Add schedule check to napi_enable call
    - ptrace: Use safer wake up on ptrace_detach()
    - net: Fix ip link add netns oops
    - SMP: Fix smp_call_function_many() SMP race
    - md: Ensure no IO request to get md device before it is properly
      initialised
    - PM/runtime: Don't enable interrupts while running in_interrupt
    - [x86] mm: Avoid possible bogus TLB entries by clearing prev
      mm_cpumask after switching mm
  * Kbuild: Include localversion file in linux-headers-*; fixes output
    of 'make kernelrelease'
  * Add stable 2.6.37.2:
    - nfsd: Memory corruption due to writing beyond the stat array
    - xen: p2m: Correctly initialize partial p2m leaf
    - av7110: Check for negative array offset (CVE-2011-0521)
    - cred: Fix kernel panic upon security_file_alloc() failure
    - btrfs: Prevent heap corruption in btrfs_ioctl_space_info()
      (CVE-2011-0699)
    - cred: Fix BUG() upon security_cred_alloc_blank() failure
    - cred: Fix memory and refcount leaks upon security_prepare_creds()
      failure
    - PCI: Use security_capable() when checking capablities during config
      space read
    - [s390] Remove task_show_regs (CVE-2011-0710)
    - PM/hibernate: Return error code when alloc_image_page() fails
    - fs/partitions: Validate map_count in Mac partition tables
    - workqueue: Wake up a worker when a rescuer is leaving a gcwq
    - ALSA: caiaq - Fix possible string-buffer overflow
  * Set ABI to 2

  [ Martin Michlmayr ]
  * [armel/orion5x] Re-enable all devices.
  * [armel/kirkwood] Re-enable Seagate FreeAgent DockStar support.

 -- Ben Hutchings <ben@decadent.org.uk>  Sat, 26 Feb 2011 03:16:16 +0000

linux-2.6 (2.6.37-1) unstable; urgency=low

  [ Ben Hutchings ]
  * [arm] ixp4xx: Revert build fix, now applied upstream which resulted
    in another build failure
  * r8169: Keep firmware in memory (Closes: #609538)
  * r8712u: Firmware filename is rtlwifi/rtl8712u.bin (Closes: #602450)
  * [sparc] Fix misaligned tracing information which the module loader
    does not support (Closes: #609371)
  * Set ABI to 1
  * Add aufs2.1, marked as staging (Closes: #573189, #613248)
  * fs/notify: Enable FANOTIFY (Closes: #599877)
  * acer-wmi, aic94xx, asus_acpi, iscsi, janz-ican3, rtc-ds1511, tc1100-wmi:
    Restrict write permissions on files in procfs/sysfs
  * nbd: Remove module-level ioctl mutex mistakenly introduced in 2.6.37
  * [x86] crypto: Re-enable AES_NI_INTEL as module (Closes: #597658)
  * [powerpc] video/fb: Enable FB_VGA16 as built-in; build FB_CT65550,
    FB_NVIDIA, FB_MATROX, FB_RADEON, FB_ATY128, FB_ATY, FB_SIS, FB_3DFX
    as modules (Closes: #609615)

  [ Aurelien Jarno ]
  * [sh4] Export cpu_core_map to fix build failure with CONFIG_SFC=m.
  * [mips/5kc-malta] Enable CONFIG_VGA_CONSOLE.

  [ Bastian Blank ]
  * Enable CIFS fscache and ACL support.
  * Enable Xen PCI frontend.

 -- Ben Hutchings <ben@decadent.org.uk>  Tue, 15 Feb 2011 04:14:09 +0000

linux-2.6 (2.6.37-1~experimental.1) experimental; urgency=low

  * New upstream release: http://kernelnewbies.org/Linux_2_6_37
    - starfire: Fix dma_addr_t size test for MIPS (fixes FTBFS)
    - watchdog: Improve failure message and documentation (Closes: #608138)

  [ Ben Hutchings ]
  * i2c-i801: Include <linux/slab.h> (fixes FTBFS on alpha)
  * [x86] Staging: Enable R8712U as module (r8712u, replacing r8192s_usb)
    - Enable loading external firmware, thanks to Stefan Lippers-Hollmann
  * linux-base: Look for GRUB 1 configuration in both /boot/grub and
    /boot/boot/grub (Closes: #607863)
  * btrfs: Require CAP_SYS_ADMIN for filesystem rebalance (Closes: #608185)
  * r8169: Change RTL8111D/RTL8168D initialisation and firmware loading to
    match upstream version (Closes: #596390 with firmware-realtek 0.28)

 -- Ben Hutchings <ben@decadent.org.uk>  Wed, 05 Jan 2011 02:44:28 +0000

linux-2.6 (2.6.37~rc7-1~experimental.1) experimental; urgency=low
  
  * New upstream release candidate
    - [mips] Rename mips_dma_cache_sync back to dma_cache_sync (fixes FTBFS)

  [ Ben Hutchings ]
  * debian/copyright: Add explanation of indirect linking of perf to
    OpenSSL (Closes: #606520)
  * [powerpc,x86] Enable PATA_PCMCIA (Closes: #606324)
  * Disable BLK_DEV_IDECS
  * [alpha] Use libata-based drivers for most PATA controllers
  * [powerpc] linux-base: Run ybin after updating yaboot.conf
    (Closes: #607284)
  * Update debconf template translations:
    - Add Catalan (Jordi Mallach)
    - Update Danish (Joe Hansen)
    - Update Spanish (Omar Campagne, Javier Fernández-Sanguino)
    - Add Italian (Luca Bruno)
    - Update Japanese (Nobuhiro Iwamatsu)
    - Add Brazilian Portugese (Flamarion Jorge)
    - Update Vietnamese (Clytie Siddall)
  * debian/bin/test-patches: Restrict patches to featureset when building
    with a featureset (thanks to Tim Small)
  * Recommend use of 'make deb-pkg' to build custom kernel packages
  * [ia64] drm/nouveau: Revert unnecessary exclusion of ACPI support code

 -- Ben Hutchings <ben@decadent.org.uk>  Sat, 25 Dec 2010 16:21:09 +0000

linux-2.6 (2.6.37~rc5-1~experimental.3) experimental; urgency=low

  * Really apply patches added in the previous version

 -- Ben Hutchings <ben@decadent.org.uk>  Sat, 11 Dec 2010 16:27:21 +0000

linux-2.6 (2.6.37~rc5-1~experimental.2) experimental; urgency=low

  * Second attempt to fix FTBFS on various architectures:
    - [alpha] Do not use -Werror for arch/alpha
    - [arm/ixp4xx] Rename FREQ macro to avoid collisions (v2)
    - drm/nouveau: Only select ACPI_VIDEO if its dependencies are met
    - [mips] Change mips_sc_is_activated() to do what the comment says

 -- Ben Hutchings <ben@decadent.org.uk>  Sat, 11 Dec 2010 06:27:51 +0000

linux-2.6 (2.6.37~rc5-1~experimental.1) experimental; urgency=low

  * New upstream release candidate

  [ Ben Hutchings ]
  * Attempt to fix FTBFS on various architectures:
    - [alpha] Do not use -Werror for arch/alpha/kernel
    - [arm/ixp4xx] Rename FREQ macro to avoid collisions
    - [mips] Add the necessary parameter to mips_sc_is_activated()

 -- Ben Hutchings <ben@decadent.org.uk>  Fri, 10 Dec 2010 02:59:12 +0000

linux-2.6 (2.6.37~rc4-1~experimental.1) experimental; urgency=low

  * New upstream release candidate

  [ maximilian attems ]
  * Newer Standards-Version 3.9.1 without changes.

  [ Martin Michlmayr ]
  * Add ixp4xx build fix from Arnaud Patard (Closes: #602669)
  * [armel/kirkwood] Enable sound.
  * ASoC: Add support for OpenRD Ultimate (Arnaud Patard).

  [ Ben Hutchings ]
  * Enable PM_ADVANCED_DEBUG (Closes: #603254)
  * Disable X.25 protocol and related drivers.  This 10 year old experiment
    has stalled and is a source of security bugs.
  * Disable Econet protocol.  It is unmaintained upstream, probably broken,
    and of historical interest only.
  * af_802154,decnet,rds: Disable auto-loading as mitigation against local
    exploits.  These protocol modules are not widely used and can be
    explicitly loaded or aliased on systems where they are wanted.
  * debian/rules: Change 'clean' rule to remove package build directories
    even after a version bump, thanks to Timo Juhani Lindfors
  * dm: Deal with merge_bvec_fn in component devices better (Closes: #604457)
  * 9p: Enable 9P_FS_POSIX_ACL
  * netfilter/ipvs: Enable IP_VS_PE_SIP as module
  * net/sched: Enable NET_ACT_CSUM as module
  * can: Enable CAN_SJA1000_ISA, CAN_TSCAN1 as modules
  * block: Enable BLK_DEV_RBD (Rados) as module
  * sensors: Enable AD525X_DPOT_SPI, APDS9802ALS, ISL29020, SENSORS_BH1780,
    SENSORS_BH1770, SENSORS_APDS990X, HMC6352, BMP085 as modules
  * scsi: Enable SCSI_CXGB4_ISCSI as module
  * net/ppp: Enable PPTP as module
  * net: Enable BNA, SMCTR, USB_NET_CX82310_ETH as modules
  * IR: Enable IR_RC5_SZ_DECODER as module
  * [i386] IR: Enable IR_NUVOTON as module
  * V4L: Enable GSPCA_KONICA, GSPCA_XIRLINK_CIT as modules
  * DVB: Enable USB_LME2510 as module
  * [i386] sound/isa: Enable SND_AZT1605, SND_AZT2316, SND_JAZZ16,
    SND_MSND_PINNACLE, SND_MSND_CLASSIC as modules
  * HID: Enable HID_UCLOGIC, HID_WALTOP, HID_ROCCAT_PYRA as modules
  * hid-logitech: Enable LOGIWII_FF
  * Enable USB_UAS (USB-attached SCSI) as module
  * serial: Enable USB_SERIAL_SAMBA as module
  * drm/nouveau: Enable DRM_I2C_SIL164 as module
  * perf: Use libiberty, not libbfd, for symbol demangling
    (Closes: #604750, #606050)
  * firmware: Correct copyright information and add source for CIS files
    (accidentally omitted when merging from sid branch)

 -- Ben Hutchings <ben@decadent.org.uk>  Sun, 05 Dec 2010 23:19:38 +0000

linux-2.6 (2.6.36-1~experimental.1) experimental; urgency=low

  * New upstream release: http://kernelnewbies.org/Linux_2_6_36
    - writeback: always use sb->s_bdi for writeback purposes (Closes: #599466)
    - i7core_edac: fix panic in udimm sysfs attributes registration
      (Closes: #600528)

  [ Ben Hutchings ]
  * qla4xxx: Fix build on some architectures lacking 64-bit I/O
    (Closes: #598503)
  * [x86] Enable modular TM6000, TM6000_ALSA, TM6000_DVB
  * [x86] Staging: fix Makefile so brcm80211 will actually build
    (Closes: #599465)
  * [x86] Enable modular IDEAPAD_ACPI (Closes: #599444)
  * perf: Enable Perl and Python scripting
    - Move scripts to /usr/share/perf_<version>-core (Closes: #599624)
  * crypto: Explicitly enable algorithm self-tests (Closes: #599441)
  * [x86] Skip looking for ioapic overrides when ioapics are not present
    (Closes: #598533)
  * [x86] ata_piix: Add device ID for ICH4-L
  * [armel/iop32x,ia64,x86] Disable BLK_DEV_PIIX as obsolete
  * [amd64] Disable DRM_I810; i81x chipsets do not support 64-bit processors
  * [x86] Disable DRM_I830; the i915 driver is now used instead

  [ Martin Michlmayr ]
  * Kirkwood: restrict the scope of the PCIe reset workaround

 -- maximilian attems <max@stro.at>  Wed, 27 Oct 2010 13:23:11 +0200

linux-2.6 (2.6.36~rc6-1~experimental.1) experimental; urgency=low

  * New upstream release candidate
    - drm/i915: Ensure that the crtcinfo is populated during mode_fixup()
      (Closes: #592415)
    - USB: fix bug in initialization of interface minor numbers
      (Closes: #598207)

  [ Ben Hutchings ]
  * linux-base: Remove dependency on libapt-pkg-perl (Closes: #589996, really)
  * Disable INTEL_IDLE.  It can no longer be built as a module and so was
    actually disabled by the previous version, but I do not consider it ready
    to build-in yet.
  * Enable modular NETFILTER_XT_TARGET_CHECKSUM, NETFILTER_XT_TARGET_IDLETIMER,
    NETFILTER_XT_MATCH_CPU, NETFILTER_XT_MATCH_IPVS
  * Reenable LOCKUP_DETECTOR, accidentally disabled by the previous version
  * Enable modular AD525X_DPOT_I2C, ATM_NICSTAR, CAN_ESD_USB2, CHELSIO_T4VF,
    FIREWIRE_NOSY, HID_ACRUX_FF, HID_ELECOM, INFINIBAND_CXGB4, INFINIBAND_QIB,
    MTD_PCMCIA, ORINOCO_USB, PPS_CLIENT_LDISC, RAMOOPS, SERIAL_MFD_HSU,
    UIO_NETX, USB_GSPCA_SPCA1528, USB_GSPCA_SQ930X, USB_SERIAL_SSU100,
    USB_SERIAL_ZIO, WL1271_SDIO, WL1271_SPI
  * Enable BT_HCIUART_ATH3K, USB_SERIAL_MOS7715_PARPORT
  * [x86] Enable modular SENSORS_PKGTEMP
  * Enable modular IR_CORE, RC_MAP, all IR decoders, IR_IMON, IR_MCEUSB,
    IR_ENE, IR_STREAMZAP
  * [x86] Enable modular LIRC drivers

 -- Ben Hutchings <ben@decadent.org.uk>  Sun, 03 Oct 2010 21:18:41 +0100

linux-2.6 (2.6.36~rc5-1~experimental.1) experimental; urgency=low

  * New upstream release candidate
    - 3c59x: Fix deadlock in vortex_error() (Closes: #595554)

  [ Ben Hutchings ]
  * speakup: Update to match Debian package version 3.1.5.dfsg.1-1
  * [x86] Add brcm80211 driver for Broadcom 802.11n wireless network
    controllers
  * [x86] Set XEN_PLATFORM_PCI=y

 -- Ben Hutchings <ben@decadent.org.uk>  Tue, 21 Sep 2010 02:15:33 +0100

linux-2.6 (2.6.35-1~experimental.3) experimental; urgency=low

  [ Ritesh Raj Sarraf ]
  * Add .gnu_debuglink information into kernel modules (Closes: #555549)
  
  [ Ben Hutchings ]
  * linux-base: Remove dependency on libapt-pkg-perl (Closes: #589996)
  * Update debconf template translations:
    - Czech (Michal Simunek) (Closes: #590546)
    - Portugese (Américo Monteiro) (Closes: #590557)
    - French (David Prévot) (Closes: #591149)
    - Russian (Yuri Kozlov) (Closes: #591241)
    - Swedish (Martin Bagge) (Closes: #592045)
    - German (Holger Wansing) (Closes: #592226)
  * [x86] Enable samsung-laptop driver
  * [sparc] Enable XVR1000 driver (Closes: #574243)
  * Change BLK_CGROUP from module to built-in so that cfq can be the
    default I/O scheduler again (Closes: #593720)
  * [mipsel/loongson-2f] Enable smtcfb (FB_SM7XX) driver (Closes: #594642)

  [ Ian Campbell ]
  * Fixes/overrides for Linitan warnings:
    - Add "(meta package)" to short description of linux-headers
      metapackages, resolves empty-binary-package.
    - Add dependency on ${misc:Depends} to all packages, resolves
      debhelper-but-no-misc-depends. Required update to gencontrol.py to
      augment rather than override headers_arch_depends read from templates.
    - Override dbg-package-missing-depends for linux-image-*-dbg. It is not
      necessary to install the kernel image package to use the dbg package
      since the dbg package already contains a complete image with symbols.

  [ Bastian Blank ]
  * Disable Ralink staging drivers, the in-tree ones reached "works-for-me"
    status.

  [ Aurelien Jarno ]
  * Fix netfilter CONFIG_COMPAT support.
  * [sh4] set VIRTUALIZATION.
  * [mips] Add an octeon flavour.

  [ maximilian attems]
  * Add stable 2.6.35.3 and 2.6.35.4.

 -- maximilian attems <maks@debian.org>  Mon, 06 Sep 2010 15:16:17 +0200

linux-2.6 (2.6.35-1~experimental.2) experimental; urgency=low

  * images: Nuke modules.devname on removal. (closes: #590607)
  * Add stable 2.6.35.1 and 2.6.35.2.
  * mm: fix page table unmap for stack guard page properly.
  * mm: fix up some user-visible effects of the stack guard page.
  * config.loongson-2f: Enable USB and RTC for loongson-2f.
    Thanks Geert Stappers <stappers@stappers.nl> (closes: #583689)

 -- maximilian attems <maks@debian.org>  Mon, 16 Aug 2010 23:49:32 +0200

linux-2.6 (2.6.35-1~experimental.1) experimental; urgency=low

  * New upstream release: http://kernelnewbies.org/Linux_2_6_35
    - [ia64] Fix crash when gcore reads gate area (Closes: #588574)
    - tpm_tis: fix subsequent suspend failures (Closes: #591031)

  * topconfig enable BLK_CGROUP, NETFILTER_XT_TARGET_TEE, VMWARE_BALLOON,
    ATH9K_HTC, TOUCHSCREEN_HAMPSHIRE, TOUCHSCREEN_TPS6507X, SND_ASIHPI,
    SQUASHFS_XATTRS, RCU_FAST_NO_HZ, COMPACTION, IP_MROUTE_MULTIPLE_TABLES,
    IPV6_MROUTE_MULTIPLE_TABLES, NET_DCCPPROBE, NET_SCTPPROBE, L2TP,
    BT_L2CAP_EXT_FEATURES, MTD_NAND_RICOH, ATA_BMDMA, KEYBOARD_QT2160,
    N_GSM, SENSORS_SHT15, SENSORS_EMC1403, SENSORS_ADS7871, SENSORS_TMP102,
    SND_ES1968_INPUT, SND_MAESTRO3_INPUT, LEDS_LT3593, LEDS_MC13783.
  * x86 enable INTEL_IDLE, ACPI_HED, ACPI_APEI, ACPI_APEI_GHES,
    PCI_CNB20LE_QUIRK.

 -- maximilian attems <maks@debian.org>  Tue, 03 Aug 2010 16:21:16 +0200

linux-2.6 (2.6.35~rc6-1~experimental.1) experimental; urgency=low

  * New upstream release candidate
    - drm/i915: Add 'reclaimable' to i915 self-reclaimable page allocations
      (Closes: #534422)

  [ Ben Hutchings ]
  * [!x86] Disable FB_VIA; these GPUs are only found on x86 motherboards
  * ds2782_battery: Fix build failure on several architectures
  * postinst: Remove support for 'default' boot loaders. Warn users on
    upgrade if the current configuration may rely on this.
  * [i386/686] Remove AMD K6 from the list of supported processors; it
    does not implement the CMOV instruction
  * 3c59x: Fix call to mdio_sync() with the wrong argument (Closes: #589989)

 -- Ben Hutchings <ben@decadent.org.uk>  Sat, 24 Jul 2010 01:00:26 +0100

linux-2.6 (2.6.35~rc5-1~experimental.1) experimental; urgency=low

  * New upstream release candidate
  
  [ Ben Hutchings ]
  * Consistently name the linux-tools package and perf binary using the
    upstream version without any -rcN suffix

 -- Ben Hutchings <ben@decadent.org.uk>  Tue, 13 Jul 2010 01:09:27 +0100

linux-2.6 (2.6.35~rc4-1~experimental.1) experimental; urgency=low
  
  * New upstream snapshot
    - [hppa] clear floating point exception flag on SIGFPE signal
      (Closes: #559406)
    - Add mantis and hopper DVB drivers (Closes: #577264)
    - eeepc-laptop: Disable wireless hotplug on more models where the
      controller is not at the expected address (Closes: #576199)
    - qcserial: Add support for Qualcomm Gobi 2000 devices
      (Closes: #585661)
    - radeon: Fix MacBook Pro connector quirk (Closes: #585943)
    - r8169: Fix MDIO timing (Closes: #583139)
    - asix: fix setting mac address for AX88772 (Closes: #587580)
    - Update Marvell CESA (mv_cesa) driver (Closes: #585790):

  [ Ben Hutchings ]
  * ipr: add writeq definition if needed (Closes: #584840)
  * [mips] Fix boot from ATA hard drives (Closes: #584784):
    - Set io_map_base for several PCI bridges lacking it
    - Replace per-platform built-in IDE drivers with libata-based drivers
    - Enable BLK_DEV_SD as built-in on all platforms
  * Update Spanish debconf templates, thanks to Omar Campagne
    (Closes: #580538)
  * [powerpc] Enable pata_amd driver, replacing amd74xx
  * linux-base: Don't identify LVM2 PVs by UUID (Closes: #585852)
  * Move NEWS to linux-latest-2.6 (Closes: #586401)
  * 3c59x: Change locking to avoid use of disable_irq() (Closes: #586967)
  * Enable IPv6 support for IPVS (IP_VS_IPV6) (Closes: #584549)
  * linux-base: If the disk ID update process fails, give the user a
    chance to retry or change their answers (Closes: #585609)
  * ipv6: Clamp reported valid_lft to a minimum of 0 (Closes: #514644)
  * ipv6: Use interface max_desync_factor instead of static default
    (Closes: #514646)
  * [ia64, powerpc, sparc, x86] Enable KPROBES and KRETPROBES
    (Closes: #584130)
  * r8192s_usb: Fix various bugs:
    - Clean up in case of an error in module initialisation
    - Rename and remove proc directories correctly if an interface is
      not called wlan0 (Closes: #582972)
    - Correct device ID table (Closes: #584945, #587985)
  * [x86] Enable r8192u_usb driver
  * Add linux-tools-<version> package containing the perf tool
    (Closes: #548715)
  * Enable SERIAL_USB_TI (Closes: #588096) and SERIAL_USB_WHITEHEAT
  * [x86] Enable EDAC_I7CORE

  [ maximilian attems ]
  * Enable DRM_RADEON_KMS.

  [ Martin Michlmayr ]
  * OpenRD-Base: revert patch "allow SD/UART1 selection" since it
    never made it upstream.
  * ARM: update mach types.
  * Add support for OpenRD-Ultimate.
  * QNAP TS-11x/TS-21x: Add MPP44 (board ID).
  * Add support for the HP t5325 Thin Client.
  * m25p80: Add support for Macronix 25L8005.
  * [armel/kirkwood] Enable FB_XGI and FRAMEBUFFER_CONSOLE.
  * [armel] Make MOUSE_PS2 modular.
  * [armel] Build INPUT_UINPUT for all flavours.
  * [armel/kirkwood] Enable FB_UDL.
  * [armel] Disable PARPORT_PC (Closes: #588164)

  [ Bastian Blank ]
  * Disable mISDN support for NETJet cards. The driver binds a generic PCI
    bridge.
  * Disable ISDN4Linux drivers.

 -- Ben Hutchings <ben@decadent.org.uk>  Sat, 10 Jul 2010 21:53:57 +0100

linux-2.6 (2.6.34-1~experimental.2) experimental; urgency=low

  [ Ben Hutchings ]
  * [x86] Reenable rtl8192su, accidentally disabled in previous version
    (Closes: #580740)
  * writeback: Update dirty flags in two steps
  * writeback: ensure that WB_SYNC_NONE writeback with sb pinned is sync
    (Closes: #582808)
  * writeback: fix non-integrity write-back
  * [mipsel] Add a loongson-2f flavour
  * [mipsel] Loongson: Define rtc device on MC146818-equipped systems
  * Make gcc-4.4 the default compiler
  * [ia64] Hardcode the output of the scripts under arch/ia64/scripts so
    that we can build out-of-tree modules correctly (refresh and re-add
    dropped patch) (Closes: #392592)
  * [ia64] Enable SGI SN support and mspec driver (Closes: #582224)
  * iwlwifi: Disable QoS when connected to a non-QoS-capable AP
    (Closes: #578262)
  * [x86] Disable e_powersaver cpufreq driver as unsafe. It has already
    been blacklisted by cpufrequtils. The acpi-cpufreq driver can be used
    instead on some VIA C7 systems. (Closes: #566208)
  * [amd64] ext4: Fix compat EXT4_IOC_ADD_GROUP (used by online resize)
  * Install debug kernel image in /usr/lib/debug/boot (Closes: #582810)
  * Build inet_lro as a module
  * [sparc] Enable CONFIG_FB_XVR500, CONFIG_FB_XVR2500 (Closes: #508108)

  [ maximilian attems ]
  * topconfig enable CFQ_GROUP_IOSCHED, MFD_WM8994, REGULATOR_MAX8649,
    REGULATOR_WM8994, VHOST_NET, BT_ATH3K, CRYPTO_PCRYPT.
  * [x86] Enable X86_PCC_CPUFREQ, VGA_SWITCHEROO (closes: #582637).

  [ Martin Michlmayr ]
  * QNAP TS-419P: Export GPIO indicating jumper setting of JP1.

  [ dann frazier ]
  * [hppa] clear floating point exception flag on SIGFPE signal
    (Closes: #559406)

  [ Aurelien Jarno ]
  * [sh4] fix sh_tmu clocksource following recent nohz changes.

  [ Moritz Muehlenhoff ]
  * Enable X86 board specific fixups for reboot (Closes: #536537)

 -- Ben Hutchings <ben@decadent.org.uk>  Sun, 06 Jun 2010 18:53:04 +0100

linux-2.6 (2.6.34-1~experimental.1) experimental; urgency=low

  * New upstream release: http://kernelnewbies.org/Linux_2_6_34

  * New upstream release
    - rtl8192su: Add IDs for several more devices (Closes: #580740)

  [ maximilian attems ]
  * topconfig enable IPV6_SIT_6RD, NETFILTER_XT_TARGET_CT, IP_VS_PROTO_SCTP,
    NF_CONNTRACK_ZONES, CAN_PLX_PCI, TI_DAC7512, SCSI_HPSA, PATA_TOSHIBA,
    MACVTAP, CHELSIO_T4, IXGBEVF, QLCNIC, LIBERTAS_MESH,
    USB_NET_SMSC75XX, USB_SIERRA_NET, VIDEO_CX18_ALSA, USB_GSPCA_BENQ,
    USB_GSPCA_CPIA1, USB_GSPCA_OV534_9, USB_GSPCA_SN9C2028, RADIO_TEF6862,
    RADIO_SAA7706H, SND_USB_UA101, CEPH_FS, MICREL_PHY, KSZ884X_PCI,
    SENSORS_ADT7411, SENSORS_ASC7621, VIDEO_TLG2300, DVB_USB_AZ6027,
    DVB_NGENE, HID_3M_PCT, LOGIG940_FF, HID_MAGICMOUSE, HID_MOSART,
    HID_NTRIG, HID_QUANTA, HID_STANTUM, HID_WACOM, USB_SERIAL_QCAUX,
    USB_SERIAL_VIVOPAY_SERIAL, MMC_RICOH_MMC, LEDS_DELL_NETBOOKS, LOGFS.
  * [x86] Enable EEEPC_WMI.
  * Fix backlight support on some recent Thinkpads.
  * acpi: Fall back to manually changing SCI_EN.
  * Explicitly pass in whether sb is pinned or not.
  
  [ Ben Hutchings ]
  * Prepare debconf templates for translation (Closes: #576758)
  * [x86] Enable r8187se driver, previously named rtl8187se

  [ Aurelien Jarno ]
  * mips/swarm: fix boot from IDE based media (Sebastian Andrzej Siewior)
    (closes: #466977).
  * mips/*: remove SND_* options, as they are already enabled in topconfig.

 -- maximilian attems <maks@debian.org>  Wed, 19 May 2010 17:06:13 +0200

linux-2.6 (2.6.33-1~experimental.5) experimental; urgency=low

  [ Ian Campbell ]
  * Include Xen hypervisor in reportbug "related to" list.

  [ maximilian attems]
  * Add stable 2.6.33.2.

  [ Ben Hutchings ]
  * [x86] Enable ramzswap driver (Closes: #573912)
  * [x86] Re-enable rt2860sta and rt2870sta drivers which were accidentally
    disabled when moving to Linux 2.6.33 (Closes: #576723)
  * Add stable 2.6.33.3:
    - ACPI: EC: Allow multibyte access to EC; fixes temperature monitoring
      on some Dell laptops (Closes: #563313)

  [ Aurelien Jarno ]
  * Add support for sh4 architecture, patch by Nobuhiro Iwamatsu
    (Closes: #569034)
  * [mips*/*malta] Remove options that are present in topconfig.

 -- maximilian attems <maks@debian.org>  Wed, 05 May 2010 16:38:53 +0200

linux-2.6 (2.6.33-1~experimental.4) experimental; urgency=low

  [ Ben Hutchings ]
  * Include aufs2, marked as staging (Closes: #573189)
  * Remove /usr/include/drm from linux-libc-dev; let libdrm-dev provide it
    again (Closes: #572067)
  * [x86] Enable rtl8192su driver using external firmware

  [ maximilian attems]
  * Add stable 2.6.33.1.

 -- maximilian attems <maks@debian.org>  Wed, 17 Mar 2010 18:13:53 +0100

linux-2.6 (2.6.33-1~experimental.3) experimental; urgency=low

  [ Ben Hutchings ]
  * Fix regexp for binNMU versions in modules/rules.include (Closes: #524632)
  * linux-base: Fix bugs and improve libata transition code:
    - Fix calls to disk_id_to_path (renamed to id_to_path) (Closes: #572283)
    - Don't show empty list of devices to be relabelled
    - Don't update udev CD rules unnecessarily
    - Show the device paths to be added to udev CD rules
    - Ignore nonexistent devices and properly handle devices of unknown
      filesystem type (Closes: #572341, #572445)
    - Don't accept empty filesystem labels as identifiers (Closes: #572438)
    - For consistency with fresh installations, use or assign UUIDs rather
      than labels where both are available (Closes: #572376)
    - Replace CD/DVD/BD device names with udev-provided persistent aliases
    - Fix update of boot device name for LILO and related loaders
    - Update uswsusp resume device name

 -- maximilian attems <maks@debian.org>  Thu, 11 Mar 2010 05:58:02 +0100

linux-2.6 (2.6.33-1~experimental.2) experimental; urgency=low

  [ Ben Hutchings ]
  * Add missing debconf templates for linux-base (Closes: #571558)
  * Fix libata transition code for GRUB 1 config (Closes: #571662)

 -- maximilian attems <maks@debian.org>  Sun, 28 Feb 2010 17:48:11 +0100

linux-2.6 (2.6.33-1~experimental.1) experimental; urgency=low

  * New upstream release: http://kernelnewbies.org/Linux_2_6_33

  [ maximilian attems]
  * [topconfig] set BLK_DEV_DRBD, DRM_NOUVEAU, DRM_NOUVEAU_BACKLIGHT,
    DRM_VMWGFX, SENSORS_LM73, SENSORS_AMC682, SENSORS_LIS3_I2C,
    SENSORS_MC13783_ADC, TOUCHSCREEN_DYNAPRO, TOUCHSCREEN_MC13783,
    GIGASET_CAPI, LEDS_DAC124S085, LEDS_INTEL_SS4200, LEDS_INTEL_SS4200,
    DVB_FIREDTV, DVB_USB_EC168, SOC_CAMERA_MT9T112, SOC_CAMERA_OV9640,
    USB_GSPCA_PAC7302, USB_GSPCA_STV0680, AD525X_DPOT, CAN_MCP251X,
    RT2800PCI, REGULATOR_MAX8660, RTC_DRV_BQ32K, RTC_DRV_MSM6242,
    RTC_DRV_RP5C01, VMWARE_PVSCSI, SCSI_PM8001, WIMAX_IWMC3200_SDIO,
    INPUT_SPARSEKMAP, SERIO_ALTERA_PS2, MANTIS_CORE, DVB_MANTIS,
    DVB_HOPPER.
  * [x86] set CS5535_MFGPT, SENSORS_K10TEMP, GEODE_WDT, MSI_WMI,
    TOSHIBA_BT_RFKILL, ACPI_CMPC, CRYPTO_GHASH_CLMUL_NI_INTE.

  [ Ben Hutchings ]
  * Use libata-based drivers for most PATA controllers (Closes: #444182):
    - pata_triflex replaces triflex
    - pata_atiixp replaces atiixp
    - pata_ns87415 replaces ns87415
    - pata_sc1200 replaces sc1200
    - pata_cs5536 replaces cs5536
    - pata_amd replaces amd74xx
    - pata_sis replaces sis5513
    - pata_rz1000 replaces rz1000
    - pata_efar replaces slc90e66
    - pata_pdc202xx_old replaces pdc202xx_old
    - pata_pdc2027x replaces pdc202xx_new
    - pata_cs5520 replaces cs5520
    - pata_cs5530 replaces cs5530
    - pata_cmd64x replaces cmd64x
    - pata_sil680 replaces siimage
    - pata_ali replaces alim15x3
    - pata_via replaces via82cxxx
    - pata_serverworks replaces serverworks
    - pata_artop replaces aec62xx
    - pata_it821x replaces it821x
    - ata_piix, pata_oldpiix, pata_mpiix mostly replace piix
    - ata_generic, pata_ns87410, pata_netcell replace ide-pci-generic
  * Add libata transition script

 -- maximilian attems <maks@debian.org>  Thu, 25 Feb 2010 15:21:38 +0100

linux-2.6 (2.6.32-30) unstable; urgency=high

  [ Ben Hutchings ]
  * mpt2sas: Fix incorrect scsi_dma_map error checking (Closes: #606968)
  * Update Spanish debconf template translation (Omar Campagne, Javier
    Fernández-Sanguino) (Really closes: #600694)
  * intel-iommu: Force-disable IOMMU for iGFX on broken Cantiga revisions
    (Closes: #607095)
  * [powerpc] linux-base: Run ybin after updating yaboot.conf
    (Closes: #607284)
  * tehuti: Firmware filename is tehuti/bdx.bin
  * iwlwifi: Reduce a failure-prone memory allocation (Closes: #599345)
  * linux-base: Look for GRUB 1 configuration in both /boot/grub and
    /boot/boot/grub (Closes: #607863)
  * rt28x0: Add ieee80211_regdom module parameter mimicking cfg80211 as a
    workaround for incorrect region code in NVRAM (Closes: #594561)
  * btrfs: Require CAP_SYS_ADMIN for filesystem rebalance (Closes: #608185)
  * [x86] dell-laptop: Enable for some newer Dell models
  * r8169: Change RTL8111D/RTL8168D initialisation and firmware loading to
    match upstream version (Closes: #596390 with firmware-realtek 0.28)
  * Add stable 2.6.32.28:
    - NFS: Fix panic after nfs_umount()
    - usb-storage/libusual: Add support for Samsung YP-CP3 MP4 Player,
      thanks to Vitaly Kuznetsov (Closes: #555835)
    - bfa: Fix system crash when reading sysfs fc_host statistics
      (CVE-2010-4343)
    - IB/uverbs: Handle large number of entries in poll CQ (CVE-2010-4649)
    - orinoco: Fix TKIP countermeasure behaviour (CVE-2010-4648)
    - mm: Add security_file_mmap check to install_special_mapping
      (CVE-2010-4346)
    - sctp: Fix a race between ICMP protocol unreachable and connect()
      (CVE-2010-4526)
    - hvc_console: Fix race between hvc_close and hvc_remove (CVE-2010-2653)
      (previously applied as an isolated fix in 2.6.32-25)
    - fuse/cuse: Verify ioctl retries (CVE-2010-4650)
  * [powerpc] Restore device tree source files to linux-image packages
    (Closes: #609155)

  [ maximilian attems ]
  * [openvz] Reenable NF_CONNTRACK_IPV6. (closes: #580507)
  * cifs: fix another memleak, in cifs_root_iget.
  * b43: Fix warning at drivers/mmc/core/core.c:237 in mmc_wait_for_cmd.
  * drm/radeon/kms: MC vram map needs to be >= pci aperture size.
  * drm/radeon/kms: make sure blit addr masks are 64 bit.
  * drm/radeon/kms: fix handling of tex lookup disable in cs checker on r2xx.
  * drm/i915: Free hardware status page on unload when physically mapped.
  * drm/i915/overlay: Ensure that the reg_bo is in the GTT prior to writing.
  * drm/radeon/kms/atom: set sane defaults in atombios_get_encoder_mode().
  * drm/radeon/kms: fix typos in disabled vbios code.
  * drm/radeon/kms: add workaround for dce3 ddc line vbios bug.
  * drm/radeon/kms: fix interlaced and doublescan handling.
  * drm/i915/sdvo: Always add a 30ms delay to make SDVO TV detection reliable.
  * wireless: b43: fix error path in SDIO.
  * drm/radeon/kms: don't apply 7xx HDP flush workaround on AGP.

  [ Ian Campbell ]
  * xen: backport TTM patches to use PCI API. Fixes PCIe GPU (specifically
    Radeon and Nouveau) on Xen (Closes: #601341).
  * xen: netback: drop SKBs which are GSO but do not have a partial
    checksum set (Closes: #608144).

  [ dann frazier ]
  * exec: make argv/envp memory visible to oom-killer (CVE-2010-4243)
  * irda: Fix information leak in IRLMP_ENUMDEVICES (CVE-2010-4529)
  * af_unix: limit unix_tot_inflight (CVE-2010-4249)

  [ Moritz Muehlenhoff ]
  * net: ax25: fix information leak to userland (CVE-2010-3875)
  * net: packet: fix information leak to userland (CVE-2010-3876)	
  * net: tipc: fix information leak to userland (CVE-2010-3877)
  * inet_diag: Make sure we actually run the same bytecode we audited
    (CVE-2010-3880)
  * econet: Fix crash in aun_incoming() (CVE-2010-4342)

 -- Ben Hutchings <ben@decadent.org.uk>  Tue, 11 Jan 2011 05:42:11 +0000

linux-2.6 (2.6.32-29) unstable; urgency=high

  [ Ben Hutchings ]
  * megaraid_sas: Add support for 'entry-level' SAS controllers including
    the 9240 family (Closes: #604083)
  * tcp: Make TCP_MAXSEG minimum more correct (refinement of fix for
    CVE-2010-4165)
  * l2tp: Fix UDP socket reference count bugs in the pppol2tp driver
    (Closes: #604748)
  * USB: Retain device power/wakeup setting across reconfiguration;
    don't enable remote wakeup by default (Closes: #605246)
  * dm: Deal with merge_bvec_fn in component devices better (Closes: #604457)
  * Update Spanish debconf template translation (Aaron H Farias Martinez)
    (Closes: #600694)
  * perf: Use libiberty, not libbfd, for symbol demangling
    (Closes: #590226, #606050)
  * [x86] Add support for Fintek hardware watchdogs (Closes: #601187)
    - resource: Add shared I/O region support
    - hwmon: f71882fg: Use a muxed resource lock for the Super I/O port
    - watchdog: Add f71808e_wdt driver
  * bcm5974: Add reporting of multitouch events (Closes: #605450)
  * fusion: Set FUSION_MAX_SGE=128, the upstream default (Closes: #606096)
  * Add stable 2.6.32.27:
    - block: limit vec count in bio_kmalloc() and bio_alloc_map_data()
    - block: take care not to overflow when calculating total iov length
    - block: check for proper length of iov entries in blk_rq_map_user_iov()
      (CVE-2010-4163)
    - net: clear heap allocation for ETHTOOL_GRXCLSRLALL (CVE-2010-3861)
    - asus_oled: fix up some sysfs attribute permissions
    - ipc: initialize structure memory to zero for compat functions
      (CVE-2010-4073)
    - ipc/shm: fix information leak to userland (CVE-2010-4072)
    - ipc/sem: sys_semctl: fix kernel stack information leakage (CVE-2010-4083)
    - tty: prevent DOS in the flush_to_ldisc
    - [x86] KVM: VMX: Fix host userspace gsbase corruption (Closes: #604956)
    - KVM: VMX: fix vmx null pointer dereference on debug register access
      (CVE-2010-0435)
    - KVM: x86: fix information leak to userland (CVE-2010-3881)
    - firewire/cdev: fix information leak
    - firewire-core: fix an information leak
    - firewire-ohci: fix buffer overflow in AR split packet handling
    - bio: take care not overflow page count when mapping/copying user data
      (CVE-2010-4162)
    - sisusbvga: fix information leak to userland
    - iowarrior: fix information leak to userland
    - usb: core: fix information leak to userland
    - usb-storage/sierra_ms: fix sysfs file attribute
    - ueagle-atm: fix up some permissions on the sysfs files
    - cypress_cy7c63: fix up some sysfs attribute permissions
    - usbled: fix up some sysfs attribute permissions
    - trancevibrator: fix up a sysfs attribute permission
    - usbsevseg: fix up some sysfs attribute permissions
    - do_exit(): make sure that we run with get_fs() == USER_DS (CVE-2010-4258)
    - DECnet: don't leak uninitialized stack byte
    - perf_events: Fix perf_counter_mmap() hook in mprotect() (CVE-2010-4169)
    - frontier: fix up some sysfs attribute permissions
    - net/sched: fix kernel information leak in act_police
    - can-bcm: fix minor heap overflow (CVE-2010-3874)
    - ivtvfb: prevent reading uninitialized stack memory (CVE-2010-4079)
    - net/sched: fix some kernel information leaks
  * TTY: Fix error return from tty_ldisc_open() (regression in 2.6.32.27)
  * filter: make sure filters dont read uninitialized memory (CVE-2010-4158)
  * posix-cpu-timers: workaround to suppress the problems with mt exec
    (CVE-2010-4248)

  [ Ian Campbell ]
  * xen: disable ACPI NUMA for PV guests and allow IRQ desc allocation on any
    node (Closes: #603632)
  * xen: handle potential time discontinuity on resume (Closes: #602273)
  * xen: don't bother to stop other cpus on shutdown/reboot (Closes: #605448)
  * xen: Add cpu hotplug support to prevent crash while parsing ACPI processor
    tables (Closes: #602109)

  [ Martin Michlmayr ]
  * Kirkwood: Add support for 6282 based QNAP devices.

 -- Ben Hutchings <ben@decadent.org.uk>  Fri, 10 Dec 2010 05:45:11 +0000

linux-2.6 (2.6.32-28) unstable; urgency=high

  [ maximilian attems ]
  * ipc: initialize structure memory to zero for shmctl.
  * drm/i915: set DIDL using the ACPI video output device _ADR method return.
  * images: Nuke modules.devname on removal. (closes: #590607)
  * Newer Standards-Version 3.9.1 without changes.
  * drm/ttm: Clear the ghost cpu_writers flag on ttm_buffer_object_transfer.
  * [openvz] Update upstream patch to 2.6.32-dzhanibekov.
  * [openvz] ubc: Fix orphan count checks after merge.

  [ Martin Michlmayr ]
  * Update udlfb to 2.6.37:
    - udlfb: minor cleanups
    - udlfb: fix coding style issues
    - udlfb: fbdev character read and write support
    - udlfb: add DPMS support
    - udlfb: remove metrics_misc sysfs attribute
    - udlfb: revamp reference handling to insure successful shutdown
    - udlfb: enhance EDID and mode handling support
    - udlfb: fix big endian rendering error
    - udlfb: support for writing backup EDID to sysfs file
    - udlfb: add module options for console and fb_defio
    - udlfb: fix incorrect fb_defio implementation for multiple framebuffers
    - udlfb: fix checkpatch and style

  [ Ben Hutchings ]
  * Update debconf template translations:
    - Update Japanese (Nobuhiro Iwamatsu) (Closes: #602152)
    - Update Catalan (Jordi Mallach) (Closes: #602520)
    - Add Italian (Luca Bruno) (Closes: #602945)
  * sunrpc: Fix NFS client over TCP hangs due to packet loss (Closes: #589945)
  * brcm80211: Update to 2.6.37-rc1
  * [powerpc] ALSA: Fix headphone and line-out detection on PowerMac G4 DA
    (Closes: #603419)
  * [x86] snd-hda-codec-cirrus: Add quirks for IMac 27", MacBookPro 5,5 and 7,1
  * [x86] btusb: Add device IDs for MacBookPro 6,2 and 7,1 (Closes: #603651)
  * [x86] applesmc: Add support for iMac 9,1 and MacBookPro 2,2, 5,3, 5,4, 6,*
    and 7,*
  * [x86] applesmc, bcm5974, btusb, HID, mbp_nvidia_bl, snd-hda-codec-cirrus:
    Add support for MacBookAir 3,1 and 3,2 (Closes: #603395)
  * [x86] mbp_nvidia_bl: Add support for MacBookPro 7,1
  * x25: Fix remote denial-of-service vulnerabilities:
    - x25 accesses fields beyond end of packet
    - memory corruption in X.25 facilities parsing (CVE-2010-3873)
    - Prevent crashing when parsing bad X.25 facilities (CVE-2010-4164)
  * tcp: Increase TCP_MAXSEG socket option minimum (CVE-2010-4165)
  * rds: Fix integer overflow in RDS cmsg handling
  * af_802154,decnet,econet,rds,x25: Disable auto-loading as mitigation
    against local exploits.  These protocol modules are not widely used
    and can be explicitly loaded or aliased on systems where they are
    wanted.
  * atl1c: Add support for Atheros AR8151 and AR8152 (Closes: #599771)
  * Add stable 2.6.32.26:
    - synclink_cs: Fix information leak to userland
    - bluetooth: Fix missing NULL check
    - [x86] KVM: VMX: Fix host GDT.LIMIT corruption
    - [x86] KVM: Fix fs/gs reload oops with invalid ldt (CVE-2010-3698)
    - gdth: Fix integer overflow in ioctl (CVE-2010-4157)
  * [x86] KVM: SVM: Fix wrong intercept masks for KVM_{GET,SET}_VCPU_EVENTS
    on 32 bit, thanks to Philipp Matthias Hahn (Closes: #599507)

  [ dann frazier ]
  * [vserver] Update patch to 2.6.32.25-vs2.3.0.36.29.6
  * add qlcnic driver
  * econet: Avoid stack overflow w/ large msgiovlen (CVE-2010-3848)
  * econet: disallow NULL remote addr for sendmsg() (CVE-2010-3849)
  * econet: Add mising CAP_NET_ADMIN check in SIOCSIFADDR (CVE-2010-3850)

 -- Ben Hutchings <ben@decadent.org.uk>  Thu, 25 Nov 2010 01:20:50 +0000

linux-2.6 (2.6.32-27) unstable; urgency=high
  
  * The "We'll Always Have Paris" release

  [ Ben Hutchings ]
  * rndis_host: Restrict fix for #576929 to specific devices
    (Closes: #589403, #600660)
  * Add stable 2.6.32.25:
    - rme9652: prevent reading uninitialized stack memory
      (CVE-2010-4080, CVE-2010-4081)
    - ocfs2: Don't walk off the end of fast symlinks
    - ip: fix truesize mismatch in ip fragmentation
    - net: clear heap allocations for privileged ethtool actions
    - execve: setup_arg_pages: diagnose excessive argument size
    - execve: improve interactivity with large arguments
    - execve: make responsive to SIGKILL with large arguments
    - rose: Fix signedness issues wrt. digi count. (CVE-2010-3310)
    - ALSA: prevent heap corruption in snd_ctl_new() (CVE-2010-3442)
    - setup_arg_pages: diagnose excessive argument size (CVE-2010-3858)
  * btrfs: add a "df" ioctl for btrfs (Closes: #600190)
  * Update debconf template translations:
    - Add Catalan (Jordi Mallach) (Closes: #601146)
    - Add Brazilian Portugese (Flamarion Jorge) (Closes: #601102)
    - Update Vietnamese (Clytie Siddall) (Closes: #601534)
  * phonet: device notifier only runs on initial namespace
    (Really closes: #597904)
  * net/socket: Limit sendto()/recvfrom() length (CVE-2010-1187)
    [Original reference is incorrect; should be CVE-2010-3859.]

  [ Ian Campbell ]
  * xen: import additional fixes for disabling netfront smartpoll mode
    (Closes: #600992).

  [ dann frazier ]
  * e1000e: Reset 82577/82578 PHY before first PHY register read
    (Closes: #601017)

  [ Martin Michlmayr ]
  * Kirkwood: reset PCIe unit on boot
  * Kirkwood: restrict the scope of the PCIe reset workaround

  [ maximilian attems ]
  * Update abi files, readd Xen as ABI stable.
  * 2.6.33.stable-queue: drm/radeon: fix PCI ID 5657 to be an RV410.
  * Add drm changes from 2.6.32.24+drm33.11:
    - i915: return -EFAULT if copy_to_user fails.
    - drm/i915: Prevent double dpms on
    - drm: Only decouple the old_fb from the crtc is we call mode_set*
    - drm/i915: Unset cursor if out-of-bounds upon mode change (v4)
    - drm/i915,agp/intel: Add second set of PCI-IDs for B43
  * net: Limit socket I/O iovec total length to INT_MAX. (CVE-2010-1187)
    [Original reference is incorrect; should be CVE-2010-3859.]
  * numa: fix slab_node(MPOL_BIND).

 -- maximilian attems <maks@debian.org>  Sat, 30 Oct 2010 12:24:37 +0200

linux-2.6 (2.6.32-26) unstable; urgency=high

  [ Ian Campbell ]
  * xen: fix PVHVM hang at boot when Xen does not support vector callbacks.
  * xen: fix race between PV drivers and xenstore initialisation which caused
    breakage in drivers for both regular PV and PVHVM guests.

  [ maximilian attems ]
  * [openvz] Enable ioprio. (closes: #596772)
    Thanks Daniel Hahler <debian-bugs@thequod.de>

  [ Ben Hutchings ]
  * [x86] radeon: Add quirks to make HP nx6125 and dv5000 laptops resume
    (Closes: #583968)
  * dm-crypt: Add 'plain64' IV; this avoids watermarking attacks that are
    possible with 'plain' IV on devices larger than 2TB (Closes: #600384)
  * [x86] ahci,ata_generic: let ata_generic handle new MBP w/ MCP89
    (Closes: #600305)
  * debian/.../patches.py: Open files as needed, rather than all at once
    (Closes: #600423)
  * [openvz] printk: Handle global log buffer reallocation (Closes: #600299)
  * debian/bin/test-patches: Restrict patches to featureset when building
    with a featureset (thanks to Tim Small)
  * sata_via: Delay on vt6420 when starting ATAPI DMA write (Closes: #488566)
  * r6040: Fix various bugs in r6040_multicast_list() (Closes: #600155)

  [ dann frazier ]
  * Force enable DMA on MBP w/ MCP 7,1
  * RDS sockets: remove unsafe kmap_atomic optimization (CVE-2010-3904)
  * v4l: disable dangerous buggy compat function (CVE-2010-2963)

 -- dann frazier <dannf@debian.org>  Tue, 19 Oct 2010 07:50:55 -0600

linux-2.6 (2.6.32-25) unstable; urgency=high

  [ Ben Hutchings ]
  * mmc: build fix: mmc_pm_notify is only available with CONFIG_PM=y
  * Add stable 2.6.32.24 (trivial fix, already applied)
  * ipg: Remove device claimed by dl2k from pci id table (Closes: #599021)
  * linux-image: Include modules.order in image packages (Closes: #598518)
  * [x86] isdn/i4l: Reenable ISDN4Linux drivers, but mark them as staging
    (Closes: #588551)
    - hisax: Disable device aliases that conflict with mISDN
  * Update Danish debconf template translation (Joe Hansen) (Closes: #599457)
  * [x86] KVM: SVM: Fix wrong intercept masks on 32 bit (Closes: #599507)
  * e1000: fix Tx hangs by disabling 64-bit DMA (Closes: #518182)
  * rt2x00: Fix calculation of required TX headroom (Closes: #599395)
  * Add drm changes from 2.6.32.22+drm33.10:
    - i915: Don't touch PORT_HOTPLUG_EN in intel_dp_detect()
    - i915: Kill dangerous pending-flip debugging
    - radeon: release AGP bridge at suspend
    - radeon: initialize set_surface_reg for rs600 asic
  * [x86] toshiba_acpi: Add full hotkey support (Closes: #599768)

  [ Stephen R. Marenka ]
  * m68k: fix missing io macros.
  * m68k: modular swim on mac.
  * m68k: never build staging drivers on m68k.
  * m68k: build in rtc class on atari.

  [ Ian Campbell ]
  * xen: do not truncate machine address on gnttab_copy_grant_page hypercall
    (Closes: #599089)

  [ dann frazier ]
  * drm/i915: Sanity check pread/pwrite (CVE-2010-2962)
  * drm/i915: Rephrase pwrite bounds checking to avoid any potential overflow
  * GFS2: Fix writing to non-page aligned gfs2_quota structures (CVE-2010-1436)
  * hvc_console: Fix race between hvc_close and hvc_remove (CVE-2010-2653)
  * net sched: fix some kernel memory leaks (CVE-2010-2942)
  * niu: Fix kernel buffer overflow for ETHTOOL_GRXCLSRLALL (CVE-2010-3084)
  * rose: Fix signedness issues wrt. digi count (CVE-2010-3310)
  * Fix pktcdvd ioctl dev_minor range check (CVE-2010-3437)
  * ALSA: prevent heap corruption in snd_ctl_new() (CVE-2010-3442)
  * net sched: fix kernel leak in act_police (CVE-2010-3477)
  * sctp: Fix out-of-bounds reading in sctp_asoc_get_hmac() (CVE-2010-3705)

 -- dann frazier <dannf@debian.org>  Thu, 14 Oct 2010 01:08:05 -0600

linux-2.6 (2.6.32-24) unstable; urgency=high

  [ Ben Hutchings ]
  * speakup: Update to match Debian package version 3.1.5.dfsg.1-1
  * scsi_dh_emc: Fix mode select request setup (Closes: #591540)
  * snd-hda-codec-via: Fix syntax error when CONFIG_SND_HDA_POWER_SAVE is
    disabled (Closes: #597043)
  * Add stable 2.6.32.22:
    - [vserver] Revert sched changes since they conflict.
  * Recommend use of 'make deb-pkg' to build custom kernel packages
  * [x86] Revert "i915: Blacklist i830, i845, i855 for KMS". The current X
    driver (xserver-xorg-video-intel version 2.12.0+shadow-1) should work
    properly with KMS on these chips. (Closes: #596453)
  * phonet: Restrict to initial namespace (Closes: #597904)
  * Add stable 2.6.32.23:
    - serial/mos*: prevent reading uninitialized stack memory
    - net: Fix oops from tcp_collapse() when using splice()
    - rds: fix a leak of kernel memory
    - hso: prevent reading uninitialized memory (CVE-2010-3298)
    - cxgb3: prevent reading uninitialized stack memory (CVE-2010-3296)
    - eql: prevent reading uninitialized stack memory (CVE-2010-3297)
    - vt6655: fix buffer overflow
    - net/llc: make opt unsigned in llc_ui_setsockopt()
    - sisfb: prevent reading uninitialized stack memory
    - aio: check for multiplication overflow in do_io_submit (CVE-2010-3067)
    - xfs: prevent reading uninitialized stack memory (CVE-2010-3078)
    - viafb: prevent reading uninitialized stack memory
    - [hppa,ia64] mm: guard page for stacks that grow upwards (CVE-2010-2240)
    - sctp: Do not reset the packet during sctp_packet_config()
      (CVE-2010-3432)
  * xen: Fix typo in xen_percpu_chip definition
  * 3c59x: Remove incorrect locking (Closes: #598103)
  * f71882fg: Add support for the f71889fg (Closes: #597820)
  * drm/radeon: Fix regressions introduced in 2.6.34.3 (Closes: #597636)
  * mmc: fix hangs related to mmc/sd card insert/removal during suspend/resume
    (Closes: #598147)

  [ Martin Michlmayr ]
  * ARM: update mach types.
  * [armel/config.kirkwood] Enable MACH_DOCKSTAR.

  [ Ian Campbell ]
  * [x86/xen] Disable netfront's smartpoll mode by default. (Closes: #596635)

  [ maximilian attems ]
  * [openvz] Update upstream patch to 2.6.32-dyomin.

 -- Ben Hutchings <ben@decadent.org.uk>  Thu, 30 Sep 2010 00:46:16 +0100

linux-2.6 (2.6.32-23) unstable; urgency=low

  [ Ben Hutchings ]
  * cgroupfs: create /sys/fs/cgroup to mount cgroupfs on (Closes: #595964)
  * r8169: Fix MDIO timing (Closes: #583139; mistakenly reverted in 2.6.32-19)
  * gro: Fix bogus gso_size on the first fraglist entry (Closes: #596802)
  * vgaarb: Fix VGA arbiter to accept PCI domains other than 0 (from stable
    2.6.32.12; mistakenly omitted in 2.6.32-12)

  [ maximilian attems ]
  * openvz: cfq-iosched: do not force idling for sync workload.

  [ Stephen R. Marenka ]
  * m68k: switch to generic siginfo layout.
  * m68k: NPTL support.

  [ dann frazier ]
  * compat: Make compat_alloc_user_space() incorporate the access_ok()
    (CVE-2010-3081)
  * x86-64, compat (CVE-2010-3301):
    - Retruncate rax after ia32 syscall entry tracing
    - Test %rax for the syscall number, not %eax
  * wireless extensions: fix kernel heap content leak (CVE-2010-2955)
  * KEYS (CVE-2010-2960):
    - Fix RCU no-lock warning in keyctl_session_to_parent()
    - Fix bug in keyctl_session_to_parent() if parent has no session keyring

 -- dann frazier <dannf@debian.org>  Fri, 17 Sep 2010 15:27:04 -0600

linux-2.6 (2.6.32-22) unstable; urgency=low

  [ Ian Campbell ]
  * xen: backport pvhvm drivers from upstream.
  * Fixes/overrides for Lintian warnings:
    - Add "(meta package)" to short description of linux-headers
      metapackages, resolves empty-binary-package.
    - Add dependency on ${misc:Depends} to all packages, resolves
      debhelper-but-no-misc-depends. Required update to gencontrol.py to
      augment rather than override headers_arch_depends read from templates.
    - Override dbg-package-missing-depends for linux-image-*-dbg. It is not
      necessary to install the kernel image package to use the dbg package
      since the dbg package already contains a complete image with symbols.

  [ Ben Hutchings ]
  * [x86/xen] Restore stack guard page (CVE-2010-2240)
  * Add stable 2.6.32.21:
    - ext4: consolidate in_range() definitions (CVE-2010-3015)
    - mm: make the mlock() stack guard page checks stricter
      (avoids regression for Xen tools; closes: 594756)
    - [sparc] sunxvr500: Ignore secondary output PCI devices
      (Closes: #594604)
    - ocfs2: fix o2dlm dlm run purgelist (Closes: #593679)
    - Avoid ABI change in mm
    - Ignore ABI change in snd-emu10k1
  * Add drm changes from stable 2.6.34.6:
    - drm: stop information leak of old kernel stack (CVE-2010-2803)
  * rt2870sta: Add more device IDs from vendor drivers
  * rt2860sta, rt2870sta: Enable channels 12-14 (Closes: #594561)
  * SCSI/mptsas: fix hangs caused by ATA pass-through (Closes: #594690)
  * sky2: Apply fixes and new hardware support from 2.6.33-2.6.35
    (Closes: #571526)
  * postinst: Really warn users on upgrade if the current configuration may
    rely on running a default boot loader.
  * input: add compat support for sysfs and /proc capabilities output
    (Closes: #579017)
  * snd-hda-intel: Add support for VIA V1708S, VT1718S, VT1828S, VT2020,
    VT1716S, VT2002P, VT1812, VT1818S
  * hwmon/w83627ehf: Add support for W83667HG-B
  * 3c59x: Fix deadlock in vortex_error() (Closes: #595554)
  * [x86] paravirt: Add a global synchronization point for pvclock (from
    2.6.32.16; reverted due to a regression which was addressed in 2.6.32.19)
  * sched, cputime: Introduce thread_group_times() (from 2.6.32.19; reverted
    due to the potential ABI change which we now carefully avoid)
  * net/{tcp,udp,llc,sctp,tipc,x25}: Add limit for socket backlog
    (Closes: #592187)
  * tun: Don't add sysfs attributes to devices without sysfs directories
    (Closes: #594845)
  * [x86] Add brcm80211 driver for Broadcom 802.11n wireless network
    controllers
  * r8169: Remove MODULE_FIRMWARE declarations since the firmware is
    non-essential and we do not distribute it
  * [x86] HPET: unmap unused I/O space
  * ipheth: add support for iPhone 4
  * ipheth: remove incorrect devtype of WWAN
  * ALSA: emux: Add trivial compat ioctl handler (Closes: #596478)
  * hostap_pci: set dev->base_addr during probe (Closes: #595802)
  * ethtool: allow non-netadmin to query settings (see #520724)
  * ACPI: add boot option acpi=copy_dsdt to fix corrupt DSDT, and enable this
    automatically for known-bad Toshiba models (Closes: #596709)

  [ Bastian Blank ]
  * Use Breaks instead of Conflicts.

  [ Aurelien Jarno ]
  * [mips,mipsel] Fix computation of DMA flags from device's 
    coherent_dma_mask.

  [ Martin Michlmayr ]
  * Add some patches from the Orion tree:
    - OpenRD: Enable SD/UART selection for serial port 1
    - kirkwood: Unbreak PCIe I/O port
    - Kirkwood: support for Seagate DockStar

  [ dann frazier ]
  * netxen_nic: add support for loading unified firmware images
  * irda: Correctly clean up self->ias_obj on irda_bind() failure.
    (CVE-2010-2954)

  [ maximilian attems ]
  * [powerpc] Enable WINDFARM_PM121. (closes: #596515)
    Thanks Étienne BERSAC <bersace03@gmail.com>
  * nouveau: disable acceleration on NVA3/NVA5/NVA8 by default.
  * openvz: disable KSM. Thanks Dietmar Maurer <dietmar@proxmox.com>.
    (closes: #585864)
  * Update openvz patch to d38b56fd0dca.
  * openvz: enalbe modular VZ_EVENT.

 -- maximilian attems <maks@debian.org>  Tue, 14 Sep 2010 14:17:11 +0200

linux-2.6 (2.6.32-21) unstable; urgency=high

  [ Ben Hutchings ]
  * Add stable 2.6.32.19:
    - ext4: Make sure the MOVE_EXT ioctl can't overwrite append-only files
      (CVE-2010-2066)
    - mm: keep a guard page below a grow-down stack segment (CVE-2010-2240)
      (not applied to xen featureset)
    - md/raid10: fix deadlock with unaligned read during resync
      (Closes: #591415)
    - Revert "sched, cputime: Introduce thread_group_times()" which would
      result in an ABI change
  * Add stable 2.6.32.20:
    - Fix regressions introduced by original fix for CVE-2010-2240
  * Add drm and other relevant changes from stable 2.6.34.4
  * Add 'breaks' relation from image packages to boot loader packages that
    do not install required hooks (Closes: #593683)
  * [x86] i915: Blacklist i830, i845, i855 for KMS
    (Closes: #568207, #582105, #593432, #593507)

  [ Bastian Blank ]
  * Update Xen patch.
    - Notify Xen on crash.
    - Several blktap fixes.

  [ Ritesh Raj Sarraf ]
  * Add .gnu_debuglink information into kernel modules (Closes: #555549)

  [ Ian Campbell ]
  * [x86/xen] temporarily remove stack guard page, it breaks the xen
    toolstack.

  [ Aurelien Jarno ]
  * [mips,mipsel] Fix 64-bit atomics.

 -- Ben Hutchings <ben@decadent.org.uk>  Wed, 25 Aug 2010 01:06:18 +0100

linux-2.6 (2.6.32-20) unstable; urgency=low

  [ Moritz Muehlenhoff ]
  * Backport XVR1000 driver (Closes: #574243)

  [ Ben Hutchings ]
  * Add stable 2.6.32.18:
    - CIFS: Fix compile error with __init in cifs_init_dns_resolver()
      definition (FTBFS for most architectures)
    - GFS2: rename causes kernel Oops (CVE-2010-2798)
    - xfs: prevent swapext from operating on write-only files
      (CVE-2010-2226)
  * Update debconf template translations:
    - Swedish (Martin Bagge) (Closes: #592045)
    - German (Holger Wansing) (Closes: #592226)
  * [i386/openvz-686] Remove AMD Geode LX and VIA C3 "Nehemiah" from the
    list of supported processors; they do not implement PAE
  * V4L/DVB: Add Elgato EyeTV Diversity to dibcom driver (Closes: #591710)
  * [s390] dasd: use correct label location for diag fba disks
    (Closes: #582281)
  * Add drm changes from stable 2.6.34.2 (thanks to Stefan Bader) and
    2.6.34.3
  * drm/i915: disable FBC when more than one pipe is active
    (Closes: #589077)
  * IB/ipath: Fix probe failure path (Closes: #579393)
  * ext4: fix freeze deadlock under IO (regression introduced in 2.6.32.17)
  * xen: Completely disable use of XSAVE (Closes: #592428)

  [ Martin Michlmayr ]
  * [armel/orion5x] Add a missing #include to fix a build issue.
  * [armel/kirkwood, armel/orion5x] Build-in support for more devices.

  [ dann frazier ]
  * can: add limit for nframes and clean up signed/unsigned variables

 -- Ben Hutchings <ben@decadent.org.uk>  Thu, 12 Aug 2010 03:26:39 +0100

linux-2.6 (2.6.32-19) unstable; urgency=low

  [ maximilian attems ]
  * inotify send IN_UNMOUNT events.
  * inotify fix oneshot support.

  [ Ben Hutchings ]
  * linux-base: Remove dependency on libapt-pkg-perl (Closes: #589996)
  * pata_pdc202xx_old: Fix UDMA mode for PDC2024x and PDC2026x controllers
    (Closes: #590532)
  * Update debconf template translations:
    - Czech (Michal Simunek) (Closes: #590546)
    - Portugese (Américo Monteiro) (Closes: #590557)
    - French (David Prévot) (Closes: #591149)
    - Russian (Yuri Kozlov) (Closes: #591241)
  * Add stable 2.6.32.17:
    - ethtool: Fix potential kernel buffer overflow in ETHTOOL_GRXCLSRLALL
      (CVE-2010-2478)
    - GFS2: Fix up system xattrs (CVE-2010-2525)
    - Revert ABI changes in firmware_class and ssb
    - Ignore ABI changes in acpi_processor, hostap and jbd2
  * Add drm changes from stable 2.6.33.7:
    - drm/i915: Enable low-power render writes on GEN3 hardware (915, 945,
      G33 and Atom "Pineview") (Closes: #590193, maybe others)
  * [i386/xen-686] Remove AMD Geode LX and VIA C3 "Nehemiah" from the list
    of supported processors; they do not implement PAE
  * [x86] Add samsung-laptop driver

  [ dann frazier ]
  * [ia64] Fix crash when gcore reads gate area (Closes: #588574)

  [ Bastian Blank ]
  * Update Xen patch.
    - Ignore ABI changes.

 -- Ben Hutchings <ben@decadent.org.uk>  Thu, 05 Aug 2010 02:43:19 +0100

linux-2.6 (2.6.32-18) unstable; urgency=low

  [ Ben Hutchings ]
  * iwlwifi: Allocate pages for RX buffers, reducing the probability of
    allocation failure (Closes: #580124)
  * postinst: Remove support for 'default' boot loaders. Warn users on
    upgrade if the current configuration may rely on this.
  * rt2860sta, rt2870sta: Apply changes from Linux 2.6.33 and 2.6.34
    - rt2860sta: Fix WPA(2)PSK issue when group cipher of AP is WEP40
      or WEP104 (Closes: #574766)
  * rt3090sta: Replace with rt2860sta (Closes: #588863)
  * [i386/686] Remove AMD K6 from the list of supported processors; it
    does not implement the CMOV instruction
  * drm/i915: Add 'reclaimable' to i915 self-reclaimable page allocations
    (really closes: #534422, we hope)
  * Revert "x86, paravirt: Add a global synchronization point for pvclock",
    included in stable 2.6.32.16 (Closes: #588426)
  * 3c59x: Fix call to mdio_sync() with the wrong argument (Closes: #589989)

  [ Martin Michlmayr ]
  * Add some patches from the Orion tree, including support for Marvell's
    Armada 300 (88F6282):
    - Kirkwood: update MPP definition.
    - Kirkwood: fix HP t5325 after updating MPP definitions
    - leds: leds-gpio: Change blink_set callback to be able to turn off
      blinking
    - net/phy/marvell: Expose IDs and flags in a .h and add dns323 LEDs
      setup flag
    - orion5x: Base support for DNS-323 rev C1
    - orion5x: Fix soft-reset for some platforms
    - mtd: orion/kirkwood: add RnB line support to orion mtd driver
    - mtd: kirkwood: allow machines to register RnB callback
    - Kirkwood: add support for rev A1 of the 88f6192 and 88f6180 chips
    - Kirkwood: Add support for 88f6282
    - PCI: add platform private data to pci_sys_data
    - Kirkwood: add support for PCIe1
    - Kirkwood: more factorization of the PCIe init code

  [ maximilian attems ]
  * sched: Fix over-scheduling bug.

 -- Ben Hutchings <ben@decadent.org.uk>  Fri, 23 Jul 2010 03:48:08 +0100

linux-2.6 (2.6.32-17) unstable; urgency=low

  [ maximilian attems ]
  * agp: add no warn since we have a fallback to vmalloc paths.

  [ Ben Hutchings ]
  * linux-tools: Fix build for hppa and do not attempt to build for
    architectures where perf events are not available (Closes: #588409)
  * linux-tools: Add build-dependency on binutils-dev to enable symbol
    demangling in perf
  * drm/i915: Fix memory corruption on resume from hibernation
    (Closes: #534422)

 -- Ben Hutchings <ben@decadent.org.uk>  Sat, 10 Jul 2010 16:40:38 +0100

linux-2.6 (2.6.32-16) unstable; urgency=low

  [ dann frazier ]
  * [hppa] clear floating point exception flag on SIGFPE signal
    (Closes: #559406)

  [ Ben Hutchings ]
  * Add stable 2.6.32.15
  * Add mantis and hopper DVB drivers with mb86a16 and tda665x DVB
    front-ends, backported by Bjørn Mork (Closes: #577264)
  * Build inet_lro as a module
  * [sparc] Enable CONFIG_FB_XVR500, CONFIG_FB_XVR2500 (Closes: #508108)
  * Update Spanish debconf templates, thanks to Omar Campagne
    (Closes: #580538)
  * Revert "Add EC path for Thinkpad X100."; it is incomplete and broken
  * sctp: fix append error cause to ERROR chunk correctly (regression due
    to fix for CVE-2010-1173)
  * [powerpc] Enable pata_amd driver, replacing amd74xx
  * eeepc-laptop: Disable wireless hotplug on more models where the
    controller is not at the expected address (Closes: #576199)
  * [mips] Fix boot from ATA hard drives (Closes: #584784):
    - Set io_map_base for several PCI bridges lacking it
    - Replace per-platform built-in IDE drivers with libata-based drivers
    - Enable BLK_DEV_SD as built-in on all platforms
  * Revert "vlan/macvlan: propagate transmission state to upper layers"
    (Closes: #585770)
  * linux-base: Don't identify LVM2 PVs by UUID (Closes: #585852)
  * usb-serial: Add generic USB WWAN code, backported by Mark Hymers
    (Closes: #585661)
    - option, qcserial: Use generic USB WWAN code
    - qcserial: Add support for Qualcomm Gobi 2000 devices
  * radeon: Fix MacBook Pro connector quirk (Closes: #585943)
  * r8169: Fix MDIO timing (Closes: #583139)
  * Move NEWS to linux-latest-2.6 (Closes: #586401)
  * 3c59x: Change locking to avoid use of disable_irq() (Closes: #586967)
  * Enable IPv6 support for IPVS (IP_VS_IPV6) (Closes: #584549)
  * Revert "tpm: autoload tpm_tis based on system PnP IDs", included in
    stable 2.6.32.12 (Closes: #584273)
  * linux-base: If the disk ID update process fails, give the user a
    chance to retry or change their answers (Closes: #585609)
  * asix: fix setting mac address for AX88772 (Closes: #587580)
  * ipv6: Clamp reported valid_lft to a minimum of 0 (Closes: #514644)
  * ipv6: Use interface max_desync_factor instead of static default
    (Closes: #514646)
  * Add stable 2.6.32.16:
    - Fixes CVE-2010-1641, CVE-2010-1187, CVE-2010-1148, CVE-2010-1173
      and CVE-2010-2071
    - libata: disable ATAPI AN by default (Closes: #582737, #582903)
  * Add drm changes from stable 2.6.33.6
  * [ia64, powerpc, sparc, x86] Enable KPROBES and KRETPROBES
    (Closes: #584130)
  * r8192s_usb: Fix various bugs:
    - Check for skb allocation failure in 2 more places
    - Update LED control code
    - Clean up in case of an error in module initialisation
    - Rename and remove proc directories correctly if an interface is
      not called wlan0 (Closes: #582972)
    - Correct device ID table (Closes: #584945, #587985)
  * Add r8192u_usb driver
  * Add linux-tools-<version> package containing the perf tool
    (Closes: #548715)
  * Enable USB_SERIAL_TI (Closes: #588096) and USB_SERIAL_WHITEHEAT

  [ Aurelien Jarno ]
  * [sh4] optimize runtime disabling of trapped I/O. 
  * [mips] backport mips/swarm: fix M3 TLB exception handler.

  [ Moritz Muehlenhoff ]
  * Enable X86 board specific fixups for reboot (Closes: #536537)

  [ Martin Michlmayr ]
  * OpenRD-Base: revert patch "allow SD/UART1 selection" since it
    never made it upstream.
  * ARM: update mach types.
  * Add support for OpenRD-Ultimate.
  * QNAP TS-11x/TS-21x: Add MPP36 (RAM) and MPP44 (board ID).
  * Add support for the HP t5325 Thin Client.
  * m25p80: Add support for Macronix 25L8005.
  * Add framebuffer driver for XGI chipsets.
  * [armel/kirkwood] Enable FB_XGI and FRAMEBUFFER_CONSOLE.
  * [armel] Make MOUSE_PS2 modular.
  * [armel] Build INPUT_UINPUT for all flavours.
  * Update Marvell CESA (mv_cesa) driver (Closes: #585790):
    - Invoke the user callback from a softirq context
    - Remove compiler warning in mv_cesa driver
    - Fix situation where the dest sglist is organized differently than...
    - Fix situations where the src sglist spans more data than the reques...
    - Enqueue generic async requests
    - Rename a variable to a more suitable name
    - Execute some code via function pointers rathr than direct calls
    - Make the copy-back of data optional
    - Support processing of data from previous requests
    - Add sha1 and hmac(sha1) async hash drivers
  * Update DisplayLink (udlfb) driver:
    - add dynamic modeset support
    - checkpatch cleanup
    - reorganize function order
    - pre-allocated urb list helpers
    - clean up function naming
    - Add functions to expose sysfs metrics and controls
    - Rework startup and teardown to fix race conditions
    - improved rendering performance
    - Support for fbdev mmap clients (defio)
    - explicit dependencies and warnings
    - remove printk and small cleanup
  * [armel/kirkwood] Enable FB_UDL.
  * [armel] Disable PARPORT_PC (Closes: #588164)

  [ Bastian Blank ]
  * Disable mISDN support for NETJet cards. The driver binds a generic PCI
    bridge.
  * Disable ISDN4Linux drivers.

  [ maximilian attems]
  * Update openvz patch to 5fd638726a69.

 -- Ben Hutchings <ben@decadent.org.uk>  Mon, 05 Jul 2010 22:13:33 +0100

linux-2.6 (2.6.32-15) unstable; urgency=low

  [ Ben Hutchings ]
  * [hppa] Ignore ABI change caused by disabling CONFIG_IDE_TIMINGS
  * [powerpc] Fix unnecessary ABI change

  [ Bastian Blank ]
  * xen: Fix crash in netback.

 -- Ben Hutchings <ben@decadent.org.uk>  Tue, 01 Jun 2010 01:31:05 +0100

linux-2.6 (2.6.32-14) unstable; urgency=low

  [ Ben Hutchings ]
  * [ia64] Hardcode the output of the scripts under arch/ia64/scripts so
    that we can build out-of-tree modules correctly (refresh and re-add
    dropped patch) (Closes: #392592)
  * vlan/macvlan: propagate transmission state to upper layers
  * macvlan: add GRO bit to features mask
  * macvlan: allow multiple driver backends
  * Add macvtap driver (Closes: #568755)
  * [ia64] Enable SGI SN support and mspec driver (Closes: #582224)
  * iwlwifi: Disable QoS when connected to a non-QoS-capable AP
    (Closes: #578262)
  * [x86] Disable e_powersaver cpufreq driver as unsafe. It has already
    been blacklisted by cpufrequtils. The acpi-cpufreq driver can be used
    instead on some VIA C7 systems. (Closes: #566208)
  * nouveau: Fix fbcon corruption with font width not divisible by 8
    (Closes: #583162)
  * [amd64] ext4: Fix compat EXT4_IOC_ADD_GROUP (used by online resize)
  * Install debug kernel image in /usr/lib/debug/boot (Closes: #582810)
  * net: sysfs: Check for null ethtool_ops before getting speed/duplex
  * Add stable 2.6.32.14:
    - [hppa] Revert "parisc: Set PCI CLS early in boot.", erroneously
      included in 2.6.32.13 causing FTBFS
    - btrfs: check for read permission on src file in the clone ioctl
      (CVE-2010-1636)

  [ Bastian Blank ]
  * Update Xen patch.
    - Fix checksum offloading in netback. (closes: #583366)

  [ maximilian attems]
  * Add drm changes from stable 2.6.33.5:
    - i915: Disable FBC on 915GM and 945GM (Closes: #582427)
  * Update openvz patch to e7399c239fad.

  [ Martin Michlmayr ]
  * QNAP TS-419P: Export GPIO indicating jumper setting of JP1.

 -- Ben Hutchings <ben@decadent.org.uk>  Sat, 29 May 2010 00:32:44 +0100

linux-2.6 (2.6.32-13) unstable; urgency=low

  [ Frederik Schueler ]
  * sparc: Fix use of uid16_t and gid16_t in asm/stat.h

  [ Moritz Muehlenhoff ]
  * Enable tomoyo (Closes: #562486)

  [ maximilian attems]
  * backport KVM: x86: Extend KVM_SET_VCPU_EVENTS with selective updates.
    (closes: #580652)
  * KEYS: find_keyring_by_name() can gain access to a freed keyring.
    CVE-2010-1437
  * hppa, sparc, powerpc disable BLK_DEV_CMD64X.
  * topconfig enable PATA_CMD64X. (closes: #580799)
  * x86: Disable CRYPTO_AES_NI_INTEL as it causes boot failures on T410.
  * Add stable 2.6.32.13:
    - [SCSI] Enable retries for SYNCRONIZE_CACHE commands to fix I/O error.
    - [SCSI] Retry commands with UNIT_ATTENTION sense codes to fix ext3/ext4
      I/O errors.
    - [SCSI] skip sense logging for some ATA PASS-THROUGH cdbs
      (Closes: #578129)
    - raid6: fix recovery performance regression.
    - raid456: Enable error-correction on singly-degraded RAID6
      (Closes: #581392)
    - r8169: fix broken register writes (Closes: #407217, #573007)
    - V4L/DVB: budget: Fix crash in case of failure to attach frontend
      (Closes: #575207)
  * drm/edid: Fix 1024x768@85Hz.

  [ Ben Hutchings ]
  * linux-base: Fix typo in disk relabelling code (Closes: #580467)
  * linux-base: Don't quote boot device name in elilo.conf
    (Closes: #580710; works-around: #581173)
  * rtl8192su: Add IDs for several more devices (Closes: #580740)
  * Add drm and sfc changes from stable 2.6.33.4
  * Improve workaround for HPAs (Host Protected Areas) overlapping
    partitions, thanks to Tejun Heo:
    - SCSI/libata: Disable HPA if it overlaps a partition (Closes: #572618)
    - buffer: Make invalidate_bdev() drain all percpu LRU add caches
    - block: Rescan partition tables after HPA is disabled
    - libata: Disable HPA if it is only enabled after suspend
  * V4L/DVB: budget: Select correct frontend drivers (Closes: #575223)
  * 3c503: Fix IRQ probing (Closes: #566522)
  * sis-agp: Remove SIS 760, handled by amd64-agp
  * amd64-agp: Probe unknown AGP devices the right way (Closes: #548090)

  [ Aurelien Jarno ]
  * mips/swarm: fix boot from IDE based media (Sebastian Andrzej Siewior)
    (closes: #466977).
  * backport mips/swarm: fix M3 TLB exception handler.
    [This patch was actually reverted and never applied in version 2.6.32-13]
  * backport MIPS FPU emulator: allow Cause bits of FCSR to be writeable
    by ctc1. (closes: #580602).
  * mips/swarm: enable adm* hwmon drivers.
  * backport Input: Add support of Synaptics Clickpad device (Closes: #572842)

  [ Bastian Blank ]
  * Fix symlinks in several packages.
  * Update Xen patch.
  * [amd64, i386/{686-bigmem,openvz-686,vserver-686-bigmem,xen-686}]
    Build debugging symbols. (closes: #365349)
  * Ignore crypto ABI changes.

  [ Martin Michlmayr ]
  * Backport GuruPlug support.

  [ Christian Perrier ]
  * Update debconf templates:
    - English revised by the debian-l10n-english team as part of the Smith
      review project (Closes: #578349)
    - Vietnamese (Clytie Siddall) (Closes: #579234)
    - German (Holger Wansing) (Closes: #579864)
    - Russian (Yuri Kozlov) (Closes: #578994)
    - Estonian (mihkel) (Closes: #579019)
    - Czech (Michal Simunek) (Closes: #579268)
    - Swedish (Martin Bagge) (Closes: #579308)
    - French (David Prévot) (Closes: #579763)
    - Spanish (Omar Campagne) (Closes: #580538)
    - Portuguese (Américo Monteiro) (Closes: #577227)
    - Japanese (Kenshi Muto) (Closes: #580855)
    - Danish (Joe Hansen) (Closes: #580915)
    - Czech (Michal Simunek) (Closes: #581399)

 -- maximilian attems <maks@debian.org>  Mon, 17 May 2010 15:29:27 +0200

linux-2.6 (2.6.32-12) unstable; urgency=low

  * The "Microwave Background" release

  [ Ben Hutchings ]
  * Prepare debconf templates for translation. (closes: #576758)
  * [x86] PCI/forcedeth: Disable MSI for MCP55 on P5N32-E SLI
    (Closes: #552299)
  * phylib: Fix typo in bcm63xx PHY driver table
  * linux-base: Fix bugs and improve libata transition code:
    - Fix scope of _system() function (Closes: #576925)
    - Fix case where a file may wrongly be listed as automatically converted
      (Closes: #577047)
    - Check device IDs in mdadm.conf rather than assuming it needs manual
      conversion
    - Use vol_id if available since the version of blkid in lenny does not
      support the output format we need (Closes: #576608)
    - Fix missing line breaks in updated crypttab (Closes: #577735)
  * i915: Stop trying to use ACPI lid status to determine LVDS connection
    (Closes: #577724)
  * forcedeth: Fix hardware version check for TX bug workaround
    (Closes: #572201)
  * rndis_host: Poll status channel before control channel (Closes: #576929)
  * megaraid_sas: Fix copying of sense data for 32-bit management tools on
    64-bit kernel (Closes: #578398)
  * Add ipheth driver for iPhone tethering
  * virtio_net: Make delayed refill more reliable (Closes: #576838)

  [ maximilian attems]
  * [ia64] Built in fbcon.
  * Update openvz patch to c05f95fcb04e. (closes: #574598)
  * Reenable nouveau autoloading.
  * reiserfs: Fix permissions on .reiserfs_priv. CVE-2010-1146
  * libata,ata_piix: detect and clear spurious IRQs.
  * libata/SCSI: fix locking around blk_abort_request().
  * topconfig enable NET_DROP_MONITOR. (closes: #578568)
  * Add stable 2.6.32.12:
    - ACPI: EC: Allow multibyte access to EC; fixes temperature monitoring
      on some Dell laptops (Closes: #563313)
    - [x86] KVM: disable paravirt mmu reporting (Closes: #573071)
    - thinkpad-acpi: lock down video output state access (Closes: #565790)
    - xfs update (closes: #579410)
  * Add drm changes from stable 2.6.33.3:
    - drm/radeon: R300 AD only has one quad pipe (Closes: #575681)
  * libata: Fix accesses at LBA28 boundary (old bug, but nasty) (v2)
  * Add EC path for Thinkpad X100.
  * Bump ABI to 5, apply:
    - hrtimer: Tune hrtimer_interrupt hang logic
  * Add libata TRIM support.
  * Backport radeon r800 modesetting support.
  * drm/radeon/kms: further spread spectrum fixes.
  * Backport p54 fixes.
  * net: export device speed and duplex via sysfs.
  * postrm: rm modules.softdep. (closes: #579175)
  * Backport KVM: Xen PV-on-HVM guest support.
  * Backport KVM: x86: Add KVM_GET/SET_VCPU_EVENTS.
  * hugetlb: fix infinite loop in get_futex_key() when backed by huge pages
  * ext4: Issue the discard operation *before* releasing the blocks to be
    reused.
  * libiscsi: regression: fix header digest errors.
  * Revert module.c and module.h changes from -stable update.

  [ dann frazier ]
  * Add DRBD backport
  * sctp: Fix skb_over_panic resulting from multiple invalid parameter
    errors (CVE-2010-1173)
  * [CIFS] Allow null nd (as nfs server uses) on create (CVE-2010-1148)
  * tipc: Fix oops on send prior to entering networked mode (CVE-2010-1187)
  * [powerpc] KGDB: don't needlessly skip PAGE_USER test for Fsl booke
    Note: KGDB is not currently enabled in debian builds (CVE-2010-1446)

  [ Aurelien Jarno ]
  * [sh4] Add a sh7751r flavour.
  * [mips/*malta] Remove options that are present in topconfig.

  [ Martin Michlmayr ]
  * dns323-setup.c: fix WARN() when booting (Arnaud Patard).
  * mips: enable PATA platform on SWARM and LITTLESUR (Sebastian Andrzej
    Siewior).
  * [mips/sb1-bcm91250a] Enable PATA_PLATFORM.

  [ Bastian Blank ]
  * Update Xen patch.

 -- Ben Hutchings <ben@decadent.org.uk>  Sat, 01 May 2010 02:58:31 +0100

linux-2.6 (2.6.32-11) unstable; urgency=low

  [ Ben Hutchings ]
  * [sparc] Provide io{read,write}{16,32}be() (Closes: #574421)
  * Use libata-based drivers for most PATA controllers on all architectures
    (previously applied only to x86)
  * linux-base: Fix bugs and improve libata transition code:
    - Handle duplicates in /etc/udev/rules.d/70-persistent-cd.rules
      (Closes: #574630)
    - Always attempt conversion if $DEBCONF_RECONFIGURE is set
    - Never attempt conversion during a fresh installation (Closes: #576243)
    - Convert disk IDs in crypttab (Closes: #575056)
    - Redirect stdin and stdout of child processes to avoid interfering with
      debconf (Closes: #574987)
    - Report when hdparm.conf or mdadm.conf may need to be updated
      (Closes: #576442)
    - Where a device has both a UUID and a label, prefer to identify it by
      UUID, consistent with fresh installations
    - Do not use device labels including certain unsafe characters
      (Closes: #576537)
  * iwlwifi: Fix repeated warnings about tfds_in_queue (Closes: #574526)
  * eeepc-laptop: Disable CPU speed control on 701 and 702 since it can
    cause the system to hang (Closes: #559578)
  * eeepc-laptop: Disable wireless hotplug on 1005HA, 1201N and 1005PE
    since it disconnects the wrong device (Closes: #573607)
  * linux-headers-*: Support postinst hooks in /etc/kernel/header_postinst.d,
    thanks to Michael Gilbert (Closes: #569724)
  * rt2860sta: Fix argument to linux_pci_unmap_single() (Closes: #575726)
  * nouveau: nv50: Implement ctxprog/state generation
  * phylib: Support PHY module autoloading (Closes: #553024)
  * [x86] Add ramzswap driver (Closes: #573912)

  [ maximilian attems]
  * [alpha, hppa] Disable oprofile as tracing code is unsupported here.
    (closes: #574368)
  * Update openvz patch to 14a9729fab67. (closes: #574598, #575189)
  * [x86]: Disable FB_INTEL. (closes: #447575, #503766, #574401)
  * ssb: do not read SPROM if it does not exist.
  * ssb: Avoid null pointer dereference by aboves.
  * Add stable 2.6.32.11.
    - MIPS: Cleanup forgotten label_module_alloc in tlbex.c (Closes: #571305) 	
    - ath5k: fix setup for CAB queue (closes: #576213)
    - NFS: Prevent another deadlock in nfs_release_page() (Closes: #574348)
  * Revert to keep ABI:
    - hrtimer: Tune hrtimer_interrupt hang logic

  [ Moritz Muehlenhoff ]
  * Add support for sh4 architecture, patch by Nobuhiro Iwamatsu
  (Closes: #569034)

  [ Bastian Blank ]
  * Update Xen patch.
    - Fix free interrupt problem on uni-processor machines.

  [ Ian Campbell ]
  * Include Xen hypervisor in reportbug "related to" list.

 -- maximilian attems <maks@debian.org>  Mon, 05 Apr 2010 20:31:15 +0200

linux-2.6 (2.6.32-10) unstable; urgency=low
  
  * The "Big Bang" release

  [ maximilian attems]
  * tcp: fix ICMP-RTO war.
  * Add stable 2.6.32.10.
    - net/via-rhine: Fix scheduling while atomic bugs (closes: #549606)
    - HID: remove TENX iBuddy from blacklist (Closes: #551312)
    - USB: SIS USB2VGA DRIVER: support KAIREN's USB VGA adaptor
      USB20SVGA-MB-PLUS (Closes: #565857)
  * Bump ABI to 4.
  * [x86] Add openvz flavour.
    - adds ppp support (closes: #550975)
  * Prevent nouveau from autoloading until xserver-xorg-video-nouveau lands.
 
  [ Moritz Muehlenhoff ]
  * Enable CONFIG_KEYS_DEBUG_PROC_KEYS (Closes: #400932)
  * Amend README.source with documentation on how to generate a 
    source tree with all patches applied (Closes: #509156)
  * Document needed packages for preparatory packaging
    steps (Closes: #548028)

  [ Aurelien Jarno ]
  * Fix signal stack alignement on sparc64 (Closes: #569797)
  
  [ Bastian Blank ]
  * Add support for Xen dom0 into its featureset.
    (Closes: #499745, #503857, #504805, #505545, #506118, #507785, #509085,
     #509733, #511963, #513835, #514511, #516223, #516374, #516635, #517048,
     #519586, #520702, #522452, #524571, #524596, #526695, #533132, #533432,
     #534880, #534978, #541227, #542299, #542614, #543489, #544525, #548345,
     #554564, #554621, #559175, #559634)
  * [alpha, amd64, i386, amd64, powerpc] Make all AGP driver built-in to
    workaround race-condition between DRM and AGP.

  [ Ben Hutchings ]
  * drm: Apply all changes from 2.6.33 and 2.6.33.1:
    - Add nouveau driver
    - i915: Fix disappearing mouse pointer (Closes: #551330)
    - i915: Restore video overlay support (Closes: #560033)
    - i915: Fix DDC on some systems by clearing BIOS GMBUS (Closes: #567747)
    - radeon: Enable KMS support
  * qla2xxx: Disable MSI/MSI-X on some chips or as selected by module parameter
    (Closes: #572322)
    - MSI is disabled on QLA24xx chips other than QLA2432 (MSI-X already was)
    - MSI-X is disabled if qlx2enablemsix=2
    - MSI and MSI-X are disabled if qlx2enablemsix=0
  * [sparc64] Make prom entry spinlock NMI safe (Closes: #572442)
  * firmware: Correct copyright information and add source for CIS files
  * Fix first line of kernel-doc for a few functions so that they get valid
    manual pages
  * Remove /usr/include/drm from linux-libc-dev; let libdrm-dev provide it
    again
  * [x86] Enable rtl8192su driver using external firmware
  * [x86] Use libata-based drivers for most PATA controllers (Closes: #444182):
    - pata_triflex replaces triflex
    - pata_atiixp replaces atiixp
    - pata_ns87415 replaces ns87415
    - pata_sc1200 replaces sc1200
    - pata_cs5536 replaces cs5536
    - pata_amd replaces amd74xx
    - pata_sis replaces sis5513
    - pata_rz1000 replaces rz1000
    - pata_efar replaces slc90e66
    - pata_pdc202xx_old replaces pdc202xx_old
    - pata_pdc2027x replaces pdc202xx_new
    - pata_cs5520 replaces cs5520
    - pata_cs5530 replaces cs5530
    - pata_cmd64x replaces cmd64x
    - pata_sil680 replaces siimage
    - pata_ali replaces alim15x3
    - pata_via replaces via82cxxx
    - pata_serverworks replaces serverworks
    - pata_artop replaces aec62xx
    - pata_it821x replaces it821x
    - ata_piix, pata_oldpiix, pata_mpiix mostly replace piix
    - ata_generic, pata_ns87410, pata_netcell replace ide-pci-generic
  * linux-base: Add libata transition script
  * Hide sensitive information when including network configuration in bug
    reports and running a different kernel version

  [ Martin Michlmayr ]
  * Add some ARM patches from git:
    - Update mach types
    - eSATA SheevaPlug: basic board support
    - eSATA SheevaPlug: configure SoC SATA interface
    - eSATA SheevaPlug: correlate MPP to SD CD and SD WP
  * [armel/kirkwood] Enable MACH_ESATA_SHEEVAPLUG.

 -- maximilian attems <maks@debian.org>  Tue, 16 Mar 2010 23:39:05 +0100

linux-2.6 (2.6.32-9) unstable; urgency=high

  [ Ben Hutchings ]
  * Do not build obsolete lgs8gl5 driver
  * [x86] Enable USB IP drivers (Closes: #568903)
  * Ignore failure of lsusb when gathering information for bug reports
    (Closes: #569725)
  * macvlan: Add bridge, VEPA and private modes (Closes: #568756)
  * [sparc] sunxvr500: Support Intergraph graphics chips again
    (Closes: #508108)
  * sfc: Apply fixes from 2.6.33
  * ath9k: Add support for AR2427
  * fs/exec.c: fix initial stack reservation (regression in 2.6.32.9)

  [ maximilian attems]
  * Postinst don't refercence k-p related manpage. (closes: #542208)
  * Postinst only write kernel-img.conf for palo boxes.
  * Enable VT_HW_CONSOLE_BINDING for unbinding efifb. (closes: #569314)
  * hwmon: Add driver for VIA CPU core temperature.
  * wireless: report reasonable bitrate for MCS rates through wext.
  * efifb: fix framebuffer handoff. (bugzilla.k.o #15151)
  * Add stable 2.6.32.9:
    - drm/i915: Fix DDC on some systems by clearing BIOS GMBUS setup.
      (closes: #567747)
    - futex: Handle futex value corruption gracefully. (CVE-2010-0623)
    - futex_lock_pi() key refcnt fix. (CVE-2010-0623)
    - Staging: fix rtl8187se compilation errors with mac80211.
      (closes: #566726)
  * r8169 patch for rx length check errors. (CVE-2009-4537)
  * vgaarb: fix incorrect dereference of userspace pointer.
  * Bump ABI to 3.
  * drm/i915: give up on 8xx lid status.
  * vgaarb: fix "target=default" passing.
  * drm/radeon: block ability for userspace app to trash 0 page and beyond.
    (closes: #550562)

  [ Bastian Blank ]
  * Restrict access to sensitive SysRq keys by default.
  * debian/rules.real: Install arch specific scripts.

  [ Moritz Muehlenhoff ]
  * Set source format to 1.0

  [ Martin Michlmayr ]
  * [armel/iop32x] Enable ARCH_IQ80321 and ARCH_IQ31244 (Thanks Arnaud
    Patard).
  * [armel/kirkwood] Disable MTD_NAND_VERIFY_WRITE to avoid errors
    with ubifs on OpenRD (Thanks Gert Doering) (Closes: #570407)
  * OpenRD-Base: allow SD/UART1 selection (Closes: #571019)
  * D-Link DNS-323 revision A1: implement power LED (Closes: 503172).

 -- maximilian attems <maks@debian.org>  Wed, 24 Feb 2010 17:06:27 +0100

linux-2.6 (2.6.32-8) unstable; urgency=high

  [ Bastian Blank ]
  * Don't let default compiler flags escape into build.

  [ dann frazier ]
  * KVM: PIT: control word is write-only (CVE-2010-0309)
  * Fix potential crash with sys_move_pages (CVE-2010-0415)

  [ Ben Hutchings ]
  * Build lgs8gxx driver along with cxusb (Closes: #568414)
  * Revert incorrect change to powerpc clocksource setup (Closes: #568457)
  * Add stable release 2.6.32.8:
    - Remove TIF_ABI_PENDING bit from x86, sparc & powerpc, fixing
      32-bit userland/64-bit kernel breakage (Closes: #568416)
    - connector: Delete buggy notification code. (CVE-2010-0410)
  * [x86] KVM: Add IOPL/CPL checks to emulator, to prevent privilege
    escalation within a guest. (CVE-2010-0298, CVE-2010-0306)

  [ Martin Michlmayr ]
  * Implement power-off for D-Link DNS-323 rev B1 and fix the blinking
    power LED (Erik Benada) (Closes: #503172).

  [ Aurelien Jarno ]
  * Enable CONFIG_FB_CIRRUS and CONFIG_LOGO on 4kc-malta and 5kc-malta.

 -- Ben Hutchings <ben@decadent.org.uk>  Thu, 11 Feb 2010 02:17:17 +0000

linux-2.6 (2.6.32-7) unstable; urgency=low

  [ maximilian attems]
  * [x86] Disable deprecated X86_CPU_DEBUG, causes boot failures.
  * Newer Standards-Version 3.8.4 without changes.

  [ Ben Hutchings ]
  * clocksource/events: Fix fallout of generic code changes
    (Closes: #568030)
  * Set ABI to 2.

  [ dann frazier ]
  * Disable FUNCTION_TRACER due to performance/build issues.
    (Closes: #568025)
  * Split 'flush_old_exec' into two functions (CVE-2010-0307)

 -- dann frazier <dannf@debian.org>  Wed, 03 Feb 2010 18:35:21 -0700

linux-2.6 (2.6.32-6) unstable; urgency=high

  [ Ben Hutchings ]
  * Documentation/3c509: document ethtool support (Closes: #564743)
  * Add MODULE_FIRMWARE declarations to several drivers that lacked them
  * [x86] Update rt2860sta/rt2870sta firmware loader patch
    - Accept 8K versions of rt2870.bin
    - Fix hang on resume
  * [x86] Enable rt3090sta using firmware loader
  * Add stable release 2.6.32.4:
    - untangle the do_mremap() mess (CVE-2010-0291)
    - fasync: split 'fasync_helper()' into separate add/remove functions
      (CVE-2009-4141)
    - kernel/signal.c: fix kernel information leak with print-fatal-signals=1
      (CVE-2010-0003)
    - netfilter: ebtables: enforce CAP_NET_ADMIN (CVE-2010-0007)
    - quota: Fix dquot_transfer for filesystems different from ext4
      (Closes: #566532)
    - audit: Fix memory management bugs (Closes: #562815)
      + fix braindamage in audit_tree.c untag_chunk()
      + fix more leaks in audit_tree.c tag_chunk()
    - ipv6: skb_dst() can be NULL in ipv6_hop_jumbo(). (CVE-2010-0006)
    - Fix DMA mapping for i915 driver (Closes: #558237, #567352)
      + drm: remove address mask param for drm_pci_alloc()
      + agp/intel-agp: Clear entire GTT on startup
  * e1000,e1000e: Discard all fragments of received over-length packets
    (CVE-2009-4536, CVE-2009-4538)
  * Enable the '686' configuration options in '686-vserver' packages and
    the '686-bigmem' configuration options in '686-bigmem-vserver' packages
    (Closes: #566213)
  * Add stable release 2.6.32.5:
    - inotify: do not reuse watch descriptors (Closes: #561880)
    - megaraid_sas: remove sysfs poll_mode_io world writeable permissions
      (CVE-2009-3939) (Closes: #562975)
  * Force distribution=UNRELEASED in debian/bin/test-patches so that it
    works in released source packages
  * Add stable release 2.6.32.6
  * postinst: Enable escape sequences in debconf notes (Closes: #566539)
  * Add 3w-sas driver for LSI 3ware 9750 SAS controllers
  * aufs2: Update to snapshot from 2010-01-25 (Closes: #567391)
  * cdc_ether: Do not set link down initially; not all devices send link
    change interrupts (Closes: #567689)
  * Add stable release 2.6.32.7:
    - clockevent: Don't remove broadcast device on halt or CPU hotplug
      (Closes: #566547)
  * sfc: Apply fixes from 2.6.33-rc{5,6}
  * Set ABI to 1.

  [ Ian Campbell ]
  * xen: Enable up to 32G of guest memory on i386.

  [ Julien Cristau ]
  * drm/i915: disable powersave by default (closes: #564807)

  [ Bastian Blank ]
  * Enable all NCP file system options.
  * [amd64] Make AGP support again built-in to fullfill the not completely
    documented dependency with GART IOMMU support. (closes: #561552)
  * Enable dynamic minor allocations for ALSA, DVB and USB. (closes: #510593)

  [ maximilian attems ]
  * [topconfig] set MEMORY_FAILURE, 9P_FSCACHE, INFINIBAND_IPOIB_CM
    (closes: #565494), ITCO_VENDOR_SUPPORT (closes: #525232), PCIEASPM
    (closes: #545417), HWPOISON_INJECT.
  * Enable easier debugging of Power Managment code. (closes: #478315)
  * Pass `DEB_MAINT_PARAMS' to hook scripts. (closes: #563161)
  * Enable more mobile IPv6 needs. (closes: #528834)

  [ dann frazier ]
  * [vserver] explicitly disable CFS_HARD_LIMITS
  * Enable FUNCTION_TRACER and STACK_TRACER (Closes: #563847)

 -- Ben Hutchings <ben@decadent.org.uk>  Sun, 31 Jan 2010 23:09:28 +0000

linux-2.6 (2.6.32-5) unstable; urgency=low

  [ Ben Hutchings ]
  * sfc: Apply fixes from 2.6.33-rc3
  * ath5k: Fix eeprom checksum check for custom sized eeproms
    (Closes: #563136)

  [ maximilian attems ]
  * topconfig unset USB_ISP1362_HCD FTBFS on armel and useless.
    (closes: #564156)
  * topconfig set PATA_ATP867X, PATA_RDC, SND_CS5535AUDIO, PM_RUNTIME,
    ATA_VERBOSE_ERROR, RTC_DRV_WM831X, RTC_DRV_PCF2123, RTC_DRV_AB3100,
    SND_HDA_PATCH_LOADER, DEVTMPFS (closes: #560040).
  * [x86] set RTL8192E, TOPSTAR_LAPTOP, I2C_SCMI.
  * Explicitly disable diverse staging drivers.

 -- Ben Hutchings <ben@decadent.org.uk>  Sun, 10 Jan 2010 03:22:23 +0000

linux-2.6 (2.6.32-4) unstable; urgency=low

  [ Ben Hutchings ]
  * Correct comments referring to dpkg --print-installation-architecture
    in maintainer scripts (Closes: #558077)
  * modules: Skip empty sections when exporting section notes
    (Closes: #563036)
  * via-velocity: Give RX descriptors to the NIC later on open or MTU change
    (Closes: #508527)
  * dmfe/tulip: Let dmfe handle DM910x except for SPARC on-board chips
    (Closes: #515533)
  * Add stable release 2.6.32.3:
    - ath5k: fix SWI calibration interrupt storm (may fix #563466)
    - iwl3945: disable power save (Closes: #563693)
    - rt2x00: Disable powersaving for rt61pci and rt2800pci (may fix #561087)

  [ maximilian attems ]
  * topconfig set CAN_EMS_USB, BT_MRVL, BT_MRVL_SDIO, BE2ISCSI, SCSI_PMCRAID,
    SCSI_BFA_FC, USB_GL860, USB_GSPCA_JEILINJ, I2C_SI4713, RADIO_SI4713,
    RADIO_SI470X, DVB_USB_FRIIO, EDAC_I3200, SENSORS_TMP421, SENSORS_WM8350,
    SBC_FITPC2_WATCHDOG, TOUCHSCREEN_MCS5000, UIO_PCI_GENERIC, KSZ8842,
    KS8851, KS8851_MLL, MISDN_AVMFRITZ, MISDN_SPEEDFAX, MISDN_INFINEON,
    MISDN_W6692, MISDN_NETJET, INPUT_WINBOND_CIR, BATTERY_DS2782, MFD_WM831X,
    MFD_MC13783, MTD_SST25L, TOUCHSCREEN_USB_E2I, INPUT_WM831X_ON,
    SENSORS_WM831X, WM831X_WATCHDOG, AB3100_OTP, REGULATOR_WM831X,
    REGULATOR_MC13783, REGULATOR_AB3100, REGULATOR_TPS65023,
    REGULATOR_TPS6507X, VIDEO_SAA7164, DVB_PT1, BACKLIGHT_WM831X,
    SND_HDA_CODEC_CIRRUS, USB_ISP1362_HCD, LEDS_WM831X_STATUS,
    MTD_ONENAND_GENERIC, B43_SDIO, B43_PHY_LP, KEYBOARD_ADP5588, QT2160,
    KEYBOARD_LM8323, KEYBOARD_MAX7359, KEYBOARD_OPENCORES, MOUSE_PS2_SENTELIC,
    WM831X_POWER.
  * [x86] set ACPI_POWER_METER, ACPI_PROCESSOR_AGGREGATOR, SFI,
    EDAC_DECODE_MCE.
  * Set MOUSE_PS2_ELANTECH for various EeePc. (closes: #522920)

  [ dann frazier ]
  * Fix vserver build on ia64 (Closes: #563356)
  * Fix vserver build on s390 (Closes: #563355)

  [ Martin Michlmayr ]
  * Report model information on armel when filing a bug.
  * ARM: Add an earlyprintk debug console (Catalin Marinas)
  * [armel] Enable EARLY_PRINTK.

 -- Ben Hutchings <ben@decadent.org.uk>  Thu, 07 Jan 2010 03:33:39 +0000

linux-2.6 (2.6.32-3) unstable; urgency=high

  * The "Not a Suitable Christmas Present" release

  [ Martin Michlmayr ]
  * [armel/orion5x] Build MTD_CFI_AMDSTD into the kernel again since
    it's needed on the D-Link DNS-323 (thanks Manuel Roeder).
    (Closes: #562205)

  [ dann frazier ]
  * Input: ALPS - add support for touchpads with 4-directional button
  * Input: ALPS - add interleaved protocol support (Dell E6x00 series)
    (Closes: #561589)
  * Re-enable vserver

  [ Ben Hutchings ]
  * sfc: Apply changes from 2.6.33-rc1 adding support for SFC9000 family
  * Add stable release 2.6.32.2:
    - KVM: x86 emulator: limit instructions to 15 bytes (CVE-2009-4031)
    - hfs: fix a potential buffer overflow (CVE-2009-4020)
  * radeon: fix crtc vblank update for r600 (regression in 2.6.32.2)
  * ia64: Include <linux/personality.h> header in <asm/fcntl.h>; fixes
    FTBFS
  * r8169: Allow RTL8168D v1 and v2 to be used without firmware files
    (Closes: #561309)
  * Enable vmxnet3 (VMware guest paravirt net driver) (Closes: #562046)

 -- Ben Hutchings <ben@decadent.org.uk>  Thu, 24 Dec 2009 04:28:55 +0000

linux-2.6 (2.6.32-2) unstable; urgency=high

  [ Bastian Blank ]
  * Allow memory hot-add and -remove if possible.
  * Enable USB suspend.
  * Enable kernel samepage merging. (closes: #558200)
  * [s390]
    - Enable SECCOMP.
    - Enable z/VM Watchdog Timer.

  [ Moritz Muehlenhoff ]
  * Disable cryptoloop (Closes: #559755)
  * Initial work on a README.source file as suggested by current policy

  [ Ben Hutchings ]
  * aufs2: Update to snapshot from 2009-12-05
  * postinst: Fix failure paths in check for missing firmware
    (Closes: #560263)
  * atl1c: Fix system hang when link drops (Closes: #559577)
  * netfilter: xtables: fix conntrack match v1 ipt-save output
    (Closes: #556587)

  [ Aurelien Jarno ]
  * Add support for the sparc64 architecture.

  [ dann frazier ]
  * Add stable release 2.6.32.1:
    - ext4: Fix double-free of blocks with EXT4_IOC_MOVE_EXT (CVE-2009-4306)
    - ext4: avoid divide by zero when trying to mount a corrupted file system
      (CVE-2009-4307)
    - ext4: Fix insufficient checks in EXT4_IOC_MOVE_EXT (CVE-2009-4131)

 -- Ben Hutchings <ben@decadent.org.uk>  Wed, 16 Dec 2009 21:42:49 +0000

linux-2.6 (2.6.32-1) unstable; urgency=low

  * New upstream release candidate:
  - Fixes wifi with rt73usb (Closes: #555640)

  [ Martin Michlmayr ]
  * [armel/kirkwood] Turn on USB_SUSPEND (on the request of a SheevaPlug
    user).
  * [mips/4kc-malta, mips/5kc-malta] Compile USB as a module rather than
    into the kernel.

  [ Bastian Blank ]
  * Enable PCI_MSI.
  * [powerpc] Properly enable Apple PMU battery.
  * [mips/mipsel] Drop remaining OSS drivers.
  * [powerpc] Enable PCIe support.
  * Move contents of linux-support package to /usr/share.
  * Make linux-patch package depend against python.
  * Use python-support instead of python-central.
  * Always enable software watchdog support.
  * Always enable complete USB mass storage support.
  * [amd64, powerpc, sparc] Build USB support as module.
  * [amd64] Build AGP support as module.
  * Always enable dummy net driver support.
  * Drop linux-tree package, it have no users left.

  [ Ben Hutchings ]
  * Re-enable accidentally omitted drivers, thanks to Uwe Kleine-König
    (Closes: #558011):
    - Atheros wireless drivers (ar9170, ath5k, ath9k)
    - TI wl12xx wireless drivers (wl1251_spi, wl1251_sdio and wl1271
      replace wl12xx)
    - Silicon Labs Si470x FM Radio Receiver driver (radio-usb-si470x)
  * Add 'removable' option to the mmc module. Setting this to 0 causes
    MMC/SD cards to be assumed non-removable, and filesystems on them
    will remain mounted over a suspend/resume cycle. (Closes: #504391)
  * Add MODULE_FIRMWARE declarations to many drivers that lacked them, so
    that missing firmware will be reported automatically during upgrades
  * atl1e: Remove broken implementation of TSO for TCP/IPv6
    (Closes: #558426) and allow other hardware offloads to be disabled in
    case they are also buggy
  * usbnet: Set link down initially for drivers that update link state
    (Closes: #444043)
  * aufs2: Update to snapshot from 2009-11-29
  * i915: Enable auto-loading even though CONFIG_DRM_I915_KMS is not set

  [ dann frazier ]
  * mac80211 (CVE-2009-4026, CVE-2009-4027):
    - fix two remote exploits
    - fix spurious delBA handling

 -- Bastian Blank <waldi@debian.org>  Sun, 06 Dec 2009 18:17:39 +0100

linux-2.6 (2.6.32~rc8-1~experimental.1) unstable; urgency=low

  [ Ben Hutchings ]
  * New upstream release candidate.
    - slip: Clean up create and destroy	 (Closes: #408635)
    - signal: Fix alternate signal stack check (Closes: #544905)
  * README.Debian: Add brief information about building specific binary
    packages (Closes: #546182)
  * lgs8gxx: Remove firmware for lgs8g75 and use request_firmware() to
    load it
  * r8169: Remove firmware for RTL8168D v1 and v2 and use
    request_firmware() to load it
  * DocBook: Fix build breakage
  * Hide WPA authentication parameters and comments when including network
    configuration in bug reports

  [ Bastian Blank ]
  * [mips] Don't force EMBEDDED on.
  * [sparc] Don't builtin Ext2 support.
  * Enable PERF_EVENTS, EVENT_PROFILE, CRYPTO_VMAC, CRYPTO_GHASH, TREE_RCU.
  * Use SLUB as default SLAB allocator.

  [ Martin Michlmayr ]
  * [armel] Make some options modular (since there's no reason for them
    to be built in): FTL, NFTL, MTD_CFI_AMDSTD, MTD_CFI_STAA.
  * [armel/orion5x, armel/kirkwood] Enable ISDN (requested by Markus
    Krebs).
  * Add patch from Albin Tonnerre to add HAVE_KERNEL_LZMA to arm.
  * [armel] Enable KERNEL_LZMA, i.e. compress kernels with lzma to get
    much better compression.
  * [armel] Re-enable options that were turned off recently because of
    size constraints: DEBUG_USER, DEBUG_KERNEL, BOOT_TRACER, ARM_UNWIND,
    BLK_DEV_IO_TRACE and SECURITY_SELINUX.

  [ maximilian attems ]
  * Simplify postinst nuke reverse symlinks handling. Patch from
    Sebastian Andrzej Siewior <sebastian@breakpoint.cc>.

 -- Bastian Blank <waldi@debian.org>  Sat, 21 Nov 2009 21:41:45 +0100

linux-2.6 (2.6.31-2) unstable; urgency=low

  [ Martin Michlmayr ]
  * [armel/orion5x, armel/kirkwood] Make sure VGA_CONSOLE is disabled,
    otherwise the kernel won't boot.
  * [armel/kirkwood] Enable CRYPTO_DEV_MV_CESA (Closes: #552270).
  * [armel/kirkwood, armel/orion5x] Enable ORION_WATCHDOG (the
    name of the config variable changed).
  * Add OpenRD-Client support again.
  * Add QNAP TS-41x support.
  * [armel/orion5x, armel/kirkwood] Enable ISDN (requested by Markus
    Krebs).
  * Fix a build failure of the ISDN hisax elsa driver on ARM.
  * mips: fix build of vmlinux.lds (Closes: #552422).

  [ Ben Hutchings ]
  * postinst: Accept absolute paths in modules.dep generated by the
    lenny version of module-init-tools (Closes: #552610)
  * aufs2: Remove incorrect static assertion (Closes: #554120)
  * Add stable release 2.6.31.6:
    - fs: pipe.c null pointer dereference (CVE-2009-3547)
    - KEYS: get_instantiation_keyring() should inc the keyring refcount
      in all cases (CVE-2009-3624)
    - netlink: fix typo in initialization (CVE-2009-3612)
  * Undo PCMCIA ABI change in 2.6.31.6
  * Hide wireless keys and wake-on-LAN password when including network
    configuration in bug reports
  * Add Geode LX/NX to list of 686-class processors

  [ Bastian Blank ]
  * [powerpc] Remove SMP warning from PowerMac cpufreq (Closes: #554124)

  [ maximilian Attems ]
  * Really fix making a debian kernel installable without kernel-img.conf.
    Thanks for patch to Sebastian Andrzej Siewior <sebastian@breakpoint.cc>.
    (closes: #555093).

 -- Ben Hutchings <ben@decadent.org.uk>  Sun, 15 Nov 2009 18:47:49 +0000

linux-2.6 (2.6.31-1) unstable; urgency=low

  [ Ben Hutchings ]
  * Include aufs2, marked as staging (Closes: #541828)
  * Include speakup modules under staging
  * Add stable release 2.6.31.5
  * [x86_64] Enable NUMA_EMU (Closes: #541389)

  [ Martin Michlmayr ]
  * CPUidle: always return with interrupts enabled.
  * [armel/orion5x, armel/kirkwood] Enable FB since some Kirkwood
    machines have a VGA chip (e.g. OpenRD-Client) and because it's
    possible to use a DisplayLink USB virtual graphics adapter.

  [ maximilian attems ]
  * [alpha] Disable SND_MIXART, causes gcc ICE.
  * [x86] Enable modular X86_MCE_INJECT.
  * [x86_32] Set LSM_MMAP_MIN_ADDR to zero to unbreak dosemu and 16-bit Wine,
    ia64 and x86_64 to 65536 otherwise default to 32768.
  * Unset UEVENT_HELPER_PATH to save some boot cycles.

  [ Bastian Blank ]
  * Set ABI to 1.
  * Enable Apple PMU battery. (closes: #544264)

 -- Bastian Blank <waldi@debian.org>  Sat, 24 Oct 2009 19:17:30 +0200

linux-2.6 (2.6.31-1~experimental.2) experimental; urgency=low

  [ Ben Hutchings ]
  * Include more information in bug reports:
    - Model information
    - Firmware package status
    - Network configuration and status (optional)
    - USB device list
  * nfs: Avoid overrun when copying client IP address string
    (Closes: #549002)
  * Add support for DEB_BUILD_OPTIONS=parallel=N (Closes: #458560)
  * sfc: Fix initial link state
  * Improve package descriptions
    - Clarify the differences between i386 flavours (Closes: #414690)
    - Simplify wording of the description template
  * Add stable release 2.6.31.3
  * Remove /usr/include/scsi from linux-libc-dev; these headers are
    provided by libc6-dev (Closes: #550130)
  * Remove dummy dot-files from linux-libc-dev
  * hfsplus: Refuse to mount volumes larger than 2TB, which may otherwise
    be corrupted (Closes: #550010)
  * Add stable release 2.6.31.4
    - x86: Don't leak 64-bit kernel register values to 32-bit processes
      (CVE-2009-2910)
    - appletalk: Fix skb leak when ipddp interface is not loaded
      (CVE-2009-2903)

  [ maximilian attems ]
  * Add stable release 2.6.31.2
    - ax25: Fix signed comparison in the sockopt handler (CVE-2009-2909)
    - PM / yenta: Fix cardbus suspend/resume regression (Closes: #522828)

  [ dann frazier ]
  * [sparc] build zImage by default, fixes build
  * [ia64] Fix call to elilo in postinst

 -- maximilian attems <maks@debian.org>  Mon, 12 Oct 2009 23:54:52 +0200

linux-2.6 (2.6.31-1~experimental.1) experimental; urgency=low

  * New upstream release.
    - Support for W83627DHG-P (closes: #535646).
    - Restore MAC address and MTU change operations on Orinoco and others
      (Closes: #536455)
    - Remove incorrect ACPI blacklisting of ASUS P4B266 mainboards
      (Closes: #525625)
    - atl1c fixes for Eee PC model 1005HA-H. (closes: #538410)
    - parisc64-smp boot fix on J5600. (closes: #539369)
    - parisc: Fix GOT overflow during module load on 64bit kernel
      (closes: #539378)
    - xfs: fix freeing of inodes not yet added to the inode cache
      (Closes: #527517)
    - IPv6: add "disable" module parameter support to ipv6.ko.
      (closes: #542470)
    - IPv6: avoid wraparound for expired preferred lifetime
      (Closes: #518710)
    - Fixes lockups with older dual-CPU machines (Closes: #542551)
    - x86, pat: Allow ISA memory range uncacheable mapping requests
      (Closes: #538159)
    - drm/i915: Hook connector to encoder during load detection
      (Closes: #522358)
    - module: workaround duplicate section names (Closes: #545229)
    - b43: Add fw capabilities (Closes: #533357)
    - procfs: Fix idle time in uptime (Closes: #545981)
    - e1000, e1000e, igb, ixgb, ixgbe: Fix initial link state
      (Closes: #546041)
    - CIFS: Handle port= mount option correctly (Closes: #524142)
    - i915: Prevent screen flickering in X11 (Closes: #545377)
    - hppa: Ensure broadcast tlb purge runs single threaded
      (Closes: #539215)

  [ maximilian attems ]
  * [powerpc64] Enable modular RTC_DRV_PS3, PS3_VRAM.
    (Closes: #528694)
  * Set new NETFILTER_XT_MATCH_OSF, FIREWIRE_NET, SND_CTXFI, USB_XHCI_HCD,
    IEEE802154, CAN_DEV, EEPROM_MAX6875, DM_LOG_USERSPACE, DM_MULTIPATH_QL,
    DM_MULTIPATH_ST, LIBERTAS_SPI, CAN_SJA1000, CAN_SJA1000_PLATFORM,
    CAN_EMS_PCI, CAN_KVASER_PCI, CB710_CORE, CNIC, RT2800USB,
    USB_NET_INT51X1, SND_LX6464ES, BLK_DEV_OSD, SCSI_BNX2_ISCSI, IWM,
    IEEE802154_DRIVERS, TOUCHSCREEN_EETI, TOUCHSCREEN_W90X900,
    BATTERY_MAX17040, SENSORS_TMP401, REGULATOR_USERSPACE_CONSUMER,
    REGULATOR_MAX1586, REGULATOR_LP3971, MEDIA_SUPPORT, CUSE,
    WL12XX, PPS, AB3100_CORE, SND_HDA_INPUT_JACK,MMC_SDHCI_PLTFM,
    MMC_CB710, MMC_VIA_SDMMC, LEDS_LP3944, RTC_DRV_RX8025,
    SMARTJOYPLUS_FF, USB_CDC_PHONET, USB_GSPCA_SN9C20X, MOUSE_SYNAPTICS_I2C,
    PCIEAER_INJECT.
  * Disable v4l1 ov511 and quickcam_messenger drivers.
  * [x86_64] Enable HW_RANDOM_VIA.
  * [x86] Keep divers staging stuff enabled.
  * [x86] Enable RT3070, COMEDI_PCMCIA_DRIVERS, ACERHDF, EDAC_AMD64,
    XEN_DEV_EVTCHN, XEN_SYS_HYPERVISOR, PERF_COUNTERS,
    CC_STACKPROTECTOR, DEFAULT_MMAP_MIN_ADDR=65536.
  * rtl8192su: remove firmware and disable.
  * Newer Standards-Version 3.8.2 without changes.
  * Allow install in chroot without do_initrd check for piuparts.
  * Cleanup Maintainer scripts from ancient pre linux-2.6 assumptions.
    (Also closes: #536333)
  * Disable DEVKMEM.
  * [ppc, sparc] Enable EFI_PARTITION. (closes: #540486)
  * Disable old USB_DEVICE_CLASS. (Closes: #510279)
  * Drop yaird initramfs generator support.
  * Add stable release 2.6.31.1.
  * Enable PREEMPT_VOLUNTARY.

  [ Ben Hutchings ]
  * mga: remove unnecessary change from firmware-loading patch
  * cxgb3: remove PHY firmware and use request_firmware() to load it
  * Add firmware-linux-free package containing DFSG-free firmware
  * av7110: include firmware source and binary
  * snd-cs46xx: reenable using external firmware (closes: #464197,
    but note that Debian cannot currently distribute the firmware),
    thanks to Kalle Olavi Niemitalo <kon@iki.fi>
  * ib_ipath: remove firmware for QLogic IBA7220 and use
    request_firmware() to load it
  * dvb-usb-af9005: remove initialisation script derived from Windows
    driver and use request_firmware() to extract it at run-time
    (closes: #494119)
  * Add warning on upgrade to a new upstream version where the system
    appears to be missing necessary firmware files (closes: #541702)
  * qla1280: Release spinlock when requesting firmware (closes: #543244)
  * r128: Add test for initialisation to all ioctls that require it
    (closes: #541630)
  * rt{2860,2870,3070}sta: Use existing CCITT CRC implementation on
    firmware rather than adding an equivalent variant of ITU-T CRC
  * rd: Build as a module since we do not require initrd support
  * x86: Fix crash in text_poke_early() on 486-class processors
    (Closes: #515982)
  * intel-agp: Fix cache flushing on i8xx chipsets, avoiding graphics
    corruption and GPU lock-ups (Closes: #541307)
  * Generate architecture-qualified package relations as needed for
    flavours that exist for multiple architectures (Closes: #278729)
  * Prompt bug reporters to run the kernel version they're reporting on
    or otherwise record boot messages
  * Include PCI device list in bug reports even if the running kernel
    doesn't match

  [ Martin Michlmayr ]
  * [armel/orion5x, armel/kirkwood] Set GPIO_SYSFS=y since these
    platforms have been converted to GPIOLIB.
  * [armel/orion5x, armel/kirkwood] Disable MARVELL_PHY since it may
    lead to conflicts with the built-in Ethernet.
  * Add features from 2.6.32:
    - crypto: mv_cesa - Add support for Orion5X crypto engine
  * [armel/orion5x] Enable CRYPTO_DEV_MV_CESA.
  * Disable SYS_HAS_EARLY_PRINTK on SGI IP22 to work around a hang
    during bootup (Closes: #507557)
  * [armel] Enable BPQETHER (on the request of Iain Young) and some
    other AX25 drivers.

  [ Bastian Blank ]
  * Disable staging drivers by default.
  * Force all bugs against images to be reported to linux-2.6.
    (closes: #539176)
  * [arm] Remove old arm architecture.
  * Use kernel architecture for libc-dev build.

  [ Moritz Muehlenhoff ]
  * Fix Linus' name in copyright file (Closes: #530620)
  * More verbose explanation on difference between Alpha flavour
    (Closes: #497230)
  * Add Vcs-Svn and Vcs-Browser stanzas pointing to the SVN branch
    used for development in unstable. There are other branches
    used for experimental (trunk), oldstable and stable, but Vcs-*
    doesn't yet provide the ability to distinguish branches in a
    more fine-grained manner. (Closes: #471495)
  * Update Standards-Version to 3.8.3, no changes needed
  * Disable PROM console support (Closes: #525958)
  * Make the description of linux-support a little more verbose
    (Closes: #400825)
  * This upload fixes the following security issues:
    - CVE-2009-3290 (2.6.31)
    - CVE-2009-3288 (2.6.31.1)
    - CVE-2009-3280 (2.6.31.1)
    - CVE-2009-3234 (2.6.31.1)
    - CVE-2009-3043 (2.6.31)
    - CVE-2009-3002 (2.6.31)
    - CVE-2009-3001 (2.6.31)
    - CVE-2009-2844 (2.6.31)
    - CVE-2009-2695 (2.6.31)
    - CVE-2009-2691 (2.6.31)

  [ dann frazier ]
  * n_tty: Fix echo race
  * [ia64] Stop disabling CONFIG_HOTPLUG_CPU, which was blocking
    CONFIG_KEXEC from being enabled
  * [hppa] Disable CONFIG_AB3100_CORE, it fails to build

 -- maximilian attems <maks@debian.org>  Sun, 04 Oct 2009 20:27:05 +0200

linux-2.6 (2.6.30-8) unstable; urgency=low

  [ Martin Michlmayr ]
  * Disable SYS_HAS_EARLY_PRINTK on SGI IP22 to work around a hang
    during bootup (Closes: #507557)
  * module: workaround duplicate section names to fix a panic on
    boot on hppa (Closes: #545229).
  * Add stable release 2.6.30.8.
  * [armel/kirkwood] Add Marvell OpenRD-Client support (Dhaval Vasa).
    Thanks Stefan Kaltenbrunner.

 -- Bastian Blank <waldi@debian.org>  Fri, 25 Sep 2009 23:47:56 +0200

linux-2.6 (2.6.30-7) unstable; urgency=low

  [ Martin Michlmayr ]
  * [armel/kirkwood] Enable eSATA on QNAP TS-219P (John Holland).
  * [armel/kirkwood] Marvell OpenRD-Base board support (Dhaval Vasa).
  * [armel/kirkwood] Initialise SATA for OpenRD-Base (Ron Lee).
  * [armel/kirkwood] Enable SATA_AHCI.

  [ Ben Hutchings ]
  * qla1280: Release spinlock when requesting firmware (closes: #543244)
  * r128: Add test for initialisation to all ioctls that require it
    (closes: #541630)
  * [i386] Fix crash in text_poke_early() on 486-class processors
    (Closes: #515982)
  * intel-agp: Fix cache flushing on i8xx chipsets, avoiding graphics
    corruption and GPU lock-ups (Closes: #541307)
  * [i386] Allow ISA memory range uncacheable mapping requests
    (Closes: #538159)
  * Fix idle time in /proc/uptime (Closes: #545981)
  * e1000, e1000e, igb, ixgb, ixgbe, sfc: Fix initial link state
    (Closes: #546041)

  [ Bastian Blank ]
  * Add stable release 2.6.30.5.
    - drm/i915: Hook connector to encoder during load detection
      (fixes tv/vga detect) (Closes: #522358)
  * Add stable release 2.6.30.6.
    - x86: Fix lock-up on SMP Pentium Pro, Pentium 2, Pentium 3, and
      Athlon MP systems (Closes: #542551)
    - NET: Fix information leaks from getsockname() (CVE-2009-3001,
      CVE-2009-3002)
    - iwl3945/rfkill: Reenable radio when hardware switch turned back on
      (Closes: #530554)
  * Bump ABI to 2.
  * Apply missing fixes:
    - block: fix sg SG_DXFER_TO_FROM_DEV regression.
    - sched_rt: Fix overload bug on rt group scheduling.
  * Add stable release 2.6.30.7.
  * [sparc] Disable PROM console. (closes: #525958)

 -- Bastian Blank <waldi@debian.org>  Wed, 16 Sep 2009 17:23:13 +0200

linux-2.6 (2.6.30-6) unstable; urgency=high

  [ Bastian Blank ]
  * Set default low address space protection to default value.

  [ dann frazier ]
  * Make sock_sendpage() use kernel_sendpage() (CVE-2009-2692)
  * flat: fix uninitialized ptr with shared libs
  * [parisc] isa-eeprom - Fix loff_t usage
  * do_sigaltstack: avoid copying 'stack_t' as a structure to user space
  * posix-timers: Fix oops in clock_nanosleep() with CLOCK_MONOTONIC_RAW

 -- Bastian Blank <waldi@debian.org>  Sat, 15 Aug 2009 15:50:02 +0200

linux-2.6 (2.6.30-5) unstable; urgency=high

  [ maximilian attems ]
  * Add stable release 2.6.30.4.
    - cifs: fix regression with O_EXCL creates and optimize away lookup
      (closes: #536426)
    - ecryptfs: check tag 11 literal data buffer size (CVE-2009-2406)
    - ecryptfs: check tag 3 package encrypted size (CVE-2009-2407)
  * Ignore nf_conntrack ABI change.
  * Revert to keep ABI:
    - block: fix sg SG_DXFER_TO_FROM_DEV regression.
    - sched_rt: Fix overload bug on rt group scheduling.
  * [hppa]: Ignore any ABI (broke on 2.6.30.2).

 -- maximilian attems <maks@debian.org>  Mon, 03 Aug 2009 12:08:56 +0200

linux-2.6 (2.6.30-4) unstable; urgency=low

  [ Bastian Blank ]
  * Add stable release 2.6.30.2.
  * Fix pci access in x86 startup code. (closes: #537783)
  * Ignore ABI changes.
  * Include all plattform and mach specific headers on arm.

  [ maximilian attems ]
  * Add stable release 2.6.30.3.

 -- Bastian Blank <waldi@debian.org>  Thu, 30 Jul 2009 11:55:11 +0200

linux-2.6 (2.6.30-3) unstable; urgency=low

  [ Bastian Blank ]
  * Build-Depend against cpio. (closes: #536196)

  [ Martin Michlmayr ]
  * [arm] Export __cpu_flush_dcache_page.

  [ Aurelien Jarno ]
  * [ia64] Fix asm/fpu.h includes.

  [ dann frazier ]
  * Fix NULL pointer dereference in tun_chr_pool() (CVE-2009-1897)
  * personality: fix PER_CLEAR_ON_SETID (CVE-2009-1895)
  * Add -fno-delete-null-pointer-checks to CFLAGS

 -- Bastian Blank <waldi@debian.org>  Sat, 18 Jul 2009 10:00:01 +0200

linux-2.6 (2.6.30-2) unstable; urgency=low

  [ dann frazier ]
  * [powerpc] Use generic rtc (closes: #535354)
  * [parisc]
    - ensure broadcast tlb purge runs single threaded
    - fix ldcw inline assembler
    (closes: #535844)

  [ Bastian Blank ]
  * Add stable release 2.6.30.1:
    - KVM: x86: check for cr3 validity in ioctl_set_sregs (CVE-2009-2287)
    - ALSA: intel8x0 - Fix PCM position craziness (closes: #533780)
    - ide-cd: prevent null pointer deref via cdrom_newpc_intr (closes: #535342)
  * Ignore ABI changes.

  [ maximilian attems ]
  * [alpha] Add upstream smp buildfix.
  * [parisc] Disable vxge and niu.

 -- Bastian Blank <waldi@debian.org>  Tue, 07 Jul 2009 14:45:43 +0200

linux-2.6 (2.6.30-1) unstable; urgency=low

  * New upstream release.
    - radeonfb: suspend/resume for ATI Mobility Radeon RV350.
      (closes: #506964)
    - tcp: fix MSG_PEEK race check (closes: #513695)
    - e100 fixes (closes: #527056)
    - mos7840: fix miscalculation of minor numbers (closes: #498293)
    - reiserfs update (closes: #531804)
    - bluetooth stack suspend/resume (closes: #508426, #529785)
    - e1000e: Remove mutex_trylock and associated WARN on failure
      (closes: #524699)

  [ maximilian attems ]
  * [sparc] Enable BLK_DEV_CRYPTOLOOP. (closes: #521829)
  * Enable PATA_JMICRON instead of legacy BLK_DEV_JMICRON.
    (closes: #431500, #458493)
  * Set new NILFS2, AT76C50X_USB, MWL8K, P54_SPI, AR9170_USB,
    NETFILTER_XT_MATCH_CLUSTER, RDS, SCSI_MPT2SAS, SCSI_OSD_INITIATOR,
    ETHOC, IGBVF, VXGE, TOUCHSCREEN_AD7877, SENSORS_ATK0110,
    NETFILTER_XT_TARGET_LED, 3C359, HW_RANDOM_TIMERIOMEM, SENSORS_G760A,
    SENSORS_LTC4215, SENSORS_LM95241, USB_GSPCA_MR97310A, USB_GSPCA_SQ905,
    USB_GSPCA_SQ905C, USB_PWC_INPUT_EVDEV, DVB_USB_CE6230, SND_INDIGOIOX,
    SND_INDIGODJX, USB_SERIAL_CP210X, USB_SERIAL_QUALCOMM,
    USB_SERIAL_SYMBOL, ISL29003, SERIAL_MAX3100, VIDEO_HDPVR, VIDEO_CX231XX,
    DRAGONRISE_FF, LEDS_LP5521, LEDS_DAC124S085, LEDS_BD2802,
    UIO_AEC, CRYPTO_ZLIB, REGULATOR_FIXED_VOLTAGE, NOP_USB_XCEIV,
    POHMELFS, FSCACHE, CACHEFILES, EXOFS, NFS_FSCACHE, AFS_FSCACHE,
    MTD_NAND_NANDSIM, STRIP_ASM_SYMS, FCOE_FNIC, USB_NET_CDC_EEM,
    PCI_IOV, ASYNC_TX_DMA, ROMFS_BACKED_BY_BOTH, DETECT_HUNG_TASK.
  * [amd64, i386] Set new DELL_WMI, EDAC_AMD8131, EDAC_AMD8111, X86_PAT, DMAR,
    X86_CPU_DEBUG, CRYPTO_AES_NI_INTEL, X86_X2APIC.
  * Newer Standards-Version 3.8.1 without changes.
  * xfs: fix freeing memory in xfs_getbmap().

  [ Ben Hutchings ]
  * Remove firmware from drivers/staging (closes: #521553)
    - make rt2860sta and rt2870sta use request_firmware(),
      thanks to Darren Salt
  * Remove some sourceless firmware not included in Debian kernel images

  [ Martin Michlmayr ]
  * [mipsel/r5k-cobalt] Enable SCSI_SYM53C8XX_2 (closes: #526836).
  * [arm/iop32x, arm/ixp4xx, arm/orion5x] Turn off BOOT_TRACER,
    BLK_DEV_IO_TRACE, CONTEXT_SWITCH_TRACER, ARM_UNWIND and
    SECURITY_SELINUX because of size constraints.
  * [mips/sb1-bcm91250a] There is a platform PATA driver for SWARM IDE
    these days, so disable IDE and build in ATA, SCSI and BLK_DEV_SD.
  * [mips/sb1-bcm91250a, mips/sb1a-bcm91480b] Compile in SB1250_MAC and
    BROADCOM_PHY.
  * [mips/r4k-ip22] Enable NET_ISA and various ISA network modules on
    the request of Damian Dimmich since they might be useful on the
    SGI Indigo2.
  * Add patches from git.marvell.com:
    - alternative copy_to_user: more precise fallback threshold
    - lower overhead with alternative copy_to_user for small copies
    - Kirkwood: Add CPU idle driver
    - Kirkwood: clock gating for unused peripherals

  [ Aurelien Jarno ]
  * [mips(el)/sb1-bcm91250a] Set CONFIG_SCSI_AIC7XXX=y, it is needed
    on the build daemons.
  * topconfig set CONFIG_RD_GZIP, CONFIG_RD_BZIP2, CONFIG_RD_LZMA.

  [ Bastian Blank ]
  * [i386] Disable PentiumPro errata workaround.
  * [i386] Enable support for big SMP systems.
  * Disable OSS.
  * [s390] Use Sparse Memory layout.
  * [amd64, i386, powerpc, sparc] Make IPv6 support built-in.
  * Centralize Sound core options.
  * Centralize Power Management options.
  * Centralize CPU Frequency scaling options.
  * [sparc] Enable CPU Frequency scaling.
  * Enable Network console logging support.
  * [s390/s390x-tape] Add image.
  * [s390/s390, s390/s390-tape] Remove images.
  * [i386/486] Enable High Memory Support.
  * [i386] Allocate pagetables from High Memory.
  * [amd64, i386] Write protect kernel read-only data structures.
  * [amd64, i386] Make kernel relocatable.
  * Move images and headers into kernel section.

  [ dann frazier ]
  * Enable bnx2x, using firmware-split patches from net-next and mirroring
    the per-subarch config settings used for bnx2

 -- Bastian Blank <waldi@debian.org>  Sun, 14 Jun 2009 11:45:08 +0200

linux-2.6 (2.6.29-5) unstable; urgency=low

  [ dann frazier ]
  * [ia64] Backport rtc-efi driver from mainline

  [ maximilian attems ]
  * qla1280: Fix off-by-some error in firmware loading. (closes: #527265)

  [ Martin Michlmayr ]
  * Broadcom SB: fix locking in set_irq_affinity.
  * mmc: load mvsdio automatically when it's a platform device.
  * mmc: mvsdio: ignore high speed timing requests from the core
  * USB: ftdi_sio: add vendor/product id for the Marvell SheevaPlug.

  [ Bastian Blank ]
  * Add stable release 2.6.29.3:
    - ath9k: Fix FIF_BCN_PRBRESP_PROMISC handling
    - tracing: x86, mmiotrace: fix range test
    - sched: account system time properly
    - rndis_wlan: fix initialization order for workqueue&workers
    - mm: fix Committed_AS underflow on large NR_CPUS environment
    - Ignore madvise(MADV_WILLNEED) for hugetlbfs-backed regions
    - clockevents: prevent endless loop in tick_handle_periodic()
    - intel-iommu: Avoid panic() for DRHD at address zero.
    - intel-iommu: Fix oops in device_to_iommu() when devices not found.
    - intel-iommu: Fix device-to-iommu mapping for PCI-PCI bridges.
    - cs5536: define dma_sff_read_status() method
    - proc: avoid information leaks to non-privileged processes
    - ath5k: fix buffer overrun in rate debug code
    - mv643xx_eth: OOM handling fixes
    - mv643xx_eth: 64bit mib counter read fix
    - check_unsafe_exec: s/lock_task_sighand/rcu_read_lock/
    - do_execve() must not clear fs->in_exec if it was set by another thread
    - check_unsafe_exec() doesn't care about signal handlers sharing
    - New locking/refcounting for fs_struct
    - Take fs_struct handling to new file (fs/fs_struct.c)
    - Get rid of bumping fs_struct refcount in pivot_root(2)
    - Kill unsharing fs_struct in __set_personality()
    - Annotate struct fs_struct's usage count restriction
    - fix setuid sometimes wouldn't
    - fix setuid sometimes doesn't
    - compat_do_execve should unshare_files
    - powerpc: Sanitize stack pointer in signal handling code
    - ACPI: Revert conflicting workaround for BIOS w/ mangled PRT entries
    - USB: serial: fix lifetime and locking problems
    - ptrace: ptrace_attach: fix the usage of ->cred_exec_mutex
    - kbuild: fix Module.markers permission error under cygwin
    - pagemap: require aligned-length, non-null reads of /proc/pid/pagemap
    - drm/i915: allow tiled front buffers on 965+
    - bio: fix memcpy corruption in bio_copy_user_iov()
    - PCI quirk: disable MSI on VIA VT3364 chipsets
    - ASoC: Fix offset of freqmode in WM8580 PLL configuration
    - x86/PCI: don't call e820_all_mapped with -1 in the mmconfig case
    - x86-64: fix FPU corruption with signals and preemption
    - drm/i915: add support for G41 chipset
    - unreached code in selinux_ip_postroute_iptables_compat() (CVE-2009-1184)
    - PCI: fix incorrect mask of PM No_Soft_Reset bit
    - exit_notify: kill the wrong capable(CAP_KILL) check (CVE-2009-1337)
    - crypto: ixp4xx - Fix handling of chained sg buffers
    - block: include empty disks in /proc/diskstats
    - b44: Use kernel DMA addresses for the kernel DMA API
    - virtio-rng: Remove false BUG for spurious callbacks
    - USB: Unusual Device support for Gold MP3 Player Energy
    - KVM: x86: release time_page on vcpu destruction
    - KVM: Fix overlapping check for memory slots
    - KVM: MMU: disable global page optimization
    - KVM: MMU: Fix off-by-one calculating large page count
    - mac80211: fix basic rate bitmap calculation
    - ALSA: us122l: add snd_us122l_free()
    - thinkpad-acpi: fix LED blinking through timer trigger
    - b43: Refresh RX poison on buffer recycling
    - b43: Poison RX buffers
    - mac80211: Fix bug in getting rx status for frames pending in reorder
      buffer
    - forcedeth: Fix resume from hibernation regression.
  * Ignore ABI change.

  [ Jurij Smakov ]
  * [sparc] Fix build

 -- Bastian Blank <waldi@debian.org>  Sun, 17 May 2009 12:45:13 +0200

linux-2.6 (2.6.29-4) unstable; urgency=low

  [ maximilian attems ]
  * drm/i915: allow tiled front buffers on 965+.

  [ Martin Michlmayr ]
  * Extend erase timeout in M25P80 SPI Flash driver (Peter Horton).
  * Add driver for GMT G760A fan speed PWM controller chip.
  * [arm/orion5x] Enable SENSORS_G760A.
  * Add patches from git.marvell.com:
    - allow for alternative __copy_to_user/__clear_user implementations
    - alternative copy_to_user/clear_user implementation copy_user
  * [arm/orion5x, armel/kirkwood] Enable UACCESS_WITH_MEMCPY.
  * [MMC] give Sandisk/Kingston SDHC cards some slack before the SWITCH
    command.

  [ dann frazier ]
  * [parisc] Fix macro expansion in atomic.h fixing PHONET compilation issue
  * [parisc] reenable PHONET
  * Btrfs: fix __ucmpdi2 compile bug on 32 bit builds

  [ Stephen R. Marenka ]
  * [m68k] Add 2.6.29 patches.
  * [m68k] Enable RTC for aranym (2.6.29 solution).

  [ Bastian Blank ]
  * Add stable release 2.6.29.2:
    - Bonding: fix zero address hole bug in arp_ip_target list
    - skge: fix occasional BUG during MTU change
    - scsi: mpt: suppress debugobjects warning
    - hugetlbfs: return negative error code for bad mount option
    - NFS: Fix the XDR iovec calculation in nfs3_xdr_setaclargs
    - gso: Fix support for linear packets
    - agp: zero pages before sending to userspace
    - virtio: fix suspend when using virtio_balloon
    - Revert "console ASCII glyph 1:1 mapping"
    - Input: gameport - fix attach driver code
    - x86, PAT: Remove page granularity tracking for vm_insert_pfn maps
    - KVM: is_long_mode() should check for EFER.LMA
    - KVM: VMX: Update necessary state when guest enters long mode
    - KVM: fix kvm_vm_ioctl_deassign_device
    - KVM: MMU: handle compound pages in kvm_is_mmio_pfn
    - KVM: Reset PIT irq injection logic when the PIT IRQ is unmasked
    - KVM: Interrupt mask notifiers for ioapic
    - KVM: Add CONFIG_HAVE_KVM_IRQCHIP
    - KVM: Fix missing smp tlb flush in invlpg
    - USB: usb-storage: augment unusual_devs entry for Simple Tech/Datafab
    - USB: fix oops in cdc-wdm in case of malformed descriptors
    - USB: ftdi_sio: add vendor/project id for JETI specbos 1201 spectrometer
    - usb gadget: fix ethernet link reports to ethtool
    - x86: disable X86_PTRACE_BTS for now
    - SCSI: sg: fix q->queue_lock on scsi_error_handler path
    - SCSI: sg: avoid blk_put_request/blk_rq_unmap_user in interrupt
    - SCSI: sg: fix races with ioctl(SG_IO)
    - SCSI: sg: fix races during device removal
    - mm: pass correct mm when growing stack
    - pata_hpt37x: fix HPT370 DMA timeouts
    - hpt366: fix HPT370 DMA timeouts
    - powerpc: Fix data-corrupting bug in __futex_atomic_op
    - ALSA: hda - Fix the cmd cache keys for amp verbs
    - sfc: Match calls to netif_napi_add() and netif_napi_del()
    - tty: Fix leak in ti-usb
    - spi: spi_write_then_read() bugfixes
    - add some long-missing capabilities to fs_mask
    - hrtimer: fix rq->lock inversion (again)
    - x86: fix broken irq migration logic while cleaning up multiple vectors
    - sched: do not count frozen tasks toward load
    - dm kcopyd: fix callback race
    - dm kcopyd: prepare for callback race fix
    - posix-timers: fix RLIMIT_CPU && setitimer(CPUCLOCK_PROF)
    - posix-timers: fix RLIMIT_CPU && fork()
    - posixtimers, sched: Fix posix clock monotonicity
    - cap_prctl: don't set error to 0 at 'no_change'
    - SCSI: libiscsi: fix iscsi pool error path
    - SCSI: libiscsi: fix iscsi pool error path
    - sparc64: Fix bug in ("sparc64: Flush TLB before releasing pages.")
    - ALSA: hda - add missing comma in ad1884_slave_vols
    - splice: fix deadlock in splicing to file
    - netfilter: {ip, ip6, arp}_tables: fix incorrect loop detection
    - kprobes: Fix locking imbalance in kretprobes
    - acer-wmi: Blacklist Acer Aspire One
    - crypto: shash - Fix unaligned calculation with short length
    - net/netrom: Fix socket locking
    - af_rose/x25: Sanity check the maximum user frame size
    - dm table: fix upgrade mode race
    - dm: path selector use module refcount directly
    - dm target: use module refcount directly
    - dm snapshot: avoid having two exceptions for the same chunk
    - dm snapshot: avoid dropping lock in __find_pending_exception
    - dm snapshot: refactor __find_pending_exception
    - dm io: make sync_io uninterruptible
    - dm raid1: switch read_record from kmalloc to slab to save memory
    - vfs: skip I_CLEAR state inodes
    - dm: preserve bi_io_vec when resubmitting bios
    - ixgbe: Fix potential memory leak/driver panic issue while setting up Tx &
      Rx ring parameters
    - mm: do_xip_mapping_read: fix length calculation
    - mm: define a UNIQUE value for AS_UNEVICTABLE flag
    - sysctl: fix suid_dumpable and lease-break-time sysctls
    - cpumask: fix slab corruption caused by alloc_cpumask_var_node()
    - ide-atapi: start DMA after issuing a packet command
    - ide: drivers/ide/ide-atapi.c needs <linux/scatterlist.h>
    - V4L/DVB (10943): cx88: Prevent general protection fault on rmmod
    - r8169: Reset IntrStatus after chip reset
    - md/raid1 - don't assume newly allocated bvecs are initialised.
    - SCSI: sg: fix iovec bugs introduced by the block layer conversion
    - drm/i915: fix TV mode setting in property change
    - drm/i915: only set TV mode when any property changed
    - drm: Use pgprot_writecombine in GEM GTT mapping to get the right bits for
      !PAT.
    - drm/i915: check for -EINVAL from vm_insert_pfn
    - drm/i915: Check for dev->primary->master before dereference.
    - drm/i915: Sync crt hotplug detection with intel video driver
    - drm/i915: Read the right SDVO register when detecting SVDO/HDMI.
    - drm/i915: Change DCC tiling detection case to cover only mobile parts.
    - dock: fix dereference after kfree()
    - ACPI: cap off P-state transition latency from buggy BIOSes
    - x86, setup: mark %esi as clobbered in E820 BIOS call
    - tracing/core: fix early free of cpumasks
    - rt2x00: Fix SLAB corruption during rmmod
    - ext4: fix locking typo in mballoc which could cause soft lockup hangs
    - ext4: fix typo which causes a memory leak on error path
    - MIPS: Compat: Zero upper 32-bit of offset_high and offset_low.
    - PCI/x86: detect host bridge config space size w/o using quirks
    - ide: Fix code dealing with sleeping devices in do_ide_request()
    - fbdev: fix info->lock deadlock in fbcon_event_notify()
    - fbmem: fix fb_info->lock and mm->mmap_sem circular locking dependency
    - security/smack: fix oops when setting a size 0 SMACK64 xattr
  * Bump ABI to 2.
  * [sparc] Make the kernels again 64bit. (closes: #525926)

 -- Bastian Blank <waldi@debian.org>  Sun, 03 May 2009 09:38:42 +0200

linux-2.6 (2.6.29-3) unstable; urgency=low

  [ maximilian attems ]
  * [powerpc] Pipe mkimage postinst call to stderr for debconf.
    Thanks Jordi Mallach <jordi@debian.org> for the patch. (closes: #518231)
  * [parisc] Disable PHONET.
  * [sparc] Disable BTRFS.

  [ Bastian Blank ]
  * [alpha] Fix location of kernel image.
  * Add source link to headers packages. (closes: #523726)

  [ Martin Michlmayr ]
  * Add some sata_mv fixes for Kirkwood from Marvell:
    - use new sata phy register settings for new devices
    - increate the IORDY timeout for the soc controllers

 -- maximilian attems <maks@debian.org>  Fri, 17 Apr 2009 10:36:03 +0200

linux-2.6 (2.6.29-2) unstable; urgency=low

  [ Martin Michlmayr ]
  * [arm/ixp4xx] Build in LEDS_TRIGGER_TIMER (closes: #521141).
  * [mips*/4kc-malta, mips*/5kc-malta] Build in RTC_DRV_CMOS.

  [ maximilian attems ]
  * linux-libc-dev: Bump versioned replaces libdrm-dev.
  * parisc: hardcode gcc-4.3 usage.
  * Postrm cleanup new module-init-tools 3.7 files.

  [ Bastian Blank ]
  * Install all needed Makefiles into common headers package.
    (closes: #521472)
  * Add stable release 2.6.29.1:
    - V4L: v4l2-common: remove incorrect MODULE test
    - sparc64: Fix reset hangs on Niagara systems.
    - sparc64: Flush TLB before releasing pages.
    - sparc64: Fix MM refcount check in smp_flush_tlb_pending().
    - KVM: MMU: Fix another largepage memory leak
    - cfg80211: fix incorrect assumption on last_request for 11d
    - lguest: fix spurious BUG_ON() on invalid guest stack.
    - lguest: wire up pte_update/pte_update_defer
    - VM, x86, PAT: Change is_linear_pfn_mapping to not use vm_pgoff
    - x86: mtrr: don't modify RdDram/WrDram bits of fixed MTRRs
    - x86: ptrace, bts: fix an unreachable statement
    - x86: fix 64k corruption-check
    - x86, uv: fix cpumask iterator in uv_bau_init()
    - x86, PAT, PCI: Change vma prot in pci_mmap to reflect inherited prot
    - Add a missing unlock_kernel() in raw_open()
    - fuse: fix fuse_file_lseek returning with lock held
    - ARM: 5435/1: fix compile warning in sanity_check_meminfo()
    - ARM: twl4030 - leak fix
    - ARM: fix leak in iop13xx/pci
    - ARM: cumana: Fix a long standing bogon
    - ARM: 5428/1: Module relocation update for R_ARM_V4BX
    - ARM: pxa: fix overlay being un-necessarily initialized on pxa25x
    - DVB: firedtv: FireDTV S2 problems with tuning solved
    - cfg80211: force last_request to be set for OLD_REG if regdom is EU
    - CIFS: Fix memory overwrite when saving nativeFileSystem field during mount
    - ath5k: warn and correct rate for unknown hw rate indexes
    - ath5k: disable MIB interrupts
    - b43: fix b43_plcp_get_bitrate_idx_ofdm return type
    - ath9k: fix dma mapping leak of rx buffer upon rmmod
    - ath5k: use spin_lock_irqsave for beacon lock
    - cifs: fix buffer format byte on NT Rename/hardlink
    - ath9k: downgrade xmit queue full message to xmit debug
    - KVM: SVM: set accessed bit for VMCB segment selectors
    - KVM: VMX: Don't allow uninhibited access to EFER on i386
    - USB: add quirk to avoid config and interface strings
    - USB: gadget: fix rndis regression
    - USB: usb-storage: increase max_sectors for tape drives
    - USB: fix USB_STORAGE_CYPRESS_ATACB
    - USB: EHCI: add software retry for transaction errors
    - xfrm: spin_lock() should be spin_unlock() in xfrm_state.c
    - ipv6: Plug sk_buff leak in ipv6_rcv (net/ipv6/ip6_input.c)
    - GRO: Disable GRO on legacy netif_rx path (closes: #521691)
    - bridge: bad error handling when adding invalid ether address
    - dnet: drivers/net/dnet.c needs <linux/io.h>
    - udp: Wrong locking code in udp seq_file infrastructure
    - netfilter: nf_conntrack_tcp: fix unaligned memory access in tcp_sack

  [ dann frazier ]
  * bnx2: correct firmware revisions (closes: #522049)
  * [mips] Zero upper 32-bits of compat llseek (closes: #521016)

 -- Bastian Blank <waldi@debian.org>  Sat, 04 Apr 2009 15:13:33 +0200

linux-2.6 (2.6.29-1) unstable; urgency=low

  * New upstream release
    - tg3 use request_firmware and firmware nuked.
    - acenic use request_firmware and firmware nuked.
    - e100 use request_firmware and firmware nuked. (closes: #494308)
    - cassini use request_firmware and firmware nuked.
    - starfire use request_firmware and firmware nuked. (closes: #501152)
    - cxgb3 use request_firmware and firmware nuked.
    - NR_CPUS setting no longer affects size of modules. (closes: #516709)
    - orinoco: use KERN_DEBUG for link status messages. (closes: #447549)
    - [CIFS] Fix oops in cifs_strfromUCS_le mounting to servers which do
      not specify their OS. (closes: #463402)
    - fixes conflict between <asm/byteorder.h> and <endian.h> on mips
      (closes: #519761)

  [ maximilian attems ]
  * topconfig set new NET_NS, NET_SCH_DRR, NET_CLS_CGROUP, LIB80211,
    SCSI_CXGB3_ISCSI, NATIONAL_PHY, STE10XP, LSI_ET1011C_PHY, BTRFS_FS,
    SQUASHFS, PCI_STUB, WIMAX, MTD_LPDDR, EEPROM_AT24, EEPROM_AT25,
    EEPROM_LEGACY, BLK_DEV_IT8172, SMSC9420, WIMAX_I2400M_USB,
    WIMAX_I2400M_SDIO, MISDN_HFCUSB, SENSORS_ADT7475, SENSORS_LTC4245,
    RADIO_TEA5764, SND_HDA_CODEC_INTELHDMI, RT2860, RT2870, RTL8187SE,
    LIBFC, FCOE, ATL1C, JOYSTICK_WALKERA0701, TOUCHSCREEN_WACOM_W8001,
    TOUCHSCREEN_TSC2007, W1_SLAVE_DS2431, WM8350_POWER, SOC_CAMERA_MT9T031,
    SOC_CAMERA_TW9910, SOC_CAMERA_OV772X, USB_STV06XX, USB_GSPCA_OV534,
    DVB_LGDT3304, WM8350_WATCHDOG, SMSC_SCH311X_WDT, SND_HRTIMER,
    SND_HDA_RECONFIG, GREENASIA_FF, USB_SERIAL_SIEMENS_MPI,
    USB_SERIAL_OPTICON, LEDS_ALIX2, LEDS_WM8350, OCFS2_FS_POSIX_ACL,
    BTRFS_FS_POSIX_ACL, ATM_SOLOS, MFD_PCF50633, PCF50633_ADC, PCF50633_GPIO,
    REGULATOR_PCF50633, DVB_S921, EDAC_I5400, RTC_DRV_PCF50633,
    INPUT_PCF50633_PMU, CHARGER_PCF50633, DEVPTS_MULTIPLE_INSTANCES,
    SCHED_OMIT_FRAME_POINTER, DCB, IXGBE_DCB, SFC_MTD, BE2NET, DNET.
  * topconfig enable SND_HDA_HWDEP for sound debugging purpose.
  * topconfig enable USB_HIDDEV (closes: #517771)
  * [x86] set DELL_LAPTOP, COMEDI, X86_PTRACE_BTS, XENFS, XEN_COMPAT_XENFS,
    X86_REROUTE_FOR_BROKEN_BOOT_IRQS, OPTIMIZE_INLINING.
  * [x86] unset DRM_I915_KMS due to upgrade path from Lenny override with
    modeset module param.
  * temp.image.plain/preinst: Consistent output.
  * [x86_64] set SPARSE_IRQ, NUMA_MIGRATE_IRQ_DESC, TREE_RCU.
  * [x86_32] set BLK_DEV_CS5536.
  * [powerpc] set PHANTOM, HP_ILO, MV643XX_ETH, MOUSE_BCM5974, VIRTUALIZATION.
  * topconfig unset legacy SCSI_PROC_FS, PCMCIA_IOCTL, ACPI_PROCFS_POWER,
    ACPI_PROC_EVENT.

  [ Bastian Blank ]
  * Use external source directory for all builds.
  * Use external source directory for all header packages.
  * Use dh_prep.
  * Update copyright file.
  * [s390/s390] Disable BTRFS.
  * [sparc] Use sparc as kernel architecture.
  * Update kconfig report changes patch.
  * [s390] Enable KVM.
  * Use debhelper compat level 7.

  [ Martin Michlmayr ]
  * [mips/r4k-ip22] Build in RTC_DRV_DS1286.
  * [mips/r5k-ip32] Build in RTC_DRV_CMOS (Closes: #516775).
  * [arm/versatile, arm/iop32x, arm/ixp4xx] Make LLC2 modular.
  * [arm, mips, mipsel] Make MII modular.
  * [arm/ixp4xx] Make IXP4XX_WATCHDOG modular.
  * topconfig: Disable NET_DSA since this hardware is special purpose and
    the option cannot be made modular at the moment and bloats the kernel
    image too much.
  * [arm, armel] Enable various V4L USB devices. (Closes: #518582)
  * [arm/orion5x] Build the SENSORS_LM75 module since it's needed on the
    D-Link DNS-323.
  * [arm/iop32x, arm/ixp4xx, arm/orion5x] Enable INPUT_TOUCHSCREEN.
  * [arm/iop32x, arm/ixp4xx, arm/orion5x] Enable INPUT_JOYDEV, GAMEPORT
    and INPUT_JOYSTICK (Closes: #520433).
  * [arm/iop32x, arm/ixp4xx, arm/orion5x] Add a size check to ensure that
    the kernel will fit in flash.
  * Add patches from git.marvell.com to improve Kirkwood support:
    - make gpio /input/output validation separate
    - MPP initialization code
    - SDIO driver for Marvell SoCs
    - SDIO driver registration for DB6281 and RD6281
    - register internal devices in a common place
    - Marvell SheevaPlug support
    - SheevaPlug USB Power Enable setup
    - SheevaPlug LED support
    - Hook up I2C on Kirkwood
    - Add support for QNAP TS-119/TS-219 Turbo NAS
  * [armel/kirkwood] Add an image for Marvell's Kirkwood platform.

  [ Ben Hutchings ]
  * Remove firmware from drivers and make them use request_firmware():
    - mga (closes: #502666)
    - qla1280 (closes: #502667)
    - r128 (closes: #494007)
    - radeon (closes: #494009)
    - tehuti (closes: #501153)
    - typhoon (closes: #502669)

 -- Bastian Blank <waldi@debian.org>  Tue, 24 Mar 2009 14:32:11 +0100

linux-2.6 (2.6.28-1) unstable; urgency=low

  * New upstream release
    - new btusb. (closes: #505184)
    - iwlagn driver for Intel Wifi Link 5100 and 5300. (closes: #501157)
    - drm git branch vblank-rework merged. (closes: #456219)
    - netfilter.h got in.h include. (closes: #487103)
    - netlink errno propageted. (closes: #489340)
    - agp g41 support (closes: #513228)
    - Includes atl2 driver (Closes: #500065)
    - Fixes loading of video module on Samsung systems
      (Closes: #475319, #495697)
    - Fix rf_kill handling of iwl3945 driver (Closes: #503688)
    - Fix adjtimex frequency offset (Closes: #432877)
    - Fix oopses with Canon PIXMA MP150 (Closes: #487725)
    - Fix excessive interrrupts with compiz (Closes: #456219)
    - dsp56k: use request_firmware and firmware nuked (closes: #494010)
    - dabusb: use request_firmware and firmware nuked (closes: #502663)
    - kaweth: use request_firmware and firmware nuked (closes: #502665)

  [ maximilian attems ]
  * Reenable new Juju firewire stack.
  * topconfig set ATH9K, IWL5000, IP_NF_SECURITY, IP6_NF_SECURITY,
    BRIDGE_EBT_IP6, BT_HCIBTUSB, TOUCHSCREEN_INEXIO, TOUCHSCREEN_TOUCHIT213,
    VIRTIO_CONSOLE, VIDEO_ZORAN_ZR36060, USB_VIDEO_CLASS_INPUT_EVDEV,
    USB_GSPCA, USB_S2255, OCFS2_FS_STATS, OMFS_FS, CRYPTO_RMD128,
    CRYPTO_RMD160, CRYPTO_RMD256, CRYPTO_RMD320, VLAN_8021Q_GVRP, HP_WMI,
    COMPAL_LAPTOP, SCSI_DH, SCSI_DH_RDAC, SCSI_DH_HP_SW, SCSI_DH_EMC,
    SCSI_DH_ALUA, MAC80211_HWSIM, USB_HSO, BLK_DEV_INTEGRITY, SGI_XP, SGI_GRU,
    TLAN, ATM_IA, ATM_FORE200E, MISDN, I2C_HELPER_AUTO, I2C_ISCH,
    I2C_NFORCE2_S4985, AT24, SENSORS_AD7414, SENSORS_ADCXX,
    SOC_CAMERA_PLATFORM, VIDEO_SH_MOBILE_CEU, DVB_USB_DW2102, DVB_USB_ANYSEE,
    DVB_SIANO_SMS1XXX, DVB_DRX397XD, MMC_SDHCI_PCI (closes: #507150),
    MMC_SDRICOH_CS (closes: #509979), EDAC_I5100, RTC_DRV_M41T94,
    RTC_DRV_DS1305, UBIFS, EXT4 (closes: #512266), CGROUP_FREEZER,
    NETFILTER_TPROXY, NETFILTER_XT_TARGET_TPROXY, NETFILTER_XT_MATCH_RECENT,
    NETFILTER_XT_MATCH_SOCKET, NET_ACT_SKBEDIT, PHONET, NET_9P_RDMA, ATL2, JME,
    ENIC, MLX4_EN, USB_NET_SMSC95XX, I7300_IDLE, NET_SCH_MULTIQ, ICS932S401,
    PANASONIC_LAPTOP, QLGE, LIBERTAS_THINFIRM, LIBERTAS_THINFIRM_USB,
    INPUT_CM109, W1_SLAVE_BQ27000, SENSORS_ADT7462, SENSORS_MAX1111,
    SENSORS_LIS3LV02D, MFD_WM8400, MFD_WM8350_I2C, SOC_CAMERA_MT9M111,
    USB_M5602, USB_GSPCA_CONEX, USB_GSPCA_ETOMS, USB_GSPCA_FINEPIX,
    USB_GSPCA_MARS, USB_GSPCA_OV519, USB_GSPCA_PAC207, USB_GSPCA_PAC7311,
    USB_GSPCA_SONIXB, USB_GSPCA_SONIXJ, USB_GSPCA_SPCA500, USB_GSPCA_SPCA501,
    USB_GSPCA_SPCA505, USB_GSPCA_SPCA506, USB_GSPCA_SPCA508, USB_GSPCA_SPCA561,
    USB_GSPCA_STK014, USB_GSPCA_SUNPLUS, USB_GSPCA_T613, USB_GSPCA_TV8532,
    USB_GSPCA_VC032X, USB_GSPCA_ZC3XX, C2PORT, C2PORT_DURAMAR_2150,
    W83697UG_WDT, USB_MR800, DVB_USB_CINERGY_T2, DVB_USB_DTV5100,
    DVB_USB_AF9015, DVB_DM1105, DVB_LGS8GL5, DVB_DUMMY_FE,
    SND_HDA_CODEC_NVHDMI, SND_USB_US122L, USB_VST, LEDS_PCA9532, LEDS_HP_DISK,
    LEDS_PCA955X, LEDS_TRIGGER_BACKLIGHT, EDAC_X38, RTC_DRV_RX8581,
    RTC_DRV_DS1390, RTC_DRV_DS3234, RTC_DRV_DS1286, RTC_DRV_M48T35,
    RTC_DRV_BQ4802, RTC_DRV_WM8350, UNEVICTABLE_LRU, MAC80211_RC_MINSTREL,
    BATTERY_BQ27x00, REGULATOR, REGULATOR_BQ24022, REGULATOR_WM8350,
    REGULATOR_WM8400, FB_VIA, FB_METRONOME, FB_MB862XX, UIO_SERCOS3,
    CORE_DUMP_DEFAULT_ELF_HEADERS, NET_DSA, NET_DSA_MV88E6060,
    NET_DSA_MV88E6131, NET_DSA_MV88E6123_61_65, IT87_WDT,
    BACKLIGHT_MBP_NVIDIA, SND_HDA_INPUT_BEEP, USB_WUSB, USB_TMC, IDE_GD,
    IDE_GD_ATA, IDE_GD_ATAPI, PCMCIA_IBMTR, USB_EMI62, USB_EMI26, USB_SEVSEG,
    UWB, UWB_WLP, UWB_I1480U, UWB_I1480U_WLP, CRYPTO_FIPS, ANSI_CPRNG,
    CRC_T10DIF, STAGING, ET131X, CRYPTO_ANSI_CPRNG, PRISM2_USB, HID_COMPAT,
    SYSCTL_SYSCALL_CHECK, BOOT_TRACER.
  * [x86] set MOUSE_BCM5974, X86_RESERVE_LOW_64K, OPROFILE_IBS,
    MICROCODE_INTEL, MICROCODE_AMD, X86_VERBOSE_BOOTUP, MTRR_SANITIZER,
    CRYPTO_CRC32C_INTEL, STRICT_DEVMEM.
  * [x86_64] set AMD_IOMMU, INTR_REMAP.
  * [x86_32] set TOUCHSCREEN_HTCPEN, MOUSE_PS2_OLPC.
  * Add stable releases 2.6.28.1-6.
  * Turn off SYSFS_DEPRECATED* for newer udev and proper /sys/.
  * linux-libc-dev: Add versioned replaces libdrm-dev. (closes: #513604)
  * topconfig: Enable MACVLAN. (closes: #504611)
  * [ppc] BAYCOM_PAR, BAYCOM_EPP.
  * [x86_64] set NR_CPUS to 512. (closes: #491309)
  * [686-bigmem] set modular XEN_FBDEV_FRONTEND.
  * Newer Standards-Version 3.8.0 without changes.
  * Use update-initramfs for initramfs-tools.
  * Fix preinst and postinst call to not use deprecated mkinitramfs-kpkg
    interfaces.

  [ Martin Michlmayr ]
  * [mips/r4k-ip22, mips/sb1-bcm91250a] Don't build in ISO9660.
  * [mipsel/r5k-cobalt] Enable INPUT_COBALT_BTNS.
  * [mipsel/r5k-cobalt] Enable the new Cobalt LCD driver (FB_COBALT).
  * [mips/r4k-ip22] Enable the new ALSA sound driver (SND_SGI_HAL2).
  * [arm/iop32x, arm/ixp4xx] Don't build in KEYBOARD_ATKBD, MOUSE_PS2,
    SERIO, JFFS2_FS, and CRAMFS.
  * [arm/iop32x, arm/ixp4xx] Unset DEBUG_KERNEL so the kernel will
    fit in flash.
  * [arm/orion5x] Unset FIXED_PHY to work around a clash with fixed
    mdio bus and mv643xx_eth.
  * Migrate arm, armel, mips and mipsel away from kernel-package.

  [ Ian Campbell ]
  * [x86]: Enable Xen guest support in amd64 flavour. (closes: #495590)

  [ dann frazier ]
  * [x86, ia64] Enable ACPI_PCI_SLOT

  [ Bastian Blank ]
  * Make gcc-4.3 the default compiler. (closes: #463295)
  * Add optional image size check.
  * debian/rules.real: Setup image installation rules for alpha, hppa,
    ia64 and sparc.
  * Remove support to build images using kernel-package.

 -- maximilian attems <maks@debian.org>  Wed, 18 Feb 2009 16:36:04 +0100

linux-2.6 (2.6.26-12) unstable; urgency=high

  [ Ian Campbell ]
  * xen: fix ACPI processor throttling for when processor id is -1. (closes: #502849)

  [ dann frazier ]
  * Make sendmsg() block during UNIX garbage collection (CVE-2008-5300)
  * Fix race conditions between inotify removal and umount (CVE-2008-5182)
  * Fix DoS when calling svc_listen twice on the same socket while reading
    /proc/net/atm/*vc (CVE-2008-5079)

  [ Bastian Blank ]
  * [openvz, vserver] Fix descriptions.
  * [sparc] Enable Sun Logical Domains support. (closes: #501684)
  * Fix coexistence of pata_marvell and ahci. (closes: #507432)
  * [sparc] Support Intergraph graphics chips. (closes: #508108)

 -- Bastian Blank <waldi@debian.org>  Mon, 15 Dec 2008 12:57:18 +0100

linux-2.6 (2.6.26-11) unstable; urgency=low

  [ Bastian Blank ]
  * [sparc] Reintroduce dummy PCI host controller to workaround broken X.org.
  * [sparc] Fix size checks in PCI maps.
  * Add stable release 2.6.26.8:
    - netfilter: restore lost ifdef guarding defrag exception
    - netfilter: snmp nat leaks memory in case of failure
    - netfilter: xt_iprange: fix range inversion match
    - ACPI: dock: avoid check _STA method
    - ACPI: video: fix brightness allocation
    - sparc64: Fix race in arch/sparc64/kernel/trampoline.S
    - math-emu: Fix signalling of underflow and inexact while packing result.
    - tcpv6: fix option space offsets with md5
    - net: Fix netdev_run_todo dead-lock
    - scx200_i2c: Add missing class parameter
    - DVB: s5h1411: Power down s5h1411 when not in use
    - DVB: s5h1411: Perform s5h1411 soft reset after tuning
    - DVB: s5h1411: bugfix: Setting serial or parallel mode could destroy bits
    - V4L: pvrusb2: Keep MPEG PTSs from drifting away
    - ACPI: Always report a sync event after a lid state change
    - ALSA: use correct lock in snd_ctl_dev_disconnect()
    - file caps: always start with clear bprm->caps_*
    - libertas: fix buffer overrun
    - net: Fix recursive descent in __scm_destroy().
    - SCSI: qla2xxx: Skip FDMI registration on ISP21xx/22xx parts.
      (Closes: #502552)
    - edac cell: fix incorrect edac_mode
    - ext[234]: Avoid printk floods in the face of directory corruption
      (CVE-2008-3528)
    - gpiolib: fix oops in gpio_get_value_cansleep()
  * Override ABI changes.
  * [xen] Update description. (closes: #505961)
  * Revert parts of 2.6.26.6 to fix resume breakage. (closes: #504167)
    - clockevents: prevent multiple init/shutdown
    - clockevents: broadcast fixup possible waiters

  [ dann frazier ]
  * Fix buffer overflow in hfsplus (CVE-2008-4933)
  * Fix BUG() in hfsplus (CVE-2008-4934)
  * Fix stack corruption in hfs (CVE-2008-5025)
  * Fix oops in tvaudio when controlling bass/treble (CVE-2008-5033)

  [ Martin Michlmayr ]
  * [arm/iop32x, arm/ixp4xx, arm/orion5x] Enable support for more partition
    tables, including MAC_PARTITION (requested by Benoît Knecht).
  * leds-pca9532: Fix memory leak and properly handle errors (Sven Wegener)
  * leds-pca9532: Move i2c work to a workqueque (Riku Voipio). (closes:
    #506116)

 -- Bastian Blank <waldi@debian.org>  Wed, 26 Nov 2008 11:43:48 +0100

linux-2.6 (2.6.26-10) unstable; urgency=low

  [ dann frazier ]
  * sctp: Fix possible kernel panic in sctp_sf_abort_violation (CVE-2008-4618)

  [ Martin Michlmayr ]
  * DNS-323: add support for revision B1 machines (Matthew Palmer).
  * ext3/ext4: Add support for non-native signed/unsigned htree hash
    algorithms (Theodore Ts'o). (closes: #493957)
  * [arm/ixp4xx] Enable USB_ACM (closes: #504723).

  [ Bastian Blank ]
  * agp: Fix stolen memory counting on Intel G4X. (closes: #502606)
  * Add stable release 2.6.26.7:
    - security: avoid calling a NULL function pointer in drivers/video/tvaudio.c
    - DVB: au0828: add support for another USB id for Hauppauge HVR950Q
    - drm/i915: fix ioremap of a user address for non-root (CVE-2008-3831)
    - ACPI: Ignore _BQC object when registering backlight device
    - hwmon: (it87) Prevent power-off on Shuttle SN68PT
    - Check mapped ranges on sysfs resource files
    - x86: avoid dereferencing beyond stack + THREAD_SIZE
    - PCI: disable ASPM on pre-1.1 PCIe devices
    - PCI: disable ASPM per ACPI FADT setting
    - V4L/DVB (9053): fix buffer overflow in uvc-video
    - V4L/DVB (8617): uvcvideo: don't use stack-based buffers for USB transfers.
    - V4L/DVB (8498): uvcvideo: Return sensible min and max values when querying
      a boolean control.
    - V4L: zr36067: Fix RGBR pixel format
    - V4L: bttv: Prevent NULL pointer dereference in radio_open
    - libata: fix EH action overwriting in ata_eh_reset()
    - libata: always do follow-up SRST if hardreset returned -EAGAIN
    - fbcon_set_all_vcs: fix kernel crash when switching the rotated consoles
    - modules: fix module "notes" kobject leak
    - b43legacy: Fix failure in rate-adjustment mechanism
    - CIFS: make sure we have the right resume info before calling CIFSFindNext
    - sched_rt.c: resch needed in rt_rq_enqueue() for the root rt_rq
    - tty: Termios locking - sort out real_tty confusions and lock reads
    - x86, early_ioremap: fix fencepost error
    - x86: improve UP kernel when CPU-hotplug and SMP is enabled
    - x86: Reserve FIRST_DEVICE_VECTOR in used_vectors bitmap.
  * [xen] Remove pte file workaround.

  [ Ian Campbell ]
  * [xen] Disable usage of PAT. (closes: #503821)

 -- Bastian Blank <waldi@debian.org>  Sat, 08 Nov 2008 10:50:58 +0100

linux-2.6 (2.6.26-9) unstable; urgency=low

  [ Bastian Blank ]
  * Add stable release 2.6.26.6:
    - mm owner: fix race between swapoff and exit
    - rtc: fix kernel panic on second use of SIGIO nofitication
    - fbcon: fix monochrome color value calculation
    - ALSA: snd-powermac: HP detection for 1st iMac G3 SL
    - ALSA: snd-powermac: mixers for PowerMac G4 AGP
    - sparc64: Fix missing devices due to PCI bridge test in
      of_create_pci_dev().
    - sparc64: Fix disappearing PCI devices on e3500.
    - sparc64: Fix OOPS in psycho_pcierr_intr_other().
    - sparc64: Fix interrupt register calculations on Psycho and Sabre.
    - sparc64: Fix PCI error interrupt registry on PSYCHO.
    - udp: Fix rcv socket locking
    - sctp: Fix oops when INIT-ACK indicates that peer doesn't support AUTH
      (CVE-2008-4576)
    - sctp: do not enable peer features if we can't do them.
    - ipsec: Fix pskb_expand_head corruption in xfrm_state_check_space
    - netlink: fix overrun in attribute iteration
    - niu: panic on reset
    - ipv6: Fix OOPS in ip6_dst_lookup_tail().
    - XFRM,IPv6: initialize ip6_dst_blackhole_ops.kmem_cachep
    - af_key: Free dumping state on socket close
    - pcmcia: Fix broken abuse of dev->driver_data
    - clockevents: remove WARN_ON which was used to gather information
    - ntp: fix calculation of the next jiffie to trigger RTC sync
    - x86: HPET: read back compare register before reading counter
    - x86: HPET fix moronic 32/64bit thinko
    - clockevents: broadcast fixup possible waiters
    - HPET: make minimum reprogramming delta useful
    - clockevents: prevent endless loop lockup
    - clockevents: prevent multiple init/shutdown
    - clockevents: enforce reprogram in oneshot setup
    - clockevents: prevent endless loop in periodic broadcast handler
    - clockevents: prevent clockevent event_handler ending up handler_noop
    - x86: fix memmap=exactmap boot argument
    - x86: add io delay quirk for Presario F700
    - ACPI: Avoid bogus EC timeout when EC is in Polling mode
    - x86: fix SMP alternatives: use mutex instead of spinlock, text_poke is
      sleepable
    - rtc: fix deadlock
    - mm: dirty page tracking race fix
    - x86-64: fix overlap of modules and fixmap areas
    - x86: PAT proper tracking of set_memory_uc and friends
    - x86: fix oprofile + hibernation badness
    - x86: fdiv bug detection fix
    - rt2x00: Use ieee80211_hw->workqueue again
    - x86: Fix 27-rc crash on vsmp due to paravirt during module load
    - sg: disable interrupts inside sg_copy_buffer
    - ocfs2: Increment the reference count of an already-active stack.
    - APIC routing fix
    - sched: fix process time monotonicity
    - block: submit_bh() inadvertently discards barrier flag on a sync write
    - x64, fpu: fix possible FPU leakage in error conditions
    - x86-64: Clean up save/restore_i387() usage
    - KVM: SVM: fix guest global tlb flushes with NPT
    - KVM: SVM: fix random segfaults with NPT enabled
    - ALSA: remove unneeded power_mutex lock in snd_pcm_drop
    - ALSA: fix locking in snd_pcm_open*() and snd_rawmidi_open*()
    - ALSA: oxygen: fix distorted output on AK4396-based cards
    - ALSA: hda - Fix model for Dell Inspiron 1525
    - SCSI: qla2xxx: Defer enablement of RISC interrupts until ISP
      initialization completes.
    - USB: fix hcd interrupt disabling
    - smb.h: do not include linux/time.h in userspace
    - pxa2xx_spi: fix build breakage
    - pxa2xx_spi: chipselect bugfixes
    - pxa2xx_spi: dma bugfixes
    - mm: mark the correct zone as full when scanning zonelists
    - async_tx: fix the bug in async_tx_run_dependencies
    - drivers/mmc/card/block.c: fix refcount leak in mmc_block_open()
    - ixgbe: initialize interrupt throttle rate
    - i2c-dev: Return correct error code on class_create() failure
    - x86-32: AMD c1e force timer broadcast late
  * [x86] Update patch to detect not properly announced cmos RTC devices.
  * [xen] Overtake hvc console by default.

  [ maximilian attems ]
  * [openvz] ip: NULL pointer dereferrence in tcp_v(4|6)_send_ack
    (closes: #500472)
  * [openvz] unset NF_CONNTRACK_IPV6 for now until abi bump.

  [ Stephen R. Marenka ]
  * [m68k] add patches to fix atari ethernec per Michael Schmitz:
    atari-ethernec-IRQF_SHARED.diff and atari-ethernec-fixes.diff.
  * [m68k] add mac-esp-fix-for-quadras-with-two-esp-chips.diff to fix macs
    with dual scsi busses and a problem with xorg, per Finn Thain.
  * [m68k] add atari-atari_keyb_init-operator-precedence.diff per
    Michael Schmitz.
  * [m68k] more mac patches, per Finn Thain.

  [ Martin Michlmayr ]
  * [arm/ixp4xx] Enable USB_ATM and USB_SPEEDTOUCH (closes: #502182).
  * [arm/iop32x, arm/orion5x] Likewise.
  * DNS-323: read MAC address from flash (Matthew Palmer).

  [ dann frazier ]
  * Restrict access to the DRM_I915_HWS_ADDR ioctl (CVE-2008-3831)
  * Don't allow splicing to files opened with O_APPEND (CVE-2008-4554)

 -- Bastian Blank <waldi@debian.org>  Sat, 18 Oct 2008 12:14:22 +0200

linux-2.6 (2.6.26-8) unstable; urgency=medium

  [ dann frazier ]
  * [x86] Fix broken LDT access in VMI (CVE-2008-4410)
  * ata: Fix off-by-one-error that causes errors when reading a
    block on the LBA28-LBA48 boundary
  * [s390] prevent ptrace padding area read/write in 31-bit mode
    (CVE-2008-1514)

  [ Bastian Blank ]
  * Fix generation of i386 Xen image information.
  * [i386] Restrict the usage of long NOPs. (closes: #464962)
  * Fix access to uninitialized user keyring. (closes: #500279)
  * [x86] Fix detection of non-PNP RTC devices. (closes: #499230)

 -- Bastian Blank <waldi@debian.org>  Thu, 09 Oct 2008 12:07:21 +0200

linux-2.6 (2.6.26-7) unstable; urgency=low

  [ Bastian Blank ]
  * [xen] Add SuSE Xen patch. (closes: #495895)
  * Only register notifiers in braille console if used, fixes Insert key.
    (closes: #494374)
  * Fix ACPI EC GPE storm detection. (closes: #494546)
  * Disable useless support for ISP1760 USB host controller.
    (closes: #498304)
  * rt61pci: Add a sleep after firmware upload. (closes: #498828)

  [ Stephen R. Marenka ]
  * [m68k] Set CONFIG_ATARI_ETHERNEC=m for atari, since it only works
    in modular form.
  * [m68k] Enable CONFIG_ADB_PMU68K=y for mac.
  * [m68k] Add atari-aranym-nf-wrappers.diff patch to fix atari LBD
    problems, set CONFIG_LBD=y for atari.

  [ Martin Michlmayr ]
  * [arm/orion5x] Enable CONFIG_ATALK (requested by Ben Schwarz).
  * [arm/versatile] Enable CONFIG_VFP. (closes: #499463)
  * ath5k: Fix bad udelay calls on AR5210 code (Nick Kossifidis).
  * [arm] No longer disable ATH5K.

  [ dann frazier ]
  * Add missing capability checks in sbni_ioctl (CVE-2008-3525)

 -- Bastian Blank <waldi@debian.org>  Wed, 01 Oct 2008 09:02:30 +0200

linux-2.6 (2.6.26-6) unstable; urgency=low

  [ maximilian attems ]
  * [openvz] Enable checkpointing. (closes: #497292)

  [ Bastian Blank ]
  * Allow forced module loading again. (closes: #494144)
  * Set IEEE 802.11 (wireless) regulatory domain default to EU.
    (closes: #497971)
  * [i386] Enable IDE ACPI support. Override ABI changes. (closes: #470528)
  * [i386/686-bigmem] Promote to generic subarch. (closes: #476120)

  [ Martin Michlmayr ]
  * Fix dead 21041 ethernet after ifconfig down (Thomas Bogendoerfer).

  [ dann frazier ]
  * [hppa] Enable the FPU before using it, fixes booting on A500s
    with our CONFIG_PRINTK_TIME=y setting. (closes: #499458)

 -- Bastian Blank <waldi@debian.org>  Wed, 24 Sep 2008 12:06:47 +0200

linux-2.6 (2.6.26-5) unstable; urgency=low

  [ Martin Michlmayr ]
  * Backport power-off method for Kurobox Pro.
  * [arm/versatile] Really enable CONFIG_RTC_DRV_PL031 (closes: #484432).

  [ Stephen R. Marenka ]
  * [m68k] Set CONFIG_LBD=n for atari, since it conflicts with nfblock.

  [ Bastian Blank ]
  * Reenable SiS SATA support. (closes: #496603)
  * [amd64,i386] Disable new-style SiS PATA support.
  * Add stable release 2.6.26.4:
    - sata_mv: don't issue two DMA commands concurrently
    - KVM: MMU: Fix torn shadow pte
    - x86: work around MTRR mask setting, v2
    - nfsd: fix buffer overrun decoding NFSv4 acl (CVE-2008-3915)
    - sunrpc: fix possible overrun on read of /proc/sys/sunrpc/transports
      (CVE-2008-3911)
    - r8169: balance pci_map / pci_unmap pair
    - tg3: Fix firmware event timeouts
    - crypto: authenc - Avoid using clobbered request pointer
    - sparc64: Fix cmdline_memory_size handling bugs.
    - sparc64: Fix overshoot in nid_range().
    - ipsec: Fix deadlock in xfrm_state management. (closes: #497796)
    - sctp: fix random memory dereference with SCTP_HMAC_IDENT option.
    - sctp: correct bounds check in sctp_setsockopt_auth_key
    - sch_prio: Fix nla_parse_nested_compat() regression
    - sctp: add verification checks to SCTP_AUTH_KEY option
    - sctp: fix potential panics in the SCTP-AUTH API.
    - udp: Drop socket lock for encapsulated packets
    - pkt_sched: Fix actions referencing
    - pkt_sched: Fix return value corruption in HTB and TBF.
    - netns: Add network namespace argument to rt6_fill_node() and
      ipv6_dev_get_saddr()
    - ipv6: Fix OOPS, ip -f inet6 route get fec0::1, linux-2.6.26,
      ip6_route_output, rt6_fill_node+0x175 (CVE-2008-3686)
    - AX.25: Fix sysctl registration if !CONFIG_AX25_DAMA_SLAVE
    - mm: make setup_zone_migrate_reserve() aware of overlapping nodes
    - 8250: improve workaround for UARTs that don't re-assert THRE correctly
    - rtc_time_to_tm: fix signed/unsigned arithmetic
    - drivers/char/random.c: fix a race which can lead to a bogus BUG()
    - cifs: fix O_APPEND on directio mounts
    - atl1: disable TSO by default
    - forcedeth: fix checksum flag
    - bio: fix bio_copy_kern() handling of bio->bv_len
    - bio: fix __bio_copy_iov() handling of bio->bv_len
    - ALSA: oxygen: prevent muting of nonexistent AC97 controls
    - S390 dasd: fix data size for PSF/PRSSD command
    - x86: fix "kernel won't boot on a Cyrix MediaGXm (Geode)"
    - x86: work around MTRR mask setting
    - USB: cdc-acm: don't unlock acm->mutex on error path
    - binfmt_misc: fix false -ENOEXEC when coupled with other binary handlers
    - fbdefio: add set_page_dirty handler to deferred IO FB
    - eeepc-laptop: fix use after free
    - PCI: fix reference leak in pci_get_dev_by_id()
    - cramfs: fix named-pipe handling
  * Override ABI changes.
  * [hppa] Disable new-style RTC support. Override ABI changes.

  [ maximilian attems ]
  * openvz: Add upstream fixes up to 24cebf40278cb071ff8b. (closes: #497528)

 -- Bastian Blank <waldi@debian.org>  Wed, 10 Sep 2008 12:55:16 +0200

linux-2.6 (2.6.26-4) unstable; urgency=low

  [ maximilian attems ]
  * x86: Reset ACPI_PROCFS_POWER for Lenny as buggy apps depend on it.
    (closes: #495541)
  * x86: ACPI: Fix thermal shutdowns
  * openvz: Add upstream fixes up to 0f14912e3d2251aff. (closes: #494384)
  * Add stable release 2.6.26.3:
    - USB: fix interface unregistration logic
    - usb-storage: unusual_devs entries for iRiver T10 and Datafab CF+SM reader
    - usb-serial: don't release unregistered minors
    - usb-storage: revert DMA-alignment change for Wireless USB
    - usb-storage: automatically recognize bad residues
    - USB: ftdi_sio: Add USB Product Id for ELV HS485
    - qla2xxx: Set an rport's dev_loss_tmo value in a consistent manner.
    - dccp: change L/R must have at least one byte in the dccpsf_val field
      (CVE-2008-3276)
    - KVM: Avoid instruction emulation when event delivery is pending
    - cs5520: add enablebits checking
    - acer-wmi: Fix wireless and bluetooth on early AMW0 v2 laptops
    - USB: usb-storage: quirk around v1.11 firmware on Nikon D4
    - radeonfb: fix accel engine hangs
    - radeon: misc corrections
    - sparc64: Fix global reg snapshotting on self-cpu.
    - sparc64: Do not clobber %g7 in setcontext() trap.
    - sparc64: Fix end-of-stack checking in save_stack_trace().
    - sparc64: Fix recursion in stack overflow detection handling.
    - sparc64: Make global reg dumping even more useful.
    - sparc64: Implement IRQ stacks.
    - sparc64: Handle stack trace attempts before irqstacks are setup.
    - PCI: Limit VPD length for Broadcom 5708S
    - ide: it821x in pass-through mode segfaults in 2.6.26-stable
    - syncookies: Make sure ECN is disabled
    - USB: ftdi_sio: add support for Luminance Stellaris Evaluation/Development
      Kits
    - i2c: Fix NULL pointer dereference in i2c_new_probed_device
    - SCSI: hptiop: add more PCI device IDs
    - SCSI: ses: fix VPD inquiry overrun
    - SCSI: scsi_transport_spi: fix oops in revalidate
    - CIFS: Fix compiler warning on 64-bit
    - x86: fix spin_is_contended()
    - matrox maven: fix a broken error path
    - i2c: Let users select algorithm drivers manually again
    - CIFS: properly account for new user= field in SPNEGO upcall string
      allocation
    - x86: fix setup code crashes on my old 486 box
    - KVM: ia64: Fix irq disabling leak in error handling code
    - mlock() fix return values
    - rtl8187: Fix lockups due to concurrent access to config routine
    - KVM: task switch: segment base is linear address
    - KVM: task switch: use seg regs provided by subarch instead of reading
      from GDT
    - KVM: task switch: translate guest segment limit to virt-extension byte
      granular field
    - r8169: avoid thrashing PCI conf space above RTL_GIGA_MAC_VER_06
    - sparc64: FUTEX_OP_ANDN fix
    - posix-timers: do_schedule_next_timer: fix the setting of ->si_overrun
    - posix-timers: fix posix_timer_event() vs dequeue_signal() race
    - vt8623fb: fix kernel oops
    - ide-cd: fix endianity for the error message in cdrom_read_capacity
    - qla2xxx: Add dev_loss_tmo_callbk/terminate_rport_io callback support.
    - random32: seeding improvement
    - CIFS: mount of IPC$ breaks with iget patch
    - CIFS: if get root inode fails during mount, cleanup tree connection
    - crypto: padlock - fix VIA PadLock instruction usage with
      irq_ts_save/restore()
    - ipvs: Fix possible deadlock in estimator code
    - SCSI: block: Fix miscalculation of sg_io timeout in CDROM_SEND_PACKET
      handler.
    - ALSA: asoc: restrict sample rate and size in Freescale MPC8610 sound
      drivers
    - ALSA: ASoC: fix SNDCTL_DSP_SYNC support in Freescale 8610 sound drivers
    - USB: pl2023: Remove USB id (4348:5523) handled by ch341
    - relay: fix "full buffer with exactly full last subbuffer" accounting
      problem
    - ipv6: Fix ip6_xmit to send fragments if ipfragok is true
    - x86: amd opteron TOM2 mask val fix

  [ dann frazier ]
  * [ia64] Fix boot-time hang w/ PRINTK_TIME by ensuring that cpu0 can access
    per-cpu vars in early boot
  * delay calls to sched_clock() until after sched_clock_init() to prevent
    inaccurate printk timings on ia64 and presumably other architectures

  [ Ian Campbell ]
  * [xen] import upstream fix to fb-defio driver used by Xen framebuffer.

  [ Bastian Blank ]
  * [powerpc] Enable proper RTC support. (closes: #484693)

  [ Martin Michlmayr ]
  * Add Marvell Orion fixes:
    - sata_mv: add the Gen IIE flag to the SoC devices.
    - sata_mv: don't avoid clearing interrupt status on SoC host adapters

  [ dann frazier ]
  * Fix overflow condition in sctp_setsockopt_auth_key (CVE-2008-3526)
  * Fix panics that may occur if SCTP AUTH is disabled (CVE-2008-3792)
  * [x86] Fix memory leak in the copy_user routine
    (CVE-2008-0598, closes: #490910)

 -- Bastian Blank <waldi@debian.org>  Thu, 28 Aug 2008 08:46:42 +0200

linux-2.6 (2.6.26-3) unstable; urgency=low

  [ Bastian Blank ]
  * Disable Emagic Audiowerk 2 soundcard support. The PCI IDs clashes with
    many DVB cards.
  * Update VServer patch to 2.3.0.35.
  * [armel/versatile] Override ABI changes.
  * [i386/686-bigmem] Add VServer image.

  [ Aurelien Jarno ]
  * [armel/versatile] Disable CONFIG_NO_HZ, CONFIG_HIGH_RES_TIMERS for
    dynticks. (closes: #494842)

  [ Martin Michlmayr ]
  * Fix PCIe on the Kurobox Pro (Lennert Buytenhek).
  * Fix regressions caused by the "use software GSO for SG+CSUM capable
    netdevices" patch:
    - loopback: Enable TSO (Herbert Xu)
    - net: Preserve netfilter attributes in skb_gso_segment using
      __copy_skb_header (Herbert Xu)

  [ dann frazier ]
  * [amd64] Fix typo in TOM2 mask value, preventing a hang on some opteron
    systems. (closes: #494365)

 -- Bastian Blank <waldi@debian.org>  Mon, 18 Aug 2008 15:34:38 +0200

linux-2.6 (2.6.26-2) unstable; urgency=low

  [ Bastian Blank ]
  * [powerpc] Install arch/powerpc/lib/crtsavres.o into the headers, it is
    used during module linking.
  * Add stable release 2.6.26.1:
    - Fix off-by-one error in iov_iter_advance()
    - ath5k: don't enable MSI, we cannot handle it yet
    - b43legacy: Release mutex in error handling code
    - cpufreq acpi: only call _PPC after cpufreq ACPI init funcs got called already
    - VFS: increase pseudo-filesystem block size to PAGE_SIZE
    - markers: fix markers read barrier for multiple probes
    - tmpfs: fix kernel BUG in shmem_delete_inode
    - mpc52xx_psc_spi: fix block transfer
    - ixgbe: remove device ID for unsupported device
    - UML - Fix boot crash
    - eCryptfs: use page_alloc not kmalloc to get a page of memory
    - x86: fix kernel_physical_mapping_init() for large x86 systems
    - DVB: cx23885: SRAM changes for the 885 and 887 silicon parts
    - DVB: cx23885: Reallocated the sram to avoid concurrent VIDB/C issues
    - DVB: cx23885: DVB Transport cards using DVB port VIDB/TS1 did not stream
    - DVB: cx23885: Ensure PAD_CTRL is always reset to a sensible default
    - V4L: cx23885: Bugfix for concurrent use of /dev/video0 and /dev/video1
    - V4L: saa7134: Copy tuner data earlier to avoid overwriting manual tuner type
    - V4L: uvcvideo: Add support for Medion Akoya Mini E1210 integrated webcam
    - V4L: uvcvideo: Make input device support optional
    - V4L: uvcvideo: Don't free URB buffers on suspend
    - V4L: uvcvideo: Use GFP_NOIO when allocating memory during resume
    - V4L: uvcvideo: Fix a buffer overflow in format descriptor parsing
    - DVB: dib0700: add support for Hauppauge Nova-TD Stick 52009
    - V4L: cx18: Upgrade to newer firmware & update documentation
    - ALSA: trident - pause s/pdif output
    - myri10ge: do not use mgp->max_intr_slots before loading the firmware
    - myri10ge: do not forget to setup the single slice pointers
    - iop-adma: fix platform driver hotplug/coldplug
    - sparc64: Do not define BIO_VMERGE_BOUNDARY.
    - sparc64: Fix cpufreq notifier registry.
    - sparc64: Fix lockdep issues in LDC protocol layer.
    - tcp: Clear probes_out more aggressively in tcp_ack().
    - ARM: fix fls() for 64-bit arguments
    - vmlinux.lds: move __attribute__((__cold__)) functions back into final .text section
    - rtc-at91rm9200: avoid spurious irqs
    - ide-cd: fix oops when using growisofs
    - x86: fix crash due to missing debugctlmsr on AMD K6-3
    - cpusets: fix wrong domain attr updates
    - proc: fix /proc/*/pagemap some more
    - Fix build on COMPAT platforms when CONFIG_EPOLL is disabled
    - markers: fix duplicate modpost entry
    - x86, suspend, acpi: enter Big Real Mode
    - USB: fix usb serial pm counter decrement for disconnected interfaces
    - x86 reboot quirks: add Dell Precision WorkStation T5400
    - Fix typos from signal_32/64.h merge
    - rcu: fix rcu_try_flip_waitack_needed() to prevent grace-period stall
    - Patch Upstream: x86 ptrace: fix PTRACE_GETFPXREGS error
    - KVM: MMU: Fix potential race setting upper shadow ptes on nonpae hosts
    - KVM: MMU: nuke shadowed pgtable pages and ptes on memslot destruction
    - KVM: x86 emulator: Fix HLT instruction
    - KVM: VMX: Add ept_sync_context in flush_tlb
    - KVM: mmu_shrink: kvm_mmu_zap_page requires slots_lock to be held
    - KVM: SVM: fix suspend/resume support
    - KVM: VMX: Fix a wrong usage of vmcs_config
    - isofs: fix minor filesystem corruption
    - quota: fix possible infinite loop in quota code
    - hdlcdrv: Fix CRC calculation.
    - ipv6: __KERNEL__ ifdef struct ipv6_devconf
    - ipv6: use timer pending
    - udplite: Protection against coverage value wrap-around
    - pxamci: trivial fix of DMA alignment register bit clearing
  * [sparc] Install asm-sparc headers again.
  * Force RTC on by default and set clock on startup. Override ABI changes.
  * [i386, amd64] Make the CMOS RTC support builtin. (closes: #493567)
  * Add stable release 2.6.26.2:
    - sound: ensure device number is valid in snd_seq_oss_synth_make_info
    - Ath5k: kill tasklets on shutdown
    - Ath5k: fix memory corruption
    - vfs: fix lookup on deleted directory
    - ALSA: emu10k1 - Fix inverted Analog/Digital mixer switch on Audigy2
    - ALSA: hda - Add missing Thinkpad Z60m support
    - ALSA: hda - Fix DMA position inaccuracy
    - ALSA: hda - Fix wrong volumes in AD1988 auto-probe mode
    - Add compat handler for PTRACE_GETSIGINFO
    - Bluetooth: Signal user-space for HIDP and BNEP socket errors
    - Input: i8042 - add Acer Aspire 1360 to nomux blacklist
    - Input: i8042 - add Gericom Bellagio to nomux blacklist
    - Input: i8042 - add Intel D845PESV to nopnp list
    - jbd: fix race between free buffer and commit transaction
    - NFS: Ensure we zap only the access and acl caches when setting new acls
    - SCSI: ch: fix ch_remove oops
    - linear: correct disk numbering error check
    - netfilter: xt_time: fix time's time_mt()'s use of do_div()
    - Kprobe smoke test lockdep warning
    - Close race in md_probe
    - x86: io delay - add checking for NULL early param
    - x86: idle process - add checking for NULL early param
    - SCSI: bsg: fix bsg_mutex hang with device removal
    - netfilter: nf_nat_sip: c= is optional for session
    - romfs_readpage: don't report errors for pages beyond i_size
    - ftrace: remove unneeded documentation

  [ Martin Michlmayr ]
  * METH: fix MAC address setup (Thomas Bogendoerfer)
  * Export the reset button of the QNAP TS-409.
  * net: use software GSO for SG+CSUM capable netdevices (Lennert Buytenhek)

  [ dann frazier ]
  * device_create interface changed between 2.6.26 and 2.6.27; adjust hpilo
    backport appropriately. Fixes a NULL pointer dereference in ilo_probe().

 -- Bastian Blank <waldi@debian.org>  Fri, 08 Aug 2008 08:09:00 +0200

linux-2.6 (2.6.26-1) unstable; urgency=low

  * New upstream release see http://kernelnewbies.org/Linux_2_6_26
    - UDF 2.50 support. (closes: #480910)
    - mmc: increase power up delay (closes: #481190)
    - snd-hda-intel suspend troubles fixed. (closes: #469727, #481613, #480034)
    - cifs QueryUnixPathInfo fix (closes: #480995)
    - r8169 oops in r8169_get_mac_version (closes: #471892)
    - netfilter headers cleanup (closes: #482331)
    - iwlwifi led support (closes: #469095)
    - ath5k associates on AR5213A (closes: #463785)
    - T42 suspend fix (closes: #485873)
    - cpuidle acpi driver: fix oops on AC<->DC (closes: #477201)
    - opti621 ide fixes (closes: #475561)
    - ssh connection hangs with mac80211 (closes: #486089)
    - ocfs2: Allow uid/gid/perm changes of symlinks (closes: #479475)
    - xircom_tulip_cb: oboslete driver removed (closes: #416900)
    - r8169 properly detect link status (closes: #487586)
    - iwl3945 connection + support fixes (closes: #481436, #482196)
    - longrun cpufreq min freq fix (closes: #468149)
    - emux midi synthesizer SOFT_PEDAL-release event (closes: #474312)
    - vmemmap fixes to use smaller pages (closes: #483489)
    - x86 freeze fixes (closes: #482100, #482074)
    - xen boot failure fix (closes: #488284)
    - gdb read floating-point and SSE registers (closes: #485375)
    - USB_PERSIST is default on (closes: #489963)
    - alsa snd-hda Dell Inspiron fix (closes: #490649)
    - ipw2200: queue direct scans (closes: #487721)
    - better gcc-4.3 support (closes: #492301)
    - iwl3945 monitor mode. (closes: #482387)

  [ maximilian attems ]
  * topconfig set CRYPTO_CTS, SND_PCSP, SND_AW2, IWL4965_LEDS, IWL3945_LEDS,
    RT2400PCI_LEDS, RT2500PCI_LEDS, RT61PCI_LEDS, RT2500USB_LEDS,
    RT73USB_LEDS, NF_CT_PROTO_DCCP, BRIDGE_EBT_NFLOG, IWLWIFI_RFKILL,
    USB_SERIAL_SPCP8X5, USB_STORAGE_CYPRESS_ATACB, DVB_ISL6405, DVB_AU8522,
    VIDEO_EM28XX_DVB, VIDEO_CX18, VIDEO_AU0828, SOC_CAMERA_MT9M001,
    SOC_CAMERA_MT9V022, DVB_TUNER_ITD1000, VIDEO_PVRUSB2_DVB, USB_C67X00_HCD,
    USB_ISP1760_HCD, HTC_PASIC3, I2C_PCA_PLATFORM, TOUCHSCREEN_WM97XX,
    JOYSTICK_ZHENHUA, SFC, ACCESSIBILITY, UIO_SMX, LOGIRUMBLEPAD2_FF,
    A11Y_BRAILLE_CONSOLE, EDS_TRIGGER_DEFAULT_ON, VIDEO_ALLOW_V4L1, ATA_ACPI,
    SATA_PMP, ATA_SFF, USB_SERIAL_MOTOROLA, USB_WDM, MAC80211_MESH,
    IPV6_MROUTE, IPV6_PIMSM_V2, MTD_AR7_PARTS, SENSORS_IBMAEM, PATA_SCH,
    CGROUP_DEVICE, USB_ISIGHTFW, HW_RANDOM_VIRTIO, RTC_DRV_FM3130,
    USB_VIDEO_CLASS, CIFS_DFS_UPCALL.
  * [amd64, i386]: KVM_CLOCK, KVM_GUEST, ISCSI_IBFT_FIND, ISCSI_IBFT, THERMAL,
    EEEPC_LAPTOP, FB_N411, THERMAL_HWMON.
  * [amd64]: Enable SCSI_DPT_I2O as 64 bit now.
  * Reenable USB_SERIAL_EDGEPORT, USB_SERIAL_EDGEPORT_TI. (closes: #480195)
  * Enable TCP_MD5SIG for BGP sessions. (closes: #443742)
  * Add recognised alsa cards to bug report.
  * topconfig: Enable HYSDN, no longer broken on smp.
  * Add request_firmware patch for keyspan. (closes: #448900)
  * [x86]: Enable dma engine. (closes: #473331)
  * [ppc64]: Enable IBMEBUS and EHEA. (closes: #484888)
  * topconfig: Enable PROFILING across all flavours. (closes: #484885)
  * 486: enable OLPC support thanks Andres Salomon for merge.
    Kconfig variable patch by Robert Millan (closes: #485063).
  * Add request_firmware patch for ip2.
  * Add request_firmware patch for acenic. (closes: #284221)
  * [x86, ia64]: Set HPET_RTC_IRQ. (closes: #479709, #476970)
  * [ppc]: Set SND_VIRMIDI. (closes: #290090)
  * Fallback for userspace compatibility to old IEEE 1394 FireWire stack.
    (closes: #451367, #475295, #478419)
  * [x86]: Enable modular FB_UVESA. (closes: #473180)
  * JFFS2 enable summary and compressor support. (closes: #488242)
  * Add OLPC sdhci quirks. Thanks Andres Salomon <dilinger@debian.org>
    (closes: #485192)
  * [ppc]: Enable RTC_DRV_PPC. (closes: #484693) Thanks for the patch to
    Geoff Levand <geoffrey.levand@am.sony.com>.
  * Enable BLK_DEV_BSG for SG v4 support.
  * [amd64] Enable default disabled memtest boot param.
  * topconfig: Enable PATA_SIS instead of SATA_SIS. (closes: #485609)
  * Add OpenVZ countainer flavour for amd64, i386. (closes: #392015)
  * atl1e driver for Atheros(R) L1e Fast Ethernet. (closes: #492029)
  * [ALSA] hda - Add ICH9 controller support (8086:2911)
  * [ALSA] hda - support intel DG33 motherboards
  * HP iLO driver
  * Input: i8042 - add Arima-Rioworks HDAMB board to noloop list
    (closes: #489190) thanks Guillaume Morin <guillaume@morinfr.org>

  [ Martin Michlmayr ]
  * [arm/orion5x] Update the config to reflect upstream renaming this
    subarch.
  * [arm/orion5x] Add some patches from Marvell's Orion tree:
    - Feroceon: speed up flushing of the entire cache
    - support for 5281 D0 stepping
    - cache align destination pointer when copying memory for some processors
    - cache align memset and memzero
    - DMA engine driver for Marvell XOR engine
    - Orion hardware watchdog support
  * [arm/orion5x] Enable NETCONSOLE.
  * [arm/orion5x] Disable more SCSI drivers.
  * [arm/ixp4xx] Disable most ATA and more SCSI and network drivers.
  * [arm/versatile] Enable CONFIG_RTC_DRV_PL031 (closes: #484432).
  * [arm/iop32x, arm/ixp4xx, arm/versatile] Enable ARM_THUMB (closes: #484524).
  * [arm/iop32x] Add LED driver for Thecus N2100 (Riku Voipio).
  * [mips/r5k-ip32] Enable USB.
  * [arm/orion5x, arm/iop32x, arm/ixp4xx, mipsel/r5k-cobalt] Enable HAMRADIO
    on the request of Heinz Janssen.
  * [arm/orion5x] Add support for QNAP TS-409 and HP mv2120; thanks
    Sylver Bruneau.
  * [mips] Add patches from Thomas Bogendoerfer:
    - gbefb: fix cmap FIFO timeout (closes: #487257)
    - IP32: Enable FAST-20 for onboard scsi
    - IP32: SGI O2 sound driver
  * [arm/ixp4xx] Add support for Freecom FSG-3 (Rod Whitby).
  * [arm/ixp4xx] Enable CONFIG_MACH_DSMG600.
  * [arm/iop32x] Unset NET_DMA since it actually leads to worse network
    performance.
  * [arm/orion5x] Fix a boot crash on the Kurobox Pro.
  * [arm/orion5x] use better key codes for the TS-209/TS-409 buttons
  * [arm/orion5x] export red SATA lights on TS-409, fix SATA presence/activity
  * [arm] Enable KEXEC (closes: #492268).
  * [arm/orion5x] Enable USB_PRINTER, requested by Mike Arthur.
  * [arm/orion5x] Enable binfmt aout, x25, wireless and ATM.
  * [arm/iop32x, arm/orion5x] Enable USB_SISUSBVGA.
  * [arm] xfs: pack some shortform dir2 structures for the ARM old ABI
    architecture (closes: #414932).

  [ Ian Campbell ]
  * Readme.build updated on how to generate orig tarballs.
  * Forward port vmlinuz-target.patch.
  * Enable Xen save/restore and memory ballooning for Xen enabled kernels.

  [ Bastian Blank ]
  * [powerpc/powerpc-miboot] Disable. (closes: #481358)
  * [powerpc/powerpc64] Support IBM Cell based plattforms and PS3.
    (closes: #462529)
  * [s390] Synchronize block device, network bridge, network scheduler and CRC
    support.
  * [s390] Enable support for PCI-attached cryptographic adapters.
  * Use control group as base for group CPU scheduler. This reenabled
    traditional nice behaviour. (closes: #489223)
  * Bump yaird dependencies to at least 0.0.13.
  * Reenable SECCOMP. There is no longer additional overhead.
    (closes: #474648)
  * Export symbol required for MOL again. (closes: #460667)
  * [powerpc/powerpc64] Fix console selection in LPAR environment.
    (closes: #492703)
  * Fix several userspace compatibility problems.

  [ Christian T. Steigies ]
  * [m68k] enable SERIAL_CONSOLE for amiga and atari

  [ Thiemo Seufer ]
  * [mips] Fix logic bug in atomic_sub_if_positive.

  [ Stephen R. Marenka ]
  * [m68k] Update pending m68k patches.
  * [m68k] Enable nfcon and nfblock for atari.
  * [m68k] Change compiler to default.

  [ Aurelien Jarno ]
  * [arm/versatile] Switch scsi/ext3/smc91x to modules now that we have proper
    d-i support. Remove options defined in toplevel config file.

 -- Bastian Blank <waldi@debian.org>  Wed, 30 Jul 2008 10:17:29 +0200

linux-2.6 (2.6.25-7) unstable; urgency=high

  * Add stable release 2.6.25.10:
    - TTY: fix for tty operations bugs (CVE-2008-2812)
    - sched: fix cpu hotplug
    - IB/mthca: Clear ICM pages before handing to FW
    - DRM: enable bus mastering on i915 at resume time
    - x86: shift bits the right way in native_read_tscp
    - x86_64 ptrace: fix sys32_ptrace task_struct leak (CVE-2008-3077)
    - ptrace GET/SET FPXREGS broken
    - futexes: fix fault handling in futex_lock_pi
    - x86: fix cpu hotplug crash
  * Add stable release 2.6.25.11:
    - x86: fix ldt limit for 64 bit

 -- maximilian attems <maks@debian.org>  Mon, 14 Jul 2008 10:58:14 +0200

linux-2.6 (2.6.25-6) unstable; urgency=high

  [ maximilian attems ]
  * Add stable release 2.6.25.7:
    - double-free of inode on alloc_file() failure exit in create_write_pipe()
    - m68k: Add ext2_find_{first,next}_bit() for ext4
    - bluetooth: fix locking bug in the rfcomm socket cleanup handling
    - serial: fix enable_irq_wake/disable_irq_wake imbalance in serial_core.c
    - bttv: Fix a deadlock in the bttv driver (closes: #487594)
    - forcedeth: msi interrupts
    - CPUFREQ: Fix format string bug.
    - mmc: wbsd: initialize tasklets before requesting interrupt
    - ecryptfs: fix missed mutex_unlock
    - mac80211: send association event on IBSS create
    - bluetooth: rfcomm_dev_state_change deadlock fix
    - sunhv: Fix locking in non-paged I/O case.
    - cassini: Only use chip checksum for ipv4 packets.
    - ipwireless: Fix blocked sending
    - net: Fix call to ->change_rx_flags(dev, IFF_MULTICAST) in
      dev_change_flags()
    - fbdev: export symbol fb_mode_option
    - ipsec: Use the correct ip_local_out function
    - tcp: fix skb vs fack_count out-of-sync condition
    - tcp FRTO: Fix fallback to conventional recovery
    - tcp FRTO: SACK variant is errorneously used with NewReno
    - tcp FRTO: work-around inorder receivers
    - tcp: Fix inconsistency source (CA_Open only when !tcp_left_out(tp))
    - l2tp: avoid skb truesize bug if headroom is increased
    - l2tp: Fix possible WARN_ON from socket code when UDP socket is closed
    - l2tp: Fix possible oops if transmitting or receiving when tunnel goes down
    - ax25: Fix NULL pointer dereference and lockup.
    - sound: emu10k1 - fix system hang with Audigy2 ZS Notebook PCMCIA card
    - tcp: Allow send-limited cwnd to grow up to max_burst when gso disabled
    - tcp: Limit cwnd growth when deferring for GSO
    - af_key: Fix selector family initialization.
    - hgafb: resource management fix
    - cifs: fix oops on mount when CONFIG_CIFS_DFS_UPCALL is enabled
    - b43: Fix controller restart crash
    - ssb: Fix context assertion in ssb_pcicore_dev_irqvecs_enable
    - eCryptfs: protect crypt_stat->flags in ecryptfs_open()
    - cciss: add new hardware support
    - ecryptfs: add missing lock around notify_change
    - ecryptfs: clean up (un)lock_parent
    - Add 'rd' alias to new brd ramdisk driver
    - net_sched: cls_api: fix return value for non-existant classifiers
    - vlan: Correctly handle device notifications for layered VLAN devices
    - IB/umem: Avoid sign problems when demoting npages to integer
    - x86: fix recursive dependencies
    - can: Fix copy_from_user() results interpretation
    - Kconfig: introduce ARCH_DEFCONFIG to DEFCONFIG_LIST
    - tcp: TCP connection times out if ICMP frag needed is delayed
    - ALSA: hda - Fix resume of auto-config mode with Realtek codecs
    - netlink: Fix nla_parse_nested_compat() to call nla_parse() directly
  * Add stable release 2.6.25.9:
    - Add return value to reserve_bootmem_node()
    - x86: use BOOTMEM_EXCLUSIVE on 32-bit
    - sctp: Make sure N * sizeof(union sctp_addr) does not overflow.
    - hwmon: (lm85) Fix function RANGE_TO_REG()
    - hwmon: (adt7473) Initialize max_duty_at_overheat before use
    - x86: set PAE PHYSICAL_MASK_SHIFT to 44 bits.
    - Reinstate ZERO_PAGE optimization in 'get_user_pages()' and fix XIP
    - watchdog: hpwdt: fix use of inline assembly
    - Fix ZERO_PAGE breakage with vmware
    - atl1: relax eeprom mac address error check

  [ Martin Michlmayr]
  * [arm/orion5x] Enable INPUT_EVDEV and KEYBOARD_GPIO.

  [ Steve Langasek ]
  * Enable CONFIG_CIFS_EXPERIMENTAL and CONFIG_CIFS_UPCALL, required for
    CIFS mounts to be able to use Kerberos authentication.  Closes: #480663.

  [ Bastian Blank ]
  * Add stable release 2.6.25.8:
    - x86: disable mwait for AMD family 10H/11H CPUs
    - x86: remove mwait capability C-state check
    - nf_conntrack_h323: fix memory leak in module initialization error path
    - nf_conntrack_h323: fix module unload crash
    - nf_conntrack: fix ctnetlink related crash in nf_nat_setup_info()
    - SCSI: sr: fix corrupt CD data after media change and delay
    - ACPICA: Ignore ACPI table signature for Load() operator
    - scsi_host regression: fix scsi host leak
    - b43: Fix possible NULL pointer dereference in DMA code
    - b43: Fix noise calculation WARN_ON
    - virtio_net: Fix skb->csum_start computation
    - opti621: remove DMA support
    - opti621: disable read prefetch
    - Fix tty speed handling on 8250
    - x86-64: Fix "bytes left to copy" return value for copy_from_user()
   * Fix alpha build due too inconsistent kallsyms data.

 -- maximilian attems <maks@debian.org>  Fri, 27 Jun 2008 00:33:53 +0200

linux-2.6 (2.6.25-5) unstable; urgency=low

  [ maximilian attems ]
  [ Bastian Blank ]
  * Reenable VServer images.

  [ maximilian attems ]
  * Add stable release 2.6.25.5:
    - asn1: additional sanity checking during BER decoding (CVE-2008-1673)
  * Add stable release 2.6.25.6:
    - atl1: fix 4G memory corruption bug
    - capabilities: remain source compatible with 32-bit raw legacy capability
      support.
    - usb-serial: Use ftdi_sio driver for RATOC REX-USB60F
    - cpufreq: fix null object access on Transmeta CPU
    - Smack: fuse mount hang fix
    - cgroups: remove node_ prefix_from ns subsystem
    - XFS: Fix memory corruption with small buffer reads
    - x86: don't read maxlvt before checking if APIC is mapped
    - USB: option: add new Dell 5520 HSDPA variant
    - md: do not compute parity unless it is on a failed drive
    - md: fix uninitialized use of mddev->recovery_wait
    - md: fix prexor vs sync_request race
    - HID: split Numlock emulation quirk from HID_QUIRK_APPLE_HAS_FN.
    - USB: do not handle device 1410:5010 in 'option' driver
    - USB: unusual_devs: Add support for GI 0401 SD-Card interface
    - USB: add Telstra NextG CDMA id to option driver
    - USB: fix build errors in ohci-omap.c and ohci-sm501.c
    - USB: add TELIT HDSPA UC864-E modem to option driver
    - memory_hotplug: always initialize pageblock bitmap
    - x86: fix bad pmd ffff810000207xxx(9090909090909090)
    - USB: add Zoom Telephonics Model 3095F V.92 USB Mini External modem to
      cdc-acm
    - x86: prevent PGE flush from interruption/preemption
    - IPoIB: Test for NULL broadcast object in ipiob_mcast_join_finish()
    - i386: fix asm constraint in do_IRQ()
    - i2c-nforce2: Disable the second SMBus channel on the DFI Lanparty NF4
      Expert
    - i2c/max6875: Really prevent 24RF08 corruption
    - brk: make sys_brk() honor COMPAT_BRK when computing lower bound
    - Revert "PCI: remove default PCI expansion ROM memory allocation"
    - PS3: gelic: fix memory leak
    - eCryptfs: remove unnecessary page decrypt call
    - netfilter: nf_conntrack_expect: fix error path unwind in
      nf_conntrack_expect_init()
    - netfilter: xt_connlimit: fix accouning when receive RST packet in
      ESTABLISHED state
    - netfilter: nf_conntrack_ipv6: fix inconsistent lock state in
      nf_ct_frag6_gather()
    - POWERPC Bolt in SLB entry for kernel stack on secondary cpus
    - netfilter: xt_iprange: module aliases for xt_iprange
    - x86: user_regset_view table fix for ia32 on 64-bit
    - x86: if we cannot calibrate the TSC, we panic.
    - CIFS: Fix UNC path prefix on QueryUnixPathInfo to have correct slash
    - x86, fpu: fix CONFIG_PREEMPT=y corruption of application's FPU stack
    - libata: force hardreset if link is in powersave mode
    - x86: fix setup of cyc2ns in tsc_64.c
    - x86: distangle user disabled TSC from unstable
    - x86: disable TSC for sched_clock() when calibration failed
    - pagemap: fix bug in add_to_pagemap, require aligned-length reads of
      /proc/pid/pagemap
    - ext3/4: fix uninitialized bs in ext3/4_xattr_set_handle()
    - proc: calculate the correct /proc/<pid> link count
    - CPUFREQ: Make acpi-cpufreq more robust against BIOS freq changes behind
      our back.
    - USB: remove PICDEM FS USB demo (04d8:000c) device from ldusb
    - types.h: don't expose struct ustat to userspace

  [ Bastian Blank ]
  * Ignore ABI change in internal XFS symbol.

 -- Bastian Blank <waldi@debian.org>  Thu, 12 Jun 2008 08:47:11 +0200

linux-2.6 (2.6.25-4) unstable; urgency=low

  [ maximilian attems ]
  * Fix arm Kconfig logic disabling random drivers. (closes: #481410)
  * Add stable release 2.6.25.4:
    - OHCI: fix regression upon awakening from hibernation
    - V4L/DVB (7473): PATCH for various Dibcom based devices
    - {nfnetlink, ip, ip6}_queue: fix skb_over_panic when enlarging packets
    - dccp: return -EINVAL on invalid feature length
    - md: fix raid5 'repair' operations
    - sparc: Fix SA_ONSTACK signal handling.
    - sparc: Fix fork/clone/vfork system call restart.
    - sparc64: Stop creating dummy root PCI host controller devices.
    - sparc64: Fix wedged irq regression.
    - SPARC64: Fix args to 64-bit sys_semctl() via sys_ipc().
    - serial: Fix sparc driver name strings.
    - sparc: Fix ptrace() detach.
    - sparc: Fix mremap address range validation.
    - sparc: Fix debugger syscall restart interactions.
    - sparc32: Don't twiddle PT_DTRACE in exec.
    - r8169: fix oops in r8169_get_mac_version
    - SCSI: aha152x: Fix oops on module removal
    - SCSI: aha152x: fix init suspiciously returned 1, it should follow
      0/-E convention
    - sch_htb: remove from event queue in htb_parent_to_leaf()
    - i2c-piix4: Blacklist two mainboards
    - SCSI: qla1280: Fix queue depth problem
    - ipvs: fix oops in backup for fwmark conn templates
    - USB: airprime: unlock mutex instead of trying to lock it again
    - rtc: rtc_time_to_tm: use unsigned arithmetic
    - SCSI: libiscsi regression in 2.6.25: fix nop timer handling
    - SCSI: libiscsi regression in 2.6.25: fix setting of recv timer
    - can: Fix can_send() handling on dev_queue_xmit() failures
    - macvlan: Fix memleak on device removal/crash on module removal
    - nf_conntrack: padding breaks conntrack hash on ARM
    - sparc: sunzilog uart order
    - r8169: fix past rtl_chip_info array size for unknown chipsets
    - x86: use defconfigs from x86/configs/*
    - vt: fix canonical input in UTF-8 mode
    - ata_piix: verify SIDPR access before enabling it
    - serial: access after NULL check in uart_flush_buffer()
    - x86: sysfs cpu?/topology is empty in 2.6.25 (32-bit Intel system)
    - XFRM: AUDIT: Fix flowlabel text format ambibuity.
  * Update userspace merged HZ alpha fixed version.
  * Backport netfilter: Move linux/types.h inclusions outside of #ifdef
    __KERNEL__. (closes: #479899)
  * types.h: don't expose struct ustat to userspace. (closes: #429064)

  [ Bastian Blank ]
  * Fix ABI changes from: ipvs: fix oops in backup for fwmark conn templates

 -- maximilian attems <maks@debian.org>  Tue, 27 May 2008 11:46:11 +0200

linux-2.6 (2.6.25-3) unstable; urgency=low

  [ Bastian Blank ]
  * Add stable release 2.6.25.3:
    - sit: Add missing kfree_skb() on pskb_may_pull() failure.
    - sparc: Fix mmap VA span checking.
    - CRYPTO: eseqiv: Fix off-by-one encryption
    - CRYPTO: authenc: Fix async crypto crash in crypto_authenc_genicv()
    - CRYPTO: cryptd: Correct kzalloc error test
    - CRYPTO: api: Fix scatterwalk_sg_chain
    - x86 PCI: call dmi_check_pciprobe()
    - b43: Fix some TX/RX locking issues
    - kprobes/arm: fix decoding of arithmetic immediate instructions
    - kprobes/arm: fix cache flush address for instruction stub
    - b43: Fix dual-PHY devices
    - POWERPC: mpc5200: Fix unterminated of_device_id table
    - reiserfs: Unpack tails on quota files
    - sched: fix hrtick_start_fair and CPU-Hotplug
    - vfs: fix permission checking in sys_utimensat
    - md: fix use after free when removing rdev via sysfs
    - mm: fix usemap initialization
    - 2.6.25 regression: powertop says 120K wakeups/sec

  [ maximilian attems ]
  * Redisable old dup prism54 driver.
  * Reenable accidentaly disabled SIS190. (closes: #478773)
  * Add lmkl patch to unbreak HZ userspace aka perl5.10 build fix.
    (closes: #480130)

  [ Martin Michlmayr ]
  * [armel] Disable some SCSI drives (that are disabled on arm) so the
    ramdisk will fit in flash on NSLU2 (closes: #480310).

 -- maximilian attems <maks@debian.org>  Wed, 14 May 2008 11:16:56 +0200

linux-2.6 (2.6.25-2) unstable; urgency=low

  [ maximilian attems ]
  * Add stable release 2.6.25.1:
    - Fix dnotify/close race (CVE-2008-1375)
    - V4L: Fix VIDIOCGAP corruption in ivtv
    - USB: log an error message when USB enumeration fails
    - USB: OHCI: fix bug in controller resume
    - SCSI: qla2xxx: Correct regression in relogin code.
    - rose: Socket lock was not released before returning to user space
    - x86, pci: fix off-by-one errors in some pirq warnings
    - hrtimer: timeout too long when using HRTIMER_CB_SOFTIRQ
    - RDMA/nes: Fix adapter reset after PXE boot
    - rtc-pcf8583 build fix
    - JFFS2: Fix free space leak with in-band cleanmarkers
    - SELinux: no BUG_ON(!ss_initialized) in selinux_clone_mnt_opts
    - tehuti: check register size (CVE-2008-1675)
    - IPSEC: Fix catch-22 with algorithm IDs above 31
    - alpha: unbreak OSF/1 (a.out) binaries
    - tehuti: move ioctl perm check closer to function start (CVE-2008-1675)
    - aio: io_getevents() should return if io_destroy() is invoked
    - mm: fix possible off-by-one in walk_pte_range()
    - TCP: Increase the max_burst threshold from 3 to tp->reordering.
    - ssb: Fix all-ones boardflags
    - cgroup: fix a race condition in manipulating tsk->cg_list
    - drivers/net/tehuti: use proper capability check for raw IO access
    - tg3: 5701 DMA corruption fix
    - V4L: tea5761: bugzilla #10462: tea5761 autodetection code were broken
    - b43: Workaround invalid bluetooth settings
    - b43: Add more btcoexist workarounds
    - b43: Workaround DMA quirks
    - dm snapshot: fix chunksize sector conversion
    - x86: Fix 32-bit x86 MSI-X allocation leakage
    - RTNETLINK: Fix bogus ASSERT_RTNL warning
    - net: Fix wrong interpretation of some copy_to_user() results.
    - dz: test after postfix decrement fails in dz_console_putchar()
    - RDMA/nes: Free IRQ before killing tasklet
    - S2io: Fix memory leak during free_tx_buffers
    - S2io: Version update for memory leak fix during free_tx_buffers
    - USB: Add HP hs2300 Broadband Wireless Module to sierra.c
    - V4L: cx88: enable radio GPIO correctly
    - hrtimer: raise softirq unlocked to avoid circular lock dependency
    - tcp: tcp_probe buffer overflow and incorrect return value
  * [ide] Add upstream piix patch for asus eee pc. (closes: #479217)

  [ Christian T. Steigies ]
  * [m68k] Add patches for 2.6.25.
  * [m68k] Disable EXT4DEV_FS for now.
  * [m68k] Enable SCSI_MAC_ESP for mac.

  [ Ian Campbell ]
  * [x86]: Enable Xen guest support in all i386 flavours.

  [ Bastian Blank ]
  * Add stable release 2.6.25.2:
    - fix SMP ordering hole in fcntl_setlk() (CVE-2008-1669)

 -- Bastian Blank <waldi@debian.org>  Thu, 08 May 2008 14:46:48 +0200

linux-2.6 (2.6.25-1) unstable; urgency=low

  * New upstream release (closes: #456799, #468440, #475161, #475134, #475441)
    - Add oabi shim for fstatat64 (closes: #462677)

  [ maximilian attems ]
  * topconfig set NOZOMI, CRYPTO_SEQIV, CRYPTO_CTR, CRYPTO_GCM, CRYPTO_CCM,
    CRYPTO_SALSA20, CRYPTO_LZO, CRYPTO_DEV_HIFN_795X, USB_SI470X,
    USB_STKWEBCAM, VIDEO_PVRUSB2_ONAIR_USB2, VIDEO_PVRUSB2_ONAIR_CREATOR,
    VIDEO_EM28XX_ALSA, CRYPTO_DEV_HIFN_795X_RNG, PCF8575, TPS65010, RTL8180,
    ENC28J60, R6040, CAN, NETFILTER_XT_MATCH_OWNER, MAC80211_RC_DEFAULT_PI,
    NETFILTER_XT_TARGET_RATEEST, NETFILTER_XT_TARGET_TCPOPTSTRIP,
    NETFILTER_XT_MATCH_IPRANGE, NETFILTER_XT_MATCH_RATEEST, SND_OXYGEN,
    SND_HIFIER, SND_VIRTUOSO, USB_NET_RNDIS_WLAN, USB_ANNOUNCE_NEW_DEVICES,
    USB_SERIAL_IUU, NET_CLS_FLOW, INFINIBAND_NES, RTC_DRV_R9701,
    RTC_DRV_DS1511, MEMSTICK, SENSORS_W83L786NG, SENSORS_ADS7828, IPWIRELESS,
    RISCOM8, IGB, UTS_NS, IPC_NS, IPV6_ROUTE_INFO, ENCLOSURE_SERVICES,
    SCSI_ENCLOSURE, SENSORS_ADT7473, SCSI_MVSAS, REALTEK_PHY, RTC_DRV_S35390A,
    MEMSTICK_JMICRON_38X, IWL4965_HT.
  * [amd64] Enable CRYPTO_SALSA20_X86_64, EDAC_I3000, EFI, EFI_VARS, I8K,
    PARAVIRT_GUEST, PARAVIRT, VIRTIO_PCI, VIRTIO_BALLOON, SPARSEMEM_VMEMMAP.
  * [amd64, i386]: Enable LEDS_CLEVO_MAIL, INPUT_APANEL, ACER_WMI,
    THINKPAD_ACPI_HOTKEY_POLL, HP_WATCHDOG, THINKPAD_ACPI_VIDEO,
    VIRTION_CONSOLE, ACPI_WMI, IO_DELAY_0X80.
  * topconfig disable PARPORT_PC_FIFO due to instabilities.
    (closes: #366165, #388309, #406056, #407816, #453911)
  * [amd64, i386]: Enable SONYPI_COMPAT for better sony laptop support.
  * topconfig: Enable HID_FF for some HID devices. (closes: #441348)
  * topconfig: Enable IPV6_ROUTER_PREF for multi-homed net. (closes: #449247)
  * topconfig: Set UTF8 as default encoding. (closes: #417324)
  * Tighten yaird dependency. (closes: #403171)
  * Configs general cleanup, centralize USB_NET, disable IRDA_DEBUG.
  * postinst: Nuke confusing postinst message. (closes: #465512)
  * [sparc]: Enable SCSI_SCAN_ASYNC.
  * [i386]: Enable TC1100_WMI, SND_SIS7019, CRYPTO_SALSA20_586.
  * topconfig: Centralize old IEEE80211 stack options. (closes: #470558)
  * control.source.in: Newer standard version without changes.
  * copyright: adapt to latest lintian recommendation.
  * input: Add 4 additional exports for modular speakup and braille support.
  * firewire: Add firewire-git.patch for latest firewire tree features.
  * 686: Set USB_PERSIST for eee pc suspend support. (closes: #468213)
  * topconfig disable PATA_SIS as sis5513 enabled. (closes: #475525)
  * [xen]: Support direct load of bzImage under Xen. (closes: #474509)
    Thanks Ian Campbell <ijc@hellion.org.uk> for patches.
  * [xen]: Module autoprobing support for frontend drivers.
  * [arm]: Don't ovverride topconfig SENSORS_W83792D setting.
    (closes: #477745)

  [ Martin Michlmayr ]
  * [arm/armel] Add a kernel for Orion based devices, such as the QNAP
    TS-109/TS-209.
  * [mips(el)/sb1*] Enable SB1250_MAC (thanks Thomas Bogendoerfer).
  * [mipsel/r5k-cobalt] Enable DUMMY_CONSOLE since this might
    fix the debian-installer startup hang on Qube 2700.
  * [arm/footbridge] Disable KEYS and SECURITY for smaller d-i image.
  * [arm/footbridge] Build NFS as a module to make the image smaller.
  * [mips/r5k-ip32] Don't build in NFS.
  * [mips/r5k-ip32] Use the generic config options for NFS, which will
    enable NFSv4. (closes: #471007)
  * [mips/r5k-ip32] Enable R8169, requested by Giuseppe Sacco.
  * [arm/iop32x] Enable MACH_EM7210. (closes: #473136)
  * [arm/orion] Add patch to set the MAC address on QNAP TS-109/TS-209
    (Lennert Buytenhek).
  * [arm/orion] Add support for Buffalo Linkstation Pro/Live (Byron Bradley).
  * [arm/orion] Fix hang when Write Allocate is enabled (Lennert Buytenhek).
  * [arm/orion] Add support for QNAP TS-409 (Sylver Bruneau).
  * [arm/orion] Add preliminary support for HP mv2120.

  [ Daniel Baumann ]
  * Added patch from unionfs upstream to export release_open_intent symbol.

  [ Gordon Farquharson ]
  * [arm/ixp4xx] Use GPIO LED driver as opposed to ixp4xx LED driver.
  * [arm/ixp4xx] Fix ixp4xx-beeper module so that udev loads it
    automatically.
  * [arm/iop32x] Enable support for the GLAN Tank flash chip (M29W400DB).
  * [arm/iop32x] Do not build the ARTOP PATA driver (PATA_ARTOP).
  * [arm/iop32x] Register the F75375 device in the GLAN Tank platform code.
  * Prevent physmap from calling request_module() too early.
  * [arm/ixp4xx] Fix used_sram_bitmap corruption in qmgr_release_queue().

  [ Aurelien Jarno ]
  * [mips/mipsel] Enable CONFIG_NO_HZ, CONFIG_HIGH_RES_TIMERS for dynticks
    and true high-resolution timers on 4kc-malta and 5kc-malta flavours.
  * [i386, amd64] Set modular VIRTIO, VIRTIO_RING, VIRTIO_BLK, VIRTIO_NET.

  [ Bastian Blank ]
  * Remove binary only firmwares for:
    - Broadcom NetXtremeII 10Gb support
  * Disable now broken drivers:
    - Broadcom NetXtremeII 10Gb support
  * Fix broken drivers:
    - Broadcom NetXtremeII support
  * [powerpc] Use new wrapper install support.
  * [s390] Enable DM_MULTIPATH_EMC.
  * Enable AF_RXRPC, RXKAD, PRINTK_TIME, DEBUG_KERNEL, SCHED_DEBUG,
    TIMER_STATS, DEBUG_FS.
  * Disable R3964, USB_GADGET.
  * [hppa] Enable several filesystems.
  * Make NLS modular.
  * [i386/486] Make ext2 modular.
  * [alpha,amd64,i386] Make ATM modular.
  * [powerpc/powerpc64] Support PA Semi based plattforms. (closes: #463200)
  * Follow upstream change for default TCP congestion control.
    (closes: #477589)

  [ Steve Langasek ]
  * topconfig: Enable CONFIG_CIFS_WEAK_PW_HASH, required for compatibility
    with legacy (pre-NTLM) fileservers.

  [ Christian Perrier ]
  * Debconf template rewrite + mark them as translatable.
    Thanks to Justin B Rye <jbr@edlug.org.uk> for review.

 -- Bastian Blank <waldi@debian.org>  Fri, 25 Apr 2008 16:27:23 +0200

linux-2.6 (2.6.24-6) unstable; urgency=high

  [ Martin Michlmayr ]
  * [armel] Fix FTBFS on armel by enabling CONFIG_USB_USBNET=m in
    armel/config, as it was done for arm/config already.
  * [armel] Add oabi shim for fstatat64 (Riku Voipio)

  [ Gordon Farquharson ]
  * [arm/iop32x] Do not build the ARTOP PATA driver (PATA_ARTOP).
  * [arm/iop32x] Enable MTD_CMDLINE_PARTS.

  [ Kyle McMartin ]
  * [hppa] fix pdc_console panic at boot (closes: #476292).
  * [hppa] properly flush user signal tramps
  * [hppa] special case futex cmpxchg on kernel space NULL (closes: 476285).

 -- Bastian Blank <waldi@debian.org>  Fri, 18 Apr 2008 19:41:30 +0200

linux-2.6 (2.6.24-5) unstable; urgency=low

  [ Gordon Farquharson ]
  * [arm] Enable asix driver (USB_NET_AX8817X).
  * [arm] Enable CONFIG_USB_CATC, CONFIG_USB_KAWETH, CONFIG_USB_PEGASUS,
          and CONFIG_USB_RTL8150.
  * [arm/ixp4xx] Update Ethernet driver (closes: #471062).
  * [arm/ixp4xx] Add HSS driver.

  [ Bastian Blank ]
  * [s390/s390-tape]: Override localversion correctly.
  * Add stable release 2.6.24.3:
    - x86_64: CPA, fix cache attribute inconsistency bug
    - bonding: fix NULL pointer deref in startup processing
    - POWERPC: Revert chrp_pci_fixup_vt8231_ata devinit to fix libata on pegasos
    - PCMCIA: Fix station address detection in smc
    - SCSI: gdth: scan for scsi devices
    - USB: fix pm counter leak in usblp
    - S390: Fix futex_atomic_cmpxchg_std inline assembly.
    - genirq: do not leave interupts enabled on free_irq
    - hrtimer: catch expired CLOCK_REALTIME timers early
    - hrtimer: check relative timeouts for overflow
    - SLUB: Deal with annoying gcc warning on kfree()
    - hrtimer: fix *rmtp/restarts handling in compat_sys_nanosleep()
    - hrtimer: fix *rmtp handling in hrtimer_nanosleep()
    - Disable G5 NAP mode during SMU commands on U3
    - Be more robust about bad arguments in get_user_pages()
    - AUDIT: Increase skb->truesize in audit_expand
    - BLUETOOTH: Add conn add/del workqueues to avoid connection fail.
    - INET: Prevent out-of-sync truesize on ip_fragment slow path
    - INET_DIAG: Fix inet_diag_lock_handler error path.
    - IPCOMP: Fetch nexthdr before ipch is destroyed
    - IPCOMP: Fix reception of incompressible packets
    - IPV4: fib: fix route replacement, fib_info is shared
    - IPV4: fib_trie: apply fixes from fib_hash
    - PKT_SCHED: ematch: oops from uninitialized variable (resend)
    - SELinux: Fix double free in selinux_netlbl_sock_setsid()
    - TC: oops in em_meta
    - TCP: Fix a bug in strategy_allowed_congestion_control
    - SCSI: sd: handle bad lba in sense information
    - Fix dl2k constants
    - XFS: Fix oops in xfs_file_readdir()
    - hugetlb: add locking for overcommit sysctl
    - inotify: fix check for one-shot watches before destroying them
    - NFS: Fix a potential file corruption issue when writing
    - NETFILTER: nf_conntrack_tcp: conntrack reopening fix
    - SPARC/SPARC64: Fix usage of .section .sched.text in assembler code.
  * Add stable release 2.6.24.4:
    - S390 futex: let futex_atomic_cmpxchg_pt survive early functional tests.
    - slab: NUMA slab allocator migration bugfix
    - relay: fix subbuf_splice_actor() adding too many pages
    - BLUETOOTH: Fix bugs in previous conn add/del workqueue changes.
    - SCSI advansys: Fix bug in AdvLoadMicrocode
    - async_tx: avoid the async xor_zero_sum path when src_cnt > device->max_xor
    - aio: bad AIO race in aio_complete() leads to process hang
    - jbd: correctly unescape journal data blocks
    - jbd2: correctly unescape journal data blocks
    - zisofs: fix readpage() outside i_size
    - NETFILTER: nfnetlink_log: fix computation of netlink skb size
    - NETFILTER: nfnetlink_queue: fix computation of allocated size for netlink skb
    - NETFILTER: xt_time: fix failure to match on Sundays
    - sched_nr_migrate wrong mode bits
    - nfsd: fix oops on access from high-numbered ports
    - sched: fix race in schedule()
    - SCSI: mpt fusion: don't oops if NumPhys==0
    - SCSI: gdth: fix to internal commands execution
    - SCSI: gdth: bugfix for the at-exit problems
    - Fix default compose table initialization
    - x86: don't use P6_NOPs if compiling with CONFIG_X86_GENERIC
    - SCSI: fix BUG when sum(scatterlist) > bufflen
    - USB: ehci: handle large bulk URBs correctly (again)
    - USB: ftdi_sio - really enable EM1010PC
    - USB: ftdi_sio: Workaround for broken Matrix Orbital serial port
    - VT notifier fix for VT switch
    - eCryptfs: make ecryptfs_prepare_write decrypt the page
    - ioat: fix 'ack' handling, driver must ensure that 'ack' is zero
    - macb: Fix speed setting
    - x86: move out tick_nohz_stop_sched_tick() call from the loop
    - atmel_spi: fix clock polarity
    - b43: Backport bcm4311 fix
    - arcmsr: fix IRQs disabled warning spew
    - e1000e: Fix CRC stripping in hardware context bug
    - PCI x86: always use conf1 to access config space below 256 bytes
    - moduleparam: fix alpha, ia64 and ppc64 compile failures
    - pata_hpt*, pata_serverworks: fix UDMA masking
    - SCSI advansys: fix overrun_buf aligned bug
    - NETFILTER: fix ebtable targets return
    - NETFILTER: Fix incorrect use of skb_make_writable
    - NETFILTER: nfnetlink_queue: fix SKB_LINEAR_ASSERT when mangling packet data
    - spi: pxa2xx_spi clock polarity fix
    - ufs: fix parenthesisation in ufs_set_fs_state()
    - hugetlb: ensure we do not reference a surplus page after handing it to buddy
    - file capabilities: simplify signal check
    - futex: runtime enable pi and robust functionality
    - futex: fix init order
    - ARM pxa: fix clock lookup to find specific device clocks
    - x86: replace LOCK_PREFIX in futex.h
    - SCSI aic94xx: fix REQ_TASK_ABORT and REQ_DEVICE_RESET
    - SCSI gdth: don't call pci_free_consistent under spinlock
    - SCSI ips: fix data buffer accessors conversion bug
    - usb-storage: don't access beyond the end of the sg buffer
    - fuse: fix permission checking
    - CRYPTO xts: Use proper alignment
    - CRYPTO xcbc: Fix crash with IPsec
    - SCSI ips: handle scsi_add_host() failure, and other err cleanups
    - x86: adjust enable_NMI_through_LVT0()
    - drivers: fix dma_get_required_mask
    - iov_iter_advance() fix
    - x86: Clear DF before calling signal handler (closes: #469058)
    - ub: fix up the conversion to sg_init_table()
    - MIPS: Mark all but i8259 interrupts as no-probe.
    - IRQ_NOPROBE helper functions
    - IPCOMP: Disable BH on output when using shared tfm
    - IPCONFIG: The kernel gets no IP from some DHCP servers
    - IPV4: Remove IP_TOS setting privilege checks.
    - IPV6: dst_entry leak in ip4ip6_err.
    - IPV6: Fix IPsec datagram fragmentation
    - NET: Fix race in dev_close(). (Bug 9750)
    - NET: Messed multicast lists after dev_mc_sync/unsync (closes: #466719)
    - NIU: Bump driver version and release date.
    - NIU: Fix BMAC alternate MAC address indexing.
    - NIU: More BMAC alt MAC address fixes.
    - TCP: Improve ipv4 established hash function.
    - SPARC: Fix link errors with gcc-4.3
    - SPARC64: Loosen checks in exception table handling.

  [ Martin Michlmayr ]
  * [mips/r4k-ip22] Enable BLK_DEV_LOOP and BLK_DEV_CRYPTOLOOP.
  * [mips/r5k-ip32] Enable BLK_DEV_LOOP and BLK_DEV_CRYPTOLOOP.
  * [mips/r4k-ip22] Enable PPP, PPPOE and SLIP.
  * [mips/r5k-ip32] Enable PPP, PPPOE and SLIP.
  * Don't check the section size when we're cross compiling.

  [ dann frazier ]
  * Remove cap_task_kill (closes: #463669)

 -- Bastian Blank <waldi@debian.org>  Thu, 27 Mar 2008 12:40:16 +0100

linux-2.6 (2.6.24-4) unstable; urgency=low

  * Add stable release 2.6.24.1:
    - splice: missing user pointer access verification (CVE-2008-0009/10)
    - drm: the drm really should call pci_set_master..
    - Driver core: Revert "Fix Firmware class name collision"
    - fix writev regression: pan hanging unkillable and un-straceable
    - sched: fix high wake up latencies with FAIR_USER_SCHED
    - sched: let +nice tasks have smaller impact
    - b43: Reject new firmware early
    - selinux: fix labeling of /proc/net inodes
    - b43legacy: fix DMA slot resource leakage
    - b43legacy: drop packets we are not able to encrypt
    - b43legacy: fix suspend/resume
    - b43legacy: fix PIO crash
    - b43: Fix dma-slot resource leakage
    - b43: Drop packets we are not able to encrypt
    - b43: Fix suspend/resume
    - sky2: fix for WOL on some devices
    - sky2: restore multicast addresses after recovery
    - x86: restore correct module name for apm
    - ACPI: update ACPI blacklist
    - PCI: Fix fakephp deadlock
    - sys_remap_file_pages: fix ->vm_file accounting
    - lockdep: annotate epoll
    - forcedeth: mac address mcp77/79
    - USB: Fix usb_serial_driver structure for Kobil cardreader driver.
    - USB: handle idVendor of 0x0000
    - USB: fix usbtest halt check on big endian systems
    - USB: storage: Add unusual_dev for HP r707
    - USB: Variant of the Dell Wireless 5520 driver
    - USB: use GFP_NOIO in reset path
    - USB: ftdi driver - add support for optical probe device
    - USB: pl2303: add support for RATOC REX-USB60F
    - USB: remove duplicate entry in Option driver and Pl2303 driver for Huawei modem
    - USB: sierra: add support for Onda H600/Zte MF330 datacard to USB Driver for Sierra Wireless
    - USB: ftdi-sio: Patch to add vendor/device id for ATK_16IC CCD
    - USB: ftdi_sio - enabling multiple ELV devices, adding EM1010PC
    - USB: sierra driver - add devices
    - USB: Adding YC Cable USB Serial device to pl2303
    - USB: Sierra - Add support for Aircard 881U
    - USB: add support for 4348:5523 WinChipHead USB->RS 232 adapter
    - USB: CP2101 New Device IDs
    - usb gadget: fix fsl_usb2_udc potential OOPS
    - USB: keyspan: Fix oops
    - vm audit: add VM_DONTEXPAND to mmap for drivers that need it (CVE-2008-0007)
    - slab: fix bootstrap on memoryless node
    - DVB: cx23885: add missing subsystem ID for Hauppauge HVR1800 Retail

  [ Martin Michlmayr ]
  * [arm/ixp4xx] Enble ATA_OVER_ETH, requested by Nicola Fankhauser.
  * [arm/iop32x] Enble ATA_OVER_ETH.

  [ Bastian Blank ]
  * Add stable release 2.6.24.2:
    - splice: fix user pointer access in get_iovec_page_array()
    (CVE-2008-0600, closes: #464945)

 -- Bastian Blank <waldi@debian.org>  Mon, 11 Feb 2008 12:29:23 +0100

linux-2.6 (2.6.24-3) unstable; urgency=low

  [ maximilian attems ]
  * [scsi]: hptiop: add more adapter models and fixes.
  * [amd64, i386]: Reenable ACPI_PROCFS_POWER. (closes: #463253)

  [ Gordon Farquharson ]
  * [arm/ixp4xx] Update Ethernet driver so that it can be loaded by udev
    automatically.

  [ Martin Michlmayr ]
  * [mips/r5k-ip32] Enable R8169, requested by Giuseppe Sacco. (Closes:
    #463705)

 -- Bastian Blank <waldi@debian.org>  Wed, 06 Feb 2008 13:05:18 +0100

linux-2.6 (2.6.24-2) unstable; urgency=low

  [ Bastian Blank ]
  * Fix broken merge of flavour specific settings.
    - [i386]: Recommends are fixed.
    - [s390/s390-tape]: Built as small image again.

  [ maximilian attems ]
  * Disable old dup prism54 driver.
  * Stable queue: slab: fix bootstrap on memoryless node.

  [ Aurelien Jarno ]
  * [arm]: Remove options that are present in topconfig from config.versatile.
  * [arm]: Turn off B44 since it fails to compile on armel.

 -- Bastian Blank <waldi@debian.org>  Thu, 31 Jan 2008 17:37:00 +0100

linux-2.6 (2.6.24-1) unstable; urgency=low

  * New upstream release
    (closes: #461639)

  [ Martin Michlmayr ]
  * Don't build the AdvanSys driver on ARM since it fails to compile.
  * Disable ATH5K on ARM since it fails to compile.
  * [arm/iop32x] Activate DMADEVICES.
  * [mips/mipsel] Turn off CONFIG_NIU since it fails to compile.

  [ maximilian attems ]
  * [amd64, i386]: Enable ACPI_SYSFS_POWER and disable ACPI_PROCFS_POWER.
  * [fw] Sync with latest git-ieee1394 for sbp2 fixes.

  [ Bastian Blank ]
  * Kill reboot warning from old templates.
  * Fix strange default value for link_in_boot. (closes: #425056)
  * [powerpc/powerpc]: Enable Efika support.
  * [powerpc]: Lower mkvmlinuz to the state of a bootloader.
  * [powerpc]: Remove ppc and m68k include dirs from headers.
  * Remove versions from relations fullfilled in stable.

  [ Aurelien Jarno ]
  * [arm]: Update versatile config.

  [ Gordon Farquharson ]
  * [arm/ixp4xx] Change the ixp4xx network driver from the driver
    written by Christian Hohnstaedt to the driver written by Krzysztof
    Hasala which has partially been accepted upstream.

 -- Bastian Blank <waldi@debian.org>  Sat, 26 Jan 2008 11:35:11 +0100

linux-2.6 (2.6.24~rc8-1~experimental.1) experimental; urgency=low

  * New upstream release
    (closes: #454776, #458142, #457992, #458899, #426124, #459732, #455566).

  [ maximilian attems ]
  * New upstream release, rebase dfsg stuff plus drivers-atm.patch,
    scripts-kconfig-reportoldconfig.patch.
  * [amd64, powerpc] Set HIGH_RES_TIMERS and NO_HZ (closes: #458312).
  * topconfig set NETFILTER_XT_MATCH_TIME, NET_ACT_NAT, KSDAZZLE_DONGLE,
    KS959_DONGLE, NET_9P_FD, IP1000, VETH, IXGBE, NIU, TEHUTI, LIBERTAS_CS,
    LIBERTAS_SDIO, RT2X00, SENSORS_ADT7470, SENSORS_I5K_AMB, SENSORS_F71882FG,
    SENSORS_FSCHMD, SENSORS_IBMPEX, CRYPTO_XTS, CRYPTO_SEED, CRYPTO_AUTHENC,
    DVB_S5H1409, DVB_TUNER_MT2131, INET_LRO, MMC_RICOH_MMC, MMC_SPI,
    RTC_DRV_DS1374, VIDEO_CX23885, VIDEO_FB_IVTV, USB_SERIAL_CH341,
    SCSI_SRP_TGT_ATTRS, ADM8211, MTD_INTEL_VR_NOR, MTD_ALAUDA,
    MTD_ONENAND_2X_PROGRAM, MTD_ONENAND_SIM, DM_MULTIPATH_HP, FUJITSU_LAPTOP,
    QUOTA_NETLINK_INTERFACE, DM_UEVENT, SCSI_FC_TGT_ATTRS, SSB, BT_HCIUART_LL,
    BT_HCIBTSDIO, MTD_OOPS, CGROUPS, MDIO_BITBANG, HIDRAW, P54, SDIO_UART,
    NETCONSOLE_DYNAMIC, SECURITY_FILE_CAPABILITIES.
  * Disable smbfs in topconfig, not supported upstream, use cifs.
  * Disable bcm43xx, deprecated by upstream. Enable B43 (needs v4 firmware)
    and B43LEGACY (needs v3 firmware).
  * [i386]: Set SND_SC6000, EDAC_I3000, EDAC_I5000, SBC7240_WDT,
    NET_9P_VIRTIO, FB_GEODE_LX, VIRTIO_NET, VIRTIO_BLK.
  * Set USB_EHCI_TT_NEWSCHED fills USB 2.0 bandwith better. (closes: #454797)
  * postrm: Nuke initramfs sha1sum on linux-image removal. (closes: #420245)
  * Unifiy BSD_PROCESS_ACCT settings across configs. (closes: #455892)
  * Reenable DABUSB as firmware is BSD licensed.
  * [hppa]: Disable OCFS2, due build trouble.
  * topconfig: Enable delay accounting TASKSTATS. (closes: #433204)
  * Add git-ieee1394.patch for latest firewire fixes.
  * [i386] Enable PARAVIRT_GUEST. (closes: #457562)
  * [amd64, i386] Enable CPU_IDLE for software-controlled idle pm.
  * [amd64, i386] Enable IT8712F_WDT, FB_EFI.
  * Add and enable at76.patch wireless driver for Atmel USB cards.
  * Add and enable ath5k.patch wireless driver for Atheros 5xxx cards.
  * Unify VLAN_8021Q setting, needed also on r5k-cobalt.
  * Double max SERIAL_8250_NR_UARTS to 32. (closes: #440807)
  * topconfig: Enable AUDITSYSCALL for better SELinux support.

  [ Bastian Blank ]
  * [amd64, i386]: Set kernel architecture to x86.
  * [i386]: Remove linux-libc-dev arch override.

  [ Martin Michlmayr ]
  * [mipsel/r5k-cobalt] Enable the new LEDs driver for Cobalt RaQ.
  * [arm/iop32x] Re-enable USB_NET and PPP, thanks Daniel Hess (closes:
    #456416).
  * [arm/iop32x] Enable BSD_PROCESS_ACCT and POSIX_MQUEUE (closes: #455892).
  * [mips] Disable AdvanSys SCSI since it doesn't compile.
  * [arm/ixp4xx] Enable IP_ADVANCED_ROUTER, requested by Oliver Urbann.
  * [arm/iop32x] Enable IP_ADVANCED_ROUTER.

  [ dann frazier ]
  * [ia64]: Enable BLK_CPQ_DA

  [ Frederik Schüler ]
  * Add GFS2 locking symbols export patch.

  [ Aurelien Jarno ]
  * [mips/mipsel] Remove QEMU flavour, as the Malta platform is now correctly
    emulated in QEMU.

  [ Christian T. Steigies ]
  * [m68k]: Update patches from linux-m68k CVS
  * [m68k]: Enable building for bvme6000, mvme147, and mvme16x again

 -- Bastian Blank <waldi@debian.org>  Fri, 18 Jan 2008 12:23:26 +0100

linux-2.6 (2.6.23-2) unstable; urgency=low

  [ dann frazier ]
  * [ia64]: Enable BLK_CPQ_DA

  [ Gordon Farquharson ]
  * [arm/iop32x] Use the new i2c framework to load rtc-rs5c372 for the
    GLAN Tank.

  [ Frederik Schüler ]
  * Export gfs2 locking symbols required to build gfs1 module.

  [ maximilian attems ]
  * [ppc] Reenable PMAC_BACKLIGHT.
  * [sparc] Add davem get_cpu() SunFire boot patch. (closes: #440720)
  * Add stable release 2.6.23.10:
    - IPV4: Remove bogus ifdef mess in arp_process
    - KVM: x86 emulator: Use emulator_write_emulated and not emulator_write_std
    - KVM: SVM: Fix FPU leak while emulating clts
    - revert "dpt_i2o: convert to SCSI hotplug model"
    - KVM: x86 emulator: fix access registers for instructions with ModR/M
      byte and Mod = 3
    - KVM: x86 emulator: invd instruction
    - KVM: SVM: Intercept the 'invd' and 'wbinvd' instructions
    - KVM: Skip pio instruction when it is emulated, not executed
    - KVM: VMX: Force vm86 mode if setting flags during real mode
    - forcedeth: new mcp79 pci ids
    - forcedeth boot delay fix
    - PFKEY: Sending an SADB_GET responds with an SADB_GET
    - rd: fix data corruption on memory pressure.
    - create /sys/.../power when CONFIG_PM is set
    - USB: fix up EHCI startup synchronization
    - RXRPC: Add missing select on CRYPTO
    - KVM: VMX: Reset mmu context when entering real mode
    - NET: random : secure_tcp_sequence_number should not assume
      CONFIG_KTIME_SCALAR
    - NET: Corrects a bug in ip_rt_acct_read()
    - NETFILTER: Fix NULL pointer dereference in nf_nat_move_storage()
    - netfilter: Fix kernel panic with REDIRECT target.
    - IPV6: Restore IPv6 when MTU is big enough
    - UNIX: EOF on non-blocking SOCK_SEQPACKET
    - x86 setup: add a near jump to serialize %cr0 on 386/486
    - Fix synchronize_irq races with IRQ handler
    - CRYPTO api: Fix potential race in crypto_remove_spawn
    - TCP: Fix TCP header misalignment
    - tmpfs: restore missing clear_highpage (CVE-2007-6417)
    - TCP: MTUprobe: fix potential sk_send_head corruption
    - NETFILTER: fix forgotten module release in xt_CONNMARK and xt_CONNSECMARK
    - fb_ddc: fix DDC lines quirk
    - VLAN: Fix nested VLAN transmit bug
    - I4L: fix isdn_ioctl memory overrun vulnerability (CVE-2007-6151)
    - isdn: avoid copying overly-long strings
    - nf_nat: fix memset error
    - esp_scsi: fix reset cleanup spinlock recursion
    - libertas: properly account for queue commands
    - KVM: Fix hang on uniprocessor
    - USB: make the microtek driver and HAL cooperate
    - TEXTSEARCH: Do not allow zero length patterns in the textsearch
      infrastructure
    - XFRM: Fix leak of expired xfrm_states
    - NETFILTER: xt_TCPMSS: remove network triggerable WARN_ON
    - BRIDGE: Lost call to br_fdb_fini() in br_init() error path
    - DECNET: dn_nl_deladdr() almost always returns no error
    - BRIDGE: Properly dereference the br_should_route_hook
    - PKT_SCHED: Check subqueue status before calling hard_start_xmit
    - Freezer: Fix APM emulation breakage
    - XFS: Make xfsbufd threads freezable
    - TCP: Problem bug with sysctl_tcp_congestion_control function
    - wait_task_stopped(): pass correct exit_code to wait_noreap_copyout()
    - KVM: x86 emulator: implement 'movnti mem, reg'
    - TCP: illinois: Incorrect beta usage
    - futex: fix for futex_wait signal stack corruption
    - libata: kill spurious NCQ completion detection
    - hrtimers: avoid overflow for large relative timeouts (CVE-2007-5966)
    - Input: ALPS - add support for model found in Dell Vostro 1400
      (closes: #448818)
    - PNP: increase the maximum number of resources
    - sched: some proc entries are missed in sched_domain sys_ctl debug code
    - ATM: [he] initialize lock and tasklet earlier
  * Add stable release 2.6.23.11:
    - BRIDGE: Section fix.
    - Revert "Freezer: Fix APM emulation breakage"
  * Backport fix for CVE-2007-5938
    - iwlwifi: fix possible NULL dereference in iwl_set_rate()
  * Add stable release 2.6.23.12:
    - Revert "PNP: increase the maximum number of resources"
  * VM/Security: add security hook to do_brk (CVE-2007-6434)
  * security: protect from stack expantion into low vm addresses
  * [hppa]: Disable OCFS2, due build trouble.

  [ Aurelien Jarno ]
  * [arm/versatile] Disable ACENIC and MYRI10GE as they are useless on this
    platform.
  * Add em28xx-dv100.patch to add support for Pinnacle Dazzle DVC 100.

  [ Bastian Blank ]
  * Fix abi change in 2.6.23.10.

 -- maximilian attems <maks@debian.org>  Fri, 21 Dec 2007 11:47:55 +0100

linux-2.6 (2.6.23-1) unstable; urgency=low

  * New upstream release (closes: #447682).
    - r8169: fix confusion between hardware and IP header alignment
      (closes: #452069).

  [ maximilian attems ]
  * [ppc] Enable for powerpc config the ams (Apple Motion Sensor).
    (closes: #426210)
  * Add to linux-doc the missing toplevel text files.
    (closes: #360876, #438697)
  * Set CONFIG_BLK_DEV_IO_TRACE for blktrace(8) support. (closes: #418442)
  * ipw2200: Enable IPW2200_RADIOTAP and IPW2200_PROMISCUOUS for optional
    rtap interface. (closes: #432555)
  * Enable in topconfig NF_CT_PROTO_UDPLITE, NETFILTER_XT_TARGET_TRACE,
    NETFILTER_XT_MATCH_CONNLIMIT, NETFILTER_XT_MATCH_U32, SENSORS_ABITUGURU3,
    SENSORS_LM93, SENSORS_DME1737, SENSORS_THMC50, DVB_USB_AF9005,
    DVB_USB_AF9005_REMOTE, CRC7, I2C_TAOS_EVM, DS1682, SENSORS_TSL2550,
    SPI_LM70_LLP, SPI_TLE62X0, W1_SLAVE_DS2760, TUNER_TEA5761, NET_9P,
    DM_MULTIPATH_RDAC, NET_SCH_RR, EEPROM_93CX6, PPPOL2TP, CRYPTO_HW, UIO,
    UIO_CIF, SND_CS5530, RTL8187, PC300TOO, TCG_TIS, SCSI_SAS_ATA,
    PATA_MARVELL.
  * [i386] Enable lguest.
  * [amd64, i386] Enable VIDEO_OUTPUT_CONTROL, NETDEVICES_MULTIQUEUE.
  * linux-image bugscript add cmdline.
  * [amd64, i386, ia64]: Enable DMIID, ACPI_PROC_EVENT.
  * Enable TCG_TPM various userspace accesses it. (closes: #439020)
  * Add and enable IWLWIFI.
  * Add git-ieee1394.patch for latest firewire fixes.
  * [ipv6] Enable IPV6_MULTIPLE_TABLES, IPV6_SUBTREES. (closes: #441226)
  * Add and enable E1000E.
  * Add stable release 2.6.23.1:
    - libata: sata_mv: more S/G fixes

  [ Martin Michlmayr ]
  * [mips] Add a bcm1480 PCI build fix.
  * Update Riku Voipio's Fintek F75375/SP driver to the latest version.
  * [arm/iop32x] Set the fan on Thecus N2100 to full speed (Riku Voipio).
  * [arm/iop32x] Remove the IPv6 and filesystem info from the config file
    so we will get the values from the main config file.  This should
    enable NFSv4 and ip6tables support requested by Wouter Verhelst.
  * [arm/iop32x] Remove even more options to receive the default options.
  * [arm/ixp4xx] Remove a lot of options to receive the default options.
  * [mips/r4k-ip22] Remove a lot of options to receive the default options.
    This will enable ISCSI requested by Martin Zobel-Helas.
  * [mips/r5k-ip32] Remove a lot of options to receive the default options.
    This will enable PCI Ethernet devices requested by Giuseppe Sacco.
  * [mipsel/r5k-cobalt] Remove a lot of options to receive the default
    options.
  * [mipsel/r5k-cobalt] Enable the modern Cobalt LEDs driver.
  * [arm/iop32x] Enable Intel IOP ADMA support.
  * [arm] Mark BCM43XX as broken on ARM.
  * [mips/r4k-ip22] Disable EARLY PRINTK because it breaks serial console.
  * [mips] Add some IP22 fixes from Thomas Bogendoerfer:
    - Fix broken EISA interrupt setup by switching to generic i8259
    - Fix broken eeprom access by using __raw_readl/__raw_writel

  [ Bastian Blank ]
  * Add unpriviledged only Xen support.
  * [i386] Drop k7 images.
  * Drop maybe IETF document. (closes: #423040)
  * Drop drivers because of binary only firmwares:
    - DABUSB driver
    - COPS LocalTalk PC support
    - Digi Intl. RightSwitch SE-X support
    - 3Com 3C359 Token Link Velocity XL adapter support
    - SMC ISA/MCA adapter support
    - EMI 6|2m USB Audio interface support
    - EMI 2|6 USB Audio interface support
    - Computone IntelliPort Plus serial support
  * Remove binary only firmwares for:
    - Alteon AceNIC/3Com 3C985/NetGear GA620 Gigabit support
    - Broadcom Tigon3 support
    - USB Keyspan USA-xxx Serial Driver
    - Korg 1212 IO
    - ESS Allegro/Maestro3
    - Yamaha YMF724/740/744/754
    - Technotrend/Hauppauge Nova-USB devices
    - YAM driver for AX.25
    - MyriCOM Gigabit Ethernet support
    - PTI Qlogic, ISP Driver
    - Cirrus Logic (Sound Fusion) CS4280/CS461x/CS462x/CS463x
    - Madge Ambassador (Collage PCI 155 Server)
    - PCA-200E support
    - SBA-200E support
    - Broadcom NetXtremeII support
  * Disable now broken drivers:
    - Alteon AceNIC/3Com 3C985/NetGear GA620 Gigabit support
    - USB Keyspan USA-xxx Serial Driver
    - Technotrend/Hauppauge Nova-USB devices
    - YAM driver for AX.25
    - MyriCOM Gigabit Ethernet support
    - PTI Qlogic, ISP Driver
    - Cirrus Logic (Sound Fusion) CS4280/CS461x/CS462x/CS463x
    - Madge Ambassador (Collage PCI 155 Server)
    - PCA-200E support
    - SBA-200E support
    - Broadcom NetXtremeII support
  * Add -common to common header package names.
  * Drop provides from common header packages.
  * Update plain image type.
  * Put only a config dump into linux-support.

  [ Aurelien Jarno ]
  * [mips, mipsel] Add a 64-bit image (5kc-malta) for the MIPS Malta board.
    (closes: #435677)
    [sparc] Enable r8169 module on sparc64 and sparc64-smp flavours (closes:
    #431977)

  [ Frederik Schüler ]
  * Move all PATA options into the global config file, exept PATA_ARTOP
    (arm/ixp4xx) and PATA_MPC52xx (powerpc).
  * Move new global options into the global config file
  * Clean up new amd64 options

  [ dann frazier ]
  * [ia64] Re-enable various unintentionally disabled config options
  * Enable hugetlbfs on i386, amd64, sparc64 and powerpc64. Closes: #450939

  [ Bastian Blank ]
  * Add stable release 2.6.23.2:
    - BLOCK: Fix bad sharing of tag busy list on queues with shared tag maps
    - fix tmpfs BUG and AOP_WRITEPAGE_ACTIVATE
    - Fix compat futex hangs. (closes: #433187)
    - sched: keep utime/stime monotonic
    - fix the softlockup watchdog to actually work
    - splice: fix double kunmap() in vmsplice copy path
    - writeback: don't propagate AOP_WRITEPAGE_ACTIVATE
    - SLUB: Fix memory leak by not reusing cpu_slab
    - HOWTO: update ja_JP/HOWTO with latest changes
    - fix param_sysfs_builtin name length check
    - param_sysfs_builtin memchr argument fix
    - Remove broken ptrace() special-case code from file mapping
    - locks: fix possible infinite loop in posix deadlock detection
    - lockdep: fix mismatched lockdep_depth/curr_chain_hash
  * Add stable release 2.6.23.3:
    - revert "x86_64: allocate sparsemem memmap above 4G"
    - x86: fix TSC clock source calibration error
    - x86 setup: sizeof() is unsigned, unbreak comparisons
    - x86 setup: handle boot loaders which set up the stack incorrectly
    - x86: fix global_flush_tlb() bug
    - xfs: eagerly remove vmap mappings to avoid upsetting Xen
    - xen: fix incorrect vcpu_register_vcpu_info hypercall argument
    - xen: deal with stale cr3 values when unpinning pagetables
    - xen: add batch completion callbacks
    - UML - kill subprocesses on exit
    - UML - stop using libc asm/user.h
    - UML - Fix kernel vs libc symbols clash
    - UML - Stop using libc asm/page.h
    - POWERPC: Make sure to of_node_get() the result of pci_device_to_OF_node()
    - POWERPC: Fix handling of stfiwx math emulation
    - MIPS: R1: Fix hazard barriers to make kernels work on R2 also.
    - MIPS: MT: Fix bug in multithreaded kernels.
    - Fix sparc64 MAP_FIXED handling of framebuffer mmaps
    - Fix sparc64 niagara optimized RAID xor asm
  * Add stable release 2.6.23.4:
    - mac80211: make ieee802_11_parse_elems return void
    - mac80211: only honor IW_SCAN_THIS_ESSID in STA, IBSS, and AP modes
    - mac80211: honor IW_SCAN_THIS_ESSID in siwscan ioctl
    - mac80211: store SSID in sta_bss_list
    - mac80211: store channel info in sta_bss_list
    - mac80211: reorder association debug output
    - ieee80211: fix TKIP QoS bug
    - NETFILTER: nf_conntrack_tcp: fix connection reopening
    - Fix netlink timeouts.
    - Fix crypto_alloc_comp() error checking.
    - Fix SET_VLAN_INGRESS_PRIORITY_CMD error return.
    - Fix VLAN address syncing.
    - Fix endianness bug in U32 classifier.
    - Fix TEQL oops.
    - Fix error returns in sys_socketpair()
    - softmac: fix wext MLME request reason code endianness
    - Fix kernel_accept() return handling.
    - TCP: Fix size calculation in sk_stream_alloc_pskb
    - Fix SKB_WITH_OVERHEAD calculations.
    - Fix 9P protocol build
    - Fix advertised packet scheduler timer resolution
    - Add get_unaligned to ieee80211_get_radiotap_len
    - mac80211: Improve sanity checks on injected packets
    - mac80211: filter locally-originated multicast frames
  * Add stable release 2.6.23.5:
    - zd1211rw, fix oops when ejecting install media
    - rtl8187: Fix more frag bit checking, rts duration calc
    - ipw2100: send WEXT scan events
    - zd1201: avoid null ptr access of skb->dev
    - sky2: fix power settings on Yukon XL
    - sky2: ethtool register reserved area blackout
    - sky2: status ring race fix
    - skge: XM PHY handling fixes
    - Fix L2TP oopses.
    - TG3: Fix performance regression on 5705.
    - forcedeth: add MCP77 device IDs
    - forcedeth msi bugfix
    - ehea: 64K page kernel support fix
    - libertas: fix endianness breakage
    - libertas: more endianness breakage
  * Add stable release 2.6.23.6:
    - ACPI: suspend: Wrong order of GPE restore.
    - ACPI: sleep: Fix GPE suspend cleanup
    - libata: backport ATA_FLAG_NO_SRST and ATA_FLAG_ASSUME_ATA, part 2
    - libata: backport ATA_FLAG_NO_SRST and ATA_FLAG_ASSUME_ATA
    - libata: add HTS542525K9SA00 to NCQ blacklist
    - radeon: set the address to access the GART table on the CPU side correctly
    - Char: moxa, fix and optimise empty timer
    - Char: rocket, fix dynamic_dev tty
    - hptiop: avoid buffer overflow when returning sense data
    - ide: Fix cs5535 driver accessing beyond array boundary
    - ide: Fix siimage driver accessing beyond array boundary
    - ide: Add ide_get_paired_drive() helper
    - ide: fix serverworks.c UDMA regression
    - i4l: fix random freezes with AVM B1 drivers
    - i4l: Fix random hard freeze with AVM c4 card
    - ALSA: hda-codec - Add array terminator for dmic in STAC codec
    - USB: usbserial - fix potential deadlock between write() and IRQ
    - USB: add URB_FREE_BUFFER to permissible flags
    - USB: mutual exclusion for EHCI init and port resets
    - usb-gadget-ether: prevent oops caused by error interrupt race
    - USB: remove USB_QUIRK_NO_AUTOSUSPEND
    - MSI: Use correct data offset for 32-bit MSI in read_msi_msg()
    - md: raid5: fix clearing of biofill operations
    - md: fix an unsigned compare to allow creation of bitmaps with v1.0 metadata
    - dm: fix thaw_bdev
    - dm delay: fix status
    - libata: sync NCQ blacklist with upstream
    - ALSA: hdsp - Fix zero division
    - ALSA: emu10k1 - Fix memory corruption
    - ALSA: Fix build error without CONFIG_HAS_DMA
    - ALSA: fix selector unit bug affecting some USB speakerphones
    - ALSA: hda-codec - Avoid zero NID in line_out_pins[] of STAC codecs
    - IB/mthca: Use mmiowb() to avoid firmware commands getting jumbled up
    - IB/uverbs: Fix checking of userspace object ownership
    - hwmon/lm87: Disable VID when it should be
    - hwmon/lm87: Fix a division by zero
    - hwmon/w83627hf: Don't assume bank 0
    - hwmon/w83627hf: Fix setting fan min right after driver load
    - i915: fix vbl swap allocation size.
    - POWERPC: Fix platinumfb framebuffer
  * Add stable release 2.6.23.7:
    - NFS: Fix a writeback race...
    - ocfs2: fix write() performance regression
    - minixfs: limit minixfs printks on corrupted dir i_size (CVE-2006-6058)
  * Add stable release 2.6.23.8:
    - wait_task_stopped: Check p->exit_state instead of TASK_TRACED (CVE-2007-5500)
    - TCP: Make sure write_queue_from does not begin with NULL ptr (CVE-2007-5501)
  * Add stable release 2.6.23.9:
    - ipw2200: batch non-user-requested scan result notifications
    - USB: Nikon D40X unusual_devs entry
    - USB: unusual_devs modification for Nikon D200
    - softlockup: use cpu_clock() instead of sched_clock()
    - softlockup watchdog fixes and cleanups
    - x86: fix freeze in x86_64 RTC update code in time_64.c
    - ntp: fix typo that makes sync_cmos_clock erratic
    - x86: return correct error code from child_rip in x86_64 entry.S
    - x86: NX bit handling in change_page_attr()
    - x86: mark read_crX() asm code as volatile
    - x86: fix off-by-one in find_next_zero_string
    - i386: avoid temporarily inconsistent pte-s
    - libcrc32c: keep intermediate crc state in cpu order
    - geode: Fix not inplace encryption
    - Fix divide-by-zero in the 2.6.23 scheduler code
    - ACPI: VIDEO: Adjust current level to closest available one.
    - libata: sata_sis: use correct S/G table size
    - sata_sis: fix SCR read breakage
    - reiserfs: don't drop PG_dirty when releasing sub-page-sized dirty file
    - x86: disable preemption in delay_tsc()
    - dmaengine: fix broken device refcounting
    - nfsd4: recheck for secure ports in fh_verify
    - knfsd: fix spurious EINVAL errors on first access of new filesystem
    - raid5: fix unending write sequence
    - oProfile: oops when profile_pc() returns ~0LU
    - drivers/video/ps3fb: fix memset size error
    - i2c/eeprom: Hide Sony Vaio serial numbers
    - i2c/eeprom: Recognize VGN as a valid Sony Vaio name prefix
    - i2c-pasemi: Fix NACK detection

 -- maximilian attems <maks@debian.org>  Fri, 30 Nov 2007 11:40:09 +0100

linux-2.6 (2.6.22-6) unstable; urgency=low

  [ Martin Michlmayr ]
  * [mips] Add IP22 (SGI Indy) patches from Thomas Bogendoerfer:
    - Disable EARLY PRINTK because it breaks serial.
    - fix wrong argument order.
    - wrong check for second HPC.  Closes: #448488

  [ maximilian attems ]
  * Add stable release 2.6.22.11 - minus ipv6 abi breaker:
    - libertas: fix endianness breakage
    - libertas: more endianness breakage
    - Fix ROSE module unload oops.
    - Add get_unaligned to ieee80211_get_radiotap_len
    - Fix ipv6 redirect processing, leads to TAHI failures.
    - i915: fix vbl swap allocation size.
    - Fix ESP host instance numbering.
    - Fix TCP MD5 on big-endian.
    - Fix zero length socket write() semantics.
    - Fix sys_ipc() SEMCTL on sparc64.
    - Fix TCP initial sequence number selection.
    - lockdep: fix mismatched lockdep_depth/curr_chain_hash
    - V4L: ivtv: fix udma yuv bug
    - Fix TCP's ->fastpath_cnt_hit handling.
    - hwmon/lm87: Fix a division by zero
    - hwmon/lm87: Disable VID when it should be
    - hwmon/w83627hf: Fix setting fan min right after driver load
    - hwmon/w83627hf: Don't assume bank 0
    - netdrvr: natsemi: Fix device removal bug
    - Fix ieee80211 handling of bogus hdrlength field
    - mac80211: filter locally-originated multicast frames
    - POWERPC: Fix handling of stfiwx math emulation
    - dm9601: Fix receive MTU
    - firewire: fix unloading of fw-ohci while devices are attached
    - Fix cls_u32 error return handling.
    - ACPI: disable lower idle C-states across suspend/resume
  * Add stable release 2.6.22.12-rc1:
    - genirq: cleanup mismerge artifact
    - genirq: suppress resend of level interrupts
    - genirq: mark io_apic level interrupts to avoid resend
    - IB/uverbs: Fix checking of userspace object ownership
    - minixfs: limit minixfs printks on corrupted dir i_size (CVE-2006-6058)
    - param_sysfs_builtin memchr argument fix
    - x86: fix global_flush_tlb() bug
    - dm snapshot: fix invalidation deadlock
    - Revert "x86_64: allocate sparsemem memmap above 4G"

  [ Bastian Blank ]
  * Update vserver patch to 2.2.0.5.
    - Ignore symbols from never to be merged patch.

 -- maximilian attems <maks@debian.org>  Sun,  4 Nov 2007 17:35:51 +0100

linux-2.6 (2.6.22-5) unstable; urgency=low

  [ maximilian attems ]
  * Add stable release 2.6.22.6:
    - USB: allow retry on descriptor fetch errors
    - PCI: lets kill the 'PCI hidden behind bridge' message
    - Netfilter: Missing Kbuild entry for netfilter
    - Fix soft-fp underflow handling.
    - SPARC64: Fix sparc64 task stack traces.
    - TCP: Do not autobind ports for TCP sockets
    - DCCP: Fix DCCP GFP_KERNEL allocation in atomic context
    - NET: Share correct feature code between bridging and bonding
    - SNAP: Fix SNAP protocol header accesses.
    - NET: Fix missing rcu unlock in __sock_create()
    - IPv6: Invalid semicolon after if statement
    - TCP: Fix TCP rate-halving on bidirectional flows.
    - TCP: Fix TCP handling of SACK in bidirectional flows.
    - uml: fix previous request size limit fix
    - usb: add PRODUCT, TYPE to usb-interface events
    - PPP: Fix PPP buffer sizing.
    - ocfs2: Fix bad source start calculation during kernel writes
    - signalfd: fix interaction with posix-timers
    - signalfd: make it group-wide, fix posix-timers scheduling
    - USB: fix DoS in pwc USB video driver
    - sky2: don't clear phy power bits
    - PCI: disable MSI on RS690
    - PCI: disable MSI on RD580
    - PCI: disable MSI on RX790
    - IPV6: Fix kernel panic while send SCTP data with IP fragments
    - i386: fix lazy mode vmalloc synchronization for paravirt
  * Set abi to 3.
  * Add stable release 2.6.22.7: (CVE-2007-4573)
    - x86_64: Zero extend all registers after ptrace in 32bit entry path.
  * Add stable release 2.6.22.8: (CVE-2007-4571)
    - Convert snd-page-alloc proc file to use seq_file
  * Add stable release 2.6.22.9:
    - 3w-9xxx: Fix dma mask setting
    - Fix pktgen src_mac handling.
    - nfs: fix oops re sysctls and V4 support
    - DVB: get_dvb_firmware: update script for new location of tda10046 firmware
    - afs: mntput called before dput
    - disable sys_timerfd()
    - Fix "Fix DAC960 driver on machines which don't support 64-bit DMA"
    - futex_compat: fix list traversal bugs
    - MTD: Initialise s_flags in get_sb_mtd_aux()
    - Fix sparc64 v100 platform booting.
    - Fix IPV6 DAD handling
    - ext34: ensure do_split leaves enough free space in both blocks
    - dir_index: error out instead of BUG on corrupt dx dirs
    - Fix oops in vlan and bridging code
    - V4L: ivtv: fix VIDIOC_S_FBUF: new OSD values were never set
    - crypto: blkcipher_get_spot() handling of buffer at end of page
    - Fix datagram recvmsg NULL iov handling regression.
    - Handle snd_una in tcp_cwnd_down()
    - Fix TCP DSACK cwnd handling
    - JFFS2: fix write deadlock regression
    - hwmon: End of I/O region off-by-one
    - Fix debug regression in video/pwc
    - splice: fix direct splice error handling
    - Fix race with shared tag queue maps
    - Fix ipv6 source address handling.
    - POWERPC: Flush registers to proper task context
    - bcm43xx: Fix cancellation of work queue crashes
    - Fix DAC960 driver on machines which don't support 64-bit DMA
    - DVB: get_dvb_firmware: update script for new location of sp8870 firmware
    - USB: fix linked list insertion bugfix for usb core
    - Correctly close old nfsd/lockd sockets.
    - Fix IPSEC AH4 options handling
    - setpgid(child) fails if the child was forked by sub-thread
    - sigqueue_free: fix the race with collect_signal()
    - Fix decnet device address listing.
    - Fix inet_diag OOPS.
    - Leases can be hidden by flocks
    - kconfig: oldconfig shall not set symbols if it does not need to
    - MTD: Makefile fix for mtdsuper
    - firewire: fw-ohci: ignore failure of pci_set_power_state
      (fix suspend regression)
    - ieee1394: ohci1394: fix initialization if built non-modular
    - Fix device address listing for ipv4.
    - Fix tc_ematch kbuild
    - V4L: cx88: Avoid a NULL pointer dereference during mpeg_open()
    - DVB: b2c2-flexcop: fix Airstar HD5000 tuning regression
    - fix realtek phy id in forcedeth
    - rpc: fix garbage in printk in svc_tcp_accept()
    - Fix IPV6 append OOPS.
    - Fix ipv6 double-sock-release with MSG_CONFIRM
    - ACPI: Validate XSDT, use RSDT if XSDT fails
  * Update vserver patch to 2.2.0.4.
  * Add stable release 2.6.22.10:
    - i386: Use global flag to disable broken local apic timer on AMD CPUs.
    - Fix timer_stats printout of events/sec
    - libata: update drive blacklists
    - i2c-algo-bit: Read block data bugfix
    - scsi_transport_spi: fix domain validation failure from incorrect width
      setting
    - Fix SMP poweroff hangs
    - Fix ppp_mppe kernel stack usage.
    - sky2: reduce impact of watchdog timer
    - sky2: fix VLAN receive processing
    - sky2: fix transmit state on resume
    - SELinux: clear parent death signal on SID transitions
    - NLM: Fix a circular lock dependency in lockd
    - NLM: Fix a memory leak in nlmsvc_testlock

  [ Martin Michlmayr ]
  * [mips] Add a fix so qemu NE2000 will work again.
  * [mipsel/r5k-cobalt] Enable MTD.
  * [mips] Backport "Fix CONFIG_BUILD_ELF64 kernels with symbols in
    CKSEG0" to fix crash on boot on IP32 (SGI O2).  Closes: #444104.

  [ Steve Langasek ]
  * Set CONFIG_MATHEMU=y on alpha, which is required for proper fp math on
    at least ev4-ev56 systems.  Closes: #411813.
  * linux-image packages need to depend on a newer version of coreutils,
    because of the use of readlink -q -m inherited from kernel-package.
    Closes: #413311.

  [ Bastian Blank ]
  * Fix tainted check in bug scripts.

  [ dann frazier ]
  * [ia64] Re-enable various unintentionally disabled config options

 -- Maximilian Attems <maks@debian.org>  Thu, 11 Oct 2007 13:31:38 +0000

linux-2.6 (2.6.22-4) unstable; urgency=low

  [ dann frazier ]
  * [hppa] Use generic compat_sys_getdents (closes: #431773)

  [ Martin Michlmayr ]
  * [powerpc] Fix PS/2 keyboard detection on Pegasos (closes: #435378).

  [ Emanuele Rocca ]
  * [sparc] Add patch to fix PCI config space accesses on sun4u.
  * [sparc] Disable CONFIG_SCSI_SCAN_ASYNC.

  [ maximilian attems ]
  * Add stable release 2.6.22.2:
    - usb-serial: Fix edgeport regression on non-EPiC devices
    - Missing header include in ipt_iprange.h
    - drivers/video/macmodes.c:mac_find_mode() mustn't be __devinit
    - Fix ipv6 tunnel endianness bug.
    - aacraid: fix security hole
    - USB: cdc-acm: fix sysfs attribute registration bug
    - USB: fix warning caused by autosuspend counter going negative
    - Fix sparc32 memset()
    - Fix leak on /proc/lockdep_stats
    - Fix leaks on /proc/{*/sched, sched_debug, timer_list, timer_stats}
    - futex: pass nr_wake2 to futex_wake_op
    - md: handle writes to broken raid10 arrays gracefully
    - forcedeth bug fix: cicada phy
    - forcedeth bug fix: vitesse phy
    - forcedeth bug fix: realtek phy
    - ACPI: dock: fix opps after dock driver fails to initialize
    - pcmcia: give socket time to power down
    - drm/i915: Fix i965 secured batchbuffer usage (CVE-2007-3851)
    - Fix console write locking in sparc drivers.
    - Sparc64 bootup assembler bug
    - IPV6: /proc/net/anycast6 unbalanced inet6_dev refcnt
    - make timerfd return a u64 and fix the __put_user
    - Fix error queue socket lookup in ipv6
    - Input: lifebook - fix an oops on Panasonic CF-18
    - readahead: MIN_RA_PAGES/MAX_RA_PAGES macros
    - V4L: Add check for valid control ID to v4l2_ctrl_next
    - V4L: ivtv: fix broken VBI output support
    - V4L: ivtv: fix DMA timeout when capturing VBI + another stream
    - V4L: ivtv: Add locking to ensure stream setup is atomic
    - V4L: wm8775/wm8739: Fix memory leak when unloading module
    - do not limit locked memory when RLIMIT_MEMLOCK is RLIM_INFINITY
    - Include serial_reg.h with userspace headers (closes: #433755)
    - TCP FRTO retransmit bug fix
    - Fix rfkill IRQ flags.
    - nfsd: fix possible read-ahead cache and export table corruption
    - nfsd: fix possible oops on re-insertion of rpcsec_gss modules
    - jbd commit: fix transaction dropping
    - jbd2 commit: fix transaction dropping
    - softmac: Fix ESSID problem
    - uml: limit request size on COWed devices
    - UML: exports for hostfs
    - splice: fix double page unlock
    - cfq-iosched: fix async queue behaviour
    - cr_backlight_probe() allocates too little storage for struct cr_panel
    - sx: switch subven and subid values
    - hugetlb: fix race in alloc_fresh_huge_page()
    - KVM: SVM: Reliably detect if SVM was disabled by BIOS
    - dm io: fix another panic on large request
    - md: raid10: fix use-after-free of bio
    - fs: 9p/conv.c error path fix
    - Fix sparc32 udelay() rounding errors.
    - sony-laptop: fix bug in event handling
    - eCryptfs: ecryptfs_setattr() bugfix
    - Hangup TTY before releasing rfcomm_dev
    - dm io: fix panic on large request
    - dm raid1: fix status
    - dm snapshot: permit invalid activation
    - "ext4_ext_put_in_cache" uses __u32 to receive physical block number
    - destroy_workqueue() can livelock
    - USB: fix for ftdi_sio quirk handling
    - Fix TC deadlock.
    - Fix IPCOMP crashes.
    - gen estimator timer unload race
    - Netfilter: Fix logging regression
    - Fix user struct leakage with locked IPC shem segment
    - Fix reported task file values in sense data
    - gen estimator deadlock fix
    - Netpoll leak
    - dm: disable barriers
    - firewire: fw-sbp2: set correct maximum payload (fixes CardBus adapters)
    - fw-ohci: fix "scheduling while atomic"
    - firewire: fix memory leak of fw_request instances
    - ieee1394: revert "sbp2: enforce 32bit DMA mapping"
    - libata: add FUJITSU MHV2080BH to NCQ blacklist
    - i386: HPET, check if the counter works
    - CPU online file permission
    - acpi-cpufreq: Proper ReadModifyWrite of PERF_CTL MSR
    - Keep rfcomm_dev on the list until it is freed
    - SCTP scope_id handling fix
    - Fix ipv6 link down handling.
    - Fix TCP IPV6 MD5 bug.
    - sysfs: release mutex when kmalloc() failed in sysfs_open_file().
    - nf_conntrack: don't track locally generated special ICMP error
  * Bump abi due to firewire, ivtv and xrfm changes.
  * Add stable release 2.6.22.3:
    - fix oops in __audit_signal_info()
    - direct-io: fix error-path crashes
    - powerpc: Fix size check for hugetlbfs
    - stifb: detect cards in double buffer mode more reliably
    - pata_atiixp: add SB700 PCI ID
    - PPC: Revert "[POWERPC] Add 'mdio' to bus scan id list for platforms
      with QE UEC"
    - random: fix bound check ordering (CVE-2007-3105)
    - softmac: Fix deadlock of wx_set_essid with assoc work
    - PPC: Revert "[POWERPC] Don't complain if size-cells == 0 in prom_parse()"
    - ata_piix: update map 10b for ich8m
    - CPUFREQ: ondemand: fix tickless accounting and software coordination bug
    - CPUFREQ: ondemand: add a check to avoid negative load calculation
  * Add stable release 2.6.22.4:
    - Reset current->pdeath_signal on SUID binary execution (CVE-2007-3848)
  * Add stable release 2.6.22.5:
    - x86_64: Check for .cfi_rel_offset in CFI probe
    - x86_64: Change PMDS invocation to single macro
    - i386: Handle P6s without performance counters in nmi watchdog
    - revert "x86, serial: convert legacy COM ports to platform devices"
    - ACPICA: Fixed possible corruption of global GPE list
    - ACPICA: Clear reserved fields for incoming ACPI 1.0 FADTs
    - i386: Fix double fault handler
    - JFFS2 locking regression fix.
    - r8169: avoid needless NAPI poll scheduling
    - Linux 2.6.22.5
    - AVR32: Fix atomic_add_unless() and atomic_sub_unless()
    - i386: allow debuggers to access the vsyscall page with compat vDSO
    - hwmon: (smsc47m1) restore missing name attribute
    - hwmon: fix w83781d temp sensor type setting
    - Hibernation: do not try to mark invalid PFNs as nosave
    - sky2: restore workarounds for lost interrupts
    - sky2: carrier management
    - sky2: check for more work before leaving NAPI
    - sky2: check drop truncated packets
    - forcedeth: fix random hang in forcedeth driver when using netconsole
    - libata: add ATI SB700 device IDs to AHCI driver

  [ dann frazier ]
  * [ia64] Restore config cleanup now that its safe to break the ABI

  [ Bastian Blank ]
  * Update vserver patch to 2.2.0.3.

 -- Bastian Blank <waldi@debian.org>  Thu, 30 Aug 2007 20:19:44 +0200

linux-2.6 (2.6.22-3) unstable; urgency=low

  [ dann frazier ]
  * [ia64] Config cleanup in 2.6.22-2 broke the ABI; revert most of it
    for now (everything but the efivars and sym53c8xx modules)

  [ Martin Michlmayr ]
  * [mipsel/r5k-cobalt] Fix a typo in the config file.
  * [mipsel/4kc-malta] Update the config file, thanks Aurelien Jarno.
  * [mipsel] Add patch from Yoichi Yuasa to fix IDE on Cobalt.

 -- Bastian Blank <waldi@debian.org>  Sun, 29 Jul 2007 13:47:38 +0200

linux-2.6 (2.6.22-2) unstable; urgency=low

  [ Steve Langasek ]
  * [alpha] request_irq-retval.patch: capture the return value of all
    request_irq() calls in sys_titan.c to suppress the warning (and
    build failure with -Werror); failures still aren't being handled, but
    there's nothing that needs to be done -- or nothing that can be done
    -- if these requests fail anyway.

  [ Christian T. Steigies ]
  * Add module.lds to kernel headers (closes: #396220)
  * Enable INPUT_UINPUT on mac
  * Add 2.6.22 patches from linux-m68k CVS

  [ maximilian attems ]
  * Add stable release 2.6.22.1:
    - nf_conntrack_h323: add checking of out-of-range on choices' index values
      (CVE-2007-3642)

  [ dann frazier ]
  * [ia64] Re-enable various config options which were unintentionally
    disabled somewhere between 2.6.21 and 2.6.22
  * [ia64] Re-enable vserver flavour - this was somehow lost when 2.6.22
    was merged from trunk to the sid branch

  [ Bastian Blank ]
  * Update vserver patch to 2.2.0.3-rc1.

 -- Bastian Blank <waldi@debian.org>  Mon, 23 Jul 2007 09:38:01 +0200

linux-2.6 (2.6.22-1) unstable; urgency=low

  [ Bastian Blank ]
  * Drop asfs options.
  * Drop linux-libc-headers references.
  * Update vserver patch to 2.2.0-rc5.

  [ maximilian attems ]
  * Fullfils policy 3.7.2.2.
  * Add Sempron to the k7 image description (closes: #384737)
    Thanks Robert Millan <rmh@aybabtu.com>.
  * [powerpc] Enable CONFIG_ADB_PMU_LED.
  * [hppa] Disable a bunch of topconfig enabled fb devices. Thanks Frank
    Lichtenheld <djpig@debian.org> for build fix.

  [ Christian T. Steigies ]
  * Add module.lds to kernel headers
  * Enable INPUT_UINPUT on mac
  * Add 2.6.22 patches from linux-m68k CVS

  [ dann frazier ]
  * Enable vserver flavour for ia64 (closes: #423232)

 -- Bastian Blank <waldi@debian.org>  Sun, 15 Jul 2007 15:03:40 +0200

linux-2.6 (2.6.22~rc5-1~experimental.1) experimental; urgency=low

  [ Bastian Blank ]
  * [powerpc]: Disable prep.
  * [powerpc]: Disable apm emulation.
  * Drop inactive members from Uploaders.

  [ maximilian attems ]
  * Cleanup configs of old unused variables.
  * Enable TCP_CONG_YEAH, TCP_CONG_ILLINOIS, NF_CONNTRACK_SANE, DM_DELAY,
    GIGASET_M101, SATA_INIC162X, VIDEO_IVTV, USB_ZR364XX, INFINIBAND_CXGB3,
    MLX4_INFINIBAND, SPI_AT25, MFD_SM501, DVB_USB_M920X, DVB_USB_GL861,
    DVB_USB_AU6610, DVB_USB_OPERA1, SENSORS_AD7418, SENSORS_ADM1029,
    SENSORS_F75375S, SENSORS_CORETEMP, SENSORS_MAX6650, SENSORS_APPLESMC,
    I2C_SIMTEC, I2C_TINY_USB, SC92031, LIBERTAS_USB, RFKILL, RFKILL_INPUT,
    MTD_UBI, SND_USB_CAIAQ, SND_USB_CAIAQ_INPUT, USB_BERRY_CHARGE,
    RTC_DRV_MAX6900, SUNRPC_BIND34, SND_PORTMAN2X4, FB_VT8623, FUSION_LAN,
    DISPLAY_SUPPORT, FB_ARK, FB_SM501
    and disable SCSI_ESP_CORE, SPI_SPIDEV, CRYPT_CRYPTD, SYSV68_PARTITION,
    MOUSE_PS2_TOUCHKIT, INPUT_POLLDEV in topconfig.
  * [amd64, i386]: Take care of the renaming acpi-ibm to thinkpad-acpi.
    Enable KINGSUN_DONGLE, AF_RXRPC, RXKAD, MTD_NAND_PLATFORM, BLINK, PHANTOM,
    BACKLIGHT_PROGEAR, FB_HECUBA, FB_LE80578, FB_CARILLO_RANCH.
    Disable OSS_OBSOLETE.
  * Enable WLAN_PRE80211 and WLAN_80211 on all archs with NET_RADIO enabled.
  * Fix RTC_INTF_{DEV,SYSFS,PROC}=y where enabled modular.
  * Enable new wirless stack mac80211 and improved wireless conf api.
  * Enable new USB Touchscreen Driver on all configs with touchscreens.
  * Enable the newly added crypto algorythm: fcrypt, pcbc and camellia.
  * Unify CONFIG_TR to toplevel config, also enable new drivers 3C359
    and SMCTR.
  * Enable the moved USB tablets config options where wacom is enabled.
  * [i386] Enable driver for Crystalfontz 128x64 2-color LCD.
  * [amd64] Enable KS0108 LCD controller.
  * Enable the new firewire stack labeled to be more simple and robust.
  * [i386] Enable VMI paravirtualized interface.
  * [powerpc] Enable fb for IBM GXT4500P adaptor.
  * [amd64] Enable timerstats too.

  [ Martin Michlmayr ]
  * mipsel/r5k-cobalt: Use the new RTC system.

  [ dann frazier ]
  * Add Xen licensing info to the copyright file. (closes: #368912)

  [ Gordon Farquharson ]
  * arm: Mark CHELSIO_T3, NETXEN_NIC, BCM43XX, VIDEO_BT848,
    DVB_B2C2_FLEXCOP, and DVB_BUDGET as broken on ARM.
  * arm/ixp4xx: Add support for the new generic I2C GPIO driver on the
    NSLU2 and the NAS100D. Thanks to Michael-Luke Jones and Rod Whitby.
  * arm/ixp4xx: Update Artop PATA support patch for the NAS 100d.

  [ Christian T. Steigies ]
  * m68k: Disable already included patches (611, 618, 630)

 -- Bastian Blank <waldi@debian.org>  Tue, 19 Jun 2007 17:49:52 +0200

linux-2.6 (2.6.21-6) unstable; urgency=low

  * Add stable release 2.6.21.6:
    - nf_conntrack_h323: add checking of out-of-range on choices' index values
      (CVE-2007-3642)
  * Update vserver patch to 2.2.0.

 -- Bastian Blank <waldi@debian.org>  Tue, 10 Jul 2007 18:36:17 +0200

linux-2.6 (2.6.21-5) unstable; urgency=low

  [ Christian T. Steigies ]
  * [m68k] Add atari isa and scsi fixes

  [ maximilian attems ]
  * Add stable release 2.6.21.4:
    - cpuset: prevent information leak in cpuset_tasks_read (CVE-2007-2875)
    - random: fix error in entropy extraction (CVE-2007-2453 1 of 2)
    - random: fix seeding with zero entropy (CVE-2007-2453 2 of 2)
    - NETFILTER: {ip, nf}_conntrack_sctp: fix remotely triggerable NULL ptr
      dereference (CVE-2007-2876)
  * Add stable release 2.6.21.5:
    - acpi: fix potential call to a freed memory section.
    - USB: set the correct Interrupt interval in usb_bulk_msg
    - i386: Fix K8/core2 oprofile on multiple CPUs
    - ntfs_init_locked_inode(): fix array indexing
    - ALSA: wm8750 typo fix
    - neofb: Fix pseudo_palette array overrun in neofb_setcolreg
    - e1000: disable polling before registering netdevice
    - timer statistics: fix race
    - x86: fix oprofile double free
    - ALSA: usb-audio: explicitly match Logitech QuickCam
    - zd1211rw: Add AL2230S RF support
    - IPV4: Correct rp_filter help text.
    - Fix AF_UNIX OOPS
    - ICMP: Fix icmp_errors_use_inbound_ifaddr sysctl
    - NET: Fix BMSR_100{HALF,FULL}2 defines in linux/mii.h
    - SPARC64: Fix _PAGE_EXEC_4U check in sun4u I-TLB miss handler.
    - SPARC64: Don't be picky about virtual-dma values on sun4v.
    - SPARC64: Fix two bugs wrt. kernel 4MB TSB.
    - cciss: fix pci_driver.shutdown while device is still active
    - fix compat console unimap regression
    - timer stats: speedups
    - SPARC: Linux always started with 9600 8N1
    - pci_ids: update patch for Intel ICH9M
    - PCI: quirk disable MSI on via vt3351
    - UML - Improve host PTRACE_SYSEMU check
    - NET: parse ip:port strings correctly in in4_pton
    - Char: cyclades, fix deadlock
    - IPSEC: Fix panic when using inter address familiy IPsec on loopback.
    - TCP: Use default 32768-61000 outgoing port range in all cases.
    - TG3: Fix link problem on Dell's onboard 5906.
    - fuse: fix mknod of regular file
    - md: Avoid overflow in raid0 calculation with large components.
    - md: Don't write more than is required of the last page of a bitmap
    - make freezeable workqueues singlethread
    - tty: fix leakage of -ERESTARTSYS to userland
    - V4L/DVB (5593): Budget-ci: Fix tuning for TDM 1316 (160..200 MHz)
    - Input: i8042 - fix AUX port detection with some chips
    - SCSI: aacraid: Correct sa platform support.
      (Was: [Bug 8469] Bad EIP value on pentium3 SMP kernel-2.6.21.1)
    - BLUETOOTH: Fix locking in hci_sock_dev_event().
    - hpt366: don't check enablebits for HPT36x
    - ieee1394: eth1394: bring back a parent device
    - NET: Fix race condition about network device name allocation.
    - ALSA: hda-intel - Probe additional slots only if necessary
    - ALSA: hda-intel - Fix detection of audio codec on Toshiba A100
    - ahci: disable 64bit dma on sb600
    - i386: HPET, check if the counter works
    - Ignore bogus ACPI info for offline CPUs
    - NOHZ: Rate limit the local softirq pending warning output
    - Prevent going idle with softirq pending
    - Work around Dell E520 BIOS reboot bug
    - NET: "wrong timeout value" in sk_wait_data() v2
    - IPV6 ROUTE: No longer handle ::/0 specially.
    - x86_64: allocate sparsemem memmap above 4G
  * Bump ABI to 2.

  [ Bastian Blank ]
  * Back out ABI fixing changes.
  * Update vserver patch to 2.2.0-rc3.

 -- Bastian Blank <waldi@debian.org>  Fri, 22 Jun 2007 12:39:47 +0200

linux-2.6 (2.6.21-4) unstable; urgency=low

  * [powerpc] Fix mkvmlinuz support.
  * [s390] Add exception handler for diagnose 224.

 -- Bastian Blank <waldi@debian.org>  Sat, 26 May 2007 14:08:44 +0200

linux-2.6 (2.6.21-3) unstable; urgency=low

  [ Gordon Farquharson ]
  * arm/ixp4xx: Add patch to set NSLU2 timer frequency.

  [ maximilian attems ]
  * sparc64: enable USB_SERIAL. (closes: #412740)
  * Apply stable 2.6.21.1.
  * Add stable release 2.6.21.2:
    - slob: fix page order calculation on not 4KB page
    - libata-sff: Undo bug introduced with pci_iomap changes
    - kbuild: fixdep segfault on pathological string-o-death
    - IPMI: fix SI address space settings
    - IPV6: Reverse sense of promisc tests in ip6_mc_input
    - iop: fix iop_getttimeoffset
    - iop13xx: fix i/o address translation
    - arm: fix handling of svc mode undefined instructions
    - CPUFREQ: powernow-k7: fix MHz rounding issue with perflib
    - CPUFREQ: Support rev H AMD64s in powernow-k8
    - CPUFREQ: Correct revision mask for powernow-k8
    - JFS: Fix race waking up jfsIO kernel thread
    - IPV6: Send ICMPv6 error on scope violations.
    - SPARC64: Add missing cpus_empty() check in hypervisor xcall handling.
    - SPARC64: Fix recursion in PROM tree building.
    - SERIAL SUNHV: Add an ID string.
    - SPARC64: Bump PROMINTR_MAX to 32.
    - SPARC64: Be more resiliant with PCI I/O space regs.
    - oom: fix constraint deadlock
    - fix for bugzilla 8426: massive slowdown on SCSI CD/DVD drive connected to
      mptspi driver
    - x86_64 : Fix vgettimeofday()
    - IPV6: Fix slab corruption running ip6sic
    - IPSEC: Check validity of direction in xfrm_policy_byid
    - CRYPTO: api: Read module pointer before freeing algorithm
    - NET_SCHED: prio qdisc boundary condition
    - reiserfs: suppress lockdep warning
    - USB HID: hiddev - fix race between hiddev_send_event() and
      hiddev_release()
    - NETFILTER: {ip,nf}_nat_proto_gre: do not modify/corrupt GREv0 packets
      through NAT
    - fix leaky resv_huge_pages when cpuset is in use
    - ACPI: Fix 2.6.21 boot regression on P4/HT
    - TG3: Fix TSO bugs.
    - TG3: Remove reset during MAC address changes.
    - TG3: Update version and reldate.
    - BNX2: Fix TSO problem with small MSS.
    - BNX2: Block MII access when ifdown.
    - BNX2: Save PCI state during suspend.
    - BNX2: Update version and reldate.
    - sis900: Allocate rx replacement buffer before rx operation
    - knfsd: Avoid use of unitialised variables on error path when nfs exports.
    - knfsd: rpc: fix server-side wrapping of krb5i replies
    - md: Avoid a possibility that a read error can wrongly propagate through
    - md/raid1 to a filesystem.
    - fat: fix VFAT compat ioctls on 64-bit systems
    - NETFILTER: {ip,nf}_conntrack: fix use-after-free in helper destroy
      callback invocation
    - ppp: Fix ppp_deflate issues with recent zlib_inflate changes
    - NETPOLL: Fix TX queue overflow in trapped mode.
    - NETPOLL: Remove CONFIG_NETPOLL_RX
    - cxacru: Fix infinite loop when trying to cancel polling task
    - TCP: zero out rx_opt in tcp_disconnect()
    - ipv6: track device renames in snmp6
    - skge: default WOL should be magic only (rev2)
    - skge: allow WOL except for known broken chips
    - sky2: allow 88E8056
    - sky2: 88e8071 support not ready
    - skge: crash on shutdown/suspend
    - sky2: fix oops on shutdown
    - udf: decrement correct link count in udf_rmdir
    - ALSA: hda-codec - Fix resume of STAC92xx codecs
    - sata_via: add missing PM hooks
    - driver-core: don't free devt_attr till the device is released
    - pci-quirks: disable MSI on RS400-200 and RS480
    - highres/dyntick: prevent xtime lock contention
    - clocksource: fix resume logic
    - smc911x: fix compilation breakage wjen debug is on
    - SCTP: Fix sctp_getsockopt_local_addrs_old() to use local storage.
    - SCTP: Correctly copy addresses in sctp_copy_laddrs
    - SCTP: Prevent OOPS if hmac modules didn't load
    - IPV6: Do no rely on skb->dst before it is assigned.
    - IPV6 ROUTE: Assign rt6i_idev for ip6_{prohibit,blk_hole}_entry.

  [ Christian T. Steigies ]
  * m68k: enable ATARI_SCSI and ATARI_ROM_ISA

  [ Bastian Blank ]
  * Fix linux/version.h in linux-libc-dev.
  * Make it possible to specifiy special CFLAGS.
  * [hppa] Reenable.
  * [hppa] Workaround hppa64 failure.
  * [hppa] Fix debugging in lws syscalls.
  * Fix abi change.
  * Add stable release 2.6.21.3:
    - [PATCH] GEODE-AES: Allow in-place operations [CVE-2007-2451]

 -- Bastian Blank <waldi@debian.org>  Fri, 25 May 2007 10:57:48 +0200

linux-2.6 (2.6.21-2) unstable; urgency=low

  [ Christian T. Steigies ]
  * m68k: fix atari scc patch
  * m68k: install compressed vmlinuz images so the post-inst script can find it

  [ Steve Langasek ]
  * [alpha] isa-mapping-support.patch: add isa_page_to_bus and
    isa_bus_to_virt defines to complement the existing isa_virt_to_bus
    define; untested, but these should all be straightforward on alpha and
    defining them is certainly a better option for getting user feedback
    than disabling the affected drivers.

  [ Bastian Blank ]
  * [powerpc] Readd mkvmlinuz support. (closes: #419033)
  * [sparc]: Disable sparc32 image.
  * [hppa]: Temporary disable all images.

 -- Bastian Blank <waldi@debian.org>  Fri, 18 May 2007 19:52:36 +0200

linux-2.6 (2.6.21-1) unstable; urgency=low

  [ maximilian attems ]
  * New upstream release see http://kernelnewbies.org/Linux_2_6_21
    (closes: #423874)
  * Disable CONFIG_IP_ROUTE_MULTIPATH_CACHED in topconfig.
  * Enable CONFIG_IP6_NF_MATCH_MH, CONFIG_CHELSIO_T3, CONFIG_USB_NET_DM9601,
    CONFIG_NETFILTER_XT_TARGET_TCPMSS, CONFIG_RTC_DRV_CMOS,
    CONFIG_ASUS_LAPTOP, CONFIG_SONY_LAPTOP, CONFIG_DVB_TUNER_QT1010,
    CONFIG_USB_IOWARRIOR, CONFIG_ATL1 in topconfig.
  * [i386] Enable CONFIG_ACPI_BAY, CONFIG_X86_LONGHAUL, CONFIG_BLK_DEV_DELKIN,
    CONFIG_BLK_DEV_IT8213, CONFIG_BLK_DEV_TC86C001, CONFIG_INPUT_ATLAS_BTNS,
    CONFIG_SENSORS_ADM1029, CONFIG_FB_SVGALIB, CONFIG_FB_S3,
    CONFIG_USB_KC2190, CONFIG_KS0108.
  * Add stable release 2.6.21.1:
    - IPV4: Fix OOPS'er added to netlink fib.
    - IPV6: Fix for RT0 header ipv6 change.
  * [i386] Enable CONFIG_NO_HZ, CONFIG_HIGH_RES_TIMERS for dynticks and true
    high-resolution timers.
  * [i386] Enable CONFIG_TIMER_STATS to collect stats about kernel/userspace
    timer aka power usage (see powertop). (closes: #423694)
  * [i386] Disable obsolete CONFIG_IRQBALANCE due to bad timer behaviour.

  [ Martin Michlmayr ]
  * Add armel (arm with EABI) support.  Thanks, Lennert Buytenhek and
    Joey Hess.  (closes: #410853)
  * Mark CHELSIO_T3 as broken on ARM.
  * Take arch/arm/tools/mach-types from current git to fix build failure
    because MACH_TYPE_EP80219 is not defined.
  * mips/sb1: Don't build CONFIG_ATA into the kernel.
  * mips/sb1: Unset CONFIG_USB_{KBD,MOUSE} since the generic HID is used.
  * arm/iop32x: Don't build CONFIG_ATA into the kernel.
  * arm/ixp4xx: Enable more SATA drivers.
  * arm/ixp4xx: Enable PATA_ARTOP which is needed by the nas100d.
  * arm/ixp4xx: Set CONFIG_USB_EHCI_TT_NEWSCHED.
  * mips/4kc-malta: Add an image for the MIPS Malta board.  Thanks,
    Aurelien Jarno. (closes: #421377)

  [ Emanuele Rocca ]
  * sparc: Enable CONFIG_SCSI_QLOGIC_1280. (closes: #423177)

  [ Christian T. Steigies ]
  * Add m68k patches for 2.6.21
  * Add type: plain to [image] in arch/m68k/defines to fix missing
    Modules.symvers problem

  [ Steve Langasek ]
  * Revert change to disable image building on alpha.

  [ Bastian Blank ]
  * Update vserver patch to 2.2.0-rc1.

 -- Bastian Blank <waldi@debian.org>  Wed, 16 May 2007 13:46:38 +0200

linux-2.6 (2.6.20-3) unstable; urgency=low

  [ Gordon Farquharson ]
  * arm: Mark CONFIG_MTD_NAND_CAFE and CONFIG_NETXEN_NIC as broken to
    fix FTBFS.

  [ Bastian Blank ]
  * Disable new pata drivers. (closes: #419458)
  * Disable pata in ata_piix.

 -- Bastian Blank <waldi@debian.org>  Tue, 24 Apr 2007 09:54:44 +0200

linux-2.6 (2.6.20-2) unstable; urgency=low

  [ Bastian Blank ]
  * Rename linux-libc-headers into linux-libc-dev.
  * [mips] Drop sb1250 uart support.
  * [alpha] Temporary disable alpha images.
  * Add stable release 2.6.20.7:
    - Linux 2.6.20.7
    - Update libata drive blacklist to the latest from 2.6.21
    - fix page leak during core dump
    - revert "retries in ext4_prepare_write() violate ordering requirements"
    - revert "retries in ext3_prepare_write() violate ordering requirements"
    - libata: Clear tf before doing request sense (take 3)
    - fix lba48 bug in libata fill_result_tf()
    - ahci.c: walkaround for SB600 SATA internal error issue
    - libata bugfix: preserve LBA bit for HDIO_DRIVE_TASK
    - softmac: avoid assert in ieee80211softmac_wx_get_rate
    - knfsd: allow nfsd READDIR to return 64bit cookies
    - Fix TCP slow_start_after_idle sysctl
    - Fix tcindex classifier ABI borkage...
    - Fix IPSEC replay window handling
    - Fix TCP receiver side SWS handling.
    - Fix scsi sense handling
    - Fix length validation in rawv6_sendmsg()
    - NETFILTER: ipt_CLUSTERIP: fix oops in checkentry function
    - 8139too: RTNL and flush_scheduled_work deadlock
    - Fix calculation for size of filemap_attr array in md/bitmap.
    - HID: Do not discard truncated input reports
    - DVB: pluto2: fix incorrect TSCR register setting
    - DVB: tda10086: fix DiSEqC message length
    - sky2: phy workarounds for Yukon EC-U A1
    - sky2: turn on clocks when doing resume
    - sky2: turn carrier off when down
    - skge: turn carrier off when down
    - sky2: reliable recovery
    - i386: fix file_read_actor() and pipe_read() for original i386 systems
    - kbuild: fix dependency generation

  [ dann frazier ]
  * [hppa] Add parisc arch patch from Kyle McMartin
  * [hppa] Enable CONFIG_TULIP_MMIO (closes: #332962)
  * [hppa] Disable ni52 driver, it doesn't build (and wouldn't work if it did)

 -- Bastian Blank <waldi@debian.org>  Sun, 15 Apr 2007 16:04:16 +0200

linux-2.6 (2.6.20-1) unstable; urgency=low

  [ Martin Michlmayr ]
  * mipsel: Drop DECstation support (both r3k-kn02 and r4k-kn04).
  * arm: Drop RiscPC (rpc) support.
  * arm: Update configs for 2.6.19-rc6.
  * arm: source drivers/ata/Kconfig so SATA can be enabled on ARM.
  * arm/footbridge: Unset SATA.
  * arm/s3c2410: Drop this flavour since no such device is supported
    in debian-installer and the ARM build resources are limited.

  [ Sven Luther ]
  * [powerpc] Added Genesi Efika support patch

  [ Bastian Blank ]
  * Remove legacy pty support. (closes: #338404)
  * Enable new scsi parts.
  * powerpc: Enable ibmvscsis.
  * Add stable release 2.6.20.1:
    - Linux 2.6.20.1
    - [PATCH] Fix a free-wrong-pointer bug in nfs/acl server (CVE-2007-0772)
  * Add stable release 2.6.20.2:
    - Linux 2.6.20.2
    - IPV6: Handle np->opt being NULL in ipv6_getsockopt_sticky() [CVE-2007-1000]
    - x86-64: survive having no irq mapping for a vector
    - Fix buffer overflow in Omnikey CardMan 4040 driver (CVE-2007-0005)
    - TCP: Fix minisock tcp_create_openreq_child() typo.
    - gfs2: fix locking mistake
    - ATA: convert GSI to irq on ia64
    - pktcdvd: Correctly set cmd_len field in pkt_generic_packet
    - video/aty/mach64_ct.c: fix bogus delay loop
    - revert "drivers/net/tulip/dmfe: support basic carrier detection"
    - throttle_vm_writeout(): don't loop on GFP_NOFS and GFP_NOIO allocations
    - fix section mismatch warning in lockdep
    - ueagle-atm.c needs sched.h
    - kvm: Fix asm constraint for lldt instruction
    - lockdep: forward declare struct task_struct
    - Char: specialix, isr have 2 params
    - buffer: memorder fix
    - kernel/time/clocksource.c needs struct task_struct on m68k
    - m32r: build fix for processors without ISA_DSP_LEVEL2
    - hugetlb: preserve hugetlb pte dirty state
    - enable mouse button 2+3 emulation for x86 macs
    - v9fs_vfs_mkdir(): fix a double free
    - ufs: restore back support of openstep
    - Fix MTRR compat ioctl
    - kexec: Fix CONFIG_SMP=n compilation V2 (ia64)
    - NLM: Fix double free in __nlm_async_call
    - RPM: fix double free in portmapper code
    - Revert "[PATCH] LOG2: Alter get_order() so that it can make use of ilog2() on a constant"
    - Backport of psmouse suspend/shutdown cleanups
    - USB: usbnet driver bugfix
    - sched: fix SMT scheduler bug
    - tty_io: fix race in master pty close/slave pty close path
    - forcedeth: disable msix
    - export blk_recount_segments
    - Fix reference counting (memory leak) problem in __nfulnl_send() and callers related to packet queueing.
    - Fix anycast procfs device leak
    - Don't add anycast reference to device multiple times
    - Fix TCP MD5 locking.
    - Fix %100 cpu spinning on sparc64
    - Fix skb data reallocation handling in IPSEC
    - Fix xfrm_add_sa_expire() return value
    - Fix interrupt probing on E450 sparc64 systems
    - HID: fix possible double-free on error path in hid parser
    - POWERPC: Fix performance monitor exception
    - libata: add missing CONFIG_PM in LLDs
    - libata: add missing PM callbacks
    - bcm43xx: Fix assertion failures in interrupt handler
    - mmc: Power quirk for ENE controllers
    - UML - Fix 2.6.20 hang
    - fix umask when noACL kernel meets extN tuned for ACLs
    - sata_sil: ignore and clear spurious IRQs while executing commands by polling
    - swsusp: Fix possible oops in userland interface
    - Fix posix-cpu-timer breakage caused by stale p->last_ran value
    - V4L: cx88-blackbird: allow usage of 376836 and 262144 sized firmware images
    - V4L: fix cx25840 firmware loading
    - DVB: digitv: open nxt6000 i2c_gate for TDED4 tuner handling
    - DVB: cxusb: fix firmware patch for big endian systems
    - V4L: pvrusb2: Handle larger cx2341x firmware images
    - V4L: pvrusb2: Fix video corruption on stream start
    - dvbdev: fix illegal re-usage of fileoperations struct
    - md: Fix raid10 recovery problem.
    - bcm43xx: fix for 4309
    - i386: Fix broken CONFIG_COMPAT_VDSO on i386
    - x86: Don't require the vDSO for handling a.out signals
    - x86_64: Fix wrong gcc check in bitops.h
    - sky2: transmit timeout deadlock
    - sky2: dont flush good pause frames
    - Fix oops in xfrm_audit_log()
    - Prevent pseudo garbage in SYN's advertized window
    - Fix IPX module unload
    - Clear TCP segmentation offload state in ipt_REJECT
    - Fix atmarp.h for userspace
    - UHCI: fix port resume problem
    - Fix recently introduced problem with shutting down a busy NFS server.
    - Avoid using nfsd process pools on SMP machines.
    - EHCI: turn off remote wakeup during shutdown
    - IPV6: HASHTABLES: Use appropriate seed for caluculating ehash index.
    - MTD: Fatal regression in drivers/mtd/redboot.c in 2.6.20
    - Kconfig: FAULT_INJECTION can be selected only if LOCKDEP is enabled.
    - USB HID: Fix USB vendor and product IDs endianness for USB HID devices
    - Fix null pointer dereference in appledisplay driver
    - ieee1394: fix host device registering when nodemgr disabled
    - ieee1394: video1394: DMA fix
    - Fix compile error for e500 core based processors
    - md: Avoid possible BUG_ON in md bitmap handling.
    - Fix allocation failure handling in multicast
    - Fix TCP FIN handling
    - Fix ATM initcall ordering.
    - Fix various bugs with aligned reads in RAID5.
    - hda-intel - Don't try to probe invalid codecs
    - usbaudio - Fix Oops with unconventional sample rates
    - usbaudio - Fix Oops with broken usb descriptors
    - USB: fix concurrent buffer access in the hub driver
    - Missing critical phys_to_virt in lib/swiotlb.c
    - AGP: intel-agp bugfix
    - bcm43xx: Fix for oops on ampdu status
    - bcm43xx: Fix for oops on resume
    - ide: fix drive side 80c cable check
    - Keys: Fix key serial number collision handling
    - knfsd: Fix a race in closing NFSd connections.
    - pata_amd: fix an obvious bug in cable detection
    - prism54: correct assignment of DOT1XENABLE in WE-19 codepaths
    - rtc-pcf8563: detect polarity of century bit automatically
    - x86_64: fix 2.6.18 regression - PTRACE_OLDSETOPTIONS should be accepted
    - ocfs2: ocfs2_link() journal credits update
  * Update xen patch to changeset 48670 from fedora 2.6.20 branch.
  * Support xen versions 3.0.4-1 and 3.0.3-1.

  [ Rod Whitby ]
  * arm/ixp4xx: Enable PATA_ARTOP for the nas100d and dsmg600.
  * arm/ixp4xx: Enable RTC for the nas100d
  * Add nas100d Ethernet MAC setup support.
  * Add temporary hack to get Artop PATA support going on the nas100d.

  [ maximilian attems ]
  * i386: Enable kvm.
  * Add stable release 2.6.20.3:
    - Fix sparc64 device register probing
    - Fix bug 7994 sleeping function called from invalid context
    - Fix timewait jiffies
    - Fix UDP header pointer after pskb_trim_rcsum()
    - Fix compat_getsockopt
    - bcm43xx: Fix problem with >1 GB RAM
    - nfnetlink_log: fix NULL pointer dereference
    - nfnetlink_log: fix possible NULL pointer dereference
    - conntrack: fix {nf, ip}_ct_iterate_cleanup endless loops
    - nf_conntrack/nf_nat: fix incorrect config ifdefs
    - tcp conntrack: accept SYN|URG as valid
    - nfnetlink_log: fix reference leak
    - nfnetlink_log: fix use after free
    - nf_conntrack: fix incorrect classification of IPv6 fragments as
      ESTABLISHED
    - nfnetlink_log: zero-terminate prefix
    - nfnetlink_log: fix crash on bridged packet
    - Fix callback bug in connector
    - fix for bugzilla #7544 (keyspan USB-to-serial converter)
    - ip6_route_me_harder should take into account mark
  * Add myself to uploaders field, entry got lost after 2.6.16-2
  * Add stable release 2.6.20.4:
    - fix deadlock in audit_log_task_context()
    - EHCI: add delay to bus_resume before accessing ports
    - Copy over mac_len when cloning an skb
    - fix read past end of array in md/linear.c
    - oom fix: prevent oom from killing a process with children/sibling unkillable
    - Fix sparc64 hugepage bugs
    - Fix page allocation debugging on sparc64
    - Fix niagara memory corruption
    - Input: i8042 - really suppress ACK/NAK during panic blink
    - Input: i8042 - fix AUX IRQ delivery check
    - Input: i8042 - another attempt to fix AUX delivery checks
    - Fix rtm_to_ifaddr() error return.
    - r8169: fix a race between PCI probe and dev_open
    - futex: PI state locking fix
    - adjust legacy IDE resource setting (v2)
    - UML - arch_prctl should set thread fs
    - gdth: fix oops in gdth_copy_cmd()
    - Fix extraneous IPSEC larval SA creation
    - IA64: fix NULL pointer in ia64/irq_chip-mask/unmask function
    - st: fix Tape dies if wrong block size used, bug 7919
    - Fix ipv6 flow label inheritance
    - NETFILTER: nfnetlink_log: fix reference counting
    - mm: fix madvise infinine loop
    - Fix another NULL pointer deref in ipv6_sockglue.c
    - NetLabel: Verify sensitivity level has a valid CIPSO mapping
    - Fix GFP_KERNEL with preemption disabled in fib_trie
    - IrDA: irttp_dup spin_lock initialisation
    - hda-intel - Fix codec probe with ATI controllers
    - hrtimer: prevent overrun DoS in hrtimer_forward()
    - fix MTIME_SEC_MAX on 32-bit
    - nfs: nfs_getattr() can't call nfs_sync_mapping_range() for non-regular files
    - dio: invalidate clean pages before dio write
    - initialise pi_lock if CONFIG_RT_MUTEXES=N
  * Add stable release 2.6.20.5:
    - FRA_{DST,SRC} are le16 for decnet
    - CIFS: reset mode when client notices that ATTR_READONLY is no longer set
    - ide: clear bmdma status in ide_intr() for ICHx controllers (revised #4)
    - ide: remove clearing bmdma status from cdrom_decode_status() (rev #4)
    - NET: Fix sock_attach_fd() failure in sys_accept()
    - DCCP: Fix exploitable hole in DCCP socket options
    - ide: revert "ide: fix drive side 80c cable check, take 2" for now
    - generic_serial: fix decoding of baud rate
    - IPV6: Fix ipv6 round-robin locking.
    - VIDEO: Fix FFB DAC revision probing
    - PPP: Fix PPP skb leak
    - V4L: msp_attach must return 0 if no msp3400 was found.
    - CRYPTO: api: scatterwalk_copychunks() fails to advance through scatterlist
    - APPLETALK: Fix a remotely triggerable crash (CVE-2007-1357)
    - UML - fix epoll
    - UML - host VDSO fix
    - UML - Fix static linking
    - UML - use correct register file size everywhere
    - libata: sata_mv: don't touch reserved bits in EDMA config register
    - libata: sata_mv: Fix 50xx irq mask
    - libata bugfix: HDIO_DRIVE_TASK
    - V4L: Fix SECAM handling on saa7115
    - DVB: fix nxt200x rf input switching
    - SPARC: Fix sparc builds with gcc-4.2.x
    - V4L: saa7146: Fix allocation of clipping memory
    - uml: fix unreasonably long udelay
    - NET: Fix packet classidier NULL pointer OOPS
    - NET_SCHED: Fix ingress qdisc locking.
    - sata_nv: delay on switching between NCQ and non-NCQ commands
    - dvb-core: fix several locking related problems
    - ieee1394: dv1394: fix CardBus card ejection
    - CIFS: Allow reset of file to ATTR_NORMAL when archive bit not set
    - jmicron: make ide jmicron driver play nice with libata ones
    - libata: clear TF before IDENTIFYing
    - NET: Fix FIB rules compatability
    - DVB: isl6421: don't reference freed memory
    - V4L: radio: Fix error in Kbuild file
    - i2o: block IO errors on i2o disk
  * Add stable release 2.6.20.6:
    - CRYPTO api: Use the right value when advancing scatterwalk_copychunks
    - uml: fix static linking for real

  [ Gordon Farquharson ]
  * Disable broken config options on ARM.

  [ Frederik Schüler ]
  * Disable NAPI on forcedeth, it is broken.

  [ dann frazier ]
  * Hardcode the output of the scripts under arch/ia64/scripts as executed
    in an etch environment so that we can build out of tree modules correctly
    (re-add; patch seems to have been dropped during a merge.)
    See: #392592
  * Allow '.' and '+' in the target dist field of the changelog. dpkg has
    supported this since 1.13.20, see #361171.

 -- Bastian Blank <waldi@debian.org>  Mon, 09 Apr 2007 19:21:52 +0200

linux-2.6 (2.6.18.dfsg.1-10) unstable; urgency=low

  [ maximilian attems ]
  * Add patches out of stable queue 2.6.18
    - [amd64] Don't leak NT bit into next task (CVE-2006-5755)
    - IB/srp: Fix FMR mapping for 32-bit kernels and addresses above 4G
    - SCSI: add missing cdb clearing in scsi_execute()
  * Xen postinst: Use takeover for update-initramfs. Makes postinst idempotent.
    On creation it should always overwrite. (closes: #401183)
  * Hand-picked from stable release 2.6.16.38:
    - i2c-viapro: Add support for the VT8237A and VT8251
    - PCI: irq: irq and pci_ids patch for Intel ICH9
    - i2c-i801: SMBus patch for Intel ICH9
    - fix the UML compilation
    - drm: allow detection of new VIA chipsets
    - drm: Add the P4VM800PRO PCI ID.
    - rio: typo in bitwise AND expression.
    - i2c-mv64xxx: Fix random oops at boot
    - i2c: fix broken ds1337 initialization
    - [SUNKBD]: Fix sunkbd_enable(sunkbd, 0); obvious.
    - Call init_timer() for ISDN PPP CCP reset state timer (CVE-2006-5749)
    - V4L: cx88: Fix leadtek_eeprom tagging
    - SPI/MTD: mtd_dataflash oops prevention
    - grow_buffers() infinite loop fix (CVE-2006-5757/CVE-2006-6060)
    - corrupted cramfs filesystems cause kernel oops (CVE-2006-5823)
    - ext2: skip pages past number of blocks in ext2_find_entry
      (CVE-2006-6054)
    - handle ext3 directory corruption better (CVE-2006-6053)
    - hfs_fill_super returns success even if no root inode (CVE-2006-6056)
      backout previous fix, was not complete.
    - Fix for shmem_truncate_range() BUG_ON()
    - ebtables: check struct type before computing gap
    - [IPV4/IPV6]: Fix inet{,6} device initialization order.
    - [IPV6] Fix joining all-node multicast group.
    - [SOUND] Sparc CS4231: Use 64 for period_bytes_min
  * [PKTGEN]: Convert to kthread API. Thanks David Miller for patch.
  * [IDE] Add driver for Jmicron  JMB36x devices by Alan Cox.
    Enable jmicron on i386 and amd64 archs.
  * Hand-picked from stable release 2.6.16.39:
    - atiixp: hang fix
    - V4L/DVB: Flexcop-usb: fix debug printk
    - V4L/DVB: Fix uninitialised variable in dvb_frontend_swzigzag
    - read_zero_pagealigned() locking fix
    - adfs: fix filename handling
    - sparc32: add offset in pci_map_sg()
    - cdrom: set default timeout to 7 seconds
    - [SCSI] qla1280 command timeout
    - [SCSI] qla1280 bus reset typo
    - [Bluetooth] Check if DLC is still attached to the TTY
    - [Bluetooth] Fix uninitialized return value for RFCOMM sendmsg()
    - [Bluetooth] Return EINPROGRESS for non-blocking socket calls
    - [Bluetooth] Handle command complete event for exit periodic inquiry
    - [Bluetooth] Fix compat ioctl for BNEP, CMTP and HIDP
    - [Bluetooth] Add locking for bt_proto array manipulation
    - i386: fix CPU hotplug with 2GB VMSPLIT

  [ dann frazier ]
  * Fix raid1 recovery (closes: #406181)

  [ Jurij Smakov ]
  * Add dtlb-prot-bug-niagara.patch by David Miller, fixing the bug in the
    Niagara's DTLB-PROT trap.

  [ Bastian Blank ]
  * i386: Add amd64 image. (closes: #379090)

 -- Bastian Blank <waldi@debian.org>  Fri,  2 Feb 2007 12:50:35 +0100

linux-2.6 (2.6.18.dfsg.1-9) unstable; urgency=low

  [ Martin Michlmayr ]
  * arm/iop32x: Enable CONFIG_IP_NF_CONNTRACK_EVENTS and _NETLINK.
  * arm/ixp4xx: Enable some more I2C sensor modules.
  * arm/ixp4xx: Enable CONFIG_USB_NET_RNDIS_HOST.
  * arm/footbridge: Enable CONFIG_NATSEMI.
  * Revert mm/msync patches because they cause filesystem corruption
    (closes: #401006, #401980, #402707) ...
  * ... and add an alternative msync patch from Hugh Dickins that
    doesn't depend on the mm changes (closes: #394392).
  * mips: provide pci_get_legacy_ide_irq needed by some IDE drivers
    (see #404950).
  * arm: Implement flush_anon_page(), which is needed for FUSE
    (closes: #402876) and possibly dm-crypt/LUKS (see #403426).
  * arm: Turn off PCI burst on the Cyber2010, otherwise X11 on
    Netwinder will crash.
  * arm/iop32x: Enable CONFIG_IEEE80211_SOFTMAC and drivers based
    on it.
  * arm/ixp4xx: Upgrade to version 0.3.1 of the IXP4xx NPE Ethernet
    driver.  This version fixes stuck connections, e.g. with scp and
    NFS (closes: #404447).
  * arm/ixp4xx: Enable CONFIG_VIDEO_CPIA_USB.
  * arm/ixp4xx: Enable CONFIG_ISCSI_TCP.
  * arm/iop32x: Likewise.

  [ Bastian Blank ]
  * Bump ABI to 4.
  * Update vserver patch to 2.0.2.2-rc9. (closes: #402743, #403790)
  * Update xen patch to changeset 36186 from Fedora 2.6.18 branch.
  * i386/xen: Build only the pae version. (closes: #390862)
  * hppa: Override host type when necessary.
  * Fix tg3 reset. (closes: #405085)

  [ dann frazier ]
  * Fix potential fragmentation attacks in ip6_tables (CVE-2006-4572)
  * Backport a number of fixes for the cciss driver
    - Fix a bug with 1TB disks caused by converting total_size to an int
    - Claim devices that are of the HP RAID class and have a valid cciss sig
    - Make NR_CMDS a per-controller define - most can do 1024 commands, but
      the E200 family can only support 128
    - Change the SSID on the E500 as a workaround for a firmware bug
    - Disable prefetch on the P600 controller. An ASIC bug may result in
      prefetching beyond the end of physical memory
    - Increase blk_queue_max_sectors from 512 to 2048 to increase performance
    - Map out more memor for the PCI config table, required to reach offset
      0x214 to disable DMA on the P600
    - Set a default raid level on a volume that either does not support
      reading the geometry or reports an invalid geometry for whatever reason
      to avoid problems with buggy firmware
    - Revert change that replaed XFER_READ/XFER_WRITE macros with
      h->cciss_read/h->cciss_write that caused command timeouts on older
      controllers on ia32 (closes: #402787)
  * Fix mincore hang (CVE-2006-4814)
  * ia64: turn on IOC4 modules for SGI Altix systems. Thanks to Stephane Larose
    for suggesting this.
  * Add versioned build dep on findutils to make sure the system find command
    supports the -execdir action (closes: #405150)
  * Hardcode the output of the scripts under arch/ia64/scripts as executed
    in an etch environment so that we can build out of tree modules correctly
    (closes: #392592)
  * Update unusual_devs entry for ipod to fix an eject issue (closes: #406124)
  * Re-add verify_pmtmr_rate, resolving problems seen on older K6 ASUS
    boards where the ACPI PM timer runs too fast (closes: #394753)
  * Avoid condition where /proc/swaps header may not be printed
    (closes: #292318)
  * [hppa] disable XFS until it works (closes: #350482)

  [ Norbert Tretkowski ]
  * libata: handle 0xff status properly. (closes: #391867)
  * alpha: enabled CONFIG_SCSI_ARCMSR. (closes: #401187)
  * removed BROKEN_ON_SMP dependency from I2C_ELEKTOR. (closes: #402253)

  [ Christian T. Steigies ]
  * m68k/atari: enable keyboard, mouse and fb drivers
  * m68k/atari: fixes for ethernec and video driver by Michael Schmitz
  * m68k/atari: fixes for scsi driver by Michael Schmitz
  * m68k/mac: fixes for mace and cuda driver by Finn Thain
  * m68k/atari: fixes for ide driver by Michael Schmitz
  * m68k/atari: fixes for ide driver by Michael Schmitz
  * m68k/atari: fixes for ethernec and atakeyb driver by Michael Schmitz, build ethernec as module
  * m68k/mac: fixes for mace and adb driver by Finn Thain

  [ maximilian attems ]
  * Add stable release 2.6.18.6:
    - EBTABLES: Fix wraparounds in ebt_entries verification.
    - EBTABLES: Verify that ebt_entries have zero ->distinguisher.
    - EBTABLES: Deal with the worst-case behaviour in loop checks.
    - EBTABLES: Prevent wraparounds in checks for entry components' sizes.
    - skip data conversion in compat_sys_mount when data_page is NULL
    - bonding: incorrect bonding state reported via ioctl
    - x86-64: Mark rdtsc as sync only for netburst, not for core2
      (closes: #406767)
    - dm crypt: Fix data corruption with dm-crypt over RAID5 (closes: #402812)
    - forcedeth: Disable INTx when enabling MSI in forcedeth
    - PKT_SCHED act_gact: division by zero
    - XFRM: Use output device disable_xfrm for forwarded packets
    - IPSEC: Fix inetpeer leak in ipv4 xfrm dst entries.
    - V4L: Fix broken TUNER_LG_NTSC_TAPE radio support
    - m32r: make userspace headers platform-independent
    - IrDA: Incorrect TTP header reservation
    - SUNHME: Fix for sunhme failures on x86
    - Bluetooth: Add packet size checks for CAPI messages (CVE-2006-6106)
    - softmac: remove netif_tx_disable when scanning
    - DVB: lgdt330x: fix signal / lock status detection bug
    - dm snapshot: fix freeing pending exception
    - NET_SCHED: policer: restore compatibility with old iproute binaries
    - NETFILTER: ip_tables: revision support for compat code
    - ARM: Add sys_*at syscalls
    - ieee1394: ohci1394: add PPC_PMAC platform code to driver probe
    - softirq: remove BUG_ONs which can incorrectly trigger
  * Hand-picked from stable release 2.6.16.30:
    - [PPPOE]: Advertise PPPoE MTU
  * Hand-picked from stable release 2.6.16.31:
    - [NETFILTER]: Fix ip6_tables extension header bypass bug (CVE-2006-4572)
    - fix RARP ic_servaddr breakage
  * Hand-picked from stable release 2.6.16.32:
    - drivers/telephony/ixj: fix an array overrun
    - flush D-cache in failure path
  * Hand-picked from stable release 2.6.16.33:
    - Add new PHY to sis900 supported list
    - ipmi_si_intf.c: fix "&& 0xff" typos
    - drivers/scsi/psi240i.c: fix an array overrun
  * Hand-picked from stable release 2.6.16.34:
    - [IPX]: Annotate and fix IPX checksum
    - [IGMP]: Fix IGMPV3_EXP() normalization bit shift value.
  * Hand-picked from stable release 2.6.16.35:
    - sgiioc4: Disable module unload
    - Fix a masking bug in the 6pack driver.
    - drivers/usb/input/ati_remote.c: fix cut'n'paste error
    - proper flags type of spin_lock_irqsave()
  * Hand-picked from stable release 2.6.16.37:
    - [CRYPTO] sha512: Fix sha384 block size
    - [SCSI] gdth: Fix && typos
    - Fix SUNRPC wakeup/execute race condition
  * Enable DEBUG_FS for usbmon in generic config. Don't disable it on alpha,
    amd64, hppa and ia64. (closes: 378542)
  * Backport a number of upstream fixes for the r8169 driver, needed for
    network performance (closes: 388870, 400524)
    - r8169: more alignment for the 0x8168
    - r8169: phy program update
    - r8169: more magic during initialization of the hardware
    - r8169: perform a PHY reset before any other operation at boot time
    - r8169: Fix iteration variable sign
    - r8169: remove extraneous Cmd{Tx/Rx}Enb write
  * sound: hda: detect ALC883 on MSI K9A Platinum motherboards (MS-7280)
    patch from Leonard Norrgard <leonard.norrgard@refactor.fi>
  * tulip: Add i386 specific patch to remove duplicate pci ids.
    Thanks Jurij Smakov <jurij@wooyd.org> (closes: #334104, #405203)
  * amd64, i386: Disable SK98LIN as SKGE is the modern capable driver.
    (closes: 405196)
  * Backout net-bcm43xx_netdev_watchdog.patch and push 2.6.18.2 fix.
    (closes: 402475)

  [ Jurij Smakov ]
  * Add bugfix/sparc/isa-dev-no-reg.patch to make sure that
    isa_dev_get_resource() can deal with devices which do not have a 'reg'
    PROM property. Failure to handle such devices properly resulted in an
    oops during boot on Netra X1. Thanks to Richard Mortimer for debugging
    and patch. (closes: #404216)
  * Add bugfix/sparc/ehci-hub-contol-alignment.patch to prevent unaligned
    memory accesses in ehci-hub-control() by adding an alignment attribute
    to the tbuf array declaration. Thanks to David Miller for the patch.

  [ Sven Luther ]
  * [powerpc] Enable CONFIG_PMAC_BACKLIGHT_LEGACY (Closes: #407671).

 -- Bastian Blank <waldi@debian.org>  Wed, 24 Jan 2007 13:21:51 +0100

linux-2.6 (2.6.18-8) unstable; urgency=low

  * Fix relations in the generated control file. (closes: #400544)
  * Add stable release 2.6.18.4:
    - bridge: fix possible overflow in get_fdb_entries (CVE-2006-5751)
  * Add stable release 2.6.18.5:
    - pcmcia: fix 'rmmod pcmcia' with unbound devices
    - BLUETOOTH: Fix unaligned access in hci_send_to_sock.
    - alpha: Fix ALPHA_EV56 dependencies typo
    - TG3: Add missing unlock in tg3_open() error path.
    - softmac: fix a slab corruption in WEP restricted key association
    - AGP: Allocate AGP pages with GFP_DMA32 by default
    - V4L: Do not enable VIDEO_V4L2 unconditionally
    - bcm43xx: Drain TX status before starting IRQs
    - fuse: fix Oops in lookup
    - UDP: Make udp_encap_rcv use pskb_may_pull
    - NETFILTER: Missing check for CAP_NET_ADMIN in iptables compat layer
    - NETFILTER: ip_tables: compat error way cleanup
    - NETFILTER: ip_tables: fix module refcount leaks in compat error paths
    - NETFILTER: Missed and reordered checks in {arp,ip,ip6}_tables
    - NETFILTER: arp_tables: missing unregistration on module unload
    - NETFILTER: Kconfig: fix xt_physdev dependencies
    - NETFILTER: xt_CONNSECMARK: fix Kconfig dependencies
    - NETFILTER: H.323 conntrack: fix crash with CONFIG_IP_NF_CT_ACCT
    - IA64: bte_unaligned_copy() transfers one extra cache line.
    - x86 microcode: don't check the size
    - scsi: clear garbage after CDBs on SG_IO
    - IPV6: Fix address/interface handling in UDP and DCCP, according to the scoping architecture.
  * Revert abi changing patch from 2.6.18.5.

 -- Bastian Blank <waldi@debian.org>  Sun, 10 Dec 2006 17:51:53 +0100

linux-2.6 (2.6.18-7) unstable; urgency=low

  [ Bastian Blank ]
  * Emit conflict lines for initramfs generators. (closes: #400305)
  * Update vserver patch to 2.0.2.2-rc8.
  * s390: Add patch to fix posix types.

  [ Martin Michlmayr ]
  * r8169: Add an option to ignore parity errors.
  * r8169: Ignore parity errors on the Thecus N2100.
  * rtc: Add patch from Riku Voipio to get RS5C372 going on the N2100.
  * arm/iop32x: Build RS5C372 support into the kernel.

  [ maximilian attems ]
  * hfs: Fix up error handling in HFS. (MOKB-14-11-2006)
  * sata: Avoid null pointer dereference in SATA Promise.
  * cifs: Set CIFS preferred IO size.

  [ Jurij Smakov ]
  * Add bugfix/sunhme-pci-enable.patch, fixing the failure of sunhme
    driver on x86/PCI hosts due to missing pci_enable_device() and
    pci_set_master() calls, lost during code refactoring upstream.
    (closes: #397460)

 -- Bastian Blank <waldi@debian.org>  Mon,  4 Dec 2006 15:20:30 +0100

linux-2.6 (2.6.18-6) unstable; urgency=low

  [ maximilian attems ]
  * Enable the new ACT modules globally. They were already set for amd64, hppa
    and mips/mipsel - needed by newer iproute2. (closes: #395882, #398172)
  * Fix msync() for LSB 3.1 compliance, backport fedora patches from 2.6.19
   - mm: tracking shared dirty pages
   - mm: balance dirty pages
   - mm: optimize the new mprotect() code a bit
   - mm: small cleanup of install_page()
   - mm: fixup do_wp_page()
   - mm: msync() cleanup (closes: #394392)
  * [amd64,i386] Enable CONFIG_USB_APPLETOUCH=m (closes: #382298)
  * Add stable release 2.6.18.3:
    - x86_64: Fix FPU corruption
    - e1000: Fix regression: garbled stats and irq allocation during swsusp
    - POWERPC: Make alignment exception always check exception table
    - usbtouchscreen: use endpoint address from endpoint descriptor
    - fix via586 irq routing for pirq 5
    - init_reap_node() initialization fix
    - CPUFREQ: Make acpi-cpufreq unsticky again.
    - SPARC64: Fix futex_atomic_cmpxchg_inatomic implementation.
    - SPARC: Fix missed bump of NR_SYSCALLS.
    - NET: __alloc_pages() failures reported due to fragmentation
    - pci: don't try to remove sysfs files before they are setup.
    - fix UFS superblock alignment issues
    - NET: Set truesize in pskb_copy
    - block: Fix bad data direction in SG_IO (closes: #394690)
    - cpqarray: fix iostat
    - cciss: fix iostat
    - Char: isicom, fix close bug
    - TCP: Don't use highmem in tcp hash size calculation.
    - S390: user readable uninitialised kernel memory, take 2.
    - correct keymapping on Powerbook built-in USB ISO keyboards
    - USB: failure in usblp's error path
    - Input: psmouse - fix attribute access on 64-bit systems
    - Fix sys_move_pages when a NULL node list is passed.
    - CIFS: report rename failure when target file is locked by Windows
    - CIFS: New POSIX locking code not setting rc properly to zero on successful
    - Patch for nvidia divide by zero error for 7600 pci-express card
      (maybe fixes 398258)
    - ipmi_si_intf.c sets bad class_mask with PCI_DEVICE_CLASS

  [ Steve Langasek ]
  * [alpha] new titan-video patch, for compatibility with TITAN and similar
    systems with non-standard VGA hose configs
  * [alpha] bugfix for srm_env module from upstream (Jan-Benedict Glaw),
    makes the module compatible with the current /proc interface so that
    reads no longer return EFAULT.  (closes: #353079)
  * Bump ABI to 3 for the msync fixes above.

  [ Martin Michlmayr ]
  * arm: Set CONFIG_BINFMT_MISC=m
  * arm/ixp4xx: Set CONFIG_ATM=m (and related modules) so CONFIG_USB_ATM has
    an effect.
  * arm/iop32x: Likewise.
  * arm/s3c2410: Unset CONFIG_PM_LEGACY.
  * arm/versatile: Fix Versatile PCI config byte accesses
  * arm/ixp4xx: Swap the disk 1 and disk 2 LED definitions so they're right.
  * mipsel/r5k-cobalt: Unset CONFIG_SCSI_SYM53C8XX_2 because the timeout is
    just too long.
  * arm/ixp4xx: Enable more V4L USB devices.

  [ dann frazier ]
  * Backport various SCTP changesets from 2.6.19, recommended by Vlad Yasevich
    (closes: #397946)
  * Add a "Scope of security support" section to README.Debian, recommended
    by Moritz Muehlenhoff

  [ Thiemo Seufer ]
  * Enable raid456 for mips/mipsel qemu kernel.

  [ dann frazier ]
  * The scope of the USR-61S2B unusual_dev entry was tightened, but too
    strictly. Loosen it to apply to additional devices with a smaller bcd.
    (closes: #396375)

  [ Sven Luther ]
  * Added support for TI ez430 development tool ID in ti_usb.
    Thanks to Oleg Verych for providing the patch.

  [ Christian T. Steigies ]
  * Added support for Atari EtherNEC, Aranym, video, keyboard, mouse, and serial
    by Michael Schmitz

  [ Bastian Blank ]
  * [i386] Reenable AVM isdn card modules. (closes: #386872)

 -- Bastian Blank <waldi@debian.org>  Tue, 21 Nov 2006 11:28:09 +0100

linux-2.6 (2.6.18-5) unstable; urgency=low

  [ maximilian attems ]
  * [s390] readd the fix for "S390: user readable uninitialised kernel memory
    (CVE-2006-5174)"
  * [s390] temporarily add patch queued for 2.6.18.3 fixing 32 bit opcodes and
    instructions.

  [ Thiemo Seufer ]
  * Fix build failure of hugetlbfs (closes: #397139).
  * Add kernel configuration for qemu's mips/mipsel emulation, thanks to
    Aurelien Jarno.

  [ Bastian Blank ]
  * Update vserver patch to 2.0.2.2-rc6.
  * Update xen parts for vserver. (closes: #397281)

  [ dann frazier ]
  * [ia64] Move to upstream version of sal-flush-fix patch, which is slightly
    different than the early version added in 2.6.18-3.

  [ Frederik Schüler ]
  * [i386] Acticate CONFIG_SX for all flavours. (closes: #391275)

  [ Steve Langasek ]
  * [alpha] new asm-subarchs patch: tell the compiler that we're
    deliberately emitting ev56 or ev6 instructions, so that this code
    will still compile without having to cripple gcc-4.1's checking of
    whether the correct instruction set is used.  Closes: #397139.

  [ Martin Michlmayr ]
  * arm/ixp4xx: Enable CONFIG_USB_ATM.
  * arm/iop32x: Enable CONFIG_PPPOE.
  * arm/iop32x: Enable CONFIG_USB_ATM.

 -- Bastian Blank <waldi@debian.org>  Wed,  8 Nov 2006 17:15:55 +0100

linux-2.6 (2.6.18-4) unstable; urgency=low

  [ Norbert Tretkowski ]
  * [alpha] Switched to gcc-4.1.

  [ Jurij Smakov ]
  * [sparc] Remove sparc64-atyfb-xl-gr.patch, it does more harm than
    good in 2.6.18.
  * [sparc] Add bugfix/sparc/compat-alloc-user-space-alignment.patch
    (thanks to David Miller) to make sure that compat_alloc_user_space()
    always returns memory aligned on a 8-byte boundary on sparc. This
    prevents a number of unaligned memory accesses, like the ones in
    sys_msgrcv() and compat_sys_msgrcv(), triggered every 5 seconds whenever
    fakeroot is running.
  * [sparc] Add bugfix/sparc/bus-id-size.patch (thanks to David Miller)
    to ensure that the size of the strings stored in the bus_id field of
    struct device never exceeds the amount of memory allocated for them
    (20 bytes). It fixes the situations in which storing longer device
    names in this field would cause corruption of adjacent memory regions.
    (closes: #394697).
  * [sparc] Add bugfix/sparc/sunblade1k-boot-fix.patch (thanks to David
    Miller) to fix a boottime crash on SunBlade1000.
  * [sparc] Add bugfix/sparc/t1k-cpu-lockup.patch (thanks to David Miller)
    to prevent soft CPU lockup on T1000 servers, which can be triggered from
    userspace, resulting in denial of service.

  [ Martin Michlmayr ]
  * arm/iop32x: Fix the interrupt of the 2nd Ethernet slot on N2100.
  * arm/iop32x: Allow USB and serial to co-exist on N2100.
  * arm/ixp4xx: Add clocksource for Intel IXP4xx platforms.
  * arm: Enable CONFIG_AUDIT=y again.
  * arm/ixp4xx: Add the IXP4xx Ethernet driver.
  * arm/ixp4xx: Build LED support into the kernel.
  * Add a driver for Fintek F75375S/SP and F75373.
  * arm/iop32x: Build F75375S/SP support in.
  * arm/iop32x: Fix the size of the RedBoot config partition.

  [ maximilian attems ]
  * Add netpoll leak fix.
  * Add upstream forcedeth swsusp support.
  * r8169: PCI ID for Corega Gigabit network card.
  * r8169: the MMIO region of the 8167 stands behin BAR#1.
  * r8169: Add upstream fix for infinite loop during hotplug.
  * Bump build-dependency on kernel-package to 10.063.
  * r8169: pull revert mac address change support.
  * bcm43xx: Add full netdev watchout timeout patch. (closes: 392065)
    Thanks Sjoerd Simons <sjoerd@spring.luon.net> for the testing.
  * Add stable release 2.6.18.2:
    - Remove not yet released, revert the included patches.
    - Keep aboves bcm43xx fix, it's more complete.
    - Watchdog: sc1200wdt - fix missing pnp_unregister_driver()
    - fix missing ifdefs in syscall classes hookup for generic targets
    - JMB 368 PATA detection
    - usbfs: private mutex for open, release, and remove
    - sound/pci/au88x0/au88x0.c: ioremap balanced with iounmap
    - x86-64: Fix C3 timer test
    - Reintroduce NODES_SPAN_OTHER_NODES for powerpc
    - ALSA: emu10k1: Fix outl() in snd_emu10k1_resume_regs()
    - IB/mthca: Use mmiowb after doorbell ring
    - SCSI: DAC960: PCI id table fixup
    - ALSA: snd_rtctimer: handle RTC interrupts with a tasklet
    - JFS: pageno needs to be long
    - SPARC64: Fix central/FHC bus handling on Ex000 systems.
    - SPARC64: Fix memory corruption in pci_4u_free_consistent().
    - SPARC64: Fix PCI memory space root resource on Hummingbird.
      (closes: #392078)
    - Fix uninitialised spinlock in via-pmu-backlight code.
    - SCSI: aic7xxx: pause sequencer before touching SBLKCTL
    - IPoIB: Rejoin all multicast groups after a port event
    - ALSA: Dereference after free in snd_hwdep_release()
    - rtc-max6902: month conversion fix
    - NET: Fix skb_segment() handling of fully linear SKBs
    - SCTP: Always linearise packet on input
    - SCSI: aic7xxx: avoid checking SBLKCTL register for certain cards
    - IPV6: fix lockup via /proc/net/ip6_flowlabel [CVE-2006-5619]
    - fix Intel RNG detection
    - ISDN: check for userspace copy faults
    - ISDN: fix drivers, by handling errors thrown by ->readstat()
    - splice: fix pipe_to_file() ->prepare_write() error path
    - ALSA: Fix bug in snd-usb-usx2y's usX2Y_pcms_lock_check()
    - ALSA: Repair snd-usb-usx2y for usb 2.6.18
    - PCI: Remove quirk_via_abnormal_poweroff
    - Bluetooth: Check if DLC is still attached to the TTY
    - vmscan: Fix temp_priority race
    - Use min of two prio settings in calculating distress for reclaim
    - __div64_32 for 31 bit. Fixes funny clock speed on hercules emulator.
      (closes: 395247)
    - DVB: fix dvb_pll_attach for mt352/zl10353 in cx88-dvb, and nxt200x
    - fuse: fix hang on SMP
    - md: Fix bug where spares don't always get rebuilt properly when they become live.
    - md: Fix calculation of ->degraded for multipath and raid10
    - knfsd: Fix race that can disable NFS server.
    - md: check bio address after mapping through partitions.
    - fill_tgid: fix task_struct leak and possible oops
    - uml: fix processor selection to exclude unsupported processors and features
    - uml: remove warnings added by previous -stable patch
    - Fix sfuzz hanging on 2.6.18
    - SERIAL: Fix resume handling bug
    - SERIAL: Fix oops when removing suspended serial port
    - sky2: MSI test race and message
    - sky2: pause parameter adjustment
    - sky2: turn off PHY IRQ on shutdown
    - sky2: accept multicast pause frames
    - sky2: GMAC pause frame
    - sky2: 88E803X transmit lockup (2.6.18)
    - tcp: cubic scaling error
    - mm: fix a race condition under SMC + COW
    - ALSA: powermac - Fix Oops when conflicting with aoa driver
    - ALSA: Fix re-use of va_list
    - posix-cpu-timers: prevent signal delivery starvation
    - NFS: nfs_lookup - don't hash dentry when optimising away the lookup
    - uml: make Uml compile on FC6 kernel headers
    - Fix potential interrupts during alternative patching
  * Backport atkbd - supress "too many keys" error message.
  * [s390] Revert temporarly 2.6.18.1 "S390: user readable uninitialised
    kernel memory (CVE-2006-5174)" fix as it causes ftfbs

  [ Sven Luther ]
  * [powerpc] Added exception alignement patch from Benjamin Herrenschmidt.

  [ Frederik Schüler ]
  * Bump ABI to 2.
  * Update vserver patch to 2.0.2.2-rc4.

  [ Thiemo Seufer ]
  * Add patches from linux-mips.org's 2.6.18-stable branch:
    - bugfix/copy-user-highpage.patch, needed for cache alias handling
      on mips/mipsel/hppa.
    - bugfix/mips/syscall-wiring.patch, fixes TLS register access, and
      n32 rt_sigqueueinfo.
    - bugfix/mips/sb1-flush-cache-data-page.patch, missing cache flush
      on SB-1.
    - bugfix/mips/trylock.patch, fix trylock implementation for R1x000
      and R3xxx.
    - bugfix/mips/smp-cpu-bringup.patch, correct initialization of
      non-contiguous CPU topology.
    - bugfix/mips/header-exports.patch, clean up userland exports of
      kernel headers.
    - bugfix/mips/sb1-interrupt-handler.patch, fix broken interrupt
      routing on SB-1.
    - bugfix/mips/cache-alias.patch, fixes #387498 for mips/mipsel.
    - bugfix/mips/ip22-zilog-console.patch, fix long delays seen with
      SGI ip22 serial console.
    - bugfix/mips/signal-handling.patch, fixes a signal handling race
      condition shown with gdb.
    - bugfix/mips/sb1-duart-tts.patch, replaces mips-sb1-duart-tts.patch,
      use standard Linux names for SB-1 consoles.
    - bugfix/mips/wait-race.patch, correct behaviour of the idle loop.
    - bugfix/mips/sgi-ioc3.patch, checksumming fix for IOC3 network
      driver.
    - features/mips/qemu-kernel.patch, support for the mips/mipsel
      machine emulated by Qemu.
    - features/mips/backtrace.patch, reimplementation of stack analysis
      and backtrace printing, useful for in-kernel debugging.
    - bugfix/mips/dec-scsi.patch, replaces mips-dec-scsi.patch, fixes DSP
      SCSI driver for DECstations.
    - bugfix/mips/dec-serial.patch, replaces mips-dec-serial.patch, fix
      serial console handling on DECstations.

 -- Frederik Schüler <fs@debian.org>  Sat,  4 Nov 2006 18:45:02 +0100

linux-2.6 (2.6.18-3) unstable; urgency=low

  [ Bastian Blank ]
  * Fix home of patch apply script.
  * Unify CPUSET option. (closes: #391931)
  * Support xen version 3.0.3-1.
  * Add AHCI suspend support.
  * Add patch to support bindmount without nodev on vserver.
  * Update fedora xen patch to changeset 36252.

  [ Steve Langasek ]
  * [alpha] restore alpha-prctl.patch, which keeps disappearing every time
    there's a kernel upgrade :/

  [ Frederik Schüler ]
  * Activate CONFIG_NET_CLS_* globaly. (Closes: #389918)
  * Make CONFIG_EFI_VARS modular on i386. (Closes: #381951)
  * Activate CONFIG_SCSI_ARCMSR on amd64, powerpc, sparc too.
  * [vserver] Activate HARDCPU and HARDCPU_IDLE.
  * [vserver] Upgrade to vs2.0.2.2-rc2.

  [ maximilian attems ]
  * [mipsel] Disable CONFIG_SECURITY_SECLVL on DECstations too.
  * Add stable release 2.6.18.1:
   - add utsrelease.h to the dontdiff file
   - V4L: copy-paste bug in videodev.c
   - block layer: elv_iosched_show should get elv_list_lock
   - NETFILTER: NAT: fix NOTRACK checksum handling
   - bcm43xx: fix regressions in 2.6.18 (Closes: #392065)
   - x86-64: Calgary IOMMU: Fix off by one when calculating register space
     location
   - ide-generic: jmicron fix
   - scx200_hrt: fix precedence bug manifesting as 27x clock in 1 MHz mode
   - invalidate_inode_pages2(): ignore page refcounts
   - rtc driver rtc-pcf8563 century bit inversed
   - fbdev: correct buffer size limit in fbmem_read_proc()
   - mm: bug in set_page_dirty_buffers
   - TCP: Fix and simplify microsecond rtt sampling
   - MD: Fix problem where hot-added drives are not resynced.
   - IPV6: Disable SG for GSO unless we have checksum
   - PKT_SCHED: cls_basic: Use unsigned int when generating handle
   - sata_mv: fix oops
   - [SPARC64]: Kill bogus check from bootmem_init().
   - IPV6: bh_lock_sock_nested on tcp_v6_rcv
   - [CPUFREQ] Fix some more CPU hotplug locking.
   - SPARC64: Fix serious bug in sched_clock() on sparc64
   - Fix VIDIOC_ENUMSTD bug
   - load_module: no BUG if module_subsys uninitialized
   - i386: fix flat mode numa on a real numa system
   - cpu to node relationship fixup: map cpu to node
   - cpu to node relationship fixup: acpi_map_cpu2node
   - backlight: fix oops in __mutex_lock_slowpath during head
     /sys/class/graphics/fb0/*
   - do not free non slab allocated per_cpu_pageset
   - rtc: lockdep fix/workaround
   - powerpc: Fix ohare IDE irq workaround on old powermacs
   - sysfs: remove duplicated dput in sysfs_update_file
   - powerpc: fix building gdb against asm/ptrace.h
   - Remove offsetof() from user-visible <linux/stddef.h>
   - Clean up exported headers on CRIS
   - Fix v850 exported headers
   - Don't advertise (or allow) headers_{install,check} where inappropriate.
   - Remove UML header export
   - Remove ARM26 header export.
   - Fix H8300 exported headers.
   - Fix m68knommu exported headers
   - Fix exported headers for SPARC, SPARC64
   - Fix 'make headers_check' on m32r
   - Fix 'make headers_check' on sh64
   - Fix 'make headers_check' on sh
   - Fix ARM 'make headers_check'
   - One line per header in Kbuild files to reduce conflicts
   - sky2 network driver device ids
   - sky2: tx pause bug fix
   - netdrvr: lp486e: fix typo
   - mv643xx_eth: fix obvious typo, which caused build breakage
   - zone_reclaim: dynamic slab reclaim
   - Fix longstanding load balancing bug in the scheduler
   - jbd: fix commit of ordered data buffers
   - ALSA: Fix initiailization of user-space controls
   - USB: Allow compile in g_ether, fix typo
   - IB/mthca: Fix lid used for sending traps
   - S390: user readable uninitialised kernel memory (CVE-2006-5174)
   - zd1211rw: ZD1211B ASIC/FWT, not jointly decoder
   - V4L: pvrusb2: Limit hor res for 24xxx devices
   - V4L: pvrusb2: Suppress compiler warning
   - V4L: pvrusb2: improve 24XXX config option description
   - V4L: pvrusb2: Solve mutex deadlock
   - DVB: cx24123: fix PLL divisor setup
   - V4L: Fix msp343xG handling regression
   - UML: Fix UML build failure
   - uml: use DEFCONFIG_LIST to avoid reading host's config
   - uml: allow using again x86/x86_64 crypto code
   - NET_SCHED: Fix fallout from dev->qdisc RCU change
  * Add backported git patch remving BSD secure level - request by the
    Debian Security Team. (closes: 389282)
  * [powerpc] Add DAC960-ipr PCI id table fixup.
  * [powerpc] Fix uninitialised spinlock in via-pmu-backlight code.
  * Fix serial_cs resume handling.
  * Fix oops when removing suspended serial port.
  * Check if DLC is still attached to the TTY.
  * Add fedora backport of i965 DRM support.

  [ Martin Michlmayr ]
  * [mips] Apply some patches from linux-mips' linux-2.6.18-stable GIT tree:
    - The o32 fstatat syscall behaves differently on 32 and 64 bit kernels
    - fstatat syscall names
    - BCM1480: Mask pending interrupts against c0_status.im.
    - Cobalt: Time runs too quickly
    - Show actual CPU information in /proc/cpuinfo
    - Workaround for bug in gcc -EB / -EL options
    - Do not use -msym32 option for modules
    - Fix O32 personality(2) call with 0xffffffff argument
    - Use compat_sys_mount

  [ dann frazier ]
  * [ia64]: Fix booting on HP cell systems, thanks to Troy Heber
    - Enable CONFIG_HUGETLBFS
    - bugfix/ia64/sal-flush-fix.patch: delay sal cache flush
  * bugfix/sky2-receive-FIFO-fix.patch: fix sky2 hangs on some chips
    Thanks to Stephen Hemminger for the patch. (Closes: #391382)
  * features/all/drivers/cciss-support-for-gt-2TB-volumes.patch:
    Add support for > 2TB volumes
  * bugfix/sym2-dont-claim-raid-devs.patch: Prevent cpqarray/sym2 conflict
    by telling sym2 not to claim raid devices. (Closes: #391384)

  [ Sven Luther ]
  * [powerpc] Added AMD74xx driver module to the powerpc64 flavour
    (Closes: #391861).

  [ Kyle McMartin ]
  * [hppa] Force CROSS_COMPILE=hppa64-linux-gnu- (closes: #389296)

 -- Bastian Blank <waldi@debian.org>  Sat, 21 Oct 2006 15:59:43 +0200

linux-2.6 (2.6.18-2) unstable; urgency=low

  [ Bastian Blank ]
  * hppa: Fix compiler dependencies. (closes: #389296)
  * Make cfq the default io scheduler.
  * Add arcmsr (Areca) driver.
  * powerpc/prep: Fix compatibility asm symlink.
  * m68k: Disable initramfs support.

  [ Kyle McMartin ]
  * hppa: Add parisc patchset.

  [ Norbert Tretkowski ]
  * [alpha] Workaround undefined symbols by setting CONFIG_SCSI=y for smp flavour.
    (closes: #369517)

  [ Christian T. Steiges ]
  * m68k: Update patches for 2.6.18.
  * m68k: Re-Add m68k-as and m68k-macro patch which allow building with current binutils.
  * m68k: disable CONFIG_AUDIT for m68k.
  * m68k/mac: add m68k-no-backlight and m68k-fbcon patch.
  * m68k/mac: enable SONIC, disable all ADB but CUDA.

  [ Jurij Smakov ]
  * Add bugfix/proc-fb-reading.patch to fix the inconsistent behaviour
    of /proc/fb. (Closes: #388815)
  * sparc: Enable vserver flavour for sparc64. (Closes: #386656)

 -- Bastian Blank <waldi@debian.org>  Fri, 29 Sep 2006 14:12:19 +0200

linux-2.6 (2.6.18-1) unstable; urgency=low

  The unpruned release

  [ Martin Michlmayr ]
  * Bump build-dependency on kernel-package to 10.054.
  * arm/iop32x: Build ext2/3 as modules.
  * arm/iop32x: Disable CONFIG_EMBEDDED.
  * mipsel/r5k-cobalt: Enable ISDN.
  * arm/footbridge: Enable the CIFS module (closes: #274808).
  * arm/nslu2: Drop flavour since this machine is supported by arm/ixp4xx.
  * arm: Make get_unaligned() work with const pointers and GCC 4.1.
  * mipsel/r5k-cobalt: Enable CONFIG_BONDING as a module.
  * arm/iop32x: Likewise.
  * arm/ixp4xx: Likewise.
  * arm: Disable CONFIG_AUDIT for now since it's broken.

  [ Sven Luther ]
  * [powerpc] Enabled the -prep flavour. (Closes: #359025)
  * [powerpc] The sisfb framebuffer device is now builtin.
  * [powerpc] Updated the powerpc serial patch. This fixes the XServe serial
    port, but at the cost powermac pcmcia serial cards support.
    Thanks go to Mark Hymers for providing the patch.
    (Closes: #364637, #375194)
  * [powerpc] Added patch to fix oldworld/quik booting.
    Thanks fo to Christian Aichinger for investigating to Benjamin
    Herrenschmidt for providing the patch. (Closes: #366620, #375035).
  * [powerpc] Fixes hvc_console caused suspsend-to-disk breakage. Thanks to
    Andrew Morton for providing the patch. (Closes: #387178)
  * [powerpc] Disabled mv643xx_eth on powerpc64 flavours, as there never was a
    Marvell Discovery northbrige for 64bit powerpc cpus.

  [ Frederik Schüler ]
  * Remove obsolete options from amd64 and i386 configs.
  * Deactivate EVBUG.
  * Make PARPORT options global.
  * [i386] Add class definition for 486 flavour.

  [ maximilian attems ]
  * Enable CONFIG_PRINTER=m for all powerpc flavours.
  * Enable the new alsa CONFIG_SND_AOA framework for powerpc.
  * Add the merged advansys pci table patch.

  [ Bastian Blank ]
  * hppa: Use gcc-4.1.
  * Only provide 16 legacy ptys.

  [ Norbert Tretkowski ]
  * [alpha] Updated configs.
  * [alpha] Disabled CONFIG_AUDIT, broken.
  * [alpha] Added vserver flavour.

 -- Bastian Blank <waldi@debian.org>  Sun, 24 Sep 2006 15:55:37 +0200

linux-2.6 (2.6.17-9) unstable; urgency=medium

  [ Bastian Blank ]
  * Update vserver patch to 2.0.2.
    - Fix possible priviledge escalation in remount code. (CVE-2006-4243)

  [ Frederik Schüler ]
  * Add stable release 2.5.17.12:
    - sky2: version 1.6.1
    - sky2: fix fiber support
    - sky2: MSI test timing
    - sky2: use dev_alloc_skb for receive buffers
    - sky2: clear status IRQ after empty
    - sky2: accept flow control
    - dm: Fix deadlock under high i/o load in raid1 setup.
    - Remove redundant up() in stop_machine()
    - Missing PCI id update for VIA IDE
    - PKTGEN: Fix oops when used with balance-tlb bonding
    - PKTGEN: Make sure skb->{nh,h} are initialized in fill_packet_ipv6() too.
    - Silent data corruption caused by XPC
    - uhci-hcd: fix list access bug
    - binfmt_elf: fix checks for bad address
    - [s390] bug in futex unqueue_me
    - fcntl(F_SETSIG) fix
    - IPV6 OOPS'er triggerable by any user
    - SCTP: Fix sctp_primitive_ABORT() call in sctp_close().
    - SPARC64: Fix X server crashes on sparc64
    - TG3: Disable TSO by default
    - dm: mirror sector offset fix
    - dm: fix block device initialisation
    - dm: add module ref counting
    - dm: fix mapped device ref counting
    - dm: add DMF_FREEING
    - dm: change minor_lock to spinlock
    - dm: move idr_pre_get
    - dm: fix idr minor allocation
    - dm snapshot: unify chunk_size
    - Have ext2 reject file handles with bad inode numbers early.
    - Allow per-route window scale limiting
    - bridge-netfilter: don't overwrite memory outside of skb
    - fix compilation error on IA64
    - Fix output framentation of paged-skbs
    - spectrum_cs: Fix firmware uploading errors
    - TEXTSEARCH: Fix Boyer Moore initialization bug
  * Add stable release 2.6.17.13:
    - lib: add idr_replace
    - pci_ids.h: add some VIA IDE identifiers
  * Remove patches merged upstream:
    - s390-kernel-futex-barrier.patch
  * Unpatch ia64-mman.h-fix.patch

 -- Bastian Blank <waldi@debian.org>  Wed, 13 Sep 2006 14:54:14 +0200

linux-2.6 (2.6.17-8) unstable; urgency=low

  [ Martin Michlmayr ]
  * arm/ixp4xx: Enable CONFIG_W1.

  [ dann frazier ]
  * sound-pci-hda-mac-mini-quirks.diff, sound-pci-hda-intel-d965.diff
    sound-pci-hda-mac-mini-intel945.diff:
    Updates to patch_sigmatel.c to add x86 mac-mini sound support
    Thanks to Matt Kraai. (closes: #384972)

  [ Kyle McMartin ]
  * hppa: Re-enable pa8800 fixing patches from James Bottomley.
    Pulled fresh from parisc-linux git tree.
  * ia64: Pull in compile-failure fix from Christian Cotte-Barrot.
    Pulled from linux-ia64 mailing list. Fix is correct.
  * hppa/alpha/mips: Fix compile-failure due to missing arch_mmap_check. Patch sent
    upstream to stable@kernel.org.

  [ dann frazier ]
  * sym2: only claim "Storage" class devices - the cpqarray driver should be
    used for 5c1510 devices in RAID mode. (closes: #380272)

  [ Bastian Blank ]
  * Backport change to allow all hypercalls for xen.

 -- Bastian Blank <waldi@debian.org>  Thu, 31 Aug 2006 12:12:51 +0200

linux-2.6 (2.6.17-7) unstable; urgency=low

  [ Martin Michlmayr ]
  * arm/iop32x: Enable CONFIG_BLK_DEV_OFFBOARD.
  * arm/iop32x: Unset CONFIG_BLK_DEV_AMD74XX since it fails on ARM
    with "Unknown symbol pci_get_legacy_ide_irq".
  * arm/iop32x: Enable a number of MD and DM modules.
  * arm/iop32x: Enable some more USB network modules.
  * mipsel/r5k-cobalt: Increase 8250 NR_UARTS and RUNTIME_UARTS to 4.
  * mipsel/r5k-cobalt: Fix MAC detection problem on Qube 2700.

  [ Bastian Blank ]
  * Update vserver patch to 2.0.2-rc29.
  * Add stable release 2.6.17.10:
    - Fix possible UDF deadlock and memory corruption (CVE-2006-4145)
    - elv_unregister: fix possible crash on module unload
    - Fix sctp privilege elevation (CVE-2006-3745)

  [ maximilian attems ]
  * Add RAM range to longclass for -bigmem. (closes: 382799)
  * Add stable release 2.6.17.9:
    - powerpc: Clear HID0 attention enable on PPC970 at boot time
    (CVE-2006-4093)
  * Add stable release 2.6.17.11:
    - Fix ipv4 routing locking bug
    - disable debugging version of write_lock()
    - PCI: fix ICH6 quirks
    - 1394: fix for recently added firewire patch that breaks things on ppc
    - Fix IFLA_ADDRESS handling
    - Fix BeFS slab corruption
    - Fix timer race in dst GC code
    - Have ext3 reject file handles with bad inode numbers early
    - Kill HASH_HIGHMEM from route cache hash sizing
    - sys_getppid oopses on debug kernel
    - IA64: local DoS with corrupted ELFs
    - tpm: interrupt clear fix
    - ulog: fix panic on SMP kernels
    - dm: BUG/OOPS fix
    - MD: Fix a potential NULL dereference in md/raid1
    - ip_tables: fix table locking in ipt_do_table
    - swsusp: Fix swap_type_of
    - sky2: phy power problem on 88e805x
    - ipx: header length validation needed

  [ Frederik Schüler ]
  * Activate CONFIG_R8169_VLAN on amd64. (closes: #383707)
  * Activate EFI boot support on i386. (closes: #381951)

  [ dann frazier ]
  * Include module.lds in headers package if it exists. (closes: #342246)
  * Add Apple MacBook product IDs to usbhid and set
    CONFIG_USB_HIDINPUT_POWERBOOK=y on i386 and amd64. (closes: #383620)

 -- Bastian Blank <waldi@debian.org>  Thu, 24 Aug 2006 15:54:51 +0000

linux-2.6 (2.6.17-6) unstable; urgency=low

  [ maximilian attems ]
  * debian/arch/i386/defines: Activate 686-bigmem flavour for enterprise
  usage.
  * Add ubuntu pci table patch for scsi drivers advansys and fdomain.

  [ Martin Michlmayr ]
  * arm/armeb: Use gcc-4.1.
  * mips/mipsel: Use gcc-4.1.
  * arm/ixp4xx: Update config based on the NSLU2 config.
  * arm/s3c2410: Unset CONFIG_DEBUG_INFO.
  * arm/iop32x: xscale: don't mis-report 80219 as an iop32x
  * arm/iop32x: Add an MTD map for IOP3xx boards
  * arm/iop32x: Add support for the Thecus N2100.
  * arm/iop32x: Add support for the GLAN Tank.
  * arm/iop32x: Add a flavour for IOP32x based machines.

  [ Bastian Blank ]
  * Shrink short descriptions.
  * Make gcc-4.1 the default compiler.
  * [powerpc]: Use gcc-4.1.
  * Move latest and transitional packages to linux-latest-2.6.

  [ Frederik Schüler ]
  * [amd64] Add smp-alternatives backport.
  * [amd64] Drop smp flavours.
  * [amd64] Merge k8 and p4 flavours into a generic one, following upstreams
    advice.
  * Activate BSD_PROCESS_ACCT_V3.
  * Add stable release 2.6.17.8:
    - ALSA: Don't reject O_RDWR at opening PCM OSS
    - Add stable branch to maintainers file
    - tty serialize flush_to_ldisc
    - S390: fix futex_atomic_cmpxchg_inatomic
    - Fix budget-av compile failure
    - cond_resched() fix
    - e1000: add forgotten PCI ID for supported device
    - ext3: avoid triggering ext3_error on bad NFS file handle
    - ext3 -nobh option causes oops
    - Fix race related problem when adding items to and svcrpc auth cache.
    - ieee1394: sbp2: enable auto spin-up for Maxtor disks
    - invalidate_bdev() speedup
    - Sparc64 quad-float emulation fix
    - VLAN state handling fix
    - Update frag_list in pskb_trim
    - UHCI: Fix handling of short last packet
    - sky2: NAPI bug
    - i2c: Fix 'ignore' module parameter handling in i2c-core
    - scx200_acb: Fix the block transactions
    - scx200_acb: Fix the state machine
    - H.323 helper: fix possible NULL-ptr dereference
    - Don't allow chmod() on the /proc/<pid>/ files
    - PCI: fix issues with extended conf space when MMCONFIG disabled because of e820

  [ Sven Luther ]
  * [powerpc] Added console=hvsi0 too to CMDLINE to the powerpc64 flavour, for
    non-virtualized IBM power machines serial console.

 -- Bastian Blank <waldi@debian.org>  Fri, 11 Aug 2006 19:58:06 +0200

linux-2.6 (2.6.17-5) unstable; urgency=low

  [ Martin Michlmayr ]
  * [arm/nslu2] Enable CONFIG_USB_EHCI_SPLIT_ISO.  Closes: #378554

  [ maximilian attems ]
  * Add stable release 2.6.17.7:
    - BLOCK: Fix bounce limit address check
    - v4l/dvb: Fix budget-av frontend detection
    - v4l/dvb: Fix CI on old KNC1 DVBC cards
    - v4l/dvb: Fix CI interface on PRO KNC1 cards
    - v4l/dvb: Backport fix to artec USB DVB devices
    - v4l/dvb: Backport the DISEQC regression fix to 2.6.17.x
    - v4l/dvb: stradis: dont export MODULE_DEVICE_TABLE
    - pnp: suppress request_irq() warning
    - generic_file_buffered_write(): handle zero-length iovec segments
    - serial 8250: sysrq deadlock fix
    - Reduce ACPI verbosity on null handle condition
    - ieee80211: TKIP requires CRC32
    - Make powernow-k7 work on SMP kernels.
    - via-velocity: the link is not correctly detected when the device starts
    - Add missing UFO initialisations
    - USB serial ftdi_sio: Prevent userspace DoS (CVE-2006-2936)
    - cdrom: fix bad cgc.buflen assignment
    - splice: fix problems with sys_tee()
    - fix fdset leakage
    - struct file leakage
    - XFS: corruption fix
    - v4l/dvb: Kconfig: fix description and dependencies for saa7115 module
    - dvb-bt8xx: fix frontend detection for DViCO FusionHDTV DVB-T Lite rev 1.2
    - IB/mthca: restore missing PCI registers after reset
    - v4l/dvb: Backport the budget driver DISEQC instability fix
    - Fix IPv4/DECnet routing rule dumping
    - pdflush: handle resume wakeups
    - x86_64: Fix modular pc speaker
    - Fix powernow-k8 SMP kernel on UP hardware bug.
    - ALSA: RME HDSP - fixed proc interface (missing {})
    - ALSA: au88x0 - Fix 64bit address of MPU401 MMIO port
    - ALSA: Fix a deadlock in snd-rtctimer
    - ALSA: Fix missing array terminators in AD1988 codec support
    - ALSA: Fix model for HP dc7600
    - ALSA: Fix mute switch on VAIO laptops with STAC7661
    - ALSA: fix the SND_FM801_TEA575X dependencies
    - ALSA: Fix undefined (missing) references in ISA MIRO sound driver
    - ALSA: Fix workaround for AD1988A rev2 codec
    - ALSA: hda-intel - Fix race in remove
    - Suppress irq handler mismatch messages in ALSA ISA drivers
    - PKT_SCHED: Fix illegal memory dereferences when dumping actions
    - PKT_SCHED: Return ENOENT if action module is unavailable
    - PKT_SCHED: Fix error handling while dumping actions
    - generic_file_buffered_write(): deadlock on vectored write
    - ethtool: oops in ethtool_set_pauseparam()
    - memory hotplug: solve config broken: undefined reference to `online_page'
  * Add budget-av-compile-fix.patch stable compile fix.
  * Enable in all configs setting SND_FM801_TEA575X SND_FM801_TEA575X_BOOL=y.

 -- Bastian Blank <waldi@debian.org>  Sat, 29 Jul 2006 13:30:06 +0200

linux-2.6 (2.6.17-4) unstable; urgency=low

  [ Bastian Blank ]
  * Add stable release 2.6.17.5:
    - Fix nasty /proc vulnerability (CVE-2006-3626)
  * Add stable release 2.6.17.6:
    - Relax /proc fix a bit
  * Set section of images to admin.

  [ dann frazier ]
  * [ia64] Drop the non-SMP flavours; they are not well maintained upstream.
    Note that the non-SMP flavours have been identical to the SMP builds
    since 2.6.13-1; this was to avoid having to drop then re-add these
    flavours if upstream resolved the issue - but that never happened.
    Note that this is a measurable performance penalty on non-SMP systems.

 -- Bastian Blank <waldi@debian.org>  Mon, 17 Jul 2006 11:08:41 +0200

linux-2.6 (2.6.17-3) unstable; urgency=low

  [ maximilian attems ]
  * Add stable release 2.6.17.2:
    - ide-io: increase timeout value to allow for slave wakeup
    - NTFS: Critical bug fix (affects MIPS and possibly others)
    - Link error when futexes are disabled on 64bit architectures
    - SCTP: Reset rtt_in_progress for the chunk when processing its sack.
    - SPARC32: Fix iommu_flush_iotlb end address
    - ETHTOOL: Fix UFO typo
    - UML: fix uptime
    - x86: compile fix for asm-i386/alternatives.h
    - bcm43xx: init fix for possible Machine Check
    - SCTP: Fix persistent slowdown in sctp when a gap ack consumes rx buffer.
    - kbuild: bugfix with initramfs
    - Input: return correct size when reading modalias attribute
    - ohci1394: Fix broken suspend/resume in ohci1394
    - idr: fix race in idr code
    - USB: Whiteheat: fix firmware spurious errors
    - libata: minor patch for ATA_DFLAG_PIO
    - SCTP: Send only 1 window update SACK per message.
    - PFKEYV2: Fix inconsistent typing in struct sadb_x_kmprivate.
    - SCTP: Limit association max_retrans setting in setsockopt.
    - SCTP: Reject sctp packets with broadcast addresses.
    - IPV6: Sum real space for RTAs.
    - IPV6 ADDRCONF: Fix default source address selection without
      CONFIG_IPV6_PRIVACY
    - IPV6: Fix source address selection.
  * Add stable release 2.6.17.3:
    - NETFILTER: SCTP conntrack: fix crash triggered by packet without chunks
    [CVE-2006-2934]
  * Deapply merged sparc32-iotlb.patch.
  * Fix README.Debian: Correct svn location, remove old boot param bswap
    reference, the asfs patch is in the Debian kernel. Remove reference to
    AMD 768 erratum 10, it was solved in 2.6.12. Add wording corrections.
  * Set CONFIG_SERIAL_8250_RN_UARTS=16 for all archs beside mips/m68k unless
    explicitly set on a specific value. (closes: 377151)
  * Add stable release 2.6.17.4:
    - fix prctl privilege escalation and suid_dumpable (CVE-2006-2451)

  [ Sven Luther ]
  * Re-enabled fs-asfs patch.

  [ Thiemo Seufer ]
  * [mips,mipsel] Fix sb1 interrupt handlers.
  * [mips,mipsel] Fix devfs-induced build failure in sb1250 serial driver.
  * [mips] SGI ip22 RTC was broken, fixed thanks to Julien Blache.
  * [mips] Fix SGI ip22 serial console, thanks to Julien Blache.

  [ Martin Michlmayr ]
  * [arm/nslu2] Enable HFS and some other filesystems.
  * [arm/nslu2] Unset CONFIG_USB_STORAGE_DEBUG.  Closes: #377853.

 -- Bastian Blank <waldi@debian.org>  Thu, 13 Jul 2006 13:14:53 +0200

linux-2.6 (2.6.17-2) unstable; urgency=low

  [ Jurij Smakov ]
  * [sparc] Switch to gcc-4.1 as it produces a working kernel,
    while gcc-4.0 does not. No ABI bump neccessary, because
    2.6.17-1 sparc binaries never made it to the archive.
  * [sparc32] Add sparc32-iotlb.patch to fix DMA errors on sparc32.

  [ Sven Luther ]
  * [powerpc] Added console=hvc0 default commandline option to powerpc64 flavour.
  * [powerpc] Fixed mkvmlinuz support, which was missing from -1. (Closes: #375645)
  * [powerpc] Added PowerBook HID support for last-gen PowerBook keyboards.
    (Closes: #307327)

  [ Martin Michlmayr ]
  * [mipsel] Fix compilation error in dz serial driver.
  * [mipsel] Update configs.
  * [mipsel] Add a build fix for the Cobalt early console support.
  * [arm/nslu2] Disable SE Linux support for now so the kernel fits into flash.

  [ Christian T. Steigies ]
  * [m68k] Update patches for 2.6.17.
  * [m68k] Add m68k-as and m68k-macro patch which allow building with current binutils.
  * [m68k] Disable all subarches but amiga and mac for official linux-images.

  [ Kyle McMartin ]
  * [hppa] Update patchset (2.6.17-pa6) from parisc-linux.org.
    Which fixes relocation errors in modules with 64-bit kernels, and
    a softlockup on non-SMP flavours with gettimeofday.

 -- Bastian Blank <waldi@debian.org>  Thu, 29 Jun 2006 18:49:35 +0200

linux-2.6 (2.6.17-1) unstable; urgency=low

  [ Frederik Schüler ]
  * New upstream release.
  * [amd64] Use gcc 4.1.
  * [amd64] Drop amd64-generic flavor. We will use amd64-k8 for the
    installer.

  [ Martin Michlmayr ]
  * [mips] Update patches for 2.6.17.
  * [arm] Update configs.
  * [armeb] Update configs.

  [ Thiemo Seufer ]
  * [mips] Fix SWARM FPU detection.
  * [mips] Update configurations.

  [ Kyle McMartin ]
  * [hppa] Set PDC_CHASSIS_WARN to y.
  * [hppa] Update patchset (2.6.17-pa2) from parisc-linux.org.
  * [hppa] Change NR_CPUS to 8 from 32 on both SMP flavours.
  * [hppa] Set PARISC_PAGE_SIZE to 4K on all platforms.

  [ Bastian Blank ]
  * [s390] Use gcc 4.1.
  * [i386] Enable REGPARM.
  * [i386] Use gcc 4.1.
  * [powerpc] Disable prep.

  [ dann frazier ]
  * [ia64] Update configs
  * [ia64] Use gcc 4.1.

  [ maximilian attems ]
  * Add stable release 2.6.17.1:
    - xt_sctp: fix endless loop caused by 0 chunk length (CVE-2006-3085)

 -- Bastian Blank <waldi@debian.org>  Thu, 22 Jun 2006 12:13:15 +0200

linux-2.6 (2.6.16+2.6.17-rc3-0experimental.1) experimental; urgency=low

  [ Frederik Schüler ]
  * New upstream release candidate.
  * Switch HZ from 1000 to 250, following upstreams default.
  * Activate CONFIG_BCM43XX_DEBUG.

  [ maximilian attems ]
  * Disable broken and known unsecure LSM modules: CONFIG_SECURITY_SECLVL,
    CONFIG_SECURITY_ROOTPLUG. Upstream plans to remove them for 2.6.18

 -- Frederik Schüler <fs@debian.org>  Sun,  7 May 2006 17:06:29 +0200

linux-2.6.16 (2.6.16-18) unstable; urgency=high

  [ Sven Luther ]
  * [powerpc] Added console=hvsi0 too to CMDLINE to the powerpc64 flavour,
    for non-virtualized IBM power machines serial console.

  [ dann frazier ]
  * fs-ext3-bad-nfs-handle.patch: avoid triggering ext3_error on bad NFS
    file handle (CVE-2006-3468)
  * cdrom-bad-cgc.buflen-assign.patch: fix buffer overflow in dvd_read_bca
  * usb-serial-ftdi_sio-dos.patch: fix userspace DoS in ftdi_sio driver

  [ Bastian Blank ]
  * Update xen patch to changeset 9762.

 -- Frederik Schüler <fs@debian.org>  Fri, 18 Aug 2006 20:29:17 +0200

linux-2.6.16 (2.6.16-17) unstable; urgency=high

  [ Martin Michlmayr ]
  * Add stable release 2.6.16.22:
    - powernow-k8 crash workaround
    - NTFS: Critical bug fix (affects MIPS and possibly others)
    - JFS: Fix multiple errors in metapage_releasepage
    - SPARC64: Fix D-cache corruption in mremap
    - SPARC64: Respect gfp_t argument to dma_alloc_coherent().
    - SPARC64: Fix missing fold at end of checksums.
    - scsi_lib.c: properly count the number of pages in scsi_req_map_sg()
    - I2O: Bugfixes to get I2O working again
    - Missed error checking for intent's filp in open_namei().
    - tmpfs: time granularity fix for [acm]time going backwards
    - USB: Whiteheat: fix firmware spurious errors
    - fs/namei.c: Call to file_permission() under a spinlock in do_lookup_path()
  * Add stable release 2.6.16.23:
    - revert PARPORT_SERIAL should depend on SERIAL_8250_PCI patch
    - NETFILTER: SCTP conntrack: fix crash triggered by packet without
      chunks (CVE-2006-2934)
  * Add stable release 2.6.16.24:
    - fix prctl privilege escalation and suid_dumpable (CVE-2006-2451)
  * Add stable release 2.6.16.25:
    - Fix nasty /proc vulnerability (CVE-2006-3626)
  * Relax /proc fix a bit (Linus Torvalds)

  * [arm/nslu2] Unset CONFIG_USB_STORAGE_DEBUG.  Closes: #377853.
  * [mips] SGI ip22 RTC was broken, fixed thanks to Julien Blache.
  * [mips] Fix SGI ip22 serial console, thanks to Julien Blache.

  [ Bastian Blank ]
  * Fix vserver patch.

 -- Bastian Blank <waldi@debian.org>  Sat, 15 Jul 2006 17:18:49 +0200

linux-2.6.16 (2.6.16-16) unstable; urgency=low

  [ Sven Luther ]
  * [powerpc] Added console=hvc0 default commandline option to powerpc64 flavour.
  * [powerpc] Now THERM_PM72 and all WINDFARMs are builtin, for better fan control.

  [ Martin Michlmayr ]
  * [arm/nslu2] Disable SE Linux support for now so the kernel fits into
    flash.  Closes: #376926.

  [ Bastian Blank ]
  * [powerpc,powerpc-miboot] Enable OpenFirmware device tree support.
    (closes: #376012)

 -- Bastian Blank <waldi@debian.org>  Sat,  8 Jul 2006 17:57:57 +0200

linux-2.6.16 (2.6.16-15) unstable; urgency=low

  [ maximilian attems ]
  * Add stable release 2.6.16.18:
    - NETFILTER: SNMP NAT: fix memory corruption (CVE-2006-2444)
  * Add stable release 2.6.16.19:
    - NETFILTER: Fix small information leak in SO_ORIGINAL_DST (CVE-2006-1343)
  * Add stable release 2.6.16.20:
    - x86_64: Don't do syscall exit tracing twice
    - Altix: correct ioc4 port order
    - Input: psmouse - fix new device detection logic
    - PowerMac: force only suspend-to-disk to be valid
    - the latest consensus libata resume fix
    - Altix: correct ioc3 port order
    - Cpuset: might sleep checking zones allowed fix
    - ohci1394, sbp2: fix "scsi_add_device failed" with PL-3507 based devices
    - sbp2: backport read_capacity workaround for iPod
    - sbp2: fix check of return value of hpsb_allocate_and_register_addrspace
    - x86_64: x86_64 add crashdump trigger points
    - ipw2200: Filter unsupported channels out in ad-hoc mode
  * Add stable release 2.6.16.21:
    - check_process_timers: fix possible lockup
    - run_posix_cpu_timers: remove a bogus BUG_ON() (CVE-2006-2445)
    - xt_sctp: fix endless loop caused by 0 chunk length (CVE-2006-3085)
    - powerpc: Fix machine check problem on 32-bit kernels (CVE-2006-2448)

  [ Christian T. Steigies ]
  * [m68k] Add mac via patch from Finn Thain.
  * [m68k] Enable INPUT_EVDEV.

  [ Martin Michlmayr ]
  * [mips/b1-bcm91250a] Enable SMP.
  * [mips] Add a compile fix for the Maxine fb.
  * [mipsel] Add a patch that let's you enable serial console on DECstation.
  * [mipsel] Add a patch to get SCSI working on DECstation.
  * [mipsel] Handle memory-mapped RTC chips properly.
  * [mipsel] Add configs for r3k-kn02 and r4k-kn04 DECstation.
  * [arm] Allow RiscPC machines to boot an initrd (tagged list fix).
  * [arm/nslu2] Enable many modules.
  * [arm] Build loop support as a module.
  * [arm] Use the generic netfilter configuration.
  * [arm/footbridge] Enable sound.

  [ Kyle McMartin ]
  * [hppa] Pulled patch from cvs to fix build of kernel/ptrace.c which needs
    {read,write}_can_lock.
  * [hppa] Disable CONFIG_DETECT_SOFTLOCKUP to fix boot on pa8800 machines.

  [ Sven Luther ]
  * [powerpc,prep] Added a new ARCH=ppc PReP flavour, currently mostly a copy
    of the -powerpc one.
  * Upgraded mkvmlinuz dependency to mkvmlinuz 21.

  [ Bastian Blank ]
  * Update vserver patch to 2.0.2-rc21.
  * Bump build-dependency on kernel-package to 10.049.

  [ Jurij Smakov ]
  * Add dcache-memory-corruption.patch to fix the mremap(), occasionally
    triggered on sparc in the form of dpkg database corruption. Affects
    sparc64, mips and generic includes. Thanks to David Miller, original
    patch is included in 2.6.17.
    Ref: http://marc.theaimsgroup.com/?l=linux-sparc&m=114920963824047&w=2
  * Add sparc32-iotlb.patch to fix the DMA errors encountered with latest
    kernels on sparc32, in particularly HyperSparcs. Thanks to Bob Breuer.
    Ref: http://marc.theaimsgroup.com/?l=linux-sparc&m=115077649707675&w=2

 -- Bastian Blank <waldi@debian.org>  Wed, 21 Jun 2006 14:09:11 +0200

linux-2.6 (2.6.16-14) unstable; urgency=low

  [ Bastian Blank ]
  * Add stable release 2.6.16.16:
    - fs/locks.c: Fix lease_init (CVE-2006-1860)
  * Make i386 xen images recommend libc6-xen.
  * Update vserver patch to 2.0.2-rc20.
  * Update xen patch to changeset 9687.

  [ Christian T. Steigies ]
  * [m68k] Add generic m68k ide fix.
  * [m68k] Add cross-compile instructions.
  * [m68k] Enable INPUT_EVDEV for yaird.
  * [m68k] sun3 general compile and scsi fixes, enable sun3 SCSI again.

  [ dann frazier ]
  * cs4281 - Fix the check of timeout in probe to deal with variable HZ.
    (closes: #361197)

  [ Norbert Tretkowski ]
  * [alpha] Readded patch to support prctl syscall, got lost when upgrading
    to 2.6.16.

  [ Frederik Schüler ]
  * Add stable release 2.6.16.17:
    - SCTP: Validate the parameter length in HB-ACK chunk (CVE-2006-1857)
    - SCTP: Respect the real chunk length when walking parameters
      (CVE-2006-1858)
    - ptrace_attach: fix possible deadlock schenario with irqs
    - Fix ptrace_attach()/ptrace_traceme()/de_thread() race
    - page migration: Fix fallback behavior for dirty pages
    - add migratepage address space op to shmem
    - Remove cond_resched in gather_stats()
    - VIA quirk fixup, additional PCI IDs
    - PCI quirk: VIA IRQ fixup should only run for VIA southbridges
    - Fix udev device creation
    - limit request_fn recursion
    - PCI: correctly allocate return buffers for osc calls
    - selinux: check for failed kmalloc in security_sid_to_context()
    - TG3: ethtool always report port is TP.
    - Netfilter: do_add_counters race, possible oops or info leak
      (CVE-2006-0039)
    - scx200_acb: Fix resource name use after free
    - smbus unhiding kills thermal management
    - fs/compat.c: fix 'if (a |= b )' typo
    - smbfs: Fix slab corruption in samba error path
    - fs/locks.c: Fix sys_flock() race
    - USB: ub oops in block_uevent
    - via-rhine: zero pad short packets on Rhine I ethernet cards
    - md: Avoid oops when attempting to fix read errors on raid10

 -- Bastian Blank <waldi@debian.org>  Mon, 22 May 2006 14:56:11 +0200

linux-2.6 (2.6.16-13) unstable; urgency=low

  [ Frederik Schüler ]
  * Add stable release 2.6.16.14:
    - smbfs chroot issue (CVE-2006-1864)

  [ Bastian Blank ]
  * Don't make headers packages depend on images.
  * Bump abiname to 2. (closes: #366291)
  * Update vserver patch to 2.0.2-rc19.
  * Update xen patch to changeset 9668.
  * Remove abi fixes.
  * Add stable release 2.6.16.15:
    - SCTP: Allow spillover of receive buffer to avoid deadlock. (CVE-2006-2275)
    - SCTP: Fix panic's when receiving fragmented SCTP control chunks. (CVE-2006-2272)
    - SCTP: Fix state table entries for chunks received in CLOSED state. (CVE-2006-2271)
    - SCTP: Prevent possible infinite recursion with multiple bundled DATA. (CVE-2006-2274)
  * Switch HZ from 1000 to 250.

  [ Christian T. Steigies ]
  * [m68k] Add patches that allow building images for atari
  * [m68k] Enable atyfb driver for atari

 -- Bastian Blank <waldi@debian.org>  Wed, 10 May 2006 18:58:44 +0200

linux-2.6 (2.6.16-12) unstable; urgency=low

  [ Bastian Blank ]
  * Add stable release 2.6.16.12:
    - dm snapshot: fix kcopyd destructor
    - x86_64: Pass -32 to the assembler when compiling the 32bit vsyscall pages
    - for_each_possible_cpu
    - Simplify proc/devices and fix early termination regression
    - sonypi: correct detection of new ICH7-based laptops
    - MIPS: Fix tx49_blast_icache32_page_indexed.
    - NET: e1000: Update truesize with the length of the packet for packet split
    - i386: fix broken FP exception handling
    - tipar oops fix
    - USB: fix array overrun in drivers/usb/serial/option.c
    - Altix snsc: duplicate kobject fix
    - Alpha: strncpy() fix
    - LSM: add missing hook to do_compat_readv_writev()
    - Fix reiserfs deadlock
    - make vm86 call audit_syscall_exit
    - fix saa7129 support in saa7127 module for pvr350 tv out
    - dm flush queue EINTR
    - get_dvb_firmware: download nxt2002 firmware from new driver location
    - cxusb-bluebird: bug-fix: power down corrupts frontend
    - x86_64: Fix a race in the free_iommu path.
    - MIPS: Use "R" constraint for cache_op.
    - MIPS: R2 build fixes for gcc < 3.4.
    - cs5535_gpio.c: call cdev_del() during module_exit to unmap kobject references and other cleanups
    - MIPS: Fix branch emulation for floating-point exceptions.
    - x86/PAE: Fix pte_clear for the >4GB RAM case
  * Add stable release 2.6.16.13:
    - NETFILTER: SCTP conntrack: fix infinite loop (CVE-2006-1527)
  * Remove merged patches.
  * Rediff xen patch.
  * Bump build-dependency on kernel-package to 10.047.

  [ Martin Michlmayr ]
  * [arm] Enable cramfs for ixp4xx and rpc.

 -- Bastian Blank <waldi@debian.org>  Thu,  4 May 2006 11:37:26 +0200

linux-2.6 (2.6.16-11) unstable; urgency=low

  * Update vserver patch to 2.0.2-rc18.
    - Limit ccaps to root inside a guest (CVE-2006-2110)
  * Conflict with known broken grub versions. (closes: #361308)
  * Enable s390 vserver image.
  * Enable xen and xen-vserver images.
  * Use localversion for kernel-package images. (closes: #365505)

 -- Bastian Blank <waldi@debian.org>  Mon,  1 May 2006 16:38:45 +0200

linux-2.6 (2.6.16-10) unstable; urgency=low

  [ Norbert Tretkowski ]
  * [alpha] Added backport of for_each_possible_cpu() to fix alpha build.
    (closes: #364206)
  * Add stable release 2.6.16.10:
    - IPC: access to unmapped vmalloc area in grow_ary()
    - Add more prevent_tail_call()
    - alim15x3: ULI M-1573 south Bridge support
    - apm: fix Armada laptops again
    - fbdev: Fix return error of fb_write
    - Fix file lookup without ref
    - m41t00: fix bitmasks when writing to chip
    - Open IPMI BT overflow
    - x86: be careful about tailcall breakage for sys_open[at] too
    - x86: don't allow tail-calls in sys_ftruncate[64]()
    - IPV6: XFRM: Fix decoding session with preceding extension header(s).
    - IPV6: XFRM: Don't use old copy of pointer after pskb_may_pull().
    - IPV6: Ensure to have hop-by-hop options in our header of &sk_buff.
    - selinux: Fix MLS compatibility off-by-one bug
    - PPC: fix oops in alsa powermac driver
    - MTD_NAND_SHARPSL and MTD_NAND_NANDSIM should be tristate's
    - i2c-i801: Fix resume when PEC is used
    - Fix hotplug race during device registration
    - Fix truesize underflow
    - efficeon-agp: Add missing memory mask
    - 3ware 9000 disable local irqs during kmap_atomic
    - 3ware: kmap_atomic() fix

  [ maximilian attems ]
  * Add stable release 2.6.16.11:
    -  Don't allow a backslash in a path component (CVE-2006-1863)

 -- Bastian Blank <waldi@debian.org>  Tue, 25 Apr 2006 13:56:19 +0200

linux-2.6 (2.6.16-9) unstable; urgency=low

  [ maximilian attems ]
  * Add stable release 2.6.16.8:
    - ip_route_input panic fix (CVE-2006-1525)
  * Add stable release 2.6.16.9:
    - i386/x86-64: Fix x87 information leak between processes (CVE-2006-1056)

  [ Bastian Blank ]
  * Update vserver patch to 2.0.2-rc17.

 -- Bastian Blank <waldi@debian.org>  Thu, 20 Apr 2006 15:37:28 +0200

linux-2.6 (2.6.16-8) unstable; urgency=low

  * Fix ABI-breakage introduced in -7. (closes: #363032)
  * Add stable release 2.6.16.6:
    - ext3: Fix missed mutex unlock
    - RLIMIT_CPU: fix handling of a zero limit
    - alpha: SMP boot fixes
    - m32r: security fix of {get, put}_user macros
    - m32r: Fix cpu_possible_map and cpu_present_map initialization for SMP kernel
    - shmat: stop mprotect from giving write permission to a readonly attachment (CVE-2006-1524)
    - powerpc: fix incorrect SA_ONSTACK behaviour for 64-bit processes
    - MPBL0010 driver sysfs permissions wide open
    - cciss: bug fix for crash when running hpacucli
    - fuse: fix oops in fuse_send_readpages()
    - Fix utime(2) in the case that no times parameter was passed in.
    - Fix buddy list race that could lead to page lru list corruptions
    - NETFILTER: Fix fragmentation issues with bridge netfilter
    - USB: remove __init from usb_console_setup
    - Fix suspend with traced tasks
    - isd200: limit to BLK_DEV_IDE
    - edac_752x needs CONFIG_HOTPLUG
    - fix non-leader exec under ptrace
    - sky2: bad memory reference on dual port cards
    - atm: clip causes unregister hang
    - powerpc: iSeries needs slb_initialize to be called
    - Fix block device symlink name
    - Incorrect signature sent on SMB Read
  * Add stable release 2.6.16.7:
    - fix MADV_REMOVE vulnerability (CVE-2006-1524 for real this time)

 -- Bastian Blank <waldi@debian.org>  Tue, 18 Apr 2006 16:22:31 +0200

linux-2.6 (2.6.16-7) unstable; urgency=low

  [ Frederik Schüler ]
  * Add stable release 2.6.16.3:
    - Keys: Fix oops when adding key to non-keyring (CVE-2006-1522)

  [ Bastian Blank ]
  * Add stable release 2.6.16.4:
    - RCU signal handling (CVE-2006-1523)

  [ Sven Luther ]
  * [powerpc] Transitioned mkvmlinuz support patch to the 2.6.16 ARCH=powerpc
    tree. PReP is broken in 2.6.16 though.

  [ maximilian attems ]
  * Add stable release 2.6.16.5:
   - x86_64: Clean up execve
   - x86_64: When user could have changed RIP always force IRET (CVE-2006-0744)
  * Disable CONFIG_SECCOMP (adds useless overhead on context-switch) -
    thanks to fs for checking abi.

  [ Christian T. Steigies ]
  * [m68k] update m68k patch and config to 2.6.16, temporarily disable atari

 -- Bastian Blank <waldi@debian.org>  Sat, 15 Apr 2006 13:56:05 +0200

linux-2.6 (2.6.16-6) unstable; urgency=medium

  [ Bastian Blank ]
  * Provide version infos in support package and don't longer rely on the
    changelog.
  * [amd64/i386] Enable cpu hotplug support.

  [ maximilian attems ]
  * Add stable release 2.6.16.2:
    - PCMCIA_SPECTRUM must select FW_LOADER
    - drivers/net/wireless/ipw2200.c: fix an array overun
    - AIRO{,_CS} <-> CRYPTO fixes
    - tlclk: fix handling of device major
    - fbcon: Fix big-endian bogosity in slow_imageblit()
    - Fix NULL pointer dereference in node_read_numastat()
    - USB: EHCI full speed ISO bugfixes
    - Mark longhaul driver as broken.
    - fib_trie.c node freeing fix
    - USB: Fix irda-usb use after use
    - sysfs: zero terminate sysfs write buffers (CVE-2006-1055)
    - USB: usbcore: usb_set_configuration oops (NULL ptr dereference)
    - pcmcia: permit single-character-identifiers
    - hostap: Fix EAPOL frame encryption
    - wrong error path in dup_fd() leading to oopses in RCU
    - {ip, nf}_conntrack_netlink: fix expectation notifier unregistration
    - isicom must select FW_LOADER
    - knfsd: Correct reserved reply space for read requests.
    - Fix module refcount leak in __set_personality()
    - sbp2: fix spinlock recursion
    - powerpc: make ISA floppies work again
    - opti9x - Fix compile without CONFIG_PNP
    - Add default entry for CTL Travel Master U553W
    - Fix the p4-clockmod N60 errata workaround.
    - kdump proc vmcore size oveflow fix

 -- Bastian Blank <waldi@debian.org>  Mon, 10 Apr 2006 16:09:51 +0200

linux-2.6 (2.6.16-5) unstable; urgency=low

  [ Bastian Blank ]
  * Provide real dependency packages for module building.
    - Add linux-headers-$version-$abiname-all and
      linux-headers-$version-$abiname-all-$arch.
  * Rename support package to linux-support-$version-$abiname.
  * Fix module package output.
  * Include .kernelrelease in headers packages. (closes: #359813)
  * Disable Cumana partition support completely. (closes: #359207)
  * Update vserver patch to 2.0.2-rc15.

  [ dann frazier ]
  * [ia64] initramfs-tools works now, no longer restrict initramfs-generators

 -- Bastian Blank <waldi@debian.org>  Mon,  3 Apr 2006 14:00:08 +0200

linux-2.6 (2.6.16-4) unstable; urgency=medium

  [ Martin Michlmayr ]
  * [arm/armeb] Update nslu2 config.
  * Add stable release 2.6.16.1:
    - Fix speedstep-smi assembly bug in speedstep_smi_ownership
    - DMI: fix DMI onboard device discovery
    - cciss: fix use-after-free in cciss_init_one
    - DM: Fix bug: BIO_RW_BARRIER requests to md/raid1 hang.
    - fix scheduler deadlock
    - proc: fix duplicate line in /proc/devices
    - rtc.h broke strace(1) builds
    - dm: bio split bvec fix
    - v9fs: assign dentry ops to negative dentries
    - i810fb_cursor(): use GFP_ATOMIC
    - NET: Ensure device name passed to SO_BINDTODEVICE is NULL terminated.
    - XFS writeout fix
    - sysfs: fix a kobject leak in sysfs_add_link on the error path
    - get_cpu_sysdev() signedness fix
    - firmware: fix BUG: in fw_realloc_buffer
    - sysfs: sysfs_remove_dir() needs to invalidate the dentry
    - TCP: Do not use inet->id of global tcp_socket when sending RST (CVE-2006-1242)
    - 2.6.xx: sata_mv: another critical fix
    - Kconfig: VIDEO_DECODER must select FW_LOADER
    - V4L/DVB (3324): Fix Samsung tuner frequency ranges
    - sata_mv: fix irq port status usage

 -- Bastian Blank <waldi@debian.org>  Tue, 28 Mar 2006 17:19:10 +0200

linux-2.6 (2.6.16-3) unstable; urgency=low

  [ Frederik Schüler ]
  * [amd64] Add asm-i386 to the linux-headers packages.

  [ Jonas Smedegaard ]
  * Tighten yaird dependency to at least 0.0.12-8 (supporting Linux
    2.6.16 uppercase hex in Kconfig and new IDE sysfs naming, and VIA
    IDE on powerpc).

  [ Martin Michlmayr ]
  * [arm/armeb] Enable CONFIG_NFSD on NSLU2 again.  Closes: #358709.
  * [arm/footbridge] CONFIG_NE2K_PCI should be a module, not built-in.
  * [arm/footbridge] Enable CONFIG_BLK_DEV_IDECD=m since the CATS can
    have a CD-ROM drive.
  * [mips/sb1*] Use ttyS rather than duart as the name for the serial
    console since the latter causes problems with debian-installer.

  [ Bastian Blank ]
  * Update vserver patch to 2.0.2-rc14.
    - Fix sendfile. (closes: #358391, #358752)

 -- Bastian Blank <waldi@debian.org>  Mon, 27 Mar 2006 16:08:20 +0200

linux-2.6 (2.6.16-2) unstable; urgency=low

  [ dann frazier ]
  * [ia64] Set unconfigured options:
      CONFIG_PNP_DEBUG=n and CONFIG_NET_SB1000=m
  * [hppa] Update config for 2.6.16

  [ Martin Michlmayr ]
  * [mips/mipsel] Put something in the generic config file because diff
    will otherwise remove the empty file, causing the build to fail.
  * [mipsel/r5k-cobalt] Set CONFIG_PACKET=y.
  * [arm] Set CONFIG_MACLIST=y for ixp4xx because nas100d needs it.

  [ Frederik Schüler ]
  * Add Maximilian Attems to uploaders list.

 -- Martin Michlmayr <tbm@cyrius.com>  Wed, 22 Mar 2006 15:15:14 +0000

linux-2.6 (2.6.16-1) unstable; urgency=low

  [ Bastian Blank ]
  * New upstream release.
  * Default to initramfs-tools 0.55 or higher on s390.

  [ maximilian attems ]
  * Default to initramfs-tools on arm and armeb.

  [ Martin Michlmayr ]
  * [mips/mipsel] Add an image for the Broadcom BCM91480B evaluation board
    (aka "BigSur").
  * [arm, armeb] Enable the netconsole module.
  * [mipsel/cobalt] Enable the netconsole module.
  * [mips] SB1: Fix interrupt disable hazard (Ralf Baechle).
  * [mips] SB1: Support for 1480 ethernet (Broadcom).
  * [mips] SB1: Support for NAPI (Tom Rix).
  * [mips] SB1: DUART support (Broadcom).
  * [mips] Work around bad code generation for <asm/io.h> (Ralf Baechle).
  * [mips] Fix VINO drivers when using a 64-bit kernel (Mikael Nousiainen).
  * [arm/armeb] Update configs for 2.6.16.
  * [mips/mipsel] Update configs for 2.6.16.
  * [arm/armeb] Enable the SMB module on NSLU2.
  * [mipsel] Enable parallel port modules for Cobalt since there are PCI
    cards that can be used in a Qube.
  * [mipsel] Enable the JFS module on Cobalt.

  [ dann frazier ]
  * [ia64] use yaird on ia64 until #357414 is fixed
  * [ia64] Update configs for 2.6.16

 -- Bastian Blank <waldi@debian.org>  Tue, 21 Mar 2006 16:12:16 +0100

linux-2.6 (2.6.15+2.6.16-rc5-0experimental.1) experimental; urgency=low

  [ Frederik Schüler ]
  * New upstream release candidate.

  [ Martin Michlmayr ]
  * Add initial mips/mipsel 2.6 kernels.
  * Important changes compared to the 2.4 kernels:
    - Drop the XXS1500 flavour since there's little interest in it.
    - Drop the LASAT flavour since these machines never went into
      production.
    - Drop the IP22 R5K (Indy, Indigo2) flavour since the IP22 R4K
      image now also works on machines with a R5K CPU.
    - Add an image for SGI IP32 (O2).
    - Rename the sb1-swarm-bn flavour to sb1-bcm91250a.
    - Enable PCI network (and other) modules on Cobalt.  Closes: #315895.
  * Add various MIPS related patches:
    - Fix iomap compilation on machines without COW.
    - Improve gettimeofday on MIPS.
    - Fix an oops on IP22 zerilog (serial console).
    - Improve IDE probing so it won't take so long on Cobalt.
    - Probe for IDE disks on SWARM.
    - Test whether there's a scache (fixes Cobalt crash).
    - Add Tulip fixes for Cobalt.
  * Fix a typo in the description of the linux-doc-* package,
    thanks Justin Pryzby.  Closes: #343424.
  * [arm] Enable nfs and nfsd modules.
  * [arm/footbride] Suggest nwutil (Netwinder utilities).

 -- Frederik Schüler <fs@debian.org>  Thu,  9 Mar 2006 14:13:17 +0000

linux-2.6 (2.6.15+2.6.16-rc4-0experimental.1) experimental; urgency=low

  [ Frederik Schüler ]
  * New upstream release.
  * Activate CONFIG_DVB_AV7110_OSD on alpha amd64 and ia64.
    Closes: #353292
  * Globally enable NAPI on all network card drivers which support it.

  [ maximilian attems ]
  * Drop fdutils from i386 and amd64 Suggests.
  * Swap lilo and grub Suggests for i386 and amd64.

  [ Jurij Smakov ]
  * Make sure that LOCALVERSION environment variable is not
    passed to a shell while invoking make-kpkg, since it
    appends it to the version string, breaking the build.
    Closes: #349472
  * [sparc32] Re-enable the building of sparc32 images.
  * [sparc64] Re-add (partial) sparc64-atyf-xl-gr.patch, since it
    was only partially applied upstream, so the problem (garbled
    screen output on SunBlade 100) is still present. Thanks to
    Luis Ortiz for pointing it out.
  * Bump the build-dep on kernel-package to 10.035, which fixes
    the problem with building documentation packages.

  [ Martin Michlmayr ]
  * [sparc] Add sys_newfstatat -> sys_fstatat64 fix from git.
  * [arm] Update configs for 2.6.16-rc3.
  * [armeb] Update configs for 2.6.16-rc3.
  * [arm/armeb] Fix compilation error on NSLU2 due to recent flash
    changes.
  * [arm/armeb] Fix a compilation error in the IXP4xx beeper support
    (Alessandro Zummo).

  [ Norbert Tretkowski ]
  * [alpha] Update arch/alpha/config* for 2.6.16-rc3.

 -- Bastian Blank <waldi@debian.org>  Fri, 24 Feb 2006 16:02:11 +0000

linux-2.6 (2.6.15-8) unstable; urgency=high

  [ maximilian attems ]
  * Add stable Release 2.6.15.5:
    - Fix deadlock in br_stp_disable_bridge
    - Fix a severe bug
    - i386: Move phys_proc_id/early intel workaround to correct function
    - ramfs: update dir mtime and ctime
    - sys_mbind sanity checking
    - Fix s390 build failure.
    - Revert skb_copy_datagram_iovec() recursion elimination.
    - s390: add #ifdef __KERNEL__ to asm-s390/setup.h
    - netfilter missing symbol has_bridge_parent
    - hugetlbfs mmap ENOMEM failure
    - IB/mthca: max_inline_data handling tweaks
    - it87: Fix oops on removal
    - hwmon it87: Probe i2c 0x2d only
    - reiserfs: disable automatic enabling of reiserfs inode attributes
    - Fix snd-usb-audio in 32-bit compat environment
    - dm: missing bdput/thaw_bdev at removal
    - dm: free minor after unlink gendisk
    - gbefb: IP32 gbefb depth change fix
    - shmdt cannot detach not-alined shm segment cleanly.
    - Address autoconfiguration does not work after device down/up cycle
    - gbefb: Set default of FB_GBE_MEM to 4 MB
    - XFS ftruncate() bug could expose stale data (CVE-2006-0554)
    - sys_signal: initialize ->sa_mask
    - do_sigaction: cleanup ->sa_mask manipulation
    - fix zap_thread's ptrace related problems
    - fix deadlock in ext2
    - cfi: init wait queue in chip struct
    - sd: fix memory corruption with broken mode page headers
    - sbp2: fix another deadlock after disconnection
    - skge: speed setting
    - skge: fix NAPI/irq race
    - skge: genesis phy initialization fix
    - skge: fix SMP race
    - x86_64: Check for bad elf entry address (CVE-2006-0741)
    - alsa: fix bogus snd_device_free() in opl3-oss.c
    - ppc32: Put cache flush routines back into .relocate_code section
    - sys32_signal() forgets to initialize ->sa_mask
    - Normal user can panic NFS client with direct I/O (CVE-2006-0555)
  * Deactivate merged duplicates: s390-klibc-buildfix.patch,
    powerpc-relocate_code.patch.
  * Add stable Release 2.6.15.6:
    - Don't reset rskq_defer_accept in reqsk_queue_alloc
    - fs/nfs/direct.c compile fix
    - mempolicy.c compile fix, make sure BITS_PER_BYTE is defined
    - [IA64] die_if_kernel() can return (CVE-2006-0742)

  [ Sven Luther ]
  * [powerpc] Disabled CONFIG_IEEE1394_SBP2_PHYS_DMA, which was broken on
    powerpc64, as it used the long deprecated bus_to_virt symbol.
    (Closes: #330225)
  * [powerpc] Fixed gettimeofday breakage causing clock drift.

 -- Bastian Blank <waldi@debian.org>  Mon,  6 Mar 2006 11:06:28 +0100

linux-2.6 (2.6.15-7) unstable; urgency=low

  [ Norbert Tretkowski ]
  * [alpha] Disabled CONFIG_ALPHA_LEGACY_START_ADDRESS for -alpha-generic and
    -alpha-smp flavours, and introduced a new -alpha-legacy flavour for MILO
    based machines, which has CONFIG_ALPHA_LEGACY_START_ADDRESS enabled.
    (closes: #352186)
  * [alpha] Added new patch to support prctl syscall. (closes: #349765)
  * [i386] Renamed kernel-image-2.6-486 to kernel-image-2.6-386, it's meant for
    transition only, and kernel-image-2.6-386 is the package name in sarge.

  [ Jurij Smakov ]
  * Bump build-dependency on kernel-package to 10.035, which is fixed
    to build the documentation packages again.
    Closes: #352000, #348332

  [ Frederik Schüler ]
  * Activate CONFIG_DVB_AV7110_OSD on alpha amd64 and ia64.
    Closes: #353292
  * Deactivate CONFIG_FB_ATY_XL_INIT on all architectures: it is broken and
    already removed in 2.6.16-rc.
    Closes: #353310

  [ Christian T. Steigies ]
  * [m68k] build in cirrusfb driver

 -- Bastian Blank <waldi@debian.org>  Tue, 21 Feb 2006 17:35:21 +0000

linux-2.6 (2.6.15-6) unstable; urgency=low

  [ Bastian Blank ]
  * Moved the mkvmlinuz support patch modification to a -1 version of the
    patch.

  [ maximilian attems ]
  * Add stable treee 2.6.15.4
    - PCMCIA=m, HOSTAP_CS=y is not a legal configuration
    - Input: iforce - do not return ENOMEM upon successful allocation
    - x86_64: Let impossible CPUs point to reference per cpu data
    - x86_64: Clear more state when ignoring empty node in SRAT parsing
    - x86_64: Dont record local apic ids when they are disabled in MADT
    - Fix keyctl usage of strnlen_user()
    - Kill compat_sys_clock_settime sign extension stub.
    - Input: grip - fix crash when accessing device
    - Input: db9 - fix possible crash with Saturn gamepads
    - Input: iforce - fix detection of USB devices
    - Fixed hardware RX checksum handling
    - SCSI: turn off ordered flush barriers
    - Input: mousedev - fix memory leak
    - seclvl settime fix
    - fix regression in xfs_buf_rele
    - md: remove slashes from disk names when creation dev names in sysfs
    - d_instantiate_unique / NFS inode leakage
    - dm-crypt: zero key before freeing it
    - bridge: netfilter races on device removal
    - bridge: fix RCU race on device removal
    - SELinux: fix size-128 slab leak
    - __cmpxchg() must really always be inlined
    - emu10k1 - Fix the confliction of 'Front' control
    - Input: sidewinder - fix an oops
  * Deactivate merged alpha-cmpxchg-inline.patch, sparc64-clock-settime.patch.

  [ Christian T. Steigies ]
  * [m68k] Add fix for m68k/buddha IDE and m68k/mac SCSI driver
  * [m68k] Patch by Peter Krummrich to stop flickering pixels with PicassoII
  * [m68k] make Amiga keyboard usable again, patch by Roman Zippel
  * [m68k] prevent wd33c93 SCSI driver from crashing the kernel, patch by Roman Zippel
  * [m68k] remove SBCs from VME descriptions (closes: #351924)

 -- Frederik Schüler <fs@debian.org>  Fri, 10 Feb 2006 15:33:21 +0000

linux-2.6 (2.6.15-5) unstable; urgency=low

  [ Martin Michlmayr ]
  * Add a fix for the input support for the ixp4xx beeper driver from
    2.6.16-rc2.
  * Add stable tree 2.6.15.3:
    - Fix extra dst release when ip_options_echo fails (CVE-2006-0454)

  [ Sven Luther ]
  * [powerpc] Removed -o root -g root option to mkvmlinuz support patch.
    (Closes: #351412)

 -- Sven Luther <luther@debian.org>  Tue,  7 Feb 2006 19:23:14 +0000

linux-2.6 (2.6.15-4) unstable; urgency=low

  [ Jurij Smakov ]
  * [sparc64] Add sparc64-clock-settime.patch to fix the incorrect
    handling of the clock_settime syscall arguments, which resulted
    in a hang when trying to set the date using 'date -s'. Patch
    by David Miller is applied upstream. Thanks to Ludovic Courtes
    and Frans Pop for reporting and testing.
    Ref: http://marc.theaimsgroup.com/?t=113861017400002&r=1&w=2

  [ Christian T. Steigies ]
  * [m68k] update m68k patch and config to 2.6.15
  * [m68k] SCSI drivers need to be built in until ramdisk generator tools
    supports loading scsi modules
  * [m68k] ISCSI and IDE-TAPE don't compile, disabled
  * [m68k] set CC_OPTIMIZE_FOR_SIZE=n
  * [m68k] added vmeints patch which fixes building for vme

  [ maximilian attems ]
  * Use initramfs-tools for ia64 - fixed klibc.
  * Add stable tree 2.6.15.2:
    - Fix double decrement of mqueue_mnt->mnt_count in sys_mq_open
    - (CVE-2005-3356)
    - Mask off GFP flags before swiotlb_alloc_coherent
    - usb-audio: don't use empty packets at start of playback
    - Make second arg to skb_reserved() signed.
    - Input: HID - fix an oops in PID initialization code
    - Fix oops in ufs_fill_super at mount time
    - Kill blk_attempt_remerge()
    - Fix i2o_scsi oops on abort
    - Fix mkiss locking bug
    - Fix timekeeping on sparc64 ultra-IIe machines
    - Someone broke reiserfs v3 mount options and this fixes it
  * Deactivate sparc64-jumping-time.patch, amd64-pppd-fix.patch incl in aboves.
  * Add s390-klibc-buildfix.patch, regression due to header file changes.

  [ Steve Langasek ]
  * [alpha] set __attribute__((always_inline)) on __cmpxchg(), to avoid
    wrong optimizations with -Os (Closes: #347556).

  [ Martin Michlmayr ]
  * Add input support for the ixp4xx beeper driver (Alessandro Zummo).
  * [arm] Add NSLU2 specific portion of ixp4xx beeper driver (Alessandro Zummo).
  * [arm/nslu2] Build PPP as a module.
  * [arm/nslu2] Enable wireless.
  * [arm/nslu2] Enable most USB modules.
  * [arm/nslu2] Enable ALSA and USB sound modules.
  * [arm/nslu2] Set 4 MB as the size of the initrd in the kernel cmd line.
  * [arm/footbridge] Set CONFIG_BLK_DEV_RAM_SIZE to 8192.
  * [armeb] Add support for big-endian ARM.
  * [armeb/nslu2] Use the nslu2 config from arm.

  [ Frederik Schüler ]
  * [amd64] Add amd64-pppd-fix.patch to fix kernel panic when using pppd.
    (Closes: #347711)
  * Add 64bit-vidiocswin-ioctl-fix.patch to fix VIDIOCSWIN ioctl on 64bit
    kernel 32bit userland setups. (Closes: #349338)

  [ Sven Luther ]
  * [powerpc] Adapted apus config file to be more modular and in sync with the
    other powerpc configs. Scsi drivers are disabled as they don't build
    cleanly though (need some esp stuff).
  * [powerpc] Default to initramfs-tools as initramfs generator, as klibc
    build is fixed now.

  [ Bastian Blank ]
  * [powerpc] Fix dependencies of image packages.

 -- maximilian attems <maks@sternwelten.at>  Wed,  1 Feb 2006 11:34:20 +0100

linux-2.6 (2.6.15-3) unstable; urgency=low

  [ Martin Michlmayr ]
  * [arm] Update configs for 2.6.15; closes: #347998.
  * [arm] Activate tmpfs.
  * [arm] Allow modules to be unloaded.
  * [arm] Enable CONFIG_INPUT_EVDEV since yaird needs this module in
    order to generate initrds.
  * [arm/footbridge] Activate IDEPCI so SL82C105 will really be
    compiled in.
  * [arm/footbridge] Activate the right network drivers (Tulip and
    NE2K).
  * [arm/footbridge] Enable more framebuffer drivers.
  * debian/patches/arm-fix-dc21285.patch: Fix compilation of DC21285
    flash driver.
  * [arm/footbridge] Enable MTD and the DC21285 flash driver.
  * [arm/footbridge] Enable RAID and LVM modules.
  * [arm/footbridge] Enable USB modules.
  * [arm/nslu2] Add an image for Network Storage Link for USB 2.0 Disk
    Drives.
  * debian/patches/arm-memory-h-page-shift.patch: Fix error "PAGE_SHIFT
    undeclared" (Rod Whitby).
  * debian/patches/mtdpart-redboot-fis-byteswap.patch: recognise a foreign
    endian RedBoot partition table (John Bowler).
  * debian/patches/maclist.patch: Add support for the maclist interface
    (John Bowler).
  * debian/patches/arm-nslu2-maclist.patch: Add NSLU2 maclist support
    (John Bowler).
  * [arm/nslu2] Activate maclist.

  [ maximilian attems ]
  * Add stable tree 2.6.15.1:
    - arch/sparc64/Kconfig: fix HUGETLB_PAGE_SIZE_64K dependencies
    - moxa serial: add proper capability check
    - fix /sys/class/net/<if>/wireless without dev->get_wireless_stats
    - Don't match tcp/udp source/destination port for IP fragments
    - Fix sys_fstat64() entry in 64-bit syscall table.
    - UFS: inode->i_sem is not released in error path
    - netlink oops fix due to incorrect error code
    - Fix onboard video on SPARC Blade 100 for 2.6.{13,14,15}
    - Fix DoS in netlink_rcv_skb() (CVE-2006-0035)
    - fix workqueue oops during cpu offline
    - Fix crash in ip_nat_pptp (CVE-2006-0036)
    - Fix another crash in ip_nat_pptp (CVE-2006-0037)
    - ppc32: Re-add embed_config.c to ml300/ep405
    - Fix ptrace/strace
    - vgacon: fix doublescan mode
    - BRIDGE: Fix faulty check in br_stp_recalculate_bridge_id()
    - skge: handle out of memory on ring changes
  * Drop merged patch:
    - sparc64-atyfb-xl-gr-final.patch

  [ Simon Horman ]
  * Fix booting on PReP machines
    (Closes: #348040)
    powerpc-relocate_code.patch

 -- Simon Horman <horms@verge.net.au>  Tue, 17 Jan 2006 18:01:17 +0900

linux-2.6 (2.6.15-2) unstable; urgency=low

  [ maximilian attems ]
  * Default to initramfs-tools as initramfs generator for amd64, hppa, i386,
    alpha and sparc. More archs will be added once klibc matures.
    (Closes: #346141, #343147, #341524, #346305)
  * Backport alsa patch for opl3 - Fix the unreleased resources.
    (Closes: #346273)
  * Readd buslogic-pci-id-table.patch.

  [ dann frazier ]
  * [ia64] Update config for 2.6.15.

  [ Frederik Schüler ]
  * Make CONFIG_IPW2100 a per-architecture option and deactivate it on all
    architectures but i386. (Closes: #344515)

  [ Sven Luther ]
  * Removed spurious file from powerpc-apus patch. (Closes: #346159)

  [ Norbert Tretkowski ]
  * Backport the generic irq framework for alpha. (closes: #339080)

  [ Bastian Blank ]
  * Remove pre-sarge conflict with hotplug.
  * Fix hppa diff to apply.
  * Make the latest packages depend on the corect version of the real images.
    (closes: #346366)

 -- Bastian Blank <waldi@debian.org>  Tue, 10 Jan 2006 16:54:21 +0100

linux-2.6 (2.6.15-1) unstable; urgency=low

  [ Sven Luther ]
  * New upstream release.
  * [powerpc] Now use ARCH=powerpc for 64bit powerpc flavours, 32bit still
    stays with ARCH=ppc for now.
  * [powerpc] Readded PReP Motorola PowerStack II Utah IDE interrupt
    (Closes: #345424)
  * [powerpc] Fixed apus patch.
  * Added make-kpkg --arch option support to gencontrol.py.
  * Added debian/bin/kconfig.ml to process config file snipplet, so we can
    preserve the pre 2.6.15 ordering of config file snipplets. Upto 2.6.15
    the kernel Kconfig magic apparently kept the later occuring config options,
    but it seems that this is no more the case. Instead of catting the config
    files together, not use the kconfig.ml script to read in the files from
    more generic to more specific, and keep only the more specific.

  [ Bastian Blank ]
  * [s390] Update configs.

  [ Kyle McMartin ]
  * [hppa] Snag latest hppa.diff from cvs.parisc-linux.org.
  * [hppa] Update configs for 2.6.15.
  * [hppa] Change parisc kernel names to something less ambiguous.

  [ dann frazier ]
  * [ia64] Update ia64 configs

  [ maximilian attems ]
  * Drop modular-ide.patch, nacked by ide upstream.  Prevents udev to load
    ide-generic and those successfull boots with initramfs-tools.
  * Disable CONFIG_USB_BANDWIDTH, causes major trouble for alsa usb cards.

  [ Norbert Tretkowski ]
  * [alpha] Removed conflict with initramfs-tools, thanks vorlon for finding
    the klibc bug!

  [ Jonas Smedegaard ]
  * Adjust short description of transitional package kernel-image-2.6-
    486 to mention 2.6 (not 2.6.12).
  * Clean duplicate Kconfig options.

  [ Frederik Schüler ]
  * Add updated version of drivers-scsi-megaraid_splitup.patch.
  * Deactivate CONFIG_IDE_TASK_IOCTL on alpha and ia64 and make it a global
    option.
  * Make CONFIG_VIDEO_SAA7134 a global option.
  * New option CONFIG_CC_OPTIMIZE_FOR_SIZE set per-arch.
  * Rename i386 368 flavour to 486.
  * Add myself to uploaders.
  * Readdition of qla2xxx drivers, as firmware license has been fixed.
  * Make CONFIG_PACKET, PACKET_MM and UNIX builtin on all architectures:
    statically linked has better performance then modules due to TLB issue.
  * clean up debian-patches dir: remove all obsolete patches:
    - alpha-compile-fix.patch: obsolete
    - amd64-int3-fix.patch: fixed since 2.6.12
    - net-ipconntrack-nat-fix.patch: merged upstream after 2.6.14 release
    - net-nf_queue-oops.patch: merged upstream after 2.6.14 release
    - qla2xxx-removed.patch: obsolete
  * Drop M386 support remains from the i386 386 flavour: built with M486
    from now on.

  [ Martin Michlmayr ]
  * [arm] Don't define "compiler" since GCC 4.x is the default now anyway.
  * [arm] Add descriptions for "class" and "longclass".
  * [arm] Compile CONFIG_BLK_DEV_SL82C105 support into the kernel on
    Footbridge.
  * [arm] Compile ext3 support into the kernel on Footbridge.
  * [arm] Turn on CONFIG_SERIAL_8250 support on Footbridge.

  [ Jurij Smakov ]
  * [sparc] Correct the patch for the atyfb framebuffer driver
    (sparc64-atyfb-xl-gr.patch) to finally fix the console and X
    image defects on Blade 100/150. The new patch is named
    sparc64-atyfb-xl-gr-final.patch to avoid the confusion.
    Thanks to Luis F. Ortiz for fixing the patch and Luigi Gangitano
    for testing it out.
  * Drop tty-locking-fixes9.patch, which was preventing the oops during
    shutdown on some sparc machines with serial console. Proper fix has
    been incorporated upstream.

  [ Simon Horman ]
  * Enable MKISS globally (closes: #340215)
  * Add recommends libc6-i686 to 686 and k7 image packages
    (closes: #278729)
  * Enable OBSOLETE_OSS_USB_DRIVER and USB_AUDIO
    as alsa snd-usb-audio still isn't quite there.
    I expect this to be re-disabled at some stage,
    possibly soon if it proves to be a source of bugs.
    (closes: #340388)

 -- Sven Luther <luther@debian.org>  Tue,  3 Jan 2006 06:48:07 +0000

linux-2.6 (2.6.14-7) unstable; urgency=low

  [ maximilian attems ]
  * Add stable tree 2.6.14.5 fixes:
    - setting ACLs on readonly mounted NFS filesystems (CVE-2005-3623)
    - Fix bridge-nf ipv6 length check
    - Perform SA switchover immediately.
    - Input: fix an OOPS in HID driver
    - Fix hardware checksum modification
    - kernel/params.c: fix sysfs access with CONFIG_MODULES=n
    - Fix RTNLGRP definitions in rtnetlink.h
    - Fix CTA_PROTO_NUM attribute size in ctnetlink
    - Fix unbalanced read_unlock_bh in ctnetlink
    - Fix NAT init order
    - Fix incorrect dependency for IP6_NF_TARGET_NFQUEUE
    - dpt_i2o fix for deadlock condition
    - SCSI: fix transfer direction in sd (kernel panic when ejecting iPod)
    - SCSI: fix transfer direction in scsi_lib and st
    - Fix hardware rx csum errors
    - Fix route lifetime.
    - apci: fix NULL deref in video/lcd/brightness
  * Disable CONFIG_USB_BANDWIDTH, causes major trouble on alsa usb cards.
    (Closes: #344939)

 -- maximilian attems <maks@sternwelten.at>  Tue, 27 Dec 2005 20:50:28 +0100

linux-2.6 (2.6.14-6) unstable; urgency=low

  [ Kyle McMartin ]
  * Change parisc kernel names to something less ambiguous.

  [ maximilian attems ]
  * Drop modular-ide.patch, nacked by ide upstream.  Prevents udev to load
    ide-generic and those successfull boots with initramfs-tools.
  * Add stable tree 2.6.14.4 with the following fixes:
    - drivers/scsi/dpt_i2o.c: fix a user-after-free
    - drivers/message/i2o/pci.c: fix a use-after-free
    - drivers/infiniband/core/mad.c: fix a use-after-free
    - DVB: BUDGET CI card depends on STV0297 demodulator
    - setkeys needs root
    - Fix listxattr() for generic security attributes
    - AGPGART: Fix serverworks TLB flush.
    - Fix crash when ptrace poking hugepage areas
    - I8K: fix /proc reporting of blank service tags
    - i82365: release all resources if no devices are found
    - bonding: fix feature consolidation
    - libata: locking rewrite (== fix)
    - cciss: bug fix for BIG_PASS_THRU
    - ALSA: nm256: reset workaround for Latitude CSx
    - cciss: bug fix for hpacucli
    - V4L/DVB: Fix analog NTSC for Thomson DTT 761X hybrid tuner
    - BRIDGE: recompute features when adding a new device
    - 32bit integer overflow in invalidate_inode_pages2()
    - USB: Adapt microtek driver to new scsi features
    - ide-floppy: software eject not working with LS-120 drive
    - Add try_to_freeze to kauditd
    - V4L/DVB (3135) Fix tuner init for Pinnacle PCTV Stereo
    - NETLINK: Fix processing of fib_lookup netlink messages
    - ACPI: fix HP nx8220 boot hang regression

  [ Norbert Tretkowski ]
  * [alpha] Removed conflict with initramfs-tools, thanks vorlon for finding
    the klibc bug!

  [ Frederik Schüler ]
  * Add updated drivers-scsi-megaraid_splitup.patch. (Closes: #317258)
  * Add ppc64-thermal-overtemp.patch to fix a thermal control bug in G5
    machines. (Closes: #343980)
  * Unpatch the following patches which are included in 2.6.14.4:
    - setkeys-needs-root-1.patch
    - setkeys-needs-root-2.patch
    - mm-invalidate_inode_pages2-overflow.patch
    - net-bonding-consolidation-fix.patch

 -- Frederik Schüler <fs@debian.org>  Tue, 20 Dec 2005 18:50:41 +0000

linux-2.6 (2.6.14-5) unstable; urgency=low

  [ dann frazier ]
  * ia64-new-assembler-fix.patch
    Fix ia64 builds with newer assembler (Closes: #341257)

  [ Sven Luther ]
  * [powerpc] incremented ramdisk size to 24576 from 8192, needed by the
    graphical installer, maybe we can bring this to 16384 later.

  [ Simon Horman ]
  * Add recommends libc6-i686 to 686 and k7 image packages
    (closes: #278729)
  * Enable OBSOLETE_OSS_USB_DRIVER and USB_AUDIO
    as alsa snd-usb-audio still isn't quite there.
    I expect this to be re-disabled at some stage,
    possibly soon if it proves to be a source of bugs.
    (closes: #340388)

  [ dann frazier ]
  * buslogic-pci-id-table.patch
    add a pci device id table to fix initramfs-tools discovery.
    (closes #342057)
  * fix feature consolidation in bonding driver.  (closes #340068)

 -- dann frazier <dannf@debian.org>  Thu,  8 Dec 2005 10:59:31 -0700

linux-2.6 (2.6.14-4) unstable; urgency=low

  [ dann frazier ]
  * setkeys-needs-root-1.patch, setkeys-needs-root-2.patch:
    [SECURITY] Require root privilege to write the current
    function key string entry of other user's terminals.
    See CVE-2005-3257 (Closes: #334113)

  [ Simon Horman ]
  * Enable MKISS globally (closes: #340215)
  * mm-invalidate_inode_pages2-overflow.patch
    [SECURITY] 32bit integer overflow in invalidate_inode_pages2() (local DoS)
  * ctnetlink-check-if-protoinfo-is-present.patch
    [SECURITY] ctnetlink: check if protoinfo is present (local DoS)
  * ctnetlink-fix-oops-when-no-icmp-id-info-in-message.patch
    [SECURITY] ctnetlink: Fix oops when no ICMP ID info in message (local DoS)

  [ Sven Luther ]
  * Re-added powerpc/apus patch, now that Roman Zippel merged it in.
  * Let's create asm-(ppc|ppc64) -> asm-powerpc symlink farm.  (Closes: #340571)

  [ maximilian attems ]
  * Add 2.6.14.3 patch - features changelog:
    - isdn/hardware/eicon/os_4bri.c: correct the xdiLoadFile() signature
    - x86_64/i386: Compute correct MTRR mask on early Noconas
    - PPTP helper: Fix endianness bug in GRE key / CallID NAT
    - nf_queue: Fix Ooops when no queue handler registered
    - ctnetlink: check if protoinfo is present
    - ip_conntrack: fix ftp/irc/tftp helpers on ports >= 32768
    - VFS: Fix memory leak with file leases
    - hwmon: Fix lm78 VID conversion
    - hwmon: Fix missing it87 fan div init
    - ppc64 memory model depends on NUMA
    - Generic HDLC WAN drivers - disable netif_carrier_off()
    - ctnetlink: Fix oops when no ICMP ID info in message
    - Don't auto-reap traced children
    - packet writing oops fix
    - PPTP helper: fix PNS-PAC expectation call id
    - NAT: Fix module refcount dropping too far
    - Fix soft lockup with ALSA rtc-timer
    - Fix calculation of AH length during filling ancillary data.
    - ip_conntrack TCP: Accept SYN+PUSH like SYN
    - refcount leak of proto when ctnetlink dumping tuple
    - Fix memory management error during setting up new advapi sockopts.
    - Fix sending extension headers before and including routing header.
    - hwmon: Fix missing boundary check when setting W83627THF in0 limits
  * Remove ctnetlink-check-if-protoinfo-is-present.patch,
    net-nf_queue-oops.patch - already included in 2.6.14.3.

  [ Frederik Schüler ]
  * Make CONFIG_PACKET, PACKET_MM and UNIX builtin on all architectures:
    statically linked has better performance then modules due to TLB issue.
  * Add myself to uploaders.

 -- Frederik Schüler <fs@debian.org>  Sat, 26 Nov 2005 13:18:41 +0100

linux-2.6 (2.6.14-3) unstable; urgency=low

  [ Norbert Tretkowski ]
  * [alpha] Switch to gcc 4.0.
  * [alpha] Conflict with initramfs-tools, klibc is broken on alpha.
  * [alpha] Enabled CONFIG_KOBJECT_UEVENT in arch/alphaconfig to fix trouble
    with latest udev, thanks to Uwe Schindler for reporting. (closes: #338911)
  * Bumped ABI revision:
    + ABI changes on sparc and alpha because of compiler switch.
    + 2.6.14.1 changes ABI of procfs.

  [ Sven Luther ]
  * Set default TCP congestion algorithm to NewReno + BIC (Closes: #337089)

  [ maximilian attems ]
  * Reenable CONFIG_SOFTWARE_SUSPEND on i386 and ppc, resume=/dev/<other device>
    must be set by boot loader. (Closes: #267600)
  * Set CONFIG_USB_SUSPEND on i386. Usefull for suspend to ram and apm suspend.
  * Add 2.6.14.1 patch:
    - Al Viro: CVE-2005-2709 sysctl unregistration oops
  * Add 2.6.14.2 patch:
    - airo.c/airo_cs.c: correct prototypes
    - fix XFS_QUOTA for modular XFS (closes: #337072)
    - USB: always export interface information for modalias
    - NET: Fix zero-size datagram reception
    - fix alpha breakage
    - Oops on suspend after on-the-fly switch to anticipatory i/o scheduler
    - ipvs: fix connection leak if expire_nodest_conn=1
    - Fix ptrace self-attach rule
    - fix signal->live leak in copy_process()
    - fix de_thread() vs send_group_sigqueue() race
    - prism54 : Fix frame length
    - tcp: BIC max increment too large
  * Remove alpha compile fix as contained in 2.6.14.2
  * Readd CONFIG_XFS_QUOTA=y.
  * Disable ACPI cutoff year on i386, was set to 2001.
    No need for acpi=force on boot.

  [ Jurij Smakov ]
  * Fix the install-image script to correctly include all the necessary
    stuff in scripts. (Closes: #336424)
  * Enable CONFIG_SND_ALI5451 on sparc.
  * Switch sparc to gcc-4.0. Thanks to Norbert for making sure it successfully
    builds a working kernel now.
  * Apply patch to fix ATI framebuffer output corruption on SunBlade 100
    (sparc64-atyfb-xl-gr.patch). Thanks to Luigi Gangitano. (Closes: #321200)
  * Disable CONFIG_PARPORT_PC_FIFO on sparc, since it causes a hang whenever
    something is sent to the parallel port device. Thanks to Attilla
    (boera at rdslink.ro) for pointing that out.

  [ Simon Horman ]
  * [386, AMD64] Set CONFIG_FRAMEBUFFER_CONSOLE=y instead of m.
    As vesadb now built into the kernel, after finally dropping the
    debian-specific patch to make it modular, make fbcons builtin too, else
    all sorts of weird stuff happens which is hard for the inird builders to
    automatically compenste for. (Closes: #336450)
  * Redisable CONFIG_SOFTWARE_SUSPEND on ppc/miboot as it required
    CONFIG_PM to compile.
  * [NETFILTER] nf_queue: Fix Ooops when no queue handler registered
    This is a regression introduced in 2.6.14.
    net-nf_queue-oops.patch. (Closes: #337713)
  * Make manuals with defconfig, as is required for kernel-package 10.008

  [ dann frazier ]
  * net-ipconntrack-nat-fix.patch - fix compilation of
    ip_conntrack_helper_pptp.c when NAT is disabled. (Closes: #336431)

  [ Christian T. Steigies ]
  * update m68k.diff to 2.6.14
  * add m68k-*vme* patches
  * disable macsonic driver until the dma patch is fixed
  * disable IEEE80211 drivers for all of m68k

  [ Frederik Schüler ]
  * activate CONFIG_SECURITY_NETWORK to fix SElinux operation.
    (Closes: #338543)

 -- Norbert Tretkowski <nobse@debian.org>  Mon, 14 Nov 2005 10:23:05 +0100

linux-2.6 (2.6.14-2) unstable; urgency=low

  [ Simon Horman ]
  * [SECURITY] Avoid 'names_cache' memory leak with CONFIG_AUDITSYSCALL
    This fix, included as part of the 2.6.13.4 patch in
    2.6.13+2.6.14-rc4-0experimental.1 is CVE-2005-3181
  * Fix genearation of .extraversion, again (closes: #333842)
  * Add missing kernel-arch and kernel-header-dirs to defines
    so headers get included. (closes: #336521)
    N.B: I only filled in arches where other's hadn't done so alread.
         Please fix if its wrong.
  * Allow powerpc64 to compile with AUDIT enabled but
    AUDITSYSCALL disabled. powerpc64-audit_sysctl-build.patch

  [ dann frazier ]
  * Update hppa.diff to 2.6.14-pa0

  [ Norbert Tretkowski ]
  * [alpha] New patch to include compiler.h in barrier.h, barrier() is used in
    non-SMP case.
  * [alpha] Added kernel-header-dirs and kernel-arch to debian/arch/alpha/defines
    to include asm-alpha in linux-headers package.
  * Added myself to Uploaders.

  [ Frederik Schüler ]
  * [amd64] use DISCONTIGMEM instead of SPARSEMEM on amd64-k8-smp flavour to
    fix bootup kernel panic.
  * [amd64] include asm-x86_64 in linux-headers package.
  * Deactivate AUDITSYSCALL globally, it slows down the kernel and is not
    needed for selinux at all.

 -- Simon Horman <horms@debian.org>  Tue,  1 Nov 2005 15:27:40 +0900

linux-2.6 (2.6.14-1) unstable; urgency=low

  [ Sven Luther ]
  * New upstream release.

  [ Norbert Tretkowski ]
  * [alpha] Update arch/alpha/config* for 2.6.14.

  [ Simon Horman ]
  * Fix misformatting of long description of
    linux-patch-debian-linux-patch-debian-X.Y.Z.
    templates/control.main.in
    (closes: #335088)
  * Make sure version is seeded in apply and unapply scripts.
    Actually changed in some earlier, post 2.6.12, release,
    but the changelog seems to be missing.
    (closes: #324583)

  [ dann frazier ]
  * [ia64] Disable the CONFIG_IA64_SGI_SN_XP module.  This forces
    CONFIG_GENERIC_ALLOCATOR and CONFIG_IA64_UNCACHED_ALLOCATOR to y, which
    appears to break on zx1 systems.

 -- Simon Horman <horms@debian.org>  Fri, 28 Oct 2005 16:26:03 +0900

linux-2.6 (2.6.13+2.6.14-rc5-0experimental.1) experimental; urgency=low

  [ Sven Luther ]
  * Upgraded to 2.6.14-rc5.

  [ Jonas Smedegaard ]
  * Quote variables in debian/rules.real and postinstall (making it
    safer to run with weird characters in path of build environment).

  [ Bastian Blank ]
  * Add some missing files from scripts to headers packages.
  * Add new patch powerpc-build-links.patch: Emit relative symlinks in
    arch/ppc{,64}/include.
  * Include arch/*/include into headers package.

 -- Sven Luther <luther@debian.org>  Tue, 25 Oct 2005 03:56:11 +0000

linux-2.6 (2.6.13+2.6.14-rc4-0experimental.1) experimental; urgency=low

  [ Sven Luther ]
  * Upgraded to 2.6.14-rc4.

  [ Simon Horman ]
  * Fix genearation of .extraversion (closes: #333842)

  [ dann frazier ]
  * Enhance the linux-source description to explain the types of patches
    Debian adds to it.  (closes: #258043)
  * Correct linux-patch-debian description.  It replaces the
    kernel-patch-debian packages, not the kernel-source packages.

  [ Jonas Smedegaard ]
  * Fix building from within a very long dir (all patches was applied at
    once - exhausting shell commandline, now applied one by one).
  * Add Simon Horman, Sven Luther and myself as Uploaders.

  [ Bastian Blank ]
  * Use list of revisions in patch scripts.
  * Use correct names for tarball and scripts.

  [ Jurij Smakov ]
  * [i386] Set the CONFIG_HPET_EMULATE_RTC option to make the clock
    work properly on certain Dell machines. This required setting the
    CONFIG_RTC option to 'y' instead of 'm'. (closes: #309909)
    [i386] Enable VIDEO_CX88 and VIDEO_CX88_DVB (both set to 'm') by
    popular demand. (closes: #330916)

  [ Norbert Tretkowski ]
  * [alpha] Update arch/alpha/config for 2.6.13.

  [ Kyle McMartin ]
  * [hppa] Oops. Fix linux-headers not including asm-parisc by adding
    headers_dirs = parisc to Makefile.inc.

  [ maximilian attems ]
  * Set CONFIG_FB_VESA=y for i386 and amd64 configs. (closes: #333003)

  [ Sven Luther ]
  * [powerpc] Fixed apus build, now use mkvmlinuz too to generate the vmlinuz
    kernel.
  * Fixed control.image.in to depend on :
      initramfs-tools | yaird | linux-ramdisk-tool
    where linux-ramdisk-tools is the virtual package provided by all
    initrd/initramfs generating tools.

  [ Frederik Schüler ]
  * deactivate FB_RIVA on all architectures.
  * deactivate BLK_DEV_IDESCSI on all architectures.
  * Added patch-2.6.13.4:
    - [SECURITY] key: plug request_key_auth memleak
      See CAN-2005-3119
    - [SECURITY] Fix drm 'debug' sysfs permissions
      See CAN-2005-3179
    - [SECURITY] Avoid 'names_cache' memory leak with CONFIG_AUDITSYSCALL
    - [SPARC64] Fix userland FPU state corruption.
    - BIC coding bug in Linux 2.6.13
    - [SECURITY] orinoco: Information leakage due to incorrect padding
      See CAN-2005-3180
    - ieee1394/sbp2: fixes for hot-unplug and module unloading

  [ Christian T. Steigies ]
  * disable CONFIG_EXT2_FS_XIP for m68k like on all(?) other arches
  * deactivate OKTAGON_SCSI for amiga/m68k until it can be compiled again
  * deactivate CONFIG_KEYBOARD_HIL_OLD, CONFIG_KEYBOARD_HIL, CONFIG_MOUSE_HIL,
    CONFIG_HIL_MLC, and CONFIG_HP_SDC for hp/m68k
  * update m68k.diff for 2.6.13
  * split out patches that do not intefere with other arches to
    patches-debian/m68k-*

 -- Bastian Blank <waldi@debian.org>  Fri, 21 Oct 2005 12:17:47 +0000

linux-2.6 (2.6.13-1) experimental; urgency=low

  * New upstream release "git booost":
    - new arch xtensa
    - kexec/kdump
    - execute-in-place
    - inotify (closes: #304387)
    - time-sharing cfq I/O scheduler
    - manual driver binding
    - voluntary preemption
    - user-space I/O initiation for InfiniBand
    - new speedy DES (crypto) implementation
    - uml "almost-skas" mode support
    - 250 HZ default (closes: #320366)
    - fixes all over (alsa, archs, ide, input, ntfs, scsi, swsusp, usb, ..)
    - orinoco driver updates (closes: #291684)
    - md, dm updates (closes: #317787)

  [ Frederik Schüler ]
  * [amd64] Added class and longclass descriptions for amd64 flavours.
  * [amd64] add amd64-tlb-flush-sigsegv-fix.patch: disable tlb flush
    filtering on smp systems to workaround processor errata.
  * backport kernel-api-documentation-generation-fix.diff from git to fix
    documentation build.
  * Added patch-2.6.13.1:
    - raw_sendmsg DoS (CAN-2005-2492)
    - 32bit sendmsg() flaw (CAN-2005-2490)
    - Reassembly trim not clearing CHECKSUM_HW
    - Use SA_SHIRQ in sparc specific code.
    - Fix boundary check in standard multi-block cipher processors
    - 2.6.13 breaks libpcap (and tcpdump)
    - x86: pci_assign_unassigned_resources() update
    - Fix PCI ROM mapping
    - aacraid: 2.6.13 aacraid bad BUG_ON fix
    - Kconfig: saa7134-dvb must select tda1004x

  [ Simon Horman ]
  * Disable BSDv3 accounting on hppa and alpha, it was already
    disabled on all other architectures. Also unify BSD accounting
    config into top level config, rather than per flavour configs.
  * [SECURITY] The seq_file memory leak fix included in 2.6.12-6
    as part of upstream's 2.6.12.6 patchset is now CAN-2005-2800.

  [ Jurij Smakov, Simon Horman ]
  * Ensure that only one kernel-manual/linux-manual package can
    be installed at a time to avoid file conflicts. (closes: #320042)

  [ Bastian Blank ]
  * Move audit, preempt and security settings to core config file.
  * Fix powerpc configuration.
  * Add debian version information to kernel version string.
  * Drop coreutils | fileutils dependencies.
  * Drop modular-vesafb patch. (closes: #222374, #289810)

  [ Christian T. Steigies ]
  * update m68k.diff for linux-2.6.13
  * add m68k-42_dma.patch and m68k-sonic.patch that will be in upstream 2.6.14
    (which makes sun3 build fail, needs fixing)

  [ maximilian attems ]
  * Drop drivers-add-scsi_changer.patch (merged)
  * Drop drivers-ide-dma-blacklist-toshiba.patch (merged)
  * Drop drivers-ide-__devinit.patch (merged)
  * Added patch-2.6.13.2:
    - USB: ftdi_sio: custom baud rate fix
    - Fix up more strange byte writes to the PCI_ROM_ADDRESS config word
    - Fix MPOL_F_VERIFY
    - jfs: jfs_delete_inode must call clear_inode
    - Fix DHCP + MASQUERADE problem
    - Sun HME: enable and map PCI ROM properly
    - Sun GEM ethernet: enable and map PCI ROM properly
    - hpt366: write the full 4 bytes of ROM address, not just low 1 byte
    - forcedeth: Initialize link settings in every nv_open()
    - Lost sockfd_put() in routing_ioctl()
    - lost fput in 32bit ioctl on x86-64
  * Added patch-2.6.13.3:
    - Fix fs/exec.c:788 (de_thread()) BUG_ON
    - Don't over-clamp window in tcp_clamp_window()
    - fix IPv6 per-socket multicast filtering in exact-match case
    - yenta oops fix
    - ipvs: ip_vs_ftp breaks connections using persistence
    - uml - Fix x86_64 page leak
    - skge: set mac address oops with bonding
    - tcp: set default congestion control correctly for incoming connections

  [ Sven Luther ]
  * [powerpc] Added hotplug support to the mv643xx_eth driver :
      powerpc-mv643xx-hotplug-support.patch
    thanks go to Nicolas Det for providing the patch.
  * [powerpc] Modified a couple of configuration options for the powerpc64
    flavour, fixes and enhances Apple G5 support (Closes: #323724, #328324)
  * [powerpc] Added powerpc-miboot flavour to use exclusively with oldworld
    powermac miboot floppies for debian-installer.
  * [powerpc] Checked upgraded version of the apus patches, separated them in
    a part which is safe to apply, and one which needs checking, and is thus
    not applied yet.

  [ Kyle McMartin ]
  * [hppa] Update hppa.diff to 2.6.13-pa4.
  * [hppa] Add space register fix to pacache.S to hppa.diff.

  [ dann frazier ]
  * Add a note to README.Debian that explains where users can find the .config
    files used to generate the linux-image packages.  Closes: #316809
  * [ia64] Workaround #325070 until upstream works out an acceptable solution.
    This bug breaks module loading on non-SMP ia64 kernels.  The workaround
    is to temporarily use an SMP config for the non-SMP kernels.  (Note that
    John Wright is running benchmarks to determine the overhead of running
    an SMP kernel on UP systems to help decide if this should be a
    permanent change).
  * [ia64] Update arch/ia64/config for 2.6.13

 -- Simon Horman <horms@debian.org>  Thu,  6 Oct 2005 15:45:21 +0900

linux-2.6 (2.6.12-6) unstable; urgency=high

  [ Andres Salomon, Bastian Blank ]
  * Change ATM and Classical-IP-over-ATM to be modular, instead of being
    statically included. (closes: #323143)

  [ Sven Luther ]
  * [powerpc] powerpc-pmac-sound-check.patch: Added pmac-sound sanity check.
  * [powerpc] powerpc-apus.patch:
    Added preliminary apus patch to package, not applied to kernel tree yet.

  [ Simon Horman ]
  * Unset CC_OPTIMIZE_FOR_SIZE in i386 config,
    it breaks iproute's (and other netlink users) ability
    to set routes. (closes: #322723)
  * Added 2.6.12.6
    - [SECURITY: CAN-2005-2555] Restrict socket policy loading to
      CAP_NET_ADMIN.
    - [SECURITY] Fix DST leak in icmp_push_reply().  Possible remote
      DoS?
    - [SECURITY] NPTL signal delivery deadlock fix; possible local
      DoS.
    - fix gl_skb/skb type error in genelink driver in usbnet
    - [SECURITY] fix a memory leak in devices seq_file implementation;
      local DoS.
    - [SECURITY] Fix SKB leak in ip6_input_finish(); local DoS.

  [ Andres Salomon ]
  * [hppa] enable discontiguous memory support for 32bit hppa images, so
    they build.

 -- Andres Salomon <dilinger@debian.org>  Tue, 06 Sep 2005 10:14:35 -0400

linux-2.6 (2.6.12-5) unstable; urgency=low

  * Change ARM to use GCC 3.3 to avoid FTBFS errors with GCC 4
   (dann frazier)

  * Remove spurious double quote character from ia64 package descriptions.
    (dann frazier)

  * Add transitional meta packages (kernel-image-2.6-*) for ia64.
    (dann frazier)

  * Change fuzz factor to 1, stricter patch appliance. (Maximilian Attems)

  * Enabled CONFIG_THERM_PM72 on powerpc64 flavour. (Sven Luther)

 -- Bastian Blank <waldi@debian.org>  Tue, 16 Aug 2005 21:43:31 +0200

linux-2.6 (2.6.12-4) unstable; urgency=low

  * Supply correct subarch values for the powerpc images.

 -- Bastian Blank <waldi@debian.org>  Mon, 15 Aug 2005 21:06:18 +0200

linux-2.6 (2.6.12-3) unstable; urgency=low

  * Added reference to old kernel-* package names to make
    transition a little more obvious to end users.
    A Dan Jacobson special. (Simon Horman) Closes: #321167

  * By the time this makes it into the archive, it will
    be handling kernel-image-2.6-* packages. (Simon Horman)
    Closes: #321867

  * Link palinfo statically on ia64. (dann frazier) (Closes: #321885)

  * [hppa] :
    - Add hppa arch specific patch.
    - Build-Depend on binutils-hppa64 and gcc-4.0-hppa64.
    (Kyle McMartin)

  * Fix permissions in source tarball. (Bastian Blank) (Closes: #322409)

  * Enable the CONFIG_IP_ADVANCED_ROUTER and related options on
    sparc64 to sync with other architectures. (Jurij Smakov)
    Closes: #321236

  * Include all executables as well as *.sh and *.pl files found in
    scripts directory in the headers package. (Bastian Blank)
    Closes: #322612, #322680, #322765

  * Include m68k headers into the arch-common headers package on
    powerpc and make sure that all the directories are linked to
    properly from the flavour-specific headers packages. (Jurij Smakov)
    Closes: #322610

  * [powerpc] Enabled the powerpc64 flavour, now that we have a real biarch
    toolchain in sid. Many thanks go to GOTO Masanori and Matthias Klose as
    well as any other who worked on the biarch toolchain to make this happen.

  * Added 2.6.12.5 (Simon Horman)
    - Fix BUG() is triggered by a call to set_mempolicy() with a negativ
      first argument.
    - [amd64] Fix a SRAT handling on systems with dual cores.
    - [amd64] SMP timing problem
    - [security] Zlib fixes See CAN-2005-2458, CAN-2005-2459
      http://sources.redhat.com/ml/bug-gnu-utils/1999-06/msg00183.html
      http://bugs.gentoo.org/show_bug.cgi
    - Add zlib deflateBound()
    - [security] Fix error during session join. See CAN-2005-2098
    - [security] Fix keyring destructor. See CAN-2005-2099
    - Module per-cpu alignment cannot always be met
      http://www.ussg.iu.edu/hypermail/linux/kernel/0409.0/0768.html
    Closes: #323039

 -- Bastian Blank <waldi@debian.org>  Mon, 15 Aug 2005 16:42:05 +0200

linux-2.6 (2.6.12-2) unstable; urgency=low

  * The Kernel Team offers its condolences to the family of Jens Schmalzing
    (jensen@debian), who died Saturday, July 30, 2005 in a tragic accident in
    Munich.  Jens was a member of the Kernel Team, and was instrumental in
    taking the powerpc kernel package to 2.6, as well as maintaining MOL
    and its kernel modules.

  * Add @longclass@ variable to control file autogeneration. (Andres Salomon)

  * Bump build-depends on kernel-package to a fixed version (>= 9.005).
    (Jurij Smakov, Sven Luther) (closes: #319657, #320422, #321625)

  * Change default ramdisk size for sparc to 16,384K to accomodate a fatter
    d-i initrd for netboot installs.
    (Joshua Kwan)

  * Don't build-depend on console-tools on s390. (Bastian Blank)

  * Add ARM support. (Vincent Sanders)

  * Add ia64 descriptions. (dann frazier)

  * Strip down the scripts dir in the headers packages. (Bastian Blank)

  * Add m68k support. (Christian T. Steigies)

  * Added 2.6.12.4 (Frederik Schüler)
    - Fix powernow oops on dual-core athlon
    - Fix early vlan adding leads to not functional device
    - sys_get_thread_area does not clear the returned argument
    - bio_clone fix
    - Fix possible overflow of sock->sk_policy (CAN-2005-2456)
      (closes: #321401)
    - Wait until all references to ip_conntrack_untracked are dropped on
      unload
    - Fix potential memory corruption in NAT code (aka memory NAT)
    - Fix deadlock in ip6_queue
    - Fix signedness issues in net/core/filter.c
    - x86_64 memleak from malicious 32bit elf program
    - rocket.c: Fix ldisc ref count handling
    - kbuild: build TAGS problem with O=

  * Enable CONFIG_6PACK=m for all archs (Andres Salomon)
    (closes: #319646)

  * Overhaul the generation of the control file. Now it is handled
    by debian/bin/gencontrol.py. The debian/control target in rules
    also fails now, since we don't want the control file generated
    during build. Arch-specific Depends and suggests are now generated
    correctly. (Bastian Blank) (Closes: #319896)

  * [powerpc] Fixed typo which made asm-ppc and asm-ppc64 not being included
    in the header package. (Sven Luther) (Closes: #320817)

  * Added list of flavours built to common header package. (Sven Luther)

 -- Bastian Blank <waldi@debian.org>  Tue, 09 Aug 2005 11:12:40 +0200

linux-2.6 (2.6.12-1) unstable; urgency=low

  * New upstream release:
    - "git rocks"
    - address space randomization
    - conversion of ide driver code to the device model
    - restored Philips webcam driver
    - new Broadcom bcm5706 gigabit driver
    - new resource limits for the audio community
    - Multipath device mapper
    - Intel HD Audio alsa driver
    - fixes + arch updates..
    - readdition of tg3 driver, as firmware license has been fixed

  * Dropped the following patches:
    - patch-2.6.11.*.patch (merged)
    - powerpc-ppc64-ibmvscsi.patch (Christoph didn't like it, and it failed
      to build anyways) (Sven Luther)
    - doc-post_halloween.patch (unless someone can come up w/ a valid
      reason for carrying around rapidly bitrotting documentation...)
      (Andres Salomon)
    - sparc32-hypersparc-srmmu.patch (dropped until sparc32 is working
      again, and we can figure out whether it's necessary)
    - fix-alpha-ext3-oops.patch (no longer needed, fixed by compiler)
    - x86-i486_emu.patch (buggy and insecure 80486 instruction emulation
      for 80386; we're no longer supporting this) (closes: #250468)
    - amd64-outs.patch (according to
      http://www.ussg.iu.edu/hypermail/linux/kernel/0502.3/1095.html, this
      is unnecessary for us) (Andres Salomon)
    - sparc64-rtc-mostek.patch (merged)
    - sparc64-compat-nanoseconds.patch (merged)
    - sparc64-sunsu-init-2.6.11.patch (merged)
    - sunsab-uart-update-timeout.patch (merged)
    - alpha-read-trylock.patch (different version got merged)
    - powerpc-prep-motorola-irq-fix.patch (merged)
    - drivers-media-video-saa7134-update.patch (merged)
    - drivers-media-video-saa7134-update-2.patch (merged)
    - drivers-media-video-pll-lib.patch (merged)
    - drivers-media-video-pll-lib-2.patch (merged)
    - drivers-media-video-tuner-update-1.patch (merged)
    - drivers-media-video-tuner-update-2.patch (merged)
    - drivers-media-video-v4l-mpeg-support.patch (merged)
    - drivers-media-video-mt352-update.patch (merged)
    - arch-ppc64-hugepage-aio-panic.patch (merged)
    - drivers-input-serio-nmouse.patch (merged)
    - sparc64-sb1500-clock-2.6.patch (merged)
    - docbook-allow-preprocessor-directives-... (merged)
    - docbook-fix-function-parameter-descriptin-in-fbmem.patch (merged)
    - docbook-move-kernel-doc-comment-next-to-function.patch (merged)
    - powerpc-therm-adt746x-new-i2c-fix.patch (merged)
    - powerpc-mv643xx-enet.patch (merged)
    - powerpc-mv643xx-eth-pegasos.patch (merged)
    - powerpc-pmac-agp-sleep.patch (merged)
    - drivers-input-serio-8042-resume.patch (merged)

  * Premiere of the common-source kernel package
    (Jurij Smakov, Andres Salomon)
    - build all architectures out of kernel source package
    - rename source and binary packages
    - create a common config for different architectures, and management
      tools to allow for easier modification of config options
    - drop default configs, autogenerate them instead; requires
      kernel-package >= 9.002.

  * Add 2.6.12.1 (Maximilian Attems)
    - Clean up subthread exec (CAN-2005-1913)
    - ia64 ptrace + sigrestore_context (CAN-2005-1761)

  * Add 2.6.12.2 (Frederik Schüler)
    - Fix two socket hashing bugs.
    -  ACPI: Make sure we call acpi_register_gsi() even for default PCI
       interrupt assignment
    - Add "memory" clobbers to the x86 inline asm of strncmp and friends
    - e1000: fix spinlock bug
    - fix remap_pte_range BUG
    - Fix typo in drivers/pci/pci-driver.c

  * Add 2.6.12.3 (Joshua Kwan)
    - Fix semaphore handling in __unregister_chrdev
    - Fix TT mode in UML.
    - Check for a null return in tty_ldisc_ref.
    - v4l: cx88 hue offset fix
    - Fix 8139cp breakage that occurs with tpm driver.
    - Fix the 6pack driver in SMP environments.
    - Switch to spinlocks in the shaper driver.
    - ppc32: stop misusing NTP's time_offset value
    - netfilter: go back to dropping conntrack references manually
    - ACPI: don't accept 0 as a PCI IRQ.

  * Enable CONFIG_SCSI_INITIO. (Maximilian Attems) (closes: #318121)

  * [powerpc] :
    - Added powerpc-mkvmlinuz-support patch which allows, together with
      kernel-package 9.0002 to add mkvmlinuz support to hand built packages.
    - Removed powerpc-ppc64-ibmvscsi.patch, FTBFS, and Christoph doesn't like
      it and thinks it is not needed.
    - Disabled swim3 on powerpc-smp, FTBFS.
    - Disabled software-suspend on powerpc-smp, FTBFS, amd64/i386 only smp code.
    - Rediffed and readded the G4 L2 hardware flush assist patch from Jacob Pan.
    (Sven Luther)

  * [sparc]
    - Drop sparc32 flavour for now. sparc32 kernel is currently in the
      category "too buggy for us to support". In spite of numerous efforts
      I still see occasional random filesystem corruptions in my tests.
      That does NOT mean that we are dropping sparc32 support, we will
      work with upstream trying to solve these problems for the next
      kernel release. Those interested in helping/testing are encouraged
      to subscribe to debian-sparc mailing list.
      (Jurij Smakov)

  * [alpha]
    - Renamed resulting binary packages for alpha, kernel-image-x.y.z-generic
      wasn't a generic kernel, it was a generic kernel for alpha machines, so
      we're now using linux-image-x.y.z-alpha-generic (and of course, the same
      change for the smp kernel-image). This change was postponed after the
      sarge release. (closes: #260003)
    (Norbert Tretkowski)

  * [amd64]
    - Now using the default compiler (gcc-4.0), thus we get rid of the
      annoying MAKEFLAGS="CC=gcc-3.4" make-kpkg... invocation for third-party
      modules.
      This release lacks 64bit kernels for i386 userland; support will be
      added in a later release as soon as the toolchain has stabilized again.
      (Frederik Schüler)

 -- Andres Salomon <dilinger@debian.org>  Wed, 20 Jul 2005 17:16:04 -0400
<|MERGE_RESOLUTION|>--- conflicted
+++ resolved
@@ -1,4 +1,3 @@
-<<<<<<< HEAD
 linux-2.6 (3.2~rc3-1~experimental.1) UNRELEASED; urgency=low
 
   * New upstream release candidate
@@ -17,7 +16,7 @@
   * [amd64] reenable rt featureset with 3.2-rc2-rt3
 
  -- Ben Hutchings <ben@decadent.org.uk>  Mon, 14 Nov 2011 15:21:10 +0000
-=======
+
 linux-2.6 (3.1.4-1) unstable; urgency=low
 
   * New upstream stable updates:
@@ -45,7 +44,6 @@
   * Include generated headers. (closes: #650085)
 
  -- Bastian Blank <waldi@debian.org>  Tue, 29 Nov 2011 14:14:14 +0100
->>>>>>> 3cc094b7
 
 linux-2.6 (3.1.1-1) unstable; urgency=high
 
