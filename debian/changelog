--- conflicted
+++ resolved
@@ -1,4 +1,3 @@
-<<<<<<< HEAD
 linux-2.6 (2.6.38~rc5-1~experimental.1) UNRELEASED; urgency=low
 
   * New upstream release candidate
@@ -10,10 +9,7 @@
 
  -- Ben Hutchings <ben@decadent.org.uk>  Mon, 10 Jan 2011 00:39:29 +0000
 
-linux-2.6 (2.6.37-1) UNRELEASED; urgency=low
-=======
 linux-2.6 (2.6.37-1) unstable; urgency=low
->>>>>>> 641fe731
 
   [ Ben Hutchings ]
   * [arm] ixp4xx: Revert build fix, now applied upstream which resulted
