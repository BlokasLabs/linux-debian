--- conflicted
+++ resolved
@@ -1,11 +1,10 @@
-<<<<<<< HEAD
-linux (5.5.17-1~bpo10+1) buster-backports; urgency=medium
+linux (5.6.14-2~bpo10+1) buster-backports; urgency=medium
 
   * Rebuild for buster-backports:
     - Change ABI number to 0.bpo.2
 
- -- Ben Hutchings <benh@debian.org>  Thu, 23 Apr 2020 16:15:09 +0100
-=======
+ -- Ben Hutchings <benh@debian.org>  Wed, 10 Jun 2020 00:55:37 +0100
+
 linux (5.6.14-2) unstable; urgency=medium
 
   [ Vagrant Cascadian ]
@@ -812,7 +811,13 @@
     (Closes: #956197)
 
  -- Ben Hutchings <benh@debian.org>  Fri, 17 Apr 2020 01:26:42 +0100
->>>>>>> 997162f8
+
+linux (5.5.17-1~bpo10+1) buster-backports; urgency=medium
+
+  * Rebuild for buster-backports:
+    - Change ABI number to 0.bpo.2
+
+ -- Ben Hutchings <benh@debian.org>  Thu, 23 Apr 2020 16:15:09 +0100
 
 linux (5.5.17-1) unstable; urgency=medium
 
