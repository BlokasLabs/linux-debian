--- conflicted
+++ resolved
@@ -1,118 +1,17 @@
-<<<<<<< HEAD
 linux-2.6.24 (2.6.24-6~etchnhalf.7) UNRELEASED; urgency=high
-=======
-linux-2.6 (2.6.18.dfsg.1-24) UNRELEASED; urgency=high
-
-  [ dann frazier ]
-  * cciss: Add support for new hardware (closes: #502553)
-     - Add PCI ids for P700m, P212, P410, P410i, P411, P812, P711m, p712m
-     - Read the FIFO size from the controller config instead of
-       hardcoding it into the driver
-  * [hppa] disable UP-optimized flush_tlb_mm, fixing thread-related
-    hangs. (closes: #478717)
-
-  [ Ian Campbell ]
-  * xen: Add softlockup-no-idle-hz.patch to prevent softlockup in xen guest.
-    (closes: #506418)
-
-  [ Bastian Blank ]
-  * [xen] Remove 4gb segments warning completely. (closes: #391373)
-  * [xen/i386] Fix pseudo hwcap value to match newer kernels.
-    (closes: #506420)
-
- -- dann frazier <dannf@debian.org>  Wed, 24 Dec 2008 10:57:49 -0700
-
-linux-2.6 (2.6.18.dfsg.1-23) stable; urgency=high
-
-  [ Ian Campbell ]
-  * Fix DMA crash under Xen when no IOMMU is present (closes: #445987)
-
-  [ dann frazier ]
-  * [xfs] Fix attr2 corruption with btree data extents (closes: #498309)
-
- -- dann frazier <dannf@debian.org>  Sun, 12 Oct 2008 23:23:27 -0600
-
-linux-2.6 (2.6.18.dfsg.1-22etch3) stable-security; urgency=high
-
-  * bugfix/dccp-change-l-r-must-have-at-least-one-byte-in-the-dccpsf_val-field.patch
-    Fix integer overflow in dccp_setsockopt_change()
-    See CVE-2008-3276
-  * bugfix/dio-zero-struct-dio-with-kzalloc-instead-of-manually.patch
-    Fix oops caused by uninitialized field in struct dio
-    See CVE-2007-6716
-  * bugfix/wan-sbni_ioctl-cap-checks.patch
-    Add missing capability checks in sbni_ioctl
-    See CVE-2008-3525
-  * bugfix/open-allows-sgid-in-sgid-directory.patch
-    Prevent open() creating file with wrong permissions
-    See CVE-2008-4210
-  * bugfix/splice-fix-bad-unlock_page-in-error-case.patch
-    Don't attempt to unlock a page if add_to_page_cache_lru fails
-    See CVE-2008-4302
-  * bugfix/remove-SUID-when-splicing-into-an-inode.patch
-    Remove SUID when splicing into an inode
-    See CVE-2008-3833
-  * bugfix/prevent-ptrace-padding-area-readwrite-in-32bit-mode.patch
-    [S390] prevent ptrace padding area read/write in 31-bit mode
-    See CVE-2008-1514
-
- -- dann frazier <dannf@debian.org>  Thu, 09 Oct 2008 09:02:40 -0600
-
-linux-2.6 (2.6.18.dfsg.1-22etch2) stable-security; urgency=high
-
-  * bugfix/x86-wrong-register-was-used-in-align-macro.patch
-    Fix regression introduced upstream by the fix for CVE-2008-0598
-  * bugfix/cifs-fix-compiler-warning.patch,
-    bugfix/netfilter-nf_nat_snmp_basic-fix-range-check.patch
-    Fix regressions introduced upstream by the fixes for CVE-2008-1673
-  * bugfix/sound-ensure-device-number-is-valid-in-snd_seq_oss_synth_make_info.patch
-    Fix possible information leak in seq_oss_synth.c
-    See CVE-2008-3272
-  * bugfix/vfs-fix-lookup-on-deleted-directory.patch
-    Fix potential memory leak in lookup path
-    See CVE-2008-3275
-
- -- dann frazier <dannf@debian.org>  Mon, 18 Aug 2008 01:43:55 -0600
-
-linux-2.6 (2.6.18.dfsg.1-22etch1) stable-security; urgency=high
-
-  * bugfix/sctp-make-sure-n-sizeof-does-not-overflow.patch
-    [SECURITY] Fix potential overflow condition in
-    sctp_getsockopt_local_addrs_old
-    See CVE-2008-2826
-  * bugfix/esp-iv-in-linear-part-of-skb.patch
-    [SECURITY] Avoid tripping BUG() in IPsec code when the first fragment
-    of an ESP packet does not contain the entire ESP header and IV
-    See CVE-2007-6282
-  * bugfix/amd64-fix-zeroing-on-exception-in-copy_user.patch
-    [SECURITY] [amd64] Fix potential information leak when a copy
-    operation fails by properly zeroing out destination memory
-    See CVE-2008-2729
-  * bugfix/tty-fix-for-tty-operations-bugs.patch
-    [SECURITY] Fix issues with tty operation handling in various drivers
-    See CVE-2008-2812
-  * bugfix/check-privileges-before-setting-mount-propagation.patch
-    [SECURITY] Check CAP_SYS_ADMIN when changing mountpoint type 
-    See CVE-2008-2931
-  * bugfix/x86-fix-copy_user.patch
-    [SECURITY][amd64] Fix memory leak in the copy_user routine, see #490910.
-    See CVE-2008-0598
-
- -- dann frazier <dannf@debian.org>  Sun, 27 Jul 2008 16:06:38 -0600
-
-linux-2.6 (2.6.18.dfsg.1-22) stable; urgency=high
->>>>>>> 0ae76c41
 
   [ dann frazier ]
   * cciss: Add support for new hardware (closes: #502553)
      - Add PCI ids for P212, P410, P410i, P411, P812
      - Read the FIFO size from the controller config instead of
        hardcoding it into the driver
+  * [hppa] disable UP-optimized flush_tlb_mm, fixing thread-related
+    hangs. (closes: #478717)
 
   [ Martin Michlmayr ]
   * [arm/ixp4xx, arm/iop32x] Enable USB_ATM (closes: #502182).
 
- -- dann frazier <dannf@debian.org>  Fri, 17 Oct 2008 15:07:17 -0600
+ -- dann frazier <dannf@debian.org>  Wed, 24 Dec 2008 11:33:51 -0700
 
 linux-2.6.24 (2.6.24-6~etchnhalf.6) stable-security; urgency=high
 
