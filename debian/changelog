--- conflicted
+++ resolved
@@ -1,67 +1,12 @@
-<<<<<<< HEAD
 linux-2.6.24 (2.6.24-6~etchnhalf.8etch2) UNRELEASED; urgency=high
 
-=======
-linux-2.6 (2.6.26-18) UNRELEASED; urgency=high
-
-  [ maximilian attems ]
-  * [openvz] 19f7f85 net: bridge - process skbs has been already substituted
-    due to via_phys_dev (closes: #532811)
-  * [openvz] b1f08ed net: avoid double free on net->gen pointer on error
-    (closes: #532813)
-  * [openvz] bbbad0a pidns: pi-futex pid check fixup
-
-  [ Martin Michlmayr ]
-  * MIPS: DS1286: New RTC driver
-  * MIPS: IP22/28: Switch over to RTC class driver
-  * [mips/r4k-ip22] Build in RTC_DRV_DS1286. (Closes: #533895)
-
-  [ dann frazier ]
-  * e1000e: add support for 82574L controllers (closes: #534519)
-
- -- maximilian attems <maks@debian.org>  Wed, 10 Jun 2009 15:34:04 +0200
-
-linux-2.6 (2.6.26-17) stable; urgency=high
-
-  * Revert "sata_nv: avoid link reset on controllers where it's broken"
-    due to regression. (closes: #533657)
-
- -- dann frazier <dannf@debian.org>  Fri, 19 Jun 2009 23:03:53 -0600
-
-linux-2.6 (2.6.26-16) stable; urgency=high
-
-  [ maximilian attems ]
-  * [openvz] 5dcfcf5 NETLINK: disable netns broadcast filtering.
-    (closes: #520551)
-  * Fix SQLite performance regression. (closes: #521420)
-  * [openvz] 0c295ff cfq link cfq_bc_data without bc io sched.
-    (closes: #523364)
-  * [openvz] 7e0f90d cfq: revalidate cached async queue.
-    (closes: #523359)
-  * [openvz] e4cea21 VE: fix idle time accounting.
-  * [openvz] 19b8e13 ptrace: ban ptracing of a container init from inside the
-    container. (closes: #523360)
-  * [openvz] 5b58141 ubc: uncharging too much for TCPSNDBUF.
-  * [openvz] 0ff728e ve: show task's vpid and veid even inside a container.
-
-  [ dann frazier ]
-  * [s390] Fix __div64_31 for CONFIG_MARCH_G5 (Closes: #511334)
-  * SUNRPC: Fix a performance regression in the RPC authentication code
-    (Closes: #524199)
-  * [x86] fix IBM Summit based systems' phys_cpu_present_map on 32-bit
-    kernels (closes: #529312)
-  * Fix soft lockups caused by one md resync blocking on another due
-    to sharing the same device (closes: #514627)
-  * [sparc64] Fix crash when reading /proc/iomem w/ heap memory checking
-    (CVE-2009-1914)
-  * splice: fix deadlock in ocfs2 (CVE-2009-1961)
->>>>>>> 71073beb
   * e1000: add missing length check to e1000 receive routine (CVE-2009-1385)
   * r8169: fix crash when large packets are received (CVE-2009-1389)
   * nfs4: fix MAY_EXEC handling (CVE-2009-1630)
   * cifs: fix several string conversion issues (CVE-2009-1633)
   * [sparc64] Fix crash when reading /proc/iomem w/ heap memory checking
     (CVE-2009-1914)
+  * splice: fix deadlock in ocfs2 (CVE-2009-1961)
 
  -- dann frazier <dannf@debian.org>  Sat, 06 Jun 2009 09:49:28 -0600
 
