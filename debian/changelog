linux (5.6.7-1~exp1) UNRELEASED; urgency=medium

  * New upstream stable update:
    https://www.kernel.org/pub/linux/kernel/v5.x/ChangeLog-5.6.6
    https://www.kernel.org/pub/linux/kernel/v5.x/ChangeLog-5.6.7

  [ Ben Hutchings ]
  * [armhf,arm64] lockdown: Update arm Secure Boot patch for 5.6
    (fixes FTBFS)
  * Use debhelper compatibility level 12:
    - Build-Depend on debhelper-compat and remove debian/compat
    - hyperv-daemons: Use dh_installsystemd instead of
      dh_systemd_{enable,start}
    - hyperv-daemons: Add "Pre-Depends: ${misc:Pre-Depends}"

  [ Romain Perier ]
  *  Rebased patch firmware-remove-redundant-log-messages-from-drivers.patch
     onto 5.6.7.

<<<<<<< HEAD
  [ Philip Rinn ]
  * [arm64] Enable CRYPTO_DEV_SUN8I_CE (closes: #958037)
  * [arm64] Enable SUN8I_THERMAL
=======
  [ Roberto Bampi ]
  * [arm64] Enable ARMADA_37XX_WATCHDOG as module
>>>>>>> 04e61a2f

 -- Ben Hutchings <benh@debian.org>  Sat, 18 Apr 2020 23:49:45 +0100

linux (5.6.4-1~exp1) experimental; urgency=medium

  * New upstream release: https://kernelnewbies.org/Linux_5.6
  * New upstream stable update:
    https://www.kernel.org/pub/linux/kernel/v5.x/ChangeLog-5.6.1
    https://www.kernel.org/pub/linux/kernel/v5.x/ChangeLog-5.6.2
    https://www.kernel.org/pub/linux/kernel/v5.x/ChangeLog-5.6.3
    https://www.kernel.org/pub/linux/kernel/v5.x/ChangeLog-5.6.4

  [ Ben Hutchings ]
  * Set ABI to trunk
  * [mips*] Revert "staging: octeon-usb: delete the octeon usb host controller
    driver"
  * [mips*] Revert "staging: octeon: delete driver"
  * [powerpc*] i2c: Enable I2C_PARPORT instead of I2C_PARPORT_LIGHT
  * aufs: Update support patchset to aufs5.x-rcN 20200302; no functional
    change
  * linux-signed-*: Build-Depend on kernel-wedge 2.102 for consistency
  * aufs: Update support patchset to aufs5.6 20200413; no functional change
  * [rt] Update to 5.6.4-rt3 and re-enable

  [ Aurelien Jarno ]
  * Enable SENSORS_DRIVETEMP
  * [riscv64] Enable SOC_VIRT
  * [riscv64] Enable GPIOLIB, GPIO_SIFIVE, POWER_RESET, POWER_RESET_GPIO,
    POWER_RESET_GPIO_RESTART, POWER_RESET_RESTART, CONFIG_PWM,
    CONFIG_PWM_SIFIVE, CONFIG_SIFIVE_L2

  [ Christian Barcenas ]
  * linux-kbuild: Stop building conmakehash
  * linux-cpupower: Add libcap to Build-Depends and turbostat linker flags
  * [x86] Drop EFI cold boot mitigation patch in favor of upstream
  * [amd64] Update "x86: Make x32 syscall support conditional ..." for 5.6

  [ Romain Perier ]
  * [x86] udeb: Add crc32_pclmul to crc-modules
  * udeb: Add crc32_generic to crc-modules

  [ Luca Boccassi ]
  * lockdown: set default (with Secure Boot) to LOCKDOWN_INTEGRITY_MAX
    (Closes: #956197)

 -- Ben Hutchings <benh@debian.org>  Fri, 17 Apr 2020 01:26:42 +0100

linux (5.5.17-1) unstable; urgency=medium

  * New upstream stable update:
    https://www.kernel.org/pub/linux/kernel/v5.x/ChangeLog-5.5.14
    - mmc: core: Allow host controllers to require R1B for CMD6
    - mmc: core: Respect MMC_CAP_NEED_RSP_BUSY for erase/trim/discard
    - mmc: core: Respect MMC_CAP_NEED_RSP_BUSY for eMMC sleep command
    - [armhf] mmc: sdhci-omap: Fix busy detection by enabling
      MMC_CAP_NEED_RSP_BUSY
    - [armhf,arm64] mmc: sdhci-tegra: Fix busy detection by enabling
      MMC_CAP_NEED_RSP_BUSY
    - cxgb4: fix throughput drop during Tx backpressure
    - cxgb4: fix Txq restart check during backpressure
    - geneve: move debug check after netdev unregister
    - hsr: fix general protection fault in hsr_addr_is_self()
    - ipv4: fix a RCU-list lock in inet_dump_fib()
    - macsec: restrict to ethernet devices
    - net/bpfilter: fix dprintf usage for /dev/kmsg
    - net: cbs: Fix software cbs to consider packet sending time
    - [armhf,arm64] net: dsa: Fix duplicate frames flooded by learning
    - net: ena: Add PCI shutdown handler to allow safe kexec
    - [armhf] net: mvneta: Fix the case where the last poll did not process all
      rx
    - net/packet: tpacket_rcv: avoid a producer race condition
    - net: phy: dp83867: w/a for fld detect threshold bootstrapping issue
    - [armhf,arm64] net: phy: mdio-bcm-unimac: Fix clock handling
    - net: qmi_wwan: add support for ASKEY WWHC050
    - net/sched: act_ct: Fix leak of ct zone template on replace
    - net_sched: cls_route: remove the right filter from hashtable
    - net_sched: hold rtnl lock in tcindex_partial_destroy_work()
    - net_sched: keep alloc_hash updated after hash allocation
    - [armhf,arm64] net: stmmac: dwmac-rk: fix error path in rk_gmac_probe
    - r8169: re-enable MSI on RTL8168c
    - slcan: not call free_netdev before rtnl_unlock in slcan_open
    - tcp: also NULL skb->dev when copy was needed
    - tcp: ensure skb->dev is NULL before leaving TCP stack
    - tcp: repair: fix TCP_QUEUE_SEQ implementation
    - vxlan: check return value of gro_cells_init()
    - [arm64] Revert "net: bcmgenet: use RGMII loopback for MAC reset"
    - [arm64] net: bcmgenet: keep MAC in reset until PHY is up
    - bnxt_en: Fix Priority Bytes and Packets counters in ethtool -S.
    - bnxt_en: fix memory leaks in bnxt_dcbnl_ieee_getets()
    - bnxt_en: Return error if bnxt_alloc_ctx_mem() fails.
    - bnxt_en: Free context memory after disabling PCI in probe error path.
    - bnxt_en: Reset rings if ring reservation fails during open()
    - net: ena: fix incorrect setting of the number of msix vectors
    - net: ena: fix request of incorrect number of IRQ vectors
    - net: ena: avoid memory access violation by validating req_id properly
    - net: ena: fix continuous keep-alive resets
    - net: ip_gre: Separate ERSPAN newlink / changelink callbacks
    - net: ip_gre: Accept IFLA_INFO_DATA-less configuration
    - hsr: use rcu_read_lock() in hsr_get_node_{list/status}()
    - hsr: add restart routine into hsr_get_node_list()
    - hsr: set .netnsok flag
    - net/mlx5: DR, Fix postsend actions write length
    - net/mlx5e: Enhance ICOSQ WQE info fields
    - net/mlx5e: Fix missing reset of SW metadata in Striding RQ reset
    - net/mlx5e: Fix ICOSQ recovery flow with Striding RQ
    - net/mlx5e: Do not recover from a non-fatal syndrome
    - net/mlx5_core: Set IB capability mask1 to fix ib_srpt connection failure
    - net/mlx5e: kTLS, Fix TCP seq off-by-1 issue in TX resync flow
    - net/mlx5e: Fix endianness handling in pedit mask
    - cgroup-v1: cgroup_pidlist_next should update position index
    - nfs: add minor version to nfs_server_key for fscache
    - drivers/of/of_mdio.c:fix of_mdiobus_register()
    - cgroup1: don't call release_agent when it is ""
    - veth: ignore peer tx_dropped when counting local rx_dropped
    - drm/amd/display: update soc bb for nv14
    - drm/amdgpu: correct ROM_INDEX/DATA offset for VEGA20
    - [armhf] drm/exynos: Fix cleanup of IOMMU related objects
    - [x86] iommu/vt-d: Silence RCU-list debugging warnings
    - scsi: ipr: Fix softlockup when rescanning devices in petitboot
    - mac80211: Do not send mesh HWMP PREQ if HWMP is disabled
    - [x86] iommu/vt-d: Fix debugfs register reads
    - [x86] iommu/vt-d: Populate debugfs if IOMMUs are detected
    - Input: fix stale timestamp on key autorepeat events
    - [x86] Input: synaptics - enable RMI on HP Envy 13-ad105ng
    - Input: avoid BIT() macro usage in the serio.h UAPI header
    - IB/rdmavt: Free kernel completion queue when done
    - RDMA/core: Fix missing error check on dev_set_name()
    - RDMA/odp: Fix leaking the tgid for implicit ODP
    - gpiolib: Fix irq_disable() semantics
    - RDMA/nl: Do not permit empty devices names during
      RDMA_NLDEV_CMD_NEWLINK/SET
    - RDMA/mad: Do not crash if the rdma device does not have a umad interface
    - ceph: check POOL_FLAG_FULL/NEARFULL in addition to OSDMAP_FULL/NEARFULL
    - ceph: fix memory leak in ceph_cleanup_snapid_map()
    - [x86] KVM: SVM: Issue WBINVD after deactivating an SEV guest
    - [armhf] dts: dra7: Add bus_dma_limit for L3 bus
    - [armhf] dts: omap5: Add bus_dma_limit for L3 bus
    - perf probe: Fix to delete multiple probe event
    - perf probe: Do not depend on dwfl_module_addrsym()
    - rtlwifi: rtl8188ee: Fix regression due to commit d1d1a96bdb44
    - drm/prime: use dma length macro when mapping sg
    - drm/amdgpu: fix scatter-gather mapping with user pages
    - drm/radeon: fix scatter-gather mapping with user pages
    - [armhf] soc: samsung: chipid: Fix return value on non-Exynos platforms
    - scsi: sd: Fix optimal I/O size for devices that change reported values
    - nl80211: fix NL80211_ATTR_CHANNEL_WIDTH attribute type
    - mac80211: drop data frames without key on encrypted links
    - mac80211: mark station unauthorized before key removal
    - mm/swapfile.c: move inode_lock out of claim_swapfile
    - drivers/base/memory.c: indicate all memory blocks as removable
    - mm/sparse: fix kernel crash with pfn_section_valid check
    - mm: fork: fix kernel_stack memcg stats for various stack implementations
    - [x86] gpiolib: acpi: Correct comment for HP x2 10 honor_wakeup quirk
    - gpiolib: acpi: Rework honor_wakeup option into an ignore_wake option
    - [x86] gpiolib: acpi: Add quirk to ignore EC wakeups on HP x2 10 BYT +
      AXP288 model
    - bpf: Fix cgroup ref leak in cgroup_bpf_inherit on out-of-memory
    - RDMA/core: Ensure security pkey modify is not lost
    - afs: Fix handling of an abort from a service handler
    - genirq: Fix reference leaks on irq affinity notifiers
    - xfrm: handle NETDEV_UNREGISTER for xfrm device
    - vti[6]: fix packet tx through bpf_redirect() in XinY cases
    - RDMA/mlx5: Fix the number of hwcounters of a dynamic counter
    - RDMA/mlx5: Fix access to wrong pointer while performing flush due to
      error
    - RDMA/mlx5: Block delay drop to unprivileged users
    - xfrm: fix uctx len check in verify_sec_ctx_len
    - xfrm: add the missing verify_sec_ctx_len check in xfrm_add_acquire
    - xfrm: policy: Fix doulbe free in xfrm_policy_timer
    - afs: Fix client call Rx-phase signal handling
    - afs: Fix some tracing details
    - afs: Fix unpinned address list during probing
    - ieee80211: fix HE SPR size calculation
    - mac80211: set IEEE80211_TX_CTRL_PORT_CTRL_PROTO for nl80211 TX
    - netfilter: flowtable: reload ip{v6}h in nf_flow_tuple_ip{v6}
    - netfilter: flowtable: populate addr_type mask
    - netfilter: nft_fwd_netdev: validate family and chain type
    - netfilter: nft_fwd_netdev: allow to redirect to ifb via ingress
    - [i386] bpf, x32: Fix bug with JMP32 JSET BPF_X checking upper bits
    - bpf: Initialize storage pointers to NULL to prevent freeing garbage
      pointer
    - bpf/btf: Fix BTF verification of enum members in struct/union
    - bpf, sockmap: Remove bucket->lock from sock_{hash|map}_free
    - [armhf] dts: sun8i-a83t-tbs-a711: Fix USB OTG mode detection
    - vti6: Fix memory leak of skb if input policy check fails
    - r8169: fix PHY driver check on platforms w/o module softdeps
    - [x86] clocksource/drivers/hyper-v: Untangle stimers and timesync from
      clocksources
    - bpf: Undo incorrect __reg_bound_offset32 handling
    - USB: serial: option: add support for ASKEY WWHC050
    - USB: serial: option: add BroadMobi BM806U
    - USB: serial: option: add Wistron Neweb D19Q1
    - USB: cdc-acm: restore capability check order
    - USB: serial: io_edgeport: fix slab-out-of-bounds read in
      edge_interrupt_callback
    - [armhf,arm64] usb: musb: fix crash with highmen PIO and usbmon
    - media: flexcop-usb: fix endpoint sanity check
    - media: usbtv: fix control-message timeouts
    - staging: rtl8188eu: Add ASUS USB-N10 Nano B1 to device table
    - [x86] staging: wlan-ng: fix ODEBUG bug in prism2sta_disconnect_usb
    - [x86] staging: wlan-ng: fix use-after-free Read in hfa384x_usbin_callback
    - [x86] ahci: Add Intel Comet Lake H RAID PCI ID
    - libfs: fix infoleak in simple_attr_read()
    - media: ov519: add missing endpoint sanity checks (CVE-2020-11608)
    - media: dib0700: fix rc endpoint lookup
    - media: stv06xx: add missing descriptor sanity checks (CVE-2020-11609)
    - media: xirlink_cit: add missing descriptor sanity checks
      (CVE-2020-11668)
    - media: v4l2-core: fix a use-after-free bug of sd->devnode
    https://www.kernel.org/pub/linux/kernel/v5.x/ChangeLog-5.5.15
    - bpf: update jmp32 test cases to fix range bound deduction
    - mac80211: Check port authorization in the ieee80211_tx_dequeue() case
    - mac80211: fix authentication with iwlwifi/mvm
    - vt: selection, introduce vc_is_sel
    - vt: ioctl, switch VT_IS_IN_USE and VT_BUSY to inlines
    - vt: switch vt_dont_switch to bool
    - vt: vt_ioctl: remove unnecessary console allocation checks
    - vt: vt_ioctl: fix VT_DISALLOCATE freeing in-use virtual console
    - vt: vt_ioctl: fix use-after-free in vt_in_use()
    - [x86] platform: pmc_atom: Add Lex 2I385SW to critclk_systems DMI table
    - bpf: Explicitly memset the bpf_attr structure
    - bpf: Explicitly memset some bpf info structures declared on the stack
    - iwlwifi: don't send GEO_TX_POWER_LIMIT if no wgds table
    - [x86] gpiolib: acpi: Add quirk to ignore EC wakeups on HP x2 10 CHT +
      AXP288 model
    - [armhf] clk: imx: Align imx sc clock msg structs to 4
    - [armhf] clk: imx: Align imx sc clock parent msg structs to 4
    - libceph: fix alloc_msg_with_page_vector() memory leaks
    - perf map: Fix off by one in strncpy() size argument
    - [armel,armhf] dts: bcm283x: Fix vc4's firmware bus DMA limitations
    - [armel] bcm2835-rpi-zero-w: Add missing pinctrl name
    - [armhf] dts: imx6: phycore-som: fix arm and soc minimum voltage
    - [armhf] dts: N900: fix onenand timings
    https://www.kernel.org/pub/linux/kernel/v5.x/ChangeLog-5.5.16
    - ipv4: fix a RCU-list lock in fib_triestat_seq_show
    - net, ip_tunnel: fix interface lookup with no key
    - sctp: fix possibly using a bad saddr with a given dst
    - sctp: fix refcount bug in sctp_wfree
    - [arm64,riscv64] net: macb: Fix handling of fixed-link node
    - nvme-rdma: Avoid double freeing of async event data
    - drm/amdgpu: add fbdev suspend/resume on gpu reset
    - [x86] drm/amd/display: Add link_rate quirk for Apple 15" MBP 2017
    - drm/bochs: downgrade pci_request_region failure from error to warning
    - initramfs: restore default compression behavior
    - drm/amdgpu: fix typo for vcn1 idle check
    - tools/power turbostat: Fix gcc build warnings
    - tools/power turbostat: Fix missing SYS_LPI counter on some Chromebooks
    - tools/power turbostat: Fix 32-bit capabilities warning
    - padata: fix uninitialized return value in padata_replace()
    - brcmfmac: abort and release host after error
    - XArray: Fix xa_find_next for large multi-index entries
    - misc: rtsx: set correct pcr_ops for rts522A
    - PCI: sysfs: Revert "rescan" file renames
    - [x86] mei: me: add cedar fork device ids
    - nvmem: check for NULL reg_read and reg_write before dereferencing
    - [armhf] extcon: axp288: Add wakeup support
    - Revert "dm: always call blk_queue_split() in dm_process_bio()"
    - [x86] ALSA: hda/ca0132 - Add Recon3Di quirk to handle integrated sound on
      EVGA X99 Classified motherboard
    - iwlwifi: consider HE capability when setting LDPC
    - iwlwifi: yoyo: don't add TLV offset when reading FIFOs
    - iwlwifi: dbg: don't abort if sending DBGC_SUSPEND_RESUME fails
    - rxrpc: Fix sendmsg(MSG_WAITALL) handling
    - IB/hfi1: Ensure pq is not left on waitlist
    - sched: act: count in the size of action flags bitfield
    - tcp: fix TFO SYNACK undo to avoid double-timestamp-undo
    - [x86,ia64] watchdog: iTCO_wdt: Export vendorsupport
    - [x86,ia64] watchdog: iTCO_wdt: Make ICH_RES_IO_SMI optional
    - i2c: i801: Do not add ICH_RES_IO_SMI for the iTCO_wdt device
    - net: genetlink: return the error code when attribute parsing fails.
    - net: Fix Tx hash bound checking
    - net/smc: fix cleanup for linkgroup setup failures
    - padata: always acquire cpu_hotplug_lock before pinst->lock
    - mm: mempolicy: require at least one nodeid for MPOL_PREFERRED
      (CVE-2020-11565)
    https://www.kernel.org/pub/linux/kernel/v5.x/ChangeLog-5.5.17
    - cxgb4: fix MPS index overwrite when setting MAC address
    - ipv6: don't auto-add link-local address to lag ports
    - [armhf] net: dsa: bcm_sf2: Do not register slave MDIO bus with OF
    - [armhf] net: dsa: bcm_sf2: Ensure correct sub-node is parsed
    - net: phy: micrel: kszphy_resume(): add delay after genphy_resume() before
      accessing PHY registers
    - net_sched: add a temporary refcnt for struct tcindex_data
    - net_sched: fix a missing refcnt in tcindex_init()
    - [armhf,arm64] net: stmmac: dwmac1000: fix out-of-bounds mac address reg
      setting
    - slcan: Don't transmit uninitialized stack data in padding
    - tun: Don't put_page() for all negative return values from XDP program
    - r8169: change back SG and TSO to be disabled by default
    - cxgb4: free MQPRIO resources in shutdown path
    - [s390x] prevent leaking kernel address in BEAR
    - random: always use batched entropy for get_random_u{32,64}
    - [armhf,arm64] usb: dwc3: gadget: Wrap around when skip TRBs
    - slub: improve bit diffusion for freelist ptr obfuscation
    - ubi: fastmap: Free unused fastmap anchor peb during detach
    - RDMA/ucma: Put a lock around every call to the rdma_cm layer
    - RDMA/cma: Teach lockdep about the order of rtnl and lock
    - RDMA/siw: Fix passive connection establishment
    - Bluetooth: RFCOMM: fix ODEBUG bug in rfcomm_dev_ioctl
    - RDMA/cm: Update num_paths in cma_resolve_iboe_route error flow
    - blk-mq: Keep set->nr_hw_queues and set->map[].nr_queues in sync
    - fbcon: fix null-ptr-deref in fbcon_switch
    - driver core: Reevaluate dev->links.need_for_probe as suppliers are added
    - [x86] iommu/vt-d: Allow devices with RMRRs to use identity domain
    - ACPI: PM: Add acpi_[un]register_wakeup_handler()
    - [x86] platform: intel_int0002_vgpio: Use acpi_register_wakeup_handler()
    - IB/hfi1: Call kobject_put() when kobject_init_and_add() fails
    - IB/hfi1: Fix memory leaks in sysfs registration and unregistration
    - IB/mlx5: Replace tunnel mpls capability bits for tunnel_offloads
    - [armhf] imx: Enable ARM_ERRATA_814220 for i.MX6UL and i.MX7D
    - [armhf] imx: only select ARM_ERRATA_814220 for ARMv7-A
    - ceph: remove the extra slashes in the server path
    - ceph: canonicalize server path in place

  [ Noah Meyerhans ]
  * Fix autopkgtest failure due to pycodestyle violation
  * [cloud] Re-enable kernel page merge functionality (Closes: #955366)
  * [cloud] Apply a number of additional optimizations (Closes: #947759)
    - Statically link nvme and ext4 drivers with the kernel
    - [amd64] Re-enable SCHED_MC_PRIO
    - Switch to LZ4 for compression
    - Disable a number of additional drivers unlikely to be found in
      cloud environments

  [ Ben Hutchings ]
  * drm: Disable DRM_LEGACY (DRI1)
  * Bump ABI to 2
  * WireGuard: Update for renaming of skb_reset_tc() to skb_reset_redirect()
  * lib/fonts: Enable FONTS, FONT_8x8, FONT_8x16, FONT_TER16x32 for most
    flavours (Closes: #956173)
  * keys: Enable PERSISTENT_KEYRINGS
  * mm: Enable DEFERRED_STRUCT_PAGE_INIT (Closes: #954025)
  * [armel/marvell] mm: Enable COMPACTION (Closes: #949171)
  * [x86} media/cec: Enable CEC_PLATFORM_DRIVERS; enable VIDEO_SECO_CEC as a
    module (Closes: #951543)
  * [x86] sound/soc/intel: Enable SND_SOC_INTEL_BYT_CHT_CX2072X_MACH as module
    (Closes: #951482)

  [ Sudip Mukherjee ]
  * Remove libbpf. (See: #948041)

  [ Jason A. Donenfeld ]
  * Provide wireguard-modules as stop-gap for packages.

  [ Christian Barcenas ]
  * linux-cpupower: Add libcap to Build-Depends and turbostat linker flags

  [ Joel Johnson ]
  * [armhf] Build PHY_MVEBU_A38X_COMPHY module (Closes: #951409)

  [ Josua Mayer ]
  * [arm64] enable support for the Honeycomb arm64 workstation
    (Closes: #948576)

 -- Ben Hutchings <benh@debian.org>  Wed, 15 Apr 2020 03:37:48 +0100

linux (5.5.13-2) unstable; urgency=medium

  * bpf: Undo incorrect __reg_bound_offset32 handling (CVE-2020-8835)

 -- Salvatore Bonaccorso <carnil@debian.org>  Mon, 30 Mar 2020 23:06:57 +0200

linux (5.5.13-1) unstable; urgency=medium

  * New upstream release: https://kernelnewbies.org/Linux_5.5
    (Closes: #953680)
  * New upstream stable update:
    https://www.kernel.org/pub/linux/kernel/v5.x/ChangeLog-5.5.1
    https://www.kernel.org/pub/linux/kernel/v5.x/ChangeLog-5.5.2
    https://www.kernel.org/pub/linux/kernel/v5.x/ChangeLog-5.5.3
    https://www.kernel.org/pub/linux/kernel/v5.x/ChangeLog-5.5.4
    https://www.kernel.org/pub/linux/kernel/v5.x/ChangeLog-5.5.5
    https://www.kernel.org/pub/linux/kernel/v5.x/ChangeLog-5.5.6
    https://www.kernel.org/pub/linux/kernel/v5.x/ChangeLog-5.5.7
    https://www.kernel.org/pub/linux/kernel/v5.x/ChangeLog-5.5.8
    https://www.kernel.org/pub/linux/kernel/v5.x/ChangeLog-5.5.9
    https://www.kernel.org/pub/linux/kernel/v5.x/ChangeLog-5.5.10
    https://www.kernel.org/pub/linux/kernel/v5.x/ChangeLog-5.5.11
    https://www.kernel.org/pub/linux/kernel/v5.x/ChangeLog-5.5.12
    https://www.kernel.org/pub/linux/kernel/v5.x/ChangeLog-5.5.13

  [ Ben Hutchings ]
  * aufs: Update support patchset to aufs5.x-rcN 20200120; no functional
    change
  * net: Enable NET_SWITCHDEV; disable on armel/marvell (Closes: #949863)
  * [armhf] net/ethernet/ti: Enable TI_CPSW_SWITCHDEV as module; enable TI_CPTS
  * wireless: Enable regulatory.db direct loading:
    - Drop "wireless: Disable regulatory.db direct loading"
    - linux-image: Add Breaks: relation with old wireless-regdb versions
    - Regenerate my wireless-regdb certificate with expected attributes
  * [x86] Drop "Add a SysRq option to lift kernel lockdown" (Closes: #947021)
    - This patch allowed remotely disabling lockdown using usbip
    - Lockdown can be disabled by running "mokutil --disable-validation",
      rebooting, and confirming the change when prompted
  * Set PYTHON=python3 for document build (fixes FTBFS)
  * [x86,arm64] Move linux-headers metapackages to src:linux-signed-*.
    This should ensure that src:linux and src:linux-signed-* transition to
    testing together.
  * debian/bin/gencontrol_signed.py: Generate valid versions in a linux binNMU
  * udeb: Drop zlib-modules packages, as zlib_deflate is now always built-in
    (fixes FTBFS on several architectures)
  * [mips*/octeon] Fix and re-enable the Octeon Ethernet driver
  * [mips*] Fix FTBFS:
    - Increase RELOCATION_TABLE_SIZE to 0x160000
    - Fix exception handler memcpy()
  * debian/config: Delete redundant arch/flavour-specific "debug-info: true"
  * linux-source: Suggest qtbase5-dev instead of the removed libqt4-dev
    (Closes: #953386)
  * Add WireGuard driver and required crypto changes from 5.6-rc7 and
    cryptodev-2.6, thanks to Jason A. Donenfeld (Closes: #953569)
  * drivers/net: Enable WIREGUARD as module
  * debian/control: Use my debian.org email in Uploaders field
  * debian/certs: Rename Romain Perier's certificate to match email address
  * security/integrity/platform_certs: Rebase db-mok-keyring patch set for
    5.5.9
  * [x86] Enable X86_UMIP (previously configured as X86_INTEL_UMIP)
  * Set ABI to 1
  * [amd64] Enable Intel GVT-g (except cloud-amd64) (Closes: #954088):
    - vfio: Enable VFIO_MDEV, VFIO_MDEV_DEVICE as modules
    - i915: Enable DRM_I915_GVT; enable DRM_I915_GVT_KVMGT as module
  * drivers/net/wireless: Enable MT76x0E as module (Closes: #953683)
  * bcmgenet: Backport ACPI support, supporting Raspberry Pi 4
    (Closes: #950578)

  [ Aurelien Jarno ]
  * [riscv64] Enable SECCOMP.

  [ Romain Perier ]
  * [arm64] Enable BCMGENET
  * [arm64] Fix CONFIG_INFINIBAND_HNS_HIP06 and CONFIG_INFINIBAND_HNS_HIP08
    from tristate to boolean
  * debian/certs: Add my own certificate for wireless-regdb
  * debian/patches/debian/wireless-add-debian-wireless-regdb-certificates.patch:
    Add the hexdump of my certificate to this patch, so the kernel can
    directly load the regulatory db and trust it if have I signed it.

  [ Noah Meyerhans ]
  * [arm64] Enable KVM_ARM_HOST and KVM_ARM_PMU
  * [arm64] Enable CONFIG_ARM64_ERRATUM_1418040
  * [arm64/cloud-arm64] Introduce cloud build flavour
  * [cloud] random: Enable RANDOM_TRUST_BOOTLOADER

  [ Mark Pearson ]
  * [amd64] ASoC: Enable SND_SOC_SOF_COMETLAKE_LP_SUPPORT,
    SND_SOC_SOF_COMETLAKE_H_SUPPORT

  [ Christian Barcenas ]
  * lockdown: honor LOCK_DOWN_IN_EFI_SECURE_BOOT=n (Closes: #945604)

  [ Salvatore Bonaccorso ]
  * libcpupower: Lower back soname version to 1 and add new
    cpufreq_{get,put}_boost_frequencies methods

  [ Joel Stanley ]
  * [armhf] Enable ASPEED AST2600 SoC family. This includes all ASPEED symbols
    for the AST2600 and FTGMAC100, the network device used by this SoC. The
    SoC has 5 UARTs so CONFIG_SERIAL_8250_NR_UARTS is bumped to 5 from 4
    in order to correctly register UART5, the boot console.

  [ Petr Stastny ]
  * [x86] i2c: Enable I2C_AMD_MP2 as module (Closes: #955004)

  [ Vagrant Cascadian ]
  * [arm64] Add patch from next-20200325 to enable device-tree for
    Pinebook Pro.

 -- Ben Hutchings <benh@debian.org>  Mon, 30 Mar 2020 03:03:47 +0100

linux (5.5~rc5-1~exp1) experimental; urgency=medium

  * New upstream release candidate

  [ Romain Perier ]
  * [rt] Disable until it is updated for 5.5 or later
  * [mips*] Remove obsolete patch
    MIPS-Loongson-3-Add-Loongson-LS3A-RS780E-1-way-machi.patch
  * Retrieve the new aufs5 patches from the upstream tree, with an update in
    aufs5-standalone.patch (see its header).
  * Refreshed patches:
    - debian/dfsg/vs6624-disable.patch
    - bugfix/all/firmware_class-log-every-success-and-failure.patch
    - bugfix/all/
      radeon-amdgpu-firmware-is-required-for-drm-and-kms-on-r600-onward.patch
    - bugfix/all/disable-some-marvell-phys.patch
    - features/all/
      security-perf-allow-further-restriction-of-perf_event_open.patch
    - features/x86/x86-make-x32-syscall-support-conditional.patch
    - bugfix/all/fs-add-module_softdep-declarations-for-hard-coded-cr.patch
    - features/all/lockdown/
      efi-add-an-efi_secure_boot-flag-to-indicate-secure-b.patch

  [ Ben Hutchings ]
  * udeb: Add f2fs-modules package
  * linux-kbuild: Stop building pnmtologo
  * linux-kbuild: Add new file to Makefile for kconfig

 -- Ben Hutchings <ben@decadent.org.uk>  Mon, 06 Jan 2020 04:26:45 +0000

linux (5.4.19-1) unstable; urgency=medium

  * New upstream stable update:
    https://www.kernel.org/pub/linux/kernel/v5.x/ChangeLog-5.4.14
    - [arm64,armhf] soc: amlogic: meson-ee-pwrc: propagate PD provider
      registration errors
    - [arm64,armhf] soc: amlogic: meson-ee-pwrc: propagate errors from
      pm_genpd_init()
    - [armhf] bus: ti-sysc: Fix iterating over clocks
    - clk: Don't try to enable critical clocks if prepare failed
    - [armhf] ASoC: stm32: sai: fix possible circular locking
    - [armhf] ASoC: stm32: dfsdm: fix 16 bits record
    - [armhf] OMAP2+: Fix ti_sysc_find_one_clockdomain to check for
      to_clk_hw_omap
    - [armhf] dts: imx6q-dhcom: Fix SGTL5000 VDDIO regulator connection
    - [x86] ASoC: Intel: bytcht_es8316: Fix Irbis NB41 netbook quirk
    - ALSA: dice: fix fallback from protocol extension into limited
      functionality
    - ALSA: seq: Fix racy access for queue timer in proc read
    - ALSA: firewire-tascam: fix corruption due to spin lock without
      restoration in SoftIRQ context
    - ALSA: usb-audio: fix sync-ep altsetting sanity check
    - [arm64] dts: allwinner: a64: olinuxino: Fix SDIO supply regulator
    - [arm64] dts: allwinner: a64: olinuxino: Fix eMMC supply regulator
    - [armhf] clk: sunxi-ng: r40: Allow setting parent rate for external clock
      outputs
    - block: fix an integer overflow in logical block size
    - fuse: fix fuse_send_readpages() in the syncronous read case
    - io_uring: only allow submit from owning task
    - [armhf] dts: am571x-idk: Fix gpios property to have the correct gpio
      number
    - [armel] davinci: select CONFIG_RESET_CONTROLLER
    - perf: Correctly handle failed perf_get_aux_event()
    - iio: buffer: align the size of scan bytes to size of the largest element
    - USB: serial: simple: Add Motorola Solutions TETRA MTP3xxx and MTP85xx
    - USB: serial: option: Add support for Quectel RM500Q
    - USB: serial: opticon: fix control-message timeouts
    - USB: serial: option: add support for Quectel RM500Q in QDL mode
    - USB: serial: suppress driver bind attributes
    - USB: serial: ch341: handle unbound port at reset_resume
    - USB: serial: io_edgeport: handle unbound ports on URB completion
    - USB: serial: io_edgeport: add missing active-port sanity check
    - USB: serial: keyspan: handle unbound ports
    - USB: serial: quatech2: handle unbound ports
    - [x86] staging: comedi: ni_routes: fix null dereference in
      ni_find_route_source()
    - [x86] staging: comedi: ni_routes: allow partial routing information
    - [x86] scsi: fnic: fix invalid stack access
    - scsi: mptfusion: Fix double fetch bug in ioctl
    - ptrace: reintroduce usage of subjective credentials in ptrace_has_cap()
    - [armhf] mtd: rawnand: gpmi: Fix suspend/resume problem
    - [armhf] mtd: rawnand: gpmi: Restore nfc timing setup after
      suspend/resume
    - usb: core: hub: Improved device recognition on remote wakeup
    - cpu/SMT: Fix x86 link error without CONFIG_SYSFS
    - [x86] CPU/AMD: Ensure clearing of SME/SEV features is maintained
    - locking/rwsem: Fix kernel crash when spinning on RWSEM_OWNER_UNKNOWN
    - [x86] perf/x86/intel/uncore: Fix missing marker for
      snr_uncore_imc_freerunning_events
    - [amd64] x86/efistub: Disable paging at mixed mode entry
    - [s390x] zcrypt: Fix CCA cipher key gen with clear key value function
    - [x86] scsi: storvsc: Correctly set number of hardware queues for IDE
      disk
    - mtd: spi-nor: Fix selection of 4-byte addressing opcodes on Spansion
    - [x86] efi/earlycon: Fix write-combine mapping on x86
    - [s390x] setup: Fix secure ipl message
    - [armhf] clk: samsung: exynos5420: Keep top G3D clocks enabled
    - perf hists: Fix variable name's inconsistency in hists__for_each() macro
    - locking/lockdep: Fix buffer overrun problem in stack_trace[]
    - perf report: Fix incorrectly added dimensions as switch perf data file
    - mm/shmem.c: thp, shmem: fix conflict of above-47bit hint address and PMD
      alignment
    - mm/huge_memory.c: thp: fix conflict of above-47bit hint address and PMD
      alignment
    - mm: memcg/slab: fix percpu slab vmstats flushing
    - mm: memcg/slab: call flush_memcg_workqueue() only if memcg workqueue is
      valid
    - mm, debug_pagealloc: don't rely on static keys too early
    - btrfs: rework arguments of btrfs_unlink_subvol
    - btrfs: fix invalid removal of root ref
    - btrfs: do not delete mismatched root refs
    - btrfs: relocation: fix reloc_root lifespan and access
    - btrfs: fix memory leak in qgroup accounting
    - btrfs: check rw_devices, not num_devices for balance
    - Btrfs: always copy scrub arguments back to user space
    - mm/memory_hotplug: don't free usage map when removing a re-added early
      section
    - mm/page-writeback.c: avoid potential division by zero in
      wb_min_max_ratio()
    - mm: khugepaged: add trace status description for SCAN_PAGE_HAS_PRIVATE
    - [armhf] dts: imx6sx-sdb: Remove incorrect power supply assignment
    - [armhf] dts: imx6sl-evk: Remove incorrect power supply assignment
    - [armhf] dts: imx6sll-evk: Remove incorrect power supply assignment
    - [armhf] dts: imx6q-icore-mipi: Use 1.5 version of i.Core MX6DL
    - [arm64,armhf] net: stmmac: 16KB buffer must be 16 byte aligned
    - [arm64,armhf] net: stmmac: Enable 16KB buffer size
    - [arm*] reset: Fix {of,devm}_reset_control_array_get kerneldoc return
      types
    - tipc: fix potential hanging after b/rcast changing
    - tipc: fix retrans failure due to wrong destination
    - block: Fix the type of 'sts' in bsg_queue_rq()
    - bpf: Fix incorrect verifier simulation of ARSH under ALU32
    - bpf: Sockmap/tls, during free we may call tcp_bpf_unhash() in loop
    - bpf: Sockmap, ensure sock lock held during tear down
    - bpf: Sockmap/tls, push write_space updates through ulp updates
    - bpf: Sockmap, skmsg helper overestimates push, pull, and pop bounds
    - bpf: Sockmap/tls, msg_push_data may leave end mark in place
    - bpf: Sockmap/tls, tls_sw can create a plaintext buf > encrypt buf
    - bpf: Sockmap/tls, skmsg can have wrapped skmsg that needs extra chaining
    - bpf: Sockmap/tls, fix pop data with SK_DROP return code
    - [arm64,armhf] i2c: tegra: Fix suspending in active runtime PM state
    - [arm64,armhf] i2c: tegra: Properly disable runtime PM on driver's probe
      error
    - cfg80211: fix deadlocks in autodisconnect work
    - cfg80211: fix memory leak in nl80211_probe_mesh_link
    - cfg80211: fix memory leak in cfg80211_cqm_rssi_update
    - cfg80211: fix page refcount issue in A-MSDU decap
    - bpf/sockmap: Read psock ingress_msg before sk_receive_queue
    - netfilter: fix a use-after-free in mtype_destroy()
    - netfilter: arp_tables: init netns pointer in xt_tgdtor_param struct
    - netfilter: nat: fix ICMP header corruption on ICMP errors
    - netfilter: nft_tunnel: fix null-attribute check
    - netfilter: nft_tunnel: ERSPAN_VERSION must not be null
    - netfilter: nf_tables: remove WARN and add NLA_STRING upper limits
    - netfilter: nf_tables: store transaction list locally while requesting
      module
    - netfilter: nf_tables: fix flowtable list del corruption
    - NFC: pn533: fix bulk-message timeout
    - net: bpf: Don't leak time wait and request sockets
    - bpftool: Fix printing incorrect pointer in btf_dump_ptr
    - batman-adv: Fix DAT candidate selection on little endian systems
    - macvlan: use skb_reset_mac_header() in macvlan_queue_xmit()
    - [x86] hv_netvsc: Fix memory leak when removing rndis device
    - net: avoid updating qdisc_xmit_lock_key in netdev_update_lockdep_key()
    - [arm64] net: hns3: pad the short frame before sending to the hardware
    - [arm64] net: hns: fix soft lockup when there is not enough memory
    - net: phy: dp83867: Set FORCE_LINK_GOOD to default after reset
    - net/sched: act_ife: initalize ife->metalist earlier
    - net: usb: lan78xx: limit size of local TSO packets
    - ptp: free ptp device pin descriptors properly
    - r8152: add missing endpoint sanity check
    - tcp: fix marked lost packets not being retransmitted
    - bnxt_en: Fix NTUPLE firmware command failures.
    - bnxt_en: Fix ipv6 RFS filter matching logic.
    - bnxt_en: Do not treat DSN (Digital Serial Number) read failure as fatal.
    - net: sched: act_ctinfo: fix memory leak
    - [armhf] net: dsa: bcm_sf2: Configure IMP port for 2Gb/sec
    - i40e: prevent memory leak in i40e_setup_macvlans (CVE-2019-19043)
    - drm/amdgpu: allow direct upload save restore list for raven2
    - [arm64,armhf] net: stmmac: tc: Do not setup flower filtering if RSS is
      enabled
    - devlink: Wait longer before warning about unset port type
    - xen/blkfront: Adjust indentation in xlvbd_alloc_gendisk
    - tcp: refine rule to allow EPOLLOUT generation under mem pressure
    - [arm64] dts: meson-gxl-s905x-khadas-vim: fix gpio-keys-polled node
    - cfg80211: check for set_wiphy_params
    - tick/sched: Annotate lockless access to last_jiffies_update
    - [armhf] dts: imx6ul-kontron-n6310-s: Disable the snvs-poweroff driver
    - mtd: cfi_cmdset_0002: only check errors when ready in
      cfi_check_err_status()
    - mtd: cfi_cmdset_0002: fix delayed error detection on HyperFlash
    - reiserfs: fix handling of -EOPNOTSUPP in reiserfs_for_each_xattr
    - scsi: esas2r: unlock on error in esas2r_nvram_read_direct()
    - [arm64] scsi: hisi_sas: Don't create debugfs dump folder twice
    - [arm64] scsi: hisi_sas: Set the BIST init value before enabling BIST
    - scsi: qla4xxx: fix double free bug
    - scsi: bnx2i: fix potential use after free
    - scsi: target: core: Fix a pr_debug() argument
    - scsi: lpfc: fix: Coverity: lpfc_get_scsi_buf_s3(): Null pointer
      dereferences
    - [arm64] scsi: hisi_sas: Return directly if init hardware failed
    - scsi: scsi_transport_sas: Fix memory leak when removing devices
    - scsi: qla2xxx: Fix qla2x00_request_irqs() for MSI
    - scsi: qla2xxx: fix rports not being mark as lost in sync fabric scan
    - scsi: core: scsi_trace: Use get_unaligned_be*()
    - scsi: lpfc: Fix list corruption detected in lpfc_put_sgl_per_hdwq
    - scsi: lpfc: Fix hdwq sgl locks and irq handling
    - scsi: lpfc: Fix a kernel warning triggered by lpfc_get_sgl_per_hdwq()
    - rtw88: fix potential read outside array boundary
    - perf probe: Fix wrong address verification
    - perf script: Allow --time with --reltime
    - perf script: Fix --reltime with --time
    - scsi: lpfc: use hdwq assigned cpu for allocation
    https://www.kernel.org/pub/linux/kernel/v5.x/ChangeLog-5.4.15
    - [x86] drm/i915: Fix pid leak with banned clients
    - libbpf: Fix compatibility for kernels without need_wakeup
    - libbpf: Fix memory leak/double free issue
    - libbpf: Fix potential overflow issue
    - libbpf: Fix another potential overflow issue in bpf_prog_linfo
    - libbpf: Make btf__resolve_size logic always check size error condition
    - bpf: Force .BTF section start to zero when dumping from vmlinux
    - [armhf] OMAP2+: Add missing put_device() call in omapdss_init_of()
    - xfs: Sanity check flags of Q_XQUOTARM call
    - [armhf] i2c: stm32f7: rework slave_id allocation
    - [armhf] i2c: i2c-stm32f7: fix 10-bits check in slave free id search loop
    - [x86] mfd: intel-lpss: Add default I2C device properties for Gemini Lake
    - SUNRPC: Fix svcauth_gss_proxy_init()
    - SUNRPC: Fix backchannel latency metrics
    - [powerpc*] security: Fix debugfs data leak on 32-bit
    - [powerpc*] pseries: Enable support for ibm,drc-info property
    - tipc: reduce sensitive to retransmit failures
    - tipc: update mon's self addr when node addr generated
    - tipc: fix potential memory leak in __tipc_sendmsg()
    - tipc: fix wrong socket reference counter after tipc_sk_timeout() returns
    - tipc: fix wrong timeout input for tipc_wait_for_cond()
    - [arm64,armhf] net/mlx5e: Fix free peer_flow when refcount is 0
    - net: phy: broadcom: Fix RGMII delays configuration for BCM54210E
    - [armhf] phy: ti: gmii-sel: fix mac tx internal delay for rgmii-rxid
    - mt7601u: fix bbp version check in mt7601u_wait_bbp_ready
    - ice: fix stack leakage
    - [s390x] pkey: fix memory leak within _copy_apqns_from_user()
    - nfsd: depend on CRYPTO_MD5 for legacy client tracking
    - [armhf] crypto: sun4i-ss - fix big endian issues
    - perf map: No need to adjust the long name of modules
    - [arm64,armhf] soc/tegra: pmc: Fix crashes for hierarchical interrupts
    - watchdog: sprd: Fix the incorrect pointer getting from driver data
    - ipmi: Fix memory leak in __ipmi_bmc_register (CVE-2019-19046)
    - sched/core: Further clarify sched_class::set_next_task()
    - gpiolib: No need to call gpiochip_remove_pin_ranges() twice
    - rtw88: fix beaconing mode rsvd_page memory violation issue
    - rtw88: fix error handling when setup efuse info
    - [arm64,armhf] drm/panfrost: Add missing check for pfdev->regulator
    - drm/amdgpu: remove excess function parameter description
    - [armhf] hwrng: omap3-rom - Fix missing clock by probing with device tree
    - [arm64,armhf] drm/rockchip: Round up _before_ giving to the clock
      framework
    - software node: Get reference to parent swnode in get_parent op
    - [arm64] net: netsec: Correct dma sync for XDP_TX frames
    - ACPI: platform: Unregister stale platform devices
    - [arm64,armhf] pwm: sun4i: Fix incorrect calculation of duty_cycle/period
    - libbpf: Don't use kernel-side u32 type in xsk.c
    - scsi: ufs: delete redundant function ufshcd_def_desc_sizes()
    - net: openvswitch: don't unlock mutex when changing the user_features
      fails
    - [x86] hv_netvsc: flag software created hash value
    - rt2800: remove errornous duplicate condition
    - net: neigh: use long type to store jiffies delta
    - packet: fix data-race in fanout_flow_is_huge()
    - [armhf] i2c: stm32f7: report dma error during probe
    - [arm64] tee: optee: Fix dynamic shm pool allocations
    - [arm64] tee: optee: fix device enumeration error handling
    - workqueue: Add RCU annotation for pwq list walk
    - SUNRPC: Fix another issue with MIC buffer space
    - sched/cpufreq: Move the cfs_rq_util_change() call to
      cpufreq_update_util()
    - mt76: mt76u: rely on usb_interface instead of usb_dev
    - dma-direct: don't check swiotlb=force in dma_direct_map_resource
    - afs: Remove set but not used variables 'before', 'after'
    - [armhf] dmaengine: ti: edma: fix missed failure handling
    - drm/radeon: fix bad DMA from INTERRUPT_CNTL2
    - xdp: Fix cleanup on map free for devmap_hash map type
    - block: fix memleak of bio integrity data
    - [s390x] qeth: fix dangling IO buffers after halt/clear
    - net-sysfs: Call dev_hold always in netdev_queue_add_kobject
    - [arm64,armhf] phy/rockchip: inno-hdmi: round clock rate down to closest
      1000 Hz
    - [arm64] optee: Fix multi page dynamic shm pool alloc
    https://www.kernel.org/pub/linux/kernel/v5.x/ChangeLog-5.4.16
    - can, slip: Protect tty->disc_data in write_wakeup and close with RCU
    - firestream: fix memory leaks
    - gtp: make sure only SOCK_DGRAM UDP sockets are accepted
    - ipv6: sr: remove SKB_GSO_IPXIP6 on End.D* actions
    - net: cxgb3_main: Add CAP_NET_ADMIN check to CHELSIO_GET_MEM
    - net: ip6_gre: fix moving ip6gre between namespaces
    - net, ip6_tunnel: fix namespaces move
    - net, ip_tunnel: fix namespaces move
    - net: rtnetlink: validate IFLA_MTU attribute in rtnl_create_link()
    - net_sched: fix datalen for ematch
    - net_sched: use validated TCA_KIND attribute in tc_new_tfilter()
    - net-sysfs: Fix reference count leak
    - net: usb: lan78xx: Add .ndo_features_check
    - Revert "udp: do rmem bulk free even if the rx sk queue is empty"
    - tcp_bbr: improve arithmetic division in bbr_update_bw()
    - tcp: do not leave dangling pointers in tp->highest_sack
    - tun: add mutex_unlock() call and napi.skb clearing in tun_get_user()
    - airo: Fix possible info leak in AIROOLDIOCTL/SIOCDEVPRIVATE
    - airo: Add missing CAP_NET_ADMIN check in AIROOLDIOCTL/SIOCDEVPRIVATE
    - fou: Fix IPv6 netlink policy
    - net: Fix packet reordering caused by GRO and listified RX cooperation
    - [arm64,armhf] net/mlx5: Fix lowest FDB pool size
    - [arm64,armhf] net/mlx5: Update the list of the PCI supported devices
    - [arm64,armhf] net/mlx5: DR, Enable counter on non-fwd-dest objects
    - [arm64,armhf] net/mlx5: E-Switch, Prevent ingress rate configuration of
      uplink rep
    - [arm64,armhf] net/mlx5: DR, use non preemptible call to get the current
      cpu number
    - ipv4: Detect rollover in specific fib table dump
    - Revert "io_uring: only allow submit from owning task"
    - afs: Fix characters allowed into cell names
    - hwmon: (adt7475) Make volt2reg return same reg as reg2volt input
    - hwmon: (core) Do not use device managed functions for memory allocations
    - ceph: hold extra reference to r_parent over life of request
    - PCI: Mark AMD Navi14 GPU rev 0xc5 ATS as broken
    - [arm64,armhf] drm/panfrost: Add the panfrost_gem_mapping concept
    - [x86] drm/i915: Align engine->uabi_class/instance with i915_drm.h
    - PM: hibernate: fix crashes with init_on_free=1
    - tracing: trigger: Replace unneeded RCU-list traversals
    - tracing/uprobe: Fix double perf_event linking on multiprobe uprobe
    - tracing: Do not set trace clock if tracefs lockdown is in effect
    - tracing: Fix histogram code when expression has same var as value
    - [powerpc*] xive: Discard ESB load value when interrupt is invalid
    - Revert "iwlwifi: mvm: fix scan config command size"
    - iwlwifi: mvm: don't send the IWL_MVM_RXQ_NSSN_SYNC notif to Rx queues
    - XArray: Fix infinite loop with entry at ULONG_MAX
    - XArray: Fix xa_find_after with multi-index entries
    - XArray: Fix xas_find returning too many entries
    - [x86] pinctrl: sunrisepoint: Add missing Interrupt Status register
      offset
    - [amd64] iommu/vt-d: Call __dmar_remove_one_dev_info with valid pointer
    - Input: keyspan-remote - fix control-message timeouts
    - [x86] Revert "Input: synaptics-rmi4 - don't increment rmiaddr for SMBus
      transfers"
    - [arm64,armhf] mmc: tegra: fix SDR50 tuning override
    - mmc: sdhci: fix minimum clock rate for v3 controller
    - Input: sur40 - fix interface sanity checks
    - Input: gtco - fix endpoint sanity check
    - Input: aiptek - fix endpoint sanity check
    - Input: pegasus_notetaker - fix endpoint sanity check
    - Input: sun4i-ts - add a check for devm_thermal_zone_of_sensor_register
    - netfilter: nft_osf: add missing check for DREG attribute
    - [amd64] iommu/amd: Fix IOMMU perf counter clobbering during init
    - readdir: make user_access_begin() use the real access range
    - leds: gpio: Fix uninitialized gpio label for fwnode based probe
    - hwmon: (nct7802) Fix voltage limits to wrong registers
    - hwmon: (nct7802) Fix non-working alarm on voltages
    - scsi: RDMA/isert: Fix a recently introduced regression related to logout
    - tracing: xen: Ordered comparison of function pointers
    - iwlwifi: mvm: fix SKB leak on invalid queue
    - iwlwifi: mvm: fix potential SKB leak on TXQ TX
    - [x86] drm/i915/userptr: fix size calculation
    - xfrm: support output_mark for offload ESP packets
    - net, sk_msg: Don't check if sock is locked when tearing down psock
    - do_last(): fetch directory ->i_mode and ->i_uid before it's too late
      (CVE-2020-8428)
    - readdir: be more conservative with directory entry names
    - libertas: Fix two buffer overflows at parsing bss descriptor
      (CVE-2019-14896 CVE-2019-14897)
    - media: v4l2-ioctl.c: zero reserved fields for S/TRY_FMT
    - netfilter: ipset: use bitmap infrastructure completely
    - netfilter: nf_tables: add __nft_chain_type_get()
    - netfilter: nf_tables: autoload modules from the abort path
    https://www.kernel.org/pub/linux/kernel/v5.x/ChangeLog-5.4.17
    - Bluetooth: btusb: fix non-atomic allocation in completion handler
    - orinoco_usb: fix interface sanity check
    - rsi_91x_usb: fix interface sanity check
    - usb: dwc3: pci: add ID for the Intel Comet Lake -V variant
    - [arm64,armhf] usb: host: xhci-tegra: set MODULE_FIRMWARE for tegra186
    - USB: serial: ir-usb: add missing endpoint sanity check
    - USB: serial: ir-usb: fix link-speed handling
    - USB: serial: ir-usb: fix IrLAP framing
    - [arm64,armhf] usb: dwc3: turn off VBUS when leaving host mode
    - [x86] usb: typec: fusb302: fix "op-sink-microwatt" default that was in
      mW
    - [x86] staging: vt6656: correct packet types for CTS protect, mode.
    - [x86] staging: vt6656: use NULLFUCTION stack on mac80211
    - [x86] staging: vt6656: Fix false Tx excessive retries reporting.
    - [arm64,armel] serial: 8250_bcm2835aux: Fix line mismatch on driver
      unbind
    - [armhf] serial: imx: fix a race condition in receive path
    - debugfs: Return -EPERM when locked down
    - component: do not dereference opaque pointer in debugfs
    - [arm*] binder: fix log spam for existing debugfs file creation.
    - [x86] mei: me: add comet point (lake) H device ids
    - crypto: chelsio - fix writing tfm flags to wrong place
    - CIFS: Fix task struct use-after-free on reconnect
    - cifs: set correct max-buffer-size for smb2_ioctl_init()
    - cifs: Fix memory allocation in __smb2_handle_cancelled_cmd()
    - ath9k: fix storage endpoint lookup
    - brcmfmac: fix interface sanity check
    - rtl8xxxu: fix interface sanity check
    - zd1211rw: fix storage endpoint lookup
    - net_sched: ematch: reject invalid TCF_EM_SIMPLE
    - net_sched: fix ops->bind_class() implementations
    - net_sched: walk through all child classes in tc_bind_tclass()
    - [arm64] net: socionext: fix possible user-after-free in
      netsec_process_rx
    - [arm64] net: socionext: fix xdp_result initialization in
      netsec_process_rx
    - udp: segment looped gso packets correctly
    - net: include struct nhmsg size in nh nlmsg size
    - rxrpc: Fix use-after-free in rxrpc_receive_data()
    - HID: multitouch: Add LG MELF0410 I2C touchscreen support
    - HID: Add quirk for Xin-Mo Dual Controller
    - HID: ite: Add USB id match for Acer SW5-012 keyboard dock
    - HID: asus: Ignore Asus vendor-page usage-code 0xff events
    - HID: Add quirk for incorrect input length on Lenovo Y720
    - HID: intel-ish-hid: ipc: add CMP device id
    - HID: wacom: Recognize new MobileStudio Pro PID
    - [x86] ASoC: SOF: fix fault at driver unload after failed probe
    - [x86] ASoC: SOF: Intel: hda: hda-dai: fix oops on hda_link .hw_free
    - drivers/hid/hid-multitouch.c: fix a possible null pointer access.
    - phy: qcom-qmp: Increase PHY ready timeout
    - [x86] ASoC: topology: Prevent use-after-free in
      snd_soc_get_pcm_runtime()
    - HID: intel-ish-hid: ipc: Add Tiger Lake PCI device ID
    - [arm64] watchdog: max77620_wdt: fix potential build errors
    - [armel,armhf] watchdog: orion: fix platform_get_irq() complaints
    - drivers/net/b44: Change to non-atomic bit operations on pwol_mask
    - [i386] net: wan: sdla: Fix cast from pointer to integer of different
      size
    - [arm64] gpio: max77620: Add missing dependency on GPIOLIB_IRQCHIP
    - [arm64] iommu/dma: fix variable 'cookie' set but not used
    - [arm64,armhf] stmmac: debugfs entry name is not be changed when udev
      rename device name.
    - atm: eni: fix uninitialized variable warning
    - HID: steam: Fix input device disappearing
    - [x86] ASoC: Intel: cht_bsw_rt5645: Add quirk for boards using
      pmc_plt_clk_0
    - drm/amdgpu/SRIOV: add navi12 pci id for SRIOV (v2)
    - libbpf: Fix BTF-defined map's __type macro handling of arrays
    - [x86] platform/x86: dell-laptop: disable kbd backlight on Inspiron 10xx
    - PCI: Add DMA alias quirk for Intel VCA NTB
    - media: dvbsky: add support for eyeTV Geniatech T2 lite
    - [armhf] bus: ti-sysc: Handle mstandby quirk and use it for musb
    - [armhf] bus: ti-sysc: Use swsup quirks also for am335x musb
    - [amd64,armhf] spi: pxa2xx: Add support for Intel Comet Lake-H
    - [amd64] iommu/amd: Support multiple PCI DMA aliases in device table
    - [amd64] iommu/amd: Support multiple PCI DMA aliases in IRQ Remapping
    - perf/imx_ddr: Add enhanced AXI ID filter support
    - [x86] mfd: intel-lpss: Add Intel Comet Lake PCH-H PCI IDs
    - mmc: sdhci-pci: Quirk for AMD SDHC Device 0x7906
    - mmc: sdhci-pci: Add support for Intel JSL
    - [armhf] bus: ti-sysc: Add module enable quirk for audio AESS
    - usb-storage: Disable UAS on JMicron SATA enclosure
    - ALSA: hda/realtek - Move some alc236 pintbls to fallback table
    - Bluetooth: Allow combination of BDADDR_PROPERTY and INVALID_BDADDR
      quirks
    - Bluetooth: btbcm: Use the BDADDR_PROPERTY quirk
    - [armhf] bus: ti-sysc: Fix missing force mstandby quirk handling
    - rsi: fix use-after-free on failed probe and unbind
    - rsi: fix use-after-free on probe errors
    - rsi: fix memory leak on failed URB submission
    - rsi: fix non-atomic allocation in completion handler
    - crypto: af_alg - Use bh_lock_sock in sk_destruct
    - [powerpc*] crypto: vmx - reject xts inputs that are too short
    - crypto: pcrypt - Fix user-after-free on module unload
    - [arm64] KVM: Write arch.mdcr_el2 changes since last vcpu_load on VHE
    https://www.kernel.org/pub/linux/kernel/v5.x/ChangeLog-5.4.18
    - vfs: fix do_last() regression
    - cifs: fix soft mounts hanging in the reconnect code
    - e1000e: Drop unnecessary __E1000_DOWN bit twiddling
    - e1000e: Revert "e1000e: Make watchdog use delayed work"
    - gfs2: Another gfs2_find_jhead fix
    - perf c2c: Fix return type for histogram sorting comparision functions
    - PM / devfreq: Add new name attribute for sysfs
    - mm/mempolicy.c: fix out of bounds write in mpol_parse_str()
    - reiserfs: Fix memory leak of journal device string
    - media: digitv: don't continue if remote control state can't be read
    - media: af9005: uninitialized variable printked
    - media: vp7045: do not read uninitialized values if usb transfer fails
    - media: gspca: zero usb_buf
    - media: dvb-usb/dvb-usb-urb.c: initialize actlen to 0
    - tomoyo: Use atomic_t for statistics counter
    - ttyprintk: fix a potential deadlock in interrupt context issue
    - Bluetooth: Fix race condition in hci_release_sock()
    - cgroup: Prevent double killing of css when enabling threaded cgroup
    - [armhf] clk: sunxi-ng: v3s: Fix incorrect number of hw_clks.
    - [arm64] dts: meson-sm1-sei610: add gpio bluetooth interrupt
    - [armhf] dts: sun8i: a83t: Correct USB3503 GPIOs polarity
    - [armhf] dts: am57xx-beagle-x15/am57xx-idk: Remove "gpios" for endpoint
      dt nodes
    - rseq: Unregister rseq for clone CLONE_VM
    - [arm64,armhf] clk: sunxi-ng: sun8i-r: Fix divider on APB0 clock
    - [arm64] clk: sunxi-ng: h6-r: Fix AR100/R_APB2 parent order
    - mac80211: mesh: restrict airtime metric to peered established plinks
    - [armhf] clk: mmp2: Fix the order of timer mux parents
    - ASoC: rt5640: Fix NULL dereference on module unload
    - [s390x] zcrypt: move ap device reset from bus to driver code
    - i40e: Fix virtchnl_queue_select bitmap validation
    - ixgbevf: Remove limit of 10 entries for unicast filter list
    - ixgbe: Fix calculation of queue with VFs and flow director on interface
      flap
    - igb: Fix SGMII SFP module discovery for 100FX/LX.
    - iavf: remove current MAC address filter on VF reset
    - [x86] platform/x86: GPD pocket fan: Allow somewhat lower/higher
      temperature limits
    - [x86] platform/x86: intel_pmc_core: update Comet Lake platform driver
    - [x86] ASoC: SOF: Intel: fix HDA codec driver probe with multiple
      controllers
    - [x86] ASoC: hdac_hda: Fix error in driver removal after failed probe
    - qmi_wwan: Add support for Quectel RM500Q
    - [hppa/parisc] Use proper printk format for resource_size_t
    - wireless: fix enabling channel 12 for custom regulatory domain
    - cfg80211: Fix radar event during another phy CAC
    - mac80211: Fix TKIP replay protection immediately after key setup
    - [x86] perf/x86/intel/uncore: Add PCI ID of IMC for Xeon E3 V5 Family
    - [x86] perf/x86/intel/uncore: Remove PCIe3 unit for SNR
    - XArray: Fix xas_pause at ULONG_MAX
    - iwlwifi: pcie: allocate smaller dev_cmd for TX headers
    - iwlwifi: Don't ignore the cap field upon mcc update
    - iwlwifi: dbg: force stop the debug monitor HW
    - Input: evdev - convert kzalloc()/vzalloc() to kvzalloc()
    - vti[6]: fix packet tx through bpf_redirect()
    - xfrm interface: fix packet tx through bpf_redirect()
    - xfrm: interface: do not confirm neighbor when do pmtu update
    - [x86] scsi: fnic: do not queue commands during fwreset
    - [armhf] 8955/1: virt: Relax arch timer version check during early boot
    - r8152: get default setting of WOL before initializing
    - r8152: disable U2P3 for RTL8153B
    - r8152: Disable PLA MCU clock speed down
    - r8152: disable test IO for RTL8153B
    - r8152: avoid the MCU to clear the lanwake
    - r8152: disable DelayPhyPwrChg
    - qlcnic: Fix CPU soft lockup while collecting firmware dump
    - seq_tab_next() should increase position index
    - l2t_seq_next should increase position index
    - netfilter: conntrack: sctp: use distinct states for new SCTP connections
    - netfilter: nf_tables_offload: fix check the chain offload flag
    - net: Fix skb->csum update in inet_proto_csum_replace16().
    - btrfs: do not zero f_bavail if we have available space
    - flow_dissector: Fix to use new variables for port ranges in bpf hook
    - dm thin: fix use-after-free in metadata_pre_commit_callback
    - perf report: Fix no libunwind compiled warning break s390 issue
    - mm/migrate.c: also overwrite error when it is bigger than zero
    - [x86] ASoC: topology: fix soc_tplg_fe_link_create() - link->dobj
      initialization order
    - Revert "rsi: fix potential null dereference in rsi_probe()"
    - tracing/uprobe: Fix to make trace_uprobe_filter alignment safe
    https://www.kernel.org/pub/linux/kernel/v5.x/ChangeLog-5.4.19
    - bnxt_en: Move devlink_register before registering netdev
    - gtp: use __GFP_NOWARN to avoid memalloc warning
    - l2tp: Allow duplicate session creation with UDP
    - net_sched: fix an OOB access in cls_tcindex
    - [arm64,armhf] net: stmmac: Delete txtimer in suspend()
    - bnxt_en: Fix TC queue mapping.
    - rxrpc: Fix use-after-free in rxrpc_put_local()
    - rxrpc: Fix insufficient receive notification generation
    - rxrpc: Fix missing active use pinning of rxrpc_local object
    - rxrpc: Fix NULL pointer deref due to call->conn being cleared on
      disconnect
    - tcp: clear tp->total_retrans in tcp_disconnect()
    - tcp: clear tp->delivered in tcp_disconnect()
    - tcp: clear tp->data_segs{in|out} in tcp_disconnect()
    - tcp: clear tp->segs_{in|out} in tcp_disconnect()
    - bnxt_en: Fix logic that disables Bus Master during firmware reset.
    - media: uvcvideo: Avoid cyclic entity chains due to malformed USB
      descriptors
    - netfilter: ipset: fix suspicious RCU usage in find_set_and_id
    - ipc/msg.c: consolidate all xxxctl_down() functions
    - tracing/kprobes: Have uname use __get_str() in print_fmt
    - tracing: Fix sched switch start/stop refcount racy updates
    - rcu: Use *_ONCE() to protect lockless ->expmask accesses
    - rcu: Avoid data-race in rcu_gp_fqs_check_wake()
    - srcu: Apply *_ONCE() to ->srcu_last_gp_end
    - rcu: Use READ_ONCE() for ->expmask in rcu_read_unlock_special()
    - nvmet: Fix error print message at nvmet_install_queue function
    - nvmet: Fix controller use after free
    - Bluetooth: btusb: fix memory leak on fw
    - Bluetooth: btusb: Disable runtime suspend on Realtek devices
    - brcmfmac: Fix memory leak in brcmf_usbdev_qinit
    - [arm64,armhf] usb: dwc3: gadget: Check END_TRANSFER completion
    - [arm64,armhf] usb: dwc3: gadget: Delay starting transfer
    - usb: gadget: f_fs: set req->num_sgs as 0 for non-sg transfer
    - usb: gadget: legacy: set max_speed to super-speed
    - usb: gadget: f_ncm: Use atomic_t to track in-flight request
    - usb: gadget: f_ecm: Use atomic_t to track in-flight request
    - ALSA: usb-audio: Fix endianess in descriptor validation
    - ALSA: usb-audio: Annotate endianess in Scarlett gen2 quirk
    - ALSA: dummy: Fix PCM format loop in proc output
    - memcg: fix a crash in wb_workfn when a device disappears
    - mm/sparse.c: reset section's mem_map when fully deactivated
    - mmc: sdhci-pci: Make function amd_sdhci_reset static
    - utimes: Clamp the timestamps in notify_change()
    - mm/memory_hotplug: fix remove_memory() lockdep splat
    - mm: thp: don't need care deferred split queue in memcg charge move path
    - mm: move_pages: report the number of non-attempted pages
    - media/v4l2-core: set pages dirty upon releasing DMA buffers
    - media: v4l2-core: compat: ignore native command codes
    - media: v4l2-rect.h: fix v4l2_rect_map_inside() top/left adjustments
    - irqdomain: Fix a memory leak in irq_domain_push_irq()
    - [x86] cpu: Update cached HLE state on write to TSX_CTRL_CPUID_CLEAR
    - ALSA: hda: Apply aligned MMIO access only conditionally
    - ALSA: hda: Add Clevo W65_67SB the power_save blacklist
    - ALSA: hda: Add JasperLake PCI ID and codec vid
    - [arm64] acpi: fix DAIF manipulation with pNMI
    - [arm64] KVM: Correct PSTATE on exception entry
    - [arm64,armhf] KVM: Correct CPSR on exception entry
    - [arm64,armhf] KVM: Correct AArch32 SPSR on exception entry
    - [arm64] KVM: Only sign-extend MMIO up to register width
    - [s390x] mm: fix dynamic pagetable upgrade for hugetlbfs
    - [powerpc*] xmon: don't access ASDR in VMs
    - [powerpc*] pseries: Advance pfn if section is not present in
      lmb_is_removable()
    - tracing: Fix now invalid var_ref_vals assumption in trace action
    - [arm64,armhf] PCI: tegra: Fix return value check of
      pm_runtime_get_sync()
    - mmc: spi: Toggle SPI polarity, do not hardcode it
    - [x86] ACPI: video: Do not export a non working backlight interface on
      MSI MS-7721 boards
    - ACPI / battery: Deal with design or full capacity being reported as -1
    - ACPI / battery: Use design-cap for capacity calculations if full-cap is
      not available
    - ACPI / battery: Deal better with neither design nor full capacity not
      being reported
    - alarmtimer: Unregister wakeup source when module get fails
    - fscrypt: don't print name of busy file when removing key
    - ubifs: don't trigger assertion on invalid no-key filename
    - ubifs: Fix wrong memory allocation
    - ubifs: Fix FS_IOC_SETFLAGS unexpectedly clearing encrypt flag
    - ubifs: Fix deadlock in concurrent bulk-read and writepage
    - [x86] ASoC: SOF: core: free trace on errors
    - [x86] hv_balloon: Balloon up according to request page number
    - mfd: axp20x: Mark AXP20X_VBUS_IPSOUT_MGMT as volatile
    - nvmem: core: fix memory abort in cleanup path
    - crypto: api - Check spawn->alg under lock in crypto_drop_spawn
    - padata: Remove broken queue flushing
    - fs: allow deduplication of eof block into the end of the destination
      file
    - erofs: fix out-of-bound read for shifted uncompressed block
    - scsi: megaraid_sas: Do not initiate OCR if controller is not in ready
      state
    - scsi: qla2xxx: Fix mtcp dump collection failure
    - cpupower: Revert library ABI changes from commit ae2917093fb60bdc1ed3e
    - [arm64,armhf] power: supply: axp20x_ac_power: Fix reporting online
      status
    - ovl: fix wrong WARN_ON() in ovl_cache_update_ino()
    - ovl: fix lseek overflow on 32bit
    - f2fs: choose hardlimit when softlimit is larger than hardlimit in
      f2fs_statfs_project()
    - f2fs: fix miscounted block limit in f2fs_statfs_project()
    - f2fs: code cleanup for f2fs_statfs_project()
    - f2fs: fix dcache lookup of !casefolded directories
    - f2fs: fix race conditions in ->d_compare() and ->d_hash()
    - PM: core: Fix handling of devices deleted during system-wide resume
    - cpufreq: Avoid creating excessively large stack frames
    - [armel,armhf] dma-api: fix max_pfn off-by-one error in __dma_supported()
    - dm zoned: support zone sizes smaller than 128MiB
    - dm space map common: fix to ensure new block isn't already in use
    - dm writecache: fix incorrect flush sequence when doing SSD mode commit
    - dm crypt: fix GFP flags passed to skcipher_request_alloc()
    - dm crypt: fix benbi IV constructor crash if used in authenticated mode
    - dm thin metadata: use pool locking at end of dm_pool_metadata_close
    - dm: fix potential for q->make_request_fn NULL pointer
    - scsi: qla2xxx: Fix stuck login session using prli_pend_timer
    - [x86] ASoC: SOF: Introduce state machine for FW boot
    - [x86] ASoC: SOF: core: release resources on errors in probe_continue
    - tracing: Annotate ftrace_graph_hash pointer with __rcu
    - tracing: Annotate ftrace_graph_notrace_hash pointer with __rcu
    - ftrace: Add comment to why rcu_dereference_sched() is open coded
    - ftrace: Protect ftrace_graph_hash with ftrace_sync
    - crypto: pcrypt - Avoid deadlock by using per-instance padata queues
    - btrfs: fix improper setting of scanned for range cyclic write cache
      pages
    - btrfs: Handle another split brain scenario with metadata uuid feature
    - [riscv64] bpf: Fix broken BPF tail calls
    - bpf, devmap: Pass lockdep expression to RCU lists
    - libbpf: Fix realloc usage in bpf_core_find_cands
    - crypto: api - fix unexpectedly getting generic implementation
    - [arm64] crypto: hisilicon - Use the offset fields in sqe to avoid need
      to split scatterlists
    - [x86] crypto: ccp - set max RSA modulus size for v3 platform devices as
      well
    - [arm64] crypto: arm64/ghash-neon - bump priority to 150
    - crypto: pcrypt - Do not clear MAY_SLEEP flag in original request
    - crypto: api - Fix race condition in crypto_spawn_alg
    - [powerpc*] futex: Fix incorrect user access blocking
    - scsi: qla2xxx: Fix unbound NVME response length
    - NFS: Fix memory leaks and corruption in readdir
    - NFS: Directory page cache pages need to be locked when read
    - nfsd: fix filecache lookup
    - jbd2_seq_info_next should increase position index
    - ext4: fix deadlock allocating crypto bounce page from mempool
    - ext4: fix race conditions in ->d_compare() and ->d_hash()
    - Btrfs: fix missing hole after hole punching and fsync when using
      NO_HOLES
    - Btrfs: make deduplication with range including the last block work
    - Btrfs: fix infinite loop during fsync after rename operations
    - btrfs: set trans->drity in btrfs_commit_transaction
    - btrfs: drop log root for dropped roots
    - Btrfs: fix race between adding and putting tree mod seq elements and
      nodes
    - btrfs: flush write bio if we loop in extent_write_cache_pages
    - btrfs: Correctly handle empty trees in find_first_clear_extent_bit
    - [armhf] tegra: Enable PLLP bypass during Tegra124 LP1
    - iwlwifi: don't throw error when trying to remove IGTK
    - mwifiex: fix unbalanced locking in mwifiex_process_country_ie()
    - sunrpc: expiry_time should be seconds not timeval
    - gfs2: fix gfs2_find_jhead that returns uninitialized jhead with seq 0
    - gfs2: move setting current->backing_dev_info
    - gfs2: fix O_SYNC write handling
    - drm/rect: Avoid division by zero
    - media: iguanair: fix endpoint sanity check
    - media: rc: ensure lirc is initialized before registering input device
    - xen/balloon: Support xend-based toolstack take two
    - watchdog: fix UAF in reboot notifier handling in watchdog core code
    - bcache: add readahead cache policy options via sysfs interface
    - eventfd: track eventfd_signal() recursion depth
    - aio: prevent potential eventfd recursion on poll
    - [x86] KVM: Refactor picdev_write() to prevent Spectre-v1/L1TF attacks
    - [x86] KVM: Refactor prefix decoding to prevent Spectre-v1/L1TF attacks
    - [x86] KVM: Protect pmu_intel.c from Spectre-v1/L1TF attacks
    - [x86] KVM: Protect DR-based index computations from Spectre-v1/L1TF
      attacks
    - [x86] KVM: Protect kvm_lapic_reg_write() from Spectre-v1/L1TF attacks
    - [x86] KVM: Protect kvm_hv_msr_[get|set]_crash_data() from
      Spectre-v1/L1TF attacks
    - [x86] KVM: Protect ioapic_write_indirect() from Spectre-v1/L1TF attacks
    - [x86] KVM: Protect MSR-based index computations in pmu.h from
      Spectre-v1/L1TF attacks
    - [x86] KVM: Protect ioapic_read_indirect() from Spectre-v1/L1TF attacks
    - [x86] KVM: Protect MSR-based index computations from Spectre-v1/L1TF
      attacks in x86.c
    - [x86] KVM: Protect x86_decode_insn from Spectre-v1/L1TF attacks
    - [x86] KVM: Protect MSR-based index computations in
      fixed_msr_to_seg_unit() from Spectre-v1/L1TF attacks
    - [x86] KVM: Fix potential put_fpu() w/o load_fpu() on MPX platform
    - [powerpc*] KVM: PPC: Book3S HV: Uninit vCPU if vcore creation fails
    - [powerpc*] KVM: PPC: Book3S PR: Free shared page if mmu initialization
      fails
    - [x86] kvm/svm: PKU not currently supported
    - [x86] kvm: Be careful not to clear KVM_VCPU_FLUSH_TLB bit
      (CVE-2019-3016)
    - [x86] kvm: Introduce kvm_(un)map_gfn() (CVE-2019-3016)
    - [x86] KVM: Make sure KVM_VCPU_FLUSH_TLB flag is not missed
      (CVE-2019-3016)
    - [x86] kvm: Cache gfn to pfn translation (CVE-2019-3016)
    - [x86] KVM: Clean up host's steal time structure (CVE-2019-3016)
    - [x86] KVM: VMX: Add non-canonical check on writes to RTIT address MSRs
    - [x86] KVM: Don't let userspace set host-reserved cr4 bits
    - [x86] KVM: Free wbinvd_dirty_mask if vCPU creation fails
    - [x86] KVM: Handle TIF_NEED_FPU_LOAD in kvm_{load,put}_guest_fpu()
    - [x86] KVM: Ensure guest's FPU state is loaded when accessing for
      emulation
    - [x86] KVM: Revert "KVM: X86: Fix fpu state crash in kvm guest"
    - [s390x] KVM: do not clobber registers during guest reset/store status
    - ocfs2: fix oops when writing cloned file
    - mm/page_alloc.c: fix uninitialized memmaps on a partially populated last
      section
    - mm/mmu_gather: invalidate TLB correctly on batch allocation failure and
      flush
    - [arm64,armhf] clk: tegra: Mark fuse clock as critical
    - virtio-balloon: initialize all vq callbacks
    - virtio-pci: check name when counting MSI-X vectors
    - fix up iter on short count in fuse_direct_io()
    - broken ping to ipv6 linklocal addresses on debian buster
    - percpu: Separate decrypted varaibles anytime encryption can be enabled
    - scsi: qla2xxx: Fix the endianness of the qla82xx_get_fw_size() return
      type
    - scsi: csiostor: Adjust indentation in csio_device_reset
    - scsi: qla4xxx: Adjust indentation in qla4xxx_mem_free
    - scsi: ufs: Recheck bkops level if bkops is disabled
    - mtd: spi-nor: Split mt25qu512a (n25q512a) entry into two
    - [arm64] phy: qualcomm: Adjust indentation in read_poll_timeout
    - ext2: Adjust indentation in ext2_fill_super
    - [arm64] drm: msm: mdp4: Adjust indentation in mdp4_dsi_encoder_enable
    - [x86] NFC: pn544: Adjust indentation in pn544_hci_check_presence
    - ppp: Adjust indentation into ppp_async_input
    - [armhf] net: smc911x: Adjust indentation in smc911x_phy_configure
    - net: tulip: Adjust indentation in {dmfe, uli526x}_init_module
    - IB/mlx5: Fix outstanding_pi index for GSI qps
    - IB/core: Fix ODP get user pages flow
    - nfsd: fix delay timer on 32-bit architectures
    - nfsd: fix jiffies/time_t mixup in LRU list
    - nfsd: Return the correct number of bytes written to the file
    - virtio-balloon: Fix memory leak when unloading while hinting is in
      progress
    - virtio_balloon: Fix memory leaks on errors in virtballoon_probe()
    - ubifs: Fix memory leak from c->sup_node
    - regulator: core: Add regulator_is_equal() helper
    - [armhf] ASoC: sgtl5000: Fix VDDA and VDDIO comparison
    - bonding/alb: properly access headers in bond_alb_xmit()
    - devlink: report 0 after hitting end in region read
    - [armhf] net: dsa: b53: Always use dev->vlan_enabled in
      b53_configure_vlan()
    - [armhf] net: dsa: bcm_sf2: Only 7278 supports 2Gb/sec IMP port
    - [arm64,armhf] net: mvneta: move rx_dropped and rx_errors in per-cpu
      stats
    - net_sched: fix a resource leak in tcindex_set_parms()
    - [arm64] net: stmmac: fix a possible endless loop
    - [arm64,riscv64] net: macb: Remove unnecessary alignment check for TSO
    - [arm64,riscv64] net: macb: Limit maximum GEM TX length in TSO
    - ipv6/addrconf: fix potential NULL deref in inet6_set_link_af()
    - qed: Fix timestamping issue for L2 unicast ptp packets.
    - drop_monitor: Do not cancel uninitialized work item
    - net/mlx5: Fix deadlock in fs_core
    - net/mlx5: Deprecate usage of generic TLS HW capability bit
    - [x86] ASoC: Intel: skl_hda_dsp_common: Fix global-out-of-bounds bug
    - [x86] timer: Don't skip PIT setup when APIC is disabled or in legacy
      mode
    - btrfs: use bool argument in free_root_pointers()
    - btrfs: free block groups after free'ing fs trees
    - drm/dp_mst: Remove VCPI while disabling topology mgr
    - [x86] KVM: x86/mmu: Apply max PA check for MMIO sptes to 32-bit KVM
    - [x86] KVM: x86: use CPUID to locate host page table reserved bits
    - [x86] KVM: x86: Use gpa_t for cr2/gpa to fix TDP support on 32-bit KVM
    - [x86] KVM: x86: fix overlap between SPTE_MMIO_MASK and generation
    - [x86] KVM: nVMX: vmread should not set rflags to specify success in case
      of #PF
    - KVM: Use vcpu-specific gva->hva translation when querying host page size
    - KVM: Play nice with read-only memslots when querying host page size
    - cifs: fail i/o on soft mounts if sessionsetup errors out
    - [x86] apic/msi: Plug non-maskable MSI affinity race
    - clocksource: Prevent double add_timer_on() for watchdog_timer
    - perf/core: Fix mlock accounting in perf_mmap()
    - rxrpc: Fix service call disconnection

  [ Aurelien Jarno ]
  * [mips*/malta] Enable POWER_RESET_PIIX4_POWEROFF.

  [ Salvatore Bonaccorso ]
  * [rt] Update to 5.4.13-rt6
  * [rt] Update to 5.4.13-rt7
  * [rt] Update to 5.4.17-rt8
  * [rt] Update to 5.4.17-rt9
  * Bump ABI to 4.
  * Revert "cpupower: Revert library ABI changes from commit
    ae2917093fb60bdc1ed3e"

  [ Ben Hutchings ]
  * linux-perf: Build with CORESIGHT=1 (thanks to Wookey) (Closes: #924673)

  [ Steve McIntyre ]
  * [arm64] Include the Hisilicon Hibmc drm driver in fb-modules
    Closes: #944546)

 -- Salvatore Bonaccorso <carnil@debian.org>  Thu, 13 Feb 2020 06:14:49 +0100

linux (5.4.13-1) unstable; urgency=medium

  * New upstream stable update:
    https://www.kernel.org/pub/linux/kernel/v5.x/ChangeLog-5.4.9
    - nvme_fc: add module to ops template to allow module references
    - nvme-fc: fix double-free scenarios on hw queues
    - drm/amdgpu: add check before enabling/disabling broadcast mode
    - drm/amdgpu: add header line for power profile on Arcturus
    - drm/amdgpu: add cache flush workaround to gfx8 emit_fence
    - nvme/pci: Fix write and poll queue types
    - nvme/pci: Fix read queue count
    - [armhf] iio: st_accel: Fix unused variable warning
    - PM / devfreq: Fix devfreq_notifier_call returning errno
    - PM / devfreq: Set scaling_max_freq to max on OPP notifier error
    - PM / devfreq: Don't fail devfreq_dev_release if not in list
    - afs: Fix afs_find_server lookups for ipv4 peers
    - afs: Fix SELinux setting security label on /afs
    - RDMA/cma: add missed unregister_pernet_subsys in init failure
    - rxe: correctly calculate iCRC for unaligned payloads
    - scsi: lpfc: Fix memory leak on lpfc_bsg_write_ebuf_set func
    - scsi: qla2xxx: Use explicit LOGO in target mode
    - scsi: qla2xxx: Drop superfluous INIT_WORK of del_work
    - scsi: qla2xxx: Don't call qlt_async_event twice
    - scsi: qla2xxx: Fix PLOGI payload and ELS IOCB dump length
    - scsi: qla2xxx: Configure local loop for N2N target
    - scsi: qla2xxx: Send Notify ACK after N2N PLOGI
    - scsi: qla2xxx: Don't defer relogin unconditonally
    - scsi: qla2xxx: Ignore PORT UPDATE after N2N PLOGI
    - scsi: iscsi: qla4xxx: fix double free in probe
    - scsi: libsas: stop discovering if oob mode is disconnected
      (CVE-2019-19965)
    - scsi: iscsi: Avoid potential deadlock in iscsi_if_rx func
    - [x86] staging/wlan-ng: add CRC32 dependency in Kconfig
    - drm/nouveau: Move the declaration of struct nouveau_conn_atom up a bit
    - drm/nouveau: Fix drm-core using atomic code-paths on pre-nv50 hardware
    - drm/nouveau/kms/nv50-: fix panel scaling
    - usb: gadget: fix wrong endpoint desc
    - net: make socket read/write_iter() honor IOCB_NOWAIT
    - afs: Fix mountpoint parsing
    - afs: Fix creation calls in the dynamic root to fail with EOPNOTSUPP
    - raid5: need to set STRIPE_HANDLE for batch head
    - md: raid1: check rdev before reference in raid1_sync_request func
    - [s390x] cpum_sf: Adjust sampling interval to avoid hitting sample limits
    - [s390x] cpum_sf: Avoid SBD overflow condition in irq handler
    - RDMA/counter: Prevent auto-binding a QP which are not tracked with res
    - IB/mlx4: Follow mirror sequence of device add during device removal
    - IB/mlx5: Fix steering rule of drop and count
    - xen-blkback: prevent premature module unload
    - xen/balloon: fix ballooned page accounting without hotplug enabled
    - PM / hibernate: memory_bm_find_bit(): Tighten node optimisation
    - ALSA: hda/realtek - Add Bass Speaker and fixed dac for bass speaker
    - ALSA: hda/realtek - Enable the bass speaker of ASUS UX431FLC
    - PCI: Add a helper to check Power Resource Requirements _PR3 existence
    - ALSA: hda: Allow HDA to be runtime suspended when dGPU is not bound to a
      driver
    - PCI: Fix missing inline for pci_pr3_present()
    - ALSA: hda - fixup for the bass speaker on Lenovo Carbon X1 7th gen
    - tcp: fix data-race in tcp_recvmsg()
    - shmem: pin the file in shmem_fault() if mmap_sem is dropped
    - taskstats: fix data-race
    - ALSA: hda - Downgrade error message for single-cmd fallback
    - netfilter: nft_tproxy: Fix port selector on Big Endian
    - block: add bio_truncate to fix guard_bio_eod
    - mm: drop mmap_sem before calling balance_dirty_pages() in write fault
    - ALSA: ice1724: Fix sleep-in-atomic in Infrasonic Quartet support code
    - ALSA: usb-audio: fix set_format altsetting sanity check
    - ALSA: usb-audio: set the interface format after resume on Dell WD19
    - ALSA: hda - Apply sync-write workaround to old Intel platforms, too
    - ALSA: hda/realtek - Add headset Mic no shutup for ALC283
    - [arm64,armhf] drm/sun4i: hdmi: Remove duplicate cleanup calls
    - [mips*] BPF: Disable MIPS32 eBPF JIT
    - [mips*] BPF: eBPF JIT: check for MIPS ISA compliance in Kconfig
    - [mips*] Avoid VDSO ABI breakage due to global register variable
    - media: pulse8-cec: fix lost cec_transmit_attempt_done() call
    - media: cec: CEC 2.0-only bcast messages were ignored
    - media: cec: avoid decrementing transmit_queue_sz if it is 0
    - media: cec: check 'transmit_in_progress', not 'transmitting'
    - mm/memory_hotplug: shrink zones when offlining memory
    - mm/zsmalloc.c: fix the migrated zspage statistics.
    - memcg: account security cred as well to kmemcg
    - mm: move_pages: return valid node id in status if the page is already on
      the target node
    - mm/oom: fix pgtables units mismatch in Killed process message
    - ocfs2: fix the crash due to call ocfs2_get_dlm_debug once less
    - [x86,arm64] pstore/ram: Write new dumps to start of recycled zones
    - [x86,arm64] pstore/ram: Fix error-path memory leak in
      persistent_ram_new() callers
    - locks: print unsigned ino in /proc/locks
    - seccomp: Check that seccomp_notif is zeroed out by the user
    - Btrfs: fix infinite loop during nocow writeback due to race
    - compat_ioctl: block: handle Persistent Reservations
    - compat_ioctl: block: handle BLKREPORTZONE/BLKRESETZONE
    - compat_ioctl: block: handle BLKGETZONESZ/BLKGETNRZONES
    - bpf: Fix precision tracking for unbounded scalars
    - ata: libahci_platform: Export again ahci_platform_<en/dis>able_phys()
    - libata: Fix retrieving of active qcs
    - gpiolib: fix up emulated open drain outputs
    - [riscv64] clocksource: riscv: add notrace to riscv_sched_clock
    - [riscv64] ftrace: correct the condition logic in function graph tracer
    - tracing: Fix lock inversion in trace_event_enable_tgid_record()
    - tracing: Avoid memory leak in process_system_preds()
    - tracing: Have the histogram compare functions convert to u64 first
    - tracing: Fix endianness bug in histogram trigger
    - io_uring: use current task creds instead of allocating a new one
    - mm/gup: fix memory leak in __gup_benchmark_ioctl
    - apparmor: fix aa_xattrs_match() may sleep while holding a RCU lock
    - dmaengine: virt-dma: Fix access after free in vchan_complete()
    - [i386] ALSA: cs4236: fix error return comparison of an unsigned integer
    - ALSA: pcm: Yet another missing check of non-cached buffer type
    - ALSA: firewire-motu: Correct a typo in the clock proc string
    - scsi: lpfc: Fix rpi release when deleting vport
    - exit: panic before exit_mm() on global init exit
    - [arm64] Revert support for execute-only user mappings
    - ftrace: Avoid potential division by zero in function profiler
    - [arm64] drm/msm: include linux/sched/task.h
    - PM / devfreq: Check NULL governor in available_governors_show
    - sunrpc: fix crash when cache_head become valid before update
    - nfsd4: fix up replay_matches_cache()
    - [powerpc*] Chunk calls to flush_dcache_range in arch_*_memory
    - [x86,arm64] HID: i2c-hid: Reset ALPS touchpads on resume
    - net/sched: annotate lockless accesses to qdisc->empty
    - kernel/module.c: wakeup processes in module_wq on module unload
    - ACPI: sysfs: Change ACPI_MASKABLE_GPE_MAX to 0x100
    - perf callchain: Fix segfault in thread__resolve_callchain_sample()
    - [amd64] iommu/vt-d: Remove incorrect PSI capability check
    - cifs: Fix potential softlockups while refreshing DFS cache
    - xfs: don't check for AG deadlock for realtime files in bunmapi
    - [x86] platform/x86: pmc_atom: Add Siemens CONNECT X300 to
      critclk_systems DMI table
    - netfilter: nf_queue: enqueue skbs with NULL dst
    - [arm64,armhf] regulator: axp20x: Fix axp20x_set_ramp_delay
    - [arm64,armhf] regulator: axp20x: Fix AXP22x ELDO2 regulator enable
      bitmask
    - [powerpc*] mm: Mark get_slice_psize() & slice_addr_is_low() as notrace
    - Bluetooth: btusb: fix PM leak in error case of setup
    - Bluetooth: delete a stray unlock
    - Bluetooth: Fix memory leak in hci_connect_le_scan
    - [arm64] dts: meson-gxl-s905x-khadas-vim: fix uart_A bluetooth node
    - [arm64] dts: meson-gxm-khadas-vim2: fix uart_A bluetooth node
    - media: flexcop-usb: ensure -EIO is returned on error condition
    - media: usb: fix memory leak in af9005_identify_state (CVE-2019-18809)
    - [arm64] dts: meson: odroid-c2: Disable usb_otg bus to avoid power failed
      warning
    - [arm64] tty: serial: msm_serial: Fix lockup for sysrq and oops
    - cifs: Fix lookup of root ses in DFS referral cache
    - fs: cifs: Fix atime update check vs mtime
    - fix compat handling of FICLONERANGE, FIDEDUPERANGE and FS_IOC_FIEMAP
    - ath9k_htc: Modify byte order for an error message
    - ath9k_htc: Discard undersized packets
    - [x86] drm/i915/execlists: Fix annotation for decoupling virtual request
    - xfs: periodically yield scrub threads to the scheduler
    - net: add annotations on hh->hh_len lockless accesses
    - ubifs: ubifs_tnc_start_commit: Fix OOB in layout_in_gaps
    - btrfs: get rid of unique workqueue helper functions
    - Btrfs: only associate the locked page with one async_chunk struct
    - [s390x] smp: fix physical to logical CPU map for SMT
    - mm/sparse.c: mark populate_section_memmap as __meminit
    - xen/blkback: Avoid unmapping unmapped grant pages
    - lib/ubsan: don't serialize UBSAN report
    - [x86] perf/x86/intel/bts: Fix the use of page_private()
    - net: annotate lockless accesses to sk->sk_pacing_shift
    - mm/hugetlb: defer freeing of huge pages if in non-task context
    https://www.kernel.org/pub/linux/kernel/v5.x/ChangeLog-5.4.10
    - [powerpc*] pmem: Fix kernel crash due to wrong range value usage in
      flush_dcache_range
    https://www.kernel.org/pub/linux/kernel/v5.x/ChangeLog-5.4.11
    - bpf: Fix passing modified ctx to ld/abs/ind instruction
    - [x86] ASoC: rt5682: fix i2c arbitration lost issue
    - spi: pxa2xx: Add support for Intel Jasper Lake
    - regulator: fix use after free issue
    - ASoC: max98090: fix possible race conditions
    - gpio: Handle counting of Freescale chipselects
    - netfilter: ctnetlink: netns exit must wait for callbacks
    - [x86] intel: Disable HPET on Intel Ice Lake platforms
    - netfilter: nf_tables_offload: Check for the NETDEV_UNREGISTER event
    - mwifiex: Fix heap overflow in mmwifiex_process_tdls_action_frame()
      (CVE-2019-14901)
    - regulator: core: fix regulator_register() error paths to properly
      release rdev
    - [x86] efi: Update e820 with reserved EFI boot services data to fix kexec
      breakage
    - [x86] ASoC: Intel: bytcr_rt5640: Update quirk for Teclast X89
    - efi/gop: Return EFI_NOT_FOUND if there are no usable GOPs
    - efi/gop: Return EFI_SUCCESS if a usable GOP was found
    - efi/gop: Fix memory leak in __gop_query32/64()
    - [x86,arm64] efi/earlycon: Remap entire framebuffer after page
      initialization
    - netfilter: uapi: Avoid undefined left-shift in xt_sctp.h
    - netfilter: nft_set_rbtree: bogus lookup/get on consecutive elements in
      named sets
    - netfilter: nf_tables: validate NFT_SET_ELEM_INTERVAL_END
    - netfilter: nf_tables: validate NFT_DATA_VALUE after nft_data_init()
    - netfilter: nf_tables: skip module reference count bump on object updates
    - netfilter: nf_tables_offload: return EOPNOTSUPP if rule specifies no
      actions
    - [arm64] spi: spi-cavium-thunderx: Add missing pci_release_regions()
    - [arm*] reset: Do not register resource data for missing resets
    - [x86] ASoC: topology: Check return value for snd_soc_add_dai_link()
    - [x86] ASoC: topology: Check return value for soc_tplg_pcm_create()
    - [x86] ASoC: SOF: loader: snd_sof_fw_parse_ext_data log warning on
      unknown header
    - [x86] ASoC: SOF: Intel: split cht and byt debug window sizes
    - [armhf] dts: am335x-sancloud-bbe: fix phy mode
    - [riscv64] bpf, riscv: Limit to 33 tail calls
    - [mips64el,mipsel] bpf, mips: Limit to 33 tail calls
    - perf header: Fix false warning when there are no duplicate cache entries
    - [armhf] spi: spi-ti-qspi: Fix a bug when accessing non default CS
    - [armhf] bus: ti-sysc: Fix missing reset delay handling
    - clk: walk orphan list on clock provider registration
    - mac80211: fix TID field in monitor mode transmit
    - cfg80211: fix double-free after changing network namespace
    - pinctrl: pinmux: fix a possible null pointer in
      pinmux_can_be_used_for_gpio
    - [powerpc*] Ensure that swiotlb buffer is allocated from low memory
    - btrfs: Fix error messages in qgroup_rescan_init
    - Btrfs: fix cloning range with a hole when using the NO_HOLES feature
    - [powerpc*] vcpu: Assume dedicated processors as non-preempt
    - [powerpc*] spinlocks: Include correct header for static key
    - btrfs: handle error in btrfs_cache_block_group
    - Btrfs: fix hole extent items with a zero size after range cloning
    - [powerpc*] ocxl: Fix potential memory leak on context creation
    - bpf: Clear skb->tstamp in bpf_redirect when necessary
    - bnx2x: Do not handle requests from VFs after parity
    - bnx2x: Fix logic to get total no. of PFs per engine
    - cxgb4: Fix kernel panic while accessing sge_info
    - net: usb: lan78xx: Fix error message format specifier
    - [hppa/parisc] add missing __init annotation
    - rfkill: Fix incorrect check to avoid NULL pointer dereference
    - staging: axis-fifo: add unspecified HAS_IOMEM dependency
    - [arm*] iommu/iova: Init the struct iova to fix the possible memleak
    - [x86] perf/x86: Fix potential out-of-bounds access
    - [x86] perf/x86/intel: Fix PT PMI handling
    - sched/psi: Fix sampling error and rare div0 crashes with cgroups and
      high uptime
    - psi: Fix a division error in psi poll()
    - [x86] usb: typec: fusb302: Fix an undefined reference to
      'extcon_get_state'
    - block: end bio with BLK_STS_AGAIN in case of non-mq devs and REQ_NOWAIT
    - fs: avoid softlockups in s_inodes iterators
    - fs: call fsnotify_sb_delete after evict_inodes
    - [arm64] iommu/dma: Relax locking in iommu_dma_prepare_msi()
    - io_uring: don't wait when under-submitting
    - clk: Move clk_core_reparent_orphans() under CONFIG_OF
    - [arm64,armhf] net: stmmac: Determine earlier the size of RX buffer
    - [arm64,armhf] net: stmmac: Do not accept invalid MTU values
    - [arm64,armhf] net: stmmac: xgmac: Clear previous RX buffer size
    - [arm64,armhf] net: stmmac: RX buffer size must be 16 byte aligned
    - [arm64,armhf] net: stmmac: Always arm TX Timer at end of transmission
      start
    - xsk: Add rcu_read_lock around the XSK wakeup
    - net/mlx5e: Fix concurrency issues between config flow and XSK
    - net/i40e: Fix concurrency issues between config flow and XSK
    - net/ixgbe: Fix concurrency issues between config flow and XSK
    - [arm64] cpu_errata: Add Hisilicon TSV110 to spectre-v2 safe list
    - block: Fix a lockdep complaint triggered by request queue flushing
    - [s390x] dasd/cio: Interpret ccw_device_get_mdc return value correctly
    - [s390x] dasd: fix memleak in path handling error case
    - block: fix memleak when __blk_rq_map_user_iov() is failed
    - sbitmap: only queue kyber's wait callback if not already active
    - [s390x] qeth: handle error due to unsupported transport mode
    - [s390x] qeth: fix promiscuous mode after reset
    - [s390x] qeth: don't return -ENOTSUPP to userspace
    - llc2: Fix return statement of llc_stat_ev_rx_null_dsap_xid_c (and
      _test_c)
    - [x86] hv_netvsc: Fix unwanted rx_table reset
    - gtp: fix bad unlock balance in gtp_encap_enable_socket
    - macvlan: do not assume mac_header is set in macvlan_broadcast()
    - [arm64,armhf] net: dsa: mv88e6xxx: Preserve priority when setting CPU
      port.
    - [armhf] net: freescale: fec: Fix ethtool -d runtime PM
    - [arm64,armhf] net: stmmac: dwmac-sun8i: Allow all RGMII modes
    - [arm64,armhf] net: stmmac: dwmac-sunxi: Allow all RGMII modes
    - [arm64,armhf] net: stmmac: Fixed link does not need MDIO Bus
    - net: usb: lan78xx: fix possible skb leak
    - pkt_sched: fq: do not accept silly TCA_FQ_QUANTUM
    - sch_cake: avoid possible divide by zero in cake_enqueue()
    - sctp: free cmd->obj.chunk for the unprocessed SCTP_CMD_REPLY
    - tcp: fix "old stuff" D-SACK causing SACK to be treated as D-SACK
    - vxlan: fix tos value before xmit
    - net: sch_prio: When ungrafting, replace with FIFO
    - vlan: fix memory leak in vlan_dev_set_egress_priority
    - vlan: vlan_changelink() should propagate errors
    - [arm64,riscv64] macb: Don't unregister clks unconditionally
    - net/mlx5: Move devlink registration before interfaces load
    - [arm64,armhf] net: dsa: mv88e6xxx: force cmode write on 6141/6341
    - net/mlx5e: Always print health reporter message to dmesg
    - net/mlx5: DR, No need for atomic refcount for internal SW steering
      resources
    - net/mlx5e: Fix hairpin RSS table size
    - net/mlx5: DR, Init lists that are used in rule's member
    - [arm64,armhf] usb: dwc3: gadget: Fix request complete check
    - USB: core: fix check for duplicate endpoints
    - USB: serial: option: add Telit ME910G1 0x110a composition
    - usb: missing parentheses in USE_NEW_SCHEME
    https://www.kernel.org/pub/linux/kernel/v5.x/ChangeLog-5.4.12
    - chardev: Avoid potential use-after-free in 'chrdev_open()'
    - i2c: fix bus recovery stop mode timing
    - [x86] powercap: intel_rapl: add NULL pointer check to
      rapl_mmio_cpu_online()
    - [arm64,armhf] usb: chipidea: host: Disable port power only if previously
      enabled
    - ALSA: usb-audio: Apply the sample rate quirk for Bose Companion 5
    - ALSA: hda/realtek - Add new codec supported for ALCS1200A
    - ALSA: hda/realtek - Set EAPD control to default for ALC222
    - ALSA: hda/realtek - Add quirk for the bass speaker on Lenovo Yoga X1 7th
      gen
    - tpm: Revert "tpm_tis: reserve chip for duration of tpm_tis_core_init"
    - tpm: Revert "tpm_tis_core: Set TPM_CHIP_FLAG_IRQ before probing for
      interrupts"
    - tpm: Revert "tpm_tis_core: Turn on the TPM before probing IRQ's"
    - tpm: Handle negative priv->response_len in tpm_common_read()
    - [arm64,armhf] rtc: sun6i: Add support for RTC clocks on R40
    - kernel/trace: Fix do not unregister tracepoints when register
      sched_migrate_task fail
    - tracing: Have stack tracer compile when MCOUNT_INSN_SIZE is not defined
    - tracing: Change offset type to s32 in preempt/irq tracepoints
    - HID: Fix slab-out-of-bounds read in hid_field_extract
    - HID: uhid: Fix returning EPOLLOUT from uhid_char_poll
    - HID: hidraw: Fix returning EPOLLOUT from hidraw_poll
    - HID: hid-input: clear unmapped usages
    - Input: add safety guards to input_set_keycode()
    - [x86] drm/i915: Add Wa_1408615072 and Wa_1407596294 to icl,ehl
    - [arm64,armhf] drm/sun4i: tcon: Set RGB DCLK min. divider based on
      hardware model
    - drm/fb-helper: Round up bits_per_pixel if possible
    - drm/dp_mst: correct the shifting in DP_REMOTE_I2C_READ
    - [x86] drm/i915: Add Wa_1407352427:icl,ehl
    - [x86] drm/i915/gt: Mark up virtual engine uabi_instance
    - [amd64] IB/hfi1: Adjust flow PSN with the correct resync_psn
    - can: kvaser_usb: fix interface sanity check
    - can: gs_usb: gs_usb_probe(): use descriptors of current altsetting
    - gpiolib: acpi: Turn dmi_system_id table into a generic quirk table
    - gpiolib: acpi: Add honor_wakeup module-option + quirk mechanism
    - pstore/ram: Regularize prz label allocation lifetime
    - [x86] staging: vt6656: set usb_set_intfdata on driver fail.
    - [x86] staging: vt6656: Fix non zero logical return of, usb_control_msg
    - USB: serial: option: add ZLP support for 0x1bc7/0x9010
    - [arm64,armhf] usb: musb: fix idling for suspend after disconnect
      interrupt
    - [arm64,armhf] usb: musb: Disable pullup at init
    - [arm64,armhf] usb: musb: dma: Correct parameter passed to IRQ handler
    - [x86] staging: comedi: adv_pci1710: fix AI channels 16-31 for PCI-1713
    - [x86] staging: vt6656: correct return of vnt_init_registers.
    - [x86] staging: vt6656: limit reg output to block size
    - staging: rtl8188eu: Add device code for TP-Link TL-WN727N v5.21
    - serdev: Don't claim unsupported ACPI serial devices
    - [amd64] iommu/vt-d: Fix adding non-PCI devices to Intel IOMMU
    - tty: link tty and port before configuring it as console
    - tty: always relink the port
    - [arm64] Move __ARCH_WANT_SYS_CLONE3 definition to uapi headers
    - [arm64] Implement copy_thread_tls
    - [arm*] Implement copy_thread_tls
    - [hppa/parisc] Implement copy_thread_tls
    - [riscv64] Implement copy_thread_tls
    - clone3: ensure copy_thread_tls is implemented
    - um: Implement copy_thread_tls
    - [x86] staging: vt6656: remove bool from vnt_radio_power_on ret
    - mwifiex: fix possible heap overflow in mwifiex_process_country_ie()
      (CVE-2019-14895)
    - mwifiex: pcie: Fix memory leak in mwifiex_pcie_alloc_cmdrsp_buf
      (CVE-2019-19056)
    - rpmsg: char: release allocated memory (CVE-2019-19053)
    - scsi: bfa: release allocated memory in case of error (CVE-2019-19066)
    - rtl8xxxu: prevent leaking urb (CVE-2019-19068)
    - ath10k: fix memory leak (CVE-2019-19078)
    - HID: hiddev: fix mess in hiddev_open()
    - USB: Fix: Don't skip endpoint descriptors with maxpacket=0
    - netfilter: arp_tables: init netns pointer in xt_tgchk_param struct
    - netfilter: conntrack: dccp, sctp: handle null timeout argument
    - netfilter: ipset: avoid null deref when IPSET_ATTR_LINENO is present
    - [x86] drm/i915/gen9: Clear residual context state on context switch
      (CVE-2019-14615)
    https://www.kernel.org/pub/linux/kernel/v5.x/ChangeLog-5.4.13
    - HID: hidraw, uhid: Always report EPOLLOUT
    - [amd64] IB/hfi1: Don't cancel unused work item
    - [armhf] mtd: rawnand: stm32_fmc2: avoid to lock the CPU bus
    - [arm*] 2c: bcm2835: Store pointer to bus clock
    - ASoC: soc-core: Set dpcm_playback / dpcm_capture
    - [armhf] ASoC: stm32: spdifrx: fix inconsistent lock state
    - [armhf] ASoC: stm32: spdifrx: fix race condition in irq handler
    - [armhf] ASoC: stm32: spdifrx: fix input pin state management
    - netfilter: nft_flow_offload: fix underflow in flowtable reference
      counter
    - [armhf] mtd: onenand: omap2: Pass correct flags for prep_dma_memcpy
    - [arm64] gpio: zynq: Fix for bug in zynq_gpio_restore_context API
    - [arm64,armhf] pinctrl: meson: Fix wrong shift value when get
      drive-strength
    - [amd64] iommu/vt-d: Unlink device if failed to add to group
    - iommu: Remove device link to group on failure
    - bpf: cgroup: prevent out-of-order release of cgroup bpf
    - fs: move guard_bio_eod() after bio_set_op_attrs
    - scsi: mpt3sas: Fix double free in attach error handling
    - gpio: Fix error message on out-of-range GPIO in lookup table
    - [arm64,armhf] PM / devfreq: tegra: Add COMMON_CLK dependency
    - [arm64,armhf] drm/tegra: Fix ordering of cleanup code
    - [s390x] qeth: fix qdio teardown after early init error
    - [s390x] qeth: fix false reporting of VNIC CHAR config failure
    - [s390x] qeth: Fix vnicc_is_in_use if rx_bcast not set
    - [s390x] qeth: vnicc Fix init to default
    - [s390x] qeth: fix initialization on old HW
    - scsi: smartpqi: Update attribute name to `driver_version`
    - afs: Fix missing cell comparison in afs_test_super()
    - [x86] syscalls/x86: Wire up COMPAT_SYSCALL_DEFINE0
    - [x86] syscalls/x86: Use COMPAT_SYSCALL_DEFINE0 for IA32 (rt_)sigreturn
    - [x86] syscalls/x86: Use the correct function type for sys_ni_syscall
    - [x86] syscalls/x86: Fix function types in COND_SYSCALL
    - btrfs: simplify inode locking for RWF_NOWAIT
    - netfilter: nf_tables_offload: release flow_rule on error from commit
      path
    - netfilter: nft_meta: use 64-bit time arithmetic
    - [arm64] RDMA/hns: Prevent undefined behavior in
      hns_roce_set_user_sq_size()
    - [arm64] RDMA/hns: remove a redundant le16_to_cpu
    - [arm64] RDMA/hns: Modify return value of restrack functions
    - RDMA/counter: Prevent QP counter manual binding in auto mode
    - [arm64] RDMA/hns: Release qp resources when failed to destroy qp
    - xprtrdma: Add unique trace points for posting Local Invalidate WRs
    - xprtrdma: Connection becomes unstable after a reconnect
    - xprtrdma: Fix MR list handling
    - xprtrdma: Close window between waking RPC senders and posting Receives
    - [arm64] RDMA/hns: Fix to support 64K page for srq
    - [arm64] RDMA/hns: Bugfix for qpc/cqc timer configuration
    - RDMA/mlx5: Return proper error value
    - RDMA/srpt: Report the SCSI residual to the initiator
    - uaccess: Add non-pagefault user-space write function
    - bpf: Make use of probe_user_write in probe write helper
    - bpf: skmsg, fix potential psock NULL pointer dereference
    - libbpf: Fix Makefile' libbpf symbol mismatch diagnostic
    - afs: Fix use-after-loss-of-ref
    - afs: Fix afs_lookup() to not clobber the version on a new dentry
    - keys: Fix request_key() cache
    - scsi: enclosure: Fix stale device oops with hot replug
    - scsi: sd: Clear sdkp->protection_type if disk is reformatted without PI
    - [x86] platform/x86: asus-wmi: Fix keyboard brightness cannot be set to 0
    - [x86] platform/x86: GPD pocket fan: Use default values when wrong
      modparams are given
    - Documentation/ABI: Fix documentation inconsistency for mlxreg-io sysfs
      interfaces
    - Documentation/ABI: Add missed attribute for mlxreg-io sysfs interfaces
    - xprtrdma: Fix create_qp crash on device unload
    - xprtrdma: Fix completion wait during device removal
    - xprtrdma: Fix oops in Receive handler after device removal
    - dm: add dm-clone to the documentation index
    - scsi: ufs: Give an unique ID to each ufs-bsg
    - [arm64] crypto: cavium/nitrox - fix firmware assignment to AE cores
    - crypto: virtio - implement missing support for output IVs
    - crypto: algif_skcipher - Use chunksize instead of blocksize
    - [i386] crypto: geode-aes - convert to skcipher API and make thread-safe
    - NFSv2: Fix a typo in encode_sattr()
    - nfsd: Fix cld_net->cn_tfm initialization
    - nfsd: v4 support requires CRYPTO_SHA256
    - NFSv4.x: Handle bad/dead sessions correctly in nfs41_sequence_process()
    - NFSv4.x: Drop the slot if nfs4_delegreturn_prepare waits for
      layoutreturn
    - mei: fix modalias documentation
    - [armhf] clk: samsung: exynos5420: Preserve CPU clocks configuration
      during suspend/resume
    - clk: Fix memory leak in clk_unregister()
    - [arm64,armhf] dmaengine: dw: platform: Mark 'hclk' clock optional
    - [armhf] clk: imx: pll14xx: Fix quick switch of S/K parameter
    - rsi: fix potential null dereference in rsi_probe()
    - affs: fix a memory leak in affs_remount
    - [armhf] pinctl: ti: iodelay: fix error checking on
      pinctrl_count_index_with_args call
    - [x86] pinctrl: lewisburg: Update pin list according to v1.1v6
    - PCI: pciehp: Do not disable interrupt twice on suspend
    - Revert "drm/virtio: switch virtio_gpu_wait_ioctl() to gem helper."
    - drm/amdgpu: cleanup creating BOs at fixed location
    - drm/amdgpu/discovery: reserve discovery data at the top of VRAM
    - scsi: sd: enable compat ioctls for sed-opal
    - gfs2: add compat_ioctl support
    - af_unix: add compat_ioctl support
    - compat_ioctl: handle SIOCOUTQNSD
    - [arm64] PCI: aardvark: Use LTSSM state to build link training flag
    - [arm64] PCI: aardvark: Fix PCI_EXP_RTCTL register configuration
    - [arm64,armhf] PCI: dwc: Fix find_next_bit() usage
    - PCI: Fix missing bridge dma_ranges resource list cleanup
    - PCI/PM: Clear PCIe PME Status even for legacy power management
    - PCI/PTM: Remove spurious "d" from granularity message
    - [powerpc*] powernv: Disable native PCIe port management
    - [mips64el,mipsel] Loongson: Fix return value of loongson_hwmon_init
    - [armhf] tty: serial: imx: use the sg count from dma_map_sg
    - [i386] tty: serial: pch_uart: correct usage of dma_unmap_sg
    - ARM: 8943/1: Fix topology setup in case of CPU hotplug for
      CONFIG_SCHED_MC
    - Revert "ubifs: Fix memory leak bug in alloc_ubifs_info() error path"
    - ubifs: Fixed missed le64_to_cpu() in journal
    - ubifs: do_kill_orphans: Fix a memory leak bug
    - mtd: spi-nor: fix silent truncation in spi_nor_read()
    - mtd: spi-nor: fix silent truncation in spi_nor_read_raw()
    - [arm64,armhf] spi: pxa2xx: Set controller->max_transfer_size in dma mode
    - iwlwifi: mvm: consider ieee80211 station max amsdu value
    - rtlwifi: Remove unnecessary NULL check in rtl_regd_init
    - iwlwifi: mvm: fix support for single antenna diversity
    - sch_cake: Add missing NLA policy entry TCA_CAKE_SPLIT_GSO
    - f2fs: fix potential overflow
    - NFSD fixing possible null pointer derefering in copy offload
    - scsi: libcxgbi: fix NULL pointer dereference in cxgbi_device_destroy()
    - scsi: target/iblock: Fix protection error with blocks greater than 512B
    - [riscv64] export flush_icache_all to modules
    - [mips64el,mipsel] cacheinfo: report shared CPU map
    - [mips64el,mipsel] Fix gettimeofday() in the vdso library
    - tomoyo: Suppress RCU warning at list_for_each_entry_rcu().
    - [arm64] drm/arm/mali: make malidp_mw_connector_helper_funcs static
    - rxrpc: Unlock new call in rxrpc_new_incoming_call() rather than the
      caller
    - rxrpc: Don't take call->user_mutex in rxrpc_new_incoming_call()
    - rxrpc: Fix missing security check on incoming calls
    - [arm64] dmaengine: k3dma: Avoid null pointer traversal
    - [s390x] qeth: lock the card while changing its hsuid
    - [amd64] ioat: ioat_alloc_ring() failure handling.
    - drm/amdgpu: enable gfxoff for raven1 refresh
    - ocfs2: call journal flush to mark journal as empty after journal
      recovery when mount

  [ Salvatore Bonaccorso ]
  * signing_templates/rules.real: Include modules.builtin.modinfo file in
    image (Closes: #948427)
  * [rt] Drop "lib/ubsan: Don't seralize UBSAN report"
  * nvme: Ignore ABI changes
  * Drop "ARM: dts: bcm283x: Fix critical trip point"
  * Drop "tracing: Do not create directories if lockdown is in affect"
  * Drop "libtraceevent: Fix lib installation with O="
  * Drop "libtraceevent: Copy pkg-config file to output folder when using O="
  * Refresh "libbpf: fix readelf output parsing on powerpc with recent
    binutils"
  * Refresh "x86: Make x32 syscall support conditional on a kernel parameter"
  * Bump ABI to 3.

  [ Ben Hutchings ]
  * f2fs: Fix crypto softdep: it uses crc32, not crc32c

 -- Salvatore Bonaccorso <carnil@debian.org>  Sun, 19 Jan 2020 10:22:58 +0100

linux (5.4.8-1) unstable; urgency=medium

  * New upstream stable update:
    https://www.kernel.org/pub/linux/kernel/v5.x/ChangeLog-5.4.7
    - af_packet: set defaule value for tmo
    - [amd64] fjes: fix missed check in fjes_acpi_add
    - mod_devicetable: fix PHY module format
    - net: dst: Force 4-byte alignment of dst_metrics
    - [arm64] net: hisilicon: Fix a BUG trigered by wrong bytes_compl
    - net: phy: ensure that phy IDs are correctly typed
    - net: qlogic: Fix error paths in ql_alloc_large_buffers()
    - net-sysfs: Call dev_hold always in rx_queue_add_kobject
    - net: usb: lan78xx: Fix suspend/resume PHY register access error
    - [arm64,armhf] nfp: flower: fix stats id allocation
    - qede: Disable hardware gro when xdp prog is installed
    - qede: Fix multicast mac configuration
    - sctp: fix memleak on err handling of stream initialization
    - sctp: fully initialize v4 addr in some functions
    - neighbour: remove neigh_cleanup() method
    - bonding: fix bond_neigh_init()
    - net: ena: fix default tx interrupt moderation interval
    - net: ena: fix issues in setting interrupt moderation params in ethtool
    - [armhf] net: ethernet: ti: davinci_cpdma: fix warning "device driver
      frees DMA memory with different size"
    - [arm64,armhf] net: stmmac: platform: Fix MDIO init for platforms without
      PHY
    - [armhf] net: dsa: b53: Fix egress flooding settings
    - btrfs: don't double lock the subvol_sem for rename exchange
    - btrfs: do not call synchronize_srcu() in inode_tree_del
    - Btrfs: make tree checker detect checksum items with overlapping ranges
    - btrfs: return error pointer from alloc_test_extent_buffer
    - Btrfs: fix missing data checksums after replaying a log tree
    - btrfs: send: remove WARN_ON for readonly mount
    - btrfs: abort transaction after failed inode updates in create_subvol
    - btrfs: skip log replay on orphaned roots
    - btrfs: do not leak reloc root if we fail to read the fs root
    - btrfs: handle ENOENT in btrfs_uuid_tree_iterate
    - Btrfs: fix removal logic of the tree mod log that leads to
      use-after-free issues
    - ALSA: pcm: Avoid possible info leaks from PCM stream buffers
    - ALSA: hda/ca0132 - Keep power on during processing DSP response
    - ALSA: hda/ca0132 - Avoid endless loop
    - ALSA: hda/ca0132 - Fix work handling in delayed HP detection
    - [arm*] drm/vc4/vc4_hdmi: fill in connector info
    - drm/virtio: switch virtio_gpu_wait_ioctl() to gem helper.
    - drm: mst: Fix query_payload ack reply struct
    - [arm64,armhf] drm/panel: Add missing drm_panel_init() in panel drivers
    - [armhf] drm: exynos: exynos_hdmi: use cec_notifier_conn_(un)register
    - drm: Use EOPNOTSUPP, not ENOTSUPP
    - drm/amdgpu/sriov: add ring_stop before ring_create in psp v11 code
    - drm/amdgpu: grab the id mgr lock while accessing passid_mapping
    - drm/ttm: return -EBUSY on pipelining with no_gpu_wait (v2)
    - ath10k: add cleanup in ath10k_sta_state()
    - ath10k: Check if station exists before forwarding tx airtime report
    - spi: Add call to spi_slave_abort() function when spidev driver is
      released
    - [arm64] drm/meson: vclk: use the correct G12A frac max value
    - [x86] staging: rtl8192u: fix multiple memory leaks on error path
    - staging: rtl8188eu: fix possible null dereference
    - rtlwifi: prevent memory leak in rtl_usb_probe (CVE-2019-19063)
    - libertas: fix a potential NULL pointer dereference
    - ath10k: fix backtrace on coredump
    - IB/iser: bound protection_sg size by data_sg size
    - [armhf] spi: gpio: prevent memory leak in spi_gpio_probe
    - media: max2175: Fix build error without CONFIG_REGMAP_I2C
    - [arm64] media: venus: core: Fix msm8996 frequency table
    - ath10k: fix offchannel tx failure when no ath10k_mac_tx_frm_has_freq
    - pinctrl: devicetree: Avoid taking direct reference to device name string
    - [armhf] drm/sun4i: dsi: Fix TCON DRQ set bits
    - [arm64] media: venus: Fix occasionally failures to suspend
    - rtw88: fix NSS of hw_cap
    - [armhf] hwrng: omap3-rom - Call clk_disable_unprepare() on exit only if
      not idled
    - media: flexcop-usb: fix NULL-ptr deref in flexcop_usb_transfer_init()
    - [arm64,armhf] drm/bridge: dw-hdmi: Refuse DDC/CI transfers on the
      internal I2C controller
    - mwifiex: pcie: Fix memory leak in mwifiex_pcie_init_evt_ring
      (CVE-2019-19057)
    - drm/drm_vblank: Change EINVAL by the correct errno
    - libbpf: Fix struct end padding in btf_dump
    - libbpf: Fix passing uninitialized bytes to setsockopt
    - net/smc: increase device refcount for added link group
    - team: call RCU read lock when walking the port_list
    - media: cx88: Fix some error handling path in 'cx8800_initdev()'
    - [arm64] crypto: inside-secure - Fix a maybe-uninitialized warning
    - [arm64] crypto: aegis128/simd - build 32-bit ARM for v8 architecture
      explicitly
    - [x86] ASoC: SOF: enable sync_write in hdac_bus
    - [armhf] media: ti-vpe: vpe: Fix Motion Vector vpdma stride
    - [armhf] media: ti-vpe: vpe: fix a v4l2-compliance warning about invalid
      pixel format
    - [armhf] media: ti-vpe: vpe: fix a v4l2-compliance failure about frame
      sequence number
    - [armhf] media: ti-vpe: vpe: Make sure YUYV is set as default format
    - [armhf] media: ti-vpe: vpe: fix a v4l2-compliance failure causing a
      kernel panic
    - [armhf] media: ti-vpe: vpe: ensure buffers are cleaned up properly in
      abort cases
    - [armhf] media: ti-vpe: vpe: fix a v4l2-compliance failure about invalid
      sizeimage
    - [x86] syscalls/x86: Use the correct function type in SYSCALL_DEFINE0
    - [x86] mm: Use the correct function type for native_set_fixmap()
    - ath10k: Correct error handling of dma_map_single()
    - rtw88: coex: Set 4 slot mode for A2DP
    - [arm64,armhf] drm/bridge: dw-hdmi: Restore audio when setting a mode
    - perf vendor events arm64: Fix Hisi hip08 DDRC PMU eventname
    - usb: usbfs: Suppress problematic bind and unbind uevents.
    - Bluetooth: btusb: avoid unused function warning
    - Bluetooth: missed cpu_to_le16 conversion in hci_init4_req
    - Bluetooth: Workaround directed advertising bug in Broadcom controllers
    - Bluetooth: hci_core: fix init for HCI_USER_CHANNEL
    - bpf/stackmap: Fix deadlock with rq_lock in bpf_get_stack()
    - [x86] mce: Lower throttling MCE messages' priority to warning
    - [arm64] net: hns3: log and clear hardware error after reset complete
    - [arm64] RDMA/hns: Fix wrong parameters when initial mtt of srq->idx_que
    - [x86] drm/gma500: fix memory disclosures due to uninitialized bytes
    - ASoC: soc-pcm: fixup dpcm_prune_paths() loop continue
    - rtl8xxxu: fix RTL8723BU connection failure issue after warm reboot
    - ipmi: Don't allow device module unload when in use
    - [x86] ioapic: Prevent inconsistent state when moving an interrupt
    - media: cedrus: Fix undefined shift with a SHIFT_AND_MASK_BITS macro
    - drm/nouveau: Don't grab runtime PM refs for HPD IRQs
    - md: no longer compare spare disk superblock events in super_load
    - md/bitmap: avoid race window between md_bitmap_resize and
      bitmap_file_clear_bit
    - drm: Don't free jobs in wait_event_interruptible()
    - EDAC/amd64: Set grain per DIMM
    - [arm64] psci: Reduce the waiting time for cpu_psci_cpu_kill()
    - i40e: initialize ITRN registers with correct values
    - i40e: Wrong 'Advertised FEC modes' after set FEC to AUTO
    - net: phy: dp83867: enable robust auto-mdix
    - [arm64,armhf] drm/tegra: sor: Use correct SOR index on Tegra210
    - regulator: core: Release coupled_rdevs on regulator_init_coupling()
      error
    - ubsan, x86: Annotate and allow __ubsan_handle_shift_out_of_bounds() in
      uaccess regions
    - ACPI: button: Add DMI quirk for Medion Akoya E2215T
    - RDMA/qedr: Fix memory leak in user qp and mr
    - [arm64] RDMA/hns: Fix memory leak on 'context' on error return path
    - RDMA/qedr: Fix srqs xarray initialization
    - RDMA/core: Set DMA parameters correctly
    - [arm64,armhf] gpu: host1x: Allocate gather copy for host1x
    - [arm64,armhf] net: dsa: LAN9303: select REGMAP when LAN9303 enable
    - [arm64] phy: qcom-usb-hs: Fix extcon double register after power cycle
    - [s390x] time: ensure get_clock_monotonic() returns monotonic values
    - [s390x] add error handling to perf_callchain_kernel
    - [s390x] mm: add mm_pxd_folded() checks to pxd_free()
    - [arm64] net: hns3: add struct netdev_queue debug info for TX timeout
    - libata: Ensure ata_port probe has completed before detach
    - loop: fix no-unmap write-zeroes request behavior
    - [arm64,armhf] net/mlx5e: Verify that rule has at least one fwd/drop
      action
    - ALSA: bebob: expand sleep just after breaking connections for protocol
      version 1
    - libbpf: Fix error handling in bpf_map__reuse_fd()
    - Bluetooth: Fix advertising duplicated flags
    - ALSA: pcm: Fix missing check of the new non-cached buffer type
    - [riscv64] spi: sifive: disable clk when probe fails and remove
    - pinctrl: amd: fix __iomem annotation in amd_gpio_irq_handler()
    - ixgbe: protect TX timestamping from API misuse
    - media: rcar_drif: fix a memory disclosure (CVE-2019-18786)
    - media: v4l2-core: fix touch support in v4l_g_fmt
    - nvme: introduce "Command Aborted By host" status code
    - nvmem: core: fix nvmem_cell_write inline function
    - ASoC: SOF: topology: set trigger order for FE DAI link
    - media: vivid: media_device_cleanup was called too early
    - bnx2x: Fix PF-VF communication over multi-cos queues.
    - ALSA: timer: Limit max amount of slave instances
    - RDMA/core: Fix return code when modify_port isn't supported
    - [arm64] drm: msm: a6xx: fix debug bus register configuration
    - rtlwifi: fix memory leak in rtl92c_set_fw_rsvdpagepkt()
    - perf probe: Fix to find range-only function instance
    - perf cs-etm: Fix definition of macro TO_CS_QUEUE_NR
    - perf probe: Fix to list probe event with correct line number
    - perf jevents: Fix resource leak in process_mapfile() and main()
    - perf probe: Walk function lines in lexical blocks
    - perf probe: Fix to probe an inline function which has no entry pc
    - perf probe: Fix to show ranges of variables in functions without
      entry_pc
    - perf probe: Fix to show inlined function callsite without entry_pc
    - perf probe: Fix to probe a function which has no entry pc
    - perf tools: Fix cross compile for ARM64
    - perf tools: Splice events onto evlist even on error
    - ice: Check for null pointer dereference when setting rings
    - perf parse: If pmu configuration fails free terms
    - perf probe: Skip overlapped location on searching variables
    - net: avoid potential false sharing in neighbor related code
    - perf probe: Return a better scope DIE if there is no best scope
    - perf probe: Fix to show calling lines of inlined functions
    - perf probe: Skip end-of-sequence and non statement lines
    - perf probe: Filter out instances except for inlined subroutine and
      subprogram
    - libbpf: Fix negative FD close() in xsk_setup_xdp_prog()
    - [s390x] bpf: Use kvcalloc for addrs array
    - cgroup: freezer: don't change task and cgroups status unnecessarily
    - ath10k: fix get invalid tx rate for Mesh metric
    - media: pvrusb2: Fix oops on tear-down when radio support is not present
    - ice: delay less
    - media: cedrus: Use helpers to access capture queue
    - [arm64,armhf] spi: pxa2xx: Add missed security checks
    - ASoC: rt5677: Mark reg RT5677_PWR_ANLG2 as volatile
    - iio: dac: ad5446: Add support for new AD5600 DAC
    - [x86] ASoC: Intel: kbl_rt5663_rt5514_max98927: Add dmic format
      constraint
    - r8169: respect EEE user setting when restarting network
    - [s390x] disassembler: don't hide instruction addresses
    - [armhf] net: ethernet: ti: Add dependency for TI_DAVINCI_EMAC
    - nvme: Discard workaround for non-conformant devices
    - parport: load lowlevel driver if ports not found
    - bcache: fix static checker warning in bcache_device_free()
    - cpufreq: Register drivers only after CPU devices have been registered
    - [x86] crash: Add a forward declaration of struct kimage
    - tracing: use kvcalloc for tgid_map array allocation
    - tracing/kprobe: Check whether the non-suffixed symbol is notrace
    - bcache: fix deadlock in bcache_allocator
    - iwlwifi: mvm: fix unaligned read of rx_pkt_status
    - regulator: core: Let boot-on regulators be powered off
    - [arm64] spi: tegra20-slink: add missed clk_unprepare
    - tun: fix data-race in gro_normal_list()
    - xhci-pci: Allow host runtime PM as default also for Intel Ice Lake xHCI
    - crypto: virtio - deal with unsupported input sizes
    - btrfs: don't prematurely free work in end_workqueue_fn()
    - btrfs: don't prematurely free work in run_ordered_work()
    - sched/uclamp: Fix overzealous type replacement
    - perf/core: Fix the mlock accounting, again
    - bnxt_en: Return proper error code for non-existent NVM variable
    - net: phy: avoid matching all-ones clause 45 PHY IDs
    - [x86] ASoC: Intel: bytcr_rt5640: Update quirk for Acer Switch 10 SW5-012
      2-in-1
    - [x86] insn: Add some Intel instructions to the opcode map
    - brcmfmac: remove monitor interface when detaching
    - perf session: Fix decompression of PERF_RECORD_COMPRESSED records
    - perf probe: Fix to show function entry line as probe-able
    - [s390x] crypto: Fix unsigned variable compared with zero
    - [s390x] kasan: support memcpy_real with TRACE_IRQFLAGS
    - bnxt_en: Improve RX buffer error handling.
    - iwlwifi: check kasprintf() return value
    - ASoC: soc-pcm: check symmetry before hw_params
    - [armhf] net: ethernet: ti: ale: clean ale tbl on init and intf restart
    - [s390x] cpumf: Adjust registration of s390 PMU device drivers
    - [armhf] crypto: sun4i-ss - Fix 64-bit size_t warnings
    - [armhf] crypto: sun4i-ss - Fix 64-bit size_t warnings on sun4i-ss-hash.c
    - mac80211: consider QoS Null frames for STA_NULLFUNC_ACKED
    - libtraceevent: Fix memory leakage in copy_filter_type
    - ice: Only disable VF state when freeing each VF resources
    - ice: Fix setting coalesce to handle DCB configuration
    - net: phy: initialise phydev speed and duplex sanely
    - tools, bpf: Fix build for 'make -s tools/bpf O=<dir>'
    - bpf: Provide better register bounds after jmp32 instructions
    - net: wireless: intel: iwlwifi: fix GRO_NORMAL packet stalling
    - btrfs: don't prematurely free work in reada_start_machine_worker()
    - btrfs: don't prematurely free work in scrub_missing_raid56_worker()
    - Revert "mmc: sdhci: Fix incorrect switch to HS mode"
    - tpm_tis: reserve chip for duration of tpm_tis_core_init
    - tpm: fix invalid locking in NONBLOCKING mode
    - iommu: fix KASAN use-after-free in iommu_insert_resv_region
    - iommu: set group default domain before creating direct mappings
    - iommu/vt-d: Fix dmar pte read access not set error
    - iommu/vt-d: Set ISA bridge reserved region as relaxable
    - iommu/vt-d: Allocate reserved region for ISA with correct permission
    - [armhf] can: flexcan: fix possible deadlock and out-of-order reception
      after wakeup
    - [armhf] can: flexcan: poll MCR_LPM_ACK instead of GPR ACK for stop mode
      acknowledgment
    - can: kvaser_usb: kvaser_usb_leaf: Fix some info-leaks to USB devices
      (CVE-2019-19947)
    - usb: xhci: Fix build warning seen with CONFIG_PM=n
    - ath10k: Revert "ath10k: add cleanup in ath10k_sta_state()"
    - md: avoid invalid memory access for array sb->dev_roles
    - [s390x] ftrace: fix endless recursion in function_graph tracer
    - [armhf] can: flexcan: add low power enter/exit acknowledgment helper
    - usbip: Fix receive error in vhci-hcd when using scatter-gather
    - usbip: Fix error path of vhci_recv_ret_submit()
    - cpufreq: Avoid leaving stale IRQ work items during CPU offline
    - mm: vmscan: protect shrinker idr replace with CONFIG_MEMCG
    - [x86] intel_th: pci: Add Comet Lake PCH-V support
    - [x86] intel_th: pci: Add Elkhart Lake SOC support
    - [x86] intel_th: Fix freeing IRQs
    - [x86] intel_th: msu: Fix window switching without windows
    - [x86] platform/x86: hp-wmi: Make buffer for HPWMI_FEATURE2_QUERY 128
      bytes
    - [x86] staging: comedi: gsc_hpdi: check dma_alloc_coherent() return value
    - [x86] pinctrl: baytrail: Really serialize all register accesses
    - ext4: fix ext4_empty_dir() for directories with holes (CVE-2019-19037)
    - ext4: check for directory entries too close to block end
    - ext4: unlock on error in ext4_expand_extra_isize()
    - ext4: validate the debug_want_extra_isize mount option at parse time
    - [powerpc*] KVM: PPC: Book3S HV: Fix regression on big endian hosts
    - [x86] kvm: x86: Host feature SSBD doesn't imply guest feature
      SPEC_CTRL_SSBD
    - [x86] kvm: x86: Host feature SSBD doesn't imply guest feature AMD_SSBD
    - [arm64,armhf] KVM: arm/arm64: Properly handle faulting of device
      mappings
    - [arm64] KVM: arm64: Ensure 'params' is initialised when looking up sys
      register
    - [x86] intel: Disable HPET on Intel Coffee Lake H platforms
    - [x86] MCE/AMD: Do not use rdmsr_safe_on_cpu() in smca_configure()
    - [x86] MCE/AMD: Allow Reserved types to be overwritten in smca_banks[]
    - [x86] mce: Fix possibly incorrect severity calculation on AMD
    - [powerpc*] irq: fix stack overflow verification
    - [powerpc*] ocxl: Fix concurrent AFU open and device removal
    - [arm64] mmc: sdhci-msm: Correct the offset and value for DDR_CONFIG
      register
    - mmc: sdhci: Update the tuning failed messages to pr_debug level
    - mmc: sdhci: Workaround broken command queuing on Intel GLK
    - mmc: sdhci: Add a quirk for broken command queuing
    - nbd: fix shutdown and recv work deadlock v2
    - iwlwifi: pcie: move power gating workaround earlier in the flow
    https://www.kernel.org/pub/linux/kernel/v5.x/ChangeLog-5.4.8
    - Revert "MIPS: futex: Restore \n after sync instructions"
    - Revert "MIPS: futex: Emit Loongson3 sync workarounds within asm"
    - scsi: lpfc: Fix spinlock_irq issues in lpfc_els_flush_cmd()
    - scsi: lpfc: Fix discovery failures when target device connectivity
      bounces
    - scsi: mpt3sas: Fix clear pending bit in ioctl status
    - scsi: lpfc: Fix locking on mailbox command completion
    - scsi: mpt3sas: Reject NVMe Encap cmnds to unsupported HBA
    - [armhf] gpio: mxc: Only get the second IRQ when there is more than one
      IRQ
    - scsi: lpfc: Fix list corruption in lpfc_sli_get_iocbq
    - Input: atmel_mxt_ts - disable IRQ across suspend
    - f2fs: fix to update time in lazytime mode
    - [x86] platform/x86: peaq-wmi: switch to using polled mode of input
      devices
    - [arm64,armhf] iommu: rockchip: Free domain on .domain_free
    - [arm64,armhf] iommu/tegra-smmu: Fix page tables in > 4 GiB memory
    - scsi: target: compare full CHAP_A Algorithm strings
    - scsi: lpfc: Fix hardlockup in lpfc_abort_handler
    - scsi: lpfc: Fix SLI3 hba in loop mode not discovering devices
    - scsi: csiostor: Don't enable IRQs too early
    - [arm64] scsi: hisi_sas: Replace in_softirq() check in
      hisi_sas_task_exec()
    - [arm64] scsi: hisi_sas: Delete the debugfs folder of hisi_sas when the
      probe fails
    - [powerpc*] pseries: Mark accumulate_stolen_time() as notrace
    - [powerpc*] pseries: Don't fail hash page table insert for bolted mapping
    - dma-mapping: Add vmap checks to dma_map_single()
    - dma-mapping: fix handling of dma-ranges for reserved memory (again)
    - clocksource/drivers/timer-of: Use unique device name instead of timer
    - [powerpc*] security/book3s64: Report L1TF status in sysfs
    - [powerpc*] book3s64/hash: Add cond_resched to avoid soft lockup warning
    - ext4: update direct I/O read lock pattern for IOCB_NOWAIT
    - ext4: iomap that extends beyond EOF should be marked dirty
    - jbd2: Fix statistics for the number of logged blocks
    - scsi: tracing: Fix handling of TRANSFER LENGTH == 0 for READ(6) and
      WRITE(6)
    - scsi: lpfc: Fix unexpected error messages during RSCN handling
    - scsi: lpfc: Fix duplicate unreg_rpi error in port offline flow
    - f2fs: fix to update dir's i_pino during cross_rename
    - [arm64] clk: qcom: smd: Add missing pnoc clock
    - [arm64] clk: qcom: Allow constant ratio freq tables for rcg
    - clk: clk-gpio: propagate rate change to parent
    - dma-direct: check for overflows on 32 bit DMA addresses
    - fs/quota: handle overflows of sysctl fs.quota.* and report as unsigned
      long
    - [arm64] iommu/arm-smmu-v3: Don't display an error when IRQ lines are
      missing
    - [armhf] i2c: stm32f7: fix & reorder remove & probe error handling
    - iomap: fix return value of iomap_dio_bio_actor on 32bit systems
    - scsi: lpfc: fix: Coverity: lpfc_cmpl_els_rsp(): Null pointer
      dereferences
    - [m68k] scsi: zorro_esp: Limit DMA transfers to 65536 bytes (except on
      Fastlane)
    - [powerpc*] PCI: rpaphp: Fix up pointer to first drc-info entry
    - scsi: ufs: fix potential bug which ends in system hang
    - [powerpc*] PCI: rpaphp: Don't rely on firmware feature to imply drc-info
      support
    - [powerpc*] PCI: rpaphp: Annotate and correctly byte swap DRC properties
    - [powerpc*] PCI: rpaphp: Correctly match ibm, my-drc-index to drc-name
      when using drc-info
    - [powerpc*] security: Fix wrong message when RFI Flush is disable
    - [powerpc*] eeh: differentiate duplicate detection message
    - [powerpc*] book3s/mm: Update Oops message to print the correct
      translation in use
    - bcache: at least try to shrink 1 node in bch_mca_scan()
    - HID: quirks: Add quirk for HP MSU1465 PIXART OEM mouse
    - HID: logitech-hidpp: Silence intermittent get_battery_capacity errors
    - HID: i2c-hid: fix no irq after reset on raydium 3118
    - [armhf] 8937/1: spectre-v2: remove Brahma-B53 from hardening
    - libnvdimm/btt: fix variable 'rc' set but not used
    - HID: Improve Windows Precision Touchpad detection.
    - HID: rmi: Check that the RMI_STARTED bit is set before unregistering the
      RMI transport device
    - watchdog: prevent deferral of watchdogd wakeup on RT
    - watchdog: Fix the race between the release of watchdog_core_data and
      cdev
    - scsi: pm80xx: Fix for SATA device discovery
    - scsi: ufs: Fix error handing during hibern8 enter
    - scsi: scsi_debug: num_tgts must be >= 0
    - scsi: target: core: Release SPC-2 reservations when closing a session
    - scsi: ufs: Fix up auto hibern8 enablement
    - scsi: iscsi: Don't send data to unbound connection
    - scsi: target: iscsi: Wait for all commands to finish before freeing a
      session
    - f2fs: Fix deadlock in f2fs_gc() context during atomic files handling
    - [x86] Drivers: hv: vmbus: Fix crash handler reset of Hyper-V synic
    - apparmor: fix unsigned len comparison with less than zero
    - drm/amdgpu: Call find_vma under mmap_sem
    - cifs: Fix use-after-free bug in cifs_reconnect()
    - io_uring: io_allocate_scq_urings() should return a sane state
    - cdrom: respect device capabilities during opening action
    - cifs: move cifsFileInfo_put logic into a work-queue
    - perf diff: Use llabs() with 64-bit values
    - perf script: Fix brstackinsn for AUXTRACE
    - perf regs: Make perf_reg_name() return "unknown" instead of NULL
    - [s390x] zcrypt: handle new reply code FILTERED_BY_HYPERVISOR
    - [s390x] unwind: filter out unreliable bogus %r14
    - [s390x] cpum_sf: Check for SDBT and SDB consistency
    - ocfs2: fix passing zero to 'PTR_ERR' warning
    - [s390x] disable preemption when switching to nodat stack with
      CALL_ON_STACK
    - mm/hugetlbfs: fix error handling when setting up mounts
    - kernel: sysctl: make drop_caches write-only
    - userfaultfd: require CAP_SYS_PTRACE for UFFD_FEATURE_EVENT_FORK
    - sctp: fix err handling of stream initialization
    - md: make sure desc_nr less than MD_SB_DISKS
    - Revert "iwlwifi: assign directly to iwl_trans->cfg in QuZ detection"
    - netfilter: ebtables: compat: reject all padding in matches/watchers
    - 6pack,mkiss: fix possible deadlock
    - [powerpc*] Fix __clear_user() with KUAP enabled
    - net/smc: add fallback check to connect()
    - netfilter: bridge: make sure to pull arp header in br_nf_forward_arp()
    - inetpeer: fix data-race in inet_putpeer / inet_putpeer
    - net: add a READ_ONCE() in skb_peek_tail()
    - net: icmp: fix data-race in cmp_global_allow()
    - hrtimer: Annotate lockless access to timer->state
    - tomoyo: Don't use nifty names on sockets.
    - uaccess: disallow > INT_MAX copy sizes
    - drm: limit to INT_MAX in create_blob ioctl
    - xfs: fix mount failure crash on invalid iclog memory access
    - cxgb4/cxgb4vf: fix flow control display for auto negotiation
    - [armhf] net: dsa: bcm_sf2: Fix IP fragment location and behavior
    - net/mlxfw: Fix out-of-memory error in mfa2 flash burning
    - net: phy: aquantia: add suspend / resume ops for AQR105
    - net/sched: act_mirred: Pull mac prior redir to non mac_header_xmit
      device
    - net/sched: add delete_empty() to filters and use it in cls_flower
    - net_sched: sch_fq: properly set sk->sk_pacing_status
    - [arm64,armhf] net: stmmac: dwmac-meson8b: Fix the RGMII TX delay on
      Meson8b/8m2 SoCs
    - ptp: fix the race between the release of ptp_clock and cdev
    - tcp: Fix highest_sack and highest_sack_seq
    - udp: fix integer overflow while computing available space in sk_rcvbuf
    - bnxt_en: Fix MSIX request logic for RDMA driver.
    - bnxt_en: Free context memory in the open path if firmware has been
      reset.
    - bnxt_en: Return error if FW returns more data than dump length
    - bnxt_en: Fix bp->fw_health allocation and free logic.
    - bnxt_en: Remove unnecessary NULL checks for fw_health
    - bnxt_en: Fix the logic that creates the health reporters.
    - bnxt_en: Add missing devlink health reporters for VFs.
    - net: add bool confirm_neigh parameter for dst_ops.update_pmtu
    - ip6_gre: do not confirm neighbor when do pmtu update
    - gtp: do not confirm neighbor when do pmtu update
    - net/dst: add new function skb_dst_update_pmtu_no_confirm
    - tunnel: do not confirm neighbor when do pmtu update
    - vti: do not confirm neighbor when do pmtu update
    - sit: do not confirm neighbor when do pmtu update
    - net/dst: do not confirm neighbor for vxlan and geneve pmtu update
    - [arm64,armhf] net: marvell: mvpp2: phylink requires the link interrupt
    - gtp: fix wrong condition in gtp_genl_dump_pdp()
    - gtp: avoid zero size hashtable
    - bonding: fix active-backup transition after link failure
    - tcp: do not send empty skb from tcp_write_xmit()
    - tcp/dccp: fix possible race __inet_lookup_established()
    - [x86] hv_netvsc: Fix tx_table init in rndis_set_subchannel()
    - gtp: fix an use-after-free in ipv4_pdp_find()
    - gtp: do not allow adding duplicate tid and ms_addr pdp context
    - bnxt: apply computed clamp value for coalece parameter
    - ipv6/addrconf: only check invalid header values when
      NETLINK_F_STRICT_CHK is set
    - [arm64,armhf] net: phylink: fix interface passed to mac_link_up
    - net: ena: fix napi handler misbehavior when the napi budget is zero
    - vhost/vsock: accept only packets with the right dst_cid
    - mm/hugetlbfs: fix for_each_hstate() loop in init_hugetlbfs_fs()

  [ Salvatore Bonaccorso ]
  * debian/lib/python/debian_linux/abi.py: Add one missing string replacement.
  * debian/lib/python/debian_linux/abi.py: strip whitespace characters in
    line.
  * [rt] Refresh lib-ubsan-Don-t-seralize-UBSAN-report.patch for context
    changes in 5.4.7
  * [rt] Drop x86-ioapic-Prevent-inconsistent-state-when-moving-an.patch
  * Enable EROFS filesystem support as module.
    Enable EROFS_FS as module, enable EROFS_FS_XATTR, EROFS_FS_POSIX_ACL,
    EROFS_FS_SECURITY, EROFS_FS_ZIP and EROFS_FS_CLUSTER_PAGE_LIMIT.
    Thanks to Gao Xiang <gaoxiang25@huawei.com> (Closes: #946569)
  * Enable additional netfilter modules.
    Enable NFT_BRIDGE_META, NF_CONNTRACK_BRIDGE, IP6_NF_MATCH_SRH, NFT_XFRM
    and NFT_SYNPROXY as modules.
    Thanks to Arturo Borrero Gonzalez (Closes: #948031)
  * [rt] Drop watchdog-prevent-deferral-of-watchdogd-wakeup-on-RT.patch
  * [rt] Refresh Use-CONFIG_PREEMPTION.patch (Context changes in 5.4.8)
  * Bump ABI to 2

  [ YunQiang Su ]
  * [mips*/octeon] Fix ftbfs on mips* due to octeon image-file:
        move "image-file: linux" to octeon_build from octeon_image.

 -- Salvatore Bonaccorso <carnil@debian.org>  Sun, 05 Jan 2020 15:40:37 +0100

linux (5.4.6-1) unstable; urgency=medium

  * New upstream stable update:
    https://www.kernel.org/pub/linux/kernel/v5.x/ChangeLog-5.4.3
    - rsi: release skb if rsi_prepare_beacon fails (CVE-2019-19071)
    - lp: fix sparc64 LPSETTIMEOUT ioctl
    - time: Zero the upper 32-bits in __kernel_timespec on 32-bit
    - usb: gadget: u_serial: add missing port entry locking
    - [arm64] tty: serial: msm_serial: Fix flow control
    - [arm64,armel,armhf] serial: pl011: Fix DMA ->flush_buffer()
    - serial: serial_core: Perform NULL checks for break_ctl ops
    - [armhf] serial: stm32: fix clearing interrupt error flags
    - serial: 8250_dw: Avoid double error messaging when IRQ absent
    - mwifiex: Re-work support for SDIO HW reset
    - io_uring: fix dead-hung for non-iter fixed rw
    - io_uring: transform send/recvmsg() -ERESTARTSYS to -EINTR
    - fuse: fix leak of fuse_io_priv
    - fuse: verify nlink
    - fuse: verify write return
    - fuse: verify attributes
    - io_uring: fix missing kmap() declaration on powerpc
    - io_uring: ensure req->submit is copied when req is deferred
    - SUNRPC: Avoid RPC delays when exiting suspend
    - ALSA: hda/realtek - Enable internal speaker of ASUS UX431FLC
    - ALSA: hda/realtek - Enable the headset-mic on a Xiaomi's laptop
    - ALSA: hda/realtek - Dell headphone has noise on unmute for ALC236
    - ALSA: hda/realtek - Fix inverted bass GPIO pin on Acer 8951G
    - ALSA: pcm: oss: Avoid potential buffer overflows
    - ALSA: hda - Add mute led support for HP ProBook 645 G4
    - ALSA: hda: Modify stream stripe mask only when needed
    - Input: synaptics - switch another X1 Carbon 6 to RMI/SMbus
    - Input: synaptics-rmi4 - re-enable IRQs in f34v7_do_reflash
    - [x86] Input: synaptics-rmi4 - don't increment rmiaddr for SMBus
      transfers
    - Input: goodix - add upside-down quirk for Teclast X89 tablet
    - media: rc: mark input device as pointing stick
    - [i386] x86/mm/32: Sync only to VMALLOC_END in vmalloc_sync_all()
    - [x86] PCI: Avoid AMD FCH XHCI USB PME# from D0 defect
    - CIFS: Fix NULL-pointer dereference in smb2_push_mandatory_locks
    - CIFS: Fix SMB2 oplock break processing
    - tty: vt: keyboard: reject invalid keycodes
    - can: slcan: Fix use-after-free Read in slcan_open
    - nfsd: Ensure CLONE persists data and metadata changes to the target file
    - nfsd: restore NFSv3 ACL support
    - kernfs: fix ino wrap-around detection
    - jbd2: Fix possible overflow in jbd2_log_space_left()
    - [arm64] drm/msm: fix memleak on release
    - drm: damage_helper: Fix race checking plane->state->fb
    - [i386] drm/i810: Prevent underflow in ioctl
    - [arm64] Validate tagged addresses in access_ok() called from kernel
      threads
    - [powerpc*] KVM: PPC: Book3S HV: XIVE: Free previous EQ page when setting
      up a new one
    - [powerpc*] KVM: PPC: Book3S HV: XIVE: Fix potential page leak on error
      path
    - [powerpc*] KVM: PPC: Book3S HV: XIVE: Set kvm->arch.xive when VPs are
      allocated
    - [x86] KVM: nVMX: Always write vmcs02.GUEST_CR3 during nested VM-Enter
    - [arm64,armhf] KVM: vgic: Don't rely on the wrong pending table
    - [x86] KVM: do not modify masked bits of shared MSRs
    - [x86] KVM: fix presentation of TSX feature in ARCH_CAPABILITIES
    - [x86] KVM: Remove a spurious export of a static function
    - [x86] KVM: Grab KVM's srcu lock when setting nested state
    - crypto: af_alg - cast ki_complete ternary op to int
    - [i386] crypto: geode-aes - switch to skcipher for cbc(aes) fallback
    - [x86] crypto: ccp - fix uninitialized list head
    - crypto: ecdh - fix big endian bug in ECC library
    - crypto: user - fix memory leak in crypto_report (CVE-2019-19062)
    - [armhf] spi: stm32-qspi: Fix kernel oops when unbinding driver
    - spi: Fix SPI_CS_HIGH setting when using native and GPIO CS
    - spi: Fix NULL pointer when setting SPI_CS_HIGH for GPIO CS
    - can: ucan: fix non-atomic allocation in completion handler
    - [amd64] RDMA/qib: Validate ->show()/store() callbacks before calling
      them
    - rfkill: allocate static minor
    - bdev: Factor out bdev revalidation into a common helper
    - bdev: Refresh bdev size for disks without partitioning
    - iomap: Fix pipe page leakage during splicing
    - thermal: Fix deadlock in thermal thermal_zone_device_check
    - vcs: prevent write access to vcsu devices
    - Revert "serial/8250: Add support for NI-Serial PXI/PXIe+485 devices"
    - binder: Fix race between mmap() and binder_alloc_print_pages()
    - binder: Prevent repeated use of ->mmap() via NULL mapping
    - binder: Handle start==NULL in binder_update_page_range()
    - [x86] KVM: fix out-of-bounds write in KVM_GET_EMULATED_CPUID
      (CVE-2019-19332)
    - ALSA: hda - Fix pending unsol events at shutdown
    - md/raid0: Fix an error message in raid0_make_request()
    - drm/mcde: Fix an error handling path in 'mcde_probe()'
    - perf script: Fix invalid LBR/binary mismatch error
    https://www.kernel.org/pub/linux/kernel/v5.x/ChangeLog-5.4.4
    - usb: gadget: configfs: Fix missing spin_lock_init()
    - [x86] usb: gadget: pch_udc: fix use after free
    - nvme: Namepace identification descriptor list is optional
    - Revert "nvme: Add quirk for Kingston NVME SSD running FW E8FK11.T"
    - scsi: lpfc: Fix bad ndlp ptr in xri aborted handling
    - [s390x] scsi: zfcp: trace channel log even for FCP command responses
    - scsi: qla2xxx: Do command completion on abort timeout
    - scsi: qla2xxx: Fix driver unload hang
    - scsi: qla2xxx: Fix double scsi_done for abort path
    - scsi: qla2xxx: Fix memory leak when sending I/O fails
    - compat_ioctl: add compat_ptr_ioctl()
    - ceph: fix compat_ioctl for ceph_dir_operations
    - [arm64] media: venus: remove invalid compat_ioctl32 handler
    - USB: uas: honor flag to avoid CAPACITY16
    - USB: uas: heed CAPACITY_HEURISTICS
    - USB: documentation: flags on usb-storage versus UAS
    - usb: Allow USB device to be warm reset in suspended state
    - [arm64,armhf] usb: host: xhci-tegra: Correct phy enable sequence
    - binder: fix incorrect calculation for num_valid
    - staging: rtl8188eu: fix interface sanity check
    - staging: rtl8712: fix interface sanity check
    - [arm*] staging: vchiq: call unregister_chrdev_region() when driver
      registration fails
    - staging: gigaset: fix general protection fault on probe
    - staging: gigaset: fix illegal free on probe errors
    - staging: gigaset: add endpoint-type sanity check
    - usb: xhci: only set D3hot for pci device
    - xhci: Fix memory leak in xhci_add_in_port()
    - xhci: fix USB3 device initiated resume race with roothub autosuspend
    - xhci: Increase STS_HALT timeout in xhci_suspend()
    - xhci: handle some XHCI_TRUST_TX_LENGTH quirks cases as default
      behaviour.
    - xhci: make sure interrupts are restored to correct state
    - [x86] iio: imu: inv_mpu6050: fix temperature reporting using bad unit
    - USB: atm: ueagle-atm: add missing endpoint check
    - USB: idmouse: fix interface sanity checks
    - USB: serial: io_edgeport: fix epic endpoint lookup
    - usb: roles: fix a potential use after free
    - USB: adutux: fix interface sanity check
    - usb: core: urb: fix URB structure initialization function
    - usb: mon: Fix a deadlock in usbmon between mmap and read
    - [arm64,amd64,i386] tpm: add check after commands attribs tab allocation
    - [arm64,amd64,i386] tpm: Switch to platform_get_irq_optional()
    - brcmfmac: disable PCIe interrupts before bus reset
    - mtd: rawnand: Change calculating of position page containing BBM
    - virtio-balloon: fix managed page counts when migrating pages between
      zones
    - usb: dwc3: pci: add ID for the Intel Comet Lake -H variant
    - [arm64,armhf] usb: dwc3: gadget: Fix logical condition
    - [arm64,armhf] usb: dwc3: gadget: Clear started flag for non-IOC
    - [arm64,armhf] usb: dwc3: ep0: Clear started flag on completion
    - [x86] usb: typec: fix use after free in typec_register_port()
    - iwlwifi: pcie: fix support for transmitting SKBs with fraglist
    - btrfs: check page->mapping when loading free space cache
    - btrfs: use btrfs_block_group_cache_done in update_block_group
    - btrfs: use refcount_inc_not_zero in kill_all_nodes
    - Btrfs: fix metadata space leak on fixup worker failure to set range as
      delalloc
    - Btrfs: fix negative subv_writers counter and data space leak after
      buffered write
    - btrfs: Avoid getting stuck during cyclic writebacks
    - btrfs: Remove btrfs_bio::flags member
    - Btrfs: send, skip backreference walking for extents with many references
    - btrfs: record all roots for rename exchange on a subvol
    - rtlwifi: rtl8192de: Fix missing code to retrieve RX buffer address
    - rtlwifi: rtl8192de: Fix missing callback that tests for hw release of
      buffer
    - rtlwifi: rtl8192de: Fix missing enable interrupt flag
    - ovl: fix lookup failure on multi lower squashfs
    - ovl: fix corner case of non-unique st_dev;st_ino
    - ovl: relax WARN_ON() on rename to self
    - [arm*] hwrng: omap - Fix RNG wait loop timeout
    - dm writecache: handle REQ_FUA
    - dm zoned: reduce overhead of backing device checks
    - workqueue: Fix spurious sanity check failures in destroy_workqueue()
    - workqueue: Fix pwq ref leak in rescuer_thread()
    - ASoC: rt5645: Fixed buddy jack support.
    - ASoC: rt5645: Fixed typo for buddy jack support.
    - ASoC: Jack: Fix NULL pointer dereference in snd_soc_jack_report
    - md: improve handling of bio with REQ_PREFLUSH in md_flush_request()
    - blk-mq: avoid sysfs buffer overflow with too many CPU cores
    - cgroup: pids: use atomic64_t for pids->limit
    - wil6210: check len before memcpy() calls
    - ar5523: check NULL before memcpy() in ar5523_cmd()
    - [s390x] mm: properly clear _PAGE_NOEXEC bit when it is not supported
    - cpuidle: Do not unset the driver if it is there already
    - cpuidle: use first valid target residency as poll time
    - [arm64,armhf] drm/panfrost: Open/close the perfcnt BO
    - [powerpc*] perf: Disable trace_imc pmu
    - [x86] intel_th: Fix a double put_device() in error path
    - [x86] intel_th: pci: Add Ice Lake CPU support
    - [x86] intel_th: pci: Add Tiger Lake CPU support
    - PM / devfreq: Lock devfreq in trans_stat_show
    - [powerpc*] cpufreq: powernv: fix stack bloat and hard limit on number of
      CPUs
    - ALSA: fireface: fix return value in error path of isochronous resources
      reservation
    - ALSA: oxfw: fix return value in error path of isochronous resources
      reservation
    - ALSA: hda/realtek - Line-out jack doesn't work on a Dell AIO
    - ACPI / utils: Move acpi_dev_get_first_match_dev() under CONFIG_ACPI
    - ACPI: LPSS: Add LNXVIDEO -> BYT I2C7 to lpss_device_links
    - ACPI: LPSS: Add LNXVIDEO -> BYT I2C1 to lpss_device_links
    - ACPI: LPSS: Add dmi quirk for skipping _DEP check for some device-links
    - ACPI / hotplug / PCI: Allocate resources directly under the non-hotplug
      bridge
    - ACPI: OSL: only free map once in osl.c
    - ACPI: bus: Fix NULL pointer check in acpi_bus_get_private_data()
    - ACPI: EC: Rework flushing of pending work
    - ACPI: PM: Avoid attaching ACPI PM domain to certain devices
    - [arm64] pinctrl: armada-37xx: Fix irq mask access in
      armada_37xx_irq_set_type()
    - [armhf] pinctrl: samsung: Add of_node_put() before return in error path
    - [armhf] pinctrl: samsung: Fix device node refcount leaks in Exynos
      wakeup controller init
    - [armhf] pinctrl: samsung: Fix device node refcount leaks in init code
    - [armhf] mmc: host: omap_hsmmc: add code for special init of wl1251 to
      get rid of pandora_wl1251_init_card
    - RDMA/core: Fix ib_dma_max_seg_size()
    - ppdev: fix PPGETTIME/PPSETTIME ioctls
    - [powerpc*] Allow 64bit VDSO __kernel_sync_dicache to work across ranges
      >4GB
    - [powerpc*] xive: Prevent page fault issues in the machine crash handler
    - [powerpc*] Allow flush_icache_range to work across ranges >4GB
    - [powerpc*] xive: Skip ioremap() of ESB pages for LSI interrupts
    - video/hdmi: Fix AVI bar unpack
    - quota: Check that quota is not dirty before release
    - ext2: check err when partial != NULL
    - seccomp: avoid overflow in implicit constant conversion
    - quota: fix livelock in dquot_writeback_dquots
    - ext4: Fix credit estimate for final inode freeing
    - reiserfs: fix extended attributes on the root directory
    - scsi: qla2xxx: Fix SRB leak on switch command timeout
    - scsi: qla2xxx: Fix a dma_pool_free() call
    - Revert "scsi: qla2xxx: Fix memory leak when sending I/O fails"
    - [armhf] omap: pdata-quirks: revert pandora specific gpiod additions
    - [armhf] omap: pdata-quirks: remove openpandora quirks for mmc3 and
      wl1251
    - [powerpc*] Avoid clang warnings around setjmp and longjmp
    - [powerpc*] Fix vDSO clock_getres()
    - mm, memfd: fix COW issue on MAP_PRIVATE and F_SEAL_FUTURE_WRITE mappings
    - mm: memcg/slab: wait for !root kmem_cache refcnt killing on root
      kmem_cache destruction
    - ext4: work around deleting a file with i_nlink == 0 safely
    - [arm64] firmware: qcom: scm: Ensure 'a0' status code is treated as
      signed
    - [s390x] smp,vdso: fix ASCE handling
    - [s390x] kaslr: store KASLR offset for early dumps
    - mm/shmem.c: cast the type of unmap_start to u64
    - [powerpc*] Define arch_is_kernel_initmem_freed() for lockdep
    - rtc: disable uie before setting time and enable after
    - splice: only read in as much information as there is pipe buffer space
    - ext4: fix a bug in ext4_wait_for_tail_page_commit
    - ext4: fix leak of quota reservations
    - blk-mq: make sure that line break can be printed
    - workqueue: Fix missing kfree(rescuer) in destroy_workqueue()
    - r8169: fix rtl_hw_jumbo_disable for RTL8168evl
    https://www.kernel.org/pub/linux/kernel/v5.x/ChangeLog-5.4.5
    - inet: protect against too small mtu values.
    - mqprio: Fix out-of-bounds access in mqprio_dump
    - net: bridge: deny dev_set_mac_address() when unregistering
    - net: dsa: fix flow dissection on Tx path
    - [armhf] net: ethernet: ti: cpsw: fix extra rx interrupt
    - net: sched: fix dump qlen for sch_mq/sch_mqprio with NOLOCK subqueues
    - net_sched: validate TCA_KIND attribute in tc_chain_tmplt_add()
    - [arm64] net: thunderx: start phy before starting autonegotiation
    - openvswitch: support asymmetric conntrack
    - tcp: md5: fix potential overestimation of TCP option space
    - tipc: fix ordering of tipc module init and exit routine
    - net/mlx5e: Query global pause state before setting prio2buffer
    - net: ipv6: add net argument to ip6_dst_lookup_flow
    - net: ipv6_stub: use ip6_dst_lookup_flow instead of ip6_dst_lookup
    - tcp: fix rejected syncookies due to stale timestamps
    - tcp: tighten acceptance of ACKs not matching a child socket
    - tcp: Protect accesses to .ts_recent_stamp with {READ,WRITE}_ONCE()
    - net: core: rename indirect block ingress cb function
    - net: sched: allow indirect blocks to bind to clsact in TC
    - cls_flower: Fix the behavior using port ranges with hw-offload
    - gre: refetch erspan header from skb->data after pskb_may_pull()
    - Fixed updating of ethertype in function skb_mpls_pop
    - net: Fixed updating of ethertype in skb_mpls_push()
    - net/mlx5e: Fix TXQ indices to be sequential
    - net/mlx5e: Fix SFF 8472 eeprom length
    - net/mlx5e: Fix freeing flow with kfree() and not kvfree()
    - net/mlx5e: Fix translation of link mode into speed
    - net/mlx5e: ethtool, Fix analysis of speed setting
    - page_pool: do not release pool until inflight == 0.
    - xdp: obtain the mem_id mutex before trying to remove an entry.
    - r8169: add missing RX enabling for WoL on RTL8125
    https://www.kernel.org/pub/linux/kernel/v5.x/ChangeLog-5.4.6
    - USB: Fix incorrect DMA allocations for local memory pool drivers
    - mmc: block: Make card_busy_detect() a bit more generic
    - mmc: block: Add CMD13 polling for MMC IOCTLS with R1B response
    - mmc: core: Drop check for mmc_card_is_removable() in mmc_rescan()
    - mmc: core: Re-work HW reset for SDIO cards
    - PCI/PM: Always return devices to D0 when thawing
    - PCI: pciehp: Avoid returning prematurely from sysfs requests
    - PCI: Fix Intel ACS quirk UPDCR register address
    - PCI/MSI: Fix incorrect MSI-X masking on resume
    - PCI: Do not use bus number zero from EA capability
    - PCI: Apply Cavium ACS quirk to ThunderX2 and ThunderX3
    - PM / QoS: Redefine FREQ_QOS_MAX_DEFAULT_VALUE to S32_MAX
    - block: fix "check bi_size overflow before merge"
    - gfs2: Multi-block allocations in gfs2_page_mkwrite
    - gfs2: fix glock reference problem in gfs2_trans_remove_revoke
    - [arm64] rpmsg: glink: Fix reuse intents memory leak issue
    - [arm64] rpmsg: glink: Fix use after free in open_ack TIMEOUT case
    - [arm64] rpmsg: glink: Put an extra reference during cleanup
    - [arm64] rpmsg: glink: Fix rpmsg_register_device err handling
    - [arm64] rpmsg: glink: Don't send pending rx_done during remove
    - [arm64] rpmsg: glink: Free pending deferred work on remove
    - cifs: smbd: Return -EAGAIN when transport is reconnecting
    - cifs: smbd: Only queue work for error recovery on memory registration
    - cifs: smbd: Add messages on RDMA session destroy and reconnection
    - cifs: smbd: Return -EINVAL when the number of iovs exceeds
      SMBDIRECT_MAX_SGE
    - cifs: smbd: Return -ECONNABORTED when trasnport is not in connected
      state
    - cifs: Don't display RDMA transport on reconnect
    - CIFS: Respect O_SYNC and O_DIRECT flags during reconnect
    - CIFS: Close open handle after interrupted close
    - CIFS: Do not miss cancelled OPEN responses
    - CIFS: Fix NULL pointer dereference in mid callback
    - cifs: Fix retrieval of DFS referrals in cifs_mount()
    - [armhf] ARM: tegra: Fix FLOW_CTLR_HALT register clobbering by
      tegra_resume()
    - vfio/pci: call irq_bypass_unregister_producer() before freeing irq
    - dma-buf: Fix memory leak in sync_file_merge()
    - [arm64,armhf] drm/panfrost: Fix a race in panfrost_ioctl_madvise()
    - [arm64,armhf] drm/panfrost: Fix a BO leak in panfrost_ioctl_mmap_bo()
    - [arm64,armhf] drm/panfrost: Fix a race in panfrost_gem_free_object()
    - [x86] drm/mgag200: Extract device type from flags
    - [x86] drm/mgag200: Store flags from PCI driver data in device structure
    - [x86] drm/mgag200: Add workaround for HW that does not support
      'startadd'
    - [x86] drm/mgag200: Flag all G200 SE A machines as broken wrt <startadd>
    - [arm64] drm: meson: venc: cvbs: fix CVBS mode matching
    - dm mpath: remove harmful bio-based optimization
    - dm btree: increase rebalance threshold in __rebalance2()
    - dm clone metadata: Track exact changes per transaction
    - dm clone metadata: Use a two phase commit
    - dm clone: Flush destination device before committing metadata
    - dm thin metadata: Add support for a pre-commit callback
    - dm thin: Flush data device before committing metadata
    - scsi: ufs: Disable autohibern8 feature in Cadence UFS
    - scsi: iscsi: Fix a potential deadlock in the timeout handler
    - scsi: qla2xxx: Ignore NULL pointer in tcm_qla2xxx_free_mcmd
    - scsi: qla2xxx: Initialize free_work before flushing it
    - scsi: qla2xxx: Added support for MPI and PEP regions for ISP28XX
    - scsi: qla2xxx: Change discovery state before PLOGI
    - scsi: qla2xxx: Correctly retrieve and interpret active flash region
    - scsi: qla2xxx: Fix incorrect SFUB length used for Secure Flash Update MB
      Cmd
    - drm/nouveau/kms/nv50-: Call outp_atomic_check_view() before handling PBN
    - drm/nouveau/kms/nv50-: Store the bpc we're using in nv50_head_atom
    - drm/nouveau/kms/nv50-: Limit MST BPC to 8
    - [x86] drm/i915/fbc: Disable fbc by default on all glk+
    - drm/radeon: fix r1xx/r2xx register checker for POT textures
    - drm/dp_mst: Correct the bug in drm_dp_update_payload_part1()
    - drm/amdgpu: initialize vm_inv_eng0_sem for gfxhub and mmhub
    - drm/amdgpu: invalidate mmhub semaphore workaround in gmc9/gmc10
    - drm/amdgpu/gfx10: explicitly wait for cp idle after halt/unhalt
    - drm/amdgpu/gfx10: re-init clear state buffer after gpu reset
    - drm/amdgpu: avoid using invalidate semaphore for picasso
    - drm/amdgpu: add invalidate semaphore limit for SRIOV and picasso in gmc9
    - ALSA: hda: Fix regression by strip mask fix

  [ Joe Richey ]
  * [amd64/cloud-amd64] tpm: Enable TPM drivers for Cloud (Closes: #946237)

  [ Ben Hutchings ]
  * [armel/rpi,armhf,arm64] Enable DEBUG_WX
  * linux-cpupower: Fix grammar error in package description
  * debian/control: Make library package descriptions more consistent
  * Set ABI to 1
  * tracing: Do not create directories if lockdown is in affect

  [ Aurelien Jarno ]
  * [armhf,arm64] Fix critical trip point on RPI 3.

  [ Salvatore Bonaccorso ]
  * [rt] Update to 5.4.3-rt1 and re-enable
  * [rt] Enable PREEMPT_RT (instead of PREEMPT_RT_FULL) which is part of 5.4
  * [rt] Update to 5.4.5-rt3

  [ YunQiang Su ]
  * [mipsel,mips64el/loongson-3] Enable AMDGPU.
  * [mips*] switch to vmlinuz from vmlinux except octeon.
  * [mips*] enable CONFIG_MIPS_O32_FP64_SUPPORT.
  * [mips*] enable CONFIG_CPU_HAS_MSA except octeon.

  [ Vagrant Cascadian ]
  * [arm64] drivers/gpu/drm/sun4i: Enable DRM_SUN8I_MIXER as a module.
    (Closes: #946510). Thanks to Andrei POPESCU.

  [ Sudip Mukherjee ]
  * Add libtraceevent packages (Closes: #944138)

 -- Ben Hutchings <ben@decadent.org.uk>  Fri, 27 Dec 2019 22:17:44 +0000

linux (5.4.2-1~exp1) experimental; urgency=medium

  * New upstream stable update:
    https://www.kernel.org/pub/linux/kernel/v5.x/ChangeLog-5.4.1
    - Bluetooth: Fix invalid-free in bcsp_close()
    - ath9k_hw: fix uninitialized variable data
    - ath10k: Fix a NULL-ptr-deref bug in ath10k_usb_alloc_urb_from_pipe
      (CVE-2019-15099)
    - ath10k: Fix HOST capability QMI incompatibility
    - ath10k: restore QCA9880-AR1A (v1) detection
    - Revert "Bluetooth: hci_ll: set operational frequency earlier"
    - Revert "dm crypt: use WQ_HIGHPRI for the IO and crypt workqueues"
    - md/raid10: prevent access of uninitialized resync_pages offset
    - [x86] insn: Fix awk regexp warnings
    - [x86] speculation: Fix incorrect MDS/TAA mitigation status
    - [x86] speculation: Fix redundant MDS mitigation message
    - nbd: prevent memory leak
    - [i386] x86/stackframe/32: Repair 32-bit Xen PV
    - [i386] x86/xen/32: Make xen_iret_crit_fixup() independent of frame
      layout
    - [i386] x86/xen/32: Simplify ring check in xen_iret_crit_fixup()
    - [i386] x86/doublefault/32: Fix stack canaries in the double fault
      handler
    - [i386] x86/pti/32: Size initial_page_table correctly
    - [i386] x86/cpu_entry_area: Add guard page for entry stack on 32bit
    - [i386] x86/entry/32: Fix IRET exception
    - [i386] x86/entry/32: Use %ss segment where required
    - [i386] x86/entry/32: Move FIXUP_FRAME after pushing %fs in SAVE_ALL
    - [i386] x86/entry/32: Unwind the ESPFIX stack earlier on exception entry
    - [i386] x86/entry/32: Fix NMI vs ESPFIX
    - [i386] x86/pti/32: Calculate the various PTI cpu_entry_area sizes
      correctly, make the CPU_ENTRY_AREA_PAGES assert precise
    - [i386] x86/entry/32: Fix FIXUP_ESPFIX_STACK with user CR3
    - futex: Prevent robust futex exit race
    - ALSA: usb-audio: Fix NULL dereference at parsing BADD
    - ALSA: usb-audio: Fix Scarlett 6i6 Gen 2 port data
    - media: vivid: Set vid_cap_streaming and vid_out_streaming to true
    - media: vivid: Fix wrong locking that causes race conditions on streaming
      stop (CVE-2019-18683)
    - media: usbvision: Fix invalid accesses after device disconnect
    - media: usbvision: Fix races among open, close, and disconnect
    - cpufreq: Add NULL checks to show() and store() methods of cpufreq
    - futex: Move futex exit handling into futex code
    - futex: Replace PF_EXITPIDONE with a state
    - exit/exec: Seperate mm_release()
    - futex: Split futex_mm_release() for exit/exec
    - futex: Set task::futex_state to DEAD right after handling futex exit
    - futex: Mark the begin of futex exit explicitly
    - futex: Sanitize exit state handling
    - futex: Provide state handling for exec() as well
    - futex: Add mutex around futex exit
    - futex: Provide distinct return value when owner is exiting
    - futex: Prevent exit livelock
    - media: uvcvideo: Fix error path in control parsing failure
    - media: b2c2-flexcop-usb: add sanity checking (CVE-2019-15291)
    - media: cxusb: detect cxusb_ctrl_msg error in query
    - media: imon: invalid dereference in imon_touch_event
    - media: mceusb: fix out of bounds read in MCE receiver buffer
    - ALSA: hda - Disable audio component for legacy Nvidia HDMI codecs
    - usbip: tools: fix fd leakage in the function of read_attr_usbip_status
    - usbip: Fix uninitialized symbol 'nents' in stub_recv_cmd_submit()
    - usb-serial: cp201x: support Mark-10 digital force gauge
    - USB: chaoskey: fix error case of a timeout
    - appledisplay: fix error handling in the scheduled work
    - USB: serial: mos7840: add USB ID to support Moxa UPort 2210
    - USB: serial: mos7720: fix remote wakeup
    - USB: serial: mos7840: fix remote wakeup
    - USB: serial: option: add support for DW5821e with eSIM support
    - USB: serial: option: add support for Foxconn T77W968 LTE modules
    - [x86] staging: comedi: usbduxfast: usbduxfast_ai_cmdtest rounding error
    - [powerpc*] powerpc/book3s64: Fix link stack flush on context switch
      (CVE-2019-18660)
    - [powerpc*] KVM: PPC: Book3S HV: Flush link stack on guest exit to host
      kernel
    https://www.kernel.org/pub/linux/kernel/v5.x/ChangeLog-5.4.2
    - io_uring: async workers should inherit the user creds
    - net: separate out the msghdr copy from ___sys_{send,recv}msg()
    - net: disallow ancillary data for __sys_{send,recv}msg_file()
    - [arm64] crypto: inside-secure - Fix stability issue with Macchiatobin
    - driver core: platform: use the correct callback type for bus_find_device
    - [arm64,armel,armhf] usb: dwc2: use a longer core rest timeout in
      dwc2_core_reset()
    - [x86] staging: rtl8192e: fix potential use after free
    - staging: rtl8723bs: Drop ACPI device ids
    - staging: rtl8723bs: Add 024c:0525 to the list of SDIO device-ids
    - USB: serial: ftdi_sio: add device IDs for U-Blox C099-F9P
    - [x86] mei: bus: prefix device names on bus with the bus name
    - [x86] mei: me: add comet point V device id
    - [x86] thunderbolt: Power cycle the router if NVM authentication fails
    - [x86] fpu: Don't cache access to fpu_fpregs_owner_ctx
    - macvlan: schedule bc_work even if error
    - mdio_bus: don't use managed reset-controller
    - net: macb: add missed tasklet_kill
    - net: psample: fix skb_over_panic
    - net: sched: fix `tc -s class show` no bstats on class with nolock
      subqueues
    - openvswitch: fix flow command message size
    - sctp: Fix memory leak in sctp_sf_do_5_2_4_dupcook
    - slip: Fix use-after-free Read in slip_open
    - sctp: cache netns in sctp_ep_common
    - openvswitch: drop unneeded BUG_ON() in ovs_flow_cmd_build_info()
    - openvswitch: remove another BUG_ON()
    - net: skmsg: fix TLS 1.3 crash with full sk_msg
    - tipc: fix link name length check
    - r8169: fix jumbo configuration for RTL8168evl
    - r8169: fix resume on cable plug-in
    - ext4: add more paranoia checking in ext4_expand_extra_isize handling
    - Revert "jffs2: Fix possible null-pointer dereferences in
      jffs2_add_frag_to_fragtree()"
    - HID: core: check whether Usage Page item is after Usage ID items
    - [x86] platform/x86: hp-wmi: Fix ACPI errors caused by too small buffer
    - [x86] platform/x86: hp-wmi: Fix ACPI errors caused by passing 0 as input
      size

  [ Ben Hutchings ]
  * [armel] udeb: Replace m25p80 with spi-nor in mtd-modules (fixes FTBFS)
  * [ia64] udeb: Remove SGI SN2 modules (fixes FTBFS)
  * iio: Enable TI_ADS1015 as module, replacing SENSORS_ADS1015
  * [armhf] regulator: Really enable REGULATOR_STM32_PWR
  * [armhf] drm/panel: Enable DRM_PANEL_{SONY_ACX565AKM,TPO_TD028TTEC1,
    TPO_TD043MTEA1} as modules, replacing the corresponding omapdrm options
  * [armhf,arm64] platform/chrome: Change chromeos drivers back to modules
  * Build-Depend on kernel-wedge 2.102; remove workaround in debian/rules.real
  * debian/bin: Add script to update taint list for bug reporting script
  * linux-image: bug: Update taint list and use upstream descriptions
  * btrfs,fanotify: Use TAINT_AUX instead of TAINT_USER for unsupported
    features

  [ Romain Perier ]
  * Enable VIRTIO_FS and VIRTIO_PMEM (Closes: #945853)

  [ Aurelien Jarno]
  * [ppc64el] Fix building libbpf with recent binutils versions (fixes FTBFS).

  [ Luca Boccassi ]
  * verity: enable DM_VERITY_VERIFY_ROOTHASH_SIG

 -- Salvatore Bonaccorso <carnil@debian.org>  Thu, 05 Dec 2019 08:37:56 +0100

linux (5.4-1~exp1) experimental; urgency=medium

  * New upstream release: https://kernelnewbies.org/Linux_5.4

  [ Ben Hutchings ]
  * lockdown: Rebase on upstream Lockdown LSM:
    - Refresh "efi: Add an EFI_SECURE_BOOT flag to indicate secure boot mode"
    - Update "efi: Lock down the kernel if booted in secure boot mode"
    - Update "Add a SysRq option to lift kernel lockdown"
    - Update "mtd: Disable slram and phram when locked down"
    - Update "arm64: add kernel config option to lock down when in Secure Boot
      mode"
    - Refresh "lockdown: Refer to Debian wiki until manual page exists"
    - Drop all other lockdown patches
    - Enable SECURITY_LOCKDOWN_LSM, LOCK_DOWN_KERNEL_FORCE_NONE,
      LOCK_DOWN_IN_EFI_SECURE_BOOT
  * [armel/marvell] lockdown: Disable Lockdown as it now selects MODULE_SIG
  * [amd64] Update "x86: Make x32 syscall support conditional …" for 5.4
  * debian/lib/python/debian_linux/abi.py: Add support for symbol namespaces
  * debian/bin/genpatch-rt: Fix series generation from git

  [ Romain Perier ]
  * Rebased the following patches onto 5.4.x:
    - debian/version.patch
    - debian/ia64-hardcode-arch-script-output.patch
    - bugfix/all/
      radeon-amdgpu-firmware-is-required-for-drm-and-kms-on-r600-onward.patch
    - features/all/aufs5/aufs5-mmap.patch
    - features/all/aufs5/aufs5-standalone.patch
    - features/x86/
      intel-iommu-add-kconfig-option-to-exclude-igpu-by-default.patch
    - bugfix/all/fs-add-module_softdep-declarations-for-hard-coded-cr.patch
    - debian/revert-objtool-fix-config_stack_validation-y-warning.patch
    - features/all/db-mok-keyring/
      0003-MODSIGN-checking-the-blacklisted-hash-before-loading-a-kernel-module
      .patch
    - bugfix/all/tools-perf-man-date.patch
    - bugfix/all/usbip-fix-misuse-of-strncpy.patch
    - bugfix/all/partially-revert-usb-kconfig-using-select-for-usb_co.patch

  [ John Paul Adrian Glaubitz ]
  * [m68k] Enable CONFIG_PATA_BUDDHA as module

  [ Aurelien Jarno ]
  * [armhf] Add support for STM32MP1 SoC: enable ARCH_STM32,
    CRYPTO_DEV_STM32_CRC, CRYPTO_DEV_STM32_CRYP, CRYPTO_DEV_STM32_HASH,
    DRM_PANEL_ORISETECH_OTM8009A, DRM_SII902X, DRM_STM, DRM_STM_DSI,
    HW_RANDOM_STM32, I2C_STM32F7, INPUT_STPMIC1_ONKEY, MFD_STM32_LPTIMER,
    MFD_STPMIC1, MTD_NAND_STM32_FMC2, PHY_STM32_USBPHYC, PWM_STM32_LP,
    REGULATOR_STM32_BOOSTER, REGULATOR_STM32_PWR, REGULATOR_STM32_VREFBUF,
    REGULATOR_STPMIC1, REMOTEPROC, RTC_DRV_STM32, SERIAL_STM32,
    SERIAL_STM32_CONSOLE, SND_AUDIO_GRAPH_CARD, SND_SOC_CS42L51_I2C,
    SND_SOC_STM32_DFSDM, SND_SOC_STM32_I2S, SND_SOC_STM32_SAI,
    SND_SOC_STM32_SPDIFRX, SPI_STM32, SPI_STM32_QSPI, STM32_DMA,
    STM32_DMAMUX, STM32_MDMA, STM32_RPROC, STPMIC1_WATCHDOG,
    TOUCHSCREEN_EDT_FT5X06.
  * [arm64] Re-enable BT_HCIUART_{BCM,LL} (arm64 version of #906048).
  * [arm64,armhf] Enable CLK_RASPBERRYPI and RASPBERRYPI_CPUFREQ.

  [ Salvatore Bonaccorso ]
  * md: Enable MD_CLUSTER as module (Closes: #927026)

 -- Ben Hutchings <ben@decadent.org.uk>  Tue, 26 Nov 2019 01:33:11 +0000

linux (5.3.15-1) unstable; urgency=medium

  * New upstream stable update:
    https://www.kernel.org/pub/linux/kernel/v5.x/ChangeLog-5.3.10
    - regulator: of: fix suspend-min/max-voltage parsing
    - ASoC: topology: Fix a signedness bug in soc_tplg_dapm_widget_create()
    - [arm64] dts: allwinner: a64: pine64-plus: Add PHY regulator delay
    - [arm64] dts: allwinner: a64: Drop PMU node
    - [arm64] dts: allwinner: a64: sopine-baseboard: Add PHY regulator delay
    - [arm64] dts: Fix gpio to pinmux mapping
    - [x86] pinctrl: intel: Allocate IRQ chip dynamic
    - [amd64] ASoC: SOF: loader: fix kernel oops on firmware boot failure
    - [amd64] ASoC: SOF: topology: fix parse fail issue for byte/bool tuple
      types
    - [amd64] ASoC: SOF: Intel: hda: fix warnings during FW load
    - [amd64] ASoC: SOF: Intel: initialise and verify FW crash dump data.
    - [amd64] ASoC: SOF: Intel: hda: Disable DMI L1 entry during capture
    - [amd64] ASoC: rt5682: add NULL handler to set_jack function
    - [amd64] ASoC: intel: sof_rt5682: add remove function to disable jack
    - [x86] ASoC: intel: bytcr_rt5651: add null check to support_button_press
    - [armhf] regulator: pfuze100-regulator: Variable "val" in
      pfuze100_regulator_probe() could be uninitialized
    - [armhf,arm64] ASoc: rockchip: i2s: Fix RPM imbalance
    - [arm64] dts: rockchip: fix Rockpro64 RK808 interrupt line
    - [armhf] dts: logicpd-torpedo-som: Remove twl_keypad
    - [arm64] dts: rockchip: fix RockPro64 vdd-log regulator settings
    - [arm64] dts: rockchip: fix RockPro64 sdhci settings
    - [arm64] dts: zii-ultra: fix ARM regulator states
    - [armhf] dts: am3874-iceboard: Fix 'i2c-mux-idle-disconnect' usage
    - [armhf] dts: Use level interrupt for omap4 & 5 wlcore
    - [armel,armhf] mm: fix alignment handler faults under memory pressure
    - scsi: qla2xxx: fix a potential NULL pointer dereference
    - scsi: scsi_dh_alua: handle RTPG sense code correctly during state
      transitions
    - [armel,armhf] 8908/1: add __always_inline to functions called from
      __get_user_check()
    - [arm64] dts: rockchip: fix RockPro64 sdmmc settings
    - [arm64] dts: rockchip: Fix usb-c on Hugsun X99 TV Box
    - [armhf] dts: imx6q-logicpd: Re-Enable SNVS power key
    - perf tools: Fix resource leak of closedir() on the error paths
    - perf c2c: Fix memory leak in build_cl_output()
    - perf kmem: Fix memory leak in compact_gfp_flags()
    - drm/amdgpu: fix potential VM faults
    - drm/amdgpu: fix error handling in amdgpu_bo_list_create
    - scsi: target: core: Do not overwrite CDB byte 1
    - scsi: hpsa: add missing hunks in reset-patch
    - [x86] ASoC: Intel: sof-rt5682: add a check for devm_clk_get
    - [x86] ASoC: SOF: control: return true when kcontrol values change
    - tracing: Fix "gfp_t" format for synthetic events
    - [arm64] dts: bcm2837-rpi-cm3: Avoid leds-gpio probing issue
    - [x86] ALSA: hda: Add Tigerlake/Jasperlake PCI ID
    - [armhf,arm64] irqchip/gic-v3-its: Use the exact ITSList for VMOVP
    - cifs: Fix cifsInodeInfo lock_sem deadlock when reconnect occurs
    - [riscv64] irqchip/sifive-plic: Skip contexts except supervisor in
      plic_init()
    - nbd: protect cmd->status with cmd->lock
    - nbd: handle racing with error'ed out commands
    - cxgb4: fix panic when attaching to ULD fail
    - cxgb4: request the TX CIDX updates to status page
    - dccp: do not leak jiffies on the wire
    - erspan: fix the tun_info options_len check for erspan
    - inet: stop leaking jiffies on the wire
    - net: annotate accesses to sk->sk_incoming_cpu
    - net: annotate lockless accesses to sk->sk_napi_id
    - [armhf] net: dsa: bcm_sf2: Fix IMP setup for port different than 8
    - net: fix sk_page_frag() recursion from memory reclaim
    - [arm64] net: hisilicon: Fix ping latency when deal with high throughput
    - net/mlx4_core: Dynamically set guaranteed amount of counters per VF
    - netns: fix GFP flags in rtnl_net_notifyid()
    - net: rtnetlink: fix a typo fbd -> fdb
    - net: usb: lan78xx: Disable interrupts before calling generic_handle_irq()
    - net: Zeroing the structure ethtool_wolinfo in ethtool_get_wol()
    - udp: fix data-race in udp_set_dev_scratch()
    - vxlan: check tun_info options_len properly
    - net: add skb_queue_empty_lockless()
    - udp: use skb_queue_empty_lockless()
    - net: use skb_queue_empty_lockless() in poll() handlers
    - net: use skb_queue_empty_lockless() in busy poll contexts
    - net: add READ_ONCE() annotation in __skb_wait_for_more_packets()
    - ipv4: fix route update on metric change.
    - net/smc: fix closing of fallback SMC sockets
    - net/smc: keep vlan_id for SMC-R in smc_listen_work()
    - keys: Fix memory leak in copy_net_ns
    - net: phylink: Fix phylink_dbg() macro
    - rxrpc: Fix handling of last subpacket of jumbo packet
    - net/mlx5e: Determine source port properly for vlan push action
    - net/mlx5e: Remove incorrect match criteria assignment line
    - net/mlx5e: Initialize on stack link modes bitmap
    - net/mlx5: Fix flow counter list auto bits struct
    - net/smc: fix refcounting for non-blocking connect()
    - net/mlx5: Fix rtable reference leak
    - r8169: fix wrong PHY ID issue with RTL8168dp
    - net/mlx5e: Fix ethtool self test: link speed
    - net/mlx5e: Fix handling of compressed CQEs in case of low NAPI budget
    - ipv4: fix IPSKB_FRAG_PMTU handling with fragmentation
    - [armhf] net: dsa: b53: Do not clear existing mirrored port mask
    - net: dsa: fix switch tree list
    - net: ensure correct skb->tstamp in various fragmenters
    - [arm64] net: hns3: fix mis-counting IRQ vector numbers issue
    - net: netem: fix error path for corrupted GSO frames
    - net: reorder 'struct net' fields to avoid false sharing
    - net: usb: lan78xx: Connect PHY before registering MAC
    - [x86] r8152: add device id for Lenovo ThinkPad USB-C Dock Gen 2
    - net: netem: correct the parent's backlog when corrupted packet was
      dropped
    - net/flow_dissector: switch to siphash
    - CIFS: Fix retry mid list corruption on reconnects
    - usb: gadget: udc: core: Fix segfault if udc_bind_to_driver() for pending
      driver fails
    https://www.kernel.org/pub/linux/kernel/v5.x/ChangeLog-5.3.11
    - bonding: fix state transition issue in link monitoring
    - CDC-NCM: handle incomplete transfer of MTU
    - ipv4: Fix table id reference in fib_sync_down_addr
    - [mips*/octeon] net: ethernet: octeon_mgmt: Account for second possible
      VLAN header
    - net: fix data-race in neigh_event_send()
    - net: usb: qmi_wwan: add support for DW5821e with eSIM support
    - nfc: netlink: fix double device reference drop
    - qede: fix NULL pointer deref in __qede_remove()
    - ipv6: fixes rt6_probe() and fib6_nh->last_probe init
    - [arm64] net: hns: Fix the stray netpoll locks causing deadlock in NAPI
      path
    - net: prevent load/store tearing on sk->sk_stamp
    - net: sched: prevent duplicate flower rules from tcf_proto destroy race
    - net/smc: fix ethernet interface refcounting
    - vsock/virtio: fix sock refcnt holding during the shutdown
    - r8169: fix page read in r8168g_mdio_read
    - ALSA: timer: Fix incorrectly assigned timer instance
    - ALSA: bebob: fix to detect configured source of sampling clock for
      Focusrite Saffire Pro i/o series
    - ALSA: hda/ca0132 - Fix possible workqueue stall
    - mm: memcontrol: fix NULL-ptr deref in percpu stats flush
    - mm: memcontrol: fix network errors from failing __GFP_ATOMIC charges
    - mm, meminit: recalculate pcpu batch and high limits after init completes
    - mm: thp: handle page cache THP correctly in PageTransCompoundMap
    - mm, vmstat: hide /proc/pagetypeinfo from normal users
    - dump_stack: avoid the livelock of the dump_lock
    - mm: slab: make page_cgroup_ino() to recognize non-compound slab pages
      properly
    - btrfs: Consider system chunk array size for new SYSTEM chunks
    - btrfs: tree-checker: Fix wrong check on max devid
    - btrfs: save i_size to avoid double evaluation of i_size_read in
      compress_file_range
    - [x86] pinctrl: intel: Avoid potential glitches if pin is in GPIO mode
    - perf tools: Fix time sorting
    - perf map: Use zalloc for map_groups
    - drm/radeon: fix si_enable_smc_cac() failed issue
    - HID: wacom: generic: Treat serial number and related fields as unsigned
    - mm/khugepaged: fix might_sleep() warn with CONFIG_HIGHPTE=y
    - blkcg: make blkcg_print_stat() print stats only for online blkgs
    - [arm64] Do not mask out PTE_RDONLY in pte_same()
    - ceph: fix use-after-free in __ceph_remove_cap()
    - ceph: fix RCU case handling in ceph_d_revalidate()
    - ceph: add missing check in d_revalidate snapdir handling
    - ceph: don't try to handle hashed dentries in non-O_CREAT atomic_open
    - ceph: don't allow copy_file_range when stripe_count != 1
    - [x86] iio: imu: inv_mpu6050: fix no data on MPU6050
    - [armhf] sunxi: Fix CPU powerdown on A83T
    - [armhf] dts: imx6-logicpd: Re-enable SNVS power key
    - cpufreq: intel_pstate: Fix invalid EPB setting
    - clone3: validate stack arguments
    - netfilter: nf_tables: Align nft_expr private data to 64-bit
    - netfilter: ipset: Fix an error code in ip_set_sockfn_get()
    - [x86] intel_th: gth: Fix the window switching sequence
    - [x86] intel_th: pci: Add Comet Lake PCH support
    - [x86] intel_th: pci: Add Jasper Lake PCH support
    - [amd64] dumpstack: Don't evaluate exception stacks before setup
    - [i386] apic: Avoid bogus LDR warnings
    - SMB3: Fix persistent handles reconnect
    - can: usb_8dev: fix use-after-free on disconnect
    - [armhf] can: flexcan: disable completely the ECC mechanism
    - [armhf] can: c_can: c_can_poll(): only read status register after status
      IRQ
    - can: peak_usb: fix a potential out-of-sync while decoding packets
    - can: rx-offload: can_rx_offload_queue_sorted(): fix error handling, avoid
      skb mem leak
    - can: gs_usb: gs_can_open(): prevent memory leak (CVE-2019-19052)
    - can: dev: add missing of_node_put() after calling of_get_child_by_name()
    - can: mcba_usb: fix use-after-free on disconnect (CVE-2019-19529)
    - can: peak_usb: fix slab info leak (CVE-2019-19534)
    - configfs: fix a deadlock in configfs_symlink()
    - ALSA: usb-audio: More validations of descriptor units
    - ALSA: usb-audio: Simplify parse_audio_unit()
    - ALSA: usb-audio: Unify the release of usb_mixer_elem_info objects
    - ALSA: usb-audio: Remove superfluous bLength checks
    - ALSA: usb-audio: Clean up check_input_term()
    - ALSA: usb-audio: Fix possible NULL dereference at
      create_yamaha_midi_quirk()
    - ALSA: usb-audio: remove some dead code
    - ALSA: usb-audio: Fix copy&paste error in the validator
    - usbip: Implement SG support to vhci-hcd and stub driver
    - HID: google: add magnemite/masterball USB ids
    - bpf: lwtunnel: Fix reroute supplying invalid dst
    - [x86] HID: intel-ish-hid: fix wrong error handling in
      ishtp_cl_alloc_tx_ring()
    - [powerpc] fix allow/prevent_user_access() when crossing segment
      boundaries.
    - RDMA/mlx5: Clear old rate limit when closing QP
    - iw_cxgb4: fix ECN check on the passive accept
    - RDMA/siw: free siw_base_qp in kref release routine
    - RDMA/qedr: Fix reported firmware version
    - IB/core: Use rdma_read_gid_l2_fields to compare GID L2 fields
    - net/mlx5e: Tx, Fix assumption of single WQEBB of NOP in cleanup flow
    - net/mlx5e: TX, Fix consumer index of error cqe dump
    - net/mlx5: prevent memory leak in mlx5_fpga_conn_create_cq
      (CVE-2019-19045)
    - net/mlx5: fix memory leak in mlx5_fw_fatal_reporter_dump (CVE-2019-19047)
    - scsi: qla2xxx: fixup incorrect usage of host_byte
    - scsi: lpfc: Check queue pointer before use
    - scsi: ufs-bsg: Wake the device before sending raw upiu commands
    - RDMA/uverbs: Prevent potential underflow
    - bpf: Fix use after free in subprog's jited symbol removal
    - [armhf,arm64] net: stmmac: Fix the problem of tso_xmit
    - net: openvswitch: free vport unless register_netdevice() succeeds
    - scsi: lpfc: Honor module parameter lpfc_use_adisc
    - scsi: qla2xxx: Initialized mailbox to prevent driver load failure
    - bpf: Fix use after free in bpf_get_prog_name
    - iwlwifi: pcie: fix PCI ID 0x2720 configs that should be soc
    - iwlwifi: pcie: fix all 9460 entries for qnj
    - iwlwifi: pcie: 0x2720 is qu and 0x30DC is not
    - netfilter: nf_flow_table: set timeout before insertion into hashes
    - xsk: Fix registration of Rx-only sockets
    - net: phy: smsc: LAN8740: add PHY_RST_AFTER_CLK_EN flag
    - ipvs: don't ignore errors in case refcounting ip_vs module fails
    - ipvs: move old_secure_tcp into struct netns_ipvs
    - netfilter: nft_payload: fix missing check for matching length in offloads
    - RDMA/nldev: Skip counter if port doesn't match
    - bonding: fix unexpected IFF_BONDING bit unset
    - bonding: use dynamic lockdep key instead of subclass
    - macsec: fix refcnt leak in module exit routine
    - virt_wifi: fix refcnt leak in module exit routine
    - scsi: sd: define variable dif as unsigned int instead of bool
    - usb: gadget: composite: Fix possible double free memory bug
    - usb: gadget: configfs: fix concurrent issue between composite APIs
    - [armhf,arm64] usb: dwc3: remove the call trace of USBx_GFLADJ
    - [x86] perf/amd/ibs: Fix reading of the IBS OpData register and thus
      precise RIP validity
    - [x86] perf/amd/ibs: Handle erratum #420 only on the affected CPU family
      (10h)
    - [x86] perf/uncore: Fix event group support
    - USB: Skip endpoints with 0 maxpacket length
    - USB: ldusb: use unsigned size format specifiers
    - usbip: tools: Fix read_usb_vudc_device() error path handling
    - RDMA/iw_cxgb4: Avoid freeing skb twice in arp failure case
    - [arm64] RDMA/hns: Prevent memory leaks of eq->buf_list
    - scsi: qla2xxx: stop timer in shutdown path
    - sched/topology: Don't try to build empty sched domains
    - sched/topology: Allow sched_asym_cpucapacity to be disabled
    - nvme-multipath: fix possible io hang after ctrl reconnect
    - [amd64] fjes: Handle workqueue allocation failure
    - [arm64] net: hisilicon: Fix "Trying to free already-free IRQ"
    - wimax: i2400: Fix memory leak in i2400m_op_rfkill_sw_toggle
      (CVE-2019-19051)
    - [x86] iommu/amd: Apply the same IVRS IOAPIC workaround to Acer Aspire
      A315-41
    - mt76: dma: fix buffer unmap with non-linear skbs
    - drm/amdgpu/sdma5: do not execute 0-sized IBs (v2)
    - drm/sched: Set error to s_fence if HW job submission failed.
    - drm/amdgpu: If amdgpu_ib_schedule fails return back the error.
    - drm/amd/display: do not synchronize "drr" displays
    - drm/amd/display: add 50us buffer as WA for pstate switch in active
    - drm/amd/display: Passive DP->HDMI dongle detection fix
    - drm/amd/display: dc.c:use kzalloc without test
    - SUNRPC: The TCP back channel mustn't disappear while requests are
      outstanding
    - SUNRPC: The RDMA back channel mustn't disappear while requests are
      outstanding
    - SUNRPC: Destroy the back channel when we destroy the host transport
    - [x86] hv_netvsc: Fix error handling in netvsc_attach()
    - efi/tpm: Return -EINVAL when determining tpm final events log size fails
    - efi: libstub/arm: Account for firmware reserved memory at the base of RAM
    - [x86] efi: Never relocate kernel below lowest acceptable address
    - [arm64] cpufeature: Enable Qualcomm Falkor errata 1009 for Kryo
    - usb: dwc3: gadget: fix race when disabling ep with cancelled xfers
    - [arm64] apply ARM64_ERRATUM_845719 workaround for Brahma-B53 core
    - [arm64] Brahma-B53 is SSB and spectre v2 safe
    - [arm64] apply ARM64_ERRATUM_843419 workaround for Brahma-B53 core
    - NFSv4: Don't allow a cached open with a revoked delegation
    - igb: Fix constant media auto sense switching when no cable is connected
    - e1000: fix memory leaks
    - ocfs2: protect extent tree in ocfs2_prepare_inode_for_write()
    - [x86] pinctrl: cherryview: Fix irq_valid_mask calculation
    - timekeeping/vsyscall: Update VDSO data unconditionally
    - mm/filemap.c: don't initiate writeback if mapping has no dirty pages
    - cgroup,writeback: don't switch wbs immediately on dead wbs if the memcg
      is dead
    - [x86] ASoC: SOF: Intel: hda-stream: fix the CONFIG_ prefix missing
    - usbip: Fix free of unallocated memory in vhci tx
    - bonding: fix using uninitialized mode_lock
    - netfilter: ipset: Copy the right MAC address in hash:ip,mac IPv6 sets
    https://www.kernel.org/pub/linux/kernel/v5.x/ChangeLog-5.3.12
    - scsi: core: Handle drivers which set sg_tablesize to zero
    - ax88172a: fix information leak on short answers
    - devlink: disallow reload operation during device cleanup
    - ipmr: Fix skb headroom in ipmr_get_route().
    - net/smc: fix fastopen for non-blocking connect()
    - net: usb: qmi_wwan: add support for Foxconn T77W968 LTE modules
    - slip: Fix memory leak in slip_open error path
    - tcp: remove redundant new line from tcp_event_sk_skb
    - devlink: Add method for time-stamp on reporter's dump
    - net/smc: fix refcount non-blocking connect() -part 2
    - ALSA: usb-audio: Fix missing error check at mixer resolution test
    - ALSA: usb-audio: not submit urb for stopped endpoint
    - ALSA: usb-audio: Fix incorrect NULL check in create_yamaha_midi_quirk()
    - ALSA: usb-audio: Fix incorrect size check for processing/extension units
    - Btrfs: fix log context list corruption after rename exchange operation
    - cgroup: freezer: call cgroup_enter_frozen() with preemption disabled in
      ptrace_stop()
    - Input: ff-memless - kill timer in destroy() (CVE-2019-19524)
    - Input: synaptics-rmi4 - fix video buffer size
    - Input: synaptics-rmi4 - disable the relative position IRQ in the F12
      driver
    - Input: synaptics-rmi4 - do not consume more data than we have (F11, F12)
    - Input: synaptics-rmi4 - clear IRQ enables for F54
    - Input: synaptics-rmi4 - destroy F54 poller workqueue when removing
    - KVM: MMU: Do not treat ZONE_DEVICE pages as being reserved
    - IB/hfi1: Ensure r_tid_ack is valid before building TID RDMA ACK packet
    - IB/hfi1: Calculate flow weight based on QP MTU for TID RDMA
    - IB/hfi1: TID RDMA WRITE should not return IB_WC_RNR_RETRY_EXC_ERR
    - IB/hfi1: Ensure full Gen3 speed in a Gen4 system
    - IB/hfi1: Use a common pad buffer for 9B and 16B packets
    - i2c: acpi: Force bus speed to 400KHz if a Silead touchscreen is present
    - [x86] quirks: Disable HPET on Intel Coffe Lake platforms
    - ecryptfs_lookup_interpose(): lower_dentry->d_inode is not stable
    - ecryptfs_lookup_interpose(): lower_dentry->d_parent is not stable either
    - io_uring: ensure registered buffer import returns the IO length
    - [x86] drm/i915: update rawclk also on resume
    - [x86] Revert "drm/i915/ehl: Update MOCS table for EHL"
    - ntp/y2038: Remove incorrect time_t truncation
    - [x86] iommu/vt-d: Fix QI_DEV_IOTLB_PFSID and QI_DEV_EIOTLB_PFSID macros
    - mm: mempolicy: fix the wrong return value and potential pages leak of
      mbind
    - mm: memcg: switch to css_tryget() in get_mem_cgroup_from_mm()
    - mm: hugetlb: switch to css_tryget() in hugetlb_cgroup_charge_cgroup()
    - mm: slub: really fix slab walking for init_on_free
    - mm/memory_hotplug: fix try_offline_node()
    - mm/page_io.c: do not free shared swap slots
    - mmc: sdhci-of-at91: fix quirk2 overwrite
    - slcan: Fix memory leak in error path
    https://www.kernel.org/pub/linux/kernel/v5.x/ChangeLog-5.3.13
    - net: cdc_ncm: Signedness bug in cdc_ncm_set_dgram_size()
    - block, bfq: deschedule empty bfq_queues not referred by any process
    - mm/memory_hotplug: don't access uninitialized memmaps in
      shrink_pgdat_span()
    - mm/memory_hotplug: fix updating the node span
    - [arm64] uaccess: Ensure PAN is re-enabled after unhandled uaccess fault
    - fbdev: Ditch fb_edid_add_monspecs
    https://www.kernel.org/pub/linux/kernel/v5.x/ChangeLog-5.3.14
    - net/mlx4_en: fix mlx4 ethtool -N insertion
    - net/mlx4_en: Fix wrong limitation for number of TX rings
    - net: rtnetlink: prevent underflows in do_setvfinfo()
    - net/sched: act_pedit: fix WARN() in the traffic path
    - net: sched: ensure opts_len <= IP_TUNNEL_OPTS_MAX in act_tunnel_key
    - sfc: Only cancel the PPS workqueue if it exists
    - net/mlxfw: Verify FSM error code translation doesn't exceed array size
    - net/mlx5e: Fix set vf link state error flow
    - net/mlx5: Fix auto group size calculation
    - ipv6/route: return if there is no fib_nh_gw_family
    - taprio: don't reject same mqprio settings
    - net/ipv4: fix sysctl max for fib_multipath_hash_policy
    - net/mlx5e: Fix error flow cleanup in mlx5e_tc_tun_create_header_ipv4/6
    - net/mlx5e: Do not use non-EXT link modes in EXT mode
    - net/mlx5: Update the list of the PCI supported devices
    - vhost/vsock: split packets to send using multiple buffers
    - [arm64] gpio: max77620: Fixup debounce delays
    - fork: fix pidfd_poll()'s return type
    - nbd:fix memory leak in nbd_get_socket()
    - virtio_console: allocate inbufs in add_port() only if it is needed
    - virtio_ring: fix return code on DMA mapping fails
    - virtio_balloon: fix shrinker count
    - Revert "fs: ocfs2: fix possible null-pointer dereferences in
      ocfs2_xa_prepare_entry()"
    - mm/memory_hotplug: don't access uninitialized memmaps in
      shrink_zone_span()
    - mm/ksm.c: don't WARN if page is still mapped in remove_stable_node()
    - drm/amdgpu: disable gfxoff when using register read interface
    - drm/amdgpu: disable gfxoff on original raven
    - drm/amd/powerplay: issue no PPSMC_MSG_GetCurrPkgPwr on unsupported ASICs
    - [x86] drm/i915: Don't oops in dumb_create ioctl if we have no crtcs
    - [x86] drm/i915/pmu: "Frequency" is reported as accumulated cycles
    - [x86] drm/i915/userptr: Try to acquire the page lock around
      set_page_dirty()
    - Bluetooth: Fix invalid-free in bcsp_close()
    - ath10k: restore QCA9880-AR1A (v1) detection
    - ath10k: Fix HOST capability QMI incompatibility
    - ath10k: Fix a NULL-ptr-deref bug in ath10k_usb_alloc_urb_from_pipe
      (CVE-2019-15099)
    - ath9k_hw: fix uninitialized variable data
    - Revert "Bluetooth: hci_ll: set operational frequency earlier"
    - Revert "dm crypt: use WQ_HIGHPRI for the IO and crypt workqueues"
    - md/raid10: prevent access of uninitialized resync_pages offset
    - mdio_bus: Fix init if CONFIG_RESET_CONTROLLER=n
    - [armel,armhf] 8904/1: skip nomap memblocks while finding the lowmem/
      highmem boundary
    - [x86] insn: Fix awk regexp warnings
    - [x86] speculation: Fix incorrect MDS/TAA mitigation status
    - [x86] speculation: Fix redundant MDS mitigation message
    - nbd: prevent memory leak
    - [i386] stackframe: Repair 32-bit Xen PV
    - [i386] xen: Make xen_iret_crit_fixup() independent of frame layout
    - [i386] xen: Simplify ring check in xen_iret_crit_fixup()
    - [i386] doublefault: Fix stack canaries in the double fault handler
    - [i386] pti: Size initial_page_table correctly
    - [i386] cpu_entry_area: Add guard page for entry stack on 32bit
    - [i386] entry: Fix IRET exception
    - [i386] entry: Use %ss segment where required
    - [i386] entry: Move FIXUP_FRAME after pushing %fs in SAVE_ALL
    - [i386] entry: Unwind the ESPFIX stack earlier on exception entry
    - [i386] entry: Fix NMI vs ESPFIX
    - [i386] pti: Calculate the various PTI cpu_entry_area sizes correctly,
      make the CPU_ENTRY_AREA_PAGES assert precise
    - [i386] entry: Fix FIXUP_ESPFIX_STACK with user CR3
    - futex: Prevent robust futex exit race
    - ALSA: usb-audio: Fix NULL dereference at parsing BADD
    - nfc: port100: handle command failure cleanly
    - media: vivid: Set vid_cap_streaming and vid_out_streaming to true
    - media: vivid: Fix wrong locking that causes race conditions on streaming
      stop (CVE-2019-18683)
    - media: usbvision: Fix invalid accesses after device disconnect
    - media: usbvision: Fix races among open, close, and disconnect
    - cpufreq: Add NULL checks to show() and store() methods of cpufreq
    - media: uvcvideo: Fix error path in control parsing failure
    - media: b2c2-flexcop-usb: add sanity checking (CVE-2019-15291)
    - media: cxusb: detect cxusb_ctrl_msg error in query
    - media: imon: invalid dereference in imon_touch_event
    - media: mceusb: fix out of bounds read in MCE receiver buffer
    - mm/slub.c: init_on_free=1 should wipe freelist ptr for bulk allocations
    - usbip: tools: fix fd leakage in the function of read_attr_usbip_status
    - usbip: Fix uninitialized symbol 'nents' in stub_recv_cmd_submit()
    - usb-serial: cp201x: support Mark-10 digital force gauge
    - USB: chaoskey: fix error case of a timeout
    - appledisplay: fix error handling in the scheduled work
    - USB: serial: mos7840: add USB ID to support Moxa UPort 2210
    - USB: serial: mos7720: fix remote wakeup
    - USB: serial: mos7840: fix remote wakeup
    - USB: serial: option: add support for DW5821e with eSIM support
    - USB: serial: option: add support for Foxconn T77W968 LTE modules
    - [x86] staging: comedi: usbduxfast: usbduxfast_ai_cmdtest rounding error
    - [powerpc*] 64s: support nospectre_v2 cmdline option
    - [powerpc*] book3s64: Fix link stack flush on context switch
      (CVE-2019-18660)
    - [powerpc*] KVM: Book3S HV: Flush link stack on guest exit to host kernel
    https://www.kernel.org/pub/linux/kernel/v5.x/ChangeLog-5.3.15
    - io_uring: async workers should inherit the user creds
    - net: separate out the msghdr copy from ___sys_{send,recv}msg()
    - net: disallow ancillary data for __sys_{send,recv}msg_file()
    - XArray: Fix xas_next() with a single entry at 0
    - [arm64] clk: meson: gxbb: let sar_adc_clk_div set the parent clock rate
    - [x86] thunderbolt: Read DP IN adapter first two dwords in one go
    - [x86] thunderbolt: Fix lockdep circular locking depedency warning
    - [x86] ASoC: compress: fix unsigned integer overflow check
    - [arm64,armel,armhf] reset: Fix memory leak in reset_control_array_put()
    - [armhf] clk: samsung: exynos542x: Move G3D subsystem clocks to its
      sub-CMU
    - [armel,armhf] ASoC: kirkwood: fix external clock probe defer
    - [armel,armhf] ASoC: kirkwood: fix device remove ordering
    - [armhf] clk: samsung: exynos5420: Preserve PLL configuration during
      suspend/resume
    - [x86] pinctrl: cherryview: Allocate IRQ chip dynamic
    - [armhf] soc: imx: gpc: fix initialiser format
    - ASoC: SOF: ipc: Fix memory leak in sof_set_get_large_ctrl_data
      (CVE-2019-18811)
    - [armhf] ASoC: ti: sdma-pcm: Add back the flags parameter for non
      standard dma names
    - [armhf] ASoC: rockchip: rockchip_max98090: Enable SHDN to fix headset
      detection
    - [arm64,armhf] clk: sunxi: Fix operator precedence in
      sunxi_divs_clk_setup
    - [armhf] clk: sunxi-ng: a80: fix the zero'ing of bits 16 and 18
    - [armhf] dts: sun8i-a83t-tbs-a711: Fix WiFi resume from suspend
    - bpf: Allow narrow loads of bpf_sysctl fields with offset > 0
    - bpf: Change size to u64 for bpf_map_{area_alloc, charge_init}()
    - [powerpc*] bpf: Fix tail call implementation
    - idr: Fix idr_get_next_ul race with idr_remove
    - idr: Fix integer overflow in idr_for_each_entry
    - idr: Fix idr_alloc_u32 on 32-bit systems
    - [amd64] ASoC: hdac_hda: fix race in device removal
    - [armhf] clk: ti: dra7-atl-clock: Remove ti_clk_add_alias call
    - [armhf] clk: ti: clkctrl: Fix failed to enable error with double udelay
      timeout
    - [armhf] net: fec: add missed clk_disable_unprepare in remove
    - netfilter: ipset: Fix nla_policies to fully support NL_VALIDATE_STRICT
    - bridge: ebtables: don't crash when using dnat target in output chains
    - netfilter: nf_tables: bogus EOPNOTSUPP on basechain update
    - netfilter: nf_tables_offload: skip EBUSY on chain update
    - stacktrace: Don't skip first entry on noncurrent tasks
    - can: peak_usb: report bus recovery as well
    - [armhf] can: c_can: D_CAN: c_can_chip_config(): perform a sofware reset
      on open
    - can: rx-offload: can_rx_offload_queue_tail(): fix error handling, avoid
      skb mem leak
    - can: rx-offload: can_rx_offload_offload_one(): do not increase the
      skb_queue beyond skb_queue_len_max
    - can: rx-offload: can_rx_offload_offload_one(): increment rx_fifo_errors
      on queue overflow or OOM
    - can: rx-offload: can_rx_offload_offload_one(): use ERR_PTR() to
      propagate error value in case of errors
    - can: rx-offload: can_rx_offload_irq_offload_timestamp(): continue on
      error
    - can: rx-offload: can_rx_offload_irq_offload_fifo(): continue on error
    - [armhf] can: flexcan: increase error counters if skb enqueueing via
      can_rx_offload_queue_sorted() fails
    - [x86] tsc: Respect tsc command line paraemeter for clocksource_tsc_early
    - nvme-rdma: fix a segmentation fault during module unload
    - nvme-multipath: fix crash in nvme_mpath_clear_ctrl_paths
    - [arm64] watchdog: meson: Fix the wrong value of left time
    - ALSA: hda: hdmi - add Tigerlake support
    - [amd64] ASoC: SOF: topology: Fix bytes control size checks
    - drm/amdgpu: dont schedule jobs while in reset
    - [arm64,armhf] net/mlx5e: Fix eswitch debug print of max fdb flow
    - net/mlx5e: Use correct enum to determine uplink port
    - drm/amdgpu: register gpu instance before fan boost feature enablment
    - drm/amdgpu: add warning for GRBM 1-cycle delay issue in gfx9
    - [arm64,armhf] net: stmmac: gmac4: bitrev32 returns u32
    - [arm64,armhf] net: stmmac: xgmac: bitrev32 returns u32
    - [arm64,armhf] net: stmmac: xgmac: Fix TSA selection
    - [arm64,armhf] net: stmmac: xgmac: Disable Flow Control when 1 or more
      queues are in AV
    - ceph: return -EINVAL if given fsc mount option on kernel w/o support
    - mac80211: fix ieee80211_txq_setup_flows() failure path
    - mac80211: fix station inactive_time shortly after boot
    - block: drbd: remove a stray unlock in __drbd_send_protocol()
    - ice: fix potential infinite loop because loop counter being too small
    - iavf: initialize ITRN registers with correct values
    - [arm64,armel,armhf] usb: dwc2: use a longer core rest timeout in
      dwc2_core_reset()
    - [x86] staging: rtl8192e: fix potential use after free
    - staging: rtl8723bs: Drop ACPI device ids
    - staging: rtl8723bs: Add 024c:0525 to the list of SDIO device-ids
    - USB: serial: ftdi_sio: add device IDs for U-Blox C099-F9P
    - [x86] mei: bus: prefix device names on bus with the bus name
    - [x86] mei: me: add comet point V device id
    - [x86] thunderbolt: Power cycle the router if NVM authentication fails
    - xfrm: Fix memleak on xfrm state destroy
    - [x86] fpu: Don't cache access to fpu_fpregs_owner_ctx (CVE-2019-19602)
    - macvlan: schedule bc_work even if error
    - mdio_bus: don't use managed reset-controller
    - net: macb: add missed tasklet_kill
    - net: psample: fix skb_over_panic
    - net: sched: fix `tc -s class show` no bstats on class with nolock
      subqueues
    - openvswitch: fix flow command message size
    - sctp: Fix memory leak in sctp_sf_do_5_2_4_dupcook
    - slip: Fix use-after-free Read in slip_open
    - sctp: cache netns in sctp_ep_common
    - openvswitch: drop unneeded BUG_ON() in ovs_flow_cmd_build_info()
    - openvswitch: remove another BUG_ON()
    - net/tls: take into account that bpf_exec_tx_verdict() may free the
      record
    - net: skmsg: fix TLS 1.3 crash with full sk_msg
    - tipc: fix link name length check
    - ext4: add more paranoia checking in ext4_expand_extra_isize handling
    - HID: core: check whether Usage Page item is after Usage ID items
    - [x86] platform/x86: hp-wmi: Fix ACPI errors caused by too small buffer
    - [x86] platform/x86: hp-wmi: Fix ACPI errors caused by passing 0 as input
      size
    - [armhf] net: fec: fix clock count mis-match

  [ Ben Hutchings ]
  * [amd64] sound/soc/sof: Disable SND_SOC_SOF_ACPI,
    SND_SOC_SOF_{BAYTRAIL,BROADWELL}_SUPPORT (Closes: #945914)
  * [amd64] sound/soc/intel/boarss: Disable Broxton drivers again
  * [i386] sound/soc: Enable same SOF drivers as on amd64
  * Bump ABI to 3

 -- Salvatore Bonaccorso <carnil@debian.org>  Sat, 07 Dec 2019 13:24:06 +0100

linux (5.3.9-3) unstable; urgency=medium

  * [arm64,armhf,powerpc*,s390x] KVM: Add more exports to ABI ignore list
    (fixes FTBFS)

 -- Ben Hutchings <ben@decadent.org.uk>  Tue, 19 Nov 2019 01:43:33 +0000

linux (5.3.9-2) unstable; urgency=medium

  * [x86] Add mitigation for TSX Asynchronous Abort (CVE-2019-11135):
    - x86/msr: Add the IA32_TSX_CTRL MSR
    - x86/cpu: Add a helper function x86_read_arch_cap_msr()
    - x86/cpu: Add a "tsx=" cmdline option with TSX disabled by default
    - x86/speculation/taa: Add mitigation for TSX Async Abort
    - x86/speculation/taa: Add sysfs reporting for TSX Async Abort
    - kvm/x86: Export MDS_NO=0 to guests when TSX is enabled
    - x86/tsx: Add "auto" option to the tsx= cmdline parameter
    - x86/speculation/taa: Add documentation for TSX Async Abort
    - x86/tsx: Add config options to set tsx=on|off|auto
    - x86/speculation/taa: Fix printing of TAA_MSG_SMT on IBRS_ALL CPUs
    TSX is now disabled by default; see
    Documentation/admin-guide/hw-vuln/tsx_async_abort.rst
  * [x86] KVM: Add mitigation for Machine Check Error on Page Size Change
    (aka iTLB multi-hit, CVE-2018-12207):
    - kvm: x86, powerpc: do not allow clearing largepages debugfs entry
    - x86/bugs: Add ITLB_MULTIHIT bug infrastructure
    - x86/cpu: Add Tremont to the cpu vulnerability whitelist
    - cpu/speculation: Uninline and export CPU mitigations helpers
    - kvm: mmu: ITLB_MULTIHIT mitigation
    - kvm: Add helper function for creating VM worker threads
    - kvm: x86: mmu: Recovery of shattered NX large pages
    - Documentation: Add ITLB_MULTIHIT documentation
  * [x86] i915: Mitigate local privilege escalation on gen9 (CVE-2019-0155):
    - drm/i915: Rename gen7 cmdparser tables
    - drm/i915: Disable Secure Batches for gen6+
    - drm/i915: Remove Master tables from cmdparser
    - drm/i915: Add support for mandatory cmdparsing
    - drm/i915: Support ro ppgtt mapped cmdparser shadow buffers
    - drm/i915: Allow parsing of unsized batches
    - drm/i915: Add gen9 BCS cmdparsing
    - drm/i915/cmdparser: Use explicit goto for error paths
    - drm/i915/cmdparser: Add support for backward jumps
    - drm/i915/cmdparser: Ignore Length operands during command matching
    - drm/i915/cmdparser: Fix jump whitelist clearing
  * [x86] i915: Mitigate local denial-of-service on gen8/gen9 (CVE-2019-0154):
    - drm/i915: Lower RM timeout to avoid DSI hard hangs
    - drm/i915/gen8+: Add RC6 CTX corruption WA

 -- Ben Hutchings <ben@decadent.org.uk>  Tue, 12 Nov 2019 15:44:08 +0000

linux (5.3.9-1) unstable; urgency=medium

  * New version hopefully closes: #942881
  * New upstream stable update:
    https://www.kernel.org/pub/linux/kernel/v5.x/ChangeLog-5.3.8
    - drm: Free the writeback_job when it with an empty fb
    - drm: Clear the fence pointer when writeback job signaled
    - [armhf] clk: ti: dra7: Fix mcasp8 clock bits
    - [armhf] dts: Fix wrong clocks for dra7 mcasp
    - nvme-pci: Fix a race in controller removal
    - scsi: ufs: skip shutdown if hba is not powered
    - scsi: megaraid: disable device when probe failed after enabled device
    - scsi: qla2xxx: Silence fwdump template message
    - scsi: qla2xxx: Fix unbound sleep in fcport delete path.
    - scsi: qla2xxx: Fix stale mem access on driver unload
    - scsi: qla2xxx: Fix N2N link reset
    - scsi: qla2xxx: Fix N2N link up fail
    - [armhf] dts: Fix gpio0 flags for am335x-icev2
    - [armhf] OMAP2+: Fix missing reset done flag for am3 and am43
    - [armhf] OMAP2+: Add missing LCDC midlemode for am335x
    - [armhf] OMAP2+: Fix warnings with broken omap2_set_init_voltage()
    - nvme-tcp: fix wrong stop condition in io_work
    - nvme-pci: Save PCI state before putting drive into deepest state
    - nvme: fix an error code in nvme_init_subsystem()
    - nvme-rdma: Fix max_hw_sectors calculation
    - nvme: Added QUIRKs for ADATA XPG SX8200 Pro 512GB
    - nvme: Add quirk for Kingston NVME SSD running FW E8FK11.T
    - nvme-rdma: fix possible use-after-free in connect timeout
    - blk-mq: honor IO scheduler for multiqueue devices
    - xen/efi: Set nonblocking callbacks
    - loop: change queue block size to match when using DIO
    - nl80211: fix null pointer dereference
    - mac80211: fix txq null pointer dereference
    - netfilter: nft_connlimit: disable bh on garbage collection
    - [armhf,arm64] net: stmmac: xgmac: Not all Unicast addresses may be
      available
    - [armhf,arm64] net: stmmac: dwmac4: Always update the MAC Hash Filter
    - [armhf,arm64] net: stmmac: Correctly take timestamp for PTPv2
    - [armhf,arm64] net: stmmac: Do not stop PHY if WoL is enabled
    - drm/amdgpu: fix multiple memory leaks in acp_hw_init
    - drm/amd/display: memory leak
    - [mips*el/loongson-*] Fix the link time qualifier of 'serial_exit()'
    - [arm64] net: hisilicon: Fix usage of uninitialized variable in function
      mdio_sc_cfg_reg_write()
    - [armhf,arm64] net: stmmac: Avoid deadlock on suspend/resume
    - [s390x] mm: fix -Wunused-but-set-variable warnings
    - r8152: Set macpassthru in reset_resume callback
    - net: phy: allow for reset line to be tied to a sleepy GPIO controller
    - net: phy: fix write to mii-ctrl1000 register
    - vfs: Convert filldir[64]() from __put_user() to unsafe_put_user()
    - elf: don't use MAP_FIXED_NOREPLACE for elf executable mappings
      (regression in 4.17)
    - vfs: Make filldir[64]() verify the directory entry filename is valid
    - uaccess: implement a proper unsafe_copy_to_user() and switch filldir over
      to it
    - vfs: filldir[64]: remove WARN_ON_ONCE() for bad directory entries
    - net_sched: fix backward compatibility for TCA_KIND (regression in 5.3.4)
    - net_sched: fix backward compatibility for TCA_ACT_KIND (regression in
      5.3.4)
    - libata/ahci: Fix PCS quirk application (regression in 5.3.4)
    - md/raid0: fix warning message for parameter default_layout
    - Revert "drm/radeon: Fix EEH during kexec" (regression in 5.3.5)
    - ocfs2: fix panic due to ocfs2_wq is null
    - nvme-pci: Set the prp2 correctly when using more than 4k page
    - ipv4: fix race condition between route lookup and invalidation
    - ipv4: Return -ENETUNREACH if we can't create route but saddr is valid
    - net: avoid potential infinite loop in tc_ctl_action()
    - [hppa,m68k] net: i82596: fix dma_alloc_attr for sni_82596
    - net: ipv6: fix listify ip6_rcv_finish in case of forwarding
    - [armhf,arm64] net: stmmac: disable/enable ptp_ref_clk in suspend/resume
      flow
    - rxrpc: Fix possible NULL pointer access in ICMP handling
    - sched: etf: Fix ordering of packets with same txtime
    - sctp: change sctp_prot .no_autobind with true
    - net: aquantia: temperature retrieval fix
    - net: aquantia: when cleaning hw cache it should be toggled
    - net: aquantia: do not pass lro session with invalid tcp checksum
    - net: aquantia: correctly handle macvlan and multicast coexistence
    - net: phy: micrel: Discern KSZ8051 and KSZ8795 PHYs
    - net: phy: micrel: Update KSZ87xx PHY name
    - net: avoid errors when trying to pop MLPS header on non-MPLS packets
    - net/sched: fix corrupted L2 header with MPLS 'push' and 'pop' actions
    - netdevsim: Fix error handling in nsim_fib_init and nsim_fib_exit
    - net: ethernet: broadcom: have drivers select DIMLIB as needed
    - net: phy: Fix "link partner" information disappear issue
    - rxrpc: use rcu protection while reading sk->sk_user_data
    - io_uring: fix bad inflight accounting for SETUP_IOPOLL|SETUP_SQTHREAD
    - io_uring: Fix corrupted user_data
    - USB: legousbtower: fix memleak on disconnect
    - ALSA: hda/realtek - Add support for ALC711
    - [x86] ALSA: hda/realtek - Enable headset mic on Asus MJ401TA
    - ALSA: usb-audio: Disable quirks for BOSS Katana amplifiers
    - ALSA: hda - Force runtime PM on Nvidia HDMI codecs
    - USB: serial: ti_usb_3410_5052: fix port-close races
    - USB: ldusb: fix memleak on disconnect
    - USB: usblp: fix use-after-free on disconnect
    - USB: ldusb: fix read info leaks
    - binder: Don't modify VMA bounds in ->mmap handler
    - [mips*] tlbex: Fix build_restore_pagemask KScratch restore
    - staging: wlan-ng: fix exit return when sme->key_idx >= NUM_WEPKEYS
    - [s390x] scsi: zfcp: fix reaction on bit error threshold notification
    - scsi: sd: Ignore a failure to sync cache due to lack of authorization
    - scsi: core: save/restore command resid for error handling
    - scsi: core: try to get module before removing device
    - scsi: ch: Make it possible to open a ch device multiple times again
    - Revert "Input: elantech - enable SMBus on new (2018+) systems"
      (regression in 5.3)
    - Input: synaptics-rmi4 - avoid processing unknown IRQs
    - ACPI: CPPC: Set pcc_data[pcc_ss_id] to NULL in acpi_cppc_processor_exit()
    - ACPI: NFIT: Fix unlock on error in scrub_show()
    - iwlwifi: pcie: change qu with jf devices to use qu configuration
    - cfg80211: wext: avoid copying malformed SSIDs (CVE-2019-17133)
    - mac80211: Reject malformed SSID elements
    - drm/edid: Add 6 bpc quirk for SDC panel in Lenovo G50
    - drm/ttm: Restore ttm prefaulting
    - [armhf,arm64] drm/panfrost: Handle resetting on timeout better
    - drm/amdgpu: Bail earlier when amdgpu.cik_/si_support is not set to 1
    - drm/amdgpu/sdma5: fix mask value of POLL_REGMEM packet for pipe sync
    - [x86] drm/i915/userptr: Never allow userptr into the mappable GGTT
    - [x86] drm/i915: Favor last VBT child device with conflicting AUX ch/DDC
      pin
    - drm/amdgpu/vce: fix allocation size in enc ring test
    - drm/amdgpu/vcn: fix allocation size in enc ring test
    - drm/amdgpu/uvd6: fix allocation size in enc ring test (v2)
    - drm/amdgpu/uvd7: fix allocation size in enc ring test (v2)
    - drm/amdgpu: user pages array memory leak fix
    - drivers/base/memory.c: don't access uninitialized memmaps in
      soft_offline_page_store()
    - fs/proc/page.c: don't access uninitialized memmaps in fs/proc/page.c
    - io_uring: Fix broken links with offloading
    - io_uring: Fix race for sqes with userspace
    - io_uring: used cached copies of sq->dropped and cq->overflow
    - [armhf] mmc: sdhci-omap: Fix Tuning procedure for temperatures < -20C
    - mm/memory-failure.c: don't access uninitialized memmaps in
      memory_failure()
    - mm/slub: fix a deadlock in show_slab_objects()
    - mm/page_owner: don't access uninitialized memmaps when reading
      /proc/pagetypeinfo
    - mm/memunmap: don't access uninitialized memmap in memunmap_pages()
    - mm: memcg/slab: fix panic in __free_slab() caused by premature memcg
      pointer release
    - mm, compaction: fix wrong pfn handling in __reset_isolation_pfn()
    - mm: memcg: get number of pages on the LRU list in memcgroup base on
      lru_zone_size
    - mm: memblock: do not enforce current limit for memblock_phys* family
    - hugetlbfs: don't access uninitialized memmaps in
      pfn_range_valid_gigantic()
    - mm/memory-failure: poison read receives SIGKILL instead of SIGBUS if
      mmaped more than once
    - zram: fix race between backing_dev_show and backing_dev_store
    - [s390x] zcrypt: fix memleak at release
    - [s390x] kaslr: add support for R_390_GLOB_DAT relocation type
    - lib/vdso: Make clock_getres() POSIX compliant again
    - [hppa] Fix vmap memory leak in ioremap()/iounmap()
    - [arm64] KVM: Trap VM ops when ARM64_WORKAROUND_CAVIUM_TX2_219_TVM is set
    - [arm64] Avoid Cavium TX2 erratum 219 when switching TTBR
    - [arm64] Enable workaround for Cavium TX2 erratum 219 when running SMT
    - [arm64] Allow CAVIUM_TX2_ERRATUM_219 to be selected
    - CIFS: avoid using MID 0xFFFF
    - cifs: Fix missed free operations
    - CIFS: Fix use after free of file info structures
    - perf/aux: Fix AUX output stopping
    - tracing: Fix race in perf_trace_buf initialization
    - fs/dax: Fix pmd vs pte conflict detection
    - dm cache: fix bugs when a GFP_NOWAIT allocation fails
    - [riscv64] irqchip/sifive-plic: Switch to fasteoi flow
    - [amd64] boot: Make level2_kernel_pgt pages invalid outside kernel area
    - [x86] apic/x2apic: Fix a NULL pointer deref when handling a dying cpu
    - [x86] hyperv: Make vapic support x2apic mode
    - [x86] pinctrl: cherryview: restore Strago DMI workaround for all versions
    - [arm64] pinctrl: armada-37xx: fix control of pins 32 and up
    - [arm64] pinctrl: armada-37xx: swap polarity on LED group
    - btrfs: block-group: Fix a memory leak due to missing
      btrfs_put_block_group()
    - Btrfs: add missing extents release on file extent cluster relocation
      error
    - btrfs: don't needlessly create extent-refs kernel thread
    - Btrfs: fix qgroup double free after failure to reserve metadata for
      delalloc
    - Btrfs: check for the full sync flag while holding the inode lock during
      fsync
    - btrfs: tracepoints: Fix wrong parameter order for qgroup events
    - btrfs: tracepoints: Fix bad entry members of qgroup events
    - [ppc64*] KVM: Book3S HV: XIVE: Ensure VP isn't already in use
    - memstick: jmb38x_ms: Fix an error handling path in 'jmb38x_ms_probe()'
    - cpufreq: Avoid cpufreq_suspend() deadlock on system shutdown
    - ceph: just skip unrecognized info in ceph_reply_info_extra
    - xen/netback: fix error path of xenvif_connect_data()
    - PCI: PM: Fix pci_power_up()
    - opp: of: drop incorrect lockdep_assert_held()
    - of: reserved_mem: add missing of_node_put() for proper ref-counting
    - blk-rq-qos: fix first node deletion of rq_qos_del()
    https://www.kernel.org/pub/linux/kernel/v5.x/ChangeLog-5.3.9
    - io_uring: fix up O_NONBLOCK handling for sockets
    - dm snapshot: introduce account_start_copy() and account_end_copy()
    - dm snapshot: rework COW throttling to fix deadlock
    - Btrfs: fix inode cache block reserve leak on failure to allocate data
      space
    - btrfs: qgroup: Always free PREALLOC META reserve in
      btrfs_delalloc_release_extents()
    - iio: fix center temperature of bmc150-accel-core
    - libsubcmd: Make _FORTIFY_SOURCE defines dependent on the feature
    - perf tests: Avoid raising SEGV using an obvious NULL dereference
    - perf map: Fix overlapped map handling
    - perf script brstackinsn: Fix recovery from LBR/binary mismatch
    - perf jevents: Fix period for Intel fixed counters
    - perf tools: Propagate get_cpuid() error
    - perf annotate: Propagate perf_env__arch() error
    - perf annotate: Fix the signedness of failure returns
    - perf annotate: Propagate the symbol__annotate() error return
    - perf annotate: Fix arch specific ->init() failure errors
    - perf annotate: Return appropriate error code for allocation failures
    - perf annotate: Don't return -1 for error when doing BPF disassembly
    - staging: rtl8188eu: fix null dereference when kzalloc fails
    - RDMA/hfi1: Prevent memory leak in sdma_init
    - RDMA/iw_cxgb4: fix SRQ access from dump_qp()
    - RDMA/iwcm: Fix a lock inversion issue
    - [x86] HID: hyperv: Use in-place iterator API in the channel callback
    - nfs: Fix nfsi->nrequests count error on nfs_inode_remove_request
    - [arm64] cpufeature: Effectively expose FRINT capability to userspace
    - [arm64] Fix incorrect irqflag restore for priority masking for compat
    - [arm64] ftrace: Ensure synchronisation in PLT setup for Neoverse-N1
      #1542419
    - [riscv64] serial/sifive: select SERIAL_EARLYCON
    - RDMA/core: Fix an error handling path in 'res_get_common_doit()'
    - RDMA/cm: Fix memory leak in cm_add/remove_one
    - RDMA/nldev: Reshuffle the code to avoid need to rebind QP in error path
    - RDMA/mlx5: Do not allow rereg of a ODP MR
    - RDMA/mlx5: Order num_pending_prefetch properly with synchronize_srcu
    - RDMA/mlx5: Add missing synchronize_srcu() for MW cases
    - [arm64] gpio: max77620: Use correct unit for debounce times
    - fs: cifs: mute -Wunused-const-variable message
    - [arm64] vdso32: Fix broken compat vDSO build warnings
    - [arm64] vdso32: Detect binutils support for dmb ishld
    - serial: mctrl_gpio: Check for NULL pointer
    - [armhf] serial: 8250_omap: Fix gpio check for auto RTS/CTS
    - [arm64] vdso32: Don't use KBUILD_CPPFLAGS unconditionally
    - efi/cper: Fix endianness of PCIe class code
    - [x86] efi: Do not clean dummy variable in kexec path
    - [mips*] include: Mark __cmpxchg as __always_inline
    - [riscv64] avoid kernel hangs when trapped in BUG()
    - [riscv64] avoid sending a SIGTRAP to a user thread trapped in WARN()
    - [riscv64] Correct the handling of unexpected ebreak in do_trap_break()
    - [x86] xen: Return from panic notifier
    - ocfs2: clear zero in unaligned direct IO
    - fs: ocfs2: fix possible null-pointer dereferences in
      ocfs2_xa_prepare_entry()
    - fs: ocfs2: fix a possible null-pointer dereference in
      ocfs2_write_end_nolock()
    - fs: ocfs2: fix a possible null-pointer dereference in
      ocfs2_info_scan_inode_alloc()
    - btrfs: silence maybe-uninitialized warning in clone_range
    - [arm64] armv8_deprecated: Checking return value for memory allocation
    - [x86] cpu: Add Comet Lake to the Intel CPU models header
    - sched/fair: Scale bandwidth quota and period without losing quota/period
      ratio precision
    - sched/vtime: Fix guest/system mis-accounting on task switch
    - perf/core: Rework memory accounting in perf_mmap()
    - perf/core: Fix corner case in perf_rotate_context()
    - [x86] perf/amd: Change/fix NMI latency mitigation to use a timestamp
    - drm/amdgpu: fix memory leak
    - [mips*] include: Mark __xchg as __always_inline
    - [mips*] fw: sni: Fix out of bounds init of o32 stack
    - [s390x] cio: fix virtio-ccw DMA without PV
    - [x86] virt: vbox: fix memory leak in hgcm_call_preprocess_linaddr
    - nbd: fix possible sysfs duplicate warning
    - NFSv4: Fix leak of clp->cl_acceptor string
    - SUNRPC: fix race to sk_err after xs_error_report
    - [s390x] uaccess: avoid (false positive) compiler warnings
    - tracing: Initialize iter->seq after zeroing in tracing_read_pipe()
    - perf annotate: Fix multiple memory and file descriptor leaks
    - perf/aux: Fix tracking of auxiliary trace buffer allocation
    - USB: legousbtower: fix a signedness bug in tower_probe()
    - nbd: verify socket is supported during setup
    - [arm64] dts: qcom: Add Lenovo Miix 630
    - [arm64] dts: qcom: Add HP Envy x2
    - [arm64] dts: qcom: Add Asus NovaGo TP370QL
    - rtw88: Fix misuse of GENMASK macro
    - [s390x] pci: fix MSI message data
    - thunderbolt: Correct path indices for PCIe tunnel
    - thunderbolt: Use 32-bit writes when writing ring producer/consumer
    - fuse: flush dirty data/metadata before non-truncate setattr
    - fuse: truncate pending writes on O_TRUNC
    - ALSA: bebob: Fix prototype of helper function to return negative value
    - ALSA: timer: Fix mutex deadlock at releasing card
    - ALSA: hda/realtek - Fix 2 front mics of codec 0x623
    - ALSA: hda/realtek - Add support for ALC623
    - ath10k: fix latency issue for QCA988x
    - UAS: Revert commit 3ae62a42090f ("UAS: fix alignment of scatter/gather
      segments") (regression in 5.2)
    - nl80211: fix validation of mesh path nexthop
    - USB: gadget: Reject endpoints with 0 maxpacket value
    - usb-storage: Revert commit 747668dbc061 ("usb-storage: Set
      virt_boundary_mask to avoid SG overflows") (regression in 5.2)
    - USB: ldusb: fix ring-buffer locking
    - USB: ldusb: fix control-message timeout
    - usb: xhci: fix Immediate Data Transfer endianness
    - USB: serial: whiteheat: fix potential slab corruption
    - USB: serial: whiteheat: fix line-speed endianness
    - xhci: Fix use-after-free regression in xhci clear hub TT implementation
    - scsi: qla2xxx: Fix partial flash write of MBI
    - scsi: target: cxgbit: Fix cxgbit_fw4_ack()
    - [x86] HID: i2c-hid: add Trekstor Primebook C11B to descriptor override
    - HID: Fix assumption that devices have inputs
    - HID: fix error message in hid_open_report()
    - HID: logitech-hidpp: split g920_get_config()
    - HID: logitech-hidpp: rework device validation
    - HID: logitech-hidpp: do all FF cleanup in hidpp_ff_destroy()
    - [s390x] unwind: fix mixing regs and sp
    - [s390x] cmm: fix information leak in cmm_timeout_handler()
    - [s390x] idle: fix cpu idle time calculation
    - IB/hfi1: Avoid excessive retry for TID RDMA READ request
    - [arm64] Ensure VM_WRITE|VM_SHARED ptes are clean by default
    - [arm64] cpufeature: Enable Qualcomm Falkor/Kryo errata 1003
    - virtio_ring: fix stalls for packed rings
    - rtlwifi: rtl_pci: Fix problem of too small skb->len
    - rtlwifi: Fix potential overflow on P2P code
    - [x86] KVM: vmx, svm: always run with EFER.NXE=1 when shadow paging is
      active
    - [arm64] dmaengine: qcom: bam_dma: Fix resource leak
    - [arm64] dmaengine: tegra210-adma: fix transfer failure
    - [armhf] dmaengine: imx-sdma: fix size check for sdma script_number
    - [armhf] dmaengine: cppi41: Fix cppi41_dma_prep_slave_sg() when idle
    - drm/amdgpu/gmc10: properly set BANK_SELECT and FRAGMENT_SIZE
    - [x86] drm/i915: Fix PCH reference clock for FDI on HSW/BDW
    - drm/amdgpu/gfx10: update gfx golden settings
    - drm/amdgpu/powerplay/vega10: allow undervolting in p7
    - drm/amdgpu: Fix SDMA hang when performing VKexample test
    - NFS: Fix an RCU lock leak in nfs4_refresh_delegation_stateid()
    - io_uring: ensure we clear io_kiocb->result before each issue
    - [x86] iommu/vt-d: Fix panic after kexec -p for kdump
    - batman-adv: Avoid free/alloc race when handling OGM buffer
    - llc: fix sk_buff leak in llc_sap_state_process()
    - llc: fix sk_buff leak in llc_conn_service()
    - rxrpc: Fix call ref leak
    - rxrpc: rxrpc_peer needs to hold a ref on the rxrpc_local record
    - rxrpc: Fix trace-after-put looking at the put peer record
    - NFC: pn533: fix use-after-free and memleaks
    - bonding: fix potential NULL deref in bond_update_slave_arr
    - netfilter: conntrack: avoid possible false sharing
    - net: usb: sr9800: fix uninitialized local variable
    - sch_netem: fix rcu splat in netem_enqueue()
    - net: sched: sch_sfb: don't call qdisc_put() while holding tree lock
    - iwlwifi: exclude GEO SAR support for 3168
    - sched/fair: Fix low cpu usage with high throttling by removing expiration
      of cpu-local slices
    - ALSA: usb-audio: DSD auto-detection for Playback Designs
    - ALSA: usb-audio: Update DSD support quirks for Oppo and Rotel
    - ALSA: usb-audio: Add DSD support for Gustard U16/X26 USB Interface
    - RDMA/mlx5: Use irq xarray locking for mkey_table
    - sched/fair: Fix -Wunused-but-set-variable warnings
    - [powerpc*] powernv: Fix CPU idle to be called with IRQs disabled
    - Revert "ALSA: hda: Flush interrupts on disabling" (regression in 5.3.4)

  [ Ben Hutchings ]
  * debian/bin/gencontrol_signed.py: Fix code style error
  * debian/bin/gencontrol.py: Skip linux-perf lintian-overrides if we won't
    build it
  * debian/bin/gencontrol{,_signed}.py: Use vars parameter instead of self.vars
  * debian/bin/gencontrol{,_signed}.py: Use %(name)s to format template vars
  * debian/.gitignore, debian/rules: Generalise patterns for generated files
  * gencontrol: Generalise substitution of debhelper config template
  * Add maint scripts to meta-packages to convert doc directories to symlinks
    (Closes: #942861)
  * debian/lib/python/debian_linux/utils.py: Use 'with' to manage file handles
  * debian/lib/python/debian_linux/utils.py: Store file mode for templates
  * Copy template file permissions to output files
  * debian/templates/headers.postinst.in: Set executable for consistency
  * debian/README.source: Document code signing and how to test it
  * debian/tests/control: Mark python test as superficial
  * [arm64] linux-headers: Disable check for a 32-bit compiler
    (Closes: #943953):
    - arm64: Kconfig: Make CONFIG_COMPAT_VDSO a proper Kconfig option
    - debian/bin/gencontrol.py: Optionally define $(CROSS_COMPILE_COMPAT) make
      variable
    - Enable COMPAT_VDSO and set $(CROSS_COMPILE_COMPAT) instead of setting
      CROSS_COMPILE_COMPAT_VDSO
  * crypto: Enable PKCS8_PRIVATE_KEY_PARSER as module (Closes: #924705)
  * Bump ABI to 2
  * [arm64] atmel_mxt_ts: Disable TOUCHSCREEN_ATMEL_MXT_T37 to avoid V4L
    dependency
  * random: try to actively add entropy rather than passively wait for it

  [ Bastian Blank ]
  * [amd64/cloud-amd64] Re-enable RTC drivers. (closes: #931341)

  [ Thomas W ]
  * [x86] Enable missing modules and setting:
    CONFIG_HUAWEI_WMI
    CONFIG_I2C_MULTI_INSTANTIATE
    CONFIG_INTEL_TURBO_MAX_3

  [ Alper Nebi Yasak ]
  * [arm64] udeb: Add i2c-rk3x to i2c-modules
  * [arm64,armhf] udeb: Add rockchip-io-domain to kernel-image
  * udeb: Add atmel_mxt_ts to input-modules

  [ Noah Meyerhans ]
  * drivers/net/ethernet/amazon: Backport driver fixes from v5.4-rc5

  [ Niv Sardi ]
  * KEYS: Make use of platform keyring for module signature verify
    (closes: #935945)

 -- Ben Hutchings <ben@decadent.org.uk>  Sat, 09 Nov 2019 15:42:49 +0000

linux (5.3.7-1) unstable; urgency=medium

  * New upstream stable update:
    https://www.kernel.org/pub/linux/kernel/v5.x/ChangeLog-5.3.3
    https://www.kernel.org/pub/linux/kernel/v5.x/ChangeLog-5.3.4
    - mISDN: enforce CAP_NET_RAW for raw sockets (CVE-2019-17055)
    - appletalk: enforce CAP_NET_RAW for raw sockets (CVE-2019-17054)
    - ax25: enforce CAP_NET_RAW for raw sockets (CVE-2019-17052)
    - ieee802154: enforce CAP_NET_RAW for raw sockets (CVE-2019-17053)
    - nfc: enforce CAP_NET_RAW for raw sockets (CVE-2019-17056)
    https://www.kernel.org/pub/linux/kernel/v5.x/ChangeLog-5.3.5
    https://www.kernel.org/pub/linux/kernel/v5.x/ChangeLog-5.3.6
    - nl80211: validate beacon head (CVE-2019-16746)
    https://www.kernel.org/pub/linux/kernel/v5.x/ChangeLog-5.3.7

  [ Aurelien Jarno ]
  * [riscv64] Enable SOC_SIFIVE. Do not select CLK_SIFIVE,
    CLK_SIFIVE_FU540_PRCI, SIFIVE_PLIC, SERIAL_SIFIVE and
    SERIAL_SIFIVE_CONSOLE as they are selected by SOC_SIFIVE.
  * [riscv64] Install DTBS using dtbs_install target.
  * [riscv64] Enable SPI_SIFIVE.
  * [riscv64] Enable SERIAL_EARLYCON_RISCV_SBI.
  * [riscv64] Enable MMC, MMC_SPI.
  * [riscv64] udeb: Add mmc-core-modules and mmc-modules.
  * [riscv64] Fix memblock reservation for device tree blob.
  * [riscv64] Clear load reservations while restoring hart contexts.

  [ Ben Hutchings ]
  * [mips*] Revert "Only define MAX_PHYSMEM_BITS on Loongson-3"
  * KEYS: Re-enable SECONDARY_TRUSTED_KEYRING, dropped in 5.2.6-1 by
    mis-merge (Closes: #935945)

  [ John Paul Adrian Glaubitz ]
  * [m68k] Enable CONFIG_CRYPTO_MANAGER_DISABLE_TESTS
  * [hppa] Enable CONFIG_CRYPTO_MANAGER_DISABLE_TESTS
  * [sh4] Enable CONFIG_CRYPTO_MANAGER_DISABLE_TESTS

  [ Salvatore Bonaccorso ]
  * RDMA/cxgb4: Do not dma memory off of the stack (CVE-2019-17075)
  * ath6kl: fix a NULL-ptr-deref bug in ath6kl_usb_alloc_urb_from_pipe()
    (CVE-2019-15098)

  [ Romain Perier ]
  * [armel/rpi] Enable CONFIG_BRCMFMAC_SDIO (Closes: #940530)

  [ Héctor Orón Martínez ]
  * [x86] Enable ASoC: SOF sound driver (Closes: #940726)

 -- Salvatore Bonaccorso <carnil@debian.org>  Sun, 20 Oct 2019 00:56:32 +0200

linux (5.3.2-1~exp1) experimental; urgency=medium

  * New upstream release: https://kernelnewbies.org/Linux_5.3
    - [armhf] select the dma-noncoherent symbols for all swiotlb builds
      (fixes FTBFS)
  * New upstream stable update:
    https://www.kernel.org/pub/linux/kernel/v5.x/ChangeLog-5.3.1
    https://www.kernel.org/pub/linux/kernel/v5.x/ChangeLog-5.3.2

  [ Ben Hutchings ]
  * [hppa,sparc64] udeb: Delete osst from scsi-modules (fixes FTBFS)
  * Compile with gcc-9 on all architectures
  * Set KCFLAGS make variable instead of CFLAGS_{KERNEL,MODULE}
  * linux-image-dbg: Delete ./ from source file names in debug info
  * debian/rules: Make maintainerclean delete (almost) everything clean does
  * debian/rules: Make maintainerclean delete everything gencontrol.py creates
  * debian/.gitignore: Synchronise some patterns with clean target
  * Add the metapackages previously built by src:linux-latest:
    - Add template and NEWS files from linux-latest
    - Rename added templates to be consistent with existing templates
    - Fix some inconsistencies in metapackage templates
    - Define pkg.linux.nometa build profile to exclude the metapackages
    - Build the metapackages by default (Closes: #583849, #941042)
    - Make linux-perf an arch-dependent package
    - Require metapackage dependencies to be the same version, and link doc
      dirs

  [ Uwe Kleine-König ]
  * [arm64] enable I2C_QCOM_GENI for Lenovo C630

 -- Ben Hutchings <ben@decadent.org.uk>  Wed, 02 Oct 2019 05:31:27 +0100

linux (5.3~rc5-1~exp2) experimental; urgency=medium

  * tools/perf: pmu-events: Fix reproducibility
  * Fix FTBFS:
    - Update "kbuild: Make the toolchain variables easily overwritable" for 5.3
    - udeb: Make nic-wireless-modules depend on crypto-modules
  * debian/control: Remove build profile qual for rsync, needed for
    headers_install
  * debian/changelog: Move older entries to changelog.old

 -- Ben Hutchings <ben@decadent.org.uk>  Sun, 25 Aug 2019 16:28:41 +0100

linux (5.3~rc5-1~exp1) experimental; urgency=medium

  * New upstream release candidate

  [ Ben Hutchings ]
  * aufs: Update support patchset to aufs5.x-rcN 20190805
  * [rt] Disable until it is updated for 5.3 or later
  * [powerpcspe] Remove all support for powerpcspe, which is dead upstream
  * linux-headers: Change per-flavour Makefile to match upstream out-of-tree
    builds
  * debian/bin/genorig.py: Import debian.deb822 instead of deprecated deb822
  * [arm64] Use armhf cross-compiler for building compat vDSO
  * Documentation: Fix broken link to CIPSO draft

  [ Lubomir Rintel ]
  * udeb: input-modules: Add OLPC AP-SP keyboard
  * [armhf] Add camera, EC and battery drivers for OLPC XO-1.75 laptop.

 -- Ben Hutchings <ben@decadent.org.uk>  Sat, 24 Aug 2019 19:07:56 +0100

linux (5.2.17-1) unstable; urgency=medium

  * New upstream stable update:
    https://www.kernel.org/pub/linux/kernel/v5.x/ChangeLog-5.2.10
    - KEYS: trusted: allow module init if TPM is inactive or deactivated
    - seq_file: fix problem when seeking mid-record
    - mm/hmm: fix bad subpage pointer in try_to_unmap_one
    - mm: mempolicy: make the behavior consistent when MPOL_MF_MOVE* and
      MPOL_MF_STRICT were specified
    - mm: mempolicy: handle vma with unmovable pages mapped correctly in mbind
    - mm/z3fold.c: fix z3fold_destroy_pool() ordering
    - mm/z3fold.c: fix z3fold_destroy_pool() race condition
    - mm/memcontrol.c: fix use after free in mem_cgroup_iter()
    - mm/usercopy: use memory range to be accessed for wraparound check
    - mm, vmscan: do not special-case slab reclaim when watermarks are boosted
    - [armhf,arm64] cpufreq: schedutil: Don't skip freq update when limits
      change
    - drm/amdgpu: fix gfx9 soft recovery
    - drm/nouveau: Only recalculate PBN/VCPI on mode/connector changes
    - [arm64] ftrace: Ensure module ftrace trampoline is coherent with I-side
    - [x86] ALSA: hda/realtek - Add quirk for HP Envy x360
    - ALSA: usb-audio: Fix a stack buffer overflow bug in check_input_term
      (CVE-2019-15118)
    - ALSA: usb-audio: Fix an OOB bug in parse_audio_mixer_unit
      (CVE-2019-15117)
    - [x86] ALSA: hda - Apply workaround for another AMD chip 1022:1487
    - ALSA: hda - Fix a memory leak bug
    - ALSA: hda - Add a generic reboot_notify
    - ALSA: hda - Let all conexant codec enter D3 when rebooting
    - HID: holtek: test for sanity of intfdata
    - HID: hiddev: avoid opening a disconnected device
    - HID: hiddev: do cleanup in failure of opening a device
    - Input: kbtab - sanity check for endpoint type
    - Input: iforce - add sanity checks
    - net: usb: pegasus: fix improper read if get_registers() fail
    - bpf: fix access to skb_shared_info->gso_segs
    - netfilter: ebtables: also count base chain policies
    - [riscv64] Correct the initialized flow of FP register
    - [riscv64] Make __fstate_clean() work correctly.
    - [armhf] Revert "i2c: imx: improve the error handling in
      i2c_imx_dma_request()"
    - blk-mq: move cancel of requeue_work to the front of blk_exit_queue
    - io_uring: fix manual setup of iov_iter for fixed buffers
    - [arm64] RDMA/hns: Fix sg offset non-zero issue
    - IB/mlx5: Replace kfree with kvfree
    - dma-mapping: check pfn validity in dma_common_{mmap,get_sgtable}
    - [x87] platform: intel_pmc_core: Add ICL-NNPI support to PMC Core
    - mm/hmm: always return EBUSY for invalid ranges in
      hmm_range_{fault,snapshot}
    - [armhf,arm64] irqchip/gic-v3-its: Free unused vpt_page when alloc vpe
      table fail
    - [armhf] irqchip/irq-imx-gpcv2: Forward irq type to parent
    - f2fs: fix to read source block before invalidating it
    - tools perf beauty: Fix usbdevfs_ioctl table generator to handle _IOC()
    - perf header: Fix divide by zero error if f_header.attr_size==0
    - perf header: Fix use of unitialized value warning
    - RDMA/qedr: Fix the hca_type and hca_rev returned in device attributes
    - ALSA: pcm: fix lost wakeup event scenarios in snd_pcm_drain
    - libata: zpodd: Fix small read overflow in zpodd_get_mech_type()
    - Btrfs: fix deadlock between fiemap and transaction commits
    - scsi: hpsa: correct scsi command status issue after reset
    - scsi: qla2xxx: Fix possible fcport null-pointer dereferences
    - drm/amdkfd: Fix byte align on VegaM
    - drm/amd/powerplay: fix null pointer dereference around dpm state relates
    - drm/amdgpu: fix error handling in amdgpu_cs_process_fence_dep
    - drm/amdgpu: fix a potential information leaking bug
    - ata: libahci: do not complain in case of deferred probe
    - [riscv64] Fix perf record without libelf support
    - [arm64] Lower priority mask for GIC_PRIO_IRQON
    - [arm64] unwind: Prohibit probing on return_address()
    - IB/core: Add mitigation for Spectre V1 (CVE-2017-5753)
    - IB/mlx5: Fix MR registration flow to use UMR properly
    - RDMA/restrack: Track driver QP types in resource tracker
    - IB/mad: Fix use-after-free in ib mad completion handling
    - RDMA/mlx5: Release locks during notifier unregister
    - [arm64] drm: msm: Fix add_gpu_components
    - [arm64] RDMA/hns: Fix error return code in hns_roce_v1_rsv_lp_qp()
    - [armhf] drm/exynos: fix missing decrement of retry counter
    - [arm64] kprobes: Recover pstate.D in single-step exception handler
    - [arm64] Make debug exception handlers visible from RCU
    - Revert "kmemleak: allow to coexist with fault injection"
    - ocfs2: remove set but not used variable 'last_hash'
    - page flags: prioritize kasan bits over last-cpuid
    - asm-generic: fix -Wtype-limits compiler warnings
    - tpm: tpm_ibm_vtpm: Fix unallocated banks
    - [arm64] KVM: regmap: Fix unexpected switch fall-through
    - [x86] staging: comedi: dt3000: Fix signed integer overflow 'divider *
      base'
    - [x86] staging: comedi: dt3000: Fix rounding up of timer divisor
    - USB: core: Fix races in character device registration and deregistraion
    - usb: cdc-acm: make sure a refcount is taken early enough
    - USB: CDC: fix sanity checks in CDC union parser
    - USB: serial: option: add D-Link DWM-222 device ID
    - USB: serial: option: Add support for ZTE MF871A
    - USB: serial: option: add the BroadMobi BM818 card
    - USB: serial: option: Add Motorola modem UARTs
    - usb: setup authorized_default attributes using usb_bus_notify
    - netfilter: conntrack: Use consistent ct id hash calculation
    - iwlwifi: Add support for SAR South Korea limitation
    - Input: psmouse - fix build error of multiple definition
    - bnx2x: Fix VF's VLAN reconfiguration in reload.
    - bonding: Add vlan tx offload to hw_enc_features
    - [armhf,arm64] net: dsa: Check existence of .port_mdb_add callback before
      calling it
    - net/mlx4_en: fix a memory leak bug
    - net/packet: fix race in tpacket_snd()
    - net: sched: sch_taprio: fix memleak in error path for sched list parse
    - sctp: fix memleak in sctp_send_reset_streams
    - sctp: fix the transport error_count check
    - team: Add vlan tx offload to hw_enc_features
    - tipc: initialise addr_trail_end when setting node addresses
    - xen/netback: Reset nr_frags before freeing skb
    - net/mlx5e: Only support tx/rx pause setting for port owner
    - bnxt_en: Fix VNIC clearing logic for 57500 chips.
    - bnxt_en: Improve RX doorbell sequence.
    - bnxt_en: Fix handling FRAG_ERR when NVM_INSTALL_UPDATE cmd fails
    - bnxt_en: Suppress HWRM errors for HWRM_NVM_GET_VARIABLE command
    - bnxt_en: Use correct src_fid to determine direction of the flow
    - bnxt_en: Fix to include flow direction in L2 key
    - net sched: update skbedit action for batched events operations
    - netdevsim: Restore per-network namespace accounting for fib entries
    - net/mlx5e: ethtool, Avoid setting speed to 56GBASE when autoneg off
    - net/mlx5e: Fix false negative indication on tx reporter CQE recovery
    - net/mlx5e: Remove redundant check in CQE recovery flow of tx reporter
    - net/mlx5e: Use flow keys dissector to parse packets for ARFS
    - net/tls: prevent skb_orphan() from leaking TLS plain text with offload
    - net: phy: consider AN_RESTART status when reading link status
    - netlink: Fix nlmsg_parse as a wrapper for strict message parsing
    https://www.kernel.org/pub/linux/kernel/v5.x/ChangeLog-5.2.11
    - ASoC: simple_card_utils.h: care NULL dai at asoc_simple_debug_dai()
    - ASoC: simple-card: fix an use-after-free in simple_dai_link_of_dpcm()
    - ASoC: simple-card: fix an use-after-free in simple_for_each_link()
    - ASoC: audio-graph-card: fix use-after-free in graph_dai_link_of_dpcm()
    - ASoC: audio-graph-card: fix an use-after-free in graph_get_dai_id()
    - ASoC: audio-graph-card: add missing const at graph_get_dai_id()
    - regulator: axp20x: fix DCDCA and DCDCD for AXP806
    - regulator: axp20x: fix DCDC5 and DCDC6 for AXP803
    - [armhf] ASoC: samsung: odroid: fix an use-after-free issue for codec
    - [armhf] ASoC: samsung: odroid: fix a double-free issue for cpu_dai
    - [x86] ASoC: Intel: bytcht_es8316: Add quirk for Irbis NB41 netbook
    - HID: logitech-hidpp: add USB PID for a few more supported mice
    - HID: Add 044f:b320 ThrustMaster, Inc. 2 in 1 DT
    - [mips*] kernel: only use i8253 clocksource with periodic clockevent
    - [mips*] fix cacheinfo
    - libbpf: sanitize VAR to conservative 1-byte INT
    - netfilter: ebtables: fix a memory leak bug in compat
    - ASoC: dapm: Fix handling of custom_stop_condition on DAPM graph walks
    - [amd64] spi: pxa2xx: Balance runtime PM enable/disable on error
    - bpf: sockmap, sock_map_delete needs to use xchg
    - bpf: sockmap, synchronize_rcu before free'ing map
    - bpf: sockmap, only create entry if ulp is not already enabled
    - ASoC: dapm: fix a memory leak bug
    - bonding: Force slave speed check after link state recovery for 802.3ad
    - [armhf,arm64] net: mvpp2: Don't check for 3 consecutive Idle frames for
      10G links
    - libbpf: fix using uninitialized ioctl results
    - can: dev: call netif_carrier_off() in register_candev()
    - can: gw: Fix error path of cgw_module_init
    - libbpf: silence GCC8 warning about string truncation
    - {nl,mac}80211: fix interface combinations on crypto controlled devices
    - [armhf] ASoC: ti: davinci-mcasp: Fix clk PDIR handling for i2s master
      mode
    - [armhf,arm64] ASoC: rockchip: Fix mono capture
    - [armhf] ASoC: ti: davinci-mcasp: Correct slot_width posed constraint
    - net: usb: qmi_wwan: Add the BroadMobi BM818 card
    - qed: RDMA - Fix the hw_ver returned in device attributes
    - isdn: mISDN: hfcsusb: Fix possible null-pointer dereferences in
      start_isoc_chain()
    - mac80211_hwsim: Fix possible null-pointer dereferences in
      hwsim_dump_radio_nl()
    - [armhf,arm64] net: stmmac: manage errors returned by of_get_mac_address()
    - netfilter: ipset: Actually allow destination MAC address for hash:ip,mac
      sets too
    - netfilter: ipset: Copy the right MAC address in bitmap:ip,mac and
      hash:ip,mac sets
    - netfilter: ipset: Fix rename concurrency with listing
    - rxrpc: Fix potential deadlock
    - rxrpc: Fix the lack of notification when sendmsg() fails on a DATA packet
    - nvmem: Use the same permissions for eeprom as for nvmem
    - iwlwifi: mvm: avoid races in rate init and rate perform
    - iwlwifi: dbg_ini: move iwl_dbg_tlv_load_bin out of debug override ifdef
    - iwlwifi: dbg_ini: move iwl_dbg_tlv_free outside of debugfs ifdef
    - iwlwifi: fix locking in delayed GTK setting
    - iwlwifi: mvm: send LQ command always ASYNC
    - isdn: hfcsusb: Fix mISDN driver crash caused by transfer buffer on the
      stack
    - net: phy: phy_led_triggers: Fix a possible null-pointer dereference in
      phy_led_trigger_change_speed()
    - perf bench numa: Fix cpu0 binding
    - [arm64] spi: pxa2xx: Add support for Intel Tiger Lake
    - can: sja1000: force the string buffer NULL-terminated
    - can: peak_usb: force the string buffer NULL-terminated
    - [x86] ASoC: amd: acp3x: use dma_ops of parent device for acp3x dma driver
    - net/ethernet/qlogic/qed: force the string buffer NULL-terminated
    - NFSv4: Fix a credential refcount leak in nfs41_check_delegation_stateid
    - NFSv4: When recovering state fails with EAGAIN, retry the same recovery
    - NFSv4.1: Fix open stateid recovery
    - NFSv4.1: Only reap expired delegations
    - NFSv4: Fix a potential sleep while atomic in nfs4_do_reclaim()
    - NFS: Fix regression whereby fscache errors are appearing on 'nofsc'
      mounts
    - HID: quirks: Set the INCREMENT_USAGE_ON_DUPLICATE quirk on Saitek X52
    - HID: input: fix a4tech horizontal wheel custom usage
    - [armhf,arm64] drm/rockchip: Suspend DP late
    - SMB3: Fix potential memory leak when processing compound chain
    - SMB3: Kernel oops mounting a encryptData share with CONFIG_DEBUG_VIRTUAL
    - sched/deadline: Fix double accounting of rq/running bw in push & pull
    - sched/psi: Reduce psimon FIFO priority
    - sched/psi: Do not require setsched permission from the trigger creator
    - [s390x] protvirt: avoid memory sharing for diag 308 set/store
    - [s390x] mm: fix dump_pagetables top level page table walking
    - [s390x] put _stext and _etext into .text section
    - net: cxgb3_main: Fix a resource leak in a error path in 'init_one()'
    - [armhf,arm64] net: stmmac: Fix issues when number of Queues >= 4
    - [armhf,arm64] net: stmmac: tc: Do not return a fragment entry
    - drm/amdgpu: pin the csb buffer on hw init for gfx v8
    - [arm64] net: hisilicon: make hip04_tx_reclaim non-reentrant
    - [arm64] net: hisilicon: fix hip04-xmit never return TX_BUSY
    - [arm64] net: hisilicon: Fix dma_map_single failed on arm64
    - NFSv4: Ensure state recovery handles ETIMEDOUT correctly
    - libata: have ata_scsi_rw_xlat() fail invalid passthrough requests
    - libata: add SG safety checks in SFF pio transfers
    - [x86] lib/cpu: Address missing prototypes warning
    - [x86] drm/vmwgfx: fix memory leak when too many retries have occurred
    - block: aoe: Fix kernel crash due to atomic sleep when exiting
    - block, bfq: handle NULL return value by bfq_init_rq()
    - perf ftrace: Fix failure to set cpumask when only one cpu is present
    - perf cpumap: Fix writing to illegal memory in handling cpumap mask
    - perf pmu-events: Fix missing "cpu_clk_unhalted.core" event
    - [riscv64] dt-bindings: fix the schema compatible string for the HiFive
      Unleashed board
    - [arm64] KVM: Don't write junk to sysregs on reset
    - [armhf] KVM: Don't write junk to CP15 registers on reset
    - iwlwifi: mvm: disable TX-AMSDU on older NICs (Closes: #939853)
    - HID: wacom: correct misreported EKR ring values
    - HID: wacom: Correct distance scale for 2nd-gen Intuos devices
    - [x86] Revert "KVM: x86/mmu: Zap only the relevant pages when removing a
      memslot" (regression in 5.1)
    - Revert "dm bufio: fix deadlock with loop device" (regression in 5.2.3)
    - [armhf] clk: socfpga: stratix10: fix rate caclulationg for cnt_clks
    - ceph: clear page dirty before invalidate page
    - ceph: don't try fill file_lock on unsuccessful GETFILELOCK reply
    - libceph: fix PG split vs OSD (re)connect race
    - drm/amdgpu/gfx9: update pg_flags after determining if gfx off is possible
    - drm/nouveau: Don't retry infinitely when receiving no data on i2c over
      AUX
    - scsi: ufs: Fix NULL pointer dereference in ufshcd_config_vreg_hpm()
    - gpiolib: never report open-drain/source lines as 'input' to user-space
    - [x86] Drivers: hv: vmbus: Fix virt_to_hvpfn() for X86_PAE
    - userfaultfd_release: always remove uffd flags and clear
      vm_userfaultfd_ctx
    - [i386] retpoline: Don't clobber RFLAGS during CALL_NOSPEC on i386
    - [x86] apic: Handle missing global clockevent gracefully
    - [x86] CPU/AMD: Clear RDRAND CPUID bit on AMD family 15h/16h
    - [x86] boot: Save fields explicitly, zero out everything else
    - [x86] boot: Fix boot regression caused by bootparam sanitizing
    - IB/hfi1: Unsafe PSN checking for TID RDMA READ Resp packet
    - IB/hfi1: Add additional checks when handling TID RDMA READ RESP packet
    - IB/hfi1: Add additional checks when handling TID RDMA WRITE DATA packet
    - IB/hfi1: Drop stale TID RDMA packets that cause TIDErr
    - psi: get poll_work to run when calling poll syscall next time
    - dm kcopyd: always complete failed jobs
    - dm btree: fix order of block initialization in btree_split_beneath
    - dm integrity: fix a crash due to BUG_ON in __journal_read_write()
    - dm raid: add missing cleanup in raid_ctr()
    - dm space map metadata: fix missing store of apply_bops() return value
    - dm table: fix invalid memory accesses with too high sector number
    - dm zoned: improve error handling in reclaim
    - dm zoned: improve error handling in i/o map code
    - dm zoned: properly handle backing device failure
    - genirq: Properly pair kobject_del() with kobject_add()
    - mm/z3fold.c: fix race between migration and destruction
    - mm, page_alloc: move_freepages should not examine struct page of reserved
      memory
    - mm: memcontrol: flush percpu vmstats before releasing memcg
    - mm: memcontrol: flush percpu vmevents before releasing memcg
    - mm, page_owner: handle THP splits correctly
    - mm/zsmalloc.c: migration can leave pages in ZS_EMPTY indefinitely
    - mm/zsmalloc.c: fix race condition in zs_destroy_pool
    - IB/hfi1: Drop stale TID RDMA packets
    - dm zoned: fix potential NULL dereference in dmz_do_reclaim()
    - io_uring: fix potential hang with polled IO
    - io_uring: don't enter poll loop if we have CQEs pending
    - io_uring: add need_resched() check in inner poll loop
    - [powerpc*] Allow flush_(inval_)dcache_range to work across ranges >4GB
    - rxrpc: Fix local endpoint refcounting
    - rxrpc: Fix read-after-free in rxrpc_queue_local()
    - rxrpc: Fix local endpoint replacement
    - rxrpc: Fix local refcounting
    https://www.kernel.org/pub/linux/kernel/v5.x/ChangeLog-5.2.12
    - nvme-multipath: revalidate nvme_ns_head gendisk in nvme_validate_ns
    - afs: Fix the CB.ProbeUuid service handler to reply correctly
    - afs: Fix loop index mixup in afs_deliver_vl_get_entry_by_name_u()
    - fs: afs: Fix a possible null-pointer dereference in afs_put_read()
    - afs: Fix off-by-one in afs_rename() expected data version calculation
    - afs: Only update d_fsdata if different in afs_d_revalidate()
    - afs: Fix missing dentry data version updating
    - nvmet: Fix use-after-free bug when a port is removed
    - nvmet-loop: Flush nvme_delete_wq when removing the port
    - nvmet-file: fix nvmet_file_flush() always returning an error
    - nvme-core: Fix extra device_put() call on error path
    - nvme: fix a possible deadlock when passthru commands sent to a multipath
      device
    - nvme-rdma: fix possible use-after-free in connect error flow
    - nvme: fix controller removal race with scan work
    - nvme-pci: Fix async probe remove race
    - btrfs: trim: Check the range passed into to prevent overflow
    - IB/mlx5: Fix implicit MR release flow
    - [armhf] omap-dma/omap_vout_vrfb: fix off-by-one fi value
    - iommu/dma: Handle SG length overflow better
    - dma-direct: don't truncate dma_required_mask to bus addressing
      capabilities
    - usb: gadget: composite: Clear "suspended" on reset/disconnect
    - usb: gadget: mass_storage: Fix races between fsg_disable and fsg_set_alt
    - xen/blkback: fix memory leaks
    - [arm64] cpufeature: Don't treat granule sizes as strict
    - [riscv64] fix flush_tlb_range() end address for flush_tlb_page()
    - drm/scheduler: use job count instead of peek
    - drm/ast: Fixed reboot test may cause system hanged
    - [x86] tools: hv: fix KVP and VSS daemons exit code
    - locking/rwsem: Add missing ACQUIRE to read_slowpath exit when queue is
      empty
    - lcoking/rwsem: Add missing ACQUIRE to read_slowpath sleep loop
    - [arm*] watchdog: bcm2835_wdt: Fix module autoload
    - mt76: usb: fix rx A-MSDU support
    - ipv6/addrconf: allow adding multicast addr if IFA_F_MCAUTOJOIN is set
    - ipv6: Fix return value of ipv6_mc_may_pull() for malformed packets
      (regression in 5.1)
    - [armhf] net: cpsw: fix NULL pointer exception in the probe error path
    - net: fix __ip_mc_inc_group usage
    - net/smc: make sure EPOLLOUT is raised
    - tcp: make sure EPOLLOUT wont be missed
    - ipv4: mpls: fix mpls_xmit for iptunnel
    - openvswitch: Fix conntrack cache with timeout
    - ipv4/icmp: fix rt dst dev null pointer dereference
    - xfrm/xfrm_policy: fix dst dev null pointer dereference in collect_md mode
    - mm/zsmalloc.c: fix build when CONFIG_COMPACTION=n
    - ALSA: usb-audio: Check mixer unit bitmap yet more strictly
    - ALSA: hda/ca0132 - Add new SBZ quirk
    - ALSA: line6: Fix memory leak at line6_init_pcm() error path
    - ALSA: hda - Fixes inverted Conexant GPIO mic mute led
    - ALSA: seq: Fix potential concurrent access to the deleted pool
    - ALSA: usb-audio: Fix invalid NULL check in snd_emuusb_set_samplerate()
    - ALSA: usb-audio: Add implicit fb quirk for Behringer UFX1604
    - [x86] kvm: skip populating logical dest map if apic is not sw enabled
    - [x86] KVM: hyper-v: don't crash on KVM_GET_SUPPORTED_HV_CPUID when
      kvm_intel.nested is disabled
    - [x86] KVM: Don't update RIP or do single-step on faulting emulation
    - [x86] uprobes: Fix detection of 32-bit user mode
    - [x86] mm/cpa: Prevent large page split when ftrace flips RW on kernel text
    - [x86] apic: Do not initialize LDR and DFR for bigsmp
    - [x86] apic: Include the LDR when clearing out APIC registers
    - HID: logitech-hidpp: remove support for the G700 over USB
    - ftrace: Fix NULL pointer dereference in t_probe_next()
    - ftrace: Check for successful allocation of hash
    - ftrace: Check for empty hash and comment the race with registering probes
    - usbtmc: more sanity checking for packet size
    - usb-storage: Add new JMS567 revision to unusual_devs
    - USB: cdc-wdm: fix race between write and disconnect due to flag abuse
    - usb: hcd: use managed device resources
    - [armhf,arm64] usb: chipidea: udc: don't do hardware access if gadget has
      stopped
    - usb: host: ohci: fix a race condition between shutdown and irq
    - USB: storage: ums-realtek: Whitelist auto-delink support
    - [x86] tools/power turbostat: Fix caller parameter of get_tdp_amd()
    - [powerpc*] KVM: Book3S: Fix incorrect guest-to-user-translation error
      handling
    - [armhf,arm64] KVM: vgic: Fix potential deadlock when ap_list is long
    - [armhf,arm64] KVM: vgic-v2: Handle SGI bits in GICD_I{S,C}PENDR0 as WI
    - [x86] mei: me: add Tiger Lake point LP device ID
    - [armhf,arm64] Revert "mmc: sdhci-tegra: drop ->get_ro() implementation"
      (regression in 5.1)
    - mmc: core: Fix init of SD cards reporting an invalid VDD range
    - [x86] intel_th: pci: Add support for another Lewisburg PCH
    - [x86] intel_th: pci: Add Tiger Lake support
    - [x86] typec: tcpm: fix a typo in the comparison of pdo_max_voltage
    - NFSv4/pnfs: Fix a page lock leak in nfs_pageio_resend()
    - NFS: Ensure O_DIRECT reports an error if the bytes read/written is 0
    - Revert "NFSv4/flexfiles: Abort I/O early if the layout segment was
      invalidated" (regression in 5.1)
    - lib: logic_pio: Fix RCU usage
    - lib: logic_pio: Avoid possible overlap for unregistering regions
    - lib: logic_pio: Add logic_pio_unregister_range()
    - drm/amdgpu: Add APTX quirk for Dell Latitude 5495
    - drm/amdgpu: fix GFXOFF on Picasso and Raven2
    - [x86] drm/i915: Don't deballoon unused ggtt drm_mm_node in linux guest
    - [x86] drm/i915: Call dma_set_max_seg_size() in i915_driver_hw_probe()
    - i2c: piix4: Fix port selection for AMD Family 16h Model 30h
    - [arm64] bus: hisi_lpc: Unregister logical PIO range to avoid potential
      use-after-free
    - [arm64] bus: hisi_lpc: Add .remove method to avoid driver unbind crash
    - [x86] VMCI: Release resource if the work is already queued
    - [x86] crypto: ccp - Ignore unconfigured CCP device on suspend/resume
    - SUNRPC: Don't handle errors if the bind/connect succeeded
    - mt76: mt76x0u: do not reset radio on resume
    - mm, memcg: partially revert "mm/memcontrol.c: keep local VM counters in
      sync with the hierarchical ones" (regression in 5.2.7)
    - mm: memcontrol: fix percpu vmstats and vmevents flush
    - mac80211: fix possible sta leak
    - cfg80211: Fix Extended Key ID key install checks
    - mac80211: Don't memset RXCB prior to PAE intercept
    - mac80211: Correctly set noencrypt for PAE frames
    - iwlwifi: add new cards for 22000 and fix struct name
    - iwlwifi: add new cards for 22000 and change wrong structs
    - iwlwifi: add new cards for 9000 and 20000 series
    - iwlwifi: change 0x02F0 fw from qu to quz
    - iwlwifi: pcie: add support for qu c-step devices
    - iwlwifi: pcie: don't switch FW to qnj when ax201 is detected
    - iwlwifi: pcie: handle switching killer Qu B0 NICs to C0
    - [x86] drm/i915: Do not create a new max_bpc prop for MST connectors
    - [x86] drm/i915/dp: Fix DSC enable code to use cpu_transcoder instead of
      encoder->type
    - [x86] ptrace: fix up botched merge of spectrev1 fix
    - bpf: fix use after free in prog symbol exposure
    - hsr: implement dellink to clean up resources
    - hsr: fix a NULL pointer deref in hsr_dev_xmit()
    - hsr: switch ->dellink() to ->ndo_uninit()
    https://www.kernel.org/pub/linux/kernel/v5.x/ChangeLog-5.2.13
    - Revert "Input: elantech - enable SMBus on new (2018+) systems"
      (regression in 5.2.9)
    https://www.kernel.org/pub/linux/kernel/v5.x/ChangeLog-5.2.14
    - mld: fix memory leak in mld_del_delrec()
    - net: fix skb use after free in netpoll
    - net: sched: act_sample: fix psample group handling on overwrite
    - net_sched: fix a NULL pointer deref in ipt action
    - [arm64, armhf] net: stmmac: dwmac-rk: Don't fail if phy regulator is
      absent
    - tcp: inherit timestamp on mtu probe
    - tcp: remove empty skb from write queue in error cases
    - Revert "r8152: napi hangup fix after disconnect"
    - r8152: remove calling netif_napi_del
    - net/sched: cbs: Set default link speed to 10 Mbps in cbs_set_port_rate
    - Add genphy_c45_config_aneg() function to phy-c45.c
    - net/sched: pfifo_fast: fix wrong dereference in pfifo_fast_enqueue
    - net/sched: pfifo_fast: fix wrong dereference when qdisc is reset
    - net/rds: Fix info leak in rds6_inc_info_copy() (CVE-2019-16714)
    - batman-adv: Fix netlink dumping of all mcast_flags buckets
    - libbpf: fix erroneous multi-closing of BTF FD
    - libbpf: set BTF FD for prog only when there is supported .BTF.ext data
    - netfilter: nf_flow_table: fix offload for flows that are subject to xfrm
    - net/mlx5e: Fix error flow of CQE recovery on tx reporter
    - [armhf] clk: samsung: Change signature of exynos5_subcmus_init() function
    - [armhf] clk: samsung: exynos5800: Move MAU subsystem clocks to MAU sub-CMU
    - [armhf] clk: samsung: exynos542x: Move MSCL subsystem clocks to its
      sub-CMU
    - netfilter: nf_tables: use-after-free in failing rule with bound set
    - netfilter: nf_flow_table: conntrack picks up expired flows
    - netfilter: nf_flow_table: teardown flow timeout race
    - tools: bpftool: fix error message (prog -> object)
    - ixgbe: fix possible deadlock in ixgbe_service_task()
    - [x86] hv_netvsc: Fix a warning of suspicious RCU usage
    - net: tc35815: Explicitly check NET_IP_ALIGN is not zero in tc35815_rx
    - Bluetooth: btqca: Add a short delay before downloading the NVM
    - Bluetooth: hci_qca: Send VS pre shutdown command.
    - [s390x] qeth: serialize cmd reply with concurrent timeout
    - ibmveth: Convert multicast list size for little-endian system
    - gpio: Fix build error of function redefinition
    - netfilter: nft_flow_offload: skip tcp rst and fin packets
    - scsi: qla2xxx: Fix gnl.l memory leak on adapter init failure
    - scsi: target: tcmu: avoid use-after-free after command timeout
    - cxgb4: fix a memory leak bug
    - liquidio: add cleanup in octeon_setup_iq()
    - net: myri10ge: fix memory leaks
    - clk: Fix falling back to legacy parent string matching
    - clk: Fix potential NULL dereference in clk_fetch_parent_index()
    - lan78xx: Fix memory leaks
    - vfs: fix page locking deadlocks when deduping files
    - cx82310_eth: fix a memory leak bug
    - net: kalmia: fix memory leaks
    - net: cavium: fix driver name
    - wimax/i2400m: fix a memory leak bug
    - sched/core: Schedule new worker even if PI-blocked
    - kprobes: Fix potential deadlock in kprobe_optimizer()
    - [x86] HID: intel-ish-hid: ipc: add EHL device id
    - HID: cp2112: prevent sleeping function called from invalid context
    - [x86] boot/compressed/64: Fix boot on machines with broken E820 table
    - scsi: lpfc: Mitigate high memory pre-allocation by SCSI-MQ
    - [x86] Input: hyperv-keyboard: Use in-place iterator API in the channel
      callback
    - Tools: hv: kvp: eliminate 'may be used uninitialized' warning
    - nvme-multipath: fix possible I/O hang when paths are updated
    - nvme: Fix cntlid validation when not using NVMEoF
    - RDMA/cma: fix null-ptr-deref Read in cma_cleanup
    - IB/mlx4: Fix memory leaks
    - [x86] infiniband: hfi1: fix a memory leak bug
    - [x86] infiniband: hfi1: fix memory leaks
    - drm/amdgpu: prevent memory leaks in AMDGPU_CS ioctl
    - ceph: fix buffer free while holding i_ceph_lock in __ceph_setxattr()
    - ceph: fix buffer free while holding i_ceph_lock in
      __ceph_build_xattrs_blob()
    - ceph: fix buffer free while holding i_ceph_lock in fill_inode()
    - [arm64, armhf] KVM: Only skip MMIO insn once
    - afs: Fix leak in afs_lookup_cell_rcu()
    - afs: Fix possible oops in afs_lookup trace event
    - afs: use correct afs_call_type in yfs_fs_store_opaque_acl2
    - RDMA/bnxt_re: Fix stack-out-of-bounds in bnxt_qplib_rcfw_send_message
    - gpio: Fix irqchip initialization order
    - [arm64, armhf] KVM: VGIC: Properly initialise private IRQ affinity
    - [x86] boot/compressed/64: Fix missing initialization in
      find_trampoline_placement()
    - libceph: allow ceph_buffer_put() to receive a NULL ceph_buffer
    - [x86] Revert "x86/apic: Include the LDR when clearing out APIC registers"
    - [x86] boot: Preserve boot_params.secure_boot from sanitizing
    - Revert "mmc: core: do not retry CMD6 in __mmc_switch()"
    https://www.kernel.org/pub/linux/kernel/v5.x/ChangeLog-5.2.15
    - gpio: pca953x: correct type of reg_direction
    - gpio: pca953x: use pca953x_read_regs instead of regmap_bulk_read
    - ALSA: hda - Fix potential endless loop at applying quirks
    - ALSA: hda/realtek - Fix overridden device-specific initialization
    - ALSA: hda/realtek - Add quirk for HP Pavilion 15
    - ALSA: hda/realtek - Enable internal speaker & headset mic of ASUS UX431FL
    - ALSA: hda/realtek - Fix the problem of two front mics on a ThinkCentre
    - sched/fair: Don't assign runtime for throttled cfs_rq
    - [x86] drm/vmwgfx: Fix double free in vmw_recv_msg()
    - drm/nouveau/sec2/gp102: add missing MODULE_FIRMWAREs
    - [powerpc*] 64e: Drop stale call to smp_processor_id() which hangs SMP
      startup
    - [powerpc*] tm: Fix restoring FP/VMX facility incorrectly on interrupts
      (CVE-2019-15031)
    - batman-adv: fix uninit-value in batadv_netlink_get_ifindex()
    - batman-adv: Only read OGM tvlv_len after buffer len check
    - bcache: only clear BTREE_NODE_dirty bit when it is set
    - bcache: add comments for mutex_lock(&b->write_lock)
    - bcache: fix race in btree_flush_write()
    - IB/rdmavt: Add new completion inline
    - IB/{rdmavt, qib, hfi1}: Convert to new completion API
    - IB/hfi1: Unreserve a flushed OPFN request
    - [x86] drm/i915: Disable SAMPLER_STATE prefetching on all Gen11 steppings.
    - [x86] drm/i915: Make sure cdclk is high enough for DP audio on VLV/CHV
    - mmc: sdhci-sprd: Fix the incorrect soft reset operation when runtime
      resuming
    - usb: chipidea: imx: add imx7ulp support
    - usb: chipidea: imx: fix EPROBE_DEFER support during driver probe
    - [s390x] virtio: fix race on airq_areas[]
    - [x86] drm/i915: Support flags in whitlist WAs
    - [x86] drm/i915: Support whitelist workarounds on all engines
    - [x86] drm/i915: whitelist PS_(DEPTH|INVOCATION)_COUNT
    - [x86] drm/i915: Add whitelist workarounds for ICL
    - [x86] drm/i915/icl: whitelist PS_(DEPTH|INVOCATION)_COUNT
    - Btrfs: fix unwritten extent buffers and hangs on future writeback
      attempts (Closes: #940105)
    - vhost: make sure log_num < in_num (CVE-2019-14835)
    https://www.kernel.org/pub/linux/kernel/v5.x/ChangeLog-5.2.16
    - bridge/mdb: remove wrong use of NLM_F_MULTI
    - cdc_ether: fix rndis support for Mediatek based smartphones
    - ipv6: Fix the link time qualifier of 'ping_v6_proc_exit_net()'
    - isdn/capi: check message length in capi_write()
    - ixgbe: Fix secpath usage for IPsec TX offload.
    - ixgbevf: Fix secpath usage for IPsec Tx offload
    - net: Fix null de-reference of device refcount
    - net: gso: Fix skb_segment splat when splitting gso_size mangled skb
      having linear-headed frag_list
    - net: phylink: Fix flow control resolution
    - net: sched: fix reordering issues
    - sch_hhf: ensure quantum and hhf_non_hh_weight are non-zero
    - sctp: Fix the link time qualifier of 'sctp_ctrlsock_exit()'
    - sctp: use transport pf_retrans in sctp_do_8_2_transport_strike
    - tcp: fix tcp_ecn_withdraw_cwr() to clear TCP_ECN_QUEUE_CWR
    - tipc: add NULL pointer check before calling kfree_rcu
    - tun: fix use-after-free when register netdev failed
    - net-ipv6: fix excessive RTF_ADDRCONF flag on ::1/128 local route (and
      others)
    - ipv6: addrconf_f6i_alloc - fix non-null pointer check to !IS_ERR()
    - net: fixed_phy: Add forward declaration for struct gpio_desc;
    - sctp: fix the missing put_user when dumping transport thresholds
    - net: sock_map, fix missing ulp check in sock hash case
    - gpiolib: acpi: Add gpiolib_acpi_run_edge_events_on_boot option and
      blacklist
    - gpio: mockup: add missing single_release()
    - gpio: fix line flag validation in linehandle_create
    - gpio: fix line flag validation in lineevent_create
    - Btrfs: fix assertion failure during fsync and use of stale transaction
    - cgroup: freezer: fix frozen state inheritance
    - Revert "mmc: bcm2835: Terminate timeout work synchronously"
    - Revert "mmc: sdhci: Remove unneeded quirk2 flag of O2 SD host controller"
    - mmc: tmio: Fixup runtime PM management during probe
    - mmc: tmio: Fixup runtime PM management during remove
    - drm/lima: fix lima_gem_wait() return value
    - [x86] drm/i915: Limit MST to <= 8bpc once again
    - [x86] drm/i915: Restore relaxed padding (OCL_OOB_SUPPRES_ENABLE) for skl+
    - ipc: fix semtimedop for generic 32-bit architectures
    - ipc: fix sparc64 ipc() wrapper
    - ixgbe: fix double clean of Tx descriptors with xdp
    - ixgbe: Prevent u8 wrapping of ITR value to something less than 10us
    - Revert "rt2800: enable TX_PIN_CFG_LNA_PE_ bits per band"
    - mt76: mt76x0e: disable 5GHz band for MT7630E
    - genirq: Prevent NULL pointer dereference in resend_irqs()
    - regulator: twl: voltage lists for vdd1/2 on twl4030
    - [s390x] KVM: kvm_s390_vm_start_migration: check dirty_bitmap before using
      it as target for memset()
    - [s390x] KVM: Do not leak kernel stack data in the KVM_S390_INTERRUPT ioctl
    - [x86] KVM: work around leak of uninitialized stack contents
    - [x86] KVM: mmu: Reintroduce fast invalidate/zap for flushing memslot
    - [x86] KVM: nVMX: handle page fault in vmread
    - [x86] purgatory: Change compiler flags from -mcmodel=kernel to
      -mcmodel=large to fix kexec relocation errors
    - powerpc: Add barrier_nospec to raw_copy_in_user()
    - kernel/module: Fix mem leak in module_add_modinfo_attrs
    - x86/boot: Use efi_setup_data for searching RSDP on kexec-ed kernels
    - x86/ima: check EFI SetupMode too
    - drm/meson: Add support for XBGR8888 & ABGR8888 formats
    - clk: Fix debugfs clk_possible_parents for clks without parent string names
    - clk: Simplify debugfs printing and add a newline
    - mt76: Fix a signedness bug in mt7615_add_interface()
    - mt76: mt7615: Use after free in mt7615_mcu_set_bcn()
    - clk: rockchip: Don't yell about bad mmc phases when getting
    - mtd: rawnand: mtk: Fix wrongly assigned OOB buffer pointer issue
    - PCI: Always allow probing with driver_override
    - ubifs: Correctly use tnc_next() in search_dh_cookie()
    - driver core: Fix use-after-free and double free on glue directory
    - crypto: talitos - check AES key size
    - crypto: talitos - fix CTR alg blocksize
    - crypto: talitos - check data blocksize in ablkcipher.
    - crypto: talitos - fix ECB algs ivsize
    - crypto: talitos - Do not modify req->cryptlen on decryption.
    - crypto: talitos - HMAC SNOOP NO AFEU mode requires SW icv checking.
    - firmware: ti_sci: Always request response from firmware
    - drm: panel-orientation-quirks: Add extra quirk table entry for GPD MicroPC
    - drm/mediatek: mtk_drm_drv.c: Add of_node_put() before goto
    - mm/z3fold.c: remove z3fold_migration trylock
    - mm/z3fold.c: fix lock/unlock imbalance in z3fold_page_isolate
    - Revert "Bluetooth: btusb: driver to enable the usb-wakeup feature"
    - modules: fix BUG when load module with rodata=n
    - modules: fix compile error if don't have strict module rwx
    - modules: always page-align module section allocations
    - [x86] kvm: nVMX: Remove unnecessary sync_roots from handle_invept
    - [x86] KVM: SVM: Fix detection of AMD Errata 1096
    - [x86] platform: pmc_atom: Add CB4063 Beckhoff Automation board to
      critclk_systems DMI table
    - [x86] platform: pcengines-apuv2: use KEY_RESTART for front button
    - rsi: fix a double free bug in rsi_91x_deinit() (CVE-2019-15504)
    https://www.kernel.org/pub/linux/kernel/v5.x/ChangeLog-5.2.17
    - USB: usbcore: Fix slab-out-of-bounds bug during device reset
    - media: tm6000: double free if usb disconnect while streaming
    - phy: renesas: rcar-gen3-usb2: Disable clearing VBUS in over-current
    - net: hns3: adjust hns3_uninit_phy()'s location in the hns3_client_uninit()
    - netfilter: nf_flow_table: set default timeout after successful insertion
    - HID: wacom: generic: read HID_DG_CONTACTMAX from any feature report
    - Input: elan_i2c - remove Lenovo Legion Y7000 PnpID
    - SUNRPC: Handle connection breakages correctly in call_status()
    - nfs: disable client side deduplication
    - [powerpc*] mm/radix: Use the right page size for vmemmap mapping
    - net: hns: fix LED configuration for marvell phy
    - net: aquantia: fix limit of vlan filters
    - ip6_gre: fix a dst leak in ip6erspan_tunnel_xmit
    - net/sched: fix race between deactivation and dequeue for NOLOCK qdisc
    - net_sched: let qdisc_put() accept NULL pointer
    - udp: correct reuseport selection with connected sockets
    - xen-netfront: do not assume sk_buff_head list is empty in error handling
    - net: dsa: Fix load order between DSA drivers and taggers
    - KVM: coalesced_mmio: add bounds checking (CVE-2019-14821)
    - firmware: google: check if size is valid when decoding VPD data
    - serial: sprd: correct the wrong sequence of arguments
    - tty/serial: atmel: reschedule TX after RX was started
    - mwifiex: Fix three heap overflow at parsing element in
      cfg80211_ap_settings (CVE-2019-14814, CVE-2019-14815, CVE-2019-14816)
    - nl80211: Fix possible Spectre-v1 for CQM RSSI thresholds
    - ieee802154: hwsim: Fix error handle path in hwsim_init_module
    - ieee802154: hwsim: unregister hw while hwsim_subscribe_all_others fails
    - [armhf] dts: am57xx: Disable voltage switching for SD card
    - [armhf] OMAP2+: Fix missing SYSC_HAS_RESET_STATUS for dra7 epwmss
    - bus: ti-sysc: Fix handling of forced idle
    - bus: ti-sysc: Fix using configured sysc mask value
    - [armhf] dts: Fix flags for gpio7
    - [armhf] dts: Fix incorrect dcan register mapping for am3, am4 and dra7
    - [arm64] dts: meson-g12a: add missing dwc2 phy-names
    - [s390x] bpf: fix lcgr instruction encoding
    - [armhf] OMAP2+: Fix omap4 errata warning on other SoCs
    - [armhf] dts: am335x: Fix UARTs length
    - [armhf] dts: dra74x: Fix iodelay configuration for mmc3
    - bus: ti-sysc: Simplify cleanup upon failures in sysc_probe()
    - [armhf] dts: Fix incomplete dts data for am3 and am4 mmc
    - [s390x] bpf: use 32-bit index for tail calls
    - fpga: altera-ps-spi: Fix getting of optional confd gpio
    - netfilter: ebtables: Fix argument order to ADD_COUNTER
    - netfilter: nft_flow_offload: missing netlink attribute policy
    - netfilter: xt_nfacct: Fix alignment mismatch in xt_nfacct_match_info
    - NFSv4: Fix return values for nfs4_file_open()
    - NFSv4: Fix return value in nfs_finish_open()
    - NFS: Fix initialisation of I/O result struct in nfs_pgio_rpcsetup
    - NFS: On fatal writeback errors, we need to call
      nfs_inode_remove_request()
    - xdp: unpin xdp umem pages in error path
    - selftests/bpf: fix test_cgroup_storage on s390
    - selftests/bpf: add config fragment BPF_JIT
    - qed: Add cleanup in qed_slowpath_start()
    - drm/omap: Fix port lookup for SDI output
    - drm/virtio: use virtio_max_dma_size
    - [armel,armhf] 8874/1: mm: only adjust sections of valid mm structures
    - batman-adv: Only read OGM2 tvlv_len after buffer len check
    - flow_dissector: Fix potential use-after-free on BPF_PROG_DETACH
    - bpf: allow narrow loads of some sk_reuseport_md fields with offset > 0
    - r8152: Set memory to all 0xFFs on failed reg reads
    - x86/apic: Fix arch_dynirq_lower_bound() bug for DT enabled machines
    - pNFS/flexfiles: Don't time out requests on hard mounts
    - NFS: Fix spurious EIO read errors
    - NFS: Fix writepage(s) error handling to not report errors twice
    - drm/amdgpu: fix dma_fence_wait without reference
    - netfilter: xt_physdev: Fix spurious error message in physdev_mt_check
    - netfilter: nf_conntrack_ftp: Fix debug output
    - NFSv2: Fix eof handling
    - NFSv2: Fix write regression
    - NFS: remove set but not used variable 'mapping'
    - kallsyms: Don't let kallsyms_lookup_size_offset() fail on retrieving the
      first symbol
    - netfilter: conntrack: make sysctls per-namespace again
    - drm/amd/powerplay: correct Vega20 dpm level related settings
    - cifs: set domainName when a domain-key is used in multiuser
    - cifs: Use kzfree() to zero out the password
    - libceph: don't call crypto_free_sync_skcipher() on a NULL tfm
    - usb: host: xhci-tegra: Set DMA mask correctly
    - RISC-V: Fix FIXMAP area corruption on RV32 systems
    - [armel,armhf] 8901/1: add a criteria for pfn_valid of arm
    - ibmvnic: Do not process reset during or after device removal
    - sky2: Disable MSI on yet another ASUS boards (P6Xxxx)
    - i2c: designware: Synchronize IRQs when unregistering slave client
    - perf/x86/intel: Restrict period on Nehalem
    - perf/x86/amd/ibs: Fix sample bias for dispatched micro-ops
    - i2c: iproc: Stop advertising support of SMBUS quick cmd
    - i2c: mediatek: disable zero-length transfers for mt8183
    - amd-xgbe: Fix error path in xgbe_mod_init()
    - netfilter: nf_flow_table: clear skb tstamp before xmit
    - [x86] tools/power x86_energy_perf_policy: Fix argument parsing
    - [x86] tools/power turbostat: fix leak of file descriptor on error return
      path
    - [x86] tools/power turbostat: fix file descriptor leaks
    - [x86] tools/power turbostat: fix buffer overrun
    - [x86] tools/power turbostat: Fix Haswell Core systems
    - [x86] tools/power turbostat: Add Ice Lake NNPI support
    - [x86] tools/power turbostat: Fix CPU%C1 display value
    - net: aquantia: fix removal of vlan 0
    - net: aquantia: reapply vlan filters on up
    - net: aquantia: linkstate irq should be oneshot
    - net: aquantia: fix out of memory condition on rx side
    - net: dsa: microchip: add KSZ8563 compatibility string
    - enetc: Add missing call to 'pci_free_irq_vectors()' in probe and remove
      functions
    - net: seeq: Fix the function used to release some memory in an error
      handling path
    - dmaengine: ti: dma-crossbar: Fix a memory leak bug
    - dmaengine: ti: omap-dma: Add cleanup in omap_dma_probe()
    - [x86] uaccess: Don't leak the AC flags into __get_user() argument
      evaluation
    - [x86] hyper-v: Fix overflow bug in fill_gva_list()
    - [x86] iommu/vt-d: Remove global page flush support
    - dmaengine: sprd: Fix the DMA link-list configuration
    - dmaengine: rcar-dmac: Fix DMACHCLR handling if iommu is mapped
    - keys: Fix missing null pointer check in request_key_auth_describe()
    - [x86] iommu/amd: Flush old domains in kdump kernel
    - [x86] iommu/amd: Fix race in increase_address_space()
    - [arm64] Revert "arm64: Remove unnecessary ISBs from set_{pte,pmd,pud}"
    - ovl: fix regression caused by overlapping layers detection
    - floppy: fix usercopy direction
    - media: technisat-usb2: break out of loop at end of buffer
      (CVE-2019-15505)
    - vfs: Fix refcounting of filenames in fs_parser

  [ Salvatore Bonaccorso ]
  * xfs: fix missing ILOCK unlock when xfs_setattr_nonsize fails due to EDQUOT
    (CVE-2019-15538)

  [ Romain Perier ]
  * [rt] Update to 5.2.14-rt7

  [ Ben Hutchings ]
  * Bump ABI to 3

 -- Salvatore Bonaccorso <carnil@debian.org>  Thu, 26 Sep 2019 14:19:06 +0200

linux (5.2.9-2) unstable; urgency=medium

  [ Ben Hutchings ]
  * Partially revert "net: socket: implement 64-bit timestamps"
    (fixes build/test regressions for glibc, qemu, suricata)
  * [x86] intel-iommu: Exclude integrated GPUs by default (Closes: #935270):
    - intel-iommu: Add option to exclude integrated GPU only
    - intel-iommu: Add Kconfig option to exclude iGPU by default
    - Enable INTEL_IOMMU_DEFAULT_ON_INTGPU_OFF instead of
      INTEL_IOMMU_DEFAULT_ON

  [ Thomas W ]
  * [x86] Add various laptop modules. (Closes: #932086)
    CONFIG_ACER_WIRELESS
    CONFIG_LG_LAPTOP
    CONFIG_SURFACE3_WMI
    CONFIG_INTEL_WMI_THUNDERBOLT
    CONFIG_PEAQ_WMI
    CONFIG_TOSHIBA_WMI
    CONFIG_SURFACE_3_BUTTON

 -- Ben Hutchings <ben@decadent.org.uk>  Wed, 21 Aug 2019 13:48:11 +0100

linux (5.2.9-1) unstable; urgency=medium

  * New upstream stable update:
    https://www.kernel.org/pub/linux/kernel/v5.x/ChangeLog-5.2.8
    - scsi: fcoe: Embed fc_rport_priv in fcoe_rport structure
    - libnvdimm/bus: Prepare the nd_ioctl() path to be re-entrant
    - libnvdimm/bus: Fix wait_nvdimm_bus_probe_idle() ABBA deadlock
    - ALSA: usb-audio: Sanity checks for each pipe and EP types
    - ALSA: usb-audio: Fix gpf in snd_usb_pipe_sanity_check
    - HID: wacom: fix bit shift for Cintiq Companion 2
    - HID: Add quirk for HP X1200 PIXART OEM mouse
    - atm: iphase: Fix Spectre v1 vulnerability (CVE-2017-5753)
    - bnx2x: Disable multi-cos feature.
    - drivers/net/ethernet/marvell/mvmdio.c: Fix non OF case (Closes: #908712)
    - ife: error out when nla attributes are empty
    - ip6_gre: reload ipv6h in prepare_ip6gre_xmit_ipv6
    - ip6_tunnel: fix possible use-after-free on xmit
    - ipip: validate header length in ipip_tunnel_xmit
    - [armhf,arm64] mvpp2: fix panic on module removal
    - [armhf,arm64] mvpp2: refactor MTU change code
    - net: bridge: delete local fdb on device init failure
    - net: bridge: mcast: don't delete permanent entries when fast leave is
      enabled
    - net: bridge: move default pvid init/deinit to NETDEV_REGISTER/UNREGISTER
    - net: fix ifindex collision during namespace removal
    - net/mlx5e: always initialize frag->last_in_page
    - net/mlx5: Use reversed order when unregister devices
    - net: phy: fixed_phy: print gpio error only if gpio node is present
    - net: phy: mscc: initialize stats array
    - net: sched: Fix a possible null-pointer dereference in dequeue_func()
    - net sched: update vlan action for batched events operations
    - net: sched: use temporary variable for actions indexes
    - net/smc: do not schedule tx_work in SMC_CLOSED state
    - [armhf,arm64] net: stmmac: Use netif_tx_napi_add() for TX polling
      function
    - tipc: compat: allow tipc commands without arguments
    - tipc: fix unitilized skb list crash
    - tun: mark small packets as owned by the tap sock
    - net/mlx5: Fix modify_cq_in alignment
    - net/mlx5e: Prevent encap flow counter update async to user query
    - r8169: don't use MSI before RTL8168d
    - net: fix bpf_xdp_adjust_head regression for generic-XDP
    - [x86] hv_sock: Fix hang when a connection is closed
    - net: phy: fix race in genphy_update_link
    - net/smc: avoid fallback in case of non-blocking connect
    - rocker: fix memory leaks of fib_work on two error return paths
    - net/mlx5: Add missing RDMA_RX capabilities
    - net/mlx5e: Fix matching of speed to PRM link modes
    - compat_ioctl: pppoe: fix PPPOEIOCSFWD handling
    - [x86] drm/i915/vbt: Fix VBT parsing for the PSR section
    - Revert "mac80211: set NETIF_F_LLTX when using intermediate tx queues"
    - [armhf,arm64] spi: bcm2835: Fix 3-wire mode if DMA is enabled
    https://www.kernel.org/pub/linux/kernel/v5.x/ChangeLog-5.2.9
    - Revert "PCI: Add missing link delays required by the PCIe spec"
    - [arm64] iio: cros_ec_accel_legacy: Fix incorrect channel setting
    - [x86] iio: imu: mpu6050: add missing available scan masks
    - [x86] crypto: ccp - Fix oops by properly managing allocated structures
    - [x86] crypto: ccp - Add support for valid authsize values less than 16
    - [x86] crypto: ccp - Ignore tag length when decrypting GCM ciphertext
    - driver core: platform: return -ENXIO for missing GpioInt
    - usb: usbfs: fix double-free of usb memory upon submiturb error
    - Revert "USB: rio500: simplify locking"
    - usb: iowarrior: fix deadlock on disconnect
    - sound: fix a memory leak bug
    - [arm64,mips/octeon] mmc: cavium: Set the correct dma max segment size for
      mmc_host
    - [arm64,mips/octeon] mmc: cavium: Add the missing dma unmap when the dma
      has finished.
    - loop: set PF_MEMALLOC_NOIO for the worker thread
    - bdev: Fixup error handling in blkdev_get() (Closes: #934378)
    - Input: usbtouchscreen - initialize PM mutex before using it
    - Input: elantech - enable SMBus on new (2018+) systems
    - [x86] Input: synaptics - enable RMI mode for HP Spectre X360
    - [x86] mm: Check for pfn instead of page in vmalloc_sync_one()
    - [x86] mm: Sync also unmappings in vmalloc_sync_all()
    - mm/vmalloc: Sync unmappings in __purge_vmap_area_lazy()
    - [s390x] perf annotate: Fix s390 gap between kernel end and module start
    - perf db-export: Fix thread__exec_comm()
    - [s390x] perf record: Fix module size on s390
    - [x86] purgatory: Do not use __builtin_memcpy and __builtin_memset
    - [x86] purgatory: Use CFLAGS_REMOVE rather than reset KBUILD_CFLAGS
    - genirq/affinity: Create affinity mask for single vector
    - gfs2: gfs2_walk_metadata fix
    - usb: yurex: Fix use-after-free in yurex_delete
    - usb: typec: ucsi: ccg: Fix uninitilized symbol error
    - usb: typec: tcpm: free log buf memory when remove debug file
    - usb: typec: tcpm: remove tcpm dir if no children
    - usb: typec: tcpm: Add NULL check before dereferencing config
    - usb: typec: tcpm: Ignore unsupported/unknown alternate mode requests
    - [armhf] can: flexcan: fix stop mode acknowledgment
    - [armhf] can: flexcan: fix an use-after-free in flexcan_setup_stop_mode()
    - can: peak_usb: fix potential double kfree_skb()
    - [powerpc*] fix off by one in max_zone_pfn initialization for ZONE_DMA
    - netfilter: nfnetlink: avoid deadlock due to synchronous request_module
    - netfilter: Fix rpfilter dropping vrf packets by mistake
    - netfilter: nf_tables: fix module autoload for redir
    - netfilter: conntrack: always store window size un-scaled
    - netfilter: nft_hash: fix symhash with modulus one
    - rq-qos: don't reset has_sleepers on spurious wakeups
    - rq-qos: set ourself TASK_UNINTERRUPTIBLE after we schedule
    - rq-qos: use a mb for got_token
    - netfilter: nf_tables: Support auto-loading for inet nat
    - drm/amd/display: No audio endpoint for Dell MST display
    - drm/amd/display: Clock does not lower in Updateplanes
    - drm/amd/display: Wait for backlight programming completion in set
      backlight level
    - drm/amd/display: fix DMCU hang when going into Modern Standby
    - drm/amd/display: use encoder's engine id to find matched free audio
      device
    - drm/amd/display: put back front end initialization sequence
    - drm/amd/display: allocate 4 ddc engines for RV2
    - drm/amd/display: Fix dc_create failure handling and 666 color depths
    - drm/amd/display: Only enable audio if speaker allocation exists
    - drm/amd/display: Increase size of audios array
    - nl80211: fix NL80211_HE_MAX_CAPABILITY_LEN
    - mac80211: fix possible memory leak in ieee80211_assign_beacon
    - mac80211: don't warn about CW params when not using them
    - allocate_flower_entry: should check for null deref
    - hwmon: (nct6775) Fix register address and added missed tolerance for
      nct6106
    - [armhf] dts: imx6ul: fix clock frequency property name of I2C buses
    - [powerpc*] papr_scm: Force a scm-unbind if initial scm-bind fails
    - [arm64] Force SSBS on context switch
    - [arm64] entry: SP Alignment Fault doesn't write to FAR_EL1
    - [x86] iommu/vt-d: Check if domain->pgd was allocated
    - [arm64] drm/msm/dpu: Correct dpu encoder spinlock initialization
    - [ppc64] cpufreq/pasemi: fix use-after-free in pas_cpufreq_cpu_init()
    - [s390x] qdio: add sanity checks to the fast-requeue path
    - ALSA: compress: Fix regression on compressed capture streams
    - ALSA: compress: Prevent bypasses of set_params
    - ALSA: compress: Don't allow paritial drain operations on capture streams
    - ALSA: compress: Be more restrictive about when a drain is allowed
    - perf script: Fix off by one in brstackinsn IPC computation
    - perf tools: Fix proper buffer size for feature processing
    - perf stat: Fix segfault for event group in repeat mode
    - perf session: Fix loading of compressed data split across adjacent
      records
    - perf probe: Avoid calling freeing routine multiple times for same pointer
    - drbd: dynamically allocate shash descriptor
    - ACPI/IORT: Fix off-by-one check in iort_dev_find_its_id()
    - nvme: ignore subnqn for ADATA SX6000LNP
    - nvme: fix memory leak caused by incorrect subsystem free
    - scsi: megaraid_sas: fix panic on loading firmware crashdump
    - scsi: ibmvfc: fix WARN_ON during event pool release
    - scsi: scsi_dh_alua: always use a 2 second delay before retrying RTPG
    - test_firmware: fix a memory leak bug
    - tty/ldsem, locking/rwsem: Add missing ACQUIRE to read_failed sleep loop
    - [x86] perf/intel: Fix SLOTS PEBS event constraint
    - [x86] perf/intel: Fix invalid Bit 13 for Icelake MSR_OFFCORE_RSP_x
      register
    - [x86] perf: Apply more accurate check on hypervisor platform
    - perf/core: Fix creating kernel counters for PMUs that override event->cpu
    - [s390x] dma: provide proper ARCH_ZONE_DMA_BITS value
    - HID: sony: Fix race condition between rumble and device remove.
    - ALSA: usb-audio: fix a memory leak bug
    - [x86] KVM/nSVM: properly map nested VMCB
    - can: peak_usb: pcan_usb_pro: Fix info-leaks to USB devices
    - can: peak_usb: pcan_usb_fd: Fix info-leaks to USB devices
    - hwmon: (nct7802) Fix wrong detection of in4 presence
    - hwmon: (lm75) Fixup tmp75b clr_mask
    - [x86] drm/i915: Fix wrong escape clock divisor init for GLK
    - ALSA: firewire: fix a memory leak bug
    - ALSA: hiface: fix multiple memory leak bugs
    - ALSA: hda - Don't override global PCM hw info flag
    - [x86] ALSA: hda - Workaround for crackled sound on AMD controller
      (1022:1457)
    - mac80211: don't WARN on short WMM parameters from AP
    - dax: dax_layout_busy_page() should not unmap cow pages
    - SMB3: Fix deadlock in validate negotiate hits reconnect
    - smb3: send CAP_DFS capability during session setup
    - NFSv4: Fix delegation state recovery
    - NFSv4: Check the return value of update_open_stateid()
    - NFSv4: Fix an Oops in nfs4_do_setattr
    - [x86] KVM: Fix leak vCPU's VMCS value into other pCPU
    - [armhf,arm64] KVM: Sync ICH_VMCR_EL2 back when about to block
    - mwifiex: fix 802.11n/WPA detection
    - iwlwifi: don't unmap as page memory that was mapped as single
    - iwlwifi: mvm: fix an out-of-bound access
    - iwlwifi: mvm: fix a use-after-free bug in iwl_mvm_tx_tso_segment
    - iwlwifi: mvm: don't send GEO_TX_POWER_LIMIT on version < 41
    - iwlwifi: mvm: fix version check for GEO_TX_POWER_LIMIT support

  [ Salvatore Bonaccorso ]
  * Enable Realtek 802.11ac wireless chips support (Closes: #933963)

  [ Ben Hutchings ]
  * [armel] fb-modules: Remove xgifb, which was removed upstream (fixes FTBFS)
  * tracefs: Fix potential null dereference in default_file_open()
    (Closes: #934304)
  * [arm64] hwrandom: Re-enable HW_RANDOM_OMAP as module (Closes: #931707)
  * ptp: Change CAVIUM_PTP from built-in to modular (Closes: #934848)
  * bug script: Check whether /e/n/interfaces exists (Closes: #934824)
  * bug script: Include network configuration from /e/n/interfaces.d
  * bug script: Check for unreadable /e/n/interfaces files
  * [x86] iommu: Enable INTEL_IOMMU_DEFAULT_ON (Closes: #934309)
  * HID: Enable HID_BIGBEN_FF, HID_MACALLY, HID_GFRM, HID_GT683R,
    HID_VIEWSONIC, HID_MALTRON, HID_U2FZERO as modules (Closes: #934091)
  * usbip: network: Fix unaligned member access (Closes: #925766)
  * libbpf: Fix cross-build
  * [rt] Update to 5.2.9-rt3:
    - i2c: exynos5: Remove IRQF_ONESHOT
    - i2c: hix5hd2: Remove IRQF_ONESHOT
    - sched/deadline: Ensure inactive_timer runs in hardirq context
    - thermal/x86_pkg_temp: make pkg_temp_lock a raw spinlock
    - dma-buf: Use seqlock_t instread disabling preemption
    - KVM: arm/arm64: Let the timer expire in hardirq context on RT
    - x86: preempt: Check preemption level before looking at lazy-preempt
    - arm64: preempt: Fixup lazy preempt
    - arm64: preempt: Check preemption level before looking at lazy-preempt

  [ Alper Nebi Yasak ]
  * [arm64] udeb: Add pl330 to kernel-image

 -- Ben Hutchings <ben@decadent.org.uk>  Sun, 18 Aug 2019 22:54:21 +0100

linux (5.2.7-1) unstable; urgency=medium

  * New upstream stable update:
    https://www.kernel.org/pub/linux/kernel/v5.x/ChangeLog-5.2.7
    - [armhf] dts: rockchip: Make rk3288-veyron-minnie run at hs200
    - [armhf] dts: rockchip: Make rk3288-veyron-mickey's emmc work again
    - [arm64] clk: meson: mpll: properly handle spread spectrum
    - [armhf] dts: rockchip: Mark that the rk3288 timer might stop in suspend
    - ftrace: Enable trampoline when rec count returns back to one
    - [arm64] dts: qcom: qcs404-evb: fix l3 min voltage
    - [arm64] dts: marvell: mcbin: enlarge PCI memory window
    - [armhf,arm64] dmaengine: tegra-apb: Error out if DMA_PREP_INTERRUPT flag
      is unset
    - [arm64] dts: rockchip: fix isp iommu clocks and power domain
    - kernel/module.c: Only return -EEXIST for modules that have finished
      loading
    - PCI: OF: Initialize dev->fwnode appropriately
    - [armhf,arm64] firmware/psci: psci_checker: Park kthreads before stopping
      them
    - [arm64] qcom: qcs404: Add reset-cells to GCC node
    - swiotlb: fix phys_addr_t overflow warning
    - [arm64] clk: tegra210: fix PLLU and PLLU_OUT1
    - fs/adfs: super: fix use-after-free bug
    - [arm64] dts: rockchip: Fix USB3 Type-C on rk3399-sapphire
    - btrfs: tree-checker: Check if the file extent end overflows
    - btrfs: fix minimum number of chunk errors for DUP
    - btrfs: Flush before reflinking any extent to prevent NOCOW write falling
      back to COW without data reservation
    - [arm64] remoteproc: copy parent dma_pfn_offset for vdev
    - btrfs: qgroup: Don't hold qgroup_ioctl_lock in btrfs_qgroup_inherit()
    - cifs: Fix a race condition with cifs_echo_request
    - ceph: fix improper use of smp_mb__before_atomic()
    - ceph: fix dir_lease_is_valid()
    - ceph: return -ERANGE if virtual xattr value didn't fit in buffer
    - virtio-mmio: add error check for platform_get_irq
    - drm/amd/display: Expose audio inst from DC to DM
    - cifs: fix crash in cifs_dfs_do_automount
    - perf version: Fix segfault due to missing OPT_END()
    - [x86] kvm: avoid constant-conversion warning
    - ACPI: fix false-positive -Wuninitialized warning
    - [x86] KVM: nVMX: Ignore segment base for VMX memory operand when segment
      not FS or GS
    - bpf: fix BTF verifier size resolution logic
    - be2net: Signal that the device cannot transmit during reconfiguration
    - mm/z3fold: don't try to use buddy slots after free
    - mm/memcontrol.c: keep local VM counters in sync with the hierarchical ones
    - mm/z3fold.c: reinitialize zhdr structs after migration
    - [x86] apic: Silence -Wtype-limits compiler warnings
    - [arm*] mm/cma.c: fail if fixed declaration can't be honored
    - mm/ioremap: check virtual address alignment while creating huge mappings
    - coda: add error handling for fget
    - uapi linux/coda_psdev.h: move upc_req definition from uapi to kernel side
      headers
    - ipc/mqueue.c: only perform resource calculation if user valid
    - device-dax: fix memory and resource leak if hotplug fails
    - mm/hotplug: make remove_memory() interface usable
    - stacktrace: Force USER_DS for stack_trace_save_user()
    - [x86] crypto: ccp - Fix SEV_VERSION_GREATER_OR_EQUAL
    - xen/pv: Fix a boot up hang revealed by int3 self test
    - [x86] kvm: Don't call kvm_spurious_fault() from .fixup
    - [x86] paravirt: Fix callee-saved function ELF sizes
    - [x86] boot: Remove multiple copy of static function sanitize_boot_params()
    - bpf: Disable GCC -fgcse optimization for ___bpf_prog_run()
    - drm/nouveau: fix memory leak in nouveau_conn_reset()
    - drm/nouveau/dmem: missing mutex_lock in error path
    - kconfig: Clear "written" flag to avoid data loss
    - tpm: Fix null pointer dereference on chip register error path
    - Btrfs: fix incremental send failure after deduplication
    - Btrfs: fix race leading to fs corruption after transaction abort
    - dax: Fix missed wakeup in put_unlocked_entry()
    - fgraph: Remove redundant ftrace_graph_notrace_addr() test
    - [armhf,arm64] mmc: dw_mmc: Fix occasional hang after tuning on eMMC
    - [armhf] mmc: meson-mx-sdio: Fix misuse of GENMASK macro
    - mmc: mmc_spi: Enable stable writes
    - gpiolib: Preserve desc->flags when setting state
    - gpio: don't WARN() on NULL descs if gpiolib is disabled
    - gpiolib: fix incorrect IRQ requesting of an active-low lineevent
    - IB/hfi1: Fix Spectre v1 vulnerability
    - drm/nouveau: Only release VCPI slots on mode changes
    - mtd: rawnand: micron: handle on-die "ECC-off" devices correctly
    - eeprom: at24: make spd world-readable again
    - [arm*] i2c: iproc: Fix i2c master read more than 63 bytes
    - selinux: fix memory leak in policydb_init()
    - [x86] ALSA: hda: Fix 1-minute detection delay when i915 module is not
      available (see #931507)
    - mm: vmscan: check if mem cgroup is disabled or not before calling memcg
      slab shrinker
    - mm: migrate: fix reference check race between __find_get_block() and
      migration
    - mm: compaction: avoid 100% CPU usage during compaction when a task is
      killed
    - mm/migrate.c: initialize pud_entry in migrate_vma()
    - loop: Fix mount(2) failure due to race with LOOP_SET_FD
    - [s390x] dasd: fix endless loop after read unit address configuration
    - cgroup: kselftest: relax fs_spec checks
    - [hppa] Add archclean Makefile target
    - [hppa] Strip debug info from kernel before creating compressed vmlinuz
    - [hppa] Fix build of compressed kernel even with debug enabled
    - drivers/perf: arm_pmu: Fix failure path in PM notifier
    - [arm64] compat: Allow single-byte watchpoints on all addresses
    - [arm64] cpufeature: Fix feature comparison for CTR_EL0.{CWG,ERG}
    - io_uring: fix KASAN use after free in io_sq_wq_submit_work
    - scsi: mpt3sas: Use 63-bit DMA addressing on SAS35 HBA
    - nbd: replace kill_bdev() with __invalidate_device() again
    - xen/swiotlb: fix condition for calling xen_destroy_contiguous_region()
    - xen/gntdev.c: Replace vm_map_pages() with vm_map_pages_zero()
    - RDMA/devices: Do not deadlock during client removal
    - IB/mlx5: Fix unreg_umr to ignore the mkey state
    - IB/mlx5: Use direct mkey destroy command upon UMR unreg failure
    - IB/mlx5: Move MRs to a kernel PD when freeing them to the MR cache
    - IB/mlx5: Fix clean_mr() to work in the expected order
    - IB/mlx5: Fix RSS Toeplitz setup to be aligned with the HW specification
    - IB/hfi1: Check for error on call to alloc_rsm_map_table
    - IB/hfi1: Drop all TID RDMA READ RESP packets after r_next_psn
    - IB/hfi1: Field not zero-ed when allocating TID flow memory
    - [x86] drm/i915/perf: fix ICL perf register offsets
    - [x86] drm/i915/gvt: fix incorrect cache entry for guest page mapping
    - [x86] cpufeatures: Carve out CQM features retrieval
    - [x86] cpufeatures: Combine word 11 and 12 into a new scattered features
      word
    - [x86] speculation: Prepare entry code for Spectre v1 swapgs mitigations
    - [x86] speculation: Enable Spectre v1 swapgs mitigations (CVE-2019-1125)
    - [amd64] entry: Use JMP instead of JMPQ
    - [x86] speculation/swapgs: Exclude ATOMs from speculation through SWAPGS
    - Documentation: Add swapgs description to the Spectre v1 documentation

  [ Ben Hutchings ]
  * [armhf] udeb: Remove davinci_cpdma from nic-modules (fixes FTBFS)
  * Bump ABI to 2
  * [armel/marvell] Increase maximum image size (fixes FTBFS):
    - This removes support for QNAP TS-109, TS-119, TS-209, TS-219, TS-409,
      and HP Media Vault mv2120
    - This may be reverted if we can disable or modularise some features

  [ Julien Cristau ]
  * Fix libcpupower-dev's Depends field to account for SONAME bump.

 -- Ben Hutchings <ben@decadent.org.uk>  Wed, 07 Aug 2019 14:50:10 +0100

linux (5.2.6-1) unstable; urgency=medium

  * New upstream release:
    https://kernelnewbies.org/Linux_5.1
    https://kernelnewbies.org/Linux_5.2

  * New upstream stable update:
    https://www.kernel.org/pub/linux/kernel/v5.x/ChangeLog-5.2.1
    https://www.kernel.org/pub/linux/kernel/v5.x/ChangeLog-5.2.2
    https://www.kernel.org/pub/linux/kernel/v5.x/ChangeLog-5.2.3
    https://www.kernel.org/pub/linux/kernel/v5.x/ChangeLog-5.2.4
    https://www.kernel.org/pub/linux/kernel/v5.x/ChangeLog-5.2.5
    https://www.kernel.org/pub/linux/kernel/v5.x/ChangeLog-5.2.6

  [ Bastian Germann ]
  * [armhf] Enable C_CAN as a module. (Closes: #929968)

  [ Ben Hutchings ]
  * Drop "x86/boot: Add ACPI RSDP address to setup_header", which should
    not have been applied to 4.20 or later
  * Drop redundant part of "Install perf scripts non-executable"
  * Drop "kbuild: Use -nostdinc in compile tests", which is no longer needed
  * debian/rules.d/scripts/kconfig: Update for upstream file renaming
  * debian/rules.d/scripts/mod: Add uuid_t and UUID_STRING_LEN definitions
  * liblockdep: Disable until it can be built again
  * libcpupower: Bump soversion since 2 exported functions have been removed
  * libbpf: Stop overriding upstream soname; rename shlib package to libbpf0
  * vfs: Enable FS_ENCRYPTION as built-in; disable on armel/marvell
  * net: Enable NET_DEVLINK as built-in; disable on armel/marvell
  * aufs: Update support patchset to aufs5.2 20190805
  * lockdown: Update for 5.2:
    - Update "acpi: Ignore acpi_rsdp kernel param when the kernel ..."
    - Add "tracefs: Restrict tracefs when the kernel is locked down"
    - Add "efi: Restrict efivar_ssdt_load when the kernel is locked down"
    - Drop "MODSIGN: Import certificates from UEFI Secure Boot"
  * [rt] Rebase onto 5.2.6, and re-enable
  * [armhf,arm64] gpu: Enable DRM_LIMA, DRM_PANFROST as modules
  * sched: Enable PSI (Closes: #931247)
  * [armhf,arm64] power: Enable ENERGY_MODEL
  * [armhf,arm64] cpufreq: Enable CPU_FREQ_DEFAULT_GOV_SCHEDUTIL (instead of
    CPU_FREQ_DEFAULT_GOV_PERFORMANCE)
  * hamradio: Disable auto-loading as mitigation against local exploits
  * hamradio: Enable most options in top-level config:
    - [arm64,ia64,mips*,riscv64,s390x,sh4,sparc64] Enable AX25, NETROM, ROSE,
      and all possible drivers (Closes: #920651)
    - [alpha,amd64,armel] ax25: Enable AX25_DAMA_SLAVE
    - [armhf] Enable BPQETHER, BAYCOM_SER_FDX, BAYCOM_SER_HDX, BAYCOM_PAR,
      BAYCOM_EPP, YAM as modules
  * [armel/rpi,armhf] media: Enable VIDEO_BCM2835 as module
  * usb/typec: Enable TYPEC_DP_ALTMODE, TYPEC_NVIDIA_ALTMODE as modules
    (Closes: #931752)
  * [amd64/cloud-amd64] hwrandom: Enable HW_RANDOM_VIRTIO (Closes: #914511)
  * [ppc64*] crypto: Enable CRYPTO_DEV_NX, and CRYPTO_DEV_NX_ENCRYPT,
    CRYPTO_DEV_NX_COMPRESS, CRYPTO_DEV_NX_COMPRESS_PSERIES,
    CRYPTO_DEV_NX_COMPRESS_POWERNV as modules (Closes: #931374)
  * [ppc64*] Disable PPC_TRANSACTIONAL_MEM (Closes: #866122)

  [ Vagrant Cascadian ]
  * [arm64] Enable modules to support audio on pinebook: SND_SUN4I_I2S,
    SND_SUN8I_CODEC, SND_SUN50I_CODEC_ANALOG, SND_SIMPLE_CARD,
    SND_SOC_SIMPLE_AMPLIFIER. (Closes: #921019)

  [ Romain Perier ]
  * Refreshed patches:
    - debian/revert-objtool-fix-config_stack_validation-y-warning.patch
    - debian/dfsg/video-remove-nvidiafb-and-rivafb.patch
    - debian/gitignore.patch
    - debian/mips-disable-werror.patch
    - bugfix/all/firmware-remove-redundant-log-messages-from-drivers.patch
    - bugfix/arm/arm-mm-export-__sync_icache_dcache-for-xen-privcmd.patch
    - bugfix/powerpc/powerpc-lib-makefile-don-t-pull-in-quad.o-for-32-bit.patch
    - bugfix/all/
      radeon-amdgpu-firmware-is-required-for-drm-and-kms-on-r600-onward.patch
    - bugfix/all/disable-some-marvell-phys.patch
    - debian/overlayfs-permit-mounts-in-userns.patch
    - bugfix/all/tools-perf-remove-shebangs.patch
    - debian/ntfs-mark-it-as-broken.patch
    - features/all/db-mok-keyring/
      0003-MODSIGN-checking-the-blacklisted-hash-before-loading-a-kernel-module.patch
    - features/all/db-mok-keyring/
      0004-MODSIGN-Import-certificates-from-UEFI-Secure-Boot.patch
    - debian/android-enable-building-ashmem-and-binder-as-modules.patch
    - features/all/aufs5/aufs5-mmap.patch
    - features/all/aufs5/aufs5-standalone.patch
    - features/all/lockdown/
      0029-efi-Lock-down-the-kernel-if-booted-in-secure-boot-mo.patch
  * Enable coreboot memconsole (Closes: #872069)
  * [rt] Update to 5.2-rt1

  [ Karsten Merker ]
  * [riscv64] Change the kernel image format from ELF to flat Image.
    (Closes: #928451)
  * [riscv64] Update config and image format (Closes: #933603):
    - Enable SiFive UART and UART console support
    - Enable clock drivers for the SiFive FU540
    - Backport kernel image header support from kernel 5.3

  [ Uwe Kleine-König ]
  * [armhf] Add support for all i.MX6 variants.
  * enable XFRM_STATISTICS (Closes: #929938)
  * [arm64] Add support for Raspberry Pi 3 camera host interface (Closes:
    #933228)
  * Enable CRYPTO_ZSTD for ZRAM with ZSTD compression (Closes: #932722)

  [ Lubomir Rintel ]
  * [armhf] Enable config items for OLPC XO-1.75 (Closes: #927791)

 -- Ben Hutchings <ben@decadent.org.uk>  Mon, 05 Aug 2019 02:27:14 +0100

linux (5.0.2-1~exp1) experimental; urgency=medium

  * New upstream stable update:
    https://www.kernel.org/pub/linux/kernel/v5.x/ChangeLog-5.0.2

  [ Vagrant Cascadian ]
  * [arm64,armhf] Enable PHY_ROCKCHIP_INNO_HDMI as modules.

  [ Ben Hutchings ]
  * [amd64] kexec: Enable KEXEC_SIG, replacing KEXEC_VERIFY_SIG
  * [armel] MTD: Enable MTD_PHYSMAP as module and set MTD_PHYSMAP_OF=y
    - udeb: Include physmap instead of physmap_of in mtd-modules (fixes FTBFS)
  * [armhf] sound/soc/ti: Enable SND_SOC_DAVINCI_MCASP, SND_SOC_NOKIA_RX51,
    SND_SOC_OMAP3_PANDORA, SND_SOC_OMAP3_TWL4030, SND_SOC_OMAP_ABE_TWL6040
    as modules; replacing SND_DAVINCI_SOC_MCASP, SND_OMAP_SOC_RX51,
    SND_OMAP_SOC_OMAP3_PANDORA, SND_OMAP_SOC_OMAP_TWL4030,
    SND_OMAP_SOC_OMAP_ABE_TWL6040 respectively
  * udeb: Add thermal_sys to kernel-image (fixes FTBFS on mips*, ppc64*,
    riscv64)
  * [powerpc*] mm: Only define MAX_PHYSMEM_BITS in SPARSEMEM configurations
    (fixes FTBFS on powerpc, powerpcspe)
  * debian/source/lintian-overrides: Override license-problem-gfdl-invariants
    in more files
  * debian/rules: Remove debian/*.substvars in clean target
  * debian/source/lintian-overrides: Override
    orig-tarball-missing-upstream-signature

 -- Ben Hutchings <ben@decadent.org.uk>  Mon, 18 Mar 2019 04:01:01 +0000

linux (5.0.1-1~exp1) experimental; urgency=medium

  * New upstream release: https://kernelnewbies.org/Linux_5.0
  * New upstream stable update:
    https://www.kernel.org/pub/linux/kernel/v5.x/ChangeLog-5.0.1

  [ YunQiang Su ]
  * [mipsel, mips64el] Enable DRM_AST and FB_SM750 for loongson-3
    install ast and sm750fb to loongson-3's fb-modules
  * [mips r6] Disable JUMP_LABEL for now: it will cause Reserved Instruction.
    Enable SERIAL_OF_PLATFORM, if not, userland shows nothing.
    Enable CPU_HAS_MSA, HIGHMEM, CRYPTO_CRC32_MIPS, and NR_CPUS to 16.
    Support some boston drivers: IMG_ASCII_LCD, I2C_EG20T, PCH_PHUB, MMC,
      PCIE_XILINX, RTC_DRV_M41T80, SPI_TOPCLIFF_PCH.

  [ Hideki Yamane ]
  * [x86] Enable Touchpad support on Gemini Lake (Closes: #917388)

  [ Helge Deller ]
  * [hppa] Build only 32- and 64-bit SMP-kernel: Alternative
    live-patching code will patch kernel for UP at boot if necessary.

  [ Romain Perier ]
  * Refreshed debian/export-symbols-needed-by-android-drivers.patch to export
    __close_fd_get_file() and task_work_add(), both required by binder.
  * Refreshed debian/revert-objtool-fix-config_stack_validation-y-warning.patch,
    so this can be applied against 4.20.4
  * Refreshed patch for lockdown
    0028-efi-Add-an-EFI_SECURE_BOOT-flag-to-indicate-secure-b.patch, so this
    can be applied against >= 4.20.13

  [ Marcin Juszkiewicz ]
  * udeb: Add virtio-gpu into d-i to get graphical output in VM instances.

  [ Ben Hutchings ]
  * SCSI: Enable SCSI_MYRB, SCSI_MYRS as modules, replacing BLK_DEV_DAC960
  * [arm64] remoteproc: Enable QCOM_Q6V5_MSS, renamed version of
    QCOM_Q6V5_PIL
  * [x86] drivers/gpu/drm/amd: Re-enable HSA_AMD (Closes: #920454)
  * genpatch-aufs: Update to use aufs5-standalone
  * aufs: Update support patchset to aufs5.0 20190311
  * lockdown: Update patchset to 2019-02-18 version

 -- Ben Hutchings <ben@decadent.org.uk>  Tue, 12 Mar 2019 23:15:21 +0000

linux (4.20-1~exp1) experimental; urgency=medium

  * New upstream release: https://kernelnewbies.org/Linux_4.20

  [ Ben Hutchings ]
  * aufs: Update support patchset to aufs4.x-rcN 20181217
  * [rt] Disable until it is updated for 4.20 or later
  * [x86] udeb: Move rfkill to new rfkill-modules package to avoid duplication
  * debian/source/lintian-overrides: Update overrides for GFDL notices

 -- Ben Hutchings <ben@decadent.org.uk>  Mon, 24 Dec 2018 04:26:47 +0000

linux (4.19.37-6) unstable; urgency=high

  [ John Paul Adrian Glaubitz ]
  * [sh4]: Check for kprobe trap number before trying to handle a kprobe trap

  [ Salvatore Bonaccorso ]
  * tcp: refine memory limit test in tcp_fragment() (Closes: #930904)
  * ptrace: Fix ->ptracer_cred handling for PTRACE_TRACEME (CVE-2019-13272)

  [ Steve McIntyre ]
  * [arm64] Improve support for the Huawei TaiShan server platform
    (Closes: #930554):
    - Enable the HNS/ROCE Infiniband driver
    - Backport fixes from 4.20 and 4.21 for HNS3 networking, hisi_sas SAS
      and HNS/ROCE Infiniband
    - Add module:drivers/scsi/hisi_sas/* to the ABI ignore list

  [ Cyril Brulebois ]
  * [arm] Backport DTB support for Rasperry Pi Compute Module 3.
  * [arm64] Backport DTB support for Rasperry Pi Compute Module 3.

 -- Salvatore Bonaccorso <carnil@debian.org>  Fri, 19 Jul 2019 00:23:17 +0200
<|MERGE_RESOLUTION|>--- conflicted
+++ resolved
@@ -17,14 +17,12 @@
   *  Rebased patch firmware-remove-redundant-log-messages-from-drivers.patch
      onto 5.6.7.
 
-<<<<<<< HEAD
   [ Philip Rinn ]
   * [arm64] Enable CRYPTO_DEV_SUN8I_CE (closes: #958037)
   * [arm64] Enable SUN8I_THERMAL
-=======
+
   [ Roberto Bampi ]
   * [arm64] Enable ARMADA_37XX_WATCHDOG as module
->>>>>>> 04e61a2f
 
  -- Ben Hutchings <benh@debian.org>  Sat, 18 Apr 2020 23:49:45 +0100
 
