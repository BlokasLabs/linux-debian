--- conflicted
+++ resolved
@@ -1,4 +1,3 @@
-<<<<<<< HEAD
 linux-2.6 (2.6.32-36) UNRELEASED; urgency=high
 
   [ maximilian attems ]
@@ -94,14 +93,13 @@
   * devpts: correctly check d_alloc_name() return code (Closes: #640650)
 
  -- maximilian attems <maks@debian.org>  Sat, 25 Jun 2011 10:22:27 +0200
-=======
+
 linux-2.6 (2.6.32-35squeeze2) stable-security; urgency=high
 
   * Fix regression in /proc/<pid>/maps fixes for CVE-2011-1020
     (Closes: #640966)
 
  -- dann frazier <dannf@debian.org>  Fri, 09 Sep 2011 10:09:39 -0600
->>>>>>> ead30f08
 
 linux-2.6 (2.6.32-35squeeze1) stable-security; urgency=high
 
