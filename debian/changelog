--- conflicted
+++ resolved
@@ -1,4 +1,3 @@
-<<<<<<< HEAD
 linux-2.6 (2.6.32-46) UNRELEASED; urgency=low
 
   [ Bastian Blank ]
@@ -24,6 +23,10 @@
     - drm: mm: fix range restricted allocations (regression in 2.6.32-36)
     - drm/i915: no lvds quirk for AOpen MP45
   * [armel/kirkwood] ahci: Add JMicron 362 device IDs (Closes: #634180)
+  * tcp: Don't change unlocked socket state in tcp_v4_err(). (Closes: #685087)
+  * locks: fix checking of fcntl_setlease argument
+  * sfc: Fix maximum number of TSO segments and minimum TX queue size
+    (CVE-2012-3412)
 
   [ Jonathan Nieder ]
   * ath5k: initialize default noise floor
@@ -34,12 +37,6 @@
   [ dann frazier ]
   * Avoid leap second deadlock and early hrtimer/futex expiration issue
     (Closes: #679882)
-
- -- Bastian Blank <waldi@debian.org>  Mon, 07 May 2012 19:18:05 +0200
-=======
-linux-2.6 (2.6.32-45squeeze1) UNRELEASED; urgency=low
-
-  [ dann frazier ]
   * net: sock: validate data_len before allocating skb in
     sock_alloc_send_pskb() (CVE-2012-2136)
   * dl2k: Clean up rio_ioctl, add missing CAP_NET_ADMIN checks (CVE-2012-2313)
@@ -50,14 +47,7 @@
     (CVE-2012-2745)
   * udf: Fix buffer overflow when parsing sparing table (CVE-2012-3400)
 
-  [ Ben Hutchings ]
-  * tcp: Don't change unlocked socket state in tcp_v4_err(). (Closes: #685087)
-  * locks: fix checking of fcntl_setlease argument
-  * sfc: Fix maximum number of TSO segments and minimum TX queue size
-    (CVE-2012-3412)
-
- -- dann frazier <dannf@debian.org>  Tue, 12 Jun 2012 16:56:29 -0600
->>>>>>> aeea51cf
+ -- Bastian Blank <waldi@debian.org>  Mon, 07 May 2012 19:18:05 +0200
 
 linux-2.6 (2.6.32-45) stable; urgency=high
 
