<<<<<<< HEAD
linux-2.6 (2.6.18.dfsg.1-24etch1) UNRELEASED; urgency=high

  * Fix buffer underflow in the ib700wdt watchdog driver:
     - bugfix/all/watchdog-ib700wdt-buffer_underflow.patch
    See CVE-2008-5702
  * nfs: Fix fcntl/close race
     - bugfix/all/nfs-remove-buggy-lock-if-signalled-case.patch
    See CVE-2008-4307
  * sctp: fix memory overflow
     - bugfix/all/sctp-avoid-memory-overflow.patch
    See CVE-2009-0065
  * Fix sign-extend ABI issue w/ system calls on various 64-bit architectures
     - bugfix/all/CVE-2009-0029/*
    See CVE-2009-0029
=======
linux-2.6.24 (2.6.24-6~etchnhalf.8etch1) UNRELEASED; urgency=high

  * Fix DoS when calling svc_listen twice on the same socket while reading
    /proc/net/atm/*vc (CVE-2008-5079)
  * Fix buffer underflow in the ib700wdt watchdog driver (CVE-2008-5702)
  * Set a minimum timeout for SG_IO requests (CVE-2008-5700)
  * [mips] Fix potential DOS by untrusted user app (CVE-2008-5701)
  * sctp: Fix memory overflow (CVE-2009-0065)
  * nfs: Fix fcntl/close race (CVE-2008-4307)
  * Fix sign-extend ABI issue w/ system calls on various 64-bit architectures
    (CVE-2009-0029)
  * security: introduce missing kfree (CVE-2009-0031)

 -- dann frazier <dannf@debian.org>  Mon, 09 Feb 2009 22:49:26 -0700

linux-2.6.24 (2.6.24-6~etchnhalf.8) stable; urgency=high

  [ dann frazier ]
  * cciss: Add support for new hardware (closes: #502553)
     - Add PCI ids for P700m, P212, P410, P410i, P411, P812, P711m, p712m
     - Read the FIFO size from the controller config instead of
       hardcoding it into the driver
  * [hppa] disable UP-optimized flush_tlb_mm, fixing thread-related
    hangs. (closes: #478717)

  [ Martin Michlmayr ]
  * [arm/ixp4xx, arm/iop32x] Enable USB_ATM (closes: #502182).

 -- dann frazier <dannf@debian.org>  Wed, 24 Dec 2008 18:09:18 -0700

linux-2.6.24 (2.6.24-6~etchnhalf.7) stable-security; urgency=high

  [ Alexander Prinsier ]
  * unix domain sockets: fix recursive descent in __scm_destroy()
    and garbage collector counting bug (CVE-2008-5029)

  [ dann frazier ]
  * Don't allow splicing to files opened with O_APPEND (CVE-2008-4554)
  * Avoid printk floods when reading corrupted ext[2,3] directories
    (CVE-2008-3528)
  * Fix oops in SCTP (CVE-2008-4576)
  * sctp: Fix possible kernel panic in sctp_sf_abort_violation (CVE-2008-4618)
  * Fix buffer overflow in hfsplus (CVE-2008-4933)
  * Fix BUG() in hfsplus (CVE-2008-4934)
  * Fix stack corruption in hfs (CVE-2008-5025)
  * Make sendmsg() block during UNIX garbage collection (CVE-2008-5300)
  * Fix buffer overflow in libertas (CVE-2008-5134)
  * Fix race conditions between inotify removal and umount (CVE-2008-5182)

 -- dann frazier <dannf@debian.org>  Mon, 01 Dec 2008 23:03:35 -0700

linux-2.6.24 (2.6.24-6~etchnhalf.6) stable-security; urgency=high

  * Add missing capability checks in sbni_ioctl (CVE-2008-3525)
  * [s390] prevent ptrace padding area read/write in 31-bit mode
    (CVE-2008-1514)
  * sctp: fix random memory dereference with SCTP_HMAC_IDENT option.
    (CVE-2008-4113)
  * sctp: fix bounds checking in sctp_auth_ep_set_hmacs
    (CVE-2008-4445)
  * Restrict access to the DRM_I915_HWS_ADDR ioctl (CVE-2008-3831)

 -- dann frazier <dannf@debian.org>  Mon, 13 Oct 2008 00:01:20 -0600

linux-2.6.24 (2.6.24-6~etchnhalf.5) stable-security; urgency=high

  * Add ABI files for 2.6.24-etchnhalf.1
  * Fix regression introduced upstream by the fix for CVE-2008-0598
  * Fix possible information leak in seq_oss_synth.c
    (CVE-2008-3272)
  * Fix regression introduced upstream by the fixes for CVE-2008-1673
  * Fix integer overflow in dccp_setsockopt_change() (CVE-2008-3276)
  * Fix potential memory leak in lookup path (CVE-2008-3275)
  * Fix overflow condition in sctp_setsockopt_auth_key (CVE-2008-3526)
  * Fix kernel BUG in tmpfs (CVE-2008-3534)
  * Fix off-by-one error in iov_iter_advance() (CVE-2008-3535)
  * Fix buffer overrun decoding NFSv4 acl (CVE-2008-3915)
  * Fix panics that may occur if SCTP AUTH is disabled (CVE-2008-3792)

 -- dann frazier <dannf@debian.org>  Sun,  7 Sep 2008 22:15:23 -0600

linux-2.6.24 (2.6.24-6~etchnhalf.4) stable; urgency=low

  [ dann frazier ]
  * Fix potential overflow condition in sctp_getsockopt_local_addrs_old
    (CVE-2008-2826)
  * Reinstate ZERO_PAGE optimization in 'get_user_pages()' and fix XIP
    (CVE-2008-2372)

  [ Steve Langasek ]
  * Re-enable the smbfs module, which is still needed with the etch
    userspace.  Closes: #490293.
>>>>>>> f120e8a7

 -- dann frazier <dannf@debian.org>  Mon, 09 Feb 2009 20:42:35 -0700

linux-2.6 (2.6.18.dfsg.1-24) stable; urgency=high

  [ dann frazier ]
  * cciss: Add support for new hardware (closes: #502553)
     - Add PCI ids for P700m, P212, P410, P410i, P411, P812, P711m, p712m
     - Read the FIFO size from the controller config instead of
       hardcoding it into the driver
  * [hppa] disable UP-optimized flush_tlb_mm, fixing thread-related
    hangs. (closes: #478717)

  [ Ian Campbell ]
  * xen: Add softlockup-no-idle-hz.patch to prevent softlockup in xen guest.
    (closes: #506418)

  [ Bastian Blank ]
  * [xen] Remove 4gb segments warning completely. (closes: #391373)
  * [xen/i386] Fix pseudo hwcap value to match newer kernels.
    (closes: #506420)

 -- dann frazier <dannf@debian.org>  Wed, 24 Dec 2008 11:12:55 -0700

linux-2.6 (2.6.18.dfsg.1-23etch1) stable-security; urgency=high

  * Fix missing boundary checks in syscall/syscall32_nopage():
     - bugfix/add-install_special_mapping.patch
     - bugfix/i386-vdso-use_install_special_mapping.patch
     - bugfix/x86_64-ia32-vDSO-use-install_special_mapping.patch
     - features/all/xen/vdso-use_install_special_mapping.patch
    See CVE-2008-3527
  * Modify feature patches to apply on top of the fixes for
    CVE-2008-3527:
     - features/all/vserver/vs2.0.2.2-rc9.patch
     - features/all/xen/fedora-2.6.18-36186.patch
     - features/all/xen/vserver-update.patch
  * Don't allow splicing to files opened with O_APPEND:
     - bugfix/dont-allow-splice-to-files-opened-with-O_APPEND.patch
    See CVE-2008-4554
  * Avoid printk floods when reading corrupted ext[2,3] directories
     - bugfix/ext2-avoid-corrupted-directory-printk-floods.patch
     - bugfix/ext3-avoid-corrupted-directory-printk-floods.patch
    See CVE-2008-3528
  * Fix oops in SCTP
     - bugfix/sctp-fix-oops-when-INIT-ACK-indicates-that-peer-doesnt-support-AUTH.patch
    See CVE-2008-4576
  * Fix buffer overflow in hfsplus
     - bugfix/hfsplus-fix-Buffer-overflow-with-a-corrupted-image.patch
    See CVE-2008-4933
  * Fix BUG() in hfsplus
     - bugfix/hfsplus-check_read_mapping_page-return-value.patch
    See CVE-2008-4934
  * Fix stack corruption in hfs
     - bugfix/hfs-fix-namelength-memory-corruption.patch
    See CVE-2008-5025
  * Fix recursive descent in __scm_destroy
     - bugfix/af_unix-fix-garbage-collector-races.patch
     - bugfix/af_unix-convert-socks-to-unix_socks.patch
     - bugfix/net-unix-fix-inflight-counting-bug-in-garbage-collector.patch
     - bugfix/net-fix-recursive-descent-in-__scm_destroy.patch
    See CVE-2008-5029
  * Make sendmsg() block during UNIX garbage collection:
     - bugfix/net-unix-gc-fix-soft-lockups-oom-issues.patch
    See CVE-2008-5300
  * Fix DoS when calling svc_listen twice on the same socket while reading
    /proc/net/atm/*vc:
     - bugfix/atm-duplicate-listen-on-socket-corrupts-the-vcc-table.patch
    See CVE-2008-5079
  * Fix race conditions between inotify removal and umount
     - bugfix/inotify-watch-removal-umount-races.patch
    See CVE-2008-5182

 -- dann frazier <dannf@debian.org>  Thu, 11 Dec 2008 08:38:28 -0700

linux-2.6 (2.6.18.dfsg.1-23) stable; urgency=high

  [ Ian Campbell ]
  * Fix DMA crash under Xen when no IOMMU is present (closes: #445987)

  [ dann frazier ]
  * [xfs] Fix attr2 corruption with btree data extents (closes: #498309)

 -- dann frazier <dannf@debian.org>  Sun, 12 Oct 2008 23:23:27 -0600

linux-2.6 (2.6.18.dfsg.1-22etch3) stable-security; urgency=high

  * bugfix/dccp-change-l-r-must-have-at-least-one-byte-in-the-dccpsf_val-field.patch
    Fix integer overflow in dccp_setsockopt_change()
    See CVE-2008-3276
  * bugfix/dio-zero-struct-dio-with-kzalloc-instead-of-manually.patch
    Fix oops caused by uninitialized field in struct dio
    See CVE-2007-6716
  * bugfix/wan-sbni_ioctl-cap-checks.patch
    Add missing capability checks in sbni_ioctl
    See CVE-2008-3525
  * bugfix/open-allows-sgid-in-sgid-directory.patch
    Prevent open() creating file with wrong permissions
    See CVE-2008-4210
  * bugfix/splice-fix-bad-unlock_page-in-error-case.patch
    Don't attempt to unlock a page if add_to_page_cache_lru fails
    See CVE-2008-4302
  * bugfix/remove-SUID-when-splicing-into-an-inode.patch
    Remove SUID when splicing into an inode
    See CVE-2008-3833
  * bugfix/prevent-ptrace-padding-area-readwrite-in-32bit-mode.patch
    [S390] prevent ptrace padding area read/write in 31-bit mode
    See CVE-2008-1514

 -- dann frazier <dannf@debian.org>  Thu, 09 Oct 2008 09:02:40 -0600

linux-2.6 (2.6.18.dfsg.1-22etch2) stable-security; urgency=high

  * bugfix/x86-wrong-register-was-used-in-align-macro.patch
    Fix regression introduced upstream by the fix for CVE-2008-0598
  * bugfix/cifs-fix-compiler-warning.patch,
    bugfix/netfilter-nf_nat_snmp_basic-fix-range-check.patch
    Fix regressions introduced upstream by the fixes for CVE-2008-1673
  * bugfix/sound-ensure-device-number-is-valid-in-snd_seq_oss_synth_make_info.patch
    Fix possible information leak in seq_oss_synth.c
    See CVE-2008-3272
  * bugfix/vfs-fix-lookup-on-deleted-directory.patch
    Fix potential memory leak in lookup path
    See CVE-2008-3275

 -- dann frazier <dannf@debian.org>  Mon, 18 Aug 2008 01:43:55 -0600

linux-2.6 (2.6.18.dfsg.1-22etch1) stable-security; urgency=high

  * bugfix/sctp-make-sure-n-sizeof-does-not-overflow.patch
    [SECURITY] Fix potential overflow condition in
    sctp_getsockopt_local_addrs_old
    See CVE-2008-2826
  * bugfix/esp-iv-in-linear-part-of-skb.patch
    [SECURITY] Avoid tripping BUG() in IPsec code when the first fragment
    of an ESP packet does not contain the entire ESP header and IV
    See CVE-2007-6282
  * bugfix/amd64-fix-zeroing-on-exception-in-copy_user.patch
    [SECURITY] [amd64] Fix potential information leak when a copy
    operation fails by properly zeroing out destination memory
    See CVE-2008-2729
  * bugfix/tty-fix-for-tty-operations-bugs.patch
    [SECURITY] Fix issues with tty operation handling in various drivers
    See CVE-2008-2812
  * bugfix/check-privileges-before-setting-mount-propagation.patch
    [SECURITY] Check CAP_SYS_ADMIN when changing mountpoint type 
    See CVE-2008-2931
  * bugfix/x86-fix-copy_user.patch
    [SECURITY][amd64] Fix memory leak in the copy_user routine, see #490910.
    See CVE-2008-0598

 -- dann frazier <dannf@debian.org>  Sun, 27 Jul 2008 16:06:38 -0600

linux-2.6 (2.6.18.dfsg.1-22) stable; urgency=high

  [ dann frazier ]
  * Merge in changes from 2.6.18.dfsg.1-18etch6

  [ Frederik Schüler ]
  * 3w-9xxx: Add 3ware 9690SA Backport (closes: #479773)

  [ Ian Campbell ]
  * Backport http://xenbits.xensource.com/xen-unstable.hg?rev/914304b3a3da,
    fixing kernel BUG at drivers/xen/core/evtchn.c:481 (closes: #410807).

 -- dann frazier <dannf@debian.org>  Mon, 16 Jun 2008 16:15:54 -0600

linux-2.6 (2.6.18.dfsg.1-21) stable; urgency=high

  * 3w-xxxx: Fix data corruption on em64t systems w/ > 2GB of memory
    (closes: #464923).
  * Merge in changes from 2.6.18.dfsg.1-18etch[2-5]
  * Add missing locking for the dnotify-race fix that was included in
    the upstream commit

 -- dann frazier <dannf@debian.org>  Fri, 30 May 2008 00:55:05 -0600

linux-2.6 (2.6.18.dfsg.1-20) stable; urgency=high

  [ Bastian Blank ]
  * Merge in changes from 2.6.18.dfsg.1-18etch1.

 -- dann frazier <dannf@debian.org>  Fri, 04 Apr 2008 11:16:56 -0600

linux-2.6 (2.6.18.dfsg.1-19) stable; urgency=high

  [ Martin Michlmayr ]
  * [mips] Enable UART on RaQ1 (closes: #473824).

  [ dann frazier ]
  * e1000: Add PCI-IDs for 82571EB 4-port cards (closes: #466401).
  * Fix potential nfs write corruption (closes: #470719)
  * [ia64] Fix multi-thread/nfs text corruption (closes: #471427).

  [ Bastian Blank ]
  * [i386/amd64] Clear DF before calling signal handler. (closes: #469058)

 -- dann frazier <dannf@debian.org>  Thu, 03 Apr 2008 16:22:55 -0600

linux-2.6 (2.6.18.dfsg.1-18etch6) stable-security; urgency=high

  * bugfix/dccp-feature-length-check.patch
    [SECURITY] Validate feature length to avoid heap overflow
    See CVE-2008-2358
  * bugfix/asn1-ber-decoding-checks.patch
    [SECURITY] Validate lengths in ASN.1 decoding code to avoid
    heap overflow
    See CVE-2008-1673
  
 -- dann frazier <dannf@debian.org>  Thu, 05 Jun 2008 22:36:07 -0600

linux-2.6 (2.6.18.dfsg.1-18etch5) stable-security; urgency=high

  * bugfix/sit-missing-kfree_skb-on-pskb_may_pull.patch
    [SECURITY] Fix remotely-triggerable memory leak in the Simple
    Internet Transition (SIT) code used for IPv6 over IPv4 tunnels
    See CVE-2008-2136
  * bugfix/hrtimer-prevent-overrun.patch,
    bugfix/ktime-fix-MTIME_SEC_MAX-on-32-bit.patch
    [SECURITY] Fix potential infinite loop in hrtimer_forward on
    64-bit systems
    See CVE-2007-6712
  * bugfix/amd64-cs-corruption.patch
    [SECURITY] Fix local ptrace denial of service for amd64 flavor
    kernels, bug #480390
    See CVE-2008-1615
  * bugfix/sparc-fix-mmap-va-span-checking.patch
    bugfix/sparc-fix-mremap-addr-range-validation.patch
    [SECURITY] Validate address ranges regardless of MAP_FIXED
    See CVE-2008-2137

 -- dann frazier <dannf@debian.org>  Fri, 23 May 2008 10:37:27 -0600

linux-2.6 (2.6.18.dfsg.1-18etch4) stable-security; urgency=high

  * bugfix/fcntl_setlk-close-race.patch
    [SECURITY] Fix an SMP race to prevent reordering of flock updates
    and accesses to the descriptor table on close().
    See CVE-2008-1669

 -- dann frazier <dannf@debian.org>  Wed, 07 May 2008 15:56:31 -0600

linux-2.6 (2.6.18.dfsg.1-18etch3) stable-security; urgency=high

  * Wrap added code in bugfix/dnotify-race-avoid-abi-change.patch in
    #ifndef __GENKSYMS__ to avoid ABI change
  * Revert ABI change introduced in 2.6.18.dfsg.1-18etch2

 -- dann frazier <dannf@debian.org>  Wed, 23 Apr 2008 21:34:26 -0600

linux-2.6 (2.6.18.dfsg.1-18etch2) stable-security; urgency=high

  * bugfix/powerpc-chrp-null-deref.patch
    [SECURITY][powerpc] Fix NULL pointer dereference if get_property
    fails on the subarchitecture
    See CVE-2007-6694
  * bugfix/mmap-VM_DONTEXPAND.patch
    [SECURITY] Add VM_DONTEXPAND to vm_flags in drivers that register
    a fault handler but do not bounds check the offset argument
    See CVE-2008-0007
  * bugfix/RLIMIT_CPU-earlier-checking.patch
    [SECURITY] Move check for an RLIMIT_CPU with a value of 0 earlier
    to prevent a user escape (closes: #419706)
    See CVE-2008-1294
  * bugfix/dnotify-race.patch
    [SECURITY] Fix a race in the directory notify
    See CVE-2008-1375
    This patch changes the ABI
  * Bump ABI to 7.

 -- dann frazier <dannf@debian.org>  Fri, 11 Apr 2008 23:51:42 -0600

linux-2.6 (2.6.18.dfsg.1-18etch1) stable-security; urgency=high

  * bugfix/vmsplice-security.patch
    [SECURITY] Fix missing access check in vmsplice.
    See CVE-2008-0010, CVE-2008-0600
  * bugfix/all/vserver/proc-link-security.patch
    [SECURITY][vserver] Fix access checks for the links in /proc/$pid.

 -- Bastian Blank <waldi@debian.org>  Sun, 10 Feb 2008 18:37:05 +0100

linux-2.6 (2.6.18.dfsg.1-18) stable; urgency=high

  [ Martin Michlmayr ]
  * [mips] Fix network on Cobalt RaQ1, thanks Thomas Bogendoerfer
    (closes: #460337).

  [ dann frazier ]
  * [ia64] Fix an issue with unaligned accesses and certain floating point
    instructions that can result in silent user data corruption
    (closes: #461493).
  * Update abi reference files for ABI 6

 -- dann frazier <dannf@debian.org>  Fri, 25 Jan 2008 00:08:38 -0700

linux-2.6 (2.6.18.dfsg.1-17etch1) stable-security; urgency=high

  * bugfix/i4l-isdn_ioctl-mem-overrun.patch
    [SECURITY] Fix potential isdn ioctl memory overrun
    See CVE-2007-6151
  * bugfix/vfs-use-access-mode-flag.patch
    [SECURITY] Use the access mode flag instead of the open flag when
    testing access mode for a directory. Modify
    features/all/vserver/vs2.0.2.2-rc9.patch to apply on top of this
    See CVE-2008-0001
  * bugfix/fat-move-ioctl-compat-code.patch, bugfix/fat-fix-compat-ioctls.patch
    [SECURITY][ABI Changer] Fix kernel_dirent corruption in the compat layer
    for fat ioctls
    See CVE-2007-2878
  * bugfix/proc-snd-page-alloc-mem-leak.patch
    [SECURITY][ABI Changer] Fix an issue in the alsa subsystem that allows a
    local user to read potentially sensitive kernel memory from the proc
    filesystem
    See CVE-2007-4571
  * Bump ABI to 6.

 -- dann frazier <dannf@debian.org>  Tue, 22 Jan 2008 10:07:04 -0700

linux-2.6 (2.6.18.dfsg.1-17) stable; urgency=high

  * [futex] Fix address computation in compat code, fixing hangs
    on sparc64. (closes: #433187)
  * [x86_64] Mask the NX bit in mk_pte_phys to avoid triggering a RSVD type
    page fault on non-NX capable systems which causes a crash.
    (closes: #414742)
  * [fusion] Avoid holding the device busy for too long in the low level
    driver, which was causing filesystems in VMWare guests to get remounted
    read-only under load. (closes: #453120)
  * Add UNUSUAL_DEV entries for supertop usb drives which require the
    IGNORE_RESIDUE flag. (closes: #455856)
  * [sparc64] Enable CONFIG_USB_SERIAL (closes: #412740)

 -- dann frazier <dannf@debian.org>  Fri, 21 Dec 2007 18:19:31 -0700

linux-2.6 (2.6.18.dfsg.1-16) stable; urgency=high

  [ Bastian Blank ]
  * Add support for w83793 sensor chips. (closes: #444395)

  [ dann frazier ]
  * Merge in changes from 2.6.18.dfsg.1-13etch4.

 -- dann frazier <dannf@debian.org>  Wed, 03 Oct 2007 12:20:06 -0600

linux-2.6 (2.6.18.dfsg.1-15) stable; urgency=high

  * Merge in changes from 2.6.18.dfsg.1-13etch3.

 -- dann frazier <dannf@debian.org>  Wed, 26 Sep 2007 14:04:37 -0600

linux-2.6 (2.6.18.dfsg.1-14) stable; urgency=high

  [ dann frazier ]
  * [bluetooth] Fix panic caused by race between RFCOMM socket layer and
    RFCOMM TTY layer. Thanks to Mikko Rapeli. (closes: #394742)
  * Add support for AMD/ATI SB700 hardware, see #429622
  * Add support for Intel ICH9 controllers, see #435877
  * [hppa] remove misuse of global_ack_eiem, fixing a race condition that
    resulted in frequent lockups on SMP systems. See: #435878

  [ Frederik Schüler ]
  * Add support for 3ware 9650SE controllers. (closes: #402562)

  [ dann frazier ]
  * bugfix/reset-pdeathsig-on-suid-upstream.patch
    Update fix for CVE-2007-3848 with the patch accepted upstream
  * Fix ipv6 rfc conformance issue introduced in 2.6.18.dfsg.1-13 by the
    fix for CVE-2007-2242. Thanks to Brian Haley for the patch.
    (closes: #440127)
  * Fix a minor denial of service issue that allows local users to disable
    an interrupt by causing an interrupt handler to be quickly inserted/removed.
    This has only been shown to happen with certain serial devices so can only
    be triggered by a user who already has additional priveleges (dialout
    group). (closes: #404815)
  * Fix a BUG in fuse_ctl_add_dentry by resetting the dentry counter in
    fuse_ctl_kill_sb(). (closes: #427518)
  * Fix a regression introduced by the intel_agp changes in -13 that caused
    boot-time hangs on large memory systems. (closes: #438458)

 -- dann frazier <dannf@debian.org>  Mon, 17 Sep 2007 16:56:07 -0600

linux-2.6 (2.6.18.dfsg.1-13etch6) stable-security; urgency=high

  * bugfix/isdn-net-overflow.patch
    [SECURITY] Fix potential overflows in the ISDN subsystem
    See CVE-2007-6063
  * bugfix/coredump-only-to-same-uid.patch
    [SECURITY] Fix an issue where core dumping over a file that
    already exists retains the ownership of the original file
    See CVE-2007-6206
  * bugfix/hrtimer-large-relative-timeouts-overflow.patch
    [SECURITY] Avoid overflow in hrtimers due to large relative timeouts
    See CVE-2007-5966
  * bugfix/minixfs-printk-hang.patch
    [SECURITY] Rate-limit printks caused by accessing a corrupted minixfs
    filesystem that would otherwise cause a system to hang (printk storm)
    See CVE-2006-6058
  * bugfix/tmpfs-restore-clear_highpage.patch
    [SECURITY] Fix a theoretical kernel memory leak in the tmpfs filesystem
    See CVE-2007-6417

 -- dann frazier <dannf@debian.org>  Tue, 18 Dec 2007 08:01:00 -0700

linux-2.6 (2.6.18.dfsg.1-13etch5) stable-security; urgency=high

  * bugfix/sysfs_readdir-NULL-deref-1.patch,
    bugfix/sysfs_readdir-NULL-deref-2.patch,
    bugfix/sysfs-fix-condition-check.patch
    [SECURITY] Fix potential NULL pointer dereference which can lead to
    a local DoS (kernel oops)
    See CVE-2007-3104
  * bugfix/ieee80211-underflow.patch
    [SECURITY] Fix integer overflow in ieee80211 which makes it possible
    for a malicious frame to crash a system using a driver built on top of
    the Linux 802.11 wireless code.
    See CVE-2007-4997
  * bugfix/wait_task_stopped-hang.patch
    [SECURITY] wait_task_stopped was incorrectly testing for TASK_TRACED -
    check p->exit_state instead avoiding a potential system hang
    See CVE-2007-5500
  * bugfix/cifs-better-failed-mount-errors.patch,
    bugfix/cifs-corrupt-server-response-overflow.patch
    [SECURITY][CIFS] Fix multiple overflows that can be remotely triggered
    by a server sending a corrupt response.
    See CVE-2007-5904

 -- dann frazier <dannf@debian.org>  Thu, 29 Nov 2007 08:33:39 -0700

linux-2.6 (2.6.18.dfsg.1-13etch4) stable-security; urgency=high

  [ Bastian Blank ]
  * bugfix/amd64-zero-extend-32bit-ptrace-xen.patch
    [SECURITY] Zero extend all registers after ptrace in 32-bit entry path
    (Xen).
    See CVE-2007-4573
  * bugfix/don-t-leak-nt-bit-into-next-task-xen.patch
    [SECURITY] Don't leak NT bit into next task (Xen).
    See CVE-2006-5755

  [ dann frazier ]
  * bugfix/hugetlb-prio_tree-unit-fix.patch
    [SECURITY] Fix misconversion of hugetlb_vmtruncate_list to prio_tree
    which could be used to trigger a BUG_ON() call in exit_mmap.
    See CVE-2007-4133
  * bugfix/usb-pwc-disconnect-block.patch
    [SECURITY] Fix issue with unplugging webcams that use the pwc driver.
    If userspace still has the device open it can result, the driver would
    wait for the device to close, blocking the USB subsystem.
    See CVE-2007-5093

 -- dann frazier <dannf@debian.org>  Tue, 02 Oct 2007 14:26:18 -0600

linux-2.6 (2.6.18.dfsg.1-13etch3) stable-security; urgency=high

  * bugfix/ptrace-handle-bogus-selector.patch,
    bugfix/fixup-trace_irq-breakage.patch
    [SECURITY] Handle an invalid LDT segment selector %cs (the xcs field)
    during ptrace single-step operations that can be used to trigger a
    NULL-pointer dereference causing an Oops.
    See CVE-2007-3731
  * bugfix/prevent-stack-growth-into-hugetlb-region.patch
    [SECURITY] Prevent OOPS during stack expansion when the VMA crosses
    into address space reserved for hugetlb pages.
    See CVE-2007-3739
  * bugfix/cifs-honor-umask.patch
    [SECURITY] Make CIFS honor a process' umask
    See CVE-2007-3740
  * bugfix/amd64-zero-extend-32bit-ptrace.patch
    [SECURITY] Zero extend all registers after ptrace in 32-bit entry path.
    See CVE-2007-4573
  * bugfix/jffs2-ACL-vs-mode-handling.patch
    [SECURITY] Write correct legacy modes to the medium on inode creation to
    prevent incorrect permissions upon remount.
    See CVE-2007-4849

 -- dann frazier <dannf@debian.org>  Tue, 25 Sep 2007 22:33:15 -0600

linux-2.6 (2.6.18.dfsg.1-13etch2) stable-security; urgency=high

  * bugfix/ipv4-fib_props-out-of-bounds.patch
    [SECURITY] Fix a typo which caused fib_props[] to be of the wrong size
    and check for out of bounds condition in index provided by userspace
    See CVE-2007-2172
  * bugfix/cpuset_tasks-underflow.patch
    [SECURITY] Fix integer underflow in /dev/cpuset/tasks which could allow
    local attackers to read sensitive kernel memory if the cpuset filesystem
    is mounted.
    See CVE-2007-2875
  * bugfix/random-bound-check-ordering.patch
    [SECURITY] Fix stack-based buffer overflow in the random number
    generator
    See CVE-2007-3105
  * bugfix/cifs-fix-sign-settings.patch
    [SECURITY] Fix overriding the server to force signing on caused by
    checking the wrong gloal variable.
    See CVE-2007-3843
  * bugfix/aacraid-ioctl-perm-check.patch
    [SECURITY] Require admin capabilities to issue ioctls to aacraid devices
    See CVE-2007-4308

 -- dann frazier <dannf@debian.org>  Mon, 27 Aug 2007 23:29:31 -0600

linux-2.6 (2.6.18.dfsg.1-13etch1) stable-security; urgency=high

  * Update abi reference files for ABI 5
  * bugfix/bluetooth-l2cap-hci-info-leaks.patch
    [SECURITY] Fix information leaks in setsockopt() implementations
    See CVE-2007-1353
  * bugfix/usblcd-limit-memory-consumption.patch
    [SECURITY] limit memory consumption during write in the usblcd driver
    See CVE-2007-3513
  * bugfix/pppoe-socket-release-mem-leak.patch
    [SECURITY] fix unpriveleged memory leak when a PPPoE socket is released
    after connect but before PPPIOCGCHAN ioctl is called upon it
    See CVE-2007-2525
  * bugfix/nf_conntrack_h323-bounds-checking.patch
    [SECURITY] nf_conntrack_h323: add checking of out-of-range on choices'
    index values
    See CVE-2007-3642
  * bugfix/dn_fib-out-of-bounds.patch
    [SECURITY] Fix out of bounds condition in dn_fib_props[]
    See CVE-2007-2172
  * bugfix/random-fix-seeding-with-zero-entropy.patch
    bugfix/random-fix-error-in-entropy-extraction.patch
    [SECURITY] Avoid seeding with the same values at boot time when a
    system has no entropy source and fix a casting error in entropy
    extraction that resulted in slightly less random numbers.
    See CVE-2007-2453
  * bugfix/nf_conntrack_sctp-null-deref.patch
    [SECURITY] Fix remotely triggerable NULL pointer dereference
    by sending an unknown chunk type.
    See CVE-2007-2876
  * bugfix/i965-secure-batchbuffer.patch
    [SECURITY] Fix i965 secured batchbuffer usage
    See CVE-2007-3851
  * bugfix/reset-pdeathsig-on-suid.patch
    [SECURITY] Fix potential privilege escalation caused by improper
    clearing of the child process' pdeath signal.
    Thanks to Marcel Holtmann for the patch.
    See CVE-2007-3848

 -- dann frazier <dannf@debian.org>  Sat, 11 Aug 2007 08:46:25 -0600

linux-2.6 (2.6.18.dfsg.1-13) stable; urgency=high

  [ Bastian Blank ]
  * [vserver] Fix overflow in network accounting. (closes: #412132)
  * [vserver] Fix lock accounting. (closes: #417631)
  * Bump ABI to 5.
  * Make modules packages binnmuable.
  * [sparc] Enable Qlogic QLA SCSI support. (closes: #417629)

  [ dann frazier ]
  * bugfix/listxattr-mem-corruption.patch
    [SECURITY] Fix userspace corruption vulnerability caused by
    incorrectly promoted return values in bad_inode_ops
    This patch changes the kernel ABI.
    See CVE-2006-5753
  * bugfix/all/vserver/net-mount-fix.patch
    Fix mounting of network filesystems with VX_BINARY_MOUNT caps
    (closes: #418076)
  * Disable broken CONFIG_IP_ROUTE_MULTIPATH_CACHED setting. (closes: #418344)
  * bugfix/ipv6-disallow-RH0-by-default.patch
    [SECURITY] Avoid a remote DoS (network amplification between two routers)
    by disabling type0 IPv6 route headers by default. Can be re-enabled via
    a sysctl interface. Thanks to Vlad Yasevich for porting help.
    This patch changes the kernel ABI.
    See CVE-2007-2242
  * Fix an oops which potentially results in data corruption in the gdth driver.
    (closes: #412092)
  * bugfix/amd64-make-gart-ptes-uncacheable.patch
    Fix silent data corruption using GART iommu (closes: #404148)

  [ maximilian attems ]
  * Backport support for i965 to agp too. (closes: #406111)
  * Compile fix for UML CONFIG_MODE_TT=y. (closes: #412957)
  * Fix ide-generic jmicron device conflict. (closes: #421281)

  [ Martin Michlmayr ]
  * Fix wrong checksum for split TCP packets on 64-bit MIPS. (closes: #421283)

 -- dann frazier <dannf@debian.org>  Mon, 21 May 2007 14:45:13 -0600

linux-2.6 (2.6.18.dfsg.1-12etch2) stable-security; urgency=high

  * bugfix/nfnetlink_log-null-deref.patch
    [SECURITY] Fix remotely exploitable NULL pointer dereference in
    nfulnl_recv_config()
    See CVE-2007-1496
  * bugfix/nf_conntrack-set-nfctinfo.patch
    [SECURITY] Fix incorrect classification of IPv6 fragments as ESTABLISHED,
    which allows remote attackers to bypass certain rulesets
    See CVE-2007-1497
  * bugfix/netlink-infinite-recursion.patch
    [SECURITY] Fix infinite recursion bug in netlink
    See CVE-2007-1861
  * bugfix/nl_fib_lookup-oops.patch
    Add fix for oops bug added by previous patch

 -- dann frazier <dannf@debian.org>  Tue, 01 May 2007 08:34:18 -0600

linux-2.6 (2.6.18.dfsg.1-12etch1) stable-security; urgency=high

  * bugfix/core-dump-unreadable-PT_INTERP.patch
    [SECURITY] Fix a vulnerability that allows local users to read
    otherwise unreadable (but executable) files by triggering a core dump.
    See CVE-2007-0958
  * bugfix/appletalk-length-mismatch.patch
    [SECURITY] Fix a remote DoS (crash) in appletalk
    Depends upon bugfix/appletalk-endianness-annotations.patch
    See CVE-2007-1357
  * bugfix/cm4040-buffer-overflow.patch
    [SECURITY] Fix a buffer overflow in the Omnikey CardMan 4040 driver
    See CVE-2007-0005
  * bugfix/ipv6_fl_socklist-no-share.patch
    [SECURITY] Fix local DoS vulnerability caused by inadvertently sharing
    ipv6_fl_socklist between the listening socket and the socket created
    for connection.
    See CVE-2007-1592

 -- dann frazier <dannf@debian.org>  Sun, 08 Apr 2007 16:52:59 -0600

linux-2.6 (2.6.18.dfsg.1-12) unstable; urgency=low

  [ Steve Langasek ]
  * Set CONFIG_MATHEMU=y on alpha, which is required for proper fp math on
    at least ev4-ev56 systems.  Closes: #411813.
  * linux-image packages need to depend on a newer version of coreutils,
    because of the use of readlink -q -m inherited from kernel-package.
    Closes: #413311.

  [ Jurij Smakov ]
  * Add bugfix/sparc/e450-boot-failure.patch to fix boot failure on
    E450 machines. Thanks to David Miller for the patch and to Daniel
    Smolik for testing. Closes: #415818
  * Add bugfix/sparc/eth1394-unaligned-access.patch to fix unaligned
    memory accesses in the Firewire eth1394 driver. Thanks to Emanuele
    Rocca for the patch. Closes: #412749.
  * Add bugfix/sparc/kenvctrld-cpu-consumption.patch to fix kenvctrld
    process, so that it does not consume 100% CPU. Thanks to Joerg Friedrich
    for the patch, and to J. J. Green and Richard Mortimer for testing.
    Closes: #414877
  * Add bugfix/sparc/ip_rcv-unaligned-access.patch fixing a typo which lead
    to frequent unaligned memory accesses on Sun machines with tulip NIC.
    Thanks to Doug Nazar for the patch and to Daniel J. Priem for testing.
    Closes: #409313.
  * Add bugfix/sparc/tcp-sendmsg-t12k-oops-fix.patch by David Miller, fixing
    an occasional oops in tcp_sendmsg() on T1k/T2k machines under heavy
    network load. Closes: #415819

  [ dann frazier ]
  * bugfix/keys-serial-num-collision.patch
    [SECURITY] Fix the key serial number collision avoidance code in
    key_alloc_serial() that could lead to a local DoS (oops).
    (closes: #398470)
    See CVE-2007-0006
  * bugfix/ipv6_getsockopt_sticky-null-opt.patch
    [SECURITY] Fix NULL dereference in ipv6_setsockopt that could lead
    to a local DoS (oops).
    See CVE-2007-1388
  * bugfix/ipv6_getsockopt_sticky-null-opt.patch
    [SECURITY] Fix kernel memory leak vulnerability in
    ipv6_getsockopt_sticky() which can be triggered by passing a len < 0.
    See CVE-2007-1000
  * Enable CONFIG_TULIP_MMIO on hppa. (closes: #332962)
  * bugfix/bnx2_tx_avail-off-by-1-fix.patch
    Fix a panic in the bnx2 driver caused by an off-by-one error
    (closes: #410010)
  * bugfix/all/vserver/cross-context-renice-fix.patch
    [SECURITY] Fix a vulnerability that permits renicing processes in
    other contexts. (closes: #412143)
    See CVE-2007-0241
  * natsemi-napi-shared-irq.patch
    Fix hang in natsemi driver when sharing interrupts. (closes: #415476)
    Thanks to Mark Brown for the backport.

  [ Bastian Blank ]
  * xen: Fix highmem dma copy code. (closes: #415805)

  [ Martin Michlmayr ]
  * mips: Implement flush_anon_page() to fix data corruption issues
    (Ralf Baechle).

 -- Bastian Blank <waldi@debian.org>  Mon, 26 Mar 2007 08:12:17 +0200

linux-2.6 (2.6.18.dfsg.1-11) unstable; urgency=low

  [ Jurij Smakov ]
  * Disable CONFIG_DEBUG_FS on sparc32, as it makes the kernel too big,
    resulting in a boot failure. This is ABI-changing, but we cannot
    afford a global ABI bump at that point, so some out-of-tree modules
    in Sid may not load on sparc32 before the corresponding packages
    are rebuilt. Sorry for the inconvenience. (closes: #410497)
  * Add sbus-envctrl-remove-execve.patch which is a backport of changes
    to SBUS envctrl drivers from 2.6.19, making them use
    call_usermodehelper() instead of execve() to call userspace programs.
    Fixes the failure of said drivers to load due to missing execve
    symbol. Thanks to Dann Frazier for testing. (closes: #411135)

  [ dann frazier ]
  * atiixp: fix bug that restricts controller to a single channel.
    (closes: #411023)
  * atiixp: add cable detection support, fixing breakage w/ 40-wire cable
    (closes: #411024)

  [ maximilian attems ]
  * Fix incomplete ipv6 multicast patch from 2.6.16.38. (closes: #410375)
  * UML compile 2.6.16.38 fix forward port completed.
  * Forward port complete IPX checksum patch 2.6.16.34
  * From the 2.6.18 stable queue:
    - IB/mad: Fix race between cancel and receive completion
  * Add 2.6.18.7, thanks gregkh:
    - Fix a free-wrong-pointer bug in nfs/acl server (CVE-2007-0772)
  * Allow ide_generic_all to be used modular and built in.

  [ Steve Langasek ]
  * debian/patches/bugfix/hp-laptop-acpi-blacklist.patch: ACPI-blacklist
    certain HP laptop models (nx6125, nx6325, nc6120, and related) that
    are known to be incompatible with the ACPI implementation in 2.6.18,
    to prevent problems with memory leaks and heat stress at the expense
    of battery control and S3 suspend support.  Closes: #400488, #404143.

 -- Bastian Blank <waldi@debian.org>  Wed, 21 Feb 2007 12:49:10 +0100

linux-2.6 (2.6.18.dfsg.1-10) unstable; urgency=low

  [ maximilian attems ]
  * Add patches out of stable queue 2.6.18
    - [amd64] Don't leak NT bit into next task (CVE-2006-5755)
    - IB/srp: Fix FMR mapping for 32-bit kernels and addresses above 4G
    - SCSI: add missing cdb clearing in scsi_execute()
  * Xen postinst: Use takeover for update-initramfs. Makes postinst idempotent.
    On creation it should always overwrite. (closes: #401183)
  * Hand-picked from stable release 2.6.16.38:
    - i2c-viapro: Add support for the VT8237A and VT8251
    - PCI: irq: irq and pci_ids patch for Intel ICH9
    - i2c-i801: SMBus patch for Intel ICH9
    - fix the UML compilation
    - drm: allow detection of new VIA chipsets
    - drm: Add the P4VM800PRO PCI ID.
    - rio: typo in bitwise AND expression.
    - i2c-mv64xxx: Fix random oops at boot
    - i2c: fix broken ds1337 initialization
    - [SUNKBD]: Fix sunkbd_enable(sunkbd, 0); obvious.
    - Call init_timer() for ISDN PPP CCP reset state timer (CVE-2006-5749)
    - V4L: cx88: Fix leadtek_eeprom tagging
    - SPI/MTD: mtd_dataflash oops prevention
    - grow_buffers() infinite loop fix (CVE-2006-5757/CVE-2006-6060)
    - corrupted cramfs filesystems cause kernel oops (CVE-2006-5823)
    - ext2: skip pages past number of blocks in ext2_find_entry
      (CVE-2006-6054)
    - handle ext3 directory corruption better (CVE-2006-6053)
    - hfs_fill_super returns success even if no root inode (CVE-2006-6056)
      backout previous fix, was not complete.
    - Fix for shmem_truncate_range() BUG_ON()
    - ebtables: check struct type before computing gap
    - [IPV4/IPV6]: Fix inet{,6} device initialization order.
    - [IPV6] Fix joining all-node multicast group.
    - [SOUND] Sparc CS4231: Use 64 for period_bytes_min
  * [PKTGEN]: Convert to kthread API. Thanks David Miller for patch.
  * [IDE] Add driver for Jmicron  JMB36x devices by Alan Cox.
    Enable jmicron on i386 and amd64 archs.
  * Hand-picked from stable release 2.6.16.39:
    - atiixp: hang fix
    - V4L/DVB: Flexcop-usb: fix debug printk
    - V4L/DVB: Fix uninitialised variable in dvb_frontend_swzigzag
    - read_zero_pagealigned() locking fix
    - adfs: fix filename handling
    - sparc32: add offset in pci_map_sg()
    - cdrom: set default timeout to 7 seconds
    - [SCSI] qla1280 command timeout
    - [SCSI] qla1280 bus reset typo
    - [Bluetooth] Check if DLC is still attached to the TTY
    - [Bluetooth] Fix uninitialized return value for RFCOMM sendmsg()
    - [Bluetooth] Return EINPROGRESS for non-blocking socket calls
    - [Bluetooth] Handle command complete event for exit periodic inquiry
    - [Bluetooth] Fix compat ioctl for BNEP, CMTP and HIDP
    - [Bluetooth] Add locking for bt_proto array manipulation
    - i386: fix CPU hotplug with 2GB VMSPLIT

  [ dann frazier ]
  * Fix raid1 recovery (closes: #406181)

  [ Jurij Smakov ]
  * Add dtlb-prot-bug-niagara.patch by David Miller, fixing the bug in the
    Niagara's DTLB-PROT trap.

  [ Bastian Blank ]
  * i386: Add amd64 image. (closes: #379090)

 -- Bastian Blank <waldi@debian.org>  Fri,  2 Feb 2007 12:50:35 +0100

linux-2.6 (2.6.18.dfsg.1-9) unstable; urgency=low

  [ Martin Michlmayr ]
  * arm/iop32x: Enable CONFIG_IP_NF_CONNTRACK_EVENTS and _NETLINK.
  * arm/ixp4xx: Enable some more I2C sensor modules.
  * arm/ixp4xx: Enable CONFIG_USB_NET_RNDIS_HOST.
  * arm/footbridge: Enable CONFIG_NATSEMI.
  * Revert mm/msync patches because they cause filesystem corruption
    (closes: #401006, #401980, #402707) ...
  * ... and add an alternative msync patch from Hugh Dickins that
    doesn't depend on the mm changes (closes: #394392).
  * mips: provide pci_get_legacy_ide_irq needed by some IDE drivers
    (see #404950).
  * arm: Implement flush_anon_page(), which is needed for FUSE
    (closes: #402876) and possibly dm-crypt/LUKS (see #403426).
  * arm: Turn off PCI burst on the Cyber2010, otherwise X11 on
    Netwinder will crash.
  * arm/iop32x: Enable CONFIG_IEEE80211_SOFTMAC and drivers based
    on it.
  * arm/ixp4xx: Upgrade to version 0.3.1 of the IXP4xx NPE Ethernet
    driver.  This version fixes stuck connections, e.g. with scp and
    NFS (closes: #404447).
  * arm/ixp4xx: Enable CONFIG_VIDEO_CPIA_USB.
  * arm/ixp4xx: Enable CONFIG_ISCSI_TCP.
  * arm/iop32x: Likewise.

  [ Bastian Blank ]
  * Bump ABI to 4.
  * Update vserver patch to 2.0.2.2-rc9. (closes: #402743, #403790)
  * Update xen patch to changeset 36186 from Fedora 2.6.18 branch.
  * i386/xen: Build only the pae version. (closes: #390862)
  * hppa: Override host type when necessary.
  * Fix tg3 reset. (closes: #405085)

  [ dann frazier ]
  * Fix potential fragmentation attacks in ip6_tables (CVE-2006-4572)
  * Backport a number of fixes for the cciss driver
    - Fix a bug with 1TB disks caused by converting total_size to an int
    - Claim devices that are of the HP RAID class and have a valid cciss sig
    - Make NR_CMDS a per-controller define - most can do 1024 commands, but
      the E200 family can only support 128
    - Change the SSID on the E500 as a workaround for a firmware bug
    - Disable prefetch on the P600 controller. An ASIC bug may result in
      prefetching beyond the end of physical memory
    - Increase blk_queue_max_sectors from 512 to 2048 to increase performance
    - Map out more memor for the PCI config table, required to reach offset
      0x214 to disable DMA on the P600
    - Set a default raid level on a volume that either does not support
      reading the geometry or reports an invalid geometry for whatever reason
      to avoid problems with buggy firmware
    - Revert change that replaed XFER_READ/XFER_WRITE macros with
      h->cciss_read/h->cciss_write that caused command timeouts on older
      controllers on ia32 (closes: #402787)
  * Fix mincore hang (CVE-2006-4814)
  * ia64: turn on IOC4 modules for SGI Altix systems. Thanks to Stephane Larose
    for suggesting this.
  * Add versioned build dep on findutils to make sure the system find command
    supports the -execdir action (closes: #405150)
  * Hardcode the output of the scripts under arch/ia64/scripts as executed
    in an etch environment so that we can build out of tree modules correctly
    (closes: #392592)
  * Update unusual_devs entry for ipod to fix an eject issue (closes: #406124)
  * Re-add verify_pmtmr_rate, resolving problems seen on older K6 ASUS
    boards where the ACPI PM timer runs too fast (closes: #394753)
  * Avoid condition where /proc/swaps header may not be printed
    (closes: #292318)
  * [hppa] disable XFS until it works (closes: #350482)

  [ Norbert Tretkowski ]
  * libata: handle 0xff status properly. (closes: #391867)
  * alpha: enabled CONFIG_SCSI_ARCMSR. (closes: #401187)
  * removed BROKEN_ON_SMP dependency from I2C_ELEKTOR. (closes: #402253)

  [ Christian T. Steigies ]
  * m68k/atari: enable keyboard, mouse and fb drivers
  * m68k/atari: fixes for ethernec and video driver by Michael Schmitz
  * m68k/atari: fixes for scsi driver by Michael Schmitz
  * m68k/mac: fixes for mace and cuda driver by Finn Thain
  * m68k/atari: fixes for ide driver by Michael Schmitz
  * m68k/atari: fixes for ide driver by Michael Schmitz
  * m68k/atari: fixes for ethernec and atakeyb driver by Michael Schmitz, build ethernec as module
  * m68k/mac: fixes for mace and adb driver by Finn Thain

  [ maximilian attems ]
  * Add stable release 2.6.18.6:
    - EBTABLES: Fix wraparounds in ebt_entries verification.
    - EBTABLES: Verify that ebt_entries have zero ->distinguisher.
    - EBTABLES: Deal with the worst-case behaviour in loop checks.
    - EBTABLES: Prevent wraparounds in checks for entry components' sizes.
    - skip data conversion in compat_sys_mount when data_page is NULL
    - bonding: incorrect bonding state reported via ioctl
    - x86-64: Mark rdtsc as sync only for netburst, not for core2
      (closes: #406767)
    - dm crypt: Fix data corruption with dm-crypt over RAID5 (closes: #402812)
    - forcedeth: Disable INTx when enabling MSI in forcedeth
    - PKT_SCHED act_gact: division by zero
    - XFRM: Use output device disable_xfrm for forwarded packets
    - IPSEC: Fix inetpeer leak in ipv4 xfrm dst entries.
    - V4L: Fix broken TUNER_LG_NTSC_TAPE radio support
    - m32r: make userspace headers platform-independent
    - IrDA: Incorrect TTP header reservation
    - SUNHME: Fix for sunhme failures on x86
    - Bluetooth: Add packet size checks for CAPI messages (CVE-2006-6106)
    - softmac: remove netif_tx_disable when scanning
    - DVB: lgdt330x: fix signal / lock status detection bug
    - dm snapshot: fix freeing pending exception
    - NET_SCHED: policer: restore compatibility with old iproute binaries
    - NETFILTER: ip_tables: revision support for compat code
    - ARM: Add sys_*at syscalls
    - ieee1394: ohci1394: add PPC_PMAC platform code to driver probe
    - softirq: remove BUG_ONs which can incorrectly trigger
  * Hand-picked from stable release 2.6.16.30:
    - [PPPOE]: Advertise PPPoE MTU
  * Hand-picked from stable release 2.6.16.31:
    - [NETFILTER]: Fix ip6_tables extension header bypass bug (CVE-2006-4572)
    - fix RARP ic_servaddr breakage
  * Hand-picked from stable release 2.6.16.32:
    - drivers/telephony/ixj: fix an array overrun
    - flush D-cache in failure path
  * Hand-picked from stable release 2.6.16.33:
    - Add new PHY to sis900 supported list
    - ipmi_si_intf.c: fix "&& 0xff" typos
    - drivers/scsi/psi240i.c: fix an array overrun
  * Hand-picked from stable release 2.6.16.34:
    - [IPX]: Annotate and fix IPX checksum
    - [IGMP]: Fix IGMPV3_EXP() normalization bit shift value.
  * Hand-picked from stable release 2.6.16.35:
    - sgiioc4: Disable module unload
    - Fix a masking bug in the 6pack driver.
    - drivers/usb/input/ati_remote.c: fix cut'n'paste error
    - proper flags type of spin_lock_irqsave()
  * Hand-picked from stable release 2.6.16.37:
    - [CRYPTO] sha512: Fix sha384 block size
    - [SCSI] gdth: Fix && typos
    - Fix SUNRPC wakeup/execute race condition
  * Enable DEBUG_FS for usbmon in generic config. Don't disable it on alpha,
    amd64, hppa and ia64. (closes: 378542)
  * Backport a number of upstream fixes for the r8169 driver, needed for
    network performance (closes: 388870, 400524)
    - r8169: more alignment for the 0x8168
    - r8169: phy program update
    - r8169: more magic during initialization of the hardware
    - r8169: perform a PHY reset before any other operation at boot time
    - r8169: Fix iteration variable sign
    - r8169: remove extraneous Cmd{Tx/Rx}Enb write
  * sound: hda: detect ALC883 on MSI K9A Platinum motherboards (MS-7280)
    patch from Leonard Norrgard <leonard.norrgard@refactor.fi>
  * tulip: Add i386 specific patch to remove duplicate pci ids.
    Thanks Jurij Smakov <jurij@wooyd.org> (closes: #334104, #405203)
  * amd64, i386: Disable SK98LIN as SKGE is the modern capable driver.
    (closes: 405196)
  * Backout net-bcm43xx_netdev_watchdog.patch and push 2.6.18.2 fix.
    (closes: 402475)

  [ Jurij Smakov ]
  * Add bugfix/sparc/isa-dev-no-reg.patch to make sure that
    isa_dev_get_resource() can deal with devices which do not have a 'reg'
    PROM property. Failure to handle such devices properly resulted in an
    oops during boot on Netra X1. Thanks to Richard Mortimer for debugging
    and patch. (closes: #404216)
  * Add bugfix/sparc/ehci-hub-contol-alignment.patch to prevent unaligned
    memory accesses in ehci-hub-control() by adding an alignment attribute
    to the tbuf array declaration. Thanks to David Miller for the patch.

  [ Sven Luther ]
  * [powerpc] Enable CONFIG_PMAC_BACKLIGHT_LEGACY (Closes: #407671).

 -- Bastian Blank <waldi@debian.org>  Wed, 24 Jan 2007 13:21:51 +0100

linux-2.6 (2.6.18-8) unstable; urgency=low

  * Fix relations in the generated control file. (closes: #400544)
  * Add stable release 2.6.18.4:
    - bridge: fix possible overflow in get_fdb_entries (CVE-2006-5751)
  * Add stable release 2.6.18.5:
    - pcmcia: fix 'rmmod pcmcia' with unbound devices
    - BLUETOOTH: Fix unaligned access in hci_send_to_sock.
    - alpha: Fix ALPHA_EV56 dependencies typo
    - TG3: Add missing unlock in tg3_open() error path.
    - softmac: fix a slab corruption in WEP restricted key association
    - AGP: Allocate AGP pages with GFP_DMA32 by default
    - V4L: Do not enable VIDEO_V4L2 unconditionally
    - bcm43xx: Drain TX status before starting IRQs
    - fuse: fix Oops in lookup
    - UDP: Make udp_encap_rcv use pskb_may_pull
    - NETFILTER: Missing check for CAP_NET_ADMIN in iptables compat layer
    - NETFILTER: ip_tables: compat error way cleanup
    - NETFILTER: ip_tables: fix module refcount leaks in compat error paths
    - NETFILTER: Missed and reordered checks in {arp,ip,ip6}_tables
    - NETFILTER: arp_tables: missing unregistration on module unload
    - NETFILTER: Kconfig: fix xt_physdev dependencies
    - NETFILTER: xt_CONNSECMARK: fix Kconfig dependencies
    - NETFILTER: H.323 conntrack: fix crash with CONFIG_IP_NF_CT_ACCT
    - IA64: bte_unaligned_copy() transfers one extra cache line.
    - x86 microcode: don't check the size
    - scsi: clear garbage after CDBs on SG_IO
    - IPV6: Fix address/interface handling in UDP and DCCP, according to the scoping architecture.
  * Revert abi changing patch from 2.6.18.5.

 -- Bastian Blank <waldi@debian.org>  Sun, 10 Dec 2006 17:51:53 +0100

linux-2.6 (2.6.18-7) unstable; urgency=low

  [ Bastian Blank ]
  * Emit conflict lines for initramfs generators. (closes: #400305)
  * Update vserver patch to 2.0.2.2-rc8.
  * s390: Add patch to fix posix types.

  [ Martin Michlmayr ]
  * r8169: Add an option to ignore parity errors.
  * r8169: Ignore parity errors on the Thecus N2100.
  * rtc: Add patch from Riku Voipio to get RS5C372 going on the N2100.
  * arm/iop32x: Build RS5C372 support into the kernel.

  [ maximilian attems ]
  * hfs: Fix up error handling in HFS. (MOKB-14-11-2006)
  * sata: Avoid null pointer dereference in SATA Promise.
  * cifs: Set CIFS preferred IO size.

  [ Jurij Smakov ]
  * Add bugfix/sunhme-pci-enable.patch, fixing the failure of sunhme
    driver on x86/PCI hosts due to missing pci_enable_device() and
    pci_set_master() calls, lost during code refactoring upstream.
    (closes: #397460)

 -- Bastian Blank <waldi@debian.org>  Mon,  4 Dec 2006 15:20:30 +0100

linux-2.6 (2.6.18-6) unstable; urgency=low

  [ maximilian attems ]
  * Enable the new ACT modules globally. They were already set for amd64, hppa
    and mips/mipsel - needed by newer iproute2. (closes: #395882, #398172)
  * Fix msync() for LSB 3.1 compliance, backport fedora patches from 2.6.19
   - mm: tracking shared dirty pages
   - mm: balance dirty pages
   - mm: optimize the new mprotect() code a bit
   - mm: small cleanup of install_page()
   - mm: fixup do_wp_page()
   - mm: msync() cleanup (closes: #394392)
  * [amd64,i386] Enable CONFIG_USB_APPLETOUCH=m (closes: #382298)
  * Add stable release 2.6.18.3:
    - x86_64: Fix FPU corruption
    - e1000: Fix regression: garbled stats and irq allocation during swsusp
    - POWERPC: Make alignment exception always check exception table
    - usbtouchscreen: use endpoint address from endpoint descriptor
    - fix via586 irq routing for pirq 5
    - init_reap_node() initialization fix
    - CPUFREQ: Make acpi-cpufreq unsticky again.
    - SPARC64: Fix futex_atomic_cmpxchg_inatomic implementation.
    - SPARC: Fix missed bump of NR_SYSCALLS.
    - NET: __alloc_pages() failures reported due to fragmentation
    - pci: don't try to remove sysfs files before they are setup.
    - fix UFS superblock alignment issues
    - NET: Set truesize in pskb_copy
    - block: Fix bad data direction in SG_IO (closes: #394690)
    - cpqarray: fix iostat
    - cciss: fix iostat
    - Char: isicom, fix close bug
    - TCP: Don't use highmem in tcp hash size calculation.
    - S390: user readable uninitialised kernel memory, take 2.
    - correct keymapping on Powerbook built-in USB ISO keyboards
    - USB: failure in usblp's error path
    - Input: psmouse - fix attribute access on 64-bit systems
    - Fix sys_move_pages when a NULL node list is passed.
    - CIFS: report rename failure when target file is locked by Windows
    - CIFS: New POSIX locking code not setting rc properly to zero on successful
    - Patch for nvidia divide by zero error for 7600 pci-express card
      (maybe fixes 398258)
    - ipmi_si_intf.c sets bad class_mask with PCI_DEVICE_CLASS

  [ Steve Langasek ]
  * [alpha] new titan-video patch, for compatibility with TITAN and similar
    systems with non-standard VGA hose configs
  * [alpha] bugfix for srm_env module from upstream (Jan-Benedict Glaw),
    makes the module compatible with the current /proc interface so that
    reads no longer return EFAULT.  (closes: #353079)
  * Bump ABI to 3 for the msync fixes above.

  [ Martin Michlmayr ]
  * arm: Set CONFIG_BINFMT_MISC=m
  * arm/ixp4xx: Set CONFIG_ATM=m (and related modules) so CONFIG_USB_ATM has
    an effect.
  * arm/iop32x: Likewise.
  * arm/s3c2410: Unset CONFIG_PM_LEGACY.
  * arm/versatile: Fix Versatile PCI config byte accesses
  * arm/ixp4xx: Swap the disk 1 and disk 2 LED definitions so they're right.
  * mipsel/r5k-cobalt: Unset CONFIG_SCSI_SYM53C8XX_2 because the timeout is
    just too long.
  * arm/ixp4xx: Enable more V4L USB devices.

  [ dann frazier ]
  * Backport various SCTP changesets from 2.6.19, recommended by Vlad Yasevich
    (closes: #397946)
  * Add a "Scope of security support" section to README.Debian, recommended
    by Moritz Muehlenhoff

  [ Thiemo Seufer ]
  * Enable raid456 for mips/mipsel qemu kernel.

  [ dann frazier ]
  * The scope of the USR-61S2B unusual_dev entry was tightened, but too
    strictly. Loosen it to apply to additional devices with a smaller bcd.
    (closes: #396375)

  [ Sven Luther ]
  * Added support for TI ez430 development tool ID in ti_usb.
    Thanks to Oleg Verych for providing the patch.

  [ Christian T. Steigies ]
  * Added support for Atari EtherNEC, Aranym, video, keyboard, mouse, and serial
    by Michael Schmitz

  [ Bastian Blank ]
  * [i386] Reenable AVM isdn card modules. (closes: #386872)

 -- Bastian Blank <waldi@debian.org>  Tue, 21 Nov 2006 11:28:09 +0100

linux-2.6 (2.6.18-5) unstable; urgency=low

  [ maximilian attems ]
  * [s390] readd the fix for "S390: user readable uninitialised kernel memory
    (CVE-2006-5174)"
  * [s390] temporarily add patch queued for 2.6.18.3 fixing 32 bit opcodes and
    instructions.

  [ Thiemo Seufer ]
  * Fix build failure of hugetlbfs (closes: #397139).
  * Add kernel configuration for qemu's mips/mipsel emulation, thanks to
    Aurelien Jarno.

  [ Bastian Blank ]
  * Update vserver patch to 2.0.2.2-rc6.
  * Update xen parts for vserver. (closes: #397281)

  [ dann frazier ]
  * [ia64] Move to upstream version of sal-flush-fix patch, which is slightly
    different than the early version added in 2.6.18-3.

  [ Frederik Schüler ]
  * [i386] Acticate CONFIG_SX for all flavours. (closes: #391275)

  [ Steve Langasek ]
  * [alpha] new asm-subarchs patch: tell the compiler that we're
    deliberately emitting ev56 or ev6 instructions, so that this code
    will still compile without having to cripple gcc-4.1's checking of
    whether the correct instruction set is used.  Closes: #397139.

  [ Martin Michlmayr ]
  * arm/ixp4xx: Enable CONFIG_USB_ATM.
  * arm/iop32x: Enable CONFIG_PPPOE.
  * arm/iop32x: Enable CONFIG_USB_ATM.

 -- Bastian Blank <waldi@debian.org>  Wed,  8 Nov 2006 17:15:55 +0100

linux-2.6 (2.6.18-4) unstable; urgency=low

  [ Norbert Tretkowski ]
  * [alpha] Switched to gcc-4.1.

  [ Jurij Smakov ]
  * [sparc] Remove sparc64-atyfb-xl-gr.patch, it does more harm than
    good in 2.6.18.
  * [sparc] Add bugfix/sparc/compat-alloc-user-space-alignment.patch
    (thanks to David Miller) to make sure that compat_alloc_user_space()
    always returns memory aligned on a 8-byte boundary on sparc. This
    prevents a number of unaligned memory accesses, like the ones in
    sys_msgrcv() and compat_sys_msgrcv(), triggered every 5 seconds whenever
    fakeroot is running.
  * [sparc] Add bugfix/sparc/bus-id-size.patch (thanks to David Miller)
    to ensure that the size of the strings stored in the bus_id field of
    struct device never exceeds the amount of memory allocated for them
    (20 bytes). It fixes the situations in which storing longer device
    names in this field would cause corruption of adjacent memory regions.
    (closes: #394697).
  * [sparc] Add bugfix/sparc/sunblade1k-boot-fix.patch (thanks to David
    Miller) to fix a boottime crash on SunBlade1000.
  * [sparc] Add bugfix/sparc/t1k-cpu-lockup.patch (thanks to David Miller)
    to prevent soft CPU lockup on T1000 servers, which can be triggered from
    userspace, resulting in denial of service.

  [ Martin Michlmayr ]
  * arm/iop32x: Fix the interrupt of the 2nd Ethernet slot on N2100.
  * arm/iop32x: Allow USB and serial to co-exist on N2100.
  * arm/ixp4xx: Add clocksource for Intel IXP4xx platforms.
  * arm: Enable CONFIG_AUDIT=y again.
  * arm/ixp4xx: Add the IXP4xx Ethernet driver.
  * arm/ixp4xx: Build LED support into the kernel.
  * Add a driver for Fintek F75375S/SP and F75373.
  * arm/iop32x: Build F75375S/SP support in.
  * arm/iop32x: Fix the size of the RedBoot config partition.

  [ maximilian attems ]
  * Add netpoll leak fix.
  * Add upstream forcedeth swsusp support.
  * r8169: PCI ID for Corega Gigabit network card.
  * r8169: the MMIO region of the 8167 stands behin BAR#1.
  * r8169: Add upstream fix for infinite loop during hotplug.
  * Bump build-dependency on kernel-package to 10.063.
  * r8169: pull revert mac address change support.
  * bcm43xx: Add full netdev watchout timeout patch. (closes: 392065)
    Thanks Sjoerd Simons <sjoerd@spring.luon.net> for the testing.
  * Add stable release 2.6.18.2:
    - Remove not yet released, revert the included patches.
    - Keep aboves bcm43xx fix, it's more complete.
    - Watchdog: sc1200wdt - fix missing pnp_unregister_driver()
    - fix missing ifdefs in syscall classes hookup for generic targets
    - JMB 368 PATA detection
    - usbfs: private mutex for open, release, and remove
    - sound/pci/au88x0/au88x0.c: ioremap balanced with iounmap
    - x86-64: Fix C3 timer test
    - Reintroduce NODES_SPAN_OTHER_NODES for powerpc
    - ALSA: emu10k1: Fix outl() in snd_emu10k1_resume_regs()
    - IB/mthca: Use mmiowb after doorbell ring
    - SCSI: DAC960: PCI id table fixup
    - ALSA: snd_rtctimer: handle RTC interrupts with a tasklet
    - JFS: pageno needs to be long
    - SPARC64: Fix central/FHC bus handling on Ex000 systems.
    - SPARC64: Fix memory corruption in pci_4u_free_consistent().
    - SPARC64: Fix PCI memory space root resource on Hummingbird.
      (closes: #392078)
    - Fix uninitialised spinlock in via-pmu-backlight code.
    - SCSI: aic7xxx: pause sequencer before touching SBLKCTL
    - IPoIB: Rejoin all multicast groups after a port event
    - ALSA: Dereference after free in snd_hwdep_release()
    - rtc-max6902: month conversion fix
    - NET: Fix skb_segment() handling of fully linear SKBs
    - SCTP: Always linearise packet on input
    - SCSI: aic7xxx: avoid checking SBLKCTL register for certain cards
    - IPV6: fix lockup via /proc/net/ip6_flowlabel [CVE-2006-5619]
    - fix Intel RNG detection
    - ISDN: check for userspace copy faults
    - ISDN: fix drivers, by handling errors thrown by ->readstat()
    - splice: fix pipe_to_file() ->prepare_write() error path
    - ALSA: Fix bug in snd-usb-usx2y's usX2Y_pcms_lock_check()
    - ALSA: Repair snd-usb-usx2y for usb 2.6.18
    - PCI: Remove quirk_via_abnormal_poweroff
    - Bluetooth: Check if DLC is still attached to the TTY
    - vmscan: Fix temp_priority race
    - Use min of two prio settings in calculating distress for reclaim
    - __div64_32 for 31 bit. Fixes funny clock speed on hercules emulator.
      (closes: 395247)
    - DVB: fix dvb_pll_attach for mt352/zl10353 in cx88-dvb, and nxt200x
    - fuse: fix hang on SMP
    - md: Fix bug where spares don't always get rebuilt properly when they become live.
    - md: Fix calculation of ->degraded for multipath and raid10
    - knfsd: Fix race that can disable NFS server.
    - md: check bio address after mapping through partitions.
    - fill_tgid: fix task_struct leak and possible oops
    - uml: fix processor selection to exclude unsupported processors and features
    - uml: remove warnings added by previous -stable patch
    - Fix sfuzz hanging on 2.6.18
    - SERIAL: Fix resume handling bug
    - SERIAL: Fix oops when removing suspended serial port
    - sky2: MSI test race and message
    - sky2: pause parameter adjustment
    - sky2: turn off PHY IRQ on shutdown
    - sky2: accept multicast pause frames
    - sky2: GMAC pause frame
    - sky2: 88E803X transmit lockup (2.6.18)
    - tcp: cubic scaling error
    - mm: fix a race condition under SMC + COW
    - ALSA: powermac - Fix Oops when conflicting with aoa driver
    - ALSA: Fix re-use of va_list
    - posix-cpu-timers: prevent signal delivery starvation
    - NFS: nfs_lookup - don't hash dentry when optimising away the lookup
    - uml: make Uml compile on FC6 kernel headers
    - Fix potential interrupts during alternative patching
  * Backport atkbd - supress "too many keys" error message.
  * [s390] Revert temporarly 2.6.18.1 "S390: user readable uninitialised
    kernel memory (CVE-2006-5174)" fix as it causes ftfbs

  [ Sven Luther ]
  * [powerpc] Added exception alignement patch from Benjamin Herrenschmidt.

  [ Frederik Schüler ]
  * Bump ABI to 2.
  * Update vserver patch to 2.0.2.2-rc4.

  [ Thiemo Seufer ]
  * Add patches from linux-mips.org's 2.6.18-stable branch:
    - bugfix/copy-user-highpage.patch, needed for cache alias handling
      on mips/mipsel/hppa.
    - bugfix/mips/syscall-wiring.patch, fixes TLS register access, and
      n32 rt_sigqueueinfo.
    - bugfix/mips/sb1-flush-cache-data-page.patch, missing cache flush
      on SB-1.
    - bugfix/mips/trylock.patch, fix trylock implementation for R1x000
      and R3xxx.
    - bugfix/mips/smp-cpu-bringup.patch, correct initialization of
      non-contiguous CPU topology.
    - bugfix/mips/header-exports.patch, clean up userland exports of
      kernel headers.
    - bugfix/mips/sb1-interrupt-handler.patch, fix broken interrupt
      routing on SB-1.
    - bugfix/mips/cache-alias.patch, fixes #387498 for mips/mipsel.
    - bugfix/mips/ip22-zilog-console.patch, fix long delays seen with
      SGI ip22 serial console.
    - bugfix/mips/signal-handling.patch, fixes a signal handling race
      condition shown with gdb.
    - bugfix/mips/sb1-duart-tts.patch, replaces mips-sb1-duart-tts.patch,
      use standard Linux names for SB-1 consoles.
    - bugfix/mips/wait-race.patch, correct behaviour of the idle loop.
    - bugfix/mips/sgi-ioc3.patch, checksumming fix for IOC3 network
      driver.
    - features/mips/qemu-kernel.patch, support for the mips/mipsel
      machine emulated by Qemu.
    - features/mips/backtrace.patch, reimplementation of stack analysis
      and backtrace printing, useful for in-kernel debugging.
    - bugfix/mips/dec-scsi.patch, replaces mips-dec-scsi.patch, fixes DSP
      SCSI driver for DECstations.
    - bugfix/mips/dec-serial.patch, replaces mips-dec-serial.patch, fix
      serial console handling on DECstations.

 -- Frederik Schüler <fs@debian.org>  Sat,  4 Nov 2006 18:45:02 +0100

linux-2.6 (2.6.18-3) unstable; urgency=low

  [ Bastian Blank ]
  * Fix home of patch apply script.
  * Unify CPUSET option. (closes: #391931)
  * Support xen version 3.0.3-1.
  * Add AHCI suspend support.
  * Add patch to support bindmount without nodev on vserver.
  * Update fedora xen patch to changeset 36252.

  [ Steve Langasek ]
  * [alpha] restore alpha-prctl.patch, which keeps disappearing every time
    there's a kernel upgrade :/

  [ Frederik Schüler ]
  * Activate CONFIG_NET_CLS_* globaly. (Closes: #389918)
  * Make CONFIG_EFI_VARS modular on i386. (Closes: #381951)
  * Activate CONFIG_SCSI_ARCMSR on amd64, powerpc, sparc too.
  * [vserver] Activate HARDCPU and HARDCPU_IDLE.
  * [vserver] Upgrade to vs2.0.2.2-rc2.

  [ maximilian attems ]
  * [mipsel] Disable CONFIG_SECURITY_SECLVL on DECstations too.
  * Add stable release 2.6.18.1:
   - add utsrelease.h to the dontdiff file
   - V4L: copy-paste bug in videodev.c
   - block layer: elv_iosched_show should get elv_list_lock
   - NETFILTER: NAT: fix NOTRACK checksum handling
   - bcm43xx: fix regressions in 2.6.18 (Closes: #392065)
   - x86-64: Calgary IOMMU: Fix off by one when calculating register space
     location
   - ide-generic: jmicron fix
   - scx200_hrt: fix precedence bug manifesting as 27x clock in 1 MHz mode
   - invalidate_inode_pages2(): ignore page refcounts
   - rtc driver rtc-pcf8563 century bit inversed
   - fbdev: correct buffer size limit in fbmem_read_proc()
   - mm: bug in set_page_dirty_buffers
   - TCP: Fix and simplify microsecond rtt sampling
   - MD: Fix problem where hot-added drives are not resynced.
   - IPV6: Disable SG for GSO unless we have checksum
   - PKT_SCHED: cls_basic: Use unsigned int when generating handle
   - sata_mv: fix oops
   - [SPARC64]: Kill bogus check from bootmem_init().
   - IPV6: bh_lock_sock_nested on tcp_v6_rcv
   - [CPUFREQ] Fix some more CPU hotplug locking.
   - SPARC64: Fix serious bug in sched_clock() on sparc64
   - Fix VIDIOC_ENUMSTD bug
   - load_module: no BUG if module_subsys uninitialized
   - i386: fix flat mode numa on a real numa system
   - cpu to node relationship fixup: map cpu to node
   - cpu to node relationship fixup: acpi_map_cpu2node
   - backlight: fix oops in __mutex_lock_slowpath during head
     /sys/class/graphics/fb0/*
   - do not free non slab allocated per_cpu_pageset
   - rtc: lockdep fix/workaround
   - powerpc: Fix ohare IDE irq workaround on old powermacs
   - sysfs: remove duplicated dput in sysfs_update_file
   - powerpc: fix building gdb against asm/ptrace.h
   - Remove offsetof() from user-visible <linux/stddef.h>
   - Clean up exported headers on CRIS
   - Fix v850 exported headers
   - Don't advertise (or allow) headers_{install,check} where inappropriate.
   - Remove UML header export
   - Remove ARM26 header export.
   - Fix H8300 exported headers.
   - Fix m68knommu exported headers
   - Fix exported headers for SPARC, SPARC64
   - Fix 'make headers_check' on m32r
   - Fix 'make headers_check' on sh64
   - Fix 'make headers_check' on sh
   - Fix ARM 'make headers_check'
   - One line per header in Kbuild files to reduce conflicts
   - sky2 network driver device ids
   - sky2: tx pause bug fix
   - netdrvr: lp486e: fix typo
   - mv643xx_eth: fix obvious typo, which caused build breakage
   - zone_reclaim: dynamic slab reclaim
   - Fix longstanding load balancing bug in the scheduler
   - jbd: fix commit of ordered data buffers
   - ALSA: Fix initiailization of user-space controls
   - USB: Allow compile in g_ether, fix typo
   - IB/mthca: Fix lid used for sending traps
   - S390: user readable uninitialised kernel memory (CVE-2006-5174)
   - zd1211rw: ZD1211B ASIC/FWT, not jointly decoder
   - V4L: pvrusb2: Limit hor res for 24xxx devices
   - V4L: pvrusb2: Suppress compiler warning
   - V4L: pvrusb2: improve 24XXX config option description
   - V4L: pvrusb2: Solve mutex deadlock
   - DVB: cx24123: fix PLL divisor setup
   - V4L: Fix msp343xG handling regression
   - UML: Fix UML build failure
   - uml: use DEFCONFIG_LIST to avoid reading host's config
   - uml: allow using again x86/x86_64 crypto code
   - NET_SCHED: Fix fallout from dev->qdisc RCU change
  * Add backported git patch remving BSD secure level - request by the
    Debian Security Team. (closes: 389282)
  * [powerpc] Add DAC960-ipr PCI id table fixup.
  * [powerpc] Fix uninitialised spinlock in via-pmu-backlight code.
  * Fix serial_cs resume handling.
  * Fix oops when removing suspended serial port.
  * Check if DLC is still attached to the TTY.
  * Add fedora backport of i965 DRM support.

  [ Martin Michlmayr ]
  * [mips] Apply some patches from linux-mips' linux-2.6.18-stable GIT tree:
    - The o32 fstatat syscall behaves differently on 32 and 64 bit kernels
    - fstatat syscall names
    - BCM1480: Mask pending interrupts against c0_status.im.
    - Cobalt: Time runs too quickly
    - Show actual CPU information in /proc/cpuinfo
    - Workaround for bug in gcc -EB / -EL options
    - Do not use -msym32 option for modules
    - Fix O32 personality(2) call with 0xffffffff argument
    - Use compat_sys_mount

  [ dann frazier ]
  * [ia64]: Fix booting on HP cell systems, thanks to Troy Heber
    - Enable CONFIG_HUGETLBFS
    - bugfix/ia64/sal-flush-fix.patch: delay sal cache flush
  * bugfix/sky2-receive-FIFO-fix.patch: fix sky2 hangs on some chips
    Thanks to Stephen Hemminger for the patch. (Closes: #391382)
  * features/all/drivers/cciss-support-for-gt-2TB-volumes.patch:
    Add support for > 2TB volumes
  * bugfix/sym2-dont-claim-raid-devs.patch: Prevent cpqarray/sym2 conflict
    by telling sym2 not to claim raid devices. (Closes: #391384)

  [ Sven Luther ]
  * [powerpc] Added AMD74xx driver module to the powerpc64 flavour
    (Closes: #391861).

  [ Kyle McMartin ]
  * [hppa] Force CROSS_COMPILE=hppa64-linux-gnu- (closes: #389296)

 -- Bastian Blank <waldi@debian.org>  Sat, 21 Oct 2006 15:59:43 +0200

linux-2.6 (2.6.18-2) unstable; urgency=low

  [ Bastian Blank ]
  * hppa: Fix compiler dependencies. (closes: #389296)
  * Make cfq the default io scheduler.
  * Add arcmsr (Areca) driver.
  * powerpc/prep: Fix compatibility asm symlink.
  * m68k: Disable initramfs support.

  [ Kyle McMartin ]
  * hppa: Add parisc patchset.

  [ Norbert Tretkowski ]
  * [alpha] Workaround undefined symbols by setting CONFIG_SCSI=y for smp flavour.
    (closes: #369517)

  [ Christian T. Steiges ]
  * m68k: Update patches for 2.6.18.
  * m68k: Re-Add m68k-as and m68k-macro patch which allow building with current binutils.
  * m68k: disable CONFIG_AUDIT for m68k.
  * m68k/mac: add m68k-no-backlight and m68k-fbcon patch.
  * m68k/mac: enable SONIC, disable all ADB but CUDA.

  [ Jurij Smakov ]
  * Add bugfix/proc-fb-reading.patch to fix the inconsistent behaviour
    of /proc/fb. (Closes: #388815)
  * sparc: Enable vserver flavour for sparc64. (Closes: #386656)

 -- Bastian Blank <waldi@debian.org>  Fri, 29 Sep 2006 14:12:19 +0200

linux-2.6 (2.6.18-1) unstable; urgency=low

  The unpruned release

  [ Martin Michlmayr ]
  * Bump build-dependency on kernel-package to 10.054.
  * arm/iop32x: Build ext2/3 as modules.
  * arm/iop32x: Disable CONFIG_EMBEDDED.
  * mipsel/r5k-cobalt: Enable ISDN.
  * arm/footbridge: Enable the CIFS module (closes: #274808).
  * arm/nslu2: Drop flavour since this machine is supported by arm/ixp4xx.
  * arm: Make get_unaligned() work with const pointers and GCC 4.1.
  * mipsel/r5k-cobalt: Enable CONFIG_BONDING as a module.
  * arm/iop32x: Likewise.
  * arm/ixp4xx: Likewise.
  * arm: Disable CONFIG_AUDIT for now since it's broken.

  [ Sven Luther ]
  * [powerpc] Enabled the -prep flavour. (Closes: #359025)
  * [powerpc] The sisfb framebuffer device is now builtin.
  * [powerpc] Updated the powerpc serial patch. This fixes the XServe serial
    port, but at the cost powermac pcmcia serial cards support.
    Thanks go to Mark Hymers for providing the patch.
    (Closes: #364637, #375194)
  * [powerpc] Added patch to fix oldworld/quik booting.
    Thanks fo to Christian Aichinger for investigating to Benjamin
    Herrenschmidt for providing the patch. (Closes: #366620, #375035).
  * [powerpc] Fixes hvc_console caused suspsend-to-disk breakage. Thanks to
    Andrew Morton for providing the patch. (Closes: #387178)
  * [powerpc] Disabled mv643xx_eth on powerpc64 flavours, as there never was a
    Marvell Discovery northbrige for 64bit powerpc cpus.

  [ Frederik Schüler ]
  * Remove obsolete options from amd64 and i386 configs.
  * Deactivate EVBUG.
  * Make PARPORT options global.
  * [i386] Add class definition for 486 flavour.

  [ maximilian attems ]
  * Enable CONFIG_PRINTER=m for all powerpc flavours.
  * Enable the new alsa CONFIG_SND_AOA framework for powerpc.
  * Add the merged advansys pci table patch.

  [ Bastian Blank ]
  * hppa: Use gcc-4.1.
  * Only provide 16 legacy ptys.

  [ Norbert Tretkowski ]
  * [alpha] Updated configs.
  * [alpha] Disabled CONFIG_AUDIT, broken.
  * [alpha] Added vserver flavour.

 -- Bastian Blank <waldi@debian.org>  Sun, 24 Sep 2006 15:55:37 +0200

linux-2.6 (2.6.17-9) unstable; urgency=medium

  [ Bastian Blank ]
  * Update vserver patch to 2.0.2.
    - Fix possible priviledge escalation in remount code. (CVE-2006-4243)

  [ Frederik Schüler ]
  * Add stable release 2.5.17.12:
    - sky2: version 1.6.1
    - sky2: fix fiber support
    - sky2: MSI test timing
    - sky2: use dev_alloc_skb for receive buffers
    - sky2: clear status IRQ after empty
    - sky2: accept flow control
    - dm: Fix deadlock under high i/o load in raid1 setup.
    - Remove redundant up() in stop_machine()
    - Missing PCI id update for VIA IDE
    - PKTGEN: Fix oops when used with balance-tlb bonding
    - PKTGEN: Make sure skb->{nh,h} are initialized in fill_packet_ipv6() too.
    - Silent data corruption caused by XPC
    - uhci-hcd: fix list access bug
    - binfmt_elf: fix checks for bad address
    - [s390] bug in futex unqueue_me
    - fcntl(F_SETSIG) fix
    - IPV6 OOPS'er triggerable by any user
    - SCTP: Fix sctp_primitive_ABORT() call in sctp_close().
    - SPARC64: Fix X server crashes on sparc64
    - TG3: Disable TSO by default
    - dm: mirror sector offset fix
    - dm: fix block device initialisation
    - dm: add module ref counting
    - dm: fix mapped device ref counting
    - dm: add DMF_FREEING
    - dm: change minor_lock to spinlock
    - dm: move idr_pre_get
    - dm: fix idr minor allocation
    - dm snapshot: unify chunk_size
    - Have ext2 reject file handles with bad inode numbers early.
    - Allow per-route window scale limiting
    - bridge-netfilter: don't overwrite memory outside of skb
    - fix compilation error on IA64
    - Fix output framentation of paged-skbs
    - spectrum_cs: Fix firmware uploading errors
    - TEXTSEARCH: Fix Boyer Moore initialization bug
  * Add stable release 2.6.17.13:
    - lib: add idr_replace
    - pci_ids.h: add some VIA IDE identifiers
  * Remove patches merged upstream:
    - s390-kernel-futex-barrier.patch
  * Unpatch ia64-mman.h-fix.patch

 -- Bastian Blank <waldi@debian.org>  Wed, 13 Sep 2006 14:54:14 +0200

linux-2.6 (2.6.17-8) unstable; urgency=low

  [ Martin Michlmayr ]
  * arm/ixp4xx: Enable CONFIG_W1.

  [ dann frazier ]
  * sound-pci-hda-mac-mini-quirks.diff, sound-pci-hda-intel-d965.diff
    sound-pci-hda-mac-mini-intel945.diff:
    Updates to patch_sigmatel.c to add x86 mac-mini sound support
    Thanks to Matt Kraai. (closes: #384972)

  [ Kyle McMartin ]
  * hppa: Re-enable pa8800 fixing patches from James Bottomley.
    Pulled fresh from parisc-linux git tree.
  * ia64: Pull in compile-failure fix from Christian Cotte-Barrot.
    Pulled from linux-ia64 mailing list. Fix is correct.
  * hppa/alpha/mips: Fix compile-failure due to missing arch_mmap_check. Patch sent
    upstream to stable@kernel.org.

  [ dann frazier ]
  * sym2: only claim "Storage" class devices - the cpqarray driver should be
    used for 5c1510 devices in RAID mode. (closes: #380272)

  [ Bastian Blank ]
  * Backport change to allow all hypercalls for xen.

 -- Bastian Blank <waldi@debian.org>  Thu, 31 Aug 2006 12:12:51 +0200

linux-2.6 (2.6.17-7) unstable; urgency=low

  [ Martin Michlmayr ]
  * arm/iop32x: Enable CONFIG_BLK_DEV_OFFBOARD.
  * arm/iop32x: Unset CONFIG_BLK_DEV_AMD74XX since it fails on ARM
    with "Unknown symbol pci_get_legacy_ide_irq".
  * arm/iop32x: Enable a number of MD and DM modules.
  * arm/iop32x: Enable some more USB network modules.
  * mipsel/r5k-cobalt: Increase 8250 NR_UARTS and RUNTIME_UARTS to 4.
  * mipsel/r5k-cobalt: Fix MAC detection problem on Qube 2700.

  [ Bastian Blank ]
  * Update vserver patch to 2.0.2-rc29.
  * Add stable release 2.6.17.10:
    - Fix possible UDF deadlock and memory corruption (CVE-2006-4145)
    - elv_unregister: fix possible crash on module unload
    - Fix sctp privilege elevation (CVE-2006-3745)

  [ maximilian attems ]
  * Add RAM range to longclass for -bigmem. (closes: 382799)
  * Add stable release 2.6.17.9:
    - powerpc: Clear HID0 attention enable on PPC970 at boot time
    (CVE-2006-4093)
  * Add stable release 2.6.17.11:
    - Fix ipv4 routing locking bug
    - disable debugging version of write_lock()
    - PCI: fix ICH6 quirks
    - 1394: fix for recently added firewire patch that breaks things on ppc
    - Fix IFLA_ADDRESS handling
    - Fix BeFS slab corruption
    - Fix timer race in dst GC code
    - Have ext3 reject file handles with bad inode numbers early
    - Kill HASH_HIGHMEM from route cache hash sizing
    - sys_getppid oopses on debug kernel
    - IA64: local DoS with corrupted ELFs
    - tpm: interrupt clear fix
    - ulog: fix panic on SMP kernels
    - dm: BUG/OOPS fix
    - MD: Fix a potential NULL dereference in md/raid1
    - ip_tables: fix table locking in ipt_do_table
    - swsusp: Fix swap_type_of
    - sky2: phy power problem on 88e805x
    - ipx: header length validation needed

  [ Frederik Schüler ]
  * Activate CONFIG_R8169_VLAN on amd64. (closes: #383707)
  * Activate EFI boot support on i386. (closes: #381951)

  [ dann frazier ]
  * Include module.lds in headers package if it exists. (closes: #342246)
  * Add Apple MacBook product IDs to usbhid and set
    CONFIG_USB_HIDINPUT_POWERBOOK=y on i386 and amd64. (closes: #383620)

 -- Bastian Blank <waldi@debian.org>  Thu, 24 Aug 2006 15:54:51 +0000

linux-2.6 (2.6.17-6) unstable; urgency=low

  [ maximilian attems ]
  * debian/arch/i386/defines: Activate 686-bigmem flavour for enterprise
  usage.
  * Add ubuntu pci table patch for scsi drivers advansys and fdomain.

  [ Martin Michlmayr ]
  * arm/armeb: Use gcc-4.1.
  * mips/mipsel: Use gcc-4.1.
  * arm/ixp4xx: Update config based on the NSLU2 config.
  * arm/s3c2410: Unset CONFIG_DEBUG_INFO.
  * arm/iop32x: xscale: don't mis-report 80219 as an iop32x
  * arm/iop32x: Add an MTD map for IOP3xx boards
  * arm/iop32x: Add support for the Thecus N2100.
  * arm/iop32x: Add support for the GLAN Tank.
  * arm/iop32x: Add a flavour for IOP32x based machines.

  [ Bastian Blank ]
  * Shrink short descriptions.
  * Make gcc-4.1 the default compiler.
  * [powerpc]: Use gcc-4.1.
  * Move latest and transitional packages to linux-latest-2.6.

  [ Frederik Schüler ]
  * [amd64] Add smp-alternatives backport.
  * [amd64] Drop smp flavours.
  * [amd64] Merge k8 and p4 flavours into a generic one, following upstreams
    advice.
  * Activate BSD_PROCESS_ACCT_V3.
  * Add stable release 2.6.17.8:
    - ALSA: Don't reject O_RDWR at opening PCM OSS
    - Add stable branch to maintainers file
    - tty serialize flush_to_ldisc
    - S390: fix futex_atomic_cmpxchg_inatomic
    - Fix budget-av compile failure
    - cond_resched() fix
    - e1000: add forgotten PCI ID for supported device
    - ext3: avoid triggering ext3_error on bad NFS file handle
    - ext3 -nobh option causes oops
    - Fix race related problem when adding items to and svcrpc auth cache.
    - ieee1394: sbp2: enable auto spin-up for Maxtor disks
    - invalidate_bdev() speedup
    - Sparc64 quad-float emulation fix
    - VLAN state handling fix
    - Update frag_list in pskb_trim
    - UHCI: Fix handling of short last packet
    - sky2: NAPI bug
    - i2c: Fix 'ignore' module parameter handling in i2c-core
    - scx200_acb: Fix the block transactions
    - scx200_acb: Fix the state machine
    - H.323 helper: fix possible NULL-ptr dereference
    - Don't allow chmod() on the /proc/<pid>/ files
    - PCI: fix issues with extended conf space when MMCONFIG disabled because of e820

  [ Sven Luther ]
  * [powerpc] Added console=hvsi0 too to CMDLINE to the powerpc64 flavour, for
    non-virtualized IBM power machines serial console.

 -- Bastian Blank <waldi@debian.org>  Fri, 11 Aug 2006 19:58:06 +0200

linux-2.6 (2.6.17-5) unstable; urgency=low

  [ Martin Michlmayr ]
  * [arm/nslu2] Enable CONFIG_USB_EHCI_SPLIT_ISO.  Closes: #378554

  [ maximilian attems ]
  * Add stable release 2.6.17.7:
    - BLOCK: Fix bounce limit address check
    - v4l/dvb: Fix budget-av frontend detection
    - v4l/dvb: Fix CI on old KNC1 DVBC cards
    - v4l/dvb: Fix CI interface on PRO KNC1 cards
    - v4l/dvb: Backport fix to artec USB DVB devices
    - v4l/dvb: Backport the DISEQC regression fix to 2.6.17.x
    - v4l/dvb: stradis: dont export MODULE_DEVICE_TABLE
    - pnp: suppress request_irq() warning
    - generic_file_buffered_write(): handle zero-length iovec segments
    - serial 8250: sysrq deadlock fix
    - Reduce ACPI verbosity on null handle condition
    - ieee80211: TKIP requires CRC32
    - Make powernow-k7 work on SMP kernels.
    - via-velocity: the link is not correctly detected when the device starts
    - Add missing UFO initialisations
    - USB serial ftdi_sio: Prevent userspace DoS (CVE-2006-2936)
    - cdrom: fix bad cgc.buflen assignment
    - splice: fix problems with sys_tee()
    - fix fdset leakage
    - struct file leakage
    - XFS: corruption fix
    - v4l/dvb: Kconfig: fix description and dependencies for saa7115 module
    - dvb-bt8xx: fix frontend detection for DViCO FusionHDTV DVB-T Lite rev 1.2
    - IB/mthca: restore missing PCI registers after reset
    - v4l/dvb: Backport the budget driver DISEQC instability fix
    - Fix IPv4/DECnet routing rule dumping
    - pdflush: handle resume wakeups
    - x86_64: Fix modular pc speaker
    - Fix powernow-k8 SMP kernel on UP hardware bug.
    - ALSA: RME HDSP - fixed proc interface (missing {})
    - ALSA: au88x0 - Fix 64bit address of MPU401 MMIO port
    - ALSA: Fix a deadlock in snd-rtctimer
    - ALSA: Fix missing array terminators in AD1988 codec support
    - ALSA: Fix model for HP dc7600
    - ALSA: Fix mute switch on VAIO laptops with STAC7661
    - ALSA: fix the SND_FM801_TEA575X dependencies
    - ALSA: Fix undefined (missing) references in ISA MIRO sound driver
    - ALSA: Fix workaround for AD1988A rev2 codec
    - ALSA: hda-intel - Fix race in remove
    - Suppress irq handler mismatch messages in ALSA ISA drivers
    - PKT_SCHED: Fix illegal memory dereferences when dumping actions
    - PKT_SCHED: Return ENOENT if action module is unavailable
    - PKT_SCHED: Fix error handling while dumping actions
    - generic_file_buffered_write(): deadlock on vectored write
    - ethtool: oops in ethtool_set_pauseparam()
    - memory hotplug: solve config broken: undefined reference to `online_page'
  * Add budget-av-compile-fix.patch stable compile fix.
  * Enable in all configs setting SND_FM801_TEA575X SND_FM801_TEA575X_BOOL=y.

 -- Bastian Blank <waldi@debian.org>  Sat, 29 Jul 2006 13:30:06 +0200

linux-2.6 (2.6.17-4) unstable; urgency=low

  [ Bastian Blank ]
  * Add stable release 2.6.17.5:
    - Fix nasty /proc vulnerability (CVE-2006-3626)
  * Add stable release 2.6.17.6:
    - Relax /proc fix a bit
  * Set section of images to admin.

  [ dann frazier ]
  * [ia64] Drop the non-SMP flavours; they are not well maintained upstream.
    Note that the non-SMP flavours have been identical to the SMP builds
    since 2.6.13-1; this was to avoid having to drop then re-add these
    flavours if upstream resolved the issue - but that never happened.
    Note that this is a measurable performance penalty on non-SMP systems.

 -- Bastian Blank <waldi@debian.org>  Mon, 17 Jul 2006 11:08:41 +0200

linux-2.6 (2.6.17-3) unstable; urgency=low

  [ maximilian attems ]
  * Add stable release 2.6.17.2:
    - ide-io: increase timeout value to allow for slave wakeup
    - NTFS: Critical bug fix (affects MIPS and possibly others)
    - Link error when futexes are disabled on 64bit architectures
    - SCTP: Reset rtt_in_progress for the chunk when processing its sack.
    - SPARC32: Fix iommu_flush_iotlb end address
    - ETHTOOL: Fix UFO typo
    - UML: fix uptime
    - x86: compile fix for asm-i386/alternatives.h
    - bcm43xx: init fix for possible Machine Check
    - SCTP: Fix persistent slowdown in sctp when a gap ack consumes rx buffer.
    - kbuild: bugfix with initramfs
    - Input: return correct size when reading modalias attribute
    - ohci1394: Fix broken suspend/resume in ohci1394
    - idr: fix race in idr code
    - USB: Whiteheat: fix firmware spurious errors
    - libata: minor patch for ATA_DFLAG_PIO
    - SCTP: Send only 1 window update SACK per message.
    - PFKEYV2: Fix inconsistent typing in struct sadb_x_kmprivate.
    - SCTP: Limit association max_retrans setting in setsockopt.
    - SCTP: Reject sctp packets with broadcast addresses.
    - IPV6: Sum real space for RTAs.
    - IPV6 ADDRCONF: Fix default source address selection without
      CONFIG_IPV6_PRIVACY
    - IPV6: Fix source address selection.
  * Add stable release 2.6.17.3:
    - NETFILTER: SCTP conntrack: fix crash triggered by packet without chunks
    [CVE-2006-2934]
  * Deapply merged sparc32-iotlb.patch.
  * Fix README.Debian: Correct svn location, remove old boot param bswap
    reference, the asfs patch is in the Debian kernel. Remove reference to
    AMD 768 erratum 10, it was solved in 2.6.12. Add wording corrections.
  * Set CONFIG_SERIAL_8250_RN_UARTS=16 for all archs beside mips/m68k unless
    explicitly set on a specific value. (closes: 377151)
  * Add stable release 2.6.17.4:
    - fix prctl privilege escalation and suid_dumpable (CVE-2006-2451)

  [ Sven Luther ]
  * Re-enabled fs-asfs patch.

  [ Thiemo Seufer ]
  * [mips,mipsel] Fix sb1 interrupt handlers.
  * [mips,mipsel] Fix devfs-induced build failure in sb1250 serial driver.
  * [mips] SGI ip22 RTC was broken, fixed thanks to Julien Blache.
  * [mips] Fix SGI ip22 serial console, thanks to Julien Blache.

  [ Martin Michlmayr ]
  * [arm/nslu2] Enable HFS and some other filesystems.
  * [arm/nslu2] Unset CONFIG_USB_STORAGE_DEBUG.  Closes: #377853.

 -- Bastian Blank <waldi@debian.org>  Thu, 13 Jul 2006 13:14:53 +0200

linux-2.6 (2.6.17-2) unstable; urgency=low

  [ Jurij Smakov ]
  * [sparc] Switch to gcc-4.1 as it produces a working kernel,
    while gcc-4.0 does not. No ABI bump neccessary, because
    2.6.17-1 sparc binaries never made it to the archive.
  * [sparc32] Add sparc32-iotlb.patch to fix DMA errors on sparc32.

  [ Sven Luther ]
  * [powerpc] Added console=hvc0 default commandline option to powerpc64 flavour.
  * [powerpc] Fixed mkvmlinuz support, which was missing from -1. (Closes: #375645)
  * [powerpc] Added PowerBook HID support for last-gen PowerBook keyboards.
    (Closes: #307327)

  [ Martin Michlmayr ]
  * [mipsel] Fix compilation error in dz serial driver.
  * [mipsel] Update configs.
  * [mipsel] Add a build fix for the Cobalt early console support.
  * [arm/nslu2] Disable SE Linux support for now so the kernel fits into flash.

  [ Christian T. Steigies ]
  * [m68k] Update patches for 2.6.17.
  * [m68k] Add m68k-as and m68k-macro patch which allow building with current binutils.
  * [m68k] Disable all subarches but amiga and mac for official linux-images.

  [ Kyle McMartin ]
  * [hppa] Update patchset (2.6.17-pa6) from parisc-linux.org.
    Which fixes relocation errors in modules with 64-bit kernels, and
    a softlockup on non-SMP flavours with gettimeofday.

 -- Bastian Blank <waldi@debian.org>  Thu, 29 Jun 2006 18:49:35 +0200

linux-2.6 (2.6.17-1) unstable; urgency=low

  [ Frederik Schüler ]
  * New upstream release.
  * [amd64] Use gcc 4.1.
  * [amd64] Drop amd64-generic flavor. We will use amd64-k8 for the
    installer.

  [ Martin Michlmayr ]
  * [mips] Update patches for 2.6.17.
  * [arm] Update configs.
  * [armeb] Update configs.

  [ Thiemo Seufer ]
  * [mips] Fix SWARM FPU detection.
  * [mips] Update configurations.

  [ Kyle McMartin ]
  * [hppa] Set PDC_CHASSIS_WARN to y.
  * [hppa] Update patchset (2.6.17-pa2) from parisc-linux.org.
  * [hppa] Change NR_CPUS to 8 from 32 on both SMP flavours.
  * [hppa] Set PARISC_PAGE_SIZE to 4K on all platforms.

  [ Bastian Blank ]
  * [s390] Use gcc 4.1.
  * [i386] Enable REGPARM.
  * [i386] Use gcc 4.1.
  * [powerpc] Disable prep.

  [ dann frazier ]
  * [ia64] Update configs
  * [ia64] Use gcc 4.1.

  [ maximilian attems ]
  * Add stable release 2.6.17.1:
    - xt_sctp: fix endless loop caused by 0 chunk length (CVE-2006-3085)

 -- Bastian Blank <waldi@debian.org>  Thu, 22 Jun 2006 12:13:15 +0200

linux-2.6 (2.6.16+2.6.17-rc3-0experimental.1) experimental; urgency=low

  [ Frederik Schüler ]
  * New upstream release candidate.
  * Switch HZ from 1000 to 250, following upstreams default.
  * Activate CONFIG_BCM43XX_DEBUG.

  [ maximilian attems ]
  * Disable broken and known unsecure LSM modules: CONFIG_SECURITY_SECLVL,
    CONFIG_SECURITY_ROOTPLUG. Upstream plans to remove them for 2.6.18

 -- Frederik Schüler <fs@debian.org>  Sun,  7 May 2006 17:06:29 +0200

linux-2.6.16 (2.6.16-18) unstable; urgency=high

  [ Sven Luther ]
  * [powerpc] Added console=hvsi0 too to CMDLINE to the powerpc64 flavour,
    for non-virtualized IBM power machines serial console.

  [ dann frazier ]
  * fs-ext3-bad-nfs-handle.patch: avoid triggering ext3_error on bad NFS
    file handle (CVE-2006-3468)
  * cdrom-bad-cgc.buflen-assign.patch: fix buffer overflow in dvd_read_bca
  * usb-serial-ftdi_sio-dos.patch: fix userspace DoS in ftdi_sio driver

  [ Bastian Blank ]
  * Update xen patch to changeset 9762.

 -- Frederik Schüler <fs@debian.org>  Fri, 18 Aug 2006 20:29:17 +0200

linux-2.6.16 (2.6.16-17) unstable; urgency=high

  [ Martin Michlmayr ]
  * Add stable release 2.6.16.22:
    - powernow-k8 crash workaround
    - NTFS: Critical bug fix (affects MIPS and possibly others)
    - JFS: Fix multiple errors in metapage_releasepage
    - SPARC64: Fix D-cache corruption in mremap
    - SPARC64: Respect gfp_t argument to dma_alloc_coherent().
    - SPARC64: Fix missing fold at end of checksums.
    - scsi_lib.c: properly count the number of pages in scsi_req_map_sg()
    - I2O: Bugfixes to get I2O working again
    - Missed error checking for intent's filp in open_namei().
    - tmpfs: time granularity fix for [acm]time going backwards
    - USB: Whiteheat: fix firmware spurious errors
    - fs/namei.c: Call to file_permission() under a spinlock in do_lookup_path()
  * Add stable release 2.6.16.23:
    - revert PARPORT_SERIAL should depend on SERIAL_8250_PCI patch
    - NETFILTER: SCTP conntrack: fix crash triggered by packet without
      chunks (CVE-2006-2934)
  * Add stable release 2.6.16.24:
    - fix prctl privilege escalation and suid_dumpable (CVE-2006-2451)
  * Add stable release 2.6.16.25:
    - Fix nasty /proc vulnerability (CVE-2006-3626)
  * Relax /proc fix a bit (Linus Torvalds)

  * [arm/nslu2] Unset CONFIG_USB_STORAGE_DEBUG.  Closes: #377853.
  * [mips] SGI ip22 RTC was broken, fixed thanks to Julien Blache.
  * [mips] Fix SGI ip22 serial console, thanks to Julien Blache.

  [ Bastian Blank ]
  * Fix vserver patch.

 -- Bastian Blank <waldi@debian.org>  Sat, 15 Jul 2006 17:18:49 +0200

linux-2.6.16 (2.6.16-16) unstable; urgency=low

  [ Sven Luther ]
  * [powerpc] Added console=hvc0 default commandline option to powerpc64 flavour.
  * [powerpc] Now THERM_PM72 and all WINDFARMs are builtin, for better fan control.

  [ Martin Michlmayr ]
  * [arm/nslu2] Disable SE Linux support for now so the kernel fits into
    flash.  Closes: #376926.

  [ Bastian Blank ]
  * [powerpc,powerpc-miboot] Enable OpenFirmware device tree support.
    (closes: #376012)

 -- Bastian Blank <waldi@debian.org>  Sat,  8 Jul 2006 17:57:57 +0200

linux-2.6.16 (2.6.16-15) unstable; urgency=low

  [ maximilian attems ]
  * Add stable release 2.6.16.18:
    - NETFILTER: SNMP NAT: fix memory corruption (CVE-2006-2444)
  * Add stable release 2.6.16.19:
    - NETFILTER: Fix small information leak in SO_ORIGINAL_DST (CVE-2006-1343)
  * Add stable release 2.6.16.20:
    - x86_64: Don't do syscall exit tracing twice
    - Altix: correct ioc4 port order
    - Input: psmouse - fix new device detection logic
    - PowerMac: force only suspend-to-disk to be valid
    - the latest consensus libata resume fix
    - Altix: correct ioc3 port order
    - Cpuset: might sleep checking zones allowed fix
    - ohci1394, sbp2: fix "scsi_add_device failed" with PL-3507 based devices
    - sbp2: backport read_capacity workaround for iPod
    - sbp2: fix check of return value of hpsb_allocate_and_register_addrspace
    - x86_64: x86_64 add crashdump trigger points
    - ipw2200: Filter unsupported channels out in ad-hoc mode
  * Add stable release 2.6.16.21:
    - check_process_timers: fix possible lockup
    - run_posix_cpu_timers: remove a bogus BUG_ON() (CVE-2006-2445)
    - xt_sctp: fix endless loop caused by 0 chunk length (CVE-2006-3085)
    - powerpc: Fix machine check problem on 32-bit kernels (CVE-2006-2448)

  [ Christian T. Steigies ]
  * [m68k] Add mac via patch from Finn Thain.
  * [m68k] Enable INPUT_EVDEV.

  [ Martin Michlmayr ]
  * [mips/b1-bcm91250a] Enable SMP.
  * [mips] Add a compile fix for the Maxine fb.
  * [mipsel] Add a patch that let's you enable serial console on DECstation.
  * [mipsel] Add a patch to get SCSI working on DECstation.
  * [mipsel] Handle memory-mapped RTC chips properly.
  * [mipsel] Add configs for r3k-kn02 and r4k-kn04 DECstation.
  * [arm] Allow RiscPC machines to boot an initrd (tagged list fix).
  * [arm/nslu2] Enable many modules.
  * [arm] Build loop support as a module.
  * [arm] Use the generic netfilter configuration.
  * [arm/footbridge] Enable sound.

  [ Kyle McMartin ]
  * [hppa] Pulled patch from cvs to fix build of kernel/ptrace.c which needs
    {read,write}_can_lock.
  * [hppa] Disable CONFIG_DETECT_SOFTLOCKUP to fix boot on pa8800 machines.

  [ Sven Luther ]
  * [powerpc,prep] Added a new ARCH=ppc PReP flavour, currently mostly a copy
    of the -powerpc one.
  * Upgraded mkvmlinuz dependency to mkvmlinuz 21.

  [ Bastian Blank ]
  * Update vserver patch to 2.0.2-rc21.
  * Bump build-dependency on kernel-package to 10.049.

  [ Jurij Smakov ]
  * Add dcache-memory-corruption.patch to fix the mremap(), occasionally
    triggered on sparc in the form of dpkg database corruption. Affects
    sparc64, mips and generic includes. Thanks to David Miller, original
    patch is included in 2.6.17.
    Ref: http://marc.theaimsgroup.com/?l=linux-sparc&m=114920963824047&w=2
  * Add sparc32-iotlb.patch to fix the DMA errors encountered with latest
    kernels on sparc32, in particularly HyperSparcs. Thanks to Bob Breuer.
    Ref: http://marc.theaimsgroup.com/?l=linux-sparc&m=115077649707675&w=2

 -- Bastian Blank <waldi@debian.org>  Wed, 21 Jun 2006 14:09:11 +0200

linux-2.6 (2.6.16-14) unstable; urgency=low

  [ Bastian Blank ]
  * Add stable release 2.6.16.16:
    - fs/locks.c: Fix lease_init (CVE-2006-1860)
  * Make i386 xen images recommend libc6-xen.
  * Update vserver patch to 2.0.2-rc20.
  * Update xen patch to changeset 9687.

  [ Christian T. Steigies ]
  * [m68k] Add generic m68k ide fix.
  * [m68k] Add cross-compile instructions.
  * [m68k] Enable INPUT_EVDEV for yaird.
  * [m68k] sun3 general compile and scsi fixes, enable sun3 SCSI again.

  [ dann frazier ]
  * cs4281 - Fix the check of timeout in probe to deal with variable HZ.
    (closes: #361197)

  [ Norbert Tretkowski ]
  * [alpha] Readded patch to support prctl syscall, got lost when upgrading
    to 2.6.16.

  [ Frederik Schüler ]
  * Add stable release 2.6.16.17:
    - SCTP: Validate the parameter length in HB-ACK chunk (CVE-2006-1857)
    - SCTP: Respect the real chunk length when walking parameters
      (CVE-2006-1858)
    - ptrace_attach: fix possible deadlock schenario with irqs
    - Fix ptrace_attach()/ptrace_traceme()/de_thread() race
    - page migration: Fix fallback behavior for dirty pages
    - add migratepage address space op to shmem
    - Remove cond_resched in gather_stats()
    - VIA quirk fixup, additional PCI IDs
    - PCI quirk: VIA IRQ fixup should only run for VIA southbridges
    - Fix udev device creation
    - limit request_fn recursion
    - PCI: correctly allocate return buffers for osc calls
    - selinux: check for failed kmalloc in security_sid_to_context()
    - TG3: ethtool always report port is TP.
    - Netfilter: do_add_counters race, possible oops or info leak
      (CVE-2006-0039)
    - scx200_acb: Fix resource name use after free
    - smbus unhiding kills thermal management
    - fs/compat.c: fix 'if (a |= b )' typo
    - smbfs: Fix slab corruption in samba error path
    - fs/locks.c: Fix sys_flock() race
    - USB: ub oops in block_uevent
    - via-rhine: zero pad short packets on Rhine I ethernet cards
    - md: Avoid oops when attempting to fix read errors on raid10

 -- Bastian Blank <waldi@debian.org>  Mon, 22 May 2006 14:56:11 +0200

linux-2.6 (2.6.16-13) unstable; urgency=low

  [ Frederik Schüler ]
  * Add stable release 2.6.16.14:
    - smbfs chroot issue (CVE-2006-1864)

  [ Bastian Blank ]
  * Don't make headers packages depend on images.
  * Bump abiname to 2. (closes: #366291)
  * Update vserver patch to 2.0.2-rc19.
  * Update xen patch to changeset 9668.
  * Remove abi fixes.
  * Add stable release 2.6.16.15:
    - SCTP: Allow spillover of receive buffer to avoid deadlock. (CVE-2006-2275)
    - SCTP: Fix panic's when receiving fragmented SCTP control chunks. (CVE-2006-2272)
    - SCTP: Fix state table entries for chunks received in CLOSED state. (CVE-2006-2271)
    - SCTP: Prevent possible infinite recursion with multiple bundled DATA. (CVE-2006-2274)
  * Switch HZ from 1000 to 250.

  [ Christian T. Steigies ]
  * [m68k] Add patches that allow building images for atari
  * [m68k] Enable atyfb driver for atari

 -- Bastian Blank <waldi@debian.org>  Wed, 10 May 2006 18:58:44 +0200

linux-2.6 (2.6.16-12) unstable; urgency=low

  [ Bastian Blank ]
  * Add stable release 2.6.16.12:
    - dm snapshot: fix kcopyd destructor
    - x86_64: Pass -32 to the assembler when compiling the 32bit vsyscall pages
    - for_each_possible_cpu
    - Simplify proc/devices and fix early termination regression
    - sonypi: correct detection of new ICH7-based laptops
    - MIPS: Fix tx49_blast_icache32_page_indexed.
    - NET: e1000: Update truesize with the length of the packet for packet split
    - i386: fix broken FP exception handling
    - tipar oops fix
    - USB: fix array overrun in drivers/usb/serial/option.c
    - Altix snsc: duplicate kobject fix
    - Alpha: strncpy() fix
    - LSM: add missing hook to do_compat_readv_writev()
    - Fix reiserfs deadlock
    - make vm86 call audit_syscall_exit
    - fix saa7129 support in saa7127 module for pvr350 tv out
    - dm flush queue EINTR
    - get_dvb_firmware: download nxt2002 firmware from new driver location
    - cxusb-bluebird: bug-fix: power down corrupts frontend
    - x86_64: Fix a race in the free_iommu path.
    - MIPS: Use "R" constraint for cache_op.
    - MIPS: R2 build fixes for gcc < 3.4.
    - cs5535_gpio.c: call cdev_del() during module_exit to unmap kobject references and other cleanups
    - MIPS: Fix branch emulation for floating-point exceptions.
    - x86/PAE: Fix pte_clear for the >4GB RAM case
  * Add stable release 2.6.16.13:
    - NETFILTER: SCTP conntrack: fix infinite loop (CVE-2006-1527)
  * Remove merged patches.
  * Rediff xen patch.
  * Bump build-dependency on kernel-package to 10.047.

  [ Martin Michlmayr ]
  * [arm] Enable cramfs for ixp4xx and rpc.

 -- Bastian Blank <waldi@debian.org>  Thu,  4 May 2006 11:37:26 +0200

linux-2.6 (2.6.16-11) unstable; urgency=low

  * Update vserver patch to 2.0.2-rc18.
    - Limit ccaps to root inside a guest (CVE-2006-2110)
  * Conflict with known broken grub versions. (closes: #361308)
  * Enable s390 vserver image.
  * Enable xen and xen-vserver images.
  * Use localversion for kernel-package images. (closes: #365505)

 -- Bastian Blank <waldi@debian.org>  Mon,  1 May 2006 16:38:45 +0200

linux-2.6 (2.6.16-10) unstable; urgency=low

  [ Norbert Tretkowski ]
  * [alpha] Added backport of for_each_possible_cpu() to fix alpha build.
    (closes: #364206)
  * Add stable release 2.6.16.10:
    - IPC: access to unmapped vmalloc area in grow_ary()
    - Add more prevent_tail_call()
    - alim15x3: ULI M-1573 south Bridge support
    - apm: fix Armada laptops again
    - fbdev: Fix return error of fb_write
    - Fix file lookup without ref
    - m41t00: fix bitmasks when writing to chip
    - Open IPMI BT overflow
    - x86: be careful about tailcall breakage for sys_open[at] too
    - x86: don't allow tail-calls in sys_ftruncate[64]()
    - IPV6: XFRM: Fix decoding session with preceding extension header(s).
    - IPV6: XFRM: Don't use old copy of pointer after pskb_may_pull().
    - IPV6: Ensure to have hop-by-hop options in our header of &sk_buff.
    - selinux: Fix MLS compatibility off-by-one bug
    - PPC: fix oops in alsa powermac driver
    - MTD_NAND_SHARPSL and MTD_NAND_NANDSIM should be tristate's
    - i2c-i801: Fix resume when PEC is used
    - Fix hotplug race during device registration
    - Fix truesize underflow
    - efficeon-agp: Add missing memory mask
    - 3ware 9000 disable local irqs during kmap_atomic
    - 3ware: kmap_atomic() fix

  [ maximilian attems ]
  * Add stable release 2.6.16.11:
    -  Don't allow a backslash in a path component (CVE-2006-1863)

 -- Bastian Blank <waldi@debian.org>  Tue, 25 Apr 2006 13:56:19 +0200

linux-2.6 (2.6.16-9) unstable; urgency=low

  [ maximilian attems ]
  * Add stable release 2.6.16.8:
    - ip_route_input panic fix (CVE-2006-1525)
  * Add stable release 2.6.16.9:
    - i386/x86-64: Fix x87 information leak between processes (CVE-2006-1056)

  [ Bastian Blank ]
  * Update vserver patch to 2.0.2-rc17.

 -- Bastian Blank <waldi@debian.org>  Thu, 20 Apr 2006 15:37:28 +0200

linux-2.6 (2.6.16-8) unstable; urgency=low

  * Fix ABI-breakage introduced in -7. (closes: #363032)
  * Add stable release 2.6.16.6:
    - ext3: Fix missed mutex unlock
    - RLIMIT_CPU: fix handling of a zero limit
    - alpha: SMP boot fixes
    - m32r: security fix of {get, put}_user macros
    - m32r: Fix cpu_possible_map and cpu_present_map initialization for SMP kernel
    - shmat: stop mprotect from giving write permission to a readonly attachment (CVE-2006-1524)
    - powerpc: fix incorrect SA_ONSTACK behaviour for 64-bit processes
    - MPBL0010 driver sysfs permissions wide open
    - cciss: bug fix for crash when running hpacucli
    - fuse: fix oops in fuse_send_readpages()
    - Fix utime(2) in the case that no times parameter was passed in.
    - Fix buddy list race that could lead to page lru list corruptions
    - NETFILTER: Fix fragmentation issues with bridge netfilter
    - USB: remove __init from usb_console_setup
    - Fix suspend with traced tasks
    - isd200: limit to BLK_DEV_IDE
    - edac_752x needs CONFIG_HOTPLUG
    - fix non-leader exec under ptrace
    - sky2: bad memory reference on dual port cards
    - atm: clip causes unregister hang
    - powerpc: iSeries needs slb_initialize to be called
    - Fix block device symlink name
    - Incorrect signature sent on SMB Read
  * Add stable release 2.6.16.7:
    - fix MADV_REMOVE vulnerability (CVE-2006-1524 for real this time)

 -- Bastian Blank <waldi@debian.org>  Tue, 18 Apr 2006 16:22:31 +0200

linux-2.6 (2.6.16-7) unstable; urgency=low

  [ Frederik Schüler ]
  * Add stable release 2.6.16.3:
    - Keys: Fix oops when adding key to non-keyring (CVE-2006-1522)

  [ Bastian Blank ]
  * Add stable release 2.6.16.4:
    - RCU signal handling (CVE-2006-1523)

  [ Sven Luther ]
  * [powerpc] Transitioned mkvmlinuz support patch to the 2.6.16 ARCH=powerpc
    tree. PReP is broken in 2.6.16 though.

  [ maximilian attems ]
  * Add stable release 2.6.16.5:
   - x86_64: Clean up execve
   - x86_64: When user could have changed RIP always force IRET (CVE-2006-0744)
  * Disable CONFIG_SECCOMP (adds useless overhead on context-switch) -
    thanks to fs for checking abi.

  [ Christian T. Steigies ]
  * [m68k] update m68k patch and config to 2.6.16, temporarily disable atari

 -- Bastian Blank <waldi@debian.org>  Sat, 15 Apr 2006 13:56:05 +0200

linux-2.6 (2.6.16-6) unstable; urgency=medium

  [ Bastian Blank ]
  * Provide version infos in support package and don't longer rely on the
    changelog.
  * [amd64/i386] Enable cpu hotplug support.

  [ maximilian attems ]
  * Add stable release 2.6.16.2:
    - PCMCIA_SPECTRUM must select FW_LOADER
    - drivers/net/wireless/ipw2200.c: fix an array overun
    - AIRO{,_CS} <-> CRYPTO fixes
    - tlclk: fix handling of device major
    - fbcon: Fix big-endian bogosity in slow_imageblit()
    - Fix NULL pointer dereference in node_read_numastat()
    - USB: EHCI full speed ISO bugfixes
    - Mark longhaul driver as broken.
    - fib_trie.c node freeing fix
    - USB: Fix irda-usb use after use
    - sysfs: zero terminate sysfs write buffers (CVE-2006-1055)
    - USB: usbcore: usb_set_configuration oops (NULL ptr dereference)
    - pcmcia: permit single-character-identifiers
    - hostap: Fix EAPOL frame encryption
    - wrong error path in dup_fd() leading to oopses in RCU
    - {ip, nf}_conntrack_netlink: fix expectation notifier unregistration
    - isicom must select FW_LOADER
    - knfsd: Correct reserved reply space for read requests.
    - Fix module refcount leak in __set_personality()
    - sbp2: fix spinlock recursion
    - powerpc: make ISA floppies work again
    - opti9x - Fix compile without CONFIG_PNP
    - Add default entry for CTL Travel Master U553W
    - Fix the p4-clockmod N60 errata workaround.
    - kdump proc vmcore size oveflow fix

 -- Bastian Blank <waldi@debian.org>  Mon, 10 Apr 2006 16:09:51 +0200

linux-2.6 (2.6.16-5) unstable; urgency=low

  [ Bastian Blank ]
  * Provide real dependency packages for module building.
    - Add linux-headers-$version-$abiname-all and
      linux-headers-$version-$abiname-all-$arch.
  * Rename support package to linux-support-$version-$abiname.
  * Fix module package output.
  * Include .kernelrelease in headers packages. (closes: #359813)
  * Disable Cumana partition support completely. (closes: #359207)
  * Update vserver patch to 2.0.2-rc15.

  [ dann frazier ]
  * [ia64] initramfs-tools works now, no longer restrict initramfs-generators

 -- Bastian Blank <waldi@debian.org>  Mon,  3 Apr 2006 14:00:08 +0200

linux-2.6 (2.6.16-4) unstable; urgency=medium

  [ Martin Michlmayr ]
  * [arm/armeb] Update nslu2 config.
  * Add stable release 2.6.16.1:
    - Fix speedstep-smi assembly bug in speedstep_smi_ownership
    - DMI: fix DMI onboard device discovery
    - cciss: fix use-after-free in cciss_init_one
    - DM: Fix bug: BIO_RW_BARRIER requests to md/raid1 hang.
    - fix scheduler deadlock
    - proc: fix duplicate line in /proc/devices
    - rtc.h broke strace(1) builds
    - dm: bio split bvec fix
    - v9fs: assign dentry ops to negative dentries
    - i810fb_cursor(): use GFP_ATOMIC
    - NET: Ensure device name passed to SO_BINDTODEVICE is NULL terminated.
    - XFS writeout fix
    - sysfs: fix a kobject leak in sysfs_add_link on the error path
    - get_cpu_sysdev() signedness fix
    - firmware: fix BUG: in fw_realloc_buffer
    - sysfs: sysfs_remove_dir() needs to invalidate the dentry
    - TCP: Do not use inet->id of global tcp_socket when sending RST (CVE-2006-1242)
    - 2.6.xx: sata_mv: another critical fix
    - Kconfig: VIDEO_DECODER must select FW_LOADER
    - V4L/DVB (3324): Fix Samsung tuner frequency ranges
    - sata_mv: fix irq port status usage

 -- Bastian Blank <waldi@debian.org>  Tue, 28 Mar 2006 17:19:10 +0200

linux-2.6 (2.6.16-3) unstable; urgency=low

  [ Frederik Schüler ]
  * [amd64] Add asm-i386 to the linux-headers packages.

  [ Jonas Smedegaard ]
  * Tighten yaird dependency to at least 0.0.12-8 (supporting Linux
    2.6.16 uppercase hex in Kconfig and new IDE sysfs naming, and VIA
    IDE on powerpc).

  [ Martin Michlmayr ]
  * [arm/armeb] Enable CONFIG_NFSD on NSLU2 again.  Closes: #358709.
  * [arm/footbridge] CONFIG_NE2K_PCI should be a module, not built-in.
  * [arm/footbridge] Enable CONFIG_BLK_DEV_IDECD=m since the CATS can
    have a CD-ROM drive.
  * [mips/sb1*] Use ttyS rather than duart as the name for the serial
    console since the latter causes problems with debian-installer.

  [ Bastian Blank ]
  * Update vserver patch to 2.0.2-rc14.
    - Fix sendfile. (closes: #358391, #358752)

 -- Bastian Blank <waldi@debian.org>  Mon, 27 Mar 2006 16:08:20 +0200

linux-2.6 (2.6.16-2) unstable; urgency=low

  [ dann frazier ]
  * [ia64] Set unconfigured options:
      CONFIG_PNP_DEBUG=n and CONFIG_NET_SB1000=m
  * [hppa] Update config for 2.6.16

  [ Martin Michlmayr ]
  * [mips/mipsel] Put something in the generic config file because diff
    will otherwise remove the empty file, causing the build to fail.
  * [mipsel/r5k-cobalt] Set CONFIG_PACKET=y.
  * [arm] Set CONFIG_MACLIST=y for ixp4xx because nas100d needs it.

  [ Frederik Schüler ]
  * Add Maximilian Attems to uploaders list.

 -- Martin Michlmayr <tbm@cyrius.com>  Wed, 22 Mar 2006 15:15:14 +0000

linux-2.6 (2.6.16-1) unstable; urgency=low

  [ Bastian Blank ]
  * New upstream release.
  * Default to initramfs-tools 0.55 or higher on s390.

  [ maximilian attems ]
  * Default to initramfs-tools on arm and armeb.

  [ Martin Michlmayr ]
  * [mips/mipsel] Add an image for the Broadcom BCM91480B evaluation board
    (aka "BigSur").
  * [arm, armeb] Enable the netconsole module.
  * [mipsel/cobalt] Enable the netconsole module.
  * [mips] SB1: Fix interrupt disable hazard (Ralf Baechle).
  * [mips] SB1: Support for 1480 ethernet (Broadcom).
  * [mips] SB1: Support for NAPI (Tom Rix).
  * [mips] SB1: DUART support (Broadcom).
  * [mips] Work around bad code generation for <asm/io.h> (Ralf Baechle).
  * [mips] Fix VINO drivers when using a 64-bit kernel (Mikael Nousiainen).
  * [arm/armeb] Update configs for 2.6.16.
  * [mips/mipsel] Update configs for 2.6.16.
  * [arm/armeb] Enable the SMB module on NSLU2.
  * [mipsel] Enable parallel port modules for Cobalt since there are PCI
    cards that can be used in a Qube.
  * [mipsel] Enable the JFS module on Cobalt.

  [ dann frazier ]
  * [ia64] use yaird on ia64 until #357414 is fixed
  * [ia64] Update configs for 2.6.16

 -- Bastian Blank <waldi@debian.org>  Tue, 21 Mar 2006 16:12:16 +0100

linux-2.6 (2.6.15+2.6.16-rc5-0experimental.1) experimental; urgency=low

  [ Frederik Schüler ]
  * New upstream release candidate.

  [ Martin Michlmayr ]
  * Add initial mips/mipsel 2.6 kernels.
  * Important changes compared to the 2.4 kernels:
    - Drop the XXS1500 flavour since there's little interest in it.
    - Drop the LASAT flavour since these machines never went into
      production.
    - Drop the IP22 R5K (Indy, Indigo2) flavour since the IP22 R4K
      image now also works on machines with a R5K CPU.
    - Add an image for SGI IP32 (O2).
    - Rename the sb1-swarm-bn flavour to sb1-bcm91250a.
    - Enable PCI network (and other) modules on Cobalt.  Closes: #315895.
  * Add various MIPS related patches:
    - Fix iomap compilation on machines without COW.
    - Improve gettimeofday on MIPS.
    - Fix an oops on IP22 zerilog (serial console).
    - Improve IDE probing so it won't take so long on Cobalt.
    - Probe for IDE disks on SWARM.
    - Test whether there's a scache (fixes Cobalt crash).
    - Add Tulip fixes for Cobalt.
  * Fix a typo in the description of the linux-doc-* package,
    thanks Justin Pryzby.  Closes: #343424.
  * [arm] Enable nfs and nfsd modules.
  * [arm/footbride] Suggest nwutil (Netwinder utilities).

 -- Frederik Schüler <fs@debian.org>  Thu,  9 Mar 2006 14:13:17 +0000

linux-2.6 (2.6.15+2.6.16-rc4-0experimental.1) experimental; urgency=low

  [ Frederik Schüler ]
  * New upstream release.
  * Activate CONFIG_DVB_AV7110_OSD on alpha amd64 and ia64.
    Closes: #353292
  * Globally enable NAPI on all network card drivers which support it.

  [ maximilian attems ]
  * Drop fdutils from i386 and amd64 Suggests.
  * Swap lilo and grub Suggests for i386 and amd64.

  [ Jurij Smakov ]
  * Make sure that LOCALVERSION environment variable is not
    passed to a shell while invoking make-kpkg, since it
    appends it to the version string, breaking the build.
    Closes: #349472
  * [sparc32] Re-enable the building of sparc32 images.
  * [sparc64] Re-add (partial) sparc64-atyf-xl-gr.patch, since it
    was only partially applied upstream, so the problem (garbled
    screen output on SunBlade 100) is still present. Thanks to
    Luis Ortiz for pointing it out.
  * Bump the build-dep on kernel-package to 10.035, which fixes
    the problem with building documentation packages.

  [ Martin Michlmayr ]
  * [sparc] Add sys_newfstatat -> sys_fstatat64 fix from git.
  * [arm] Update configs for 2.6.16-rc3.
  * [armeb] Update configs for 2.6.16-rc3.
  * [arm/armeb] Fix compilation error on NSLU2 due to recent flash
    changes.
  * [arm/armeb] Fix a compilation error in the IXP4xx beeper support
    (Alessandro Zummo).

  [ Norbert Tretkowski ]
  * [alpha] Update arch/alpha/config* for 2.6.16-rc3.

 -- Bastian Blank <waldi@debian.org>  Fri, 24 Feb 2006 16:02:11 +0000

linux-2.6 (2.6.15-8) unstable; urgency=high

  [ maximilian attems ]
  * Add stable Release 2.6.15.5:
    - Fix deadlock in br_stp_disable_bridge
    - Fix a severe bug
    - i386: Move phys_proc_id/early intel workaround to correct function
    - ramfs: update dir mtime and ctime
    - sys_mbind sanity checking
    - Fix s390 build failure.
    - Revert skb_copy_datagram_iovec() recursion elimination.
    - s390: add #ifdef __KERNEL__ to asm-s390/setup.h
    - netfilter missing symbol has_bridge_parent
    - hugetlbfs mmap ENOMEM failure
    - IB/mthca: max_inline_data handling tweaks
    - it87: Fix oops on removal
    - hwmon it87: Probe i2c 0x2d only
    - reiserfs: disable automatic enabling of reiserfs inode attributes
    - Fix snd-usb-audio in 32-bit compat environment
    - dm: missing bdput/thaw_bdev at removal
    - dm: free minor after unlink gendisk
    - gbefb: IP32 gbefb depth change fix
    - shmdt cannot detach not-alined shm segment cleanly.
    - Address autoconfiguration does not work after device down/up cycle
    - gbefb: Set default of FB_GBE_MEM to 4 MB
    - XFS ftruncate() bug could expose stale data (CVE-2006-0554)
    - sys_signal: initialize ->sa_mask
    - do_sigaction: cleanup ->sa_mask manipulation
    - fix zap_thread's ptrace related problems
    - fix deadlock in ext2
    - cfi: init wait queue in chip struct
    - sd: fix memory corruption with broken mode page headers
    - sbp2: fix another deadlock after disconnection
    - skge: speed setting
    - skge: fix NAPI/irq race
    - skge: genesis phy initialization fix
    - skge: fix SMP race
    - x86_64: Check for bad elf entry address (CVE-2006-0741)
    - alsa: fix bogus snd_device_free() in opl3-oss.c
    - ppc32: Put cache flush routines back into .relocate_code section
    - sys32_signal() forgets to initialize ->sa_mask
    - Normal user can panic NFS client with direct I/O (CVE-2006-0555)
  * Deactivate merged duplicates: s390-klibc-buildfix.patch,
    powerpc-relocate_code.patch.
  * Add stable Release 2.6.15.6:
    - Don't reset rskq_defer_accept in reqsk_queue_alloc
    - fs/nfs/direct.c compile fix
    - mempolicy.c compile fix, make sure BITS_PER_BYTE is defined
    - [IA64] die_if_kernel() can return (CVE-2006-0742)

  [ Sven Luther ]
  * [powerpc] Disabled CONFIG_IEEE1394_SBP2_PHYS_DMA, which was broken on
    powerpc64, as it used the long deprecated bus_to_virt symbol.
    (Closes: #330225)
  * [powerpc] Fixed gettimeofday breakage causing clock drift.

 -- Bastian Blank <waldi@debian.org>  Mon,  6 Mar 2006 11:06:28 +0100

linux-2.6 (2.6.15-7) unstable; urgency=low

  [ Norbert Tretkowski ]
  * [alpha] Disabled CONFIG_ALPHA_LEGACY_START_ADDRESS for -alpha-generic and
    -alpha-smp flavours, and introduced a new -alpha-legacy flavour for MILO
    based machines, which has CONFIG_ALPHA_LEGACY_START_ADDRESS enabled.
    (closes: #352186)
  * [alpha] Added new patch to support prctl syscall. (closes: #349765)
  * [i386] Renamed kernel-image-2.6-486 to kernel-image-2.6-386, it's meant for
    transition only, and kernel-image-2.6-386 is the package name in sarge.

  [ Jurij Smakov ]
  * Bump build-dependency on kernel-package to 10.035, which is fixed
    to build the documentation packages again.
    Closes: #352000, #348332

  [ Frederik Schüler ]
  * Activate CONFIG_DVB_AV7110_OSD on alpha amd64 and ia64.
    Closes: #353292
  * Deactivate CONFIG_FB_ATY_XL_INIT on all architectures: it is broken and
    already removed in 2.6.16-rc.
    Closes: #353310

  [ Christian T. Steigies ]
  * [m68k] build in cirrusfb driver

 -- Bastian Blank <waldi@debian.org>  Tue, 21 Feb 2006 17:35:21 +0000

linux-2.6 (2.6.15-6) unstable; urgency=low

  [ Bastian Blank ]
  * Moved the mkvmlinuz support patch modification to a -1 version of the
    patch.

  [ maximilian attems ]
  * Add stable treee 2.6.15.4
    - PCMCIA=m, HOSTAP_CS=y is not a legal configuration
    - Input: iforce - do not return ENOMEM upon successful allocation
    - x86_64: Let impossible CPUs point to reference per cpu data
    - x86_64: Clear more state when ignoring empty node in SRAT parsing
    - x86_64: Dont record local apic ids when they are disabled in MADT
    - Fix keyctl usage of strnlen_user()
    - Kill compat_sys_clock_settime sign extension stub.
    - Input: grip - fix crash when accessing device
    - Input: db9 - fix possible crash with Saturn gamepads
    - Input: iforce - fix detection of USB devices
    - Fixed hardware RX checksum handling
    - SCSI: turn off ordered flush barriers
    - Input: mousedev - fix memory leak
    - seclvl settime fix
    - fix regression in xfs_buf_rele
    - md: remove slashes from disk names when creation dev names in sysfs
    - d_instantiate_unique / NFS inode leakage
    - dm-crypt: zero key before freeing it
    - bridge: netfilter races on device removal
    - bridge: fix RCU race on device removal
    - SELinux: fix size-128 slab leak
    - __cmpxchg() must really always be inlined
    - emu10k1 - Fix the confliction of 'Front' control
    - Input: sidewinder - fix an oops
  * Deactivate merged alpha-cmpxchg-inline.patch, sparc64-clock-settime.patch.

  [ Christian T. Steigies ]
  * [m68k] Add fix for m68k/buddha IDE and m68k/mac SCSI driver
  * [m68k] Patch by Peter Krummrich to stop flickering pixels with PicassoII
  * [m68k] make Amiga keyboard usable again, patch by Roman Zippel
  * [m68k] prevent wd33c93 SCSI driver from crashing the kernel, patch by Roman Zippel
  * [m68k] remove SBCs from VME descriptions (closes: #351924)

 -- Frederik Schüler <fs@debian.org>  Fri, 10 Feb 2006 15:33:21 +0000

linux-2.6 (2.6.15-5) unstable; urgency=low

  [ Martin Michlmayr ]
  * Add a fix for the input support for the ixp4xx beeper driver from
    2.6.16-rc2.
  * Add stable tree 2.6.15.3:
    - Fix extra dst release when ip_options_echo fails (CVE-2006-0454)

  [ Sven Luther ]
  * [powerpc] Removed -o root -g root option to mkvmlinuz support patch.
    (Closes: #351412)

 -- Sven Luther <luther@debian.org>  Tue,  7 Feb 2006 19:23:14 +0000

linux-2.6 (2.6.15-4) unstable; urgency=low

  [ Jurij Smakov ]
  * [sparc64] Add sparc64-clock-settime.patch to fix the incorrect
    handling of the clock_settime syscall arguments, which resulted
    in a hang when trying to set the date using 'date -s'. Patch
    by David Miller is applied upstream. Thanks to Ludovic Courtes
    and Frans Pop for reporting and testing.
    Ref: http://marc.theaimsgroup.com/?t=113861017400002&r=1&w=2

  [ Christian T. Steigies ]
  * [m68k] update m68k patch and config to 2.6.15
  * [m68k] SCSI drivers need to be built in until ramdisk generator tools
    supports loading scsi modules
  * [m68k] ISCSI and IDE-TAPE don't compile, disabled
  * [m68k] set CC_OPTIMIZE_FOR_SIZE=n
  * [m68k] added vmeints patch which fixes building for vme

  [ maximilian attems ]
  * Use initramfs-tools for ia64 - fixed klibc.
  * Add stable tree 2.6.15.2:
    - Fix double decrement of mqueue_mnt->mnt_count in sys_mq_open
    - (CVE-2005-3356)
    - Mask off GFP flags before swiotlb_alloc_coherent
    - usb-audio: don't use empty packets at start of playback
    - Make second arg to skb_reserved() signed.
    - Input: HID - fix an oops in PID initialization code
    - Fix oops in ufs_fill_super at mount time
    - Kill blk_attempt_remerge()
    - Fix i2o_scsi oops on abort
    - Fix mkiss locking bug
    - Fix timekeeping on sparc64 ultra-IIe machines
    - Someone broke reiserfs v3 mount options and this fixes it
  * Deactivate sparc64-jumping-time.patch, amd64-pppd-fix.patch incl in aboves.
  * Add s390-klibc-buildfix.patch, regression due to header file changes.

  [ Steve Langasek ]
  * [alpha] set __attribute__((always_inline)) on __cmpxchg(), to avoid
    wrong optimizations with -Os (Closes: #347556).

  [ Martin Michlmayr ]
  * Add input support for the ixp4xx beeper driver (Alessandro Zummo).
  * [arm] Add NSLU2 specific portion of ixp4xx beeper driver (Alessandro Zummo).
  * [arm/nslu2] Build PPP as a module.
  * [arm/nslu2] Enable wireless.
  * [arm/nslu2] Enable most USB modules.
  * [arm/nslu2] Enable ALSA and USB sound modules.
  * [arm/nslu2] Set 4 MB as the size of the initrd in the kernel cmd line.
  * [arm/footbridge] Set CONFIG_BLK_DEV_RAM_SIZE to 8192.
  * [armeb] Add support for big-endian ARM.
  * [armeb/nslu2] Use the nslu2 config from arm.

  [ Frederik Schüler ]
  * [amd64] Add amd64-pppd-fix.patch to fix kernel panic when using pppd.
    (Closes: #347711)
  * Add 64bit-vidiocswin-ioctl-fix.patch to fix VIDIOCSWIN ioctl on 64bit
    kernel 32bit userland setups. (Closes: #349338)

  [ Sven Luther ]
  * [powerpc] Adapted apus config file to be more modular and in sync with the
    other powerpc configs. Scsi drivers are disabled as they don't build
    cleanly though (need some esp stuff).
  * [powerpc] Default to initramfs-tools as initramfs generator, as klibc
    build is fixed now.

  [ Bastian Blank ]
  * [powerpc] Fix dependencies of image packages.

 -- maximilian attems <maks@sternwelten.at>  Wed,  1 Feb 2006 11:34:20 +0100

linux-2.6 (2.6.15-3) unstable; urgency=low

  [ Martin Michlmayr ]
  * [arm] Update configs for 2.6.15; closes: #347998.
  * [arm] Activate tmpfs.
  * [arm] Allow modules to be unloaded.
  * [arm] Enable CONFIG_INPUT_EVDEV since yaird needs this module in
    order to generate initrds.
  * [arm/footbridge] Activate IDEPCI so SL82C105 will really be
    compiled in.
  * [arm/footbridge] Activate the right network drivers (Tulip and
    NE2K).
  * [arm/footbridge] Enable more framebuffer drivers.
  * debian/patches/arm-fix-dc21285.patch: Fix compilation of DC21285
    flash driver.
  * [arm/footbridge] Enable MTD and the DC21285 flash driver.
  * [arm/footbridge] Enable RAID and LVM modules.
  * [arm/footbridge] Enable USB modules.
  * [arm/nslu2] Add an image for Network Storage Link for USB 2.0 Disk
    Drives.
  * debian/patches/arm-memory-h-page-shift.patch: Fix error "PAGE_SHIFT
    undeclared" (Rod Whitby).
  * debian/patches/mtdpart-redboot-fis-byteswap.patch: recognise a foreign
    endian RedBoot partition table (John Bowler).
  * debian/patches/maclist.patch: Add support for the maclist interface
    (John Bowler).
  * debian/patches/arm-nslu2-maclist.patch: Add NSLU2 maclist support
    (John Bowler).
  * [arm/nslu2] Activate maclist.

  [ maximilian attems ]
  * Add stable tree 2.6.15.1:
    - arch/sparc64/Kconfig: fix HUGETLB_PAGE_SIZE_64K dependencies
    - moxa serial: add proper capability check
    - fix /sys/class/net/<if>/wireless without dev->get_wireless_stats
    - Don't match tcp/udp source/destination port for IP fragments
    - Fix sys_fstat64() entry in 64-bit syscall table.
    - UFS: inode->i_sem is not released in error path
    - netlink oops fix due to incorrect error code
    - Fix onboard video on SPARC Blade 100 for 2.6.{13,14,15}
    - Fix DoS in netlink_rcv_skb() (CVE-2006-0035)
    - fix workqueue oops during cpu offline
    - Fix crash in ip_nat_pptp (CVE-2006-0036)
    - Fix another crash in ip_nat_pptp (CVE-2006-0037)
    - ppc32: Re-add embed_config.c to ml300/ep405
    - Fix ptrace/strace
    - vgacon: fix doublescan mode
    - BRIDGE: Fix faulty check in br_stp_recalculate_bridge_id()
    - skge: handle out of memory on ring changes
  * Drop merged patch:
    - sparc64-atyfb-xl-gr-final.patch

  [ Simon Horman ]
  * Fix booting on PReP machines
    (Closes: #348040)
    powerpc-relocate_code.patch

 -- Simon Horman <horms@verge.net.au>  Tue, 17 Jan 2006 18:01:17 +0900

linux-2.6 (2.6.15-2) unstable; urgency=low

  [ maximilian attems ]
  * Default to initramfs-tools as initramfs generator for amd64, hppa, i386,
    alpha and sparc. More archs will be added once klibc matures.
    (Closes: #346141, #343147, #341524, #346305)
  * Backport alsa patch for opl3 - Fix the unreleased resources.
    (Closes: #346273)
  * Readd buslogic-pci-id-table.patch.

  [ dann frazier ]
  * [ia64] Update config for 2.6.15.

  [ Frederik Schüler ]
  * Make CONFIG_IPW2100 a per-architecture option and deactivate it on all
    architectures but i386. (Closes: #344515)

  [ Sven Luther ]
  * Removed spurious file from powerpc-apus patch. (Closes: #346159)

  [ Norbert Tretkowski ]
  * Backport the generic irq framework for alpha. (closes: #339080)

  [ Bastian Blank ]
  * Remove pre-sarge conflict with hotplug.
  * Fix hppa diff to apply.
  * Make the latest packages depend on the corect version of the real images.
    (closes: #346366)

 -- Bastian Blank <waldi@debian.org>  Tue, 10 Jan 2006 16:54:21 +0100

linux-2.6 (2.6.15-1) unstable; urgency=low

  [ Sven Luther ]
  * New upstream release.
  * [powerpc] Now use ARCH=powerpc for 64bit powerpc flavours, 32bit still
    stays with ARCH=ppc for now.
  * [powerpc] Readded PReP Motorola PowerStack II Utah IDE interrupt
    (Closes: #345424)
  * [powerpc] Fixed apus patch.
  * Added make-kpkg --arch option support to gencontrol.py.
  * Added debian/bin/kconfig.ml to process config file snipplet, so we can
    preserve the pre 2.6.15 ordering of config file snipplets. Upto 2.6.15
    the kernel Kconfig magic apparently kept the later occuring config options,
    but it seems that this is no more the case. Instead of catting the config
    files together, not use the kconfig.ml script to read in the files from
    more generic to more specific, and keep only the more specific.

  [ Bastian Blank ]
  * [s390] Update configs.

  [ Kyle McMartin ]
  * [hppa] Snag latest hppa.diff from cvs.parisc-linux.org.
  * [hppa] Update configs for 2.6.15.
  * [hppa] Change parisc kernel names to something less ambiguous.

  [ dann frazier ]
  * [ia64] Update ia64 configs

  [ maximilian attems ]
  * Drop modular-ide.patch, nacked by ide upstream.  Prevents udev to load
    ide-generic and those successfull boots with initramfs-tools.
  * Disable CONFIG_USB_BANDWIDTH, causes major trouble for alsa usb cards.

  [ Norbert Tretkowski ]
  * [alpha] Removed conflict with initramfs-tools, thanks vorlon for finding
    the klibc bug!

  [ Jonas Smedegaard ]
  * Adjust short description of transitional package kernel-image-2.6-
    486 to mention 2.6 (not 2.6.12).
  * Clean duplicate Kconfig options.

  [ Frederik Schüler ]
  * Add updated version of drivers-scsi-megaraid_splitup.patch.
  * Deactivate CONFIG_IDE_TASK_IOCTL on alpha and ia64 and make it a global
    option.
  * Make CONFIG_VIDEO_SAA7134 a global option.
  * New option CONFIG_CC_OPTIMIZE_FOR_SIZE set per-arch.
  * Rename i386 368 flavour to 486.
  * Add myself to uploaders.
  * Readdition of qla2xxx drivers, as firmware license has been fixed.
  * Make CONFIG_PACKET, PACKET_MM and UNIX builtin on all architectures:
    statically linked has better performance then modules due to TLB issue.
  * clean up debian-patches dir: remove all obsolete patches:
    - alpha-compile-fix.patch: obsolete
    - amd64-int3-fix.patch: fixed since 2.6.12
    - net-ipconntrack-nat-fix.patch: merged upstream after 2.6.14 release
    - net-nf_queue-oops.patch: merged upstream after 2.6.14 release
    - qla2xxx-removed.patch: obsolete
  * Drop M386 support remains from the i386 386 flavour: built with M486 
    from now on.

  [ Martin Michlmayr ]
  * [arm] Don't define "compiler" since GCC 4.x is the default now anyway.
  * [arm] Add descriptions for "class" and "longclass".
  * [arm] Compile CONFIG_BLK_DEV_SL82C105 support into the kernel on
    Footbridge.
  * [arm] Compile ext3 support into the kernel on Footbridge.
  * [arm] Turn on CONFIG_SERIAL_8250 support on Footbridge.

  [ Jurij Smakov ]
  * [sparc] Correct the patch for the atyfb framebuffer driver
    (sparc64-atyfb-xl-gr.patch) to finally fix the console and X
    image defects on Blade 100/150. The new patch is named
    sparc64-atyfb-xl-gr-final.patch to avoid the confusion.
    Thanks to Luis F. Ortiz for fixing the patch and Luigi Gangitano
    for testing it out.
  * Drop tty-locking-fixes9.patch, which was preventing the oops during
    shutdown on some sparc machines with serial console. Proper fix has
    been incorporated upstream.
  
  [ Simon Horman ]
  * Enable MKISS globally (closes: #340215)
  * Add recommends libc6-i686 to 686 and k7 image packages
    (closes: #278729)
  * Enable OBSOLETE_OSS_USB_DRIVER and USB_AUDIO
    as alsa snd-usb-audio still isn't quite there.
    I expect this to be re-disabled at some stage,
    possibly soon if it proves to be a source of bugs.
    (closes: #340388)

 -- Sven Luther <luther@debian.org>  Tue,  3 Jan 2006 06:48:07 +0000

linux-2.6 (2.6.14-7) unstable; urgency=low

  [ maximilian attems ]
  * Add stable tree 2.6.14.5 fixes:
    - setting ACLs on readonly mounted NFS filesystems (CVE-2005-3623)
    - Fix bridge-nf ipv6 length check
    - Perform SA switchover immediately.
    - Input: fix an OOPS in HID driver
    - Fix hardware checksum modification
    - kernel/params.c: fix sysfs access with CONFIG_MODULES=n
    - Fix RTNLGRP definitions in rtnetlink.h
    - Fix CTA_PROTO_NUM attribute size in ctnetlink
    - Fix unbalanced read_unlock_bh in ctnetlink
    - Fix NAT init order
    - Fix incorrect dependency for IP6_NF_TARGET_NFQUEUE
    - dpt_i2o fix for deadlock condition
    - SCSI: fix transfer direction in sd (kernel panic when ejecting iPod)
    - SCSI: fix transfer direction in scsi_lib and st
    - Fix hardware rx csum errors
    - Fix route lifetime.
    - apci: fix NULL deref in video/lcd/brightness
  * Disable CONFIG_USB_BANDWIDTH, causes major trouble on alsa usb cards.
    (Closes: #344939)

 -- maximilian attems <maks@sternwelten.at>  Tue, 27 Dec 2005 20:50:28 +0100

linux-2.6 (2.6.14-6) unstable; urgency=low

  [ Kyle McMartin ]
  * Change parisc kernel names to something less ambiguous.

  [ maximilian attems ]
  * Drop modular-ide.patch, nacked by ide upstream.  Prevents udev to load
    ide-generic and those successfull boots with initramfs-tools.
  * Add stable tree 2.6.14.4 with the following fixes:
    - drivers/scsi/dpt_i2o.c: fix a user-after-free
    - drivers/message/i2o/pci.c: fix a use-after-free
    - drivers/infiniband/core/mad.c: fix a use-after-free
    - DVB: BUDGET CI card depends on STV0297 demodulator
    - setkeys needs root
    - Fix listxattr() for generic security attributes
    - AGPGART: Fix serverworks TLB flush.
    - Fix crash when ptrace poking hugepage areas
    - I8K: fix /proc reporting of blank service tags
    - i82365: release all resources if no devices are found
    - bonding: fix feature consolidation
    - libata: locking rewrite (== fix)
    - cciss: bug fix for BIG_PASS_THRU
    - ALSA: nm256: reset workaround for Latitude CSx
    - cciss: bug fix for hpacucli
    - V4L/DVB: Fix analog NTSC for Thomson DTT 761X hybrid tuner
    - BRIDGE: recompute features when adding a new device
    - 32bit integer overflow in invalidate_inode_pages2()
    - USB: Adapt microtek driver to new scsi features
    - ide-floppy: software eject not working with LS-120 drive
    - Add try_to_freeze to kauditd
    - V4L/DVB (3135) Fix tuner init for Pinnacle PCTV Stereo
    - NETLINK: Fix processing of fib_lookup netlink messages
    - ACPI: fix HP nx8220 boot hang regression

  [ Norbert Tretkowski ]
  * [alpha] Removed conflict with initramfs-tools, thanks vorlon for finding
    the klibc bug!

  [ Frederik Schüler ]
  * Add updated drivers-scsi-megaraid_splitup.patch. (Closes: #317258)
  * Add ppc64-thermal-overtemp.patch to fix a thermal control bug in G5
    machines. (Closes: #343980)
  * Unpatch the following patches which are included in 2.6.14.4:
    - setkeys-needs-root-1.patch
    - setkeys-needs-root-2.patch
    - mm-invalidate_inode_pages2-overflow.patch
    - net-bonding-consolidation-fix.patch

 -- Frederik Schüler <fs@debian.org>  Tue, 20 Dec 2005 18:50:41 +0000

linux-2.6 (2.6.14-5) unstable; urgency=low

  [ dann frazier ]
  * ia64-new-assembler-fix.patch
    Fix ia64 builds with newer assembler (Closes: #341257)

  [ Sven Luther ]
  * [powerpc] incremented ramdisk size to 24576 from 8192, needed by the
    graphical installer, maybe we can bring this to 16384 later.

  [ Simon Horman ]
  * Add recommends libc6-i686 to 686 and k7 image packages
    (closes: #278729)
  * Enable OBSOLETE_OSS_USB_DRIVER and USB_AUDIO
    as alsa snd-usb-audio still isn't quite there.
    I expect this to be re-disabled at some stage,
    possibly soon if it proves to be a source of bugs.
    (closes: #340388)

  [ dann frazier ]
  * buslogic-pci-id-table.patch
    add a pci device id table to fix initramfs-tools discovery.
    (closes #342057)
  * fix feature consolidation in bonding driver.  (closes #340068)

 -- dann frazier <dannf@debian.org>  Thu,  8 Dec 2005 10:59:31 -0700

linux-2.6 (2.6.14-4) unstable; urgency=low

  [ dann frazier ]
  * setkeys-needs-root-1.patch, setkeys-needs-root-2.patch:
    [SECURITY] Require root privilege to write the current
    function key string entry of other user's terminals.
    See CVE-2005-3257 (Closes: #334113)

  [ Simon Horman ]
  * Enable MKISS globally (closes: #340215)
  * mm-invalidate_inode_pages2-overflow.patch
    [SECURITY] 32bit integer overflow in invalidate_inode_pages2() (local DoS)
  * ctnetlink-check-if-protoinfo-is-present.patch
    [SECURITY] ctnetlink: check if protoinfo is present (local DoS)
  * ctnetlink-fix-oops-when-no-icmp-id-info-in-message.patch
    [SECURITY] ctnetlink: Fix oops when no ICMP ID info in message (local DoS)

  [ Sven Luther ]
  * Re-added powerpc/apus patch, now that Roman Zippel merged it in.
  * Let's create asm-(ppc|ppc64) -> asm-powerpc symlink farm.  (Closes: #340571)

  [ maximilian attems ]
  * Add 2.6.14.3 patch - features changelog:
    - isdn/hardware/eicon/os_4bri.c: correct the xdiLoadFile() signature
    - x86_64/i386: Compute correct MTRR mask on early Noconas
    - PPTP helper: Fix endianness bug in GRE key / CallID NAT
    - nf_queue: Fix Ooops when no queue handler registered
    - ctnetlink: check if protoinfo is present
    - ip_conntrack: fix ftp/irc/tftp helpers on ports >= 32768
    - VFS: Fix memory leak with file leases
    - hwmon: Fix lm78 VID conversion
    - hwmon: Fix missing it87 fan div init
    - ppc64 memory model depends on NUMA
    - Generic HDLC WAN drivers - disable netif_carrier_off()
    - ctnetlink: Fix oops when no ICMP ID info in message
    - Don't auto-reap traced children
    - packet writing oops fix
    - PPTP helper: fix PNS-PAC expectation call id
    - NAT: Fix module refcount dropping too far
    - Fix soft lockup with ALSA rtc-timer
    - Fix calculation of AH length during filling ancillary data.
    - ip_conntrack TCP: Accept SYN+PUSH like SYN
    - refcount leak of proto when ctnetlink dumping tuple
    - Fix memory management error during setting up new advapi sockopts.
    - Fix sending extension headers before and including routing header.
    - hwmon: Fix missing boundary check when setting W83627THF in0 limits
  * Remove ctnetlink-check-if-protoinfo-is-present.patch,
    net-nf_queue-oops.patch - already included in 2.6.14.3.

  [ Frederik Schüler ]
  * Make CONFIG_PACKET, PACKET_MM and UNIX builtin on all architectures:
    statically linked has better performance then modules due to TLB issue.
  * Add myself to uploaders.

 -- Frederik Schüler <fs@debian.org>  Sat, 26 Nov 2005 13:18:41 +0100

linux-2.6 (2.6.14-3) unstable; urgency=low

  [ Norbert Tretkowski ]
  * [alpha] Switch to gcc 4.0.
  * [alpha] Conflict with initramfs-tools, klibc is broken on alpha.
  * [alpha] Enabled CONFIG_KOBJECT_UEVENT in arch/alphaconfig to fix trouble
    with latest udev, thanks to Uwe Schindler for reporting. (closes: #338911)
  * Bumped ABI revision:
    + ABI changes on sparc and alpha because of compiler switch.
    + 2.6.14.1 changes ABI of procfs.

  [ Sven Luther ]
  * Set default TCP congestion algorithm to NewReno + BIC (Closes: #337089)

  [ maximilian attems ]
  * Reenable CONFIG_SOFTWARE_SUSPEND on i386 and ppc, resume=/dev/<other device>
    must be set by boot loader. (Closes: #267600)
  * Set CONFIG_USB_SUSPEND on i386. Usefull for suspend to ram and apm suspend.
  * Add 2.6.14.1 patch:
    - Al Viro: CVE-2005-2709 sysctl unregistration oops
  * Add 2.6.14.2 patch:
    - airo.c/airo_cs.c: correct prototypes
    - fix XFS_QUOTA for modular XFS (closes: #337072)
    - USB: always export interface information for modalias
    - NET: Fix zero-size datagram reception
    - fix alpha breakage
    - Oops on suspend after on-the-fly switch to anticipatory i/o scheduler
    - ipvs: fix connection leak if expire_nodest_conn=1
    - Fix ptrace self-attach rule
    - fix signal->live leak in copy_process()
    - fix de_thread() vs send_group_sigqueue() race
    - prism54 : Fix frame length
    - tcp: BIC max increment too large
  * Remove alpha compile fix as contained in 2.6.14.2
  * Readd CONFIG_XFS_QUOTA=y.
  * Disable ACPI cutoff year on i386, was set to 2001.
    No need for acpi=force on boot.

  [ Jurij Smakov ]
  * Fix the install-image script to correctly include all the necessary
    stuff in scripts. (Closes: #336424)
  * Enable CONFIG_SND_ALI5451 on sparc.
  * Switch sparc to gcc-4.0. Thanks to Norbert for making sure it successfully
    builds a working kernel now.
  * Apply patch to fix ATI framebuffer output corruption on SunBlade 100
    (sparc64-atyfb-xl-gr.patch). Thanks to Luigi Gangitano. (Closes: #321200)
  * Disable CONFIG_PARPORT_PC_FIFO on sparc, since it causes a hang whenever
    something is sent to the parallel port device. Thanks to Attilla
    (boera at rdslink.ro) for pointing that out.

  [ Simon Horman ]
  * [386, AMD64] Set CONFIG_FRAMEBUFFER_CONSOLE=y instead of m.
    As vesadb now built into the kernel, after finally dropping the
    debian-specific patch to make it modular, make fbcons builtin too, else
    all sorts of weird stuff happens which is hard for the inird builders to
    automatically compenste for. (Closes: #336450)
  * Redisable CONFIG_SOFTWARE_SUSPEND on ppc/miboot as it required
    CONFIG_PM to compile.
  * [NETFILTER] nf_queue: Fix Ooops when no queue handler registered
    This is a regression introduced in 2.6.14.
    net-nf_queue-oops.patch. (Closes: #337713)
  * Make manuals with defconfig, as is required for kernel-package 10.008

  [ dann frazier ]
  * net-ipconntrack-nat-fix.patch - fix compilation of
    ip_conntrack_helper_pptp.c when NAT is disabled. (Closes: #336431)

  [ Christian T. Steigies ]
  * update m68k.diff to 2.6.14
  * add m68k-*vme* patches
  * disable macsonic driver until the dma patch is fixed
  * disable IEEE80211 drivers for all of m68k

  [ Frederik Schüler ]
  * activate CONFIG_SECURITY_NETWORK to fix SElinux operation.
    (Closes: #338543)

 -- Norbert Tretkowski <nobse@debian.org>  Mon, 14 Nov 2005 10:23:05 +0100

linux-2.6 (2.6.14-2) unstable; urgency=low

  [ Simon Horman ]
  * [SECURITY] Avoid 'names_cache' memory leak with CONFIG_AUDITSYSCALL
    This fix, included as part of the 2.6.13.4 patch in
    2.6.13+2.6.14-rc4-0experimental.1 is CVE-2005-3181
  * Fix genearation of .extraversion, again (closes: #333842)
  * Add missing kernel-arch and kernel-header-dirs to defines
    so headers get included. (closes: #336521)
    N.B: I only filled in arches where other's hadn't done so alread.
         Please fix if its wrong.
  * Allow powerpc64 to compile with AUDIT enabled but
    AUDITSYSCALL disabled. powerpc64-audit_sysctl-build.patch

  [ dann frazier ]
  * Update hppa.diff to 2.6.14-pa0

  [ Norbert Tretkowski ]
  * [alpha] New patch to include compiler.h in barrier.h, barrier() is used in
    non-SMP case.
  * [alpha] Added kernel-header-dirs and kernel-arch to debian/arch/alpha/defines
    to include asm-alpha in linux-headers package.
  * Added myself to Uploaders.

  [ Frederik Schüler ]
  * [amd64] use DISCONTIGMEM instead of SPARSEMEM on amd64-k8-smp flavour to
    fix bootup kernel panic.
  * [amd64] include asm-x86_64 in linux-headers package.
  * Deactivate AUDITSYSCALL globally, it slows down the kernel and is not
    needed for selinux at all.

 -- Simon Horman <horms@debian.org>  Tue,  1 Nov 2005 15:27:40 +0900

linux-2.6 (2.6.14-1) unstable; urgency=low

  [ Sven Luther ]
  * New upstream release.

  [ Norbert Tretkowski ]
  * [alpha] Update arch/alpha/config* for 2.6.14.

  [ Simon Horman ]
  * Fix misformatting of long description of
    linux-patch-debian-linux-patch-debian-X.Y.Z.
    templates/control.main.in
    (closes: #335088)
  * Make sure version is seeded in apply and unapply scripts.
    Actually changed in some earlier, post 2.6.12, release,
    but the changelog seems to be missing.
    (closes: #324583)

  [ dann frazier ]
  * [ia64] Disable the CONFIG_IA64_SGI_SN_XP module.  This forces
    CONFIG_GENERIC_ALLOCATOR and CONFIG_IA64_UNCACHED_ALLOCATOR to y, which
    appears to break on zx1 systems.

 -- Simon Horman <horms@debian.org>  Fri, 28 Oct 2005 16:26:03 +0900

linux-2.6 (2.6.13+2.6.14-rc5-0experimental.1) experimental; urgency=low

  [ Sven Luther ]
  * Upgraded to 2.6.14-rc5.

  [ Jonas Smedegaard ]
  * Quote variables in debian/rules.real and postinstall (making it
    safer to run with weird characters in path of build environment).

  [ Bastian Blank ]
  * Add some missing files from scripts to headers packages.
  * Add new patch powerpc-build-links.patch: Emit relative symlinks in
    arch/ppc{,64}/include.
  * Include arch/*/include into headers package.

 -- Sven Luther <luther@debian.org>  Tue, 25 Oct 2005 03:56:11 +0000

linux-2.6 (2.6.13+2.6.14-rc4-0experimental.1) experimental; urgency=low

  [ Sven Luther ]
  * Upgraded to 2.6.14-rc4.

  [ Simon Horman ]
  * Fix genearation of .extraversion (closes: #333842)

  [ dann frazier ]
  * Enhance the linux-source description to explain the types of patches
    Debian adds to it.  (closes: #258043)
  * Correct linux-patch-debian description.  It replaces the
    kernel-patch-debian packages, not the kernel-source packages.

  [ Jonas Smedegaard ]
  * Fix building from within a very long dir (all patches was applied at
    once - exhausting shell commandline, now applied one by one).
  * Add Simon Horman, Sven Luther and myself as Uploaders.

  [ Bastian Blank ]
  * Use list of revisions in patch scripts.
  * Use correct names for tarball and scripts.

  [ Jurij Smakov ]
  * [i386] Set the CONFIG_HPET_EMULATE_RTC option to make the clock
    work properly on certain Dell machines. This required setting the
    CONFIG_RTC option to 'y' instead of 'm'. (closes: #309909)
    [i386] Enable VIDEO_CX88 and VIDEO_CX88_DVB (both set to 'm') by
    popular demand. (closes: #330916)

  [ Norbert Tretkowski ]
  * [alpha] Update arch/alpha/config for 2.6.13.

  [ Kyle McMartin ]
  * [hppa] Oops. Fix linux-headers not including asm-parisc by adding
    headers_dirs = parisc to Makefile.inc.

  [ maximilian attems ]
  * Set CONFIG_FB_VESA=y for i386 and amd64 configs. (closes: #333003)

  [ Sven Luther ]
  * [powerpc] Fixed apus build, now use mkvmlinuz too to generate the vmlinuz
    kernel.
  * Fixed control.image.in to depend on :
      initramfs-tools | yaird | linux-ramdisk-tool
    where linux-ramdisk-tools is the virtual package provided by all
    initrd/initramfs generating tools.

  [ Frederik Schüler ]
  * deactivate FB_RIVA on all architectures.
  * deactivate BLK_DEV_IDESCSI on all architectures.
  * Added patch-2.6.13.4:
    - [SECURITY] key: plug request_key_auth memleak 
      See CAN-2005-3119
    - [SECURITY] Fix drm 'debug' sysfs permissions
      See CAN-2005-3179
    - [SECURITY] Avoid 'names_cache' memory leak with CONFIG_AUDITSYSCALL
    - [SPARC64] Fix userland FPU state corruption.
    - BIC coding bug in Linux 2.6.13
    - [SECURITY] orinoco: Information leakage due to incorrect padding 
      See CAN-2005-3180
    - ieee1394/sbp2: fixes for hot-unplug and module unloading

  [ Christian T. Steigies ]
  * disable CONFIG_EXT2_FS_XIP for m68k like on all(?) other arches
  * deactivate OKTAGON_SCSI for amiga/m68k until it can be compiled again
  * deactivate CONFIG_KEYBOARD_HIL_OLD, CONFIG_KEYBOARD_HIL, CONFIG_MOUSE_HIL,
    CONFIG_HIL_MLC, and CONFIG_HP_SDC for hp/m68k
  * update m68k.diff for 2.6.13
  * split out patches that do not intefere with other arches to
    patches-debian/m68k-*

 -- Bastian Blank <waldi@debian.org>  Fri, 21 Oct 2005 12:17:47 +0000

linux-2.6 (2.6.13-1) experimental; urgency=low

  * New upstream release "git booost":
    - new arch xtensa
    - kexec/kdump
    - execute-in-place
    - inotify (closes: #304387)
    - time-sharing cfq I/O scheduler
    - manual driver binding
    - voluntary preemption
    - user-space I/O initiation for InfiniBand
    - new speedy DES (crypto) implementation
    - uml "almost-skas" mode support
    - 250 HZ default (closes: #320366)
    - fixes all over (alsa, archs, ide, input, ntfs, scsi, swsusp, usb, ..)
    - orinoco driver updates (closes: #291684)
    - md, dm updates (closes: #317787)

  [ Frederik Schüler ]
  * [amd64] Added class and longclass descriptions for amd64 flavours.
  * [amd64] add amd64-tlb-flush-sigsegv-fix.patch: disable tlb flush
    filtering on smp systems to workaround processor errata.
  * backport kernel-api-documentation-generation-fix.diff from git to fix
    documentation build.
  * Added patch-2.6.13.1:
    - raw_sendmsg DoS (CAN-2005-2492)
    - 32bit sendmsg() flaw (CAN-2005-2490)
    - Reassembly trim not clearing CHECKSUM_HW
    - Use SA_SHIRQ in sparc specific code.
    - Fix boundary check in standard multi-block cipher processors
    - 2.6.13 breaks libpcap (and tcpdump)
    - x86: pci_assign_unassigned_resources() update
    - Fix PCI ROM mapping
    - aacraid: 2.6.13 aacraid bad BUG_ON fix
    - Kconfig: saa7134-dvb must select tda1004x

  [ Simon Horman ]
  * Disable BSDv3 accounting on hppa and alpha, it was already
    disabled on all other architectures. Also unify BSD accounting
    config into top level config, rather than per flavour configs.
  * [SECURITY] The seq_file memory leak fix included in 2.6.12-6
    as part of upstream's 2.6.12.6 patchset is now CAN-2005-2800.

  [ Jurij Smakov, Simon Horman ]
  * Ensure that only one kernel-manual/linux-manual package can
    be installed at a time to avoid file conflicts. (closes: #320042)

  [ Bastian Blank ]
  * Move audit, preempt and security settings to core config file.
  * Fix powerpc configuration.
  * Add debian version information to kernel version string.
  * Drop coreutils | fileutils dependencies.
  * Drop modular-vesafb patch. (closes: #222374, #289810)

  [ Christian T. Steigies ]
  * update m68k.diff for linux-2.6.13
  * add m68k-42_dma.patch and m68k-sonic.patch that will be in upstream 2.6.14
    (which makes sun3 build fail, needs fixing)

  [ maximilian attems ]
  * Drop drivers-add-scsi_changer.patch (merged)
  * Drop drivers-ide-dma-blacklist-toshiba.patch (merged)
  * Drop drivers-ide-__devinit.patch (merged)
  * Added patch-2.6.13.2:
    - USB: ftdi_sio: custom baud rate fix
    - Fix up more strange byte writes to the PCI_ROM_ADDRESS config word
    - Fix MPOL_F_VERIFY
    - jfs: jfs_delete_inode must call clear_inode
    - Fix DHCP + MASQUERADE problem
    - Sun HME: enable and map PCI ROM properly
    - Sun GEM ethernet: enable and map PCI ROM properly
    - hpt366: write the full 4 bytes of ROM address, not just low 1 byte
    - forcedeth: Initialize link settings in every nv_open()
    - Lost sockfd_put() in routing_ioctl()
    - lost fput in 32bit ioctl on x86-64
  * Added patch-2.6.13.3:
    - Fix fs/exec.c:788 (de_thread()) BUG_ON
    - Don't over-clamp window in tcp_clamp_window()
    - fix IPv6 per-socket multicast filtering in exact-match case
    - yenta oops fix
    - ipvs: ip_vs_ftp breaks connections using persistence
    - uml - Fix x86_64 page leak
    - skge: set mac address oops with bonding
    - tcp: set default congestion control correctly for incoming connections

  [ Sven Luther ]
  * [powerpc] Added hotplug support to the mv643xx_eth driver :
      powerpc-mv643xx-hotplug-support.patch
    thanks go to Nicolas Det for providing the patch.
  * [powerpc] Modified a couple of configuration options for the powerpc64
    flavour, fixes and enhances Apple G5 support (Closes: #323724, #328324)
  * [powerpc] Added powerpc-miboot flavour to use exclusively with oldworld
    powermac miboot floppies for debian-installer.
  * [powerpc] Checked upgraded version of the apus patches, separated them in
    a part which is safe to apply, and one which needs checking, and is thus
    not applied yet.

  [ Kyle McMartin ]
  * [hppa] Update hppa.diff to 2.6.13-pa4.
  * [hppa] Add space register fix to pacache.S to hppa.diff.

  [ dann frazier ]
  * Add a note to README.Debian that explains where users can find the .config
    files used to generate the linux-image packages.  Closes: #316809
  * [ia64] Workaround #325070 until upstream works out an acceptable solution.
    This bug breaks module loading on non-SMP ia64 kernels.  The workaround
    is to temporarily use an SMP config for the non-SMP kernels.  (Note that
    John Wright is running benchmarks to determine the overhead of running
    an SMP kernel on UP systems to help decide if this should be a
    permanent change).
  * [ia64] Update arch/ia64/config for 2.6.13

 -- Simon Horman <horms@debian.org>  Thu,  6 Oct 2005 15:45:21 +0900

linux-2.6 (2.6.12-6) unstable; urgency=high

  [ Andres Salomon, Bastian Blank ]
  * Change ATM and Classical-IP-over-ATM to be modular, instead of being
    statically included. (closes: #323143)

  [ Sven Luther ]
  * [powerpc] powerpc-pmac-sound-check.patch: Added pmac-sound sanity check.
  * [powerpc] powerpc-apus.patch:
    Added preliminary apus patch to package, not applied to kernel tree yet.

  [ Simon Horman ]
  * Unset CC_OPTIMIZE_FOR_SIZE in i386 config,
    it breaks iproute's (and other netlink users) ability
    to set routes. (closes: #322723)
  * Added 2.6.12.6
    - [SECURITY: CAN-2005-2555] Restrict socket policy loading to
      CAP_NET_ADMIN.
    - [SECURITY] Fix DST leak in icmp_push_reply().  Possible remote
      DoS?
    - [SECURITY] NPTL signal delivery deadlock fix; possible local
      DoS.
    - fix gl_skb/skb type error in genelink driver in usbnet
    - [SECURITY] fix a memory leak in devices seq_file implementation;
      local DoS.
    - [SECURITY] Fix SKB leak in ip6_input_finish(); local DoS.

  [ Andres Salomon ]
  * [hppa] enable discontiguous memory support for 32bit hppa images, so
    they build.

 -- Andres Salomon <dilinger@debian.org>  Tue, 06 Sep 2005 10:14:35 -0400

linux-2.6 (2.6.12-5) unstable; urgency=low

  * Change ARM to use GCC 3.3 to avoid FTBFS errors with GCC 4
   (dann frazier)

  * Remove spurious double quote character from ia64 package descriptions.
    (dann frazier)

  * Add transitional meta packages (kernel-image-2.6-*) for ia64.
    (dann frazier)

  * Change fuzz factor to 1, stricter patch appliance. (Maximilian Attems)

  * Enabled CONFIG_THERM_PM72 on powerpc64 flavour. (Sven Luther)

 -- Bastian Blank <waldi@debian.org>  Tue, 16 Aug 2005 21:43:31 +0200

linux-2.6 (2.6.12-4) unstable; urgency=low

  * Supply correct subarch values for the powerpc images.

 -- Bastian Blank <waldi@debian.org>  Mon, 15 Aug 2005 21:06:18 +0200

linux-2.6 (2.6.12-3) unstable; urgency=low

  * Added reference to old kernel-* package names to make
    transition a little more obvious to end users.
    A Dan Jacobson special. (Simon Horman) Closes: #321167

  * By the time this makes it into the archive, it will
    be handling kernel-image-2.6-* packages. (Simon Horman)
    Closes: #321867

  * Link palinfo statically on ia64. (dann frazier) (Closes: #321885)

  * [hppa] :
    - Add hppa arch specific patch.
    - Build-Depend on binutils-hppa64 and gcc-4.0-hppa64.
    (Kyle McMartin)

  * Fix permissions in source tarball. (Bastian Blank) (Closes: #322409)

  * Enable the CONFIG_IP_ADVANCED_ROUTER and related options on
    sparc64 to sync with other architectures. (Jurij Smakov)
    Closes: #321236

  * Include all executables as well as *.sh and *.pl files found in
    scripts directory in the headers package. (Bastian Blank)
    Closes: #322612, #322680, #322765

  * Include m68k headers into the arch-common headers package on
    powerpc and make sure that all the directories are linked to
    properly from the flavour-specific headers packages. (Jurij Smakov)
    Closes: #322610

  * [powerpc] Enabled the powerpc64 flavour, now that we have a real biarch
    toolchain in sid. Many thanks go to GOTO Masanori and Matthias Klose as
    well as any other who worked on the biarch toolchain to make this happen.

  * Added 2.6.12.5 (Simon Horman)
    - Fix BUG() is triggered by a call to set_mempolicy() with a negativ
      first argument.
    - [amd64] Fix a SRAT handling on systems with dual cores.
    - [amd64] SMP timing problem
    - [security] Zlib fixes See CAN-2005-2458, CAN-2005-2459
      http://sources.redhat.com/ml/bug-gnu-utils/1999-06/msg00183.html
      http://bugs.gentoo.org/show_bug.cgi
    - Add zlib deflateBound()
    - [security] Fix error during session join. See CAN-2005-2098
    - [security] Fix keyring destructor. See CAN-2005-2099
    - Module per-cpu alignment cannot always be met
      http://www.ussg.iu.edu/hypermail/linux/kernel/0409.0/0768.html
    Closes: #323039

 -- Bastian Blank <waldi@debian.org>  Mon, 15 Aug 2005 16:42:05 +0200

linux-2.6 (2.6.12-2) unstable; urgency=low

  * The Kernel Team offers its condolences to the family of Jens Schmalzing
    (jensen@debian), who died Saturday, July 30, 2005 in a tragic accident in
    Munich.  Jens was a member of the Kernel Team, and was instrumental in
    taking the powerpc kernel package to 2.6, as well as maintaining MOL
    and its kernel modules.

  * Add @longclass@ variable to control file autogeneration. (Andres Salomon)

  * Bump build-depends on kernel-package to a fixed version (>= 9.005).
    (Jurij Smakov, Sven Luther) (closes: #319657, #320422, #321625)

  * Change default ramdisk size for sparc to 16,384K to accomodate a fatter
    d-i initrd for netboot installs.
    (Joshua Kwan)

  * Don't build-depend on console-tools on s390. (Bastian Blank)

  * Add ARM support. (Vincent Sanders)

  * Add ia64 descriptions. (dann frazier)

  * Strip down the scripts dir in the headers packages. (Bastian Blank)

  * Add m68k support. (Christian T. Steigies)

  * Added 2.6.12.4 (Frederik Schüler)
    - Fix powernow oops on dual-core athlon
    - Fix early vlan adding leads to not functional device
    - sys_get_thread_area does not clear the returned argument
    - bio_clone fix
    - Fix possible overflow of sock->sk_policy (CAN-2005-2456)
      (closes: #321401)
    - Wait until all references to ip_conntrack_untracked are dropped on
      unload
    - Fix potential memory corruption in NAT code (aka memory NAT)
    - Fix deadlock in ip6_queue
    - Fix signedness issues in net/core/filter.c
    - x86_64 memleak from malicious 32bit elf program
    - rocket.c: Fix ldisc ref count handling
    - kbuild: build TAGS problem with O=

  * Enable CONFIG_6PACK=m for all archs (Andres Salomon)
    (closes: #319646)

  * Overhaul the generation of the control file. Now it is handled
    by debian/bin/gencontrol.py. The debian/control target in rules
    also fails now, since we don't want the control file generated
    during build. Arch-specific Depends and suggests are now generated
    correctly. (Bastian Blank) (Closes: #319896)

  * [powerpc] Fixed typo which made asm-ppc and asm-ppc64 not being included
    in the header package. (Sven Luther) (Closes: #320817)

  * Added list of flavours built to common header package. (Sven Luther)

 -- Bastian Blank <waldi@debian.org>  Tue, 09 Aug 2005 11:12:40 +0200
 
linux-2.6 (2.6.12-1) unstable; urgency=low

  * New upstream release:
    - "git rocks"
    - address space randomization
    - conversion of ide driver code to the device model
    - restored Philips webcam driver
    - new Broadcom bcm5706 gigabit driver
    - new resource limits for the audio community
    - Multipath device mapper
    - Intel HD Audio alsa driver
    - fixes + arch updates..
    - readdition of tg3 driver, as firmware license has been fixed

  * Dropped the following patches:
    - patch-2.6.11.*.patch (merged)
    - powerpc-ppc64-ibmvscsi.patch (Christoph didn't like it, and it failed
      to build anyways) (Sven Luther)
    - doc-post_halloween.patch (unless someone can come up w/ a valid
      reason for carrying around rapidly bitrotting documentation...)
      (Andres Salomon)
    - sparc32-hypersparc-srmmu.patch (dropped until sparc32 is working
      again, and we can figure out whether it's necessary)
    - fix-alpha-ext3-oops.patch (no longer needed, fixed by compiler)
    - x86-i486_emu.patch (buggy and insecure 80486 instruction emulation
      for 80386; we're no longer supporting this) (closes: #250468)
    - amd64-outs.patch (according to
      http://www.ussg.iu.edu/hypermail/linux/kernel/0502.3/1095.html, this
      is unnecessary for us) (Andres Salomon)
    - sparc64-rtc-mostek.patch (merged)
    - sparc64-compat-nanoseconds.patch (merged) 
    - sparc64-sunsu-init-2.6.11.patch (merged)
    - sunsab-uart-update-timeout.patch (merged)
    - alpha-read-trylock.patch (different version got merged)
    - powerpc-prep-motorola-irq-fix.patch (merged)
    - drivers-media-video-saa7134-update.patch (merged)
    - drivers-media-video-saa7134-update-2.patch (merged)
    - drivers-media-video-pll-lib.patch (merged)
    - drivers-media-video-pll-lib-2.patch (merged)
    - drivers-media-video-tuner-update-1.patch (merged)
    - drivers-media-video-tuner-update-2.patch (merged)
    - drivers-media-video-v4l-mpeg-support.patch (merged)
    - drivers-media-video-mt352-update.patch (merged)
    - arch-ppc64-hugepage-aio-panic.patch (merged)
    - drivers-input-serio-nmouse.patch (merged)
    - sparc64-sb1500-clock-2.6.patch (merged)
    - docbook-allow-preprocessor-directives-... (merged)
    - docbook-fix-function-parameter-descriptin-in-fbmem.patch (merged)
    - docbook-move-kernel-doc-comment-next-to-function.patch (merged)
    - powerpc-therm-adt746x-new-i2c-fix.patch (merged)
    - powerpc-mv643xx-enet.patch (merged)
    - powerpc-mv643xx-eth-pegasos.patch (merged)
    - powerpc-pmac-agp-sleep.patch (merged)
    - drivers-input-serio-8042-resume.patch (merged)
  
  * Premiere of the common-source kernel package
    (Jurij Smakov, Andres Salomon)
    - build all architectures out of kernel source package
    - rename source and binary packages
    - create a common config for different architectures, and management
      tools to allow for easier modification of config options
    - drop default configs, autogenerate them instead; requires
      kernel-package >= 9.002.

  * Add 2.6.12.1 (Maximilian Attems)
    - Clean up subthread exec (CAN-2005-1913)
    - ia64 ptrace + sigrestore_context (CAN-2005-1761)

  * Add 2.6.12.2 (Frederik Schüler)
    - Fix two socket hashing bugs.
    -  ACPI: Make sure we call acpi_register_gsi() even for default PCI
       interrupt assignment
    - Add "memory" clobbers to the x86 inline asm of strncmp and friends
    - e1000: fix spinlock bug
    - fix remap_pte_range BUG
    - Fix typo in drivers/pci/pci-driver.c

  * Add 2.6.12.3 (Joshua Kwan)
    - Fix semaphore handling in __unregister_chrdev
    - Fix TT mode in UML.
    - Check for a null return in tty_ldisc_ref.
    - v4l: cx88 hue offset fix
    - Fix 8139cp breakage that occurs with tpm driver.
    - Fix the 6pack driver in SMP environments.
    - Switch to spinlocks in the shaper driver.
    - ppc32: stop misusing NTP's time_offset value
    - netfilter: go back to dropping conntrack references manually
    - ACPI: don't accept 0 as a PCI IRQ.

  * Enable CONFIG_SCSI_INITIO. (Maximilian Attems) (closes: #318121)

  * [powerpc] :
    - Added powerpc-mkvmlinuz-support patch which allows, together with
      kernel-package 9.0002 to add mkvmlinuz support to hand built packages.
    - Removed powerpc-ppc64-ibmvscsi.patch, FTBFS, and Christoph doesn't like
      it and thinks it is not needed.
    - Disabled swim3 on powerpc-smp, FTBFS.
    - Disabled software-suspend on powerpc-smp, FTBFS, amd64/i386 only smp code.
    - Rediffed and readded the G4 L2 hardware flush assist patch from Jacob Pan.
    (Sven Luther)
    
  * [sparc]
    - Drop sparc32 flavour for now. sparc32 kernel is currently in the
      category "too buggy for us to support". In spite of numerous efforts
      I still see occasional random filesystem corruptions in my tests.
      That does NOT mean that we are dropping sparc32 support, we will
      work with upstream trying to solve these problems for the next
      kernel release. Those interested in helping/testing are encouraged
      to subscribe to debian-sparc mailing list.
      (Jurij Smakov)

  * [alpha]
    - Renamed resulting binary packages for alpha, kernel-image-x.y.z-generic
      wasn't a generic kernel, it was a generic kernel for alpha machines, so
      we're now using linux-image-x.y.z-alpha-generic (and of course, the same
      change for the smp kernel-image). This change was postponed after the
      sarge release. (closes: #260003)
    (Norbert Tretkowski)

  * [amd64]
    - Now using the default compiler (gcc-4.0), thus we get rid of the 
      annoying MAKEFLAGS="CC=gcc-3.4" make-kpkg... invocation for third-party 
      modules.
      This release lacks 64bit kernels for i386 userland; support will be
      added in a later release as soon as the toolchain has stabilized again.
      (Frederik Schüler)

 -- Andres Salomon <dilinger@debian.org>  Wed, 20 Jul 2005 17:16:04 -0400
<|MERGE_RESOLUTION|>--- conflicted
+++ resolved
@@ -1,4 +1,3 @@
-<<<<<<< HEAD
 linux-2.6 (2.6.18.dfsg.1-24etch1) UNRELEASED; urgency=high
 
   * Fix buffer underflow in the ib700wdt watchdog driver:
@@ -13,102 +12,11 @@
   * Fix sign-extend ABI issue w/ system calls on various 64-bit architectures
      - bugfix/all/CVE-2009-0029/*
     See CVE-2009-0029
-=======
-linux-2.6.24 (2.6.24-6~etchnhalf.8etch1) UNRELEASED; urgency=high
-
-  * Fix DoS when calling svc_listen twice on the same socket while reading
-    /proc/net/atm/*vc (CVE-2008-5079)
-  * Fix buffer underflow in the ib700wdt watchdog driver (CVE-2008-5702)
-  * Set a minimum timeout for SG_IO requests (CVE-2008-5700)
-  * [mips] Fix potential DOS by untrusted user app (CVE-2008-5701)
-  * sctp: Fix memory overflow (CVE-2009-0065)
-  * nfs: Fix fcntl/close race (CVE-2008-4307)
-  * Fix sign-extend ABI issue w/ system calls on various 64-bit architectures
-    (CVE-2009-0029)
-  * security: introduce missing kfree (CVE-2009-0031)
-
- -- dann frazier <dannf@debian.org>  Mon, 09 Feb 2009 22:49:26 -0700
-
-linux-2.6.24 (2.6.24-6~etchnhalf.8) stable; urgency=high
-
-  [ dann frazier ]
-  * cciss: Add support for new hardware (closes: #502553)
-     - Add PCI ids for P700m, P212, P410, P410i, P411, P812, P711m, p712m
-     - Read the FIFO size from the controller config instead of
-       hardcoding it into the driver
-  * [hppa] disable UP-optimized flush_tlb_mm, fixing thread-related
-    hangs. (closes: #478717)
-
-  [ Martin Michlmayr ]
-  * [arm/ixp4xx, arm/iop32x] Enable USB_ATM (closes: #502182).
-
- -- dann frazier <dannf@debian.org>  Wed, 24 Dec 2008 18:09:18 -0700
-
-linux-2.6.24 (2.6.24-6~etchnhalf.7) stable-security; urgency=high
-
-  [ Alexander Prinsier ]
-  * unix domain sockets: fix recursive descent in __scm_destroy()
-    and garbage collector counting bug (CVE-2008-5029)
-
-  [ dann frazier ]
-  * Don't allow splicing to files opened with O_APPEND (CVE-2008-4554)
-  * Avoid printk floods when reading corrupted ext[2,3] directories
-    (CVE-2008-3528)
-  * Fix oops in SCTP (CVE-2008-4576)
-  * sctp: Fix possible kernel panic in sctp_sf_abort_violation (CVE-2008-4618)
-  * Fix buffer overflow in hfsplus (CVE-2008-4933)
-  * Fix BUG() in hfsplus (CVE-2008-4934)
-  * Fix stack corruption in hfs (CVE-2008-5025)
-  * Make sendmsg() block during UNIX garbage collection (CVE-2008-5300)
-  * Fix buffer overflow in libertas (CVE-2008-5134)
-  * Fix race conditions between inotify removal and umount (CVE-2008-5182)
-
- -- dann frazier <dannf@debian.org>  Mon, 01 Dec 2008 23:03:35 -0700
-
-linux-2.6.24 (2.6.24-6~etchnhalf.6) stable-security; urgency=high
-
-  * Add missing capability checks in sbni_ioctl (CVE-2008-3525)
-  * [s390] prevent ptrace padding area read/write in 31-bit mode
-    (CVE-2008-1514)
-  * sctp: fix random memory dereference with SCTP_HMAC_IDENT option.
-    (CVE-2008-4113)
-  * sctp: fix bounds checking in sctp_auth_ep_set_hmacs
-    (CVE-2008-4445)
-  * Restrict access to the DRM_I915_HWS_ADDR ioctl (CVE-2008-3831)
-
- -- dann frazier <dannf@debian.org>  Mon, 13 Oct 2008 00:01:20 -0600
-
-linux-2.6.24 (2.6.24-6~etchnhalf.5) stable-security; urgency=high
-
-  * Add ABI files for 2.6.24-etchnhalf.1
-  * Fix regression introduced upstream by the fix for CVE-2008-0598
-  * Fix possible information leak in seq_oss_synth.c
-    (CVE-2008-3272)
-  * Fix regression introduced upstream by the fixes for CVE-2008-1673
-  * Fix integer overflow in dccp_setsockopt_change() (CVE-2008-3276)
-  * Fix potential memory leak in lookup path (CVE-2008-3275)
-  * Fix overflow condition in sctp_setsockopt_auth_key (CVE-2008-3526)
-  * Fix kernel BUG in tmpfs (CVE-2008-3534)
-  * Fix off-by-one error in iov_iter_advance() (CVE-2008-3535)
-  * Fix buffer overrun decoding NFSv4 acl (CVE-2008-3915)
-  * Fix panics that may occur if SCTP AUTH is disabled (CVE-2008-3792)
-
- -- dann frazier <dannf@debian.org>  Sun,  7 Sep 2008 22:15:23 -0600
-
-linux-2.6.24 (2.6.24-6~etchnhalf.4) stable; urgency=low
-
-  [ dann frazier ]
-  * Fix potential overflow condition in sctp_getsockopt_local_addrs_old
-    (CVE-2008-2826)
-  * Reinstate ZERO_PAGE optimization in 'get_user_pages()' and fix XIP
-    (CVE-2008-2372)
-
-  [ Steve Langasek ]
-  * Re-enable the smbfs module, which is still needed with the etch
-    userspace.  Closes: #490293.
->>>>>>> f120e8a7
-
- -- dann frazier <dannf@debian.org>  Mon, 09 Feb 2009 20:42:35 -0700
+  * security: introduce missing kfree
+     - bugfix/all/security-keyctl-missing-kfree.patch
+    See CVE-2009-0031
+
+ -- dann frazier <dannf@debian.org>  Mon, 09 Feb 2009 23:19:02 -0700
 
 linux-2.6 (2.6.18.dfsg.1-24) stable; urgency=high
 
