--- conflicted
+++ resolved
@@ -1,4 +1,3 @@
-<<<<<<< HEAD
 linux (5.5~rc4-1~exp1) UNRELEASED; urgency=medium
 
   * New upstream release candidate
@@ -24,8 +23,6 @@
 
  -- Romain Perier <romain.perier@gmail.com>  Thu, 02 Jan 2020 16:44:44 +0100
 
-linux (5.4.6-1~exp1) UNRELEASED; urgency=medium
-=======
 linux (5.4.6-2) UNRELEASED; urgency=medium
 
   [ YunQiang Su ]
@@ -35,7 +32,6 @@
  -- YunQiang Su <syq@debian.org>  Mon, 30 Dec 2019 17:47:51 +0800
 
 linux (5.4.6-1) unstable; urgency=medium
->>>>>>> 3ce6bbc6
 
   * New upstream stable update:
     https://www.kernel.org/pub/linux/kernel/v5.x/ChangeLog-5.4.3
