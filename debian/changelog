<<<<<<< HEAD
linux-2.6 (2.6.26-17lenny1) UNRELEASED; urgency=high
=======
linux-2.6 (2.6.30-3) unstable; urgency=low

  [ Bastian Blank ]
  * Build-Depend against cpio. (closes: #536196)

  [ Martin Michlmayr ]
  * [arm] Export __cpu_flush_dcache_page.

  [ Aurelien Jarno ]
  * [ia64] Fix asm/fpu.h includes.

  [ dann frazier ]
  * Fix NULL pointer dereference in tun_chr_pool() (CVE-2009-1897)
  * personality: fix PER_CLEAR_ON_SETID (CVE-2009-1895)
  * Add -fno-delete-null-pointer-checks to CFLAGS

 -- Bastian Blank <waldi@debian.org>  Sat, 18 Jul 2009 10:00:01 +0200

linux-2.6 (2.6.30-2) unstable; urgency=low

  [ dann frazier ]
  * [powerpc] Use generic rtc (closes: #535354)
  * [parisc]
    - ensure broadcast tlb purge runs single threaded
    - fix ldcw inline assembler
    (closes: #535844)

  [ Bastian Blank ]
  * Add stable release 2.6.30.1:
    - KVM: x86: check for cr3 validity in ioctl_set_sregs (CVE-2009-2287)
    - ALSA: intel8x0 - Fix PCM position craziness (closes: #533780)
    - ide-cd: prevent null pointer deref via cdrom_newpc_intr (closes: #535342)
  * Ignore ABI changes.

  [ maximilian attems ]
  * [alpha] Add upstream smp buildfix.
  * [parisc] Disable vxge and niu.

 -- Bastian Blank <waldi@debian.org>  Tue, 07 Jul 2009 14:45:43 +0200

linux-2.6 (2.6.30-1) unstable; urgency=low

  * New upstream release.
    - radeonfb: suspend/resume for ATI Mobility Radeon RV350.
      (closes: #506964)
    - tcp: fix MSG_PEEK race check (closes: #513695)
    - e100 fixes (closes: #527056)
    - mos7840: fix miscalculation of minor numbers (closes: #498293)
    - reiserfs update (closes: #531804)
    - bluetooth stack suspend/resume (closes: #508426, #529785)
    - e1000e: Remove mutex_trylock and associated WARN on failure
      (closes: #524699)

  [ maximilian attems ]
  * [sparc] Enable BLK_DEV_CRYPTOLOOP. (closes: #521829)
  * Enable PATA_JMICRON instead of legacy BLK_DEV_JMICRON.
    (closes: #431500, #458493)
  * Set new NILFS2, AT76C50X_USB, MWL8K, P54_SPI, AR9170_USB,
    NETFILTER_XT_MATCH_CLUSTER, RDS, SCSI_MPT2SAS, SCSI_OSD_INITIATOR,
    ETHOC, IGBVF, VXGE, TOUCHSCREEN_AD7877, SENSORS_ATK0110,
    NETFILTER_XT_TARGET_LED, 3C359, HW_RANDOM_TIMERIOMEM, SENSORS_G760A,
    SENSORS_LTC4215, SENSORS_LM95241, USB_GSPCA_MR97310A, USB_GSPCA_SQ905,
    USB_GSPCA_SQ905C, USB_PWC_INPUT_EVDEV, DVB_USB_CE6230, SND_INDIGOIOX,
    SND_INDIGODJX, USB_SERIAL_CP210X, USB_SERIAL_QUALCOMM,
    USB_SERIAL_SYMBOL, ISL29003, SERIAL_MAX3100, VIDEO_HDPVR, VIDEO_CX231XX,
    DRAGONRISE_FF, LEDS_LP5521, LEDS_DAC124S085, LEDS_BD2802,
    UIO_AEC, CRYPTO_ZLIB, REGULATOR_FIXED_VOLTAGE, NOP_USB_XCEIV,
    POHMELFS, FSCACHE, CACHEFILES, EXOFS, NFS_FSCACHE, AFS_FSCACHE,
    MTD_NAND_NANDSIM, STRIP_ASM_SYMS, FCOE_FNIC, USB_NET_CDC_EEM,
    PCI_IOV, ASYNC_TX_DMA, ROMFS_BACKED_BY_BOTH, DETECT_HUNG_TASK.
  * [amd64, i386] Set new DELL_WMI, EDAC_AMD8131, EDAC_AMD8111, X86_PAT, DMAR,
    X86_CPU_DEBUG, CRYPTO_AES_NI_INTEL, X86_X2APIC.
  * Newer Standards-Version 3.8.1 without changes.
  * xfs: fix freeing memory in xfs_getbmap().

  [ Ben Hutchings ]
  * Remove firmware from drivers/staging (closes: #521553)
    - make rt2860sta and rt2870sta use request_firmware(),
      thanks to Darren Salt
  * Remove some sourceless firmware not included in Debian kernel images

  [ Martin Michlmayr ]
  * [mipsel/r5k-cobalt] Enable SCSI_SYM53C8XX_2 (closes: #526836).
  * [arm/iop32x, arm/ixp4xx, arm/orion5x] Turn off BOOT_TRACER,
    BLK_DEV_IO_TRACE, CONTEXT_SWITCH_TRACER, ARM_UNWIND and
    SECURITY_SELINUX because of size constraints.
  * [mips/sb1-bcm91250a] There is a platform PATA driver for SWARM IDE
    these days, so disable IDE and build in ATA, SCSI and BLK_DEV_SD.
  * [mips/sb1-bcm91250a, mips/sb1a-bcm91480b] Compile in SB1250_MAC and
    BROADCOM_PHY.
  * [mips/r4k-ip22] Enable NET_ISA and various ISA network modules on
    the request of Damian Dimmich since they might be useful on the
    SGI Indigo2.
  * Add patches from git.marvell.com:
    - alternative copy_to_user: more precise fallback threshold
    - lower overhead with alternative copy_to_user for small copies
    - Kirkwood: Add CPU idle driver
    - Kirkwood: clock gating for unused peripherals

  [ Aurelien Jarno ]
  * [mips(el)/sb1-bcm91250a] Set CONFIG_SCSI_AIC7XXX=y, it is needed
    on the build daemons.

  [ Bastian Blank ]
  * [i386] Disable PentiumPro errata workaround.
  * [i386] Enable support for big SMP systems.
  * Disable OSS.
  * [s390] Use Sparse Memory layout.
  * [amd64, i386, powerpc, sparc] Make IPv6 support built-in.
  * Centralize Sound core options.
  * Centralize Power Management options.
  * Centralize CPU Frequency scaling options.
  * [sparc] Enable CPU Frequency scaling.
  * Enable Network console logging support.
  * [s390/s390x-tape] Add image.
  * [s390/s390, s390/s390-tape] Remove images.
  * [i386/486] Enable High Memory Support.
  * [i386] Allocate pagetables from High Memory.
  * [amd64, i386] Write protect kernel read-only data structures.
  * [amd64, i386] Make kernel relocatable.
  * Move images and headers into kernel section.

  [ dann frazier ]
  * Enable bnx2x, using firmware-split patches from net-next and mirroring
    the per-subarch config settings used for bnx2

 -- Bastian Blank <waldi@debian.org>  Sun, 14 Jun 2009 11:45:08 +0200

linux-2.6 (2.6.29-5) unstable; urgency=low
>>>>>>> 8bd649e2

  * [KVM] x86: check for cr3 validity in ioctl_set_sregs
    (CVE-2009-2287)

 -- dann frazier <dannf@debian.org>  Sun, 05 Jul 2009 22:57:23 -0600

linux-2.6 (2.6.26-17) stable; urgency=high

  * Revert "sata_nv: avoid link reset on controllers where it's broken"
    due to regression. (closes: #533657)

 -- dann frazier <dannf@debian.org>  Fri, 19 Jun 2009 23:03:53 -0600

linux-2.6 (2.6.26-16) stable; urgency=high

  [ maximilian attems ]
  * [openvz] 5dcfcf5 NETLINK: disable netns broadcast filtering.
    (closes: #520551)
  * Fix SQLite performance regression. (closes: #521420)
  * [openvz] 0c295ff cfq link cfq_bc_data without bc io sched.
    (closes: #523364)
  * [openvz] 7e0f90d cfq: revalidate cached async queue.
    (closes: #523359)
  * [openvz] e4cea21 VE: fix idle time accounting.
  * [openvz] 19b8e13 ptrace: ban ptracing of a container init from inside the
    container. (closes: #523360)
  * [openvz] 5b58141 ubc: uncharging too much for TCPSNDBUF.
  * [openvz] 0ff728e ve: show task's vpid and veid even inside a container.

  [ dann frazier ]
  * [s390] Fix __div64_31 for CONFIG_MARCH_G5 (Closes: #511334)
  * SUNRPC: Fix a performance regression in the RPC authentication code
    (Closes: #524199)
  * [x86] fix IBM Summit based systems' phys_cpu_present_map on 32-bit
    kernels (closes: #529312)
  * Fix soft lockups caused by one md resync blocking on another due
    to sharing the same device (closes: #514627)
  * [sparc64] Fix crash when reading /proc/iomem w/ heap memory checking
    (CVE-2009-1914)
  * splice: fix deadlock in ocfs2 (CVE-2009-1961)
  * e1000: add missing length check to e1000 receive routine (CVE-2009-1385)
  * r8169: fix crash when large packets are received (CVE-2009-1389)

  [ Martin Michlmayr ]
  * cdc-acm: Add quirk for MTK II GPS, such as Qstarz BT-Q1000X (closes:
    #525060)
  * USB: ftdi_sio: add vendor/product id for the Marvell SheevaPlug.
  * [mipsel/r5k-cobalt] Enable SCSI_SYM53C8XX_2 (closes: #526836).
  * [mips/r4k-ip22] Enable NET_ISA and various ISA network modules on
    the request of Damian Dimmich since they might be useful on the
    SGI Indigo2.

  [ John Wright ]
  * [x86] gettimeofday() vDSO: fix segfault when tv == NULL (Closes: #466491)

  [ Ian Campbell ]
  * [x86/xen] Apply missing syscall detection patch to -xen-amd64 image
    (Closes: #527101)
  * [xen] Add support for CDROM_GET_CAPABILITY to blkfront driver
    (Closes: #529864)

  [ Ben Hutchings ]
  * sata_nv: avoid link reset on controllers where it's broken
    (Closes: #498271)
  * r8169: fix multicast filtering for RTL8101 and RTL8168 (Closes: #514268)
  * asus_acpi: don't load asus-acpi if model is not supported
    (Closes: #524300)
  * iwl4965: avoid sleep in softirq context (Closes: #530884)

 -- dann frazier <dannf@debian.org>  Tue, 09 Jun 2009 09:09:27 -0600

linux-2.6 (2.6.26-15lenny3) stable-security; urgency=high

  [ dann frazier ]
  * Fix selinux panic introduced by the fix for CVE-2009-1184
    (Closes: #528860)
  * nfs4: fix MAY_EXEC handling (CVE-2009-1630)
  * cifs: fix several string conversion issues (CVE-2009-1633)

  [ Ian Campbell ]
  * xen: Fix missing check of interrupted code's code selector
    (CVE-2009-1758)

 -- dann frazier <dannf@debian.org>  Thu, 28 May 2009 08:34:15 -0600

linux-2.6 (2.6.26-15lenny2) stable-security; urgency=high

  * mips: implement is_compat_task macro, fixing FTBFS introduced
    by CVE-2009-0835 fix.

 -- dann frazier <dannf@debian.org>  Mon, 11 May 2009 11:57:56 -0600

linux-2.6 (2.6.26-15lenny1) stable-security; urgency=high

  * copy_process: fix CLONE_PARENT && parent_exec_id interaction
    (CVE-2009-0028)
  * [amd64] syscall-audit: fix 32/64 syscall hole (CVE-2009-0834)
  * seccomp: fix 32/64 syscall hole (CVE-2009-0835)
  * shm: fix shmctl(SHM_INFO) lockup with !CONFIG_SHMEM (CVE-2009-0859)
    This issue does not effect pre-build Debian kernels.
  * Fix an off-by-two memory error in console selection (CVE-2009-1046)
  * nfsd: drop CAP_MKNOD for non-root (CVE-2009-1072)
  * af_rose/x25: Sanity check the maximum user frame size (CVE-2009-1265)
  * KVM: VMX: Don't allow uninhibited access to EFER on i386 (CVE-2009-1242)
  * exit_notify: kill the wrong capable(CAP_KILL) check (CVE-2009-1337)
  * Make 'kill sig -1' only apply to caller's namespace (CVE-2009-1338)
  * cifs: Fix memory overwrite when saving nativeFileSystem field during mount
    (CVE-2009-1439)
  * agp: zero pages before sending to userspace (CVE-2009-1192)
  * Fix unreached code in selinux_ip_postroute_iptables_compat()
    (CVE-2009-1184)

 -- dann frazier <dannf@debian.org>  Mon, 04 May 2009 16:10:11 -0600

linux-2.6 (2.6.26-15) stable; urgency=high

  * Switch out mips/llseek regression fix for the less invasive one
    that is more likely to be accepted upstream.

 -- dann frazier <dannf@debian.org>  Wed, 25 Mar 2009 16:48:44 -0600

linux-2.6 (2.6.26-14) stable; urgency=high

  [ Moritz Muehlenhoff ]
  * Add support for Acer Aspire One with ALC269 codec chip. (Closes: #505250)
  * Allow authenticated deep NFS mounts, a regression from etch
    (Closes: #512031)
  * ALSA HDA hardware support (closes: #514567)
    - Backport ALSA driver quirks for various HP notebooks
    - Add appletv support
    - Fix SPDIF output on AD1989B
    - Add ALC887 support
    - Add support for Dell Studio 15
    - Add support for MEDION MD96630
    - Support Asus P5Q Premium/Pro boards
    - Add support for ECS/PC Chips boards with Sigmatel codecs
    - Add support for Toshiba L305
  * Add USB mass storage quirk for "Kyocera / Contax SL300R T*" digital
    cameras. (Closes: #518899)
  * ALSA: Fix OOPS with MIDI in caiaq driver. (Closes: #518900)
  * Add USB mass storage quirks (Closes: #520561)
     - Nikon D300 and Nikon D2H cameras
     - Mio C520-GPS units and Mio Moov 330 GPS
     - Nokia phones: 7610, Supernova, 3500c, 3109c, 5300 and 5310
     - Nokia 6233 (Closes: #493415)
  * [cifs] Fix oops when mounting servers that don't specify their OS
    (Closes: #463402)
  * Remove invalid truesize detection (Closes: #509716)

  [ dann frazier ]
  * Fix softlockups in sungem driver (Closes: #514624)
  * intel-agp: Add support for G41 chipset (Closes: #513228)
  * [openvz] 777e816 Fix wrong size of ub0_percpu.
    (Closes: #500876, #503097, #514149)
  * [openvz] b5e1f74 Fix oops in netlink conntrack module when loaded after
    a ve start (Closes: #511165)
  * [openvz] 6d18ba3 CPT: revert check on sk_reuse>1 (Closes: #500645)
  * Fixes for CVE-2009-0029 broke uml compilation; fix.
  * [openvz] 20bd907 simfs: fix oops if filesystem passes NULL mnt arg to
    getattr. (Closes: #508773)
  * Add -fwrapv to CFLAGS to prevent gcc from optimizing out certain
    wrap tests. (Closes: #520548)
  * Bump ABI to 2.
  * [parisc] Fix the loading of large kernel modules (Closes: #401439)
  * Make the max number of lockd connections configurable and increase
    the default from 80 to the more reasonable 1024 (Closes: #520379)
  * [x86, vmi] Fix missing paravirt_release_pmd in pgd_dtor (Closes: #520677)
  * [mips64] Fix sign extend issue in llseek syscall (Closes: #521016)

  [ Martin Michlmayr ]
  * rt2x00: Fix VGC lower bound initialization. (Closes: #510607)
  * sata_mv: Fix 8-port timeouts on 508x/6081 chips (Closes: #514155)
  * sata_mv: Properly initialize main irq mask.
  * IP32: Add platform device for CMOS RTC; remove dead code.
  * [mips/r5k-ip32] Build in RTC_DRV_CMOS. (Closes: #516775)
  * [arm, armel] Enable USB_HIDDEV. (Closes: #517771)
  * [arm, armel] Enable various V4L USB devices. (Closes: #518582)
  * [arm/iop32x, arm/ixp4xx, arm/orion5x] Enable INPUT_JOYDEV, GAMEPORT
    and INPUT_JOYSTICK (Closes: #520433).

  [ Bastian Blank ]
  * [sparc] Revert: Reintroduce dummy PCI host controller to workaround broken
    X.org. Not supportable and breaks to many things.
  * [amd64] Fix errno on nonexistant syscalls. (closes: #518921)

  [ Ian Campbell ]
  * [nfs] Backport upstream patches to fix NFS "task blocked for more than 120
    seconds" issue (Closes: #518431)

  [ Aurelien Jarno ]
  * [mips/mipsel] Fix errno on inexistent syscalls. (Closes: #520034).

  [ maximilian attems ]
  * [openvz] 849af42 [UB]: Double free for UDP socket.
  * [openvz] 7ebcbe3 autofs: fix default pgrp vnr.
  * [openvz] 17b09e1 conntrack: prevent double allocate/free of protos.
    (closes: #494445)
  * [openvz] 7d3f10f conntrack: prevent call register_pernet_subsys() from VE
    context.
  * [openvz] 482dd20 conntrack: prevent call nf_register_hooks() from VE
    context.
  * [openvz] ff3483a Fix erratum that causes memory corruption.
  * [openvz] 5fff3eb conntrack: adjust context during freeing.
  * [openvz] 3cb8bc3 netfilter: NAT: assign nf_nat_seq_adjust_hook from VE0
    context only.
  * [openvz] 4909102 netfilter: call nf_register_hooks from VE0 context only.
  * [openvz] ce67d5b iptables: setup init iptables mask before net
    initialization.
  * [openvz] 134416f Correct per-process capabilities bounding set in CT.
  * [openvz] 029cecb cpt: Make the proper check for sigmask.
  * [openvz] 86d7416 ms: fix inotify umount.
  * [openvz] c5c1032 Don't dereference NULL tsk->mm in ve_move_task.
  * [openvz] 5c591ae bridge: don't leak master device on brctl addif.
  * [openvz] c578262 net: NETIF_F_VIRTUAL intersects with NETIF_F_LRO.
  * [openvz] 8aa7044 Fix broken permissions for Unix98 pty.
  * [openvz] 09686c1 Free skb->nf_bridge in veth_xmit() and venet_xmit().
  * [openvz] 397500c autofs4: fix ia32 compat mode.
  * [openvz] 0328e3d pidns: update leader_pid at pidns attach.
  * [openvz] 66ec7f7 nfs: fix nfs clinet in VE (finally).
  * [openvz] 4fc3a18 cpt: bump image version to VERSION_26.
  * [openvz] 2a08380 nfs: add missed ve_nfs.h file.
  * [openvz] 4c9010e autofs4: pidns friendly oz_mode.
  * [openvz] 2c1b2f7 conntrack: Allocate/free ve_nf_conntrack_l3proto_ipv6.
  * [openvz] e29a555 ct: Move _nf_conntrack_l3proto_ipv6 to net namespace.
  * [openvz] 4355344 conntrack: fix oops in nf_ct_frag6_gather.
  * [openvz] bd5e806 Add "VE features" for sit and ipip devices.
  * [openvz] 9baf6095 Simplify call __dev_change_net_namespace() by remove
    parameters.
  * [openvz] 35f41f11 Adjust VE before call
    netdev_unregister_kobject/netdev_register_kobject.
  * [openvz] 83ea78e netns: fix net_generic array leak.
  * [openvz] ce67d5b iptables: setup init iptables mask before net
    initialization.
  * [openvz] fffc6ff net: set ve context when init/exit method is called.
    (closes: #517892, #520740)
  * [openvz] 6b9fe02 vzwdog: walk through the block devices list properly.
  * [openvz] 6b9fe02 netns: enable cross-ve Unix sockets.
  * [openvz] 1acba85 netfilter: Fix NULL dereference in nf_nat_setup_info.
  * [openvz] b405aed netfilter: Add check to the nat hooks.
  * [openvz] b8b70c7 nfs: Fix access to freed memory.
  * [openvz] 840ea01 NFS: NFS super blocks in different VEs should be
    different.
  * [openvz] 14131d2 ve: sanitize capability checks for namespaces creation.
  * [openvz] 39bb1ee nfs: Fix nfs_match_client(). (closes: #501985)
  * [openvz] 32e9103 Add do_ve_enter_hook.
  * [openvz] d4988b6 Add kthread_create_ve() and kthread_run_ve() functions.
  * [openvz] ba0ce90 nfs: use kthread_run_ve to start lockd. (closes: #505174)
  * [openvz] 672ab37 pidns: lost task debug print uses wrong prototype.
  * [openvz] d876c93 pidns: zap ve process only when killing ve's init pid-ns.
  * [openvz] 9abe1a6 bc: fix permissions on /proc/bc.
  * [openvz] Reenable NF_CONNTRACK_IPV6.

 -- dann frazier <dannf@debian.org>  Sun, 22 Mar 2009 14:09:23 -0600

linux-2.6 (2.6.26-13lenny2) stable-security; urgency=high

  * alpha, mips, sparc64: Additional fixes for CVE-2009-0029.
  * skfp: Fix inverted capabilities check logic (CVE-2009-0675)
  * ext4: initialize the new group descriptor when resizing
    (CVE-2009-0745)
  * ext4: Add sanity check to make_indexed_dir (CVE-2009-0746)
  * ext4: only use i_size_high for regular files (CVE-2009-0747)
  * ext4: Add sanity checks for the superblock before mounting the filesystem
    (CVE-2009-0748)

 -- dann frazier <dannf@debian.org>  Mon, 09 Mar 2009 16:15:05 -0600

linux-2.6 (2.6.26-13lenny1) stable-security; urgency=high

  [ dann frazier ]
  * sctp: fix memory overflow (CVE-2009-0065)
  * Fix sign-extend ABI issue w/ system calls on various 64-bit architectures
    (CVE-2009-0029)
  * security: introduce missing kfree (CVE-2009-0031)
  * eCryptfs: check readlink result for error before use (CVE-2009-0269)
  * dell_rbu: use scnprintf instead of less secure sprintf (CVE-2009-0322)
  * Fix sensitive memory leak in SO_BSDCOMPAT gsopt (CVE-2009-0676)

 -- dann frazier <dannf@debian.org>  Fri, 27 Feb 2009 11:19:59 -0700

linux-2.6 (2.6.26-13) unstable; urgency=high

  [ dann frazier ]
  * [hppa] disable UP-optimized flush_tlb_mm, fixing thread-related
    hangs. (closes: #478717)
  * cciss: Add PCI ids for P711m and p712m
  * Fix buffer underflow in the ib700wdt watchdog driver (CVE-2008-5702)
  * [sparc] Enable CONFIG_FB_XVR500, CONFIG_FB_XVR2500 (Closes: #508108)
  * [ia64] Add RTC class driver for EFI
  * [hppa] Fix system crash while unwinding a userspace process
    (CVE-2008-5395)
  * Set a minimum timeout for SG_IO requests (CVE-2008-5700)

  [ Bastian Blank ]
  * Fix multicast in atl1e driver. (closes: #509097)

  [ Moritz Muehlenhoff ]
  * Fix speaker output on Toshiba P105 notebooks. (closes: #488063)
  * uvc: Fix incomplete frame drop when switching to a variable
    size format (closes: #508661)
  * Allow booting Mach images in KVM (Closes: #498940)
  * Add workaround for USB storage on Rockchip MP3 player (Closes: #505256)
  * Enable w9968cf driver on all i386 images (Closes: #495698)
  * Register DualPoint model found in Dell Latitude E6500 (Closes: #507958)
  * Disable link tuning in rt2500usb driver. (Closes: #510607)
  * Fix regressions in eata driver (Closes: #506835)
  * Skip incompatible fbdev logos (Closes: #508173)
  * Fix error path in PCI probing of Cyclades driver (Closes: #429011)

  [ Martin Michlmayr ]
  * V4L/DVB: Fix initialization of URB list (Thomas Reitmayr) to address
    the oops reported at http://forum.qnap.com/viewtopic.php?f=147&t=10572
  * Add some patches from the Linux/MIPS linux-2.6.26-stable tree:
    - Fix potential DOS by untrusted user app (CVE-2008-5701)
    - o32: Fix number of arguments to splice(2).
    - 64-bit: vmsplice needs to use the compat wrapper for o32 and N32.
    - Return ENOSYS from sys32_syscall on 64bit kernels like elsewhere.
    - Use EI/DI for MIPS R2.
    - MIPS64R2: Fix buggy __arch_swab64
    - Add missing calls to plat_unmap_dma_mem.
    - Only write c0_framemask on CPUs which have this register.

 -- Bastian Blank <waldi@debian.org>  Sat, 10 Jan 2009 13:35:41 +0100

linux-2.6 (2.6.26-12) unstable; urgency=high

  [ Ian Campbell ]
  * xen: fix ACPI processor throttling for when processor id is -1. (closes: #502849)

  [ dann frazier ]
  * Make sendmsg() block during UNIX garbage collection (CVE-2008-5300)
  * Fix race conditions between inotify removal and umount (CVE-2008-5182)
  * Fix DoS when calling svc_listen twice on the same socket while reading
    /proc/net/atm/*vc (CVE-2008-5079)

  [ Bastian Blank ]
  * [openvz, vserver] Fix descriptions.
  * [sparc] Enable Sun Logical Domains support. (closes: #501684)
  * Fix coexistence of pata_marvell and ahci. (closes: #507432)
  * [sparc] Support Intergraph graphics chips. (closes: #508108)

 -- Bastian Blank <waldi@debian.org>  Mon, 15 Dec 2008 12:57:18 +0100

linux-2.6 (2.6.26-11) unstable; urgency=low

  [ Bastian Blank ]
  * [sparc] Reintroduce dummy PCI host controller to workaround broken X.org.
  * [sparc] Fix size checks in PCI maps.
  * Add stable release 2.6.26.8:
    - netfilter: restore lost ifdef guarding defrag exception
    - netfilter: snmp nat leaks memory in case of failure
    - netfilter: xt_iprange: fix range inversion match
    - ACPI: dock: avoid check _STA method
    - ACPI: video: fix brightness allocation
    - sparc64: Fix race in arch/sparc64/kernel/trampoline.S
    - math-emu: Fix signalling of underflow and inexact while packing result.
    - tcpv6: fix option space offsets with md5
    - net: Fix netdev_run_todo dead-lock
    - scx200_i2c: Add missing class parameter
    - DVB: s5h1411: Power down s5h1411 when not in use
    - DVB: s5h1411: Perform s5h1411 soft reset after tuning
    - DVB: s5h1411: bugfix: Setting serial or parallel mode could destroy bits
    - V4L: pvrusb2: Keep MPEG PTSs from drifting away
    - ACPI: Always report a sync event after a lid state change
    - ALSA: use correct lock in snd_ctl_dev_disconnect()
    - file caps: always start with clear bprm->caps_*
    - libertas: fix buffer overrun
    - net: Fix recursive descent in __scm_destroy().
    - SCSI: qla2xxx: Skip FDMI registration on ISP21xx/22xx parts.
      (Closes: #502552)
    - edac cell: fix incorrect edac_mode
    - ext[234]: Avoid printk floods in the face of directory corruption
      (CVE-2008-3528)
    - gpiolib: fix oops in gpio_get_value_cansleep()
  * Override ABI changes.
  * [xen] Update description. (closes: #505961)
  * Revert parts of 2.6.26.6 to fix resume breakage. (closes: #504167)
    - clockevents: prevent multiple init/shutdown
    - clockevents: broadcast fixup possible waiters

  [ dann frazier ]
  * Fix buffer overflow in hfsplus (CVE-2008-4933)
  * Fix BUG() in hfsplus (CVE-2008-4934)
  * Fix stack corruption in hfs (CVE-2008-5025)
  * Fix oops in tvaudio when controlling bass/treble (CVE-2008-5033)

  [ Martin Michlmayr ]
  * [arm/iop32x, arm/ixp4xx, arm/orion5x] Enable support for more partition
    tables, including MAC_PARTITION (requested by Benoît Knecht).
  * leds-pca9532: Fix memory leak and properly handle errors (Sven Wegener)
  * leds-pca9532: Move i2c work to a workqueque (Riku Voipio). (closes:
    #506116)

 -- Bastian Blank <waldi@debian.org>  Wed, 26 Nov 2008 11:43:48 +0100

linux-2.6 (2.6.26-10) unstable; urgency=low

  [ dann frazier ]
  * sctp: Fix possible kernel panic in sctp_sf_abort_violation (CVE-2008-4618)

  [ Martin Michlmayr ]
  * DNS-323: add support for revision B1 machines (Matthew Palmer).
  * ext3/ext4: Add support for non-native signed/unsigned htree hash
    algorithms (Theodore Ts'o). (closes: #493957)
  * [arm/ixp4xx] Enable USB_ACM (closes: #504723).

  [ Bastian Blank ]
  * agp: Fix stolen memory counting on Intel G4X. (closes: #502606)
  * Add stable release 2.6.26.7:
    - security: avoid calling a NULL function pointer in drivers/video/tvaudio.c
    - DVB: au0828: add support for another USB id for Hauppauge HVR950Q
    - drm/i915: fix ioremap of a user address for non-root (CVE-2008-3831)
    - ACPI: Ignore _BQC object when registering backlight device
    - hwmon: (it87) Prevent power-off on Shuttle SN68PT
    - Check mapped ranges on sysfs resource files
    - x86: avoid dereferencing beyond stack + THREAD_SIZE
    - PCI: disable ASPM on pre-1.1 PCIe devices
    - PCI: disable ASPM per ACPI FADT setting
    - V4L/DVB (9053): fix buffer overflow in uvc-video
    - V4L/DVB (8617): uvcvideo: don't use stack-based buffers for USB transfers.
    - V4L/DVB (8498): uvcvideo: Return sensible min and max values when querying
      a boolean control.
    - V4L: zr36067: Fix RGBR pixel format
    - V4L: bttv: Prevent NULL pointer dereference in radio_open
    - libata: fix EH action overwriting in ata_eh_reset()
    - libata: always do follow-up SRST if hardreset returned -EAGAIN
    - fbcon_set_all_vcs: fix kernel crash when switching the rotated consoles
    - modules: fix module "notes" kobject leak
    - b43legacy: Fix failure in rate-adjustment mechanism
    - CIFS: make sure we have the right resume info before calling CIFSFindNext
    - sched_rt.c: resch needed in rt_rq_enqueue() for the root rt_rq
    - tty: Termios locking - sort out real_tty confusions and lock reads
    - x86, early_ioremap: fix fencepost error
    - x86: improve UP kernel when CPU-hotplug and SMP is enabled
    - x86: Reserve FIRST_DEVICE_VECTOR in used_vectors bitmap.
  * [xen] Remove pte file workaround.

  [ Ian Campbell ]
  * [xen] Disable usage of PAT. (closes: #503821)

 -- Bastian Blank <waldi@debian.org>  Sat, 08 Nov 2008 10:50:58 +0100

linux-2.6 (2.6.26-9) unstable; urgency=low

  [ Bastian Blank ]
  * Add stable release 2.6.26.6:
    - mm owner: fix race between swapoff and exit
    - rtc: fix kernel panic on second use of SIGIO nofitication
    - fbcon: fix monochrome color value calculation
    - ALSA: snd-powermac: HP detection for 1st iMac G3 SL
    - ALSA: snd-powermac: mixers for PowerMac G4 AGP
    - sparc64: Fix missing devices due to PCI bridge test in
      of_create_pci_dev().
    - sparc64: Fix disappearing PCI devices on e3500.
    - sparc64: Fix OOPS in psycho_pcierr_intr_other().
    - sparc64: Fix interrupt register calculations on Psycho and Sabre.
    - sparc64: Fix PCI error interrupt registry on PSYCHO.
    - udp: Fix rcv socket locking
    - sctp: Fix oops when INIT-ACK indicates that peer doesn't support AUTH
      (CVE-2008-4576)
    - sctp: do not enable peer features if we can't do them.
    - ipsec: Fix pskb_expand_head corruption in xfrm_state_check_space
    - netlink: fix overrun in attribute iteration
    - niu: panic on reset
    - ipv6: Fix OOPS in ip6_dst_lookup_tail().
    - XFRM,IPv6: initialize ip6_dst_blackhole_ops.kmem_cachep
    - af_key: Free dumping state on socket close
    - pcmcia: Fix broken abuse of dev->driver_data
    - clockevents: remove WARN_ON which was used to gather information
    - ntp: fix calculation of the next jiffie to trigger RTC sync
    - x86: HPET: read back compare register before reading counter
    - x86: HPET fix moronic 32/64bit thinko
    - clockevents: broadcast fixup possible waiters
    - HPET: make minimum reprogramming delta useful
    - clockevents: prevent endless loop lockup
    - clockevents: prevent multiple init/shutdown
    - clockevents: enforce reprogram in oneshot setup
    - clockevents: prevent endless loop in periodic broadcast handler
    - clockevents: prevent clockevent event_handler ending up handler_noop
    - x86: fix memmap=exactmap boot argument
    - x86: add io delay quirk for Presario F700
    - ACPI: Avoid bogus EC timeout when EC is in Polling mode
    - x86: fix SMP alternatives: use mutex instead of spinlock, text_poke is
      sleepable
    - rtc: fix deadlock
    - mm: dirty page tracking race fix
    - x86-64: fix overlap of modules and fixmap areas
    - x86: PAT proper tracking of set_memory_uc and friends
    - x86: fix oprofile + hibernation badness
    - x86: fdiv bug detection fix
    - rt2x00: Use ieee80211_hw->workqueue again
    - x86: Fix 27-rc crash on vsmp due to paravirt during module load
    - sg: disable interrupts inside sg_copy_buffer
    - ocfs2: Increment the reference count of an already-active stack.
    - APIC routing fix
    - sched: fix process time monotonicity
    - block: submit_bh() inadvertently discards barrier flag on a sync write
    - x64, fpu: fix possible FPU leakage in error conditions
    - x86-64: Clean up save/restore_i387() usage
    - KVM: SVM: fix guest global tlb flushes with NPT
    - KVM: SVM: fix random segfaults with NPT enabled
    - ALSA: remove unneeded power_mutex lock in snd_pcm_drop
    - ALSA: fix locking in snd_pcm_open*() and snd_rawmidi_open*()
    - ALSA: oxygen: fix distorted output on AK4396-based cards
    - ALSA: hda - Fix model for Dell Inspiron 1525
    - SCSI: qla2xxx: Defer enablement of RISC interrupts until ISP
      initialization completes.
    - USB: fix hcd interrupt disabling
    - smb.h: do not include linux/time.h in userspace
    - pxa2xx_spi: fix build breakage
    - pxa2xx_spi: chipselect bugfixes
    - pxa2xx_spi: dma bugfixes
    - mm: mark the correct zone as full when scanning zonelists
    - async_tx: fix the bug in async_tx_run_dependencies
    - drivers/mmc/card/block.c: fix refcount leak in mmc_block_open()
    - ixgbe: initialize interrupt throttle rate
    - i2c-dev: Return correct error code on class_create() failure
    - x86-32: AMD c1e force timer broadcast late
  * [x86] Update patch to detect not properly announced cmos RTC devices.
  * [xen] Overtake hvc console by default.

  [ maximilian attems ]
  * [openvz] ip: NULL pointer dereferrence in tcp_v(4|6)_send_ack
    (closes: #500472)
  * [openvz] unset NF_CONNTRACK_IPV6 for now until abi bump.

  [ Stephen R. Marenka ]
  * [m68k] add patches to fix atari ethernec per Michael Schmitz:
    atari-ethernec-IRQF_SHARED.diff and atari-ethernec-fixes.diff.
  * [m68k] add mac-esp-fix-for-quadras-with-two-esp-chips.diff to fix macs
    with dual scsi busses and a problem with xorg, per Finn Thain.
  * [m68k] add atari-atari_keyb_init-operator-precedence.diff per
    Michael Schmitz.
  * [m68k] more mac patches, per Finn Thain.

  [ Martin Michlmayr ]
  * [arm/ixp4xx] Enable USB_ATM and USB_SPEEDTOUCH (closes: #502182).
  * [arm/iop32x, arm/orion5x] Likewise.
  * DNS-323: read MAC address from flash (Matthew Palmer).

  [ dann frazier ]
  * Restrict access to the DRM_I915_HWS_ADDR ioctl (CVE-2008-3831)
  * Don't allow splicing to files opened with O_APPEND (CVE-2008-4554)

 -- Bastian Blank <waldi@debian.org>  Sat, 18 Oct 2008 12:14:22 +0200

linux-2.6 (2.6.26-8) unstable; urgency=medium

  [ dann frazier ]
  * [x86] Fix broken LDT access in VMI (CVE-2008-4410)
  * ata: Fix off-by-one-error that causes errors when reading a
    block on the LBA28-LBA48 boundary
  * [s390] prevent ptrace padding area read/write in 31-bit mode
    (CVE-2008-1514)

  [ Bastian Blank ]
  * Fix generation of i386 Xen image information.
  * [i386] Restrict the usage of long NOPs. (closes: #464962)
  * Fix access to uninitialized user keyring. (closes: #500279)
  * [x86] Fix detection of non-PNP RTC devices. (closes: #499230)

 -- Bastian Blank <waldi@debian.org>  Thu, 09 Oct 2008 12:07:21 +0200

linux-2.6 (2.6.26-7) unstable; urgency=low

  [ Bastian Blank ]
  * [xen] Add SuSE Xen patch. (closes: #495895)
  * Only register notifiers in braille console if used, fixes Insert key.
    (closes: #494374)
  * Fix ACPI EC GPE storm detection. (closes: #494546)
  * Disable useless support for ISP1760 USB host controller.
    (closes: #498304)
  * rt61pci: Add a sleep after firmware upload. (closes: #498828)

  [ Stephen R. Marenka ]
  * [m68k] Set CONFIG_ATARI_ETHERNEC=m for atari, since it only works
    in modular form.
  * [m68k] Enable CONFIG_ADB_PMU68K=y for mac.
  * [m68k] Add atari-aranym-nf-wrappers.diff patch to fix atari LBD
    problems, set CONFIG_LBD=y for atari.

  [ Martin Michlmayr ]
  * [arm/orion5x] Enable CONFIG_ATALK (requested by Ben Schwarz).
  * [arm/versatile] Enable CONFIG_VFP. (closes: #499463)
  * ath5k: Fix bad udelay calls on AR5210 code (Nick Kossifidis).
  * [arm] No longer disable ATH5K.

  [ dann frazier ]
  * Add missing capability checks in sbni_ioctl (CVE-2008-3525)

 -- Bastian Blank <waldi@debian.org>  Wed, 01 Oct 2008 09:02:30 +0200

linux-2.6 (2.6.26-6) unstable; urgency=low

  [ maximilian attems ]
  * [openvz] Enable checkpointing. (closes: #497292)

  [ Bastian Blank ]
  * Allow forced module loading again. (closes: #494144)
  * Set IEEE 802.11 (wireless) regulatory domain default to EU.
    (closes: #497971)
  * [i386] Enable IDE ACPI support. Override ABI changes. (closes: #470528)
  * [i386/686-bigmem] Promote to generic subarch. (closes: #476120)

  [ Martin Michlmayr ]
  * Fix dead 21041 ethernet after ifconfig down (Thomas Bogendoerfer).

  [ dann frazier ]
  * [hppa] Enable the FPU before using it, fixes booting on A500s
    with our CONFIG_PRINTK_TIME=y setting. (closes: #499458)

 -- Bastian Blank <waldi@debian.org>  Wed, 24 Sep 2008 12:06:47 +0200

linux-2.6 (2.6.26-5) unstable; urgency=low

  [ Martin Michlmayr ]
  * Backport power-off method for Kurobox Pro.
  * [arm/versatile] Really enable CONFIG_RTC_DRV_PL031 (closes: #484432).

  [ Stephen R. Marenka ]
  * [m68k] Set CONFIG_LBD=n for atari, since it conflicts with nfblock.

  [ Bastian Blank ]
  * Reenable SiS SATA support. (closes: #496603)
  * [amd64,i386] Disable new-style SiS PATA support.
  * Add stable release 2.6.26.4:
    - sata_mv: don't issue two DMA commands concurrently
    - KVM: MMU: Fix torn shadow pte
    - x86: work around MTRR mask setting, v2
    - nfsd: fix buffer overrun decoding NFSv4 acl (CVE-2008-3915)
    - sunrpc: fix possible overrun on read of /proc/sys/sunrpc/transports
      (CVE-2008-3911)
    - r8169: balance pci_map / pci_unmap pair
    - tg3: Fix firmware event timeouts
    - crypto: authenc - Avoid using clobbered request pointer
    - sparc64: Fix cmdline_memory_size handling bugs.
    - sparc64: Fix overshoot in nid_range().
    - ipsec: Fix deadlock in xfrm_state management. (closes: #497796)
    - sctp: fix random memory dereference with SCTP_HMAC_IDENT option.
    - sctp: correct bounds check in sctp_setsockopt_auth_key
    - sch_prio: Fix nla_parse_nested_compat() regression
    - sctp: add verification checks to SCTP_AUTH_KEY option
    - sctp: fix potential panics in the SCTP-AUTH API.
    - udp: Drop socket lock for encapsulated packets
    - pkt_sched: Fix actions referencing
    - pkt_sched: Fix return value corruption in HTB and TBF.
    - netns: Add network namespace argument to rt6_fill_node() and
      ipv6_dev_get_saddr()
    - ipv6: Fix OOPS, ip -f inet6 route get fec0::1, linux-2.6.26,
      ip6_route_output, rt6_fill_node+0x175 (CVE-2008-3686)
    - AX.25: Fix sysctl registration if !CONFIG_AX25_DAMA_SLAVE
    - mm: make setup_zone_migrate_reserve() aware of overlapping nodes
    - 8250: improve workaround for UARTs that don't re-assert THRE correctly
    - rtc_time_to_tm: fix signed/unsigned arithmetic
    - drivers/char/random.c: fix a race which can lead to a bogus BUG()
    - cifs: fix O_APPEND on directio mounts
    - atl1: disable TSO by default
    - forcedeth: fix checksum flag
    - bio: fix bio_copy_kern() handling of bio->bv_len
    - bio: fix __bio_copy_iov() handling of bio->bv_len
    - ALSA: oxygen: prevent muting of nonexistent AC97 controls
    - S390 dasd: fix data size for PSF/PRSSD command
    - x86: fix "kernel won't boot on a Cyrix MediaGXm (Geode)"
    - x86: work around MTRR mask setting
    - USB: cdc-acm: don't unlock acm->mutex on error path
    - binfmt_misc: fix false -ENOEXEC when coupled with other binary handlers
    - fbdefio: add set_page_dirty handler to deferred IO FB
    - eeepc-laptop: fix use after free
    - PCI: fix reference leak in pci_get_dev_by_id()
    - cramfs: fix named-pipe handling
  * Override ABI changes.
  * [hppa] Disable new-style RTC support. Override ABI changes.

  [ maximilian attems ]
  * openvz: Add upstream fixes up to 24cebf40278cb071ff8b. (closes: #497528)

 -- Bastian Blank <waldi@debian.org>  Wed, 10 Sep 2008 12:55:16 +0200

linux-2.6 (2.6.26-4) unstable; urgency=low

  [ maximilian attems ]
  * x86: Reset ACPI_PROCFS_POWER for Lenny as buggy apps depend on it.
    (closes: #495541)
  * x86: ACPI: Fix thermal shutdowns
  * openvz: Add upstream fixes up to 0f14912e3d2251aff. (closes: #494384)
  * Add stable release 2.6.26.3:
    - USB: fix interface unregistration logic
    - usb-storage: unusual_devs entries for iRiver T10 and Datafab CF+SM reader
    - usb-serial: don't release unregistered minors
    - usb-storage: revert DMA-alignment change for Wireless USB
    - usb-storage: automatically recognize bad residues
    - USB: ftdi_sio: Add USB Product Id for ELV HS485
    - qla2xxx: Set an rport's dev_loss_tmo value in a consistent manner.
    - dccp: change L/R must have at least one byte in the dccpsf_val field
      (CVE-2008-3276)
    - KVM: Avoid instruction emulation when event delivery is pending
    - cs5520: add enablebits checking
    - acer-wmi: Fix wireless and bluetooth on early AMW0 v2 laptops
    - USB: usb-storage: quirk around v1.11 firmware on Nikon D4
    - radeonfb: fix accel engine hangs
    - radeon: misc corrections
    - sparc64: Fix global reg snapshotting on self-cpu.
    - sparc64: Do not clobber %g7 in setcontext() trap.
    - sparc64: Fix end-of-stack checking in save_stack_trace().
    - sparc64: Fix recursion in stack overflow detection handling.
    - sparc64: Make global reg dumping even more useful.
    - sparc64: Implement IRQ stacks.
    - sparc64: Handle stack trace attempts before irqstacks are setup.
    - PCI: Limit VPD length for Broadcom 5708S
    - ide: it821x in pass-through mode segfaults in 2.6.26-stable
    - syncookies: Make sure ECN is disabled
    - USB: ftdi_sio: add support for Luminance Stellaris Evaluation/Development
      Kits
    - i2c: Fix NULL pointer dereference in i2c_new_probed_device
    - SCSI: hptiop: add more PCI device IDs
    - SCSI: ses: fix VPD inquiry overrun
    - SCSI: scsi_transport_spi: fix oops in revalidate
    - CIFS: Fix compiler warning on 64-bit
    - x86: fix spin_is_contended()
    - matrox maven: fix a broken error path
    - i2c: Let users select algorithm drivers manually again
    - CIFS: properly account for new user= field in SPNEGO upcall string
      allocation
    - x86: fix setup code crashes on my old 486 box
    - KVM: ia64: Fix irq disabling leak in error handling code
    - mlock() fix return values
    - rtl8187: Fix lockups due to concurrent access to config routine
    - KVM: task switch: segment base is linear address
    - KVM: task switch: use seg regs provided by subarch instead of reading
      from GDT
    - KVM: task switch: translate guest segment limit to virt-extension byte
      granular field
    - r8169: avoid thrashing PCI conf space above RTL_GIGA_MAC_VER_06
    - sparc64: FUTEX_OP_ANDN fix
    - posix-timers: do_schedule_next_timer: fix the setting of ->si_overrun
    - posix-timers: fix posix_timer_event() vs dequeue_signal() race
    - vt8623fb: fix kernel oops
    - ide-cd: fix endianity for the error message in cdrom_read_capacity
    - qla2xxx: Add dev_loss_tmo_callbk/terminate_rport_io callback support.
    - random32: seeding improvement
    - CIFS: mount of IPC$ breaks with iget patch
    - CIFS: if get root inode fails during mount, cleanup tree connection
    - crypto: padlock - fix VIA PadLock instruction usage with
      irq_ts_save/restore()
    - ipvs: Fix possible deadlock in estimator code
    - SCSI: block: Fix miscalculation of sg_io timeout in CDROM_SEND_PACKET
      handler.
    - ALSA: asoc: restrict sample rate and size in Freescale MPC8610 sound
      drivers
    - ALSA: ASoC: fix SNDCTL_DSP_SYNC support in Freescale 8610 sound drivers
    - USB: pl2023: Remove USB id (4348:5523) handled by ch341
    - relay: fix "full buffer with exactly full last subbuffer" accounting
      problem
    - ipv6: Fix ip6_xmit to send fragments if ipfragok is true
    - x86: amd opteron TOM2 mask val fix

  [ dann frazier ]
  * [ia64] Fix boot-time hang w/ PRINTK_TIME by ensuring that cpu0 can access
    per-cpu vars in early boot
  * delay calls to sched_clock() until after sched_clock_init() to prevent
    inaccurate printk timings on ia64 and presumably other architectures

  [ Ian Campbell ]
  * [xen] import upstream fix to fb-defio driver used by Xen framebuffer.

  [ Bastian Blank ]
  * [powerpc] Enable proper RTC support. (closes: #484693)

  [ Martin Michlmayr ]
  * Add Marvell Orion fixes:
    - sata_mv: add the Gen IIE flag to the SoC devices.
    - sata_mv: don't avoid clearing interrupt status on SoC host adapters

  [ dann frazier ]
  * Fix overflow condition in sctp_setsockopt_auth_key (CVE-2008-3526)
  * Fix panics that may occur if SCTP AUTH is disabled (CVE-2008-3792)
  * [x86] Fix memory leak in the copy_user routine
    (CVE-2008-0598, closes: #490910)

 -- Bastian Blank <waldi@debian.org>  Thu, 28 Aug 2008 08:46:42 +0200

linux-2.6 (2.6.26-3) unstable; urgency=low

  [ Bastian Blank ]
  * Disable Emagic Audiowerk 2 soundcard support. The PCI IDs clashes with
    many DVB cards.
  * Update VServer patch to 2.3.0.35.
  * [armel/versatile] Override ABI changes.
  * [i386/686-bigmem] Add VServer image.

  [ Aurelien Jarno ]
  * [armel/versatile] Disable CONFIG_NO_HZ, CONFIG_HIGH_RES_TIMERS for
    dynticks. (closes: #494842)

  [ Martin Michlmayr ]
  * Fix PCIe on the Kurobox Pro (Lennert Buytenhek).
  * Fix regressions caused by the "use software GSO for SG+CSUM capable
    netdevices" patch:
    - loopback: Enable TSO (Herbert Xu)
    - net: Preserve netfilter attributes in skb_gso_segment using
      __copy_skb_header (Herbert Xu)

  [ dann frazier ]
  * [amd64] Fix typo in TOM2 mask value, preventing a hang on some opteron
    systems. (closes: #494365)

 -- Bastian Blank <waldi@debian.org>  Mon, 18 Aug 2008 15:34:38 +0200

linux-2.6 (2.6.26-2) unstable; urgency=low

  [ Bastian Blank ]
  * [powerpc] Install arch/powerpc/lib/crtsavres.o into the headers, it is
    used during module linking.
  * Add stable release 2.6.26.1:
    - Fix off-by-one error in iov_iter_advance()
    - ath5k: don't enable MSI, we cannot handle it yet
    - b43legacy: Release mutex in error handling code
    - cpufreq acpi: only call _PPC after cpufreq ACPI init funcs got called already
    - VFS: increase pseudo-filesystem block size to PAGE_SIZE
    - markers: fix markers read barrier for multiple probes
    - tmpfs: fix kernel BUG in shmem_delete_inode
    - mpc52xx_psc_spi: fix block transfer
    - ixgbe: remove device ID for unsupported device
    - UML - Fix boot crash
    - eCryptfs: use page_alloc not kmalloc to get a page of memory
    - x86: fix kernel_physical_mapping_init() for large x86 systems
    - DVB: cx23885: SRAM changes for the 885 and 887 silicon parts
    - DVB: cx23885: Reallocated the sram to avoid concurrent VIDB/C issues
    - DVB: cx23885: DVB Transport cards using DVB port VIDB/TS1 did not stream
    - DVB: cx23885: Ensure PAD_CTRL is always reset to a sensible default
    - V4L: cx23885: Bugfix for concurrent use of /dev/video0 and /dev/video1
    - V4L: saa7134: Copy tuner data earlier to avoid overwriting manual tuner type
    - V4L: uvcvideo: Add support for Medion Akoya Mini E1210 integrated webcam
    - V4L: uvcvideo: Make input device support optional
    - V4L: uvcvideo: Don't free URB buffers on suspend
    - V4L: uvcvideo: Use GFP_NOIO when allocating memory during resume
    - V4L: uvcvideo: Fix a buffer overflow in format descriptor parsing
    - DVB: dib0700: add support for Hauppauge Nova-TD Stick 52009
    - V4L: cx18: Upgrade to newer firmware & update documentation
    - ALSA: trident - pause s/pdif output
    - myri10ge: do not use mgp->max_intr_slots before loading the firmware
    - myri10ge: do not forget to setup the single slice pointers
    - iop-adma: fix platform driver hotplug/coldplug
    - sparc64: Do not define BIO_VMERGE_BOUNDARY.
    - sparc64: Fix cpufreq notifier registry.
    - sparc64: Fix lockdep issues in LDC protocol layer.
    - tcp: Clear probes_out more aggressively in tcp_ack().
    - ARM: fix fls() for 64-bit arguments
    - vmlinux.lds: move __attribute__((__cold__)) functions back into final .text section
    - rtc-at91rm9200: avoid spurious irqs
    - ide-cd: fix oops when using growisofs
    - x86: fix crash due to missing debugctlmsr on AMD K6-3
    - cpusets: fix wrong domain attr updates
    - proc: fix /proc/*/pagemap some more
    - Fix build on COMPAT platforms when CONFIG_EPOLL is disabled
    - markers: fix duplicate modpost entry
    - x86, suspend, acpi: enter Big Real Mode
    - USB: fix usb serial pm counter decrement for disconnected interfaces
    - x86 reboot quirks: add Dell Precision WorkStation T5400
    - Fix typos from signal_32/64.h merge
    - rcu: fix rcu_try_flip_waitack_needed() to prevent grace-period stall
    - Patch Upstream: x86 ptrace: fix PTRACE_GETFPXREGS error
    - KVM: MMU: Fix potential race setting upper shadow ptes on nonpae hosts
    - KVM: MMU: nuke shadowed pgtable pages and ptes on memslot destruction
    - KVM: x86 emulator: Fix HLT instruction
    - KVM: VMX: Add ept_sync_context in flush_tlb
    - KVM: mmu_shrink: kvm_mmu_zap_page requires slots_lock to be held
    - KVM: SVM: fix suspend/resume support
    - KVM: VMX: Fix a wrong usage of vmcs_config
    - isofs: fix minor filesystem corruption
    - quota: fix possible infinite loop in quota code
    - hdlcdrv: Fix CRC calculation.
    - ipv6: __KERNEL__ ifdef struct ipv6_devconf
    - ipv6: use timer pending
    - udplite: Protection against coverage value wrap-around
    - pxamci: trivial fix of DMA alignment register bit clearing
  * [sparc] Install asm-sparc headers again.
  * Force RTC on by default and set clock on startup. Override ABI changes.
  * [i386, amd64] Make the CMOS RTC support builtin. (closes: #493567)
  * Add stable release 2.6.26.2:
    - sound: ensure device number is valid in snd_seq_oss_synth_make_info
    - Ath5k: kill tasklets on shutdown
    - Ath5k: fix memory corruption
    - vfs: fix lookup on deleted directory
    - ALSA: emu10k1 - Fix inverted Analog/Digital mixer switch on Audigy2
    - ALSA: hda - Add missing Thinkpad Z60m support
    - ALSA: hda - Fix DMA position inaccuracy
    - ALSA: hda - Fix wrong volumes in AD1988 auto-probe mode
    - Add compat handler for PTRACE_GETSIGINFO
    - Bluetooth: Signal user-space for HIDP and BNEP socket errors
    - Input: i8042 - add Acer Aspire 1360 to nomux blacklist
    - Input: i8042 - add Gericom Bellagio to nomux blacklist
    - Input: i8042 - add Intel D845PESV to nopnp list
    - jbd: fix race between free buffer and commit transaction
    - NFS: Ensure we zap only the access and acl caches when setting new acls
    - SCSI: ch: fix ch_remove oops
    - linear: correct disk numbering error check
    - netfilter: xt_time: fix time's time_mt()'s use of do_div()
    - Kprobe smoke test lockdep warning
    - Close race in md_probe
    - x86: io delay - add checking for NULL early param
    - x86: idle process - add checking for NULL early param
    - SCSI: bsg: fix bsg_mutex hang with device removal
    - netfilter: nf_nat_sip: c= is optional for session
    - romfs_readpage: don't report errors for pages beyond i_size
    - ftrace: remove unneeded documentation

  [ Martin Michlmayr ]
  * METH: fix MAC address setup (Thomas Bogendoerfer)
  * Export the reset button of the QNAP TS-409.
  * net: use software GSO for SG+CSUM capable netdevices (Lennert Buytenhek)

  [ dann frazier ]
  * device_create interface changed between 2.6.26 and 2.6.27; adjust hpilo
    backport appropriately. Fixes a NULL pointer dereference in ilo_probe().

 -- Bastian Blank <waldi@debian.org>  Fri, 08 Aug 2008 08:09:00 +0200

linux-2.6 (2.6.26-1) unstable; urgency=low

  * New upstream release see http://kernelnewbies.org/Linux_2_6_26
    - UDF 2.50 support. (closes: #480910)
    - mmc: increase power up delay (closes: #481190)
    - snd-hda-intel suspend troubles fixed. (closes: #469727, #481613, #480034)
    - cifs QueryUnixPathInfo fix (closes: #480995)
    - r8169 oops in r8169_get_mac_version (closes: #471892)
    - netfilter headers cleanup (closes: #482331)
    - iwlwifi led support (closes: #469095)
    - ath5k associates on AR5213A (closes: #463785)
    - T42 suspend fix (closes: #485873)
    - cpuidle acpi driver: fix oops on AC<->DC (closes: #477201)
    - opti621 ide fixes (closes: #475561)
    - ssh connection hangs with mac80211 (closes: #486089)
    - ocfs2: Allow uid/gid/perm changes of symlinks (closes: #479475)
    - xircom_tulip_cb: oboslete driver removed (closes: #416900)
    - r8169 properly detect link status (closes: #487586)
    - iwl3945 connection + support fixes (closes: #481436, #482196)
    - longrun cpufreq min freq fix (closes: #468149)
    - emux midi synthesizer SOFT_PEDAL-release event (closes: #474312)
    - vmemmap fixes to use smaller pages (closes: #483489)
    - x86 freeze fixes (closes: #482100, #482074)
    - xen boot failure fix (closes: #488284)
    - gdb read floating-point and SSE registers (closes: #485375)
    - USB_PERSIST is default on (closes: #489963)
    - alsa snd-hda Dell Inspiron fix (closes: #490649)
    - ipw2200: queue direct scans (closes: #487721)
    - better gcc-4.3 support (closes: #492301)
    - iwl3945 monitor mode. (closes: #482387)

  [ maximilian attems ]
  * topconfig set CRYPTO_CTS, SND_PCSP, SND_AW2, IWL4965_LEDS, IWL3945_LEDS,
    RT2400PCI_LEDS, RT2500PCI_LEDS, RT61PCI_LEDS, RT2500USB_LEDS,
    RT73USB_LEDS, NF_CT_PROTO_DCCP, BRIDGE_EBT_NFLOG, IWLWIFI_RFKILL,
    USB_SERIAL_SPCP8X5, USB_STORAGE_CYPRESS_ATACB, DVB_ISL6405, DVB_AU8522,
    VIDEO_EM28XX_DVB, VIDEO_CX18, VIDEO_AU0828, SOC_CAMERA_MT9M001,
    SOC_CAMERA_MT9V022, DVB_TUNER_ITD1000, VIDEO_PVRUSB2_DVB, USB_C67X00_HCD,
    USB_ISP1760_HCD, HTC_PASIC3, I2C_PCA_PLATFORM, TOUCHSCREEN_WM97XX,
    JOYSTICK_ZHENHUA, SFC, ACCESSIBILITY, UIO_SMX, LOGIRUMBLEPAD2_FF,
    A11Y_BRAILLE_CONSOLE, EDS_TRIGGER_DEFAULT_ON, VIDEO_ALLOW_V4L1, ATA_ACPI,
    SATA_PMP, ATA_SFF, USB_SERIAL_MOTOROLA, USB_WDM, MAC80211_MESH,
    IPV6_MROUTE, IPV6_PIMSM_V2, MTD_AR7_PARTS, SENSORS_IBMAEM, PATA_SCH,
    CGROUP_DEVICE, USB_ISIGHTFW, HW_RANDOM_VIRTIO, RTC_DRV_FM3130,
    USB_VIDEO_CLASS, CIFS_DFS_UPCALL.
  * [amd64, i386]: KVM_CLOCK, KVM_GUEST, ISCSI_IBFT_FIND, ISCSI_IBFT, THERMAL,
    EEEPC_LAPTOP, FB_N411, THERMAL_HWMON.
  * [amd64]: Enable SCSI_DPT_I2O as 64 bit now.
  * Reenable USB_SERIAL_EDGEPORT, USB_SERIAL_EDGEPORT_TI. (closes: #480195)
  * Enable TCP_MD5SIG for BGP sessions. (closes: #443742)
  * Add recognised alsa cards to bug report.
  * topconfig: Enable HYSDN, no longer broken on smp.
  * Add request_firmware patch for keyspan. (closes: #448900)
  * [x86]: Enable dma engine. (closes: #473331)
  * [ppc64]: Enable IBMEBUS and EHEA. (closes: #484888)
  * topconfig: Enable PROFILING across all flavours. (closes: #484885)
  * 486: enable OLPC support thanks Andres Salomon for merge.
    Kconfig variable patch by Robert Millan (closes: #485063).
  * Add request_firmware patch for ip2.
  * Add request_firmware patch for acenic. (closes: #284221)
  * [x86, ia64]: Set HPET_RTC_IRQ. (closes: #479709, #476970)
  * [ppc]: Set SND_VIRMIDI. (closes: #290090)
  * Fallback for userspace compatibility to old IEEE 1394 FireWire stack.
    (closes: #451367, #475295, #478419)
  * [x86]: Enable modular FB_UVESA. (closes: #473180)
  * JFFS2 enable summary and compressor support. (closes: #488242)
  * Add OLPC sdhci quirks. Thanks Andres Salomon <dilinger@debian.org>
    (closes: #485192)
  * [ppc]: Enable RTC_DRV_PPC. (closes: #484693) Thanks for the patch to
    Geoff Levand <geoffrey.levand@am.sony.com>.
  * Enable BLK_DEV_BSG for SG v4 support.
  * [amd64] Enable default disabled memtest boot param.
  * topconfig: Enable PATA_SIS instead of SATA_SIS. (closes: #485609)
  * Add OpenVZ countainer flavour for amd64, i386. (closes: #392015)
  * atl1e driver for Atheros(R) L1e Fast Ethernet. (closes: #492029)
  * [ALSA] hda - Add ICH9 controller support (8086:2911)
  * [ALSA] hda - support intel DG33 motherboards
  * HP iLO driver
  * Input: i8042 - add Arima-Rioworks HDAMB board to noloop list
    (closes: #489190) thanks Guillaume Morin <guillaume@morinfr.org>

  [ Martin Michlmayr ]
  * [arm/orion5x] Update the config to reflect upstream renaming this
    subarch.
  * [arm/orion5x] Add some patches from Marvell's Orion tree:
    - Feroceon: speed up flushing of the entire cache
    - support for 5281 D0 stepping
    - cache align destination pointer when copying memory for some processors
    - cache align memset and memzero
    - DMA engine driver for Marvell XOR engine
    - Orion hardware watchdog support
  * [arm/orion5x] Enable NETCONSOLE.
  * [arm/orion5x] Disable more SCSI drivers.
  * [arm/ixp4xx] Disable most ATA and more SCSI and network drivers.
  * [arm/versatile] Enable CONFIG_RTC_DRV_PL031 (closes: #484432).
  * [arm/iop32x, arm/ixp4xx, arm/versatile] Enable ARM_THUMB (closes: #484524).
  * [arm/iop32x] Add LED driver for Thecus N2100 (Riku Voipio).
  * [mips/r5k-ip32] Enable USB.
  * [arm/orion5x, arm/iop32x, arm/ixp4xx, mipsel/r5k-cobalt] Enable HAMRADIO
    on the request of Heinz Janssen.
  * [arm/orion5x] Add support for QNAP TS-409 and HP mv2120; thanks
    Sylver Bruneau.
  * [mips] Add patches from Thomas Bogendoerfer:
    - gbefb: fix cmap FIFO timeout (closes: #487257)
    - IP32: Enable FAST-20 for onboard scsi
    - IP32: SGI O2 sound driver
  * [arm/ixp4xx] Add support for Freecom FSG-3 (Rod Whitby).
  * [arm/ixp4xx] Enable CONFIG_MACH_DSMG600.
  * [arm/iop32x] Unset NET_DMA since it actually leads to worse network
    performance.
  * [arm/orion5x] Fix a boot crash on the Kurobox Pro.
  * [arm/orion5x] use better key codes for the TS-209/TS-409 buttons
  * [arm/orion5x] export red SATA lights on TS-409, fix SATA presence/activity
  * [arm] Enable KEXEC (closes: #492268).
  * [arm/orion5x] Enable USB_PRINTER, requested by Mike Arthur.
  * [arm/orion5x] Enable binfmt aout, x25, wireless and ATM.
  * [arm/iop32x, arm/orion5x] Enable USB_SISUSBVGA.
  * [arm] xfs: pack some shortform dir2 structures for the ARM old ABI
    architecture (closes: #414932).

  [ Ian Campbell ]
  * Readme.build updated on how to generate orig tarballs.
  * Forward port vmlinuz-target.patch.
  * Enable Xen save/restore and memory ballooning for Xen enabled kernels.

  [ Bastian Blank ]
  * [powerpc/powerpc-miboot] Disable. (closes: #481358)
  * [powerpc/powerpc64] Support IBM Cell based plattforms and PS3.
    (closes: #462529)
  * [s390] Synchronize block device, network bridge, network scheduler and CRC
    support.
  * [s390] Enable support for PCI-attached cryptographic adapters.
  * Use control group as base for group CPU scheduler. This reenabled
    traditional nice behaviour. (closes: #489223)
  * Bump yaird dependencies to at least 0.0.13.
  * Reenable SECCOMP. There is no longer additional overhead.
    (closes: #474648)
  * Export symbol required for MOL again. (closes: #460667)
  * [powerpc/powerpc64] Fix console selection in LPAR environment.
    (closes: #492703)
  * Fix several userspace compatibility problems.

  [ Christian T. Steigies ]
  * [m68k] enable SERIAL_CONSOLE for amiga and atari

  [ Thiemo Seufer ]
  * [mips] Fix logic bug in atomic_sub_if_positive.

  [ Stephen R. Marenka ]
  * [m68k] Update pending m68k patches.
  * [m68k] Enable nfcon and nfblock for atari.
  * [m68k] Change compiler to default.

  [ Aurelien Jarno ]
  * [arm/versatile] Switch scsi/ext3/smc91x to modules now that we have proper
    d-i support. Remove options defined in toplevel config file.

 -- Bastian Blank <waldi@debian.org>  Wed, 30 Jul 2008 10:17:29 +0200

linux-2.6 (2.6.25-7) unstable; urgency=high

  * Add stable release 2.6.25.10:
    - TTY: fix for tty operations bugs (CVE-2008-2812)
    - sched: fix cpu hotplug
    - IB/mthca: Clear ICM pages before handing to FW
    - DRM: enable bus mastering on i915 at resume time
    - x86: shift bits the right way in native_read_tscp
    - x86_64 ptrace: fix sys32_ptrace task_struct leak (CVE-2008-3077)
    - ptrace GET/SET FPXREGS broken
    - futexes: fix fault handling in futex_lock_pi
    - x86: fix cpu hotplug crash
  * Add stable release 2.6.25.11:
    - x86: fix ldt limit for 64 bit

 -- maximilian attems <maks@debian.org>  Mon, 14 Jul 2008 10:58:14 +0200

linux-2.6 (2.6.25-6) unstable; urgency=high

  [ maximilian attems ]
  * Add stable release 2.6.25.7:
    - double-free of inode on alloc_file() failure exit in create_write_pipe()
    - m68k: Add ext2_find_{first,next}_bit() for ext4
    - bluetooth: fix locking bug in the rfcomm socket cleanup handling
    - serial: fix enable_irq_wake/disable_irq_wake imbalance in serial_core.c
    - bttv: Fix a deadlock in the bttv driver (closes: #487594)
    - forcedeth: msi interrupts
    - CPUFREQ: Fix format string bug.
    - mmc: wbsd: initialize tasklets before requesting interrupt
    - ecryptfs: fix missed mutex_unlock
    - mac80211: send association event on IBSS create
    - bluetooth: rfcomm_dev_state_change deadlock fix
    - sunhv: Fix locking in non-paged I/O case.
    - cassini: Only use chip checksum for ipv4 packets.
    - ipwireless: Fix blocked sending
    - net: Fix call to ->change_rx_flags(dev, IFF_MULTICAST) in
      dev_change_flags()
    - fbdev: export symbol fb_mode_option
    - ipsec: Use the correct ip_local_out function
    - tcp: fix skb vs fack_count out-of-sync condition
    - tcp FRTO: Fix fallback to conventional recovery
    - tcp FRTO: SACK variant is errorneously used with NewReno
    - tcp FRTO: work-around inorder receivers
    - tcp: Fix inconsistency source (CA_Open only when !tcp_left_out(tp))
    - l2tp: avoid skb truesize bug if headroom is increased
    - l2tp: Fix possible WARN_ON from socket code when UDP socket is closed
    - l2tp: Fix possible oops if transmitting or receiving when tunnel goes down
    - ax25: Fix NULL pointer dereference and lockup.
    - sound: emu10k1 - fix system hang with Audigy2 ZS Notebook PCMCIA card
    - tcp: Allow send-limited cwnd to grow up to max_burst when gso disabled
    - tcp: Limit cwnd growth when deferring for GSO
    - af_key: Fix selector family initialization.
    - hgafb: resource management fix
    - cifs: fix oops on mount when CONFIG_CIFS_DFS_UPCALL is enabled
    - b43: Fix controller restart crash
    - ssb: Fix context assertion in ssb_pcicore_dev_irqvecs_enable
    - eCryptfs: protect crypt_stat->flags in ecryptfs_open()
    - cciss: add new hardware support
    - ecryptfs: add missing lock around notify_change
    - ecryptfs: clean up (un)lock_parent
    - Add 'rd' alias to new brd ramdisk driver
    - net_sched: cls_api: fix return value for non-existant classifiers
    - vlan: Correctly handle device notifications for layered VLAN devices
    - IB/umem: Avoid sign problems when demoting npages to integer
    - x86: fix recursive dependencies
    - can: Fix copy_from_user() results interpretation
    - Kconfig: introduce ARCH_DEFCONFIG to DEFCONFIG_LIST
    - tcp: TCP connection times out if ICMP frag needed is delayed
    - ALSA: hda - Fix resume of auto-config mode with Realtek codecs
    - netlink: Fix nla_parse_nested_compat() to call nla_parse() directly
  * Add stable release 2.6.25.9:
    - Add return value to reserve_bootmem_node()
    - x86: use BOOTMEM_EXCLUSIVE on 32-bit
    - sctp: Make sure N * sizeof(union sctp_addr) does not overflow.
    - hwmon: (lm85) Fix function RANGE_TO_REG()
    - hwmon: (adt7473) Initialize max_duty_at_overheat before use
    - x86: set PAE PHYSICAL_MASK_SHIFT to 44 bits.
    - Reinstate ZERO_PAGE optimization in 'get_user_pages()' and fix XIP
    - watchdog: hpwdt: fix use of inline assembly
    - Fix ZERO_PAGE breakage with vmware
    - atl1: relax eeprom mac address error check

  [ Martin Michlmayr]
  * [arm/orion5x] Enable INPUT_EVDEV and KEYBOARD_GPIO.

  [ Steve Langasek ]
  * Enable CONFIG_CIFS_EXPERIMENTAL and CONFIG_CIFS_UPCALL, required for
    CIFS mounts to be able to use Kerberos authentication.  Closes: #480663.

  [ Bastian Blank ]
  * Add stable release 2.6.25.8:
    - x86: disable mwait for AMD family 10H/11H CPUs
    - x86: remove mwait capability C-state check
    - nf_conntrack_h323: fix memory leak in module initialization error path
    - nf_conntrack_h323: fix module unload crash
    - nf_conntrack: fix ctnetlink related crash in nf_nat_setup_info()
    - SCSI: sr: fix corrupt CD data after media change and delay
    - ACPICA: Ignore ACPI table signature for Load() operator
    - scsi_host regression: fix scsi host leak
    - b43: Fix possible NULL pointer dereference in DMA code
    - b43: Fix noise calculation WARN_ON
    - virtio_net: Fix skb->csum_start computation
    - opti621: remove DMA support
    - opti621: disable read prefetch
    - Fix tty speed handling on 8250
    - x86-64: Fix "bytes left to copy" return value for copy_from_user()
   * Fix alpha build due too inconsistent kallsyms data.

 -- maximilian attems <maks@debian.org>  Fri, 27 Jun 2008 00:33:53 +0200

linux-2.6 (2.6.25-5) unstable; urgency=low

  [ maximilian attems ]
  [ Bastian Blank ]
  * Reenable VServer images.

  [ maximilian attems ]
  * Add stable release 2.6.25.5:
    - asn1: additional sanity checking during BER decoding (CVE-2008-1673)
  * Add stable release 2.6.25.6:
    - atl1: fix 4G memory corruption bug
    - capabilities: remain source compatible with 32-bit raw legacy capability
      support.
    - usb-serial: Use ftdi_sio driver for RATOC REX-USB60F
    - cpufreq: fix null object access on Transmeta CPU
    - Smack: fuse mount hang fix
    - cgroups: remove node_ prefix_from ns subsystem
    - XFS: Fix memory corruption with small buffer reads
    - x86: don't read maxlvt before checking if APIC is mapped
    - USB: option: add new Dell 5520 HSDPA variant
    - md: do not compute parity unless it is on a failed drive
    - md: fix uninitialized use of mddev->recovery_wait
    - md: fix prexor vs sync_request race
    - HID: split Numlock emulation quirk from HID_QUIRK_APPLE_HAS_FN.
    - USB: do not handle device 1410:5010 in 'option' driver
    - USB: unusual_devs: Add support for GI 0401 SD-Card interface
    - USB: add Telstra NextG CDMA id to option driver
    - USB: fix build errors in ohci-omap.c and ohci-sm501.c
    - USB: add TELIT HDSPA UC864-E modem to option driver
    - memory_hotplug: always initialize pageblock bitmap
    - x86: fix bad pmd ffff810000207xxx(9090909090909090)
    - USB: add Zoom Telephonics Model 3095F V.92 USB Mini External modem to
      cdc-acm
    - x86: prevent PGE flush from interruption/preemption
    - IPoIB: Test for NULL broadcast object in ipiob_mcast_join_finish()
    - i386: fix asm constraint in do_IRQ()
    - i2c-nforce2: Disable the second SMBus channel on the DFI Lanparty NF4
      Expert
    - i2c/max6875: Really prevent 24RF08 corruption
    - brk: make sys_brk() honor COMPAT_BRK when computing lower bound
    - Revert "PCI: remove default PCI expansion ROM memory allocation"
    - PS3: gelic: fix memory leak
    - eCryptfs: remove unnecessary page decrypt call
    - netfilter: nf_conntrack_expect: fix error path unwind in
      nf_conntrack_expect_init()
    - netfilter: xt_connlimit: fix accouning when receive RST packet in
      ESTABLISHED state
    - netfilter: nf_conntrack_ipv6: fix inconsistent lock state in
      nf_ct_frag6_gather()
    - POWERPC Bolt in SLB entry for kernel stack on secondary cpus
    - netfilter: xt_iprange: module aliases for xt_iprange
    - x86: user_regset_view table fix for ia32 on 64-bit
    - x86: if we cannot calibrate the TSC, we panic.
    - CIFS: Fix UNC path prefix on QueryUnixPathInfo to have correct slash
    - x86, fpu: fix CONFIG_PREEMPT=y corruption of application's FPU stack
    - libata: force hardreset if link is in powersave mode
    - x86: fix setup of cyc2ns in tsc_64.c
    - x86: distangle user disabled TSC from unstable
    - x86: disable TSC for sched_clock() when calibration failed
    - pagemap: fix bug in add_to_pagemap, require aligned-length reads of
      /proc/pid/pagemap
    - ext3/4: fix uninitialized bs in ext3/4_xattr_set_handle()
    - proc: calculate the correct /proc/<pid> link count
    - CPUFREQ: Make acpi-cpufreq more robust against BIOS freq changes behind
      our back.
    - USB: remove PICDEM FS USB demo (04d8:000c) device from ldusb
    - types.h: don't expose struct ustat to userspace

  [ Bastian Blank ]
  * Ignore ABI change in internal XFS symbol.

 -- Bastian Blank <waldi@debian.org>  Thu, 12 Jun 2008 08:47:11 +0200

linux-2.6 (2.6.25-4) unstable; urgency=low

  [ maximilian attems ]
  * Fix arm Kconfig logic disabling random drivers. (closes: #481410)
  * Add stable release 2.6.25.4:
    - OHCI: fix regression upon awakening from hibernation
    - V4L/DVB (7473): PATCH for various Dibcom based devices
    - {nfnetlink, ip, ip6}_queue: fix skb_over_panic when enlarging packets
    - dccp: return -EINVAL on invalid feature length
    - md: fix raid5 'repair' operations
    - sparc: Fix SA_ONSTACK signal handling.
    - sparc: Fix fork/clone/vfork system call restart.
    - sparc64: Stop creating dummy root PCI host controller devices.
    - sparc64: Fix wedged irq regression.
    - SPARC64: Fix args to 64-bit sys_semctl() via sys_ipc().
    - serial: Fix sparc driver name strings.
    - sparc: Fix ptrace() detach.
    - sparc: Fix mremap address range validation.
    - sparc: Fix debugger syscall restart interactions.
    - sparc32: Don't twiddle PT_DTRACE in exec.
    - r8169: fix oops in r8169_get_mac_version
    - SCSI: aha152x: Fix oops on module removal
    - SCSI: aha152x: fix init suspiciously returned 1, it should follow
      0/-E convention
    - sch_htb: remove from event queue in htb_parent_to_leaf()
    - i2c-piix4: Blacklist two mainboards
    - SCSI: qla1280: Fix queue depth problem
    - ipvs: fix oops in backup for fwmark conn templates
    - USB: airprime: unlock mutex instead of trying to lock it again
    - rtc: rtc_time_to_tm: use unsigned arithmetic
    - SCSI: libiscsi regression in 2.6.25: fix nop timer handling
    - SCSI: libiscsi regression in 2.6.25: fix setting of recv timer
    - can: Fix can_send() handling on dev_queue_xmit() failures
    - macvlan: Fix memleak on device removal/crash on module removal
    - nf_conntrack: padding breaks conntrack hash on ARM
    - sparc: sunzilog uart order
    - r8169: fix past rtl_chip_info array size for unknown chipsets
    - x86: use defconfigs from x86/configs/*
    - vt: fix canonical input in UTF-8 mode
    - ata_piix: verify SIDPR access before enabling it
    - serial: access after NULL check in uart_flush_buffer()
    - x86: sysfs cpu?/topology is empty in 2.6.25 (32-bit Intel system)
    - XFRM: AUDIT: Fix flowlabel text format ambibuity.
  * Update userspace merged HZ alpha fixed version.
  * Backport netfilter: Move linux/types.h inclusions outside of #ifdef
    __KERNEL__. (closes: #479899)
  * types.h: don't expose struct ustat to userspace. (closes: #429064)

  [ Bastian Blank ]
  * Fix ABI changes from: ipvs: fix oops in backup for fwmark conn templates

 -- maximilian attems <maks@debian.org>  Tue, 27 May 2008 11:46:11 +0200

linux-2.6 (2.6.25-3) unstable; urgency=low

  [ Bastian Blank ]
  * Add stable release 2.6.25.3:
    - sit: Add missing kfree_skb() on pskb_may_pull() failure.
    - sparc: Fix mmap VA span checking.
    - CRYPTO: eseqiv: Fix off-by-one encryption
    - CRYPTO: authenc: Fix async crypto crash in crypto_authenc_genicv()
    - CRYPTO: cryptd: Correct kzalloc error test
    - CRYPTO: api: Fix scatterwalk_sg_chain
    - x86 PCI: call dmi_check_pciprobe()
    - b43: Fix some TX/RX locking issues
    - kprobes/arm: fix decoding of arithmetic immediate instructions
    - kprobes/arm: fix cache flush address for instruction stub
    - b43: Fix dual-PHY devices
    - POWERPC: mpc5200: Fix unterminated of_device_id table
    - reiserfs: Unpack tails on quota files
    - sched: fix hrtick_start_fair and CPU-Hotplug
    - vfs: fix permission checking in sys_utimensat
    - md: fix use after free when removing rdev via sysfs
    - mm: fix usemap initialization
    - 2.6.25 regression: powertop says 120K wakeups/sec

  [ maximilian attems ]
  * Redisable old dup prism54 driver.
  * Reenable accidentaly disabled SIS190. (closes: #478773)
  * Add lmkl patch to unbreak HZ userspace aka perl5.10 build fix.
    (closes: #480130)

  [ Martin Michlmayr ]
  * [armel] Disable some SCSI drives (that are disabled on arm) so the
    ramdisk will fit in flash on NSLU2 (closes: #480310).

 -- maximilian attems <maks@debian.org>  Wed, 14 May 2008 11:16:56 +0200

linux-2.6 (2.6.25-2) unstable; urgency=low

  [ maximilian attems ]
  * Add stable release 2.6.25.1:
    - Fix dnotify/close race (CVE-2008-1375)
    - V4L: Fix VIDIOCGAP corruption in ivtv
    - USB: log an error message when USB enumeration fails
    - USB: OHCI: fix bug in controller resume
    - SCSI: qla2xxx: Correct regression in relogin code.
    - rose: Socket lock was not released before returning to user space
    - x86, pci: fix off-by-one errors in some pirq warnings
    - hrtimer: timeout too long when using HRTIMER_CB_SOFTIRQ
    - RDMA/nes: Fix adapter reset after PXE boot
    - rtc-pcf8583 build fix
    - JFFS2: Fix free space leak with in-band cleanmarkers
    - SELinux: no BUG_ON(!ss_initialized) in selinux_clone_mnt_opts
    - tehuti: check register size (CVE-2008-1675)
    - IPSEC: Fix catch-22 with algorithm IDs above 31
    - alpha: unbreak OSF/1 (a.out) binaries
    - tehuti: move ioctl perm check closer to function start (CVE-2008-1675)
    - aio: io_getevents() should return if io_destroy() is invoked
    - mm: fix possible off-by-one in walk_pte_range()
    - TCP: Increase the max_burst threshold from 3 to tp->reordering.
    - ssb: Fix all-ones boardflags
    - cgroup: fix a race condition in manipulating tsk->cg_list
    - drivers/net/tehuti: use proper capability check for raw IO access
    - tg3: 5701 DMA corruption fix
    - V4L: tea5761: bugzilla #10462: tea5761 autodetection code were broken
    - b43: Workaround invalid bluetooth settings
    - b43: Add more btcoexist workarounds
    - b43: Workaround DMA quirks
    - dm snapshot: fix chunksize sector conversion
    - x86: Fix 32-bit x86 MSI-X allocation leakage
    - RTNETLINK: Fix bogus ASSERT_RTNL warning
    - net: Fix wrong interpretation of some copy_to_user() results.
    - dz: test after postfix decrement fails in dz_console_putchar()
    - RDMA/nes: Free IRQ before killing tasklet
    - S2io: Fix memory leak during free_tx_buffers
    - S2io: Version update for memory leak fix during free_tx_buffers
    - USB: Add HP hs2300 Broadband Wireless Module to sierra.c
    - V4L: cx88: enable radio GPIO correctly
    - hrtimer: raise softirq unlocked to avoid circular lock dependency
    - tcp: tcp_probe buffer overflow and incorrect return value
  * [ide] Add upstream piix patch for asus eee pc. (closes: #479217)

  [ Christian T. Steigies ]
  * [m68k] Add patches for 2.6.25.
  * [m68k] Disable EXT4DEV_FS for now.
  * [m68k] Enable SCSI_MAC_ESP for mac.

  [ Ian Campbell ]
  * [x86]: Enable Xen guest support in all i386 flavours.

  [ Bastian Blank ]
  * Add stable release 2.6.25.2:
    - fix SMP ordering hole in fcntl_setlk() (CVE-2008-1669)

 -- Bastian Blank <waldi@debian.org>  Thu, 08 May 2008 14:46:48 +0200

linux-2.6 (2.6.25-1) unstable; urgency=low

  * New upstream release (closes: #456799, #468440, #475161, #475134, #475441)
    - Add oabi shim for fstatat64 (closes: #462677)

  [ maximilian attems ]
  * topconfig set NOZOMI, CRYPTO_SEQIV, CRYPTO_CTR, CRYPTO_GCM, CRYPTO_CCM,
    CRYPTO_SALSA20, CRYPTO_LZO, CRYPTO_DEV_HIFN_795X, USB_SI470X,
    USB_STKWEBCAM, VIDEO_PVRUSB2_ONAIR_USB2, VIDEO_PVRUSB2_ONAIR_CREATOR,
    VIDEO_EM28XX_ALSA, CRYPTO_DEV_HIFN_795X_RNG, PCF8575, TPS65010, RTL8180,
    ENC28J60, R6040, CAN, NETFILTER_XT_MATCH_OWNER, MAC80211_RC_DEFAULT_PI,
    NETFILTER_XT_TARGET_RATEEST, NETFILTER_XT_TARGET_TCPOPTSTRIP,
    NETFILTER_XT_MATCH_IPRANGE, NETFILTER_XT_MATCH_RATEEST, SND_OXYGEN,
    SND_HIFIER, SND_VIRTUOSO, USB_NET_RNDIS_WLAN, USB_ANNOUNCE_NEW_DEVICES,
    USB_SERIAL_IUU, NET_CLS_FLOW, INFINIBAND_NES, RTC_DRV_R9701,
    RTC_DRV_DS1511, MEMSTICK, SENSORS_W83L786NG, SENSORS_ADS7828, IPWIRELESS,
    RISCOM8, IGB, UTS_NS, IPC_NS, IPV6_ROUTE_INFO, ENCLOSURE_SERVICES,
    SCSI_ENCLOSURE, SENSORS_ADT7473, SCSI_MVSAS, REALTEK_PHY, RTC_DRV_S35390A,
    MEMSTICK_JMICRON_38X, IWL4965_HT.
  * [amd64] Enable CRYPTO_SALSA20_X86_64, EDAC_I3000, EFI, EFI_VARS, I8K,
    PARAVIRT_GUEST, PARAVIRT, VIRTIO_PCI, VIRTIO_BALLOON, SPARSEMEM_VMEMMAP.
  * [amd64, i386]: Enable LEDS_CLEVO_MAIL, INPUT_APANEL, ACER_WMI,
    THINKPAD_ACPI_HOTKEY_POLL, HP_WATCHDOG, THINKPAD_ACPI_VIDEO,
    VIRTION_CONSOLE, ACPI_WMI, IO_DELAY_0X80.
  * topconfig disable PARPORT_PC_FIFO due to instabilities.
    (closes: #366165, #388309, #406056, #407816, #453911)
  * [amd64, i386]: Enable SONYPI_COMPAT for better sony laptop support.
  * topconfig: Enable HID_FF for some HID devices. (closes: #441348)
  * topconfig: Enable IPV6_ROUTER_PREF for multi-homed net. (closes: #449247)
  * topconfig: Set UTF8 as default encoding. (closes: #417324)
  * Tighten yaird dependency. (closes: #403171)
  * Configs general cleanup, centralize USB_NET, disable IRDA_DEBUG.
  * postinst: Nuke confusing postinst message. (closes: #465512)
  * [sparc]: Enable SCSI_SCAN_ASYNC.
  * [i386]: Enable TC1100_WMI, SND_SIS7019, CRYPTO_SALSA20_586.
  * topconfig: Centralize old IEEE80211 stack options. (closes: #470558)
  * control.source.in: Newer standard version without changes.
  * copyright: adapt to latest lintian recommendation.
  * input: Add 4 additional exports for modular speakup and braille support.
  * firewire: Add firewire-git.patch for latest firewire tree features.
  * 686: Set USB_PERSIST for eee pc suspend support. (closes: #468213)
  * topconfig disable PATA_SIS as sis5513 enabled. (closes: #475525)
  * [xen]: Support direct load of bzImage under Xen. (closes: #474509)
    Thanks Ian Campbell <ijc@hellion.org.uk> for patches.
  * [xen]: Module autoprobing support for frontend drivers.
  * [arm]: Don't ovverride topconfig SENSORS_W83792D setting.
    (closes: #477745)

  [ Martin Michlmayr ]
  * [arm/armel] Add a kernel for Orion based devices, such as the QNAP
    TS-109/TS-209.
  * [mips(el)/sb1*] Enable SB1250_MAC (thanks Thomas Bogendoerfer).
  * [mipsel/r5k-cobalt] Enable DUMMY_CONSOLE since this might
    fix the debian-installer startup hang on Qube 2700.
  * [arm/footbridge] Disable KEYS and SECURITY for smaller d-i image.
  * [arm/footbridge] Build NFS as a module to make the image smaller.
  * [mips/r5k-ip32] Don't build in NFS.
  * [mips/r5k-ip32] Use the generic config options for NFS, which will
    enable NFSv4. (closes: #471007)
  * [mips/r5k-ip32] Enable R8169, requested by Giuseppe Sacco.
  * [arm/iop32x] Enable MACH_EM7210. (closes: #473136)
  * [arm/orion] Add patch to set the MAC address on QNAP TS-109/TS-209
    (Lennert Buytenhek).
  * [arm/orion] Add support for Buffalo Linkstation Pro/Live (Byron Bradley).
  * [arm/orion] Fix hang when Write Allocate is enabled (Lennert Buytenhek).
  * [arm/orion] Add support for QNAP TS-409 (Sylver Bruneau).
  * [arm/orion] Add preliminary support for HP mv2120.

  [ Daniel Baumann ]
  * Added patch from unionfs upstream to export release_open_intent symbol.

  [ Gordon Farquharson ]
  * [arm/ixp4xx] Use GPIO LED driver as opposed to ixp4xx LED driver.
  * [arm/ixp4xx] Fix ixp4xx-beeper module so that udev loads it
    automatically.
  * [arm/iop32x] Enable support for the GLAN Tank flash chip (M29W400DB).
  * [arm/iop32x] Do not build the ARTOP PATA driver (PATA_ARTOP).
  * [arm/iop32x] Register the F75375 device in the GLAN Tank platform code.
  * Prevent physmap from calling request_module() too early.
  * [arm/ixp4xx] Fix used_sram_bitmap corruption in qmgr_release_queue().

  [ Aurelien Jarno ]
  * [mips/mipsel] Enable CONFIG_NO_HZ, CONFIG_HIGH_RES_TIMERS for dynticks
    and true high-resolution timers on 4kc-malta and 5kc-malta flavours.
  * [i386, amd64] Set modular VIRTIO, VIRTIO_RING, VIRTIO_BLK, VIRTIO_NET.

  [ Bastian Blank ]
  * Remove binary only firmwares for:
    - Broadcom NetXtremeII 10Gb support
  * Disable now broken drivers:
    - Broadcom NetXtremeII 10Gb support
  * Fix broken drivers:
    - Broadcom NetXtremeII support
  * [powerpc] Use new wrapper install support.
  * [s390] Enable DM_MULTIPATH_EMC.
  * Enable AF_RXRPC, RXKAD, PRINTK_TIME, DEBUG_KERNEL, SCHED_DEBUG,
    TIMER_STATS, DEBUG_FS.
  * Disable R3964, USB_GADGET.
  * [hppa] Enable several filesystems.
  * Make NLS modular.
  * [i386/486] Make ext2 modular.
  * [alpha,amd64,i386] Make ATM modular.
  * [powerpc/powerpc64] Support PA Semi based plattforms. (closes: #463200)
  * Follow upstream change for default TCP congestion control.
    (closes: #477589)

  [ Steve Langasek ]
  * topconfig: Enable CONFIG_CIFS_WEAK_PW_HASH, required for compatibility
    with legacy (pre-NTLM) fileservers.

  [ Christian Perrier ]
  * Debconf template rewrite + mark them as translatable.
    Thanks to Justin B Rye <jbr@edlug.org.uk> for review.

 -- Bastian Blank <waldi@debian.org>  Fri, 25 Apr 2008 16:27:23 +0200

linux-2.6 (2.6.24-6) unstable; urgency=high

  [ Martin Michlmayr ]
  * [armel] Fix FTBFS on armel by enabling CONFIG_USB_USBNET=m in
    armel/config, as it was done for arm/config already.
  * [armel] Add oabi shim for fstatat64 (Riku Voipio)

  [ Gordon Farquharson ]
  * [arm/iop32x] Do not build the ARTOP PATA driver (PATA_ARTOP).
  * [arm/iop32x] Enable MTD_CMDLINE_PARTS.

  [ Kyle McMartin ]
  * [hppa] fix pdc_console panic at boot (closes: #476292).
  * [hppa] properly flush user signal tramps
  * [hppa] special case futex cmpxchg on kernel space NULL (closes: 476285).

 -- Bastian Blank <waldi@debian.org>  Fri, 18 Apr 2008 19:41:30 +0200

linux-2.6 (2.6.24-5) unstable; urgency=low

  [ Gordon Farquharson ]
  * [arm] Enable asix driver (USB_NET_AX8817X).
  * [arm] Enable CONFIG_USB_CATC, CONFIG_USB_KAWETH, CONFIG_USB_PEGASUS,
          and CONFIG_USB_RTL8150.
  * [arm/ixp4xx] Update Ethernet driver (closes: #471062).
  * [arm/ixp4xx] Add HSS driver.

  [ Bastian Blank ]
  * [s390/s390-tape]: Override localversion correctly.
  * Add stable release 2.6.24.3:
    - x86_64: CPA, fix cache attribute inconsistency bug
    - bonding: fix NULL pointer deref in startup processing
    - POWERPC: Revert chrp_pci_fixup_vt8231_ata devinit to fix libata on pegasos
    - PCMCIA: Fix station address detection in smc
    - SCSI: gdth: scan for scsi devices
    - USB: fix pm counter leak in usblp
    - S390: Fix futex_atomic_cmpxchg_std inline assembly.
    - genirq: do not leave interupts enabled on free_irq
    - hrtimer: catch expired CLOCK_REALTIME timers early
    - hrtimer: check relative timeouts for overflow
    - SLUB: Deal with annoying gcc warning on kfree()
    - hrtimer: fix *rmtp/restarts handling in compat_sys_nanosleep()
    - hrtimer: fix *rmtp handling in hrtimer_nanosleep()
    - Disable G5 NAP mode during SMU commands on U3
    - Be more robust about bad arguments in get_user_pages()
    - AUDIT: Increase skb->truesize in audit_expand
    - BLUETOOTH: Add conn add/del workqueues to avoid connection fail.
    - INET: Prevent out-of-sync truesize on ip_fragment slow path
    - INET_DIAG: Fix inet_diag_lock_handler error path.
    - IPCOMP: Fetch nexthdr before ipch is destroyed
    - IPCOMP: Fix reception of incompressible packets
    - IPV4: fib: fix route replacement, fib_info is shared
    - IPV4: fib_trie: apply fixes from fib_hash
    - PKT_SCHED: ematch: oops from uninitialized variable (resend)
    - SELinux: Fix double free in selinux_netlbl_sock_setsid()
    - TC: oops in em_meta
    - TCP: Fix a bug in strategy_allowed_congestion_control
    - SCSI: sd: handle bad lba in sense information
    - Fix dl2k constants
    - XFS: Fix oops in xfs_file_readdir()
    - hugetlb: add locking for overcommit sysctl
    - inotify: fix check for one-shot watches before destroying them
    - NFS: Fix a potential file corruption issue when writing
    - NETFILTER: nf_conntrack_tcp: conntrack reopening fix
    - SPARC/SPARC64: Fix usage of .section .sched.text in assembler code.
  * Add stable release 2.6.24.4:
    - S390 futex: let futex_atomic_cmpxchg_pt survive early functional tests.
    - slab: NUMA slab allocator migration bugfix
    - relay: fix subbuf_splice_actor() adding too many pages
    - BLUETOOTH: Fix bugs in previous conn add/del workqueue changes.
    - SCSI advansys: Fix bug in AdvLoadMicrocode
    - async_tx: avoid the async xor_zero_sum path when src_cnt > device->max_xor
    - aio: bad AIO race in aio_complete() leads to process hang
    - jbd: correctly unescape journal data blocks
    - jbd2: correctly unescape journal data blocks
    - zisofs: fix readpage() outside i_size
    - NETFILTER: nfnetlink_log: fix computation of netlink skb size
    - NETFILTER: nfnetlink_queue: fix computation of allocated size for netlink skb
    - NETFILTER: xt_time: fix failure to match on Sundays
    - sched_nr_migrate wrong mode bits
    - nfsd: fix oops on access from high-numbered ports
    - sched: fix race in schedule()
    - SCSI: mpt fusion: don't oops if NumPhys==0
    - SCSI: gdth: fix to internal commands execution
    - SCSI: gdth: bugfix for the at-exit problems
    - Fix default compose table initialization
    - x86: don't use P6_NOPs if compiling with CONFIG_X86_GENERIC
    - SCSI: fix BUG when sum(scatterlist) > bufflen
    - USB: ehci: handle large bulk URBs correctly (again)
    - USB: ftdi_sio - really enable EM1010PC
    - USB: ftdi_sio: Workaround for broken Matrix Orbital serial port
    - VT notifier fix for VT switch
    - eCryptfs: make ecryptfs_prepare_write decrypt the page
    - ioat: fix 'ack' handling, driver must ensure that 'ack' is zero
    - macb: Fix speed setting
    - x86: move out tick_nohz_stop_sched_tick() call from the loop
    - atmel_spi: fix clock polarity
    - b43: Backport bcm4311 fix
    - arcmsr: fix IRQs disabled warning spew
    - e1000e: Fix CRC stripping in hardware context bug
    - PCI x86: always use conf1 to access config space below 256 bytes
    - moduleparam: fix alpha, ia64 and ppc64 compile failures
    - pata_hpt*, pata_serverworks: fix UDMA masking
    - SCSI advansys: fix overrun_buf aligned bug
    - NETFILTER: fix ebtable targets return
    - NETFILTER: Fix incorrect use of skb_make_writable
    - NETFILTER: nfnetlink_queue: fix SKB_LINEAR_ASSERT when mangling packet data
    - spi: pxa2xx_spi clock polarity fix
    - ufs: fix parenthesisation in ufs_set_fs_state()
    - hugetlb: ensure we do not reference a surplus page after handing it to buddy
    - file capabilities: simplify signal check
    - futex: runtime enable pi and robust functionality
    - futex: fix init order
    - ARM pxa: fix clock lookup to find specific device clocks
    - x86: replace LOCK_PREFIX in futex.h
    - SCSI aic94xx: fix REQ_TASK_ABORT and REQ_DEVICE_RESET
    - SCSI gdth: don't call pci_free_consistent under spinlock
    - SCSI ips: fix data buffer accessors conversion bug
    - usb-storage: don't access beyond the end of the sg buffer
    - fuse: fix permission checking
    - CRYPTO xts: Use proper alignment
    - CRYPTO xcbc: Fix crash with IPsec
    - SCSI ips: handle scsi_add_host() failure, and other err cleanups
    - x86: adjust enable_NMI_through_LVT0()
    - drivers: fix dma_get_required_mask
    - iov_iter_advance() fix
    - x86: Clear DF before calling signal handler (closes: #469058)
    - ub: fix up the conversion to sg_init_table()
    - MIPS: Mark all but i8259 interrupts as no-probe.
    - IRQ_NOPROBE helper functions
    - IPCOMP: Disable BH on output when using shared tfm
    - IPCONFIG: The kernel gets no IP from some DHCP servers
    - IPV4: Remove IP_TOS setting privilege checks.
    - IPV6: dst_entry leak in ip4ip6_err.
    - IPV6: Fix IPsec datagram fragmentation
    - NET: Fix race in dev_close(). (Bug 9750)
    - NET: Messed multicast lists after dev_mc_sync/unsync (closes: #466719)
    - NIU: Bump driver version and release date.
    - NIU: Fix BMAC alternate MAC address indexing.
    - NIU: More BMAC alt MAC address fixes.
    - TCP: Improve ipv4 established hash function.
    - SPARC: Fix link errors with gcc-4.3
    - SPARC64: Loosen checks in exception table handling.

  [ Martin Michlmayr ]
  * [mips/r4k-ip22] Enable BLK_DEV_LOOP and BLK_DEV_CRYPTOLOOP.
  * [mips/r5k-ip32] Enable BLK_DEV_LOOP and BLK_DEV_CRYPTOLOOP.
  * [mips/r4k-ip22] Enable PPP, PPPOE and SLIP.
  * [mips/r5k-ip32] Enable PPP, PPPOE and SLIP.
  * Don't check the section size when we're cross compiling.

  [ dann frazier ]
  * Remove cap_task_kill (closes: #463669)

 -- Bastian Blank <waldi@debian.org>  Thu, 27 Mar 2008 12:40:16 +0100

linux-2.6 (2.6.24-4) unstable; urgency=low

  * Add stable release 2.6.24.1:
    - splice: missing user pointer access verification (CVE-2008-0009/10)
    - drm: the drm really should call pci_set_master..
    - Driver core: Revert "Fix Firmware class name collision"
    - fix writev regression: pan hanging unkillable and un-straceable
    - sched: fix high wake up latencies with FAIR_USER_SCHED
    - sched: let +nice tasks have smaller impact
    - b43: Reject new firmware early
    - selinux: fix labeling of /proc/net inodes
    - b43legacy: fix DMA slot resource leakage
    - b43legacy: drop packets we are not able to encrypt
    - b43legacy: fix suspend/resume
    - b43legacy: fix PIO crash
    - b43: Fix dma-slot resource leakage
    - b43: Drop packets we are not able to encrypt
    - b43: Fix suspend/resume
    - sky2: fix for WOL on some devices
    - sky2: restore multicast addresses after recovery
    - x86: restore correct module name for apm
    - ACPI: update ACPI blacklist
    - PCI: Fix fakephp deadlock
    - sys_remap_file_pages: fix ->vm_file accounting
    - lockdep: annotate epoll
    - forcedeth: mac address mcp77/79
    - USB: Fix usb_serial_driver structure for Kobil cardreader driver.
    - USB: handle idVendor of 0x0000
    - USB: fix usbtest halt check on big endian systems
    - USB: storage: Add unusual_dev for HP r707
    - USB: Variant of the Dell Wireless 5520 driver
    - USB: use GFP_NOIO in reset path
    - USB: ftdi driver - add support for optical probe device
    - USB: pl2303: add support for RATOC REX-USB60F
    - USB: remove duplicate entry in Option driver and Pl2303 driver for Huawei modem
    - USB: sierra: add support for Onda H600/Zte MF330 datacard to USB Driver for Sierra Wireless
    - USB: ftdi-sio: Patch to add vendor/device id for ATK_16IC CCD
    - USB: ftdi_sio - enabling multiple ELV devices, adding EM1010PC
    - USB: sierra driver - add devices
    - USB: Adding YC Cable USB Serial device to pl2303
    - USB: Sierra - Add support for Aircard 881U
    - USB: add support for 4348:5523 WinChipHead USB->RS 232 adapter
    - USB: CP2101 New Device IDs
    - usb gadget: fix fsl_usb2_udc potential OOPS
    - USB: keyspan: Fix oops
    - vm audit: add VM_DONTEXPAND to mmap for drivers that need it (CVE-2008-0007)
    - slab: fix bootstrap on memoryless node
    - DVB: cx23885: add missing subsystem ID for Hauppauge HVR1800 Retail

  [ Martin Michlmayr ]
  * [arm/ixp4xx] Enble ATA_OVER_ETH, requested by Nicola Fankhauser.
  * [arm/iop32x] Enble ATA_OVER_ETH.

  [ Bastian Blank ]
  * Add stable release 2.6.24.2:
    - splice: fix user pointer access in get_iovec_page_array()
    (CVE-2008-0600, closes: #464945)

 -- Bastian Blank <waldi@debian.org>  Mon, 11 Feb 2008 12:29:23 +0100

linux-2.6 (2.6.24-3) unstable; urgency=low

  [ maximilian attems ]
  * [scsi]: hptiop: add more adapter models and fixes.
  * [amd64, i386]: Reenable ACPI_PROCFS_POWER. (closes: #463253)

  [ Gordon Farquharson ]
  * [arm/ixp4xx] Update Ethernet driver so that it can be loaded by udev
    automatically.

  [ Martin Michlmayr ]
  * [mips/r5k-ip32] Enable R8169, requested by Giuseppe Sacco. (Closes:
    #463705)

 -- Bastian Blank <waldi@debian.org>  Wed, 06 Feb 2008 13:05:18 +0100

linux-2.6 (2.6.24-2) unstable; urgency=low

  [ Bastian Blank ]
  * Fix broken merge of flavour specific settings.
    - [i386]: Recommends are fixed.
    - [s390/s390-tape]: Built as small image again.

  [ maximilian attems ]
  * Disable old dup prism54 driver.
  * Stable queue: slab: fix bootstrap on memoryless node.

  [ Aurelien Jarno ]
  * [arm]: Remove options that are present in topconfig from config.versatile.
  * [arm]: Turn off B44 since it fails to compile on armel.

 -- Bastian Blank <waldi@debian.org>  Thu, 31 Jan 2008 17:37:00 +0100

linux-2.6 (2.6.24-1) unstable; urgency=low

  * New upstream release
    (closes: #461639)

  [ Martin Michlmayr ]
  * Don't build the AdvanSys driver on ARM since it fails to compile.
  * Disable ATH5K on ARM since it fails to compile.
  * [arm/iop32x] Activate DMADEVICES.
  * [mips/mipsel] Turn off CONFIG_NIU since it fails to compile.

  [ maximilian attems ]
  * [amd64, i386]: Enable ACPI_SYSFS_POWER and disable ACPI_PROCFS_POWER.
  * [fw] Sync with latest git-ieee1394 for sbp2 fixes.

  [ Bastian Blank ]
  * Kill reboot warning from old templates.
  * Fix strange default value for link_in_boot. (closes: #425056)
  * [powerpc/powerpc]: Enable Efika support.
  * [powerpc]: Lower mkvmlinuz to the state of a bootloader.
  * [powerpc]: Remove ppc and m68k include dirs from headers.
  * Remove versions from relations fullfilled in stable.

  [ Aurelien Jarno ]
  * [arm]: Update versatile config.

  [ Gordon Farquharson ]
  * [arm/ixp4xx] Change the ixp4xx network driver from the driver
    written by Christian Hohnstaedt to the driver written by Krzysztof
    Hasala which has partially been accepted upstream.

 -- Bastian Blank <waldi@debian.org>  Sat, 26 Jan 2008 11:35:11 +0100

linux-2.6 (2.6.24~rc8-1~experimental.1) experimental; urgency=low

  * New upstream release
    (closes: #454776, #458142, #457992, #458899, #426124, #459732, #455566).

  [ maximilian attems ]
  * New upstream release, rebase dfsg stuff plus drivers-atm.patch,
    scripts-kconfig-reportoldconfig.patch.
  * [amd64, powerpc] Set HIGH_RES_TIMERS and NO_HZ (closes: #458312).
  * topconfig set NETFILTER_XT_MATCH_TIME, NET_ACT_NAT, KSDAZZLE_DONGLE,
    KS959_DONGLE, NET_9P_FD, IP1000, VETH, IXGBE, NIU, TEHUTI, LIBERTAS_CS,
    LIBERTAS_SDIO, RT2X00, SENSORS_ADT7470, SENSORS_I5K_AMB, SENSORS_F71882FG,
    SENSORS_FSCHMD, SENSORS_IBMPEX, CRYPTO_XTS, CRYPTO_SEED, CRYPTO_AUTHENC,
    DVB_S5H1409, DVB_TUNER_MT2131, INET_LRO, MMC_RICOH_MMC, MMC_SPI,
    RTC_DRV_DS1374, VIDEO_CX23885, VIDEO_FB_IVTV, USB_SERIAL_CH341,
    SCSI_SRP_TGT_ATTRS, ADM8211, MTD_INTEL_VR_NOR, MTD_ALAUDA,
    MTD_ONENAND_2X_PROGRAM, MTD_ONENAND_SIM, DM_MULTIPATH_HP, FUJITSU_LAPTOP,
    QUOTA_NETLINK_INTERFACE, DM_UEVENT, SCSI_FC_TGT_ATTRS, SSB, BT_HCIUART_LL,
    BT_HCIBTSDIO, MTD_OOPS, CGROUPS, MDIO_BITBANG, HIDRAW, P54, SDIO_UART,
    NETCONSOLE_DYNAMIC, SECURITY_FILE_CAPABILITIES.
  * Disable smbfs in topconfig, not supported upstream, use cifs.
  * Disable bcm43xx, deprecated by upstream. Enable B43 (needs v4 firmware)
    and B43LEGACY (needs v3 firmware).
  * [i386]: Set SND_SC6000, EDAC_I3000, EDAC_I5000, SBC7240_WDT,
    NET_9P_VIRTIO, FB_GEODE_LX, VIRTIO_NET, VIRTIO_BLK.
  * Set USB_EHCI_TT_NEWSCHED fills USB 2.0 bandwith better. (closes: #454797)
  * postrm: Nuke initramfs sha1sum on linux-image removal. (closes: #420245)
  * Unifiy BSD_PROCESS_ACCT settings across configs. (closes: #455892)
  * Reenable DABUSB as firmware is BSD licensed.
  * [hppa]: Disable OCFS2, due build trouble.
  * topconfig: Enable delay accounting TASKSTATS. (closes: #433204)
  * Add git-ieee1394.patch for latest firewire fixes.
  * [i386] Enable PARAVIRT_GUEST. (closes: #457562)
  * [amd64, i386] Enable CPU_IDLE for software-controlled idle pm.
  * [amd64, i386] Enable IT8712F_WDT, FB_EFI.
  * Add and enable at76.patch wireless driver for Atmel USB cards.
  * Add and enable ath5k.patch wireless driver for Atheros 5xxx cards.
  * Unify VLAN_8021Q setting, needed also on r5k-cobalt.
  * Double max SERIAL_8250_NR_UARTS to 32. (closes: #440807)
  * topconfig: Enable AUDITSYSCALL for better SELinux support.

  [ Bastian Blank ]
  * [amd64, i386]: Set kernel architecture to x86.
  * [i386]: Remove linux-libc-dev arch override.

  [ Martin Michlmayr ]
  * [mipsel/r5k-cobalt] Enable the new LEDs driver for Cobalt RaQ.
  * [arm/iop32x] Re-enable USB_NET and PPP, thanks Daniel Hess (closes:
    #456416).
  * [arm/iop32x] Enable BSD_PROCESS_ACCT and POSIX_MQUEUE (closes: #455892).
  * [mips] Disable AdvanSys SCSI since it doesn't compile.
  * [arm/ixp4xx] Enable IP_ADVANCED_ROUTER, requested by Oliver Urbann.
  * [arm/iop32x] Enable IP_ADVANCED_ROUTER.

  [ dann frazier ]
  * [ia64]: Enable BLK_CPQ_DA

  [ Frederik Schüler ]
  * Add GFS2 locking symbols export patch.

  [ Aurelien Jarno ]
  * [mips/mipsel] Remove QEMU flavour, as the Malta platform is now correctly
    emulated in QEMU.

  [ Christian T. Steigies ]
  * [m68k]: Update patches from linux-m68k CVS
  * [m68k]: Enable building for bvme6000, mvme147, and mvme16x again

 -- Bastian Blank <waldi@debian.org>  Fri, 18 Jan 2008 12:23:26 +0100

linux-2.6 (2.6.23-2) unstable; urgency=low

  [ dann frazier ]
  * [ia64]: Enable BLK_CPQ_DA

  [ Gordon Farquharson ]
  * [arm/iop32x] Use the new i2c framework to load rtc-rs5c372 for the
    GLAN Tank.

  [ Frederik Schüler ]
  * Export gfs2 locking symbols required to build gfs1 module.

  [ maximilian attems ]
  * [ppc] Reenable PMAC_BACKLIGHT.
  * [sparc] Add davem get_cpu() SunFire boot patch. (closes: #440720)
  * Add stable release 2.6.23.10:
    - IPV4: Remove bogus ifdef mess in arp_process
    - KVM: x86 emulator: Use emulator_write_emulated and not emulator_write_std
    - KVM: SVM: Fix FPU leak while emulating clts
    - revert "dpt_i2o: convert to SCSI hotplug model"
    - KVM: x86 emulator: fix access registers for instructions with ModR/M
      byte and Mod = 3
    - KVM: x86 emulator: invd instruction
    - KVM: SVM: Intercept the 'invd' and 'wbinvd' instructions
    - KVM: Skip pio instruction when it is emulated, not executed
    - KVM: VMX: Force vm86 mode if setting flags during real mode
    - forcedeth: new mcp79 pci ids
    - forcedeth boot delay fix
    - PFKEY: Sending an SADB_GET responds with an SADB_GET
    - rd: fix data corruption on memory pressure.
    - create /sys/.../power when CONFIG_PM is set
    - USB: fix up EHCI startup synchronization
    - RXRPC: Add missing select on CRYPTO
    - KVM: VMX: Reset mmu context when entering real mode
    - NET: random : secure_tcp_sequence_number should not assume
      CONFIG_KTIME_SCALAR
    - NET: Corrects a bug in ip_rt_acct_read()
    - NETFILTER: Fix NULL pointer dereference in nf_nat_move_storage()
    - netfilter: Fix kernel panic with REDIRECT target.
    - IPV6: Restore IPv6 when MTU is big enough
    - UNIX: EOF on non-blocking SOCK_SEQPACKET
    - x86 setup: add a near jump to serialize %cr0 on 386/486
    - Fix synchronize_irq races with IRQ handler
    - CRYPTO api: Fix potential race in crypto_remove_spawn
    - TCP: Fix TCP header misalignment
    - tmpfs: restore missing clear_highpage (CVE-2007-6417)
    - TCP: MTUprobe: fix potential sk_send_head corruption
    - NETFILTER: fix forgotten module release in xt_CONNMARK and xt_CONNSECMARK
    - fb_ddc: fix DDC lines quirk
    - VLAN: Fix nested VLAN transmit bug
    - I4L: fix isdn_ioctl memory overrun vulnerability (CVE-2007-6151)
    - isdn: avoid copying overly-long strings
    - nf_nat: fix memset error
    - esp_scsi: fix reset cleanup spinlock recursion
    - libertas: properly account for queue commands
    - KVM: Fix hang on uniprocessor
    - USB: make the microtek driver and HAL cooperate
    - TEXTSEARCH: Do not allow zero length patterns in the textsearch
      infrastructure
    - XFRM: Fix leak of expired xfrm_states
    - NETFILTER: xt_TCPMSS: remove network triggerable WARN_ON
    - BRIDGE: Lost call to br_fdb_fini() in br_init() error path
    - DECNET: dn_nl_deladdr() almost always returns no error
    - BRIDGE: Properly dereference the br_should_route_hook
    - PKT_SCHED: Check subqueue status before calling hard_start_xmit
    - Freezer: Fix APM emulation breakage
    - XFS: Make xfsbufd threads freezable
    - TCP: Problem bug with sysctl_tcp_congestion_control function
    - wait_task_stopped(): pass correct exit_code to wait_noreap_copyout()
    - KVM: x86 emulator: implement 'movnti mem, reg'
    - TCP: illinois: Incorrect beta usage
    - futex: fix for futex_wait signal stack corruption
    - libata: kill spurious NCQ completion detection
    - hrtimers: avoid overflow for large relative timeouts (CVE-2007-5966)
    - Input: ALPS - add support for model found in Dell Vostro 1400
      (closes: #448818)
    - PNP: increase the maximum number of resources
    - sched: some proc entries are missed in sched_domain sys_ctl debug code
    - ATM: [he] initialize lock and tasklet earlier
  * Add stable release 2.6.23.11:
    - BRIDGE: Section fix.
    - Revert "Freezer: Fix APM emulation breakage"
  * Backport fix for CVE-2007-5938
    - iwlwifi: fix possible NULL dereference in iwl_set_rate()
  * Add stable release 2.6.23.12:
    - Revert "PNP: increase the maximum number of resources"
  * VM/Security: add security hook to do_brk (CVE-2007-6434)
  * security: protect from stack expantion into low vm addresses
  * [hppa]: Disable OCFS2, due build trouble.

  [ Aurelien Jarno ]
  * [arm/versatile] Disable ACENIC and MYRI10GE as they are useless on this
    platform.
  * Add em28xx-dv100.patch to add support for Pinnacle Dazzle DVC 100.

  [ Bastian Blank ]
  * Fix abi change in 2.6.23.10.

 -- maximilian attems <maks@debian.org>  Fri, 21 Dec 2007 11:47:55 +0100

linux-2.6 (2.6.23-1) unstable; urgency=low

  * New upstream release (closes: #447682).
    - r8169: fix confusion between hardware and IP header alignment
      (closes: #452069).

  [ maximilian attems ]
  * [ppc] Enable for powerpc config the ams (Apple Motion Sensor).
    (closes: #426210)
  * Add to linux-doc the missing toplevel text files.
    (closes: #360876, #438697)
  * Set CONFIG_BLK_DEV_IO_TRACE for blktrace(8) support. (closes: #418442)
  * ipw2200: Enable IPW2200_RADIOTAP and IPW2200_PROMISCUOUS for optional
    rtap interface. (closes: #432555)
  * Enable in topconfig NF_CT_PROTO_UDPLITE, NETFILTER_XT_TARGET_TRACE,
    NETFILTER_XT_MATCH_CONNLIMIT, NETFILTER_XT_MATCH_U32, SENSORS_ABITUGURU3,
    SENSORS_LM93, SENSORS_DME1737, SENSORS_THMC50, DVB_USB_AF9005,
    DVB_USB_AF9005_REMOTE, CRC7, I2C_TAOS_EVM, DS1682, SENSORS_TSL2550,
    SPI_LM70_LLP, SPI_TLE62X0, W1_SLAVE_DS2760, TUNER_TEA5761, NET_9P,
    DM_MULTIPATH_RDAC, NET_SCH_RR, EEPROM_93CX6, PPPOL2TP, CRYPTO_HW, UIO,
    UIO_CIF, SND_CS5530, RTL8187, PC300TOO, TCG_TIS, SCSI_SAS_ATA,
    PATA_MARVELL.
  * [i386] Enable lguest.
  * [amd64, i386] Enable VIDEO_OUTPUT_CONTROL, NETDEVICES_MULTIQUEUE.
  * linux-image bugscript add cmdline.
  * [amd64, i386, ia64]: Enable DMIID, ACPI_PROC_EVENT.
  * Enable TCG_TPM various userspace accesses it. (closes: #439020)
  * Add and enable IWLWIFI.
  * Add git-ieee1394.patch for latest firewire fixes.
  * [ipv6] Enable IPV6_MULTIPLE_TABLES, IPV6_SUBTREES. (closes: #441226)
  * Add and enable E1000E.
  * Add stable release 2.6.23.1:
    - libata: sata_mv: more S/G fixes

  [ Martin Michlmayr ]
  * [mips] Add a bcm1480 PCI build fix.
  * Update Riku Voipio's Fintek F75375/SP driver to the latest version.
  * [arm/iop32x] Set the fan on Thecus N2100 to full speed (Riku Voipio).
  * [arm/iop32x] Remove the IPv6 and filesystem info from the config file
    so we will get the values from the main config file.  This should
    enable NFSv4 and ip6tables support requested by Wouter Verhelst.
  * [arm/iop32x] Remove even more options to receive the default options.
  * [arm/ixp4xx] Remove a lot of options to receive the default options.
  * [mips/r4k-ip22] Remove a lot of options to receive the default options.
    This will enable ISCSI requested by Martin Zobel-Helas.
  * [mips/r5k-ip32] Remove a lot of options to receive the default options.
    This will enable PCI Ethernet devices requested by Giuseppe Sacco.
  * [mipsel/r5k-cobalt] Remove a lot of options to receive the default
    options.
  * [mipsel/r5k-cobalt] Enable the modern Cobalt LEDs driver.
  * [arm/iop32x] Enable Intel IOP ADMA support.
  * [arm] Mark BCM43XX as broken on ARM.
  * [mips/r4k-ip22] Disable EARLY PRINTK because it breaks serial console.
  * [mips] Add some IP22 fixes from Thomas Bogendoerfer:
    - Fix broken EISA interrupt setup by switching to generic i8259
    - Fix broken eeprom access by using __raw_readl/__raw_writel

  [ Bastian Blank ]
  * Add unpriviledged only Xen support.
  * [i386] Drop k7 images.
  * Drop maybe IETF document. (closes: #423040)
  * Drop drivers because of binary only firmwares:
    - DABUSB driver
    - COPS LocalTalk PC support
    - Digi Intl. RightSwitch SE-X support
    - 3Com 3C359 Token Link Velocity XL adapter support
    - SMC ISA/MCA adapter support
    - EMI 6|2m USB Audio interface support
    - EMI 2|6 USB Audio interface support
    - Computone IntelliPort Plus serial support
  * Remove binary only firmwares for:
    - Alteon AceNIC/3Com 3C985/NetGear GA620 Gigabit support
    - Broadcom Tigon3 support
    - USB Keyspan USA-xxx Serial Driver
    - Korg 1212 IO
    - ESS Allegro/Maestro3
    - Yamaha YMF724/740/744/754
    - Technotrend/Hauppauge Nova-USB devices
    - YAM driver for AX.25
    - MyriCOM Gigabit Ethernet support
    - PTI Qlogic, ISP Driver
    - Cirrus Logic (Sound Fusion) CS4280/CS461x/CS462x/CS463x
    - Madge Ambassador (Collage PCI 155 Server)
    - PCA-200E support
    - SBA-200E support
    - Broadcom NetXtremeII support
  * Disable now broken drivers:
    - Alteon AceNIC/3Com 3C985/NetGear GA620 Gigabit support
    - USB Keyspan USA-xxx Serial Driver
    - Technotrend/Hauppauge Nova-USB devices
    - YAM driver for AX.25
    - MyriCOM Gigabit Ethernet support
    - PTI Qlogic, ISP Driver
    - Cirrus Logic (Sound Fusion) CS4280/CS461x/CS462x/CS463x
    - Madge Ambassador (Collage PCI 155 Server)
    - PCA-200E support
    - SBA-200E support
    - Broadcom NetXtremeII support
  * Add -common to common header package names.
  * Drop provides from common header packages.
  * Update plain image type.
  * Put only a config dump into linux-support.

  [ Aurelien Jarno ]
  * [mips, mipsel] Add a 64-bit image (5kc-malta) for the MIPS Malta board.
    (closes: #435677)
    [sparc] Enable r8169 module on sparc64 and sparc64-smp flavours (closes:
    #431977)

  [ Frederik Schüler ]
  * Move all PATA options into the global config file, exept PATA_ARTOP
    (arm/ixp4xx) and PATA_MPC52xx (powerpc).
  * Move new global options into the global config file
  * Clean up new amd64 options

  [ dann frazier ]
  * [ia64] Re-enable various unintentionally disabled config options
  * Enable hugetlbfs on i386, amd64, sparc64 and powerpc64. Closes: #450939

  [ Bastian Blank ]
  * Add stable release 2.6.23.2:
    - BLOCK: Fix bad sharing of tag busy list on queues with shared tag maps
    - fix tmpfs BUG and AOP_WRITEPAGE_ACTIVATE
    - Fix compat futex hangs. (closes: #433187)
    - sched: keep utime/stime monotonic
    - fix the softlockup watchdog to actually work
    - splice: fix double kunmap() in vmsplice copy path
    - writeback: don't propagate AOP_WRITEPAGE_ACTIVATE
    - SLUB: Fix memory leak by not reusing cpu_slab
    - HOWTO: update ja_JP/HOWTO with latest changes
    - fix param_sysfs_builtin name length check
    - param_sysfs_builtin memchr argument fix
    - Remove broken ptrace() special-case code from file mapping
    - locks: fix possible infinite loop in posix deadlock detection
    - lockdep: fix mismatched lockdep_depth/curr_chain_hash
  * Add stable release 2.6.23.3:
    - revert "x86_64: allocate sparsemem memmap above 4G"
    - x86: fix TSC clock source calibration error
    - x86 setup: sizeof() is unsigned, unbreak comparisons
    - x86 setup: handle boot loaders which set up the stack incorrectly
    - x86: fix global_flush_tlb() bug
    - xfs: eagerly remove vmap mappings to avoid upsetting Xen
    - xen: fix incorrect vcpu_register_vcpu_info hypercall argument
    - xen: deal with stale cr3 values when unpinning pagetables
    - xen: add batch completion callbacks
    - UML - kill subprocesses on exit
    - UML - stop using libc asm/user.h
    - UML - Fix kernel vs libc symbols clash
    - UML - Stop using libc asm/page.h
    - POWERPC: Make sure to of_node_get() the result of pci_device_to_OF_node()
    - POWERPC: Fix handling of stfiwx math emulation
    - MIPS: R1: Fix hazard barriers to make kernels work on R2 also.
    - MIPS: MT: Fix bug in multithreaded kernels.
    - Fix sparc64 MAP_FIXED handling of framebuffer mmaps
    - Fix sparc64 niagara optimized RAID xor asm
  * Add stable release 2.6.23.4:
    - mac80211: make ieee802_11_parse_elems return void
    - mac80211: only honor IW_SCAN_THIS_ESSID in STA, IBSS, and AP modes
    - mac80211: honor IW_SCAN_THIS_ESSID in siwscan ioctl
    - mac80211: store SSID in sta_bss_list
    - mac80211: store channel info in sta_bss_list
    - mac80211: reorder association debug output
    - ieee80211: fix TKIP QoS bug
    - NETFILTER: nf_conntrack_tcp: fix connection reopening
    - Fix netlink timeouts.
    - Fix crypto_alloc_comp() error checking.
    - Fix SET_VLAN_INGRESS_PRIORITY_CMD error return.
    - Fix VLAN address syncing.
    - Fix endianness bug in U32 classifier.
    - Fix TEQL oops.
    - Fix error returns in sys_socketpair()
    - softmac: fix wext MLME request reason code endianness
    - Fix kernel_accept() return handling.
    - TCP: Fix size calculation in sk_stream_alloc_pskb
    - Fix SKB_WITH_OVERHEAD calculations.
    - Fix 9P protocol build
    - Fix advertised packet scheduler timer resolution
    - Add get_unaligned to ieee80211_get_radiotap_len
    - mac80211: Improve sanity checks on injected packets
    - mac80211: filter locally-originated multicast frames
  * Add stable release 2.6.23.5:
    - zd1211rw, fix oops when ejecting install media
    - rtl8187: Fix more frag bit checking, rts duration calc
    - ipw2100: send WEXT scan events
    - zd1201: avoid null ptr access of skb->dev
    - sky2: fix power settings on Yukon XL
    - sky2: ethtool register reserved area blackout
    - sky2: status ring race fix
    - skge: XM PHY handling fixes
    - Fix L2TP oopses.
    - TG3: Fix performance regression on 5705.
    - forcedeth: add MCP77 device IDs
    - forcedeth msi bugfix
    - ehea: 64K page kernel support fix
    - libertas: fix endianness breakage
    - libertas: more endianness breakage
  * Add stable release 2.6.23.6:
    - ACPI: suspend: Wrong order of GPE restore.
    - ACPI: sleep: Fix GPE suspend cleanup
    - libata: backport ATA_FLAG_NO_SRST and ATA_FLAG_ASSUME_ATA, part 2
    - libata: backport ATA_FLAG_NO_SRST and ATA_FLAG_ASSUME_ATA
    - libata: add HTS542525K9SA00 to NCQ blacklist
    - radeon: set the address to access the GART table on the CPU side correctly
    - Char: moxa, fix and optimise empty timer
    - Char: rocket, fix dynamic_dev tty
    - hptiop: avoid buffer overflow when returning sense data
    - ide: Fix cs5535 driver accessing beyond array boundary
    - ide: Fix siimage driver accessing beyond array boundary
    - ide: Add ide_get_paired_drive() helper
    - ide: fix serverworks.c UDMA regression
    - i4l: fix random freezes with AVM B1 drivers
    - i4l: Fix random hard freeze with AVM c4 card
    - ALSA: hda-codec - Add array terminator for dmic in STAC codec
    - USB: usbserial - fix potential deadlock between write() and IRQ
    - USB: add URB_FREE_BUFFER to permissible flags
    - USB: mutual exclusion for EHCI init and port resets
    - usb-gadget-ether: prevent oops caused by error interrupt race
    - USB: remove USB_QUIRK_NO_AUTOSUSPEND
    - MSI: Use correct data offset for 32-bit MSI in read_msi_msg()
    - md: raid5: fix clearing of biofill operations
    - md: fix an unsigned compare to allow creation of bitmaps with v1.0 metadata
    - dm: fix thaw_bdev
    - dm delay: fix status
    - libata: sync NCQ blacklist with upstream
    - ALSA: hdsp - Fix zero division
    - ALSA: emu10k1 - Fix memory corruption
    - ALSA: Fix build error without CONFIG_HAS_DMA
    - ALSA: fix selector unit bug affecting some USB speakerphones
    - ALSA: hda-codec - Avoid zero NID in line_out_pins[] of STAC codecs
    - IB/mthca: Use mmiowb() to avoid firmware commands getting jumbled up
    - IB/uverbs: Fix checking of userspace object ownership
    - hwmon/lm87: Disable VID when it should be
    - hwmon/lm87: Fix a division by zero
    - hwmon/w83627hf: Don't assume bank 0
    - hwmon/w83627hf: Fix setting fan min right after driver load
    - i915: fix vbl swap allocation size.
    - POWERPC: Fix platinumfb framebuffer
  * Add stable release 2.6.23.7:
    - NFS: Fix a writeback race...
    - ocfs2: fix write() performance regression
    - minixfs: limit minixfs printks on corrupted dir i_size (CVE-2006-6058)
  * Add stable release 2.6.23.8:
    - wait_task_stopped: Check p->exit_state instead of TASK_TRACED (CVE-2007-5500)
    - TCP: Make sure write_queue_from does not begin with NULL ptr (CVE-2007-5501)
  * Add stable release 2.6.23.9:
    - ipw2200: batch non-user-requested scan result notifications
    - USB: Nikon D40X unusual_devs entry
    - USB: unusual_devs modification for Nikon D200
    - softlockup: use cpu_clock() instead of sched_clock()
    - softlockup watchdog fixes and cleanups
    - x86: fix freeze in x86_64 RTC update code in time_64.c
    - ntp: fix typo that makes sync_cmos_clock erratic
    - x86: return correct error code from child_rip in x86_64 entry.S
    - x86: NX bit handling in change_page_attr()
    - x86: mark read_crX() asm code as volatile
    - x86: fix off-by-one in find_next_zero_string
    - i386: avoid temporarily inconsistent pte-s
    - libcrc32c: keep intermediate crc state in cpu order
    - geode: Fix not inplace encryption
    - Fix divide-by-zero in the 2.6.23 scheduler code
    - ACPI: VIDEO: Adjust current level to closest available one.
    - libata: sata_sis: use correct S/G table size
    - sata_sis: fix SCR read breakage
    - reiserfs: don't drop PG_dirty when releasing sub-page-sized dirty file
    - x86: disable preemption in delay_tsc()
    - dmaengine: fix broken device refcounting
    - nfsd4: recheck for secure ports in fh_verify
    - knfsd: fix spurious EINVAL errors on first access of new filesystem
    - raid5: fix unending write sequence
    - oProfile: oops when profile_pc() returns ~0LU
    - drivers/video/ps3fb: fix memset size error
    - i2c/eeprom: Hide Sony Vaio serial numbers
    - i2c/eeprom: Recognize VGN as a valid Sony Vaio name prefix
    - i2c-pasemi: Fix NACK detection

 -- maximilian attems <maks@debian.org>  Fri, 30 Nov 2007 11:40:09 +0100

linux-2.6 (2.6.22-6) unstable; urgency=low

  [ Martin Michlmayr ]
  * [mips] Add IP22 (SGI Indy) patches from Thomas Bogendoerfer:
    - Disable EARLY PRINTK because it breaks serial.
    - fix wrong argument order.
    - wrong check for second HPC.  Closes: #448488

  [ maximilian attems ]
  * Add stable release 2.6.22.11 - minus ipv6 abi breaker:
    - libertas: fix endianness breakage
    - libertas: more endianness breakage
    - Fix ROSE module unload oops.
    - Add get_unaligned to ieee80211_get_radiotap_len
    - Fix ipv6 redirect processing, leads to TAHI failures.
    - i915: fix vbl swap allocation size.
    - Fix ESP host instance numbering.
    - Fix TCP MD5 on big-endian.
    - Fix zero length socket write() semantics.
    - Fix sys_ipc() SEMCTL on sparc64.
    - Fix TCP initial sequence number selection.
    - lockdep: fix mismatched lockdep_depth/curr_chain_hash
    - V4L: ivtv: fix udma yuv bug
    - Fix TCP's ->fastpath_cnt_hit handling.
    - hwmon/lm87: Fix a division by zero
    - hwmon/lm87: Disable VID when it should be
    - hwmon/w83627hf: Fix setting fan min right after driver load
    - hwmon/w83627hf: Don't assume bank 0
    - netdrvr: natsemi: Fix device removal bug
    - Fix ieee80211 handling of bogus hdrlength field
    - mac80211: filter locally-originated multicast frames
    - POWERPC: Fix handling of stfiwx math emulation
    - dm9601: Fix receive MTU
    - firewire: fix unloading of fw-ohci while devices are attached
    - Fix cls_u32 error return handling.
    - ACPI: disable lower idle C-states across suspend/resume
  * Add stable release 2.6.22.12-rc1:
    - genirq: cleanup mismerge artifact
    - genirq: suppress resend of level interrupts
    - genirq: mark io_apic level interrupts to avoid resend
    - IB/uverbs: Fix checking of userspace object ownership
    - minixfs: limit minixfs printks on corrupted dir i_size (CVE-2006-6058)
    - param_sysfs_builtin memchr argument fix
    - x86: fix global_flush_tlb() bug
    - dm snapshot: fix invalidation deadlock
    - Revert "x86_64: allocate sparsemem memmap above 4G"

  [ Bastian Blank ]
  * Update vserver patch to 2.2.0.5.
    - Ignore symbols from never to be merged patch.

 -- maximilian attems <maks@debian.org>  Sun,  4 Nov 2007 17:35:51 +0100

linux-2.6 (2.6.22-5) unstable; urgency=low

  [ maximilian attems ]
  * Add stable release 2.6.22.6:
    - USB: allow retry on descriptor fetch errors
    - PCI: lets kill the 'PCI hidden behind bridge' message
    - Netfilter: Missing Kbuild entry for netfilter
    - Fix soft-fp underflow handling.
    - SPARC64: Fix sparc64 task stack traces.
    - TCP: Do not autobind ports for TCP sockets
    - DCCP: Fix DCCP GFP_KERNEL allocation in atomic context
    - NET: Share correct feature code between bridging and bonding
    - SNAP: Fix SNAP protocol header accesses.
    - NET: Fix missing rcu unlock in __sock_create()
    - IPv6: Invalid semicolon after if statement
    - TCP: Fix TCP rate-halving on bidirectional flows.
    - TCP: Fix TCP handling of SACK in bidirectional flows.
    - uml: fix previous request size limit fix
    - usb: add PRODUCT, TYPE to usb-interface events
    - PPP: Fix PPP buffer sizing.
    - ocfs2: Fix bad source start calculation during kernel writes
    - signalfd: fix interaction with posix-timers
    - signalfd: make it group-wide, fix posix-timers scheduling
    - USB: fix DoS in pwc USB video driver
    - sky2: don't clear phy power bits
    - PCI: disable MSI on RS690
    - PCI: disable MSI on RD580
    - PCI: disable MSI on RX790
    - IPV6: Fix kernel panic while send SCTP data with IP fragments
    - i386: fix lazy mode vmalloc synchronization for paravirt
  * Set abi to 3.
  * Add stable release 2.6.22.7: (CVE-2007-4573)
    - x86_64: Zero extend all registers after ptrace in 32bit entry path.
  * Add stable release 2.6.22.8: (CVE-2007-4571)
    - Convert snd-page-alloc proc file to use seq_file
  * Add stable release 2.6.22.9:
    - 3w-9xxx: Fix dma mask setting
    - Fix pktgen src_mac handling.
    - nfs: fix oops re sysctls and V4 support
    - DVB: get_dvb_firmware: update script for new location of tda10046 firmware
    - afs: mntput called before dput
    - disable sys_timerfd()
    - Fix "Fix DAC960 driver on machines which don't support 64-bit DMA"
    - futex_compat: fix list traversal bugs
    - MTD: Initialise s_flags in get_sb_mtd_aux()
    - Fix sparc64 v100 platform booting.
    - Fix IPV6 DAD handling
    - ext34: ensure do_split leaves enough free space in both blocks
    - dir_index: error out instead of BUG on corrupt dx dirs
    - Fix oops in vlan and bridging code
    - V4L: ivtv: fix VIDIOC_S_FBUF: new OSD values were never set
    - crypto: blkcipher_get_spot() handling of buffer at end of page
    - Fix datagram recvmsg NULL iov handling regression.
    - Handle snd_una in tcp_cwnd_down()
    - Fix TCP DSACK cwnd handling
    - JFFS2: fix write deadlock regression
    - hwmon: End of I/O region off-by-one
    - Fix debug regression in video/pwc
    - splice: fix direct splice error handling
    - Fix race with shared tag queue maps
    - Fix ipv6 source address handling.
    - POWERPC: Flush registers to proper task context
    - bcm43xx: Fix cancellation of work queue crashes
    - Fix DAC960 driver on machines which don't support 64-bit DMA
    - DVB: get_dvb_firmware: update script for new location of sp8870 firmware
    - USB: fix linked list insertion bugfix for usb core
    - Correctly close old nfsd/lockd sockets.
    - Fix IPSEC AH4 options handling
    - setpgid(child) fails if the child was forked by sub-thread
    - sigqueue_free: fix the race with collect_signal()
    - Fix decnet device address listing.
    - Fix inet_diag OOPS.
    - Leases can be hidden by flocks
    - kconfig: oldconfig shall not set symbols if it does not need to
    - MTD: Makefile fix for mtdsuper
    - firewire: fw-ohci: ignore failure of pci_set_power_state
      (fix suspend regression)
    - ieee1394: ohci1394: fix initialization if built non-modular
    - Fix device address listing for ipv4.
    - Fix tc_ematch kbuild
    - V4L: cx88: Avoid a NULL pointer dereference during mpeg_open()
    - DVB: b2c2-flexcop: fix Airstar HD5000 tuning regression
    - fix realtek phy id in forcedeth
    - rpc: fix garbage in printk in svc_tcp_accept()
    - Fix IPV6 append OOPS.
    - Fix ipv6 double-sock-release with MSG_CONFIRM
    - ACPI: Validate XSDT, use RSDT if XSDT fails
  * Update vserver patch to 2.2.0.4.
  * Add stable release 2.6.22.10:
    - i386: Use global flag to disable broken local apic timer on AMD CPUs.
    - Fix timer_stats printout of events/sec
    - libata: update drive blacklists
    - i2c-algo-bit: Read block data bugfix
    - scsi_transport_spi: fix domain validation failure from incorrect width
      setting
    - Fix SMP poweroff hangs
    - Fix ppp_mppe kernel stack usage.
    - sky2: reduce impact of watchdog timer
    - sky2: fix VLAN receive processing
    - sky2: fix transmit state on resume
    - SELinux: clear parent death signal on SID transitions
    - NLM: Fix a circular lock dependency in lockd
    - NLM: Fix a memory leak in nlmsvc_testlock

  [ Martin Michlmayr ]
  * [mips] Add a fix so qemu NE2000 will work again.
  * [mipsel/r5k-cobalt] Enable MTD.
  * [mips] Backport "Fix CONFIG_BUILD_ELF64 kernels with symbols in
    CKSEG0" to fix crash on boot on IP32 (SGI O2).  Closes: #444104.

  [ Steve Langasek ]
  * Set CONFIG_MATHEMU=y on alpha, which is required for proper fp math on
    at least ev4-ev56 systems.  Closes: #411813.
  * linux-image packages need to depend on a newer version of coreutils,
    because of the use of readlink -q -m inherited from kernel-package.
    Closes: #413311.

  [ Bastian Blank ]
  * Fix tainted check in bug scripts.

  [ dann frazier ]
  * [ia64] Re-enable various unintentionally disabled config options

 -- Maximilian Attems <maks@debian.org>  Thu, 11 Oct 2007 13:31:38 +0000

linux-2.6 (2.6.22-4) unstable; urgency=low

  [ dann frazier ]
  * [hppa] Use generic compat_sys_getdents (closes: #431773)

  [ Martin Michlmayr ]
  * [powerpc] Fix PS/2 keyboard detection on Pegasos (closes: #435378).

  [ Emanuele Rocca ]
  * [sparc] Add patch to fix PCI config space accesses on sun4u.
  * [sparc] Disable CONFIG_SCSI_SCAN_ASYNC.

  [ maximilian attems ]
  * Add stable release 2.6.22.2:
    - usb-serial: Fix edgeport regression on non-EPiC devices
    - Missing header include in ipt_iprange.h
    - drivers/video/macmodes.c:mac_find_mode() mustn't be __devinit
    - Fix ipv6 tunnel endianness bug.
    - aacraid: fix security hole
    - USB: cdc-acm: fix sysfs attribute registration bug
    - USB: fix warning caused by autosuspend counter going negative
    - Fix sparc32 memset()
    - Fix leak on /proc/lockdep_stats
    - Fix leaks on /proc/{*/sched, sched_debug, timer_list, timer_stats}
    - futex: pass nr_wake2 to futex_wake_op
    - md: handle writes to broken raid10 arrays gracefully
    - forcedeth bug fix: cicada phy
    - forcedeth bug fix: vitesse phy
    - forcedeth bug fix: realtek phy
    - ACPI: dock: fix opps after dock driver fails to initialize
    - pcmcia: give socket time to power down
    - drm/i915: Fix i965 secured batchbuffer usage (CVE-2007-3851)
    - Fix console write locking in sparc drivers.
    - Sparc64 bootup assembler bug
    - IPV6: /proc/net/anycast6 unbalanced inet6_dev refcnt
    - make timerfd return a u64 and fix the __put_user
    - Fix error queue socket lookup in ipv6
    - Input: lifebook - fix an oops on Panasonic CF-18
    - readahead: MIN_RA_PAGES/MAX_RA_PAGES macros
    - V4L: Add check for valid control ID to v4l2_ctrl_next
    - V4L: ivtv: fix broken VBI output support
    - V4L: ivtv: fix DMA timeout when capturing VBI + another stream
    - V4L: ivtv: Add locking to ensure stream setup is atomic
    - V4L: wm8775/wm8739: Fix memory leak when unloading module
    - do not limit locked memory when RLIMIT_MEMLOCK is RLIM_INFINITY
    - Include serial_reg.h with userspace headers (closes: #433755)
    - TCP FRTO retransmit bug fix
    - Fix rfkill IRQ flags.
    - nfsd: fix possible read-ahead cache and export table corruption
    - nfsd: fix possible oops on re-insertion of rpcsec_gss modules
    - jbd commit: fix transaction dropping
    - jbd2 commit: fix transaction dropping
    - softmac: Fix ESSID problem
    - uml: limit request size on COWed devices
    - UML: exports for hostfs
    - splice: fix double page unlock
    - cfq-iosched: fix async queue behaviour
    - cr_backlight_probe() allocates too little storage for struct cr_panel
    - sx: switch subven and subid values
    - hugetlb: fix race in alloc_fresh_huge_page()
    - KVM: SVM: Reliably detect if SVM was disabled by BIOS
    - dm io: fix another panic on large request
    - md: raid10: fix use-after-free of bio
    - fs: 9p/conv.c error path fix
    - Fix sparc32 udelay() rounding errors.
    - sony-laptop: fix bug in event handling
    - eCryptfs: ecryptfs_setattr() bugfix
    - Hangup TTY before releasing rfcomm_dev
    - dm io: fix panic on large request
    - dm raid1: fix status
    - dm snapshot: permit invalid activation
    - "ext4_ext_put_in_cache" uses __u32 to receive physical block number
    - destroy_workqueue() can livelock
    - USB: fix for ftdi_sio quirk handling
    - Fix TC deadlock.
    - Fix IPCOMP crashes.
    - gen estimator timer unload race
    - Netfilter: Fix logging regression
    - Fix user struct leakage with locked IPC shem segment
    - Fix reported task file values in sense data
    - gen estimator deadlock fix
    - Netpoll leak
    - dm: disable barriers
    - firewire: fw-sbp2: set correct maximum payload (fixes CardBus adapters)
    - fw-ohci: fix "scheduling while atomic"
    - firewire: fix memory leak of fw_request instances
    - ieee1394: revert "sbp2: enforce 32bit DMA mapping"
    - libata: add FUJITSU MHV2080BH to NCQ blacklist
    - i386: HPET, check if the counter works
    - CPU online file permission
    - acpi-cpufreq: Proper ReadModifyWrite of PERF_CTL MSR
    - Keep rfcomm_dev on the list until it is freed
    - SCTP scope_id handling fix
    - Fix ipv6 link down handling.
    - Fix TCP IPV6 MD5 bug.
    - sysfs: release mutex when kmalloc() failed in sysfs_open_file().
    - nf_conntrack: don't track locally generated special ICMP error
  * Bump abi due to firewire, ivtv and xrfm changes.
  * Add stable release 2.6.22.3:
    - fix oops in __audit_signal_info()
    - direct-io: fix error-path crashes
    - powerpc: Fix size check for hugetlbfs
    - stifb: detect cards in double buffer mode more reliably
    - pata_atiixp: add SB700 PCI ID
    - PPC: Revert "[POWERPC] Add 'mdio' to bus scan id list for platforms
      with QE UEC"
    - random: fix bound check ordering (CVE-2007-3105)
    - softmac: Fix deadlock of wx_set_essid with assoc work
    - PPC: Revert "[POWERPC] Don't complain if size-cells == 0 in prom_parse()"
    - ata_piix: update map 10b for ich8m
    - CPUFREQ: ondemand: fix tickless accounting and software coordination bug
    - CPUFREQ: ondemand: add a check to avoid negative load calculation
  * Add stable release 2.6.22.4:
    - Reset current->pdeath_signal on SUID binary execution (CVE-2007-3848)
  * Add stable release 2.6.22.5:
    - x86_64: Check for .cfi_rel_offset in CFI probe
    - x86_64: Change PMDS invocation to single macro
    - i386: Handle P6s without performance counters in nmi watchdog
    - revert "x86, serial: convert legacy COM ports to platform devices"
    - ACPICA: Fixed possible corruption of global GPE list
    - ACPICA: Clear reserved fields for incoming ACPI 1.0 FADTs
    - i386: Fix double fault handler
    - JFFS2 locking regression fix.
    - r8169: avoid needless NAPI poll scheduling
    - Linux 2.6.22.5
    - AVR32: Fix atomic_add_unless() and atomic_sub_unless()
    - i386: allow debuggers to access the vsyscall page with compat vDSO
    - hwmon: (smsc47m1) restore missing name attribute
    - hwmon: fix w83781d temp sensor type setting
    - Hibernation: do not try to mark invalid PFNs as nosave
    - sky2: restore workarounds for lost interrupts
    - sky2: carrier management
    - sky2: check for more work before leaving NAPI
    - sky2: check drop truncated packets
    - forcedeth: fix random hang in forcedeth driver when using netconsole
    - libata: add ATI SB700 device IDs to AHCI driver

  [ dann frazier ]
  * [ia64] Restore config cleanup now that its safe to break the ABI

  [ Bastian Blank ]
  * Update vserver patch to 2.2.0.3.

 -- Bastian Blank <waldi@debian.org>  Thu, 30 Aug 2007 20:19:44 +0200

linux-2.6 (2.6.22-3) unstable; urgency=low

  [ dann frazier ]
  * [ia64] Config cleanup in 2.6.22-2 broke the ABI; revert most of it
    for now (everything but the efivars and sym53c8xx modules)

  [ Martin Michlmayr ]
  * [mipsel/r5k-cobalt] Fix a typo in the config file.
  * [mipsel/4kc-malta] Update the config file, thanks Aurelien Jarno.
  * [mipsel] Add patch from Yoichi Yuasa to fix IDE on Cobalt.

 -- Bastian Blank <waldi@debian.org>  Sun, 29 Jul 2007 13:47:38 +0200

linux-2.6 (2.6.22-2) unstable; urgency=low

  [ Steve Langasek ]
  * [alpha] request_irq-retval.patch: capture the return value of all
    request_irq() calls in sys_titan.c to suppress the warning (and
    build failure with -Werror); failures still aren't being handled, but
    there's nothing that needs to be done -- or nothing that can be done
    -- if these requests fail anyway.

  [ Christian T. Steigies ]
  * Add module.lds to kernel headers (closes: #396220)
  * Enable INPUT_UINPUT on mac
  * Add 2.6.22 patches from linux-m68k CVS

  [ maximilian attems ]
  * Add stable release 2.6.22.1:
    - nf_conntrack_h323: add checking of out-of-range on choices' index values
      (CVE-2007-3642)

  [ dann frazier ]
  * [ia64] Re-enable various config options which were unintentionally
    disabled somewhere between 2.6.21 and 2.6.22
  * [ia64] Re-enable vserver flavour - this was somehow lost when 2.6.22
    was merged from trunk to the sid branch

  [ Bastian Blank ]
  * Update vserver patch to 2.2.0.3-rc1.

 -- Bastian Blank <waldi@debian.org>  Mon, 23 Jul 2007 09:38:01 +0200

linux-2.6 (2.6.22-1) unstable; urgency=low

  [ Bastian Blank ]
  * Drop asfs options.
  * Drop linux-libc-headers references.
  * Update vserver patch to 2.2.0-rc5.

  [ maximilian attems ]
  * Fullfils policy 3.7.2.2.
  * Add Sempron to the k7 image description (closes: #384737)
    Thanks Robert Millan <rmh@aybabtu.com>.
  * [powerpc] Enable CONFIG_ADB_PMU_LED.
  * [hppa] Disable a bunch of topconfig enabled fb devices. Thanks Frank
    Lichtenheld <djpig@debian.org> for build fix.

  [ Christian T. Steigies ]
  * Add module.lds to kernel headers
  * Enable INPUT_UINPUT on mac
  * Add 2.6.22 patches from linux-m68k CVS

  [ dann frazier ]
  * Enable vserver flavour for ia64 (closes: #423232)

 -- Bastian Blank <waldi@debian.org>  Sun, 15 Jul 2007 15:03:40 +0200

linux-2.6 (2.6.22~rc5-1~experimental.1) experimental; urgency=low

  [ Bastian Blank ]
  * [powerpc]: Disable prep.
  * [powerpc]: Disable apm emulation.
  * Drop inactive members from Uploaders.

  [ maximilian attems ]
  * Cleanup configs of old unused variables.
  * Enable TCP_CONG_YEAH, TCP_CONG_ILLINOIS, NF_CONNTRACK_SANE, DM_DELAY,
    GIGASET_M101, SATA_INIC162X, VIDEO_IVTV, USB_ZR364XX, INFINIBAND_CXGB3,
    MLX4_INFINIBAND, SPI_AT25, MFD_SM501, DVB_USB_M920X, DVB_USB_GL861,
    DVB_USB_AU6610, DVB_USB_OPERA1, SENSORS_AD7418, SENSORS_ADM1029,
    SENSORS_F75375S, SENSORS_CORETEMP, SENSORS_MAX6650, SENSORS_APPLESMC,
    I2C_SIMTEC, I2C_TINY_USB, SC92031, LIBERTAS_USB, RFKILL, RFKILL_INPUT,
    MTD_UBI, SND_USB_CAIAQ, SND_USB_CAIAQ_INPUT, USB_BERRY_CHARGE,
    RTC_DRV_MAX6900, SUNRPC_BIND34, SND_PORTMAN2X4, FB_VT8623, FUSION_LAN,
    DISPLAY_SUPPORT, FB_ARK, FB_SM501
    and disable SCSI_ESP_CORE, SPI_SPIDEV, CRYPT_CRYPTD, SYSV68_PARTITION,
    MOUSE_PS2_TOUCHKIT, INPUT_POLLDEV in topconfig.
  * [amd64, i386]: Take care of the renaming acpi-ibm to thinkpad-acpi.
    Enable KINGSUN_DONGLE, AF_RXRPC, RXKAD, MTD_NAND_PLATFORM, BLINK, PHANTOM,
    BACKLIGHT_PROGEAR, FB_HECUBA, FB_LE80578, FB_CARILLO_RANCH.
    Disable OSS_OBSOLETE.
  * Enable WLAN_PRE80211 and WLAN_80211 on all archs with NET_RADIO enabled.
  * Fix RTC_INTF_{DEV,SYSFS,PROC}=y where enabled modular.
  * Enable new wirless stack mac80211 and improved wireless conf api.
  * Enable new USB Touchscreen Driver on all configs with touchscreens.
  * Enable the newly added crypto algorythm: fcrypt, pcbc and camellia.
  * Unify CONFIG_TR to toplevel config, also enable new drivers 3C359
    and SMCTR.
  * Enable the moved USB tablets config options where wacom is enabled.
  * [i386] Enable driver for Crystalfontz 128x64 2-color LCD.
  * [amd64] Enable KS0108 LCD controller.
  * Enable the new firewire stack labeled to be more simple and robust.
  * [i386] Enable VMI paravirtualized interface.
  * [powerpc] Enable fb for IBM GXT4500P adaptor.
  * [amd64] Enable timerstats too.

  [ Martin Michlmayr ]
  * mipsel/r5k-cobalt: Use the new RTC system.

  [ dann frazier ]
  * Add Xen licensing info to the copyright file. (closes: #368912)

  [ Gordon Farquharson ]
  * arm: Mark CHELSIO_T3, NETXEN_NIC, BCM43XX, VIDEO_BT848,
    DVB_B2C2_FLEXCOP, and DVB_BUDGET as broken on ARM.
  * arm/ixp4xx: Add support for the new generic I2C GPIO driver on the
    NSLU2 and the NAS100D. Thanks to Michael-Luke Jones and Rod Whitby.
  * arm/ixp4xx: Update Artop PATA support patch for the NAS 100d.

  [ Christian T. Steigies ]
  * m68k: Disable already included patches (611, 618, 630)

 -- Bastian Blank <waldi@debian.org>  Tue, 19 Jun 2007 17:49:52 +0200

linux-2.6 (2.6.21-6) unstable; urgency=low

  * Add stable release 2.6.21.6:
    - nf_conntrack_h323: add checking of out-of-range on choices' index values
      (CVE-2007-3642)
  * Update vserver patch to 2.2.0.

 -- Bastian Blank <waldi@debian.org>  Tue, 10 Jul 2007 18:36:17 +0200

linux-2.6 (2.6.21-5) unstable; urgency=low

  [ Christian T. Steigies ]
  * [m68k] Add atari isa and scsi fixes

  [ maximilian attems ]
  * Add stable release 2.6.21.4:
    - cpuset: prevent information leak in cpuset_tasks_read (CVE-2007-2875)
    - random: fix error in entropy extraction (CVE-2007-2453 1 of 2)
    - random: fix seeding with zero entropy (CVE-2007-2453 2 of 2)
    - NETFILTER: {ip, nf}_conntrack_sctp: fix remotely triggerable NULL ptr
      dereference (CVE-2007-2876)
  * Add stable release 2.6.21.5:
    - acpi: fix potential call to a freed memory section.
    - USB: set the correct Interrupt interval in usb_bulk_msg
    - i386: Fix K8/core2 oprofile on multiple CPUs
    - ntfs_init_locked_inode(): fix array indexing
    - ALSA: wm8750 typo fix
    - neofb: Fix pseudo_palette array overrun in neofb_setcolreg
    - e1000: disable polling before registering netdevice
    - timer statistics: fix race
    - x86: fix oprofile double free
    - ALSA: usb-audio: explicitly match Logitech QuickCam
    - zd1211rw: Add AL2230S RF support
    - IPV4: Correct rp_filter help text.
    - Fix AF_UNIX OOPS
    - ICMP: Fix icmp_errors_use_inbound_ifaddr sysctl
    - NET: Fix BMSR_100{HALF,FULL}2 defines in linux/mii.h
    - SPARC64: Fix _PAGE_EXEC_4U check in sun4u I-TLB miss handler.
    - SPARC64: Don't be picky about virtual-dma values on sun4v.
    - SPARC64: Fix two bugs wrt. kernel 4MB TSB.
    - cciss: fix pci_driver.shutdown while device is still active
    - fix compat console unimap regression
    - timer stats: speedups
    - SPARC: Linux always started with 9600 8N1
    - pci_ids: update patch for Intel ICH9M
    - PCI: quirk disable MSI on via vt3351
    - UML - Improve host PTRACE_SYSEMU check
    - NET: parse ip:port strings correctly in in4_pton
    - Char: cyclades, fix deadlock
    - IPSEC: Fix panic when using inter address familiy IPsec on loopback.
    - TCP: Use default 32768-61000 outgoing port range in all cases.
    - TG3: Fix link problem on Dell's onboard 5906.
    - fuse: fix mknod of regular file
    - md: Avoid overflow in raid0 calculation with large components.
    - md: Don't write more than is required of the last page of a bitmap
    - make freezeable workqueues singlethread
    - tty: fix leakage of -ERESTARTSYS to userland
    - V4L/DVB (5593): Budget-ci: Fix tuning for TDM 1316 (160..200 MHz)
    - Input: i8042 - fix AUX port detection with some chips
    - SCSI: aacraid: Correct sa platform support.
      (Was: [Bug 8469] Bad EIP value on pentium3 SMP kernel-2.6.21.1)
    - BLUETOOTH: Fix locking in hci_sock_dev_event().
    - hpt366: don't check enablebits for HPT36x
    - ieee1394: eth1394: bring back a parent device
    - NET: Fix race condition about network device name allocation.
    - ALSA: hda-intel - Probe additional slots only if necessary
    - ALSA: hda-intel - Fix detection of audio codec on Toshiba A100
    - ahci: disable 64bit dma on sb600
    - i386: HPET, check if the counter works
    - Ignore bogus ACPI info for offline CPUs
    - NOHZ: Rate limit the local softirq pending warning output
    - Prevent going idle with softirq pending
    - Work around Dell E520 BIOS reboot bug
    - NET: "wrong timeout value" in sk_wait_data() v2
    - IPV6 ROUTE: No longer handle ::/0 specially.
    - x86_64: allocate sparsemem memmap above 4G
  * Bump ABI to 2.

  [ Bastian Blank ]
  * Back out ABI fixing changes.
  * Update vserver patch to 2.2.0-rc3.

 -- Bastian Blank <waldi@debian.org>  Fri, 22 Jun 2007 12:39:47 +0200

linux-2.6 (2.6.21-4) unstable; urgency=low

  * [powerpc] Fix mkvmlinuz support.
  * [s390] Add exception handler for diagnose 224.

 -- Bastian Blank <waldi@debian.org>  Sat, 26 May 2007 14:08:44 +0200

linux-2.6 (2.6.21-3) unstable; urgency=low

  [ Gordon Farquharson ]
  * arm/ixp4xx: Add patch to set NSLU2 timer frequency.

  [ maximilian attems ]
  * sparc64: enable USB_SERIAL. (closes: #412740)
  * Apply stable 2.6.21.1.
  * Add stable release 2.6.21.2:
    - slob: fix page order calculation on not 4KB page
    - libata-sff: Undo bug introduced with pci_iomap changes
    - kbuild: fixdep segfault on pathological string-o-death
    - IPMI: fix SI address space settings
    - IPV6: Reverse sense of promisc tests in ip6_mc_input
    - iop: fix iop_getttimeoffset
    - iop13xx: fix i/o address translation
    - arm: fix handling of svc mode undefined instructions
    - CPUFREQ: powernow-k7: fix MHz rounding issue with perflib
    - CPUFREQ: Support rev H AMD64s in powernow-k8
    - CPUFREQ: Correct revision mask for powernow-k8
    - JFS: Fix race waking up jfsIO kernel thread
    - IPV6: Send ICMPv6 error on scope violations.
    - SPARC64: Add missing cpus_empty() check in hypervisor xcall handling.
    - SPARC64: Fix recursion in PROM tree building.
    - SERIAL SUNHV: Add an ID string.
    - SPARC64: Bump PROMINTR_MAX to 32.
    - SPARC64: Be more resiliant with PCI I/O space regs.
    - oom: fix constraint deadlock
    - fix for bugzilla 8426: massive slowdown on SCSI CD/DVD drive connected to
      mptspi driver
    - x86_64 : Fix vgettimeofday()
    - IPV6: Fix slab corruption running ip6sic
    - IPSEC: Check validity of direction in xfrm_policy_byid
    - CRYPTO: api: Read module pointer before freeing algorithm
    - NET_SCHED: prio qdisc boundary condition
    - reiserfs: suppress lockdep warning
    - USB HID: hiddev - fix race between hiddev_send_event() and
      hiddev_release()
    - NETFILTER: {ip,nf}_nat_proto_gre: do not modify/corrupt GREv0 packets
      through NAT
    - fix leaky resv_huge_pages when cpuset is in use
    - ACPI: Fix 2.6.21 boot regression on P4/HT
    - TG3: Fix TSO bugs.
    - TG3: Remove reset during MAC address changes.
    - TG3: Update version and reldate.
    - BNX2: Fix TSO problem with small MSS.
    - BNX2: Block MII access when ifdown.
    - BNX2: Save PCI state during suspend.
    - BNX2: Update version and reldate.
    - sis900: Allocate rx replacement buffer before rx operation
    - knfsd: Avoid use of unitialised variables on error path when nfs exports.
    - knfsd: rpc: fix server-side wrapping of krb5i replies
    - md: Avoid a possibility that a read error can wrongly propagate through
    - md/raid1 to a filesystem.
    - fat: fix VFAT compat ioctls on 64-bit systems
    - NETFILTER: {ip,nf}_conntrack: fix use-after-free in helper destroy
      callback invocation
    - ppp: Fix ppp_deflate issues with recent zlib_inflate changes
    - NETPOLL: Fix TX queue overflow in trapped mode.
    - NETPOLL: Remove CONFIG_NETPOLL_RX
    - cxacru: Fix infinite loop when trying to cancel polling task
    - TCP: zero out rx_opt in tcp_disconnect()
    - ipv6: track device renames in snmp6
    - skge: default WOL should be magic only (rev2)
    - skge: allow WOL except for known broken chips
    - sky2: allow 88E8056
    - sky2: 88e8071 support not ready
    - skge: crash on shutdown/suspend
    - sky2: fix oops on shutdown
    - udf: decrement correct link count in udf_rmdir
    - ALSA: hda-codec - Fix resume of STAC92xx codecs
    - sata_via: add missing PM hooks
    - driver-core: don't free devt_attr till the device is released
    - pci-quirks: disable MSI on RS400-200 and RS480
    - highres/dyntick: prevent xtime lock contention
    - clocksource: fix resume logic
    - smc911x: fix compilation breakage wjen debug is on
    - SCTP: Fix sctp_getsockopt_local_addrs_old() to use local storage.
    - SCTP: Correctly copy addresses in sctp_copy_laddrs
    - SCTP: Prevent OOPS if hmac modules didn't load
    - IPV6: Do no rely on skb->dst before it is assigned.
    - IPV6 ROUTE: Assign rt6i_idev for ip6_{prohibit,blk_hole}_entry.

  [ Christian T. Steigies ]
  * m68k: enable ATARI_SCSI and ATARI_ROM_ISA

  [ Bastian Blank ]
  * Fix linux/version.h in linux-libc-dev.
  * Make it possible to specifiy special CFLAGS.
  * [hppa] Reenable.
  * [hppa] Workaround hppa64 failure.
  * [hppa] Fix debugging in lws syscalls.
  * Fix abi change.
  * Add stable release 2.6.21.3:
    - [PATCH] GEODE-AES: Allow in-place operations [CVE-2007-2451]

 -- Bastian Blank <waldi@debian.org>  Fri, 25 May 2007 10:57:48 +0200

linux-2.6 (2.6.21-2) unstable; urgency=low

  [ Christian T. Steigies ]
  * m68k: fix atari scc patch
  * m68k: install compressed vmlinuz images so the post-inst script can find it

  [ Steve Langasek ]
  * [alpha] isa-mapping-support.patch: add isa_page_to_bus and
    isa_bus_to_virt defines to complement the existing isa_virt_to_bus
    define; untested, but these should all be straightforward on alpha and
    defining them is certainly a better option for getting user feedback
    than disabling the affected drivers.

  [ Bastian Blank ]
  * [powerpc] Readd mkvmlinuz support. (closes: #419033)
  * [sparc]: Disable sparc32 image.
  * [hppa]: Temporary disable all images.

 -- Bastian Blank <waldi@debian.org>  Fri, 18 May 2007 19:52:36 +0200

linux-2.6 (2.6.21-1) unstable; urgency=low

  [ maximilian attems ]
  * New upstream release see http://kernelnewbies.org/Linux_2_6_21
    (closes: #423874)
  * Disable CONFIG_IP_ROUTE_MULTIPATH_CACHED in topconfig.
  * Enable CONFIG_IP6_NF_MATCH_MH, CONFIG_CHELSIO_T3, CONFIG_USB_NET_DM9601,
    CONFIG_NETFILTER_XT_TARGET_TCPMSS, CONFIG_RTC_DRV_CMOS,
    CONFIG_ASUS_LAPTOP, CONFIG_SONY_LAPTOP, CONFIG_DVB_TUNER_QT1010,
    CONFIG_USB_IOWARRIOR, CONFIG_ATL1 in topconfig.
  * [i386] Enable CONFIG_ACPI_BAY, CONFIG_X86_LONGHAUL, CONFIG_BLK_DEV_DELKIN,
    CONFIG_BLK_DEV_IT8213, CONFIG_BLK_DEV_TC86C001, CONFIG_INPUT_ATLAS_BTNS,
    CONFIG_SENSORS_ADM1029, CONFIG_FB_SVGALIB, CONFIG_FB_S3,
    CONFIG_USB_KC2190, CONFIG_KS0108.
  * Add stable release 2.6.21.1:
    - IPV4: Fix OOPS'er added to netlink fib.
    - IPV6: Fix for RT0 header ipv6 change.
  * [i386] Enable CONFIG_NO_HZ, CONFIG_HIGH_RES_TIMERS for dynticks and true
    high-resolution timers.
  * [i386] Enable CONFIG_TIMER_STATS to collect stats about kernel/userspace
    timer aka power usage (see powertop). (closes: #423694)
  * [i386] Disable obsolete CONFIG_IRQBALANCE due to bad timer behaviour.

  [ Martin Michlmayr ]
  * Add armel (arm with EABI) support.  Thanks, Lennert Buytenhek and
    Joey Hess.  (closes: #410853)
  * Mark CHELSIO_T3 as broken on ARM.
  * Take arch/arm/tools/mach-types from current git to fix build failure
    because MACH_TYPE_EP80219 is not defined.
  * mips/sb1: Don't build CONFIG_ATA into the kernel.
  * mips/sb1: Unset CONFIG_USB_{KBD,MOUSE} since the generic HID is used.
  * arm/iop32x: Don't build CONFIG_ATA into the kernel.
  * arm/ixp4xx: Enable more SATA drivers.
  * arm/ixp4xx: Enable PATA_ARTOP which is needed by the nas100d.
  * arm/ixp4xx: Set CONFIG_USB_EHCI_TT_NEWSCHED.
  * mips/4kc-malta: Add an image for the MIPS Malta board.  Thanks,
    Aurelien Jarno. (closes: #421377)

  [ Emanuele Rocca ]
  * sparc: Enable CONFIG_SCSI_QLOGIC_1280. (closes: #423177)

  [ Christian T. Steigies ]
  * Add m68k patches for 2.6.21
  * Add type: plain to [image] in arch/m68k/defines to fix missing
    Modules.symvers problem

  [ Steve Langasek ]
  * Revert change to disable image building on alpha.

  [ Bastian Blank ]
  * Update vserver patch to 2.2.0-rc1.

 -- Bastian Blank <waldi@debian.org>  Wed, 16 May 2007 13:46:38 +0200

linux-2.6 (2.6.20-3) unstable; urgency=low

  [ Gordon Farquharson ]
  * arm: Mark CONFIG_MTD_NAND_CAFE and CONFIG_NETXEN_NIC as broken to
    fix FTBFS.

  [ Bastian Blank ]
  * Disable new pata drivers. (closes: #419458)
  * Disable pata in ata_piix.

 -- Bastian Blank <waldi@debian.org>  Tue, 24 Apr 2007 09:54:44 +0200

linux-2.6 (2.6.20-2) unstable; urgency=low

  [ Bastian Blank ]
  * Rename linux-libc-headers into linux-libc-dev.
  * [mips] Drop sb1250 uart support.
  * [alpha] Temporary disable alpha images.
  * Add stable release 2.6.20.7:
    - Linux 2.6.20.7
    - Update libata drive blacklist to the latest from 2.6.21
    - fix page leak during core dump
    - revert "retries in ext4_prepare_write() violate ordering requirements"
    - revert "retries in ext3_prepare_write() violate ordering requirements"
    - libata: Clear tf before doing request sense (take 3)
    - fix lba48 bug in libata fill_result_tf()
    - ahci.c: walkaround for SB600 SATA internal error issue
    - libata bugfix: preserve LBA bit for HDIO_DRIVE_TASK
    - softmac: avoid assert in ieee80211softmac_wx_get_rate
    - knfsd: allow nfsd READDIR to return 64bit cookies
    - Fix TCP slow_start_after_idle sysctl
    - Fix tcindex classifier ABI borkage...
    - Fix IPSEC replay window handling
    - Fix TCP receiver side SWS handling.
    - Fix scsi sense handling
    - Fix length validation in rawv6_sendmsg()
    - NETFILTER: ipt_CLUSTERIP: fix oops in checkentry function
    - 8139too: RTNL and flush_scheduled_work deadlock
    - Fix calculation for size of filemap_attr array in md/bitmap.
    - HID: Do not discard truncated input reports
    - DVB: pluto2: fix incorrect TSCR register setting
    - DVB: tda10086: fix DiSEqC message length
    - sky2: phy workarounds for Yukon EC-U A1
    - sky2: turn on clocks when doing resume
    - sky2: turn carrier off when down
    - skge: turn carrier off when down
    - sky2: reliable recovery
    - i386: fix file_read_actor() and pipe_read() for original i386 systems
    - kbuild: fix dependency generation

  [ dann frazier ]
  * [hppa] Add parisc arch patch from Kyle McMartin
  * [hppa] Enable CONFIG_TULIP_MMIO (closes: #332962)
  * [hppa] Disable ni52 driver, it doesn't build (and wouldn't work if it did)

 -- Bastian Blank <waldi@debian.org>  Sun, 15 Apr 2007 16:04:16 +0200

linux-2.6 (2.6.20-1) unstable; urgency=low

  [ Martin Michlmayr ]
  * mipsel: Drop DECstation support (both r3k-kn02 and r4k-kn04).
  * arm: Drop RiscPC (rpc) support.
  * arm: Update configs for 2.6.19-rc6.
  * arm: source drivers/ata/Kconfig so SATA can be enabled on ARM.
  * arm/footbridge: Unset SATA.
  * arm/s3c2410: Drop this flavour since no such device is supported
    in debian-installer and the ARM build resources are limited.

  [ Sven Luther ]
  * [powerpc] Added Genesi Efika support patch

  [ Bastian Blank ]
  * Remove legacy pty support. (closes: #338404)
  * Enable new scsi parts.
  * powerpc: Enable ibmvscsis.
  * Add stable release 2.6.20.1:
    - Linux 2.6.20.1
    - [PATCH] Fix a free-wrong-pointer bug in nfs/acl server (CVE-2007-0772)
  * Add stable release 2.6.20.2:
    - Linux 2.6.20.2
    - IPV6: Handle np->opt being NULL in ipv6_getsockopt_sticky() [CVE-2007-1000]
    - x86-64: survive having no irq mapping for a vector
    - Fix buffer overflow in Omnikey CardMan 4040 driver (CVE-2007-0005)
    - TCP: Fix minisock tcp_create_openreq_child() typo.
    - gfs2: fix locking mistake
    - ATA: convert GSI to irq on ia64
    - pktcdvd: Correctly set cmd_len field in pkt_generic_packet
    - video/aty/mach64_ct.c: fix bogus delay loop
    - revert "drivers/net/tulip/dmfe: support basic carrier detection"
    - throttle_vm_writeout(): don't loop on GFP_NOFS and GFP_NOIO allocations
    - fix section mismatch warning in lockdep
    - ueagle-atm.c needs sched.h
    - kvm: Fix asm constraint for lldt instruction
    - lockdep: forward declare struct task_struct
    - Char: specialix, isr have 2 params
    - buffer: memorder fix
    - kernel/time/clocksource.c needs struct task_struct on m68k
    - m32r: build fix for processors without ISA_DSP_LEVEL2
    - hugetlb: preserve hugetlb pte dirty state
    - enable mouse button 2+3 emulation for x86 macs
    - v9fs_vfs_mkdir(): fix a double free
    - ufs: restore back support of openstep
    - Fix MTRR compat ioctl
    - kexec: Fix CONFIG_SMP=n compilation V2 (ia64)
    - NLM: Fix double free in __nlm_async_call
    - RPM: fix double free in portmapper code
    - Revert "[PATCH] LOG2: Alter get_order() so that it can make use of ilog2() on a constant"
    - Backport of psmouse suspend/shutdown cleanups
    - USB: usbnet driver bugfix
    - sched: fix SMT scheduler bug
    - tty_io: fix race in master pty close/slave pty close path
    - forcedeth: disable msix
    - export blk_recount_segments
    - Fix reference counting (memory leak) problem in __nfulnl_send() and callers related to packet queueing.
    - Fix anycast procfs device leak
    - Don't add anycast reference to device multiple times
    - Fix TCP MD5 locking.
    - Fix %100 cpu spinning on sparc64
    - Fix skb data reallocation handling in IPSEC
    - Fix xfrm_add_sa_expire() return value
    - Fix interrupt probing on E450 sparc64 systems
    - HID: fix possible double-free on error path in hid parser
    - POWERPC: Fix performance monitor exception
    - libata: add missing CONFIG_PM in LLDs
    - libata: add missing PM callbacks
    - bcm43xx: Fix assertion failures in interrupt handler
    - mmc: Power quirk for ENE controllers
    - UML - Fix 2.6.20 hang
    - fix umask when noACL kernel meets extN tuned for ACLs
    - sata_sil: ignore and clear spurious IRQs while executing commands by polling
    - swsusp: Fix possible oops in userland interface
    - Fix posix-cpu-timer breakage caused by stale p->last_ran value
    - V4L: cx88-blackbird: allow usage of 376836 and 262144 sized firmware images
    - V4L: fix cx25840 firmware loading
    - DVB: digitv: open nxt6000 i2c_gate for TDED4 tuner handling
    - DVB: cxusb: fix firmware patch for big endian systems
    - V4L: pvrusb2: Handle larger cx2341x firmware images
    - V4L: pvrusb2: Fix video corruption on stream start
    - dvbdev: fix illegal re-usage of fileoperations struct
    - md: Fix raid10 recovery problem.
    - bcm43xx: fix for 4309
    - i386: Fix broken CONFIG_COMPAT_VDSO on i386
    - x86: Don't require the vDSO for handling a.out signals
    - x86_64: Fix wrong gcc check in bitops.h
    - sky2: transmit timeout deadlock
    - sky2: dont flush good pause frames
    - Fix oops in xfrm_audit_log()
    - Prevent pseudo garbage in SYN's advertized window
    - Fix IPX module unload
    - Clear TCP segmentation offload state in ipt_REJECT
    - Fix atmarp.h for userspace
    - UHCI: fix port resume problem
    - Fix recently introduced problem with shutting down a busy NFS server.
    - Avoid using nfsd process pools on SMP machines.
    - EHCI: turn off remote wakeup during shutdown
    - IPV6: HASHTABLES: Use appropriate seed for caluculating ehash index.
    - MTD: Fatal regression in drivers/mtd/redboot.c in 2.6.20
    - Kconfig: FAULT_INJECTION can be selected only if LOCKDEP is enabled.
    - USB HID: Fix USB vendor and product IDs endianness for USB HID devices
    - Fix null pointer dereference in appledisplay driver
    - ieee1394: fix host device registering when nodemgr disabled
    - ieee1394: video1394: DMA fix
    - Fix compile error for e500 core based processors
    - md: Avoid possible BUG_ON in md bitmap handling.
    - Fix allocation failure handling in multicast
    - Fix TCP FIN handling
    - Fix ATM initcall ordering.
    - Fix various bugs with aligned reads in RAID5.
    - hda-intel - Don't try to probe invalid codecs
    - usbaudio - Fix Oops with unconventional sample rates
    - usbaudio - Fix Oops with broken usb descriptors
    - USB: fix concurrent buffer access in the hub driver
    - Missing critical phys_to_virt in lib/swiotlb.c
    - AGP: intel-agp bugfix
    - bcm43xx: Fix for oops on ampdu status
    - bcm43xx: Fix for oops on resume
    - ide: fix drive side 80c cable check
    - Keys: Fix key serial number collision handling
    - knfsd: Fix a race in closing NFSd connections.
    - pata_amd: fix an obvious bug in cable detection
    - prism54: correct assignment of DOT1XENABLE in WE-19 codepaths
    - rtc-pcf8563: detect polarity of century bit automatically
    - x86_64: fix 2.6.18 regression - PTRACE_OLDSETOPTIONS should be accepted
    - ocfs2: ocfs2_link() journal credits update
  * Update xen patch to changeset 48670 from fedora 2.6.20 branch.
  * Support xen versions 3.0.4-1 and 3.0.3-1.

  [ Rod Whitby ]
  * arm/ixp4xx: Enable PATA_ARTOP for the nas100d and dsmg600.
  * arm/ixp4xx: Enable RTC for the nas100d
  * Add nas100d Ethernet MAC setup support.
  * Add temporary hack to get Artop PATA support going on the nas100d.

  [ maximilian attems ]
  * i386: Enable kvm.
  * Add stable release 2.6.20.3:
    - Fix sparc64 device register probing
    - Fix bug 7994 sleeping function called from invalid context
    - Fix timewait jiffies
    - Fix UDP header pointer after pskb_trim_rcsum()
    - Fix compat_getsockopt
    - bcm43xx: Fix problem with >1 GB RAM
    - nfnetlink_log: fix NULL pointer dereference
    - nfnetlink_log: fix possible NULL pointer dereference
    - conntrack: fix {nf, ip}_ct_iterate_cleanup endless loops
    - nf_conntrack/nf_nat: fix incorrect config ifdefs
    - tcp conntrack: accept SYN|URG as valid
    - nfnetlink_log: fix reference leak
    - nfnetlink_log: fix use after free
    - nf_conntrack: fix incorrect classification of IPv6 fragments as
      ESTABLISHED
    - nfnetlink_log: zero-terminate prefix
    - nfnetlink_log: fix crash on bridged packet
    - Fix callback bug in connector
    - fix for bugzilla #7544 (keyspan USB-to-serial converter)
    - ip6_route_me_harder should take into account mark
  * Add myself to uploaders field, entry got lost after 2.6.16-2
  * Add stable release 2.6.20.4:
    - fix deadlock in audit_log_task_context()
    - EHCI: add delay to bus_resume before accessing ports
    - Copy over mac_len when cloning an skb
    - fix read past end of array in md/linear.c
    - oom fix: prevent oom from killing a process with children/sibling unkillable
    - Fix sparc64 hugepage bugs
    - Fix page allocation debugging on sparc64
    - Fix niagara memory corruption
    - Input: i8042 - really suppress ACK/NAK during panic blink
    - Input: i8042 - fix AUX IRQ delivery check
    - Input: i8042 - another attempt to fix AUX delivery checks
    - Fix rtm_to_ifaddr() error return.
    - r8169: fix a race between PCI probe and dev_open
    - futex: PI state locking fix
    - adjust legacy IDE resource setting (v2)
    - UML - arch_prctl should set thread fs
    - gdth: fix oops in gdth_copy_cmd()
    - Fix extraneous IPSEC larval SA creation
    - IA64: fix NULL pointer in ia64/irq_chip-mask/unmask function
    - st: fix Tape dies if wrong block size used, bug 7919
    - Fix ipv6 flow label inheritance
    - NETFILTER: nfnetlink_log: fix reference counting
    - mm: fix madvise infinine loop
    - Fix another NULL pointer deref in ipv6_sockglue.c
    - NetLabel: Verify sensitivity level has a valid CIPSO mapping
    - Fix GFP_KERNEL with preemption disabled in fib_trie
    - IrDA: irttp_dup spin_lock initialisation
    - hda-intel - Fix codec probe with ATI controllers
    - hrtimer: prevent overrun DoS in hrtimer_forward()
    - fix MTIME_SEC_MAX on 32-bit
    - nfs: nfs_getattr() can't call nfs_sync_mapping_range() for non-regular files
    - dio: invalidate clean pages before dio write
    - initialise pi_lock if CONFIG_RT_MUTEXES=N
  * Add stable release 2.6.20.5:
    - FRA_{DST,SRC} are le16 for decnet
    - CIFS: reset mode when client notices that ATTR_READONLY is no longer set
    - ide: clear bmdma status in ide_intr() for ICHx controllers (revised #4)
    - ide: remove clearing bmdma status from cdrom_decode_status() (rev #4)
    - NET: Fix sock_attach_fd() failure in sys_accept()
    - DCCP: Fix exploitable hole in DCCP socket options
    - ide: revert "ide: fix drive side 80c cable check, take 2" for now
    - generic_serial: fix decoding of baud rate
    - IPV6: Fix ipv6 round-robin locking.
    - VIDEO: Fix FFB DAC revision probing
    - PPP: Fix PPP skb leak
    - V4L: msp_attach must return 0 if no msp3400 was found.
    - CRYPTO: api: scatterwalk_copychunks() fails to advance through scatterlist
    - APPLETALK: Fix a remotely triggerable crash (CVE-2007-1357)
    - UML - fix epoll
    - UML - host VDSO fix
    - UML - Fix static linking
    - UML - use correct register file size everywhere
    - libata: sata_mv: don't touch reserved bits in EDMA config register
    - libata: sata_mv: Fix 50xx irq mask
    - libata bugfix: HDIO_DRIVE_TASK
    - V4L: Fix SECAM handling on saa7115
    - DVB: fix nxt200x rf input switching
    - SPARC: Fix sparc builds with gcc-4.2.x
    - V4L: saa7146: Fix allocation of clipping memory
    - uml: fix unreasonably long udelay
    - NET: Fix packet classidier NULL pointer OOPS
    - NET_SCHED: Fix ingress qdisc locking.
    - sata_nv: delay on switching between NCQ and non-NCQ commands
    - dvb-core: fix several locking related problems
    - ieee1394: dv1394: fix CardBus card ejection
    - CIFS: Allow reset of file to ATTR_NORMAL when archive bit not set
    - jmicron: make ide jmicron driver play nice with libata ones
    - libata: clear TF before IDENTIFYing
    - NET: Fix FIB rules compatability
    - DVB: isl6421: don't reference freed memory
    - V4L: radio: Fix error in Kbuild file
    - i2o: block IO errors on i2o disk
  * Add stable release 2.6.20.6:
    - CRYPTO api: Use the right value when advancing scatterwalk_copychunks
    - uml: fix static linking for real

  [ Gordon Farquharson ]
  * Disable broken config options on ARM.

  [ Frederik Schüler ]
  * Disable NAPI on forcedeth, it is broken.

  [ dann frazier ]
  * Hardcode the output of the scripts under arch/ia64/scripts as executed
    in an etch environment so that we can build out of tree modules correctly
    (re-add; patch seems to have been dropped during a merge.)
    See: #392592
  * Allow '.' and '+' in the target dist field of the changelog. dpkg has
    supported this since 1.13.20, see #361171.

 -- Bastian Blank <waldi@debian.org>  Mon, 09 Apr 2007 19:21:52 +0200

linux-2.6 (2.6.18.dfsg.1-10) unstable; urgency=low

  [ maximilian attems ]
  * Add patches out of stable queue 2.6.18
    - [amd64] Don't leak NT bit into next task (CVE-2006-5755)
    - IB/srp: Fix FMR mapping for 32-bit kernels and addresses above 4G
    - SCSI: add missing cdb clearing in scsi_execute()
  * Xen postinst: Use takeover for update-initramfs. Makes postinst idempotent.
    On creation it should always overwrite. (closes: #401183)
  * Hand-picked from stable release 2.6.16.38:
    - i2c-viapro: Add support for the VT8237A and VT8251
    - PCI: irq: irq and pci_ids patch for Intel ICH9
    - i2c-i801: SMBus patch for Intel ICH9
    - fix the UML compilation
    - drm: allow detection of new VIA chipsets
    - drm: Add the P4VM800PRO PCI ID.
    - rio: typo in bitwise AND expression.
    - i2c-mv64xxx: Fix random oops at boot
    - i2c: fix broken ds1337 initialization
    - [SUNKBD]: Fix sunkbd_enable(sunkbd, 0); obvious.
    - Call init_timer() for ISDN PPP CCP reset state timer (CVE-2006-5749)
    - V4L: cx88: Fix leadtek_eeprom tagging
    - SPI/MTD: mtd_dataflash oops prevention
    - grow_buffers() infinite loop fix (CVE-2006-5757/CVE-2006-6060)
    - corrupted cramfs filesystems cause kernel oops (CVE-2006-5823)
    - ext2: skip pages past number of blocks in ext2_find_entry
      (CVE-2006-6054)
    - handle ext3 directory corruption better (CVE-2006-6053)
    - hfs_fill_super returns success even if no root inode (CVE-2006-6056)
      backout previous fix, was not complete.
    - Fix for shmem_truncate_range() BUG_ON()
    - ebtables: check struct type before computing gap
    - [IPV4/IPV6]: Fix inet{,6} device initialization order.
    - [IPV6] Fix joining all-node multicast group.
    - [SOUND] Sparc CS4231: Use 64 for period_bytes_min
  * [PKTGEN]: Convert to kthread API. Thanks David Miller for patch.
  * [IDE] Add driver for Jmicron  JMB36x devices by Alan Cox.
    Enable jmicron on i386 and amd64 archs.
  * Hand-picked from stable release 2.6.16.39:
    - atiixp: hang fix
    - V4L/DVB: Flexcop-usb: fix debug printk
    - V4L/DVB: Fix uninitialised variable in dvb_frontend_swzigzag
    - read_zero_pagealigned() locking fix
    - adfs: fix filename handling
    - sparc32: add offset in pci_map_sg()
    - cdrom: set default timeout to 7 seconds
    - [SCSI] qla1280 command timeout
    - [SCSI] qla1280 bus reset typo
    - [Bluetooth] Check if DLC is still attached to the TTY
    - [Bluetooth] Fix uninitialized return value for RFCOMM sendmsg()
    - [Bluetooth] Return EINPROGRESS for non-blocking socket calls
    - [Bluetooth] Handle command complete event for exit periodic inquiry
    - [Bluetooth] Fix compat ioctl for BNEP, CMTP and HIDP
    - [Bluetooth] Add locking for bt_proto array manipulation
    - i386: fix CPU hotplug with 2GB VMSPLIT

  [ dann frazier ]
  * Fix raid1 recovery (closes: #406181)

  [ Jurij Smakov ]
  * Add dtlb-prot-bug-niagara.patch by David Miller, fixing the bug in the
    Niagara's DTLB-PROT trap.

  [ Bastian Blank ]
  * i386: Add amd64 image. (closes: #379090)

 -- Bastian Blank <waldi@debian.org>  Fri,  2 Feb 2007 12:50:35 +0100

linux-2.6 (2.6.18.dfsg.1-9) unstable; urgency=low

  [ Martin Michlmayr ]
  * arm/iop32x: Enable CONFIG_IP_NF_CONNTRACK_EVENTS and _NETLINK.
  * arm/ixp4xx: Enable some more I2C sensor modules.
  * arm/ixp4xx: Enable CONFIG_USB_NET_RNDIS_HOST.
  * arm/footbridge: Enable CONFIG_NATSEMI.
  * Revert mm/msync patches because they cause filesystem corruption
    (closes: #401006, #401980, #402707) ...
  * ... and add an alternative msync patch from Hugh Dickins that
    doesn't depend on the mm changes (closes: #394392).
  * mips: provide pci_get_legacy_ide_irq needed by some IDE drivers
    (see #404950).
  * arm: Implement flush_anon_page(), which is needed for FUSE
    (closes: #402876) and possibly dm-crypt/LUKS (see #403426).
  * arm: Turn off PCI burst on the Cyber2010, otherwise X11 on
    Netwinder will crash.
  * arm/iop32x: Enable CONFIG_IEEE80211_SOFTMAC and drivers based
    on it.
  * arm/ixp4xx: Upgrade to version 0.3.1 of the IXP4xx NPE Ethernet
    driver.  This version fixes stuck connections, e.g. with scp and
    NFS (closes: #404447).
  * arm/ixp4xx: Enable CONFIG_VIDEO_CPIA_USB.
  * arm/ixp4xx: Enable CONFIG_ISCSI_TCP.
  * arm/iop32x: Likewise.

  [ Bastian Blank ]
  * Bump ABI to 4.
  * Update vserver patch to 2.0.2.2-rc9. (closes: #402743, #403790)
  * Update xen patch to changeset 36186 from Fedora 2.6.18 branch.
  * i386/xen: Build only the pae version. (closes: #390862)
  * hppa: Override host type when necessary.
  * Fix tg3 reset. (closes: #405085)

  [ dann frazier ]
  * Fix potential fragmentation attacks in ip6_tables (CVE-2006-4572)
  * Backport a number of fixes for the cciss driver
    - Fix a bug with 1TB disks caused by converting total_size to an int
    - Claim devices that are of the HP RAID class and have a valid cciss sig
    - Make NR_CMDS a per-controller define - most can do 1024 commands, but
      the E200 family can only support 128
    - Change the SSID on the E500 as a workaround for a firmware bug
    - Disable prefetch on the P600 controller. An ASIC bug may result in
      prefetching beyond the end of physical memory
    - Increase blk_queue_max_sectors from 512 to 2048 to increase performance
    - Map out more memor for the PCI config table, required to reach offset
      0x214 to disable DMA on the P600
    - Set a default raid level on a volume that either does not support
      reading the geometry or reports an invalid geometry for whatever reason
      to avoid problems with buggy firmware
    - Revert change that replaed XFER_READ/XFER_WRITE macros with
      h->cciss_read/h->cciss_write that caused command timeouts on older
      controllers on ia32 (closes: #402787)
  * Fix mincore hang (CVE-2006-4814)
  * ia64: turn on IOC4 modules for SGI Altix systems. Thanks to Stephane Larose
    for suggesting this.
  * Add versioned build dep on findutils to make sure the system find command
    supports the -execdir action (closes: #405150)
  * Hardcode the output of the scripts under arch/ia64/scripts as executed
    in an etch environment so that we can build out of tree modules correctly
    (closes: #392592)
  * Update unusual_devs entry for ipod to fix an eject issue (closes: #406124)
  * Re-add verify_pmtmr_rate, resolving problems seen on older K6 ASUS
    boards where the ACPI PM timer runs too fast (closes: #394753)
  * Avoid condition where /proc/swaps header may not be printed
    (closes: #292318)
  * [hppa] disable XFS until it works (closes: #350482)

  [ Norbert Tretkowski ]
  * libata: handle 0xff status properly. (closes: #391867)
  * alpha: enabled CONFIG_SCSI_ARCMSR. (closes: #401187)
  * removed BROKEN_ON_SMP dependency from I2C_ELEKTOR. (closes: #402253)

  [ Christian T. Steigies ]
  * m68k/atari: enable keyboard, mouse and fb drivers
  * m68k/atari: fixes for ethernec and video driver by Michael Schmitz
  * m68k/atari: fixes for scsi driver by Michael Schmitz
  * m68k/mac: fixes for mace and cuda driver by Finn Thain
  * m68k/atari: fixes for ide driver by Michael Schmitz
  * m68k/atari: fixes for ide driver by Michael Schmitz
  * m68k/atari: fixes for ethernec and atakeyb driver by Michael Schmitz, build ethernec as module
  * m68k/mac: fixes for mace and adb driver by Finn Thain

  [ maximilian attems ]
  * Add stable release 2.6.18.6:
    - EBTABLES: Fix wraparounds in ebt_entries verification.
    - EBTABLES: Verify that ebt_entries have zero ->distinguisher.
    - EBTABLES: Deal with the worst-case behaviour in loop checks.
    - EBTABLES: Prevent wraparounds in checks for entry components' sizes.
    - skip data conversion in compat_sys_mount when data_page is NULL
    - bonding: incorrect bonding state reported via ioctl
    - x86-64: Mark rdtsc as sync only for netburst, not for core2
      (closes: #406767)
    - dm crypt: Fix data corruption with dm-crypt over RAID5 (closes: #402812)
    - forcedeth: Disable INTx when enabling MSI in forcedeth
    - PKT_SCHED act_gact: division by zero
    - XFRM: Use output device disable_xfrm for forwarded packets
    - IPSEC: Fix inetpeer leak in ipv4 xfrm dst entries.
    - V4L: Fix broken TUNER_LG_NTSC_TAPE radio support
    - m32r: make userspace headers platform-independent
    - IrDA: Incorrect TTP header reservation
    - SUNHME: Fix for sunhme failures on x86
    - Bluetooth: Add packet size checks for CAPI messages (CVE-2006-6106)
    - softmac: remove netif_tx_disable when scanning
    - DVB: lgdt330x: fix signal / lock status detection bug
    - dm snapshot: fix freeing pending exception
    - NET_SCHED: policer: restore compatibility with old iproute binaries
    - NETFILTER: ip_tables: revision support for compat code
    - ARM: Add sys_*at syscalls
    - ieee1394: ohci1394: add PPC_PMAC platform code to driver probe
    - softirq: remove BUG_ONs which can incorrectly trigger
  * Hand-picked from stable release 2.6.16.30:
    - [PPPOE]: Advertise PPPoE MTU
  * Hand-picked from stable release 2.6.16.31:
    - [NETFILTER]: Fix ip6_tables extension header bypass bug (CVE-2006-4572)
    - fix RARP ic_servaddr breakage
  * Hand-picked from stable release 2.6.16.32:
    - drivers/telephony/ixj: fix an array overrun
    - flush D-cache in failure path
  * Hand-picked from stable release 2.6.16.33:
    - Add new PHY to sis900 supported list
    - ipmi_si_intf.c: fix "&& 0xff" typos
    - drivers/scsi/psi240i.c: fix an array overrun
  * Hand-picked from stable release 2.6.16.34:
    - [IPX]: Annotate and fix IPX checksum
    - [IGMP]: Fix IGMPV3_EXP() normalization bit shift value.
  * Hand-picked from stable release 2.6.16.35:
    - sgiioc4: Disable module unload
    - Fix a masking bug in the 6pack driver.
    - drivers/usb/input/ati_remote.c: fix cut'n'paste error
    - proper flags type of spin_lock_irqsave()
  * Hand-picked from stable release 2.6.16.37:
    - [CRYPTO] sha512: Fix sha384 block size
    - [SCSI] gdth: Fix && typos
    - Fix SUNRPC wakeup/execute race condition
  * Enable DEBUG_FS for usbmon in generic config. Don't disable it on alpha,
    amd64, hppa and ia64. (closes: 378542)
  * Backport a number of upstream fixes for the r8169 driver, needed for
    network performance (closes: 388870, 400524)
    - r8169: more alignment for the 0x8168
    - r8169: phy program update
    - r8169: more magic during initialization of the hardware
    - r8169: perform a PHY reset before any other operation at boot time
    - r8169: Fix iteration variable sign
    - r8169: remove extraneous Cmd{Tx/Rx}Enb write
  * sound: hda: detect ALC883 on MSI K9A Platinum motherboards (MS-7280)
    patch from Leonard Norrgard <leonard.norrgard@refactor.fi>
  * tulip: Add i386 specific patch to remove duplicate pci ids.
    Thanks Jurij Smakov <jurij@wooyd.org> (closes: #334104, #405203)
  * amd64, i386: Disable SK98LIN as SKGE is the modern capable driver.
    (closes: 405196)
  * Backout net-bcm43xx_netdev_watchdog.patch and push 2.6.18.2 fix.
    (closes: 402475)

  [ Jurij Smakov ]
  * Add bugfix/sparc/isa-dev-no-reg.patch to make sure that
    isa_dev_get_resource() can deal with devices which do not have a 'reg'
    PROM property. Failure to handle such devices properly resulted in an
    oops during boot on Netra X1. Thanks to Richard Mortimer for debugging
    and patch. (closes: #404216)
  * Add bugfix/sparc/ehci-hub-contol-alignment.patch to prevent unaligned
    memory accesses in ehci-hub-control() by adding an alignment attribute
    to the tbuf array declaration. Thanks to David Miller for the patch.

  [ Sven Luther ]
  * [powerpc] Enable CONFIG_PMAC_BACKLIGHT_LEGACY (Closes: #407671).

 -- Bastian Blank <waldi@debian.org>  Wed, 24 Jan 2007 13:21:51 +0100

linux-2.6 (2.6.18-8) unstable; urgency=low

  * Fix relations in the generated control file. (closes: #400544)
  * Add stable release 2.6.18.4:
    - bridge: fix possible overflow in get_fdb_entries (CVE-2006-5751)
  * Add stable release 2.6.18.5:
    - pcmcia: fix 'rmmod pcmcia' with unbound devices
    - BLUETOOTH: Fix unaligned access in hci_send_to_sock.
    - alpha: Fix ALPHA_EV56 dependencies typo
    - TG3: Add missing unlock in tg3_open() error path.
    - softmac: fix a slab corruption in WEP restricted key association
    - AGP: Allocate AGP pages with GFP_DMA32 by default
    - V4L: Do not enable VIDEO_V4L2 unconditionally
    - bcm43xx: Drain TX status before starting IRQs
    - fuse: fix Oops in lookup
    - UDP: Make udp_encap_rcv use pskb_may_pull
    - NETFILTER: Missing check for CAP_NET_ADMIN in iptables compat layer
    - NETFILTER: ip_tables: compat error way cleanup
    - NETFILTER: ip_tables: fix module refcount leaks in compat error paths
    - NETFILTER: Missed and reordered checks in {arp,ip,ip6}_tables
    - NETFILTER: arp_tables: missing unregistration on module unload
    - NETFILTER: Kconfig: fix xt_physdev dependencies
    - NETFILTER: xt_CONNSECMARK: fix Kconfig dependencies
    - NETFILTER: H.323 conntrack: fix crash with CONFIG_IP_NF_CT_ACCT
    - IA64: bte_unaligned_copy() transfers one extra cache line.
    - x86 microcode: don't check the size
    - scsi: clear garbage after CDBs on SG_IO
    - IPV6: Fix address/interface handling in UDP and DCCP, according to the scoping architecture.
  * Revert abi changing patch from 2.6.18.5.

 -- Bastian Blank <waldi@debian.org>  Sun, 10 Dec 2006 17:51:53 +0100

linux-2.6 (2.6.18-7) unstable; urgency=low

  [ Bastian Blank ]
  * Emit conflict lines for initramfs generators. (closes: #400305)
  * Update vserver patch to 2.0.2.2-rc8.
  * s390: Add patch to fix posix types.

  [ Martin Michlmayr ]
  * r8169: Add an option to ignore parity errors.
  * r8169: Ignore parity errors on the Thecus N2100.
  * rtc: Add patch from Riku Voipio to get RS5C372 going on the N2100.
  * arm/iop32x: Build RS5C372 support into the kernel.

  [ maximilian attems ]
  * hfs: Fix up error handling in HFS. (MOKB-14-11-2006)
  * sata: Avoid null pointer dereference in SATA Promise.
  * cifs: Set CIFS preferred IO size.

  [ Jurij Smakov ]
  * Add bugfix/sunhme-pci-enable.patch, fixing the failure of sunhme
    driver on x86/PCI hosts due to missing pci_enable_device() and
    pci_set_master() calls, lost during code refactoring upstream.
    (closes: #397460)

 -- Bastian Blank <waldi@debian.org>  Mon,  4 Dec 2006 15:20:30 +0100

linux-2.6 (2.6.18-6) unstable; urgency=low

  [ maximilian attems ]
  * Enable the new ACT modules globally. They were already set for amd64, hppa
    and mips/mipsel - needed by newer iproute2. (closes: #395882, #398172)
  * Fix msync() for LSB 3.1 compliance, backport fedora patches from 2.6.19
   - mm: tracking shared dirty pages
   - mm: balance dirty pages
   - mm: optimize the new mprotect() code a bit
   - mm: small cleanup of install_page()
   - mm: fixup do_wp_page()
   - mm: msync() cleanup (closes: #394392)
  * [amd64,i386] Enable CONFIG_USB_APPLETOUCH=m (closes: #382298)
  * Add stable release 2.6.18.3:
    - x86_64: Fix FPU corruption
    - e1000: Fix regression: garbled stats and irq allocation during swsusp
    - POWERPC: Make alignment exception always check exception table
    - usbtouchscreen: use endpoint address from endpoint descriptor
    - fix via586 irq routing for pirq 5
    - init_reap_node() initialization fix
    - CPUFREQ: Make acpi-cpufreq unsticky again.
    - SPARC64: Fix futex_atomic_cmpxchg_inatomic implementation.
    - SPARC: Fix missed bump of NR_SYSCALLS.
    - NET: __alloc_pages() failures reported due to fragmentation
    - pci: don't try to remove sysfs files before they are setup.
    - fix UFS superblock alignment issues
    - NET: Set truesize in pskb_copy
    - block: Fix bad data direction in SG_IO (closes: #394690)
    - cpqarray: fix iostat
    - cciss: fix iostat
    - Char: isicom, fix close bug
    - TCP: Don't use highmem in tcp hash size calculation.
    - S390: user readable uninitialised kernel memory, take 2.
    - correct keymapping on Powerbook built-in USB ISO keyboards
    - USB: failure in usblp's error path
    - Input: psmouse - fix attribute access on 64-bit systems
    - Fix sys_move_pages when a NULL node list is passed.
    - CIFS: report rename failure when target file is locked by Windows
    - CIFS: New POSIX locking code not setting rc properly to zero on successful
    - Patch for nvidia divide by zero error for 7600 pci-express card
      (maybe fixes 398258)
    - ipmi_si_intf.c sets bad class_mask with PCI_DEVICE_CLASS

  [ Steve Langasek ]
  * [alpha] new titan-video patch, for compatibility with TITAN and similar
    systems with non-standard VGA hose configs
  * [alpha] bugfix for srm_env module from upstream (Jan-Benedict Glaw),
    makes the module compatible with the current /proc interface so that
    reads no longer return EFAULT.  (closes: #353079)
  * Bump ABI to 3 for the msync fixes above.

  [ Martin Michlmayr ]
  * arm: Set CONFIG_BINFMT_MISC=m
  * arm/ixp4xx: Set CONFIG_ATM=m (and related modules) so CONFIG_USB_ATM has
    an effect.
  * arm/iop32x: Likewise.
  * arm/s3c2410: Unset CONFIG_PM_LEGACY.
  * arm/versatile: Fix Versatile PCI config byte accesses
  * arm/ixp4xx: Swap the disk 1 and disk 2 LED definitions so they're right.
  * mipsel/r5k-cobalt: Unset CONFIG_SCSI_SYM53C8XX_2 because the timeout is
    just too long.
  * arm/ixp4xx: Enable more V4L USB devices.

  [ dann frazier ]
  * Backport various SCTP changesets from 2.6.19, recommended by Vlad Yasevich
    (closes: #397946)
  * Add a "Scope of security support" section to README.Debian, recommended
    by Moritz Muehlenhoff

  [ Thiemo Seufer ]
  * Enable raid456 for mips/mipsel qemu kernel.

  [ dann frazier ]
  * The scope of the USR-61S2B unusual_dev entry was tightened, but too
    strictly. Loosen it to apply to additional devices with a smaller bcd.
    (closes: #396375)

  [ Sven Luther ]
  * Added support for TI ez430 development tool ID in ti_usb.
    Thanks to Oleg Verych for providing the patch.

  [ Christian T. Steigies ]
  * Added support for Atari EtherNEC, Aranym, video, keyboard, mouse, and serial
    by Michael Schmitz

  [ Bastian Blank ]
  * [i386] Reenable AVM isdn card modules. (closes: #386872)

 -- Bastian Blank <waldi@debian.org>  Tue, 21 Nov 2006 11:28:09 +0100

linux-2.6 (2.6.18-5) unstable; urgency=low

  [ maximilian attems ]
  * [s390] readd the fix for "S390: user readable uninitialised kernel memory
    (CVE-2006-5174)"
  * [s390] temporarily add patch queued for 2.6.18.3 fixing 32 bit opcodes and
    instructions.

  [ Thiemo Seufer ]
  * Fix build failure of hugetlbfs (closes: #397139).
  * Add kernel configuration for qemu's mips/mipsel emulation, thanks to
    Aurelien Jarno.

  [ Bastian Blank ]
  * Update vserver patch to 2.0.2.2-rc6.
  * Update xen parts for vserver. (closes: #397281)

  [ dann frazier ]
  * [ia64] Move to upstream version of sal-flush-fix patch, which is slightly
    different than the early version added in 2.6.18-3.

  [ Frederik Schüler ]
  * [i386] Acticate CONFIG_SX for all flavours. (closes: #391275)

  [ Steve Langasek ]
  * [alpha] new asm-subarchs patch: tell the compiler that we're
    deliberately emitting ev56 or ev6 instructions, so that this code
    will still compile without having to cripple gcc-4.1's checking of
    whether the correct instruction set is used.  Closes: #397139.

  [ Martin Michlmayr ]
  * arm/ixp4xx: Enable CONFIG_USB_ATM.
  * arm/iop32x: Enable CONFIG_PPPOE.
  * arm/iop32x: Enable CONFIG_USB_ATM.

 -- Bastian Blank <waldi@debian.org>  Wed,  8 Nov 2006 17:15:55 +0100

linux-2.6 (2.6.18-4) unstable; urgency=low

  [ Norbert Tretkowski ]
  * [alpha] Switched to gcc-4.1.

  [ Jurij Smakov ]
  * [sparc] Remove sparc64-atyfb-xl-gr.patch, it does more harm than
    good in 2.6.18.
  * [sparc] Add bugfix/sparc/compat-alloc-user-space-alignment.patch
    (thanks to David Miller) to make sure that compat_alloc_user_space()
    always returns memory aligned on a 8-byte boundary on sparc. This
    prevents a number of unaligned memory accesses, like the ones in
    sys_msgrcv() and compat_sys_msgrcv(), triggered every 5 seconds whenever
    fakeroot is running.
  * [sparc] Add bugfix/sparc/bus-id-size.patch (thanks to David Miller)
    to ensure that the size of the strings stored in the bus_id field of
    struct device never exceeds the amount of memory allocated for them
    (20 bytes). It fixes the situations in which storing longer device
    names in this field would cause corruption of adjacent memory regions.
    (closes: #394697).
  * [sparc] Add bugfix/sparc/sunblade1k-boot-fix.patch (thanks to David
    Miller) to fix a boottime crash on SunBlade1000.
  * [sparc] Add bugfix/sparc/t1k-cpu-lockup.patch (thanks to David Miller)
    to prevent soft CPU lockup on T1000 servers, which can be triggered from
    userspace, resulting in denial of service.

  [ Martin Michlmayr ]
  * arm/iop32x: Fix the interrupt of the 2nd Ethernet slot on N2100.
  * arm/iop32x: Allow USB and serial to co-exist on N2100.
  * arm/ixp4xx: Add clocksource for Intel IXP4xx platforms.
  * arm: Enable CONFIG_AUDIT=y again.
  * arm/ixp4xx: Add the IXP4xx Ethernet driver.
  * arm/ixp4xx: Build LED support into the kernel.
  * Add a driver for Fintek F75375S/SP and F75373.
  * arm/iop32x: Build F75375S/SP support in.
  * arm/iop32x: Fix the size of the RedBoot config partition.

  [ maximilian attems ]
  * Add netpoll leak fix.
  * Add upstream forcedeth swsusp support.
  * r8169: PCI ID for Corega Gigabit network card.
  * r8169: the MMIO region of the 8167 stands behin BAR#1.
  * r8169: Add upstream fix for infinite loop during hotplug.
  * Bump build-dependency on kernel-package to 10.063.
  * r8169: pull revert mac address change support.
  * bcm43xx: Add full netdev watchout timeout patch. (closes: 392065)
    Thanks Sjoerd Simons <sjoerd@spring.luon.net> for the testing.
  * Add stable release 2.6.18.2:
    - Remove not yet released, revert the included patches.
    - Keep aboves bcm43xx fix, it's more complete.
    - Watchdog: sc1200wdt - fix missing pnp_unregister_driver()
    - fix missing ifdefs in syscall classes hookup for generic targets
    - JMB 368 PATA detection
    - usbfs: private mutex for open, release, and remove
    - sound/pci/au88x0/au88x0.c: ioremap balanced with iounmap
    - x86-64: Fix C3 timer test
    - Reintroduce NODES_SPAN_OTHER_NODES for powerpc
    - ALSA: emu10k1: Fix outl() in snd_emu10k1_resume_regs()
    - IB/mthca: Use mmiowb after doorbell ring
    - SCSI: DAC960: PCI id table fixup
    - ALSA: snd_rtctimer: handle RTC interrupts with a tasklet
    - JFS: pageno needs to be long
    - SPARC64: Fix central/FHC bus handling on Ex000 systems.
    - SPARC64: Fix memory corruption in pci_4u_free_consistent().
    - SPARC64: Fix PCI memory space root resource on Hummingbird.
      (closes: #392078)
    - Fix uninitialised spinlock in via-pmu-backlight code.
    - SCSI: aic7xxx: pause sequencer before touching SBLKCTL
    - IPoIB: Rejoin all multicast groups after a port event
    - ALSA: Dereference after free in snd_hwdep_release()
    - rtc-max6902: month conversion fix
    - NET: Fix skb_segment() handling of fully linear SKBs
    - SCTP: Always linearise packet on input
    - SCSI: aic7xxx: avoid checking SBLKCTL register for certain cards
    - IPV6: fix lockup via /proc/net/ip6_flowlabel [CVE-2006-5619]
    - fix Intel RNG detection
    - ISDN: check for userspace copy faults
    - ISDN: fix drivers, by handling errors thrown by ->readstat()
    - splice: fix pipe_to_file() ->prepare_write() error path
    - ALSA: Fix bug in snd-usb-usx2y's usX2Y_pcms_lock_check()
    - ALSA: Repair snd-usb-usx2y for usb 2.6.18
    - PCI: Remove quirk_via_abnormal_poweroff
    - Bluetooth: Check if DLC is still attached to the TTY
    - vmscan: Fix temp_priority race
    - Use min of two prio settings in calculating distress for reclaim
    - __div64_32 for 31 bit. Fixes funny clock speed on hercules emulator.
      (closes: 395247)
    - DVB: fix dvb_pll_attach for mt352/zl10353 in cx88-dvb, and nxt200x
    - fuse: fix hang on SMP
    - md: Fix bug where spares don't always get rebuilt properly when they become live.
    - md: Fix calculation of ->degraded for multipath and raid10
    - knfsd: Fix race that can disable NFS server.
    - md: check bio address after mapping through partitions.
    - fill_tgid: fix task_struct leak and possible oops
    - uml: fix processor selection to exclude unsupported processors and features
    - uml: remove warnings added by previous -stable patch
    - Fix sfuzz hanging on 2.6.18
    - SERIAL: Fix resume handling bug
    - SERIAL: Fix oops when removing suspended serial port
    - sky2: MSI test race and message
    - sky2: pause parameter adjustment
    - sky2: turn off PHY IRQ on shutdown
    - sky2: accept multicast pause frames
    - sky2: GMAC pause frame
    - sky2: 88E803X transmit lockup (2.6.18)
    - tcp: cubic scaling error
    - mm: fix a race condition under SMC + COW
    - ALSA: powermac - Fix Oops when conflicting with aoa driver
    - ALSA: Fix re-use of va_list
    - posix-cpu-timers: prevent signal delivery starvation
    - NFS: nfs_lookup - don't hash dentry when optimising away the lookup
    - uml: make Uml compile on FC6 kernel headers
    - Fix potential interrupts during alternative patching
  * Backport atkbd - supress "too many keys" error message.
  * [s390] Revert temporarly 2.6.18.1 "S390: user readable uninitialised
    kernel memory (CVE-2006-5174)" fix as it causes ftfbs

  [ Sven Luther ]
  * [powerpc] Added exception alignement patch from Benjamin Herrenschmidt.

  [ Frederik Schüler ]
  * Bump ABI to 2.
  * Update vserver patch to 2.0.2.2-rc4.

  [ Thiemo Seufer ]
  * Add patches from linux-mips.org's 2.6.18-stable branch:
    - bugfix/copy-user-highpage.patch, needed for cache alias handling
      on mips/mipsel/hppa.
    - bugfix/mips/syscall-wiring.patch, fixes TLS register access, and
      n32 rt_sigqueueinfo.
    - bugfix/mips/sb1-flush-cache-data-page.patch, missing cache flush
      on SB-1.
    - bugfix/mips/trylock.patch, fix trylock implementation for R1x000
      and R3xxx.
    - bugfix/mips/smp-cpu-bringup.patch, correct initialization of
      non-contiguous CPU topology.
    - bugfix/mips/header-exports.patch, clean up userland exports of
      kernel headers.
    - bugfix/mips/sb1-interrupt-handler.patch, fix broken interrupt
      routing on SB-1.
    - bugfix/mips/cache-alias.patch, fixes #387498 for mips/mipsel.
    - bugfix/mips/ip22-zilog-console.patch, fix long delays seen with
      SGI ip22 serial console.
    - bugfix/mips/signal-handling.patch, fixes a signal handling race
      condition shown with gdb.
    - bugfix/mips/sb1-duart-tts.patch, replaces mips-sb1-duart-tts.patch,
      use standard Linux names for SB-1 consoles.
    - bugfix/mips/wait-race.patch, correct behaviour of the idle loop.
    - bugfix/mips/sgi-ioc3.patch, checksumming fix for IOC3 network
      driver.
    - features/mips/qemu-kernel.patch, support for the mips/mipsel
      machine emulated by Qemu.
    - features/mips/backtrace.patch, reimplementation of stack analysis
      and backtrace printing, useful for in-kernel debugging.
    - bugfix/mips/dec-scsi.patch, replaces mips-dec-scsi.patch, fixes DSP
      SCSI driver for DECstations.
    - bugfix/mips/dec-serial.patch, replaces mips-dec-serial.patch, fix
      serial console handling on DECstations.

 -- Frederik Schüler <fs@debian.org>  Sat,  4 Nov 2006 18:45:02 +0100

linux-2.6 (2.6.18-3) unstable; urgency=low

  [ Bastian Blank ]
  * Fix home of patch apply script.
  * Unify CPUSET option. (closes: #391931)
  * Support xen version 3.0.3-1.
  * Add AHCI suspend support.
  * Add patch to support bindmount without nodev on vserver.
  * Update fedora xen patch to changeset 36252.

  [ Steve Langasek ]
  * [alpha] restore alpha-prctl.patch, which keeps disappearing every time
    there's a kernel upgrade :/

  [ Frederik Schüler ]
  * Activate CONFIG_NET_CLS_* globaly. (Closes: #389918)
  * Make CONFIG_EFI_VARS modular on i386. (Closes: #381951)
  * Activate CONFIG_SCSI_ARCMSR on amd64, powerpc, sparc too.
  * [vserver] Activate HARDCPU and HARDCPU_IDLE.
  * [vserver] Upgrade to vs2.0.2.2-rc2.

  [ maximilian attems ]
  * [mipsel] Disable CONFIG_SECURITY_SECLVL on DECstations too.
  * Add stable release 2.6.18.1:
   - add utsrelease.h to the dontdiff file
   - V4L: copy-paste bug in videodev.c
   - block layer: elv_iosched_show should get elv_list_lock
   - NETFILTER: NAT: fix NOTRACK checksum handling
   - bcm43xx: fix regressions in 2.6.18 (Closes: #392065)
   - x86-64: Calgary IOMMU: Fix off by one when calculating register space
     location
   - ide-generic: jmicron fix
   - scx200_hrt: fix precedence bug manifesting as 27x clock in 1 MHz mode
   - invalidate_inode_pages2(): ignore page refcounts
   - rtc driver rtc-pcf8563 century bit inversed
   - fbdev: correct buffer size limit in fbmem_read_proc()
   - mm: bug in set_page_dirty_buffers
   - TCP: Fix and simplify microsecond rtt sampling
   - MD: Fix problem where hot-added drives are not resynced.
   - IPV6: Disable SG for GSO unless we have checksum
   - PKT_SCHED: cls_basic: Use unsigned int when generating handle
   - sata_mv: fix oops
   - [SPARC64]: Kill bogus check from bootmem_init().
   - IPV6: bh_lock_sock_nested on tcp_v6_rcv
   - [CPUFREQ] Fix some more CPU hotplug locking.
   - SPARC64: Fix serious bug in sched_clock() on sparc64
   - Fix VIDIOC_ENUMSTD bug
   - load_module: no BUG if module_subsys uninitialized
   - i386: fix flat mode numa on a real numa system
   - cpu to node relationship fixup: map cpu to node
   - cpu to node relationship fixup: acpi_map_cpu2node
   - backlight: fix oops in __mutex_lock_slowpath during head
     /sys/class/graphics/fb0/*
   - do not free non slab allocated per_cpu_pageset
   - rtc: lockdep fix/workaround
   - powerpc: Fix ohare IDE irq workaround on old powermacs
   - sysfs: remove duplicated dput in sysfs_update_file
   - powerpc: fix building gdb against asm/ptrace.h
   - Remove offsetof() from user-visible <linux/stddef.h>
   - Clean up exported headers on CRIS
   - Fix v850 exported headers
   - Don't advertise (or allow) headers_{install,check} where inappropriate.
   - Remove UML header export
   - Remove ARM26 header export.
   - Fix H8300 exported headers.
   - Fix m68knommu exported headers
   - Fix exported headers for SPARC, SPARC64
   - Fix 'make headers_check' on m32r
   - Fix 'make headers_check' on sh64
   - Fix 'make headers_check' on sh
   - Fix ARM 'make headers_check'
   - One line per header in Kbuild files to reduce conflicts
   - sky2 network driver device ids
   - sky2: tx pause bug fix
   - netdrvr: lp486e: fix typo
   - mv643xx_eth: fix obvious typo, which caused build breakage
   - zone_reclaim: dynamic slab reclaim
   - Fix longstanding load balancing bug in the scheduler
   - jbd: fix commit of ordered data buffers
   - ALSA: Fix initiailization of user-space controls
   - USB: Allow compile in g_ether, fix typo
   - IB/mthca: Fix lid used for sending traps
   - S390: user readable uninitialised kernel memory (CVE-2006-5174)
   - zd1211rw: ZD1211B ASIC/FWT, not jointly decoder
   - V4L: pvrusb2: Limit hor res for 24xxx devices
   - V4L: pvrusb2: Suppress compiler warning
   - V4L: pvrusb2: improve 24XXX config option description
   - V4L: pvrusb2: Solve mutex deadlock
   - DVB: cx24123: fix PLL divisor setup
   - V4L: Fix msp343xG handling regression
   - UML: Fix UML build failure
   - uml: use DEFCONFIG_LIST to avoid reading host's config
   - uml: allow using again x86/x86_64 crypto code
   - NET_SCHED: Fix fallout from dev->qdisc RCU change
  * Add backported git patch remving BSD secure level - request by the
    Debian Security Team. (closes: 389282)
  * [powerpc] Add DAC960-ipr PCI id table fixup.
  * [powerpc] Fix uninitialised spinlock in via-pmu-backlight code.
  * Fix serial_cs resume handling.
  * Fix oops when removing suspended serial port.
  * Check if DLC is still attached to the TTY.
  * Add fedora backport of i965 DRM support.

  [ Martin Michlmayr ]
  * [mips] Apply some patches from linux-mips' linux-2.6.18-stable GIT tree:
    - The o32 fstatat syscall behaves differently on 32 and 64 bit kernels
    - fstatat syscall names
    - BCM1480: Mask pending interrupts against c0_status.im.
    - Cobalt: Time runs too quickly
    - Show actual CPU information in /proc/cpuinfo
    - Workaround for bug in gcc -EB / -EL options
    - Do not use -msym32 option for modules
    - Fix O32 personality(2) call with 0xffffffff argument
    - Use compat_sys_mount

  [ dann frazier ]
  * [ia64]: Fix booting on HP cell systems, thanks to Troy Heber
    - Enable CONFIG_HUGETLBFS
    - bugfix/ia64/sal-flush-fix.patch: delay sal cache flush
  * bugfix/sky2-receive-FIFO-fix.patch: fix sky2 hangs on some chips
    Thanks to Stephen Hemminger for the patch. (Closes: #391382)
  * features/all/drivers/cciss-support-for-gt-2TB-volumes.patch:
    Add support for > 2TB volumes
  * bugfix/sym2-dont-claim-raid-devs.patch: Prevent cpqarray/sym2 conflict
    by telling sym2 not to claim raid devices. (Closes: #391384)

  [ Sven Luther ]
  * [powerpc] Added AMD74xx driver module to the powerpc64 flavour
    (Closes: #391861).

  [ Kyle McMartin ]
  * [hppa] Force CROSS_COMPILE=hppa64-linux-gnu- (closes: #389296)

 -- Bastian Blank <waldi@debian.org>  Sat, 21 Oct 2006 15:59:43 +0200

linux-2.6 (2.6.18-2) unstable; urgency=low

  [ Bastian Blank ]
  * hppa: Fix compiler dependencies. (closes: #389296)
  * Make cfq the default io scheduler.
  * Add arcmsr (Areca) driver.
  * powerpc/prep: Fix compatibility asm symlink.
  * m68k: Disable initramfs support.

  [ Kyle McMartin ]
  * hppa: Add parisc patchset.

  [ Norbert Tretkowski ]
  * [alpha] Workaround undefined symbols by setting CONFIG_SCSI=y for smp flavour.
    (closes: #369517)

  [ Christian T. Steiges ]
  * m68k: Update patches for 2.6.18.
  * m68k: Re-Add m68k-as and m68k-macro patch which allow building with current binutils.
  * m68k: disable CONFIG_AUDIT for m68k.
  * m68k/mac: add m68k-no-backlight and m68k-fbcon patch.
  * m68k/mac: enable SONIC, disable all ADB but CUDA.

  [ Jurij Smakov ]
  * Add bugfix/proc-fb-reading.patch to fix the inconsistent behaviour
    of /proc/fb. (Closes: #388815)
  * sparc: Enable vserver flavour for sparc64. (Closes: #386656)

 -- Bastian Blank <waldi@debian.org>  Fri, 29 Sep 2006 14:12:19 +0200

linux-2.6 (2.6.18-1) unstable; urgency=low

  The unpruned release

  [ Martin Michlmayr ]
  * Bump build-dependency on kernel-package to 10.054.
  * arm/iop32x: Build ext2/3 as modules.
  * arm/iop32x: Disable CONFIG_EMBEDDED.
  * mipsel/r5k-cobalt: Enable ISDN.
  * arm/footbridge: Enable the CIFS module (closes: #274808).
  * arm/nslu2: Drop flavour since this machine is supported by arm/ixp4xx.
  * arm: Make get_unaligned() work with const pointers and GCC 4.1.
  * mipsel/r5k-cobalt: Enable CONFIG_BONDING as a module.
  * arm/iop32x: Likewise.
  * arm/ixp4xx: Likewise.
  * arm: Disable CONFIG_AUDIT for now since it's broken.

  [ Sven Luther ]
  * [powerpc] Enabled the -prep flavour. (Closes: #359025)
  * [powerpc] The sisfb framebuffer device is now builtin.
  * [powerpc] Updated the powerpc serial patch. This fixes the XServe serial
    port, but at the cost powermac pcmcia serial cards support.
    Thanks go to Mark Hymers for providing the patch.
    (Closes: #364637, #375194)
  * [powerpc] Added patch to fix oldworld/quik booting.
    Thanks fo to Christian Aichinger for investigating to Benjamin
    Herrenschmidt for providing the patch. (Closes: #366620, #375035).
  * [powerpc] Fixes hvc_console caused suspsend-to-disk breakage. Thanks to
    Andrew Morton for providing the patch. (Closes: #387178)
  * [powerpc] Disabled mv643xx_eth on powerpc64 flavours, as there never was a
    Marvell Discovery northbrige for 64bit powerpc cpus.

  [ Frederik Schüler ]
  * Remove obsolete options from amd64 and i386 configs.
  * Deactivate EVBUG.
  * Make PARPORT options global.
  * [i386] Add class definition for 486 flavour.

  [ maximilian attems ]
  * Enable CONFIG_PRINTER=m for all powerpc flavours.
  * Enable the new alsa CONFIG_SND_AOA framework for powerpc.
  * Add the merged advansys pci table patch.

  [ Bastian Blank ]
  * hppa: Use gcc-4.1.
  * Only provide 16 legacy ptys.

  [ Norbert Tretkowski ]
  * [alpha] Updated configs.
  * [alpha] Disabled CONFIG_AUDIT, broken.
  * [alpha] Added vserver flavour.

 -- Bastian Blank <waldi@debian.org>  Sun, 24 Sep 2006 15:55:37 +0200

linux-2.6 (2.6.17-9) unstable; urgency=medium

  [ Bastian Blank ]
  * Update vserver patch to 2.0.2.
    - Fix possible priviledge escalation in remount code. (CVE-2006-4243)

  [ Frederik Schüler ]
  * Add stable release 2.5.17.12:
    - sky2: version 1.6.1
    - sky2: fix fiber support
    - sky2: MSI test timing
    - sky2: use dev_alloc_skb for receive buffers
    - sky2: clear status IRQ after empty
    - sky2: accept flow control
    - dm: Fix deadlock under high i/o load in raid1 setup.
    - Remove redundant up() in stop_machine()
    - Missing PCI id update for VIA IDE
    - PKTGEN: Fix oops when used with balance-tlb bonding
    - PKTGEN: Make sure skb->{nh,h} are initialized in fill_packet_ipv6() too.
    - Silent data corruption caused by XPC
    - uhci-hcd: fix list access bug
    - binfmt_elf: fix checks for bad address
    - [s390] bug in futex unqueue_me
    - fcntl(F_SETSIG) fix
    - IPV6 OOPS'er triggerable by any user
    - SCTP: Fix sctp_primitive_ABORT() call in sctp_close().
    - SPARC64: Fix X server crashes on sparc64
    - TG3: Disable TSO by default
    - dm: mirror sector offset fix
    - dm: fix block device initialisation
    - dm: add module ref counting
    - dm: fix mapped device ref counting
    - dm: add DMF_FREEING
    - dm: change minor_lock to spinlock
    - dm: move idr_pre_get
    - dm: fix idr minor allocation
    - dm snapshot: unify chunk_size
    - Have ext2 reject file handles with bad inode numbers early.
    - Allow per-route window scale limiting
    - bridge-netfilter: don't overwrite memory outside of skb
    - fix compilation error on IA64
    - Fix output framentation of paged-skbs
    - spectrum_cs: Fix firmware uploading errors
    - TEXTSEARCH: Fix Boyer Moore initialization bug
  * Add stable release 2.6.17.13:
    - lib: add idr_replace
    - pci_ids.h: add some VIA IDE identifiers
  * Remove patches merged upstream:
    - s390-kernel-futex-barrier.patch
  * Unpatch ia64-mman.h-fix.patch

 -- Bastian Blank <waldi@debian.org>  Wed, 13 Sep 2006 14:54:14 +0200

linux-2.6 (2.6.17-8) unstable; urgency=low

  [ Martin Michlmayr ]
  * arm/ixp4xx: Enable CONFIG_W1.

  [ dann frazier ]
  * sound-pci-hda-mac-mini-quirks.diff, sound-pci-hda-intel-d965.diff
    sound-pci-hda-mac-mini-intel945.diff:
    Updates to patch_sigmatel.c to add x86 mac-mini sound support
    Thanks to Matt Kraai. (closes: #384972)

  [ Kyle McMartin ]
  * hppa: Re-enable pa8800 fixing patches from James Bottomley.
    Pulled fresh from parisc-linux git tree.
  * ia64: Pull in compile-failure fix from Christian Cotte-Barrot.
    Pulled from linux-ia64 mailing list. Fix is correct.
  * hppa/alpha/mips: Fix compile-failure due to missing arch_mmap_check. Patch sent
    upstream to stable@kernel.org.

  [ dann frazier ]
  * sym2: only claim "Storage" class devices - the cpqarray driver should be
    used for 5c1510 devices in RAID mode. (closes: #380272)

  [ Bastian Blank ]
  * Backport change to allow all hypercalls for xen.

 -- Bastian Blank <waldi@debian.org>  Thu, 31 Aug 2006 12:12:51 +0200

linux-2.6 (2.6.17-7) unstable; urgency=low

  [ Martin Michlmayr ]
  * arm/iop32x: Enable CONFIG_BLK_DEV_OFFBOARD.
  * arm/iop32x: Unset CONFIG_BLK_DEV_AMD74XX since it fails on ARM
    with "Unknown symbol pci_get_legacy_ide_irq".
  * arm/iop32x: Enable a number of MD and DM modules.
  * arm/iop32x: Enable some more USB network modules.
  * mipsel/r5k-cobalt: Increase 8250 NR_UARTS and RUNTIME_UARTS to 4.
  * mipsel/r5k-cobalt: Fix MAC detection problem on Qube 2700.

  [ Bastian Blank ]
  * Update vserver patch to 2.0.2-rc29.
  * Add stable release 2.6.17.10:
    - Fix possible UDF deadlock and memory corruption (CVE-2006-4145)
    - elv_unregister: fix possible crash on module unload
    - Fix sctp privilege elevation (CVE-2006-3745)

  [ maximilian attems ]
  * Add RAM range to longclass for -bigmem. (closes: 382799)
  * Add stable release 2.6.17.9:
    - powerpc: Clear HID0 attention enable on PPC970 at boot time
    (CVE-2006-4093)
  * Add stable release 2.6.17.11:
    - Fix ipv4 routing locking bug
    - disable debugging version of write_lock()
    - PCI: fix ICH6 quirks
    - 1394: fix for recently added firewire patch that breaks things on ppc
    - Fix IFLA_ADDRESS handling
    - Fix BeFS slab corruption
    - Fix timer race in dst GC code
    - Have ext3 reject file handles with bad inode numbers early
    - Kill HASH_HIGHMEM from route cache hash sizing
    - sys_getppid oopses on debug kernel
    - IA64: local DoS with corrupted ELFs
    - tpm: interrupt clear fix
    - ulog: fix panic on SMP kernels
    - dm: BUG/OOPS fix
    - MD: Fix a potential NULL dereference in md/raid1
    - ip_tables: fix table locking in ipt_do_table
    - swsusp: Fix swap_type_of
    - sky2: phy power problem on 88e805x
    - ipx: header length validation needed

  [ Frederik Schüler ]
  * Activate CONFIG_R8169_VLAN on amd64. (closes: #383707)
  * Activate EFI boot support on i386. (closes: #381951)

  [ dann frazier ]
  * Include module.lds in headers package if it exists. (closes: #342246)
  * Add Apple MacBook product IDs to usbhid and set
    CONFIG_USB_HIDINPUT_POWERBOOK=y on i386 and amd64. (closes: #383620)

 -- Bastian Blank <waldi@debian.org>  Thu, 24 Aug 2006 15:54:51 +0000

linux-2.6 (2.6.17-6) unstable; urgency=low

  [ maximilian attems ]
  * debian/arch/i386/defines: Activate 686-bigmem flavour for enterprise
  usage.
  * Add ubuntu pci table patch for scsi drivers advansys and fdomain.

  [ Martin Michlmayr ]
  * arm/armeb: Use gcc-4.1.
  * mips/mipsel: Use gcc-4.1.
  * arm/ixp4xx: Update config based on the NSLU2 config.
  * arm/s3c2410: Unset CONFIG_DEBUG_INFO.
  * arm/iop32x: xscale: don't mis-report 80219 as an iop32x
  * arm/iop32x: Add an MTD map for IOP3xx boards
  * arm/iop32x: Add support for the Thecus N2100.
  * arm/iop32x: Add support for the GLAN Tank.
  * arm/iop32x: Add a flavour for IOP32x based machines.

  [ Bastian Blank ]
  * Shrink short descriptions.
  * Make gcc-4.1 the default compiler.
  * [powerpc]: Use gcc-4.1.
  * Move latest and transitional packages to linux-latest-2.6.

  [ Frederik Schüler ]
  * [amd64] Add smp-alternatives backport.
  * [amd64] Drop smp flavours.
  * [amd64] Merge k8 and p4 flavours into a generic one, following upstreams
    advice.
  * Activate BSD_PROCESS_ACCT_V3.
  * Add stable release 2.6.17.8:
    - ALSA: Don't reject O_RDWR at opening PCM OSS
    - Add stable branch to maintainers file
    - tty serialize flush_to_ldisc
    - S390: fix futex_atomic_cmpxchg_inatomic
    - Fix budget-av compile failure
    - cond_resched() fix
    - e1000: add forgotten PCI ID for supported device
    - ext3: avoid triggering ext3_error on bad NFS file handle
    - ext3 -nobh option causes oops
    - Fix race related problem when adding items to and svcrpc auth cache.
    - ieee1394: sbp2: enable auto spin-up for Maxtor disks
    - invalidate_bdev() speedup
    - Sparc64 quad-float emulation fix
    - VLAN state handling fix
    - Update frag_list in pskb_trim
    - UHCI: Fix handling of short last packet
    - sky2: NAPI bug
    - i2c: Fix 'ignore' module parameter handling in i2c-core
    - scx200_acb: Fix the block transactions
    - scx200_acb: Fix the state machine
    - H.323 helper: fix possible NULL-ptr dereference
    - Don't allow chmod() on the /proc/<pid>/ files
    - PCI: fix issues with extended conf space when MMCONFIG disabled because of e820

  [ Sven Luther ]
  * [powerpc] Added console=hvsi0 too to CMDLINE to the powerpc64 flavour, for
    non-virtualized IBM power machines serial console.

 -- Bastian Blank <waldi@debian.org>  Fri, 11 Aug 2006 19:58:06 +0200

linux-2.6 (2.6.17-5) unstable; urgency=low

  [ Martin Michlmayr ]
  * [arm/nslu2] Enable CONFIG_USB_EHCI_SPLIT_ISO.  Closes: #378554

  [ maximilian attems ]
  * Add stable release 2.6.17.7:
    - BLOCK: Fix bounce limit address check
    - v4l/dvb: Fix budget-av frontend detection
    - v4l/dvb: Fix CI on old KNC1 DVBC cards
    - v4l/dvb: Fix CI interface on PRO KNC1 cards
    - v4l/dvb: Backport fix to artec USB DVB devices
    - v4l/dvb: Backport the DISEQC regression fix to 2.6.17.x
    - v4l/dvb: stradis: dont export MODULE_DEVICE_TABLE
    - pnp: suppress request_irq() warning
    - generic_file_buffered_write(): handle zero-length iovec segments
    - serial 8250: sysrq deadlock fix
    - Reduce ACPI verbosity on null handle condition
    - ieee80211: TKIP requires CRC32
    - Make powernow-k7 work on SMP kernels.
    - via-velocity: the link is not correctly detected when the device starts
    - Add missing UFO initialisations
    - USB serial ftdi_sio: Prevent userspace DoS (CVE-2006-2936)
    - cdrom: fix bad cgc.buflen assignment
    - splice: fix problems with sys_tee()
    - fix fdset leakage
    - struct file leakage
    - XFS: corruption fix
    - v4l/dvb: Kconfig: fix description and dependencies for saa7115 module
    - dvb-bt8xx: fix frontend detection for DViCO FusionHDTV DVB-T Lite rev 1.2
    - IB/mthca: restore missing PCI registers after reset
    - v4l/dvb: Backport the budget driver DISEQC instability fix
    - Fix IPv4/DECnet routing rule dumping
    - pdflush: handle resume wakeups
    - x86_64: Fix modular pc speaker
    - Fix powernow-k8 SMP kernel on UP hardware bug.
    - ALSA: RME HDSP - fixed proc interface (missing {})
    - ALSA: au88x0 - Fix 64bit address of MPU401 MMIO port
    - ALSA: Fix a deadlock in snd-rtctimer
    - ALSA: Fix missing array terminators in AD1988 codec support
    - ALSA: Fix model for HP dc7600
    - ALSA: Fix mute switch on VAIO laptops with STAC7661
    - ALSA: fix the SND_FM801_TEA575X dependencies
    - ALSA: Fix undefined (missing) references in ISA MIRO sound driver
    - ALSA: Fix workaround for AD1988A rev2 codec
    - ALSA: hda-intel - Fix race in remove
    - Suppress irq handler mismatch messages in ALSA ISA drivers
    - PKT_SCHED: Fix illegal memory dereferences when dumping actions
    - PKT_SCHED: Return ENOENT if action module is unavailable
    - PKT_SCHED: Fix error handling while dumping actions
    - generic_file_buffered_write(): deadlock on vectored write
    - ethtool: oops in ethtool_set_pauseparam()
    - memory hotplug: solve config broken: undefined reference to `online_page'
  * Add budget-av-compile-fix.patch stable compile fix.
  * Enable in all configs setting SND_FM801_TEA575X SND_FM801_TEA575X_BOOL=y.

 -- Bastian Blank <waldi@debian.org>  Sat, 29 Jul 2006 13:30:06 +0200

linux-2.6 (2.6.17-4) unstable; urgency=low

  [ Bastian Blank ]
  * Add stable release 2.6.17.5:
    - Fix nasty /proc vulnerability (CVE-2006-3626)
  * Add stable release 2.6.17.6:
    - Relax /proc fix a bit
  * Set section of images to admin.

  [ dann frazier ]
  * [ia64] Drop the non-SMP flavours; they are not well maintained upstream.
    Note that the non-SMP flavours have been identical to the SMP builds
    since 2.6.13-1; this was to avoid having to drop then re-add these
    flavours if upstream resolved the issue - but that never happened.
    Note that this is a measurable performance penalty on non-SMP systems.

 -- Bastian Blank <waldi@debian.org>  Mon, 17 Jul 2006 11:08:41 +0200

linux-2.6 (2.6.17-3) unstable; urgency=low

  [ maximilian attems ]
  * Add stable release 2.6.17.2:
    - ide-io: increase timeout value to allow for slave wakeup
    - NTFS: Critical bug fix (affects MIPS and possibly others)
    - Link error when futexes are disabled on 64bit architectures
    - SCTP: Reset rtt_in_progress for the chunk when processing its sack.
    - SPARC32: Fix iommu_flush_iotlb end address
    - ETHTOOL: Fix UFO typo
    - UML: fix uptime
    - x86: compile fix for asm-i386/alternatives.h
    - bcm43xx: init fix for possible Machine Check
    - SCTP: Fix persistent slowdown in sctp when a gap ack consumes rx buffer.
    - kbuild: bugfix with initramfs
    - Input: return correct size when reading modalias attribute
    - ohci1394: Fix broken suspend/resume in ohci1394
    - idr: fix race in idr code
    - USB: Whiteheat: fix firmware spurious errors
    - libata: minor patch for ATA_DFLAG_PIO
    - SCTP: Send only 1 window update SACK per message.
    - PFKEYV2: Fix inconsistent typing in struct sadb_x_kmprivate.
    - SCTP: Limit association max_retrans setting in setsockopt.
    - SCTP: Reject sctp packets with broadcast addresses.
    - IPV6: Sum real space for RTAs.
    - IPV6 ADDRCONF: Fix default source address selection without
      CONFIG_IPV6_PRIVACY
    - IPV6: Fix source address selection.
  * Add stable release 2.6.17.3:
    - NETFILTER: SCTP conntrack: fix crash triggered by packet without chunks
    [CVE-2006-2934]
  * Deapply merged sparc32-iotlb.patch.
  * Fix README.Debian: Correct svn location, remove old boot param bswap
    reference, the asfs patch is in the Debian kernel. Remove reference to
    AMD 768 erratum 10, it was solved in 2.6.12. Add wording corrections.
  * Set CONFIG_SERIAL_8250_RN_UARTS=16 for all archs beside mips/m68k unless
    explicitly set on a specific value. (closes: 377151)
  * Add stable release 2.6.17.4:
    - fix prctl privilege escalation and suid_dumpable (CVE-2006-2451)

  [ Sven Luther ]
  * Re-enabled fs-asfs patch.

  [ Thiemo Seufer ]
  * [mips,mipsel] Fix sb1 interrupt handlers.
  * [mips,mipsel] Fix devfs-induced build failure in sb1250 serial driver.
  * [mips] SGI ip22 RTC was broken, fixed thanks to Julien Blache.
  * [mips] Fix SGI ip22 serial console, thanks to Julien Blache.

  [ Martin Michlmayr ]
  * [arm/nslu2] Enable HFS and some other filesystems.
  * [arm/nslu2] Unset CONFIG_USB_STORAGE_DEBUG.  Closes: #377853.

 -- Bastian Blank <waldi@debian.org>  Thu, 13 Jul 2006 13:14:53 +0200

linux-2.6 (2.6.17-2) unstable; urgency=low

  [ Jurij Smakov ]
  * [sparc] Switch to gcc-4.1 as it produces a working kernel,
    while gcc-4.0 does not. No ABI bump neccessary, because
    2.6.17-1 sparc binaries never made it to the archive.
  * [sparc32] Add sparc32-iotlb.patch to fix DMA errors on sparc32.

  [ Sven Luther ]
  * [powerpc] Added console=hvc0 default commandline option to powerpc64 flavour.
  * [powerpc] Fixed mkvmlinuz support, which was missing from -1. (Closes: #375645)
  * [powerpc] Added PowerBook HID support for last-gen PowerBook keyboards.
    (Closes: #307327)

  [ Martin Michlmayr ]
  * [mipsel] Fix compilation error in dz serial driver.
  * [mipsel] Update configs.
  * [mipsel] Add a build fix for the Cobalt early console support.
  * [arm/nslu2] Disable SE Linux support for now so the kernel fits into flash.

  [ Christian T. Steigies ]
  * [m68k] Update patches for 2.6.17.
  * [m68k] Add m68k-as and m68k-macro patch which allow building with current binutils.
  * [m68k] Disable all subarches but amiga and mac for official linux-images.

  [ Kyle McMartin ]
  * [hppa] Update patchset (2.6.17-pa6) from parisc-linux.org.
    Which fixes relocation errors in modules with 64-bit kernels, and
    a softlockup on non-SMP flavours with gettimeofday.

 -- Bastian Blank <waldi@debian.org>  Thu, 29 Jun 2006 18:49:35 +0200

linux-2.6 (2.6.17-1) unstable; urgency=low

  [ Frederik Schüler ]
  * New upstream release.
  * [amd64] Use gcc 4.1.
  * [amd64] Drop amd64-generic flavor. We will use amd64-k8 for the
    installer.

  [ Martin Michlmayr ]
  * [mips] Update patches for 2.6.17.
  * [arm] Update configs.
  * [armeb] Update configs.

  [ Thiemo Seufer ]
  * [mips] Fix SWARM FPU detection.
  * [mips] Update configurations.

  [ Kyle McMartin ]
  * [hppa] Set PDC_CHASSIS_WARN to y.
  * [hppa] Update patchset (2.6.17-pa2) from parisc-linux.org.
  * [hppa] Change NR_CPUS to 8 from 32 on both SMP flavours.
  * [hppa] Set PARISC_PAGE_SIZE to 4K on all platforms.

  [ Bastian Blank ]
  * [s390] Use gcc 4.1.
  * [i386] Enable REGPARM.
  * [i386] Use gcc 4.1.
  * [powerpc] Disable prep.

  [ dann frazier ]
  * [ia64] Update configs
  * [ia64] Use gcc 4.1.

  [ maximilian attems ]
  * Add stable release 2.6.17.1:
    - xt_sctp: fix endless loop caused by 0 chunk length (CVE-2006-3085)

 -- Bastian Blank <waldi@debian.org>  Thu, 22 Jun 2006 12:13:15 +0200

linux-2.6 (2.6.16+2.6.17-rc3-0experimental.1) experimental; urgency=low

  [ Frederik Schüler ]
  * New upstream release candidate.
  * Switch HZ from 1000 to 250, following upstreams default.
  * Activate CONFIG_BCM43XX_DEBUG.

  [ maximilian attems ]
  * Disable broken and known unsecure LSM modules: CONFIG_SECURITY_SECLVL,
    CONFIG_SECURITY_ROOTPLUG. Upstream plans to remove them for 2.6.18

 -- Frederik Schüler <fs@debian.org>  Sun,  7 May 2006 17:06:29 +0200

linux-2.6.16 (2.6.16-18) unstable; urgency=high

  [ Sven Luther ]
  * [powerpc] Added console=hvsi0 too to CMDLINE to the powerpc64 flavour,
    for non-virtualized IBM power machines serial console.

  [ dann frazier ]
  * fs-ext3-bad-nfs-handle.patch: avoid triggering ext3_error on bad NFS
    file handle (CVE-2006-3468)
  * cdrom-bad-cgc.buflen-assign.patch: fix buffer overflow in dvd_read_bca
  * usb-serial-ftdi_sio-dos.patch: fix userspace DoS in ftdi_sio driver

  [ Bastian Blank ]
  * Update xen patch to changeset 9762.

 -- Frederik Schüler <fs@debian.org>  Fri, 18 Aug 2006 20:29:17 +0200

linux-2.6.16 (2.6.16-17) unstable; urgency=high

  [ Martin Michlmayr ]
  * Add stable release 2.6.16.22:
    - powernow-k8 crash workaround
    - NTFS: Critical bug fix (affects MIPS and possibly others)
    - JFS: Fix multiple errors in metapage_releasepage
    - SPARC64: Fix D-cache corruption in mremap
    - SPARC64: Respect gfp_t argument to dma_alloc_coherent().
    - SPARC64: Fix missing fold at end of checksums.
    - scsi_lib.c: properly count the number of pages in scsi_req_map_sg()
    - I2O: Bugfixes to get I2O working again
    - Missed error checking for intent's filp in open_namei().
    - tmpfs: time granularity fix for [acm]time going backwards
    - USB: Whiteheat: fix firmware spurious errors
    - fs/namei.c: Call to file_permission() under a spinlock in do_lookup_path()
  * Add stable release 2.6.16.23:
    - revert PARPORT_SERIAL should depend on SERIAL_8250_PCI patch
    - NETFILTER: SCTP conntrack: fix crash triggered by packet without
      chunks (CVE-2006-2934)
  * Add stable release 2.6.16.24:
    - fix prctl privilege escalation and suid_dumpable (CVE-2006-2451)
  * Add stable release 2.6.16.25:
    - Fix nasty /proc vulnerability (CVE-2006-3626)
  * Relax /proc fix a bit (Linus Torvalds)

  * [arm/nslu2] Unset CONFIG_USB_STORAGE_DEBUG.  Closes: #377853.
  * [mips] SGI ip22 RTC was broken, fixed thanks to Julien Blache.
  * [mips] Fix SGI ip22 serial console, thanks to Julien Blache.

  [ Bastian Blank ]
  * Fix vserver patch.

 -- Bastian Blank <waldi@debian.org>  Sat, 15 Jul 2006 17:18:49 +0200

linux-2.6.16 (2.6.16-16) unstable; urgency=low

  [ Sven Luther ]
  * [powerpc] Added console=hvc0 default commandline option to powerpc64 flavour.
  * [powerpc] Now THERM_PM72 and all WINDFARMs are builtin, for better fan control.

  [ Martin Michlmayr ]
  * [arm/nslu2] Disable SE Linux support for now so the kernel fits into
    flash.  Closes: #376926.

  [ Bastian Blank ]
  * [powerpc,powerpc-miboot] Enable OpenFirmware device tree support.
    (closes: #376012)

 -- Bastian Blank <waldi@debian.org>  Sat,  8 Jul 2006 17:57:57 +0200

linux-2.6.16 (2.6.16-15) unstable; urgency=low

  [ maximilian attems ]
  * Add stable release 2.6.16.18:
    - NETFILTER: SNMP NAT: fix memory corruption (CVE-2006-2444)
  * Add stable release 2.6.16.19:
    - NETFILTER: Fix small information leak in SO_ORIGINAL_DST (CVE-2006-1343)
  * Add stable release 2.6.16.20:
    - x86_64: Don't do syscall exit tracing twice
    - Altix: correct ioc4 port order
    - Input: psmouse - fix new device detection logic
    - PowerMac: force only suspend-to-disk to be valid
    - the latest consensus libata resume fix
    - Altix: correct ioc3 port order
    - Cpuset: might sleep checking zones allowed fix
    - ohci1394, sbp2: fix "scsi_add_device failed" with PL-3507 based devices
    - sbp2: backport read_capacity workaround for iPod
    - sbp2: fix check of return value of hpsb_allocate_and_register_addrspace
    - x86_64: x86_64 add crashdump trigger points
    - ipw2200: Filter unsupported channels out in ad-hoc mode
  * Add stable release 2.6.16.21:
    - check_process_timers: fix possible lockup
    - run_posix_cpu_timers: remove a bogus BUG_ON() (CVE-2006-2445)
    - xt_sctp: fix endless loop caused by 0 chunk length (CVE-2006-3085)
    - powerpc: Fix machine check problem on 32-bit kernels (CVE-2006-2448)

  [ Christian T. Steigies ]
  * [m68k] Add mac via patch from Finn Thain.
  * [m68k] Enable INPUT_EVDEV.

  [ Martin Michlmayr ]
  * [mips/b1-bcm91250a] Enable SMP.
  * [mips] Add a compile fix for the Maxine fb.
  * [mipsel] Add a patch that let's you enable serial console on DECstation.
  * [mipsel] Add a patch to get SCSI working on DECstation.
  * [mipsel] Handle memory-mapped RTC chips properly.
  * [mipsel] Add configs for r3k-kn02 and r4k-kn04 DECstation.
  * [arm] Allow RiscPC machines to boot an initrd (tagged list fix).
  * [arm/nslu2] Enable many modules.
  * [arm] Build loop support as a module.
  * [arm] Use the generic netfilter configuration.
  * [arm/footbridge] Enable sound.

  [ Kyle McMartin ]
  * [hppa] Pulled patch from cvs to fix build of kernel/ptrace.c which needs
    {read,write}_can_lock.
  * [hppa] Disable CONFIG_DETECT_SOFTLOCKUP to fix boot on pa8800 machines.

  [ Sven Luther ]
  * [powerpc,prep] Added a new ARCH=ppc PReP flavour, currently mostly a copy
    of the -powerpc one.
  * Upgraded mkvmlinuz dependency to mkvmlinuz 21.

  [ Bastian Blank ]
  * Update vserver patch to 2.0.2-rc21.
  * Bump build-dependency on kernel-package to 10.049.

  [ Jurij Smakov ]
  * Add dcache-memory-corruption.patch to fix the mremap(), occasionally
    triggered on sparc in the form of dpkg database corruption. Affects
    sparc64, mips and generic includes. Thanks to David Miller, original
    patch is included in 2.6.17.
    Ref: http://marc.theaimsgroup.com/?l=linux-sparc&m=114920963824047&w=2
  * Add sparc32-iotlb.patch to fix the DMA errors encountered with latest
    kernels on sparc32, in particularly HyperSparcs. Thanks to Bob Breuer.
    Ref: http://marc.theaimsgroup.com/?l=linux-sparc&m=115077649707675&w=2

 -- Bastian Blank <waldi@debian.org>  Wed, 21 Jun 2006 14:09:11 +0200

linux-2.6 (2.6.16-14) unstable; urgency=low

  [ Bastian Blank ]
  * Add stable release 2.6.16.16:
    - fs/locks.c: Fix lease_init (CVE-2006-1860)
  * Make i386 xen images recommend libc6-xen.
  * Update vserver patch to 2.0.2-rc20.
  * Update xen patch to changeset 9687.

  [ Christian T. Steigies ]
  * [m68k] Add generic m68k ide fix.
  * [m68k] Add cross-compile instructions.
  * [m68k] Enable INPUT_EVDEV for yaird.
  * [m68k] sun3 general compile and scsi fixes, enable sun3 SCSI again.

  [ dann frazier ]
  * cs4281 - Fix the check of timeout in probe to deal with variable HZ.
    (closes: #361197)

  [ Norbert Tretkowski ]
  * [alpha] Readded patch to support prctl syscall, got lost when upgrading
    to 2.6.16.

  [ Frederik Schüler ]
  * Add stable release 2.6.16.17:
    - SCTP: Validate the parameter length in HB-ACK chunk (CVE-2006-1857)
    - SCTP: Respect the real chunk length when walking parameters
      (CVE-2006-1858)
    - ptrace_attach: fix possible deadlock schenario with irqs
    - Fix ptrace_attach()/ptrace_traceme()/de_thread() race
    - page migration: Fix fallback behavior for dirty pages
    - add migratepage address space op to shmem
    - Remove cond_resched in gather_stats()
    - VIA quirk fixup, additional PCI IDs
    - PCI quirk: VIA IRQ fixup should only run for VIA southbridges
    - Fix udev device creation
    - limit request_fn recursion
    - PCI: correctly allocate return buffers for osc calls
    - selinux: check for failed kmalloc in security_sid_to_context()
    - TG3: ethtool always report port is TP.
    - Netfilter: do_add_counters race, possible oops or info leak
      (CVE-2006-0039)
    - scx200_acb: Fix resource name use after free
    - smbus unhiding kills thermal management
    - fs/compat.c: fix 'if (a |= b )' typo
    - smbfs: Fix slab corruption in samba error path
    - fs/locks.c: Fix sys_flock() race
    - USB: ub oops in block_uevent
    - via-rhine: zero pad short packets on Rhine I ethernet cards
    - md: Avoid oops when attempting to fix read errors on raid10

 -- Bastian Blank <waldi@debian.org>  Mon, 22 May 2006 14:56:11 +0200

linux-2.6 (2.6.16-13) unstable; urgency=low

  [ Frederik Schüler ]
  * Add stable release 2.6.16.14:
    - smbfs chroot issue (CVE-2006-1864)

  [ Bastian Blank ]
  * Don't make headers packages depend on images.
  * Bump abiname to 2. (closes: #366291)
  * Update vserver patch to 2.0.2-rc19.
  * Update xen patch to changeset 9668.
  * Remove abi fixes.
  * Add stable release 2.6.16.15:
    - SCTP: Allow spillover of receive buffer to avoid deadlock. (CVE-2006-2275)
    - SCTP: Fix panic's when receiving fragmented SCTP control chunks. (CVE-2006-2272)
    - SCTP: Fix state table entries for chunks received in CLOSED state. (CVE-2006-2271)
    - SCTP: Prevent possible infinite recursion with multiple bundled DATA. (CVE-2006-2274)
  * Switch HZ from 1000 to 250.

  [ Christian T. Steigies ]
  * [m68k] Add patches that allow building images for atari
  * [m68k] Enable atyfb driver for atari

 -- Bastian Blank <waldi@debian.org>  Wed, 10 May 2006 18:58:44 +0200

linux-2.6 (2.6.16-12) unstable; urgency=low

  [ Bastian Blank ]
  * Add stable release 2.6.16.12:
    - dm snapshot: fix kcopyd destructor
    - x86_64: Pass -32 to the assembler when compiling the 32bit vsyscall pages
    - for_each_possible_cpu
    - Simplify proc/devices and fix early termination regression
    - sonypi: correct detection of new ICH7-based laptops
    - MIPS: Fix tx49_blast_icache32_page_indexed.
    - NET: e1000: Update truesize with the length of the packet for packet split
    - i386: fix broken FP exception handling
    - tipar oops fix
    - USB: fix array overrun in drivers/usb/serial/option.c
    - Altix snsc: duplicate kobject fix
    - Alpha: strncpy() fix
    - LSM: add missing hook to do_compat_readv_writev()
    - Fix reiserfs deadlock
    - make vm86 call audit_syscall_exit
    - fix saa7129 support in saa7127 module for pvr350 tv out
    - dm flush queue EINTR
    - get_dvb_firmware: download nxt2002 firmware from new driver location
    - cxusb-bluebird: bug-fix: power down corrupts frontend
    - x86_64: Fix a race in the free_iommu path.
    - MIPS: Use "R" constraint for cache_op.
    - MIPS: R2 build fixes for gcc < 3.4.
    - cs5535_gpio.c: call cdev_del() during module_exit to unmap kobject references and other cleanups
    - MIPS: Fix branch emulation for floating-point exceptions.
    - x86/PAE: Fix pte_clear for the >4GB RAM case
  * Add stable release 2.6.16.13:
    - NETFILTER: SCTP conntrack: fix infinite loop (CVE-2006-1527)
  * Remove merged patches.
  * Rediff xen patch.
  * Bump build-dependency on kernel-package to 10.047.

  [ Martin Michlmayr ]
  * [arm] Enable cramfs for ixp4xx and rpc.

 -- Bastian Blank <waldi@debian.org>  Thu,  4 May 2006 11:37:26 +0200

linux-2.6 (2.6.16-11) unstable; urgency=low

  * Update vserver patch to 2.0.2-rc18.
    - Limit ccaps to root inside a guest (CVE-2006-2110)
  * Conflict with known broken grub versions. (closes: #361308)
  * Enable s390 vserver image.
  * Enable xen and xen-vserver images.
  * Use localversion for kernel-package images. (closes: #365505)

 -- Bastian Blank <waldi@debian.org>  Mon,  1 May 2006 16:38:45 +0200

linux-2.6 (2.6.16-10) unstable; urgency=low

  [ Norbert Tretkowski ]
  * [alpha] Added backport of for_each_possible_cpu() to fix alpha build.
    (closes: #364206)
  * Add stable release 2.6.16.10:
    - IPC: access to unmapped vmalloc area in grow_ary()
    - Add more prevent_tail_call()
    - alim15x3: ULI M-1573 south Bridge support
    - apm: fix Armada laptops again
    - fbdev: Fix return error of fb_write
    - Fix file lookup without ref
    - m41t00: fix bitmasks when writing to chip
    - Open IPMI BT overflow
    - x86: be careful about tailcall breakage for sys_open[at] too
    - x86: don't allow tail-calls in sys_ftruncate[64]()
    - IPV6: XFRM: Fix decoding session with preceding extension header(s).
    - IPV6: XFRM: Don't use old copy of pointer after pskb_may_pull().
    - IPV6: Ensure to have hop-by-hop options in our header of &sk_buff.
    - selinux: Fix MLS compatibility off-by-one bug
    - PPC: fix oops in alsa powermac driver
    - MTD_NAND_SHARPSL and MTD_NAND_NANDSIM should be tristate's
    - i2c-i801: Fix resume when PEC is used
    - Fix hotplug race during device registration
    - Fix truesize underflow
    - efficeon-agp: Add missing memory mask
    - 3ware 9000 disable local irqs during kmap_atomic
    - 3ware: kmap_atomic() fix

  [ maximilian attems ]
  * Add stable release 2.6.16.11:
    -  Don't allow a backslash in a path component (CVE-2006-1863)

 -- Bastian Blank <waldi@debian.org>  Tue, 25 Apr 2006 13:56:19 +0200

linux-2.6 (2.6.16-9) unstable; urgency=low

  [ maximilian attems ]
  * Add stable release 2.6.16.8:
    - ip_route_input panic fix (CVE-2006-1525)
  * Add stable release 2.6.16.9:
    - i386/x86-64: Fix x87 information leak between processes (CVE-2006-1056)

  [ Bastian Blank ]
  * Update vserver patch to 2.0.2-rc17.

 -- Bastian Blank <waldi@debian.org>  Thu, 20 Apr 2006 15:37:28 +0200

linux-2.6 (2.6.16-8) unstable; urgency=low

  * Fix ABI-breakage introduced in -7. (closes: #363032)
  * Add stable release 2.6.16.6:
    - ext3: Fix missed mutex unlock
    - RLIMIT_CPU: fix handling of a zero limit
    - alpha: SMP boot fixes
    - m32r: security fix of {get, put}_user macros
    - m32r: Fix cpu_possible_map and cpu_present_map initialization for SMP kernel
    - shmat: stop mprotect from giving write permission to a readonly attachment (CVE-2006-1524)
    - powerpc: fix incorrect SA_ONSTACK behaviour for 64-bit processes
    - MPBL0010 driver sysfs permissions wide open
    - cciss: bug fix for crash when running hpacucli
    - fuse: fix oops in fuse_send_readpages()
    - Fix utime(2) in the case that no times parameter was passed in.
    - Fix buddy list race that could lead to page lru list corruptions
    - NETFILTER: Fix fragmentation issues with bridge netfilter
    - USB: remove __init from usb_console_setup
    - Fix suspend with traced tasks
    - isd200: limit to BLK_DEV_IDE
    - edac_752x needs CONFIG_HOTPLUG
    - fix non-leader exec under ptrace
    - sky2: bad memory reference on dual port cards
    - atm: clip causes unregister hang
    - powerpc: iSeries needs slb_initialize to be called
    - Fix block device symlink name
    - Incorrect signature sent on SMB Read
  * Add stable release 2.6.16.7:
    - fix MADV_REMOVE vulnerability (CVE-2006-1524 for real this time)

 -- Bastian Blank <waldi@debian.org>  Tue, 18 Apr 2006 16:22:31 +0200

linux-2.6 (2.6.16-7) unstable; urgency=low

  [ Frederik Schüler ]
  * Add stable release 2.6.16.3:
    - Keys: Fix oops when adding key to non-keyring (CVE-2006-1522)

  [ Bastian Blank ]
  * Add stable release 2.6.16.4:
    - RCU signal handling (CVE-2006-1523)

  [ Sven Luther ]
  * [powerpc] Transitioned mkvmlinuz support patch to the 2.6.16 ARCH=powerpc
    tree. PReP is broken in 2.6.16 though.

  [ maximilian attems ]
  * Add stable release 2.6.16.5:
   - x86_64: Clean up execve
   - x86_64: When user could have changed RIP always force IRET (CVE-2006-0744)
  * Disable CONFIG_SECCOMP (adds useless overhead on context-switch) -
    thanks to fs for checking abi.

  [ Christian T. Steigies ]
  * [m68k] update m68k patch and config to 2.6.16, temporarily disable atari

 -- Bastian Blank <waldi@debian.org>  Sat, 15 Apr 2006 13:56:05 +0200

linux-2.6 (2.6.16-6) unstable; urgency=medium

  [ Bastian Blank ]
  * Provide version infos in support package and don't longer rely on the
    changelog.
  * [amd64/i386] Enable cpu hotplug support.

  [ maximilian attems ]
  * Add stable release 2.6.16.2:
    - PCMCIA_SPECTRUM must select FW_LOADER
    - drivers/net/wireless/ipw2200.c: fix an array overun
    - AIRO{,_CS} <-> CRYPTO fixes
    - tlclk: fix handling of device major
    - fbcon: Fix big-endian bogosity in slow_imageblit()
    - Fix NULL pointer dereference in node_read_numastat()
    - USB: EHCI full speed ISO bugfixes
    - Mark longhaul driver as broken.
    - fib_trie.c node freeing fix
    - USB: Fix irda-usb use after use
    - sysfs: zero terminate sysfs write buffers (CVE-2006-1055)
    - USB: usbcore: usb_set_configuration oops (NULL ptr dereference)
    - pcmcia: permit single-character-identifiers
    - hostap: Fix EAPOL frame encryption
    - wrong error path in dup_fd() leading to oopses in RCU
    - {ip, nf}_conntrack_netlink: fix expectation notifier unregistration
    - isicom must select FW_LOADER
    - knfsd: Correct reserved reply space for read requests.
    - Fix module refcount leak in __set_personality()
    - sbp2: fix spinlock recursion
    - powerpc: make ISA floppies work again
    - opti9x - Fix compile without CONFIG_PNP
    - Add default entry for CTL Travel Master U553W
    - Fix the p4-clockmod N60 errata workaround.
    - kdump proc vmcore size oveflow fix

 -- Bastian Blank <waldi@debian.org>  Mon, 10 Apr 2006 16:09:51 +0200

linux-2.6 (2.6.16-5) unstable; urgency=low

  [ Bastian Blank ]
  * Provide real dependency packages for module building.
    - Add linux-headers-$version-$abiname-all and
      linux-headers-$version-$abiname-all-$arch.
  * Rename support package to linux-support-$version-$abiname.
  * Fix module package output.
  * Include .kernelrelease in headers packages. (closes: #359813)
  * Disable Cumana partition support completely. (closes: #359207)
  * Update vserver patch to 2.0.2-rc15.

  [ dann frazier ]
  * [ia64] initramfs-tools works now, no longer restrict initramfs-generators

 -- Bastian Blank <waldi@debian.org>  Mon,  3 Apr 2006 14:00:08 +0200

linux-2.6 (2.6.16-4) unstable; urgency=medium

  [ Martin Michlmayr ]
  * [arm/armeb] Update nslu2 config.
  * Add stable release 2.6.16.1:
    - Fix speedstep-smi assembly bug in speedstep_smi_ownership
    - DMI: fix DMI onboard device discovery
    - cciss: fix use-after-free in cciss_init_one
    - DM: Fix bug: BIO_RW_BARRIER requests to md/raid1 hang.
    - fix scheduler deadlock
    - proc: fix duplicate line in /proc/devices
    - rtc.h broke strace(1) builds
    - dm: bio split bvec fix
    - v9fs: assign dentry ops to negative dentries
    - i810fb_cursor(): use GFP_ATOMIC
    - NET: Ensure device name passed to SO_BINDTODEVICE is NULL terminated.
    - XFS writeout fix
    - sysfs: fix a kobject leak in sysfs_add_link on the error path
    - get_cpu_sysdev() signedness fix
    - firmware: fix BUG: in fw_realloc_buffer
    - sysfs: sysfs_remove_dir() needs to invalidate the dentry
    - TCP: Do not use inet->id of global tcp_socket when sending RST (CVE-2006-1242)
    - 2.6.xx: sata_mv: another critical fix
    - Kconfig: VIDEO_DECODER must select FW_LOADER
    - V4L/DVB (3324): Fix Samsung tuner frequency ranges
    - sata_mv: fix irq port status usage

 -- Bastian Blank <waldi@debian.org>  Tue, 28 Mar 2006 17:19:10 +0200

linux-2.6 (2.6.16-3) unstable; urgency=low

  [ Frederik Schüler ]
  * [amd64] Add asm-i386 to the linux-headers packages.

  [ Jonas Smedegaard ]
  * Tighten yaird dependency to at least 0.0.12-8 (supporting Linux
    2.6.16 uppercase hex in Kconfig and new IDE sysfs naming, and VIA
    IDE on powerpc).

  [ Martin Michlmayr ]
  * [arm/armeb] Enable CONFIG_NFSD on NSLU2 again.  Closes: #358709.
  * [arm/footbridge] CONFIG_NE2K_PCI should be a module, not built-in.
  * [arm/footbridge] Enable CONFIG_BLK_DEV_IDECD=m since the CATS can
    have a CD-ROM drive.
  * [mips/sb1*] Use ttyS rather than duart as the name for the serial
    console since the latter causes problems with debian-installer.

  [ Bastian Blank ]
  * Update vserver patch to 2.0.2-rc14.
    - Fix sendfile. (closes: #358391, #358752)

 -- Bastian Blank <waldi@debian.org>  Mon, 27 Mar 2006 16:08:20 +0200

linux-2.6 (2.6.16-2) unstable; urgency=low

  [ dann frazier ]
  * [ia64] Set unconfigured options:
      CONFIG_PNP_DEBUG=n and CONFIG_NET_SB1000=m
  * [hppa] Update config for 2.6.16

  [ Martin Michlmayr ]
  * [mips/mipsel] Put something in the generic config file because diff
    will otherwise remove the empty file, causing the build to fail.
  * [mipsel/r5k-cobalt] Set CONFIG_PACKET=y.
  * [arm] Set CONFIG_MACLIST=y for ixp4xx because nas100d needs it.

  [ Frederik Schüler ]
  * Add Maximilian Attems to uploaders list.

 -- Martin Michlmayr <tbm@cyrius.com>  Wed, 22 Mar 2006 15:15:14 +0000

linux-2.6 (2.6.16-1) unstable; urgency=low

  [ Bastian Blank ]
  * New upstream release.
  * Default to initramfs-tools 0.55 or higher on s390.

  [ maximilian attems ]
  * Default to initramfs-tools on arm and armeb.

  [ Martin Michlmayr ]
  * [mips/mipsel] Add an image for the Broadcom BCM91480B evaluation board
    (aka "BigSur").
  * [arm, armeb] Enable the netconsole module.
  * [mipsel/cobalt] Enable the netconsole module.
  * [mips] SB1: Fix interrupt disable hazard (Ralf Baechle).
  * [mips] SB1: Support for 1480 ethernet (Broadcom).
  * [mips] SB1: Support for NAPI (Tom Rix).
  * [mips] SB1: DUART support (Broadcom).
  * [mips] Work around bad code generation for <asm/io.h> (Ralf Baechle).
  * [mips] Fix VINO drivers when using a 64-bit kernel (Mikael Nousiainen).
  * [arm/armeb] Update configs for 2.6.16.
  * [mips/mipsel] Update configs for 2.6.16.
  * [arm/armeb] Enable the SMB module on NSLU2.
  * [mipsel] Enable parallel port modules for Cobalt since there are PCI
    cards that can be used in a Qube.
  * [mipsel] Enable the JFS module on Cobalt.

  [ dann frazier ]
  * [ia64] use yaird on ia64 until #357414 is fixed
  * [ia64] Update configs for 2.6.16

 -- Bastian Blank <waldi@debian.org>  Tue, 21 Mar 2006 16:12:16 +0100

linux-2.6 (2.6.15+2.6.16-rc5-0experimental.1) experimental; urgency=low

  [ Frederik Schüler ]
  * New upstream release candidate.

  [ Martin Michlmayr ]
  * Add initial mips/mipsel 2.6 kernels.
  * Important changes compared to the 2.4 kernels:
    - Drop the XXS1500 flavour since there's little interest in it.
    - Drop the LASAT flavour since these machines never went into
      production.
    - Drop the IP22 R5K (Indy, Indigo2) flavour since the IP22 R4K
      image now also works on machines with a R5K CPU.
    - Add an image for SGI IP32 (O2).
    - Rename the sb1-swarm-bn flavour to sb1-bcm91250a.
    - Enable PCI network (and other) modules on Cobalt.  Closes: #315895.
  * Add various MIPS related patches:
    - Fix iomap compilation on machines without COW.
    - Improve gettimeofday on MIPS.
    - Fix an oops on IP22 zerilog (serial console).
    - Improve IDE probing so it won't take so long on Cobalt.
    - Probe for IDE disks on SWARM.
    - Test whether there's a scache (fixes Cobalt crash).
    - Add Tulip fixes for Cobalt.
  * Fix a typo in the description of the linux-doc-* package,
    thanks Justin Pryzby.  Closes: #343424.
  * [arm] Enable nfs and nfsd modules.
  * [arm/footbride] Suggest nwutil (Netwinder utilities).

 -- Frederik Schüler <fs@debian.org>  Thu,  9 Mar 2006 14:13:17 +0000

linux-2.6 (2.6.15+2.6.16-rc4-0experimental.1) experimental; urgency=low

  [ Frederik Schüler ]
  * New upstream release.
  * Activate CONFIG_DVB_AV7110_OSD on alpha amd64 and ia64.
    Closes: #353292
  * Globally enable NAPI on all network card drivers which support it.

  [ maximilian attems ]
  * Drop fdutils from i386 and amd64 Suggests.
  * Swap lilo and grub Suggests for i386 and amd64.

  [ Jurij Smakov ]
  * Make sure that LOCALVERSION environment variable is not
    passed to a shell while invoking make-kpkg, since it
    appends it to the version string, breaking the build.
    Closes: #349472
  * [sparc32] Re-enable the building of sparc32 images.
  * [sparc64] Re-add (partial) sparc64-atyf-xl-gr.patch, since it
    was only partially applied upstream, so the problem (garbled
    screen output on SunBlade 100) is still present. Thanks to
    Luis Ortiz for pointing it out.
  * Bump the build-dep on kernel-package to 10.035, which fixes
    the problem with building documentation packages.

  [ Martin Michlmayr ]
  * [sparc] Add sys_newfstatat -> sys_fstatat64 fix from git.
  * [arm] Update configs for 2.6.16-rc3.
  * [armeb] Update configs for 2.6.16-rc3.
  * [arm/armeb] Fix compilation error on NSLU2 due to recent flash
    changes.
  * [arm/armeb] Fix a compilation error in the IXP4xx beeper support
    (Alessandro Zummo).

  [ Norbert Tretkowski ]
  * [alpha] Update arch/alpha/config* for 2.6.16-rc3.

 -- Bastian Blank <waldi@debian.org>  Fri, 24 Feb 2006 16:02:11 +0000

linux-2.6 (2.6.15-8) unstable; urgency=high

  [ maximilian attems ]
  * Add stable Release 2.6.15.5:
    - Fix deadlock in br_stp_disable_bridge
    - Fix a severe bug
    - i386: Move phys_proc_id/early intel workaround to correct function
    - ramfs: update dir mtime and ctime
    - sys_mbind sanity checking
    - Fix s390 build failure.
    - Revert skb_copy_datagram_iovec() recursion elimination.
    - s390: add #ifdef __KERNEL__ to asm-s390/setup.h
    - netfilter missing symbol has_bridge_parent
    - hugetlbfs mmap ENOMEM failure
    - IB/mthca: max_inline_data handling tweaks
    - it87: Fix oops on removal
    - hwmon it87: Probe i2c 0x2d only
    - reiserfs: disable automatic enabling of reiserfs inode attributes
    - Fix snd-usb-audio in 32-bit compat environment
    - dm: missing bdput/thaw_bdev at removal
    - dm: free minor after unlink gendisk
    - gbefb: IP32 gbefb depth change fix
    - shmdt cannot detach not-alined shm segment cleanly.
    - Address autoconfiguration does not work after device down/up cycle
    - gbefb: Set default of FB_GBE_MEM to 4 MB
    - XFS ftruncate() bug could expose stale data (CVE-2006-0554)
    - sys_signal: initialize ->sa_mask
    - do_sigaction: cleanup ->sa_mask manipulation
    - fix zap_thread's ptrace related problems
    - fix deadlock in ext2
    - cfi: init wait queue in chip struct
    - sd: fix memory corruption with broken mode page headers
    - sbp2: fix another deadlock after disconnection
    - skge: speed setting
    - skge: fix NAPI/irq race
    - skge: genesis phy initialization fix
    - skge: fix SMP race
    - x86_64: Check for bad elf entry address (CVE-2006-0741)
    - alsa: fix bogus snd_device_free() in opl3-oss.c
    - ppc32: Put cache flush routines back into .relocate_code section
    - sys32_signal() forgets to initialize ->sa_mask
    - Normal user can panic NFS client with direct I/O (CVE-2006-0555)
  * Deactivate merged duplicates: s390-klibc-buildfix.patch,
    powerpc-relocate_code.patch.
  * Add stable Release 2.6.15.6:
    - Don't reset rskq_defer_accept in reqsk_queue_alloc
    - fs/nfs/direct.c compile fix
    - mempolicy.c compile fix, make sure BITS_PER_BYTE is defined
    - [IA64] die_if_kernel() can return (CVE-2006-0742)

  [ Sven Luther ]
  * [powerpc] Disabled CONFIG_IEEE1394_SBP2_PHYS_DMA, which was broken on
    powerpc64, as it used the long deprecated bus_to_virt symbol.
    (Closes: #330225)
  * [powerpc] Fixed gettimeofday breakage causing clock drift.

 -- Bastian Blank <waldi@debian.org>  Mon,  6 Mar 2006 11:06:28 +0100

linux-2.6 (2.6.15-7) unstable; urgency=low

  [ Norbert Tretkowski ]
  * [alpha] Disabled CONFIG_ALPHA_LEGACY_START_ADDRESS for -alpha-generic and
    -alpha-smp flavours, and introduced a new -alpha-legacy flavour for MILO
    based machines, which has CONFIG_ALPHA_LEGACY_START_ADDRESS enabled.
    (closes: #352186)
  * [alpha] Added new patch to support prctl syscall. (closes: #349765)
  * [i386] Renamed kernel-image-2.6-486 to kernel-image-2.6-386, it's meant for
    transition only, and kernel-image-2.6-386 is the package name in sarge.

  [ Jurij Smakov ]
  * Bump build-dependency on kernel-package to 10.035, which is fixed
    to build the documentation packages again.
    Closes: #352000, #348332

  [ Frederik Schüler ]
  * Activate CONFIG_DVB_AV7110_OSD on alpha amd64 and ia64.
    Closes: #353292
  * Deactivate CONFIG_FB_ATY_XL_INIT on all architectures: it is broken and
    already removed in 2.6.16-rc.
    Closes: #353310

  [ Christian T. Steigies ]
  * [m68k] build in cirrusfb driver

 -- Bastian Blank <waldi@debian.org>  Tue, 21 Feb 2006 17:35:21 +0000

linux-2.6 (2.6.15-6) unstable; urgency=low

  [ Bastian Blank ]
  * Moved the mkvmlinuz support patch modification to a -1 version of the
    patch.

  [ maximilian attems ]
  * Add stable treee 2.6.15.4
    - PCMCIA=m, HOSTAP_CS=y is not a legal configuration
    - Input: iforce - do not return ENOMEM upon successful allocation
    - x86_64: Let impossible CPUs point to reference per cpu data
    - x86_64: Clear more state when ignoring empty node in SRAT parsing
    - x86_64: Dont record local apic ids when they are disabled in MADT
    - Fix keyctl usage of strnlen_user()
    - Kill compat_sys_clock_settime sign extension stub.
    - Input: grip - fix crash when accessing device
    - Input: db9 - fix possible crash with Saturn gamepads
    - Input: iforce - fix detection of USB devices
    - Fixed hardware RX checksum handling
    - SCSI: turn off ordered flush barriers
    - Input: mousedev - fix memory leak
    - seclvl settime fix
    - fix regression in xfs_buf_rele
    - md: remove slashes from disk names when creation dev names in sysfs
    - d_instantiate_unique / NFS inode leakage
    - dm-crypt: zero key before freeing it
    - bridge: netfilter races on device removal
    - bridge: fix RCU race on device removal
    - SELinux: fix size-128 slab leak
    - __cmpxchg() must really always be inlined
    - emu10k1 - Fix the confliction of 'Front' control
    - Input: sidewinder - fix an oops
  * Deactivate merged alpha-cmpxchg-inline.patch, sparc64-clock-settime.patch.

  [ Christian T. Steigies ]
  * [m68k] Add fix for m68k/buddha IDE and m68k/mac SCSI driver
  * [m68k] Patch by Peter Krummrich to stop flickering pixels with PicassoII
  * [m68k] make Amiga keyboard usable again, patch by Roman Zippel
  * [m68k] prevent wd33c93 SCSI driver from crashing the kernel, patch by Roman Zippel
  * [m68k] remove SBCs from VME descriptions (closes: #351924)

 -- Frederik Schüler <fs@debian.org>  Fri, 10 Feb 2006 15:33:21 +0000

linux-2.6 (2.6.15-5) unstable; urgency=low

  [ Martin Michlmayr ]
  * Add a fix for the input support for the ixp4xx beeper driver from
    2.6.16-rc2.
  * Add stable tree 2.6.15.3:
    - Fix extra dst release when ip_options_echo fails (CVE-2006-0454)

  [ Sven Luther ]
  * [powerpc] Removed -o root -g root option to mkvmlinuz support patch.
    (Closes: #351412)

 -- Sven Luther <luther@debian.org>  Tue,  7 Feb 2006 19:23:14 +0000

linux-2.6 (2.6.15-4) unstable; urgency=low

  [ Jurij Smakov ]
  * [sparc64] Add sparc64-clock-settime.patch to fix the incorrect
    handling of the clock_settime syscall arguments, which resulted
    in a hang when trying to set the date using 'date -s'. Patch
    by David Miller is applied upstream. Thanks to Ludovic Courtes
    and Frans Pop for reporting and testing.
    Ref: http://marc.theaimsgroup.com/?t=113861017400002&r=1&w=2

  [ Christian T. Steigies ]
  * [m68k] update m68k patch and config to 2.6.15
  * [m68k] SCSI drivers need to be built in until ramdisk generator tools
    supports loading scsi modules
  * [m68k] ISCSI and IDE-TAPE don't compile, disabled
  * [m68k] set CC_OPTIMIZE_FOR_SIZE=n
  * [m68k] added vmeints patch which fixes building for vme

  [ maximilian attems ]
  * Use initramfs-tools for ia64 - fixed klibc.
  * Add stable tree 2.6.15.2:
    - Fix double decrement of mqueue_mnt->mnt_count in sys_mq_open
    - (CVE-2005-3356)
    - Mask off GFP flags before swiotlb_alloc_coherent
    - usb-audio: don't use empty packets at start of playback
    - Make second arg to skb_reserved() signed.
    - Input: HID - fix an oops in PID initialization code
    - Fix oops in ufs_fill_super at mount time
    - Kill blk_attempt_remerge()
    - Fix i2o_scsi oops on abort
    - Fix mkiss locking bug
    - Fix timekeeping on sparc64 ultra-IIe machines
    - Someone broke reiserfs v3 mount options and this fixes it
  * Deactivate sparc64-jumping-time.patch, amd64-pppd-fix.patch incl in aboves.
  * Add s390-klibc-buildfix.patch, regression due to header file changes.

  [ Steve Langasek ]
  * [alpha] set __attribute__((always_inline)) on __cmpxchg(), to avoid
    wrong optimizations with -Os (Closes: #347556).

  [ Martin Michlmayr ]
  * Add input support for the ixp4xx beeper driver (Alessandro Zummo).
  * [arm] Add NSLU2 specific portion of ixp4xx beeper driver (Alessandro Zummo).
  * [arm/nslu2] Build PPP as a module.
  * [arm/nslu2] Enable wireless.
  * [arm/nslu2] Enable most USB modules.
  * [arm/nslu2] Enable ALSA and USB sound modules.
  * [arm/nslu2] Set 4 MB as the size of the initrd in the kernel cmd line.
  * [arm/footbridge] Set CONFIG_BLK_DEV_RAM_SIZE to 8192.
  * [armeb] Add support for big-endian ARM.
  * [armeb/nslu2] Use the nslu2 config from arm.

  [ Frederik Schüler ]
  * [amd64] Add amd64-pppd-fix.patch to fix kernel panic when using pppd.
    (Closes: #347711)
  * Add 64bit-vidiocswin-ioctl-fix.patch to fix VIDIOCSWIN ioctl on 64bit
    kernel 32bit userland setups. (Closes: #349338)

  [ Sven Luther ]
  * [powerpc] Adapted apus config file to be more modular and in sync with the
    other powerpc configs. Scsi drivers are disabled as they don't build
    cleanly though (need some esp stuff).
  * [powerpc] Default to initramfs-tools as initramfs generator, as klibc
    build is fixed now.

  [ Bastian Blank ]
  * [powerpc] Fix dependencies of image packages.

 -- maximilian attems <maks@sternwelten.at>  Wed,  1 Feb 2006 11:34:20 +0100

linux-2.6 (2.6.15-3) unstable; urgency=low

  [ Martin Michlmayr ]
  * [arm] Update configs for 2.6.15; closes: #347998.
  * [arm] Activate tmpfs.
  * [arm] Allow modules to be unloaded.
  * [arm] Enable CONFIG_INPUT_EVDEV since yaird needs this module in
    order to generate initrds.
  * [arm/footbridge] Activate IDEPCI so SL82C105 will really be
    compiled in.
  * [arm/footbridge] Activate the right network drivers (Tulip and
    NE2K).
  * [arm/footbridge] Enable more framebuffer drivers.
  * debian/patches/arm-fix-dc21285.patch: Fix compilation of DC21285
    flash driver.
  * [arm/footbridge] Enable MTD and the DC21285 flash driver.
  * [arm/footbridge] Enable RAID and LVM modules.
  * [arm/footbridge] Enable USB modules.
  * [arm/nslu2] Add an image for Network Storage Link for USB 2.0 Disk
    Drives.
  * debian/patches/arm-memory-h-page-shift.patch: Fix error "PAGE_SHIFT
    undeclared" (Rod Whitby).
  * debian/patches/mtdpart-redboot-fis-byteswap.patch: recognise a foreign
    endian RedBoot partition table (John Bowler).
  * debian/patches/maclist.patch: Add support for the maclist interface
    (John Bowler).
  * debian/patches/arm-nslu2-maclist.patch: Add NSLU2 maclist support
    (John Bowler).
  * [arm/nslu2] Activate maclist.

  [ maximilian attems ]
  * Add stable tree 2.6.15.1:
    - arch/sparc64/Kconfig: fix HUGETLB_PAGE_SIZE_64K dependencies
    - moxa serial: add proper capability check
    - fix /sys/class/net/<if>/wireless without dev->get_wireless_stats
    - Don't match tcp/udp source/destination port for IP fragments
    - Fix sys_fstat64() entry in 64-bit syscall table.
    - UFS: inode->i_sem is not released in error path
    - netlink oops fix due to incorrect error code
    - Fix onboard video on SPARC Blade 100 for 2.6.{13,14,15}
    - Fix DoS in netlink_rcv_skb() (CVE-2006-0035)
    - fix workqueue oops during cpu offline
    - Fix crash in ip_nat_pptp (CVE-2006-0036)
    - Fix another crash in ip_nat_pptp (CVE-2006-0037)
    - ppc32: Re-add embed_config.c to ml300/ep405
    - Fix ptrace/strace
    - vgacon: fix doublescan mode
    - BRIDGE: Fix faulty check in br_stp_recalculate_bridge_id()
    - skge: handle out of memory on ring changes
  * Drop merged patch:
    - sparc64-atyfb-xl-gr-final.patch

  [ Simon Horman ]
  * Fix booting on PReP machines
    (Closes: #348040)
    powerpc-relocate_code.patch

 -- Simon Horman <horms@verge.net.au>  Tue, 17 Jan 2006 18:01:17 +0900

linux-2.6 (2.6.15-2) unstable; urgency=low

  [ maximilian attems ]
  * Default to initramfs-tools as initramfs generator for amd64, hppa, i386,
    alpha and sparc. More archs will be added once klibc matures.
    (Closes: #346141, #343147, #341524, #346305)
  * Backport alsa patch for opl3 - Fix the unreleased resources.
    (Closes: #346273)
  * Readd buslogic-pci-id-table.patch.

  [ dann frazier ]
  * [ia64] Update config for 2.6.15.

  [ Frederik Schüler ]
  * Make CONFIG_IPW2100 a per-architecture option and deactivate it on all
    architectures but i386. (Closes: #344515)

  [ Sven Luther ]
  * Removed spurious file from powerpc-apus patch. (Closes: #346159)

  [ Norbert Tretkowski ]
  * Backport the generic irq framework for alpha. (closes: #339080)

  [ Bastian Blank ]
  * Remove pre-sarge conflict with hotplug.
  * Fix hppa diff to apply.
  * Make the latest packages depend on the corect version of the real images.
    (closes: #346366)

 -- Bastian Blank <waldi@debian.org>  Tue, 10 Jan 2006 16:54:21 +0100

linux-2.6 (2.6.15-1) unstable; urgency=low

  [ Sven Luther ]
  * New upstream release.
  * [powerpc] Now use ARCH=powerpc for 64bit powerpc flavours, 32bit still
    stays with ARCH=ppc for now.
  * [powerpc] Readded PReP Motorola PowerStack II Utah IDE interrupt
    (Closes: #345424)
  * [powerpc] Fixed apus patch.
  * Added make-kpkg --arch option support to gencontrol.py.
  * Added debian/bin/kconfig.ml to process config file snipplet, so we can
    preserve the pre 2.6.15 ordering of config file snipplets. Upto 2.6.15
    the kernel Kconfig magic apparently kept the later occuring config options,
    but it seems that this is no more the case. Instead of catting the config
    files together, not use the kconfig.ml script to read in the files from
    more generic to more specific, and keep only the more specific.

  [ Bastian Blank ]
  * [s390] Update configs.

  [ Kyle McMartin ]
  * [hppa] Snag latest hppa.diff from cvs.parisc-linux.org.
  * [hppa] Update configs for 2.6.15.
  * [hppa] Change parisc kernel names to something less ambiguous.

  [ dann frazier ]
  * [ia64] Update ia64 configs

  [ maximilian attems ]
  * Drop modular-ide.patch, nacked by ide upstream.  Prevents udev to load
    ide-generic and those successfull boots with initramfs-tools.
  * Disable CONFIG_USB_BANDWIDTH, causes major trouble for alsa usb cards.

  [ Norbert Tretkowski ]
  * [alpha] Removed conflict with initramfs-tools, thanks vorlon for finding
    the klibc bug!

  [ Jonas Smedegaard ]
  * Adjust short description of transitional package kernel-image-2.6-
    486 to mention 2.6 (not 2.6.12).
  * Clean duplicate Kconfig options.

  [ Frederik Schüler ]
  * Add updated version of drivers-scsi-megaraid_splitup.patch.
  * Deactivate CONFIG_IDE_TASK_IOCTL on alpha and ia64 and make it a global
    option.
  * Make CONFIG_VIDEO_SAA7134 a global option.
  * New option CONFIG_CC_OPTIMIZE_FOR_SIZE set per-arch.
  * Rename i386 368 flavour to 486.
  * Add myself to uploaders.
  * Readdition of qla2xxx drivers, as firmware license has been fixed.
  * Make CONFIG_PACKET, PACKET_MM and UNIX builtin on all architectures:
    statically linked has better performance then modules due to TLB issue.
  * clean up debian-patches dir: remove all obsolete patches:
    - alpha-compile-fix.patch: obsolete
    - amd64-int3-fix.patch: fixed since 2.6.12
    - net-ipconntrack-nat-fix.patch: merged upstream after 2.6.14 release
    - net-nf_queue-oops.patch: merged upstream after 2.6.14 release
    - qla2xxx-removed.patch: obsolete
  * Drop M386 support remains from the i386 386 flavour: built with M486
    from now on.

  [ Martin Michlmayr ]
  * [arm] Don't define "compiler" since GCC 4.x is the default now anyway.
  * [arm] Add descriptions for "class" and "longclass".
  * [arm] Compile CONFIG_BLK_DEV_SL82C105 support into the kernel on
    Footbridge.
  * [arm] Compile ext3 support into the kernel on Footbridge.
  * [arm] Turn on CONFIG_SERIAL_8250 support on Footbridge.

  [ Jurij Smakov ]
  * [sparc] Correct the patch for the atyfb framebuffer driver
    (sparc64-atyfb-xl-gr.patch) to finally fix the console and X
    image defects on Blade 100/150. The new patch is named
    sparc64-atyfb-xl-gr-final.patch to avoid the confusion.
    Thanks to Luis F. Ortiz for fixing the patch and Luigi Gangitano
    for testing it out.
  * Drop tty-locking-fixes9.patch, which was preventing the oops during
    shutdown on some sparc machines with serial console. Proper fix has
    been incorporated upstream.

  [ Simon Horman ]
  * Enable MKISS globally (closes: #340215)
  * Add recommends libc6-i686 to 686 and k7 image packages
    (closes: #278729)
  * Enable OBSOLETE_OSS_USB_DRIVER and USB_AUDIO
    as alsa snd-usb-audio still isn't quite there.
    I expect this to be re-disabled at some stage,
    possibly soon if it proves to be a source of bugs.
    (closes: #340388)

 -- Sven Luther <luther@debian.org>  Tue,  3 Jan 2006 06:48:07 +0000

linux-2.6 (2.6.14-7) unstable; urgency=low

  [ maximilian attems ]
  * Add stable tree 2.6.14.5 fixes:
    - setting ACLs on readonly mounted NFS filesystems (CVE-2005-3623)
    - Fix bridge-nf ipv6 length check
    - Perform SA switchover immediately.
    - Input: fix an OOPS in HID driver
    - Fix hardware checksum modification
    - kernel/params.c: fix sysfs access with CONFIG_MODULES=n
    - Fix RTNLGRP definitions in rtnetlink.h
    - Fix CTA_PROTO_NUM attribute size in ctnetlink
    - Fix unbalanced read_unlock_bh in ctnetlink
    - Fix NAT init order
    - Fix incorrect dependency for IP6_NF_TARGET_NFQUEUE
    - dpt_i2o fix for deadlock condition
    - SCSI: fix transfer direction in sd (kernel panic when ejecting iPod)
    - SCSI: fix transfer direction in scsi_lib and st
    - Fix hardware rx csum errors
    - Fix route lifetime.
    - apci: fix NULL deref in video/lcd/brightness
  * Disable CONFIG_USB_BANDWIDTH, causes major trouble on alsa usb cards.
    (Closes: #344939)

 -- maximilian attems <maks@sternwelten.at>  Tue, 27 Dec 2005 20:50:28 +0100

linux-2.6 (2.6.14-6) unstable; urgency=low

  [ Kyle McMartin ]
  * Change parisc kernel names to something less ambiguous.

  [ maximilian attems ]
  * Drop modular-ide.patch, nacked by ide upstream.  Prevents udev to load
    ide-generic and those successfull boots with initramfs-tools.
  * Add stable tree 2.6.14.4 with the following fixes:
    - drivers/scsi/dpt_i2o.c: fix a user-after-free
    - drivers/message/i2o/pci.c: fix a use-after-free
    - drivers/infiniband/core/mad.c: fix a use-after-free
    - DVB: BUDGET CI card depends on STV0297 demodulator
    - setkeys needs root
    - Fix listxattr() for generic security attributes
    - AGPGART: Fix serverworks TLB flush.
    - Fix crash when ptrace poking hugepage areas
    - I8K: fix /proc reporting of blank service tags
    - i82365: release all resources if no devices are found
    - bonding: fix feature consolidation
    - libata: locking rewrite (== fix)
    - cciss: bug fix for BIG_PASS_THRU
    - ALSA: nm256: reset workaround for Latitude CSx
    - cciss: bug fix for hpacucli
    - V4L/DVB: Fix analog NTSC for Thomson DTT 761X hybrid tuner
    - BRIDGE: recompute features when adding a new device
    - 32bit integer overflow in invalidate_inode_pages2()
    - USB: Adapt microtek driver to new scsi features
    - ide-floppy: software eject not working with LS-120 drive
    - Add try_to_freeze to kauditd
    - V4L/DVB (3135) Fix tuner init for Pinnacle PCTV Stereo
    - NETLINK: Fix processing of fib_lookup netlink messages
    - ACPI: fix HP nx8220 boot hang regression

  [ Norbert Tretkowski ]
  * [alpha] Removed conflict with initramfs-tools, thanks vorlon for finding
    the klibc bug!

  [ Frederik Schüler ]
  * Add updated drivers-scsi-megaraid_splitup.patch. (Closes: #317258)
  * Add ppc64-thermal-overtemp.patch to fix a thermal control bug in G5
    machines. (Closes: #343980)
  * Unpatch the following patches which are included in 2.6.14.4:
    - setkeys-needs-root-1.patch
    - setkeys-needs-root-2.patch
    - mm-invalidate_inode_pages2-overflow.patch
    - net-bonding-consolidation-fix.patch

 -- Frederik Schüler <fs@debian.org>  Tue, 20 Dec 2005 18:50:41 +0000

linux-2.6 (2.6.14-5) unstable; urgency=low

  [ dann frazier ]
  * ia64-new-assembler-fix.patch
    Fix ia64 builds with newer assembler (Closes: #341257)

  [ Sven Luther ]
  * [powerpc] incremented ramdisk size to 24576 from 8192, needed by the
    graphical installer, maybe we can bring this to 16384 later.

  [ Simon Horman ]
  * Add recommends libc6-i686 to 686 and k7 image packages
    (closes: #278729)
  * Enable OBSOLETE_OSS_USB_DRIVER and USB_AUDIO
    as alsa snd-usb-audio still isn't quite there.
    I expect this to be re-disabled at some stage,
    possibly soon if it proves to be a source of bugs.
    (closes: #340388)

  [ dann frazier ]
  * buslogic-pci-id-table.patch
    add a pci device id table to fix initramfs-tools discovery.
    (closes #342057)
  * fix feature consolidation in bonding driver.  (closes #340068)

 -- dann frazier <dannf@debian.org>  Thu,  8 Dec 2005 10:59:31 -0700

linux-2.6 (2.6.14-4) unstable; urgency=low

  [ dann frazier ]
  * setkeys-needs-root-1.patch, setkeys-needs-root-2.patch:
    [SECURITY] Require root privilege to write the current
    function key string entry of other user's terminals.
    See CVE-2005-3257 (Closes: #334113)

  [ Simon Horman ]
  * Enable MKISS globally (closes: #340215)
  * mm-invalidate_inode_pages2-overflow.patch
    [SECURITY] 32bit integer overflow in invalidate_inode_pages2() (local DoS)
  * ctnetlink-check-if-protoinfo-is-present.patch
    [SECURITY] ctnetlink: check if protoinfo is present (local DoS)
  * ctnetlink-fix-oops-when-no-icmp-id-info-in-message.patch
    [SECURITY] ctnetlink: Fix oops when no ICMP ID info in message (local DoS)

  [ Sven Luther ]
  * Re-added powerpc/apus patch, now that Roman Zippel merged it in.
  * Let's create asm-(ppc|ppc64) -> asm-powerpc symlink farm.  (Closes: #340571)

  [ maximilian attems ]
  * Add 2.6.14.3 patch - features changelog:
    - isdn/hardware/eicon/os_4bri.c: correct the xdiLoadFile() signature
    - x86_64/i386: Compute correct MTRR mask on early Noconas
    - PPTP helper: Fix endianness bug in GRE key / CallID NAT
    - nf_queue: Fix Ooops when no queue handler registered
    - ctnetlink: check if protoinfo is present
    - ip_conntrack: fix ftp/irc/tftp helpers on ports >= 32768
    - VFS: Fix memory leak with file leases
    - hwmon: Fix lm78 VID conversion
    - hwmon: Fix missing it87 fan div init
    - ppc64 memory model depends on NUMA
    - Generic HDLC WAN drivers - disable netif_carrier_off()
    - ctnetlink: Fix oops when no ICMP ID info in message
    - Don't auto-reap traced children
    - packet writing oops fix
    - PPTP helper: fix PNS-PAC expectation call id
    - NAT: Fix module refcount dropping too far
    - Fix soft lockup with ALSA rtc-timer
    - Fix calculation of AH length during filling ancillary data.
    - ip_conntrack TCP: Accept SYN+PUSH like SYN
    - refcount leak of proto when ctnetlink dumping tuple
    - Fix memory management error during setting up new advapi sockopts.
    - Fix sending extension headers before and including routing header.
    - hwmon: Fix missing boundary check when setting W83627THF in0 limits
  * Remove ctnetlink-check-if-protoinfo-is-present.patch,
    net-nf_queue-oops.patch - already included in 2.6.14.3.

  [ Frederik Schüler ]
  * Make CONFIG_PACKET, PACKET_MM and UNIX builtin on all architectures:
    statically linked has better performance then modules due to TLB issue.
  * Add myself to uploaders.

 -- Frederik Schüler <fs@debian.org>  Sat, 26 Nov 2005 13:18:41 +0100

linux-2.6 (2.6.14-3) unstable; urgency=low

  [ Norbert Tretkowski ]
  * [alpha] Switch to gcc 4.0.
  * [alpha] Conflict with initramfs-tools, klibc is broken on alpha.
  * [alpha] Enabled CONFIG_KOBJECT_UEVENT in arch/alphaconfig to fix trouble
    with latest udev, thanks to Uwe Schindler for reporting. (closes: #338911)
  * Bumped ABI revision:
    + ABI changes on sparc and alpha because of compiler switch.
    + 2.6.14.1 changes ABI of procfs.

  [ Sven Luther ]
  * Set default TCP congestion algorithm to NewReno + BIC (Closes: #337089)

  [ maximilian attems ]
  * Reenable CONFIG_SOFTWARE_SUSPEND on i386 and ppc, resume=/dev/<other device>
    must be set by boot loader. (Closes: #267600)
  * Set CONFIG_USB_SUSPEND on i386. Usefull for suspend to ram and apm suspend.
  * Add 2.6.14.1 patch:
    - Al Viro: CVE-2005-2709 sysctl unregistration oops
  * Add 2.6.14.2 patch:
    - airo.c/airo_cs.c: correct prototypes
    - fix XFS_QUOTA for modular XFS (closes: #337072)
    - USB: always export interface information for modalias
    - NET: Fix zero-size datagram reception
    - fix alpha breakage
    - Oops on suspend after on-the-fly switch to anticipatory i/o scheduler
    - ipvs: fix connection leak if expire_nodest_conn=1
    - Fix ptrace self-attach rule
    - fix signal->live leak in copy_process()
    - fix de_thread() vs send_group_sigqueue() race
    - prism54 : Fix frame length
    - tcp: BIC max increment too large
  * Remove alpha compile fix as contained in 2.6.14.2
  * Readd CONFIG_XFS_QUOTA=y.
  * Disable ACPI cutoff year on i386, was set to 2001.
    No need for acpi=force on boot.

  [ Jurij Smakov ]
  * Fix the install-image script to correctly include all the necessary
    stuff in scripts. (Closes: #336424)
  * Enable CONFIG_SND_ALI5451 on sparc.
  * Switch sparc to gcc-4.0. Thanks to Norbert for making sure it successfully
    builds a working kernel now.
  * Apply patch to fix ATI framebuffer output corruption on SunBlade 100
    (sparc64-atyfb-xl-gr.patch). Thanks to Luigi Gangitano. (Closes: #321200)
  * Disable CONFIG_PARPORT_PC_FIFO on sparc, since it causes a hang whenever
    something is sent to the parallel port device. Thanks to Attilla
    (boera at rdslink.ro) for pointing that out.

  [ Simon Horman ]
  * [386, AMD64] Set CONFIG_FRAMEBUFFER_CONSOLE=y instead of m.
    As vesadb now built into the kernel, after finally dropping the
    debian-specific patch to make it modular, make fbcons builtin too, else
    all sorts of weird stuff happens which is hard for the inird builders to
    automatically compenste for. (Closes: #336450)
  * Redisable CONFIG_SOFTWARE_SUSPEND on ppc/miboot as it required
    CONFIG_PM to compile.
  * [NETFILTER] nf_queue: Fix Ooops when no queue handler registered
    This is a regression introduced in 2.6.14.
    net-nf_queue-oops.patch. (Closes: #337713)
  * Make manuals with defconfig, as is required for kernel-package 10.008

  [ dann frazier ]
  * net-ipconntrack-nat-fix.patch - fix compilation of
    ip_conntrack_helper_pptp.c when NAT is disabled. (Closes: #336431)

  [ Christian T. Steigies ]
  * update m68k.diff to 2.6.14
  * add m68k-*vme* patches
  * disable macsonic driver until the dma patch is fixed
  * disable IEEE80211 drivers for all of m68k

  [ Frederik Schüler ]
  * activate CONFIG_SECURITY_NETWORK to fix SElinux operation.
    (Closes: #338543)

 -- Norbert Tretkowski <nobse@debian.org>  Mon, 14 Nov 2005 10:23:05 +0100

linux-2.6 (2.6.14-2) unstable; urgency=low

  [ Simon Horman ]
  * [SECURITY] Avoid 'names_cache' memory leak with CONFIG_AUDITSYSCALL
    This fix, included as part of the 2.6.13.4 patch in
    2.6.13+2.6.14-rc4-0experimental.1 is CVE-2005-3181
  * Fix genearation of .extraversion, again (closes: #333842)
  * Add missing kernel-arch and kernel-header-dirs to defines
    so headers get included. (closes: #336521)
    N.B: I only filled in arches where other's hadn't done so alread.
         Please fix if its wrong.
  * Allow powerpc64 to compile with AUDIT enabled but
    AUDITSYSCALL disabled. powerpc64-audit_sysctl-build.patch

  [ dann frazier ]
  * Update hppa.diff to 2.6.14-pa0

  [ Norbert Tretkowski ]
  * [alpha] New patch to include compiler.h in barrier.h, barrier() is used in
    non-SMP case.
  * [alpha] Added kernel-header-dirs and kernel-arch to debian/arch/alpha/defines
    to include asm-alpha in linux-headers package.
  * Added myself to Uploaders.

  [ Frederik Schüler ]
  * [amd64] use DISCONTIGMEM instead of SPARSEMEM on amd64-k8-smp flavour to
    fix bootup kernel panic.
  * [amd64] include asm-x86_64 in linux-headers package.
  * Deactivate AUDITSYSCALL globally, it slows down the kernel and is not
    needed for selinux at all.

 -- Simon Horman <horms@debian.org>  Tue,  1 Nov 2005 15:27:40 +0900

linux-2.6 (2.6.14-1) unstable; urgency=low

  [ Sven Luther ]
  * New upstream release.

  [ Norbert Tretkowski ]
  * [alpha] Update arch/alpha/config* for 2.6.14.

  [ Simon Horman ]
  * Fix misformatting of long description of
    linux-patch-debian-linux-patch-debian-X.Y.Z.
    templates/control.main.in
    (closes: #335088)
  * Make sure version is seeded in apply and unapply scripts.
    Actually changed in some earlier, post 2.6.12, release,
    but the changelog seems to be missing.
    (closes: #324583)

  [ dann frazier ]
  * [ia64] Disable the CONFIG_IA64_SGI_SN_XP module.  This forces
    CONFIG_GENERIC_ALLOCATOR and CONFIG_IA64_UNCACHED_ALLOCATOR to y, which
    appears to break on zx1 systems.

 -- Simon Horman <horms@debian.org>  Fri, 28 Oct 2005 16:26:03 +0900

linux-2.6 (2.6.13+2.6.14-rc5-0experimental.1) experimental; urgency=low

  [ Sven Luther ]
  * Upgraded to 2.6.14-rc5.

  [ Jonas Smedegaard ]
  * Quote variables in debian/rules.real and postinstall (making it
    safer to run with weird characters in path of build environment).

  [ Bastian Blank ]
  * Add some missing files from scripts to headers packages.
  * Add new patch powerpc-build-links.patch: Emit relative symlinks in
    arch/ppc{,64}/include.
  * Include arch/*/include into headers package.

 -- Sven Luther <luther@debian.org>  Tue, 25 Oct 2005 03:56:11 +0000

linux-2.6 (2.6.13+2.6.14-rc4-0experimental.1) experimental; urgency=low

  [ Sven Luther ]
  * Upgraded to 2.6.14-rc4.

  [ Simon Horman ]
  * Fix genearation of .extraversion (closes: #333842)

  [ dann frazier ]
  * Enhance the linux-source description to explain the types of patches
    Debian adds to it.  (closes: #258043)
  * Correct linux-patch-debian description.  It replaces the
    kernel-patch-debian packages, not the kernel-source packages.

  [ Jonas Smedegaard ]
  * Fix building from within a very long dir (all patches was applied at
    once - exhausting shell commandline, now applied one by one).
  * Add Simon Horman, Sven Luther and myself as Uploaders.

  [ Bastian Blank ]
  * Use list of revisions in patch scripts.
  * Use correct names for tarball and scripts.

  [ Jurij Smakov ]
  * [i386] Set the CONFIG_HPET_EMULATE_RTC option to make the clock
    work properly on certain Dell machines. This required setting the
    CONFIG_RTC option to 'y' instead of 'm'. (closes: #309909)
    [i386] Enable VIDEO_CX88 and VIDEO_CX88_DVB (both set to 'm') by
    popular demand. (closes: #330916)

  [ Norbert Tretkowski ]
  * [alpha] Update arch/alpha/config for 2.6.13.

  [ Kyle McMartin ]
  * [hppa] Oops. Fix linux-headers not including asm-parisc by adding
    headers_dirs = parisc to Makefile.inc.

  [ maximilian attems ]
  * Set CONFIG_FB_VESA=y for i386 and amd64 configs. (closes: #333003)

  [ Sven Luther ]
  * [powerpc] Fixed apus build, now use mkvmlinuz too to generate the vmlinuz
    kernel.
  * Fixed control.image.in to depend on :
      initramfs-tools | yaird | linux-ramdisk-tool
    where linux-ramdisk-tools is the virtual package provided by all
    initrd/initramfs generating tools.

  [ Frederik Schüler ]
  * deactivate FB_RIVA on all architectures.
  * deactivate BLK_DEV_IDESCSI on all architectures.
  * Added patch-2.6.13.4:
    - [SECURITY] key: plug request_key_auth memleak
      See CAN-2005-3119
    - [SECURITY] Fix drm 'debug' sysfs permissions
      See CAN-2005-3179
    - [SECURITY] Avoid 'names_cache' memory leak with CONFIG_AUDITSYSCALL
    - [SPARC64] Fix userland FPU state corruption.
    - BIC coding bug in Linux 2.6.13
    - [SECURITY] orinoco: Information leakage due to incorrect padding
      See CAN-2005-3180
    - ieee1394/sbp2: fixes for hot-unplug and module unloading

  [ Christian T. Steigies ]
  * disable CONFIG_EXT2_FS_XIP for m68k like on all(?) other arches
  * deactivate OKTAGON_SCSI for amiga/m68k until it can be compiled again
  * deactivate CONFIG_KEYBOARD_HIL_OLD, CONFIG_KEYBOARD_HIL, CONFIG_MOUSE_HIL,
    CONFIG_HIL_MLC, and CONFIG_HP_SDC for hp/m68k
  * update m68k.diff for 2.6.13
  * split out patches that do not intefere with other arches to
    patches-debian/m68k-*

 -- Bastian Blank <waldi@debian.org>  Fri, 21 Oct 2005 12:17:47 +0000

linux-2.6 (2.6.13-1) experimental; urgency=low

  * New upstream release "git booost":
    - new arch xtensa
    - kexec/kdump
    - execute-in-place
    - inotify (closes: #304387)
    - time-sharing cfq I/O scheduler
    - manual driver binding
    - voluntary preemption
    - user-space I/O initiation for InfiniBand
    - new speedy DES (crypto) implementation
    - uml "almost-skas" mode support
    - 250 HZ default (closes: #320366)
    - fixes all over (alsa, archs, ide, input, ntfs, scsi, swsusp, usb, ..)
    - orinoco driver updates (closes: #291684)
    - md, dm updates (closes: #317787)

  [ Frederik Schüler ]
  * [amd64] Added class and longclass descriptions for amd64 flavours.
  * [amd64] add amd64-tlb-flush-sigsegv-fix.patch: disable tlb flush
    filtering on smp systems to workaround processor errata.
  * backport kernel-api-documentation-generation-fix.diff from git to fix
    documentation build.
  * Added patch-2.6.13.1:
    - raw_sendmsg DoS (CAN-2005-2492)
    - 32bit sendmsg() flaw (CAN-2005-2490)
    - Reassembly trim not clearing CHECKSUM_HW
    - Use SA_SHIRQ in sparc specific code.
    - Fix boundary check in standard multi-block cipher processors
    - 2.6.13 breaks libpcap (and tcpdump)
    - x86: pci_assign_unassigned_resources() update
    - Fix PCI ROM mapping
    - aacraid: 2.6.13 aacraid bad BUG_ON fix
    - Kconfig: saa7134-dvb must select tda1004x

  [ Simon Horman ]
  * Disable BSDv3 accounting on hppa and alpha, it was already
    disabled on all other architectures. Also unify BSD accounting
    config into top level config, rather than per flavour configs.
  * [SECURITY] The seq_file memory leak fix included in 2.6.12-6
    as part of upstream's 2.6.12.6 patchset is now CAN-2005-2800.

  [ Jurij Smakov, Simon Horman ]
  * Ensure that only one kernel-manual/linux-manual package can
    be installed at a time to avoid file conflicts. (closes: #320042)

  [ Bastian Blank ]
  * Move audit, preempt and security settings to core config file.
  * Fix powerpc configuration.
  * Add debian version information to kernel version string.
  * Drop coreutils | fileutils dependencies.
  * Drop modular-vesafb patch. (closes: #222374, #289810)

  [ Christian T. Steigies ]
  * update m68k.diff for linux-2.6.13
  * add m68k-42_dma.patch and m68k-sonic.patch that will be in upstream 2.6.14
    (which makes sun3 build fail, needs fixing)

  [ maximilian attems ]
  * Drop drivers-add-scsi_changer.patch (merged)
  * Drop drivers-ide-dma-blacklist-toshiba.patch (merged)
  * Drop drivers-ide-__devinit.patch (merged)
  * Added patch-2.6.13.2:
    - USB: ftdi_sio: custom baud rate fix
    - Fix up more strange byte writes to the PCI_ROM_ADDRESS config word
    - Fix MPOL_F_VERIFY
    - jfs: jfs_delete_inode must call clear_inode
    - Fix DHCP + MASQUERADE problem
    - Sun HME: enable and map PCI ROM properly
    - Sun GEM ethernet: enable and map PCI ROM properly
    - hpt366: write the full 4 bytes of ROM address, not just low 1 byte
    - forcedeth: Initialize link settings in every nv_open()
    - Lost sockfd_put() in routing_ioctl()
    - lost fput in 32bit ioctl on x86-64
  * Added patch-2.6.13.3:
    - Fix fs/exec.c:788 (de_thread()) BUG_ON
    - Don't over-clamp window in tcp_clamp_window()
    - fix IPv6 per-socket multicast filtering in exact-match case
    - yenta oops fix
    - ipvs: ip_vs_ftp breaks connections using persistence
    - uml - Fix x86_64 page leak
    - skge: set mac address oops with bonding
    - tcp: set default congestion control correctly for incoming connections

  [ Sven Luther ]
  * [powerpc] Added hotplug support to the mv643xx_eth driver :
      powerpc-mv643xx-hotplug-support.patch
    thanks go to Nicolas Det for providing the patch.
  * [powerpc] Modified a couple of configuration options for the powerpc64
    flavour, fixes and enhances Apple G5 support (Closes: #323724, #328324)
  * [powerpc] Added powerpc-miboot flavour to use exclusively with oldworld
    powermac miboot floppies for debian-installer.
  * [powerpc] Checked upgraded version of the apus patches, separated them in
    a part which is safe to apply, and one which needs checking, and is thus
    not applied yet.

  [ Kyle McMartin ]
  * [hppa] Update hppa.diff to 2.6.13-pa4.
  * [hppa] Add space register fix to pacache.S to hppa.diff.

  [ dann frazier ]
  * Add a note to README.Debian that explains where users can find the .config
    files used to generate the linux-image packages.  Closes: #316809
  * [ia64] Workaround #325070 until upstream works out an acceptable solution.
    This bug breaks module loading on non-SMP ia64 kernels.  The workaround
    is to temporarily use an SMP config for the non-SMP kernels.  (Note that
    John Wright is running benchmarks to determine the overhead of running
    an SMP kernel on UP systems to help decide if this should be a
    permanent change).
  * [ia64] Update arch/ia64/config for 2.6.13

 -- Simon Horman <horms@debian.org>  Thu,  6 Oct 2005 15:45:21 +0900

linux-2.6 (2.6.12-6) unstable; urgency=high

  [ Andres Salomon, Bastian Blank ]
  * Change ATM and Classical-IP-over-ATM to be modular, instead of being
    statically included. (closes: #323143)

  [ Sven Luther ]
  * [powerpc] powerpc-pmac-sound-check.patch: Added pmac-sound sanity check.
  * [powerpc] powerpc-apus.patch:
    Added preliminary apus patch to package, not applied to kernel tree yet.

  [ Simon Horman ]
  * Unset CC_OPTIMIZE_FOR_SIZE in i386 config,
    it breaks iproute's (and other netlink users) ability
    to set routes. (closes: #322723)
  * Added 2.6.12.6
    - [SECURITY: CAN-2005-2555] Restrict socket policy loading to
      CAP_NET_ADMIN.
    - [SECURITY] Fix DST leak in icmp_push_reply().  Possible remote
      DoS?
    - [SECURITY] NPTL signal delivery deadlock fix; possible local
      DoS.
    - fix gl_skb/skb type error in genelink driver in usbnet
    - [SECURITY] fix a memory leak in devices seq_file implementation;
      local DoS.
    - [SECURITY] Fix SKB leak in ip6_input_finish(); local DoS.

  [ Andres Salomon ]
  * [hppa] enable discontiguous memory support for 32bit hppa images, so
    they build.

 -- Andres Salomon <dilinger@debian.org>  Tue, 06 Sep 2005 10:14:35 -0400

linux-2.6 (2.6.12-5) unstable; urgency=low

  * Change ARM to use GCC 3.3 to avoid FTBFS errors with GCC 4
   (dann frazier)

  * Remove spurious double quote character from ia64 package descriptions.
    (dann frazier)

  * Add transitional meta packages (kernel-image-2.6-*) for ia64.
    (dann frazier)

  * Change fuzz factor to 1, stricter patch appliance. (Maximilian Attems)

  * Enabled CONFIG_THERM_PM72 on powerpc64 flavour. (Sven Luther)

 -- Bastian Blank <waldi@debian.org>  Tue, 16 Aug 2005 21:43:31 +0200

linux-2.6 (2.6.12-4) unstable; urgency=low

  * Supply correct subarch values for the powerpc images.

 -- Bastian Blank <waldi@debian.org>  Mon, 15 Aug 2005 21:06:18 +0200

linux-2.6 (2.6.12-3) unstable; urgency=low

  * Added reference to old kernel-* package names to make
    transition a little more obvious to end users.
    A Dan Jacobson special. (Simon Horman) Closes: #321167

  * By the time this makes it into the archive, it will
    be handling kernel-image-2.6-* packages. (Simon Horman)
    Closes: #321867

  * Link palinfo statically on ia64. (dann frazier) (Closes: #321885)

  * [hppa] :
    - Add hppa arch specific patch.
    - Build-Depend on binutils-hppa64 and gcc-4.0-hppa64.
    (Kyle McMartin)

  * Fix permissions in source tarball. (Bastian Blank) (Closes: #322409)

  * Enable the CONFIG_IP_ADVANCED_ROUTER and related options on
    sparc64 to sync with other architectures. (Jurij Smakov)
    Closes: #321236

  * Include all executables as well as *.sh and *.pl files found in
    scripts directory in the headers package. (Bastian Blank)
    Closes: #322612, #322680, #322765

  * Include m68k headers into the arch-common headers package on
    powerpc and make sure that all the directories are linked to
    properly from the flavour-specific headers packages. (Jurij Smakov)
    Closes: #322610

  * [powerpc] Enabled the powerpc64 flavour, now that we have a real biarch
    toolchain in sid. Many thanks go to GOTO Masanori and Matthias Klose as
    well as any other who worked on the biarch toolchain to make this happen.

  * Added 2.6.12.5 (Simon Horman)
    - Fix BUG() is triggered by a call to set_mempolicy() with a negativ
      first argument.
    - [amd64] Fix a SRAT handling on systems with dual cores.
    - [amd64] SMP timing problem
    - [security] Zlib fixes See CAN-2005-2458, CAN-2005-2459
      http://sources.redhat.com/ml/bug-gnu-utils/1999-06/msg00183.html
      http://bugs.gentoo.org/show_bug.cgi
    - Add zlib deflateBound()
    - [security] Fix error during session join. See CAN-2005-2098
    - [security] Fix keyring destructor. See CAN-2005-2099
    - Module per-cpu alignment cannot always be met
      http://www.ussg.iu.edu/hypermail/linux/kernel/0409.0/0768.html
    Closes: #323039

 -- Bastian Blank <waldi@debian.org>  Mon, 15 Aug 2005 16:42:05 +0200

linux-2.6 (2.6.12-2) unstable; urgency=low

  * The Kernel Team offers its condolences to the family of Jens Schmalzing
    (jensen@debian), who died Saturday, July 30, 2005 in a tragic accident in
    Munich.  Jens was a member of the Kernel Team, and was instrumental in
    taking the powerpc kernel package to 2.6, as well as maintaining MOL
    and its kernel modules.

  * Add @longclass@ variable to control file autogeneration. (Andres Salomon)

  * Bump build-depends on kernel-package to a fixed version (>= 9.005).
    (Jurij Smakov, Sven Luther) (closes: #319657, #320422, #321625)

  * Change default ramdisk size for sparc to 16,384K to accomodate a fatter
    d-i initrd for netboot installs.
    (Joshua Kwan)

  * Don't build-depend on console-tools on s390. (Bastian Blank)

  * Add ARM support. (Vincent Sanders)

  * Add ia64 descriptions. (dann frazier)

  * Strip down the scripts dir in the headers packages. (Bastian Blank)

  * Add m68k support. (Christian T. Steigies)

  * Added 2.6.12.4 (Frederik Schüler)
    - Fix powernow oops on dual-core athlon
    - Fix early vlan adding leads to not functional device
    - sys_get_thread_area does not clear the returned argument
    - bio_clone fix
    - Fix possible overflow of sock->sk_policy (CAN-2005-2456)
      (closes: #321401)
    - Wait until all references to ip_conntrack_untracked are dropped on
      unload
    - Fix potential memory corruption in NAT code (aka memory NAT)
    - Fix deadlock in ip6_queue
    - Fix signedness issues in net/core/filter.c
    - x86_64 memleak from malicious 32bit elf program
    - rocket.c: Fix ldisc ref count handling
    - kbuild: build TAGS problem with O=

  * Enable CONFIG_6PACK=m for all archs (Andres Salomon)
    (closes: #319646)

  * Overhaul the generation of the control file. Now it is handled
    by debian/bin/gencontrol.py. The debian/control target in rules
    also fails now, since we don't want the control file generated
    during build. Arch-specific Depends and suggests are now generated
    correctly. (Bastian Blank) (Closes: #319896)

  * [powerpc] Fixed typo which made asm-ppc and asm-ppc64 not being included
    in the header package. (Sven Luther) (Closes: #320817)

  * Added list of flavours built to common header package. (Sven Luther)

 -- Bastian Blank <waldi@debian.org>  Tue, 09 Aug 2005 11:12:40 +0200

linux-2.6 (2.6.12-1) unstable; urgency=low

  * New upstream release:
    - "git rocks"
    - address space randomization
    - conversion of ide driver code to the device model
    - restored Philips webcam driver
    - new Broadcom bcm5706 gigabit driver
    - new resource limits for the audio community
    - Multipath device mapper
    - Intel HD Audio alsa driver
    - fixes + arch updates..
    - readdition of tg3 driver, as firmware license has been fixed

  * Dropped the following patches:
    - patch-2.6.11.*.patch (merged)
    - powerpc-ppc64-ibmvscsi.patch (Christoph didn't like it, and it failed
      to build anyways) (Sven Luther)
    - doc-post_halloween.patch (unless someone can come up w/ a valid
      reason for carrying around rapidly bitrotting documentation...)
      (Andres Salomon)
    - sparc32-hypersparc-srmmu.patch (dropped until sparc32 is working
      again, and we can figure out whether it's necessary)
    - fix-alpha-ext3-oops.patch (no longer needed, fixed by compiler)
    - x86-i486_emu.patch (buggy and insecure 80486 instruction emulation
      for 80386; we're no longer supporting this) (closes: #250468)
    - amd64-outs.patch (according to
      http://www.ussg.iu.edu/hypermail/linux/kernel/0502.3/1095.html, this
      is unnecessary for us) (Andres Salomon)
    - sparc64-rtc-mostek.patch (merged)
    - sparc64-compat-nanoseconds.patch (merged)
    - sparc64-sunsu-init-2.6.11.patch (merged)
    - sunsab-uart-update-timeout.patch (merged)
    - alpha-read-trylock.patch (different version got merged)
    - powerpc-prep-motorola-irq-fix.patch (merged)
    - drivers-media-video-saa7134-update.patch (merged)
    - drivers-media-video-saa7134-update-2.patch (merged)
    - drivers-media-video-pll-lib.patch (merged)
    - drivers-media-video-pll-lib-2.patch (merged)
    - drivers-media-video-tuner-update-1.patch (merged)
    - drivers-media-video-tuner-update-2.patch (merged)
    - drivers-media-video-v4l-mpeg-support.patch (merged)
    - drivers-media-video-mt352-update.patch (merged)
    - arch-ppc64-hugepage-aio-panic.patch (merged)
    - drivers-input-serio-nmouse.patch (merged)
    - sparc64-sb1500-clock-2.6.patch (merged)
    - docbook-allow-preprocessor-directives-... (merged)
    - docbook-fix-function-parameter-descriptin-in-fbmem.patch (merged)
    - docbook-move-kernel-doc-comment-next-to-function.patch (merged)
    - powerpc-therm-adt746x-new-i2c-fix.patch (merged)
    - powerpc-mv643xx-enet.patch (merged)
    - powerpc-mv643xx-eth-pegasos.patch (merged)
    - powerpc-pmac-agp-sleep.patch (merged)
    - drivers-input-serio-8042-resume.patch (merged)

  * Premiere of the common-source kernel package
    (Jurij Smakov, Andres Salomon)
    - build all architectures out of kernel source package
    - rename source and binary packages
    - create a common config for different architectures, and management
      tools to allow for easier modification of config options
    - drop default configs, autogenerate them instead; requires
      kernel-package >= 9.002.

  * Add 2.6.12.1 (Maximilian Attems)
    - Clean up subthread exec (CAN-2005-1913)
    - ia64 ptrace + sigrestore_context (CAN-2005-1761)

  * Add 2.6.12.2 (Frederik Schüler)
    - Fix two socket hashing bugs.
    -  ACPI: Make sure we call acpi_register_gsi() even for default PCI
       interrupt assignment
    - Add "memory" clobbers to the x86 inline asm of strncmp and friends
    - e1000: fix spinlock bug
    - fix remap_pte_range BUG
    - Fix typo in drivers/pci/pci-driver.c

  * Add 2.6.12.3 (Joshua Kwan)
    - Fix semaphore handling in __unregister_chrdev
    - Fix TT mode in UML.
    - Check for a null return in tty_ldisc_ref.
    - v4l: cx88 hue offset fix
    - Fix 8139cp breakage that occurs with tpm driver.
    - Fix the 6pack driver in SMP environments.
    - Switch to spinlocks in the shaper driver.
    - ppc32: stop misusing NTP's time_offset value
    - netfilter: go back to dropping conntrack references manually
    - ACPI: don't accept 0 as a PCI IRQ.

  * Enable CONFIG_SCSI_INITIO. (Maximilian Attems) (closes: #318121)

  * [powerpc] :
    - Added powerpc-mkvmlinuz-support patch which allows, together with
      kernel-package 9.0002 to add mkvmlinuz support to hand built packages.
    - Removed powerpc-ppc64-ibmvscsi.patch, FTBFS, and Christoph doesn't like
      it and thinks it is not needed.
    - Disabled swim3 on powerpc-smp, FTBFS.
    - Disabled software-suspend on powerpc-smp, FTBFS, amd64/i386 only smp code.
    - Rediffed and readded the G4 L2 hardware flush assist patch from Jacob Pan.
    (Sven Luther)

  * [sparc]
    - Drop sparc32 flavour for now. sparc32 kernel is currently in the
      category "too buggy for us to support". In spite of numerous efforts
      I still see occasional random filesystem corruptions in my tests.
      That does NOT mean that we are dropping sparc32 support, we will
      work with upstream trying to solve these problems for the next
      kernel release. Those interested in helping/testing are encouraged
      to subscribe to debian-sparc mailing list.
      (Jurij Smakov)

  * [alpha]
    - Renamed resulting binary packages for alpha, kernel-image-x.y.z-generic
      wasn't a generic kernel, it was a generic kernel for alpha machines, so
      we're now using linux-image-x.y.z-alpha-generic (and of course, the same
      change for the smp kernel-image). This change was postponed after the
      sarge release. (closes: #260003)
    (Norbert Tretkowski)

  * [amd64]
    - Now using the default compiler (gcc-4.0), thus we get rid of the
      annoying MAKEFLAGS="CC=gcc-3.4" make-kpkg... invocation for third-party
      modules.
      This release lacks 64bit kernels for i386 userland; support will be
      added in a later release as soon as the toolchain has stabilized again.
      (Frederik Schüler)

 -- Andres Salomon <dilinger@debian.org>  Wed, 20 Jul 2005 17:16:04 -0400
<|MERGE_RESOLUTION|>--- conflicted
+++ resolved
@@ -1,139 +1,8 @@
-<<<<<<< HEAD
 linux-2.6 (2.6.26-17lenny1) UNRELEASED; urgency=high
-=======
-linux-2.6 (2.6.30-3) unstable; urgency=low
-
-  [ Bastian Blank ]
-  * Build-Depend against cpio. (closes: #536196)
-
-  [ Martin Michlmayr ]
-  * [arm] Export __cpu_flush_dcache_page.
-
-  [ Aurelien Jarno ]
-  * [ia64] Fix asm/fpu.h includes.
-
-  [ dann frazier ]
-  * Fix NULL pointer dereference in tun_chr_pool() (CVE-2009-1897)
-  * personality: fix PER_CLEAR_ON_SETID (CVE-2009-1895)
-  * Add -fno-delete-null-pointer-checks to CFLAGS
-
- -- Bastian Blank <waldi@debian.org>  Sat, 18 Jul 2009 10:00:01 +0200
-
-linux-2.6 (2.6.30-2) unstable; urgency=low
-
-  [ dann frazier ]
-  * [powerpc] Use generic rtc (closes: #535354)
-  * [parisc]
-    - ensure broadcast tlb purge runs single threaded
-    - fix ldcw inline assembler
-    (closes: #535844)
-
-  [ Bastian Blank ]
-  * Add stable release 2.6.30.1:
-    - KVM: x86: check for cr3 validity in ioctl_set_sregs (CVE-2009-2287)
-    - ALSA: intel8x0 - Fix PCM position craziness (closes: #533780)
-    - ide-cd: prevent null pointer deref via cdrom_newpc_intr (closes: #535342)
-  * Ignore ABI changes.
-
-  [ maximilian attems ]
-  * [alpha] Add upstream smp buildfix.
-  * [parisc] Disable vxge and niu.
-
- -- Bastian Blank <waldi@debian.org>  Tue, 07 Jul 2009 14:45:43 +0200
-
-linux-2.6 (2.6.30-1) unstable; urgency=low
-
-  * New upstream release.
-    - radeonfb: suspend/resume for ATI Mobility Radeon RV350.
-      (closes: #506964)
-    - tcp: fix MSG_PEEK race check (closes: #513695)
-    - e100 fixes (closes: #527056)
-    - mos7840: fix miscalculation of minor numbers (closes: #498293)
-    - reiserfs update (closes: #531804)
-    - bluetooth stack suspend/resume (closes: #508426, #529785)
-    - e1000e: Remove mutex_trylock and associated WARN on failure
-      (closes: #524699)
-
-  [ maximilian attems ]
-  * [sparc] Enable BLK_DEV_CRYPTOLOOP. (closes: #521829)
-  * Enable PATA_JMICRON instead of legacy BLK_DEV_JMICRON.
-    (closes: #431500, #458493)
-  * Set new NILFS2, AT76C50X_USB, MWL8K, P54_SPI, AR9170_USB,
-    NETFILTER_XT_MATCH_CLUSTER, RDS, SCSI_MPT2SAS, SCSI_OSD_INITIATOR,
-    ETHOC, IGBVF, VXGE, TOUCHSCREEN_AD7877, SENSORS_ATK0110,
-    NETFILTER_XT_TARGET_LED, 3C359, HW_RANDOM_TIMERIOMEM, SENSORS_G760A,
-    SENSORS_LTC4215, SENSORS_LM95241, USB_GSPCA_MR97310A, USB_GSPCA_SQ905,
-    USB_GSPCA_SQ905C, USB_PWC_INPUT_EVDEV, DVB_USB_CE6230, SND_INDIGOIOX,
-    SND_INDIGODJX, USB_SERIAL_CP210X, USB_SERIAL_QUALCOMM,
-    USB_SERIAL_SYMBOL, ISL29003, SERIAL_MAX3100, VIDEO_HDPVR, VIDEO_CX231XX,
-    DRAGONRISE_FF, LEDS_LP5521, LEDS_DAC124S085, LEDS_BD2802,
-    UIO_AEC, CRYPTO_ZLIB, REGULATOR_FIXED_VOLTAGE, NOP_USB_XCEIV,
-    POHMELFS, FSCACHE, CACHEFILES, EXOFS, NFS_FSCACHE, AFS_FSCACHE,
-    MTD_NAND_NANDSIM, STRIP_ASM_SYMS, FCOE_FNIC, USB_NET_CDC_EEM,
-    PCI_IOV, ASYNC_TX_DMA, ROMFS_BACKED_BY_BOTH, DETECT_HUNG_TASK.
-  * [amd64, i386] Set new DELL_WMI, EDAC_AMD8131, EDAC_AMD8111, X86_PAT, DMAR,
-    X86_CPU_DEBUG, CRYPTO_AES_NI_INTEL, X86_X2APIC.
-  * Newer Standards-Version 3.8.1 without changes.
-  * xfs: fix freeing memory in xfs_getbmap().
-
-  [ Ben Hutchings ]
-  * Remove firmware from drivers/staging (closes: #521553)
-    - make rt2860sta and rt2870sta use request_firmware(),
-      thanks to Darren Salt
-  * Remove some sourceless firmware not included in Debian kernel images
-
-  [ Martin Michlmayr ]
-  * [mipsel/r5k-cobalt] Enable SCSI_SYM53C8XX_2 (closes: #526836).
-  * [arm/iop32x, arm/ixp4xx, arm/orion5x] Turn off BOOT_TRACER,
-    BLK_DEV_IO_TRACE, CONTEXT_SWITCH_TRACER, ARM_UNWIND and
-    SECURITY_SELINUX because of size constraints.
-  * [mips/sb1-bcm91250a] There is a platform PATA driver for SWARM IDE
-    these days, so disable IDE and build in ATA, SCSI and BLK_DEV_SD.
-  * [mips/sb1-bcm91250a, mips/sb1a-bcm91480b] Compile in SB1250_MAC and
-    BROADCOM_PHY.
-  * [mips/r4k-ip22] Enable NET_ISA and various ISA network modules on
-    the request of Damian Dimmich since they might be useful on the
-    SGI Indigo2.
-  * Add patches from git.marvell.com:
-    - alternative copy_to_user: more precise fallback threshold
-    - lower overhead with alternative copy_to_user for small copies
-    - Kirkwood: Add CPU idle driver
-    - Kirkwood: clock gating for unused peripherals
-
-  [ Aurelien Jarno ]
-  * [mips(el)/sb1-bcm91250a] Set CONFIG_SCSI_AIC7XXX=y, it is needed
-    on the build daemons.
-
-  [ Bastian Blank ]
-  * [i386] Disable PentiumPro errata workaround.
-  * [i386] Enable support for big SMP systems.
-  * Disable OSS.
-  * [s390] Use Sparse Memory layout.
-  * [amd64, i386, powerpc, sparc] Make IPv6 support built-in.
-  * Centralize Sound core options.
-  * Centralize Power Management options.
-  * Centralize CPU Frequency scaling options.
-  * [sparc] Enable CPU Frequency scaling.
-  * Enable Network console logging support.
-  * [s390/s390x-tape] Add image.
-  * [s390/s390, s390/s390-tape] Remove images.
-  * [i386/486] Enable High Memory Support.
-  * [i386] Allocate pagetables from High Memory.
-  * [amd64, i386] Write protect kernel read-only data structures.
-  * [amd64, i386] Make kernel relocatable.
-  * Move images and headers into kernel section.
-
-  [ dann frazier ]
-  * Enable bnx2x, using firmware-split patches from net-next and mirroring
-    the per-subarch config settings used for bnx2
-
- -- Bastian Blank <waldi@debian.org>  Sun, 14 Jun 2009 11:45:08 +0200
-
-linux-2.6 (2.6.29-5) unstable; urgency=low
->>>>>>> 8bd649e2
 
   * [KVM] x86: check for cr3 validity in ioctl_set_sregs
     (CVE-2009-2287)
+  * personality: fix PER_CLEAR_ON_SETID (CVE-2009-1895)
 
  -- dann frazier <dannf@debian.org>  Sun, 05 Jul 2009 22:57:23 -0600
 
