<<<<<<< HEAD
linux-2.6 (2.6.26-9) UNRELEASED; urgency=low

  [ Bastian Blank ]
  * Add stable release 2.6.26.6:
    - mm owner: fix race between swapoff and exit
    - rtc: fix kernel panic on second use of SIGIO nofitication
    - fbcon: fix monochrome color value calculation
    - ALSA: snd-powermac: HP detection for 1st iMac G3 SL
    - ALSA: snd-powermac: mixers for PowerMac G4 AGP
    - sparc64: Fix missing devices due to PCI bridge test in
      of_create_pci_dev().
    - sparc64: Fix disappearing PCI devices on e3500.
    - sparc64: Fix OOPS in psycho_pcierr_intr_other().
    - sparc64: Fix interrupt register calculations on Psycho and Sabre.
    - sparc64: Fix PCI error interrupt registry on PSYCHO.
    - udp: Fix rcv socket locking
    - sctp: Fix oops when INIT-ACK indicates that peer doesn't support AUTH
    - sctp: do not enable peer features if we can't do them.
    - ipsec: Fix pskb_expand_head corruption in xfrm_state_check_space
    - netlink: fix overrun in attribute iteration
    - niu: panic on reset
    - ipv6: Fix OOPS in ip6_dst_lookup_tail().
    - XFRM,IPv6: initialize ip6_dst_blackhole_ops.kmem_cachep
    - af_key: Free dumping state on socket close
    - pcmcia: Fix broken abuse of dev->driver_data
    - clockevents: remove WARN_ON which was used to gather information
    - ntp: fix calculation of the next jiffie to trigger RTC sync
    - x86: HPET: read back compare register before reading counter
    - x86: HPET fix moronic 32/64bit thinko
    - clockevents: broadcast fixup possible waiters
    - HPET: make minimum reprogramming delta useful
    - clockevents: prevent endless loop lockup
    - clockevents: prevent multiple init/shutdown
    - clockevents: enforce reprogram in oneshot setup
    - clockevents: prevent endless loop in periodic broadcast handler
    - clockevents: prevent clockevent event_handler ending up handler_noop
    - x86: fix memmap=exactmap boot argument
    - x86: add io delay quirk for Presario F700
    - ACPI: Avoid bogus EC timeout when EC is in Polling mode
    - x86: fix SMP alternatives: use mutex instead of spinlock, text_poke is
      sleepable
    - rtc: fix deadlock
    - mm: dirty page tracking race fix
    - x86-64: fix overlap of modules and fixmap areas
    - x86: PAT proper tracking of set_memory_uc and friends
    - x86: fix oprofile + hibernation badness
    - x86: fdiv bug detection fix
    - rt2x00: Use ieee80211_hw->workqueue again
    - x86: Fix 27-rc crash on vsmp due to paravirt during module load
    - sg: disable interrupts inside sg_copy_buffer
    - ocfs2: Increment the reference count of an already-active stack.
    - APIC routing fix
    - sched: fix process time monotonicity
    - block: submit_bh() inadvertently discards barrier flag on a sync write
    - x64, fpu: fix possible FPU leakage in error conditions
    - x86-64: Clean up save/restore_i387() usage
    - KVM: SVM: fix guest global tlb flushes with NPT
    - KVM: SVM: fix random segfaults with NPT enabled
    - ALSA: remove unneeded power_mutex lock in snd_pcm_drop
    - ALSA: fix locking in snd_pcm_open*() and snd_rawmidi_open*()
    - ALSA: oxygen: fix distorted output on AK4396-based cards
    - ALSA: hda - Fix model for Dell Inspiron 1525
    - SCSI: qla2xxx: Defer enablement of RISC interrupts until ISP
      initialization completes.
    - USB: fix hcd interrupt disabling
    - smb.h: do not include linux/time.h in userspace
    - pxa2xx_spi: fix build breakage
    - pxa2xx_spi: chipselect bugfixes
    - pxa2xx_spi: dma bugfixes
    - mm: mark the correct zone as full when scanning zonelists
    - async_tx: fix the bug in async_tx_run_dependencies
    - drivers/mmc/card/block.c: fix refcount leak in mmc_block_open()
    - ixgbe: initialize interrupt throttle rate
    - i2c-dev: Return correct error code on class_create() failure
    - x86-32: AMD c1e force timer broadcast late
  * [x86] Update patch to detect not properly announced cmos RTC devices.
  * [xen] Overtake hvc console by default.

  [ maximilian attems ]
  * [openvz] ip: NULL pointer dereferrence in tcp_v(4|6)_send_ack
    (closes: #500472)
  * [openvz] unset NF_CONNTRACK_IPV6 for now until abi bump.

  [ Stephen R. Marenka ]
  * [m68k] add patches to fix atari ethernec per Michael Schmitz:
    atari-ethernec-IRQF_SHARED.diff and atari-ethernec-fixes.diff.
  * [m68k] add mac-esp-fix-for-quadras-with-two-esp-chips.diff to fix macs 
    with dual scsi busses and a problem with xorg, per Finn Thain.
  * [m68k] add atari-atari_keyb_init-operator-precedence.diff per
    Michael Schmitz.
  * [m68k] more mac patches, per Finn Thain.

  [ Martin Michlmayr ]
  * [arm/ixp4xx] Enable USB_ATM and USB_SPEEDTOUCH (closes: #502182).
  * [arm/iop32x, arm/orion5x] Likewise.

 -- Bastian Blank <waldi@debian.org>  Thu, 09 Oct 2008 15:14:50 +0200

linux-2.6 (2.6.26-8) unstable; urgency=medium

  [ dann frazier ]
  * [x86] Fix broken LDT access in VMI (CVE-2008-4410)
  * ata: Fix off-by-one-error that causes errors when reading a
    block on the LBA28-LBA48 boundary
  * [s390] prevent ptrace padding area read/write in 31-bit mode
    (CVE-2008-1514)

  [ Bastian Blank ]
  * Fix generation of i386 Xen image information.
  * [i386] Restrict the usage of long NOPs. (closes: #464962)
  * Fix access to uninitialized user keyring. (closes: #500279)
  * [x86] Fix detection of non-PNP RTC devices. (closes: #499230)

 -- Bastian Blank <waldi@debian.org>  Thu, 09 Oct 2008 12:07:21 +0200

linux-2.6 (2.6.26-7) unstable; urgency=low

  [ Bastian Blank ]
  * [xen] Add SuSE Xen patch. (closes: #495895)
  * Only register notifiers in braille console if used, fixes Insert key.
    (closes: #494374)
  * Fix ACPI EC GPE storm detection. (closes: #494546)
  * Disable useless support for ISP1760 USB host controller.
    (closes: #498304)
  * rt61pci: Add a sleep after firmware upload. (closes: #498828)

  [ Stephen R. Marenka ]
  * [m68k] Set CONFIG_ATARI_ETHERNEC=m for atari, since it only works
    in modular form.
  * [m68k] Enable CONFIG_ADB_PMU68K=y for mac.
  * [m68k] Add atari-aranym-nf-wrappers.diff patch to fix atari LBD
    problems, set CONFIG_LBD=y for atari.

  [ Martin Michlmayr ]
  * [arm/orion5x] Enable CONFIG_ATALK (requested by Ben Schwarz).
  * [arm/versatile] Enable CONFIG_VFP. (closes: #499463)
  * ath5k: Fix bad udelay calls on AR5210 code (Nick Kossifidis).
  * [arm] No longer disable ATH5K.

  [ dann frazier ]
  * Add missing capability checks in sbni_ioctl (CVE-2008-3525)

 -- Bastian Blank <waldi@debian.org>  Wed, 01 Oct 2008 09:02:30 +0200

linux-2.6 (2.6.26-6) unstable; urgency=low

  [ maximilian attems ]
  * [openvz] Enable checkpointing. (closes: #497292)

  [ Bastian Blank ]
  * Allow forced module loading again. (closes: #494144)
  * Set IEEE 802.11 (wireless) regulatory domain default to EU.
    (closes: #497971)
  * [i386] Enable IDE ACPI support. Override ABI changes. (closes: #470528)
  * [i386/686-bigmem] Promote to generic subarch. (closes: #476120)

  [ Martin Michlmayr ]
  * Fix dead 21041 ethernet after ifconfig down (Thomas Bogendoerfer).

  [ dann frazier ]
  * [hppa] Enable the FPU before using it, fixes booting on A500s
    with our CONFIG_PRINTK_TIME=y setting. (closes: #499458)

 -- Bastian Blank <waldi@debian.org>  Wed, 24 Sep 2008 12:06:47 +0200

linux-2.6 (2.6.26-5) unstable; urgency=low

  [ Martin Michlmayr ]
  * Backport power-off method for Kurobox Pro.
  * [arm/versatile] Really enable CONFIG_RTC_DRV_PL031 (closes: #484432).

  [ Stephen R. Marenka ]
  * [m68k] Set CONFIG_LBD=n for atari, since it conflicts with nfblock.

  [ Bastian Blank ]
  * Reenable SiS SATA support. (closes: #496603)
  * [amd64,i386] Disable new-style SiS PATA support.
  * Add stable release 2.6.26.4:
    - sata_mv: don't issue two DMA commands concurrently
    - KVM: MMU: Fix torn shadow pte
    - x86: work around MTRR mask setting, v2
    - nfsd: fix buffer overrun decoding NFSv4 acl (CVE-2008-3915)
    - sunrpc: fix possible overrun on read of /proc/sys/sunrpc/transports
      (CVE-2008-3911)
    - r8169: balance pci_map / pci_unmap pair
    - tg3: Fix firmware event timeouts
    - crypto: authenc - Avoid using clobbered request pointer
    - sparc64: Fix cmdline_memory_size handling bugs.
    - sparc64: Fix overshoot in nid_range().
    - ipsec: Fix deadlock in xfrm_state management. (closes: #497796)
    - sctp: fix random memory dereference with SCTP_HMAC_IDENT option.
    - sctp: correct bounds check in sctp_setsockopt_auth_key
    - sch_prio: Fix nla_parse_nested_compat() regression
    - sctp: add verification checks to SCTP_AUTH_KEY option
    - sctp: fix potential panics in the SCTP-AUTH API.
    - udp: Drop socket lock for encapsulated packets
    - pkt_sched: Fix actions referencing
    - pkt_sched: Fix return value corruption in HTB and TBF.
    - netns: Add network namespace argument to rt6_fill_node() and
      ipv6_dev_get_saddr()
    - ipv6: Fix OOPS, ip -f inet6 route get fec0::1, linux-2.6.26,
      ip6_route_output, rt6_fill_node+0x175 (CVE-2008-3686)
    - AX.25: Fix sysctl registration if !CONFIG_AX25_DAMA_SLAVE
    - mm: make setup_zone_migrate_reserve() aware of overlapping nodes
    - 8250: improve workaround for UARTs that don't re-assert THRE correctly
    - rtc_time_to_tm: fix signed/unsigned arithmetic
    - drivers/char/random.c: fix a race which can lead to a bogus BUG()
    - cifs: fix O_APPEND on directio mounts
    - atl1: disable TSO by default
    - forcedeth: fix checksum flag
    - bio: fix bio_copy_kern() handling of bio->bv_len
    - bio: fix __bio_copy_iov() handling of bio->bv_len
    - ALSA: oxygen: prevent muting of nonexistent AC97 controls
    - S390 dasd: fix data size for PSF/PRSSD command
    - x86: fix "kernel won't boot on a Cyrix MediaGXm (Geode)"
    - x86: work around MTRR mask setting
    - USB: cdc-acm: don't unlock acm->mutex on error path
    - binfmt_misc: fix false -ENOEXEC when coupled with other binary handlers
    - fbdefio: add set_page_dirty handler to deferred IO FB
    - eeepc-laptop: fix use after free
    - PCI: fix reference leak in pci_get_dev_by_id()
    - cramfs: fix named-pipe handling
  * Override ABI changes.
  * [hppa] Disable new-style RTC support. Override ABI changes.

  [ maximilian attems ]
  * openvz: Add upstream fixes up to 24cebf40278cb071ff8b. (closes: #497528)

 -- Bastian Blank <waldi@debian.org>  Wed, 10 Sep 2008 12:55:16 +0200

linux-2.6 (2.6.26-4) unstable; urgency=low

  [ maximilian attems ]
  * x86: Reset ACPI_PROCFS_POWER for Lenny as buggy apps depend on it.
    (closes: #495541)
  * x86: ACPI: Fix thermal shutdowns
  * openvz: Add upstream fixes up to 0f14912e3d2251aff. (closes: #494384)
  * Add stable release 2.6.26.3:
    - USB: fix interface unregistration logic
    - usb-storage: unusual_devs entries for iRiver T10 and Datafab CF+SM reader
    - usb-serial: don't release unregistered minors
    - usb-storage: revert DMA-alignment change for Wireless USB
    - usb-storage: automatically recognize bad residues
    - USB: ftdi_sio: Add USB Product Id for ELV HS485
    - qla2xxx: Set an rport's dev_loss_tmo value in a consistent manner.
    - dccp: change L/R must have at least one byte in the dccpsf_val field
      (CVE-2008-3276)
    - KVM: Avoid instruction emulation when event delivery is pending
    - cs5520: add enablebits checking
    - acer-wmi: Fix wireless and bluetooth on early AMW0 v2 laptops
    - USB: usb-storage: quirk around v1.11 firmware on Nikon D4
    - radeonfb: fix accel engine hangs
    - radeon: misc corrections
    - sparc64: Fix global reg snapshotting on self-cpu.
    - sparc64: Do not clobber %g7 in setcontext() trap.
    - sparc64: Fix end-of-stack checking in save_stack_trace().
    - sparc64: Fix recursion in stack overflow detection handling.
    - sparc64: Make global reg dumping even more useful.
    - sparc64: Implement IRQ stacks.
    - sparc64: Handle stack trace attempts before irqstacks are setup.
    - PCI: Limit VPD length for Broadcom 5708S
    - ide: it821x in pass-through mode segfaults in 2.6.26-stable
    - syncookies: Make sure ECN is disabled
    - USB: ftdi_sio: add support for Luminance Stellaris Evaluation/Development
      Kits
    - i2c: Fix NULL pointer dereference in i2c_new_probed_device
    - SCSI: hptiop: add more PCI device IDs
    - SCSI: ses: fix VPD inquiry overrun
    - SCSI: scsi_transport_spi: fix oops in revalidate
    - CIFS: Fix compiler warning on 64-bit
    - x86: fix spin_is_contended()
    - matrox maven: fix a broken error path
    - i2c: Let users select algorithm drivers manually again
    - CIFS: properly account for new user= field in SPNEGO upcall string
      allocation
    - x86: fix setup code crashes on my old 486 box
    - KVM: ia64: Fix irq disabling leak in error handling code
    - mlock() fix return values
    - rtl8187: Fix lockups due to concurrent access to config routine
    - KVM: task switch: segment base is linear address
    - KVM: task switch: use seg regs provided by subarch instead of reading
      from GDT
    - KVM: task switch: translate guest segment limit to virt-extension byte
      granular field
    - r8169: avoid thrashing PCI conf space above RTL_GIGA_MAC_VER_06
    - sparc64: FUTEX_OP_ANDN fix
    - posix-timers: do_schedule_next_timer: fix the setting of ->si_overrun
    - posix-timers: fix posix_timer_event() vs dequeue_signal() race
    - vt8623fb: fix kernel oops
    - ide-cd: fix endianity for the error message in cdrom_read_capacity
    - qla2xxx: Add dev_loss_tmo_callbk/terminate_rport_io callback support.
    - random32: seeding improvement
    - CIFS: mount of IPC$ breaks with iget patch
    - CIFS: if get root inode fails during mount, cleanup tree connection
    - crypto: padlock - fix VIA PadLock instruction usage with
      irq_ts_save/restore()
    - ipvs: Fix possible deadlock in estimator code
    - SCSI: block: Fix miscalculation of sg_io timeout in CDROM_SEND_PACKET
      handler.
    - ALSA: asoc: restrict sample rate and size in Freescale MPC8610 sound
      drivers
    - ALSA: ASoC: fix SNDCTL_DSP_SYNC support in Freescale 8610 sound drivers
    - USB: pl2023: Remove USB id (4348:5523) handled by ch341
    - relay: fix "full buffer with exactly full last subbuffer" accounting
      problem
    - ipv6: Fix ip6_xmit to send fragments if ipfragok is true
    - x86: amd opteron TOM2 mask val fix

  [ dann frazier ]
  * [ia64] Fix boot-time hang w/ PRINTK_TIME by ensuring that cpu0 can access
    per-cpu vars in early boot
  * delay calls to sched_clock() until after sched_clock_init() to prevent
    inaccurate printk timings on ia64 and presumably other architectures

  [ Ian Campbell ]
  * [xen] import upstream fix to fb-defio driver used by Xen framebuffer.

  [ Bastian Blank ]
  * [powerpc] Enable proper RTC support. (closes: #484693)

  [ Martin Michlmayr ]
  * Add Marvell Orion fixes:
    - sata_mv: add the Gen IIE flag to the SoC devices.
    - sata_mv: don't avoid clearing interrupt status on SoC host adapters

  [ dann frazier ]
  * Fix overflow condition in sctp_setsockopt_auth_key (CVE-2008-3526)
  * Fix panics that may occur if SCTP AUTH is disabled (CVE-2008-3792)
  * [x86] Fix memory leak in the copy_user routine
    (CVE-2008-0598, closes: #490910)

 -- Bastian Blank <waldi@debian.org>  Thu, 28 Aug 2008 08:46:42 +0200

linux-2.6 (2.6.26-3) unstable; urgency=low

  [ Bastian Blank ]
  * Disable Emagic Audiowerk 2 soundcard support. The PCI IDs clashes with
    many DVB cards.
  * Update VServer patch to 2.3.0.35.
  * [armel/versatile] Override ABI changes.
  * [i386/686-bigmem] Add VServer image.

  [ Aurelien Jarno ]
  * [armel/versatile] Disable CONFIG_NO_HZ, CONFIG_HIGH_RES_TIMERS for
    dynticks. (closes: #494842)

  [ Martin Michlmayr ]
  * Fix PCIe on the Kurobox Pro (Lennert Buytenhek).
  * Fix regressions caused by the "use software GSO for SG+CSUM capable
    netdevices" patch:
    - loopback: Enable TSO (Herbert Xu)
    - net: Preserve netfilter attributes in skb_gso_segment using
      __copy_skb_header (Herbert Xu)

  [ dann frazier ]
  * [amd64] Fix typo in TOM2 mask value, preventing a hang on some opteron
    systems. (closes: #494365)

 -- Bastian Blank <waldi@debian.org>  Mon, 18 Aug 2008 15:34:38 +0200

linux-2.6 (2.6.26-2) unstable; urgency=low

  [ Bastian Blank ]
  * [powerpc] Install arch/powerpc/lib/crtsavres.o into the headers, it is
    used during module linking.
  * Add stable release 2.6.26.1:
    - Fix off-by-one error in iov_iter_advance()
    - ath5k: don't enable MSI, we cannot handle it yet
    - b43legacy: Release mutex in error handling code
    - cpufreq acpi: only call _PPC after cpufreq ACPI init funcs got called already
    - VFS: increase pseudo-filesystem block size to PAGE_SIZE
    - markers: fix markers read barrier for multiple probes
    - tmpfs: fix kernel BUG in shmem_delete_inode
    - mpc52xx_psc_spi: fix block transfer
    - ixgbe: remove device ID for unsupported device
    - UML - Fix boot crash
    - eCryptfs: use page_alloc not kmalloc to get a page of memory
    - x86: fix kernel_physical_mapping_init() for large x86 systems
    - DVB: cx23885: SRAM changes for the 885 and 887 silicon parts
    - DVB: cx23885: Reallocated the sram to avoid concurrent VIDB/C issues
    - DVB: cx23885: DVB Transport cards using DVB port VIDB/TS1 did not stream
    - DVB: cx23885: Ensure PAD_CTRL is always reset to a sensible default
    - V4L: cx23885: Bugfix for concurrent use of /dev/video0 and /dev/video1
    - V4L: saa7134: Copy tuner data earlier to avoid overwriting manual tuner type
    - V4L: uvcvideo: Add support for Medion Akoya Mini E1210 integrated webcam
    - V4L: uvcvideo: Make input device support optional
    - V4L: uvcvideo: Don't free URB buffers on suspend
    - V4L: uvcvideo: Use GFP_NOIO when allocating memory during resume
    - V4L: uvcvideo: Fix a buffer overflow in format descriptor parsing
    - DVB: dib0700: add support for Hauppauge Nova-TD Stick 52009
    - V4L: cx18: Upgrade to newer firmware & update documentation
    - ALSA: trident - pause s/pdif output
    - myri10ge: do not use mgp->max_intr_slots before loading the firmware
    - myri10ge: do not forget to setup the single slice pointers
    - iop-adma: fix platform driver hotplug/coldplug
    - sparc64: Do not define BIO_VMERGE_BOUNDARY.
    - sparc64: Fix cpufreq notifier registry.
    - sparc64: Fix lockdep issues in LDC protocol layer.
    - tcp: Clear probes_out more aggressively in tcp_ack().
    - ARM: fix fls() for 64-bit arguments
    - vmlinux.lds: move __attribute__((__cold__)) functions back into final .text section
    - rtc-at91rm9200: avoid spurious irqs
    - ide-cd: fix oops when using growisofs
    - x86: fix crash due to missing debugctlmsr on AMD K6-3
    - cpusets: fix wrong domain attr updates
    - proc: fix /proc/*/pagemap some more
    - Fix build on COMPAT platforms when CONFIG_EPOLL is disabled
    - markers: fix duplicate modpost entry
    - x86, suspend, acpi: enter Big Real Mode
    - USB: fix usb serial pm counter decrement for disconnected interfaces
    - x86 reboot quirks: add Dell Precision WorkStation T5400
    - Fix typos from signal_32/64.h merge
    - rcu: fix rcu_try_flip_waitack_needed() to prevent grace-period stall
    - Patch Upstream: x86 ptrace: fix PTRACE_GETFPXREGS error
    - KVM: MMU: Fix potential race setting upper shadow ptes on nonpae hosts
    - KVM: MMU: nuke shadowed pgtable pages and ptes on memslot destruction
    - KVM: x86 emulator: Fix HLT instruction
    - KVM: VMX: Add ept_sync_context in flush_tlb
    - KVM: mmu_shrink: kvm_mmu_zap_page requires slots_lock to be held
    - KVM: SVM: fix suspend/resume support
    - KVM: VMX: Fix a wrong usage of vmcs_config
    - isofs: fix minor filesystem corruption
    - quota: fix possible infinite loop in quota code
    - hdlcdrv: Fix CRC calculation.
    - ipv6: __KERNEL__ ifdef struct ipv6_devconf
    - ipv6: use timer pending
    - udplite: Protection against coverage value wrap-around
    - pxamci: trivial fix of DMA alignment register bit clearing
  * [sparc] Install asm-sparc headers again.
  * Force RTC on by default and set clock on startup. Override ABI changes.
  * [i386, amd64] Make the CMOS RTC support builtin. (closes: #493567)
  * Add stable release 2.6.26.2:
    - sound: ensure device number is valid in snd_seq_oss_synth_make_info
    - Ath5k: kill tasklets on shutdown
    - Ath5k: fix memory corruption
    - vfs: fix lookup on deleted directory
    - ALSA: emu10k1 - Fix inverted Analog/Digital mixer switch on Audigy2
    - ALSA: hda - Add missing Thinkpad Z60m support
    - ALSA: hda - Fix DMA position inaccuracy
    - ALSA: hda - Fix wrong volumes in AD1988 auto-probe mode
    - Add compat handler for PTRACE_GETSIGINFO
    - Bluetooth: Signal user-space for HIDP and BNEP socket errors
    - Input: i8042 - add Acer Aspire 1360 to nomux blacklist
    - Input: i8042 - add Gericom Bellagio to nomux blacklist
    - Input: i8042 - add Intel D845PESV to nopnp list
    - jbd: fix race between free buffer and commit transaction
    - NFS: Ensure we zap only the access and acl caches when setting new acls
    - SCSI: ch: fix ch_remove oops
    - linear: correct disk numbering error check
    - netfilter: xt_time: fix time's time_mt()'s use of do_div()
    - Kprobe smoke test lockdep warning
    - Close race in md_probe
    - x86: io delay - add checking for NULL early param
    - x86: idle process - add checking for NULL early param
    - SCSI: bsg: fix bsg_mutex hang with device removal
    - netfilter: nf_nat_sip: c= is optional for session
    - romfs_readpage: don't report errors for pages beyond i_size
    - ftrace: remove unneeded documentation

  [ Martin Michlmayr ]
  * METH: fix MAC address setup (Thomas Bogendoerfer)
  * Export the reset button of the QNAP TS-409.
  * net: use software GSO for SG+CSUM capable netdevices (Lennert Buytenhek)

  [ dann frazier ]
  * device_create interface changed between 2.6.26 and 2.6.27; adjust hpilo
    backport appropriately. Fixes a NULL pointer dereference in ilo_probe().

 -- Bastian Blank <waldi@debian.org>  Fri, 08 Aug 2008 08:09:00 +0200

linux-2.6 (2.6.26-1) unstable; urgency=low

  * New upstream release see http://kernelnewbies.org/Linux_2_6_26
    - UDF 2.50 support. (closes: #480910)
    - mmc: increase power up delay (closes: #481190)
    - snd-hda-intel suspend troubles fixed. (closes: #469727, #481613, #480034)
    - cifs QueryUnixPathInfo fix (closes: #480995)
    - r8169 oops in r8169_get_mac_version (closes: #471892)
    - netfilter headers cleanup (closes: #482331)
    - iwlwifi led support (closes: #469095)
    - ath5k associates on AR5213A (closes: #463785)
    - T42 suspend fix (closes: #485873)
    - cpuidle acpi driver: fix oops on AC<->DC (closes: #477201)
    - opti621 ide fixes (closes: #475561)
    - ssh connection hangs with mac80211 (closes: #486089)
    - ocfs2: Allow uid/gid/perm changes of symlinks (closes: #479475)
    - xircom_tulip_cb: oboslete driver removed (closes: #416900)
    - r8169 properly detect link status (closes: #487586)
    - iwl3945 connection + support fixes (closes: #481436, #482196)
    - longrun cpufreq min freq fix (closes: #468149)
    - emux midi synthesizer SOFT_PEDAL-release event (closes: #474312)
    - vmemmap fixes to use smaller pages (closes: #483489)
    - x86 freeze fixes (closes: #482100, #482074)
    - xen boot failure fix (closes: #488284)
    - gdb read floating-point and SSE registers (closes: #485375)
    - USB_PERSIST is default on (closes: #489963)
    - alsa snd-hda Dell Inspiron fix (closes: #490649)
    - ipw2200: queue direct scans (closes: #487721)
    - better gcc-4.3 support (closes: #492301)
    - iwl3945 monitor mode. (closes: #482387)

  [ maximilian attems ]
  * topconfig set CRYPTO_CTS, SND_PCSP, SND_AW2, IWL4965_LEDS, IWL3945_LEDS,
    RT2400PCI_LEDS, RT2500PCI_LEDS, RT61PCI_LEDS, RT2500USB_LEDS,
    RT73USB_LEDS, NF_CT_PROTO_DCCP, BRIDGE_EBT_NFLOG, IWLWIFI_RFKILL,
    USB_SERIAL_SPCP8X5, USB_STORAGE_CYPRESS_ATACB, DVB_ISL6405, DVB_AU8522,
    VIDEO_EM28XX_DVB, VIDEO_CX18, VIDEO_AU0828, SOC_CAMERA_MT9M001,
    SOC_CAMERA_MT9V022, DVB_TUNER_ITD1000, VIDEO_PVRUSB2_DVB, USB_C67X00_HCD,
    USB_ISP1760_HCD, HTC_PASIC3, I2C_PCA_PLATFORM, TOUCHSCREEN_WM97XX,
    JOYSTICK_ZHENHUA, SFC, ACCESSIBILITY, UIO_SMX, LOGIRUMBLEPAD2_FF,
    A11Y_BRAILLE_CONSOLE, EDS_TRIGGER_DEFAULT_ON, VIDEO_ALLOW_V4L1, ATA_ACPI,
    SATA_PMP, ATA_SFF, USB_SERIAL_MOTOROLA, USB_WDM, MAC80211_MESH,
    IPV6_MROUTE, IPV6_PIMSM_V2, MTD_AR7_PARTS, SENSORS_IBMAEM, PATA_SCH,
    CGROUP_DEVICE, USB_ISIGHTFW, HW_RANDOM_VIRTIO, RTC_DRV_FM3130,
    USB_VIDEO_CLASS, CIFS_DFS_UPCALL.
  * [amd64, i386]: KVM_CLOCK, KVM_GUEST, ISCSI_IBFT_FIND, ISCSI_IBFT, THERMAL,
    EEEPC_LAPTOP, FB_N411, THERMAL_HWMON.
  * [amd64]: Enable SCSI_DPT_I2O as 64 bit now.
  * Reenable USB_SERIAL_EDGEPORT, USB_SERIAL_EDGEPORT_TI. (closes: #480195)
  * Enable TCP_MD5SIG for BGP sessions. (closes: #443742)
  * Add recognised alsa cards to bug report.
  * topconfig: Enable HYSDN, no longer broken on smp.
  * Add request_firmware patch for keyspan. (closes: #448900)
  * [x86]: Enable dma engine. (closes: #473331)
  * [ppc64]: Enable IBMEBUS and EHEA. (closes: #484888)
  * topconfig: Enable PROFILING across all flavours. (closes: #484885)
  * 486: enable OLPC support thanks Andres Salomon for merge. 
    Kconfig variable patch by Robert Millan (closes: #485063).
  * Add request_firmware patch for ip2.
  * Add request_firmware patch for acenic. (closes: #284221)
  * [x86, ia64]: Set HPET_RTC_IRQ. (closes: #479709, #476970)
  * [ppc]: Set SND_VIRMIDI. (closes: #290090)
  * Fallback for userspace compatibility to old IEEE 1394 FireWire stack.
    (closes: #451367, #475295, #478419)
  * [x86]: Enable modular FB_UVESA. (closes: #473180)
  * JFFS2 enable summary and compressor support. (closes: #488242)
  * Add OLPC sdhci quirks. Thanks Andres Salomon <dilinger@debian.org>
    (closes: #485192)
  * [ppc]: Enable RTC_DRV_PPC. (closes: #484693) Thanks for the patch to
    Geoff Levand <geoffrey.levand@am.sony.com>.
  * Enable BLK_DEV_BSG for SG v4 support.
  * [amd64] Enable default disabled memtest boot param.
  * topconfig: Enable PATA_SIS instead of SATA_SIS. (closes: #485609)
  * Add OpenVZ countainer flavour for amd64, i386. (closes: #392015)
  * atl1e driver for Atheros(R) L1e Fast Ethernet. (closes: #492029)
  * [ALSA] hda - Add ICH9 controller support (8086:2911)
  * [ALSA] hda - support intel DG33 motherboards
  * HP iLO driver
  * Input: i8042 - add Arima-Rioworks HDAMB board to noloop list
    (closes: #489190) thanks Guillaume Morin <guillaume@morinfr.org>

  [ Martin Michlmayr ]
  * [arm/orion5x] Update the config to reflect upstream renaming this
    subarch.
  * [arm/orion5x] Add some patches from Marvell's Orion tree:
    - Feroceon: speed up flushing of the entire cache
    - support for 5281 D0 stepping
    - cache align destination pointer when copying memory for some processors
    - cache align memset and memzero
    - DMA engine driver for Marvell XOR engine
    - Orion hardware watchdog support
  * [arm/orion5x] Enable NETCONSOLE.
  * [arm/orion5x] Disable more SCSI drivers.
  * [arm/ixp4xx] Disable most ATA and more SCSI and network drivers.
  * [arm/versatile] Enable CONFIG_RTC_DRV_PL031 (closes: #484432).
  * [arm/iop32x, arm/ixp4xx, arm/versatile] Enable ARM_THUMB (closes: #484524).
  * [arm/iop32x] Add LED driver for Thecus N2100 (Riku Voipio).
  * [mips/r5k-ip32] Enable USB.
  * [arm/orion5x, arm/iop32x, arm/ixp4xx, mipsel/r5k-cobalt] Enable HAMRADIO
    on the request of Heinz Janssen.
  * [arm/orion5x] Add support for QNAP TS-409 and HP mv2120; thanks
    Sylver Bruneau.
  * [mips] Add patches from Thomas Bogendoerfer:
    - gbefb: fix cmap FIFO timeout (closes: #487257)
    - IP32: Enable FAST-20 for onboard scsi
    - IP32: SGI O2 sound driver
  * [arm/ixp4xx] Add support for Freecom FSG-3 (Rod Whitby).
  * [arm/ixp4xx] Enable CONFIG_MACH_DSMG600.
  * [arm/iop32x] Unset NET_DMA since it actually leads to worse network
    performance.
  * [arm/orion5x] Fix a boot crash on the Kurobox Pro.
  * [arm/orion5x] use better key codes for the TS-209/TS-409 buttons
  * [arm/orion5x] export red SATA lights on TS-409, fix SATA presence/activity
  * [arm] Enable KEXEC (closes: #492268).
  * [arm/orion5x] Enable USB_PRINTER, requested by Mike Arthur.
  * [arm/orion5x] Enable binfmt aout, x25, wireless and ATM.
  * [arm/iop32x, arm/orion5x] Enable USB_SISUSBVGA.
  * [arm] xfs: pack some shortform dir2 structures for the ARM old ABI
    architecture (closes: #414932).

  [ Ian Campbell ]
  * Readme.build updated on how to generate orig tarballs.
  * Forward port vmlinuz-target.patch.
  * Enable Xen save/restore and memory ballooning for Xen enabled kernels.

  [ Bastian Blank ]
  * [powerpc/powerpc-miboot] Disable. (closes: #481358)
  * [powerpc/powerpc64] Support IBM Cell based plattforms and PS3.
    (closes: #462529)
  * [s390] Synchronize block device, network bridge, network scheduler and CRC
    support.
  * [s390] Enable support for PCI-attached cryptographic adapters.
  * Use control group as base for group CPU scheduler. This reenabled
    traditional nice behaviour. (closes: #489223)
  * Bump yaird dependencies to at least 0.0.13.
  * Reenable SECCOMP. There is no longer additional overhead.
    (closes: #474648)
  * Export symbol required for MOL again. (closes: #460667)
  * [powerpc/powerpc64] Fix console selection in LPAR environment.
    (closes: #492703)
  * Fix several userspace compatibility problems.

  [ Christian T. Steigies ]
  * [m68k] enable SERIAL_CONSOLE for amiga and atari

  [ Thiemo Seufer ]
  * [mips] Fix logic bug in atomic_sub_if_positive.

  [ Stephen R. Marenka ]
  * [m68k] Update pending m68k patches.
  * [m68k] Enable nfcon and nfblock for atari.
  * [m68k] Change compiler to default.

  [ Aurelien Jarno ]
  * [arm/versatile] Switch scsi/ext3/smc91x to modules now that we have proper
    d-i support. Remove options defined in toplevel config file.

 -- Bastian Blank <waldi@debian.org>  Wed, 30 Jul 2008 10:17:29 +0200

linux-2.6 (2.6.25-7) unstable; urgency=high

  * Add stable release 2.6.25.10:
    - TTY: fix for tty operations bugs (CVE-2008-2812)
    - sched: fix cpu hotplug
    - IB/mthca: Clear ICM pages before handing to FW
    - DRM: enable bus mastering on i915 at resume time
    - x86: shift bits the right way in native_read_tscp
    - x86_64 ptrace: fix sys32_ptrace task_struct leak (CVE-2008-3077)
    - ptrace GET/SET FPXREGS broken
    - futexes: fix fault handling in futex_lock_pi
    - x86: fix cpu hotplug crash
  * Add stable release 2.6.25.11:
    - x86: fix ldt limit for 64 bit

 -- maximilian attems <maks@debian.org>  Mon, 14 Jul 2008 10:58:14 +0200

linux-2.6 (2.6.25-6) unstable; urgency=high

  [ maximilian attems ]
  * Add stable release 2.6.25.7:
    - double-free of inode on alloc_file() failure exit in create_write_pipe()
    - m68k: Add ext2_find_{first,next}_bit() for ext4
    - bluetooth: fix locking bug in the rfcomm socket cleanup handling
    - serial: fix enable_irq_wake/disable_irq_wake imbalance in serial_core.c
    - bttv: Fix a deadlock in the bttv driver (closes: #487594)
    - forcedeth: msi interrupts
    - CPUFREQ: Fix format string bug.
    - mmc: wbsd: initialize tasklets before requesting interrupt
    - ecryptfs: fix missed mutex_unlock
    - mac80211: send association event on IBSS create
    - bluetooth: rfcomm_dev_state_change deadlock fix
    - sunhv: Fix locking in non-paged I/O case.
    - cassini: Only use chip checksum for ipv4 packets.
    - ipwireless: Fix blocked sending
    - net: Fix call to ->change_rx_flags(dev, IFF_MULTICAST) in
      dev_change_flags()
    - fbdev: export symbol fb_mode_option
    - ipsec: Use the correct ip_local_out function
    - tcp: fix skb vs fack_count out-of-sync condition
    - tcp FRTO: Fix fallback to conventional recovery
    - tcp FRTO: SACK variant is errorneously used with NewReno
    - tcp FRTO: work-around inorder receivers
    - tcp: Fix inconsistency source (CA_Open only when !tcp_left_out(tp))
    - l2tp: avoid skb truesize bug if headroom is increased
    - l2tp: Fix possible WARN_ON from socket code when UDP socket is closed
    - l2tp: Fix possible oops if transmitting or receiving when tunnel goes down
    - ax25: Fix NULL pointer dereference and lockup.
    - sound: emu10k1 - fix system hang with Audigy2 ZS Notebook PCMCIA card
    - tcp: Allow send-limited cwnd to grow up to max_burst when gso disabled
    - tcp: Limit cwnd growth when deferring for GSO
    - af_key: Fix selector family initialization.
    - hgafb: resource management fix
    - cifs: fix oops on mount when CONFIG_CIFS_DFS_UPCALL is enabled
    - b43: Fix controller restart crash
    - ssb: Fix context assertion in ssb_pcicore_dev_irqvecs_enable
    - eCryptfs: protect crypt_stat->flags in ecryptfs_open()
    - cciss: add new hardware support
    - ecryptfs: add missing lock around notify_change
    - ecryptfs: clean up (un)lock_parent
    - Add 'rd' alias to new brd ramdisk driver
    - net_sched: cls_api: fix return value for non-existant classifiers
    - vlan: Correctly handle device notifications for layered VLAN devices
    - IB/umem: Avoid sign problems when demoting npages to integer
    - x86: fix recursive dependencies
    - can: Fix copy_from_user() results interpretation
    - Kconfig: introduce ARCH_DEFCONFIG to DEFCONFIG_LIST
    - tcp: TCP connection times out if ICMP frag needed is delayed
    - ALSA: hda - Fix resume of auto-config mode with Realtek codecs
    - netlink: Fix nla_parse_nested_compat() to call nla_parse() directly
  * Add stable release 2.6.25.9:
    - Add return value to reserve_bootmem_node()
    - x86: use BOOTMEM_EXCLUSIVE on 32-bit
    - sctp: Make sure N * sizeof(union sctp_addr) does not overflow.
    - hwmon: (lm85) Fix function RANGE_TO_REG()
    - hwmon: (adt7473) Initialize max_duty_at_overheat before use
    - x86: set PAE PHYSICAL_MASK_SHIFT to 44 bits.
    - Reinstate ZERO_PAGE optimization in 'get_user_pages()' and fix XIP
    - watchdog: hpwdt: fix use of inline assembly
    - Fix ZERO_PAGE breakage with vmware
    - atl1: relax eeprom mac address error check

  [ Martin Michlmayr]
  * [arm/orion5x] Enable INPUT_EVDEV and KEYBOARD_GPIO.

  [ Steve Langasek ]
  * Enable CONFIG_CIFS_EXPERIMENTAL and CONFIG_CIFS_UPCALL, required for
    CIFS mounts to be able to use Kerberos authentication.  Closes: #480663.

  [ Bastian Blank ]
  * Add stable release 2.6.25.8:
    - x86: disable mwait for AMD family 10H/11H CPUs
    - x86: remove mwait capability C-state check
    - nf_conntrack_h323: fix memory leak in module initialization error path
    - nf_conntrack_h323: fix module unload crash
    - nf_conntrack: fix ctnetlink related crash in nf_nat_setup_info()
    - SCSI: sr: fix corrupt CD data after media change and delay
    - ACPICA: Ignore ACPI table signature for Load() operator
    - scsi_host regression: fix scsi host leak
    - b43: Fix possible NULL pointer dereference in DMA code
    - b43: Fix noise calculation WARN_ON
    - virtio_net: Fix skb->csum_start computation
    - opti621: remove DMA support
    - opti621: disable read prefetch
    - Fix tty speed handling on 8250
    - x86-64: Fix "bytes left to copy" return value for copy_from_user()
   * Fix alpha build due too inconsistent kallsyms data.

 -- maximilian attems <maks@debian.org>  Fri, 27 Jun 2008 00:33:53 +0200

linux-2.6 (2.6.25-5) unstable; urgency=low

  [ maximilian attems ]
  [ Bastian Blank ]
  * Reenable VServer images.

  [ maximilian attems ]
  * Add stable release 2.6.25.5:
    - asn1: additional sanity checking during BER decoding (CVE-2008-1673)
  * Add stable release 2.6.25.6:
    - atl1: fix 4G memory corruption bug
    - capabilities: remain source compatible with 32-bit raw legacy capability
      support.
    - usb-serial: Use ftdi_sio driver for RATOC REX-USB60F
    - cpufreq: fix null object access on Transmeta CPU
    - Smack: fuse mount hang fix
    - cgroups: remove node_ prefix_from ns subsystem
    - XFS: Fix memory corruption with small buffer reads
    - x86: don't read maxlvt before checking if APIC is mapped
    - USB: option: add new Dell 5520 HSDPA variant
    - md: do not compute parity unless it is on a failed drive
    - md: fix uninitialized use of mddev->recovery_wait
    - md: fix prexor vs sync_request race
    - HID: split Numlock emulation quirk from HID_QUIRK_APPLE_HAS_FN.
    - USB: do not handle device 1410:5010 in 'option' driver
    - USB: unusual_devs: Add support for GI 0401 SD-Card interface
    - USB: add Telstra NextG CDMA id to option driver
    - USB: fix build errors in ohci-omap.c and ohci-sm501.c
    - USB: add TELIT HDSPA UC864-E modem to option driver
    - memory_hotplug: always initialize pageblock bitmap
    - x86: fix bad pmd ffff810000207xxx(9090909090909090)
    - USB: add Zoom Telephonics Model 3095F V.92 USB Mini External modem to
      cdc-acm
    - x86: prevent PGE flush from interruption/preemption
    - IPoIB: Test for NULL broadcast object in ipiob_mcast_join_finish()
    - i386: fix asm constraint in do_IRQ()
    - i2c-nforce2: Disable the second SMBus channel on the DFI Lanparty NF4
      Expert
    - i2c/max6875: Really prevent 24RF08 corruption
    - brk: make sys_brk() honor COMPAT_BRK when computing lower bound
    - Revert "PCI: remove default PCI expansion ROM memory allocation"
    - PS3: gelic: fix memory leak
    - eCryptfs: remove unnecessary page decrypt call
    - netfilter: nf_conntrack_expect: fix error path unwind in
      nf_conntrack_expect_init()
    - netfilter: xt_connlimit: fix accouning when receive RST packet in
      ESTABLISHED state
    - netfilter: nf_conntrack_ipv6: fix inconsistent lock state in
      nf_ct_frag6_gather()
    - POWERPC Bolt in SLB entry for kernel stack on secondary cpus
    - netfilter: xt_iprange: module aliases for xt_iprange
    - x86: user_regset_view table fix for ia32 on 64-bit
    - x86: if we cannot calibrate the TSC, we panic.
    - CIFS: Fix UNC path prefix on QueryUnixPathInfo to have correct slash
    - x86, fpu: fix CONFIG_PREEMPT=y corruption of application's FPU stack
    - libata: force hardreset if link is in powersave mode
    - x86: fix setup of cyc2ns in tsc_64.c
    - x86: distangle user disabled TSC from unstable
    - x86: disable TSC for sched_clock() when calibration failed
    - pagemap: fix bug in add_to_pagemap, require aligned-length reads of
      /proc/pid/pagemap
    - ext3/4: fix uninitialized bs in ext3/4_xattr_set_handle()
    - proc: calculate the correct /proc/<pid> link count
    - CPUFREQ: Make acpi-cpufreq more robust against BIOS freq changes behind
      our back.
    - USB: remove PICDEM FS USB demo (04d8:000c) device from ldusb
    - types.h: don't expose struct ustat to userspace

  [ Bastian Blank ]
  * Ignore ABI change in internal XFS symbol.

 -- Bastian Blank <waldi@debian.org>  Thu, 12 Jun 2008 08:47:11 +0200

linux-2.6 (2.6.25-4) unstable; urgency=low

  [ maximilian attems ]
  * Fix arm Kconfig logic disabling random drivers. (closes: #481410)
  * Add stable release 2.6.25.4:
    - OHCI: fix regression upon awakening from hibernation
    - V4L/DVB (7473): PATCH for various Dibcom based devices
    - {nfnetlink, ip, ip6}_queue: fix skb_over_panic when enlarging packets
    - dccp: return -EINVAL on invalid feature length
    - md: fix raid5 'repair' operations
    - sparc: Fix SA_ONSTACK signal handling.
    - sparc: Fix fork/clone/vfork system call restart.
    - sparc64: Stop creating dummy root PCI host controller devices.
    - sparc64: Fix wedged irq regression.
    - SPARC64: Fix args to 64-bit sys_semctl() via sys_ipc().
    - serial: Fix sparc driver name strings.
    - sparc: Fix ptrace() detach.
    - sparc: Fix mremap address range validation.
    - sparc: Fix debugger syscall restart interactions.
    - sparc32: Don't twiddle PT_DTRACE in exec.
    - r8169: fix oops in r8169_get_mac_version
    - SCSI: aha152x: Fix oops on module removal
    - SCSI: aha152x: fix init suspiciously returned 1, it should follow
      0/-E convention
    - sch_htb: remove from event queue in htb_parent_to_leaf()
    - i2c-piix4: Blacklist two mainboards
    - SCSI: qla1280: Fix queue depth problem
    - ipvs: fix oops in backup for fwmark conn templates
    - USB: airprime: unlock mutex instead of trying to lock it again
    - rtc: rtc_time_to_tm: use unsigned arithmetic
    - SCSI: libiscsi regression in 2.6.25: fix nop timer handling
    - SCSI: libiscsi regression in 2.6.25: fix setting of recv timer
    - can: Fix can_send() handling on dev_queue_xmit() failures
    - macvlan: Fix memleak on device removal/crash on module removal
    - nf_conntrack: padding breaks conntrack hash on ARM
    - sparc: sunzilog uart order
    - r8169: fix past rtl_chip_info array size for unknown chipsets
    - x86: use defconfigs from x86/configs/*
    - vt: fix canonical input in UTF-8 mode
    - ata_piix: verify SIDPR access before enabling it
    - serial: access after NULL check in uart_flush_buffer()
    - x86: sysfs cpu?/topology is empty in 2.6.25 (32-bit Intel system)
    - XFRM: AUDIT: Fix flowlabel text format ambibuity.
  * Update userspace merged HZ alpha fixed version.
  * Backport netfilter: Move linux/types.h inclusions outside of #ifdef
    __KERNEL__. (closes: #479899)
  * types.h: don't expose struct ustat to userspace. (closes: #429064)
 
  [ Bastian Blank ]
  * Fix ABI changes from: ipvs: fix oops in backup for fwmark conn templates

 -- maximilian attems <maks@debian.org>  Tue, 27 May 2008 11:46:11 +0200

linux-2.6 (2.6.25-3) unstable; urgency=low

  [ Bastian Blank ]
  * Add stable release 2.6.25.3:
    - sit: Add missing kfree_skb() on pskb_may_pull() failure.
    - sparc: Fix mmap VA span checking.
    - CRYPTO: eseqiv: Fix off-by-one encryption
    - CRYPTO: authenc: Fix async crypto crash in crypto_authenc_genicv()
    - CRYPTO: cryptd: Correct kzalloc error test
    - CRYPTO: api: Fix scatterwalk_sg_chain
    - x86 PCI: call dmi_check_pciprobe()
    - b43: Fix some TX/RX locking issues
    - kprobes/arm: fix decoding of arithmetic immediate instructions
    - kprobes/arm: fix cache flush address for instruction stub
    - b43: Fix dual-PHY devices
    - POWERPC: mpc5200: Fix unterminated of_device_id table
    - reiserfs: Unpack tails on quota files
    - sched: fix hrtick_start_fair and CPU-Hotplug
    - vfs: fix permission checking in sys_utimensat
    - md: fix use after free when removing rdev via sysfs
    - mm: fix usemap initialization
    - 2.6.25 regression: powertop says 120K wakeups/sec

  [ maximilian attems ]
  * Redisable old dup prism54 driver.
  * Reenable accidentaly disabled SIS190. (closes: #478773)
  * Add lmkl patch to unbreak HZ userspace aka perl5.10 build fix.
    (closes: #480130)

  [ Martin Michlmayr ]
  * [armel] Disable some SCSI drives (that are disabled on arm) so the
    ramdisk will fit in flash on NSLU2 (closes: #480310).

 -- maximilian attems <maks@debian.org>  Wed, 14 May 2008 11:16:56 +0200

linux-2.6 (2.6.25-2) unstable; urgency=low

  [ maximilian attems ]
  * Add stable release 2.6.25.1:
    - Fix dnotify/close race (CVE-2008-1375)
    - V4L: Fix VIDIOCGAP corruption in ivtv
    - USB: log an error message when USB enumeration fails
    - USB: OHCI: fix bug in controller resume
    - SCSI: qla2xxx: Correct regression in relogin code.
    - rose: Socket lock was not released before returning to user space
    - x86, pci: fix off-by-one errors in some pirq warnings
    - hrtimer: timeout too long when using HRTIMER_CB_SOFTIRQ
    - RDMA/nes: Fix adapter reset after PXE boot
    - rtc-pcf8583 build fix
    - JFFS2: Fix free space leak with in-band cleanmarkers
    - SELinux: no BUG_ON(!ss_initialized) in selinux_clone_mnt_opts
    - tehuti: check register size (CVE-2008-1675)
    - IPSEC: Fix catch-22 with algorithm IDs above 31
    - alpha: unbreak OSF/1 (a.out) binaries
    - tehuti: move ioctl perm check closer to function start (CVE-2008-1675)
    - aio: io_getevents() should return if io_destroy() is invoked
    - mm: fix possible off-by-one in walk_pte_range()
    - TCP: Increase the max_burst threshold from 3 to tp->reordering.
    - ssb: Fix all-ones boardflags
    - cgroup: fix a race condition in manipulating tsk->cg_list
    - drivers/net/tehuti: use proper capability check for raw IO access
    - tg3: 5701 DMA corruption fix
    - V4L: tea5761: bugzilla #10462: tea5761 autodetection code were broken
    - b43: Workaround invalid bluetooth settings
    - b43: Add more btcoexist workarounds
    - b43: Workaround DMA quirks
    - dm snapshot: fix chunksize sector conversion
    - x86: Fix 32-bit x86 MSI-X allocation leakage
    - RTNETLINK: Fix bogus ASSERT_RTNL warning
    - net: Fix wrong interpretation of some copy_to_user() results.
    - dz: test after postfix decrement fails in dz_console_putchar()
    - RDMA/nes: Free IRQ before killing tasklet
    - S2io: Fix memory leak during free_tx_buffers
    - S2io: Version update for memory leak fix during free_tx_buffers
    - USB: Add HP hs2300 Broadband Wireless Module to sierra.c
    - V4L: cx88: enable radio GPIO correctly
    - hrtimer: raise softirq unlocked to avoid circular lock dependency
    - tcp: tcp_probe buffer overflow and incorrect return value
  * [ide] Add upstream piix patch for asus eee pc. (closes: #479217)

  [ Christian T. Steigies ]
  * [m68k] Add patches for 2.6.25.
  * [m68k] Disable EXT4DEV_FS for now.
  * [m68k] Enable SCSI_MAC_ESP for mac.
 
  [ Ian Campbell ]
  * [x86]: Enable Xen guest support in all i386 flavours.

  [ Bastian Blank ]
  * Add stable release 2.6.25.2:
    - fix SMP ordering hole in fcntl_setlk() (CVE-2008-1669)

 -- Bastian Blank <waldi@debian.org>  Thu, 08 May 2008 14:46:48 +0200

linux-2.6 (2.6.25-1) unstable; urgency=low

  * New upstream release (closes: #456799, #468440, #475161, #475134, #475441)
    - Add oabi shim for fstatat64 (closes: #462677)

  [ maximilian attems ]
  * topconfig set NOZOMI, CRYPTO_SEQIV, CRYPTO_CTR, CRYPTO_GCM, CRYPTO_CCM,
    CRYPTO_SALSA20, CRYPTO_LZO, CRYPTO_DEV_HIFN_795X, USB_SI470X,
    USB_STKWEBCAM, VIDEO_PVRUSB2_ONAIR_USB2, VIDEO_PVRUSB2_ONAIR_CREATOR,
    VIDEO_EM28XX_ALSA, CRYPTO_DEV_HIFN_795X_RNG, PCF8575, TPS65010, RTL8180,
    ENC28J60, R6040, CAN, NETFILTER_XT_MATCH_OWNER, MAC80211_RC_DEFAULT_PI,
    NETFILTER_XT_TARGET_RATEEST, NETFILTER_XT_TARGET_TCPOPTSTRIP,
    NETFILTER_XT_MATCH_IPRANGE, NETFILTER_XT_MATCH_RATEEST, SND_OXYGEN,
    SND_HIFIER, SND_VIRTUOSO, USB_NET_RNDIS_WLAN, USB_ANNOUNCE_NEW_DEVICES,
    USB_SERIAL_IUU, NET_CLS_FLOW, INFINIBAND_NES, RTC_DRV_R9701,
    RTC_DRV_DS1511, MEMSTICK, SENSORS_W83L786NG, SENSORS_ADS7828, IPWIRELESS,
    RISCOM8, IGB, UTS_NS, IPC_NS, IPV6_ROUTE_INFO, ENCLOSURE_SERVICES,
    SCSI_ENCLOSURE, SENSORS_ADT7473, SCSI_MVSAS, REALTEK_PHY, RTC_DRV_S35390A,
    MEMSTICK_JMICRON_38X, IWL4965_HT.
  * [amd64] Enable CRYPTO_SALSA20_X86_64, EDAC_I3000, EFI, EFI_VARS, I8K,
    PARAVIRT_GUEST, PARAVIRT, VIRTIO_PCI, VIRTIO_BALLOON, SPARSEMEM_VMEMMAP.
  * [amd64, i386]: Enable LEDS_CLEVO_MAIL, INPUT_APANEL, ACER_WMI,
    THINKPAD_ACPI_HOTKEY_POLL, HP_WATCHDOG, THINKPAD_ACPI_VIDEO,
    VIRTION_CONSOLE, ACPI_WMI, IO_DELAY_0X80.
  * topconfig disable PARPORT_PC_FIFO due to instabilities.
    (closes: #366165, #388309, #406056, #407816, #453911)
  * [amd64, i386]: Enable SONYPI_COMPAT for better sony laptop support.
  * topconfig: Enable HID_FF for some HID devices. (closes: #441348)
  * topconfig: Enable IPV6_ROUTER_PREF for multi-homed net. (closes: #449247)
  * topconfig: Set UTF8 as default encoding. (closes: #417324)
  * Tighten yaird dependency. (closes: #403171)
  * Configs general cleanup, centralize USB_NET, disable IRDA_DEBUG.
  * postinst: Nuke confusing postinst message. (closes: #465512)
  * [sparc]: Enable SCSI_SCAN_ASYNC.
  * [i386]: Enable TC1100_WMI, SND_SIS7019, CRYPTO_SALSA20_586.
  * topconfig: Centralize old IEEE80211 stack options. (closes: #470558)
  * control.source.in: Newer standard version without changes.
  * copyright: adapt to latest lintian recommendation.
  * input: Add 4 additional exports for modular speakup and braille support.
  * firewire: Add firewire-git.patch for latest firewire tree features.
  * 686: Set USB_PERSIST for eee pc suspend support. (closes: #468213)
  * topconfig disable PATA_SIS as sis5513 enabled. (closes: #475525)
  * [xen]: Support direct load of bzImage under Xen. (closes: #474509)
    Thanks Ian Campbell <ijc@hellion.org.uk> for patches.
  * [xen]: Module autoprobing support for frontend drivers.
  * [arm]: Don't ovverride topconfig SENSORS_W83792D setting.
    (closes: #477745)

  [ Martin Michlmayr ]
  * [arm/armel] Add a kernel for Orion based devices, such as the QNAP
    TS-109/TS-209.
  * [mips(el)/sb1*] Enable SB1250_MAC (thanks Thomas Bogendoerfer).
  * [mipsel/r5k-cobalt] Enable DUMMY_CONSOLE since this might
    fix the debian-installer startup hang on Qube 2700.
  * [arm/footbridge] Disable KEYS and SECURITY for smaller d-i image.
  * [arm/footbridge] Build NFS as a module to make the image smaller.
  * [mips/r5k-ip32] Don't build in NFS.
  * [mips/r5k-ip32] Use the generic config options for NFS, which will
    enable NFSv4. (closes: #471007)
  * [mips/r5k-ip32] Enable R8169, requested by Giuseppe Sacco.
  * [arm/iop32x] Enable MACH_EM7210. (closes: #473136)
  * [arm/orion] Add patch to set the MAC address on QNAP TS-109/TS-209
    (Lennert Buytenhek).
  * [arm/orion] Add support for Buffalo Linkstation Pro/Live (Byron Bradley).
  * [arm/orion] Fix hang when Write Allocate is enabled (Lennert Buytenhek).
  * [arm/orion] Add support for QNAP TS-409 (Sylver Bruneau).
  * [arm/orion] Add preliminary support for HP mv2120.

  [ Daniel Baumann ]
  * Added patch from unionfs upstream to export release_open_intent symbol.

  [ Gordon Farquharson ]
  * [arm/ixp4xx] Use GPIO LED driver as opposed to ixp4xx LED driver.
  * [arm/ixp4xx] Fix ixp4xx-beeper module so that udev loads it
    automatically.
  * [arm/iop32x] Enable support for the GLAN Tank flash chip (M29W400DB).
  * [arm/iop32x] Do not build the ARTOP PATA driver (PATA_ARTOP).
  * [arm/iop32x] Register the F75375 device in the GLAN Tank platform code.
  * Prevent physmap from calling request_module() too early.
  * [arm/ixp4xx] Fix used_sram_bitmap corruption in qmgr_release_queue().

  [ Aurelien Jarno ]
  * [mips/mipsel] Enable CONFIG_NO_HZ, CONFIG_HIGH_RES_TIMERS for dynticks
    and true high-resolution timers on 4kc-malta and 5kc-malta flavours.
  * [i386, amd64] Set modular VIRTIO, VIRTIO_RING, VIRTIO_BLK, VIRTIO_NET.

  [ Bastian Blank ]
  * Remove binary only firmwares for:
    - Broadcom NetXtremeII 10Gb support
  * Disable now broken drivers:
    - Broadcom NetXtremeII 10Gb support
  * Fix broken drivers:
    - Broadcom NetXtremeII support
  * [powerpc] Use new wrapper install support.
  * [s390] Enable DM_MULTIPATH_EMC.
  * Enable AF_RXRPC, RXKAD, PRINTK_TIME, DEBUG_KERNEL, SCHED_DEBUG,
    TIMER_STATS, DEBUG_FS.
  * Disable R3964, USB_GADGET.
  * [hppa] Enable several filesystems.
  * Make NLS modular.
  * [i386/486] Make ext2 modular.
  * [alpha,amd64,i386] Make ATM modular.
  * [powerpc/powerpc64] Support PA Semi based plattforms. (closes: #463200)
  * Follow upstream change for default TCP congestion control.
    (closes: #477589)

  [ Steve Langasek ]
  * topconfig: Enable CONFIG_CIFS_WEAK_PW_HASH, required for compatibility
    with legacy (pre-NTLM) fileservers.

  [ Christian Perrier ]
  * Debconf template rewrite + mark them as translatable.
    Thanks to Justin B Rye <jbr@edlug.org.uk> for review.

 -- Bastian Blank <waldi@debian.org>  Fri, 25 Apr 2008 16:27:23 +0200

linux-2.6 (2.6.24-6) unstable; urgency=high

  [ Martin Michlmayr ]
  * [armel] Fix FTBFS on armel by enabling CONFIG_USB_USBNET=m in
    armel/config, as it was done for arm/config already.
  * [armel] Add oabi shim for fstatat64 (Riku Voipio)

  [ Gordon Farquharson ]
  * [arm/iop32x] Do not build the ARTOP PATA driver (PATA_ARTOP).
  * [arm/iop32x] Enable MTD_CMDLINE_PARTS.

  [ Kyle McMartin ]
  * [hppa] fix pdc_console panic at boot (closes: #476292).
  * [hppa] properly flush user signal tramps
  * [hppa] special case futex cmpxchg on kernel space NULL (closes: 476285).

 -- Bastian Blank <waldi@debian.org>  Fri, 18 Apr 2008 19:41:30 +0200

linux-2.6 (2.6.24-5) unstable; urgency=low

  [ Gordon Farquharson ]
  * [arm] Enable asix driver (USB_NET_AX8817X).
  * [arm] Enable CONFIG_USB_CATC, CONFIG_USB_KAWETH, CONFIG_USB_PEGASUS,
          and CONFIG_USB_RTL8150.
  * [arm/ixp4xx] Update Ethernet driver (closes: #471062).
  * [arm/ixp4xx] Add HSS driver.

  [ Bastian Blank ]
  * [s390/s390-tape]: Override localversion correctly.
  * Add stable release 2.6.24.3:
    - x86_64: CPA, fix cache attribute inconsistency bug
    - bonding: fix NULL pointer deref in startup processing
    - POWERPC: Revert chrp_pci_fixup_vt8231_ata devinit to fix libata on pegasos
    - PCMCIA: Fix station address detection in smc
    - SCSI: gdth: scan for scsi devices
    - USB: fix pm counter leak in usblp
    - S390: Fix futex_atomic_cmpxchg_std inline assembly.
    - genirq: do not leave interupts enabled on free_irq
    - hrtimer: catch expired CLOCK_REALTIME timers early
    - hrtimer: check relative timeouts for overflow
    - SLUB: Deal with annoying gcc warning on kfree()
    - hrtimer: fix *rmtp/restarts handling in compat_sys_nanosleep()
    - hrtimer: fix *rmtp handling in hrtimer_nanosleep()
    - Disable G5 NAP mode during SMU commands on U3
    - Be more robust about bad arguments in get_user_pages()
    - AUDIT: Increase skb->truesize in audit_expand
    - BLUETOOTH: Add conn add/del workqueues to avoid connection fail.
    - INET: Prevent out-of-sync truesize on ip_fragment slow path
    - INET_DIAG: Fix inet_diag_lock_handler error path.
    - IPCOMP: Fetch nexthdr before ipch is destroyed
    - IPCOMP: Fix reception of incompressible packets
    - IPV4: fib: fix route replacement, fib_info is shared
    - IPV4: fib_trie: apply fixes from fib_hash
    - PKT_SCHED: ematch: oops from uninitialized variable (resend)
    - SELinux: Fix double free in selinux_netlbl_sock_setsid()
    - TC: oops in em_meta
    - TCP: Fix a bug in strategy_allowed_congestion_control
    - SCSI: sd: handle bad lba in sense information
    - Fix dl2k constants
    - XFS: Fix oops in xfs_file_readdir()
    - hugetlb: add locking for overcommit sysctl
    - inotify: fix check for one-shot watches before destroying them
    - NFS: Fix a potential file corruption issue when writing
    - NETFILTER: nf_conntrack_tcp: conntrack reopening fix
    - SPARC/SPARC64: Fix usage of .section .sched.text in assembler code.
  * Add stable release 2.6.24.4:
    - S390 futex: let futex_atomic_cmpxchg_pt survive early functional tests.
    - slab: NUMA slab allocator migration bugfix
    - relay: fix subbuf_splice_actor() adding too many pages
    - BLUETOOTH: Fix bugs in previous conn add/del workqueue changes.
    - SCSI advansys: Fix bug in AdvLoadMicrocode
    - async_tx: avoid the async xor_zero_sum path when src_cnt > device->max_xor
    - aio: bad AIO race in aio_complete() leads to process hang
    - jbd: correctly unescape journal data blocks
    - jbd2: correctly unescape journal data blocks
    - zisofs: fix readpage() outside i_size
    - NETFILTER: nfnetlink_log: fix computation of netlink skb size
    - NETFILTER: nfnetlink_queue: fix computation of allocated size for netlink skb
    - NETFILTER: xt_time: fix failure to match on Sundays
    - sched_nr_migrate wrong mode bits
    - nfsd: fix oops on access from high-numbered ports
    - sched: fix race in schedule()
    - SCSI: mpt fusion: don't oops if NumPhys==0
    - SCSI: gdth: fix to internal commands execution
    - SCSI: gdth: bugfix for the at-exit problems
    - Fix default compose table initialization
    - x86: don't use P6_NOPs if compiling with CONFIG_X86_GENERIC
    - SCSI: fix BUG when sum(scatterlist) > bufflen
    - USB: ehci: handle large bulk URBs correctly (again)
    - USB: ftdi_sio - really enable EM1010PC
    - USB: ftdi_sio: Workaround for broken Matrix Orbital serial port
    - VT notifier fix for VT switch
    - eCryptfs: make ecryptfs_prepare_write decrypt the page
    - ioat: fix 'ack' handling, driver must ensure that 'ack' is zero
    - macb: Fix speed setting
    - x86: move out tick_nohz_stop_sched_tick() call from the loop
    - atmel_spi: fix clock polarity
    - b43: Backport bcm4311 fix
    - arcmsr: fix IRQs disabled warning spew
    - e1000e: Fix CRC stripping in hardware context bug
    - PCI x86: always use conf1 to access config space below 256 bytes
    - moduleparam: fix alpha, ia64 and ppc64 compile failures
    - pata_hpt*, pata_serverworks: fix UDMA masking
    - SCSI advansys: fix overrun_buf aligned bug
    - NETFILTER: fix ebtable targets return
    - NETFILTER: Fix incorrect use of skb_make_writable
    - NETFILTER: nfnetlink_queue: fix SKB_LINEAR_ASSERT when mangling packet data
    - spi: pxa2xx_spi clock polarity fix
    - ufs: fix parenthesisation in ufs_set_fs_state()
    - hugetlb: ensure we do not reference a surplus page after handing it to buddy
    - file capabilities: simplify signal check
    - futex: runtime enable pi and robust functionality
    - futex: fix init order
    - ARM pxa: fix clock lookup to find specific device clocks
    - x86: replace LOCK_PREFIX in futex.h
    - SCSI aic94xx: fix REQ_TASK_ABORT and REQ_DEVICE_RESET
    - SCSI gdth: don't call pci_free_consistent under spinlock
    - SCSI ips: fix data buffer accessors conversion bug
    - usb-storage: don't access beyond the end of the sg buffer
    - fuse: fix permission checking
    - CRYPTO xts: Use proper alignment
    - CRYPTO xcbc: Fix crash with IPsec
    - SCSI ips: handle scsi_add_host() failure, and other err cleanups
    - x86: adjust enable_NMI_through_LVT0()
    - drivers: fix dma_get_required_mask
    - iov_iter_advance() fix
    - x86: Clear DF before calling signal handler (closes: #469058)
    - ub: fix up the conversion to sg_init_table()
    - MIPS: Mark all but i8259 interrupts as no-probe.
    - IRQ_NOPROBE helper functions
    - IPCOMP: Disable BH on output when using shared tfm
    - IPCONFIG: The kernel gets no IP from some DHCP servers
    - IPV4: Remove IP_TOS setting privilege checks.
    - IPV6: dst_entry leak in ip4ip6_err.
    - IPV6: Fix IPsec datagram fragmentation
    - NET: Fix race in dev_close(). (Bug 9750)
    - NET: Messed multicast lists after dev_mc_sync/unsync (closes: #466719)
    - NIU: Bump driver version and release date.
    - NIU: Fix BMAC alternate MAC address indexing.
    - NIU: More BMAC alt MAC address fixes.
    - TCP: Improve ipv4 established hash function.
    - SPARC: Fix link errors with gcc-4.3
    - SPARC64: Loosen checks in exception table handling.

  [ Martin Michlmayr ]
  * [mips/r4k-ip22] Enable BLK_DEV_LOOP and BLK_DEV_CRYPTOLOOP.
  * [mips/r5k-ip32] Enable BLK_DEV_LOOP and BLK_DEV_CRYPTOLOOP.
  * [mips/r4k-ip22] Enable PPP, PPPOE and SLIP.
  * [mips/r5k-ip32] Enable PPP, PPPOE and SLIP.
  * Don't check the section size when we're cross compiling.

  [ dann frazier ]
  * Remove cap_task_kill (closes: #463669)

 -- Bastian Blank <waldi@debian.org>  Thu, 27 Mar 2008 12:40:16 +0100

linux-2.6 (2.6.24-4) unstable; urgency=low

  * Add stable release 2.6.24.1:
    - splice: missing user pointer access verification (CVE-2008-0009/10)
    - drm: the drm really should call pci_set_master..
    - Driver core: Revert "Fix Firmware class name collision"
    - fix writev regression: pan hanging unkillable and un-straceable
    - sched: fix high wake up latencies with FAIR_USER_SCHED
    - sched: let +nice tasks have smaller impact
    - b43: Reject new firmware early
    - selinux: fix labeling of /proc/net inodes
    - b43legacy: fix DMA slot resource leakage
    - b43legacy: drop packets we are not able to encrypt
    - b43legacy: fix suspend/resume
    - b43legacy: fix PIO crash
    - b43: Fix dma-slot resource leakage
    - b43: Drop packets we are not able to encrypt
    - b43: Fix suspend/resume
    - sky2: fix for WOL on some devices
    - sky2: restore multicast addresses after recovery
    - x86: restore correct module name for apm
    - ACPI: update ACPI blacklist
    - PCI: Fix fakephp deadlock
    - sys_remap_file_pages: fix ->vm_file accounting
    - lockdep: annotate epoll
    - forcedeth: mac address mcp77/79
    - USB: Fix usb_serial_driver structure for Kobil cardreader driver.
    - USB: handle idVendor of 0x0000
    - USB: fix usbtest halt check on big endian systems
    - USB: storage: Add unusual_dev for HP r707
    - USB: Variant of the Dell Wireless 5520 driver
    - USB: use GFP_NOIO in reset path
    - USB: ftdi driver - add support for optical probe device
    - USB: pl2303: add support for RATOC REX-USB60F
    - USB: remove duplicate entry in Option driver and Pl2303 driver for Huawei modem
    - USB: sierra: add support for Onda H600/Zte MF330 datacard to USB Driver for Sierra Wireless
    - USB: ftdi-sio: Patch to add vendor/device id for ATK_16IC CCD
    - USB: ftdi_sio - enabling multiple ELV devices, adding EM1010PC
    - USB: sierra driver - add devices
    - USB: Adding YC Cable USB Serial device to pl2303
    - USB: Sierra - Add support for Aircard 881U
    - USB: add support for 4348:5523 WinChipHead USB->RS 232 adapter
    - USB: CP2101 New Device IDs
    - usb gadget: fix fsl_usb2_udc potential OOPS
    - USB: keyspan: Fix oops
    - vm audit: add VM_DONTEXPAND to mmap for drivers that need it (CVE-2008-0007)
    - slab: fix bootstrap on memoryless node
    - DVB: cx23885: add missing subsystem ID for Hauppauge HVR1800 Retail

  [ Martin Michlmayr ]
  * [arm/ixp4xx] Enble ATA_OVER_ETH, requested by Nicola Fankhauser.
  * [arm/iop32x] Enble ATA_OVER_ETH.

  [ Bastian Blank ]
  * Add stable release 2.6.24.2:
    - splice: fix user pointer access in get_iovec_page_array()
    (CVE-2008-0600, closes: #464945)

 -- Bastian Blank <waldi@debian.org>  Mon, 11 Feb 2008 12:29:23 +0100

linux-2.6 (2.6.24-3) unstable; urgency=low

  [ maximilian attems ]
  * [scsi]: hptiop: add more adapter models and fixes.
  * [amd64, i386]: Reenable ACPI_PROCFS_POWER. (closes: #463253)

  [ Gordon Farquharson ]
  * [arm/ixp4xx] Update Ethernet driver so that it can be loaded by udev
    automatically.

  [ Martin Michlmayr ]
  * [mips/r5k-ip32] Enable R8169, requested by Giuseppe Sacco. (Closes:
    #463705)

 -- Bastian Blank <waldi@debian.org>  Wed, 06 Feb 2008 13:05:18 +0100

linux-2.6 (2.6.24-2) unstable; urgency=low

  [ Bastian Blank ]
  * Fix broken merge of flavour specific settings.
    - [i386]: Recommends are fixed.
    - [s390/s390-tape]: Built as small image again.

  [ maximilian attems ]
  * Disable old dup prism54 driver.
  * Stable queue: slab: fix bootstrap on memoryless node.

  [ Aurelien Jarno ]
  * [arm]: Remove options that are present in topconfig from config.versatile.
  * [arm]: Turn off B44 since it fails to compile on armel.

 -- Bastian Blank <waldi@debian.org>  Thu, 31 Jan 2008 17:37:00 +0100

linux-2.6 (2.6.24-1) unstable; urgency=low

  * New upstream release
    (closes: #461639)

  [ Martin Michlmayr ]
  * Don't build the AdvanSys driver on ARM since it fails to compile.
  * Disable ATH5K on ARM since it fails to compile.
  * [arm/iop32x] Activate DMADEVICES.
  * [mips/mipsel] Turn off CONFIG_NIU since it fails to compile.

  [ maximilian attems ]
  * [amd64, i386]: Enable ACPI_SYSFS_POWER and disable ACPI_PROCFS_POWER.
  * [fw] Sync with latest git-ieee1394 for sbp2 fixes.

  [ Bastian Blank ]
  * Kill reboot warning from old templates.
  * Fix strange default value for link_in_boot. (closes: #425056)
  * [powerpc/powerpc]: Enable Efika support.
  * [powerpc]: Lower mkvmlinuz to the state of a bootloader.
  * [powerpc]: Remove ppc and m68k include dirs from headers.
  * Remove versions from relations fullfilled in stable.

  [ Aurelien Jarno ]
  * [arm]: Update versatile config.

  [ Gordon Farquharson ]
  * [arm/ixp4xx] Change the ixp4xx network driver from the driver
    written by Christian Hohnstaedt to the driver written by Krzysztof
    Hasala which has partially been accepted upstream.

 -- Bastian Blank <waldi@debian.org>  Sat, 26 Jan 2008 11:35:11 +0100

linux-2.6 (2.6.24~rc8-1~experimental.1) experimental; urgency=low

  * New upstream release
    (closes: #454776, #458142, #457992, #458899, #426124, #459732, #455566).

  [ maximilian attems ]
  * New upstream release, rebase dfsg stuff plus drivers-atm.patch,
    scripts-kconfig-reportoldconfig.patch.
  * [amd64, powerpc] Set HIGH_RES_TIMERS and NO_HZ (closes: #458312).
  * topconfig set NETFILTER_XT_MATCH_TIME, NET_ACT_NAT, KSDAZZLE_DONGLE,
    KS959_DONGLE, NET_9P_FD, IP1000, VETH, IXGBE, NIU, TEHUTI, LIBERTAS_CS,
    LIBERTAS_SDIO, RT2X00, SENSORS_ADT7470, SENSORS_I5K_AMB, SENSORS_F71882FG,
    SENSORS_FSCHMD, SENSORS_IBMPEX, CRYPTO_XTS, CRYPTO_SEED, CRYPTO_AUTHENC,
    DVB_S5H1409, DVB_TUNER_MT2131, INET_LRO, MMC_RICOH_MMC, MMC_SPI,
    RTC_DRV_DS1374, VIDEO_CX23885, VIDEO_FB_IVTV, USB_SERIAL_CH341,
    SCSI_SRP_TGT_ATTRS, ADM8211, MTD_INTEL_VR_NOR, MTD_ALAUDA,
    MTD_ONENAND_2X_PROGRAM, MTD_ONENAND_SIM, DM_MULTIPATH_HP, FUJITSU_LAPTOP,
    QUOTA_NETLINK_INTERFACE, DM_UEVENT, SCSI_FC_TGT_ATTRS, SSB, BT_HCIUART_LL,
    BT_HCIBTSDIO, MTD_OOPS, CGROUPS, MDIO_BITBANG, HIDRAW, P54, SDIO_UART,
    NETCONSOLE_DYNAMIC, SECURITY_FILE_CAPABILITIES.
  * Disable smbfs in topconfig, not supported upstream, use cifs.
  * Disable bcm43xx, deprecated by upstream. Enable B43 (needs v4 firmware)
    and B43LEGACY (needs v3 firmware).
  * [i386]: Set SND_SC6000, EDAC_I3000, EDAC_I5000, SBC7240_WDT,
    NET_9P_VIRTIO, FB_GEODE_LX, VIRTIO_NET, VIRTIO_BLK.
  * Set USB_EHCI_TT_NEWSCHED fills USB 2.0 bandwith better. (closes: #454797)
  * postrm: Nuke initramfs sha1sum on linux-image removal. (closes: #420245)
  * Unifiy BSD_PROCESS_ACCT settings across configs. (closes: #455892)
  * Reenable DABUSB as firmware is BSD licensed.
  * [hppa]: Disable OCFS2, due build trouble.
  * topconfig: Enable delay accounting TASKSTATS. (closes: #433204)
  * Add git-ieee1394.patch for latest firewire fixes.
  * [i386] Enable PARAVIRT_GUEST. (closes: #457562)
  * [amd64, i386] Enable CPU_IDLE for software-controlled idle pm.
  * [amd64, i386] Enable IT8712F_WDT, FB_EFI.
  * Add and enable at76.patch wireless driver for Atmel USB cards.
  * Add and enable ath5k.patch wireless driver for Atheros 5xxx cards.
  * Unify VLAN_8021Q setting, needed also on r5k-cobalt.
  * Double max SERIAL_8250_NR_UARTS to 32. (closes: #440807)
  * topconfig: Enable AUDITSYSCALL for better SELinux support.

  [ Bastian Blank ]
  * [amd64, i386]: Set kernel architecture to x86.
  * [i386]: Remove linux-libc-dev arch override.

  [ Martin Michlmayr ]
  * [mipsel/r5k-cobalt] Enable the new LEDs driver for Cobalt RaQ.
  * [arm/iop32x] Re-enable USB_NET and PPP, thanks Daniel Hess (closes:
    #456416).
  * [arm/iop32x] Enable BSD_PROCESS_ACCT and POSIX_MQUEUE (closes: #455892).
  * [mips] Disable AdvanSys SCSI since it doesn't compile.
  * [arm/ixp4xx] Enable IP_ADVANCED_ROUTER, requested by Oliver Urbann.
  * [arm/iop32x] Enable IP_ADVANCED_ROUTER.
=======
linux-2.6.24 (2.6.24-6~etchnhalf.6) stable-security; urgency=high

  * Add missing capability checks in sbni_ioctl (CVE-2008-3525)
  * [s390] prevent ptrace padding area read/write in 31-bit mode
    (CVE-2008-1514)
  * sctp: fix random memory dereference with SCTP_HMAC_IDENT option.
    (CVE-2008-4113)
  * sctp: fix bounds checking in sctp_auth_ep_set_hmacs
    (CVE-2008-4445)
  * Restrict access to the DRM_I915_HWS_ADDR ioctl (CVE-2008-3831)

 -- dann frazier <dannf@debian.org>  Mon, 13 Oct 2008 00:01:20 -0600

linux-2.6.24 (2.6.24-6~etchnhalf.5) stable-security; urgency=high

  * Add ABI files for 2.6.24-etchnhalf.1
  * Fix regression introduced upstream by the fix for CVE-2008-0598
  * Fix possible information leak in seq_oss_synth.c
    (CVE-2008-3272)
  * Fix regression introduced upstream by the fixes for CVE-2008-1673
  * Fix integer overflow in dccp_setsockopt_change() (CVE-2008-3276)
  * Fix potential memory leak in lookup path (CVE-2008-3275)
  * Fix overflow condition in sctp_setsockopt_auth_key (CVE-2008-3526)
  * Fix kernel BUG in tmpfs (CVE-2008-3534)
  * Fix off-by-one error in iov_iter_advance() (CVE-2008-3535)
  * Fix buffer overrun decoding NFSv4 acl (CVE-2008-3915)
  * Fix panics that may occur if SCTP AUTH is disabled (CVE-2008-3792)

 -- dann frazier <dannf@debian.org>  Sun,  7 Sep 2008 22:15:23 -0600

linux-2.6.24 (2.6.24-6~etchnhalf.4) stable; urgency=low

  [ dann frazier ]
  * Fix potential overflow condition in sctp_getsockopt_local_addrs_old
    (CVE-2008-2826)
  * Reinstate ZERO_PAGE optimization in 'get_user_pages()' and fix XIP
    (CVE-2008-2372)

  [ Steve Langasek ]
  * Re-enable the smbfs module, which is still needed with the etch
    userspace.  Closes: #490293.

  [ dann frazier ]
  * Avoid tripping BUG() in IPsec code when the first fragment
    of an ESP packet does not contain the entire ESP header and IV
    (CVE-2007-6282)
  * Fix potential memory corruption in pppol2tp_recvmsg
    (CVE-2008-2750)
  * Fix issues with tty operation handling in various drivers
    (CVE-2008-2812)
  * Fix memory leak in the copy_user routine, see #490910.
    (CVE-2008-0598)

 -- dann frazier <dannf@debian.org>  Sat, 19 Jul 2008 16:30:37 -0600

linux-2.6.24 (2.6.24-6~etchnhalf.3) stable; urgency=low

  * Prevent local users from modifying file times without permission
    (CVE-2008-2148)
  * Fix remotely-triggerable memory leak in the Simple Internet Transition
    (SIT) code used for IPv6 over IPv4 tunnels (CVE-2008-2136)
  * Fix local ptrace denial of service for amd64 flavor kernels, see #480390.
    (CVE-2008-1615)
  * Fix issue with blkdev_issue_flush() not detecting/passing EOPNOTSUPP back,
    (closes: #482943)
  * [sparc] Validate address ranges regardless of MAP_FIXED (CVE-2008-2137)
  * Add sanity checks in ASN.1 decoding code (CVE-2008-1673)

 -- dann frazier <dannf@debian.org>  Tue, 10 Jun 2008 14:03:56 -0600

linux-2.6.24 (2.6.24-6~etchnhalf.2) stable; urgency=low

  * Add pci ids for the ICH10 southbridge
  * Add stable release 2.6.24.6:
    - splice: use mapping_gfp_mask
    - fix oops on rmmod capidrv
    - x86: Fix 32-bit x86 MSI-X allocation leakage
    - tehuti: check register size (CVE-2008-1675)
    - tehuti: move ioctl perm check closer to function start (CVE-2008-1675)
    - USB: gadget: queue usb USB_CDC_GET_ENCAPSULATED_RESPONSE message
    - Increase the max_burst threshold from 3 to tp->reordering.
    - USB: remove broken usb-serial num_endpoints check
    - V4L: Fix VIDIOCGAP corruption in ivtv
    - V4L: cx88: enable radio GPIO correctly
    - ISDN: Do not validate ISDN net device address prior to interface-up
    - Fix dnotify/close race (CVE-2008-1375)
  * Add stable release 2.6.24.7:
    - fix SMP ordering hole in fcntl_setlk() (CVE-2008-1669)
  * Drop linux-libc-dev package for etch

 -- dann frazier <dannf@debian.org>  Wed, 07 May 2008 16:26:32 -0600

linux-2.6.24 (2.6.24-6~etchnhalf.1) stable; urgency=low

  [ Martin Michlmayr ]
  * [arm] Disable IEEE1394 (Firewire).
  * [mips] Disable NET_EMATCH_META to work around a compiler error.

  [ dann frazier ]
  * Merge changes from 2.6.24-6
  * Update bnx2 driver to 1.7.4 (from 2.6.25)
  * Add Bastian's fw splitout patch, removing CONFIG_BROKEN setting
  * Add stable release 2.6.24.5:
    - acpi: bus: check once more for an empty list after locking it
    - acpi: fix "buggy BIOS check" when CPUs are hot removed
    - alloc_percpu() fails to allocate percpu data
    - AX25 ax25_out: check skb for NULL in ax25_kick()
    - bluetooth: hci_core: defer hci_unregister_sysfs()
    - CRYPTO xcbc: Fix crash when ipsec uses xcbc-mac with big data chunk
    - DVB: tda10086: make the 22kHz tone for DISEQC a config option
    - fbdev: fix /proc/fb oops after module removal
    - file capabilities: remove cap_task_kill()
    - PARISC fix signal trampoline cache flushing
    - HFS+: fix unlink of links
    - hwmon: (w83781d) Fix I/O resource conflict with PNP
    - INET: inet_frag_evictor() must run with BH disabled
    - inotify: fix race (closes: #475283)
    - inotify: remove debug code
    - ipmi: change device node ordering to reflect probe order
    - kbuild: soften modpost checks when doing cross builds
    - libata: assume no device is attached if both IDENTIFYs are aborted
    - LLC: Restrict LLC sockets to root
    - locks: fix possible infinite loop in fcntl(F_SETLKW) over nfs
    - macb: Call phy_disconnect on removing
    - md: close a livelock window in handle_parity_checks5
    - md: remove the 'super' sysfs attribute from devices in an 'md' array
    - mtd: fix broken state in CFI driver caused by FL_SHUTDOWN
    - mtd: memory corruption in block2mtd.c
    - NET: Add preemption point in qdisc_run
    - NET: Fix multicast device ioctl checks
    - NET: include <linux/types.h> into linux/ethtool.h for __u* typedef
    - netpoll: zap_completion_queue: adjust skb->users counter
    - NOHZ: reevaluate idle sleep length after add_timer_on()
    - PARISC futex: special case cmpxchg NULL in kernel space
    - PARISC pdc_console: fix bizarre panic on boot
    - pci: revert SMBus unhide on HP Compaq nx6110
    - PERCPU : __percpu_alloc_mask() can dynamically size percpu_data storage
    - plip: replace spin_lock_irq with spin_lock_irqsave in irq context
    - pnpacpi: reduce printk severity for "pnpacpi: exceeded the max number of ..."
    - POWERPC: Fix build of modular drivers/macintosh/apm_emu.c
    - PPPOL2TP: Fix SMP issues in skb reorder queue handlingP
    - PPOL2TP: Make locking calls softirq-safe
    - sch_htb: fix "too many events" situation
    - SCTP: Fix local_addr deletions during list traversals.
    - signalfd: fix for incorrect SI_QUEUE user data reporting
    - sis190: read the mac address from the eeprom first
    - slab: fix cache_cache bootstrap in kmem_cache_init() (closes: #477270)
    - SPARC64: Fix atomic backoff limit.
    - SPARC64: Fix FPU saving in 64-bit signal handling.
    - SPARC64: Fix __get_cpu_var in preemption-enabled area.
    - SPARC64: flush_ptrace_access() needs preemption disable.
    - SUNGEM: Fix NAPI assertion failure.
    - TCP: Fix shrinking windows with window scaling
    - TCP: Let skbs grow over a page on fast peers
    - time: prevent the loop in timespec_add_ns() from being optimised away
    - UIO: add pgprot_noncached() to UIO mmap code
    - USB: add support for Motorola ROKR Z6 cellphone in mass storage mode
    - USB: Allow initialization of broken keyspan serial adapters.
    - USB: new quirk flag to avoid Set-Interface
    - USB: serial: fix regression in Visor/Palm OS module for kernels >= 2.6.24
    - USB: serial: ti_usb_3410_5052: Correct TUSB3410 endpoint requirements.
    - V4L: ivtv: Add missing sg_init_table()
    - vfs: fix data leak in nobh_write_end()
    - VLAN: Don't copy ALLMULTI/PROMISC flags from underlying device
    - vmcoreinfo: add the symbol "phys_base"
    - xen: fix RMW when unmasking events
    - xen: fix UP setup of shared_info
    - xen: mask out SEP from CPUID

 -- dann frazier <dannf@debian.org>  Mon, 21 Apr 2008 23:53:43 -0600

linux-2.6.24 (2.6.24-5~etchnhalf.1) stable; urgency=low

  * Branch and rename source to linux-2.6.24 targeted for etchnhalf.

  [ maximilian attems ]
  * Enable IEEE1394 Firewire stack.
  * topconfig: Turn off PATA_SIS.
  * [amd64, i386]: Unset USB_SUSPEND. (closes: #419197)
  * [amd64, i386]: Enable SONYPI_COMPAT.
  * topconfig: Turn off PARPORT_PC_FIFO.

  [ Bastian Blank ]
  * Disable Xen images.
  * Force orig name to linux-2.6.

  [ Martin Michlmayr ]
  * [mips/r5k-ip32] Use the generic config options for NFS, which will
    enable NFSv4. (closes: #471007)

  * Merge changes pending 2.6.24-6:
    [Gordon Farquharson ]
    * [arm/iop32x] Do not build the ARTOP PATA driver (PATA_ARTOP).
    * [arm/iop32x] Enable MTD_CMDLINE_PARTS.

 -- dann frazier <dannf@debian.org>  Sun, 30 Mar 2008 15:28:02 -0600

linux-2.6 (2.6.24-6) unstable; urgency=high

  [ Martin Michlmayr ]
  * [armel] Fix FTBFS on armel by enabling CONFIG_USB_USBNET=m in
    armel/config, as it was done for arm/config already.
  * [armel] Add oabi shim for fstatat64 (Riku Voipio)

  [ Gordon Farquharson ]
  * [arm/iop32x] Do not build the ARTOP PATA driver (PATA_ARTOP).
  * [arm/iop32x] Enable MTD_CMDLINE_PARTS.

  [ Kyle McMartin ]
  * [hppa] fix pdc_console panic at boot (closes: #476292).
  * [hppa] properly flush user signal tramps
  * [hppa] special case futex cmpxchg on kernel space NULL (closes: 476285).

 -- Bastian Blank <waldi@debian.org>  Fri, 18 Apr 2008 19:41:30 +0200

linux-2.6 (2.6.24-5) unstable; urgency=low

  [ Gordon Farquharson ]
  * [arm] Enable asix driver (USB_NET_AX8817X).
  * [arm] Enable CONFIG_USB_CATC, CONFIG_USB_KAWETH, CONFIG_USB_PEGASUS,
          and CONFIG_USB_RTL8150.
  * [arm/ixp4xx] Update Ethernet driver (closes: #471062).
  * [arm/ixp4xx] Add HSS driver.

  [ Bastian Blank ]
  * [s390/s390-tape]: Override localversion correctly.
  * Add stable release 2.6.24.3:
    - x86_64: CPA, fix cache attribute inconsistency bug
    - bonding: fix NULL pointer deref in startup processing
    - POWERPC: Revert chrp_pci_fixup_vt8231_ata devinit to fix libata on pegasos
    - PCMCIA: Fix station address detection in smc
    - SCSI: gdth: scan for scsi devices
    - USB: fix pm counter leak in usblp
    - S390: Fix futex_atomic_cmpxchg_std inline assembly.
    - genirq: do not leave interupts enabled on free_irq
    - hrtimer: catch expired CLOCK_REALTIME timers early
    - hrtimer: check relative timeouts for overflow
    - SLUB: Deal with annoying gcc warning on kfree()
    - hrtimer: fix *rmtp/restarts handling in compat_sys_nanosleep()
    - hrtimer: fix *rmtp handling in hrtimer_nanosleep()
    - Disable G5 NAP mode during SMU commands on U3
    - Be more robust about bad arguments in get_user_pages()
    - AUDIT: Increase skb->truesize in audit_expand
    - BLUETOOTH: Add conn add/del workqueues to avoid connection fail.
    - INET: Prevent out-of-sync truesize on ip_fragment slow path
    - INET_DIAG: Fix inet_diag_lock_handler error path.
    - IPCOMP: Fetch nexthdr before ipch is destroyed
    - IPCOMP: Fix reception of incompressible packets
    - IPV4: fib: fix route replacement, fib_info is shared
    - IPV4: fib_trie: apply fixes from fib_hash
    - PKT_SCHED: ematch: oops from uninitialized variable (resend)
    - SELinux: Fix double free in selinux_netlbl_sock_setsid()
    - TC: oops in em_meta
    - TCP: Fix a bug in strategy_allowed_congestion_control
    - SCSI: sd: handle bad lba in sense information
    - Fix dl2k constants
    - XFS: Fix oops in xfs_file_readdir()
    - hugetlb: add locking for overcommit sysctl
    - inotify: fix check for one-shot watches before destroying them
    - NFS: Fix a potential file corruption issue when writing
    - NETFILTER: nf_conntrack_tcp: conntrack reopening fix
    - SPARC/SPARC64: Fix usage of .section .sched.text in assembler code.
  * Add stable release 2.6.24.4:
    - S390 futex: let futex_atomic_cmpxchg_pt survive early functional tests.
    - slab: NUMA slab allocator migration bugfix
    - relay: fix subbuf_splice_actor() adding too many pages
    - BLUETOOTH: Fix bugs in previous conn add/del workqueue changes.
    - SCSI advansys: Fix bug in AdvLoadMicrocode
    - async_tx: avoid the async xor_zero_sum path when src_cnt > device->max_xor
    - aio: bad AIO race in aio_complete() leads to process hang
    - jbd: correctly unescape journal data blocks
    - jbd2: correctly unescape journal data blocks
    - zisofs: fix readpage() outside i_size
    - NETFILTER: nfnetlink_log: fix computation of netlink skb size
    - NETFILTER: nfnetlink_queue: fix computation of allocated size for netlink skb
    - NETFILTER: xt_time: fix failure to match on Sundays
    - sched_nr_migrate wrong mode bits
    - nfsd: fix oops on access from high-numbered ports
    - sched: fix race in schedule()
    - SCSI: mpt fusion: don't oops if NumPhys==0
    - SCSI: gdth: fix to internal commands execution
    - SCSI: gdth: bugfix for the at-exit problems
    - Fix default compose table initialization
    - x86: don't use P6_NOPs if compiling with CONFIG_X86_GENERIC
    - SCSI: fix BUG when sum(scatterlist) > bufflen
    - USB: ehci: handle large bulk URBs correctly (again)
    - USB: ftdi_sio - really enable EM1010PC
    - USB: ftdi_sio: Workaround for broken Matrix Orbital serial port
    - VT notifier fix for VT switch
    - eCryptfs: make ecryptfs_prepare_write decrypt the page
    - ioat: fix 'ack' handling, driver must ensure that 'ack' is zero
    - macb: Fix speed setting
    - x86: move out tick_nohz_stop_sched_tick() call from the loop
    - atmel_spi: fix clock polarity
    - b43: Backport bcm4311 fix
    - arcmsr: fix IRQs disabled warning spew
    - e1000e: Fix CRC stripping in hardware context bug
    - PCI x86: always use conf1 to access config space below 256 bytes
    - moduleparam: fix alpha, ia64 and ppc64 compile failures
    - pata_hpt*, pata_serverworks: fix UDMA masking
    - SCSI advansys: fix overrun_buf aligned bug
    - NETFILTER: fix ebtable targets return
    - NETFILTER: Fix incorrect use of skb_make_writable
    - NETFILTER: nfnetlink_queue: fix SKB_LINEAR_ASSERT when mangling packet data
    - spi: pxa2xx_spi clock polarity fix
    - ufs: fix parenthesisation in ufs_set_fs_state()
    - hugetlb: ensure we do not reference a surplus page after handing it to buddy
    - file capabilities: simplify signal check
    - futex: runtime enable pi and robust functionality
    - futex: fix init order
    - ARM pxa: fix clock lookup to find specific device clocks
    - x86: replace LOCK_PREFIX in futex.h
    - SCSI aic94xx: fix REQ_TASK_ABORT and REQ_DEVICE_RESET
    - SCSI gdth: don't call pci_free_consistent under spinlock
    - SCSI ips: fix data buffer accessors conversion bug
    - usb-storage: don't access beyond the end of the sg buffer
    - fuse: fix permission checking
    - CRYPTO xts: Use proper alignment
    - CRYPTO xcbc: Fix crash with IPsec
    - SCSI ips: handle scsi_add_host() failure, and other err cleanups
    - x86: adjust enable_NMI_through_LVT0()
    - drivers: fix dma_get_required_mask
    - iov_iter_advance() fix
    - x86: Clear DF before calling signal handler (closes: #469058)
    - ub: fix up the conversion to sg_init_table()
    - MIPS: Mark all but i8259 interrupts as no-probe.
    - IRQ_NOPROBE helper functions
    - IPCOMP: Disable BH on output when using shared tfm
    - IPCONFIG: The kernel gets no IP from some DHCP servers
    - IPV4: Remove IP_TOS setting privilege checks.
    - IPV6: dst_entry leak in ip4ip6_err.
    - IPV6: Fix IPsec datagram fragmentation
    - NET: Fix race in dev_close(). (Bug 9750)
    - NET: Messed multicast lists after dev_mc_sync/unsync (closes: #466719)
    - NIU: Bump driver version and release date.
    - NIU: Fix BMAC alternate MAC address indexing.
    - NIU: More BMAC alt MAC address fixes.
    - TCP: Improve ipv4 established hash function.
    - SPARC: Fix link errors with gcc-4.3
    - SPARC64: Loosen checks in exception table handling.

  [ Martin Michlmayr ]
  * [mips/r4k-ip22] Enable BLK_DEV_LOOP and BLK_DEV_CRYPTOLOOP.
  * [mips/r5k-ip32] Enable BLK_DEV_LOOP and BLK_DEV_CRYPTOLOOP.
  * [mips/r4k-ip22] Enable PPP, PPPOE and SLIP.
  * [mips/r5k-ip32] Enable PPP, PPPOE and SLIP.
  * Don't check the section size when we're cross compiling.

  [ dann frazier ]
  * Remove cap_task_kill (closes: #463669)

 -- Bastian Blank <waldi@debian.org>  Thu, 27 Mar 2008 12:40:16 +0100

linux-2.6 (2.6.24-4) unstable; urgency=low

  * Add stable release 2.6.24.1:
    - splice: missing user pointer access verification (CVE-2008-0009/10)
    - drm: the drm really should call pci_set_master..
    - Driver core: Revert "Fix Firmware class name collision"
    - fix writev regression: pan hanging unkillable and un-straceable
    - sched: fix high wake up latencies with FAIR_USER_SCHED
    - sched: let +nice tasks have smaller impact
    - b43: Reject new firmware early
    - selinux: fix labeling of /proc/net inodes
    - b43legacy: fix DMA slot resource leakage
    - b43legacy: drop packets we are not able to encrypt
    - b43legacy: fix suspend/resume
    - b43legacy: fix PIO crash
    - b43: Fix dma-slot resource leakage
    - b43: Drop packets we are not able to encrypt
    - b43: Fix suspend/resume
    - sky2: fix for WOL on some devices
    - sky2: restore multicast addresses after recovery
    - x86: restore correct module name for apm
    - ACPI: update ACPI blacklist
    - PCI: Fix fakephp deadlock
    - sys_remap_file_pages: fix ->vm_file accounting
    - lockdep: annotate epoll
    - forcedeth: mac address mcp77/79
    - USB: Fix usb_serial_driver structure for Kobil cardreader driver.
    - USB: handle idVendor of 0x0000
    - USB: fix usbtest halt check on big endian systems
    - USB: storage: Add unusual_dev for HP r707
    - USB: Variant of the Dell Wireless 5520 driver
    - USB: use GFP_NOIO in reset path
    - USB: ftdi driver - add support for optical probe device
    - USB: pl2303: add support for RATOC REX-USB60F
    - USB: remove duplicate entry in Option driver and Pl2303 driver for Huawei modem
    - USB: sierra: add support for Onda H600/Zte MF330 datacard to USB Driver for Sierra Wireless
    - USB: ftdi-sio: Patch to add vendor/device id for ATK_16IC CCD
    - USB: ftdi_sio - enabling multiple ELV devices, adding EM1010PC
    - USB: sierra driver - add devices
    - USB: Adding YC Cable USB Serial device to pl2303
    - USB: Sierra - Add support for Aircard 881U
    - USB: add support for 4348:5523 WinChipHead USB->RS 232 adapter
    - USB: CP2101 New Device IDs
    - usb gadget: fix fsl_usb2_udc potential OOPS
    - USB: keyspan: Fix oops
    - vm audit: add VM_DONTEXPAND to mmap for drivers that need it (CVE-2008-0007)
    - slab: fix bootstrap on memoryless node
    - DVB: cx23885: add missing subsystem ID for Hauppauge HVR1800 Retail

  [ Martin Michlmayr ]
  * [arm/ixp4xx] Enble ATA_OVER_ETH, requested by Nicola Fankhauser.
  * [arm/iop32x] Enble ATA_OVER_ETH.

  [ Bastian Blank ]
  * Add stable release 2.6.24.2:
    - splice: fix user pointer access in get_iovec_page_array()
    (CVE-2008-0600, closes: #464945)

 -- Bastian Blank <waldi@debian.org>  Mon, 11 Feb 2008 12:29:23 +0100

linux-2.6 (2.6.24-3) unstable; urgency=low

  [ maximilian attems ]
  * [scsi]: hptiop: add more adapter models and fixes.
  * [amd64, i386]: Reenable ACPI_PROCFS_POWER. (closes: #463253)

  [ Gordon Farquharson ]
  * [arm/ixp4xx] Update Ethernet driver so that it can be loaded by udev
    automatically.

  [ Martin Michlmayr ]
  * [mips/r5k-ip32] Enable R8169, requested by Giuseppe Sacco. (Closes:
    #463705)

 -- Bastian Blank <waldi@debian.org>  Wed, 06 Feb 2008 13:05:18 +0100

linux-2.6 (2.6.24-2) unstable; urgency=low

  [ Bastian Blank ]
  * Fix broken merge of flavour specific settings.
    - [i386]: Recommends are fixed.
    - [s390/s390-tape]: Built as small image again.

  [ maximilian attems ]
  * Disable old dup prism54 driver.
  * Stable queue: slab: fix bootstrap on memoryless node.

  [ Aurelien Jarno ]
  * [arm]: Remove options that are present in topconfig from config.versatile.
  * [arm]: Turn off B44 since it fails to compile on armel.

 -- Bastian Blank <waldi@debian.org>  Thu, 31 Jan 2008 17:37:00 +0100

linux-2.6 (2.6.24-1) unstable; urgency=low

  * New upstream release
    (closes: #461639)

  [ Martin Michlmayr ]
  * Don't build the AdvanSys driver on ARM since it fails to compile.
  * Disable ATH5K on ARM since it fails to compile.
  * [arm/iop32x] Activate DMADEVICES.
  * [mips/mipsel] Turn off CONFIG_NIU since it fails to compile.

  [ maximilian attems ]
  * [amd64, i386]: Enable ACPI_SYSFS_POWER and disable ACPI_PROCFS_POWER.
  * [fw] Sync with latest git-ieee1394 for sbp2 fixes.

  [ Bastian Blank ]
  * Kill reboot warning from old templates.
  * Fix strange default value for link_in_boot. (closes: #425056)
  * [powerpc/powerpc]: Enable Efika support.
  * [powerpc]: Lower mkvmlinuz to the state of a bootloader.
  * [powerpc]: Remove ppc and m68k include dirs from headers.
  * Remove versions from relations fullfilled in stable.

  [ Aurelien Jarno ]
  * [arm]: Update versatile config.

  [ Gordon Farquharson ]
  * [arm/ixp4xx] Change the ixp4xx network driver from the driver
    written by Christian Hohnstaedt to the driver written by Krzysztof
    Hasala which has partially been accepted upstream.

 -- Bastian Blank <waldi@debian.org>  Sat, 26 Jan 2008 11:35:11 +0100

linux-2.6 (2.6.24~rc8-1~experimental.1) experimental; urgency=low

  * New upstream release
    (closes: #454776, #458142, #457992, #458899, #426124, #459732, #455566).

  [ maximilian attems ]
  * New upstream release, rebase dfsg stuff plus drivers-atm.patch,
    scripts-kconfig-reportoldconfig.patch.
  * [amd64, powerpc] Set HIGH_RES_TIMERS and NO_HZ (closes: #458312).
  * topconfig set NETFILTER_XT_MATCH_TIME, NET_ACT_NAT, KSDAZZLE_DONGLE,
    KS959_DONGLE, NET_9P_FD, IP1000, VETH, IXGBE, NIU, TEHUTI, LIBERTAS_CS,
    LIBERTAS_SDIO, RT2X00, SENSORS_ADT7470, SENSORS_I5K_AMB, SENSORS_F71882FG,
    SENSORS_FSCHMD, SENSORS_IBMPEX, CRYPTO_XTS, CRYPTO_SEED, CRYPTO_AUTHENC,
    DVB_S5H1409, DVB_TUNER_MT2131, INET_LRO, MMC_RICOH_MMC, MMC_SPI,
    RTC_DRV_DS1374, VIDEO_CX23885, VIDEO_FB_IVTV, USB_SERIAL_CH341,
    SCSI_SRP_TGT_ATTRS, ADM8211, MTD_INTEL_VR_NOR, MTD_ALAUDA,
    MTD_ONENAND_2X_PROGRAM, MTD_ONENAND_SIM, DM_MULTIPATH_HP, FUJITSU_LAPTOP,
    QUOTA_NETLINK_INTERFACE, DM_UEVENT, SCSI_FC_TGT_ATTRS, SSB, BT_HCIUART_LL,
    BT_HCIBTSDIO, MTD_OOPS, CGROUPS, MDIO_BITBANG, HIDRAW, P54, SDIO_UART,
    NETCONSOLE_DYNAMIC, SECURITY_FILE_CAPABILITIES.
  * Disable smbfs in topconfig, not supported upstream, use cifs.
  * Disable bcm43xx, deprecated by upstream. Enable B43 (needs v4 firmware)
    and B43LEGACY (needs v3 firmware).
  * [i386]: Set SND_SC6000, EDAC_I3000, EDAC_I5000, SBC7240_WDT,
    NET_9P_VIRTIO, FB_GEODE_LX, VIRTIO_NET, VIRTIO_BLK.
  * Set USB_EHCI_TT_NEWSCHED fills USB 2.0 bandwith better. (closes: #454797)
  * postrm: Nuke initramfs sha1sum on linux-image removal. (closes: #420245)
  * Unifiy BSD_PROCESS_ACCT settings across configs. (closes: #455892)
  * Reenable DABUSB as firmware is BSD licensed.
  * [hppa]: Disable OCFS2, due build trouble.
  * topconfig: Enable delay accounting TASKSTATS. (closes: #433204)
  * Add git-ieee1394.patch for latest firewire fixes.
  * [i386] Enable PARAVIRT_GUEST. (closes: #457562)
  * [amd64, i386] Enable CPU_IDLE for software-controlled idle pm.
  * [amd64, i386] Enable IT8712F_WDT, FB_EFI.
  * Add and enable at76.patch wireless driver for Atmel USB cards.
  * Add and enable ath5k.patch wireless driver for Atheros 5xxx cards.
  * Unify VLAN_8021Q setting, needed also on r5k-cobalt.
  * Double max SERIAL_8250_NR_UARTS to 32. (closes: #440807)
  * topconfig: Enable AUDITSYSCALL for better SELinux support.

  [ Bastian Blank ]
  * [amd64, i386]: Set kernel architecture to x86.
  * [i386]: Remove linux-libc-dev arch override.

  [ Martin Michlmayr ]
  * [mipsel/r5k-cobalt] Enable the new LEDs driver for Cobalt RaQ.
  * [arm/iop32x] Re-enable USB_NET and PPP, thanks Daniel Hess (closes:
    #456416).
  * [arm/iop32x] Enable BSD_PROCESS_ACCT and POSIX_MQUEUE (closes: #455892).
  * [mips] Disable AdvanSys SCSI since it doesn't compile.
  * [arm/ixp4xx] Enable IP_ADVANCED_ROUTER, requested by Oliver Urbann.
  * [arm/iop32x] Enable IP_ADVANCED_ROUTER.

  [ dann frazier ]
  * [ia64]: Enable BLK_CPQ_DA

  [ Frederik Schüler ]
  * Add GFS2 locking symbols export patch.

  [ Aurelien Jarno ]
  * [mips/mipsel] Remove QEMU flavour, as the Malta platform is now correctly
    emulated in QEMU.

  [ Christian T. Steigies ]
  * [m68k]: Update patches from linux-m68k CVS
  * [m68k]: Enable building for bvme6000, mvme147, and mvme16x again

 -- Bastian Blank <waldi@debian.org>  Fri, 18 Jan 2008 12:23:26 +0100

linux-2.6 (2.6.23-2) unstable; urgency=low
>>>>>>> c94a0151

  [ dann frazier ]
  * [ia64]: Enable BLK_CPQ_DA

<<<<<<< HEAD
  [ Frederik Schüler ]
  * Add GFS2 locking symbols export patch.

  [ Aurelien Jarno ]
  * [mips/mipsel] Remove QEMU flavour, as the Malta platform is now correctly
    emulated in QEMU.

  [ Christian T. Steigies ]
  * [m68k]: Update patches from linux-m68k CVS
  * [m68k]: Enable building for bvme6000, mvme147, and mvme16x again

 -- Bastian Blank <waldi@debian.org>  Fri, 18 Jan 2008 12:23:26 +0100

linux-2.6 (2.6.23-2) unstable; urgency=low

  [ dann frazier ]
  * [ia64]: Enable BLK_CPQ_DA

  [ Gordon Farquharson ]
  * [arm/iop32x] Use the new i2c framework to load rtc-rs5c372 for the
    GLAN Tank.

  [ Frederik Schüler ]
  * Export gfs2 locking symbols required to build gfs1 module.

  [ maximilian attems ]
  * [ppc] Reenable PMAC_BACKLIGHT.
  * [sparc] Add davem get_cpu() SunFire boot patch. (closes: #440720)
  * Add stable release 2.6.23.10:
    - IPV4: Remove bogus ifdef mess in arp_process
    - KVM: x86 emulator: Use emulator_write_emulated and not emulator_write_std
    - KVM: SVM: Fix FPU leak while emulating clts
    - revert "dpt_i2o: convert to SCSI hotplug model"
    - KVM: x86 emulator: fix access registers for instructions with ModR/M
      byte and Mod = 3
    - KVM: x86 emulator: invd instruction
    - KVM: SVM: Intercept the 'invd' and 'wbinvd' instructions
    - KVM: Skip pio instruction when it is emulated, not executed
    - KVM: VMX: Force vm86 mode if setting flags during real mode
    - forcedeth: new mcp79 pci ids
    - forcedeth boot delay fix
    - PFKEY: Sending an SADB_GET responds with an SADB_GET
    - rd: fix data corruption on memory pressure.
    - create /sys/.../power when CONFIG_PM is set
    - USB: fix up EHCI startup synchronization
    - RXRPC: Add missing select on CRYPTO
    - KVM: VMX: Reset mmu context when entering real mode
    - NET: random : secure_tcp_sequence_number should not assume
      CONFIG_KTIME_SCALAR
    - NET: Corrects a bug in ip_rt_acct_read()
    - NETFILTER: Fix NULL pointer dereference in nf_nat_move_storage()
    - netfilter: Fix kernel panic with REDIRECT target.
    - IPV6: Restore IPv6 when MTU is big enough
    - UNIX: EOF on non-blocking SOCK_SEQPACKET
    - x86 setup: add a near jump to serialize %cr0 on 386/486
    - Fix synchronize_irq races with IRQ handler
    - CRYPTO api: Fix potential race in crypto_remove_spawn
    - TCP: Fix TCP header misalignment
    - tmpfs: restore missing clear_highpage (CVE-2007-6417)
    - TCP: MTUprobe: fix potential sk_send_head corruption
    - NETFILTER: fix forgotten module release in xt_CONNMARK and xt_CONNSECMARK
    - fb_ddc: fix DDC lines quirk
    - VLAN: Fix nested VLAN transmit bug
    - I4L: fix isdn_ioctl memory overrun vulnerability (CVE-2007-6151)
    - isdn: avoid copying overly-long strings
    - nf_nat: fix memset error
    - esp_scsi: fix reset cleanup spinlock recursion
    - libertas: properly account for queue commands
    - KVM: Fix hang on uniprocessor
    - USB: make the microtek driver and HAL cooperate
    - TEXTSEARCH: Do not allow zero length patterns in the textsearch
      infrastructure
    - XFRM: Fix leak of expired xfrm_states
    - NETFILTER: xt_TCPMSS: remove network triggerable WARN_ON
    - BRIDGE: Lost call to br_fdb_fini() in br_init() error path
    - DECNET: dn_nl_deladdr() almost always returns no error
    - BRIDGE: Properly dereference the br_should_route_hook
    - PKT_SCHED: Check subqueue status before calling hard_start_xmit
    - Freezer: Fix APM emulation breakage
    - XFS: Make xfsbufd threads freezable
    - TCP: Problem bug with sysctl_tcp_congestion_control function
    - wait_task_stopped(): pass correct exit_code to wait_noreap_copyout()
    - KVM: x86 emulator: implement 'movnti mem, reg'
    - TCP: illinois: Incorrect beta usage
    - futex: fix for futex_wait signal stack corruption
    - libata: kill spurious NCQ completion detection
    - hrtimers: avoid overflow for large relative timeouts (CVE-2007-5966)
    - Input: ALPS - add support for model found in Dell Vostro 1400
      (closes: #448818)
    - PNP: increase the maximum number of resources
    - sched: some proc entries are missed in sched_domain sys_ctl debug code
    - ATM: [he] initialize lock and tasklet earlier
  * Add stable release 2.6.23.11:
    - BRIDGE: Section fix.
    - Revert "Freezer: Fix APM emulation breakage"
  * Backport fix for CVE-2007-5938
    - iwlwifi: fix possible NULL dereference in iwl_set_rate()
  * Add stable release 2.6.23.12:
    - Revert "PNP: increase the maximum number of resources"
  * VM/Security: add security hook to do_brk (CVE-2007-6434)
  * security: protect from stack expantion into low vm addresses
  * [hppa]: Disable OCFS2, due build trouble.

  [ Aurelien Jarno ]
  * [arm/versatile] Disable ACENIC and MYRI10GE as they are useless on this
    platform.
  * Add em28xx-dv100.patch to add support for Pinnacle Dazzle DVC 100.

  [ Bastian Blank ]
  * Fix abi change in 2.6.23.10.

=======
  [ Gordon Farquharson ]
  * [arm/iop32x] Use the new i2c framework to load rtc-rs5c372 for the
    GLAN Tank.

  [ Frederik Schüler ]
  * Export gfs2 locking symbols required to build gfs1 module.

  [ maximilian attems ]
  * [ppc] Reenable PMAC_BACKLIGHT.
  * [sparc] Add davem get_cpu() SunFire boot patch. (closes: #440720)
  * Add stable release 2.6.23.10:
    - IPV4: Remove bogus ifdef mess in arp_process
    - KVM: x86 emulator: Use emulator_write_emulated and not emulator_write_std
    - KVM: SVM: Fix FPU leak while emulating clts
    - revert "dpt_i2o: convert to SCSI hotplug model"
    - KVM: x86 emulator: fix access registers for instructions with ModR/M
      byte and Mod = 3
    - KVM: x86 emulator: invd instruction
    - KVM: SVM: Intercept the 'invd' and 'wbinvd' instructions
    - KVM: Skip pio instruction when it is emulated, not executed
    - KVM: VMX: Force vm86 mode if setting flags during real mode
    - forcedeth: new mcp79 pci ids
    - forcedeth boot delay fix
    - PFKEY: Sending an SADB_GET responds with an SADB_GET
    - rd: fix data corruption on memory pressure.
    - create /sys/.../power when CONFIG_PM is set
    - USB: fix up EHCI startup synchronization
    - RXRPC: Add missing select on CRYPTO
    - KVM: VMX: Reset mmu context when entering real mode
    - NET: random : secure_tcp_sequence_number should not assume
      CONFIG_KTIME_SCALAR
    - NET: Corrects a bug in ip_rt_acct_read()
    - NETFILTER: Fix NULL pointer dereference in nf_nat_move_storage()
    - netfilter: Fix kernel panic with REDIRECT target.
    - IPV6: Restore IPv6 when MTU is big enough
    - UNIX: EOF on non-blocking SOCK_SEQPACKET
    - x86 setup: add a near jump to serialize %cr0 on 386/486
    - Fix synchronize_irq races with IRQ handler
    - CRYPTO api: Fix potential race in crypto_remove_spawn
    - TCP: Fix TCP header misalignment
    - tmpfs: restore missing clear_highpage (CVE-2007-6417)
    - TCP: MTUprobe: fix potential sk_send_head corruption
    - NETFILTER: fix forgotten module release in xt_CONNMARK and xt_CONNSECMARK
    - fb_ddc: fix DDC lines quirk
    - VLAN: Fix nested VLAN transmit bug
    - I4L: fix isdn_ioctl memory overrun vulnerability (CVE-2007-6151)
    - isdn: avoid copying overly-long strings
    - nf_nat: fix memset error
    - esp_scsi: fix reset cleanup spinlock recursion
    - libertas: properly account for queue commands
    - KVM: Fix hang on uniprocessor
    - USB: make the microtek driver and HAL cooperate
    - TEXTSEARCH: Do not allow zero length patterns in the textsearch
      infrastructure
    - XFRM: Fix leak of expired xfrm_states
    - NETFILTER: xt_TCPMSS: remove network triggerable WARN_ON
    - BRIDGE: Lost call to br_fdb_fini() in br_init() error path
    - DECNET: dn_nl_deladdr() almost always returns no error
    - BRIDGE: Properly dereference the br_should_route_hook
    - PKT_SCHED: Check subqueue status before calling hard_start_xmit
    - Freezer: Fix APM emulation breakage
    - XFS: Make xfsbufd threads freezable
    - TCP: Problem bug with sysctl_tcp_congestion_control function
    - wait_task_stopped(): pass correct exit_code to wait_noreap_copyout()
    - KVM: x86 emulator: implement 'movnti mem, reg'
    - TCP: illinois: Incorrect beta usage
    - futex: fix for futex_wait signal stack corruption
    - libata: kill spurious NCQ completion detection
    - hrtimers: avoid overflow for large relative timeouts (CVE-2007-5966)
    - Input: ALPS - add support for model found in Dell Vostro 1400
      (closes: #448818)
    - PNP: increase the maximum number of resources
    - sched: some proc entries are missed in sched_domain sys_ctl debug code
    - ATM: [he] initialize lock and tasklet earlier
  * Add stable release 2.6.23.11:
    - BRIDGE: Section fix.
    - Revert "Freezer: Fix APM emulation breakage"
  * Backport fix for CVE-2007-5938
    - iwlwifi: fix possible NULL dereference in iwl_set_rate()
  * Add stable release 2.6.23.12:
    - Revert "PNP: increase the maximum number of resources"
  * VM/Security: add security hook to do_brk (CVE-2007-6434)
  * security: protect from stack expantion into low vm addresses
  * [hppa]: Disable OCFS2, due build trouble.

  [ Aurelien Jarno ]
  * [arm/versatile] Disable ACENIC and MYRI10GE as they are useless on this
    platform.
  * Add em28xx-dv100.patch to add support for Pinnacle Dazzle DVC 100.

  [ Bastian Blank ]
  * Fix abi change in 2.6.23.10.

>>>>>>> c94a0151
 -- maximilian attems <maks@debian.org>  Fri, 21 Dec 2007 11:47:55 +0100

linux-2.6 (2.6.23-1) unstable; urgency=low

  * New upstream release (closes: #447682).
    - r8169: fix confusion between hardware and IP header alignment
      (closes: #452069).

  [ maximilian attems ]
  * [ppc] Enable for powerpc config the ams (Apple Motion Sensor).
    (closes: #426210)
  * Add to linux-doc the missing toplevel text files.
    (closes: #360876, #438697)
  * Set CONFIG_BLK_DEV_IO_TRACE for blktrace(8) support. (closes: #418442)
  * ipw2200: Enable IPW2200_RADIOTAP and IPW2200_PROMISCUOUS for optional
    rtap interface. (closes: #432555)
  * Enable in topconfig NF_CT_PROTO_UDPLITE, NETFILTER_XT_TARGET_TRACE,
    NETFILTER_XT_MATCH_CONNLIMIT, NETFILTER_XT_MATCH_U32, SENSORS_ABITUGURU3,
    SENSORS_LM93, SENSORS_DME1737, SENSORS_THMC50, DVB_USB_AF9005,
    DVB_USB_AF9005_REMOTE, CRC7, I2C_TAOS_EVM, DS1682, SENSORS_TSL2550,
    SPI_LM70_LLP, SPI_TLE62X0, W1_SLAVE_DS2760, TUNER_TEA5761, NET_9P,
    DM_MULTIPATH_RDAC, NET_SCH_RR, EEPROM_93CX6, PPPOL2TP, CRYPTO_HW, UIO,
    UIO_CIF, SND_CS5530, RTL8187, PC300TOO, TCG_TIS, SCSI_SAS_ATA,
    PATA_MARVELL.
  * [i386] Enable lguest.
  * [amd64, i386] Enable VIDEO_OUTPUT_CONTROL, NETDEVICES_MULTIQUEUE.
  * linux-image bugscript add cmdline.
  * [amd64, i386, ia64]: Enable DMIID, ACPI_PROC_EVENT.
  * Enable TCG_TPM various userspace accesses it. (closes: #439020)
  * Add and enable IWLWIFI.
  * Add git-ieee1394.patch for latest firewire fixes.
  * [ipv6] Enable IPV6_MULTIPLE_TABLES, IPV6_SUBTREES. (closes: #441226)
  * Add and enable E1000E.
  * Add stable release 2.6.23.1:
    - libata: sata_mv: more S/G fixes

  [ Martin Michlmayr ]
  * [mips] Add a bcm1480 PCI build fix.
  * Update Riku Voipio's Fintek F75375/SP driver to the latest version.
  * [arm/iop32x] Set the fan on Thecus N2100 to full speed (Riku Voipio).
  * [arm/iop32x] Remove the IPv6 and filesystem info from the config file
    so we will get the values from the main config file.  This should
    enable NFSv4 and ip6tables support requested by Wouter Verhelst.
  * [arm/iop32x] Remove even more options to receive the default options.
  * [arm/ixp4xx] Remove a lot of options to receive the default options.
  * [mips/r4k-ip22] Remove a lot of options to receive the default options.
    This will enable ISCSI requested by Martin Zobel-Helas.
  * [mips/r5k-ip32] Remove a lot of options to receive the default options.
    This will enable PCI Ethernet devices requested by Giuseppe Sacco.
  * [mipsel/r5k-cobalt] Remove a lot of options to receive the default
    options.
  * [mipsel/r5k-cobalt] Enable the modern Cobalt LEDs driver.
  * [arm/iop32x] Enable Intel IOP ADMA support.
  * [arm] Mark BCM43XX as broken on ARM.
  * [mips/r4k-ip22] Disable EARLY PRINTK because it breaks serial console.
  * [mips] Add some IP22 fixes from Thomas Bogendoerfer:
    - Fix broken EISA interrupt setup by switching to generic i8259
    - Fix broken eeprom access by using __raw_readl/__raw_writel

  [ Bastian Blank ]
  * Add unpriviledged only Xen support.
  * [i386] Drop k7 images.
  * Drop maybe IETF document. (closes: #423040)
  * Drop drivers because of binary only firmwares:
    - DABUSB driver
    - COPS LocalTalk PC support
    - Digi Intl. RightSwitch SE-X support
    - 3Com 3C359 Token Link Velocity XL adapter support
    - SMC ISA/MCA adapter support
    - EMI 6|2m USB Audio interface support
    - EMI 2|6 USB Audio interface support
    - Computone IntelliPort Plus serial support
  * Remove binary only firmwares for:
    - Alteon AceNIC/3Com 3C985/NetGear GA620 Gigabit support
    - Broadcom Tigon3 support
    - USB Keyspan USA-xxx Serial Driver
    - Korg 1212 IO
    - ESS Allegro/Maestro3
    - Yamaha YMF724/740/744/754
    - Technotrend/Hauppauge Nova-USB devices
    - YAM driver for AX.25
    - MyriCOM Gigabit Ethernet support
    - PTI Qlogic, ISP Driver
    - Cirrus Logic (Sound Fusion) CS4280/CS461x/CS462x/CS463x
    - Madge Ambassador (Collage PCI 155 Server)
    - PCA-200E support
    - SBA-200E support
    - Broadcom NetXtremeII support
  * Disable now broken drivers:
    - Alteon AceNIC/3Com 3C985/NetGear GA620 Gigabit support
    - USB Keyspan USA-xxx Serial Driver
    - Technotrend/Hauppauge Nova-USB devices
    - YAM driver for AX.25
    - MyriCOM Gigabit Ethernet support
    - PTI Qlogic, ISP Driver
    - Cirrus Logic (Sound Fusion) CS4280/CS461x/CS462x/CS463x
    - Madge Ambassador (Collage PCI 155 Server)
    - PCA-200E support
    - SBA-200E support
    - Broadcom NetXtremeII support
  * Add -common to common header package names.
  * Drop provides from common header packages.
  * Update plain image type.
  * Put only a config dump into linux-support.

  [ Aurelien Jarno ]
  * [mips, mipsel] Add a 64-bit image (5kc-malta) for the MIPS Malta board.
    (closes: #435677)
    [sparc] Enable r8169 module on sparc64 and sparc64-smp flavours (closes:
    #431977)

  [ Frederik Schüler ]
  * Move all PATA options into the global config file, exept PATA_ARTOP
    (arm/ixp4xx) and PATA_MPC52xx (powerpc).
  * Move new global options into the global config file
  * Clean up new amd64 options

  [ dann frazier ]
  * [ia64] Re-enable various unintentionally disabled config options
  * Enable hugetlbfs on i386, amd64, sparc64 and powerpc64. Closes: #450939

  [ Bastian Blank ]
  * Add stable release 2.6.23.2:
    - BLOCK: Fix bad sharing of tag busy list on queues with shared tag maps
    - fix tmpfs BUG and AOP_WRITEPAGE_ACTIVATE
    - Fix compat futex hangs. (closes: #433187)
    - sched: keep utime/stime monotonic
    - fix the softlockup watchdog to actually work
    - splice: fix double kunmap() in vmsplice copy path
    - writeback: don't propagate AOP_WRITEPAGE_ACTIVATE
    - SLUB: Fix memory leak by not reusing cpu_slab
    - HOWTO: update ja_JP/HOWTO with latest changes
    - fix param_sysfs_builtin name length check
    - param_sysfs_builtin memchr argument fix
    - Remove broken ptrace() special-case code from file mapping
    - locks: fix possible infinite loop in posix deadlock detection
    - lockdep: fix mismatched lockdep_depth/curr_chain_hash
  * Add stable release 2.6.23.3:
    - revert "x86_64: allocate sparsemem memmap above 4G"
    - x86: fix TSC clock source calibration error
    - x86 setup: sizeof() is unsigned, unbreak comparisons
    - x86 setup: handle boot loaders which set up the stack incorrectly
    - x86: fix global_flush_tlb() bug
    - xfs: eagerly remove vmap mappings to avoid upsetting Xen
    - xen: fix incorrect vcpu_register_vcpu_info hypercall argument
    - xen: deal with stale cr3 values when unpinning pagetables
    - xen: add batch completion callbacks
    - UML - kill subprocesses on exit
    - UML - stop using libc asm/user.h
    - UML - Fix kernel vs libc symbols clash
    - UML - Stop using libc asm/page.h
    - POWERPC: Make sure to of_node_get() the result of pci_device_to_OF_node()
    - POWERPC: Fix handling of stfiwx math emulation
    - MIPS: R1: Fix hazard barriers to make kernels work on R2 also.
    - MIPS: MT: Fix bug in multithreaded kernels.
    - Fix sparc64 MAP_FIXED handling of framebuffer mmaps
    - Fix sparc64 niagara optimized RAID xor asm
  * Add stable release 2.6.23.4:
    - mac80211: make ieee802_11_parse_elems return void
    - mac80211: only honor IW_SCAN_THIS_ESSID in STA, IBSS, and AP modes
    - mac80211: honor IW_SCAN_THIS_ESSID in siwscan ioctl
    - mac80211: store SSID in sta_bss_list
    - mac80211: store channel info in sta_bss_list
    - mac80211: reorder association debug output
    - ieee80211: fix TKIP QoS bug
    - NETFILTER: nf_conntrack_tcp: fix connection reopening
    - Fix netlink timeouts.
    - Fix crypto_alloc_comp() error checking.
    - Fix SET_VLAN_INGRESS_PRIORITY_CMD error return.
    - Fix VLAN address syncing.
    - Fix endianness bug in U32 classifier.
    - Fix TEQL oops.
    - Fix error returns in sys_socketpair()
    - softmac: fix wext MLME request reason code endianness
    - Fix kernel_accept() return handling.
    - TCP: Fix size calculation in sk_stream_alloc_pskb
    - Fix SKB_WITH_OVERHEAD calculations.
    - Fix 9P protocol build
    - Fix advertised packet scheduler timer resolution
    - Add get_unaligned to ieee80211_get_radiotap_len
    - mac80211: Improve sanity checks on injected packets
    - mac80211: filter locally-originated multicast frames
  * Add stable release 2.6.23.5:
    - zd1211rw, fix oops when ejecting install media
    - rtl8187: Fix more frag bit checking, rts duration calc
    - ipw2100: send WEXT scan events
    - zd1201: avoid null ptr access of skb->dev
    - sky2: fix power settings on Yukon XL
    - sky2: ethtool register reserved area blackout
    - sky2: status ring race fix
    - skge: XM PHY handling fixes
    - Fix L2TP oopses.
    - TG3: Fix performance regression on 5705.
    - forcedeth: add MCP77 device IDs
    - forcedeth msi bugfix
    - ehea: 64K page kernel support fix
    - libertas: fix endianness breakage
    - libertas: more endianness breakage
  * Add stable release 2.6.23.6:
    - ACPI: suspend: Wrong order of GPE restore.
    - ACPI: sleep: Fix GPE suspend cleanup
    - libata: backport ATA_FLAG_NO_SRST and ATA_FLAG_ASSUME_ATA, part 2
    - libata: backport ATA_FLAG_NO_SRST and ATA_FLAG_ASSUME_ATA
    - libata: add HTS542525K9SA00 to NCQ blacklist
    - radeon: set the address to access the GART table on the CPU side correctly
    - Char: moxa, fix and optimise empty timer
    - Char: rocket, fix dynamic_dev tty
    - hptiop: avoid buffer overflow when returning sense data
    - ide: Fix cs5535 driver accessing beyond array boundary
    - ide: Fix siimage driver accessing beyond array boundary
    - ide: Add ide_get_paired_drive() helper
    - ide: fix serverworks.c UDMA regression
    - i4l: fix random freezes with AVM B1 drivers
    - i4l: Fix random hard freeze with AVM c4 card
    - ALSA: hda-codec - Add array terminator for dmic in STAC codec
    - USB: usbserial - fix potential deadlock between write() and IRQ
    - USB: add URB_FREE_BUFFER to permissible flags
    - USB: mutual exclusion for EHCI init and port resets
    - usb-gadget-ether: prevent oops caused by error interrupt race
    - USB: remove USB_QUIRK_NO_AUTOSUSPEND
    - MSI: Use correct data offset for 32-bit MSI in read_msi_msg()
    - md: raid5: fix clearing of biofill operations
    - md: fix an unsigned compare to allow creation of bitmaps with v1.0 metadata
    - dm: fix thaw_bdev
    - dm delay: fix status
    - libata: sync NCQ blacklist with upstream
    - ALSA: hdsp - Fix zero division
    - ALSA: emu10k1 - Fix memory corruption
    - ALSA: Fix build error without CONFIG_HAS_DMA
    - ALSA: fix selector unit bug affecting some USB speakerphones
    - ALSA: hda-codec - Avoid zero NID in line_out_pins[] of STAC codecs
    - IB/mthca: Use mmiowb() to avoid firmware commands getting jumbled up
    - IB/uverbs: Fix checking of userspace object ownership
    - hwmon/lm87: Disable VID when it should be
    - hwmon/lm87: Fix a division by zero
    - hwmon/w83627hf: Don't assume bank 0
    - hwmon/w83627hf: Fix setting fan min right after driver load
    - i915: fix vbl swap allocation size.
    - POWERPC: Fix platinumfb framebuffer
  * Add stable release 2.6.23.7:
    - NFS: Fix a writeback race...
    - ocfs2: fix write() performance regression
    - minixfs: limit minixfs printks on corrupted dir i_size (CVE-2006-6058)
  * Add stable release 2.6.23.8:
    - wait_task_stopped: Check p->exit_state instead of TASK_TRACED (CVE-2007-5500)
    - TCP: Make sure write_queue_from does not begin with NULL ptr (CVE-2007-5501)
  * Add stable release 2.6.23.9:
    - ipw2200: batch non-user-requested scan result notifications
    - USB: Nikon D40X unusual_devs entry
    - USB: unusual_devs modification for Nikon D200
    - softlockup: use cpu_clock() instead of sched_clock()
    - softlockup watchdog fixes and cleanups
    - x86: fix freeze in x86_64 RTC update code in time_64.c
    - ntp: fix typo that makes sync_cmos_clock erratic
    - x86: return correct error code from child_rip in x86_64 entry.S
    - x86: NX bit handling in change_page_attr()
    - x86: mark read_crX() asm code as volatile
    - x86: fix off-by-one in find_next_zero_string
    - i386: avoid temporarily inconsistent pte-s
    - libcrc32c: keep intermediate crc state in cpu order
    - geode: Fix not inplace encryption
    - Fix divide-by-zero in the 2.6.23 scheduler code
    - ACPI: VIDEO: Adjust current level to closest available one.
    - libata: sata_sis: use correct S/G table size
    - sata_sis: fix SCR read breakage
    - reiserfs: don't drop PG_dirty when releasing sub-page-sized dirty file
    - x86: disable preemption in delay_tsc()
    - dmaengine: fix broken device refcounting
    - nfsd4: recheck for secure ports in fh_verify
    - knfsd: fix spurious EINVAL errors on first access of new filesystem
    - raid5: fix unending write sequence
    - oProfile: oops when profile_pc() returns ~0LU
    - drivers/video/ps3fb: fix memset size error
    - i2c/eeprom: Hide Sony Vaio serial numbers
    - i2c/eeprom: Recognize VGN as a valid Sony Vaio name prefix
    - i2c-pasemi: Fix NACK detection

 -- maximilian attems <maks@debian.org>  Fri, 30 Nov 2007 11:40:09 +0100

linux-2.6 (2.6.22-6) unstable; urgency=low

  [ Martin Michlmayr ]
  * [mips] Add IP22 (SGI Indy) patches from Thomas Bogendoerfer:
    - Disable EARLY PRINTK because it breaks serial.
    - fix wrong argument order.
    - wrong check for second HPC.  Closes: #448488
<<<<<<< HEAD

  [ maximilian attems ]
  * Add stable release 2.6.22.11 - minus ipv6 abi breaker:
    - libertas: fix endianness breakage
    - libertas: more endianness breakage
    - Fix ROSE module unload oops.
    - Add get_unaligned to ieee80211_get_radiotap_len
    - Fix ipv6 redirect processing, leads to TAHI failures.
    - i915: fix vbl swap allocation size.
    - Fix ESP host instance numbering.
    - Fix TCP MD5 on big-endian.
    - Fix zero length socket write() semantics.
    - Fix sys_ipc() SEMCTL on sparc64.
    - Fix TCP initial sequence number selection.
    - lockdep: fix mismatched lockdep_depth/curr_chain_hash
    - V4L: ivtv: fix udma yuv bug
    - Fix TCP's ->fastpath_cnt_hit handling.
    - hwmon/lm87: Fix a division by zero
    - hwmon/lm87: Disable VID when it should be
    - hwmon/w83627hf: Fix setting fan min right after driver load
    - hwmon/w83627hf: Don't assume bank 0
    - netdrvr: natsemi: Fix device removal bug
    - Fix ieee80211 handling of bogus hdrlength field
    - mac80211: filter locally-originated multicast frames
    - POWERPC: Fix handling of stfiwx math emulation
    - dm9601: Fix receive MTU
    - firewire: fix unloading of fw-ohci while devices are attached
    - Fix cls_u32 error return handling.
    - ACPI: disable lower idle C-states across suspend/resume
  * Add stable release 2.6.22.12-rc1:
    - genirq: cleanup mismerge artifact
    - genirq: suppress resend of level interrupts
    - genirq: mark io_apic level interrupts to avoid resend
    - IB/uverbs: Fix checking of userspace object ownership
    - minixfs: limit minixfs printks on corrupted dir i_size (CVE-2006-6058)
    - param_sysfs_builtin memchr argument fix
    - x86: fix global_flush_tlb() bug
    - dm snapshot: fix invalidation deadlock
    - Revert "x86_64: allocate sparsemem memmap above 4G"

  [ Bastian Blank ]
  * Update vserver patch to 2.2.0.5.
    - Ignore symbols from never to be merged patch.

 -- maximilian attems <maks@debian.org>  Sun,  4 Nov 2007 17:35:51 +0100

linux-2.6 (2.6.22-5) unstable; urgency=low

  [ maximilian attems ]
=======

  [ maximilian attems ]
  * Add stable release 2.6.22.11 - minus ipv6 abi breaker:
    - libertas: fix endianness breakage
    - libertas: more endianness breakage
    - Fix ROSE module unload oops.
    - Add get_unaligned to ieee80211_get_radiotap_len
    - Fix ipv6 redirect processing, leads to TAHI failures.
    - i915: fix vbl swap allocation size.
    - Fix ESP host instance numbering.
    - Fix TCP MD5 on big-endian.
    - Fix zero length socket write() semantics.
    - Fix sys_ipc() SEMCTL on sparc64.
    - Fix TCP initial sequence number selection.
    - lockdep: fix mismatched lockdep_depth/curr_chain_hash
    - V4L: ivtv: fix udma yuv bug
    - Fix TCP's ->fastpath_cnt_hit handling.
    - hwmon/lm87: Fix a division by zero
    - hwmon/lm87: Disable VID when it should be
    - hwmon/w83627hf: Fix setting fan min right after driver load
    - hwmon/w83627hf: Don't assume bank 0
    - netdrvr: natsemi: Fix device removal bug
    - Fix ieee80211 handling of bogus hdrlength field
    - mac80211: filter locally-originated multicast frames
    - POWERPC: Fix handling of stfiwx math emulation
    - dm9601: Fix receive MTU
    - firewire: fix unloading of fw-ohci while devices are attached
    - Fix cls_u32 error return handling.
    - ACPI: disable lower idle C-states across suspend/resume
  * Add stable release 2.6.22.12-rc1:
    - genirq: cleanup mismerge artifact
    - genirq: suppress resend of level interrupts
    - genirq: mark io_apic level interrupts to avoid resend
    - IB/uverbs: Fix checking of userspace object ownership
    - minixfs: limit minixfs printks on corrupted dir i_size (CVE-2006-6058)
    - param_sysfs_builtin memchr argument fix
    - x86: fix global_flush_tlb() bug
    - dm snapshot: fix invalidation deadlock
    - Revert "x86_64: allocate sparsemem memmap above 4G"

  [ Bastian Blank ]
  * Update vserver patch to 2.2.0.5.
    - Ignore symbols from never to be merged patch.

 -- maximilian attems <maks@debian.org>  Sun,  4 Nov 2007 17:35:51 +0100

linux-2.6 (2.6.22-5) unstable; urgency=low

  [ maximilian attems ]
>>>>>>> c94a0151
  * Add stable release 2.6.22.6:
    - USB: allow retry on descriptor fetch errors
    - PCI: lets kill the 'PCI hidden behind bridge' message
    - Netfilter: Missing Kbuild entry for netfilter
    - Fix soft-fp underflow handling.
    - SPARC64: Fix sparc64 task stack traces.
    - TCP: Do not autobind ports for TCP sockets
    - DCCP: Fix DCCP GFP_KERNEL allocation in atomic context
    - NET: Share correct feature code between bridging and bonding
    - SNAP: Fix SNAP protocol header accesses.
    - NET: Fix missing rcu unlock in __sock_create()
    - IPv6: Invalid semicolon after if statement
    - TCP: Fix TCP rate-halving on bidirectional flows.
    - TCP: Fix TCP handling of SACK in bidirectional flows.
    - uml: fix previous request size limit fix
    - usb: add PRODUCT, TYPE to usb-interface events
    - PPP: Fix PPP buffer sizing.
    - ocfs2: Fix bad source start calculation during kernel writes
    - signalfd: fix interaction with posix-timers
    - signalfd: make it group-wide, fix posix-timers scheduling
    - USB: fix DoS in pwc USB video driver
    - sky2: don't clear phy power bits
    - PCI: disable MSI on RS690
    - PCI: disable MSI on RD580
    - PCI: disable MSI on RX790
    - IPV6: Fix kernel panic while send SCTP data with IP fragments
    - i386: fix lazy mode vmalloc synchronization for paravirt
  * Set abi to 3.
  * Add stable release 2.6.22.7: (CVE-2007-4573)
    - x86_64: Zero extend all registers after ptrace in 32bit entry path.
  * Add stable release 2.6.22.8: (CVE-2007-4571)
    - Convert snd-page-alloc proc file to use seq_file
  * Add stable release 2.6.22.9:
    - 3w-9xxx: Fix dma mask setting
    - Fix pktgen src_mac handling.
    - nfs: fix oops re sysctls and V4 support
    - DVB: get_dvb_firmware: update script for new location of tda10046 firmware
    - afs: mntput called before dput
    - disable sys_timerfd()
    - Fix "Fix DAC960 driver on machines which don't support 64-bit DMA"
    - futex_compat: fix list traversal bugs
    - MTD: Initialise s_flags in get_sb_mtd_aux()
    - Fix sparc64 v100 platform booting.
    - Fix IPV6 DAD handling
    - ext34: ensure do_split leaves enough free space in both blocks
    - dir_index: error out instead of BUG on corrupt dx dirs
    - Fix oops in vlan and bridging code
    - V4L: ivtv: fix VIDIOC_S_FBUF: new OSD values were never set
    - crypto: blkcipher_get_spot() handling of buffer at end of page
    - Fix datagram recvmsg NULL iov handling regression.
    - Handle snd_una in tcp_cwnd_down()
    - Fix TCP DSACK cwnd handling
    - JFFS2: fix write deadlock regression
    - hwmon: End of I/O region off-by-one
    - Fix debug regression in video/pwc
    - splice: fix direct splice error handling
    - Fix race with shared tag queue maps
    - Fix ipv6 source address handling.
    - POWERPC: Flush registers to proper task context
    - bcm43xx: Fix cancellation of work queue crashes
    - Fix DAC960 driver on machines which don't support 64-bit DMA
    - DVB: get_dvb_firmware: update script for new location of sp8870 firmware
    - USB: fix linked list insertion bugfix for usb core
    - Correctly close old nfsd/lockd sockets.
    - Fix IPSEC AH4 options handling
    - setpgid(child) fails if the child was forked by sub-thread
    - sigqueue_free: fix the race with collect_signal()
    - Fix decnet device address listing.
    - Fix inet_diag OOPS.
    - Leases can be hidden by flocks
    - kconfig: oldconfig shall not set symbols if it does not need to
    - MTD: Makefile fix for mtdsuper
    - firewire: fw-ohci: ignore failure of pci_set_power_state
      (fix suspend regression)
    - ieee1394: ohci1394: fix initialization if built non-modular
    - Fix device address listing for ipv4.
    - Fix tc_ematch kbuild
    - V4L: cx88: Avoid a NULL pointer dereference during mpeg_open()
    - DVB: b2c2-flexcop: fix Airstar HD5000 tuning regression
    - fix realtek phy id in forcedeth
    - rpc: fix garbage in printk in svc_tcp_accept()
    - Fix IPV6 append OOPS.
    - Fix ipv6 double-sock-release with MSG_CONFIRM
    - ACPI: Validate XSDT, use RSDT if XSDT fails
  * Update vserver patch to 2.2.0.4.
  * Add stable release 2.6.22.10:
    - i386: Use global flag to disable broken local apic timer on AMD CPUs.
    - Fix timer_stats printout of events/sec
    - libata: update drive blacklists
    - i2c-algo-bit: Read block data bugfix
    - scsi_transport_spi: fix domain validation failure from incorrect width
      setting
    - Fix SMP poweroff hangs
    - Fix ppp_mppe kernel stack usage.
    - sky2: reduce impact of watchdog timer
    - sky2: fix VLAN receive processing
    - sky2: fix transmit state on resume
    - SELinux: clear parent death signal on SID transitions
    - NLM: Fix a circular lock dependency in lockd
    - NLM: Fix a memory leak in nlmsvc_testlock

  [ Martin Michlmayr ]
  * [mips] Add a fix so qemu NE2000 will work again.
  * [mipsel/r5k-cobalt] Enable MTD.
  * [mips] Backport "Fix CONFIG_BUILD_ELF64 kernels with symbols in
    CKSEG0" to fix crash on boot on IP32 (SGI O2).  Closes: #444104.

  [ Steve Langasek ]
  * Set CONFIG_MATHEMU=y on alpha, which is required for proper fp math on
    at least ev4-ev56 systems.  Closes: #411813.
  * linux-image packages need to depend on a newer version of coreutils,
    because of the use of readlink -q -m inherited from kernel-package.
    Closes: #413311.

  [ Bastian Blank ]
  * Fix tainted check in bug scripts.

  [ dann frazier ]
  * [ia64] Re-enable various unintentionally disabled config options

 -- Maximilian Attems <maks@debian.org>  Thu, 11 Oct 2007 13:31:38 +0000

linux-2.6 (2.6.22-4) unstable; urgency=low

  [ dann frazier ]
  * [hppa] Use generic compat_sys_getdents (closes: #431773)
<<<<<<< HEAD

  [ Martin Michlmayr ]
  * [powerpc] Fix PS/2 keyboard detection on Pegasos (closes: #435378).

  [ Emanuele Rocca ]
  * [sparc] Add patch to fix PCI config space accesses on sun4u.
  * [sparc] Disable CONFIG_SCSI_SCAN_ASYNC.

  [ maximilian attems ]
  * Add stable release 2.6.22.2:
    - usb-serial: Fix edgeport regression on non-EPiC devices
    - Missing header include in ipt_iprange.h
    - drivers/video/macmodes.c:mac_find_mode() mustn't be __devinit
    - Fix ipv6 tunnel endianness bug.
    - aacraid: fix security hole
    - USB: cdc-acm: fix sysfs attribute registration bug
    - USB: fix warning caused by autosuspend counter going negative
    - Fix sparc32 memset()
    - Fix leak on /proc/lockdep_stats
    - Fix leaks on /proc/{*/sched, sched_debug, timer_list, timer_stats}
    - futex: pass nr_wake2 to futex_wake_op
    - md: handle writes to broken raid10 arrays gracefully
    - forcedeth bug fix: cicada phy
    - forcedeth bug fix: vitesse phy
    - forcedeth bug fix: realtek phy
    - ACPI: dock: fix opps after dock driver fails to initialize
    - pcmcia: give socket time to power down
    - drm/i915: Fix i965 secured batchbuffer usage (CVE-2007-3851)
    - Fix console write locking in sparc drivers.
    - Sparc64 bootup assembler bug
    - IPV6: /proc/net/anycast6 unbalanced inet6_dev refcnt
    - make timerfd return a u64 and fix the __put_user
    - Fix error queue socket lookup in ipv6
    - Input: lifebook - fix an oops on Panasonic CF-18
    - readahead: MIN_RA_PAGES/MAX_RA_PAGES macros
    - V4L: Add check for valid control ID to v4l2_ctrl_next
    - V4L: ivtv: fix broken VBI output support
    - V4L: ivtv: fix DMA timeout when capturing VBI + another stream
    - V4L: ivtv: Add locking to ensure stream setup is atomic
    - V4L: wm8775/wm8739: Fix memory leak when unloading module
    - do not limit locked memory when RLIMIT_MEMLOCK is RLIM_INFINITY
    - Include serial_reg.h with userspace headers (closes: #433755)
    - TCP FRTO retransmit bug fix
    - Fix rfkill IRQ flags.
    - nfsd: fix possible read-ahead cache and export table corruption
    - nfsd: fix possible oops on re-insertion of rpcsec_gss modules
    - jbd commit: fix transaction dropping
    - jbd2 commit: fix transaction dropping
    - softmac: Fix ESSID problem
    - uml: limit request size on COWed devices
    - UML: exports for hostfs
    - splice: fix double page unlock
    - cfq-iosched: fix async queue behaviour
    - cr_backlight_probe() allocates too little storage for struct cr_panel
    - sx: switch subven and subid values
    - hugetlb: fix race in alloc_fresh_huge_page()
    - KVM: SVM: Reliably detect if SVM was disabled by BIOS
    - dm io: fix another panic on large request
    - md: raid10: fix use-after-free of bio
    - fs: 9p/conv.c error path fix
    - Fix sparc32 udelay() rounding errors.
    - sony-laptop: fix bug in event handling
    - eCryptfs: ecryptfs_setattr() bugfix
    - Hangup TTY before releasing rfcomm_dev
    - dm io: fix panic on large request
    - dm raid1: fix status
    - dm snapshot: permit invalid activation
    - "ext4_ext_put_in_cache" uses __u32 to receive physical block number
    - destroy_workqueue() can livelock
    - USB: fix for ftdi_sio quirk handling
    - Fix TC deadlock.
    - Fix IPCOMP crashes.
    - gen estimator timer unload race
    - Netfilter: Fix logging regression
    - Fix user struct leakage with locked IPC shem segment
    - Fix reported task file values in sense data
    - gen estimator deadlock fix
    - Netpoll leak
    - dm: disable barriers
    - firewire: fw-sbp2: set correct maximum payload (fixes CardBus adapters)
    - fw-ohci: fix "scheduling while atomic"
    - firewire: fix memory leak of fw_request instances
    - ieee1394: revert "sbp2: enforce 32bit DMA mapping"
    - libata: add FUJITSU MHV2080BH to NCQ blacklist
    - i386: HPET, check if the counter works
    - CPU online file permission
    - acpi-cpufreq: Proper ReadModifyWrite of PERF_CTL MSR
    - Keep rfcomm_dev on the list until it is freed
    - SCTP scope_id handling fix
    - Fix ipv6 link down handling.
    - Fix TCP IPV6 MD5 bug.
    - sysfs: release mutex when kmalloc() failed in sysfs_open_file().
    - nf_conntrack: don't track locally generated special ICMP error
  * Bump abi due to firewire, ivtv and xrfm changes.
  * Add stable release 2.6.22.3:
    - fix oops in __audit_signal_info()
    - direct-io: fix error-path crashes
    - powerpc: Fix size check for hugetlbfs
    - stifb: detect cards in double buffer mode more reliably
    - pata_atiixp: add SB700 PCI ID
    - PPC: Revert "[POWERPC] Add 'mdio' to bus scan id list for platforms
      with QE UEC"
    - random: fix bound check ordering (CVE-2007-3105)
    - softmac: Fix deadlock of wx_set_essid with assoc work
    - PPC: Revert "[POWERPC] Don't complain if size-cells == 0 in prom_parse()"
    - ata_piix: update map 10b for ich8m
    - CPUFREQ: ondemand: fix tickless accounting and software coordination bug
    - CPUFREQ: ondemand: add a check to avoid negative load calculation
  * Add stable release 2.6.22.4:
    - Reset current->pdeath_signal on SUID binary execution (CVE-2007-3848)
  * Add stable release 2.6.22.5:
    - x86_64: Check for .cfi_rel_offset in CFI probe
    - x86_64: Change PMDS invocation to single macro
    - i386: Handle P6s without performance counters in nmi watchdog
    - revert "x86, serial: convert legacy COM ports to platform devices"
    - ACPICA: Fixed possible corruption of global GPE list
    - ACPICA: Clear reserved fields for incoming ACPI 1.0 FADTs
    - i386: Fix double fault handler
    - JFFS2 locking regression fix.
    - r8169: avoid needless NAPI poll scheduling
    - Linux 2.6.22.5
    - AVR32: Fix atomic_add_unless() and atomic_sub_unless()
    - i386: allow debuggers to access the vsyscall page with compat vDSO
    - hwmon: (smsc47m1) restore missing name attribute
    - hwmon: fix w83781d temp sensor type setting
    - Hibernation: do not try to mark invalid PFNs as nosave
    - sky2: restore workarounds for lost interrupts
    - sky2: carrier management
    - sky2: check for more work before leaving NAPI
    - sky2: check drop truncated packets
    - forcedeth: fix random hang in forcedeth driver when using netconsole
    - libata: add ATI SB700 device IDs to AHCI driver

  [ dann frazier ]
  * [ia64] Restore config cleanup now that its safe to break the ABI

  [ Bastian Blank ]
  * Update vserver patch to 2.2.0.3.

 -- Bastian Blank <waldi@debian.org>  Thu, 30 Aug 2007 20:19:44 +0200

linux-2.6 (2.6.22-3) unstable; urgency=low

  [ dann frazier ]
  * [ia64] Config cleanup in 2.6.22-2 broke the ABI; revert most of it
    for now (everything but the efivars and sym53c8xx modules)

  [ Martin Michlmayr ]
  * [mipsel/r5k-cobalt] Fix a typo in the config file.
  * [mipsel/4kc-malta] Update the config file, thanks Aurelien Jarno.
  * [mipsel] Add patch from Yoichi Yuasa to fix IDE on Cobalt.

 -- Bastian Blank <waldi@debian.org>  Sun, 29 Jul 2007 13:47:38 +0200

linux-2.6 (2.6.22-2) unstable; urgency=low

=======

  [ Martin Michlmayr ]
  * [powerpc] Fix PS/2 keyboard detection on Pegasos (closes: #435378).

  [ Emanuele Rocca ]
  * [sparc] Add patch to fix PCI config space accesses on sun4u.
  * [sparc] Disable CONFIG_SCSI_SCAN_ASYNC.

  [ maximilian attems ]
  * Add stable release 2.6.22.2:
    - usb-serial: Fix edgeport regression on non-EPiC devices
    - Missing header include in ipt_iprange.h
    - drivers/video/macmodes.c:mac_find_mode() mustn't be __devinit
    - Fix ipv6 tunnel endianness bug.
    - aacraid: fix security hole
    - USB: cdc-acm: fix sysfs attribute registration bug
    - USB: fix warning caused by autosuspend counter going negative
    - Fix sparc32 memset()
    - Fix leak on /proc/lockdep_stats
    - Fix leaks on /proc/{*/sched, sched_debug, timer_list, timer_stats}
    - futex: pass nr_wake2 to futex_wake_op
    - md: handle writes to broken raid10 arrays gracefully
    - forcedeth bug fix: cicada phy
    - forcedeth bug fix: vitesse phy
    - forcedeth bug fix: realtek phy
    - ACPI: dock: fix opps after dock driver fails to initialize
    - pcmcia: give socket time to power down
    - drm/i915: Fix i965 secured batchbuffer usage (CVE-2007-3851)
    - Fix console write locking in sparc drivers.
    - Sparc64 bootup assembler bug
    - IPV6: /proc/net/anycast6 unbalanced inet6_dev refcnt
    - make timerfd return a u64 and fix the __put_user
    - Fix error queue socket lookup in ipv6
    - Input: lifebook - fix an oops on Panasonic CF-18
    - readahead: MIN_RA_PAGES/MAX_RA_PAGES macros
    - V4L: Add check for valid control ID to v4l2_ctrl_next
    - V4L: ivtv: fix broken VBI output support
    - V4L: ivtv: fix DMA timeout when capturing VBI + another stream
    - V4L: ivtv: Add locking to ensure stream setup is atomic
    - V4L: wm8775/wm8739: Fix memory leak when unloading module
    - do not limit locked memory when RLIMIT_MEMLOCK is RLIM_INFINITY
    - Include serial_reg.h with userspace headers (closes: #433755)
    - TCP FRTO retransmit bug fix
    - Fix rfkill IRQ flags.
    - nfsd: fix possible read-ahead cache and export table corruption
    - nfsd: fix possible oops on re-insertion of rpcsec_gss modules
    - jbd commit: fix transaction dropping
    - jbd2 commit: fix transaction dropping
    - softmac: Fix ESSID problem
    - uml: limit request size on COWed devices
    - UML: exports for hostfs
    - splice: fix double page unlock
    - cfq-iosched: fix async queue behaviour
    - cr_backlight_probe() allocates too little storage for struct cr_panel
    - sx: switch subven and subid values
    - hugetlb: fix race in alloc_fresh_huge_page()
    - KVM: SVM: Reliably detect if SVM was disabled by BIOS
    - dm io: fix another panic on large request
    - md: raid10: fix use-after-free of bio
    - fs: 9p/conv.c error path fix
    - Fix sparc32 udelay() rounding errors.
    - sony-laptop: fix bug in event handling
    - eCryptfs: ecryptfs_setattr() bugfix
    - Hangup TTY before releasing rfcomm_dev
    - dm io: fix panic on large request
    - dm raid1: fix status
    - dm snapshot: permit invalid activation
    - "ext4_ext_put_in_cache" uses __u32 to receive physical block number
    - destroy_workqueue() can livelock
    - USB: fix for ftdi_sio quirk handling
    - Fix TC deadlock.
    - Fix IPCOMP crashes.
    - gen estimator timer unload race
    - Netfilter: Fix logging regression
    - Fix user struct leakage with locked IPC shem segment
    - Fix reported task file values in sense data
    - gen estimator deadlock fix
    - Netpoll leak
    - dm: disable barriers
    - firewire: fw-sbp2: set correct maximum payload (fixes CardBus adapters)
    - fw-ohci: fix "scheduling while atomic"
    - firewire: fix memory leak of fw_request instances
    - ieee1394: revert "sbp2: enforce 32bit DMA mapping"
    - libata: add FUJITSU MHV2080BH to NCQ blacklist
    - i386: HPET, check if the counter works
    - CPU online file permission
    - acpi-cpufreq: Proper ReadModifyWrite of PERF_CTL MSR
    - Keep rfcomm_dev on the list until it is freed
    - SCTP scope_id handling fix
    - Fix ipv6 link down handling.
    - Fix TCP IPV6 MD5 bug.
    - sysfs: release mutex when kmalloc() failed in sysfs_open_file().
    - nf_conntrack: don't track locally generated special ICMP error
  * Bump abi due to firewire, ivtv and xrfm changes.
  * Add stable release 2.6.22.3:
    - fix oops in __audit_signal_info()
    - direct-io: fix error-path crashes
    - powerpc: Fix size check for hugetlbfs
    - stifb: detect cards in double buffer mode more reliably
    - pata_atiixp: add SB700 PCI ID
    - PPC: Revert "[POWERPC] Add 'mdio' to bus scan id list for platforms
      with QE UEC"
    - random: fix bound check ordering (CVE-2007-3105)
    - softmac: Fix deadlock of wx_set_essid with assoc work
    - PPC: Revert "[POWERPC] Don't complain if size-cells == 0 in prom_parse()"
    - ata_piix: update map 10b for ich8m
    - CPUFREQ: ondemand: fix tickless accounting and software coordination bug
    - CPUFREQ: ondemand: add a check to avoid negative load calculation
  * Add stable release 2.6.22.4:
    - Reset current->pdeath_signal on SUID binary execution (CVE-2007-3848)
  * Add stable release 2.6.22.5:
    - x86_64: Check for .cfi_rel_offset in CFI probe
    - x86_64: Change PMDS invocation to single macro
    - i386: Handle P6s without performance counters in nmi watchdog
    - revert "x86, serial: convert legacy COM ports to platform devices"
    - ACPICA: Fixed possible corruption of global GPE list
    - ACPICA: Clear reserved fields for incoming ACPI 1.0 FADTs
    - i386: Fix double fault handler
    - JFFS2 locking regression fix.
    - r8169: avoid needless NAPI poll scheduling
    - Linux 2.6.22.5
    - AVR32: Fix atomic_add_unless() and atomic_sub_unless()
    - i386: allow debuggers to access the vsyscall page with compat vDSO
    - hwmon: (smsc47m1) restore missing name attribute
    - hwmon: fix w83781d temp sensor type setting
    - Hibernation: do not try to mark invalid PFNs as nosave
    - sky2: restore workarounds for lost interrupts
    - sky2: carrier management
    - sky2: check for more work before leaving NAPI
    - sky2: check drop truncated packets
    - forcedeth: fix random hang in forcedeth driver when using netconsole
    - libata: add ATI SB700 device IDs to AHCI driver

  [ dann frazier ]
  * [ia64] Restore config cleanup now that its safe to break the ABI

  [ Bastian Blank ]
  * Update vserver patch to 2.2.0.3.

 -- Bastian Blank <waldi@debian.org>  Thu, 30 Aug 2007 20:19:44 +0200

linux-2.6 (2.6.22-3) unstable; urgency=low

  [ dann frazier ]
  * [ia64] Config cleanup in 2.6.22-2 broke the ABI; revert most of it
    for now (everything but the efivars and sym53c8xx modules)

  [ Martin Michlmayr ]
  * [mipsel/r5k-cobalt] Fix a typo in the config file.
  * [mipsel/4kc-malta] Update the config file, thanks Aurelien Jarno.
  * [mipsel] Add patch from Yoichi Yuasa to fix IDE on Cobalt.

 -- Bastian Blank <waldi@debian.org>  Sun, 29 Jul 2007 13:47:38 +0200

linux-2.6 (2.6.22-2) unstable; urgency=low

>>>>>>> c94a0151
  [ Steve Langasek ]
  * [alpha] request_irq-retval.patch: capture the return value of all
    request_irq() calls in sys_titan.c to suppress the warning (and
    build failure with -Werror); failures still aren't being handled, but
    there's nothing that needs to be done -- or nothing that can be done
    -- if these requests fail anyway.

  [ Christian T. Steigies ]
  * Add module.lds to kernel headers (closes: #396220)
  * Enable INPUT_UINPUT on mac
  * Add 2.6.22 patches from linux-m68k CVS

  [ maximilian attems ]
  * Add stable release 2.6.22.1:
    - nf_conntrack_h323: add checking of out-of-range on choices' index values
      (CVE-2007-3642)

  [ dann frazier ]
  * [ia64] Re-enable various config options which were unintentionally
    disabled somewhere between 2.6.21 and 2.6.22
  * [ia64] Re-enable vserver flavour - this was somehow lost when 2.6.22
    was merged from trunk to the sid branch

  [ Bastian Blank ]
  * Update vserver patch to 2.2.0.3-rc1.

 -- Bastian Blank <waldi@debian.org>  Mon, 23 Jul 2007 09:38:01 +0200

linux-2.6 (2.6.22-1) unstable; urgency=low

  [ Bastian Blank ]
  * Drop asfs options.
  * Drop linux-libc-headers references.
  * Update vserver patch to 2.2.0-rc5.

  [ maximilian attems ]
  * Fullfils policy 3.7.2.2.
  * Add Sempron to the k7 image description (closes: #384737)
    Thanks Robert Millan <rmh@aybabtu.com>.
  * [powerpc] Enable CONFIG_ADB_PMU_LED.
  * [hppa] Disable a bunch of topconfig enabled fb devices. Thanks Frank
    Lichtenheld <djpig@debian.org> for build fix.

  [ Christian T. Steigies ]
  * Add module.lds to kernel headers
  * Enable INPUT_UINPUT on mac
  * Add 2.6.22 patches from linux-m68k CVS

  [ dann frazier ]
  * Enable vserver flavour for ia64 (closes: #423232)

 -- Bastian Blank <waldi@debian.org>  Sun, 15 Jul 2007 15:03:40 +0200

linux-2.6 (2.6.22~rc5-1~experimental.1) experimental; urgency=low

  [ Bastian Blank ]
  * [powerpc]: Disable prep.
  * [powerpc]: Disable apm emulation.
  * Drop inactive members from Uploaders.

  [ maximilian attems ]
  * Cleanup configs of old unused variables.
  * Enable TCP_CONG_YEAH, TCP_CONG_ILLINOIS, NF_CONNTRACK_SANE, DM_DELAY,
    GIGASET_M101, SATA_INIC162X, VIDEO_IVTV, USB_ZR364XX, INFINIBAND_CXGB3,
    MLX4_INFINIBAND, SPI_AT25, MFD_SM501, DVB_USB_M920X, DVB_USB_GL861,
    DVB_USB_AU6610, DVB_USB_OPERA1, SENSORS_AD7418, SENSORS_ADM1029,
    SENSORS_F75375S, SENSORS_CORETEMP, SENSORS_MAX6650, SENSORS_APPLESMC,
    I2C_SIMTEC, I2C_TINY_USB, SC92031, LIBERTAS_USB, RFKILL, RFKILL_INPUT,
    MTD_UBI, SND_USB_CAIAQ, SND_USB_CAIAQ_INPUT, USB_BERRY_CHARGE,
    RTC_DRV_MAX6900, SUNRPC_BIND34, SND_PORTMAN2X4, FB_VT8623, FUSION_LAN,
    DISPLAY_SUPPORT, FB_ARK, FB_SM501
    and disable SCSI_ESP_CORE, SPI_SPIDEV, CRYPT_CRYPTD, SYSV68_PARTITION,
    MOUSE_PS2_TOUCHKIT, INPUT_POLLDEV in topconfig.
  * [amd64, i386]: Take care of the renaming acpi-ibm to thinkpad-acpi.
    Enable KINGSUN_DONGLE, AF_RXRPC, RXKAD, MTD_NAND_PLATFORM, BLINK, PHANTOM,
    BACKLIGHT_PROGEAR, FB_HECUBA, FB_LE80578, FB_CARILLO_RANCH.
    Disable OSS_OBSOLETE.
  * Enable WLAN_PRE80211 and WLAN_80211 on all archs with NET_RADIO enabled.
  * Fix RTC_INTF_{DEV,SYSFS,PROC}=y where enabled modular.
  * Enable new wirless stack mac80211 and improved wireless conf api.
  * Enable new USB Touchscreen Driver on all configs with touchscreens.
  * Enable the newly added crypto algorythm: fcrypt, pcbc and camellia.
  * Unify CONFIG_TR to toplevel config, also enable new drivers 3C359
    and SMCTR.
  * Enable the moved USB tablets config options where wacom is enabled.
  * [i386] Enable driver for Crystalfontz 128x64 2-color LCD.
  * [amd64] Enable KS0108 LCD controller.
  * Enable the new firewire stack labeled to be more simple and robust.
  * [i386] Enable VMI paravirtualized interface.
  * [powerpc] Enable fb for IBM GXT4500P adaptor.
  * [amd64] Enable timerstats too.

  [ Martin Michlmayr ]
  * mipsel/r5k-cobalt: Use the new RTC system.

  [ dann frazier ]
  * Add Xen licensing info to the copyright file. (closes: #368912)

  [ Gordon Farquharson ]
  * arm: Mark CHELSIO_T3, NETXEN_NIC, BCM43XX, VIDEO_BT848,
    DVB_B2C2_FLEXCOP, and DVB_BUDGET as broken on ARM.
  * arm/ixp4xx: Add support for the new generic I2C GPIO driver on the
    NSLU2 and the NAS100D. Thanks to Michael-Luke Jones and Rod Whitby.
  * arm/ixp4xx: Update Artop PATA support patch for the NAS 100d.

  [ Christian T. Steigies ]
  * m68k: Disable already included patches (611, 618, 630)

 -- Bastian Blank <waldi@debian.org>  Tue, 19 Jun 2007 17:49:52 +0200

linux-2.6 (2.6.21-6) unstable; urgency=low

  * Add stable release 2.6.21.6:
    - nf_conntrack_h323: add checking of out-of-range on choices' index values
      (CVE-2007-3642)
  * Update vserver patch to 2.2.0.

 -- Bastian Blank <waldi@debian.org>  Tue, 10 Jul 2007 18:36:17 +0200

linux-2.6 (2.6.21-5) unstable; urgency=low

  [ Christian T. Steigies ]
  * [m68k] Add atari isa and scsi fixes

  [ maximilian attems ]
  * Add stable release 2.6.21.4:
    - cpuset: prevent information leak in cpuset_tasks_read (CVE-2007-2875)
    - random: fix error in entropy extraction (CVE-2007-2453 1 of 2)
    - random: fix seeding with zero entropy (CVE-2007-2453 2 of 2)
    - NETFILTER: {ip, nf}_conntrack_sctp: fix remotely triggerable NULL ptr
      dereference (CVE-2007-2876)
  * Add stable release 2.6.21.5:
    - acpi: fix potential call to a freed memory section.
    - USB: set the correct Interrupt interval in usb_bulk_msg
    - i386: Fix K8/core2 oprofile on multiple CPUs
    - ntfs_init_locked_inode(): fix array indexing
    - ALSA: wm8750 typo fix
    - neofb: Fix pseudo_palette array overrun in neofb_setcolreg
    - e1000: disable polling before registering netdevice
    - timer statistics: fix race
    - x86: fix oprofile double free
    - ALSA: usb-audio: explicitly match Logitech QuickCam
    - zd1211rw: Add AL2230S RF support
    - IPV4: Correct rp_filter help text.
    - Fix AF_UNIX OOPS
    - ICMP: Fix icmp_errors_use_inbound_ifaddr sysctl
    - NET: Fix BMSR_100{HALF,FULL}2 defines in linux/mii.h
    - SPARC64: Fix _PAGE_EXEC_4U check in sun4u I-TLB miss handler.
    - SPARC64: Don't be picky about virtual-dma values on sun4v.
    - SPARC64: Fix two bugs wrt. kernel 4MB TSB.
    - cciss: fix pci_driver.shutdown while device is still active
    - fix compat console unimap regression
    - timer stats: speedups
    - SPARC: Linux always started with 9600 8N1
    - pci_ids: update patch for Intel ICH9M
    - PCI: quirk disable MSI on via vt3351
    - UML - Improve host PTRACE_SYSEMU check
    - NET: parse ip:port strings correctly in in4_pton
    - Char: cyclades, fix deadlock
    - IPSEC: Fix panic when using inter address familiy IPsec on loopback.
    - TCP: Use default 32768-61000 outgoing port range in all cases.
    - TG3: Fix link problem on Dell's onboard 5906.
    - fuse: fix mknod of regular file
    - md: Avoid overflow in raid0 calculation with large components.
    - md: Don't write more than is required of the last page of a bitmap
    - make freezeable workqueues singlethread
    - tty: fix leakage of -ERESTARTSYS to userland
    - V4L/DVB (5593): Budget-ci: Fix tuning for TDM 1316 (160..200 MHz)
    - Input: i8042 - fix AUX port detection with some chips
    - SCSI: aacraid: Correct sa platform support.
      (Was: [Bug 8469] Bad EIP value on pentium3 SMP kernel-2.6.21.1)
    - BLUETOOTH: Fix locking in hci_sock_dev_event().
    - hpt366: don't check enablebits for HPT36x
    - ieee1394: eth1394: bring back a parent device
    - NET: Fix race condition about network device name allocation.
    - ALSA: hda-intel - Probe additional slots only if necessary
    - ALSA: hda-intel - Fix detection of audio codec on Toshiba A100
    - ahci: disable 64bit dma on sb600
    - i386: HPET, check if the counter works
    - Ignore bogus ACPI info for offline CPUs
    - NOHZ: Rate limit the local softirq pending warning output
    - Prevent going idle with softirq pending
    - Work around Dell E520 BIOS reboot bug
    - NET: "wrong timeout value" in sk_wait_data() v2
    - IPV6 ROUTE: No longer handle ::/0 specially.
    - x86_64: allocate sparsemem memmap above 4G
  * Bump ABI to 2.

  [ Bastian Blank ]
  * Back out ABI fixing changes.
  * Update vserver patch to 2.2.0-rc3.

 -- Bastian Blank <waldi@debian.org>  Fri, 22 Jun 2007 12:39:47 +0200

linux-2.6 (2.6.21-4) unstable; urgency=low

  * [powerpc] Fix mkvmlinuz support.
  * [s390] Add exception handler for diagnose 224.

 -- Bastian Blank <waldi@debian.org>  Sat, 26 May 2007 14:08:44 +0200

linux-2.6 (2.6.21-3) unstable; urgency=low

  [ Gordon Farquharson ]
  * arm/ixp4xx: Add patch to set NSLU2 timer frequency.

  [ maximilian attems ]
  * sparc64: enable USB_SERIAL. (closes: #412740)
  * Apply stable 2.6.21.1.
  * Add stable release 2.6.21.2:
    - slob: fix page order calculation on not 4KB page
    - libata-sff: Undo bug introduced with pci_iomap changes
    - kbuild: fixdep segfault on pathological string-o-death
    - IPMI: fix SI address space settings
    - IPV6: Reverse sense of promisc tests in ip6_mc_input
    - iop: fix iop_getttimeoffset
    - iop13xx: fix i/o address translation
    - arm: fix handling of svc mode undefined instructions
    - CPUFREQ: powernow-k7: fix MHz rounding issue with perflib
    - CPUFREQ: Support rev H AMD64s in powernow-k8
    - CPUFREQ: Correct revision mask for powernow-k8
    - JFS: Fix race waking up jfsIO kernel thread
    - IPV6: Send ICMPv6 error on scope violations.
    - SPARC64: Add missing cpus_empty() check in hypervisor xcall handling.
    - SPARC64: Fix recursion in PROM tree building.
    - SERIAL SUNHV: Add an ID string.
    - SPARC64: Bump PROMINTR_MAX to 32.
    - SPARC64: Be more resiliant with PCI I/O space regs.
    - oom: fix constraint deadlock
    - fix for bugzilla 8426: massive slowdown on SCSI CD/DVD drive connected to
      mptspi driver
    - x86_64 : Fix vgettimeofday()
    - IPV6: Fix slab corruption running ip6sic
    - IPSEC: Check validity of direction in xfrm_policy_byid
    - CRYPTO: api: Read module pointer before freeing algorithm
    - NET_SCHED: prio qdisc boundary condition
    - reiserfs: suppress lockdep warning
    - USB HID: hiddev - fix race between hiddev_send_event() and
      hiddev_release()
    - NETFILTER: {ip,nf}_nat_proto_gre: do not modify/corrupt GREv0 packets
      through NAT
    - fix leaky resv_huge_pages when cpuset is in use
    - ACPI: Fix 2.6.21 boot regression on P4/HT
    - TG3: Fix TSO bugs.
    - TG3: Remove reset during MAC address changes.
    - TG3: Update version and reldate.
    - BNX2: Fix TSO problem with small MSS.
    - BNX2: Block MII access when ifdown.
    - BNX2: Save PCI state during suspend.
    - BNX2: Update version and reldate.
    - sis900: Allocate rx replacement buffer before rx operation
    - knfsd: Avoid use of unitialised variables on error path when nfs exports.
    - knfsd: rpc: fix server-side wrapping of krb5i replies
    - md: Avoid a possibility that a read error can wrongly propagate through
    - md/raid1 to a filesystem.
    - fat: fix VFAT compat ioctls on 64-bit systems
    - NETFILTER: {ip,nf}_conntrack: fix use-after-free in helper destroy
      callback invocation
    - ppp: Fix ppp_deflate issues with recent zlib_inflate changes
    - NETPOLL: Fix TX queue overflow in trapped mode.
    - NETPOLL: Remove CONFIG_NETPOLL_RX
    - cxacru: Fix infinite loop when trying to cancel polling task
    - TCP: zero out rx_opt in tcp_disconnect()
    - ipv6: track device renames in snmp6
    - skge: default WOL should be magic only (rev2)
    - skge: allow WOL except for known broken chips
    - sky2: allow 88E8056
    - sky2: 88e8071 support not ready
    - skge: crash on shutdown/suspend
    - sky2: fix oops on shutdown
    - udf: decrement correct link count in udf_rmdir
    - ALSA: hda-codec - Fix resume of STAC92xx codecs
    - sata_via: add missing PM hooks
    - driver-core: don't free devt_attr till the device is released
    - pci-quirks: disable MSI on RS400-200 and RS480
    - highres/dyntick: prevent xtime lock contention
    - clocksource: fix resume logic
    - smc911x: fix compilation breakage wjen debug is on
    - SCTP: Fix sctp_getsockopt_local_addrs_old() to use local storage.
    - SCTP: Correctly copy addresses in sctp_copy_laddrs
    - SCTP: Prevent OOPS if hmac modules didn't load
    - IPV6: Do no rely on skb->dst before it is assigned.
    - IPV6 ROUTE: Assign rt6i_idev for ip6_{prohibit,blk_hole}_entry.

  [ Christian T. Steigies ]
  * m68k: enable ATARI_SCSI and ATARI_ROM_ISA

  [ Bastian Blank ]
  * Fix linux/version.h in linux-libc-dev.
  * Make it possible to specifiy special CFLAGS.
  * [hppa] Reenable.
  * [hppa] Workaround hppa64 failure.
  * [hppa] Fix debugging in lws syscalls.
  * Fix abi change.
  * Add stable release 2.6.21.3:
    - [PATCH] GEODE-AES: Allow in-place operations [CVE-2007-2451]

 -- Bastian Blank <waldi@debian.org>  Fri, 25 May 2007 10:57:48 +0200

linux-2.6 (2.6.21-2) unstable; urgency=low

  [ Christian T. Steigies ]
  * m68k: fix atari scc patch
  * m68k: install compressed vmlinuz images so the post-inst script can find it

  [ Steve Langasek ]
  * [alpha] isa-mapping-support.patch: add isa_page_to_bus and
    isa_bus_to_virt defines to complement the existing isa_virt_to_bus
    define; untested, but these should all be straightforward on alpha and
    defining them is certainly a better option for getting user feedback
    than disabling the affected drivers.

  [ Bastian Blank ]
  * [powerpc] Readd mkvmlinuz support. (closes: #419033)
  * [sparc]: Disable sparc32 image.
  * [hppa]: Temporary disable all images.

 -- Bastian Blank <waldi@debian.org>  Fri, 18 May 2007 19:52:36 +0200

linux-2.6 (2.6.21-1) unstable; urgency=low

  [ maximilian attems ]
  * New upstream release see http://kernelnewbies.org/Linux_2_6_21
    (closes: #423874)
  * Disable CONFIG_IP_ROUTE_MULTIPATH_CACHED in topconfig.
  * Enable CONFIG_IP6_NF_MATCH_MH, CONFIG_CHELSIO_T3, CONFIG_USB_NET_DM9601,
    CONFIG_NETFILTER_XT_TARGET_TCPMSS, CONFIG_RTC_DRV_CMOS,
    CONFIG_ASUS_LAPTOP, CONFIG_SONY_LAPTOP, CONFIG_DVB_TUNER_QT1010,
    CONFIG_USB_IOWARRIOR, CONFIG_ATL1 in topconfig.
  * [i386] Enable CONFIG_ACPI_BAY, CONFIG_X86_LONGHAUL, CONFIG_BLK_DEV_DELKIN,
    CONFIG_BLK_DEV_IT8213, CONFIG_BLK_DEV_TC86C001, CONFIG_INPUT_ATLAS_BTNS,
    CONFIG_SENSORS_ADM1029, CONFIG_FB_SVGALIB, CONFIG_FB_S3,
    CONFIG_USB_KC2190, CONFIG_KS0108.
  * Add stable release 2.6.21.1:
    - IPV4: Fix OOPS'er added to netlink fib.
    - IPV6: Fix for RT0 header ipv6 change.
  * [i386] Enable CONFIG_NO_HZ, CONFIG_HIGH_RES_TIMERS for dynticks and true
    high-resolution timers.
  * [i386] Enable CONFIG_TIMER_STATS to collect stats about kernel/userspace
    timer aka power usage (see powertop). (closes: #423694)
  * [i386] Disable obsolete CONFIG_IRQBALANCE due to bad timer behaviour.

  [ Martin Michlmayr ]
  * Add armel (arm with EABI) support.  Thanks, Lennert Buytenhek and
    Joey Hess.  (closes: #410853)
  * Mark CHELSIO_T3 as broken on ARM.
  * Take arch/arm/tools/mach-types from current git to fix build failure
    because MACH_TYPE_EP80219 is not defined.
  * mips/sb1: Don't build CONFIG_ATA into the kernel.
  * mips/sb1: Unset CONFIG_USB_{KBD,MOUSE} since the generic HID is used.
  * arm/iop32x: Don't build CONFIG_ATA into the kernel.
  * arm/ixp4xx: Enable more SATA drivers.
  * arm/ixp4xx: Enable PATA_ARTOP which is needed by the nas100d.
  * arm/ixp4xx: Set CONFIG_USB_EHCI_TT_NEWSCHED.
  * mips/4kc-malta: Add an image for the MIPS Malta board.  Thanks,
    Aurelien Jarno. (closes: #421377)

  [ Emanuele Rocca ]
  * sparc: Enable CONFIG_SCSI_QLOGIC_1280. (closes: #423177)

  [ Christian T. Steigies ]
  * Add m68k patches for 2.6.21
  * Add type: plain to [image] in arch/m68k/defines to fix missing
    Modules.symvers problem

  [ Steve Langasek ]
  * Revert change to disable image building on alpha.

  [ Bastian Blank ]
  * Update vserver patch to 2.2.0-rc1.

 -- Bastian Blank <waldi@debian.org>  Wed, 16 May 2007 13:46:38 +0200

linux-2.6 (2.6.20-3) unstable; urgency=low

  [ Gordon Farquharson ]
  * arm: Mark CONFIG_MTD_NAND_CAFE and CONFIG_NETXEN_NIC as broken to
    fix FTBFS.

  [ Bastian Blank ]
  * Disable new pata drivers. (closes: #419458)
  * Disable pata in ata_piix.

 -- Bastian Blank <waldi@debian.org>  Tue, 24 Apr 2007 09:54:44 +0200

linux-2.6 (2.6.20-2) unstable; urgency=low

  [ Bastian Blank ]
  * Rename linux-libc-headers into linux-libc-dev.
  * [mips] Drop sb1250 uart support.
  * [alpha] Temporary disable alpha images.
  * Add stable release 2.6.20.7:
    - Linux 2.6.20.7
    - Update libata drive blacklist to the latest from 2.6.21
    - fix page leak during core dump
    - revert "retries in ext4_prepare_write() violate ordering requirements"
    - revert "retries in ext3_prepare_write() violate ordering requirements"
    - libata: Clear tf before doing request sense (take 3)
    - fix lba48 bug in libata fill_result_tf()
    - ahci.c: walkaround for SB600 SATA internal error issue
    - libata bugfix: preserve LBA bit for HDIO_DRIVE_TASK
    - softmac: avoid assert in ieee80211softmac_wx_get_rate
    - knfsd: allow nfsd READDIR to return 64bit cookies
    - Fix TCP slow_start_after_idle sysctl
    - Fix tcindex classifier ABI borkage...
    - Fix IPSEC replay window handling
    - Fix TCP receiver side SWS handling.
    - Fix scsi sense handling
    - Fix length validation in rawv6_sendmsg()
    - NETFILTER: ipt_CLUSTERIP: fix oops in checkentry function
    - 8139too: RTNL and flush_scheduled_work deadlock
    - Fix calculation for size of filemap_attr array in md/bitmap.
    - HID: Do not discard truncated input reports
    - DVB: pluto2: fix incorrect TSCR register setting
    - DVB: tda10086: fix DiSEqC message length
    - sky2: phy workarounds for Yukon EC-U A1
    - sky2: turn on clocks when doing resume
    - sky2: turn carrier off when down
    - skge: turn carrier off when down
    - sky2: reliable recovery
    - i386: fix file_read_actor() and pipe_read() for original i386 systems
    - kbuild: fix dependency generation

  [ dann frazier ]
  * [hppa] Add parisc arch patch from Kyle McMartin
  * [hppa] Enable CONFIG_TULIP_MMIO (closes: #332962)
  * [hppa] Disable ni52 driver, it doesn't build (and wouldn't work if it did)

 -- Bastian Blank <waldi@debian.org>  Sun, 15 Apr 2007 16:04:16 +0200

linux-2.6 (2.6.20-1) unstable; urgency=low

  [ Martin Michlmayr ]
  * mipsel: Drop DECstation support (both r3k-kn02 and r4k-kn04).
  * arm: Drop RiscPC (rpc) support.
  * arm: Update configs for 2.6.19-rc6.
  * arm: source drivers/ata/Kconfig so SATA can be enabled on ARM.
  * arm/footbridge: Unset SATA.
  * arm/s3c2410: Drop this flavour since no such device is supported
    in debian-installer and the ARM build resources are limited.

  [ Sven Luther ]
  * [powerpc] Added Genesi Efika support patch

  [ Bastian Blank ]
  * Remove legacy pty support. (closes: #338404)
  * Enable new scsi parts.
  * powerpc: Enable ibmvscsis.
  * Add stable release 2.6.20.1:
    - Linux 2.6.20.1
    - [PATCH] Fix a free-wrong-pointer bug in nfs/acl server (CVE-2007-0772)
  * Add stable release 2.6.20.2:
    - Linux 2.6.20.2
    - IPV6: Handle np->opt being NULL in ipv6_getsockopt_sticky() [CVE-2007-1000]
    - x86-64: survive having no irq mapping for a vector
    - Fix buffer overflow in Omnikey CardMan 4040 driver (CVE-2007-0005)
    - TCP: Fix minisock tcp_create_openreq_child() typo.
    - gfs2: fix locking mistake
    - ATA: convert GSI to irq on ia64
    - pktcdvd: Correctly set cmd_len field in pkt_generic_packet
    - video/aty/mach64_ct.c: fix bogus delay loop
    - revert "drivers/net/tulip/dmfe: support basic carrier detection"
    - throttle_vm_writeout(): don't loop on GFP_NOFS and GFP_NOIO allocations
    - fix section mismatch warning in lockdep
    - ueagle-atm.c needs sched.h
    - kvm: Fix asm constraint for lldt instruction
    - lockdep: forward declare struct task_struct
    - Char: specialix, isr have 2 params
    - buffer: memorder fix
    - kernel/time/clocksource.c needs struct task_struct on m68k
    - m32r: build fix for processors without ISA_DSP_LEVEL2
    - hugetlb: preserve hugetlb pte dirty state
    - enable mouse button 2+3 emulation for x86 macs
    - v9fs_vfs_mkdir(): fix a double free
    - ufs: restore back support of openstep
    - Fix MTRR compat ioctl
    - kexec: Fix CONFIG_SMP=n compilation V2 (ia64)
    - NLM: Fix double free in __nlm_async_call
    - RPM: fix double free in portmapper code
    - Revert "[PATCH] LOG2: Alter get_order() so that it can make use of ilog2() on a constant"
    - Backport of psmouse suspend/shutdown cleanups
    - USB: usbnet driver bugfix
    - sched: fix SMT scheduler bug
    - tty_io: fix race in master pty close/slave pty close path
    - forcedeth: disable msix
    - export blk_recount_segments
    - Fix reference counting (memory leak) problem in __nfulnl_send() and callers related to packet queueing.
    - Fix anycast procfs device leak
    - Don't add anycast reference to device multiple times
    - Fix TCP MD5 locking.
    - Fix %100 cpu spinning on sparc64
    - Fix skb data reallocation handling in IPSEC
    - Fix xfrm_add_sa_expire() return value
    - Fix interrupt probing on E450 sparc64 systems
    - HID: fix possible double-free on error path in hid parser
    - POWERPC: Fix performance monitor exception
    - libata: add missing CONFIG_PM in LLDs
    - libata: add missing PM callbacks
    - bcm43xx: Fix assertion failures in interrupt handler
    - mmc: Power quirk for ENE controllers
    - UML - Fix 2.6.20 hang
    - fix umask when noACL kernel meets extN tuned for ACLs
    - sata_sil: ignore and clear spurious IRQs while executing commands by polling
    - swsusp: Fix possible oops in userland interface
    - Fix posix-cpu-timer breakage caused by stale p->last_ran value
    - V4L: cx88-blackbird: allow usage of 376836 and 262144 sized firmware images
    - V4L: fix cx25840 firmware loading
    - DVB: digitv: open nxt6000 i2c_gate for TDED4 tuner handling
    - DVB: cxusb: fix firmware patch for big endian systems
    - V4L: pvrusb2: Handle larger cx2341x firmware images
    - V4L: pvrusb2: Fix video corruption on stream start
    - dvbdev: fix illegal re-usage of fileoperations struct
    - md: Fix raid10 recovery problem.
    - bcm43xx: fix for 4309
    - i386: Fix broken CONFIG_COMPAT_VDSO on i386
    - x86: Don't require the vDSO for handling a.out signals
    - x86_64: Fix wrong gcc check in bitops.h
    - sky2: transmit timeout deadlock
    - sky2: dont flush good pause frames
    - Fix oops in xfrm_audit_log()
    - Prevent pseudo garbage in SYN's advertized window
    - Fix IPX module unload
    - Clear TCP segmentation offload state in ipt_REJECT
    - Fix atmarp.h for userspace
    - UHCI: fix port resume problem
    - Fix recently introduced problem with shutting down a busy NFS server.
    - Avoid using nfsd process pools on SMP machines.
    - EHCI: turn off remote wakeup during shutdown
    - IPV6: HASHTABLES: Use appropriate seed for caluculating ehash index.
    - MTD: Fatal regression in drivers/mtd/redboot.c in 2.6.20
    - Kconfig: FAULT_INJECTION can be selected only if LOCKDEP is enabled.
    - USB HID: Fix USB vendor and product IDs endianness for USB HID devices
    - Fix null pointer dereference in appledisplay driver
    - ieee1394: fix host device registering when nodemgr disabled
    - ieee1394: video1394: DMA fix
    - Fix compile error for e500 core based processors
    - md: Avoid possible BUG_ON in md bitmap handling.
    - Fix allocation failure handling in multicast
    - Fix TCP FIN handling
    - Fix ATM initcall ordering.
    - Fix various bugs with aligned reads in RAID5.
    - hda-intel - Don't try to probe invalid codecs
    - usbaudio - Fix Oops with unconventional sample rates
    - usbaudio - Fix Oops with broken usb descriptors
    - USB: fix concurrent buffer access in the hub driver
    - Missing critical phys_to_virt in lib/swiotlb.c
    - AGP: intel-agp bugfix
    - bcm43xx: Fix for oops on ampdu status
    - bcm43xx: Fix for oops on resume
    - ide: fix drive side 80c cable check
    - Keys: Fix key serial number collision handling
    - knfsd: Fix a race in closing NFSd connections.
    - pata_amd: fix an obvious bug in cable detection
    - prism54: correct assignment of DOT1XENABLE in WE-19 codepaths
    - rtc-pcf8563: detect polarity of century bit automatically
    - x86_64: fix 2.6.18 regression - PTRACE_OLDSETOPTIONS should be accepted
    - ocfs2: ocfs2_link() journal credits update
  * Update xen patch to changeset 48670 from fedora 2.6.20 branch.
  * Support xen versions 3.0.4-1 and 3.0.3-1.

  [ Rod Whitby ]
  * arm/ixp4xx: Enable PATA_ARTOP for the nas100d and dsmg600.
  * arm/ixp4xx: Enable RTC for the nas100d
  * Add nas100d Ethernet MAC setup support.
  * Add temporary hack to get Artop PATA support going on the nas100d.

  [ maximilian attems ]
  * i386: Enable kvm.
  * Add stable release 2.6.20.3:
    - Fix sparc64 device register probing
    - Fix bug 7994 sleeping function called from invalid context
    - Fix timewait jiffies
    - Fix UDP header pointer after pskb_trim_rcsum()
    - Fix compat_getsockopt
    - bcm43xx: Fix problem with >1 GB RAM
    - nfnetlink_log: fix NULL pointer dereference
    - nfnetlink_log: fix possible NULL pointer dereference
    - conntrack: fix {nf, ip}_ct_iterate_cleanup endless loops
    - nf_conntrack/nf_nat: fix incorrect config ifdefs
    - tcp conntrack: accept SYN|URG as valid
    - nfnetlink_log: fix reference leak
    - nfnetlink_log: fix use after free
    - nf_conntrack: fix incorrect classification of IPv6 fragments as
      ESTABLISHED
    - nfnetlink_log: zero-terminate prefix
    - nfnetlink_log: fix crash on bridged packet
    - Fix callback bug in connector
    - fix for bugzilla #7544 (keyspan USB-to-serial converter)
    - ip6_route_me_harder should take into account mark
  * Add myself to uploaders field, entry got lost after 2.6.16-2
  * Add stable release 2.6.20.4:
    - fix deadlock in audit_log_task_context()
    - EHCI: add delay to bus_resume before accessing ports
    - Copy over mac_len when cloning an skb
    - fix read past end of array in md/linear.c
    - oom fix: prevent oom from killing a process with children/sibling unkillable
    - Fix sparc64 hugepage bugs
    - Fix page allocation debugging on sparc64
    - Fix niagara memory corruption
    - Input: i8042 - really suppress ACK/NAK during panic blink
    - Input: i8042 - fix AUX IRQ delivery check
    - Input: i8042 - another attempt to fix AUX delivery checks
    - Fix rtm_to_ifaddr() error return.
    - r8169: fix a race between PCI probe and dev_open
    - futex: PI state locking fix
    - adjust legacy IDE resource setting (v2)
    - UML - arch_prctl should set thread fs
    - gdth: fix oops in gdth_copy_cmd()
    - Fix extraneous IPSEC larval SA creation
    - IA64: fix NULL pointer in ia64/irq_chip-mask/unmask function
    - st: fix Tape dies if wrong block size used, bug 7919
    - Fix ipv6 flow label inheritance
    - NETFILTER: nfnetlink_log: fix reference counting
    - mm: fix madvise infinine loop
    - Fix another NULL pointer deref in ipv6_sockglue.c
    - NetLabel: Verify sensitivity level has a valid CIPSO mapping
    - Fix GFP_KERNEL with preemption disabled in fib_trie
    - IrDA: irttp_dup spin_lock initialisation
    - hda-intel - Fix codec probe with ATI controllers
    - hrtimer: prevent overrun DoS in hrtimer_forward()
    - fix MTIME_SEC_MAX on 32-bit
    - nfs: nfs_getattr() can't call nfs_sync_mapping_range() for non-regular files
    - dio: invalidate clean pages before dio write
    - initialise pi_lock if CONFIG_RT_MUTEXES=N
  * Add stable release 2.6.20.5:
    - FRA_{DST,SRC} are le16 for decnet
    - CIFS: reset mode when client notices that ATTR_READONLY is no longer set
    - ide: clear bmdma status in ide_intr() for ICHx controllers (revised #4)
    - ide: remove clearing bmdma status from cdrom_decode_status() (rev #4)
    - NET: Fix sock_attach_fd() failure in sys_accept()
    - DCCP: Fix exploitable hole in DCCP socket options
    - ide: revert "ide: fix drive side 80c cable check, take 2" for now
    - generic_serial: fix decoding of baud rate
    - IPV6: Fix ipv6 round-robin locking.
    - VIDEO: Fix FFB DAC revision probing
    - PPP: Fix PPP skb leak
    - V4L: msp_attach must return 0 if no msp3400 was found.
    - CRYPTO: api: scatterwalk_copychunks() fails to advance through scatterlist
    - APPLETALK: Fix a remotely triggerable crash (CVE-2007-1357)
    - UML - fix epoll
    - UML - host VDSO fix
    - UML - Fix static linking
    - UML - use correct register file size everywhere
    - libata: sata_mv: don't touch reserved bits in EDMA config register
    - libata: sata_mv: Fix 50xx irq mask
    - libata bugfix: HDIO_DRIVE_TASK
    - V4L: Fix SECAM handling on saa7115
    - DVB: fix nxt200x rf input switching
    - SPARC: Fix sparc builds with gcc-4.2.x
    - V4L: saa7146: Fix allocation of clipping memory
    - uml: fix unreasonably long udelay
    - NET: Fix packet classidier NULL pointer OOPS
    - NET_SCHED: Fix ingress qdisc locking.
    - sata_nv: delay on switching between NCQ and non-NCQ commands
    - dvb-core: fix several locking related problems
    - ieee1394: dv1394: fix CardBus card ejection
    - CIFS: Allow reset of file to ATTR_NORMAL when archive bit not set
    - jmicron: make ide jmicron driver play nice with libata ones
    - libata: clear TF before IDENTIFYing
    - NET: Fix FIB rules compatability
    - DVB: isl6421: don't reference freed memory
    - V4L: radio: Fix error in Kbuild file
    - i2o: block IO errors on i2o disk
  * Add stable release 2.6.20.6:
    - CRYPTO api: Use the right value when advancing scatterwalk_copychunks
    - uml: fix static linking for real

  [ Gordon Farquharson ]
  * Disable broken config options on ARM.

  [ Frederik Schüler ]
  * Disable NAPI on forcedeth, it is broken.

  [ dann frazier ]
  * Hardcode the output of the scripts under arch/ia64/scripts as executed
    in an etch environment so that we can build out of tree modules correctly
    (re-add; patch seems to have been dropped during a merge.)
    See: #392592
  * Allow '.' and '+' in the target dist field of the changelog. dpkg has
    supported this since 1.13.20, see #361171.

 -- Bastian Blank <waldi@debian.org>  Mon, 09 Apr 2007 19:21:52 +0200

linux-2.6 (2.6.18.dfsg.1-10) unstable; urgency=low

  [ maximilian attems ]
  * Add patches out of stable queue 2.6.18
    - [amd64] Don't leak NT bit into next task (CVE-2006-5755)
    - IB/srp: Fix FMR mapping for 32-bit kernels and addresses above 4G
    - SCSI: add missing cdb clearing in scsi_execute()
  * Xen postinst: Use takeover for update-initramfs. Makes postinst idempotent.
    On creation it should always overwrite. (closes: #401183)
  * Hand-picked from stable release 2.6.16.38:
    - i2c-viapro: Add support for the VT8237A and VT8251
    - PCI: irq: irq and pci_ids patch for Intel ICH9
    - i2c-i801: SMBus patch for Intel ICH9
    - fix the UML compilation
    - drm: allow detection of new VIA chipsets
    - drm: Add the P4VM800PRO PCI ID.
    - rio: typo in bitwise AND expression.
    - i2c-mv64xxx: Fix random oops at boot
    - i2c: fix broken ds1337 initialization
    - [SUNKBD]: Fix sunkbd_enable(sunkbd, 0); obvious.
    - Call init_timer() for ISDN PPP CCP reset state timer (CVE-2006-5749)
    - V4L: cx88: Fix leadtek_eeprom tagging
    - SPI/MTD: mtd_dataflash oops prevention
    - grow_buffers() infinite loop fix (CVE-2006-5757/CVE-2006-6060)
    - corrupted cramfs filesystems cause kernel oops (CVE-2006-5823)
    - ext2: skip pages past number of blocks in ext2_find_entry
      (CVE-2006-6054)
    - handle ext3 directory corruption better (CVE-2006-6053)
    - hfs_fill_super returns success even if no root inode (CVE-2006-6056)
      backout previous fix, was not complete.
    - Fix for shmem_truncate_range() BUG_ON()
    - ebtables: check struct type before computing gap
    - [IPV4/IPV6]: Fix inet{,6} device initialization order.
    - [IPV6] Fix joining all-node multicast group.
    - [SOUND] Sparc CS4231: Use 64 for period_bytes_min
  * [PKTGEN]: Convert to kthread API. Thanks David Miller for patch.
  * [IDE] Add driver for Jmicron  JMB36x devices by Alan Cox.
    Enable jmicron on i386 and amd64 archs.
  * Hand-picked from stable release 2.6.16.39:
    - atiixp: hang fix
    - V4L/DVB: Flexcop-usb: fix debug printk
    - V4L/DVB: Fix uninitialised variable in dvb_frontend_swzigzag
    - read_zero_pagealigned() locking fix
    - adfs: fix filename handling
    - sparc32: add offset in pci_map_sg()
    - cdrom: set default timeout to 7 seconds
    - [SCSI] qla1280 command timeout
    - [SCSI] qla1280 bus reset typo
    - [Bluetooth] Check if DLC is still attached to the TTY
    - [Bluetooth] Fix uninitialized return value for RFCOMM sendmsg()
    - [Bluetooth] Return EINPROGRESS for non-blocking socket calls
    - [Bluetooth] Handle command complete event for exit periodic inquiry
    - [Bluetooth] Fix compat ioctl for BNEP, CMTP and HIDP
    - [Bluetooth] Add locking for bt_proto array manipulation
    - i386: fix CPU hotplug with 2GB VMSPLIT

  [ dann frazier ]
  * Fix raid1 recovery (closes: #406181)

  [ Jurij Smakov ]
  * Add dtlb-prot-bug-niagara.patch by David Miller, fixing the bug in the
    Niagara's DTLB-PROT trap.

  [ Bastian Blank ]
  * i386: Add amd64 image. (closes: #379090)

 -- Bastian Blank <waldi@debian.org>  Fri,  2 Feb 2007 12:50:35 +0100

linux-2.6 (2.6.18.dfsg.1-9) unstable; urgency=low

  [ Martin Michlmayr ]
  * arm/iop32x: Enable CONFIG_IP_NF_CONNTRACK_EVENTS and _NETLINK.
  * arm/ixp4xx: Enable some more I2C sensor modules.
  * arm/ixp4xx: Enable CONFIG_USB_NET_RNDIS_HOST.
  * arm/footbridge: Enable CONFIG_NATSEMI.
  * Revert mm/msync patches because they cause filesystem corruption
    (closes: #401006, #401980, #402707) ...
  * ... and add an alternative msync patch from Hugh Dickins that
    doesn't depend on the mm changes (closes: #394392).
  * mips: provide pci_get_legacy_ide_irq needed by some IDE drivers
    (see #404950).
  * arm: Implement flush_anon_page(), which is needed for FUSE
    (closes: #402876) and possibly dm-crypt/LUKS (see #403426).
  * arm: Turn off PCI burst on the Cyber2010, otherwise X11 on
    Netwinder will crash.
  * arm/iop32x: Enable CONFIG_IEEE80211_SOFTMAC and drivers based
    on it.
  * arm/ixp4xx: Upgrade to version 0.3.1 of the IXP4xx NPE Ethernet
    driver.  This version fixes stuck connections, e.g. with scp and
    NFS (closes: #404447).
  * arm/ixp4xx: Enable CONFIG_VIDEO_CPIA_USB.
  * arm/ixp4xx: Enable CONFIG_ISCSI_TCP.
  * arm/iop32x: Likewise.

  [ Bastian Blank ]
  * Bump ABI to 4.
  * Update vserver patch to 2.0.2.2-rc9. (closes: #402743, #403790)
  * Update xen patch to changeset 36186 from Fedora 2.6.18 branch.
  * i386/xen: Build only the pae version. (closes: #390862)
  * hppa: Override host type when necessary.
  * Fix tg3 reset. (closes: #405085)

  [ dann frazier ]
  * Fix potential fragmentation attacks in ip6_tables (CVE-2006-4572)
  * Backport a number of fixes for the cciss driver
    - Fix a bug with 1TB disks caused by converting total_size to an int
    - Claim devices that are of the HP RAID class and have a valid cciss sig
    - Make NR_CMDS a per-controller define - most can do 1024 commands, but
      the E200 family can only support 128
    - Change the SSID on the E500 as a workaround for a firmware bug
    - Disable prefetch on the P600 controller. An ASIC bug may result in
      prefetching beyond the end of physical memory
    - Increase blk_queue_max_sectors from 512 to 2048 to increase performance
    - Map out more memor for the PCI config table, required to reach offset
      0x214 to disable DMA on the P600
    - Set a default raid level on a volume that either does not support
      reading the geometry or reports an invalid geometry for whatever reason
      to avoid problems with buggy firmware
    - Revert change that replaed XFER_READ/XFER_WRITE macros with
      h->cciss_read/h->cciss_write that caused command timeouts on older
      controllers on ia32 (closes: #402787)
  * Fix mincore hang (CVE-2006-4814)
  * ia64: turn on IOC4 modules for SGI Altix systems. Thanks to Stephane Larose
    for suggesting this.
  * Add versioned build dep on findutils to make sure the system find command
    supports the -execdir action (closes: #405150)
  * Hardcode the output of the scripts under arch/ia64/scripts as executed
    in an etch environment so that we can build out of tree modules correctly
    (closes: #392592)
  * Update unusual_devs entry for ipod to fix an eject issue (closes: #406124)
  * Re-add verify_pmtmr_rate, resolving problems seen on older K6 ASUS
    boards where the ACPI PM timer runs too fast (closes: #394753)
  * Avoid condition where /proc/swaps header may not be printed
    (closes: #292318)
  * [hppa] disable XFS until it works (closes: #350482)

  [ Norbert Tretkowski ]
  * libata: handle 0xff status properly. (closes: #391867)
  * alpha: enabled CONFIG_SCSI_ARCMSR. (closes: #401187)
  * removed BROKEN_ON_SMP dependency from I2C_ELEKTOR. (closes: #402253)

  [ Christian T. Steigies ]
  * m68k/atari: enable keyboard, mouse and fb drivers
  * m68k/atari: fixes for ethernec and video driver by Michael Schmitz
  * m68k/atari: fixes for scsi driver by Michael Schmitz
  * m68k/mac: fixes for mace and cuda driver by Finn Thain
  * m68k/atari: fixes for ide driver by Michael Schmitz
  * m68k/atari: fixes for ide driver by Michael Schmitz
  * m68k/atari: fixes for ethernec and atakeyb driver by Michael Schmitz, build ethernec as module
  * m68k/mac: fixes for mace and adb driver by Finn Thain

  [ maximilian attems ]
  * Add stable release 2.6.18.6:
    - EBTABLES: Fix wraparounds in ebt_entries verification.
    - EBTABLES: Verify that ebt_entries have zero ->distinguisher.
    - EBTABLES: Deal with the worst-case behaviour in loop checks.
    - EBTABLES: Prevent wraparounds in checks for entry components' sizes.
    - skip data conversion in compat_sys_mount when data_page is NULL
    - bonding: incorrect bonding state reported via ioctl
    - x86-64: Mark rdtsc as sync only for netburst, not for core2
      (closes: #406767)
    - dm crypt: Fix data corruption with dm-crypt over RAID5 (closes: #402812)
    - forcedeth: Disable INTx when enabling MSI in forcedeth
    - PKT_SCHED act_gact: division by zero
    - XFRM: Use output device disable_xfrm for forwarded packets
    - IPSEC: Fix inetpeer leak in ipv4 xfrm dst entries.
    - V4L: Fix broken TUNER_LG_NTSC_TAPE radio support
    - m32r: make userspace headers platform-independent
    - IrDA: Incorrect TTP header reservation
    - SUNHME: Fix for sunhme failures on x86
    - Bluetooth: Add packet size checks for CAPI messages (CVE-2006-6106)
    - softmac: remove netif_tx_disable when scanning
    - DVB: lgdt330x: fix signal / lock status detection bug
    - dm snapshot: fix freeing pending exception
    - NET_SCHED: policer: restore compatibility with old iproute binaries
    - NETFILTER: ip_tables: revision support for compat code
    - ARM: Add sys_*at syscalls
    - ieee1394: ohci1394: add PPC_PMAC platform code to driver probe
    - softirq: remove BUG_ONs which can incorrectly trigger
  * Hand-picked from stable release 2.6.16.30:
    - [PPPOE]: Advertise PPPoE MTU
  * Hand-picked from stable release 2.6.16.31:
    - [NETFILTER]: Fix ip6_tables extension header bypass bug (CVE-2006-4572)
    - fix RARP ic_servaddr breakage
  * Hand-picked from stable release 2.6.16.32:
    - drivers/telephony/ixj: fix an array overrun
    - flush D-cache in failure path
  * Hand-picked from stable release 2.6.16.33:
    - Add new PHY to sis900 supported list
    - ipmi_si_intf.c: fix "&& 0xff" typos
    - drivers/scsi/psi240i.c: fix an array overrun
  * Hand-picked from stable release 2.6.16.34:
    - [IPX]: Annotate and fix IPX checksum
    - [IGMP]: Fix IGMPV3_EXP() normalization bit shift value.
  * Hand-picked from stable release 2.6.16.35:
    - sgiioc4: Disable module unload
    - Fix a masking bug in the 6pack driver.
    - drivers/usb/input/ati_remote.c: fix cut'n'paste error
    - proper flags type of spin_lock_irqsave()
  * Hand-picked from stable release 2.6.16.37:
    - [CRYPTO] sha512: Fix sha384 block size
    - [SCSI] gdth: Fix && typos
    - Fix SUNRPC wakeup/execute race condition
  * Enable DEBUG_FS for usbmon in generic config. Don't disable it on alpha,
    amd64, hppa and ia64. (closes: 378542)
  * Backport a number of upstream fixes for the r8169 driver, needed for
    network performance (closes: 388870, 400524)
    - r8169: more alignment for the 0x8168
    - r8169: phy program update
    - r8169: more magic during initialization of the hardware
    - r8169: perform a PHY reset before any other operation at boot time
    - r8169: Fix iteration variable sign
    - r8169: remove extraneous Cmd{Tx/Rx}Enb write
  * sound: hda: detect ALC883 on MSI K9A Platinum motherboards (MS-7280)
    patch from Leonard Norrgard <leonard.norrgard@refactor.fi>
  * tulip: Add i386 specific patch to remove duplicate pci ids.
    Thanks Jurij Smakov <jurij@wooyd.org> (closes: #334104, #405203)
  * amd64, i386: Disable SK98LIN as SKGE is the modern capable driver.
    (closes: 405196)
  * Backout net-bcm43xx_netdev_watchdog.patch and push 2.6.18.2 fix.
    (closes: 402475)

  [ Jurij Smakov ]
  * Add bugfix/sparc/isa-dev-no-reg.patch to make sure that
    isa_dev_get_resource() can deal with devices which do not have a 'reg'
    PROM property. Failure to handle such devices properly resulted in an
    oops during boot on Netra X1. Thanks to Richard Mortimer for debugging
    and patch. (closes: #404216)
  * Add bugfix/sparc/ehci-hub-contol-alignment.patch to prevent unaligned
    memory accesses in ehci-hub-control() by adding an alignment attribute
    to the tbuf array declaration. Thanks to David Miller for the patch.

  [ Sven Luther ]
  * [powerpc] Enable CONFIG_PMAC_BACKLIGHT_LEGACY (Closes: #407671).

 -- Bastian Blank <waldi@debian.org>  Wed, 24 Jan 2007 13:21:51 +0100

linux-2.6 (2.6.18-8) unstable; urgency=low

  * Fix relations in the generated control file. (closes: #400544)
  * Add stable release 2.6.18.4:
    - bridge: fix possible overflow in get_fdb_entries (CVE-2006-5751)
  * Add stable release 2.6.18.5:
    - pcmcia: fix 'rmmod pcmcia' with unbound devices
    - BLUETOOTH: Fix unaligned access in hci_send_to_sock.
    - alpha: Fix ALPHA_EV56 dependencies typo
    - TG3: Add missing unlock in tg3_open() error path.
    - softmac: fix a slab corruption in WEP restricted key association
    - AGP: Allocate AGP pages with GFP_DMA32 by default
    - V4L: Do not enable VIDEO_V4L2 unconditionally
    - bcm43xx: Drain TX status before starting IRQs
    - fuse: fix Oops in lookup
    - UDP: Make udp_encap_rcv use pskb_may_pull
    - NETFILTER: Missing check for CAP_NET_ADMIN in iptables compat layer
    - NETFILTER: ip_tables: compat error way cleanup
    - NETFILTER: ip_tables: fix module refcount leaks in compat error paths
    - NETFILTER: Missed and reordered checks in {arp,ip,ip6}_tables
    - NETFILTER: arp_tables: missing unregistration on module unload
    - NETFILTER: Kconfig: fix xt_physdev dependencies
    - NETFILTER: xt_CONNSECMARK: fix Kconfig dependencies
    - NETFILTER: H.323 conntrack: fix crash with CONFIG_IP_NF_CT_ACCT
    - IA64: bte_unaligned_copy() transfers one extra cache line.
    - x86 microcode: don't check the size
    - scsi: clear garbage after CDBs on SG_IO
    - IPV6: Fix address/interface handling in UDP and DCCP, according to the scoping architecture.
  * Revert abi changing patch from 2.6.18.5.

 -- Bastian Blank <waldi@debian.org>  Sun, 10 Dec 2006 17:51:53 +0100

linux-2.6 (2.6.18-7) unstable; urgency=low

  [ Bastian Blank ]
  * Emit conflict lines for initramfs generators. (closes: #400305)
  * Update vserver patch to 2.0.2.2-rc8.
  * s390: Add patch to fix posix types.

  [ Martin Michlmayr ]
  * r8169: Add an option to ignore parity errors.
  * r8169: Ignore parity errors on the Thecus N2100.
  * rtc: Add patch from Riku Voipio to get RS5C372 going on the N2100.
  * arm/iop32x: Build RS5C372 support into the kernel.

  [ maximilian attems ]
  * hfs: Fix up error handling in HFS. (MOKB-14-11-2006)
  * sata: Avoid null pointer dereference in SATA Promise.
  * cifs: Set CIFS preferred IO size.

  [ Jurij Smakov ]
  * Add bugfix/sunhme-pci-enable.patch, fixing the failure of sunhme
    driver on x86/PCI hosts due to missing pci_enable_device() and
    pci_set_master() calls, lost during code refactoring upstream.
    (closes: #397460)

 -- Bastian Blank <waldi@debian.org>  Mon,  4 Dec 2006 15:20:30 +0100

linux-2.6 (2.6.18-6) unstable; urgency=low

  [ maximilian attems ]
  * Enable the new ACT modules globally. They were already set for amd64, hppa
    and mips/mipsel - needed by newer iproute2. (closes: #395882, #398172)
  * Fix msync() for LSB 3.1 compliance, backport fedora patches from 2.6.19
   - mm: tracking shared dirty pages
   - mm: balance dirty pages
   - mm: optimize the new mprotect() code a bit
   - mm: small cleanup of install_page()
   - mm: fixup do_wp_page()
   - mm: msync() cleanup (closes: #394392)
  * [amd64,i386] Enable CONFIG_USB_APPLETOUCH=m (closes: #382298)
  * Add stable release 2.6.18.3:
    - x86_64: Fix FPU corruption
    - e1000: Fix regression: garbled stats and irq allocation during swsusp
    - POWERPC: Make alignment exception always check exception table
    - usbtouchscreen: use endpoint address from endpoint descriptor
    - fix via586 irq routing for pirq 5
    - init_reap_node() initialization fix
    - CPUFREQ: Make acpi-cpufreq unsticky again.
    - SPARC64: Fix futex_atomic_cmpxchg_inatomic implementation.
    - SPARC: Fix missed bump of NR_SYSCALLS.
    - NET: __alloc_pages() failures reported due to fragmentation
    - pci: don't try to remove sysfs files before they are setup.
    - fix UFS superblock alignment issues
    - NET: Set truesize in pskb_copy
    - block: Fix bad data direction in SG_IO (closes: #394690)
    - cpqarray: fix iostat
    - cciss: fix iostat
    - Char: isicom, fix close bug
    - TCP: Don't use highmem in tcp hash size calculation.
    - S390: user readable uninitialised kernel memory, take 2.
    - correct keymapping on Powerbook built-in USB ISO keyboards
    - USB: failure in usblp's error path
    - Input: psmouse - fix attribute access on 64-bit systems
    - Fix sys_move_pages when a NULL node list is passed.
    - CIFS: report rename failure when target file is locked by Windows
    - CIFS: New POSIX locking code not setting rc properly to zero on successful
    - Patch for nvidia divide by zero error for 7600 pci-express card
      (maybe fixes 398258)
    - ipmi_si_intf.c sets bad class_mask with PCI_DEVICE_CLASS

  [ Steve Langasek ]
  * [alpha] new titan-video patch, for compatibility with TITAN and similar
    systems with non-standard VGA hose configs
  * [alpha] bugfix for srm_env module from upstream (Jan-Benedict Glaw),
    makes the module compatible with the current /proc interface so that
    reads no longer return EFAULT.  (closes: #353079)
  * Bump ABI to 3 for the msync fixes above.

  [ Martin Michlmayr ]
  * arm: Set CONFIG_BINFMT_MISC=m
  * arm/ixp4xx: Set CONFIG_ATM=m (and related modules) so CONFIG_USB_ATM has
    an effect.
  * arm/iop32x: Likewise.
  * arm/s3c2410: Unset CONFIG_PM_LEGACY.
  * arm/versatile: Fix Versatile PCI config byte accesses
  * arm/ixp4xx: Swap the disk 1 and disk 2 LED definitions so they're right.
  * mipsel/r5k-cobalt: Unset CONFIG_SCSI_SYM53C8XX_2 because the timeout is
    just too long.
  * arm/ixp4xx: Enable more V4L USB devices.

  [ dann frazier ]
  * Backport various SCTP changesets from 2.6.19, recommended by Vlad Yasevich
    (closes: #397946)
  * Add a "Scope of security support" section to README.Debian, recommended
    by Moritz Muehlenhoff

  [ Thiemo Seufer ]
  * Enable raid456 for mips/mipsel qemu kernel.

  [ dann frazier ]
  * The scope of the USR-61S2B unusual_dev entry was tightened, but too
    strictly. Loosen it to apply to additional devices with a smaller bcd.
    (closes: #396375)

  [ Sven Luther ]
  * Added support for TI ez430 development tool ID in ti_usb.
    Thanks to Oleg Verych for providing the patch.

  [ Christian T. Steigies ]
  * Added support for Atari EtherNEC, Aranym, video, keyboard, mouse, and serial
    by Michael Schmitz

  [ Bastian Blank ]
  * [i386] Reenable AVM isdn card modules. (closes: #386872)

 -- Bastian Blank <waldi@debian.org>  Tue, 21 Nov 2006 11:28:09 +0100

linux-2.6 (2.6.18-5) unstable; urgency=low

  [ maximilian attems ]
  * [s390] readd the fix for "S390: user readable uninitialised kernel memory
    (CVE-2006-5174)"
  * [s390] temporarily add patch queued for 2.6.18.3 fixing 32 bit opcodes and
    instructions.

  [ Thiemo Seufer ]
  * Fix build failure of hugetlbfs (closes: #397139).
  * Add kernel configuration for qemu's mips/mipsel emulation, thanks to
    Aurelien Jarno.

  [ Bastian Blank ]
  * Update vserver patch to 2.0.2.2-rc6.
  * Update xen parts for vserver. (closes: #397281)

  [ dann frazier ]
  * [ia64] Move to upstream version of sal-flush-fix patch, which is slightly
    different than the early version added in 2.6.18-3.

  [ Frederik Schüler ]
  * [i386] Acticate CONFIG_SX for all flavours. (closes: #391275)

  [ Steve Langasek ]
  * [alpha] new asm-subarchs patch: tell the compiler that we're
    deliberately emitting ev56 or ev6 instructions, so that this code
    will still compile without having to cripple gcc-4.1's checking of
    whether the correct instruction set is used.  Closes: #397139.

  [ Martin Michlmayr ]
  * arm/ixp4xx: Enable CONFIG_USB_ATM.
  * arm/iop32x: Enable CONFIG_PPPOE.
  * arm/iop32x: Enable CONFIG_USB_ATM.

 -- Bastian Blank <waldi@debian.org>  Wed,  8 Nov 2006 17:15:55 +0100

linux-2.6 (2.6.18-4) unstable; urgency=low

  [ Norbert Tretkowski ]
  * [alpha] Switched to gcc-4.1.

  [ Jurij Smakov ]
  * [sparc] Remove sparc64-atyfb-xl-gr.patch, it does more harm than
    good in 2.6.18.
  * [sparc] Add bugfix/sparc/compat-alloc-user-space-alignment.patch
    (thanks to David Miller) to make sure that compat_alloc_user_space()
    always returns memory aligned on a 8-byte boundary on sparc. This
    prevents a number of unaligned memory accesses, like the ones in
    sys_msgrcv() and compat_sys_msgrcv(), triggered every 5 seconds whenever
    fakeroot is running.
  * [sparc] Add bugfix/sparc/bus-id-size.patch (thanks to David Miller)
    to ensure that the size of the strings stored in the bus_id field of
    struct device never exceeds the amount of memory allocated for them
    (20 bytes). It fixes the situations in which storing longer device
    names in this field would cause corruption of adjacent memory regions.
    (closes: #394697).
  * [sparc] Add bugfix/sparc/sunblade1k-boot-fix.patch (thanks to David
    Miller) to fix a boottime crash on SunBlade1000.
  * [sparc] Add bugfix/sparc/t1k-cpu-lockup.patch (thanks to David Miller)
    to prevent soft CPU lockup on T1000 servers, which can be triggered from
    userspace, resulting in denial of service.

  [ Martin Michlmayr ]
  * arm/iop32x: Fix the interrupt of the 2nd Ethernet slot on N2100.
  * arm/iop32x: Allow USB and serial to co-exist on N2100.
  * arm/ixp4xx: Add clocksource for Intel IXP4xx platforms.
  * arm: Enable CONFIG_AUDIT=y again.
  * arm/ixp4xx: Add the IXP4xx Ethernet driver.
  * arm/ixp4xx: Build LED support into the kernel.
  * Add a driver for Fintek F75375S/SP and F75373.
  * arm/iop32x: Build F75375S/SP support in.
  * arm/iop32x: Fix the size of the RedBoot config partition.

  [ maximilian attems ]
  * Add netpoll leak fix.
  * Add upstream forcedeth swsusp support.
  * r8169: PCI ID for Corega Gigabit network card.
  * r8169: the MMIO region of the 8167 stands behin BAR#1.
  * r8169: Add upstream fix for infinite loop during hotplug.
  * Bump build-dependency on kernel-package to 10.063.
  * r8169: pull revert mac address change support.
  * bcm43xx: Add full netdev watchout timeout patch. (closes: 392065)
    Thanks Sjoerd Simons <sjoerd@spring.luon.net> for the testing.
  * Add stable release 2.6.18.2:
    - Remove not yet released, revert the included patches.
    - Keep aboves bcm43xx fix, it's more complete.
    - Watchdog: sc1200wdt - fix missing pnp_unregister_driver()
    - fix missing ifdefs in syscall classes hookup for generic targets
    - JMB 368 PATA detection
    - usbfs: private mutex for open, release, and remove
    - sound/pci/au88x0/au88x0.c: ioremap balanced with iounmap
    - x86-64: Fix C3 timer test
    - Reintroduce NODES_SPAN_OTHER_NODES for powerpc
    - ALSA: emu10k1: Fix outl() in snd_emu10k1_resume_regs()
    - IB/mthca: Use mmiowb after doorbell ring
    - SCSI: DAC960: PCI id table fixup
    - ALSA: snd_rtctimer: handle RTC interrupts with a tasklet
    - JFS: pageno needs to be long
    - SPARC64: Fix central/FHC bus handling on Ex000 systems.
    - SPARC64: Fix memory corruption in pci_4u_free_consistent().
    - SPARC64: Fix PCI memory space root resource on Hummingbird.
      (closes: #392078)
    - Fix uninitialised spinlock in via-pmu-backlight code.
    - SCSI: aic7xxx: pause sequencer before touching SBLKCTL
    - IPoIB: Rejoin all multicast groups after a port event
    - ALSA: Dereference after free in snd_hwdep_release()
    - rtc-max6902: month conversion fix
    - NET: Fix skb_segment() handling of fully linear SKBs
    - SCTP: Always linearise packet on input
    - SCSI: aic7xxx: avoid checking SBLKCTL register for certain cards
    - IPV6: fix lockup via /proc/net/ip6_flowlabel [CVE-2006-5619]
    - fix Intel RNG detection
    - ISDN: check for userspace copy faults
    - ISDN: fix drivers, by handling errors thrown by ->readstat()
    - splice: fix pipe_to_file() ->prepare_write() error path
    - ALSA: Fix bug in snd-usb-usx2y's usX2Y_pcms_lock_check()
    - ALSA: Repair snd-usb-usx2y for usb 2.6.18
    - PCI: Remove quirk_via_abnormal_poweroff
    - Bluetooth: Check if DLC is still attached to the TTY
    - vmscan: Fix temp_priority race
    - Use min of two prio settings in calculating distress for reclaim
    - __div64_32 for 31 bit. Fixes funny clock speed on hercules emulator.
      (closes: 395247)
    - DVB: fix dvb_pll_attach for mt352/zl10353 in cx88-dvb, and nxt200x
    - fuse: fix hang on SMP
    - md: Fix bug where spares don't always get rebuilt properly when they become live.
    - md: Fix calculation of ->degraded for multipath and raid10
    - knfsd: Fix race that can disable NFS server.
    - md: check bio address after mapping through partitions.
    - fill_tgid: fix task_struct leak and possible oops
    - uml: fix processor selection to exclude unsupported processors and features
    - uml: remove warnings added by previous -stable patch
    - Fix sfuzz hanging on 2.6.18
    - SERIAL: Fix resume handling bug
    - SERIAL: Fix oops when removing suspended serial port
    - sky2: MSI test race and message
    - sky2: pause parameter adjustment
    - sky2: turn off PHY IRQ on shutdown
    - sky2: accept multicast pause frames
    - sky2: GMAC pause frame
    - sky2: 88E803X transmit lockup (2.6.18)
    - tcp: cubic scaling error
    - mm: fix a race condition under SMC + COW
    - ALSA: powermac - Fix Oops when conflicting with aoa driver
    - ALSA: Fix re-use of va_list
    - posix-cpu-timers: prevent signal delivery starvation
    - NFS: nfs_lookup - don't hash dentry when optimising away the lookup
    - uml: make Uml compile on FC6 kernel headers
    - Fix potential interrupts during alternative patching
  * Backport atkbd - supress "too many keys" error message.
  * [s390] Revert temporarly 2.6.18.1 "S390: user readable uninitialised
    kernel memory (CVE-2006-5174)" fix as it causes ftfbs

  [ Sven Luther ]
  * [powerpc] Added exception alignement patch from Benjamin Herrenschmidt.

  [ Frederik Schüler ]
  * Bump ABI to 2.
  * Update vserver patch to 2.0.2.2-rc4.

  [ Thiemo Seufer ]
  * Add patches from linux-mips.org's 2.6.18-stable branch:
    - bugfix/copy-user-highpage.patch, needed for cache alias handling
      on mips/mipsel/hppa.
    - bugfix/mips/syscall-wiring.patch, fixes TLS register access, and
      n32 rt_sigqueueinfo.
    - bugfix/mips/sb1-flush-cache-data-page.patch, missing cache flush
      on SB-1.
    - bugfix/mips/trylock.patch, fix trylock implementation for R1x000
      and R3xxx.
    - bugfix/mips/smp-cpu-bringup.patch, correct initialization of
      non-contiguous CPU topology.
    - bugfix/mips/header-exports.patch, clean up userland exports of
      kernel headers.
    - bugfix/mips/sb1-interrupt-handler.patch, fix broken interrupt
      routing on SB-1.
    - bugfix/mips/cache-alias.patch, fixes #387498 for mips/mipsel.
    - bugfix/mips/ip22-zilog-console.patch, fix long delays seen with
      SGI ip22 serial console.
    - bugfix/mips/signal-handling.patch, fixes a signal handling race
      condition shown with gdb.
    - bugfix/mips/sb1-duart-tts.patch, replaces mips-sb1-duart-tts.patch,
      use standard Linux names for SB-1 consoles.
    - bugfix/mips/wait-race.patch, correct behaviour of the idle loop.
    - bugfix/mips/sgi-ioc3.patch, checksumming fix for IOC3 network
      driver.
    - features/mips/qemu-kernel.patch, support for the mips/mipsel
      machine emulated by Qemu.
    - features/mips/backtrace.patch, reimplementation of stack analysis
      and backtrace printing, useful for in-kernel debugging.
    - bugfix/mips/dec-scsi.patch, replaces mips-dec-scsi.patch, fixes DSP
      SCSI driver for DECstations.
    - bugfix/mips/dec-serial.patch, replaces mips-dec-serial.patch, fix
      serial console handling on DECstations.

 -- Frederik Schüler <fs@debian.org>  Sat,  4 Nov 2006 18:45:02 +0100

linux-2.6 (2.6.18-3) unstable; urgency=low

  [ Bastian Blank ]
  * Fix home of patch apply script.
  * Unify CPUSET option. (closes: #391931)
  * Support xen version 3.0.3-1.
  * Add AHCI suspend support.
  * Add patch to support bindmount without nodev on vserver.
  * Update fedora xen patch to changeset 36252.

  [ Steve Langasek ]
  * [alpha] restore alpha-prctl.patch, which keeps disappearing every time
    there's a kernel upgrade :/

  [ Frederik Schüler ]
  * Activate CONFIG_NET_CLS_* globaly. (Closes: #389918)
  * Make CONFIG_EFI_VARS modular on i386. (Closes: #381951)
  * Activate CONFIG_SCSI_ARCMSR on amd64, powerpc, sparc too.
  * [vserver] Activate HARDCPU and HARDCPU_IDLE.
  * [vserver] Upgrade to vs2.0.2.2-rc2.

  [ maximilian attems ]
  * [mipsel] Disable CONFIG_SECURITY_SECLVL on DECstations too.
  * Add stable release 2.6.18.1:
   - add utsrelease.h to the dontdiff file
   - V4L: copy-paste bug in videodev.c
   - block layer: elv_iosched_show should get elv_list_lock
   - NETFILTER: NAT: fix NOTRACK checksum handling
   - bcm43xx: fix regressions in 2.6.18 (Closes: #392065)
   - x86-64: Calgary IOMMU: Fix off by one when calculating register space
     location
   - ide-generic: jmicron fix
   - scx200_hrt: fix precedence bug manifesting as 27x clock in 1 MHz mode
   - invalidate_inode_pages2(): ignore page refcounts
   - rtc driver rtc-pcf8563 century bit inversed
   - fbdev: correct buffer size limit in fbmem_read_proc()
   - mm: bug in set_page_dirty_buffers
   - TCP: Fix and simplify microsecond rtt sampling
   - MD: Fix problem where hot-added drives are not resynced.
   - IPV6: Disable SG for GSO unless we have checksum
   - PKT_SCHED: cls_basic: Use unsigned int when generating handle
   - sata_mv: fix oops
   - [SPARC64]: Kill bogus check from bootmem_init().
   - IPV6: bh_lock_sock_nested on tcp_v6_rcv
   - [CPUFREQ] Fix some more CPU hotplug locking.
   - SPARC64: Fix serious bug in sched_clock() on sparc64
   - Fix VIDIOC_ENUMSTD bug
   - load_module: no BUG if module_subsys uninitialized
   - i386: fix flat mode numa on a real numa system
   - cpu to node relationship fixup: map cpu to node
   - cpu to node relationship fixup: acpi_map_cpu2node
   - backlight: fix oops in __mutex_lock_slowpath during head
     /sys/class/graphics/fb0/*
   - do not free non slab allocated per_cpu_pageset
   - rtc: lockdep fix/workaround
   - powerpc: Fix ohare IDE irq workaround on old powermacs
   - sysfs: remove duplicated dput in sysfs_update_file
   - powerpc: fix building gdb against asm/ptrace.h
   - Remove offsetof() from user-visible <linux/stddef.h>
   - Clean up exported headers on CRIS
   - Fix v850 exported headers
   - Don't advertise (or allow) headers_{install,check} where inappropriate.
   - Remove UML header export
   - Remove ARM26 header export.
   - Fix H8300 exported headers.
   - Fix m68knommu exported headers
   - Fix exported headers for SPARC, SPARC64
   - Fix 'make headers_check' on m32r
   - Fix 'make headers_check' on sh64
   - Fix 'make headers_check' on sh
   - Fix ARM 'make headers_check'
   - One line per header in Kbuild files to reduce conflicts
   - sky2 network driver device ids
   - sky2: tx pause bug fix
   - netdrvr: lp486e: fix typo
   - mv643xx_eth: fix obvious typo, which caused build breakage
   - zone_reclaim: dynamic slab reclaim
   - Fix longstanding load balancing bug in the scheduler
   - jbd: fix commit of ordered data buffers
   - ALSA: Fix initiailization of user-space controls
   - USB: Allow compile in g_ether, fix typo
   - IB/mthca: Fix lid used for sending traps
   - S390: user readable uninitialised kernel memory (CVE-2006-5174)
   - zd1211rw: ZD1211B ASIC/FWT, not jointly decoder
   - V4L: pvrusb2: Limit hor res for 24xxx devices
   - V4L: pvrusb2: Suppress compiler warning
   - V4L: pvrusb2: improve 24XXX config option description
   - V4L: pvrusb2: Solve mutex deadlock
   - DVB: cx24123: fix PLL divisor setup
   - V4L: Fix msp343xG handling regression
   - UML: Fix UML build failure
   - uml: use DEFCONFIG_LIST to avoid reading host's config
   - uml: allow using again x86/x86_64 crypto code
   - NET_SCHED: Fix fallout from dev->qdisc RCU change
  * Add backported git patch remving BSD secure level - request by the
    Debian Security Team. (closes: 389282)
  * [powerpc] Add DAC960-ipr PCI id table fixup.
  * [powerpc] Fix uninitialised spinlock in via-pmu-backlight code.
  * Fix serial_cs resume handling.
  * Fix oops when removing suspended serial port.
  * Check if DLC is still attached to the TTY.
  * Add fedora backport of i965 DRM support.

  [ Martin Michlmayr ]
  * [mips] Apply some patches from linux-mips' linux-2.6.18-stable GIT tree:
    - The o32 fstatat syscall behaves differently on 32 and 64 bit kernels
    - fstatat syscall names
    - BCM1480: Mask pending interrupts against c0_status.im.
    - Cobalt: Time runs too quickly
    - Show actual CPU information in /proc/cpuinfo
    - Workaround for bug in gcc -EB / -EL options
    - Do not use -msym32 option for modules
    - Fix O32 personality(2) call with 0xffffffff argument
    - Use compat_sys_mount

  [ dann frazier ]
  * [ia64]: Fix booting on HP cell systems, thanks to Troy Heber
    - Enable CONFIG_HUGETLBFS
    - bugfix/ia64/sal-flush-fix.patch: delay sal cache flush
  * bugfix/sky2-receive-FIFO-fix.patch: fix sky2 hangs on some chips
    Thanks to Stephen Hemminger for the patch. (Closes: #391382)
  * features/all/drivers/cciss-support-for-gt-2TB-volumes.patch:
    Add support for > 2TB volumes
  * bugfix/sym2-dont-claim-raid-devs.patch: Prevent cpqarray/sym2 conflict
    by telling sym2 not to claim raid devices. (Closes: #391384)

  [ Sven Luther ]
  * [powerpc] Added AMD74xx driver module to the powerpc64 flavour
    (Closes: #391861).

  [ Kyle McMartin ]
  * [hppa] Force CROSS_COMPILE=hppa64-linux-gnu- (closes: #389296)

 -- Bastian Blank <waldi@debian.org>  Sat, 21 Oct 2006 15:59:43 +0200

linux-2.6 (2.6.18-2) unstable; urgency=low

  [ Bastian Blank ]
  * hppa: Fix compiler dependencies. (closes: #389296)
  * Make cfq the default io scheduler.
  * Add arcmsr (Areca) driver.
  * powerpc/prep: Fix compatibility asm symlink.
  * m68k: Disable initramfs support.

  [ Kyle McMartin ]
  * hppa: Add parisc patchset.

  [ Norbert Tretkowski ]
  * [alpha] Workaround undefined symbols by setting CONFIG_SCSI=y for smp flavour.
    (closes: #369517)

  [ Christian T. Steiges ]
  * m68k: Update patches for 2.6.18.
  * m68k: Re-Add m68k-as and m68k-macro patch which allow building with current binutils.
  * m68k: disable CONFIG_AUDIT for m68k.
  * m68k/mac: add m68k-no-backlight and m68k-fbcon patch.
  * m68k/mac: enable SONIC, disable all ADB but CUDA.

  [ Jurij Smakov ]
  * Add bugfix/proc-fb-reading.patch to fix the inconsistent behaviour
    of /proc/fb. (Closes: #388815)
  * sparc: Enable vserver flavour for sparc64. (Closes: #386656)

 -- Bastian Blank <waldi@debian.org>  Fri, 29 Sep 2006 14:12:19 +0200

linux-2.6 (2.6.18-1) unstable; urgency=low

  The unpruned release

  [ Martin Michlmayr ]
  * Bump build-dependency on kernel-package to 10.054.
  * arm/iop32x: Build ext2/3 as modules.
  * arm/iop32x: Disable CONFIG_EMBEDDED.
  * mipsel/r5k-cobalt: Enable ISDN.
  * arm/footbridge: Enable the CIFS module (closes: #274808).
  * arm/nslu2: Drop flavour since this machine is supported by arm/ixp4xx.
  * arm: Make get_unaligned() work with const pointers and GCC 4.1.
  * mipsel/r5k-cobalt: Enable CONFIG_BONDING as a module.
  * arm/iop32x: Likewise.
  * arm/ixp4xx: Likewise.
  * arm: Disable CONFIG_AUDIT for now since it's broken.

  [ Sven Luther ]
  * [powerpc] Enabled the -prep flavour. (Closes: #359025)
  * [powerpc] The sisfb framebuffer device is now builtin.
  * [powerpc] Updated the powerpc serial patch. This fixes the XServe serial
    port, but at the cost powermac pcmcia serial cards support.
    Thanks go to Mark Hymers for providing the patch.
    (Closes: #364637, #375194)
  * [powerpc] Added patch to fix oldworld/quik booting.
    Thanks fo to Christian Aichinger for investigating to Benjamin
    Herrenschmidt for providing the patch. (Closes: #366620, #375035).
  * [powerpc] Fixes hvc_console caused suspsend-to-disk breakage. Thanks to
    Andrew Morton for providing the patch. (Closes: #387178)
  * [powerpc] Disabled mv643xx_eth on powerpc64 flavours, as there never was a
    Marvell Discovery northbrige for 64bit powerpc cpus.

  [ Frederik Schüler ]
  * Remove obsolete options from amd64 and i386 configs.
  * Deactivate EVBUG.
  * Make PARPORT options global.
  * [i386] Add class definition for 486 flavour.

  [ maximilian attems ]
  * Enable CONFIG_PRINTER=m for all powerpc flavours.
  * Enable the new alsa CONFIG_SND_AOA framework for powerpc.
  * Add the merged advansys pci table patch.

  [ Bastian Blank ]
  * hppa: Use gcc-4.1.
  * Only provide 16 legacy ptys.

  [ Norbert Tretkowski ]
  * [alpha] Updated configs.
  * [alpha] Disabled CONFIG_AUDIT, broken.
  * [alpha] Added vserver flavour.

 -- Bastian Blank <waldi@debian.org>  Sun, 24 Sep 2006 15:55:37 +0200

linux-2.6 (2.6.17-9) unstable; urgency=medium

  [ Bastian Blank ]
  * Update vserver patch to 2.0.2.
    - Fix possible priviledge escalation in remount code. (CVE-2006-4243)

  [ Frederik Schüler ]
  * Add stable release 2.5.17.12:
    - sky2: version 1.6.1
    - sky2: fix fiber support
    - sky2: MSI test timing
    - sky2: use dev_alloc_skb for receive buffers
    - sky2: clear status IRQ after empty
    - sky2: accept flow control
    - dm: Fix deadlock under high i/o load in raid1 setup.
    - Remove redundant up() in stop_machine()
    - Missing PCI id update for VIA IDE
    - PKTGEN: Fix oops when used with balance-tlb bonding
    - PKTGEN: Make sure skb->{nh,h} are initialized in fill_packet_ipv6() too.
    - Silent data corruption caused by XPC
    - uhci-hcd: fix list access bug
    - binfmt_elf: fix checks for bad address
    - [s390] bug in futex unqueue_me
    - fcntl(F_SETSIG) fix
    - IPV6 OOPS'er triggerable by any user
    - SCTP: Fix sctp_primitive_ABORT() call in sctp_close().
    - SPARC64: Fix X server crashes on sparc64
    - TG3: Disable TSO by default
    - dm: mirror sector offset fix
    - dm: fix block device initialisation
    - dm: add module ref counting
    - dm: fix mapped device ref counting
    - dm: add DMF_FREEING
    - dm: change minor_lock to spinlock
    - dm: move idr_pre_get
    - dm: fix idr minor allocation
    - dm snapshot: unify chunk_size
    - Have ext2 reject file handles with bad inode numbers early.
    - Allow per-route window scale limiting
    - bridge-netfilter: don't overwrite memory outside of skb
    - fix compilation error on IA64
    - Fix output framentation of paged-skbs
    - spectrum_cs: Fix firmware uploading errors
    - TEXTSEARCH: Fix Boyer Moore initialization bug
  * Add stable release 2.6.17.13:
    - lib: add idr_replace
    - pci_ids.h: add some VIA IDE identifiers
  * Remove patches merged upstream:
    - s390-kernel-futex-barrier.patch
  * Unpatch ia64-mman.h-fix.patch

 -- Bastian Blank <waldi@debian.org>  Wed, 13 Sep 2006 14:54:14 +0200

linux-2.6 (2.6.17-8) unstable; urgency=low

  [ Martin Michlmayr ]
  * arm/ixp4xx: Enable CONFIG_W1.

  [ dann frazier ]
  * sound-pci-hda-mac-mini-quirks.diff, sound-pci-hda-intel-d965.diff
    sound-pci-hda-mac-mini-intel945.diff:
    Updates to patch_sigmatel.c to add x86 mac-mini sound support
    Thanks to Matt Kraai. (closes: #384972)

  [ Kyle McMartin ]
  * hppa: Re-enable pa8800 fixing patches from James Bottomley.
    Pulled fresh from parisc-linux git tree.
  * ia64: Pull in compile-failure fix from Christian Cotte-Barrot.
    Pulled from linux-ia64 mailing list. Fix is correct.
  * hppa/alpha/mips: Fix compile-failure due to missing arch_mmap_check. Patch sent
    upstream to stable@kernel.org.

  [ dann frazier ]
  * sym2: only claim "Storage" class devices - the cpqarray driver should be
    used for 5c1510 devices in RAID mode. (closes: #380272)

  [ Bastian Blank ]
  * Backport change to allow all hypercalls for xen.

 -- Bastian Blank <waldi@debian.org>  Thu, 31 Aug 2006 12:12:51 +0200

linux-2.6 (2.6.17-7) unstable; urgency=low

  [ Martin Michlmayr ]
  * arm/iop32x: Enable CONFIG_BLK_DEV_OFFBOARD.
  * arm/iop32x: Unset CONFIG_BLK_DEV_AMD74XX since it fails on ARM
    with "Unknown symbol pci_get_legacy_ide_irq".
  * arm/iop32x: Enable a number of MD and DM modules.
  * arm/iop32x: Enable some more USB network modules.
  * mipsel/r5k-cobalt: Increase 8250 NR_UARTS and RUNTIME_UARTS to 4.
  * mipsel/r5k-cobalt: Fix MAC detection problem on Qube 2700.

  [ Bastian Blank ]
  * Update vserver patch to 2.0.2-rc29.
  * Add stable release 2.6.17.10:
    - Fix possible UDF deadlock and memory corruption (CVE-2006-4145)
    - elv_unregister: fix possible crash on module unload
    - Fix sctp privilege elevation (CVE-2006-3745)

  [ maximilian attems ]
  * Add RAM range to longclass for -bigmem. (closes: 382799)
  * Add stable release 2.6.17.9:
    - powerpc: Clear HID0 attention enable on PPC970 at boot time
    (CVE-2006-4093)
  * Add stable release 2.6.17.11:
    - Fix ipv4 routing locking bug
    - disable debugging version of write_lock()
    - PCI: fix ICH6 quirks
    - 1394: fix for recently added firewire patch that breaks things on ppc
    - Fix IFLA_ADDRESS handling
    - Fix BeFS slab corruption
    - Fix timer race in dst GC code
    - Have ext3 reject file handles with bad inode numbers early
    - Kill HASH_HIGHMEM from route cache hash sizing
    - sys_getppid oopses on debug kernel
    - IA64: local DoS with corrupted ELFs
    - tpm: interrupt clear fix
    - ulog: fix panic on SMP kernels
    - dm: BUG/OOPS fix
    - MD: Fix a potential NULL dereference in md/raid1
    - ip_tables: fix table locking in ipt_do_table
    - swsusp: Fix swap_type_of
    - sky2: phy power problem on 88e805x
    - ipx: header length validation needed

  [ Frederik Schüler ]
  * Activate CONFIG_R8169_VLAN on amd64. (closes: #383707)
  * Activate EFI boot support on i386. (closes: #381951)

  [ dann frazier ]
  * Include module.lds in headers package if it exists. (closes: #342246)
  * Add Apple MacBook product IDs to usbhid and set
    CONFIG_USB_HIDINPUT_POWERBOOK=y on i386 and amd64. (closes: #383620)

 -- Bastian Blank <waldi@debian.org>  Thu, 24 Aug 2006 15:54:51 +0000

linux-2.6 (2.6.17-6) unstable; urgency=low

  [ maximilian attems ]
  * debian/arch/i386/defines: Activate 686-bigmem flavour for enterprise
  usage.
  * Add ubuntu pci table patch for scsi drivers advansys and fdomain.

  [ Martin Michlmayr ]
  * arm/armeb: Use gcc-4.1.
  * mips/mipsel: Use gcc-4.1.
  * arm/ixp4xx: Update config based on the NSLU2 config.
  * arm/s3c2410: Unset CONFIG_DEBUG_INFO.
  * arm/iop32x: xscale: don't mis-report 80219 as an iop32x
  * arm/iop32x: Add an MTD map for IOP3xx boards
  * arm/iop32x: Add support for the Thecus N2100.
  * arm/iop32x: Add support for the GLAN Tank.
  * arm/iop32x: Add a flavour for IOP32x based machines.

  [ Bastian Blank ]
  * Shrink short descriptions.
  * Make gcc-4.1 the default compiler.
  * [powerpc]: Use gcc-4.1.
  * Move latest and transitional packages to linux-latest-2.6.

  [ Frederik Schüler ]
  * [amd64] Add smp-alternatives backport.
  * [amd64] Drop smp flavours.
  * [amd64] Merge k8 and p4 flavours into a generic one, following upstreams
    advice.
  * Activate BSD_PROCESS_ACCT_V3.
  * Add stable release 2.6.17.8:
    - ALSA: Don't reject O_RDWR at opening PCM OSS
    - Add stable branch to maintainers file
    - tty serialize flush_to_ldisc
    - S390: fix futex_atomic_cmpxchg_inatomic
    - Fix budget-av compile failure
    - cond_resched() fix
    - e1000: add forgotten PCI ID for supported device
    - ext3: avoid triggering ext3_error on bad NFS file handle
    - ext3 -nobh option causes oops
    - Fix race related problem when adding items to and svcrpc auth cache.
    - ieee1394: sbp2: enable auto spin-up for Maxtor disks
    - invalidate_bdev() speedup
    - Sparc64 quad-float emulation fix
    - VLAN state handling fix
    - Update frag_list in pskb_trim
    - UHCI: Fix handling of short last packet
    - sky2: NAPI bug
    - i2c: Fix 'ignore' module parameter handling in i2c-core
    - scx200_acb: Fix the block transactions
    - scx200_acb: Fix the state machine
    - H.323 helper: fix possible NULL-ptr dereference
    - Don't allow chmod() on the /proc/<pid>/ files
    - PCI: fix issues with extended conf space when MMCONFIG disabled because of e820

  [ Sven Luther ]
  * [powerpc] Added console=hvsi0 too to CMDLINE to the powerpc64 flavour, for
    non-virtualized IBM power machines serial console.

 -- Bastian Blank <waldi@debian.org>  Fri, 11 Aug 2006 19:58:06 +0200

linux-2.6 (2.6.17-5) unstable; urgency=low

  [ Martin Michlmayr ]
  * [arm/nslu2] Enable CONFIG_USB_EHCI_SPLIT_ISO.  Closes: #378554

  [ maximilian attems ]
  * Add stable release 2.6.17.7:
    - BLOCK: Fix bounce limit address check
    - v4l/dvb: Fix budget-av frontend detection
    - v4l/dvb: Fix CI on old KNC1 DVBC cards
    - v4l/dvb: Fix CI interface on PRO KNC1 cards
    - v4l/dvb: Backport fix to artec USB DVB devices
    - v4l/dvb: Backport the DISEQC regression fix to 2.6.17.x
    - v4l/dvb: stradis: dont export MODULE_DEVICE_TABLE
    - pnp: suppress request_irq() warning
    - generic_file_buffered_write(): handle zero-length iovec segments
    - serial 8250: sysrq deadlock fix
    - Reduce ACPI verbosity on null handle condition
    - ieee80211: TKIP requires CRC32
    - Make powernow-k7 work on SMP kernels.
    - via-velocity: the link is not correctly detected when the device starts
    - Add missing UFO initialisations
    - USB serial ftdi_sio: Prevent userspace DoS (CVE-2006-2936)
    - cdrom: fix bad cgc.buflen assignment
    - splice: fix problems with sys_tee()
    - fix fdset leakage
    - struct file leakage
    - XFS: corruption fix
    - v4l/dvb: Kconfig: fix description and dependencies for saa7115 module
    - dvb-bt8xx: fix frontend detection for DViCO FusionHDTV DVB-T Lite rev 1.2
    - IB/mthca: restore missing PCI registers after reset
    - v4l/dvb: Backport the budget driver DISEQC instability fix
    - Fix IPv4/DECnet routing rule dumping
    - pdflush: handle resume wakeups
    - x86_64: Fix modular pc speaker
    - Fix powernow-k8 SMP kernel on UP hardware bug.
    - ALSA: RME HDSP - fixed proc interface (missing {})
    - ALSA: au88x0 - Fix 64bit address of MPU401 MMIO port
    - ALSA: Fix a deadlock in snd-rtctimer
    - ALSA: Fix missing array terminators in AD1988 codec support
    - ALSA: Fix model for HP dc7600
    - ALSA: Fix mute switch on VAIO laptops with STAC7661
    - ALSA: fix the SND_FM801_TEA575X dependencies
    - ALSA: Fix undefined (missing) references in ISA MIRO sound driver
    - ALSA: Fix workaround for AD1988A rev2 codec
    - ALSA: hda-intel - Fix race in remove
    - Suppress irq handler mismatch messages in ALSA ISA drivers
    - PKT_SCHED: Fix illegal memory dereferences when dumping actions
    - PKT_SCHED: Return ENOENT if action module is unavailable
    - PKT_SCHED: Fix error handling while dumping actions
    - generic_file_buffered_write(): deadlock on vectored write
    - ethtool: oops in ethtool_set_pauseparam()
    - memory hotplug: solve config broken: undefined reference to `online_page'
  * Add budget-av-compile-fix.patch stable compile fix.
  * Enable in all configs setting SND_FM801_TEA575X SND_FM801_TEA575X_BOOL=y.

 -- Bastian Blank <waldi@debian.org>  Sat, 29 Jul 2006 13:30:06 +0200

linux-2.6 (2.6.17-4) unstable; urgency=low

  [ Bastian Blank ]
  * Add stable release 2.6.17.5:
    - Fix nasty /proc vulnerability (CVE-2006-3626)
  * Add stable release 2.6.17.6:
    - Relax /proc fix a bit
  * Set section of images to admin.

  [ dann frazier ]
  * [ia64] Drop the non-SMP flavours; they are not well maintained upstream.
    Note that the non-SMP flavours have been identical to the SMP builds
    since 2.6.13-1; this was to avoid having to drop then re-add these
    flavours if upstream resolved the issue - but that never happened.
    Note that this is a measurable performance penalty on non-SMP systems.

 -- Bastian Blank <waldi@debian.org>  Mon, 17 Jul 2006 11:08:41 +0200

linux-2.6 (2.6.17-3) unstable; urgency=low

  [ maximilian attems ]
  * Add stable release 2.6.17.2:
    - ide-io: increase timeout value to allow for slave wakeup
    - NTFS: Critical bug fix (affects MIPS and possibly others)
    - Link error when futexes are disabled on 64bit architectures
    - SCTP: Reset rtt_in_progress for the chunk when processing its sack.
    - SPARC32: Fix iommu_flush_iotlb end address
    - ETHTOOL: Fix UFO typo
    - UML: fix uptime
    - x86: compile fix for asm-i386/alternatives.h
    - bcm43xx: init fix for possible Machine Check
    - SCTP: Fix persistent slowdown in sctp when a gap ack consumes rx buffer.
    - kbuild: bugfix with initramfs
    - Input: return correct size when reading modalias attribute
    - ohci1394: Fix broken suspend/resume in ohci1394
    - idr: fix race in idr code
    - USB: Whiteheat: fix firmware spurious errors
    - libata: minor patch for ATA_DFLAG_PIO
    - SCTP: Send only 1 window update SACK per message.
    - PFKEYV2: Fix inconsistent typing in struct sadb_x_kmprivate.
    - SCTP: Limit association max_retrans setting in setsockopt.
    - SCTP: Reject sctp packets with broadcast addresses.
    - IPV6: Sum real space for RTAs.
    - IPV6 ADDRCONF: Fix default source address selection without
      CONFIG_IPV6_PRIVACY
    - IPV6: Fix source address selection.
  * Add stable release 2.6.17.3:
    - NETFILTER: SCTP conntrack: fix crash triggered by packet without chunks
    [CVE-2006-2934]
  * Deapply merged sparc32-iotlb.patch.
  * Fix README.Debian: Correct svn location, remove old boot param bswap
    reference, the asfs patch is in the Debian kernel. Remove reference to
    AMD 768 erratum 10, it was solved in 2.6.12. Add wording corrections.
  * Set CONFIG_SERIAL_8250_RN_UARTS=16 for all archs beside mips/m68k unless
    explicitly set on a specific value. (closes: 377151)
  * Add stable release 2.6.17.4:
    - fix prctl privilege escalation and suid_dumpable (CVE-2006-2451)

  [ Sven Luther ]
  * Re-enabled fs-asfs patch.

  [ Thiemo Seufer ]
  * [mips,mipsel] Fix sb1 interrupt handlers.
  * [mips,mipsel] Fix devfs-induced build failure in sb1250 serial driver.
  * [mips] SGI ip22 RTC was broken, fixed thanks to Julien Blache.
  * [mips] Fix SGI ip22 serial console, thanks to Julien Blache.

  [ Martin Michlmayr ]
  * [arm/nslu2] Enable HFS and some other filesystems.
  * [arm/nslu2] Unset CONFIG_USB_STORAGE_DEBUG.  Closes: #377853.

 -- Bastian Blank <waldi@debian.org>  Thu, 13 Jul 2006 13:14:53 +0200

linux-2.6 (2.6.17-2) unstable; urgency=low

  [ Jurij Smakov ]
  * [sparc] Switch to gcc-4.1 as it produces a working kernel,
    while gcc-4.0 does not. No ABI bump neccessary, because
    2.6.17-1 sparc binaries never made it to the archive.
  * [sparc32] Add sparc32-iotlb.patch to fix DMA errors on sparc32.

  [ Sven Luther ]
  * [powerpc] Added console=hvc0 default commandline option to powerpc64 flavour.
  * [powerpc] Fixed mkvmlinuz support, which was missing from -1. (Closes: #375645)
  * [powerpc] Added PowerBook HID support for last-gen PowerBook keyboards.
    (Closes: #307327)

  [ Martin Michlmayr ]
  * [mipsel] Fix compilation error in dz serial driver.
  * [mipsel] Update configs.
  * [mipsel] Add a build fix for the Cobalt early console support.
  * [arm/nslu2] Disable SE Linux support for now so the kernel fits into flash.

  [ Christian T. Steigies ]
  * [m68k] Update patches for 2.6.17.
  * [m68k] Add m68k-as and m68k-macro patch which allow building with current binutils.
  * [m68k] Disable all subarches but amiga and mac for official linux-images.

  [ Kyle McMartin ]
  * [hppa] Update patchset (2.6.17-pa6) from parisc-linux.org.
    Which fixes relocation errors in modules with 64-bit kernels, and
    a softlockup on non-SMP flavours with gettimeofday.

 -- Bastian Blank <waldi@debian.org>  Thu, 29 Jun 2006 18:49:35 +0200

linux-2.6 (2.6.17-1) unstable; urgency=low

  [ Frederik Schüler ]
  * New upstream release.
  * [amd64] Use gcc 4.1.
  * [amd64] Drop amd64-generic flavor. We will use amd64-k8 for the
    installer.

  [ Martin Michlmayr ]
  * [mips] Update patches for 2.6.17.
  * [arm] Update configs.
  * [armeb] Update configs.

  [ Thiemo Seufer ]
  * [mips] Fix SWARM FPU detection.
  * [mips] Update configurations.

  [ Kyle McMartin ]
  * [hppa] Set PDC_CHASSIS_WARN to y.
  * [hppa] Update patchset (2.6.17-pa2) from parisc-linux.org.
  * [hppa] Change NR_CPUS to 8 from 32 on both SMP flavours.
  * [hppa] Set PARISC_PAGE_SIZE to 4K on all platforms.

  [ Bastian Blank ]
  * [s390] Use gcc 4.1.
  * [i386] Enable REGPARM.
  * [i386] Use gcc 4.1.
  * [powerpc] Disable prep.

  [ dann frazier ]
  * [ia64] Update configs
  * [ia64] Use gcc 4.1.

  [ maximilian attems ]
  * Add stable release 2.6.17.1:
    - xt_sctp: fix endless loop caused by 0 chunk length (CVE-2006-3085)

 -- Bastian Blank <waldi@debian.org>  Thu, 22 Jun 2006 12:13:15 +0200

linux-2.6 (2.6.16+2.6.17-rc3-0experimental.1) experimental; urgency=low

  [ Frederik Schüler ]
  * New upstream release candidate.
  * Switch HZ from 1000 to 250, following upstreams default.
  * Activate CONFIG_BCM43XX_DEBUG.

  [ maximilian attems ]
  * Disable broken and known unsecure LSM modules: CONFIG_SECURITY_SECLVL,
    CONFIG_SECURITY_ROOTPLUG. Upstream plans to remove them for 2.6.18

 -- Frederik Schüler <fs@debian.org>  Sun,  7 May 2006 17:06:29 +0200

linux-2.6.16 (2.6.16-18) unstable; urgency=high

  [ Sven Luther ]
  * [powerpc] Added console=hvsi0 too to CMDLINE to the powerpc64 flavour,
    for non-virtualized IBM power machines serial console.

  [ dann frazier ]
  * fs-ext3-bad-nfs-handle.patch: avoid triggering ext3_error on bad NFS
    file handle (CVE-2006-3468)
  * cdrom-bad-cgc.buflen-assign.patch: fix buffer overflow in dvd_read_bca
  * usb-serial-ftdi_sio-dos.patch: fix userspace DoS in ftdi_sio driver

  [ Bastian Blank ]
  * Update xen patch to changeset 9762.

 -- Frederik Schüler <fs@debian.org>  Fri, 18 Aug 2006 20:29:17 +0200

linux-2.6.16 (2.6.16-17) unstable; urgency=high

  [ Martin Michlmayr ]
  * Add stable release 2.6.16.22:
    - powernow-k8 crash workaround
    - NTFS: Critical bug fix (affects MIPS and possibly others)
    - JFS: Fix multiple errors in metapage_releasepage
    - SPARC64: Fix D-cache corruption in mremap
    - SPARC64: Respect gfp_t argument to dma_alloc_coherent().
    - SPARC64: Fix missing fold at end of checksums.
    - scsi_lib.c: properly count the number of pages in scsi_req_map_sg()
    - I2O: Bugfixes to get I2O working again
    - Missed error checking for intent's filp in open_namei().
    - tmpfs: time granularity fix for [acm]time going backwards
    - USB: Whiteheat: fix firmware spurious errors
    - fs/namei.c: Call to file_permission() under a spinlock in do_lookup_path()
  * Add stable release 2.6.16.23:
    - revert PARPORT_SERIAL should depend on SERIAL_8250_PCI patch
    - NETFILTER: SCTP conntrack: fix crash triggered by packet without
      chunks (CVE-2006-2934)
  * Add stable release 2.6.16.24:
    - fix prctl privilege escalation and suid_dumpable (CVE-2006-2451)
  * Add stable release 2.6.16.25:
    - Fix nasty /proc vulnerability (CVE-2006-3626)
  * Relax /proc fix a bit (Linus Torvalds)

  * [arm/nslu2] Unset CONFIG_USB_STORAGE_DEBUG.  Closes: #377853.
  * [mips] SGI ip22 RTC was broken, fixed thanks to Julien Blache.
  * [mips] Fix SGI ip22 serial console, thanks to Julien Blache.

  [ Bastian Blank ]
  * Fix vserver patch.

 -- Bastian Blank <waldi@debian.org>  Sat, 15 Jul 2006 17:18:49 +0200

linux-2.6.16 (2.6.16-16) unstable; urgency=low

  [ Sven Luther ]
  * [powerpc] Added console=hvc0 default commandline option to powerpc64 flavour.
  * [powerpc] Now THERM_PM72 and all WINDFARMs are builtin, for better fan control.

  [ Martin Michlmayr ]
  * [arm/nslu2] Disable SE Linux support for now so the kernel fits into
    flash.  Closes: #376926.

  [ Bastian Blank ]
  * [powerpc,powerpc-miboot] Enable OpenFirmware device tree support.
    (closes: #376012)

 -- Bastian Blank <waldi@debian.org>  Sat,  8 Jul 2006 17:57:57 +0200

linux-2.6.16 (2.6.16-15) unstable; urgency=low

  [ maximilian attems ]
  * Add stable release 2.6.16.18:
    - NETFILTER: SNMP NAT: fix memory corruption (CVE-2006-2444)
  * Add stable release 2.6.16.19:
    - NETFILTER: Fix small information leak in SO_ORIGINAL_DST (CVE-2006-1343)
  * Add stable release 2.6.16.20:
    - x86_64: Don't do syscall exit tracing twice
    - Altix: correct ioc4 port order
    - Input: psmouse - fix new device detection logic
    - PowerMac: force only suspend-to-disk to be valid
    - the latest consensus libata resume fix
    - Altix: correct ioc3 port order
    - Cpuset: might sleep checking zones allowed fix
    - ohci1394, sbp2: fix "scsi_add_device failed" with PL-3507 based devices
    - sbp2: backport read_capacity workaround for iPod
    - sbp2: fix check of return value of hpsb_allocate_and_register_addrspace
    - x86_64: x86_64 add crashdump trigger points
    - ipw2200: Filter unsupported channels out in ad-hoc mode
  * Add stable release 2.6.16.21:
    - check_process_timers: fix possible lockup
    - run_posix_cpu_timers: remove a bogus BUG_ON() (CVE-2006-2445)
    - xt_sctp: fix endless loop caused by 0 chunk length (CVE-2006-3085)
    - powerpc: Fix machine check problem on 32-bit kernels (CVE-2006-2448)

  [ Christian T. Steigies ]
  * [m68k] Add mac via patch from Finn Thain.
  * [m68k] Enable INPUT_EVDEV.

  [ Martin Michlmayr ]
  * [mips/b1-bcm91250a] Enable SMP.
  * [mips] Add a compile fix for the Maxine fb.
  * [mipsel] Add a patch that let's you enable serial console on DECstation.
  * [mipsel] Add a patch to get SCSI working on DECstation.
  * [mipsel] Handle memory-mapped RTC chips properly.
  * [mipsel] Add configs for r3k-kn02 and r4k-kn04 DECstation.
  * [arm] Allow RiscPC machines to boot an initrd (tagged list fix).
  * [arm/nslu2] Enable many modules.
  * [arm] Build loop support as a module.
  * [arm] Use the generic netfilter configuration.
  * [arm/footbridge] Enable sound.

  [ Kyle McMartin ]
  * [hppa] Pulled patch from cvs to fix build of kernel/ptrace.c which needs
    {read,write}_can_lock.
  * [hppa] Disable CONFIG_DETECT_SOFTLOCKUP to fix boot on pa8800 machines.

  [ Sven Luther ]
  * [powerpc,prep] Added a new ARCH=ppc PReP flavour, currently mostly a copy
    of the -powerpc one.
  * Upgraded mkvmlinuz dependency to mkvmlinuz 21.

  [ Bastian Blank ]
  * Update vserver patch to 2.0.2-rc21.
  * Bump build-dependency on kernel-package to 10.049.

  [ Jurij Smakov ]
  * Add dcache-memory-corruption.patch to fix the mremap(), occasionally
    triggered on sparc in the form of dpkg database corruption. Affects
    sparc64, mips and generic includes. Thanks to David Miller, original
    patch is included in 2.6.17.
    Ref: http://marc.theaimsgroup.com/?l=linux-sparc&m=114920963824047&w=2
  * Add sparc32-iotlb.patch to fix the DMA errors encountered with latest
    kernels on sparc32, in particularly HyperSparcs. Thanks to Bob Breuer.
    Ref: http://marc.theaimsgroup.com/?l=linux-sparc&m=115077649707675&w=2

 -- Bastian Blank <waldi@debian.org>  Wed, 21 Jun 2006 14:09:11 +0200

linux-2.6 (2.6.16-14) unstable; urgency=low

  [ Bastian Blank ]
  * Add stable release 2.6.16.16:
    - fs/locks.c: Fix lease_init (CVE-2006-1860)
  * Make i386 xen images recommend libc6-xen.
  * Update vserver patch to 2.0.2-rc20.
  * Update xen patch to changeset 9687.

  [ Christian T. Steigies ]
  * [m68k] Add generic m68k ide fix.
  * [m68k] Add cross-compile instructions.
  * [m68k] Enable INPUT_EVDEV for yaird.
  * [m68k] sun3 general compile and scsi fixes, enable sun3 SCSI again.

  [ dann frazier ]
  * cs4281 - Fix the check of timeout in probe to deal with variable HZ.
    (closes: #361197)

  [ Norbert Tretkowski ]
  * [alpha] Readded patch to support prctl syscall, got lost when upgrading
    to 2.6.16.

  [ Frederik Schüler ]
  * Add stable release 2.6.16.17:
    - SCTP: Validate the parameter length in HB-ACK chunk (CVE-2006-1857)
    - SCTP: Respect the real chunk length when walking parameters
      (CVE-2006-1858)
    - ptrace_attach: fix possible deadlock schenario with irqs
    - Fix ptrace_attach()/ptrace_traceme()/de_thread() race
    - page migration: Fix fallback behavior for dirty pages
    - add migratepage address space op to shmem
    - Remove cond_resched in gather_stats()
    - VIA quirk fixup, additional PCI IDs
    - PCI quirk: VIA IRQ fixup should only run for VIA southbridges
    - Fix udev device creation
    - limit request_fn recursion
    - PCI: correctly allocate return buffers for osc calls
    - selinux: check for failed kmalloc in security_sid_to_context()
    - TG3: ethtool always report port is TP.
    - Netfilter: do_add_counters race, possible oops or info leak
      (CVE-2006-0039)
    - scx200_acb: Fix resource name use after free
    - smbus unhiding kills thermal management
    - fs/compat.c: fix 'if (a |= b )' typo
    - smbfs: Fix slab corruption in samba error path
    - fs/locks.c: Fix sys_flock() race
    - USB: ub oops in block_uevent
    - via-rhine: zero pad short packets on Rhine I ethernet cards
    - md: Avoid oops when attempting to fix read errors on raid10

 -- Bastian Blank <waldi@debian.org>  Mon, 22 May 2006 14:56:11 +0200

linux-2.6 (2.6.16-13) unstable; urgency=low

  [ Frederik Schüler ]
  * Add stable release 2.6.16.14:
    - smbfs chroot issue (CVE-2006-1864)

  [ Bastian Blank ]
  * Don't make headers packages depend on images.
  * Bump abiname to 2. (closes: #366291)
  * Update vserver patch to 2.0.2-rc19.
  * Update xen patch to changeset 9668.
  * Remove abi fixes.
  * Add stable release 2.6.16.15:
    - SCTP: Allow spillover of receive buffer to avoid deadlock. (CVE-2006-2275)
    - SCTP: Fix panic's when receiving fragmented SCTP control chunks. (CVE-2006-2272)
    - SCTP: Fix state table entries for chunks received in CLOSED state. (CVE-2006-2271)
    - SCTP: Prevent possible infinite recursion with multiple bundled DATA. (CVE-2006-2274)
  * Switch HZ from 1000 to 250.

  [ Christian T. Steigies ]
  * [m68k] Add patches that allow building images for atari
  * [m68k] Enable atyfb driver for atari

 -- Bastian Blank <waldi@debian.org>  Wed, 10 May 2006 18:58:44 +0200

linux-2.6 (2.6.16-12) unstable; urgency=low

  [ Bastian Blank ]
  * Add stable release 2.6.16.12:
    - dm snapshot: fix kcopyd destructor
    - x86_64: Pass -32 to the assembler when compiling the 32bit vsyscall pages
    - for_each_possible_cpu
    - Simplify proc/devices and fix early termination regression
    - sonypi: correct detection of new ICH7-based laptops
    - MIPS: Fix tx49_blast_icache32_page_indexed.
    - NET: e1000: Update truesize with the length of the packet for packet split
    - i386: fix broken FP exception handling
    - tipar oops fix
    - USB: fix array overrun in drivers/usb/serial/option.c
    - Altix snsc: duplicate kobject fix
    - Alpha: strncpy() fix
    - LSM: add missing hook to do_compat_readv_writev()
    - Fix reiserfs deadlock
    - make vm86 call audit_syscall_exit
    - fix saa7129 support in saa7127 module for pvr350 tv out
    - dm flush queue EINTR
    - get_dvb_firmware: download nxt2002 firmware from new driver location
    - cxusb-bluebird: bug-fix: power down corrupts frontend
    - x86_64: Fix a race in the free_iommu path.
    - MIPS: Use "R" constraint for cache_op.
    - MIPS: R2 build fixes for gcc < 3.4.
    - cs5535_gpio.c: call cdev_del() during module_exit to unmap kobject references and other cleanups
    - MIPS: Fix branch emulation for floating-point exceptions.
    - x86/PAE: Fix pte_clear for the >4GB RAM case
  * Add stable release 2.6.16.13:
    - NETFILTER: SCTP conntrack: fix infinite loop (CVE-2006-1527)
  * Remove merged patches.
  * Rediff xen patch.
  * Bump build-dependency on kernel-package to 10.047.

  [ Martin Michlmayr ]
  * [arm] Enable cramfs for ixp4xx and rpc.

 -- Bastian Blank <waldi@debian.org>  Thu,  4 May 2006 11:37:26 +0200

linux-2.6 (2.6.16-11) unstable; urgency=low

  * Update vserver patch to 2.0.2-rc18.
    - Limit ccaps to root inside a guest (CVE-2006-2110)
  * Conflict with known broken grub versions. (closes: #361308)
  * Enable s390 vserver image.
  * Enable xen and xen-vserver images.
  * Use localversion for kernel-package images. (closes: #365505)

 -- Bastian Blank <waldi@debian.org>  Mon,  1 May 2006 16:38:45 +0200

linux-2.6 (2.6.16-10) unstable; urgency=low

  [ Norbert Tretkowski ]
  * [alpha] Added backport of for_each_possible_cpu() to fix alpha build.
    (closes: #364206)
  * Add stable release 2.6.16.10:
    - IPC: access to unmapped vmalloc area in grow_ary()
    - Add more prevent_tail_call()
    - alim15x3: ULI M-1573 south Bridge support
    - apm: fix Armada laptops again
    - fbdev: Fix return error of fb_write
    - Fix file lookup without ref
    - m41t00: fix bitmasks when writing to chip
    - Open IPMI BT overflow
    - x86: be careful about tailcall breakage for sys_open[at] too
    - x86: don't allow tail-calls in sys_ftruncate[64]()
    - IPV6: XFRM: Fix decoding session with preceding extension header(s).
    - IPV6: XFRM: Don't use old copy of pointer after pskb_may_pull().
    - IPV6: Ensure to have hop-by-hop options in our header of &sk_buff.
    - selinux: Fix MLS compatibility off-by-one bug
    - PPC: fix oops in alsa powermac driver
    - MTD_NAND_SHARPSL and MTD_NAND_NANDSIM should be tristate's
    - i2c-i801: Fix resume when PEC is used
    - Fix hotplug race during device registration
    - Fix truesize underflow
    - efficeon-agp: Add missing memory mask
    - 3ware 9000 disable local irqs during kmap_atomic
    - 3ware: kmap_atomic() fix

  [ maximilian attems ]
  * Add stable release 2.6.16.11:
    -  Don't allow a backslash in a path component (CVE-2006-1863)

 -- Bastian Blank <waldi@debian.org>  Tue, 25 Apr 2006 13:56:19 +0200

linux-2.6 (2.6.16-9) unstable; urgency=low

  [ maximilian attems ]
  * Add stable release 2.6.16.8:
    - ip_route_input panic fix (CVE-2006-1525)
  * Add stable release 2.6.16.9:
    - i386/x86-64: Fix x87 information leak between processes (CVE-2006-1056)

  [ Bastian Blank ]
  * Update vserver patch to 2.0.2-rc17.

 -- Bastian Blank <waldi@debian.org>  Thu, 20 Apr 2006 15:37:28 +0200

linux-2.6 (2.6.16-8) unstable; urgency=low

  * Fix ABI-breakage introduced in -7. (closes: #363032)
  * Add stable release 2.6.16.6:
    - ext3: Fix missed mutex unlock
    - RLIMIT_CPU: fix handling of a zero limit
    - alpha: SMP boot fixes
    - m32r: security fix of {get, put}_user macros
    - m32r: Fix cpu_possible_map and cpu_present_map initialization for SMP kernel
    - shmat: stop mprotect from giving write permission to a readonly attachment (CVE-2006-1524)
    - powerpc: fix incorrect SA_ONSTACK behaviour for 64-bit processes
    - MPBL0010 driver sysfs permissions wide open
    - cciss: bug fix for crash when running hpacucli
    - fuse: fix oops in fuse_send_readpages()
    - Fix utime(2) in the case that no times parameter was passed in.
    - Fix buddy list race that could lead to page lru list corruptions
    - NETFILTER: Fix fragmentation issues with bridge netfilter
    - USB: remove __init from usb_console_setup
    - Fix suspend with traced tasks
    - isd200: limit to BLK_DEV_IDE
    - edac_752x needs CONFIG_HOTPLUG
    - fix non-leader exec under ptrace
    - sky2: bad memory reference on dual port cards
    - atm: clip causes unregister hang
    - powerpc: iSeries needs slb_initialize to be called
    - Fix block device symlink name
    - Incorrect signature sent on SMB Read
  * Add stable release 2.6.16.7:
    - fix MADV_REMOVE vulnerability (CVE-2006-1524 for real this time)

 -- Bastian Blank <waldi@debian.org>  Tue, 18 Apr 2006 16:22:31 +0200

linux-2.6 (2.6.16-7) unstable; urgency=low

  [ Frederik Schüler ]
  * Add stable release 2.6.16.3:
    - Keys: Fix oops when adding key to non-keyring (CVE-2006-1522)

  [ Bastian Blank ]
  * Add stable release 2.6.16.4:
    - RCU signal handling (CVE-2006-1523)

  [ Sven Luther ]
  * [powerpc] Transitioned mkvmlinuz support patch to the 2.6.16 ARCH=powerpc
    tree. PReP is broken in 2.6.16 though.

  [ maximilian attems ]
  * Add stable release 2.6.16.5:
   - x86_64: Clean up execve
   - x86_64: When user could have changed RIP always force IRET (CVE-2006-0744)
  * Disable CONFIG_SECCOMP (adds useless overhead on context-switch) -
    thanks to fs for checking abi.

  [ Christian T. Steigies ]
  * [m68k] update m68k patch and config to 2.6.16, temporarily disable atari

 -- Bastian Blank <waldi@debian.org>  Sat, 15 Apr 2006 13:56:05 +0200

linux-2.6 (2.6.16-6) unstable; urgency=medium

  [ Bastian Blank ]
  * Provide version infos in support package and don't longer rely on the
    changelog.
  * [amd64/i386] Enable cpu hotplug support.

  [ maximilian attems ]
  * Add stable release 2.6.16.2:
    - PCMCIA_SPECTRUM must select FW_LOADER
    - drivers/net/wireless/ipw2200.c: fix an array overun
    - AIRO{,_CS} <-> CRYPTO fixes
    - tlclk: fix handling of device major
    - fbcon: Fix big-endian bogosity in slow_imageblit()
    - Fix NULL pointer dereference in node_read_numastat()
    - USB: EHCI full speed ISO bugfixes
    - Mark longhaul driver as broken.
    - fib_trie.c node freeing fix
    - USB: Fix irda-usb use after use
    - sysfs: zero terminate sysfs write buffers (CVE-2006-1055)
    - USB: usbcore: usb_set_configuration oops (NULL ptr dereference)
    - pcmcia: permit single-character-identifiers
    - hostap: Fix EAPOL frame encryption
    - wrong error path in dup_fd() leading to oopses in RCU
    - {ip, nf}_conntrack_netlink: fix expectation notifier unregistration
    - isicom must select FW_LOADER
    - knfsd: Correct reserved reply space for read requests.
    - Fix module refcount leak in __set_personality()
    - sbp2: fix spinlock recursion
    - powerpc: make ISA floppies work again
    - opti9x - Fix compile without CONFIG_PNP
    - Add default entry for CTL Travel Master U553W
    - Fix the p4-clockmod N60 errata workaround.
    - kdump proc vmcore size oveflow fix

 -- Bastian Blank <waldi@debian.org>  Mon, 10 Apr 2006 16:09:51 +0200

linux-2.6 (2.6.16-5) unstable; urgency=low

  [ Bastian Blank ]
  * Provide real dependency packages for module building.
    - Add linux-headers-$version-$abiname-all and
      linux-headers-$version-$abiname-all-$arch.
  * Rename support package to linux-support-$version-$abiname.
  * Fix module package output.
  * Include .kernelrelease in headers packages. (closes: #359813)
  * Disable Cumana partition support completely. (closes: #359207)
  * Update vserver patch to 2.0.2-rc15.

  [ dann frazier ]
  * [ia64] initramfs-tools works now, no longer restrict initramfs-generators

 -- Bastian Blank <waldi@debian.org>  Mon,  3 Apr 2006 14:00:08 +0200

linux-2.6 (2.6.16-4) unstable; urgency=medium

  [ Martin Michlmayr ]
  * [arm/armeb] Update nslu2 config.
  * Add stable release 2.6.16.1:
    - Fix speedstep-smi assembly bug in speedstep_smi_ownership
    - DMI: fix DMI onboard device discovery
    - cciss: fix use-after-free in cciss_init_one
    - DM: Fix bug: BIO_RW_BARRIER requests to md/raid1 hang.
    - fix scheduler deadlock
    - proc: fix duplicate line in /proc/devices
    - rtc.h broke strace(1) builds
    - dm: bio split bvec fix
    - v9fs: assign dentry ops to negative dentries
    - i810fb_cursor(): use GFP_ATOMIC
    - NET: Ensure device name passed to SO_BINDTODEVICE is NULL terminated.
    - XFS writeout fix
    - sysfs: fix a kobject leak in sysfs_add_link on the error path
    - get_cpu_sysdev() signedness fix
    - firmware: fix BUG: in fw_realloc_buffer
    - sysfs: sysfs_remove_dir() needs to invalidate the dentry
    - TCP: Do not use inet->id of global tcp_socket when sending RST (CVE-2006-1242)
    - 2.6.xx: sata_mv: another critical fix
    - Kconfig: VIDEO_DECODER must select FW_LOADER
    - V4L/DVB (3324): Fix Samsung tuner frequency ranges
    - sata_mv: fix irq port status usage

 -- Bastian Blank <waldi@debian.org>  Tue, 28 Mar 2006 17:19:10 +0200

linux-2.6 (2.6.16-3) unstable; urgency=low

  [ Frederik Schüler ]
  * [amd64] Add asm-i386 to the linux-headers packages.

  [ Jonas Smedegaard ]
  * Tighten yaird dependency to at least 0.0.12-8 (supporting Linux
    2.6.16 uppercase hex in Kconfig and new IDE sysfs naming, and VIA
    IDE on powerpc).

  [ Martin Michlmayr ]
  * [arm/armeb] Enable CONFIG_NFSD on NSLU2 again.  Closes: #358709.
  * [arm/footbridge] CONFIG_NE2K_PCI should be a module, not built-in.
  * [arm/footbridge] Enable CONFIG_BLK_DEV_IDECD=m since the CATS can
    have a CD-ROM drive.
  * [mips/sb1*] Use ttyS rather than duart as the name for the serial
    console since the latter causes problems with debian-installer.

  [ Bastian Blank ]
  * Update vserver patch to 2.0.2-rc14.
    - Fix sendfile. (closes: #358391, #358752)

 -- Bastian Blank <waldi@debian.org>  Mon, 27 Mar 2006 16:08:20 +0200

linux-2.6 (2.6.16-2) unstable; urgency=low

  [ dann frazier ]
  * [ia64] Set unconfigured options:
      CONFIG_PNP_DEBUG=n and CONFIG_NET_SB1000=m
  * [hppa] Update config for 2.6.16

  [ Martin Michlmayr ]
  * [mips/mipsel] Put something in the generic config file because diff
    will otherwise remove the empty file, causing the build to fail.
  * [mipsel/r5k-cobalt] Set CONFIG_PACKET=y.
  * [arm] Set CONFIG_MACLIST=y for ixp4xx because nas100d needs it.

  [ Frederik Schüler ]
  * Add Maximilian Attems to uploaders list.

 -- Martin Michlmayr <tbm@cyrius.com>  Wed, 22 Mar 2006 15:15:14 +0000

linux-2.6 (2.6.16-1) unstable; urgency=low

  [ Bastian Blank ]
  * New upstream release.
  * Default to initramfs-tools 0.55 or higher on s390.

  [ maximilian attems ]
  * Default to initramfs-tools on arm and armeb.

  [ Martin Michlmayr ]
  * [mips/mipsel] Add an image for the Broadcom BCM91480B evaluation board
    (aka "BigSur").
  * [arm, armeb] Enable the netconsole module.
  * [mipsel/cobalt] Enable the netconsole module.
  * [mips] SB1: Fix interrupt disable hazard (Ralf Baechle).
  * [mips] SB1: Support for 1480 ethernet (Broadcom).
  * [mips] SB1: Support for NAPI (Tom Rix).
  * [mips] SB1: DUART support (Broadcom).
  * [mips] Work around bad code generation for <asm/io.h> (Ralf Baechle).
  * [mips] Fix VINO drivers when using a 64-bit kernel (Mikael Nousiainen).
  * [arm/armeb] Update configs for 2.6.16.
  * [mips/mipsel] Update configs for 2.6.16.
  * [arm/armeb] Enable the SMB module on NSLU2.
  * [mipsel] Enable parallel port modules for Cobalt since there are PCI
    cards that can be used in a Qube.
  * [mipsel] Enable the JFS module on Cobalt.

  [ dann frazier ]
  * [ia64] use yaird on ia64 until #357414 is fixed
  * [ia64] Update configs for 2.6.16

 -- Bastian Blank <waldi@debian.org>  Tue, 21 Mar 2006 16:12:16 +0100

linux-2.6 (2.6.15+2.6.16-rc5-0experimental.1) experimental; urgency=low

  [ Frederik Schüler ]
  * New upstream release candidate.

  [ Martin Michlmayr ]
  * Add initial mips/mipsel 2.6 kernels.
  * Important changes compared to the 2.4 kernels:
    - Drop the XXS1500 flavour since there's little interest in it.
    - Drop the LASAT flavour since these machines never went into
      production.
    - Drop the IP22 R5K (Indy, Indigo2) flavour since the IP22 R4K
      image now also works on machines with a R5K CPU.
    - Add an image for SGI IP32 (O2).
    - Rename the sb1-swarm-bn flavour to sb1-bcm91250a.
    - Enable PCI network (and other) modules on Cobalt.  Closes: #315895.
  * Add various MIPS related patches:
    - Fix iomap compilation on machines without COW.
    - Improve gettimeofday on MIPS.
    - Fix an oops on IP22 zerilog (serial console).
    - Improve IDE probing so it won't take so long on Cobalt.
    - Probe for IDE disks on SWARM.
    - Test whether there's a scache (fixes Cobalt crash).
    - Add Tulip fixes for Cobalt.
  * Fix a typo in the description of the linux-doc-* package,
    thanks Justin Pryzby.  Closes: #343424.
  * [arm] Enable nfs and nfsd modules.
  * [arm/footbride] Suggest nwutil (Netwinder utilities).

 -- Frederik Schüler <fs@debian.org>  Thu,  9 Mar 2006 14:13:17 +0000

linux-2.6 (2.6.15+2.6.16-rc4-0experimental.1) experimental; urgency=low

  [ Frederik Schüler ]
  * New upstream release.
  * Activate CONFIG_DVB_AV7110_OSD on alpha amd64 and ia64.
    Closes: #353292
  * Globally enable NAPI on all network card drivers which support it.

  [ maximilian attems ]
  * Drop fdutils from i386 and amd64 Suggests.
  * Swap lilo and grub Suggests for i386 and amd64.

  [ Jurij Smakov ]
  * Make sure that LOCALVERSION environment variable is not
    passed to a shell while invoking make-kpkg, since it
    appends it to the version string, breaking the build.
    Closes: #349472
  * [sparc32] Re-enable the building of sparc32 images.
  * [sparc64] Re-add (partial) sparc64-atyf-xl-gr.patch, since it
    was only partially applied upstream, so the problem (garbled
    screen output on SunBlade 100) is still present. Thanks to
    Luis Ortiz for pointing it out.
  * Bump the build-dep on kernel-package to 10.035, which fixes
    the problem with building documentation packages.

  [ Martin Michlmayr ]
  * [sparc] Add sys_newfstatat -> sys_fstatat64 fix from git.
  * [arm] Update configs for 2.6.16-rc3.
  * [armeb] Update configs for 2.6.16-rc3.
  * [arm/armeb] Fix compilation error on NSLU2 due to recent flash
    changes.
  * [arm/armeb] Fix a compilation error in the IXP4xx beeper support
    (Alessandro Zummo).

  [ Norbert Tretkowski ]
  * [alpha] Update arch/alpha/config* for 2.6.16-rc3.

 -- Bastian Blank <waldi@debian.org>  Fri, 24 Feb 2006 16:02:11 +0000

linux-2.6 (2.6.15-8) unstable; urgency=high

  [ maximilian attems ]
  * Add stable Release 2.6.15.5:
    - Fix deadlock in br_stp_disable_bridge
    - Fix a severe bug
    - i386: Move phys_proc_id/early intel workaround to correct function
    - ramfs: update dir mtime and ctime
    - sys_mbind sanity checking
    - Fix s390 build failure.
    - Revert skb_copy_datagram_iovec() recursion elimination.
    - s390: add #ifdef __KERNEL__ to asm-s390/setup.h
    - netfilter missing symbol has_bridge_parent
    - hugetlbfs mmap ENOMEM failure
    - IB/mthca: max_inline_data handling tweaks
    - it87: Fix oops on removal
    - hwmon it87: Probe i2c 0x2d only
    - reiserfs: disable automatic enabling of reiserfs inode attributes
    - Fix snd-usb-audio in 32-bit compat environment
    - dm: missing bdput/thaw_bdev at removal
    - dm: free minor after unlink gendisk
    - gbefb: IP32 gbefb depth change fix
    - shmdt cannot detach not-alined shm segment cleanly.
    - Address autoconfiguration does not work after device down/up cycle
    - gbefb: Set default of FB_GBE_MEM to 4 MB
    - XFS ftruncate() bug could expose stale data (CVE-2006-0554)
    - sys_signal: initialize ->sa_mask
    - do_sigaction: cleanup ->sa_mask manipulation
    - fix zap_thread's ptrace related problems
    - fix deadlock in ext2
    - cfi: init wait queue in chip struct
    - sd: fix memory corruption with broken mode page headers
    - sbp2: fix another deadlock after disconnection
    - skge: speed setting
    - skge: fix NAPI/irq race
    - skge: genesis phy initialization fix
    - skge: fix SMP race
    - x86_64: Check for bad elf entry address (CVE-2006-0741)
    - alsa: fix bogus snd_device_free() in opl3-oss.c
    - ppc32: Put cache flush routines back into .relocate_code section
    - sys32_signal() forgets to initialize ->sa_mask
    - Normal user can panic NFS client with direct I/O (CVE-2006-0555)
  * Deactivate merged duplicates: s390-klibc-buildfix.patch,
    powerpc-relocate_code.patch.
  * Add stable Release 2.6.15.6:
    - Don't reset rskq_defer_accept in reqsk_queue_alloc
    - fs/nfs/direct.c compile fix
    - mempolicy.c compile fix, make sure BITS_PER_BYTE is defined
    - [IA64] die_if_kernel() can return (CVE-2006-0742)

  [ Sven Luther ]
  * [powerpc] Disabled CONFIG_IEEE1394_SBP2_PHYS_DMA, which was broken on
    powerpc64, as it used the long deprecated bus_to_virt symbol.
    (Closes: #330225)
  * [powerpc] Fixed gettimeofday breakage causing clock drift.

 -- Bastian Blank <waldi@debian.org>  Mon,  6 Mar 2006 11:06:28 +0100

linux-2.6 (2.6.15-7) unstable; urgency=low

  [ Norbert Tretkowski ]
  * [alpha] Disabled CONFIG_ALPHA_LEGACY_START_ADDRESS for -alpha-generic and
    -alpha-smp flavours, and introduced a new -alpha-legacy flavour for MILO
    based machines, which has CONFIG_ALPHA_LEGACY_START_ADDRESS enabled.
    (closes: #352186)
  * [alpha] Added new patch to support prctl syscall. (closes: #349765)
  * [i386] Renamed kernel-image-2.6-486 to kernel-image-2.6-386, it's meant for
    transition only, and kernel-image-2.6-386 is the package name in sarge.

  [ Jurij Smakov ]
  * Bump build-dependency on kernel-package to 10.035, which is fixed
    to build the documentation packages again.
    Closes: #352000, #348332

  [ Frederik Schüler ]
  * Activate CONFIG_DVB_AV7110_OSD on alpha amd64 and ia64.
    Closes: #353292
  * Deactivate CONFIG_FB_ATY_XL_INIT on all architectures: it is broken and
    already removed in 2.6.16-rc.
    Closes: #353310

  [ Christian T. Steigies ]
  * [m68k] build in cirrusfb driver

 -- Bastian Blank <waldi@debian.org>  Tue, 21 Feb 2006 17:35:21 +0000

linux-2.6 (2.6.15-6) unstable; urgency=low

  [ Bastian Blank ]
  * Moved the mkvmlinuz support patch modification to a -1 version of the
    patch.

  [ maximilian attems ]
  * Add stable treee 2.6.15.4
    - PCMCIA=m, HOSTAP_CS=y is not a legal configuration
    - Input: iforce - do not return ENOMEM upon successful allocation
    - x86_64: Let impossible CPUs point to reference per cpu data
    - x86_64: Clear more state when ignoring empty node in SRAT parsing
    - x86_64: Dont record local apic ids when they are disabled in MADT
    - Fix keyctl usage of strnlen_user()
    - Kill compat_sys_clock_settime sign extension stub.
    - Input: grip - fix crash when accessing device
    - Input: db9 - fix possible crash with Saturn gamepads
    - Input: iforce - fix detection of USB devices
    - Fixed hardware RX checksum handling
    - SCSI: turn off ordered flush barriers
    - Input: mousedev - fix memory leak
    - seclvl settime fix
    - fix regression in xfs_buf_rele
    - md: remove slashes from disk names when creation dev names in sysfs
    - d_instantiate_unique / NFS inode leakage
    - dm-crypt: zero key before freeing it
    - bridge: netfilter races on device removal
    - bridge: fix RCU race on device removal
    - SELinux: fix size-128 slab leak
    - __cmpxchg() must really always be inlined
    - emu10k1 - Fix the confliction of 'Front' control
    - Input: sidewinder - fix an oops
  * Deactivate merged alpha-cmpxchg-inline.patch, sparc64-clock-settime.patch.

  [ Christian T. Steigies ]
  * [m68k] Add fix for m68k/buddha IDE and m68k/mac SCSI driver
  * [m68k] Patch by Peter Krummrich to stop flickering pixels with PicassoII
  * [m68k] make Amiga keyboard usable again, patch by Roman Zippel
  * [m68k] prevent wd33c93 SCSI driver from crashing the kernel, patch by Roman Zippel
  * [m68k] remove SBCs from VME descriptions (closes: #351924)

 -- Frederik Schüler <fs@debian.org>  Fri, 10 Feb 2006 15:33:21 +0000

linux-2.6 (2.6.15-5) unstable; urgency=low

  [ Martin Michlmayr ]
  * Add a fix for the input support for the ixp4xx beeper driver from
    2.6.16-rc2.
  * Add stable tree 2.6.15.3:
    - Fix extra dst release when ip_options_echo fails (CVE-2006-0454)

  [ Sven Luther ]
  * [powerpc] Removed -o root -g root option to mkvmlinuz support patch.
    (Closes: #351412)

 -- Sven Luther <luther@debian.org>  Tue,  7 Feb 2006 19:23:14 +0000

linux-2.6 (2.6.15-4) unstable; urgency=low

  [ Jurij Smakov ]
  * [sparc64] Add sparc64-clock-settime.patch to fix the incorrect
    handling of the clock_settime syscall arguments, which resulted
    in a hang when trying to set the date using 'date -s'. Patch
    by David Miller is applied upstream. Thanks to Ludovic Courtes
    and Frans Pop for reporting and testing.
    Ref: http://marc.theaimsgroup.com/?t=113861017400002&r=1&w=2

  [ Christian T. Steigies ]
  * [m68k] update m68k patch and config to 2.6.15
  * [m68k] SCSI drivers need to be built in until ramdisk generator tools
    supports loading scsi modules
  * [m68k] ISCSI and IDE-TAPE don't compile, disabled
  * [m68k] set CC_OPTIMIZE_FOR_SIZE=n
  * [m68k] added vmeints patch which fixes building for vme

  [ maximilian attems ]
  * Use initramfs-tools for ia64 - fixed klibc.
  * Add stable tree 2.6.15.2:
    - Fix double decrement of mqueue_mnt->mnt_count in sys_mq_open
    - (CVE-2005-3356)
    - Mask off GFP flags before swiotlb_alloc_coherent
    - usb-audio: don't use empty packets at start of playback
    - Make second arg to skb_reserved() signed.
    - Input: HID - fix an oops in PID initialization code
    - Fix oops in ufs_fill_super at mount time
    - Kill blk_attempt_remerge()
    - Fix i2o_scsi oops on abort
    - Fix mkiss locking bug
    - Fix timekeeping on sparc64 ultra-IIe machines
    - Someone broke reiserfs v3 mount options and this fixes it
  * Deactivate sparc64-jumping-time.patch, amd64-pppd-fix.patch incl in aboves.
  * Add s390-klibc-buildfix.patch, regression due to header file changes.

  [ Steve Langasek ]
  * [alpha] set __attribute__((always_inline)) on __cmpxchg(), to avoid
    wrong optimizations with -Os (Closes: #347556).

  [ Martin Michlmayr ]
  * Add input support for the ixp4xx beeper driver (Alessandro Zummo).
  * [arm] Add NSLU2 specific portion of ixp4xx beeper driver (Alessandro Zummo).
  * [arm/nslu2] Build PPP as a module.
  * [arm/nslu2] Enable wireless.
  * [arm/nslu2] Enable most USB modules.
  * [arm/nslu2] Enable ALSA and USB sound modules.
  * [arm/nslu2] Set 4 MB as the size of the initrd in the kernel cmd line.
  * [arm/footbridge] Set CONFIG_BLK_DEV_RAM_SIZE to 8192.
  * [armeb] Add support for big-endian ARM.
  * [armeb/nslu2] Use the nslu2 config from arm.

  [ Frederik Schüler ]
  * [amd64] Add amd64-pppd-fix.patch to fix kernel panic when using pppd.
    (Closes: #347711)
  * Add 64bit-vidiocswin-ioctl-fix.patch to fix VIDIOCSWIN ioctl on 64bit
    kernel 32bit userland setups. (Closes: #349338)

  [ Sven Luther ]
  * [powerpc] Adapted apus config file to be more modular and in sync with the
    other powerpc configs. Scsi drivers are disabled as they don't build
    cleanly though (need some esp stuff).
  * [powerpc] Default to initramfs-tools as initramfs generator, as klibc
    build is fixed now.

  [ Bastian Blank ]
  * [powerpc] Fix dependencies of image packages.

 -- maximilian attems <maks@sternwelten.at>  Wed,  1 Feb 2006 11:34:20 +0100

linux-2.6 (2.6.15-3) unstable; urgency=low

  [ Martin Michlmayr ]
  * [arm] Update configs for 2.6.15; closes: #347998.
  * [arm] Activate tmpfs.
  * [arm] Allow modules to be unloaded.
  * [arm] Enable CONFIG_INPUT_EVDEV since yaird needs this module in
    order to generate initrds.
  * [arm/footbridge] Activate IDEPCI so SL82C105 will really be
    compiled in.
  * [arm/footbridge] Activate the right network drivers (Tulip and
    NE2K).
  * [arm/footbridge] Enable more framebuffer drivers.
  * debian/patches/arm-fix-dc21285.patch: Fix compilation of DC21285
    flash driver.
  * [arm/footbridge] Enable MTD and the DC21285 flash driver.
  * [arm/footbridge] Enable RAID and LVM modules.
  * [arm/footbridge] Enable USB modules.
  * [arm/nslu2] Add an image for Network Storage Link for USB 2.0 Disk
    Drives.
  * debian/patches/arm-memory-h-page-shift.patch: Fix error "PAGE_SHIFT
    undeclared" (Rod Whitby).
  * debian/patches/mtdpart-redboot-fis-byteswap.patch: recognise a foreign
    endian RedBoot partition table (John Bowler).
  * debian/patches/maclist.patch: Add support for the maclist interface
    (John Bowler).
  * debian/patches/arm-nslu2-maclist.patch: Add NSLU2 maclist support
    (John Bowler).
  * [arm/nslu2] Activate maclist.

  [ maximilian attems ]
  * Add stable tree 2.6.15.1:
    - arch/sparc64/Kconfig: fix HUGETLB_PAGE_SIZE_64K dependencies
    - moxa serial: add proper capability check
    - fix /sys/class/net/<if>/wireless without dev->get_wireless_stats
    - Don't match tcp/udp source/destination port for IP fragments
    - Fix sys_fstat64() entry in 64-bit syscall table.
    - UFS: inode->i_sem is not released in error path
    - netlink oops fix due to incorrect error code
    - Fix onboard video on SPARC Blade 100 for 2.6.{13,14,15}
    - Fix DoS in netlink_rcv_skb() (CVE-2006-0035)
    - fix workqueue oops during cpu offline
    - Fix crash in ip_nat_pptp (CVE-2006-0036)
    - Fix another crash in ip_nat_pptp (CVE-2006-0037)
    - ppc32: Re-add embed_config.c to ml300/ep405
    - Fix ptrace/strace
    - vgacon: fix doublescan mode
    - BRIDGE: Fix faulty check in br_stp_recalculate_bridge_id()
    - skge: handle out of memory on ring changes
  * Drop merged patch:
    - sparc64-atyfb-xl-gr-final.patch

  [ Simon Horman ]
  * Fix booting on PReP machines
    (Closes: #348040)
    powerpc-relocate_code.patch

 -- Simon Horman <horms@verge.net.au>  Tue, 17 Jan 2006 18:01:17 +0900

linux-2.6 (2.6.15-2) unstable; urgency=low

  [ maximilian attems ]
  * Default to initramfs-tools as initramfs generator for amd64, hppa, i386,
    alpha and sparc. More archs will be added once klibc matures.
    (Closes: #346141, #343147, #341524, #346305)
  * Backport alsa patch for opl3 - Fix the unreleased resources.
    (Closes: #346273)
  * Readd buslogic-pci-id-table.patch.

  [ dann frazier ]
  * [ia64] Update config for 2.6.15.

  [ Frederik Schüler ]
  * Make CONFIG_IPW2100 a per-architecture option and deactivate it on all
    architectures but i386. (Closes: #344515)

  [ Sven Luther ]
  * Removed spurious file from powerpc-apus patch. (Closes: #346159)

  [ Norbert Tretkowski ]
  * Backport the generic irq framework for alpha. (closes: #339080)

  [ Bastian Blank ]
  * Remove pre-sarge conflict with hotplug.
  * Fix hppa diff to apply.
  * Make the latest packages depend on the corect version of the real images.
    (closes: #346366)

 -- Bastian Blank <waldi@debian.org>  Tue, 10 Jan 2006 16:54:21 +0100

linux-2.6 (2.6.15-1) unstable; urgency=low

  [ Sven Luther ]
  * New upstream release.
  * [powerpc] Now use ARCH=powerpc for 64bit powerpc flavours, 32bit still
    stays with ARCH=ppc for now.
  * [powerpc] Readded PReP Motorola PowerStack II Utah IDE interrupt
    (Closes: #345424)
  * [powerpc] Fixed apus patch.
  * Added make-kpkg --arch option support to gencontrol.py.
  * Added debian/bin/kconfig.ml to process config file snipplet, so we can
    preserve the pre 2.6.15 ordering of config file snipplets. Upto 2.6.15
    the kernel Kconfig magic apparently kept the later occuring config options,
    but it seems that this is no more the case. Instead of catting the config
    files together, not use the kconfig.ml script to read in the files from
    more generic to more specific, and keep only the more specific.

  [ Bastian Blank ]
  * [s390] Update configs.

  [ Kyle McMartin ]
  * [hppa] Snag latest hppa.diff from cvs.parisc-linux.org.
  * [hppa] Update configs for 2.6.15.
  * [hppa] Change parisc kernel names to something less ambiguous.

  [ dann frazier ]
  * [ia64] Update ia64 configs

  [ maximilian attems ]
  * Drop modular-ide.patch, nacked by ide upstream.  Prevents udev to load
    ide-generic and those successfull boots with initramfs-tools.
  * Disable CONFIG_USB_BANDWIDTH, causes major trouble for alsa usb cards.

  [ Norbert Tretkowski ]
  * [alpha] Removed conflict with initramfs-tools, thanks vorlon for finding
    the klibc bug!

  [ Jonas Smedegaard ]
  * Adjust short description of transitional package kernel-image-2.6-
    486 to mention 2.6 (not 2.6.12).
  * Clean duplicate Kconfig options.

  [ Frederik Schüler ]
  * Add updated version of drivers-scsi-megaraid_splitup.patch.
  * Deactivate CONFIG_IDE_TASK_IOCTL on alpha and ia64 and make it a global
    option.
  * Make CONFIG_VIDEO_SAA7134 a global option.
  * New option CONFIG_CC_OPTIMIZE_FOR_SIZE set per-arch.
  * Rename i386 368 flavour to 486.
  * Add myself to uploaders.
  * Readdition of qla2xxx drivers, as firmware license has been fixed.
  * Make CONFIG_PACKET, PACKET_MM and UNIX builtin on all architectures:
    statically linked has better performance then modules due to TLB issue.
  * clean up debian-patches dir: remove all obsolete patches:
    - alpha-compile-fix.patch: obsolete
    - amd64-int3-fix.patch: fixed since 2.6.12
    - net-ipconntrack-nat-fix.patch: merged upstream after 2.6.14 release
    - net-nf_queue-oops.patch: merged upstream after 2.6.14 release
    - qla2xxx-removed.patch: obsolete
  * Drop M386 support remains from the i386 386 flavour: built with M486 
    from now on.

  [ Martin Michlmayr ]
  * [arm] Don't define "compiler" since GCC 4.x is the default now anyway.
  * [arm] Add descriptions for "class" and "longclass".
  * [arm] Compile CONFIG_BLK_DEV_SL82C105 support into the kernel on
    Footbridge.
  * [arm] Compile ext3 support into the kernel on Footbridge.
  * [arm] Turn on CONFIG_SERIAL_8250 support on Footbridge.

  [ Jurij Smakov ]
  * [sparc] Correct the patch for the atyfb framebuffer driver
    (sparc64-atyfb-xl-gr.patch) to finally fix the console and X
    image defects on Blade 100/150. The new patch is named
    sparc64-atyfb-xl-gr-final.patch to avoid the confusion.
    Thanks to Luis F. Ortiz for fixing the patch and Luigi Gangitano
    for testing it out.
  * Drop tty-locking-fixes9.patch, which was preventing the oops during
    shutdown on some sparc machines with serial console. Proper fix has
    been incorporated upstream.
  
  [ Simon Horman ]
  * Enable MKISS globally (closes: #340215)
  * Add recommends libc6-i686 to 686 and k7 image packages
    (closes: #278729)
  * Enable OBSOLETE_OSS_USB_DRIVER and USB_AUDIO
    as alsa snd-usb-audio still isn't quite there.
    I expect this to be re-disabled at some stage,
    possibly soon if it proves to be a source of bugs.
    (closes: #340388)

 -- Sven Luther <luther@debian.org>  Tue,  3 Jan 2006 06:48:07 +0000

linux-2.6 (2.6.14-7) unstable; urgency=low

  [ maximilian attems ]
  * Add stable tree 2.6.14.5 fixes:
    - setting ACLs on readonly mounted NFS filesystems (CVE-2005-3623)
    - Fix bridge-nf ipv6 length check
    - Perform SA switchover immediately.
    - Input: fix an OOPS in HID driver
    - Fix hardware checksum modification
    - kernel/params.c: fix sysfs access with CONFIG_MODULES=n
    - Fix RTNLGRP definitions in rtnetlink.h
    - Fix CTA_PROTO_NUM attribute size in ctnetlink
    - Fix unbalanced read_unlock_bh in ctnetlink
    - Fix NAT init order
    - Fix incorrect dependency for IP6_NF_TARGET_NFQUEUE
    - dpt_i2o fix for deadlock condition
    - SCSI: fix transfer direction in sd (kernel panic when ejecting iPod)
    - SCSI: fix transfer direction in scsi_lib and st
    - Fix hardware rx csum errors
    - Fix route lifetime.
    - apci: fix NULL deref in video/lcd/brightness
  * Disable CONFIG_USB_BANDWIDTH, causes major trouble on alsa usb cards.
    (Closes: #344939)

 -- maximilian attems <maks@sternwelten.at>  Tue, 27 Dec 2005 20:50:28 +0100

linux-2.6 (2.6.14-6) unstable; urgency=low

  [ Kyle McMartin ]
  * Change parisc kernel names to something less ambiguous.

  [ maximilian attems ]
  * Drop modular-ide.patch, nacked by ide upstream.  Prevents udev to load
    ide-generic and those successfull boots with initramfs-tools.
  * Add stable tree 2.6.14.4 with the following fixes:
    - drivers/scsi/dpt_i2o.c: fix a user-after-free
    - drivers/message/i2o/pci.c: fix a use-after-free
    - drivers/infiniband/core/mad.c: fix a use-after-free
    - DVB: BUDGET CI card depends on STV0297 demodulator
    - setkeys needs root
    - Fix listxattr() for generic security attributes
    - AGPGART: Fix serverworks TLB flush.
    - Fix crash when ptrace poking hugepage areas
    - I8K: fix /proc reporting of blank service tags
    - i82365: release all resources if no devices are found
    - bonding: fix feature consolidation
    - libata: locking rewrite (== fix)
    - cciss: bug fix for BIG_PASS_THRU
    - ALSA: nm256: reset workaround for Latitude CSx
    - cciss: bug fix for hpacucli
    - V4L/DVB: Fix analog NTSC for Thomson DTT 761X hybrid tuner
    - BRIDGE: recompute features when adding a new device
    - 32bit integer overflow in invalidate_inode_pages2()
    - USB: Adapt microtek driver to new scsi features
    - ide-floppy: software eject not working with LS-120 drive
    - Add try_to_freeze to kauditd
    - V4L/DVB (3135) Fix tuner init for Pinnacle PCTV Stereo
    - NETLINK: Fix processing of fib_lookup netlink messages
    - ACPI: fix HP nx8220 boot hang regression

  [ Norbert Tretkowski ]
  * [alpha] Removed conflict with initramfs-tools, thanks vorlon for finding
    the klibc bug!

  [ Frederik Schüler ]
  * Add updated drivers-scsi-megaraid_splitup.patch. (Closes: #317258)
  * Add ppc64-thermal-overtemp.patch to fix a thermal control bug in G5
    machines. (Closes: #343980)
  * Unpatch the following patches which are included in 2.6.14.4:
    - setkeys-needs-root-1.patch
    - setkeys-needs-root-2.patch
    - mm-invalidate_inode_pages2-overflow.patch
    - net-bonding-consolidation-fix.patch

 -- Frederik Schüler <fs@debian.org>  Tue, 20 Dec 2005 18:50:41 +0000

linux-2.6 (2.6.14-5) unstable; urgency=low

  [ dann frazier ]
  * ia64-new-assembler-fix.patch
    Fix ia64 builds with newer assembler (Closes: #341257)

  [ Sven Luther ]
  * [powerpc] incremented ramdisk size to 24576 from 8192, needed by the
    graphical installer, maybe we can bring this to 16384 later.

  [ Simon Horman ]
  * Add recommends libc6-i686 to 686 and k7 image packages
    (closes: #278729)
  * Enable OBSOLETE_OSS_USB_DRIVER and USB_AUDIO
    as alsa snd-usb-audio still isn't quite there.
    I expect this to be re-disabled at some stage,
    possibly soon if it proves to be a source of bugs.
    (closes: #340388)

  [ dann frazier ]
  * buslogic-pci-id-table.patch
    add a pci device id table to fix initramfs-tools discovery.
    (closes #342057)
  * fix feature consolidation in bonding driver.  (closes #340068)

 -- dann frazier <dannf@debian.org>  Thu,  8 Dec 2005 10:59:31 -0700

linux-2.6 (2.6.14-4) unstable; urgency=low

  [ dann frazier ]
  * setkeys-needs-root-1.patch, setkeys-needs-root-2.patch:
    [SECURITY] Require root privilege to write the current
    function key string entry of other user's terminals.
    See CVE-2005-3257 (Closes: #334113)

  [ Simon Horman ]
  * Enable MKISS globally (closes: #340215)
  * mm-invalidate_inode_pages2-overflow.patch
    [SECURITY] 32bit integer overflow in invalidate_inode_pages2() (local DoS)
  * ctnetlink-check-if-protoinfo-is-present.patch
    [SECURITY] ctnetlink: check if protoinfo is present (local DoS)
  * ctnetlink-fix-oops-when-no-icmp-id-info-in-message.patch
    [SECURITY] ctnetlink: Fix oops when no ICMP ID info in message (local DoS)

  [ Sven Luther ]
  * Re-added powerpc/apus patch, now that Roman Zippel merged it in.
  * Let's create asm-(ppc|ppc64) -> asm-powerpc symlink farm.  (Closes: #340571)

  [ maximilian attems ]
  * Add 2.6.14.3 patch - features changelog:
    - isdn/hardware/eicon/os_4bri.c: correct the xdiLoadFile() signature
    - x86_64/i386: Compute correct MTRR mask on early Noconas
    - PPTP helper: Fix endianness bug in GRE key / CallID NAT
    - nf_queue: Fix Ooops when no queue handler registered
    - ctnetlink: check if protoinfo is present
    - ip_conntrack: fix ftp/irc/tftp helpers on ports >= 32768
    - VFS: Fix memory leak with file leases
    - hwmon: Fix lm78 VID conversion
    - hwmon: Fix missing it87 fan div init
    - ppc64 memory model depends on NUMA
    - Generic HDLC WAN drivers - disable netif_carrier_off()
    - ctnetlink: Fix oops when no ICMP ID info in message
    - Don't auto-reap traced children
    - packet writing oops fix
    - PPTP helper: fix PNS-PAC expectation call id
    - NAT: Fix module refcount dropping too far
    - Fix soft lockup with ALSA rtc-timer
    - Fix calculation of AH length during filling ancillary data.
    - ip_conntrack TCP: Accept SYN+PUSH like SYN
    - refcount leak of proto when ctnetlink dumping tuple
    - Fix memory management error during setting up new advapi sockopts.
    - Fix sending extension headers before and including routing header.
    - hwmon: Fix missing boundary check when setting W83627THF in0 limits
  * Remove ctnetlink-check-if-protoinfo-is-present.patch,
    net-nf_queue-oops.patch - already included in 2.6.14.3.

  [ Frederik Schüler ]
  * Make CONFIG_PACKET, PACKET_MM and UNIX builtin on all architectures:
    statically linked has better performance then modules due to TLB issue.
  * Add myself to uploaders.

 -- Frederik Schüler <fs@debian.org>  Sat, 26 Nov 2005 13:18:41 +0100

linux-2.6 (2.6.14-3) unstable; urgency=low

  [ Norbert Tretkowski ]
  * [alpha] Switch to gcc 4.0.
  * [alpha] Conflict with initramfs-tools, klibc is broken on alpha.
  * [alpha] Enabled CONFIG_KOBJECT_UEVENT in arch/alphaconfig to fix trouble
    with latest udev, thanks to Uwe Schindler for reporting. (closes: #338911)
  * Bumped ABI revision:
    + ABI changes on sparc and alpha because of compiler switch.
    + 2.6.14.1 changes ABI of procfs.

  [ Sven Luther ]
  * Set default TCP congestion algorithm to NewReno + BIC (Closes: #337089)

  [ maximilian attems ]
  * Reenable CONFIG_SOFTWARE_SUSPEND on i386 and ppc, resume=/dev/<other device>
    must be set by boot loader. (Closes: #267600)
  * Set CONFIG_USB_SUSPEND on i386. Usefull for suspend to ram and apm suspend.
  * Add 2.6.14.1 patch:
    - Al Viro: CVE-2005-2709 sysctl unregistration oops
  * Add 2.6.14.2 patch:
    - airo.c/airo_cs.c: correct prototypes
    - fix XFS_QUOTA for modular XFS (closes: #337072)
    - USB: always export interface information for modalias
    - NET: Fix zero-size datagram reception
    - fix alpha breakage
    - Oops on suspend after on-the-fly switch to anticipatory i/o scheduler
    - ipvs: fix connection leak if expire_nodest_conn=1
    - Fix ptrace self-attach rule
    - fix signal->live leak in copy_process()
    - fix de_thread() vs send_group_sigqueue() race
    - prism54 : Fix frame length
    - tcp: BIC max increment too large
  * Remove alpha compile fix as contained in 2.6.14.2
  * Readd CONFIG_XFS_QUOTA=y.
  * Disable ACPI cutoff year on i386, was set to 2001.
    No need for acpi=force on boot.

  [ Jurij Smakov ]
  * Fix the install-image script to correctly include all the necessary
    stuff in scripts. (Closes: #336424)
  * Enable CONFIG_SND_ALI5451 on sparc.
  * Switch sparc to gcc-4.0. Thanks to Norbert for making sure it successfully
    builds a working kernel now.
  * Apply patch to fix ATI framebuffer output corruption on SunBlade 100
    (sparc64-atyfb-xl-gr.patch). Thanks to Luigi Gangitano. (Closes: #321200)
  * Disable CONFIG_PARPORT_PC_FIFO on sparc, since it causes a hang whenever
    something is sent to the parallel port device. Thanks to Attilla
    (boera at rdslink.ro) for pointing that out.

  [ Simon Horman ]
  * [386, AMD64] Set CONFIG_FRAMEBUFFER_CONSOLE=y instead of m.
    As vesadb now built into the kernel, after finally dropping the
    debian-specific patch to make it modular, make fbcons builtin too, else
    all sorts of weird stuff happens which is hard for the inird builders to
    automatically compenste for. (Closes: #336450)
  * Redisable CONFIG_SOFTWARE_SUSPEND on ppc/miboot as it required
    CONFIG_PM to compile.
  * [NETFILTER] nf_queue: Fix Ooops when no queue handler registered
    This is a regression introduced in 2.6.14.
    net-nf_queue-oops.patch. (Closes: #337713)
  * Make manuals with defconfig, as is required for kernel-package 10.008

  [ dann frazier ]
  * net-ipconntrack-nat-fix.patch - fix compilation of
    ip_conntrack_helper_pptp.c when NAT is disabled. (Closes: #336431)

  [ Christian T. Steigies ]
  * update m68k.diff to 2.6.14
  * add m68k-*vme* patches
  * disable macsonic driver until the dma patch is fixed
  * disable IEEE80211 drivers for all of m68k

  [ Frederik Schüler ]
  * activate CONFIG_SECURITY_NETWORK to fix SElinux operation.
    (Closes: #338543)

 -- Norbert Tretkowski <nobse@debian.org>  Mon, 14 Nov 2005 10:23:05 +0100

linux-2.6 (2.6.14-2) unstable; urgency=low

  [ Simon Horman ]
  * [SECURITY] Avoid 'names_cache' memory leak with CONFIG_AUDITSYSCALL
    This fix, included as part of the 2.6.13.4 patch in
    2.6.13+2.6.14-rc4-0experimental.1 is CVE-2005-3181
  * Fix genearation of .extraversion, again (closes: #333842)
  * Add missing kernel-arch and kernel-header-dirs to defines
    so headers get included. (closes: #336521)
    N.B: I only filled in arches where other's hadn't done so alread.
         Please fix if its wrong.
  * Allow powerpc64 to compile with AUDIT enabled but
    AUDITSYSCALL disabled. powerpc64-audit_sysctl-build.patch

  [ dann frazier ]
  * Update hppa.diff to 2.6.14-pa0

  [ Norbert Tretkowski ]
  * [alpha] New patch to include compiler.h in barrier.h, barrier() is used in
    non-SMP case.
  * [alpha] Added kernel-header-dirs and kernel-arch to debian/arch/alpha/defines
    to include asm-alpha in linux-headers package.
  * Added myself to Uploaders.

  [ Frederik Schüler ]
  * [amd64] use DISCONTIGMEM instead of SPARSEMEM on amd64-k8-smp flavour to
    fix bootup kernel panic.
  * [amd64] include asm-x86_64 in linux-headers package.
  * Deactivate AUDITSYSCALL globally, it slows down the kernel and is not
    needed for selinux at all.

 -- Simon Horman <horms@debian.org>  Tue,  1 Nov 2005 15:27:40 +0900

linux-2.6 (2.6.14-1) unstable; urgency=low

  [ Sven Luther ]
  * New upstream release.

  [ Norbert Tretkowski ]
  * [alpha] Update arch/alpha/config* for 2.6.14.

  [ Simon Horman ]
  * Fix misformatting of long description of
    linux-patch-debian-linux-patch-debian-X.Y.Z.
    templates/control.main.in
    (closes: #335088)
  * Make sure version is seeded in apply and unapply scripts.
    Actually changed in some earlier, post 2.6.12, release,
    but the changelog seems to be missing.
    (closes: #324583)

  [ dann frazier ]
  * [ia64] Disable the CONFIG_IA64_SGI_SN_XP module.  This forces
    CONFIG_GENERIC_ALLOCATOR and CONFIG_IA64_UNCACHED_ALLOCATOR to y, which
    appears to break on zx1 systems.

 -- Simon Horman <horms@debian.org>  Fri, 28 Oct 2005 16:26:03 +0900

linux-2.6 (2.6.13+2.6.14-rc5-0experimental.1) experimental; urgency=low

  [ Sven Luther ]
  * Upgraded to 2.6.14-rc5.

  [ Jonas Smedegaard ]
  * Quote variables in debian/rules.real and postinstall (making it
    safer to run with weird characters in path of build environment).

  [ Bastian Blank ]
  * Add some missing files from scripts to headers packages.
  * Add new patch powerpc-build-links.patch: Emit relative symlinks in
    arch/ppc{,64}/include.
  * Include arch/*/include into headers package.

 -- Sven Luther <luther@debian.org>  Tue, 25 Oct 2005 03:56:11 +0000

linux-2.6 (2.6.13+2.6.14-rc4-0experimental.1) experimental; urgency=low

  [ Sven Luther ]
  * Upgraded to 2.6.14-rc4.

  [ Simon Horman ]
  * Fix genearation of .extraversion (closes: #333842)

  [ dann frazier ]
  * Enhance the linux-source description to explain the types of patches
    Debian adds to it.  (closes: #258043)
  * Correct linux-patch-debian description.  It replaces the
    kernel-patch-debian packages, not the kernel-source packages.

  [ Jonas Smedegaard ]
  * Fix building from within a very long dir (all patches was applied at
    once - exhausting shell commandline, now applied one by one).
  * Add Simon Horman, Sven Luther and myself as Uploaders.

  [ Bastian Blank ]
  * Use list of revisions in patch scripts.
  * Use correct names for tarball and scripts.

  [ Jurij Smakov ]
  * [i386] Set the CONFIG_HPET_EMULATE_RTC option to make the clock
    work properly on certain Dell machines. This required setting the
    CONFIG_RTC option to 'y' instead of 'm'. (closes: #309909)
    [i386] Enable VIDEO_CX88 and VIDEO_CX88_DVB (both set to 'm') by
    popular demand. (closes: #330916)

  [ Norbert Tretkowski ]
  * [alpha] Update arch/alpha/config for 2.6.13.

  [ Kyle McMartin ]
  * [hppa] Oops. Fix linux-headers not including asm-parisc by adding
    headers_dirs = parisc to Makefile.inc.

  [ maximilian attems ]
  * Set CONFIG_FB_VESA=y for i386 and amd64 configs. (closes: #333003)

  [ Sven Luther ]
  * [powerpc] Fixed apus build, now use mkvmlinuz too to generate the vmlinuz
    kernel.
  * Fixed control.image.in to depend on :
      initramfs-tools | yaird | linux-ramdisk-tool
    where linux-ramdisk-tools is the virtual package provided by all
    initrd/initramfs generating tools.

  [ Frederik Schüler ]
  * deactivate FB_RIVA on all architectures.
  * deactivate BLK_DEV_IDESCSI on all architectures.
  * Added patch-2.6.13.4:
    - [SECURITY] key: plug request_key_auth memleak 
      See CAN-2005-3119
    - [SECURITY] Fix drm 'debug' sysfs permissions
      See CAN-2005-3179
    - [SECURITY] Avoid 'names_cache' memory leak with CONFIG_AUDITSYSCALL
    - [SPARC64] Fix userland FPU state corruption.
    - BIC coding bug in Linux 2.6.13
    - [SECURITY] orinoco: Information leakage due to incorrect padding 
      See CAN-2005-3180
    - ieee1394/sbp2: fixes for hot-unplug and module unloading

  [ Christian T. Steigies ]
  * disable CONFIG_EXT2_FS_XIP for m68k like on all(?) other arches
  * deactivate OKTAGON_SCSI for amiga/m68k until it can be compiled again
  * deactivate CONFIG_KEYBOARD_HIL_OLD, CONFIG_KEYBOARD_HIL, CONFIG_MOUSE_HIL,
    CONFIG_HIL_MLC, and CONFIG_HP_SDC for hp/m68k
  * update m68k.diff for 2.6.13
  * split out patches that do not intefere with other arches to
    patches-debian/m68k-*

 -- Bastian Blank <waldi@debian.org>  Fri, 21 Oct 2005 12:17:47 +0000

linux-2.6 (2.6.13-1) experimental; urgency=low

  * New upstream release "git booost":
    - new arch xtensa
    - kexec/kdump
    - execute-in-place
    - inotify (closes: #304387)
    - time-sharing cfq I/O scheduler
    - manual driver binding
    - voluntary preemption
    - user-space I/O initiation for InfiniBand
    - new speedy DES (crypto) implementation
    - uml "almost-skas" mode support
    - 250 HZ default (closes: #320366)
    - fixes all over (alsa, archs, ide, input, ntfs, scsi, swsusp, usb, ..)
    - orinoco driver updates (closes: #291684)
    - md, dm updates (closes: #317787)

  [ Frederik Schüler ]
  * [amd64] Added class and longclass descriptions for amd64 flavours.
  * [amd64] add amd64-tlb-flush-sigsegv-fix.patch: disable tlb flush
    filtering on smp systems to workaround processor errata.
  * backport kernel-api-documentation-generation-fix.diff from git to fix
    documentation build.
  * Added patch-2.6.13.1:
    - raw_sendmsg DoS (CAN-2005-2492)
    - 32bit sendmsg() flaw (CAN-2005-2490)
    - Reassembly trim not clearing CHECKSUM_HW
    - Use SA_SHIRQ in sparc specific code.
    - Fix boundary check in standard multi-block cipher processors
    - 2.6.13 breaks libpcap (and tcpdump)
    - x86: pci_assign_unassigned_resources() update
    - Fix PCI ROM mapping
    - aacraid: 2.6.13 aacraid bad BUG_ON fix
    - Kconfig: saa7134-dvb must select tda1004x

  [ Simon Horman ]
  * Disable BSDv3 accounting on hppa and alpha, it was already
    disabled on all other architectures. Also unify BSD accounting
    config into top level config, rather than per flavour configs.
  * [SECURITY] The seq_file memory leak fix included in 2.6.12-6
    as part of upstream's 2.6.12.6 patchset is now CAN-2005-2800.

  [ Jurij Smakov, Simon Horman ]
  * Ensure that only one kernel-manual/linux-manual package can
    be installed at a time to avoid file conflicts. (closes: #320042)

  [ Bastian Blank ]
  * Move audit, preempt and security settings to core config file.
  * Fix powerpc configuration.
  * Add debian version information to kernel version string.
  * Drop coreutils | fileutils dependencies.
  * Drop modular-vesafb patch. (closes: #222374, #289810)

  [ Christian T. Steigies ]
  * update m68k.diff for linux-2.6.13
  * add m68k-42_dma.patch and m68k-sonic.patch that will be in upstream 2.6.14
    (which makes sun3 build fail, needs fixing)

  [ maximilian attems ]
  * Drop drivers-add-scsi_changer.patch (merged)
  * Drop drivers-ide-dma-blacklist-toshiba.patch (merged)
  * Drop drivers-ide-__devinit.patch (merged)
  * Added patch-2.6.13.2:
    - USB: ftdi_sio: custom baud rate fix
    - Fix up more strange byte writes to the PCI_ROM_ADDRESS config word
    - Fix MPOL_F_VERIFY
    - jfs: jfs_delete_inode must call clear_inode
    - Fix DHCP + MASQUERADE problem
    - Sun HME: enable and map PCI ROM properly
    - Sun GEM ethernet: enable and map PCI ROM properly
    - hpt366: write the full 4 bytes of ROM address, not just low 1 byte
    - forcedeth: Initialize link settings in every nv_open()
    - Lost sockfd_put() in routing_ioctl()
    - lost fput in 32bit ioctl on x86-64
  * Added patch-2.6.13.3:
    - Fix fs/exec.c:788 (de_thread()) BUG_ON
    - Don't over-clamp window in tcp_clamp_window()
    - fix IPv6 per-socket multicast filtering in exact-match case
    - yenta oops fix
    - ipvs: ip_vs_ftp breaks connections using persistence
    - uml - Fix x86_64 page leak
    - skge: set mac address oops with bonding
    - tcp: set default congestion control correctly for incoming connections

  [ Sven Luther ]
  * [powerpc] Added hotplug support to the mv643xx_eth driver :
      powerpc-mv643xx-hotplug-support.patch
    thanks go to Nicolas Det for providing the patch.
  * [powerpc] Modified a couple of configuration options for the powerpc64
    flavour, fixes and enhances Apple G5 support (Closes: #323724, #328324)
  * [powerpc] Added powerpc-miboot flavour to use exclusively with oldworld
    powermac miboot floppies for debian-installer.
  * [powerpc] Checked upgraded version of the apus patches, separated them in
    a part which is safe to apply, and one which needs checking, and is thus
    not applied yet.

  [ Kyle McMartin ]
  * [hppa] Update hppa.diff to 2.6.13-pa4.
  * [hppa] Add space register fix to pacache.S to hppa.diff.

  [ dann frazier ]
  * Add a note to README.Debian that explains where users can find the .config
    files used to generate the linux-image packages.  Closes: #316809
  * [ia64] Workaround #325070 until upstream works out an acceptable solution.
    This bug breaks module loading on non-SMP ia64 kernels.  The workaround
    is to temporarily use an SMP config for the non-SMP kernels.  (Note that
    John Wright is running benchmarks to determine the overhead of running
    an SMP kernel on UP systems to help decide if this should be a
    permanent change).
  * [ia64] Update arch/ia64/config for 2.6.13

 -- Simon Horman <horms@debian.org>  Thu,  6 Oct 2005 15:45:21 +0900

linux-2.6 (2.6.12-6) unstable; urgency=high

  [ Andres Salomon, Bastian Blank ]
  * Change ATM and Classical-IP-over-ATM to be modular, instead of being
    statically included. (closes: #323143)

  [ Sven Luther ]
  * [powerpc] powerpc-pmac-sound-check.patch: Added pmac-sound sanity check.
  * [powerpc] powerpc-apus.patch:
    Added preliminary apus patch to package, not applied to kernel tree yet.

  [ Simon Horman ]
  * Unset CC_OPTIMIZE_FOR_SIZE in i386 config,
    it breaks iproute's (and other netlink users) ability
    to set routes. (closes: #322723)
  * Added 2.6.12.6
    - [SECURITY: CAN-2005-2555] Restrict socket policy loading to
      CAP_NET_ADMIN.
    - [SECURITY] Fix DST leak in icmp_push_reply().  Possible remote
      DoS?
    - [SECURITY] NPTL signal delivery deadlock fix; possible local
      DoS.
    - fix gl_skb/skb type error in genelink driver in usbnet
    - [SECURITY] fix a memory leak in devices seq_file implementation;
      local DoS.
    - [SECURITY] Fix SKB leak in ip6_input_finish(); local DoS.

  [ Andres Salomon ]
  * [hppa] enable discontiguous memory support for 32bit hppa images, so
    they build.

 -- Andres Salomon <dilinger@debian.org>  Tue, 06 Sep 2005 10:14:35 -0400

linux-2.6 (2.6.12-5) unstable; urgency=low

  * Change ARM to use GCC 3.3 to avoid FTBFS errors with GCC 4
   (dann frazier)

  * Remove spurious double quote character from ia64 package descriptions.
    (dann frazier)

  * Add transitional meta packages (kernel-image-2.6-*) for ia64.
    (dann frazier)

  * Change fuzz factor to 1, stricter patch appliance. (Maximilian Attems)

  * Enabled CONFIG_THERM_PM72 on powerpc64 flavour. (Sven Luther)

 -- Bastian Blank <waldi@debian.org>  Tue, 16 Aug 2005 21:43:31 +0200

linux-2.6 (2.6.12-4) unstable; urgency=low

  * Supply correct subarch values for the powerpc images.

 -- Bastian Blank <waldi@debian.org>  Mon, 15 Aug 2005 21:06:18 +0200

linux-2.6 (2.6.12-3) unstable; urgency=low

  * Added reference to old kernel-* package names to make
    transition a little more obvious to end users.
    A Dan Jacobson special. (Simon Horman) Closes: #321167

  * By the time this makes it into the archive, it will
    be handling kernel-image-2.6-* packages. (Simon Horman)
    Closes: #321867

  * Link palinfo statically on ia64. (dann frazier) (Closes: #321885)

  * [hppa] :
    - Add hppa arch specific patch.
    - Build-Depend on binutils-hppa64 and gcc-4.0-hppa64.
    (Kyle McMartin)

  * Fix permissions in source tarball. (Bastian Blank) (Closes: #322409)

  * Enable the CONFIG_IP_ADVANCED_ROUTER and related options on
    sparc64 to sync with other architectures. (Jurij Smakov)
    Closes: #321236

  * Include all executables as well as *.sh and *.pl files found in
    scripts directory in the headers package. (Bastian Blank)
    Closes: #322612, #322680, #322765

  * Include m68k headers into the arch-common headers package on
    powerpc and make sure that all the directories are linked to
    properly from the flavour-specific headers packages. (Jurij Smakov)
    Closes: #322610

  * [powerpc] Enabled the powerpc64 flavour, now that we have a real biarch
    toolchain in sid. Many thanks go to GOTO Masanori and Matthias Klose as
    well as any other who worked on the biarch toolchain to make this happen.

  * Added 2.6.12.5 (Simon Horman)
    - Fix BUG() is triggered by a call to set_mempolicy() with a negativ
      first argument.
    - [amd64] Fix a SRAT handling on systems with dual cores.
    - [amd64] SMP timing problem
    - [security] Zlib fixes See CAN-2005-2458, CAN-2005-2459
      http://sources.redhat.com/ml/bug-gnu-utils/1999-06/msg00183.html
      http://bugs.gentoo.org/show_bug.cgi
    - Add zlib deflateBound()
    - [security] Fix error during session join. See CAN-2005-2098
    - [security] Fix keyring destructor. See CAN-2005-2099
    - Module per-cpu alignment cannot always be met
      http://www.ussg.iu.edu/hypermail/linux/kernel/0409.0/0768.html
    Closes: #323039

 -- Bastian Blank <waldi@debian.org>  Mon, 15 Aug 2005 16:42:05 +0200

linux-2.6 (2.6.12-2) unstable; urgency=low

  * The Kernel Team offers its condolences to the family of Jens Schmalzing
    (jensen@debian), who died Saturday, July 30, 2005 in a tragic accident in
    Munich.  Jens was a member of the Kernel Team, and was instrumental in
    taking the powerpc kernel package to 2.6, as well as maintaining MOL
    and its kernel modules.

  * Add @longclass@ variable to control file autogeneration. (Andres Salomon)

  * Bump build-depends on kernel-package to a fixed version (>= 9.005).
    (Jurij Smakov, Sven Luther) (closes: #319657, #320422, #321625)

  * Change default ramdisk size for sparc to 16,384K to accomodate a fatter
    d-i initrd for netboot installs.
    (Joshua Kwan)

  * Don't build-depend on console-tools on s390. (Bastian Blank)

  * Add ARM support. (Vincent Sanders)

  * Add ia64 descriptions. (dann frazier)

  * Strip down the scripts dir in the headers packages. (Bastian Blank)

  * Add m68k support. (Christian T. Steigies)

  * Added 2.6.12.4 (Frederik Schüler)
    - Fix powernow oops on dual-core athlon
    - Fix early vlan adding leads to not functional device
    - sys_get_thread_area does not clear the returned argument
    - bio_clone fix
    - Fix possible overflow of sock->sk_policy (CAN-2005-2456)
      (closes: #321401)
    - Wait until all references to ip_conntrack_untracked are dropped on
      unload
    - Fix potential memory corruption in NAT code (aka memory NAT)
    - Fix deadlock in ip6_queue
    - Fix signedness issues in net/core/filter.c
    - x86_64 memleak from malicious 32bit elf program
    - rocket.c: Fix ldisc ref count handling
    - kbuild: build TAGS problem with O=

  * Enable CONFIG_6PACK=m for all archs (Andres Salomon)
    (closes: #319646)

  * Overhaul the generation of the control file. Now it is handled
    by debian/bin/gencontrol.py. The debian/control target in rules
    also fails now, since we don't want the control file generated
    during build. Arch-specific Depends and suggests are now generated
    correctly. (Bastian Blank) (Closes: #319896)

  * [powerpc] Fixed typo which made asm-ppc and asm-ppc64 not being included
    in the header package. (Sven Luther) (Closes: #320817)

  * Added list of flavours built to common header package. (Sven Luther)

 -- Bastian Blank <waldi@debian.org>  Tue, 09 Aug 2005 11:12:40 +0200
 
linux-2.6 (2.6.12-1) unstable; urgency=low

  * New upstream release:
    - "git rocks"
    - address space randomization
    - conversion of ide driver code to the device model
    - restored Philips webcam driver
    - new Broadcom bcm5706 gigabit driver
    - new resource limits for the audio community
    - Multipath device mapper
    - Intel HD Audio alsa driver
    - fixes + arch updates..
    - readdition of tg3 driver, as firmware license has been fixed

  * Dropped the following patches:
    - patch-2.6.11.*.patch (merged)
    - powerpc-ppc64-ibmvscsi.patch (Christoph didn't like it, and it failed
      to build anyways) (Sven Luther)
    - doc-post_halloween.patch (unless someone can come up w/ a valid
      reason for carrying around rapidly bitrotting documentation...)
      (Andres Salomon)
    - sparc32-hypersparc-srmmu.patch (dropped until sparc32 is working
      again, and we can figure out whether it's necessary)
    - fix-alpha-ext3-oops.patch (no longer needed, fixed by compiler)
    - x86-i486_emu.patch (buggy and insecure 80486 instruction emulation
      for 80386; we're no longer supporting this) (closes: #250468)
    - amd64-outs.patch (according to
      http://www.ussg.iu.edu/hypermail/linux/kernel/0502.3/1095.html, this
      is unnecessary for us) (Andres Salomon)
    - sparc64-rtc-mostek.patch (merged)
    - sparc64-compat-nanoseconds.patch (merged) 
    - sparc64-sunsu-init-2.6.11.patch (merged)
    - sunsab-uart-update-timeout.patch (merged)
    - alpha-read-trylock.patch (different version got merged)
    - powerpc-prep-motorola-irq-fix.patch (merged)
    - drivers-media-video-saa7134-update.patch (merged)
    - drivers-media-video-saa7134-update-2.patch (merged)
    - drivers-media-video-pll-lib.patch (merged)
    - drivers-media-video-pll-lib-2.patch (merged)
    - drivers-media-video-tuner-update-1.patch (merged)
    - drivers-media-video-tuner-update-2.patch (merged)
    - drivers-media-video-v4l-mpeg-support.patch (merged)
    - drivers-media-video-mt352-update.patch (merged)
    - arch-ppc64-hugepage-aio-panic.patch (merged)
    - drivers-input-serio-nmouse.patch (merged)
    - sparc64-sb1500-clock-2.6.patch (merged)
    - docbook-allow-preprocessor-directives-... (merged)
    - docbook-fix-function-parameter-descriptin-in-fbmem.patch (merged)
    - docbook-move-kernel-doc-comment-next-to-function.patch (merged)
    - powerpc-therm-adt746x-new-i2c-fix.patch (merged)
    - powerpc-mv643xx-enet.patch (merged)
    - powerpc-mv643xx-eth-pegasos.patch (merged)
    - powerpc-pmac-agp-sleep.patch (merged)
    - drivers-input-serio-8042-resume.patch (merged)
  
  * Premiere of the common-source kernel package
    (Jurij Smakov, Andres Salomon)
    - build all architectures out of kernel source package
    - rename source and binary packages
    - create a common config for different architectures, and management
      tools to allow for easier modification of config options
    - drop default configs, autogenerate them instead; requires
      kernel-package >= 9.002.

  * Add 2.6.12.1 (Maximilian Attems)
    - Clean up subthread exec (CAN-2005-1913)
    - ia64 ptrace + sigrestore_context (CAN-2005-1761)

  * Add 2.6.12.2 (Frederik Schüler)
    - Fix two socket hashing bugs.
    -  ACPI: Make sure we call acpi_register_gsi() even for default PCI
       interrupt assignment
    - Add "memory" clobbers to the x86 inline asm of strncmp and friends
    - e1000: fix spinlock bug
    - fix remap_pte_range BUG
    - Fix typo in drivers/pci/pci-driver.c

  * Add 2.6.12.3 (Joshua Kwan)
    - Fix semaphore handling in __unregister_chrdev
    - Fix TT mode in UML.
    - Check for a null return in tty_ldisc_ref.
    - v4l: cx88 hue offset fix
    - Fix 8139cp breakage that occurs with tpm driver.
    - Fix the 6pack driver in SMP environments.
    - Switch to spinlocks in the shaper driver.
    - ppc32: stop misusing NTP's time_offset value
    - netfilter: go back to dropping conntrack references manually
    - ACPI: don't accept 0 as a PCI IRQ.

  * Enable CONFIG_SCSI_INITIO. (Maximilian Attems) (closes: #318121)

  * [powerpc] :
    - Added powerpc-mkvmlinuz-support patch which allows, together with
      kernel-package 9.0002 to add mkvmlinuz support to hand built packages.
    - Removed powerpc-ppc64-ibmvscsi.patch, FTBFS, and Christoph doesn't like
      it and thinks it is not needed.
    - Disabled swim3 on powerpc-smp, FTBFS.
    - Disabled software-suspend on powerpc-smp, FTBFS, amd64/i386 only smp code.
    - Rediffed and readded the G4 L2 hardware flush assist patch from Jacob Pan.
    (Sven Luther)
    
  * [sparc]
    - Drop sparc32 flavour for now. sparc32 kernel is currently in the
      category "too buggy for us to support". In spite of numerous efforts
      I still see occasional random filesystem corruptions in my tests.
      That does NOT mean that we are dropping sparc32 support, we will
      work with upstream trying to solve these problems for the next
      kernel release. Those interested in helping/testing are encouraged
      to subscribe to debian-sparc mailing list.
      (Jurij Smakov)

  * [alpha]
    - Renamed resulting binary packages for alpha, kernel-image-x.y.z-generic
      wasn't a generic kernel, it was a generic kernel for alpha machines, so
      we're now using linux-image-x.y.z-alpha-generic (and of course, the same
      change for the smp kernel-image). This change was postponed after the
      sarge release. (closes: #260003)
    (Norbert Tretkowski)

  * [amd64]
    - Now using the default compiler (gcc-4.0), thus we get rid of the 
      annoying MAKEFLAGS="CC=gcc-3.4" make-kpkg... invocation for third-party 
      modules.
      This release lacks 64bit kernels for i386 userland; support will be
      added in a later release as soon as the toolchain has stabilized again.
      (Frederik Schüler)

 -- Andres Salomon <dilinger@debian.org>  Wed, 20 Jul 2005 17:16:04 -0400
<|MERGE_RESOLUTION|>--- conflicted
+++ resolved
@@ -1,4 +1,3 @@
-<<<<<<< HEAD
 linux-2.6 (2.6.26-9) UNRELEASED; urgency=low
 
   [ Bastian Blank ]
@@ -95,7 +94,10 @@
   * [arm/ixp4xx] Enable USB_ATM and USB_SPEEDTOUCH (closes: #502182).
   * [arm/iop32x, arm/orion5x] Likewise.
 
- -- Bastian Blank <waldi@debian.org>  Thu, 09 Oct 2008 15:14:50 +0200
+  [ dann frazier ]
+  * Restrict access to the DRM_I915_HWS_ADDR ioctl (CVE-2008-3831)
+
+ -- dann frazier <dannf@debian.org>  Fri, 17 Oct 2008 15:29:52 -0600
 
 linux-2.6 (2.6.26-8) unstable; urgency=medium
 
@@ -1409,563 +1411,10 @@
   * [mips] Disable AdvanSys SCSI since it doesn't compile.
   * [arm/ixp4xx] Enable IP_ADVANCED_ROUTER, requested by Oliver Urbann.
   * [arm/iop32x] Enable IP_ADVANCED_ROUTER.
-=======
-linux-2.6.24 (2.6.24-6~etchnhalf.6) stable-security; urgency=high
-
-  * Add missing capability checks in sbni_ioctl (CVE-2008-3525)
-  * [s390] prevent ptrace padding area read/write in 31-bit mode
-    (CVE-2008-1514)
-  * sctp: fix random memory dereference with SCTP_HMAC_IDENT option.
-    (CVE-2008-4113)
-  * sctp: fix bounds checking in sctp_auth_ep_set_hmacs
-    (CVE-2008-4445)
-  * Restrict access to the DRM_I915_HWS_ADDR ioctl (CVE-2008-3831)
-
- -- dann frazier <dannf@debian.org>  Mon, 13 Oct 2008 00:01:20 -0600
-
-linux-2.6.24 (2.6.24-6~etchnhalf.5) stable-security; urgency=high
-
-  * Add ABI files for 2.6.24-etchnhalf.1
-  * Fix regression introduced upstream by the fix for CVE-2008-0598
-  * Fix possible information leak in seq_oss_synth.c
-    (CVE-2008-3272)
-  * Fix regression introduced upstream by the fixes for CVE-2008-1673
-  * Fix integer overflow in dccp_setsockopt_change() (CVE-2008-3276)
-  * Fix potential memory leak in lookup path (CVE-2008-3275)
-  * Fix overflow condition in sctp_setsockopt_auth_key (CVE-2008-3526)
-  * Fix kernel BUG in tmpfs (CVE-2008-3534)
-  * Fix off-by-one error in iov_iter_advance() (CVE-2008-3535)
-  * Fix buffer overrun decoding NFSv4 acl (CVE-2008-3915)
-  * Fix panics that may occur if SCTP AUTH is disabled (CVE-2008-3792)
-
- -- dann frazier <dannf@debian.org>  Sun,  7 Sep 2008 22:15:23 -0600
-
-linux-2.6.24 (2.6.24-6~etchnhalf.4) stable; urgency=low
-
-  [ dann frazier ]
-  * Fix potential overflow condition in sctp_getsockopt_local_addrs_old
-    (CVE-2008-2826)
-  * Reinstate ZERO_PAGE optimization in 'get_user_pages()' and fix XIP
-    (CVE-2008-2372)
-
-  [ Steve Langasek ]
-  * Re-enable the smbfs module, which is still needed with the etch
-    userspace.  Closes: #490293.
-
-  [ dann frazier ]
-  * Avoid tripping BUG() in IPsec code when the first fragment
-    of an ESP packet does not contain the entire ESP header and IV
-    (CVE-2007-6282)
-  * Fix potential memory corruption in pppol2tp_recvmsg
-    (CVE-2008-2750)
-  * Fix issues with tty operation handling in various drivers
-    (CVE-2008-2812)
-  * Fix memory leak in the copy_user routine, see #490910.
-    (CVE-2008-0598)
-
- -- dann frazier <dannf@debian.org>  Sat, 19 Jul 2008 16:30:37 -0600
-
-linux-2.6.24 (2.6.24-6~etchnhalf.3) stable; urgency=low
-
-  * Prevent local users from modifying file times without permission
-    (CVE-2008-2148)
-  * Fix remotely-triggerable memory leak in the Simple Internet Transition
-    (SIT) code used for IPv6 over IPv4 tunnels (CVE-2008-2136)
-  * Fix local ptrace denial of service for amd64 flavor kernels, see #480390.
-    (CVE-2008-1615)
-  * Fix issue with blkdev_issue_flush() not detecting/passing EOPNOTSUPP back,
-    (closes: #482943)
-  * [sparc] Validate address ranges regardless of MAP_FIXED (CVE-2008-2137)
-  * Add sanity checks in ASN.1 decoding code (CVE-2008-1673)
-
- -- dann frazier <dannf@debian.org>  Tue, 10 Jun 2008 14:03:56 -0600
-
-linux-2.6.24 (2.6.24-6~etchnhalf.2) stable; urgency=low
-
-  * Add pci ids for the ICH10 southbridge
-  * Add stable release 2.6.24.6:
-    - splice: use mapping_gfp_mask
-    - fix oops on rmmod capidrv
-    - x86: Fix 32-bit x86 MSI-X allocation leakage
-    - tehuti: check register size (CVE-2008-1675)
-    - tehuti: move ioctl perm check closer to function start (CVE-2008-1675)
-    - USB: gadget: queue usb USB_CDC_GET_ENCAPSULATED_RESPONSE message
-    - Increase the max_burst threshold from 3 to tp->reordering.
-    - USB: remove broken usb-serial num_endpoints check
-    - V4L: Fix VIDIOCGAP corruption in ivtv
-    - V4L: cx88: enable radio GPIO correctly
-    - ISDN: Do not validate ISDN net device address prior to interface-up
-    - Fix dnotify/close race (CVE-2008-1375)
-  * Add stable release 2.6.24.7:
-    - fix SMP ordering hole in fcntl_setlk() (CVE-2008-1669)
-  * Drop linux-libc-dev package for etch
-
- -- dann frazier <dannf@debian.org>  Wed, 07 May 2008 16:26:32 -0600
-
-linux-2.6.24 (2.6.24-6~etchnhalf.1) stable; urgency=low
-
-  [ Martin Michlmayr ]
-  * [arm] Disable IEEE1394 (Firewire).
-  * [mips] Disable NET_EMATCH_META to work around a compiler error.
-
-  [ dann frazier ]
-  * Merge changes from 2.6.24-6
-  * Update bnx2 driver to 1.7.4 (from 2.6.25)
-  * Add Bastian's fw splitout patch, removing CONFIG_BROKEN setting
-  * Add stable release 2.6.24.5:
-    - acpi: bus: check once more for an empty list after locking it
-    - acpi: fix "buggy BIOS check" when CPUs are hot removed
-    - alloc_percpu() fails to allocate percpu data
-    - AX25 ax25_out: check skb for NULL in ax25_kick()
-    - bluetooth: hci_core: defer hci_unregister_sysfs()
-    - CRYPTO xcbc: Fix crash when ipsec uses xcbc-mac with big data chunk
-    - DVB: tda10086: make the 22kHz tone for DISEQC a config option
-    - fbdev: fix /proc/fb oops after module removal
-    - file capabilities: remove cap_task_kill()
-    - PARISC fix signal trampoline cache flushing
-    - HFS+: fix unlink of links
-    - hwmon: (w83781d) Fix I/O resource conflict with PNP
-    - INET: inet_frag_evictor() must run with BH disabled
-    - inotify: fix race (closes: #475283)
-    - inotify: remove debug code
-    - ipmi: change device node ordering to reflect probe order
-    - kbuild: soften modpost checks when doing cross builds
-    - libata: assume no device is attached if both IDENTIFYs are aborted
-    - LLC: Restrict LLC sockets to root
-    - locks: fix possible infinite loop in fcntl(F_SETLKW) over nfs
-    - macb: Call phy_disconnect on removing
-    - md: close a livelock window in handle_parity_checks5
-    - md: remove the 'super' sysfs attribute from devices in an 'md' array
-    - mtd: fix broken state in CFI driver caused by FL_SHUTDOWN
-    - mtd: memory corruption in block2mtd.c
-    - NET: Add preemption point in qdisc_run
-    - NET: Fix multicast device ioctl checks
-    - NET: include <linux/types.h> into linux/ethtool.h for __u* typedef
-    - netpoll: zap_completion_queue: adjust skb->users counter
-    - NOHZ: reevaluate idle sleep length after add_timer_on()
-    - PARISC futex: special case cmpxchg NULL in kernel space
-    - PARISC pdc_console: fix bizarre panic on boot
-    - pci: revert SMBus unhide on HP Compaq nx6110
-    - PERCPU : __percpu_alloc_mask() can dynamically size percpu_data storage
-    - plip: replace spin_lock_irq with spin_lock_irqsave in irq context
-    - pnpacpi: reduce printk severity for "pnpacpi: exceeded the max number of ..."
-    - POWERPC: Fix build of modular drivers/macintosh/apm_emu.c
-    - PPPOL2TP: Fix SMP issues in skb reorder queue handlingP
-    - PPOL2TP: Make locking calls softirq-safe
-    - sch_htb: fix "too many events" situation
-    - SCTP: Fix local_addr deletions during list traversals.
-    - signalfd: fix for incorrect SI_QUEUE user data reporting
-    - sis190: read the mac address from the eeprom first
-    - slab: fix cache_cache bootstrap in kmem_cache_init() (closes: #477270)
-    - SPARC64: Fix atomic backoff limit.
-    - SPARC64: Fix FPU saving in 64-bit signal handling.
-    - SPARC64: Fix __get_cpu_var in preemption-enabled area.
-    - SPARC64: flush_ptrace_access() needs preemption disable.
-    - SUNGEM: Fix NAPI assertion failure.
-    - TCP: Fix shrinking windows with window scaling
-    - TCP: Let skbs grow over a page on fast peers
-    - time: prevent the loop in timespec_add_ns() from being optimised away
-    - UIO: add pgprot_noncached() to UIO mmap code
-    - USB: add support for Motorola ROKR Z6 cellphone in mass storage mode
-    - USB: Allow initialization of broken keyspan serial adapters.
-    - USB: new quirk flag to avoid Set-Interface
-    - USB: serial: fix regression in Visor/Palm OS module for kernels >= 2.6.24
-    - USB: serial: ti_usb_3410_5052: Correct TUSB3410 endpoint requirements.
-    - V4L: ivtv: Add missing sg_init_table()
-    - vfs: fix data leak in nobh_write_end()
-    - VLAN: Don't copy ALLMULTI/PROMISC flags from underlying device
-    - vmcoreinfo: add the symbol "phys_base"
-    - xen: fix RMW when unmasking events
-    - xen: fix UP setup of shared_info
-    - xen: mask out SEP from CPUID
-
- -- dann frazier <dannf@debian.org>  Mon, 21 Apr 2008 23:53:43 -0600
-
-linux-2.6.24 (2.6.24-5~etchnhalf.1) stable; urgency=low
-
-  * Branch and rename source to linux-2.6.24 targeted for etchnhalf.
-
-  [ maximilian attems ]
-  * Enable IEEE1394 Firewire stack.
-  * topconfig: Turn off PATA_SIS.
-  * [amd64, i386]: Unset USB_SUSPEND. (closes: #419197)
-  * [amd64, i386]: Enable SONYPI_COMPAT.
-  * topconfig: Turn off PARPORT_PC_FIFO.
-
-  [ Bastian Blank ]
-  * Disable Xen images.
-  * Force orig name to linux-2.6.
-
-  [ Martin Michlmayr ]
-  * [mips/r5k-ip32] Use the generic config options for NFS, which will
-    enable NFSv4. (closes: #471007)
-
-  * Merge changes pending 2.6.24-6:
-    [Gordon Farquharson ]
-    * [arm/iop32x] Do not build the ARTOP PATA driver (PATA_ARTOP).
-    * [arm/iop32x] Enable MTD_CMDLINE_PARTS.
-
- -- dann frazier <dannf@debian.org>  Sun, 30 Mar 2008 15:28:02 -0600
-
-linux-2.6 (2.6.24-6) unstable; urgency=high
-
-  [ Martin Michlmayr ]
-  * [armel] Fix FTBFS on armel by enabling CONFIG_USB_USBNET=m in
-    armel/config, as it was done for arm/config already.
-  * [armel] Add oabi shim for fstatat64 (Riku Voipio)
-
-  [ Gordon Farquharson ]
-  * [arm/iop32x] Do not build the ARTOP PATA driver (PATA_ARTOP).
-  * [arm/iop32x] Enable MTD_CMDLINE_PARTS.
-
-  [ Kyle McMartin ]
-  * [hppa] fix pdc_console panic at boot (closes: #476292).
-  * [hppa] properly flush user signal tramps
-  * [hppa] special case futex cmpxchg on kernel space NULL (closes: 476285).
-
- -- Bastian Blank <waldi@debian.org>  Fri, 18 Apr 2008 19:41:30 +0200
-
-linux-2.6 (2.6.24-5) unstable; urgency=low
-
-  [ Gordon Farquharson ]
-  * [arm] Enable asix driver (USB_NET_AX8817X).
-  * [arm] Enable CONFIG_USB_CATC, CONFIG_USB_KAWETH, CONFIG_USB_PEGASUS,
-          and CONFIG_USB_RTL8150.
-  * [arm/ixp4xx] Update Ethernet driver (closes: #471062).
-  * [arm/ixp4xx] Add HSS driver.
-
-  [ Bastian Blank ]
-  * [s390/s390-tape]: Override localversion correctly.
-  * Add stable release 2.6.24.3:
-    - x86_64: CPA, fix cache attribute inconsistency bug
-    - bonding: fix NULL pointer deref in startup processing
-    - POWERPC: Revert chrp_pci_fixup_vt8231_ata devinit to fix libata on pegasos
-    - PCMCIA: Fix station address detection in smc
-    - SCSI: gdth: scan for scsi devices
-    - USB: fix pm counter leak in usblp
-    - S390: Fix futex_atomic_cmpxchg_std inline assembly.
-    - genirq: do not leave interupts enabled on free_irq
-    - hrtimer: catch expired CLOCK_REALTIME timers early
-    - hrtimer: check relative timeouts for overflow
-    - SLUB: Deal with annoying gcc warning on kfree()
-    - hrtimer: fix *rmtp/restarts handling in compat_sys_nanosleep()
-    - hrtimer: fix *rmtp handling in hrtimer_nanosleep()
-    - Disable G5 NAP mode during SMU commands on U3
-    - Be more robust about bad arguments in get_user_pages()
-    - AUDIT: Increase skb->truesize in audit_expand
-    - BLUETOOTH: Add conn add/del workqueues to avoid connection fail.
-    - INET: Prevent out-of-sync truesize on ip_fragment slow path
-    - INET_DIAG: Fix inet_diag_lock_handler error path.
-    - IPCOMP: Fetch nexthdr before ipch is destroyed
-    - IPCOMP: Fix reception of incompressible packets
-    - IPV4: fib: fix route replacement, fib_info is shared
-    - IPV4: fib_trie: apply fixes from fib_hash
-    - PKT_SCHED: ematch: oops from uninitialized variable (resend)
-    - SELinux: Fix double free in selinux_netlbl_sock_setsid()
-    - TC: oops in em_meta
-    - TCP: Fix a bug in strategy_allowed_congestion_control
-    - SCSI: sd: handle bad lba in sense information
-    - Fix dl2k constants
-    - XFS: Fix oops in xfs_file_readdir()
-    - hugetlb: add locking for overcommit sysctl
-    - inotify: fix check for one-shot watches before destroying them
-    - NFS: Fix a potential file corruption issue when writing
-    - NETFILTER: nf_conntrack_tcp: conntrack reopening fix
-    - SPARC/SPARC64: Fix usage of .section .sched.text in assembler code.
-  * Add stable release 2.6.24.4:
-    - S390 futex: let futex_atomic_cmpxchg_pt survive early functional tests.
-    - slab: NUMA slab allocator migration bugfix
-    - relay: fix subbuf_splice_actor() adding too many pages
-    - BLUETOOTH: Fix bugs in previous conn add/del workqueue changes.
-    - SCSI advansys: Fix bug in AdvLoadMicrocode
-    - async_tx: avoid the async xor_zero_sum path when src_cnt > device->max_xor
-    - aio: bad AIO race in aio_complete() leads to process hang
-    - jbd: correctly unescape journal data blocks
-    - jbd2: correctly unescape journal data blocks
-    - zisofs: fix readpage() outside i_size
-    - NETFILTER: nfnetlink_log: fix computation of netlink skb size
-    - NETFILTER: nfnetlink_queue: fix computation of allocated size for netlink skb
-    - NETFILTER: xt_time: fix failure to match on Sundays
-    - sched_nr_migrate wrong mode bits
-    - nfsd: fix oops on access from high-numbered ports
-    - sched: fix race in schedule()
-    - SCSI: mpt fusion: don't oops if NumPhys==0
-    - SCSI: gdth: fix to internal commands execution
-    - SCSI: gdth: bugfix for the at-exit problems
-    - Fix default compose table initialization
-    - x86: don't use P6_NOPs if compiling with CONFIG_X86_GENERIC
-    - SCSI: fix BUG when sum(scatterlist) > bufflen
-    - USB: ehci: handle large bulk URBs correctly (again)
-    - USB: ftdi_sio - really enable EM1010PC
-    - USB: ftdi_sio: Workaround for broken Matrix Orbital serial port
-    - VT notifier fix for VT switch
-    - eCryptfs: make ecryptfs_prepare_write decrypt the page
-    - ioat: fix 'ack' handling, driver must ensure that 'ack' is zero
-    - macb: Fix speed setting
-    - x86: move out tick_nohz_stop_sched_tick() call from the loop
-    - atmel_spi: fix clock polarity
-    - b43: Backport bcm4311 fix
-    - arcmsr: fix IRQs disabled warning spew
-    - e1000e: Fix CRC stripping in hardware context bug
-    - PCI x86: always use conf1 to access config space below 256 bytes
-    - moduleparam: fix alpha, ia64 and ppc64 compile failures
-    - pata_hpt*, pata_serverworks: fix UDMA masking
-    - SCSI advansys: fix overrun_buf aligned bug
-    - NETFILTER: fix ebtable targets return
-    - NETFILTER: Fix incorrect use of skb_make_writable
-    - NETFILTER: nfnetlink_queue: fix SKB_LINEAR_ASSERT when mangling packet data
-    - spi: pxa2xx_spi clock polarity fix
-    - ufs: fix parenthesisation in ufs_set_fs_state()
-    - hugetlb: ensure we do not reference a surplus page after handing it to buddy
-    - file capabilities: simplify signal check
-    - futex: runtime enable pi and robust functionality
-    - futex: fix init order
-    - ARM pxa: fix clock lookup to find specific device clocks
-    - x86: replace LOCK_PREFIX in futex.h
-    - SCSI aic94xx: fix REQ_TASK_ABORT and REQ_DEVICE_RESET
-    - SCSI gdth: don't call pci_free_consistent under spinlock
-    - SCSI ips: fix data buffer accessors conversion bug
-    - usb-storage: don't access beyond the end of the sg buffer
-    - fuse: fix permission checking
-    - CRYPTO xts: Use proper alignment
-    - CRYPTO xcbc: Fix crash with IPsec
-    - SCSI ips: handle scsi_add_host() failure, and other err cleanups
-    - x86: adjust enable_NMI_through_LVT0()
-    - drivers: fix dma_get_required_mask
-    - iov_iter_advance() fix
-    - x86: Clear DF before calling signal handler (closes: #469058)
-    - ub: fix up the conversion to sg_init_table()
-    - MIPS: Mark all but i8259 interrupts as no-probe.
-    - IRQ_NOPROBE helper functions
-    - IPCOMP: Disable BH on output when using shared tfm
-    - IPCONFIG: The kernel gets no IP from some DHCP servers
-    - IPV4: Remove IP_TOS setting privilege checks.
-    - IPV6: dst_entry leak in ip4ip6_err.
-    - IPV6: Fix IPsec datagram fragmentation
-    - NET: Fix race in dev_close(). (Bug 9750)
-    - NET: Messed multicast lists after dev_mc_sync/unsync (closes: #466719)
-    - NIU: Bump driver version and release date.
-    - NIU: Fix BMAC alternate MAC address indexing.
-    - NIU: More BMAC alt MAC address fixes.
-    - TCP: Improve ipv4 established hash function.
-    - SPARC: Fix link errors with gcc-4.3
-    - SPARC64: Loosen checks in exception table handling.
-
-  [ Martin Michlmayr ]
-  * [mips/r4k-ip22] Enable BLK_DEV_LOOP and BLK_DEV_CRYPTOLOOP.
-  * [mips/r5k-ip32] Enable BLK_DEV_LOOP and BLK_DEV_CRYPTOLOOP.
-  * [mips/r4k-ip22] Enable PPP, PPPOE and SLIP.
-  * [mips/r5k-ip32] Enable PPP, PPPOE and SLIP.
-  * Don't check the section size when we're cross compiling.
-
-  [ dann frazier ]
-  * Remove cap_task_kill (closes: #463669)
-
- -- Bastian Blank <waldi@debian.org>  Thu, 27 Mar 2008 12:40:16 +0100
-
-linux-2.6 (2.6.24-4) unstable; urgency=low
-
-  * Add stable release 2.6.24.1:
-    - splice: missing user pointer access verification (CVE-2008-0009/10)
-    - drm: the drm really should call pci_set_master..
-    - Driver core: Revert "Fix Firmware class name collision"
-    - fix writev regression: pan hanging unkillable and un-straceable
-    - sched: fix high wake up latencies with FAIR_USER_SCHED
-    - sched: let +nice tasks have smaller impact
-    - b43: Reject new firmware early
-    - selinux: fix labeling of /proc/net inodes
-    - b43legacy: fix DMA slot resource leakage
-    - b43legacy: drop packets we are not able to encrypt
-    - b43legacy: fix suspend/resume
-    - b43legacy: fix PIO crash
-    - b43: Fix dma-slot resource leakage
-    - b43: Drop packets we are not able to encrypt
-    - b43: Fix suspend/resume
-    - sky2: fix for WOL on some devices
-    - sky2: restore multicast addresses after recovery
-    - x86: restore correct module name for apm
-    - ACPI: update ACPI blacklist
-    - PCI: Fix fakephp deadlock
-    - sys_remap_file_pages: fix ->vm_file accounting
-    - lockdep: annotate epoll
-    - forcedeth: mac address mcp77/79
-    - USB: Fix usb_serial_driver structure for Kobil cardreader driver.
-    - USB: handle idVendor of 0x0000
-    - USB: fix usbtest halt check on big endian systems
-    - USB: storage: Add unusual_dev for HP r707
-    - USB: Variant of the Dell Wireless 5520 driver
-    - USB: use GFP_NOIO in reset path
-    - USB: ftdi driver - add support for optical probe device
-    - USB: pl2303: add support for RATOC REX-USB60F
-    - USB: remove duplicate entry in Option driver and Pl2303 driver for Huawei modem
-    - USB: sierra: add support for Onda H600/Zte MF330 datacard to USB Driver for Sierra Wireless
-    - USB: ftdi-sio: Patch to add vendor/device id for ATK_16IC CCD
-    - USB: ftdi_sio - enabling multiple ELV devices, adding EM1010PC
-    - USB: sierra driver - add devices
-    - USB: Adding YC Cable USB Serial device to pl2303
-    - USB: Sierra - Add support for Aircard 881U
-    - USB: add support for 4348:5523 WinChipHead USB->RS 232 adapter
-    - USB: CP2101 New Device IDs
-    - usb gadget: fix fsl_usb2_udc potential OOPS
-    - USB: keyspan: Fix oops
-    - vm audit: add VM_DONTEXPAND to mmap for drivers that need it (CVE-2008-0007)
-    - slab: fix bootstrap on memoryless node
-    - DVB: cx23885: add missing subsystem ID for Hauppauge HVR1800 Retail
-
-  [ Martin Michlmayr ]
-  * [arm/ixp4xx] Enble ATA_OVER_ETH, requested by Nicola Fankhauser.
-  * [arm/iop32x] Enble ATA_OVER_ETH.
-
-  [ Bastian Blank ]
-  * Add stable release 2.6.24.2:
-    - splice: fix user pointer access in get_iovec_page_array()
-    (CVE-2008-0600, closes: #464945)
-
- -- Bastian Blank <waldi@debian.org>  Mon, 11 Feb 2008 12:29:23 +0100
-
-linux-2.6 (2.6.24-3) unstable; urgency=low
-
-  [ maximilian attems ]
-  * [scsi]: hptiop: add more adapter models and fixes.
-  * [amd64, i386]: Reenable ACPI_PROCFS_POWER. (closes: #463253)
-
-  [ Gordon Farquharson ]
-  * [arm/ixp4xx] Update Ethernet driver so that it can be loaded by udev
-    automatically.
-
-  [ Martin Michlmayr ]
-  * [mips/r5k-ip32] Enable R8169, requested by Giuseppe Sacco. (Closes:
-    #463705)
-
- -- Bastian Blank <waldi@debian.org>  Wed, 06 Feb 2008 13:05:18 +0100
-
-linux-2.6 (2.6.24-2) unstable; urgency=low
-
-  [ Bastian Blank ]
-  * Fix broken merge of flavour specific settings.
-    - [i386]: Recommends are fixed.
-    - [s390/s390-tape]: Built as small image again.
-
-  [ maximilian attems ]
-  * Disable old dup prism54 driver.
-  * Stable queue: slab: fix bootstrap on memoryless node.
-
-  [ Aurelien Jarno ]
-  * [arm]: Remove options that are present in topconfig from config.versatile.
-  * [arm]: Turn off B44 since it fails to compile on armel.
-
- -- Bastian Blank <waldi@debian.org>  Thu, 31 Jan 2008 17:37:00 +0100
-
-linux-2.6 (2.6.24-1) unstable; urgency=low
-
-  * New upstream release
-    (closes: #461639)
-
-  [ Martin Michlmayr ]
-  * Don't build the AdvanSys driver on ARM since it fails to compile.
-  * Disable ATH5K on ARM since it fails to compile.
-  * [arm/iop32x] Activate DMADEVICES.
-  * [mips/mipsel] Turn off CONFIG_NIU since it fails to compile.
-
-  [ maximilian attems ]
-  * [amd64, i386]: Enable ACPI_SYSFS_POWER and disable ACPI_PROCFS_POWER.
-  * [fw] Sync with latest git-ieee1394 for sbp2 fixes.
-
-  [ Bastian Blank ]
-  * Kill reboot warning from old templates.
-  * Fix strange default value for link_in_boot. (closes: #425056)
-  * [powerpc/powerpc]: Enable Efika support.
-  * [powerpc]: Lower mkvmlinuz to the state of a bootloader.
-  * [powerpc]: Remove ppc and m68k include dirs from headers.
-  * Remove versions from relations fullfilled in stable.
-
-  [ Aurelien Jarno ]
-  * [arm]: Update versatile config.
-
-  [ Gordon Farquharson ]
-  * [arm/ixp4xx] Change the ixp4xx network driver from the driver
-    written by Christian Hohnstaedt to the driver written by Krzysztof
-    Hasala which has partially been accepted upstream.
-
- -- Bastian Blank <waldi@debian.org>  Sat, 26 Jan 2008 11:35:11 +0100
-
-linux-2.6 (2.6.24~rc8-1~experimental.1) experimental; urgency=low
-
-  * New upstream release
-    (closes: #454776, #458142, #457992, #458899, #426124, #459732, #455566).
-
-  [ maximilian attems ]
-  * New upstream release, rebase dfsg stuff plus drivers-atm.patch,
-    scripts-kconfig-reportoldconfig.patch.
-  * [amd64, powerpc] Set HIGH_RES_TIMERS and NO_HZ (closes: #458312).
-  * topconfig set NETFILTER_XT_MATCH_TIME, NET_ACT_NAT, KSDAZZLE_DONGLE,
-    KS959_DONGLE, NET_9P_FD, IP1000, VETH, IXGBE, NIU, TEHUTI, LIBERTAS_CS,
-    LIBERTAS_SDIO, RT2X00, SENSORS_ADT7470, SENSORS_I5K_AMB, SENSORS_F71882FG,
-    SENSORS_FSCHMD, SENSORS_IBMPEX, CRYPTO_XTS, CRYPTO_SEED, CRYPTO_AUTHENC,
-    DVB_S5H1409, DVB_TUNER_MT2131, INET_LRO, MMC_RICOH_MMC, MMC_SPI,
-    RTC_DRV_DS1374, VIDEO_CX23885, VIDEO_FB_IVTV, USB_SERIAL_CH341,
-    SCSI_SRP_TGT_ATTRS, ADM8211, MTD_INTEL_VR_NOR, MTD_ALAUDA,
-    MTD_ONENAND_2X_PROGRAM, MTD_ONENAND_SIM, DM_MULTIPATH_HP, FUJITSU_LAPTOP,
-    QUOTA_NETLINK_INTERFACE, DM_UEVENT, SCSI_FC_TGT_ATTRS, SSB, BT_HCIUART_LL,
-    BT_HCIBTSDIO, MTD_OOPS, CGROUPS, MDIO_BITBANG, HIDRAW, P54, SDIO_UART,
-    NETCONSOLE_DYNAMIC, SECURITY_FILE_CAPABILITIES.
-  * Disable smbfs in topconfig, not supported upstream, use cifs.
-  * Disable bcm43xx, deprecated by upstream. Enable B43 (needs v4 firmware)
-    and B43LEGACY (needs v3 firmware).
-  * [i386]: Set SND_SC6000, EDAC_I3000, EDAC_I5000, SBC7240_WDT,
-    NET_9P_VIRTIO, FB_GEODE_LX, VIRTIO_NET, VIRTIO_BLK.
-  * Set USB_EHCI_TT_NEWSCHED fills USB 2.0 bandwith better. (closes: #454797)
-  * postrm: Nuke initramfs sha1sum on linux-image removal. (closes: #420245)
-  * Unifiy BSD_PROCESS_ACCT settings across configs. (closes: #455892)
-  * Reenable DABUSB as firmware is BSD licensed.
-  * [hppa]: Disable OCFS2, due build trouble.
-  * topconfig: Enable delay accounting TASKSTATS. (closes: #433204)
-  * Add git-ieee1394.patch for latest firewire fixes.
-  * [i386] Enable PARAVIRT_GUEST. (closes: #457562)
-  * [amd64, i386] Enable CPU_IDLE for software-controlled idle pm.
-  * [amd64, i386] Enable IT8712F_WDT, FB_EFI.
-  * Add and enable at76.patch wireless driver for Atmel USB cards.
-  * Add and enable ath5k.patch wireless driver for Atheros 5xxx cards.
-  * Unify VLAN_8021Q setting, needed also on r5k-cobalt.
-  * Double max SERIAL_8250_NR_UARTS to 32. (closes: #440807)
-  * topconfig: Enable AUDITSYSCALL for better SELinux support.
-
-  [ Bastian Blank ]
-  * [amd64, i386]: Set kernel architecture to x86.
-  * [i386]: Remove linux-libc-dev arch override.
-
-  [ Martin Michlmayr ]
-  * [mipsel/r5k-cobalt] Enable the new LEDs driver for Cobalt RaQ.
-  * [arm/iop32x] Re-enable USB_NET and PPP, thanks Daniel Hess (closes:
-    #456416).
-  * [arm/iop32x] Enable BSD_PROCESS_ACCT and POSIX_MQUEUE (closes: #455892).
-  * [mips] Disable AdvanSys SCSI since it doesn't compile.
-  * [arm/ixp4xx] Enable IP_ADVANCED_ROUTER, requested by Oliver Urbann.
-  * [arm/iop32x] Enable IP_ADVANCED_ROUTER.
 
   [ dann frazier ]
   * [ia64]: Enable BLK_CPQ_DA
 
-  [ Frederik Schüler ]
-  * Add GFS2 locking symbols export patch.
-
-  [ Aurelien Jarno ]
-  * [mips/mipsel] Remove QEMU flavour, as the Malta platform is now correctly
-    emulated in QEMU.
-
-  [ Christian T. Steigies ]
-  * [m68k]: Update patches from linux-m68k CVS
-  * [m68k]: Enable building for bvme6000, mvme147, and mvme16x again
-
- -- Bastian Blank <waldi@debian.org>  Fri, 18 Jan 2008 12:23:26 +0100
-
-linux-2.6 (2.6.23-2) unstable; urgency=low
->>>>>>> c94a0151
-
-  [ dann frazier ]
-  * [ia64]: Enable BLK_CPQ_DA
-
-<<<<<<< HEAD
   [ Frederik Schüler ]
   * Add GFS2 locking symbols export patch.
 
@@ -2077,101 +1526,6 @@
   [ Bastian Blank ]
   * Fix abi change in 2.6.23.10.
 
-=======
-  [ Gordon Farquharson ]
-  * [arm/iop32x] Use the new i2c framework to load rtc-rs5c372 for the
-    GLAN Tank.
-
-  [ Frederik Schüler ]
-  * Export gfs2 locking symbols required to build gfs1 module.
-
-  [ maximilian attems ]
-  * [ppc] Reenable PMAC_BACKLIGHT.
-  * [sparc] Add davem get_cpu() SunFire boot patch. (closes: #440720)
-  * Add stable release 2.6.23.10:
-    - IPV4: Remove bogus ifdef mess in arp_process
-    - KVM: x86 emulator: Use emulator_write_emulated and not emulator_write_std
-    - KVM: SVM: Fix FPU leak while emulating clts
-    - revert "dpt_i2o: convert to SCSI hotplug model"
-    - KVM: x86 emulator: fix access registers for instructions with ModR/M
-      byte and Mod = 3
-    - KVM: x86 emulator: invd instruction
-    - KVM: SVM: Intercept the 'invd' and 'wbinvd' instructions
-    - KVM: Skip pio instruction when it is emulated, not executed
-    - KVM: VMX: Force vm86 mode if setting flags during real mode
-    - forcedeth: new mcp79 pci ids
-    - forcedeth boot delay fix
-    - PFKEY: Sending an SADB_GET responds with an SADB_GET
-    - rd: fix data corruption on memory pressure.
-    - create /sys/.../power when CONFIG_PM is set
-    - USB: fix up EHCI startup synchronization
-    - RXRPC: Add missing select on CRYPTO
-    - KVM: VMX: Reset mmu context when entering real mode
-    - NET: random : secure_tcp_sequence_number should not assume
-      CONFIG_KTIME_SCALAR
-    - NET: Corrects a bug in ip_rt_acct_read()
-    - NETFILTER: Fix NULL pointer dereference in nf_nat_move_storage()
-    - netfilter: Fix kernel panic with REDIRECT target.
-    - IPV6: Restore IPv6 when MTU is big enough
-    - UNIX: EOF on non-blocking SOCK_SEQPACKET
-    - x86 setup: add a near jump to serialize %cr0 on 386/486
-    - Fix synchronize_irq races with IRQ handler
-    - CRYPTO api: Fix potential race in crypto_remove_spawn
-    - TCP: Fix TCP header misalignment
-    - tmpfs: restore missing clear_highpage (CVE-2007-6417)
-    - TCP: MTUprobe: fix potential sk_send_head corruption
-    - NETFILTER: fix forgotten module release in xt_CONNMARK and xt_CONNSECMARK
-    - fb_ddc: fix DDC lines quirk
-    - VLAN: Fix nested VLAN transmit bug
-    - I4L: fix isdn_ioctl memory overrun vulnerability (CVE-2007-6151)
-    - isdn: avoid copying overly-long strings
-    - nf_nat: fix memset error
-    - esp_scsi: fix reset cleanup spinlock recursion
-    - libertas: properly account for queue commands
-    - KVM: Fix hang on uniprocessor
-    - USB: make the microtek driver and HAL cooperate
-    - TEXTSEARCH: Do not allow zero length patterns in the textsearch
-      infrastructure
-    - XFRM: Fix leak of expired xfrm_states
-    - NETFILTER: xt_TCPMSS: remove network triggerable WARN_ON
-    - BRIDGE: Lost call to br_fdb_fini() in br_init() error path
-    - DECNET: dn_nl_deladdr() almost always returns no error
-    - BRIDGE: Properly dereference the br_should_route_hook
-    - PKT_SCHED: Check subqueue status before calling hard_start_xmit
-    - Freezer: Fix APM emulation breakage
-    - XFS: Make xfsbufd threads freezable
-    - TCP: Problem bug with sysctl_tcp_congestion_control function
-    - wait_task_stopped(): pass correct exit_code to wait_noreap_copyout()
-    - KVM: x86 emulator: implement 'movnti mem, reg'
-    - TCP: illinois: Incorrect beta usage
-    - futex: fix for futex_wait signal stack corruption
-    - libata: kill spurious NCQ completion detection
-    - hrtimers: avoid overflow for large relative timeouts (CVE-2007-5966)
-    - Input: ALPS - add support for model found in Dell Vostro 1400
-      (closes: #448818)
-    - PNP: increase the maximum number of resources
-    - sched: some proc entries are missed in sched_domain sys_ctl debug code
-    - ATM: [he] initialize lock and tasklet earlier
-  * Add stable release 2.6.23.11:
-    - BRIDGE: Section fix.
-    - Revert "Freezer: Fix APM emulation breakage"
-  * Backport fix for CVE-2007-5938
-    - iwlwifi: fix possible NULL dereference in iwl_set_rate()
-  * Add stable release 2.6.23.12:
-    - Revert "PNP: increase the maximum number of resources"
-  * VM/Security: add security hook to do_brk (CVE-2007-6434)
-  * security: protect from stack expantion into low vm addresses
-  * [hppa]: Disable OCFS2, due build trouble.
-
-  [ Aurelien Jarno ]
-  * [arm/versatile] Disable ACENIC and MYRI10GE as they are useless on this
-    platform.
-  * Add em28xx-dv100.patch to add support for Pinnacle Dazzle DVC 100.
-
-  [ Bastian Blank ]
-  * Fix abi change in 2.6.23.10.
-
->>>>>>> c94a0151
  -- maximilian attems <maks@debian.org>  Fri, 21 Dec 2007 11:47:55 +0100
 
 linux-2.6 (2.6.23-1) unstable; urgency=low
@@ -2458,7 +1812,6 @@
     - Disable EARLY PRINTK because it breaks serial.
     - fix wrong argument order.
     - wrong check for second HPC.  Closes: #448488
-<<<<<<< HEAD
 
   [ maximilian attems ]
   * Add stable release 2.6.22.11 - minus ipv6 abi breaker:
@@ -2508,57 +1861,6 @@
 linux-2.6 (2.6.22-5) unstable; urgency=low
 
   [ maximilian attems ]
-=======
-
-  [ maximilian attems ]
-  * Add stable release 2.6.22.11 - minus ipv6 abi breaker:
-    - libertas: fix endianness breakage
-    - libertas: more endianness breakage
-    - Fix ROSE module unload oops.
-    - Add get_unaligned to ieee80211_get_radiotap_len
-    - Fix ipv6 redirect processing, leads to TAHI failures.
-    - i915: fix vbl swap allocation size.
-    - Fix ESP host instance numbering.
-    - Fix TCP MD5 on big-endian.
-    - Fix zero length socket write() semantics.
-    - Fix sys_ipc() SEMCTL on sparc64.
-    - Fix TCP initial sequence number selection.
-    - lockdep: fix mismatched lockdep_depth/curr_chain_hash
-    - V4L: ivtv: fix udma yuv bug
-    - Fix TCP's ->fastpath_cnt_hit handling.
-    - hwmon/lm87: Fix a division by zero
-    - hwmon/lm87: Disable VID when it should be
-    - hwmon/w83627hf: Fix setting fan min right after driver load
-    - hwmon/w83627hf: Don't assume bank 0
-    - netdrvr: natsemi: Fix device removal bug
-    - Fix ieee80211 handling of bogus hdrlength field
-    - mac80211: filter locally-originated multicast frames
-    - POWERPC: Fix handling of stfiwx math emulation
-    - dm9601: Fix receive MTU
-    - firewire: fix unloading of fw-ohci while devices are attached
-    - Fix cls_u32 error return handling.
-    - ACPI: disable lower idle C-states across suspend/resume
-  * Add stable release 2.6.22.12-rc1:
-    - genirq: cleanup mismerge artifact
-    - genirq: suppress resend of level interrupts
-    - genirq: mark io_apic level interrupts to avoid resend
-    - IB/uverbs: Fix checking of userspace object ownership
-    - minixfs: limit minixfs printks on corrupted dir i_size (CVE-2006-6058)
-    - param_sysfs_builtin memchr argument fix
-    - x86: fix global_flush_tlb() bug
-    - dm snapshot: fix invalidation deadlock
-    - Revert "x86_64: allocate sparsemem memmap above 4G"
-
-  [ Bastian Blank ]
-  * Update vserver patch to 2.2.0.5.
-    - Ignore symbols from never to be merged patch.
-
- -- maximilian attems <maks@debian.org>  Sun,  4 Nov 2007 17:35:51 +0100
-
-linux-2.6 (2.6.22-5) unstable; urgency=low
-
-  [ maximilian attems ]
->>>>>>> c94a0151
   * Add stable release 2.6.22.6:
     - USB: allow retry on descriptor fetch errors
     - PCI: lets kill the 'PCI hidden behind bridge' message
@@ -2685,7 +1987,6 @@
 
   [ dann frazier ]
   * [hppa] Use generic compat_sys_getdents (closes: #431773)
-<<<<<<< HEAD
 
   [ Martin Michlmayr ]
   * [powerpc] Fix PS/2 keyboard detection on Pegasos (closes: #435378).
@@ -2842,164 +2143,6 @@
 
 linux-2.6 (2.6.22-2) unstable; urgency=low
 
-=======
-
-  [ Martin Michlmayr ]
-  * [powerpc] Fix PS/2 keyboard detection on Pegasos (closes: #435378).
-
-  [ Emanuele Rocca ]
-  * [sparc] Add patch to fix PCI config space accesses on sun4u.
-  * [sparc] Disable CONFIG_SCSI_SCAN_ASYNC.
-
-  [ maximilian attems ]
-  * Add stable release 2.6.22.2:
-    - usb-serial: Fix edgeport regression on non-EPiC devices
-    - Missing header include in ipt_iprange.h
-    - drivers/video/macmodes.c:mac_find_mode() mustn't be __devinit
-    - Fix ipv6 tunnel endianness bug.
-    - aacraid: fix security hole
-    - USB: cdc-acm: fix sysfs attribute registration bug
-    - USB: fix warning caused by autosuspend counter going negative
-    - Fix sparc32 memset()
-    - Fix leak on /proc/lockdep_stats
-    - Fix leaks on /proc/{*/sched, sched_debug, timer_list, timer_stats}
-    - futex: pass nr_wake2 to futex_wake_op
-    - md: handle writes to broken raid10 arrays gracefully
-    - forcedeth bug fix: cicada phy
-    - forcedeth bug fix: vitesse phy
-    - forcedeth bug fix: realtek phy
-    - ACPI: dock: fix opps after dock driver fails to initialize
-    - pcmcia: give socket time to power down
-    - drm/i915: Fix i965 secured batchbuffer usage (CVE-2007-3851)
-    - Fix console write locking in sparc drivers.
-    - Sparc64 bootup assembler bug
-    - IPV6: /proc/net/anycast6 unbalanced inet6_dev refcnt
-    - make timerfd return a u64 and fix the __put_user
-    - Fix error queue socket lookup in ipv6
-    - Input: lifebook - fix an oops on Panasonic CF-18
-    - readahead: MIN_RA_PAGES/MAX_RA_PAGES macros
-    - V4L: Add check for valid control ID to v4l2_ctrl_next
-    - V4L: ivtv: fix broken VBI output support
-    - V4L: ivtv: fix DMA timeout when capturing VBI + another stream
-    - V4L: ivtv: Add locking to ensure stream setup is atomic
-    - V4L: wm8775/wm8739: Fix memory leak when unloading module
-    - do not limit locked memory when RLIMIT_MEMLOCK is RLIM_INFINITY
-    - Include serial_reg.h with userspace headers (closes: #433755)
-    - TCP FRTO retransmit bug fix
-    - Fix rfkill IRQ flags.
-    - nfsd: fix possible read-ahead cache and export table corruption
-    - nfsd: fix possible oops on re-insertion of rpcsec_gss modules
-    - jbd commit: fix transaction dropping
-    - jbd2 commit: fix transaction dropping
-    - softmac: Fix ESSID problem
-    - uml: limit request size on COWed devices
-    - UML: exports for hostfs
-    - splice: fix double page unlock
-    - cfq-iosched: fix async queue behaviour
-    - cr_backlight_probe() allocates too little storage for struct cr_panel
-    - sx: switch subven and subid values
-    - hugetlb: fix race in alloc_fresh_huge_page()
-    - KVM: SVM: Reliably detect if SVM was disabled by BIOS
-    - dm io: fix another panic on large request
-    - md: raid10: fix use-after-free of bio
-    - fs: 9p/conv.c error path fix
-    - Fix sparc32 udelay() rounding errors.
-    - sony-laptop: fix bug in event handling
-    - eCryptfs: ecryptfs_setattr() bugfix
-    - Hangup TTY before releasing rfcomm_dev
-    - dm io: fix panic on large request
-    - dm raid1: fix status
-    - dm snapshot: permit invalid activation
-    - "ext4_ext_put_in_cache" uses __u32 to receive physical block number
-    - destroy_workqueue() can livelock
-    - USB: fix for ftdi_sio quirk handling
-    - Fix TC deadlock.
-    - Fix IPCOMP crashes.
-    - gen estimator timer unload race
-    - Netfilter: Fix logging regression
-    - Fix user struct leakage with locked IPC shem segment
-    - Fix reported task file values in sense data
-    - gen estimator deadlock fix
-    - Netpoll leak
-    - dm: disable barriers
-    - firewire: fw-sbp2: set correct maximum payload (fixes CardBus adapters)
-    - fw-ohci: fix "scheduling while atomic"
-    - firewire: fix memory leak of fw_request instances
-    - ieee1394: revert "sbp2: enforce 32bit DMA mapping"
-    - libata: add FUJITSU MHV2080BH to NCQ blacklist
-    - i386: HPET, check if the counter works
-    - CPU online file permission
-    - acpi-cpufreq: Proper ReadModifyWrite of PERF_CTL MSR
-    - Keep rfcomm_dev on the list until it is freed
-    - SCTP scope_id handling fix
-    - Fix ipv6 link down handling.
-    - Fix TCP IPV6 MD5 bug.
-    - sysfs: release mutex when kmalloc() failed in sysfs_open_file().
-    - nf_conntrack: don't track locally generated special ICMP error
-  * Bump abi due to firewire, ivtv and xrfm changes.
-  * Add stable release 2.6.22.3:
-    - fix oops in __audit_signal_info()
-    - direct-io: fix error-path crashes
-    - powerpc: Fix size check for hugetlbfs
-    - stifb: detect cards in double buffer mode more reliably
-    - pata_atiixp: add SB700 PCI ID
-    - PPC: Revert "[POWERPC] Add 'mdio' to bus scan id list for platforms
-      with QE UEC"
-    - random: fix bound check ordering (CVE-2007-3105)
-    - softmac: Fix deadlock of wx_set_essid with assoc work
-    - PPC: Revert "[POWERPC] Don't complain if size-cells == 0 in prom_parse()"
-    - ata_piix: update map 10b for ich8m
-    - CPUFREQ: ondemand: fix tickless accounting and software coordination bug
-    - CPUFREQ: ondemand: add a check to avoid negative load calculation
-  * Add stable release 2.6.22.4:
-    - Reset current->pdeath_signal on SUID binary execution (CVE-2007-3848)
-  * Add stable release 2.6.22.5:
-    - x86_64: Check for .cfi_rel_offset in CFI probe
-    - x86_64: Change PMDS invocation to single macro
-    - i386: Handle P6s without performance counters in nmi watchdog
-    - revert "x86, serial: convert legacy COM ports to platform devices"
-    - ACPICA: Fixed possible corruption of global GPE list
-    - ACPICA: Clear reserved fields for incoming ACPI 1.0 FADTs
-    - i386: Fix double fault handler
-    - JFFS2 locking regression fix.
-    - r8169: avoid needless NAPI poll scheduling
-    - Linux 2.6.22.5
-    - AVR32: Fix atomic_add_unless() and atomic_sub_unless()
-    - i386: allow debuggers to access the vsyscall page with compat vDSO
-    - hwmon: (smsc47m1) restore missing name attribute
-    - hwmon: fix w83781d temp sensor type setting
-    - Hibernation: do not try to mark invalid PFNs as nosave
-    - sky2: restore workarounds for lost interrupts
-    - sky2: carrier management
-    - sky2: check for more work before leaving NAPI
-    - sky2: check drop truncated packets
-    - forcedeth: fix random hang in forcedeth driver when using netconsole
-    - libata: add ATI SB700 device IDs to AHCI driver
-
-  [ dann frazier ]
-  * [ia64] Restore config cleanup now that its safe to break the ABI
-
-  [ Bastian Blank ]
-  * Update vserver patch to 2.2.0.3.
-
- -- Bastian Blank <waldi@debian.org>  Thu, 30 Aug 2007 20:19:44 +0200
-
-linux-2.6 (2.6.22-3) unstable; urgency=low
-
-  [ dann frazier ]
-  * [ia64] Config cleanup in 2.6.22-2 broke the ABI; revert most of it
-    for now (everything but the efivars and sym53c8xx modules)
-
-  [ Martin Michlmayr ]
-  * [mipsel/r5k-cobalt] Fix a typo in the config file.
-  * [mipsel/4kc-malta] Update the config file, thanks Aurelien Jarno.
-  * [mipsel] Add patch from Yoichi Yuasa to fix IDE on Cobalt.
-
- -- Bastian Blank <waldi@debian.org>  Sun, 29 Jul 2007 13:47:38 +0200
-
-linux-2.6 (2.6.22-2) unstable; urgency=low
-
->>>>>>> c94a0151
   [ Steve Langasek ]
   * [alpha] request_irq-retval.patch: capture the return value of all
     request_irq() calls in sys_titan.c to suppress the warning (and
