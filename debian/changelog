<<<<<<< HEAD
linux-2.6.24 (2.6.24-6~etchnhalf.8etch2) oldstable-security; urgency=high

  * e1000: add missing length check to e1000 receive routine (CVE-2009-1385)
  * r8169: fix crash when large packets are received (CVE-2009-1389)
  * nfs4: fix MAY_EXEC handling (CVE-2009-1630)
  * cifs: fix several string conversion issues (CVE-2009-1633)
  * [sparc64] Fix crash when reading /proc/iomem w/ heap memory checking
    (CVE-2009-1914)
  * splice: fix deadlock in ocfs2 (CVE-2009-1961)
=======
linux-2.6 (2.6.26-17lenny2) stable-security; urgency=high

  * Make sock_sendpage() use kernel_sendpage() (CVE-2009-2692)

 -- dann frazier <dannf@debian.org>  Thu, 13 Aug 2009 15:41:34 -0600

linux-2.6 (2.6.26-17lenny1) stable-security; urgency=high

  * [KVM] x86: check for cr3 validity in ioctl_set_sregs
    (CVE-2009-2287)
>>>>>>> 28e273e3
  * personality: fix PER_CLEAR_ON_SETID (CVE-2009-1895)
  * ecryptfs: Check Tag 11 literal data buffer size (CVE-2009-2406)
  * ecryptfs: check tag 3 package encrypted size (CVE-2009-2407)

<<<<<<< HEAD
 -- dann frazier <dannf@debian.org>  Sat, 25 Jul 2009 15:38:54 -0600

linux-2.6.24 (2.6.24-6~etchnhalf.8etch1) oldstable-security; urgency=high

=======
 -- dann frazier <dannf@debian.org>  Sat, 25 Jul 2009 15:10:10 -0600

linux-2.6 (2.6.26-17) stable; urgency=high

  * Revert "sata_nv: avoid link reset on controllers where it's broken"
    due to regression. (closes: #533657)

 -- dann frazier <dannf@debian.org>  Fri, 19 Jun 2009 23:03:53 -0600

linux-2.6 (2.6.26-16) stable; urgency=high

  [ maximilian attems ]
  * [openvz] 5dcfcf5 NETLINK: disable netns broadcast filtering.
    (closes: #520551)
  * Fix SQLite performance regression. (closes: #521420)
  * [openvz] 0c295ff cfq link cfq_bc_data without bc io sched.
    (closes: #523364)
  * [openvz] 7e0f90d cfq: revalidate cached async queue.
    (closes: #523359)
  * [openvz] e4cea21 VE: fix idle time accounting.
  * [openvz] 19b8e13 ptrace: ban ptracing of a container init from inside the
    container. (closes: #523360)
  * [openvz] 5b58141 ubc: uncharging too much for TCPSNDBUF.
  * [openvz] 0ff728e ve: show task's vpid and veid even inside a container.

  [ dann frazier ]
  * [s390] Fix __div64_31 for CONFIG_MARCH_G5 (Closes: #511334)
  * SUNRPC: Fix a performance regression in the RPC authentication code
    (Closes: #524199)
  * [x86] fix IBM Summit based systems' phys_cpu_present_map on 32-bit
    kernels (closes: #529312)
  * Fix soft lockups caused by one md resync blocking on another due
    to sharing the same device (closes: #514627)
  * [sparc64] Fix crash when reading /proc/iomem w/ heap memory checking
    (CVE-2009-1914)
  * splice: fix deadlock in ocfs2 (CVE-2009-1961)
  * e1000: add missing length check to e1000 receive routine (CVE-2009-1385)
  * r8169: fix crash when large packets are received (CVE-2009-1389)

  [ Martin Michlmayr ]
  * cdc-acm: Add quirk for MTK II GPS, such as Qstarz BT-Q1000X (closes:
    #525060)
  * USB: ftdi_sio: add vendor/product id for the Marvell SheevaPlug.
  * [mipsel/r5k-cobalt] Enable SCSI_SYM53C8XX_2 (closes: #526836).
  * [mips/r4k-ip22] Enable NET_ISA and various ISA network modules on
    the request of Damian Dimmich since they might be useful on the
    SGI Indigo2.

  [ John Wright ]
  * [x86] gettimeofday() vDSO: fix segfault when tv == NULL (Closes: #466491)

  [ Ian Campbell ]
  * [x86/xen] Apply missing syscall detection patch to -xen-amd64 image
    (Closes: #527101)
  * [xen] Add support for CDROM_GET_CAPABILITY to blkfront driver
    (Closes: #529864)

  [ Ben Hutchings ]
  * sata_nv: avoid link reset on controllers where it's broken
    (Closes: #498271)
  * r8169: fix multicast filtering for RTL8101 and RTL8168 (Closes: #514268)
  * asus_acpi: don't load asus-acpi if model is not supported
    (Closes: #524300)
  * iwl4965: avoid sleep in softirq context (Closes: #530884)

 -- dann frazier <dannf@debian.org>  Tue, 09 Jun 2009 09:09:27 -0600

linux-2.6 (2.6.26-15lenny3) stable-security; urgency=high

  [ dann frazier ]
  * Fix selinux panic introduced by the fix for CVE-2009-1184
    (Closes: #528860)
  * nfs4: fix MAY_EXEC handling (CVE-2009-1630)
  * cifs: fix several string conversion issues (CVE-2009-1633)

  [ Ian Campbell ]
  * xen: Fix missing check of interrupted code's code selector
    (CVE-2009-1758)

 -- dann frazier <dannf@debian.org>  Thu, 28 May 2009 08:34:15 -0600

linux-2.6 (2.6.26-15lenny2) stable-security; urgency=high

  * mips: implement is_compat_task macro, fixing FTBFS introduced
    by CVE-2009-0835 fix.

 -- dann frazier <dannf@debian.org>  Mon, 11 May 2009 11:57:56 -0600

linux-2.6 (2.6.26-15lenny1) stable-security; urgency=high

  * copy_process: fix CLONE_PARENT && parent_exec_id interaction
    (CVE-2009-0028)
  * [amd64] syscall-audit: fix 32/64 syscall hole (CVE-2009-0834)
  * seccomp: fix 32/64 syscall hole (CVE-2009-0835)
  * shm: fix shmctl(SHM_INFO) lockup with !CONFIG_SHMEM (CVE-2009-0859)
    This issue does not effect pre-build Debian kernels.
  * Fix an off-by-two memory error in console selection (CVE-2009-1046)
  * nfsd: drop CAP_MKNOD for non-root (CVE-2009-1072)
  * af_rose/x25: Sanity check the maximum user frame size (CVE-2009-1265)
  * KVM: VMX: Don't allow uninhibited access to EFER on i386 (CVE-2009-1242)
  * exit_notify: kill the wrong capable(CAP_KILL) check (CVE-2009-1337)
  * Make 'kill sig -1' only apply to caller's namespace (CVE-2009-1338)
  * cifs: Fix memory overwrite when saving nativeFileSystem field during mount
    (CVE-2009-1439)
  * agp: zero pages before sending to userspace (CVE-2009-1192)
  * Fix unreached code in selinux_ip_postroute_iptables_compat()
    (CVE-2009-1184)

 -- dann frazier <dannf@debian.org>  Mon, 04 May 2009 16:10:11 -0600

linux-2.6 (2.6.26-15) stable; urgency=high

  * Switch out mips/llseek regression fix for the less invasive one
    that is more likely to be accepted upstream.

 -- dann frazier <dannf@debian.org>  Wed, 25 Mar 2009 16:48:44 -0600

linux-2.6 (2.6.26-14) stable; urgency=high

  [ Moritz Muehlenhoff ]
  * Add support for Acer Aspire One with ALC269 codec chip. (Closes: #505250)
  * Allow authenticated deep NFS mounts, a regression from etch
    (Closes: #512031)
  * ALSA HDA hardware support (closes: #514567)
    - Backport ALSA driver quirks for various HP notebooks
    - Add appletv support
    - Fix SPDIF output on AD1989B
    - Add ALC887 support
    - Add support for Dell Studio 15
    - Add support for MEDION MD96630
    - Support Asus P5Q Premium/Pro boards
    - Add support for ECS/PC Chips boards with Sigmatel codecs
    - Add support for Toshiba L305
  * Add USB mass storage quirk for "Kyocera / Contax SL300R T*" digital
    cameras. (Closes: #518899)
  * ALSA: Fix OOPS with MIDI in caiaq driver. (Closes: #518900)
  * Add USB mass storage quirks (Closes: #520561)
     - Nikon D300 and Nikon D2H cameras
     - Mio C520-GPS units and Mio Moov 330 GPS
     - Nokia phones: 7610, Supernova, 3500c, 3109c, 5300 and 5310
     - Nokia 6233 (Closes: #493415)
  * [cifs] Fix oops when mounting servers that don't specify their OS
    (Closes: #463402)
  * Remove invalid truesize detection (Closes: #509716)

  [ dann frazier ]
  * Fix softlockups in sungem driver (Closes: #514624)
  * intel-agp: Add support for G41 chipset (Closes: #513228)
  * [openvz] 777e816 Fix wrong size of ub0_percpu.
    (Closes: #500876, #503097, #514149)
  * [openvz] b5e1f74 Fix oops in netlink conntrack module when loaded after
    a ve start (Closes: #511165)
  * [openvz] 6d18ba3 CPT: revert check on sk_reuse>1 (Closes: #500645)
  * Fixes for CVE-2009-0029 broke uml compilation; fix.
  * [openvz] 20bd907 simfs: fix oops if filesystem passes NULL mnt arg to
    getattr. (Closes: #508773)
  * Add -fwrapv to CFLAGS to prevent gcc from optimizing out certain
    wrap tests. (Closes: #520548)
  * Bump ABI to 2.
  * [parisc] Fix the loading of large kernel modules (Closes: #401439)
  * Make the max number of lockd connections configurable and increase
    the default from 80 to the more reasonable 1024 (Closes: #520379)
  * [x86, vmi] Fix missing paravirt_release_pmd in pgd_dtor (Closes: #520677)
  * [mips64] Fix sign extend issue in llseek syscall (Closes: #521016)

  [ Martin Michlmayr ]
  * rt2x00: Fix VGC lower bound initialization. (Closes: #510607)
  * sata_mv: Fix 8-port timeouts on 508x/6081 chips (Closes: #514155)
  * sata_mv: Properly initialize main irq mask.
  * IP32: Add platform device for CMOS RTC; remove dead code.
  * [mips/r5k-ip32] Build in RTC_DRV_CMOS. (Closes: #516775)
  * [arm, armel] Enable USB_HIDDEV. (Closes: #517771)
  * [arm, armel] Enable various V4L USB devices. (Closes: #518582)
  * [arm/iop32x, arm/ixp4xx, arm/orion5x] Enable INPUT_JOYDEV, GAMEPORT
    and INPUT_JOYSTICK (Closes: #520433).

  [ Bastian Blank ]
  * [sparc] Revert: Reintroduce dummy PCI host controller to workaround broken
    X.org. Not supportable and breaks to many things.
  * [amd64] Fix errno on nonexistant syscalls. (closes: #518921)

  [ Ian Campbell ]
  * [nfs] Backport upstream patches to fix NFS "task blocked for more than 120
    seconds" issue (Closes: #518431)

  [ Aurelien Jarno ]
  * [mips/mipsel] Fix errno on inexistent syscalls. (Closes: #520034).

  [ maximilian attems ]
  * [openvz] 849af42 [UB]: Double free for UDP socket.
  * [openvz] 7ebcbe3 autofs: fix default pgrp vnr.
  * [openvz] 17b09e1 conntrack: prevent double allocate/free of protos.
    (closes: #494445)
  * [openvz] 7d3f10f conntrack: prevent call register_pernet_subsys() from VE
    context.
  * [openvz] 482dd20 conntrack: prevent call nf_register_hooks() from VE
    context.
  * [openvz] ff3483a Fix erratum that causes memory corruption.
  * [openvz] 5fff3eb conntrack: adjust context during freeing.
  * [openvz] 3cb8bc3 netfilter: NAT: assign nf_nat_seq_adjust_hook from VE0
    context only.
  * [openvz] 4909102 netfilter: call nf_register_hooks from VE0 context only.
  * [openvz] ce67d5b iptables: setup init iptables mask before net
    initialization.
  * [openvz] 134416f Correct per-process capabilities bounding set in CT.
  * [openvz] 029cecb cpt: Make the proper check for sigmask.
  * [openvz] 86d7416 ms: fix inotify umount.
  * [openvz] c5c1032 Don't dereference NULL tsk->mm in ve_move_task.
  * [openvz] 5c591ae bridge: don't leak master device on brctl addif.
  * [openvz] c578262 net: NETIF_F_VIRTUAL intersects with NETIF_F_LRO.
  * [openvz] 8aa7044 Fix broken permissions for Unix98 pty.
  * [openvz] 09686c1 Free skb->nf_bridge in veth_xmit() and venet_xmit().
  * [openvz] 397500c autofs4: fix ia32 compat mode.
  * [openvz] 0328e3d pidns: update leader_pid at pidns attach.
  * [openvz] 66ec7f7 nfs: fix nfs clinet in VE (finally).
  * [openvz] 4fc3a18 cpt: bump image version to VERSION_26.
  * [openvz] 2a08380 nfs: add missed ve_nfs.h file.
  * [openvz] 4c9010e autofs4: pidns friendly oz_mode.
  * [openvz] 2c1b2f7 conntrack: Allocate/free ve_nf_conntrack_l3proto_ipv6.
  * [openvz] e29a555 ct: Move _nf_conntrack_l3proto_ipv6 to net namespace.
  * [openvz] 4355344 conntrack: fix oops in nf_ct_frag6_gather.
  * [openvz] bd5e806 Add "VE features" for sit and ipip devices.
  * [openvz] 9baf6095 Simplify call __dev_change_net_namespace() by remove
    parameters.
  * [openvz] 35f41f11 Adjust VE before call
    netdev_unregister_kobject/netdev_register_kobject.
  * [openvz] 83ea78e netns: fix net_generic array leak.
  * [openvz] ce67d5b iptables: setup init iptables mask before net
    initialization.
  * [openvz] fffc6ff net: set ve context when init/exit method is called.
    (closes: #517892, #520740)
  * [openvz] 6b9fe02 vzwdog: walk through the block devices list properly.
  * [openvz] 6b9fe02 netns: enable cross-ve Unix sockets.
  * [openvz] 1acba85 netfilter: Fix NULL dereference in nf_nat_setup_info.
  * [openvz] b405aed netfilter: Add check to the nat hooks.
  * [openvz] b8b70c7 nfs: Fix access to freed memory.
  * [openvz] 840ea01 NFS: NFS super blocks in different VEs should be
    different.
  * [openvz] 14131d2 ve: sanitize capability checks for namespaces creation.
  * [openvz] 39bb1ee nfs: Fix nfs_match_client(). (closes: #501985)
  * [openvz] 32e9103 Add do_ve_enter_hook.
  * [openvz] d4988b6 Add kthread_create_ve() and kthread_run_ve() functions.
  * [openvz] ba0ce90 nfs: use kthread_run_ve to start lockd. (closes: #505174)
  * [openvz] 672ab37 pidns: lost task debug print uses wrong prototype.
  * [openvz] d876c93 pidns: zap ve process only when killing ve's init pid-ns.
  * [openvz] 9abe1a6 bc: fix permissions on /proc/bc.
  * [openvz] Reenable NF_CONNTRACK_IPV6.

 -- dann frazier <dannf@debian.org>  Sun, 22 Mar 2009 14:09:23 -0600

linux-2.6 (2.6.26-13lenny2) stable-security; urgency=high

  * alpha, mips, sparc64: Additional fixes for CVE-2009-0029.
  * skfp: Fix inverted capabilities check logic (CVE-2009-0675)
  * ext4: initialize the new group descriptor when resizing
    (CVE-2009-0745)
  * ext4: Add sanity check to make_indexed_dir (CVE-2009-0746)
  * ext4: only use i_size_high for regular files (CVE-2009-0747)
  * ext4: Add sanity checks for the superblock before mounting the filesystem
    (CVE-2009-0748)

 -- dann frazier <dannf@debian.org>  Mon, 09 Mar 2009 16:15:05 -0600

linux-2.6 (2.6.26-13lenny1) stable-security; urgency=high

  [ dann frazier ]
  * sctp: fix memory overflow (CVE-2009-0065)
  * Fix sign-extend ABI issue w/ system calls on various 64-bit architectures
    (CVE-2009-0029)
  * security: introduce missing kfree (CVE-2009-0031)
  * eCryptfs: check readlink result for error before use (CVE-2009-0269)
  * dell_rbu: use scnprintf instead of less secure sprintf (CVE-2009-0322)
  * Fix sensitive memory leak in SO_BSDCOMPAT gsopt (CVE-2009-0676)

 -- dann frazier <dannf@debian.org>  Fri, 27 Feb 2009 11:19:59 -0700

linux-2.6 (2.6.26-13) unstable; urgency=high

  [ dann frazier ]
  * [hppa] disable UP-optimized flush_tlb_mm, fixing thread-related
    hangs. (closes: #478717)
  * cciss: Add PCI ids for P711m and p712m
  * Fix buffer underflow in the ib700wdt watchdog driver (CVE-2008-5702)
  * [sparc] Enable CONFIG_FB_XVR500, CONFIG_FB_XVR2500 (Closes: #508108)
  * [ia64] Add RTC class driver for EFI
  * [hppa] Fix system crash while unwinding a userspace process
    (CVE-2008-5395)
  * Set a minimum timeout for SG_IO requests (CVE-2008-5700)

  [ Bastian Blank ]
  * Fix multicast in atl1e driver. (closes: #509097)

  [ Moritz Muehlenhoff ]
  * Fix speaker output on Toshiba P105 notebooks. (closes: #488063)
  * uvc: Fix incomplete frame drop when switching to a variable
    size format (closes: #508661)
  * Allow booting Mach images in KVM (Closes: #498940)
  * Add workaround for USB storage on Rockchip MP3 player (Closes: #505256)
  * Enable w9968cf driver on all i386 images (Closes: #495698)
  * Register DualPoint model found in Dell Latitude E6500 (Closes: #507958)
  * Disable link tuning in rt2500usb driver. (Closes: #510607)
  * Fix regressions in eata driver (Closes: #506835)
  * Skip incompatible fbdev logos (Closes: #508173)
  * Fix error path in PCI probing of Cyclades driver (Closes: #429011)

  [ Martin Michlmayr ]
  * V4L/DVB: Fix initialization of URB list (Thomas Reitmayr) to address
    the oops reported at http://forum.qnap.com/viewtopic.php?f=147&t=10572
  * Add some patches from the Linux/MIPS linux-2.6.26-stable tree:
    - Fix potential DOS by untrusted user app (CVE-2008-5701)
    - o32: Fix number of arguments to splice(2).
    - 64-bit: vmsplice needs to use the compat wrapper for o32 and N32.
    - Return ENOSYS from sys32_syscall on 64bit kernels like elsewhere.
    - Use EI/DI for MIPS R2.
    - MIPS64R2: Fix buggy __arch_swab64
    - Add missing calls to plat_unmap_dma_mem.
    - Only write c0_framemask on CPUs which have this register.

 -- Bastian Blank <waldi@debian.org>  Sat, 10 Jan 2009 13:35:41 +0100

linux-2.6 (2.6.26-12) unstable; urgency=high

  [ Ian Campbell ]
  * xen: fix ACPI processor throttling for when processor id is -1. (closes: #502849)

  [ dann frazier ]
  * Make sendmsg() block during UNIX garbage collection (CVE-2008-5300)
  * Fix race conditions between inotify removal and umount (CVE-2008-5182)
>>>>>>> 28e273e3
  * Fix DoS when calling svc_listen twice on the same socket while reading
    /proc/net/atm/*vc (CVE-2008-5079)
  * Fix buffer underflow in the ib700wdt watchdog driver (CVE-2008-5702)
  * Set a minimum timeout for SG_IO requests (CVE-2008-5700)
  * [mips] Fix potential DOS by untrusted user app (CVE-2008-5701)
  * sctp: Fix memory overflow (CVE-2009-0065)
  * nfs: Fix fcntl/close race (CVE-2008-4307)
  * Fix sign-extend ABI issue w/ system calls on various 64-bit architectures
    (CVE-2009-0029)
  * security: introduce missing kfree (CVE-2009-0031)
  * eCryptfs: check readlink result for error before use (CVE-2009-0269)
  * dell_rbu: use scnprintf instead of less secure sprintf (CVE-2009-0322)
  * [hppa] Fix system crash while unwinding a userspace process
    (CVE-2008-5395)
  * Fix sensitive memory leak in SO_BSDCOMPAT gsopt (CVE-2009-0676)
  * copy_process: fix CLONE_PARENT && parent_exec_id interaction
    (CVE-2009-0028)
  * skfp: Fix inverted capabilities check logic (CVE-2009-0675)
  * ext4: initialize the new group descriptor when resizing
    (CVE-2009-0745)
  * [amd64] syscall-audit: fix 32/64 syscall hole (CVE-2009-0834)
  * shm: fix shmctl(SHM_INFO) lockup with !CONFIG_SHMEM (CVE-2009-0859)
    This issue does not effect pre-build Debian kernels.
  * Fix an off-by-two memory error in console selection (CVE-2009-1046)
  * af_rose/x25: Sanity check the maximum user frame size (CVE-2009-1265)
  * KVM: VMX: Don't allow uninhibited access to EFER on i386 (CVE-2009-1242)
  * exit_notify: kill the wrong capable(CAP_KILL) check (CVE-2009-1337)
  * Make 'kill sig -1' only apply to caller's namespace (CVE-2009-1338)
  * agp: zero pages before sending to userspace (CVE-2009-1192)
  * cifs: Fix memory overwrite when saving nativeFileSystem field during mount
    (CVE-2009-1439)

 -- dann frazier <dannf@debian.org>  Wed, 29 Apr 2009 01:03:37 -0600

linux-2.6.24 (2.6.24-6~etchnhalf.8) stable; urgency=high

  [ dann frazier ]
  * cciss: Add support for new hardware (closes: #502553)
     - Add PCI ids for P700m, P212, P410, P410i, P411, P812, P711m, p712m
     - Read the FIFO size from the controller config instead of
       hardcoding it into the driver
  * [hppa] disable UP-optimized flush_tlb_mm, fixing thread-related
    hangs. (closes: #478717)

  [ Martin Michlmayr ]
  * [arm/ixp4xx, arm/iop32x] Enable USB_ATM (closes: #502182).

 -- dann frazier <dannf@debian.org>  Wed, 24 Dec 2008 18:09:18 -0700

<<<<<<< HEAD
linux-2.6.24 (2.6.24-6~etchnhalf.7) stable-security; urgency=high
=======
  [ maximilian attems ]
  * [openvz] ip: NULL pointer dereferrence in tcp_v(4|6)_send_ack
    (closes: #500472)
  * [openvz] unset NF_CONNTRACK_IPV6 for now until abi bump.

  [ Stephen R. Marenka ]
  * [m68k] add patches to fix atari ethernec per Michael Schmitz:
    atari-ethernec-IRQF_SHARED.diff and atari-ethernec-fixes.diff.
  * [m68k] add mac-esp-fix-for-quadras-with-two-esp-chips.diff to fix macs
    with dual scsi busses and a problem with xorg, per Finn Thain.
  * [m68k] add atari-atari_keyb_init-operator-precedence.diff per
    Michael Schmitz.
  * [m68k] more mac patches, per Finn Thain.
>>>>>>> 28e273e3

  [ Alexander Prinsier ]
  * unix domain sockets: fix recursive descent in __scm_destroy()
    and garbage collector counting bug (CVE-2008-5029)

  [ dann frazier ]
  * Don't allow splicing to files opened with O_APPEND (CVE-2008-4554)
  * Avoid printk floods when reading corrupted ext[2,3] directories
    (CVE-2008-3528)
  * Fix oops in SCTP (CVE-2008-4576)
  * sctp: Fix possible kernel panic in sctp_sf_abort_violation (CVE-2008-4618)
  * Fix buffer overflow in hfsplus (CVE-2008-4933)
  * Fix BUG() in hfsplus (CVE-2008-4934)
  * Fix stack corruption in hfs (CVE-2008-5025)
  * Make sendmsg() block during UNIX garbage collection (CVE-2008-5300)
  * Fix buffer overflow in libertas (CVE-2008-5134)
  * Fix race conditions between inotify removal and umount (CVE-2008-5182)

 -- dann frazier <dannf@debian.org>  Mon, 01 Dec 2008 23:03:35 -0700

linux-2.6.24 (2.6.24-6~etchnhalf.6) stable-security; urgency=high

  * Add missing capability checks in sbni_ioctl (CVE-2008-3525)
  * [s390] prevent ptrace padding area read/write in 31-bit mode
    (CVE-2008-1514)
  * sctp: fix random memory dereference with SCTP_HMAC_IDENT option.
    (CVE-2008-4113)
  * sctp: fix bounds checking in sctp_auth_ep_set_hmacs
    (CVE-2008-4445)
  * Restrict access to the DRM_I915_HWS_ADDR ioctl (CVE-2008-3831)

 -- dann frazier <dannf@debian.org>  Mon, 13 Oct 2008 00:01:20 -0600

linux-2.6.24 (2.6.24-6~etchnhalf.5) stable-security; urgency=high

  * Add ABI files for 2.6.24-etchnhalf.1
  * Fix regression introduced upstream by the fix for CVE-2008-0598
  * Fix possible information leak in seq_oss_synth.c
    (CVE-2008-3272)
  * Fix regression introduced upstream by the fixes for CVE-2008-1673
  * Fix integer overflow in dccp_setsockopt_change() (CVE-2008-3276)
  * Fix potential memory leak in lookup path (CVE-2008-3275)
  * Fix overflow condition in sctp_setsockopt_auth_key (CVE-2008-3526)
  * Fix kernel BUG in tmpfs (CVE-2008-3534)
  * Fix off-by-one error in iov_iter_advance() (CVE-2008-3535)
  * Fix buffer overrun decoding NFSv4 acl (CVE-2008-3915)
  * Fix panics that may occur if SCTP AUTH is disabled (CVE-2008-3792)

 -- dann frazier <dannf@debian.org>  Sun,  7 Sep 2008 22:15:23 -0600

linux-2.6.24 (2.6.24-6~etchnhalf.4) stable; urgency=low

  [ dann frazier ]
<<<<<<< HEAD
  * Fix potential overflow condition in sctp_getsockopt_local_addrs_old
    (CVE-2008-2826)
  * Reinstate ZERO_PAGE optimization in 'get_user_pages()' and fix XIP
    (CVE-2008-2372)

  [ Steve Langasek ]
  * Re-enable the smbfs module, which is still needed with the etch
    userspace.  Closes: #490293.
=======
  * device_create interface changed between 2.6.26 and 2.6.27; adjust hpilo
    backport appropriately. Fixes a NULL pointer dereference in ilo_probe().

 -- Bastian Blank <waldi@debian.org>  Fri, 08 Aug 2008 08:09:00 +0200

linux-2.6 (2.6.26-1) unstable; urgency=low

  * New upstream release see http://kernelnewbies.org/Linux_2_6_26
    - UDF 2.50 support. (closes: #480910)
    - mmc: increase power up delay (closes: #481190)
    - snd-hda-intel suspend troubles fixed. (closes: #469727, #481613, #480034)
    - cifs QueryUnixPathInfo fix (closes: #480995)
    - r8169 oops in r8169_get_mac_version (closes: #471892)
    - netfilter headers cleanup (closes: #482331)
    - iwlwifi led support (closes: #469095)
    - ath5k associates on AR5213A (closes: #463785)
    - T42 suspend fix (closes: #485873)
    - cpuidle acpi driver: fix oops on AC<->DC (closes: #477201)
    - opti621 ide fixes (closes: #475561)
    - ssh connection hangs with mac80211 (closes: #486089)
    - ocfs2: Allow uid/gid/perm changes of symlinks (closes: #479475)
    - xircom_tulip_cb: oboslete driver removed (closes: #416900)
    - r8169 properly detect link status (closes: #487586)
    - iwl3945 connection + support fixes (closes: #481436, #482196)
    - longrun cpufreq min freq fix (closes: #468149)
    - emux midi synthesizer SOFT_PEDAL-release event (closes: #474312)
    - vmemmap fixes to use smaller pages (closes: #483489)
    - x86 freeze fixes (closes: #482100, #482074)
    - xen boot failure fix (closes: #488284)
    - gdb read floating-point and SSE registers (closes: #485375)
    - USB_PERSIST is default on (closes: #489963)
    - alsa snd-hda Dell Inspiron fix (closes: #490649)
    - ipw2200: queue direct scans (closes: #487721)
    - better gcc-4.3 support (closes: #492301)
    - iwl3945 monitor mode. (closes: #482387)

  [ maximilian attems ]
  * topconfig set CRYPTO_CTS, SND_PCSP, SND_AW2, IWL4965_LEDS, IWL3945_LEDS,
    RT2400PCI_LEDS, RT2500PCI_LEDS, RT61PCI_LEDS, RT2500USB_LEDS,
    RT73USB_LEDS, NF_CT_PROTO_DCCP, BRIDGE_EBT_NFLOG, IWLWIFI_RFKILL,
    USB_SERIAL_SPCP8X5, USB_STORAGE_CYPRESS_ATACB, DVB_ISL6405, DVB_AU8522,
    VIDEO_EM28XX_DVB, VIDEO_CX18, VIDEO_AU0828, SOC_CAMERA_MT9M001,
    SOC_CAMERA_MT9V022, DVB_TUNER_ITD1000, VIDEO_PVRUSB2_DVB, USB_C67X00_HCD,
    USB_ISP1760_HCD, HTC_PASIC3, I2C_PCA_PLATFORM, TOUCHSCREEN_WM97XX,
    JOYSTICK_ZHENHUA, SFC, ACCESSIBILITY, UIO_SMX, LOGIRUMBLEPAD2_FF,
    A11Y_BRAILLE_CONSOLE, EDS_TRIGGER_DEFAULT_ON, VIDEO_ALLOW_V4L1, ATA_ACPI,
    SATA_PMP, ATA_SFF, USB_SERIAL_MOTOROLA, USB_WDM, MAC80211_MESH,
    IPV6_MROUTE, IPV6_PIMSM_V2, MTD_AR7_PARTS, SENSORS_IBMAEM, PATA_SCH,
    CGROUP_DEVICE, USB_ISIGHTFW, HW_RANDOM_VIRTIO, RTC_DRV_FM3130,
    USB_VIDEO_CLASS, CIFS_DFS_UPCALL.
  * [amd64, i386]: KVM_CLOCK, KVM_GUEST, ISCSI_IBFT_FIND, ISCSI_IBFT, THERMAL,
    EEEPC_LAPTOP, FB_N411, THERMAL_HWMON.
  * [amd64]: Enable SCSI_DPT_I2O as 64 bit now.
  * Reenable USB_SERIAL_EDGEPORT, USB_SERIAL_EDGEPORT_TI. (closes: #480195)
  * Enable TCP_MD5SIG for BGP sessions. (closes: #443742)
  * Add recognised alsa cards to bug report.
  * topconfig: Enable HYSDN, no longer broken on smp.
  * Add request_firmware patch for keyspan. (closes: #448900)
  * [x86]: Enable dma engine. (closes: #473331)
  * [ppc64]: Enable IBMEBUS and EHEA. (closes: #484888)
  * topconfig: Enable PROFILING across all flavours. (closes: #484885)
  * 486: enable OLPC support thanks Andres Salomon for merge.
    Kconfig variable patch by Robert Millan (closes: #485063).
  * Add request_firmware patch for ip2.
  * Add request_firmware patch for acenic. (closes: #284221)
  * [x86, ia64]: Set HPET_RTC_IRQ. (closes: #479709, #476970)
  * [ppc]: Set SND_VIRMIDI. (closes: #290090)
  * Fallback for userspace compatibility to old IEEE 1394 FireWire stack.
    (closes: #451367, #475295, #478419)
  * [x86]: Enable modular FB_UVESA. (closes: #473180)
  * JFFS2 enable summary and compressor support. (closes: #488242)
  * Add OLPC sdhci quirks. Thanks Andres Salomon <dilinger@debian.org>
    (closes: #485192)
  * [ppc]: Enable RTC_DRV_PPC. (closes: #484693) Thanks for the patch to
    Geoff Levand <geoffrey.levand@am.sony.com>.
  * Enable BLK_DEV_BSG for SG v4 support.
  * [amd64] Enable default disabled memtest boot param.
  * topconfig: Enable PATA_SIS instead of SATA_SIS. (closes: #485609)
  * Add OpenVZ countainer flavour for amd64, i386. (closes: #392015)
  * atl1e driver for Atheros(R) L1e Fast Ethernet. (closes: #492029)
  * [ALSA] hda - Add ICH9 controller support (8086:2911)
  * [ALSA] hda - support intel DG33 motherboards
  * HP iLO driver
  * Input: i8042 - add Arima-Rioworks HDAMB board to noloop list
    (closes: #489190) thanks Guillaume Morin <guillaume@morinfr.org>

  [ Martin Michlmayr ]
  * [arm/orion5x] Update the config to reflect upstream renaming this
    subarch.
  * [arm/orion5x] Add some patches from Marvell's Orion tree:
    - Feroceon: speed up flushing of the entire cache
    - support for 5281 D0 stepping
    - cache align destination pointer when copying memory for some processors
    - cache align memset and memzero
    - DMA engine driver for Marvell XOR engine
    - Orion hardware watchdog support
  * [arm/orion5x] Enable NETCONSOLE.
  * [arm/orion5x] Disable more SCSI drivers.
  * [arm/ixp4xx] Disable most ATA and more SCSI and network drivers.
  * [arm/versatile] Enable CONFIG_RTC_DRV_PL031 (closes: #484432).
  * [arm/iop32x, arm/ixp4xx, arm/versatile] Enable ARM_THUMB (closes: #484524).
  * [arm/iop32x] Add LED driver for Thecus N2100 (Riku Voipio).
  * [mips/r5k-ip32] Enable USB.
  * [arm/orion5x, arm/iop32x, arm/ixp4xx, mipsel/r5k-cobalt] Enable HAMRADIO
    on the request of Heinz Janssen.
  * [arm/orion5x] Add support for QNAP TS-409 and HP mv2120; thanks
    Sylver Bruneau.
  * [mips] Add patches from Thomas Bogendoerfer:
    - gbefb: fix cmap FIFO timeout (closes: #487257)
    - IP32: Enable FAST-20 for onboard scsi
    - IP32: SGI O2 sound driver
  * [arm/ixp4xx] Add support for Freecom FSG-3 (Rod Whitby).
  * [arm/ixp4xx] Enable CONFIG_MACH_DSMG600.
  * [arm/iop32x] Unset NET_DMA since it actually leads to worse network
    performance.
  * [arm/orion5x] Fix a boot crash on the Kurobox Pro.
  * [arm/orion5x] use better key codes for the TS-209/TS-409 buttons
  * [arm/orion5x] export red SATA lights on TS-409, fix SATA presence/activity
  * [arm] Enable KEXEC (closes: #492268).
  * [arm/orion5x] Enable USB_PRINTER, requested by Mike Arthur.
  * [arm/orion5x] Enable binfmt aout, x25, wireless and ATM.
  * [arm/iop32x, arm/orion5x] Enable USB_SISUSBVGA.
  * [arm] xfs: pack some shortform dir2 structures for the ARM old ABI
    architecture (closes: #414932).

  [ Ian Campbell ]
  * Readme.build updated on how to generate orig tarballs.
  * Forward port vmlinuz-target.patch.
  * Enable Xen save/restore and memory ballooning for Xen enabled kernels.

  [ Bastian Blank ]
  * [powerpc/powerpc-miboot] Disable. (closes: #481358)
  * [powerpc/powerpc64] Support IBM Cell based plattforms and PS3.
    (closes: #462529)
  * [s390] Synchronize block device, network bridge, network scheduler and CRC
    support.
  * [s390] Enable support for PCI-attached cryptographic adapters.
  * Use control group as base for group CPU scheduler. This reenabled
    traditional nice behaviour. (closes: #489223)
  * Bump yaird dependencies to at least 0.0.13.
  * Reenable SECCOMP. There is no longer additional overhead.
    (closes: #474648)
  * Export symbol required for MOL again. (closes: #460667)
  * [powerpc/powerpc64] Fix console selection in LPAR environment.
    (closes: #492703)
  * Fix several userspace compatibility problems.

  [ Christian T. Steigies ]
  * [m68k] enable SERIAL_CONSOLE for amiga and atari

  [ Thiemo Seufer ]
  * [mips] Fix logic bug in atomic_sub_if_positive.

  [ Stephen R. Marenka ]
  * [m68k] Update pending m68k patches.
  * [m68k] Enable nfcon and nfblock for atari.
  * [m68k] Change compiler to default.

  [ Aurelien Jarno ]
  * [arm/versatile] Switch scsi/ext3/smc91x to modules now that we have proper
    d-i support. Remove options defined in toplevel config file.

 -- Bastian Blank <waldi@debian.org>  Wed, 30 Jul 2008 10:17:29 +0200

linux-2.6 (2.6.25-7) unstable; urgency=high

  * Add stable release 2.6.25.10:
    - TTY: fix for tty operations bugs (CVE-2008-2812)
    - sched: fix cpu hotplug
    - IB/mthca: Clear ICM pages before handing to FW
    - DRM: enable bus mastering on i915 at resume time
    - x86: shift bits the right way in native_read_tscp
    - x86_64 ptrace: fix sys32_ptrace task_struct leak (CVE-2008-3077)
    - ptrace GET/SET FPXREGS broken
    - futexes: fix fault handling in futex_lock_pi
    - x86: fix cpu hotplug crash
  * Add stable release 2.6.25.11:
    - x86: fix ldt limit for 64 bit

 -- maximilian attems <maks@debian.org>  Mon, 14 Jul 2008 10:58:14 +0200

linux-2.6 (2.6.25-6) unstable; urgency=high

  [ maximilian attems ]
  * Add stable release 2.6.25.7:
    - double-free of inode on alloc_file() failure exit in create_write_pipe()
    - m68k: Add ext2_find_{first,next}_bit() for ext4
    - bluetooth: fix locking bug in the rfcomm socket cleanup handling
    - serial: fix enable_irq_wake/disable_irq_wake imbalance in serial_core.c
    - bttv: Fix a deadlock in the bttv driver (closes: #487594)
    - forcedeth: msi interrupts
    - CPUFREQ: Fix format string bug.
    - mmc: wbsd: initialize tasklets before requesting interrupt
    - ecryptfs: fix missed mutex_unlock
    - mac80211: send association event on IBSS create
    - bluetooth: rfcomm_dev_state_change deadlock fix
    - sunhv: Fix locking in non-paged I/O case.
    - cassini: Only use chip checksum for ipv4 packets.
    - ipwireless: Fix blocked sending
    - net: Fix call to ->change_rx_flags(dev, IFF_MULTICAST) in
      dev_change_flags()
    - fbdev: export symbol fb_mode_option
    - ipsec: Use the correct ip_local_out function
    - tcp: fix skb vs fack_count out-of-sync condition
    - tcp FRTO: Fix fallback to conventional recovery
    - tcp FRTO: SACK variant is errorneously used with NewReno
    - tcp FRTO: work-around inorder receivers
    - tcp: Fix inconsistency source (CA_Open only when !tcp_left_out(tp))
    - l2tp: avoid skb truesize bug if headroom is increased
    - l2tp: Fix possible WARN_ON from socket code when UDP socket is closed
    - l2tp: Fix possible oops if transmitting or receiving when tunnel goes down
    - ax25: Fix NULL pointer dereference and lockup.
    - sound: emu10k1 - fix system hang with Audigy2 ZS Notebook PCMCIA card
    - tcp: Allow send-limited cwnd to grow up to max_burst when gso disabled
    - tcp: Limit cwnd growth when deferring for GSO
    - af_key: Fix selector family initialization.
    - hgafb: resource management fix
    - cifs: fix oops on mount when CONFIG_CIFS_DFS_UPCALL is enabled
    - b43: Fix controller restart crash
    - ssb: Fix context assertion in ssb_pcicore_dev_irqvecs_enable
    - eCryptfs: protect crypt_stat->flags in ecryptfs_open()
    - cciss: add new hardware support
    - ecryptfs: add missing lock around notify_change
    - ecryptfs: clean up (un)lock_parent
    - Add 'rd' alias to new brd ramdisk driver
    - net_sched: cls_api: fix return value for non-existant classifiers
    - vlan: Correctly handle device notifications for layered VLAN devices
    - IB/umem: Avoid sign problems when demoting npages to integer
    - x86: fix recursive dependencies
    - can: Fix copy_from_user() results interpretation
    - Kconfig: introduce ARCH_DEFCONFIG to DEFCONFIG_LIST
    - tcp: TCP connection times out if ICMP frag needed is delayed
    - ALSA: hda - Fix resume of auto-config mode with Realtek codecs
    - netlink: Fix nla_parse_nested_compat() to call nla_parse() directly
  * Add stable release 2.6.25.9:
    - Add return value to reserve_bootmem_node()
    - x86: use BOOTMEM_EXCLUSIVE on 32-bit
    - sctp: Make sure N * sizeof(union sctp_addr) does not overflow.
    - hwmon: (lm85) Fix function RANGE_TO_REG()
    - hwmon: (adt7473) Initialize max_duty_at_overheat before use
    - x86: set PAE PHYSICAL_MASK_SHIFT to 44 bits.
    - Reinstate ZERO_PAGE optimization in 'get_user_pages()' and fix XIP
    - watchdog: hpwdt: fix use of inline assembly
    - Fix ZERO_PAGE breakage with vmware
    - atl1: relax eeprom mac address error check

  [ Martin Michlmayr]
  * [arm/orion5x] Enable INPUT_EVDEV and KEYBOARD_GPIO.

  [ Steve Langasek ]
  * Enable CONFIG_CIFS_EXPERIMENTAL and CONFIG_CIFS_UPCALL, required for
    CIFS mounts to be able to use Kerberos authentication.  Closes: #480663.

  [ Bastian Blank ]
  * Add stable release 2.6.25.8:
    - x86: disable mwait for AMD family 10H/11H CPUs
    - x86: remove mwait capability C-state check
    - nf_conntrack_h323: fix memory leak in module initialization error path
    - nf_conntrack_h323: fix module unload crash
    - nf_conntrack: fix ctnetlink related crash in nf_nat_setup_info()
    - SCSI: sr: fix corrupt CD data after media change and delay
    - ACPICA: Ignore ACPI table signature for Load() operator
    - scsi_host regression: fix scsi host leak
    - b43: Fix possible NULL pointer dereference in DMA code
    - b43: Fix noise calculation WARN_ON
    - virtio_net: Fix skb->csum_start computation
    - opti621: remove DMA support
    - opti621: disable read prefetch
    - Fix tty speed handling on 8250
    - x86-64: Fix "bytes left to copy" return value for copy_from_user()
   * Fix alpha build due too inconsistent kallsyms data.

 -- maximilian attems <maks@debian.org>  Fri, 27 Jun 2008 00:33:53 +0200

linux-2.6 (2.6.25-5) unstable; urgency=low

  [ maximilian attems ]
  [ Bastian Blank ]
  * Reenable VServer images.

  [ maximilian attems ]
  * Add stable release 2.6.25.5:
    - asn1: additional sanity checking during BER decoding (CVE-2008-1673)
  * Add stable release 2.6.25.6:
    - atl1: fix 4G memory corruption bug
    - capabilities: remain source compatible with 32-bit raw legacy capability
      support.
    - usb-serial: Use ftdi_sio driver for RATOC REX-USB60F
    - cpufreq: fix null object access on Transmeta CPU
    - Smack: fuse mount hang fix
    - cgroups: remove node_ prefix_from ns subsystem
    - XFS: Fix memory corruption with small buffer reads
    - x86: don't read maxlvt before checking if APIC is mapped
    - USB: option: add new Dell 5520 HSDPA variant
    - md: do not compute parity unless it is on a failed drive
    - md: fix uninitialized use of mddev->recovery_wait
    - md: fix prexor vs sync_request race
    - HID: split Numlock emulation quirk from HID_QUIRK_APPLE_HAS_FN.
    - USB: do not handle device 1410:5010 in 'option' driver
    - USB: unusual_devs: Add support for GI 0401 SD-Card interface
    - USB: add Telstra NextG CDMA id to option driver
    - USB: fix build errors in ohci-omap.c and ohci-sm501.c
    - USB: add TELIT HDSPA UC864-E modem to option driver
    - memory_hotplug: always initialize pageblock bitmap
    - x86: fix bad pmd ffff810000207xxx(9090909090909090)
    - USB: add Zoom Telephonics Model 3095F V.92 USB Mini External modem to
      cdc-acm
    - x86: prevent PGE flush from interruption/preemption
    - IPoIB: Test for NULL broadcast object in ipiob_mcast_join_finish()
    - i386: fix asm constraint in do_IRQ()
    - i2c-nforce2: Disable the second SMBus channel on the DFI Lanparty NF4
      Expert
    - i2c/max6875: Really prevent 24RF08 corruption
    - brk: make sys_brk() honor COMPAT_BRK when computing lower bound
    - Revert "PCI: remove default PCI expansion ROM memory allocation"
    - PS3: gelic: fix memory leak
    - eCryptfs: remove unnecessary page decrypt call
    - netfilter: nf_conntrack_expect: fix error path unwind in
      nf_conntrack_expect_init()
    - netfilter: xt_connlimit: fix accouning when receive RST packet in
      ESTABLISHED state
    - netfilter: nf_conntrack_ipv6: fix inconsistent lock state in
      nf_ct_frag6_gather()
    - POWERPC Bolt in SLB entry for kernel stack on secondary cpus
    - netfilter: xt_iprange: module aliases for xt_iprange
    - x86: user_regset_view table fix for ia32 on 64-bit
    - x86: if we cannot calibrate the TSC, we panic.
    - CIFS: Fix UNC path prefix on QueryUnixPathInfo to have correct slash
    - x86, fpu: fix CONFIG_PREEMPT=y corruption of application's FPU stack
    - libata: force hardreset if link is in powersave mode
    - x86: fix setup of cyc2ns in tsc_64.c
    - x86: distangle user disabled TSC from unstable
    - x86: disable TSC for sched_clock() when calibration failed
    - pagemap: fix bug in add_to_pagemap, require aligned-length reads of
      /proc/pid/pagemap
    - ext3/4: fix uninitialized bs in ext3/4_xattr_set_handle()
    - proc: calculate the correct /proc/<pid> link count
    - CPUFREQ: Make acpi-cpufreq more robust against BIOS freq changes behind
      our back.
    - USB: remove PICDEM FS USB demo (04d8:000c) device from ldusb
    - types.h: don't expose struct ustat to userspace

  [ Bastian Blank ]
  * Ignore ABI change in internal XFS symbol.

 -- Bastian Blank <waldi@debian.org>  Thu, 12 Jun 2008 08:47:11 +0200

linux-2.6 (2.6.25-4) unstable; urgency=low

  [ maximilian attems ]
  * Fix arm Kconfig logic disabling random drivers. (closes: #481410)
  * Add stable release 2.6.25.4:
    - OHCI: fix regression upon awakening from hibernation
    - V4L/DVB (7473): PATCH for various Dibcom based devices
    - {nfnetlink, ip, ip6}_queue: fix skb_over_panic when enlarging packets
    - dccp: return -EINVAL on invalid feature length
    - md: fix raid5 'repair' operations
    - sparc: Fix SA_ONSTACK signal handling.
    - sparc: Fix fork/clone/vfork system call restart.
    - sparc64: Stop creating dummy root PCI host controller devices.
    - sparc64: Fix wedged irq regression.
    - SPARC64: Fix args to 64-bit sys_semctl() via sys_ipc().
    - serial: Fix sparc driver name strings.
    - sparc: Fix ptrace() detach.
    - sparc: Fix mremap address range validation.
    - sparc: Fix debugger syscall restart interactions.
    - sparc32: Don't twiddle PT_DTRACE in exec.
    - r8169: fix oops in r8169_get_mac_version
    - SCSI: aha152x: Fix oops on module removal
    - SCSI: aha152x: fix init suspiciously returned 1, it should follow
      0/-E convention
    - sch_htb: remove from event queue in htb_parent_to_leaf()
    - i2c-piix4: Blacklist two mainboards
    - SCSI: qla1280: Fix queue depth problem
    - ipvs: fix oops in backup for fwmark conn templates
    - USB: airprime: unlock mutex instead of trying to lock it again
    - rtc: rtc_time_to_tm: use unsigned arithmetic
    - SCSI: libiscsi regression in 2.6.25: fix nop timer handling
    - SCSI: libiscsi regression in 2.6.25: fix setting of recv timer
    - can: Fix can_send() handling on dev_queue_xmit() failures
    - macvlan: Fix memleak on device removal/crash on module removal
    - nf_conntrack: padding breaks conntrack hash on ARM
    - sparc: sunzilog uart order
    - r8169: fix past rtl_chip_info array size for unknown chipsets
    - x86: use defconfigs from x86/configs/*
    - vt: fix canonical input in UTF-8 mode
    - ata_piix: verify SIDPR access before enabling it
    - serial: access after NULL check in uart_flush_buffer()
    - x86: sysfs cpu?/topology is empty in 2.6.25 (32-bit Intel system)
    - XFRM: AUDIT: Fix flowlabel text format ambibuity.
  * Update userspace merged HZ alpha fixed version.
  * Backport netfilter: Move linux/types.h inclusions outside of #ifdef
    __KERNEL__. (closes: #479899)
  * types.h: don't expose struct ustat to userspace. (closes: #429064)

  [ Bastian Blank ]
  * Fix ABI changes from: ipvs: fix oops in backup for fwmark conn templates

 -- maximilian attems <maks@debian.org>  Tue, 27 May 2008 11:46:11 +0200

linux-2.6 (2.6.25-3) unstable; urgency=low

  [ Bastian Blank ]
  * Add stable release 2.6.25.3:
    - sit: Add missing kfree_skb() on pskb_may_pull() failure.
    - sparc: Fix mmap VA span checking.
    - CRYPTO: eseqiv: Fix off-by-one encryption
    - CRYPTO: authenc: Fix async crypto crash in crypto_authenc_genicv()
    - CRYPTO: cryptd: Correct kzalloc error test
    - CRYPTO: api: Fix scatterwalk_sg_chain
    - x86 PCI: call dmi_check_pciprobe()
    - b43: Fix some TX/RX locking issues
    - kprobes/arm: fix decoding of arithmetic immediate instructions
    - kprobes/arm: fix cache flush address for instruction stub
    - b43: Fix dual-PHY devices
    - POWERPC: mpc5200: Fix unterminated of_device_id table
    - reiserfs: Unpack tails on quota files
    - sched: fix hrtick_start_fair and CPU-Hotplug
    - vfs: fix permission checking in sys_utimensat
    - md: fix use after free when removing rdev via sysfs
    - mm: fix usemap initialization
    - 2.6.25 regression: powertop says 120K wakeups/sec

  [ maximilian attems ]
  * Redisable old dup prism54 driver.
  * Reenable accidentaly disabled SIS190. (closes: #478773)
  * Add lmkl patch to unbreak HZ userspace aka perl5.10 build fix.
    (closes: #480130)

  [ Martin Michlmayr ]
  * [armel] Disable some SCSI drives (that are disabled on arm) so the
    ramdisk will fit in flash on NSLU2 (closes: #480310).

 -- maximilian attems <maks@debian.org>  Wed, 14 May 2008 11:16:56 +0200
>>>>>>> 28e273e3

  [ dann frazier ]
  * Avoid tripping BUG() in IPsec code when the first fragment
    of an ESP packet does not contain the entire ESP header and IV
    (CVE-2007-6282)
  * Fix potential memory corruption in pppol2tp_recvmsg
    (CVE-2008-2750)
  * Fix issues with tty operation handling in various drivers
    (CVE-2008-2812)
  * Fix memory leak in the copy_user routine, see #490910.
    (CVE-2008-0598)

 -- dann frazier <dannf@debian.org>  Sat, 19 Jul 2008 16:30:37 -0600

linux-2.6.24 (2.6.24-6~etchnhalf.3) stable; urgency=low

  * Prevent local users from modifying file times without permission
    (CVE-2008-2148)
  * Fix remotely-triggerable memory leak in the Simple Internet Transition
    (SIT) code used for IPv6 over IPv4 tunnels (CVE-2008-2136)
  * Fix local ptrace denial of service for amd64 flavor kernels, see #480390.
    (CVE-2008-1615)
  * Fix issue with blkdev_issue_flush() not detecting/passing EOPNOTSUPP back,
    (closes: #482943)
  * [sparc] Validate address ranges regardless of MAP_FIXED (CVE-2008-2137)
  * Add sanity checks in ASN.1 decoding code (CVE-2008-1673)

 -- dann frazier <dannf@debian.org>  Tue, 10 Jun 2008 14:03:56 -0600

linux-2.6.24 (2.6.24-6~etchnhalf.2) stable; urgency=low

  * Add pci ids for the ICH10 southbridge
  * Add stable release 2.6.24.6:
    - splice: use mapping_gfp_mask
    - fix oops on rmmod capidrv
    - x86: Fix 32-bit x86 MSI-X allocation leakage
    - tehuti: check register size (CVE-2008-1675)
    - tehuti: move ioctl perm check closer to function start (CVE-2008-1675)
    - USB: gadget: queue usb USB_CDC_GET_ENCAPSULATED_RESPONSE message
    - Increase the max_burst threshold from 3 to tp->reordering.
    - USB: remove broken usb-serial num_endpoints check
    - V4L: Fix VIDIOCGAP corruption in ivtv
    - V4L: cx88: enable radio GPIO correctly
<<<<<<< HEAD
    - ISDN: Do not validate ISDN net device address prior to interface-up
    - Fix dnotify/close race (CVE-2008-1375)
  * Add stable release 2.6.24.7:
=======
    - hrtimer: raise softirq unlocked to avoid circular lock dependency
    - tcp: tcp_probe buffer overflow and incorrect return value
  * [ide] Add upstream piix patch for asus eee pc. (closes: #479217)

  [ Christian T. Steigies ]
  * [m68k] Add patches for 2.6.25.
  * [m68k] Disable EXT4DEV_FS for now.
  * [m68k] Enable SCSI_MAC_ESP for mac.

  [ Ian Campbell ]
  * [x86]: Enable Xen guest support in all i386 flavours.

  [ Bastian Blank ]
  * Add stable release 2.6.25.2:
>>>>>>> 28e273e3
    - fix SMP ordering hole in fcntl_setlk() (CVE-2008-1669)
  * Drop linux-libc-dev package for etch

 -- dann frazier <dannf@debian.org>  Wed, 07 May 2008 16:26:32 -0600

linux-2.6.24 (2.6.24-6~etchnhalf.1) stable; urgency=low

  [ Martin Michlmayr ]
  * [arm] Disable IEEE1394 (Firewire).
  * [mips] Disable NET_EMATCH_META to work around a compiler error.

  [ dann frazier ]
  * Merge changes from 2.6.24-6
  * Update bnx2 driver to 1.7.4 (from 2.6.25)
  * Add Bastian's fw splitout patch, removing CONFIG_BROKEN setting
  * Add stable release 2.6.24.5:
    - acpi: bus: check once more for an empty list after locking it
    - acpi: fix "buggy BIOS check" when CPUs are hot removed
    - alloc_percpu() fails to allocate percpu data
    - AX25 ax25_out: check skb for NULL in ax25_kick()
    - bluetooth: hci_core: defer hci_unregister_sysfs()
    - CRYPTO xcbc: Fix crash when ipsec uses xcbc-mac with big data chunk
    - DVB: tda10086: make the 22kHz tone for DISEQC a config option
    - fbdev: fix /proc/fb oops after module removal
    - file capabilities: remove cap_task_kill()
    - PARISC fix signal trampoline cache flushing
    - HFS+: fix unlink of links
    - hwmon: (w83781d) Fix I/O resource conflict with PNP
    - INET: inet_frag_evictor() must run with BH disabled
    - inotify: fix race (closes: #475283)
    - inotify: remove debug code
    - ipmi: change device node ordering to reflect probe order
    - kbuild: soften modpost checks when doing cross builds
    - libata: assume no device is attached if both IDENTIFYs are aborted
    - LLC: Restrict LLC sockets to root
    - locks: fix possible infinite loop in fcntl(F_SETLKW) over nfs
    - macb: Call phy_disconnect on removing
    - md: close a livelock window in handle_parity_checks5
    - md: remove the 'super' sysfs attribute from devices in an 'md' array
    - mtd: fix broken state in CFI driver caused by FL_SHUTDOWN
    - mtd: memory corruption in block2mtd.c
    - NET: Add preemption point in qdisc_run
    - NET: Fix multicast device ioctl checks
    - NET: include <linux/types.h> into linux/ethtool.h for __u* typedef
    - netpoll: zap_completion_queue: adjust skb->users counter
    - NOHZ: reevaluate idle sleep length after add_timer_on()
    - PARISC futex: special case cmpxchg NULL in kernel space
    - PARISC pdc_console: fix bizarre panic on boot
    - pci: revert SMBus unhide on HP Compaq nx6110
    - PERCPU : __percpu_alloc_mask() can dynamically size percpu_data storage
    - plip: replace spin_lock_irq with spin_lock_irqsave in irq context
    - pnpacpi: reduce printk severity for "pnpacpi: exceeded the max number of ..."
    - POWERPC: Fix build of modular drivers/macintosh/apm_emu.c
    - PPPOL2TP: Fix SMP issues in skb reorder queue handlingP
    - PPOL2TP: Make locking calls softirq-safe
    - sch_htb: fix "too many events" situation
    - SCTP: Fix local_addr deletions during list traversals.
    - signalfd: fix for incorrect SI_QUEUE user data reporting
    - sis190: read the mac address from the eeprom first
    - slab: fix cache_cache bootstrap in kmem_cache_init() (closes: #477270)
    - SPARC64: Fix atomic backoff limit.
    - SPARC64: Fix FPU saving in 64-bit signal handling.
    - SPARC64: Fix __get_cpu_var in preemption-enabled area.
    - SPARC64: flush_ptrace_access() needs preemption disable.
    - SUNGEM: Fix NAPI assertion failure.
    - TCP: Fix shrinking windows with window scaling
    - TCP: Let skbs grow over a page on fast peers
    - time: prevent the loop in timespec_add_ns() from being optimised away
    - UIO: add pgprot_noncached() to UIO mmap code
    - USB: add support for Motorola ROKR Z6 cellphone in mass storage mode
    - USB: Allow initialization of broken keyspan serial adapters.
    - USB: new quirk flag to avoid Set-Interface
    - USB: serial: fix regression in Visor/Palm OS module for kernels >= 2.6.24
    - USB: serial: ti_usb_3410_5052: Correct TUSB3410 endpoint requirements.
    - V4L: ivtv: Add missing sg_init_table()
    - vfs: fix data leak in nobh_write_end()
    - VLAN: Don't copy ALLMULTI/PROMISC flags from underlying device
    - vmcoreinfo: add the symbol "phys_base"
    - xen: fix RMW when unmasking events
    - xen: fix UP setup of shared_info
    - xen: mask out SEP from CPUID

 -- dann frazier <dannf@debian.org>  Mon, 21 Apr 2008 23:53:43 -0600

linux-2.6.24 (2.6.24-5~etchnhalf.1) stable; urgency=low

  * Branch and rename source to linux-2.6.24 targeted for etchnhalf.

  [ maximilian attems ]
  * Enable IEEE1394 Firewire stack.
  * topconfig: Turn off PATA_SIS.
  * [amd64, i386]: Unset USB_SUSPEND. (closes: #419197)
  * [amd64, i386]: Enable SONYPI_COMPAT.
  * topconfig: Turn off PARPORT_PC_FIFO.

  [ Bastian Blank ]
  * Disable Xen images.
  * Force orig name to linux-2.6.

  [ Martin Michlmayr ]
  * [mips/r5k-ip32] Use the generic config options for NFS, which will
    enable NFSv4. (closes: #471007)

  * Merge changes pending 2.6.24-6:
    [Gordon Farquharson ]
    * [arm/iop32x] Do not build the ARTOP PATA driver (PATA_ARTOP).
    * [arm/iop32x] Enable MTD_CMDLINE_PARTS.

 -- dann frazier <dannf@debian.org>  Sun, 30 Mar 2008 15:28:02 -0600

linux-2.6 (2.6.24-6) unstable; urgency=high

  [ Martin Michlmayr ]
  * [armel] Fix FTBFS on armel by enabling CONFIG_USB_USBNET=m in
    armel/config, as it was done for arm/config already.
  * [armel] Add oabi shim for fstatat64 (Riku Voipio)

  [ Gordon Farquharson ]
  * [arm/iop32x] Do not build the ARTOP PATA driver (PATA_ARTOP).
  * [arm/iop32x] Enable MTD_CMDLINE_PARTS.

  [ Kyle McMartin ]
  * [hppa] fix pdc_console panic at boot (closes: #476292).
  * [hppa] properly flush user signal tramps
  * [hppa] special case futex cmpxchg on kernel space NULL (closes: 476285).

 -- Bastian Blank <waldi@debian.org>  Fri, 18 Apr 2008 19:41:30 +0200

linux-2.6 (2.6.24-5) unstable; urgency=low

  [ Gordon Farquharson ]
  * [arm] Enable asix driver (USB_NET_AX8817X).
  * [arm] Enable CONFIG_USB_CATC, CONFIG_USB_KAWETH, CONFIG_USB_PEGASUS,
          and CONFIG_USB_RTL8150.
  * [arm/ixp4xx] Update Ethernet driver (closes: #471062).
  * [arm/ixp4xx] Add HSS driver.

  [ Bastian Blank ]
  * [s390/s390-tape]: Override localversion correctly.
  * Add stable release 2.6.24.3:
    - x86_64: CPA, fix cache attribute inconsistency bug
    - bonding: fix NULL pointer deref in startup processing
    - POWERPC: Revert chrp_pci_fixup_vt8231_ata devinit to fix libata on pegasos
    - PCMCIA: Fix station address detection in smc
    - SCSI: gdth: scan for scsi devices
    - USB: fix pm counter leak in usblp
    - S390: Fix futex_atomic_cmpxchg_std inline assembly.
    - genirq: do not leave interupts enabled on free_irq
    - hrtimer: catch expired CLOCK_REALTIME timers early
    - hrtimer: check relative timeouts for overflow
    - SLUB: Deal with annoying gcc warning on kfree()
    - hrtimer: fix *rmtp/restarts handling in compat_sys_nanosleep()
    - hrtimer: fix *rmtp handling in hrtimer_nanosleep()
    - Disable G5 NAP mode during SMU commands on U3
    - Be more robust about bad arguments in get_user_pages()
    - AUDIT: Increase skb->truesize in audit_expand
    - BLUETOOTH: Add conn add/del workqueues to avoid connection fail.
    - INET: Prevent out-of-sync truesize on ip_fragment slow path
    - INET_DIAG: Fix inet_diag_lock_handler error path.
    - IPCOMP: Fetch nexthdr before ipch is destroyed
    - IPCOMP: Fix reception of incompressible packets
    - IPV4: fib: fix route replacement, fib_info is shared
    - IPV4: fib_trie: apply fixes from fib_hash
    - PKT_SCHED: ematch: oops from uninitialized variable (resend)
    - SELinux: Fix double free in selinux_netlbl_sock_setsid()
    - TC: oops in em_meta
    - TCP: Fix a bug in strategy_allowed_congestion_control
    - SCSI: sd: handle bad lba in sense information
    - Fix dl2k constants
    - XFS: Fix oops in xfs_file_readdir()
    - hugetlb: add locking for overcommit sysctl
    - inotify: fix check for one-shot watches before destroying them
    - NFS: Fix a potential file corruption issue when writing
    - NETFILTER: nf_conntrack_tcp: conntrack reopening fix
    - SPARC/SPARC64: Fix usage of .section .sched.text in assembler code.
  * Add stable release 2.6.24.4:
    - S390 futex: let futex_atomic_cmpxchg_pt survive early functional tests.
    - slab: NUMA slab allocator migration bugfix
    - relay: fix subbuf_splice_actor() adding too many pages
    - BLUETOOTH: Fix bugs in previous conn add/del workqueue changes.
    - SCSI advansys: Fix bug in AdvLoadMicrocode
    - async_tx: avoid the async xor_zero_sum path when src_cnt > device->max_xor
    - aio: bad AIO race in aio_complete() leads to process hang
    - jbd: correctly unescape journal data blocks
    - jbd2: correctly unescape journal data blocks
    - zisofs: fix readpage() outside i_size
    - NETFILTER: nfnetlink_log: fix computation of netlink skb size
    - NETFILTER: nfnetlink_queue: fix computation of allocated size for netlink skb
    - NETFILTER: xt_time: fix failure to match on Sundays
    - sched_nr_migrate wrong mode bits
    - nfsd: fix oops on access from high-numbered ports
    - sched: fix race in schedule()
    - SCSI: mpt fusion: don't oops if NumPhys==0
    - SCSI: gdth: fix to internal commands execution
    - SCSI: gdth: bugfix for the at-exit problems
    - Fix default compose table initialization
    - x86: don't use P6_NOPs if compiling with CONFIG_X86_GENERIC
    - SCSI: fix BUG when sum(scatterlist) > bufflen
    - USB: ehci: handle large bulk URBs correctly (again)
    - USB: ftdi_sio - really enable EM1010PC
    - USB: ftdi_sio: Workaround for broken Matrix Orbital serial port
    - VT notifier fix for VT switch
    - eCryptfs: make ecryptfs_prepare_write decrypt the page
    - ioat: fix 'ack' handling, driver must ensure that 'ack' is zero
    - macb: Fix speed setting
    - x86: move out tick_nohz_stop_sched_tick() call from the loop
    - atmel_spi: fix clock polarity
    - b43: Backport bcm4311 fix
    - arcmsr: fix IRQs disabled warning spew
    - e1000e: Fix CRC stripping in hardware context bug
    - PCI x86: always use conf1 to access config space below 256 bytes
    - moduleparam: fix alpha, ia64 and ppc64 compile failures
    - pata_hpt*, pata_serverworks: fix UDMA masking
    - SCSI advansys: fix overrun_buf aligned bug
    - NETFILTER: fix ebtable targets return
    - NETFILTER: Fix incorrect use of skb_make_writable
    - NETFILTER: nfnetlink_queue: fix SKB_LINEAR_ASSERT when mangling packet data
    - spi: pxa2xx_spi clock polarity fix
    - ufs: fix parenthesisation in ufs_set_fs_state()
    - hugetlb: ensure we do not reference a surplus page after handing it to buddy
    - file capabilities: simplify signal check
    - futex: runtime enable pi and robust functionality
    - futex: fix init order
    - ARM pxa: fix clock lookup to find specific device clocks
    - x86: replace LOCK_PREFIX in futex.h
    - SCSI aic94xx: fix REQ_TASK_ABORT and REQ_DEVICE_RESET
    - SCSI gdth: don't call pci_free_consistent under spinlock
    - SCSI ips: fix data buffer accessors conversion bug
    - usb-storage: don't access beyond the end of the sg buffer
    - fuse: fix permission checking
    - CRYPTO xts: Use proper alignment
    - CRYPTO xcbc: Fix crash with IPsec
    - SCSI ips: handle scsi_add_host() failure, and other err cleanups
    - x86: adjust enable_NMI_through_LVT0()
    - drivers: fix dma_get_required_mask
    - iov_iter_advance() fix
    - x86: Clear DF before calling signal handler (closes: #469058)
    - ub: fix up the conversion to sg_init_table()
    - MIPS: Mark all but i8259 interrupts as no-probe.
    - IRQ_NOPROBE helper functions
    - IPCOMP: Disable BH on output when using shared tfm
    - IPCONFIG: The kernel gets no IP from some DHCP servers
    - IPV4: Remove IP_TOS setting privilege checks.
    - IPV6: dst_entry leak in ip4ip6_err.
    - IPV6: Fix IPsec datagram fragmentation
    - NET: Fix race in dev_close(). (Bug 9750)
    - NET: Messed multicast lists after dev_mc_sync/unsync (closes: #466719)
    - NIU: Bump driver version and release date.
    - NIU: Fix BMAC alternate MAC address indexing.
    - NIU: More BMAC alt MAC address fixes.
    - TCP: Improve ipv4 established hash function.
    - SPARC: Fix link errors with gcc-4.3
    - SPARC64: Loosen checks in exception table handling.

  [ Martin Michlmayr ]
  * [mips/r4k-ip22] Enable BLK_DEV_LOOP and BLK_DEV_CRYPTOLOOP.
  * [mips/r5k-ip32] Enable BLK_DEV_LOOP and BLK_DEV_CRYPTOLOOP.
  * [mips/r4k-ip22] Enable PPP, PPPOE and SLIP.
  * [mips/r5k-ip32] Enable PPP, PPPOE and SLIP.
  * Don't check the section size when we're cross compiling.

  [ dann frazier ]
  * Remove cap_task_kill (closes: #463669)

 -- Bastian Blank <waldi@debian.org>  Thu, 27 Mar 2008 12:40:16 +0100

linux-2.6 (2.6.24-4) unstable; urgency=low

  * Add stable release 2.6.24.1:
    - splice: missing user pointer access verification (CVE-2008-0009/10)
    - drm: the drm really should call pci_set_master..
    - Driver core: Revert "Fix Firmware class name collision"
    - fix writev regression: pan hanging unkillable and un-straceable
    - sched: fix high wake up latencies with FAIR_USER_SCHED
    - sched: let +nice tasks have smaller impact
    - b43: Reject new firmware early
    - selinux: fix labeling of /proc/net inodes
    - b43legacy: fix DMA slot resource leakage
    - b43legacy: drop packets we are not able to encrypt
    - b43legacy: fix suspend/resume
    - b43legacy: fix PIO crash
    - b43: Fix dma-slot resource leakage
    - b43: Drop packets we are not able to encrypt
    - b43: Fix suspend/resume
    - sky2: fix for WOL on some devices
    - sky2: restore multicast addresses after recovery
    - x86: restore correct module name for apm
    - ACPI: update ACPI blacklist
    - PCI: Fix fakephp deadlock
    - sys_remap_file_pages: fix ->vm_file accounting
    - lockdep: annotate epoll
    - forcedeth: mac address mcp77/79
    - USB: Fix usb_serial_driver structure for Kobil cardreader driver.
    - USB: handle idVendor of 0x0000
    - USB: fix usbtest halt check on big endian systems
    - USB: storage: Add unusual_dev for HP r707
    - USB: Variant of the Dell Wireless 5520 driver
    - USB: use GFP_NOIO in reset path
    - USB: ftdi driver - add support for optical probe device
    - USB: pl2303: add support for RATOC REX-USB60F
    - USB: remove duplicate entry in Option driver and Pl2303 driver for Huawei modem
    - USB: sierra: add support for Onda H600/Zte MF330 datacard to USB Driver for Sierra Wireless
    - USB: ftdi-sio: Patch to add vendor/device id for ATK_16IC CCD
    - USB: ftdi_sio - enabling multiple ELV devices, adding EM1010PC
    - USB: sierra driver - add devices
    - USB: Adding YC Cable USB Serial device to pl2303
    - USB: Sierra - Add support for Aircard 881U
    - USB: add support for 4348:5523 WinChipHead USB->RS 232 adapter
    - USB: CP2101 New Device IDs
    - usb gadget: fix fsl_usb2_udc potential OOPS
    - USB: keyspan: Fix oops
    - vm audit: add VM_DONTEXPAND to mmap for drivers that need it (CVE-2008-0007)
    - slab: fix bootstrap on memoryless node
    - DVB: cx23885: add missing subsystem ID for Hauppauge HVR1800 Retail

  [ Martin Michlmayr ]
  * [arm/ixp4xx] Enble ATA_OVER_ETH, requested by Nicola Fankhauser.
  * [arm/iop32x] Enble ATA_OVER_ETH.

  [ Bastian Blank ]
  * Add stable release 2.6.24.2:
    - splice: fix user pointer access in get_iovec_page_array()
    (CVE-2008-0600, closes: #464945)

 -- Bastian Blank <waldi@debian.org>  Mon, 11 Feb 2008 12:29:23 +0100

linux-2.6 (2.6.24-3) unstable; urgency=low

  [ maximilian attems ]
  * [scsi]: hptiop: add more adapter models and fixes.
  * [amd64, i386]: Reenable ACPI_PROCFS_POWER. (closes: #463253)

  [ Gordon Farquharson ]
  * [arm/ixp4xx] Update Ethernet driver so that it can be loaded by udev
    automatically.

  [ Martin Michlmayr ]
  * [mips/r5k-ip32] Enable R8169, requested by Giuseppe Sacco. (Closes:
    #463705)

 -- Bastian Blank <waldi@debian.org>  Wed, 06 Feb 2008 13:05:18 +0100

linux-2.6 (2.6.24-2) unstable; urgency=low

  [ Bastian Blank ]
  * Fix broken merge of flavour specific settings.
    - [i386]: Recommends are fixed.
    - [s390/s390-tape]: Built as small image again.

  [ maximilian attems ]
  * Disable old dup prism54 driver.
  * Stable queue: slab: fix bootstrap on memoryless node.

  [ Aurelien Jarno ]
  * [arm]: Remove options that are present in topconfig from config.versatile.
  * [arm]: Turn off B44 since it fails to compile on armel.

 -- Bastian Blank <waldi@debian.org>  Thu, 31 Jan 2008 17:37:00 +0100

linux-2.6 (2.6.24-1) unstable; urgency=low

  * New upstream release
    (closes: #461639)

  [ Martin Michlmayr ]
  * Don't build the AdvanSys driver on ARM since it fails to compile.
  * Disable ATH5K on ARM since it fails to compile.
  * [arm/iop32x] Activate DMADEVICES.
  * [mips/mipsel] Turn off CONFIG_NIU since it fails to compile.

  [ maximilian attems ]
  * [amd64, i386]: Enable ACPI_SYSFS_POWER and disable ACPI_PROCFS_POWER.
  * [fw] Sync with latest git-ieee1394 for sbp2 fixes.

  [ Bastian Blank ]
  * Kill reboot warning from old templates.
  * Fix strange default value for link_in_boot. (closes: #425056)
  * [powerpc/powerpc]: Enable Efika support.
  * [powerpc]: Lower mkvmlinuz to the state of a bootloader.
  * [powerpc]: Remove ppc and m68k include dirs from headers.
  * Remove versions from relations fullfilled in stable.

  [ Aurelien Jarno ]
  * [arm]: Update versatile config.

  [ Gordon Farquharson ]
  * [arm/ixp4xx] Change the ixp4xx network driver from the driver
    written by Christian Hohnstaedt to the driver written by Krzysztof
    Hasala which has partially been accepted upstream.

 -- Bastian Blank <waldi@debian.org>  Sat, 26 Jan 2008 11:35:11 +0100

linux-2.6 (2.6.24~rc8-1~experimental.1) experimental; urgency=low

  * New upstream release
    (closes: #454776, #458142, #457992, #458899, #426124, #459732, #455566).

  [ maximilian attems ]
  * New upstream release, rebase dfsg stuff plus drivers-atm.patch,
    scripts-kconfig-reportoldconfig.patch.
  * [amd64, powerpc] Set HIGH_RES_TIMERS and NO_HZ (closes: #458312).
  * topconfig set NETFILTER_XT_MATCH_TIME, NET_ACT_NAT, KSDAZZLE_DONGLE,
    KS959_DONGLE, NET_9P_FD, IP1000, VETH, IXGBE, NIU, TEHUTI, LIBERTAS_CS,
    LIBERTAS_SDIO, RT2X00, SENSORS_ADT7470, SENSORS_I5K_AMB, SENSORS_F71882FG,
    SENSORS_FSCHMD, SENSORS_IBMPEX, CRYPTO_XTS, CRYPTO_SEED, CRYPTO_AUTHENC,
    DVB_S5H1409, DVB_TUNER_MT2131, INET_LRO, MMC_RICOH_MMC, MMC_SPI,
    RTC_DRV_DS1374, VIDEO_CX23885, VIDEO_FB_IVTV, USB_SERIAL_CH341,
    SCSI_SRP_TGT_ATTRS, ADM8211, MTD_INTEL_VR_NOR, MTD_ALAUDA,
    MTD_ONENAND_2X_PROGRAM, MTD_ONENAND_SIM, DM_MULTIPATH_HP, FUJITSU_LAPTOP,
    QUOTA_NETLINK_INTERFACE, DM_UEVENT, SCSI_FC_TGT_ATTRS, SSB, BT_HCIUART_LL,
    BT_HCIBTSDIO, MTD_OOPS, CGROUPS, MDIO_BITBANG, HIDRAW, P54, SDIO_UART,
    NETCONSOLE_DYNAMIC, SECURITY_FILE_CAPABILITIES.
  * Disable smbfs in topconfig, not supported upstream, use cifs.
  * Disable bcm43xx, deprecated by upstream. Enable B43 (needs v4 firmware)
    and B43LEGACY (needs v3 firmware).
  * [i386]: Set SND_SC6000, EDAC_I3000, EDAC_I5000, SBC7240_WDT,
    NET_9P_VIRTIO, FB_GEODE_LX, VIRTIO_NET, VIRTIO_BLK.
  * Set USB_EHCI_TT_NEWSCHED fills USB 2.0 bandwith better. (closes: #454797)
  * postrm: Nuke initramfs sha1sum on linux-image removal. (closes: #420245)
  * Unifiy BSD_PROCESS_ACCT settings across configs. (closes: #455892)
  * Reenable DABUSB as firmware is BSD licensed.
  * [hppa]: Disable OCFS2, due build trouble.
  * topconfig: Enable delay accounting TASKSTATS. (closes: #433204)
  * Add git-ieee1394.patch for latest firewire fixes.
  * [i386] Enable PARAVIRT_GUEST. (closes: #457562)
  * [amd64, i386] Enable CPU_IDLE for software-controlled idle pm.
  * [amd64, i386] Enable IT8712F_WDT, FB_EFI.
  * Add and enable at76.patch wireless driver for Atmel USB cards.
  * Add and enable ath5k.patch wireless driver for Atheros 5xxx cards.
  * Unify VLAN_8021Q setting, needed also on r5k-cobalt.
  * Double max SERIAL_8250_NR_UARTS to 32. (closes: #440807)
  * topconfig: Enable AUDITSYSCALL for better SELinux support.

  [ Bastian Blank ]
  * [amd64, i386]: Set kernel architecture to x86.
  * [i386]: Remove linux-libc-dev arch override.

  [ Martin Michlmayr ]
  * [mipsel/r5k-cobalt] Enable the new LEDs driver for Cobalt RaQ.
  * [arm/iop32x] Re-enable USB_NET and PPP, thanks Daniel Hess (closes:
    #456416).
  * [arm/iop32x] Enable BSD_PROCESS_ACCT and POSIX_MQUEUE (closes: #455892).
  * [mips] Disable AdvanSys SCSI since it doesn't compile.
  * [arm/ixp4xx] Enable IP_ADVANCED_ROUTER, requested by Oliver Urbann.
  * [arm/iop32x] Enable IP_ADVANCED_ROUTER.

  [ dann frazier ]
  * [ia64]: Enable BLK_CPQ_DA

  [ Frederik Schüler ]
  * Add GFS2 locking symbols export patch.

  [ Aurelien Jarno ]
  * [mips/mipsel] Remove QEMU flavour, as the Malta platform is now correctly
    emulated in QEMU.

  [ Christian T. Steigies ]
  * [m68k]: Update patches from linux-m68k CVS
  * [m68k]: Enable building for bvme6000, mvme147, and mvme16x again

 -- Bastian Blank <waldi@debian.org>  Fri, 18 Jan 2008 12:23:26 +0100

linux-2.6 (2.6.23-2) unstable; urgency=low

  [ dann frazier ]
  * [ia64]: Enable BLK_CPQ_DA

  [ Gordon Farquharson ]
  * [arm/iop32x] Use the new i2c framework to load rtc-rs5c372 for the
    GLAN Tank.

  [ Frederik Schüler ]
  * Export gfs2 locking symbols required to build gfs1 module.

  [ maximilian attems ]
  * [ppc] Reenable PMAC_BACKLIGHT.
  * [sparc] Add davem get_cpu() SunFire boot patch. (closes: #440720)
  * Add stable release 2.6.23.10:
    - IPV4: Remove bogus ifdef mess in arp_process
    - KVM: x86 emulator: Use emulator_write_emulated and not emulator_write_std
    - KVM: SVM: Fix FPU leak while emulating clts
    - revert "dpt_i2o: convert to SCSI hotplug model"
    - KVM: x86 emulator: fix access registers for instructions with ModR/M
      byte and Mod = 3
    - KVM: x86 emulator: invd instruction
    - KVM: SVM: Intercept the 'invd' and 'wbinvd' instructions
    - KVM: Skip pio instruction when it is emulated, not executed
    - KVM: VMX: Force vm86 mode if setting flags during real mode
    - forcedeth: new mcp79 pci ids
    - forcedeth boot delay fix
    - PFKEY: Sending an SADB_GET responds with an SADB_GET
    - rd: fix data corruption on memory pressure.
    - create /sys/.../power when CONFIG_PM is set
    - USB: fix up EHCI startup synchronization
    - RXRPC: Add missing select on CRYPTO
    - KVM: VMX: Reset mmu context when entering real mode
    - NET: random : secure_tcp_sequence_number should not assume
      CONFIG_KTIME_SCALAR
    - NET: Corrects a bug in ip_rt_acct_read()
    - NETFILTER: Fix NULL pointer dereference in nf_nat_move_storage()
    - netfilter: Fix kernel panic with REDIRECT target.
    - IPV6: Restore IPv6 when MTU is big enough
    - UNIX: EOF on non-blocking SOCK_SEQPACKET
    - x86 setup: add a near jump to serialize %cr0 on 386/486
    - Fix synchronize_irq races with IRQ handler
    - CRYPTO api: Fix potential race in crypto_remove_spawn
    - TCP: Fix TCP header misalignment
    - tmpfs: restore missing clear_highpage (CVE-2007-6417)
    - TCP: MTUprobe: fix potential sk_send_head corruption
    - NETFILTER: fix forgotten module release in xt_CONNMARK and xt_CONNSECMARK
    - fb_ddc: fix DDC lines quirk
    - VLAN: Fix nested VLAN transmit bug
    - I4L: fix isdn_ioctl memory overrun vulnerability (CVE-2007-6151)
    - isdn: avoid copying overly-long strings
    - nf_nat: fix memset error
    - esp_scsi: fix reset cleanup spinlock recursion
    - libertas: properly account for queue commands
    - KVM: Fix hang on uniprocessor
    - USB: make the microtek driver and HAL cooperate
    - TEXTSEARCH: Do not allow zero length patterns in the textsearch
      infrastructure
    - XFRM: Fix leak of expired xfrm_states
    - NETFILTER: xt_TCPMSS: remove network triggerable WARN_ON
    - BRIDGE: Lost call to br_fdb_fini() in br_init() error path
    - DECNET: dn_nl_deladdr() almost always returns no error
    - BRIDGE: Properly dereference the br_should_route_hook
    - PKT_SCHED: Check subqueue status before calling hard_start_xmit
    - Freezer: Fix APM emulation breakage
    - XFS: Make xfsbufd threads freezable
    - TCP: Problem bug with sysctl_tcp_congestion_control function
    - wait_task_stopped(): pass correct exit_code to wait_noreap_copyout()
    - KVM: x86 emulator: implement 'movnti mem, reg'
    - TCP: illinois: Incorrect beta usage
    - futex: fix for futex_wait signal stack corruption
    - libata: kill spurious NCQ completion detection
    - hrtimers: avoid overflow for large relative timeouts (CVE-2007-5966)
    - Input: ALPS - add support for model found in Dell Vostro 1400
      (closes: #448818)
    - PNP: increase the maximum number of resources
    - sched: some proc entries are missed in sched_domain sys_ctl debug code
    - ATM: [he] initialize lock and tasklet earlier
  * Add stable release 2.6.23.11:
    - BRIDGE: Section fix.
    - Revert "Freezer: Fix APM emulation breakage"
  * Backport fix for CVE-2007-5938
    - iwlwifi: fix possible NULL dereference in iwl_set_rate()
  * Add stable release 2.6.23.12:
    - Revert "PNP: increase the maximum number of resources"
  * VM/Security: add security hook to do_brk (CVE-2007-6434)
  * security: protect from stack expantion into low vm addresses
  * [hppa]: Disable OCFS2, due build trouble.

  [ Aurelien Jarno ]
  * [arm/versatile] Disable ACENIC and MYRI10GE as they are useless on this
    platform.
  * Add em28xx-dv100.patch to add support for Pinnacle Dazzle DVC 100.

  [ Bastian Blank ]
  * Fix abi change in 2.6.23.10.

 -- maximilian attems <maks@debian.org>  Fri, 21 Dec 2007 11:47:55 +0100

linux-2.6 (2.6.23-1) unstable; urgency=low

  * New upstream release (closes: #447682).
    - r8169: fix confusion between hardware and IP header alignment
      (closes: #452069).

  [ maximilian attems ]
  * [ppc] Enable for powerpc config the ams (Apple Motion Sensor).
    (closes: #426210)
  * Add to linux-doc the missing toplevel text files.
    (closes: #360876, #438697)
  * Set CONFIG_BLK_DEV_IO_TRACE for blktrace(8) support. (closes: #418442)
  * ipw2200: Enable IPW2200_RADIOTAP and IPW2200_PROMISCUOUS for optional
    rtap interface. (closes: #432555)
  * Enable in topconfig NF_CT_PROTO_UDPLITE, NETFILTER_XT_TARGET_TRACE,
    NETFILTER_XT_MATCH_CONNLIMIT, NETFILTER_XT_MATCH_U32, SENSORS_ABITUGURU3,
    SENSORS_LM93, SENSORS_DME1737, SENSORS_THMC50, DVB_USB_AF9005,
    DVB_USB_AF9005_REMOTE, CRC7, I2C_TAOS_EVM, DS1682, SENSORS_TSL2550,
    SPI_LM70_LLP, SPI_TLE62X0, W1_SLAVE_DS2760, TUNER_TEA5761, NET_9P,
    DM_MULTIPATH_RDAC, NET_SCH_RR, EEPROM_93CX6, PPPOL2TP, CRYPTO_HW, UIO,
    UIO_CIF, SND_CS5530, RTL8187, PC300TOO, TCG_TIS, SCSI_SAS_ATA,
    PATA_MARVELL.
  * [i386] Enable lguest.
  * [amd64, i386] Enable VIDEO_OUTPUT_CONTROL, NETDEVICES_MULTIQUEUE.
  * linux-image bugscript add cmdline.
  * [amd64, i386, ia64]: Enable DMIID, ACPI_PROC_EVENT.
  * Enable TCG_TPM various userspace accesses it. (closes: #439020)
  * Add and enable IWLWIFI.
  * Add git-ieee1394.patch for latest firewire fixes.
  * [ipv6] Enable IPV6_MULTIPLE_TABLES, IPV6_SUBTREES. (closes: #441226)
  * Add and enable E1000E.
  * Add stable release 2.6.23.1:
    - libata: sata_mv: more S/G fixes

  [ Martin Michlmayr ]
  * [mips] Add a bcm1480 PCI build fix.
  * Update Riku Voipio's Fintek F75375/SP driver to the latest version.
  * [arm/iop32x] Set the fan on Thecus N2100 to full speed (Riku Voipio).
  * [arm/iop32x] Remove the IPv6 and filesystem info from the config file
    so we will get the values from the main config file.  This should
    enable NFSv4 and ip6tables support requested by Wouter Verhelst.
  * [arm/iop32x] Remove even more options to receive the default options.
  * [arm/ixp4xx] Remove a lot of options to receive the default options.
  * [mips/r4k-ip22] Remove a lot of options to receive the default options.
    This will enable ISCSI requested by Martin Zobel-Helas.
  * [mips/r5k-ip32] Remove a lot of options to receive the default options.
    This will enable PCI Ethernet devices requested by Giuseppe Sacco.
  * [mipsel/r5k-cobalt] Remove a lot of options to receive the default
    options.
  * [mipsel/r5k-cobalt] Enable the modern Cobalt LEDs driver.
  * [arm/iop32x] Enable Intel IOP ADMA support.
  * [arm] Mark BCM43XX as broken on ARM.
  * [mips/r4k-ip22] Disable EARLY PRINTK because it breaks serial console.
  * [mips] Add some IP22 fixes from Thomas Bogendoerfer:
    - Fix broken EISA interrupt setup by switching to generic i8259
    - Fix broken eeprom access by using __raw_readl/__raw_writel

  [ Bastian Blank ]
  * Add unpriviledged only Xen support.
  * [i386] Drop k7 images.
  * Drop maybe IETF document. (closes: #423040)
  * Drop drivers because of binary only firmwares:
    - DABUSB driver
    - COPS LocalTalk PC support
    - Digi Intl. RightSwitch SE-X support
    - 3Com 3C359 Token Link Velocity XL adapter support
    - SMC ISA/MCA adapter support
    - EMI 6|2m USB Audio interface support
    - EMI 2|6 USB Audio interface support
    - Computone IntelliPort Plus serial support
  * Remove binary only firmwares for:
    - Alteon AceNIC/3Com 3C985/NetGear GA620 Gigabit support
    - Broadcom Tigon3 support
    - USB Keyspan USA-xxx Serial Driver
    - Korg 1212 IO
    - ESS Allegro/Maestro3
    - Yamaha YMF724/740/744/754
    - Technotrend/Hauppauge Nova-USB devices
    - YAM driver for AX.25
    - MyriCOM Gigabit Ethernet support
    - PTI Qlogic, ISP Driver
    - Cirrus Logic (Sound Fusion) CS4280/CS461x/CS462x/CS463x
    - Madge Ambassador (Collage PCI 155 Server)
    - PCA-200E support
    - SBA-200E support
    - Broadcom NetXtremeII support
  * Disable now broken drivers:
    - Alteon AceNIC/3Com 3C985/NetGear GA620 Gigabit support
    - USB Keyspan USA-xxx Serial Driver
    - Technotrend/Hauppauge Nova-USB devices
    - YAM driver for AX.25
    - MyriCOM Gigabit Ethernet support
    - PTI Qlogic, ISP Driver
    - Cirrus Logic (Sound Fusion) CS4280/CS461x/CS462x/CS463x
    - Madge Ambassador (Collage PCI 155 Server)
    - PCA-200E support
    - SBA-200E support
    - Broadcom NetXtremeII support
  * Add -common to common header package names.
  * Drop provides from common header packages.
  * Update plain image type.
  * Put only a config dump into linux-support.

  [ Aurelien Jarno ]
  * [mips, mipsel] Add a 64-bit image (5kc-malta) for the MIPS Malta board.
    (closes: #435677)
    [sparc] Enable r8169 module on sparc64 and sparc64-smp flavours (closes:
    #431977)

  [ Frederik Schüler ]
  * Move all PATA options into the global config file, exept PATA_ARTOP
    (arm/ixp4xx) and PATA_MPC52xx (powerpc).
  * Move new global options into the global config file
  * Clean up new amd64 options

  [ dann frazier ]
  * [ia64] Re-enable various unintentionally disabled config options
  * Enable hugetlbfs on i386, amd64, sparc64 and powerpc64. Closes: #450939

  [ Bastian Blank ]
  * Add stable release 2.6.23.2:
    - BLOCK: Fix bad sharing of tag busy list on queues with shared tag maps
    - fix tmpfs BUG and AOP_WRITEPAGE_ACTIVATE
    - Fix compat futex hangs. (closes: #433187)
    - sched: keep utime/stime monotonic
    - fix the softlockup watchdog to actually work
    - splice: fix double kunmap() in vmsplice copy path
    - writeback: don't propagate AOP_WRITEPAGE_ACTIVATE
    - SLUB: Fix memory leak by not reusing cpu_slab
    - HOWTO: update ja_JP/HOWTO with latest changes
    - fix param_sysfs_builtin name length check
    - param_sysfs_builtin memchr argument fix
    - Remove broken ptrace() special-case code from file mapping
    - locks: fix possible infinite loop in posix deadlock detection
    - lockdep: fix mismatched lockdep_depth/curr_chain_hash
  * Add stable release 2.6.23.3:
    - revert "x86_64: allocate sparsemem memmap above 4G"
    - x86: fix TSC clock source calibration error
    - x86 setup: sizeof() is unsigned, unbreak comparisons
    - x86 setup: handle boot loaders which set up the stack incorrectly
    - x86: fix global_flush_tlb() bug
    - xfs: eagerly remove vmap mappings to avoid upsetting Xen
    - xen: fix incorrect vcpu_register_vcpu_info hypercall argument
    - xen: deal with stale cr3 values when unpinning pagetables
    - xen: add batch completion callbacks
    - UML - kill subprocesses on exit
    - UML - stop using libc asm/user.h
    - UML - Fix kernel vs libc symbols clash
    - UML - Stop using libc asm/page.h
    - POWERPC: Make sure to of_node_get() the result of pci_device_to_OF_node()
    - POWERPC: Fix handling of stfiwx math emulation
    - MIPS: R1: Fix hazard barriers to make kernels work on R2 also.
    - MIPS: MT: Fix bug in multithreaded kernels.
    - Fix sparc64 MAP_FIXED handling of framebuffer mmaps
    - Fix sparc64 niagara optimized RAID xor asm
  * Add stable release 2.6.23.4:
    - mac80211: make ieee802_11_parse_elems return void
    - mac80211: only honor IW_SCAN_THIS_ESSID in STA, IBSS, and AP modes
    - mac80211: honor IW_SCAN_THIS_ESSID in siwscan ioctl
    - mac80211: store SSID in sta_bss_list
    - mac80211: store channel info in sta_bss_list
    - mac80211: reorder association debug output
    - ieee80211: fix TKIP QoS bug
    - NETFILTER: nf_conntrack_tcp: fix connection reopening
    - Fix netlink timeouts.
    - Fix crypto_alloc_comp() error checking.
    - Fix SET_VLAN_INGRESS_PRIORITY_CMD error return.
    - Fix VLAN address syncing.
    - Fix endianness bug in U32 classifier.
    - Fix TEQL oops.
    - Fix error returns in sys_socketpair()
    - softmac: fix wext MLME request reason code endianness
    - Fix kernel_accept() return handling.
    - TCP: Fix size calculation in sk_stream_alloc_pskb
    - Fix SKB_WITH_OVERHEAD calculations.
    - Fix 9P protocol build
    - Fix advertised packet scheduler timer resolution
    - Add get_unaligned to ieee80211_get_radiotap_len
    - mac80211: Improve sanity checks on injected packets
    - mac80211: filter locally-originated multicast frames
  * Add stable release 2.6.23.5:
    - zd1211rw, fix oops when ejecting install media
    - rtl8187: Fix more frag bit checking, rts duration calc
    - ipw2100: send WEXT scan events
    - zd1201: avoid null ptr access of skb->dev
    - sky2: fix power settings on Yukon XL
    - sky2: ethtool register reserved area blackout
    - sky2: status ring race fix
    - skge: XM PHY handling fixes
    - Fix L2TP oopses.
    - TG3: Fix performance regression on 5705.
    - forcedeth: add MCP77 device IDs
    - forcedeth msi bugfix
    - ehea: 64K page kernel support fix
    - libertas: fix endianness breakage
    - libertas: more endianness breakage
  * Add stable release 2.6.23.6:
    - ACPI: suspend: Wrong order of GPE restore.
    - ACPI: sleep: Fix GPE suspend cleanup
    - libata: backport ATA_FLAG_NO_SRST and ATA_FLAG_ASSUME_ATA, part 2
    - libata: backport ATA_FLAG_NO_SRST and ATA_FLAG_ASSUME_ATA
    - libata: add HTS542525K9SA00 to NCQ blacklist
    - radeon: set the address to access the GART table on the CPU side correctly
    - Char: moxa, fix and optimise empty timer
    - Char: rocket, fix dynamic_dev tty
    - hptiop: avoid buffer overflow when returning sense data
    - ide: Fix cs5535 driver accessing beyond array boundary
    - ide: Fix siimage driver accessing beyond array boundary
    - ide: Add ide_get_paired_drive() helper
    - ide: fix serverworks.c UDMA regression
    - i4l: fix random freezes with AVM B1 drivers
    - i4l: Fix random hard freeze with AVM c4 card
    - ALSA: hda-codec - Add array terminator for dmic in STAC codec
    - USB: usbserial - fix potential deadlock between write() and IRQ
    - USB: add URB_FREE_BUFFER to permissible flags
    - USB: mutual exclusion for EHCI init and port resets
    - usb-gadget-ether: prevent oops caused by error interrupt race
    - USB: remove USB_QUIRK_NO_AUTOSUSPEND
    - MSI: Use correct data offset for 32-bit MSI in read_msi_msg()
    - md: raid5: fix clearing of biofill operations
    - md: fix an unsigned compare to allow creation of bitmaps with v1.0 metadata
    - dm: fix thaw_bdev
    - dm delay: fix status
    - libata: sync NCQ blacklist with upstream
    - ALSA: hdsp - Fix zero division
    - ALSA: emu10k1 - Fix memory corruption
    - ALSA: Fix build error without CONFIG_HAS_DMA
    - ALSA: fix selector unit bug affecting some USB speakerphones
    - ALSA: hda-codec - Avoid zero NID in line_out_pins[] of STAC codecs
    - IB/mthca: Use mmiowb() to avoid firmware commands getting jumbled up
    - IB/uverbs: Fix checking of userspace object ownership
    - hwmon/lm87: Disable VID when it should be
    - hwmon/lm87: Fix a division by zero
    - hwmon/w83627hf: Don't assume bank 0
    - hwmon/w83627hf: Fix setting fan min right after driver load
    - i915: fix vbl swap allocation size.
    - POWERPC: Fix platinumfb framebuffer
  * Add stable release 2.6.23.7:
    - NFS: Fix a writeback race...
    - ocfs2: fix write() performance regression
    - minixfs: limit minixfs printks on corrupted dir i_size (CVE-2006-6058)
  * Add stable release 2.6.23.8:
    - wait_task_stopped: Check p->exit_state instead of TASK_TRACED (CVE-2007-5500)
    - TCP: Make sure write_queue_from does not begin with NULL ptr (CVE-2007-5501)
  * Add stable release 2.6.23.9:
    - ipw2200: batch non-user-requested scan result notifications
    - USB: Nikon D40X unusual_devs entry
    - USB: unusual_devs modification for Nikon D200
    - softlockup: use cpu_clock() instead of sched_clock()
    - softlockup watchdog fixes and cleanups
    - x86: fix freeze in x86_64 RTC update code in time_64.c
    - ntp: fix typo that makes sync_cmos_clock erratic
    - x86: return correct error code from child_rip in x86_64 entry.S
    - x86: NX bit handling in change_page_attr()
    - x86: mark read_crX() asm code as volatile
    - x86: fix off-by-one in find_next_zero_string
    - i386: avoid temporarily inconsistent pte-s
    - libcrc32c: keep intermediate crc state in cpu order
    - geode: Fix not inplace encryption
    - Fix divide-by-zero in the 2.6.23 scheduler code
    - ACPI: VIDEO: Adjust current level to closest available one.
    - libata: sata_sis: use correct S/G table size
    - sata_sis: fix SCR read breakage
    - reiserfs: don't drop PG_dirty when releasing sub-page-sized dirty file
    - x86: disable preemption in delay_tsc()
    - dmaengine: fix broken device refcounting
    - nfsd4: recheck for secure ports in fh_verify
    - knfsd: fix spurious EINVAL errors on first access of new filesystem
    - raid5: fix unending write sequence
    - oProfile: oops when profile_pc() returns ~0LU
    - drivers/video/ps3fb: fix memset size error
    - i2c/eeprom: Hide Sony Vaio serial numbers
    - i2c/eeprom: Recognize VGN as a valid Sony Vaio name prefix
    - i2c-pasemi: Fix NACK detection

 -- maximilian attems <maks@debian.org>  Fri, 30 Nov 2007 11:40:09 +0100

linux-2.6 (2.6.22-6) unstable; urgency=low

  [ Martin Michlmayr ]
  * [mips] Add IP22 (SGI Indy) patches from Thomas Bogendoerfer:
    - Disable EARLY PRINTK because it breaks serial.
    - fix wrong argument order.
    - wrong check for second HPC.  Closes: #448488

  [ maximilian attems ]
  * Add stable release 2.6.22.11 - minus ipv6 abi breaker:
    - libertas: fix endianness breakage
    - libertas: more endianness breakage
    - Fix ROSE module unload oops.
    - Add get_unaligned to ieee80211_get_radiotap_len
    - Fix ipv6 redirect processing, leads to TAHI failures.
    - i915: fix vbl swap allocation size.
    - Fix ESP host instance numbering.
    - Fix TCP MD5 on big-endian.
    - Fix zero length socket write() semantics.
    - Fix sys_ipc() SEMCTL on sparc64.
    - Fix TCP initial sequence number selection.
    - lockdep: fix mismatched lockdep_depth/curr_chain_hash
    - V4L: ivtv: fix udma yuv bug
    - Fix TCP's ->fastpath_cnt_hit handling.
    - hwmon/lm87: Fix a division by zero
    - hwmon/lm87: Disable VID when it should be
    - hwmon/w83627hf: Fix setting fan min right after driver load
    - hwmon/w83627hf: Don't assume bank 0
    - netdrvr: natsemi: Fix device removal bug
    - Fix ieee80211 handling of bogus hdrlength field
    - mac80211: filter locally-originated multicast frames
    - POWERPC: Fix handling of stfiwx math emulation
    - dm9601: Fix receive MTU
    - firewire: fix unloading of fw-ohci while devices are attached
    - Fix cls_u32 error return handling.
    - ACPI: disable lower idle C-states across suspend/resume
  * Add stable release 2.6.22.12-rc1:
    - genirq: cleanup mismerge artifact
    - genirq: suppress resend of level interrupts
    - genirq: mark io_apic level interrupts to avoid resend
    - IB/uverbs: Fix checking of userspace object ownership
    - minixfs: limit minixfs printks on corrupted dir i_size (CVE-2006-6058)
    - param_sysfs_builtin memchr argument fix
    - x86: fix global_flush_tlb() bug
    - dm snapshot: fix invalidation deadlock
    - Revert "x86_64: allocate sparsemem memmap above 4G"

  [ Bastian Blank ]
  * Update vserver patch to 2.2.0.5.
    - Ignore symbols from never to be merged patch.

 -- maximilian attems <maks@debian.org>  Sun,  4 Nov 2007 17:35:51 +0100

linux-2.6 (2.6.22-5) unstable; urgency=low

  [ maximilian attems ]
  * Add stable release 2.6.22.6:
    - USB: allow retry on descriptor fetch errors
    - PCI: lets kill the 'PCI hidden behind bridge' message
    - Netfilter: Missing Kbuild entry for netfilter
    - Fix soft-fp underflow handling.
    - SPARC64: Fix sparc64 task stack traces.
    - TCP: Do not autobind ports for TCP sockets
    - DCCP: Fix DCCP GFP_KERNEL allocation in atomic context
    - NET: Share correct feature code between bridging and bonding
    - SNAP: Fix SNAP protocol header accesses.
    - NET: Fix missing rcu unlock in __sock_create()
    - IPv6: Invalid semicolon after if statement
    - TCP: Fix TCP rate-halving on bidirectional flows.
    - TCP: Fix TCP handling of SACK in bidirectional flows.
    - uml: fix previous request size limit fix
    - usb: add PRODUCT, TYPE to usb-interface events
    - PPP: Fix PPP buffer sizing.
    - ocfs2: Fix bad source start calculation during kernel writes
    - signalfd: fix interaction with posix-timers
    - signalfd: make it group-wide, fix posix-timers scheduling
    - USB: fix DoS in pwc USB video driver
    - sky2: don't clear phy power bits
    - PCI: disable MSI on RS690
    - PCI: disable MSI on RD580
    - PCI: disable MSI on RX790
    - IPV6: Fix kernel panic while send SCTP data with IP fragments
    - i386: fix lazy mode vmalloc synchronization for paravirt
  * Set abi to 3.
  * Add stable release 2.6.22.7: (CVE-2007-4573)
    - x86_64: Zero extend all registers after ptrace in 32bit entry path.
  * Add stable release 2.6.22.8: (CVE-2007-4571)
    - Convert snd-page-alloc proc file to use seq_file
  * Add stable release 2.6.22.9:
    - 3w-9xxx: Fix dma mask setting
    - Fix pktgen src_mac handling.
    - nfs: fix oops re sysctls and V4 support
    - DVB: get_dvb_firmware: update script for new location of tda10046 firmware
    - afs: mntput called before dput
    - disable sys_timerfd()
    - Fix "Fix DAC960 driver on machines which don't support 64-bit DMA"
    - futex_compat: fix list traversal bugs
    - MTD: Initialise s_flags in get_sb_mtd_aux()
    - Fix sparc64 v100 platform booting.
    - Fix IPV6 DAD handling
    - ext34: ensure do_split leaves enough free space in both blocks
    - dir_index: error out instead of BUG on corrupt dx dirs
    - Fix oops in vlan and bridging code
    - V4L: ivtv: fix VIDIOC_S_FBUF: new OSD values were never set
    - crypto: blkcipher_get_spot() handling of buffer at end of page
    - Fix datagram recvmsg NULL iov handling regression.
    - Handle snd_una in tcp_cwnd_down()
    - Fix TCP DSACK cwnd handling
    - JFFS2: fix write deadlock regression
    - hwmon: End of I/O region off-by-one
    - Fix debug regression in video/pwc
    - splice: fix direct splice error handling
    - Fix race with shared tag queue maps
    - Fix ipv6 source address handling.
    - POWERPC: Flush registers to proper task context
    - bcm43xx: Fix cancellation of work queue crashes
    - Fix DAC960 driver on machines which don't support 64-bit DMA
    - DVB: get_dvb_firmware: update script for new location of sp8870 firmware
    - USB: fix linked list insertion bugfix for usb core
    - Correctly close old nfsd/lockd sockets.
    - Fix IPSEC AH4 options handling
    - setpgid(child) fails if the child was forked by sub-thread
    - sigqueue_free: fix the race with collect_signal()
    - Fix decnet device address listing.
    - Fix inet_diag OOPS.
    - Leases can be hidden by flocks
    - kconfig: oldconfig shall not set symbols if it does not need to
    - MTD: Makefile fix for mtdsuper
    - firewire: fw-ohci: ignore failure of pci_set_power_state
      (fix suspend regression)
    - ieee1394: ohci1394: fix initialization if built non-modular
    - Fix device address listing for ipv4.
    - Fix tc_ematch kbuild
    - V4L: cx88: Avoid a NULL pointer dereference during mpeg_open()
    - DVB: b2c2-flexcop: fix Airstar HD5000 tuning regression
    - fix realtek phy id in forcedeth
    - rpc: fix garbage in printk in svc_tcp_accept()
    - Fix IPV6 append OOPS.
    - Fix ipv6 double-sock-release with MSG_CONFIRM
    - ACPI: Validate XSDT, use RSDT if XSDT fails
  * Update vserver patch to 2.2.0.4.
  * Add stable release 2.6.22.10:
    - i386: Use global flag to disable broken local apic timer on AMD CPUs.
    - Fix timer_stats printout of events/sec
    - libata: update drive blacklists
    - i2c-algo-bit: Read block data bugfix
    - scsi_transport_spi: fix domain validation failure from incorrect width
      setting
    - Fix SMP poweroff hangs
    - Fix ppp_mppe kernel stack usage.
    - sky2: reduce impact of watchdog timer
    - sky2: fix VLAN receive processing
    - sky2: fix transmit state on resume
    - SELinux: clear parent death signal on SID transitions
    - NLM: Fix a circular lock dependency in lockd
    - NLM: Fix a memory leak in nlmsvc_testlock

  [ Martin Michlmayr ]
  * [mips] Add a fix so qemu NE2000 will work again.
  * [mipsel/r5k-cobalt] Enable MTD.
  * [mips] Backport "Fix CONFIG_BUILD_ELF64 kernels with symbols in
    CKSEG0" to fix crash on boot on IP32 (SGI O2).  Closes: #444104.

  [ Steve Langasek ]
  * Set CONFIG_MATHEMU=y on alpha, which is required for proper fp math on
    at least ev4-ev56 systems.  Closes: #411813.
  * linux-image packages need to depend on a newer version of coreutils,
    because of the use of readlink -q -m inherited from kernel-package.
    Closes: #413311.

  [ Bastian Blank ]
  * Fix tainted check in bug scripts.

  [ dann frazier ]
  * [ia64] Re-enable various unintentionally disabled config options

 -- Maximilian Attems <maks@debian.org>  Thu, 11 Oct 2007 13:31:38 +0000

linux-2.6 (2.6.22-4) unstable; urgency=low

  [ dann frazier ]
  * [hppa] Use generic compat_sys_getdents (closes: #431773)

  [ Martin Michlmayr ]
  * [powerpc] Fix PS/2 keyboard detection on Pegasos (closes: #435378).

  [ Emanuele Rocca ]
  * [sparc] Add patch to fix PCI config space accesses on sun4u.
  * [sparc] Disable CONFIG_SCSI_SCAN_ASYNC.

  [ maximilian attems ]
  * Add stable release 2.6.22.2:
    - usb-serial: Fix edgeport regression on non-EPiC devices
    - Missing header include in ipt_iprange.h
    - drivers/video/macmodes.c:mac_find_mode() mustn't be __devinit
    - Fix ipv6 tunnel endianness bug.
    - aacraid: fix security hole
    - USB: cdc-acm: fix sysfs attribute registration bug
    - USB: fix warning caused by autosuspend counter going negative
    - Fix sparc32 memset()
    - Fix leak on /proc/lockdep_stats
    - Fix leaks on /proc/{*/sched, sched_debug, timer_list, timer_stats}
    - futex: pass nr_wake2 to futex_wake_op
    - md: handle writes to broken raid10 arrays gracefully
    - forcedeth bug fix: cicada phy
    - forcedeth bug fix: vitesse phy
    - forcedeth bug fix: realtek phy
    - ACPI: dock: fix opps after dock driver fails to initialize
    - pcmcia: give socket time to power down
    - drm/i915: Fix i965 secured batchbuffer usage (CVE-2007-3851)
    - Fix console write locking in sparc drivers.
    - Sparc64 bootup assembler bug
    - IPV6: /proc/net/anycast6 unbalanced inet6_dev refcnt
    - make timerfd return a u64 and fix the __put_user
    - Fix error queue socket lookup in ipv6
    - Input: lifebook - fix an oops on Panasonic CF-18
    - readahead: MIN_RA_PAGES/MAX_RA_PAGES macros
    - V4L: Add check for valid control ID to v4l2_ctrl_next
    - V4L: ivtv: fix broken VBI output support
    - V4L: ivtv: fix DMA timeout when capturing VBI + another stream
    - V4L: ivtv: Add locking to ensure stream setup is atomic
    - V4L: wm8775/wm8739: Fix memory leak when unloading module
    - do not limit locked memory when RLIMIT_MEMLOCK is RLIM_INFINITY
    - Include serial_reg.h with userspace headers (closes: #433755)
    - TCP FRTO retransmit bug fix
    - Fix rfkill IRQ flags.
    - nfsd: fix possible read-ahead cache and export table corruption
    - nfsd: fix possible oops on re-insertion of rpcsec_gss modules
    - jbd commit: fix transaction dropping
    - jbd2 commit: fix transaction dropping
    - softmac: Fix ESSID problem
    - uml: limit request size on COWed devices
    - UML: exports for hostfs
    - splice: fix double page unlock
    - cfq-iosched: fix async queue behaviour
    - cr_backlight_probe() allocates too little storage for struct cr_panel
    - sx: switch subven and subid values
    - hugetlb: fix race in alloc_fresh_huge_page()
    - KVM: SVM: Reliably detect if SVM was disabled by BIOS
    - dm io: fix another panic on large request
    - md: raid10: fix use-after-free of bio
    - fs: 9p/conv.c error path fix
    - Fix sparc32 udelay() rounding errors.
    - sony-laptop: fix bug in event handling
    - eCryptfs: ecryptfs_setattr() bugfix
    - Hangup TTY before releasing rfcomm_dev
    - dm io: fix panic on large request
    - dm raid1: fix status
    - dm snapshot: permit invalid activation
    - "ext4_ext_put_in_cache" uses __u32 to receive physical block number
    - destroy_workqueue() can livelock
    - USB: fix for ftdi_sio quirk handling
    - Fix TC deadlock.
    - Fix IPCOMP crashes.
    - gen estimator timer unload race
    - Netfilter: Fix logging regression
    - Fix user struct leakage with locked IPC shem segment
    - Fix reported task file values in sense data
    - gen estimator deadlock fix
    - Netpoll leak
    - dm: disable barriers
    - firewire: fw-sbp2: set correct maximum payload (fixes CardBus adapters)
    - fw-ohci: fix "scheduling while atomic"
    - firewire: fix memory leak of fw_request instances
    - ieee1394: revert "sbp2: enforce 32bit DMA mapping"
    - libata: add FUJITSU MHV2080BH to NCQ blacklist
    - i386: HPET, check if the counter works
    - CPU online file permission
    - acpi-cpufreq: Proper ReadModifyWrite of PERF_CTL MSR
    - Keep rfcomm_dev on the list until it is freed
    - SCTP scope_id handling fix
    - Fix ipv6 link down handling.
    - Fix TCP IPV6 MD5 bug.
    - sysfs: release mutex when kmalloc() failed in sysfs_open_file().
    - nf_conntrack: don't track locally generated special ICMP error
  * Bump abi due to firewire, ivtv and xrfm changes.
  * Add stable release 2.6.22.3:
    - fix oops in __audit_signal_info()
    - direct-io: fix error-path crashes
    - powerpc: Fix size check for hugetlbfs
    - stifb: detect cards in double buffer mode more reliably
    - pata_atiixp: add SB700 PCI ID
    - PPC: Revert "[POWERPC] Add 'mdio' to bus scan id list for platforms
      with QE UEC"
    - random: fix bound check ordering (CVE-2007-3105)
    - softmac: Fix deadlock of wx_set_essid with assoc work
    - PPC: Revert "[POWERPC] Don't complain if size-cells == 0 in prom_parse()"
    - ata_piix: update map 10b for ich8m
    - CPUFREQ: ondemand: fix tickless accounting and software coordination bug
    - CPUFREQ: ondemand: add a check to avoid negative load calculation
  * Add stable release 2.6.22.4:
    - Reset current->pdeath_signal on SUID binary execution (CVE-2007-3848)
  * Add stable release 2.6.22.5:
    - x86_64: Check for .cfi_rel_offset in CFI probe
    - x86_64: Change PMDS invocation to single macro
    - i386: Handle P6s without performance counters in nmi watchdog
    - revert "x86, serial: convert legacy COM ports to platform devices"
    - ACPICA: Fixed possible corruption of global GPE list
    - ACPICA: Clear reserved fields for incoming ACPI 1.0 FADTs
    - i386: Fix double fault handler
    - JFFS2 locking regression fix.
    - r8169: avoid needless NAPI poll scheduling
    - Linux 2.6.22.5
    - AVR32: Fix atomic_add_unless() and atomic_sub_unless()
    - i386: allow debuggers to access the vsyscall page with compat vDSO
    - hwmon: (smsc47m1) restore missing name attribute
    - hwmon: fix w83781d temp sensor type setting
    - Hibernation: do not try to mark invalid PFNs as nosave
    - sky2: restore workarounds for lost interrupts
    - sky2: carrier management
    - sky2: check for more work before leaving NAPI
    - sky2: check drop truncated packets
    - forcedeth: fix random hang in forcedeth driver when using netconsole
    - libata: add ATI SB700 device IDs to AHCI driver

  [ dann frazier ]
  * [ia64] Restore config cleanup now that its safe to break the ABI

  [ Bastian Blank ]
  * Update vserver patch to 2.2.0.3.

 -- Bastian Blank <waldi@debian.org>  Thu, 30 Aug 2007 20:19:44 +0200

linux-2.6 (2.6.22-3) unstable; urgency=low

  [ dann frazier ]
  * [ia64] Config cleanup in 2.6.22-2 broke the ABI; revert most of it
    for now (everything but the efivars and sym53c8xx modules)

  [ Martin Michlmayr ]
  * [mipsel/r5k-cobalt] Fix a typo in the config file.
  * [mipsel/4kc-malta] Update the config file, thanks Aurelien Jarno.
  * [mipsel] Add patch from Yoichi Yuasa to fix IDE on Cobalt.

 -- Bastian Blank <waldi@debian.org>  Sun, 29 Jul 2007 13:47:38 +0200

linux-2.6 (2.6.22-2) unstable; urgency=low

  [ Steve Langasek ]
  * [alpha] request_irq-retval.patch: capture the return value of all
    request_irq() calls in sys_titan.c to suppress the warning (and
    build failure with -Werror); failures still aren't being handled, but
    there's nothing that needs to be done -- or nothing that can be done
    -- if these requests fail anyway.

  [ Christian T. Steigies ]
  * Add module.lds to kernel headers (closes: #396220)
  * Enable INPUT_UINPUT on mac
  * Add 2.6.22 patches from linux-m68k CVS

  [ maximilian attems ]
  * Add stable release 2.6.22.1:
    - nf_conntrack_h323: add checking of out-of-range on choices' index values
      (CVE-2007-3642)

  [ dann frazier ]
  * [ia64] Re-enable various config options which were unintentionally
    disabled somewhere between 2.6.21 and 2.6.22
  * [ia64] Re-enable vserver flavour - this was somehow lost when 2.6.22
    was merged from trunk to the sid branch

  [ Bastian Blank ]
  * Update vserver patch to 2.2.0.3-rc1.

 -- Bastian Blank <waldi@debian.org>  Mon, 23 Jul 2007 09:38:01 +0200

linux-2.6 (2.6.22-1) unstable; urgency=low

  [ Bastian Blank ]
  * Drop asfs options.
  * Drop linux-libc-headers references.
  * Update vserver patch to 2.2.0-rc5.

  [ maximilian attems ]
  * Fullfils policy 3.7.2.2.
  * Add Sempron to the k7 image description (closes: #384737)
    Thanks Robert Millan <rmh@aybabtu.com>.
  * [powerpc] Enable CONFIG_ADB_PMU_LED.
  * [hppa] Disable a bunch of topconfig enabled fb devices. Thanks Frank
    Lichtenheld <djpig@debian.org> for build fix.

  [ Christian T. Steigies ]
  * Add module.lds to kernel headers
  * Enable INPUT_UINPUT on mac
  * Add 2.6.22 patches from linux-m68k CVS

  [ dann frazier ]
  * Enable vserver flavour for ia64 (closes: #423232)

 -- Bastian Blank <waldi@debian.org>  Sun, 15 Jul 2007 15:03:40 +0200

linux-2.6 (2.6.22~rc5-1~experimental.1) experimental; urgency=low

  [ Bastian Blank ]
  * [powerpc]: Disable prep.
  * [powerpc]: Disable apm emulation.
  * Drop inactive members from Uploaders.

  [ maximilian attems ]
  * Cleanup configs of old unused variables.
  * Enable TCP_CONG_YEAH, TCP_CONG_ILLINOIS, NF_CONNTRACK_SANE, DM_DELAY,
    GIGASET_M101, SATA_INIC162X, VIDEO_IVTV, USB_ZR364XX, INFINIBAND_CXGB3,
    MLX4_INFINIBAND, SPI_AT25, MFD_SM501, DVB_USB_M920X, DVB_USB_GL861,
    DVB_USB_AU6610, DVB_USB_OPERA1, SENSORS_AD7418, SENSORS_ADM1029,
    SENSORS_F75375S, SENSORS_CORETEMP, SENSORS_MAX6650, SENSORS_APPLESMC,
    I2C_SIMTEC, I2C_TINY_USB, SC92031, LIBERTAS_USB, RFKILL, RFKILL_INPUT,
    MTD_UBI, SND_USB_CAIAQ, SND_USB_CAIAQ_INPUT, USB_BERRY_CHARGE,
    RTC_DRV_MAX6900, SUNRPC_BIND34, SND_PORTMAN2X4, FB_VT8623, FUSION_LAN,
    DISPLAY_SUPPORT, FB_ARK, FB_SM501
    and disable SCSI_ESP_CORE, SPI_SPIDEV, CRYPT_CRYPTD, SYSV68_PARTITION,
    MOUSE_PS2_TOUCHKIT, INPUT_POLLDEV in topconfig.
  * [amd64, i386]: Take care of the renaming acpi-ibm to thinkpad-acpi.
    Enable KINGSUN_DONGLE, AF_RXRPC, RXKAD, MTD_NAND_PLATFORM, BLINK, PHANTOM,
    BACKLIGHT_PROGEAR, FB_HECUBA, FB_LE80578, FB_CARILLO_RANCH.
    Disable OSS_OBSOLETE.
  * Enable WLAN_PRE80211 and WLAN_80211 on all archs with NET_RADIO enabled.
  * Fix RTC_INTF_{DEV,SYSFS,PROC}=y where enabled modular.
  * Enable new wirless stack mac80211 and improved wireless conf api.
  * Enable new USB Touchscreen Driver on all configs with touchscreens.
  * Enable the newly added crypto algorythm: fcrypt, pcbc and camellia.
  * Unify CONFIG_TR to toplevel config, also enable new drivers 3C359
    and SMCTR.
  * Enable the moved USB tablets config options where wacom is enabled.
  * [i386] Enable driver for Crystalfontz 128x64 2-color LCD.
  * [amd64] Enable KS0108 LCD controller.
  * Enable the new firewire stack labeled to be more simple and robust.
  * [i386] Enable VMI paravirtualized interface.
  * [powerpc] Enable fb for IBM GXT4500P adaptor.
  * [amd64] Enable timerstats too.

  [ Martin Michlmayr ]
  * mipsel/r5k-cobalt: Use the new RTC system.

  [ dann frazier ]
  * Add Xen licensing info to the copyright file. (closes: #368912)

  [ Gordon Farquharson ]
  * arm: Mark CHELSIO_T3, NETXEN_NIC, BCM43XX, VIDEO_BT848,
    DVB_B2C2_FLEXCOP, and DVB_BUDGET as broken on ARM.
  * arm/ixp4xx: Add support for the new generic I2C GPIO driver on the
    NSLU2 and the NAS100D. Thanks to Michael-Luke Jones and Rod Whitby.
  * arm/ixp4xx: Update Artop PATA support patch for the NAS 100d.

  [ Christian T. Steigies ]
  * m68k: Disable already included patches (611, 618, 630)

 -- Bastian Blank <waldi@debian.org>  Tue, 19 Jun 2007 17:49:52 +0200

linux-2.6 (2.6.21-6) unstable; urgency=low

  * Add stable release 2.6.21.6:
    - nf_conntrack_h323: add checking of out-of-range on choices' index values
      (CVE-2007-3642)
  * Update vserver patch to 2.2.0.

 -- Bastian Blank <waldi@debian.org>  Tue, 10 Jul 2007 18:36:17 +0200

linux-2.6 (2.6.21-5) unstable; urgency=low

  [ Christian T. Steigies ]
  * [m68k] Add atari isa and scsi fixes

  [ maximilian attems ]
  * Add stable release 2.6.21.4:
    - cpuset: prevent information leak in cpuset_tasks_read (CVE-2007-2875)
    - random: fix error in entropy extraction (CVE-2007-2453 1 of 2)
    - random: fix seeding with zero entropy (CVE-2007-2453 2 of 2)
    - NETFILTER: {ip, nf}_conntrack_sctp: fix remotely triggerable NULL ptr
      dereference (CVE-2007-2876)
  * Add stable release 2.6.21.5:
    - acpi: fix potential call to a freed memory section.
    - USB: set the correct Interrupt interval in usb_bulk_msg
    - i386: Fix K8/core2 oprofile on multiple CPUs
    - ntfs_init_locked_inode(): fix array indexing
    - ALSA: wm8750 typo fix
    - neofb: Fix pseudo_palette array overrun in neofb_setcolreg
    - e1000: disable polling before registering netdevice
    - timer statistics: fix race
    - x86: fix oprofile double free
    - ALSA: usb-audio: explicitly match Logitech QuickCam
    - zd1211rw: Add AL2230S RF support
    - IPV4: Correct rp_filter help text.
    - Fix AF_UNIX OOPS
    - ICMP: Fix icmp_errors_use_inbound_ifaddr sysctl
    - NET: Fix BMSR_100{HALF,FULL}2 defines in linux/mii.h
    - SPARC64: Fix _PAGE_EXEC_4U check in sun4u I-TLB miss handler.
    - SPARC64: Don't be picky about virtual-dma values on sun4v.
    - SPARC64: Fix two bugs wrt. kernel 4MB TSB.
    - cciss: fix pci_driver.shutdown while device is still active
    - fix compat console unimap regression
    - timer stats: speedups
    - SPARC: Linux always started with 9600 8N1
    - pci_ids: update patch for Intel ICH9M
    - PCI: quirk disable MSI on via vt3351
    - UML - Improve host PTRACE_SYSEMU check
    - NET: parse ip:port strings correctly in in4_pton
    - Char: cyclades, fix deadlock
    - IPSEC: Fix panic when using inter address familiy IPsec on loopback.
    - TCP: Use default 32768-61000 outgoing port range in all cases.
    - TG3: Fix link problem on Dell's onboard 5906.
    - fuse: fix mknod of regular file
    - md: Avoid overflow in raid0 calculation with large components.
    - md: Don't write more than is required of the last page of a bitmap
    - make freezeable workqueues singlethread
    - tty: fix leakage of -ERESTARTSYS to userland
    - V4L/DVB (5593): Budget-ci: Fix tuning for TDM 1316 (160..200 MHz)
    - Input: i8042 - fix AUX port detection with some chips
    - SCSI: aacraid: Correct sa platform support.
      (Was: [Bug 8469] Bad EIP value on pentium3 SMP kernel-2.6.21.1)
    - BLUETOOTH: Fix locking in hci_sock_dev_event().
    - hpt366: don't check enablebits for HPT36x
    - ieee1394: eth1394: bring back a parent device
    - NET: Fix race condition about network device name allocation.
    - ALSA: hda-intel - Probe additional slots only if necessary
    - ALSA: hda-intel - Fix detection of audio codec on Toshiba A100
    - ahci: disable 64bit dma on sb600
    - i386: HPET, check if the counter works
    - Ignore bogus ACPI info for offline CPUs
    - NOHZ: Rate limit the local softirq pending warning output
    - Prevent going idle with softirq pending
    - Work around Dell E520 BIOS reboot bug
    - NET: "wrong timeout value" in sk_wait_data() v2
    - IPV6 ROUTE: No longer handle ::/0 specially.
    - x86_64: allocate sparsemem memmap above 4G
  * Bump ABI to 2.

  [ Bastian Blank ]
  * Back out ABI fixing changes.
  * Update vserver patch to 2.2.0-rc3.

 -- Bastian Blank <waldi@debian.org>  Fri, 22 Jun 2007 12:39:47 +0200

linux-2.6 (2.6.21-4) unstable; urgency=low

  * [powerpc] Fix mkvmlinuz support.
  * [s390] Add exception handler for diagnose 224.

 -- Bastian Blank <waldi@debian.org>  Sat, 26 May 2007 14:08:44 +0200

linux-2.6 (2.6.21-3) unstable; urgency=low

  [ Gordon Farquharson ]
  * arm/ixp4xx: Add patch to set NSLU2 timer frequency.

  [ maximilian attems ]
  * sparc64: enable USB_SERIAL. (closes: #412740)
  * Apply stable 2.6.21.1.
  * Add stable release 2.6.21.2:
    - slob: fix page order calculation on not 4KB page
    - libata-sff: Undo bug introduced with pci_iomap changes
    - kbuild: fixdep segfault on pathological string-o-death
    - IPMI: fix SI address space settings
    - IPV6: Reverse sense of promisc tests in ip6_mc_input
    - iop: fix iop_getttimeoffset
    - iop13xx: fix i/o address translation
    - arm: fix handling of svc mode undefined instructions
    - CPUFREQ: powernow-k7: fix MHz rounding issue with perflib
    - CPUFREQ: Support rev H AMD64s in powernow-k8
    - CPUFREQ: Correct revision mask for powernow-k8
    - JFS: Fix race waking up jfsIO kernel thread
    - IPV6: Send ICMPv6 error on scope violations.
    - SPARC64: Add missing cpus_empty() check in hypervisor xcall handling.
    - SPARC64: Fix recursion in PROM tree building.
    - SERIAL SUNHV: Add an ID string.
    - SPARC64: Bump PROMINTR_MAX to 32.
    - SPARC64: Be more resiliant with PCI I/O space regs.
    - oom: fix constraint deadlock
    - fix for bugzilla 8426: massive slowdown on SCSI CD/DVD drive connected to
      mptspi driver
    - x86_64 : Fix vgettimeofday()
    - IPV6: Fix slab corruption running ip6sic
    - IPSEC: Check validity of direction in xfrm_policy_byid
    - CRYPTO: api: Read module pointer before freeing algorithm
    - NET_SCHED: prio qdisc boundary condition
    - reiserfs: suppress lockdep warning
    - USB HID: hiddev - fix race between hiddev_send_event() and
      hiddev_release()
    - NETFILTER: {ip,nf}_nat_proto_gre: do not modify/corrupt GREv0 packets
      through NAT
    - fix leaky resv_huge_pages when cpuset is in use
    - ACPI: Fix 2.6.21 boot regression on P4/HT
    - TG3: Fix TSO bugs.
    - TG3: Remove reset during MAC address changes.
    - TG3: Update version and reldate.
    - BNX2: Fix TSO problem with small MSS.
    - BNX2: Block MII access when ifdown.
    - BNX2: Save PCI state during suspend.
    - BNX2: Update version and reldate.
    - sis900: Allocate rx replacement buffer before rx operation
    - knfsd: Avoid use of unitialised variables on error path when nfs exports.
    - knfsd: rpc: fix server-side wrapping of krb5i replies
    - md: Avoid a possibility that a read error can wrongly propagate through
    - md/raid1 to a filesystem.
    - fat: fix VFAT compat ioctls on 64-bit systems
    - NETFILTER: {ip,nf}_conntrack: fix use-after-free in helper destroy
      callback invocation
    - ppp: Fix ppp_deflate issues with recent zlib_inflate changes
    - NETPOLL: Fix TX queue overflow in trapped mode.
    - NETPOLL: Remove CONFIG_NETPOLL_RX
    - cxacru: Fix infinite loop when trying to cancel polling task
    - TCP: zero out rx_opt in tcp_disconnect()
    - ipv6: track device renames in snmp6
    - skge: default WOL should be magic only (rev2)
    - skge: allow WOL except for known broken chips
    - sky2: allow 88E8056
    - sky2: 88e8071 support not ready
    - skge: crash on shutdown/suspend
    - sky2: fix oops on shutdown
    - udf: decrement correct link count in udf_rmdir
    - ALSA: hda-codec - Fix resume of STAC92xx codecs
    - sata_via: add missing PM hooks
    - driver-core: don't free devt_attr till the device is released
    - pci-quirks: disable MSI on RS400-200 and RS480
    - highres/dyntick: prevent xtime lock contention
    - clocksource: fix resume logic
    - smc911x: fix compilation breakage wjen debug is on
    - SCTP: Fix sctp_getsockopt_local_addrs_old() to use local storage.
    - SCTP: Correctly copy addresses in sctp_copy_laddrs
    - SCTP: Prevent OOPS if hmac modules didn't load
    - IPV6: Do no rely on skb->dst before it is assigned.
    - IPV6 ROUTE: Assign rt6i_idev for ip6_{prohibit,blk_hole}_entry.

  [ Christian T. Steigies ]
  * m68k: enable ATARI_SCSI and ATARI_ROM_ISA

  [ Bastian Blank ]
  * Fix linux/version.h in linux-libc-dev.
  * Make it possible to specifiy special CFLAGS.
  * [hppa] Reenable.
  * [hppa] Workaround hppa64 failure.
  * [hppa] Fix debugging in lws syscalls.
  * Fix abi change.
  * Add stable release 2.6.21.3:
    - [PATCH] GEODE-AES: Allow in-place operations [CVE-2007-2451]

 -- Bastian Blank <waldi@debian.org>  Fri, 25 May 2007 10:57:48 +0200

linux-2.6 (2.6.21-2) unstable; urgency=low

  [ Christian T. Steigies ]
  * m68k: fix atari scc patch
  * m68k: install compressed vmlinuz images so the post-inst script can find it

  [ Steve Langasek ]
  * [alpha] isa-mapping-support.patch: add isa_page_to_bus and
    isa_bus_to_virt defines to complement the existing isa_virt_to_bus
    define; untested, but these should all be straightforward on alpha and
    defining them is certainly a better option for getting user feedback
    than disabling the affected drivers.

  [ Bastian Blank ]
  * [powerpc] Readd mkvmlinuz support. (closes: #419033)
  * [sparc]: Disable sparc32 image.
  * [hppa]: Temporary disable all images.

 -- Bastian Blank <waldi@debian.org>  Fri, 18 May 2007 19:52:36 +0200

linux-2.6 (2.6.21-1) unstable; urgency=low

  [ maximilian attems ]
  * New upstream release see http://kernelnewbies.org/Linux_2_6_21
    (closes: #423874)
  * Disable CONFIG_IP_ROUTE_MULTIPATH_CACHED in topconfig.
  * Enable CONFIG_IP6_NF_MATCH_MH, CONFIG_CHELSIO_T3, CONFIG_USB_NET_DM9601,
    CONFIG_NETFILTER_XT_TARGET_TCPMSS, CONFIG_RTC_DRV_CMOS,
    CONFIG_ASUS_LAPTOP, CONFIG_SONY_LAPTOP, CONFIG_DVB_TUNER_QT1010,
    CONFIG_USB_IOWARRIOR, CONFIG_ATL1 in topconfig.
  * [i386] Enable CONFIG_ACPI_BAY, CONFIG_X86_LONGHAUL, CONFIG_BLK_DEV_DELKIN,
    CONFIG_BLK_DEV_IT8213, CONFIG_BLK_DEV_TC86C001, CONFIG_INPUT_ATLAS_BTNS,
    CONFIG_SENSORS_ADM1029, CONFIG_FB_SVGALIB, CONFIG_FB_S3,
    CONFIG_USB_KC2190, CONFIG_KS0108.
  * Add stable release 2.6.21.1:
    - IPV4: Fix OOPS'er added to netlink fib.
    - IPV6: Fix for RT0 header ipv6 change.
  * [i386] Enable CONFIG_NO_HZ, CONFIG_HIGH_RES_TIMERS for dynticks and true
    high-resolution timers.
  * [i386] Enable CONFIG_TIMER_STATS to collect stats about kernel/userspace
    timer aka power usage (see powertop). (closes: #423694)
  * [i386] Disable obsolete CONFIG_IRQBALANCE due to bad timer behaviour.

  [ Martin Michlmayr ]
  * Add armel (arm with EABI) support.  Thanks, Lennert Buytenhek and
    Joey Hess.  (closes: #410853)
  * Mark CHELSIO_T3 as broken on ARM.
  * Take arch/arm/tools/mach-types from current git to fix build failure
    because MACH_TYPE_EP80219 is not defined.
  * mips/sb1: Don't build CONFIG_ATA into the kernel.
  * mips/sb1: Unset CONFIG_USB_{KBD,MOUSE} since the generic HID is used.
  * arm/iop32x: Don't build CONFIG_ATA into the kernel.
  * arm/ixp4xx: Enable more SATA drivers.
  * arm/ixp4xx: Enable PATA_ARTOP which is needed by the nas100d.
  * arm/ixp4xx: Set CONFIG_USB_EHCI_TT_NEWSCHED.
  * mips/4kc-malta: Add an image for the MIPS Malta board.  Thanks,
    Aurelien Jarno. (closes: #421377)

  [ Emanuele Rocca ]
  * sparc: Enable CONFIG_SCSI_QLOGIC_1280. (closes: #423177)

  [ Christian T. Steigies ]
  * Add m68k patches for 2.6.21
  * Add type: plain to [image] in arch/m68k/defines to fix missing
    Modules.symvers problem

  [ Steve Langasek ]
  * Revert change to disable image building on alpha.

  [ Bastian Blank ]
  * Update vserver patch to 2.2.0-rc1.

 -- Bastian Blank <waldi@debian.org>  Wed, 16 May 2007 13:46:38 +0200

linux-2.6 (2.6.20-3) unstable; urgency=low

  [ Gordon Farquharson ]
  * arm: Mark CONFIG_MTD_NAND_CAFE and CONFIG_NETXEN_NIC as broken to
    fix FTBFS.

  [ Bastian Blank ]
  * Disable new pata drivers. (closes: #419458)
  * Disable pata in ata_piix.

 -- Bastian Blank <waldi@debian.org>  Tue, 24 Apr 2007 09:54:44 +0200

linux-2.6 (2.6.20-2) unstable; urgency=low

  [ Bastian Blank ]
  * Rename linux-libc-headers into linux-libc-dev.
  * [mips] Drop sb1250 uart support.
  * [alpha] Temporary disable alpha images.
  * Add stable release 2.6.20.7:
    - Linux 2.6.20.7
    - Update libata drive blacklist to the latest from 2.6.21
    - fix page leak during core dump
    - revert "retries in ext4_prepare_write() violate ordering requirements"
    - revert "retries in ext3_prepare_write() violate ordering requirements"
    - libata: Clear tf before doing request sense (take 3)
    - fix lba48 bug in libata fill_result_tf()
    - ahci.c: walkaround for SB600 SATA internal error issue
    - libata bugfix: preserve LBA bit for HDIO_DRIVE_TASK
    - softmac: avoid assert in ieee80211softmac_wx_get_rate
    - knfsd: allow nfsd READDIR to return 64bit cookies
    - Fix TCP slow_start_after_idle sysctl
    - Fix tcindex classifier ABI borkage...
    - Fix IPSEC replay window handling
    - Fix TCP receiver side SWS handling.
    - Fix scsi sense handling
    - Fix length validation in rawv6_sendmsg()
    - NETFILTER: ipt_CLUSTERIP: fix oops in checkentry function
    - 8139too: RTNL and flush_scheduled_work deadlock
    - Fix calculation for size of filemap_attr array in md/bitmap.
    - HID: Do not discard truncated input reports
    - DVB: pluto2: fix incorrect TSCR register setting
    - DVB: tda10086: fix DiSEqC message length
    - sky2: phy workarounds for Yukon EC-U A1
    - sky2: turn on clocks when doing resume
    - sky2: turn carrier off when down
    - skge: turn carrier off when down
    - sky2: reliable recovery
    - i386: fix file_read_actor() and pipe_read() for original i386 systems
    - kbuild: fix dependency generation

  [ dann frazier ]
  * [hppa] Add parisc arch patch from Kyle McMartin
  * [hppa] Enable CONFIG_TULIP_MMIO (closes: #332962)
  * [hppa] Disable ni52 driver, it doesn't build (and wouldn't work if it did)

 -- Bastian Blank <waldi@debian.org>  Sun, 15 Apr 2007 16:04:16 +0200

linux-2.6 (2.6.20-1) unstable; urgency=low

  [ Martin Michlmayr ]
  * mipsel: Drop DECstation support (both r3k-kn02 and r4k-kn04).
  * arm: Drop RiscPC (rpc) support.
  * arm: Update configs for 2.6.19-rc6.
  * arm: source drivers/ata/Kconfig so SATA can be enabled on ARM.
  * arm/footbridge: Unset SATA.
  * arm/s3c2410: Drop this flavour since no such device is supported
    in debian-installer and the ARM build resources are limited.

  [ Sven Luther ]
  * [powerpc] Added Genesi Efika support patch

  [ Bastian Blank ]
  * Remove legacy pty support. (closes: #338404)
  * Enable new scsi parts.
  * powerpc: Enable ibmvscsis.
  * Add stable release 2.6.20.1:
    - Linux 2.6.20.1
    - [PATCH] Fix a free-wrong-pointer bug in nfs/acl server (CVE-2007-0772)
  * Add stable release 2.6.20.2:
    - Linux 2.6.20.2
    - IPV6: Handle np->opt being NULL in ipv6_getsockopt_sticky() [CVE-2007-1000]
    - x86-64: survive having no irq mapping for a vector
    - Fix buffer overflow in Omnikey CardMan 4040 driver (CVE-2007-0005)
    - TCP: Fix minisock tcp_create_openreq_child() typo.
    - gfs2: fix locking mistake
    - ATA: convert GSI to irq on ia64
    - pktcdvd: Correctly set cmd_len field in pkt_generic_packet
    - video/aty/mach64_ct.c: fix bogus delay loop
    - revert "drivers/net/tulip/dmfe: support basic carrier detection"
    - throttle_vm_writeout(): don't loop on GFP_NOFS and GFP_NOIO allocations
    - fix section mismatch warning in lockdep
    - ueagle-atm.c needs sched.h
    - kvm: Fix asm constraint for lldt instruction
    - lockdep: forward declare struct task_struct
    - Char: specialix, isr have 2 params
    - buffer: memorder fix
    - kernel/time/clocksource.c needs struct task_struct on m68k
    - m32r: build fix for processors without ISA_DSP_LEVEL2
    - hugetlb: preserve hugetlb pte dirty state
    - enable mouse button 2+3 emulation for x86 macs
    - v9fs_vfs_mkdir(): fix a double free
    - ufs: restore back support of openstep
    - Fix MTRR compat ioctl
    - kexec: Fix CONFIG_SMP=n compilation V2 (ia64)
    - NLM: Fix double free in __nlm_async_call
    - RPM: fix double free in portmapper code
    - Revert "[PATCH] LOG2: Alter get_order() so that it can make use of ilog2() on a constant"
    - Backport of psmouse suspend/shutdown cleanups
    - USB: usbnet driver bugfix
    - sched: fix SMT scheduler bug
    - tty_io: fix race in master pty close/slave pty close path
    - forcedeth: disable msix
    - export blk_recount_segments
    - Fix reference counting (memory leak) problem in __nfulnl_send() and callers related to packet queueing.
    - Fix anycast procfs device leak
    - Don't add anycast reference to device multiple times
    - Fix TCP MD5 locking.
    - Fix %100 cpu spinning on sparc64
    - Fix skb data reallocation handling in IPSEC
    - Fix xfrm_add_sa_expire() return value
    - Fix interrupt probing on E450 sparc64 systems
    - HID: fix possible double-free on error path in hid parser
    - POWERPC: Fix performance monitor exception
    - libata: add missing CONFIG_PM in LLDs
    - libata: add missing PM callbacks
    - bcm43xx: Fix assertion failures in interrupt handler
    - mmc: Power quirk for ENE controllers
    - UML - Fix 2.6.20 hang
    - fix umask when noACL kernel meets extN tuned for ACLs
    - sata_sil: ignore and clear spurious IRQs while executing commands by polling
    - swsusp: Fix possible oops in userland interface
    - Fix posix-cpu-timer breakage caused by stale p->last_ran value
    - V4L: cx88-blackbird: allow usage of 376836 and 262144 sized firmware images
    - V4L: fix cx25840 firmware loading
    - DVB: digitv: open nxt6000 i2c_gate for TDED4 tuner handling
    - DVB: cxusb: fix firmware patch for big endian systems
    - V4L: pvrusb2: Handle larger cx2341x firmware images
    - V4L: pvrusb2: Fix video corruption on stream start
    - dvbdev: fix illegal re-usage of fileoperations struct
    - md: Fix raid10 recovery problem.
    - bcm43xx: fix for 4309
    - i386: Fix broken CONFIG_COMPAT_VDSO on i386
    - x86: Don't require the vDSO for handling a.out signals
    - x86_64: Fix wrong gcc check in bitops.h
    - sky2: transmit timeout deadlock
    - sky2: dont flush good pause frames
    - Fix oops in xfrm_audit_log()
    - Prevent pseudo garbage in SYN's advertized window
    - Fix IPX module unload
    - Clear TCP segmentation offload state in ipt_REJECT
    - Fix atmarp.h for userspace
    - UHCI: fix port resume problem
    - Fix recently introduced problem with shutting down a busy NFS server.
    - Avoid using nfsd process pools on SMP machines.
    - EHCI: turn off remote wakeup during shutdown
    - IPV6: HASHTABLES: Use appropriate seed for caluculating ehash index.
    - MTD: Fatal regression in drivers/mtd/redboot.c in 2.6.20
    - Kconfig: FAULT_INJECTION can be selected only if LOCKDEP is enabled.
    - USB HID: Fix USB vendor and product IDs endianness for USB HID devices
    - Fix null pointer dereference in appledisplay driver
    - ieee1394: fix host device registering when nodemgr disabled
    - ieee1394: video1394: DMA fix
    - Fix compile error for e500 core based processors
    - md: Avoid possible BUG_ON in md bitmap handling.
    - Fix allocation failure handling in multicast
    - Fix TCP FIN handling
    - Fix ATM initcall ordering.
    - Fix various bugs with aligned reads in RAID5.
    - hda-intel - Don't try to probe invalid codecs
    - usbaudio - Fix Oops with unconventional sample rates
    - usbaudio - Fix Oops with broken usb descriptors
    - USB: fix concurrent buffer access in the hub driver
    - Missing critical phys_to_virt in lib/swiotlb.c
    - AGP: intel-agp bugfix
    - bcm43xx: Fix for oops on ampdu status
    - bcm43xx: Fix for oops on resume
    - ide: fix drive side 80c cable check
    - Keys: Fix key serial number collision handling
    - knfsd: Fix a race in closing NFSd connections.
    - pata_amd: fix an obvious bug in cable detection
    - prism54: correct assignment of DOT1XENABLE in WE-19 codepaths
    - rtc-pcf8563: detect polarity of century bit automatically
    - x86_64: fix 2.6.18 regression - PTRACE_OLDSETOPTIONS should be accepted
    - ocfs2: ocfs2_link() journal credits update
  * Update xen patch to changeset 48670 from fedora 2.6.20 branch.
  * Support xen versions 3.0.4-1 and 3.0.3-1.

  [ Rod Whitby ]
  * arm/ixp4xx: Enable PATA_ARTOP for the nas100d and dsmg600.
  * arm/ixp4xx: Enable RTC for the nas100d
  * Add nas100d Ethernet MAC setup support.
  * Add temporary hack to get Artop PATA support going on the nas100d.

  [ maximilian attems ]
  * i386: Enable kvm.
  * Add stable release 2.6.20.3:
    - Fix sparc64 device register probing
    - Fix bug 7994 sleeping function called from invalid context
    - Fix timewait jiffies
    - Fix UDP header pointer after pskb_trim_rcsum()
    - Fix compat_getsockopt
    - bcm43xx: Fix problem with >1 GB RAM
    - nfnetlink_log: fix NULL pointer dereference
    - nfnetlink_log: fix possible NULL pointer dereference
    - conntrack: fix {nf, ip}_ct_iterate_cleanup endless loops
    - nf_conntrack/nf_nat: fix incorrect config ifdefs
    - tcp conntrack: accept SYN|URG as valid
    - nfnetlink_log: fix reference leak
    - nfnetlink_log: fix use after free
    - nf_conntrack: fix incorrect classification of IPv6 fragments as
      ESTABLISHED
    - nfnetlink_log: zero-terminate prefix
    - nfnetlink_log: fix crash on bridged packet
    - Fix callback bug in connector
    - fix for bugzilla #7544 (keyspan USB-to-serial converter)
    - ip6_route_me_harder should take into account mark
  * Add myself to uploaders field, entry got lost after 2.6.16-2
  * Add stable release 2.6.20.4:
    - fix deadlock in audit_log_task_context()
    - EHCI: add delay to bus_resume before accessing ports
    - Copy over mac_len when cloning an skb
    - fix read past end of array in md/linear.c
    - oom fix: prevent oom from killing a process with children/sibling unkillable
    - Fix sparc64 hugepage bugs
    - Fix page allocation debugging on sparc64
    - Fix niagara memory corruption
    - Input: i8042 - really suppress ACK/NAK during panic blink
    - Input: i8042 - fix AUX IRQ delivery check
    - Input: i8042 - another attempt to fix AUX delivery checks
    - Fix rtm_to_ifaddr() error return.
    - r8169: fix a race between PCI probe and dev_open
    - futex: PI state locking fix
    - adjust legacy IDE resource setting (v2)
    - UML - arch_prctl should set thread fs
    - gdth: fix oops in gdth_copy_cmd()
    - Fix extraneous IPSEC larval SA creation
    - IA64: fix NULL pointer in ia64/irq_chip-mask/unmask function
    - st: fix Tape dies if wrong block size used, bug 7919
    - Fix ipv6 flow label inheritance
    - NETFILTER: nfnetlink_log: fix reference counting
    - mm: fix madvise infinine loop
    - Fix another NULL pointer deref in ipv6_sockglue.c
    - NetLabel: Verify sensitivity level has a valid CIPSO mapping
    - Fix GFP_KERNEL with preemption disabled in fib_trie
    - IrDA: irttp_dup spin_lock initialisation
    - hda-intel - Fix codec probe with ATI controllers
    - hrtimer: prevent overrun DoS in hrtimer_forward()
    - fix MTIME_SEC_MAX on 32-bit
    - nfs: nfs_getattr() can't call nfs_sync_mapping_range() for non-regular files
    - dio: invalidate clean pages before dio write
    - initialise pi_lock if CONFIG_RT_MUTEXES=N
  * Add stable release 2.6.20.5:
    - FRA_{DST,SRC} are le16 for decnet
    - CIFS: reset mode when client notices that ATTR_READONLY is no longer set
    - ide: clear bmdma status in ide_intr() for ICHx controllers (revised #4)
    - ide: remove clearing bmdma status from cdrom_decode_status() (rev #4)
    - NET: Fix sock_attach_fd() failure in sys_accept()
    - DCCP: Fix exploitable hole in DCCP socket options
    - ide: revert "ide: fix drive side 80c cable check, take 2" for now
    - generic_serial: fix decoding of baud rate
    - IPV6: Fix ipv6 round-robin locking.
    - VIDEO: Fix FFB DAC revision probing
    - PPP: Fix PPP skb leak
    - V4L: msp_attach must return 0 if no msp3400 was found.
    - CRYPTO: api: scatterwalk_copychunks() fails to advance through scatterlist
    - APPLETALK: Fix a remotely triggerable crash (CVE-2007-1357)
    - UML - fix epoll
    - UML - host VDSO fix
    - UML - Fix static linking
    - UML - use correct register file size everywhere
    - libata: sata_mv: don't touch reserved bits in EDMA config register
    - libata: sata_mv: Fix 50xx irq mask
    - libata bugfix: HDIO_DRIVE_TASK
    - V4L: Fix SECAM handling on saa7115
    - DVB: fix nxt200x rf input switching
    - SPARC: Fix sparc builds with gcc-4.2.x
    - V4L: saa7146: Fix allocation of clipping memory
    - uml: fix unreasonably long udelay
    - NET: Fix packet classidier NULL pointer OOPS
    - NET_SCHED: Fix ingress qdisc locking.
    - sata_nv: delay on switching between NCQ and non-NCQ commands
    - dvb-core: fix several locking related problems
    - ieee1394: dv1394: fix CardBus card ejection
    - CIFS: Allow reset of file to ATTR_NORMAL when archive bit not set
    - jmicron: make ide jmicron driver play nice with libata ones
    - libata: clear TF before IDENTIFYing
    - NET: Fix FIB rules compatability
    - DVB: isl6421: don't reference freed memory
    - V4L: radio: Fix error in Kbuild file
    - i2o: block IO errors on i2o disk
  * Add stable release 2.6.20.6:
    - CRYPTO api: Use the right value when advancing scatterwalk_copychunks
    - uml: fix static linking for real

  [ Gordon Farquharson ]
  * Disable broken config options on ARM.

  [ Frederik Schüler ]
  * Disable NAPI on forcedeth, it is broken.

  [ dann frazier ]
  * Hardcode the output of the scripts under arch/ia64/scripts as executed
    in an etch environment so that we can build out of tree modules correctly
    (re-add; patch seems to have been dropped during a merge.)
    See: #392592
  * Allow '.' and '+' in the target dist field of the changelog. dpkg has
    supported this since 1.13.20, see #361171.

 -- Bastian Blank <waldi@debian.org>  Mon, 09 Apr 2007 19:21:52 +0200

linux-2.6 (2.6.18.dfsg.1-10) unstable; urgency=low

  [ maximilian attems ]
  * Add patches out of stable queue 2.6.18
    - [amd64] Don't leak NT bit into next task (CVE-2006-5755)
    - IB/srp: Fix FMR mapping for 32-bit kernels and addresses above 4G
    - SCSI: add missing cdb clearing in scsi_execute()
  * Xen postinst: Use takeover for update-initramfs. Makes postinst idempotent.
    On creation it should always overwrite. (closes: #401183)
  * Hand-picked from stable release 2.6.16.38:
    - i2c-viapro: Add support for the VT8237A and VT8251
    - PCI: irq: irq and pci_ids patch for Intel ICH9
    - i2c-i801: SMBus patch for Intel ICH9
    - fix the UML compilation
    - drm: allow detection of new VIA chipsets
    - drm: Add the P4VM800PRO PCI ID.
    - rio: typo in bitwise AND expression.
    - i2c-mv64xxx: Fix random oops at boot
    - i2c: fix broken ds1337 initialization
    - [SUNKBD]: Fix sunkbd_enable(sunkbd, 0); obvious.
    - Call init_timer() for ISDN PPP CCP reset state timer (CVE-2006-5749)
    - V4L: cx88: Fix leadtek_eeprom tagging
    - SPI/MTD: mtd_dataflash oops prevention
    - grow_buffers() infinite loop fix (CVE-2006-5757/CVE-2006-6060)
    - corrupted cramfs filesystems cause kernel oops (CVE-2006-5823)
    - ext2: skip pages past number of blocks in ext2_find_entry
      (CVE-2006-6054)
    - handle ext3 directory corruption better (CVE-2006-6053)
    - hfs_fill_super returns success even if no root inode (CVE-2006-6056)
      backout previous fix, was not complete.
    - Fix for shmem_truncate_range() BUG_ON()
    - ebtables: check struct type before computing gap
    - [IPV4/IPV6]: Fix inet{,6} device initialization order.
    - [IPV6] Fix joining all-node multicast group.
    - [SOUND] Sparc CS4231: Use 64 for period_bytes_min
  * [PKTGEN]: Convert to kthread API. Thanks David Miller for patch.
  * [IDE] Add driver for Jmicron  JMB36x devices by Alan Cox.
    Enable jmicron on i386 and amd64 archs.
  * Hand-picked from stable release 2.6.16.39:
    - atiixp: hang fix
    - V4L/DVB: Flexcop-usb: fix debug printk
    - V4L/DVB: Fix uninitialised variable in dvb_frontend_swzigzag
    - read_zero_pagealigned() locking fix
    - adfs: fix filename handling
    - sparc32: add offset in pci_map_sg()
    - cdrom: set default timeout to 7 seconds
    - [SCSI] qla1280 command timeout
    - [SCSI] qla1280 bus reset typo
    - [Bluetooth] Check if DLC is still attached to the TTY
    - [Bluetooth] Fix uninitialized return value for RFCOMM sendmsg()
    - [Bluetooth] Return EINPROGRESS for non-blocking socket calls
    - [Bluetooth] Handle command complete event for exit periodic inquiry
    - [Bluetooth] Fix compat ioctl for BNEP, CMTP and HIDP
    - [Bluetooth] Add locking for bt_proto array manipulation
    - i386: fix CPU hotplug with 2GB VMSPLIT

  [ dann frazier ]
  * Fix raid1 recovery (closes: #406181)

  [ Jurij Smakov ]
  * Add dtlb-prot-bug-niagara.patch by David Miller, fixing the bug in the
    Niagara's DTLB-PROT trap.

  [ Bastian Blank ]
  * i386: Add amd64 image. (closes: #379090)

 -- Bastian Blank <waldi@debian.org>  Fri,  2 Feb 2007 12:50:35 +0100

linux-2.6 (2.6.18.dfsg.1-9) unstable; urgency=low

  [ Martin Michlmayr ]
  * arm/iop32x: Enable CONFIG_IP_NF_CONNTRACK_EVENTS and _NETLINK.
  * arm/ixp4xx: Enable some more I2C sensor modules.
  * arm/ixp4xx: Enable CONFIG_USB_NET_RNDIS_HOST.
  * arm/footbridge: Enable CONFIG_NATSEMI.
  * Revert mm/msync patches because they cause filesystem corruption
    (closes: #401006, #401980, #402707) ...
  * ... and add an alternative msync patch from Hugh Dickins that
    doesn't depend on the mm changes (closes: #394392).
  * mips: provide pci_get_legacy_ide_irq needed by some IDE drivers
    (see #404950).
  * arm: Implement flush_anon_page(), which is needed for FUSE
    (closes: #402876) and possibly dm-crypt/LUKS (see #403426).
  * arm: Turn off PCI burst on the Cyber2010, otherwise X11 on
    Netwinder will crash.
  * arm/iop32x: Enable CONFIG_IEEE80211_SOFTMAC and drivers based
    on it.
  * arm/ixp4xx: Upgrade to version 0.3.1 of the IXP4xx NPE Ethernet
    driver.  This version fixes stuck connections, e.g. with scp and
    NFS (closes: #404447).
  * arm/ixp4xx: Enable CONFIG_VIDEO_CPIA_USB.
  * arm/ixp4xx: Enable CONFIG_ISCSI_TCP.
  * arm/iop32x: Likewise.

  [ Bastian Blank ]
  * Bump ABI to 4.
  * Update vserver patch to 2.0.2.2-rc9. (closes: #402743, #403790)
  * Update xen patch to changeset 36186 from Fedora 2.6.18 branch.
  * i386/xen: Build only the pae version. (closes: #390862)
  * hppa: Override host type when necessary.
  * Fix tg3 reset. (closes: #405085)

  [ dann frazier ]
  * Fix potential fragmentation attacks in ip6_tables (CVE-2006-4572)
  * Backport a number of fixes for the cciss driver
    - Fix a bug with 1TB disks caused by converting total_size to an int
    - Claim devices that are of the HP RAID class and have a valid cciss sig
    - Make NR_CMDS a per-controller define - most can do 1024 commands, but
      the E200 family can only support 128
    - Change the SSID on the E500 as a workaround for a firmware bug
    - Disable prefetch on the P600 controller. An ASIC bug may result in
      prefetching beyond the end of physical memory
    - Increase blk_queue_max_sectors from 512 to 2048 to increase performance
    - Map out more memor for the PCI config table, required to reach offset
      0x214 to disable DMA on the P600
    - Set a default raid level on a volume that either does not support
      reading the geometry or reports an invalid geometry for whatever reason
      to avoid problems with buggy firmware
    - Revert change that replaed XFER_READ/XFER_WRITE macros with
      h->cciss_read/h->cciss_write that caused command timeouts on older
      controllers on ia32 (closes: #402787)
  * Fix mincore hang (CVE-2006-4814)
  * ia64: turn on IOC4 modules for SGI Altix systems. Thanks to Stephane Larose
    for suggesting this.
  * Add versioned build dep on findutils to make sure the system find command
    supports the -execdir action (closes: #405150)
  * Hardcode the output of the scripts under arch/ia64/scripts as executed
    in an etch environment so that we can build out of tree modules correctly
    (closes: #392592)
  * Update unusual_devs entry for ipod to fix an eject issue (closes: #406124)
  * Re-add verify_pmtmr_rate, resolving problems seen on older K6 ASUS
    boards where the ACPI PM timer runs too fast (closes: #394753)
  * Avoid condition where /proc/swaps header may not be printed
    (closes: #292318)
  * [hppa] disable XFS until it works (closes: #350482)

  [ Norbert Tretkowski ]
  * libata: handle 0xff status properly. (closes: #391867)
  * alpha: enabled CONFIG_SCSI_ARCMSR. (closes: #401187)
  * removed BROKEN_ON_SMP dependency from I2C_ELEKTOR. (closes: #402253)

  [ Christian T. Steigies ]
  * m68k/atari: enable keyboard, mouse and fb drivers
  * m68k/atari: fixes for ethernec and video driver by Michael Schmitz
  * m68k/atari: fixes for scsi driver by Michael Schmitz
  * m68k/mac: fixes for mace and cuda driver by Finn Thain
  * m68k/atari: fixes for ide driver by Michael Schmitz
  * m68k/atari: fixes for ide driver by Michael Schmitz
  * m68k/atari: fixes for ethernec and atakeyb driver by Michael Schmitz, build ethernec as module
  * m68k/mac: fixes for mace and adb driver by Finn Thain

  [ maximilian attems ]
  * Add stable release 2.6.18.6:
    - EBTABLES: Fix wraparounds in ebt_entries verification.
    - EBTABLES: Verify that ebt_entries have zero ->distinguisher.
    - EBTABLES: Deal with the worst-case behaviour in loop checks.
    - EBTABLES: Prevent wraparounds in checks for entry components' sizes.
    - skip data conversion in compat_sys_mount when data_page is NULL
    - bonding: incorrect bonding state reported via ioctl
    - x86-64: Mark rdtsc as sync only for netburst, not for core2
      (closes: #406767)
    - dm crypt: Fix data corruption with dm-crypt over RAID5 (closes: #402812)
    - forcedeth: Disable INTx when enabling MSI in forcedeth
    - PKT_SCHED act_gact: division by zero
    - XFRM: Use output device disable_xfrm for forwarded packets
    - IPSEC: Fix inetpeer leak in ipv4 xfrm dst entries.
    - V4L: Fix broken TUNER_LG_NTSC_TAPE radio support
    - m32r: make userspace headers platform-independent
    - IrDA: Incorrect TTP header reservation
    - SUNHME: Fix for sunhme failures on x86
    - Bluetooth: Add packet size checks for CAPI messages (CVE-2006-6106)
    - softmac: remove netif_tx_disable when scanning
    - DVB: lgdt330x: fix signal / lock status detection bug
    - dm snapshot: fix freeing pending exception
    - NET_SCHED: policer: restore compatibility with old iproute binaries
    - NETFILTER: ip_tables: revision support for compat code
    - ARM: Add sys_*at syscalls
    - ieee1394: ohci1394: add PPC_PMAC platform code to driver probe
    - softirq: remove BUG_ONs which can incorrectly trigger
  * Hand-picked from stable release 2.6.16.30:
    - [PPPOE]: Advertise PPPoE MTU
  * Hand-picked from stable release 2.6.16.31:
    - [NETFILTER]: Fix ip6_tables extension header bypass bug (CVE-2006-4572)
    - fix RARP ic_servaddr breakage
  * Hand-picked from stable release 2.6.16.32:
    - drivers/telephony/ixj: fix an array overrun
    - flush D-cache in failure path
  * Hand-picked from stable release 2.6.16.33:
    - Add new PHY to sis900 supported list
    - ipmi_si_intf.c: fix "&& 0xff" typos
    - drivers/scsi/psi240i.c: fix an array overrun
  * Hand-picked from stable release 2.6.16.34:
    - [IPX]: Annotate and fix IPX checksum
    - [IGMP]: Fix IGMPV3_EXP() normalization bit shift value.
  * Hand-picked from stable release 2.6.16.35:
    - sgiioc4: Disable module unload
    - Fix a masking bug in the 6pack driver.
    - drivers/usb/input/ati_remote.c: fix cut'n'paste error
    - proper flags type of spin_lock_irqsave()
  * Hand-picked from stable release 2.6.16.37:
    - [CRYPTO] sha512: Fix sha384 block size
    - [SCSI] gdth: Fix && typos
    - Fix SUNRPC wakeup/execute race condition
  * Enable DEBUG_FS for usbmon in generic config. Don't disable it on alpha,
    amd64, hppa and ia64. (closes: 378542)
  * Backport a number of upstream fixes for the r8169 driver, needed for
    network performance (closes: 388870, 400524)
    - r8169: more alignment for the 0x8168
    - r8169: phy program update
    - r8169: more magic during initialization of the hardware
    - r8169: perform a PHY reset before any other operation at boot time
    - r8169: Fix iteration variable sign
    - r8169: remove extraneous Cmd{Tx/Rx}Enb write
  * sound: hda: detect ALC883 on MSI K9A Platinum motherboards (MS-7280)
    patch from Leonard Norrgard <leonard.norrgard@refactor.fi>
  * tulip: Add i386 specific patch to remove duplicate pci ids.
    Thanks Jurij Smakov <jurij@wooyd.org> (closes: #334104, #405203)
  * amd64, i386: Disable SK98LIN as SKGE is the modern capable driver.
    (closes: 405196)
  * Backout net-bcm43xx_netdev_watchdog.patch and push 2.6.18.2 fix.
    (closes: 402475)

  [ Jurij Smakov ]
  * Add bugfix/sparc/isa-dev-no-reg.patch to make sure that
    isa_dev_get_resource() can deal with devices which do not have a 'reg'
    PROM property. Failure to handle such devices properly resulted in an
    oops during boot on Netra X1. Thanks to Richard Mortimer for debugging
    and patch. (closes: #404216)
  * Add bugfix/sparc/ehci-hub-contol-alignment.patch to prevent unaligned
    memory accesses in ehci-hub-control() by adding an alignment attribute
    to the tbuf array declaration. Thanks to David Miller for the patch.

  [ Sven Luther ]
  * [powerpc] Enable CONFIG_PMAC_BACKLIGHT_LEGACY (Closes: #407671).

 -- Bastian Blank <waldi@debian.org>  Wed, 24 Jan 2007 13:21:51 +0100

linux-2.6 (2.6.18-8) unstable; urgency=low

  * Fix relations in the generated control file. (closes: #400544)
  * Add stable release 2.6.18.4:
    - bridge: fix possible overflow in get_fdb_entries (CVE-2006-5751)
  * Add stable release 2.6.18.5:
    - pcmcia: fix 'rmmod pcmcia' with unbound devices
    - BLUETOOTH: Fix unaligned access in hci_send_to_sock.
    - alpha: Fix ALPHA_EV56 dependencies typo
    - TG3: Add missing unlock in tg3_open() error path.
    - softmac: fix a slab corruption in WEP restricted key association
    - AGP: Allocate AGP pages with GFP_DMA32 by default
    - V4L: Do not enable VIDEO_V4L2 unconditionally
    - bcm43xx: Drain TX status before starting IRQs
    - fuse: fix Oops in lookup
    - UDP: Make udp_encap_rcv use pskb_may_pull
    - NETFILTER: Missing check for CAP_NET_ADMIN in iptables compat layer
    - NETFILTER: ip_tables: compat error way cleanup
    - NETFILTER: ip_tables: fix module refcount leaks in compat error paths
    - NETFILTER: Missed and reordered checks in {arp,ip,ip6}_tables
    - NETFILTER: arp_tables: missing unregistration on module unload
    - NETFILTER: Kconfig: fix xt_physdev dependencies
    - NETFILTER: xt_CONNSECMARK: fix Kconfig dependencies
    - NETFILTER: H.323 conntrack: fix crash with CONFIG_IP_NF_CT_ACCT
    - IA64: bte_unaligned_copy() transfers one extra cache line.
    - x86 microcode: don't check the size
    - scsi: clear garbage after CDBs on SG_IO
    - IPV6: Fix address/interface handling in UDP and DCCP, according to the scoping architecture.
  * Revert abi changing patch from 2.6.18.5.

 -- Bastian Blank <waldi@debian.org>  Sun, 10 Dec 2006 17:51:53 +0100

linux-2.6 (2.6.18-7) unstable; urgency=low

  [ Bastian Blank ]
  * Emit conflict lines for initramfs generators. (closes: #400305)
  * Update vserver patch to 2.0.2.2-rc8.
  * s390: Add patch to fix posix types.

  [ Martin Michlmayr ]
  * r8169: Add an option to ignore parity errors.
  * r8169: Ignore parity errors on the Thecus N2100.
  * rtc: Add patch from Riku Voipio to get RS5C372 going on the N2100.
  * arm/iop32x: Build RS5C372 support into the kernel.

  [ maximilian attems ]
  * hfs: Fix up error handling in HFS. (MOKB-14-11-2006)
  * sata: Avoid null pointer dereference in SATA Promise.
  * cifs: Set CIFS preferred IO size.

  [ Jurij Smakov ]
  * Add bugfix/sunhme-pci-enable.patch, fixing the failure of sunhme
    driver on x86/PCI hosts due to missing pci_enable_device() and
    pci_set_master() calls, lost during code refactoring upstream.
    (closes: #397460)

 -- Bastian Blank <waldi@debian.org>  Mon,  4 Dec 2006 15:20:30 +0100

linux-2.6 (2.6.18-6) unstable; urgency=low

  [ maximilian attems ]
  * Enable the new ACT modules globally. They were already set for amd64, hppa
    and mips/mipsel - needed by newer iproute2. (closes: #395882, #398172)
  * Fix msync() for LSB 3.1 compliance, backport fedora patches from 2.6.19
   - mm: tracking shared dirty pages
   - mm: balance dirty pages
   - mm: optimize the new mprotect() code a bit
   - mm: small cleanup of install_page()
   - mm: fixup do_wp_page()
   - mm: msync() cleanup (closes: #394392)
  * [amd64,i386] Enable CONFIG_USB_APPLETOUCH=m (closes: #382298)
  * Add stable release 2.6.18.3:
    - x86_64: Fix FPU corruption
    - e1000: Fix regression: garbled stats and irq allocation during swsusp
    - POWERPC: Make alignment exception always check exception table
    - usbtouchscreen: use endpoint address from endpoint descriptor
    - fix via586 irq routing for pirq 5
    - init_reap_node() initialization fix
    - CPUFREQ: Make acpi-cpufreq unsticky again.
    - SPARC64: Fix futex_atomic_cmpxchg_inatomic implementation.
    - SPARC: Fix missed bump of NR_SYSCALLS.
    - NET: __alloc_pages() failures reported due to fragmentation
    - pci: don't try to remove sysfs files before they are setup.
    - fix UFS superblock alignment issues
    - NET: Set truesize in pskb_copy
    - block: Fix bad data direction in SG_IO (closes: #394690)
    - cpqarray: fix iostat
    - cciss: fix iostat
    - Char: isicom, fix close bug
    - TCP: Don't use highmem in tcp hash size calculation.
    - S390: user readable uninitialised kernel memory, take 2.
    - correct keymapping on Powerbook built-in USB ISO keyboards
    - USB: failure in usblp's error path
    - Input: psmouse - fix attribute access on 64-bit systems
    - Fix sys_move_pages when a NULL node list is passed.
    - CIFS: report rename failure when target file is locked by Windows
    - CIFS: New POSIX locking code not setting rc properly to zero on successful
    - Patch for nvidia divide by zero error for 7600 pci-express card
      (maybe fixes 398258)
    - ipmi_si_intf.c sets bad class_mask with PCI_DEVICE_CLASS

  [ Steve Langasek ]
  * [alpha] new titan-video patch, for compatibility with TITAN and similar
    systems with non-standard VGA hose configs
  * [alpha] bugfix for srm_env module from upstream (Jan-Benedict Glaw),
    makes the module compatible with the current /proc interface so that
    reads no longer return EFAULT.  (closes: #353079)
  * Bump ABI to 3 for the msync fixes above.

  [ Martin Michlmayr ]
  * arm: Set CONFIG_BINFMT_MISC=m
  * arm/ixp4xx: Set CONFIG_ATM=m (and related modules) so CONFIG_USB_ATM has
    an effect.
  * arm/iop32x: Likewise.
  * arm/s3c2410: Unset CONFIG_PM_LEGACY.
  * arm/versatile: Fix Versatile PCI config byte accesses
  * arm/ixp4xx: Swap the disk 1 and disk 2 LED definitions so they're right.
  * mipsel/r5k-cobalt: Unset CONFIG_SCSI_SYM53C8XX_2 because the timeout is
    just too long.
  * arm/ixp4xx: Enable more V4L USB devices.

  [ dann frazier ]
  * Backport various SCTP changesets from 2.6.19, recommended by Vlad Yasevich
    (closes: #397946)
  * Add a "Scope of security support" section to README.Debian, recommended
    by Moritz Muehlenhoff

  [ Thiemo Seufer ]
  * Enable raid456 for mips/mipsel qemu kernel.

  [ dann frazier ]
  * The scope of the USR-61S2B unusual_dev entry was tightened, but too
    strictly. Loosen it to apply to additional devices with a smaller bcd.
    (closes: #396375)

  [ Sven Luther ]
  * Added support for TI ez430 development tool ID in ti_usb.
    Thanks to Oleg Verych for providing the patch.

  [ Christian T. Steigies ]
  * Added support for Atari EtherNEC, Aranym, video, keyboard, mouse, and serial
    by Michael Schmitz

  [ Bastian Blank ]
  * [i386] Reenable AVM isdn card modules. (closes: #386872)

 -- Bastian Blank <waldi@debian.org>  Tue, 21 Nov 2006 11:28:09 +0100

linux-2.6 (2.6.18-5) unstable; urgency=low

  [ maximilian attems ]
  * [s390] readd the fix for "S390: user readable uninitialised kernel memory
    (CVE-2006-5174)"
  * [s390] temporarily add patch queued for 2.6.18.3 fixing 32 bit opcodes and
    instructions.

  [ Thiemo Seufer ]
  * Fix build failure of hugetlbfs (closes: #397139).
  * Add kernel configuration for qemu's mips/mipsel emulation, thanks to
    Aurelien Jarno.

  [ Bastian Blank ]
  * Update vserver patch to 2.0.2.2-rc6.
  * Update xen parts for vserver. (closes: #397281)

  [ dann frazier ]
  * [ia64] Move to upstream version of sal-flush-fix patch, which is slightly
    different than the early version added in 2.6.18-3.

  [ Frederik Schüler ]
  * [i386] Acticate CONFIG_SX for all flavours. (closes: #391275)

  [ Steve Langasek ]
  * [alpha] new asm-subarchs patch: tell the compiler that we're
    deliberately emitting ev56 or ev6 instructions, so that this code
    will still compile without having to cripple gcc-4.1's checking of
    whether the correct instruction set is used.  Closes: #397139.

  [ Martin Michlmayr ]
  * arm/ixp4xx: Enable CONFIG_USB_ATM.
  * arm/iop32x: Enable CONFIG_PPPOE.
  * arm/iop32x: Enable CONFIG_USB_ATM.

 -- Bastian Blank <waldi@debian.org>  Wed,  8 Nov 2006 17:15:55 +0100

linux-2.6 (2.6.18-4) unstable; urgency=low

  [ Norbert Tretkowski ]
  * [alpha] Switched to gcc-4.1.

  [ Jurij Smakov ]
  * [sparc] Remove sparc64-atyfb-xl-gr.patch, it does more harm than
    good in 2.6.18.
  * [sparc] Add bugfix/sparc/compat-alloc-user-space-alignment.patch
    (thanks to David Miller) to make sure that compat_alloc_user_space()
    always returns memory aligned on a 8-byte boundary on sparc. This
    prevents a number of unaligned memory accesses, like the ones in
    sys_msgrcv() and compat_sys_msgrcv(), triggered every 5 seconds whenever
    fakeroot is running.
  * [sparc] Add bugfix/sparc/bus-id-size.patch (thanks to David Miller)
    to ensure that the size of the strings stored in the bus_id field of
    struct device never exceeds the amount of memory allocated for them
    (20 bytes). It fixes the situations in which storing longer device
    names in this field would cause corruption of adjacent memory regions.
    (closes: #394697).
  * [sparc] Add bugfix/sparc/sunblade1k-boot-fix.patch (thanks to David
    Miller) to fix a boottime crash on SunBlade1000.
  * [sparc] Add bugfix/sparc/t1k-cpu-lockup.patch (thanks to David Miller)
    to prevent soft CPU lockup on T1000 servers, which can be triggered from
    userspace, resulting in denial of service.

  [ Martin Michlmayr ]
  * arm/iop32x: Fix the interrupt of the 2nd Ethernet slot on N2100.
  * arm/iop32x: Allow USB and serial to co-exist on N2100.
  * arm/ixp4xx: Add clocksource for Intel IXP4xx platforms.
  * arm: Enable CONFIG_AUDIT=y again.
  * arm/ixp4xx: Add the IXP4xx Ethernet driver.
  * arm/ixp4xx: Build LED support into the kernel.
  * Add a driver for Fintek F75375S/SP and F75373.
  * arm/iop32x: Build F75375S/SP support in.
  * arm/iop32x: Fix the size of the RedBoot config partition.

  [ maximilian attems ]
  * Add netpoll leak fix.
  * Add upstream forcedeth swsusp support.
  * r8169: PCI ID for Corega Gigabit network card.
  * r8169: the MMIO region of the 8167 stands behin BAR#1.
  * r8169: Add upstream fix for infinite loop during hotplug.
  * Bump build-dependency on kernel-package to 10.063.
  * r8169: pull revert mac address change support.
  * bcm43xx: Add full netdev watchout timeout patch. (closes: 392065)
    Thanks Sjoerd Simons <sjoerd@spring.luon.net> for the testing.
  * Add stable release 2.6.18.2:
    - Remove not yet released, revert the included patches.
    - Keep aboves bcm43xx fix, it's more complete.
    - Watchdog: sc1200wdt - fix missing pnp_unregister_driver()
    - fix missing ifdefs in syscall classes hookup for generic targets
    - JMB 368 PATA detection
    - usbfs: private mutex for open, release, and remove
    - sound/pci/au88x0/au88x0.c: ioremap balanced with iounmap
    - x86-64: Fix C3 timer test
    - Reintroduce NODES_SPAN_OTHER_NODES for powerpc
    - ALSA: emu10k1: Fix outl() in snd_emu10k1_resume_regs()
    - IB/mthca: Use mmiowb after doorbell ring
    - SCSI: DAC960: PCI id table fixup
    - ALSA: snd_rtctimer: handle RTC interrupts with a tasklet
    - JFS: pageno needs to be long
    - SPARC64: Fix central/FHC bus handling on Ex000 systems.
    - SPARC64: Fix memory corruption in pci_4u_free_consistent().
    - SPARC64: Fix PCI memory space root resource on Hummingbird.
      (closes: #392078)
    - Fix uninitialised spinlock in via-pmu-backlight code.
    - SCSI: aic7xxx: pause sequencer before touching SBLKCTL
    - IPoIB: Rejoin all multicast groups after a port event
    - ALSA: Dereference after free in snd_hwdep_release()
    - rtc-max6902: month conversion fix
    - NET: Fix skb_segment() handling of fully linear SKBs
    - SCTP: Always linearise packet on input
    - SCSI: aic7xxx: avoid checking SBLKCTL register for certain cards
    - IPV6: fix lockup via /proc/net/ip6_flowlabel [CVE-2006-5619]
    - fix Intel RNG detection
    - ISDN: check for userspace copy faults
    - ISDN: fix drivers, by handling errors thrown by ->readstat()
    - splice: fix pipe_to_file() ->prepare_write() error path
    - ALSA: Fix bug in snd-usb-usx2y's usX2Y_pcms_lock_check()
    - ALSA: Repair snd-usb-usx2y for usb 2.6.18
    - PCI: Remove quirk_via_abnormal_poweroff
    - Bluetooth: Check if DLC is still attached to the TTY
    - vmscan: Fix temp_priority race
    - Use min of two prio settings in calculating distress for reclaim
    - __div64_32 for 31 bit. Fixes funny clock speed on hercules emulator.
      (closes: 395247)
    - DVB: fix dvb_pll_attach for mt352/zl10353 in cx88-dvb, and nxt200x
    - fuse: fix hang on SMP
    - md: Fix bug where spares don't always get rebuilt properly when they become live.
    - md: Fix calculation of ->degraded for multipath and raid10
    - knfsd: Fix race that can disable NFS server.
    - md: check bio address after mapping through partitions.
    - fill_tgid: fix task_struct leak and possible oops
    - uml: fix processor selection to exclude unsupported processors and features
    - uml: remove warnings added by previous -stable patch
    - Fix sfuzz hanging on 2.6.18
    - SERIAL: Fix resume handling bug
    - SERIAL: Fix oops when removing suspended serial port
    - sky2: MSI test race and message
    - sky2: pause parameter adjustment
    - sky2: turn off PHY IRQ on shutdown
    - sky2: accept multicast pause frames
    - sky2: GMAC pause frame
    - sky2: 88E803X transmit lockup (2.6.18)
    - tcp: cubic scaling error
    - mm: fix a race condition under SMC + COW
    - ALSA: powermac - Fix Oops when conflicting with aoa driver
    - ALSA: Fix re-use of va_list
    - posix-cpu-timers: prevent signal delivery starvation
    - NFS: nfs_lookup - don't hash dentry when optimising away the lookup
    - uml: make Uml compile on FC6 kernel headers
    - Fix potential interrupts during alternative patching
  * Backport atkbd - supress "too many keys" error message.
  * [s390] Revert temporarly 2.6.18.1 "S390: user readable uninitialised
    kernel memory (CVE-2006-5174)" fix as it causes ftfbs

  [ Sven Luther ]
  * [powerpc] Added exception alignement patch from Benjamin Herrenschmidt.

  [ Frederik Schüler ]
  * Bump ABI to 2.
  * Update vserver patch to 2.0.2.2-rc4.

  [ Thiemo Seufer ]
  * Add patches from linux-mips.org's 2.6.18-stable branch:
    - bugfix/copy-user-highpage.patch, needed for cache alias handling
      on mips/mipsel/hppa.
    - bugfix/mips/syscall-wiring.patch, fixes TLS register access, and
      n32 rt_sigqueueinfo.
    - bugfix/mips/sb1-flush-cache-data-page.patch, missing cache flush
      on SB-1.
    - bugfix/mips/trylock.patch, fix trylock implementation for R1x000
      and R3xxx.
    - bugfix/mips/smp-cpu-bringup.patch, correct initialization of
      non-contiguous CPU topology.
    - bugfix/mips/header-exports.patch, clean up userland exports of
      kernel headers.
    - bugfix/mips/sb1-interrupt-handler.patch, fix broken interrupt
      routing on SB-1.
    - bugfix/mips/cache-alias.patch, fixes #387498 for mips/mipsel.
    - bugfix/mips/ip22-zilog-console.patch, fix long delays seen with
      SGI ip22 serial console.
    - bugfix/mips/signal-handling.patch, fixes a signal handling race
      condition shown with gdb.
    - bugfix/mips/sb1-duart-tts.patch, replaces mips-sb1-duart-tts.patch,
      use standard Linux names for SB-1 consoles.
    - bugfix/mips/wait-race.patch, correct behaviour of the idle loop.
    - bugfix/mips/sgi-ioc3.patch, checksumming fix for IOC3 network
      driver.
    - features/mips/qemu-kernel.patch, support for the mips/mipsel
      machine emulated by Qemu.
    - features/mips/backtrace.patch, reimplementation of stack analysis
      and backtrace printing, useful for in-kernel debugging.
    - bugfix/mips/dec-scsi.patch, replaces mips-dec-scsi.patch, fixes DSP
      SCSI driver for DECstations.
    - bugfix/mips/dec-serial.patch, replaces mips-dec-serial.patch, fix
      serial console handling on DECstations.

 -- Frederik Schüler <fs@debian.org>  Sat,  4 Nov 2006 18:45:02 +0100

linux-2.6 (2.6.18-3) unstable; urgency=low

  [ Bastian Blank ]
  * Fix home of patch apply script.
  * Unify CPUSET option. (closes: #391931)
  * Support xen version 3.0.3-1.
  * Add AHCI suspend support.
  * Add patch to support bindmount without nodev on vserver.
  * Update fedora xen patch to changeset 36252.

  [ Steve Langasek ]
  * [alpha] restore alpha-prctl.patch, which keeps disappearing every time
    there's a kernel upgrade :/

  [ Frederik Schüler ]
  * Activate CONFIG_NET_CLS_* globaly. (Closes: #389918)
  * Make CONFIG_EFI_VARS modular on i386. (Closes: #381951)
  * Activate CONFIG_SCSI_ARCMSR on amd64, powerpc, sparc too.
  * [vserver] Activate HARDCPU and HARDCPU_IDLE.
  * [vserver] Upgrade to vs2.0.2.2-rc2.

  [ maximilian attems ]
  * [mipsel] Disable CONFIG_SECURITY_SECLVL on DECstations too.
  * Add stable release 2.6.18.1:
   - add utsrelease.h to the dontdiff file
   - V4L: copy-paste bug in videodev.c
   - block layer: elv_iosched_show should get elv_list_lock
   - NETFILTER: NAT: fix NOTRACK checksum handling
   - bcm43xx: fix regressions in 2.6.18 (Closes: #392065)
   - x86-64: Calgary IOMMU: Fix off by one when calculating register space
     location
   - ide-generic: jmicron fix
   - scx200_hrt: fix precedence bug manifesting as 27x clock in 1 MHz mode
   - invalidate_inode_pages2(): ignore page refcounts
   - rtc driver rtc-pcf8563 century bit inversed
   - fbdev: correct buffer size limit in fbmem_read_proc()
   - mm: bug in set_page_dirty_buffers
   - TCP: Fix and simplify microsecond rtt sampling
   - MD: Fix problem where hot-added drives are not resynced.
   - IPV6: Disable SG for GSO unless we have checksum
   - PKT_SCHED: cls_basic: Use unsigned int when generating handle
   - sata_mv: fix oops
   - [SPARC64]: Kill bogus check from bootmem_init().
   - IPV6: bh_lock_sock_nested on tcp_v6_rcv
   - [CPUFREQ] Fix some more CPU hotplug locking.
   - SPARC64: Fix serious bug in sched_clock() on sparc64
   - Fix VIDIOC_ENUMSTD bug
   - load_module: no BUG if module_subsys uninitialized
   - i386: fix flat mode numa on a real numa system
   - cpu to node relationship fixup: map cpu to node
   - cpu to node relationship fixup: acpi_map_cpu2node
   - backlight: fix oops in __mutex_lock_slowpath during head
     /sys/class/graphics/fb0/*
   - do not free non slab allocated per_cpu_pageset
   - rtc: lockdep fix/workaround
   - powerpc: Fix ohare IDE irq workaround on old powermacs
   - sysfs: remove duplicated dput in sysfs_update_file
   - powerpc: fix building gdb against asm/ptrace.h
   - Remove offsetof() from user-visible <linux/stddef.h>
   - Clean up exported headers on CRIS
   - Fix v850 exported headers
   - Don't advertise (or allow) headers_{install,check} where inappropriate.
   - Remove UML header export
   - Remove ARM26 header export.
   - Fix H8300 exported headers.
   - Fix m68knommu exported headers
   - Fix exported headers for SPARC, SPARC64
   - Fix 'make headers_check' on m32r
   - Fix 'make headers_check' on sh64
   - Fix 'make headers_check' on sh
   - Fix ARM 'make headers_check'
   - One line per header in Kbuild files to reduce conflicts
   - sky2 network driver device ids
   - sky2: tx pause bug fix
   - netdrvr: lp486e: fix typo
   - mv643xx_eth: fix obvious typo, which caused build breakage
   - zone_reclaim: dynamic slab reclaim
   - Fix longstanding load balancing bug in the scheduler
   - jbd: fix commit of ordered data buffers
   - ALSA: Fix initiailization of user-space controls
   - USB: Allow compile in g_ether, fix typo
   - IB/mthca: Fix lid used for sending traps
   - S390: user readable uninitialised kernel memory (CVE-2006-5174)
   - zd1211rw: ZD1211B ASIC/FWT, not jointly decoder
   - V4L: pvrusb2: Limit hor res for 24xxx devices
   - V4L: pvrusb2: Suppress compiler warning
   - V4L: pvrusb2: improve 24XXX config option description
   - V4L: pvrusb2: Solve mutex deadlock
   - DVB: cx24123: fix PLL divisor setup
   - V4L: Fix msp343xG handling regression
   - UML: Fix UML build failure
   - uml: use DEFCONFIG_LIST to avoid reading host's config
   - uml: allow using again x86/x86_64 crypto code
   - NET_SCHED: Fix fallout from dev->qdisc RCU change
  * Add backported git patch remving BSD secure level - request by the
    Debian Security Team. (closes: 389282)
  * [powerpc] Add DAC960-ipr PCI id table fixup.
  * [powerpc] Fix uninitialised spinlock in via-pmu-backlight code.
  * Fix serial_cs resume handling.
  * Fix oops when removing suspended serial port.
  * Check if DLC is still attached to the TTY.
  * Add fedora backport of i965 DRM support.

  [ Martin Michlmayr ]
  * [mips] Apply some patches from linux-mips' linux-2.6.18-stable GIT tree:
    - The o32 fstatat syscall behaves differently on 32 and 64 bit kernels
    - fstatat syscall names
    - BCM1480: Mask pending interrupts against c0_status.im.
    - Cobalt: Time runs too quickly
    - Show actual CPU information in /proc/cpuinfo
    - Workaround for bug in gcc -EB / -EL options
    - Do not use -msym32 option for modules
    - Fix O32 personality(2) call with 0xffffffff argument
    - Use compat_sys_mount

  [ dann frazier ]
  * [ia64]: Fix booting on HP cell systems, thanks to Troy Heber
    - Enable CONFIG_HUGETLBFS
    - bugfix/ia64/sal-flush-fix.patch: delay sal cache flush
  * bugfix/sky2-receive-FIFO-fix.patch: fix sky2 hangs on some chips
    Thanks to Stephen Hemminger for the patch. (Closes: #391382)
  * features/all/drivers/cciss-support-for-gt-2TB-volumes.patch:
    Add support for > 2TB volumes
  * bugfix/sym2-dont-claim-raid-devs.patch: Prevent cpqarray/sym2 conflict
    by telling sym2 not to claim raid devices. (Closes: #391384)

  [ Sven Luther ]
  * [powerpc] Added AMD74xx driver module to the powerpc64 flavour
    (Closes: #391861).

  [ Kyle McMartin ]
  * [hppa] Force CROSS_COMPILE=hppa64-linux-gnu- (closes: #389296)

 -- Bastian Blank <waldi@debian.org>  Sat, 21 Oct 2006 15:59:43 +0200

linux-2.6 (2.6.18-2) unstable; urgency=low

  [ Bastian Blank ]
  * hppa: Fix compiler dependencies. (closes: #389296)
  * Make cfq the default io scheduler.
  * Add arcmsr (Areca) driver.
  * powerpc/prep: Fix compatibility asm symlink.
  * m68k: Disable initramfs support.

  [ Kyle McMartin ]
  * hppa: Add parisc patchset.

  [ Norbert Tretkowski ]
  * [alpha] Workaround undefined symbols by setting CONFIG_SCSI=y for smp flavour.
    (closes: #369517)

  [ Christian T. Steiges ]
  * m68k: Update patches for 2.6.18.
  * m68k: Re-Add m68k-as and m68k-macro patch which allow building with current binutils.
  * m68k: disable CONFIG_AUDIT for m68k.
  * m68k/mac: add m68k-no-backlight and m68k-fbcon patch.
  * m68k/mac: enable SONIC, disable all ADB but CUDA.

  [ Jurij Smakov ]
  * Add bugfix/proc-fb-reading.patch to fix the inconsistent behaviour
    of /proc/fb. (Closes: #388815)
  * sparc: Enable vserver flavour for sparc64. (Closes: #386656)

 -- Bastian Blank <waldi@debian.org>  Fri, 29 Sep 2006 14:12:19 +0200

linux-2.6 (2.6.18-1) unstable; urgency=low

  The unpruned release

  [ Martin Michlmayr ]
  * Bump build-dependency on kernel-package to 10.054.
  * arm/iop32x: Build ext2/3 as modules.
  * arm/iop32x: Disable CONFIG_EMBEDDED.
  * mipsel/r5k-cobalt: Enable ISDN.
  * arm/footbridge: Enable the CIFS module (closes: #274808).
  * arm/nslu2: Drop flavour since this machine is supported by arm/ixp4xx.
  * arm: Make get_unaligned() work with const pointers and GCC 4.1.
  * mipsel/r5k-cobalt: Enable CONFIG_BONDING as a module.
  * arm/iop32x: Likewise.
  * arm/ixp4xx: Likewise.
  * arm: Disable CONFIG_AUDIT for now since it's broken.

  [ Sven Luther ]
  * [powerpc] Enabled the -prep flavour. (Closes: #359025)
  * [powerpc] The sisfb framebuffer device is now builtin.
  * [powerpc] Updated the powerpc serial patch. This fixes the XServe serial
    port, but at the cost powermac pcmcia serial cards support.
    Thanks go to Mark Hymers for providing the patch.
    (Closes: #364637, #375194)
  * [powerpc] Added patch to fix oldworld/quik booting.
    Thanks fo to Christian Aichinger for investigating to Benjamin
    Herrenschmidt for providing the patch. (Closes: #366620, #375035).
  * [powerpc] Fixes hvc_console caused suspsend-to-disk breakage. Thanks to
    Andrew Morton for providing the patch. (Closes: #387178)
  * [powerpc] Disabled mv643xx_eth on powerpc64 flavours, as there never was a
    Marvell Discovery northbrige for 64bit powerpc cpus.

  [ Frederik Schüler ]
  * Remove obsolete options from amd64 and i386 configs.
  * Deactivate EVBUG.
  * Make PARPORT options global.
  * [i386] Add class definition for 486 flavour.

  [ maximilian attems ]
  * Enable CONFIG_PRINTER=m for all powerpc flavours.
  * Enable the new alsa CONFIG_SND_AOA framework for powerpc.
  * Add the merged advansys pci table patch.

  [ Bastian Blank ]
  * hppa: Use gcc-4.1.
  * Only provide 16 legacy ptys.

  [ Norbert Tretkowski ]
  * [alpha] Updated configs.
  * [alpha] Disabled CONFIG_AUDIT, broken.
  * [alpha] Added vserver flavour.

 -- Bastian Blank <waldi@debian.org>  Sun, 24 Sep 2006 15:55:37 +0200

linux-2.6 (2.6.17-9) unstable; urgency=medium

  [ Bastian Blank ]
  * Update vserver patch to 2.0.2.
    - Fix possible priviledge escalation in remount code. (CVE-2006-4243)

  [ Frederik Schüler ]
  * Add stable release 2.5.17.12:
    - sky2: version 1.6.1
    - sky2: fix fiber support
    - sky2: MSI test timing
    - sky2: use dev_alloc_skb for receive buffers
    - sky2: clear status IRQ after empty
    - sky2: accept flow control
    - dm: Fix deadlock under high i/o load in raid1 setup.
    - Remove redundant up() in stop_machine()
    - Missing PCI id update for VIA IDE
    - PKTGEN: Fix oops when used with balance-tlb bonding
    - PKTGEN: Make sure skb->{nh,h} are initialized in fill_packet_ipv6() too.
    - Silent data corruption caused by XPC
    - uhci-hcd: fix list access bug
    - binfmt_elf: fix checks for bad address
    - [s390] bug in futex unqueue_me
    - fcntl(F_SETSIG) fix
    - IPV6 OOPS'er triggerable by any user
    - SCTP: Fix sctp_primitive_ABORT() call in sctp_close().
    - SPARC64: Fix X server crashes on sparc64
    - TG3: Disable TSO by default
    - dm: mirror sector offset fix
    - dm: fix block device initialisation
    - dm: add module ref counting
    - dm: fix mapped device ref counting
    - dm: add DMF_FREEING
    - dm: change minor_lock to spinlock
    - dm: move idr_pre_get
    - dm: fix idr minor allocation
    - dm snapshot: unify chunk_size
    - Have ext2 reject file handles with bad inode numbers early.
    - Allow per-route window scale limiting
    - bridge-netfilter: don't overwrite memory outside of skb
    - fix compilation error on IA64
    - Fix output framentation of paged-skbs
    - spectrum_cs: Fix firmware uploading errors
    - TEXTSEARCH: Fix Boyer Moore initialization bug
  * Add stable release 2.6.17.13:
    - lib: add idr_replace
    - pci_ids.h: add some VIA IDE identifiers
  * Remove patches merged upstream:
    - s390-kernel-futex-barrier.patch
  * Unpatch ia64-mman.h-fix.patch

 -- Bastian Blank <waldi@debian.org>  Wed, 13 Sep 2006 14:54:14 +0200

linux-2.6 (2.6.17-8) unstable; urgency=low

  [ Martin Michlmayr ]
  * arm/ixp4xx: Enable CONFIG_W1.

  [ dann frazier ]
  * sound-pci-hda-mac-mini-quirks.diff, sound-pci-hda-intel-d965.diff
    sound-pci-hda-mac-mini-intel945.diff:
    Updates to patch_sigmatel.c to add x86 mac-mini sound support
    Thanks to Matt Kraai. (closes: #384972)

  [ Kyle McMartin ]
  * hppa: Re-enable pa8800 fixing patches from James Bottomley.
    Pulled fresh from parisc-linux git tree.
  * ia64: Pull in compile-failure fix from Christian Cotte-Barrot.
    Pulled from linux-ia64 mailing list. Fix is correct.
  * hppa/alpha/mips: Fix compile-failure due to missing arch_mmap_check. Patch sent
    upstream to stable@kernel.org.

  [ dann frazier ]
  * sym2: only claim "Storage" class devices - the cpqarray driver should be
    used for 5c1510 devices in RAID mode. (closes: #380272)

  [ Bastian Blank ]
  * Backport change to allow all hypercalls for xen.

 -- Bastian Blank <waldi@debian.org>  Thu, 31 Aug 2006 12:12:51 +0200

linux-2.6 (2.6.17-7) unstable; urgency=low

  [ Martin Michlmayr ]
  * arm/iop32x: Enable CONFIG_BLK_DEV_OFFBOARD.
  * arm/iop32x: Unset CONFIG_BLK_DEV_AMD74XX since it fails on ARM
    with "Unknown symbol pci_get_legacy_ide_irq".
  * arm/iop32x: Enable a number of MD and DM modules.
  * arm/iop32x: Enable some more USB network modules.
  * mipsel/r5k-cobalt: Increase 8250 NR_UARTS and RUNTIME_UARTS to 4.
  * mipsel/r5k-cobalt: Fix MAC detection problem on Qube 2700.

  [ Bastian Blank ]
  * Update vserver patch to 2.0.2-rc29.
  * Add stable release 2.6.17.10:
    - Fix possible UDF deadlock and memory corruption (CVE-2006-4145)
    - elv_unregister: fix possible crash on module unload
    - Fix sctp privilege elevation (CVE-2006-3745)

  [ maximilian attems ]
  * Add RAM range to longclass for -bigmem. (closes: 382799)
  * Add stable release 2.6.17.9:
    - powerpc: Clear HID0 attention enable on PPC970 at boot time
    (CVE-2006-4093)
  * Add stable release 2.6.17.11:
    - Fix ipv4 routing locking bug
    - disable debugging version of write_lock()
    - PCI: fix ICH6 quirks
    - 1394: fix for recently added firewire patch that breaks things on ppc
    - Fix IFLA_ADDRESS handling
    - Fix BeFS slab corruption
    - Fix timer race in dst GC code
    - Have ext3 reject file handles with bad inode numbers early
    - Kill HASH_HIGHMEM from route cache hash sizing
    - sys_getppid oopses on debug kernel
    - IA64: local DoS with corrupted ELFs
    - tpm: interrupt clear fix
    - ulog: fix panic on SMP kernels
    - dm: BUG/OOPS fix
    - MD: Fix a potential NULL dereference in md/raid1
    - ip_tables: fix table locking in ipt_do_table
    - swsusp: Fix swap_type_of
    - sky2: phy power problem on 88e805x
    - ipx: header length validation needed

  [ Frederik Schüler ]
  * Activate CONFIG_R8169_VLAN on amd64. (closes: #383707)
  * Activate EFI boot support on i386. (closes: #381951)

  [ dann frazier ]
  * Include module.lds in headers package if it exists. (closes: #342246)
  * Add Apple MacBook product IDs to usbhid and set
    CONFIG_USB_HIDINPUT_POWERBOOK=y on i386 and amd64. (closes: #383620)

 -- Bastian Blank <waldi@debian.org>  Thu, 24 Aug 2006 15:54:51 +0000

linux-2.6 (2.6.17-6) unstable; urgency=low

  [ maximilian attems ]
  * debian/arch/i386/defines: Activate 686-bigmem flavour for enterprise
  usage.
  * Add ubuntu pci table patch for scsi drivers advansys and fdomain.

  [ Martin Michlmayr ]
  * arm/armeb: Use gcc-4.1.
  * mips/mipsel: Use gcc-4.1.
  * arm/ixp4xx: Update config based on the NSLU2 config.
  * arm/s3c2410: Unset CONFIG_DEBUG_INFO.
  * arm/iop32x: xscale: don't mis-report 80219 as an iop32x
  * arm/iop32x: Add an MTD map for IOP3xx boards
  * arm/iop32x: Add support for the Thecus N2100.
  * arm/iop32x: Add support for the GLAN Tank.
  * arm/iop32x: Add a flavour for IOP32x based machines.

  [ Bastian Blank ]
  * Shrink short descriptions.
  * Make gcc-4.1 the default compiler.
  * [powerpc]: Use gcc-4.1.
  * Move latest and transitional packages to linux-latest-2.6.

  [ Frederik Schüler ]
  * [amd64] Add smp-alternatives backport.
  * [amd64] Drop smp flavours.
  * [amd64] Merge k8 and p4 flavours into a generic one, following upstreams
    advice.
  * Activate BSD_PROCESS_ACCT_V3.
  * Add stable release 2.6.17.8:
    - ALSA: Don't reject O_RDWR at opening PCM OSS
    - Add stable branch to maintainers file
    - tty serialize flush_to_ldisc
    - S390: fix futex_atomic_cmpxchg_inatomic
    - Fix budget-av compile failure
    - cond_resched() fix
    - e1000: add forgotten PCI ID for supported device
    - ext3: avoid triggering ext3_error on bad NFS file handle
    - ext3 -nobh option causes oops
    - Fix race related problem when adding items to and svcrpc auth cache.
    - ieee1394: sbp2: enable auto spin-up for Maxtor disks
    - invalidate_bdev() speedup
    - Sparc64 quad-float emulation fix
    - VLAN state handling fix
    - Update frag_list in pskb_trim
    - UHCI: Fix handling of short last packet
    - sky2: NAPI bug
    - i2c: Fix 'ignore' module parameter handling in i2c-core
    - scx200_acb: Fix the block transactions
    - scx200_acb: Fix the state machine
    - H.323 helper: fix possible NULL-ptr dereference
    - Don't allow chmod() on the /proc/<pid>/ files
    - PCI: fix issues with extended conf space when MMCONFIG disabled because of e820

  [ Sven Luther ]
  * [powerpc] Added console=hvsi0 too to CMDLINE to the powerpc64 flavour, for
    non-virtualized IBM power machines serial console.

 -- Bastian Blank <waldi@debian.org>  Fri, 11 Aug 2006 19:58:06 +0200

linux-2.6 (2.6.17-5) unstable; urgency=low

  [ Martin Michlmayr ]
  * [arm/nslu2] Enable CONFIG_USB_EHCI_SPLIT_ISO.  Closes: #378554

  [ maximilian attems ]
  * Add stable release 2.6.17.7:
    - BLOCK: Fix bounce limit address check
    - v4l/dvb: Fix budget-av frontend detection
    - v4l/dvb: Fix CI on old KNC1 DVBC cards
    - v4l/dvb: Fix CI interface on PRO KNC1 cards
    - v4l/dvb: Backport fix to artec USB DVB devices
    - v4l/dvb: Backport the DISEQC regression fix to 2.6.17.x
    - v4l/dvb: stradis: dont export MODULE_DEVICE_TABLE
    - pnp: suppress request_irq() warning
    - generic_file_buffered_write(): handle zero-length iovec segments
    - serial 8250: sysrq deadlock fix
    - Reduce ACPI verbosity on null handle condition
    - ieee80211: TKIP requires CRC32
    - Make powernow-k7 work on SMP kernels.
    - via-velocity: the link is not correctly detected when the device starts
    - Add missing UFO initialisations
    - USB serial ftdi_sio: Prevent userspace DoS (CVE-2006-2936)
    - cdrom: fix bad cgc.buflen assignment
    - splice: fix problems with sys_tee()
    - fix fdset leakage
    - struct file leakage
    - XFS: corruption fix
    - v4l/dvb: Kconfig: fix description and dependencies for saa7115 module
    - dvb-bt8xx: fix frontend detection for DViCO FusionHDTV DVB-T Lite rev 1.2
    - IB/mthca: restore missing PCI registers after reset
    - v4l/dvb: Backport the budget driver DISEQC instability fix
    - Fix IPv4/DECnet routing rule dumping
    - pdflush: handle resume wakeups
    - x86_64: Fix modular pc speaker
    - Fix powernow-k8 SMP kernel on UP hardware bug.
    - ALSA: RME HDSP - fixed proc interface (missing {})
    - ALSA: au88x0 - Fix 64bit address of MPU401 MMIO port
    - ALSA: Fix a deadlock in snd-rtctimer
    - ALSA: Fix missing array terminators in AD1988 codec support
    - ALSA: Fix model for HP dc7600
    - ALSA: Fix mute switch on VAIO laptops with STAC7661
    - ALSA: fix the SND_FM801_TEA575X dependencies
    - ALSA: Fix undefined (missing) references in ISA MIRO sound driver
    - ALSA: Fix workaround for AD1988A rev2 codec
    - ALSA: hda-intel - Fix race in remove
    - Suppress irq handler mismatch messages in ALSA ISA drivers
    - PKT_SCHED: Fix illegal memory dereferences when dumping actions
    - PKT_SCHED: Return ENOENT if action module is unavailable
    - PKT_SCHED: Fix error handling while dumping actions
    - generic_file_buffered_write(): deadlock on vectored write
    - ethtool: oops in ethtool_set_pauseparam()
    - memory hotplug: solve config broken: undefined reference to `online_page'
  * Add budget-av-compile-fix.patch stable compile fix.
  * Enable in all configs setting SND_FM801_TEA575X SND_FM801_TEA575X_BOOL=y.

 -- Bastian Blank <waldi@debian.org>  Sat, 29 Jul 2006 13:30:06 +0200

linux-2.6 (2.6.17-4) unstable; urgency=low

  [ Bastian Blank ]
  * Add stable release 2.6.17.5:
    - Fix nasty /proc vulnerability (CVE-2006-3626)
  * Add stable release 2.6.17.6:
    - Relax /proc fix a bit
  * Set section of images to admin.

  [ dann frazier ]
  * [ia64] Drop the non-SMP flavours; they are not well maintained upstream.
    Note that the non-SMP flavours have been identical to the SMP builds
    since 2.6.13-1; this was to avoid having to drop then re-add these
    flavours if upstream resolved the issue - but that never happened.
    Note that this is a measurable performance penalty on non-SMP systems.

 -- Bastian Blank <waldi@debian.org>  Mon, 17 Jul 2006 11:08:41 +0200

linux-2.6 (2.6.17-3) unstable; urgency=low

  [ maximilian attems ]
  * Add stable release 2.6.17.2:
    - ide-io: increase timeout value to allow for slave wakeup
    - NTFS: Critical bug fix (affects MIPS and possibly others)
    - Link error when futexes are disabled on 64bit architectures
    - SCTP: Reset rtt_in_progress for the chunk when processing its sack.
    - SPARC32: Fix iommu_flush_iotlb end address
    - ETHTOOL: Fix UFO typo
    - UML: fix uptime
    - x86: compile fix for asm-i386/alternatives.h
    - bcm43xx: init fix for possible Machine Check
    - SCTP: Fix persistent slowdown in sctp when a gap ack consumes rx buffer.
    - kbuild: bugfix with initramfs
    - Input: return correct size when reading modalias attribute
    - ohci1394: Fix broken suspend/resume in ohci1394
    - idr: fix race in idr code
    - USB: Whiteheat: fix firmware spurious errors
    - libata: minor patch for ATA_DFLAG_PIO
    - SCTP: Send only 1 window update SACK per message.
    - PFKEYV2: Fix inconsistent typing in struct sadb_x_kmprivate.
    - SCTP: Limit association max_retrans setting in setsockopt.
    - SCTP: Reject sctp packets with broadcast addresses.
    - IPV6: Sum real space for RTAs.
    - IPV6 ADDRCONF: Fix default source address selection without
      CONFIG_IPV6_PRIVACY
    - IPV6: Fix source address selection.
  * Add stable release 2.6.17.3:
    - NETFILTER: SCTP conntrack: fix crash triggered by packet without chunks
    [CVE-2006-2934]
  * Deapply merged sparc32-iotlb.patch.
  * Fix README.Debian: Correct svn location, remove old boot param bswap
    reference, the asfs patch is in the Debian kernel. Remove reference to
    AMD 768 erratum 10, it was solved in 2.6.12. Add wording corrections.
  * Set CONFIG_SERIAL_8250_RN_UARTS=16 for all archs beside mips/m68k unless
    explicitly set on a specific value. (closes: 377151)
  * Add stable release 2.6.17.4:
    - fix prctl privilege escalation and suid_dumpable (CVE-2006-2451)

  [ Sven Luther ]
  * Re-enabled fs-asfs patch.

  [ Thiemo Seufer ]
  * [mips,mipsel] Fix sb1 interrupt handlers.
  * [mips,mipsel] Fix devfs-induced build failure in sb1250 serial driver.
  * [mips] SGI ip22 RTC was broken, fixed thanks to Julien Blache.
  * [mips] Fix SGI ip22 serial console, thanks to Julien Blache.

  [ Martin Michlmayr ]
  * [arm/nslu2] Enable HFS and some other filesystems.
  * [arm/nslu2] Unset CONFIG_USB_STORAGE_DEBUG.  Closes: #377853.

 -- Bastian Blank <waldi@debian.org>  Thu, 13 Jul 2006 13:14:53 +0200

linux-2.6 (2.6.17-2) unstable; urgency=low

  [ Jurij Smakov ]
  * [sparc] Switch to gcc-4.1 as it produces a working kernel,
    while gcc-4.0 does not. No ABI bump neccessary, because
    2.6.17-1 sparc binaries never made it to the archive.
  * [sparc32] Add sparc32-iotlb.patch to fix DMA errors on sparc32.

  [ Sven Luther ]
  * [powerpc] Added console=hvc0 default commandline option to powerpc64 flavour.
  * [powerpc] Fixed mkvmlinuz support, which was missing from -1. (Closes: #375645)
  * [powerpc] Added PowerBook HID support for last-gen PowerBook keyboards.
    (Closes: #307327)

  [ Martin Michlmayr ]
  * [mipsel] Fix compilation error in dz serial driver.
  * [mipsel] Update configs.
  * [mipsel] Add a build fix for the Cobalt early console support.
  * [arm/nslu2] Disable SE Linux support for now so the kernel fits into flash.

  [ Christian T. Steigies ]
  * [m68k] Update patches for 2.6.17.
  * [m68k] Add m68k-as and m68k-macro patch which allow building with current binutils.
  * [m68k] Disable all subarches but amiga and mac for official linux-images.

  [ Kyle McMartin ]
  * [hppa] Update patchset (2.6.17-pa6) from parisc-linux.org.
    Which fixes relocation errors in modules with 64-bit kernels, and
    a softlockup on non-SMP flavours with gettimeofday.

 -- Bastian Blank <waldi@debian.org>  Thu, 29 Jun 2006 18:49:35 +0200

linux-2.6 (2.6.17-1) unstable; urgency=low

  [ Frederik Schüler ]
  * New upstream release.
  * [amd64] Use gcc 4.1.
  * [amd64] Drop amd64-generic flavor. We will use amd64-k8 for the
    installer.

  [ Martin Michlmayr ]
  * [mips] Update patches for 2.6.17.
  * [arm] Update configs.
  * [armeb] Update configs.

  [ Thiemo Seufer ]
  * [mips] Fix SWARM FPU detection.
  * [mips] Update configurations.

  [ Kyle McMartin ]
  * [hppa] Set PDC_CHASSIS_WARN to y.
  * [hppa] Update patchset (2.6.17-pa2) from parisc-linux.org.
  * [hppa] Change NR_CPUS to 8 from 32 on both SMP flavours.
  * [hppa] Set PARISC_PAGE_SIZE to 4K on all platforms.

  [ Bastian Blank ]
  * [s390] Use gcc 4.1.
  * [i386] Enable REGPARM.
  * [i386] Use gcc 4.1.
  * [powerpc] Disable prep.

  [ dann frazier ]
  * [ia64] Update configs
  * [ia64] Use gcc 4.1.

  [ maximilian attems ]
  * Add stable release 2.6.17.1:
    - xt_sctp: fix endless loop caused by 0 chunk length (CVE-2006-3085)

 -- Bastian Blank <waldi@debian.org>  Thu, 22 Jun 2006 12:13:15 +0200

linux-2.6 (2.6.16+2.6.17-rc3-0experimental.1) experimental; urgency=low

  [ Frederik Schüler ]
  * New upstream release candidate.
  * Switch HZ from 1000 to 250, following upstreams default.
  * Activate CONFIG_BCM43XX_DEBUG.

  [ maximilian attems ]
  * Disable broken and known unsecure LSM modules: CONFIG_SECURITY_SECLVL,
    CONFIG_SECURITY_ROOTPLUG. Upstream plans to remove them for 2.6.18

 -- Frederik Schüler <fs@debian.org>  Sun,  7 May 2006 17:06:29 +0200

linux-2.6.16 (2.6.16-18) unstable; urgency=high

  [ Sven Luther ]
  * [powerpc] Added console=hvsi0 too to CMDLINE to the powerpc64 flavour,
    for non-virtualized IBM power machines serial console.

  [ dann frazier ]
  * fs-ext3-bad-nfs-handle.patch: avoid triggering ext3_error on bad NFS
    file handle (CVE-2006-3468)
  * cdrom-bad-cgc.buflen-assign.patch: fix buffer overflow in dvd_read_bca
  * usb-serial-ftdi_sio-dos.patch: fix userspace DoS in ftdi_sio driver

  [ Bastian Blank ]
  * Update xen patch to changeset 9762.

 -- Frederik Schüler <fs@debian.org>  Fri, 18 Aug 2006 20:29:17 +0200

linux-2.6.16 (2.6.16-17) unstable; urgency=high

  [ Martin Michlmayr ]
  * Add stable release 2.6.16.22:
    - powernow-k8 crash workaround
    - NTFS: Critical bug fix (affects MIPS and possibly others)
    - JFS: Fix multiple errors in metapage_releasepage
    - SPARC64: Fix D-cache corruption in mremap
    - SPARC64: Respect gfp_t argument to dma_alloc_coherent().
    - SPARC64: Fix missing fold at end of checksums.
    - scsi_lib.c: properly count the number of pages in scsi_req_map_sg()
    - I2O: Bugfixes to get I2O working again
    - Missed error checking for intent's filp in open_namei().
    - tmpfs: time granularity fix for [acm]time going backwards
    - USB: Whiteheat: fix firmware spurious errors
    - fs/namei.c: Call to file_permission() under a spinlock in do_lookup_path()
  * Add stable release 2.6.16.23:
    - revert PARPORT_SERIAL should depend on SERIAL_8250_PCI patch
    - NETFILTER: SCTP conntrack: fix crash triggered by packet without
      chunks (CVE-2006-2934)
  * Add stable release 2.6.16.24:
    - fix prctl privilege escalation and suid_dumpable (CVE-2006-2451)
  * Add stable release 2.6.16.25:
    - Fix nasty /proc vulnerability (CVE-2006-3626)
  * Relax /proc fix a bit (Linus Torvalds)

  * [arm/nslu2] Unset CONFIG_USB_STORAGE_DEBUG.  Closes: #377853.
  * [mips] SGI ip22 RTC was broken, fixed thanks to Julien Blache.
  * [mips] Fix SGI ip22 serial console, thanks to Julien Blache.

  [ Bastian Blank ]
  * Fix vserver patch.

 -- Bastian Blank <waldi@debian.org>  Sat, 15 Jul 2006 17:18:49 +0200

linux-2.6.16 (2.6.16-16) unstable; urgency=low

  [ Sven Luther ]
  * [powerpc] Added console=hvc0 default commandline option to powerpc64 flavour.
  * [powerpc] Now THERM_PM72 and all WINDFARMs are builtin, for better fan control.

  [ Martin Michlmayr ]
  * [arm/nslu2] Disable SE Linux support for now so the kernel fits into
    flash.  Closes: #376926.

  [ Bastian Blank ]
  * [powerpc,powerpc-miboot] Enable OpenFirmware device tree support.
    (closes: #376012)

 -- Bastian Blank <waldi@debian.org>  Sat,  8 Jul 2006 17:57:57 +0200

linux-2.6.16 (2.6.16-15) unstable; urgency=low

  [ maximilian attems ]
  * Add stable release 2.6.16.18:
    - NETFILTER: SNMP NAT: fix memory corruption (CVE-2006-2444)
  * Add stable release 2.6.16.19:
    - NETFILTER: Fix small information leak in SO_ORIGINAL_DST (CVE-2006-1343)
  * Add stable release 2.6.16.20:
    - x86_64: Don't do syscall exit tracing twice
    - Altix: correct ioc4 port order
    - Input: psmouse - fix new device detection logic
    - PowerMac: force only suspend-to-disk to be valid
    - the latest consensus libata resume fix
    - Altix: correct ioc3 port order
    - Cpuset: might sleep checking zones allowed fix
    - ohci1394, sbp2: fix "scsi_add_device failed" with PL-3507 based devices
    - sbp2: backport read_capacity workaround for iPod
    - sbp2: fix check of return value of hpsb_allocate_and_register_addrspace
    - x86_64: x86_64 add crashdump trigger points
    - ipw2200: Filter unsupported channels out in ad-hoc mode
  * Add stable release 2.6.16.21:
    - check_process_timers: fix possible lockup
    - run_posix_cpu_timers: remove a bogus BUG_ON() (CVE-2006-2445)
    - xt_sctp: fix endless loop caused by 0 chunk length (CVE-2006-3085)
    - powerpc: Fix machine check problem on 32-bit kernels (CVE-2006-2448)

  [ Christian T. Steigies ]
  * [m68k] Add mac via patch from Finn Thain.
  * [m68k] Enable INPUT_EVDEV.

  [ Martin Michlmayr ]
  * [mips/b1-bcm91250a] Enable SMP.
  * [mips] Add a compile fix for the Maxine fb.
  * [mipsel] Add a patch that let's you enable serial console on DECstation.
  * [mipsel] Add a patch to get SCSI working on DECstation.
  * [mipsel] Handle memory-mapped RTC chips properly.
  * [mipsel] Add configs for r3k-kn02 and r4k-kn04 DECstation.
  * [arm] Allow RiscPC machines to boot an initrd (tagged list fix).
  * [arm/nslu2] Enable many modules.
  * [arm] Build loop support as a module.
  * [arm] Use the generic netfilter configuration.
  * [arm/footbridge] Enable sound.

  [ Kyle McMartin ]
  * [hppa] Pulled patch from cvs to fix build of kernel/ptrace.c which needs
    {read,write}_can_lock.
  * [hppa] Disable CONFIG_DETECT_SOFTLOCKUP to fix boot on pa8800 machines.

  [ Sven Luther ]
  * [powerpc,prep] Added a new ARCH=ppc PReP flavour, currently mostly a copy
    of the -powerpc one.
  * Upgraded mkvmlinuz dependency to mkvmlinuz 21.

  [ Bastian Blank ]
  * Update vserver patch to 2.0.2-rc21.
  * Bump build-dependency on kernel-package to 10.049.

  [ Jurij Smakov ]
  * Add dcache-memory-corruption.patch to fix the mremap(), occasionally
    triggered on sparc in the form of dpkg database corruption. Affects
    sparc64, mips and generic includes. Thanks to David Miller, original
    patch is included in 2.6.17.
    Ref: http://marc.theaimsgroup.com/?l=linux-sparc&m=114920963824047&w=2
  * Add sparc32-iotlb.patch to fix the DMA errors encountered with latest
    kernels on sparc32, in particularly HyperSparcs. Thanks to Bob Breuer.
    Ref: http://marc.theaimsgroup.com/?l=linux-sparc&m=115077649707675&w=2

 -- Bastian Blank <waldi@debian.org>  Wed, 21 Jun 2006 14:09:11 +0200

linux-2.6 (2.6.16-14) unstable; urgency=low

  [ Bastian Blank ]
  * Add stable release 2.6.16.16:
    - fs/locks.c: Fix lease_init (CVE-2006-1860)
  * Make i386 xen images recommend libc6-xen.
  * Update vserver patch to 2.0.2-rc20.
  * Update xen patch to changeset 9687.

  [ Christian T. Steigies ]
  * [m68k] Add generic m68k ide fix.
  * [m68k] Add cross-compile instructions.
  * [m68k] Enable INPUT_EVDEV for yaird.
  * [m68k] sun3 general compile and scsi fixes, enable sun3 SCSI again.

  [ dann frazier ]
  * cs4281 - Fix the check of timeout in probe to deal with variable HZ.
    (closes: #361197)

  [ Norbert Tretkowski ]
  * [alpha] Readded patch to support prctl syscall, got lost when upgrading
    to 2.6.16.

  [ Frederik Schüler ]
  * Add stable release 2.6.16.17:
    - SCTP: Validate the parameter length in HB-ACK chunk (CVE-2006-1857)
    - SCTP: Respect the real chunk length when walking parameters
      (CVE-2006-1858)
    - ptrace_attach: fix possible deadlock schenario with irqs
    - Fix ptrace_attach()/ptrace_traceme()/de_thread() race
    - page migration: Fix fallback behavior for dirty pages
    - add migratepage address space op to shmem
    - Remove cond_resched in gather_stats()
    - VIA quirk fixup, additional PCI IDs
    - PCI quirk: VIA IRQ fixup should only run for VIA southbridges
    - Fix udev device creation
    - limit request_fn recursion
    - PCI: correctly allocate return buffers for osc calls
    - selinux: check for failed kmalloc in security_sid_to_context()
    - TG3: ethtool always report port is TP.
    - Netfilter: do_add_counters race, possible oops or info leak
      (CVE-2006-0039)
    - scx200_acb: Fix resource name use after free
    - smbus unhiding kills thermal management
    - fs/compat.c: fix 'if (a |= b )' typo
    - smbfs: Fix slab corruption in samba error path
    - fs/locks.c: Fix sys_flock() race
    - USB: ub oops in block_uevent
    - via-rhine: zero pad short packets on Rhine I ethernet cards
    - md: Avoid oops when attempting to fix read errors on raid10

 -- Bastian Blank <waldi@debian.org>  Mon, 22 May 2006 14:56:11 +0200

linux-2.6 (2.6.16-13) unstable; urgency=low

  [ Frederik Schüler ]
  * Add stable release 2.6.16.14:
    - smbfs chroot issue (CVE-2006-1864)

  [ Bastian Blank ]
  * Don't make headers packages depend on images.
  * Bump abiname to 2. (closes: #366291)
  * Update vserver patch to 2.0.2-rc19.
  * Update xen patch to changeset 9668.
  * Remove abi fixes.
  * Add stable release 2.6.16.15:
    - SCTP: Allow spillover of receive buffer to avoid deadlock. (CVE-2006-2275)
    - SCTP: Fix panic's when receiving fragmented SCTP control chunks. (CVE-2006-2272)
    - SCTP: Fix state table entries for chunks received in CLOSED state. (CVE-2006-2271)
    - SCTP: Prevent possible infinite recursion with multiple bundled DATA. (CVE-2006-2274)
  * Switch HZ from 1000 to 250.

  [ Christian T. Steigies ]
  * [m68k] Add patches that allow building images for atari
  * [m68k] Enable atyfb driver for atari

 -- Bastian Blank <waldi@debian.org>  Wed, 10 May 2006 18:58:44 +0200

linux-2.6 (2.6.16-12) unstable; urgency=low

  [ Bastian Blank ]
  * Add stable release 2.6.16.12:
    - dm snapshot: fix kcopyd destructor
    - x86_64: Pass -32 to the assembler when compiling the 32bit vsyscall pages
    - for_each_possible_cpu
    - Simplify proc/devices and fix early termination regression
    - sonypi: correct detection of new ICH7-based laptops
    - MIPS: Fix tx49_blast_icache32_page_indexed.
    - NET: e1000: Update truesize with the length of the packet for packet split
    - i386: fix broken FP exception handling
    - tipar oops fix
    - USB: fix array overrun in drivers/usb/serial/option.c
    - Altix snsc: duplicate kobject fix
    - Alpha: strncpy() fix
    - LSM: add missing hook to do_compat_readv_writev()
    - Fix reiserfs deadlock
    - make vm86 call audit_syscall_exit
    - fix saa7129 support in saa7127 module for pvr350 tv out
    - dm flush queue EINTR
    - get_dvb_firmware: download nxt2002 firmware from new driver location
    - cxusb-bluebird: bug-fix: power down corrupts frontend
    - x86_64: Fix a race in the free_iommu path.
    - MIPS: Use "R" constraint for cache_op.
    - MIPS: R2 build fixes for gcc < 3.4.
    - cs5535_gpio.c: call cdev_del() during module_exit to unmap kobject references and other cleanups
    - MIPS: Fix branch emulation for floating-point exceptions.
    - x86/PAE: Fix pte_clear for the >4GB RAM case
  * Add stable release 2.6.16.13:
    - NETFILTER: SCTP conntrack: fix infinite loop (CVE-2006-1527)
  * Remove merged patches.
  * Rediff xen patch.
  * Bump build-dependency on kernel-package to 10.047.

  [ Martin Michlmayr ]
  * [arm] Enable cramfs for ixp4xx and rpc.

 -- Bastian Blank <waldi@debian.org>  Thu,  4 May 2006 11:37:26 +0200

linux-2.6 (2.6.16-11) unstable; urgency=low

  * Update vserver patch to 2.0.2-rc18.
    - Limit ccaps to root inside a guest (CVE-2006-2110)
  * Conflict with known broken grub versions. (closes: #361308)
  * Enable s390 vserver image.
  * Enable xen and xen-vserver images.
  * Use localversion for kernel-package images. (closes: #365505)

 -- Bastian Blank <waldi@debian.org>  Mon,  1 May 2006 16:38:45 +0200

linux-2.6 (2.6.16-10) unstable; urgency=low

  [ Norbert Tretkowski ]
  * [alpha] Added backport of for_each_possible_cpu() to fix alpha build.
    (closes: #364206)
  * Add stable release 2.6.16.10:
    - IPC: access to unmapped vmalloc area in grow_ary()
    - Add more prevent_tail_call()
    - alim15x3: ULI M-1573 south Bridge support
    - apm: fix Armada laptops again
    - fbdev: Fix return error of fb_write
    - Fix file lookup without ref
    - m41t00: fix bitmasks when writing to chip
    - Open IPMI BT overflow
    - x86: be careful about tailcall breakage for sys_open[at] too
    - x86: don't allow tail-calls in sys_ftruncate[64]()
    - IPV6: XFRM: Fix decoding session with preceding extension header(s).
    - IPV6: XFRM: Don't use old copy of pointer after pskb_may_pull().
    - IPV6: Ensure to have hop-by-hop options in our header of &sk_buff.
    - selinux: Fix MLS compatibility off-by-one bug
    - PPC: fix oops in alsa powermac driver
    - MTD_NAND_SHARPSL and MTD_NAND_NANDSIM should be tristate's
    - i2c-i801: Fix resume when PEC is used
    - Fix hotplug race during device registration
    - Fix truesize underflow
    - efficeon-agp: Add missing memory mask
    - 3ware 9000 disable local irqs during kmap_atomic
    - 3ware: kmap_atomic() fix

  [ maximilian attems ]
  * Add stable release 2.6.16.11:
    -  Don't allow a backslash in a path component (CVE-2006-1863)

 -- Bastian Blank <waldi@debian.org>  Tue, 25 Apr 2006 13:56:19 +0200

linux-2.6 (2.6.16-9) unstable; urgency=low

  [ maximilian attems ]
  * Add stable release 2.6.16.8:
    - ip_route_input panic fix (CVE-2006-1525)
  * Add stable release 2.6.16.9:
    - i386/x86-64: Fix x87 information leak between processes (CVE-2006-1056)

  [ Bastian Blank ]
  * Update vserver patch to 2.0.2-rc17.

 -- Bastian Blank <waldi@debian.org>  Thu, 20 Apr 2006 15:37:28 +0200

linux-2.6 (2.6.16-8) unstable; urgency=low

  * Fix ABI-breakage introduced in -7. (closes: #363032)
  * Add stable release 2.6.16.6:
    - ext3: Fix missed mutex unlock
    - RLIMIT_CPU: fix handling of a zero limit
    - alpha: SMP boot fixes
    - m32r: security fix of {get, put}_user macros
    - m32r: Fix cpu_possible_map and cpu_present_map initialization for SMP kernel
    - shmat: stop mprotect from giving write permission to a readonly attachment (CVE-2006-1524)
    - powerpc: fix incorrect SA_ONSTACK behaviour for 64-bit processes
    - MPBL0010 driver sysfs permissions wide open
    - cciss: bug fix for crash when running hpacucli
    - fuse: fix oops in fuse_send_readpages()
    - Fix utime(2) in the case that no times parameter was passed in.
    - Fix buddy list race that could lead to page lru list corruptions
    - NETFILTER: Fix fragmentation issues with bridge netfilter
    - USB: remove __init from usb_console_setup
    - Fix suspend with traced tasks
    - isd200: limit to BLK_DEV_IDE
    - edac_752x needs CONFIG_HOTPLUG
    - fix non-leader exec under ptrace
    - sky2: bad memory reference on dual port cards
    - atm: clip causes unregister hang
    - powerpc: iSeries needs slb_initialize to be called
    - Fix block device symlink name
    - Incorrect signature sent on SMB Read
  * Add stable release 2.6.16.7:
    - fix MADV_REMOVE vulnerability (CVE-2006-1524 for real this time)

 -- Bastian Blank <waldi@debian.org>  Tue, 18 Apr 2006 16:22:31 +0200

linux-2.6 (2.6.16-7) unstable; urgency=low

  [ Frederik Schüler ]
  * Add stable release 2.6.16.3:
    - Keys: Fix oops when adding key to non-keyring (CVE-2006-1522)

  [ Bastian Blank ]
  * Add stable release 2.6.16.4:
    - RCU signal handling (CVE-2006-1523)

  [ Sven Luther ]
  * [powerpc] Transitioned mkvmlinuz support patch to the 2.6.16 ARCH=powerpc
    tree. PReP is broken in 2.6.16 though.

  [ maximilian attems ]
  * Add stable release 2.6.16.5:
   - x86_64: Clean up execve
   - x86_64: When user could have changed RIP always force IRET (CVE-2006-0744)
  * Disable CONFIG_SECCOMP (adds useless overhead on context-switch) -
    thanks to fs for checking abi.

  [ Christian T. Steigies ]
  * [m68k] update m68k patch and config to 2.6.16, temporarily disable atari

 -- Bastian Blank <waldi@debian.org>  Sat, 15 Apr 2006 13:56:05 +0200

linux-2.6 (2.6.16-6) unstable; urgency=medium

  [ Bastian Blank ]
  * Provide version infos in support package and don't longer rely on the
    changelog.
  * [amd64/i386] Enable cpu hotplug support.

  [ maximilian attems ]
  * Add stable release 2.6.16.2:
    - PCMCIA_SPECTRUM must select FW_LOADER
    - drivers/net/wireless/ipw2200.c: fix an array overun
    - AIRO{,_CS} <-> CRYPTO fixes
    - tlclk: fix handling of device major
    - fbcon: Fix big-endian bogosity in slow_imageblit()
    - Fix NULL pointer dereference in node_read_numastat()
    - USB: EHCI full speed ISO bugfixes
    - Mark longhaul driver as broken.
    - fib_trie.c node freeing fix
    - USB: Fix irda-usb use after use
    - sysfs: zero terminate sysfs write buffers (CVE-2006-1055)
    - USB: usbcore: usb_set_configuration oops (NULL ptr dereference)
    - pcmcia: permit single-character-identifiers
    - hostap: Fix EAPOL frame encryption
    - wrong error path in dup_fd() leading to oopses in RCU
    - {ip, nf}_conntrack_netlink: fix expectation notifier unregistration
    - isicom must select FW_LOADER
    - knfsd: Correct reserved reply space for read requests.
    - Fix module refcount leak in __set_personality()
    - sbp2: fix spinlock recursion
    - powerpc: make ISA floppies work again
    - opti9x - Fix compile without CONFIG_PNP
    - Add default entry for CTL Travel Master U553W
    - Fix the p4-clockmod N60 errata workaround.
    - kdump proc vmcore size oveflow fix

 -- Bastian Blank <waldi@debian.org>  Mon, 10 Apr 2006 16:09:51 +0200

linux-2.6 (2.6.16-5) unstable; urgency=low

  [ Bastian Blank ]
  * Provide real dependency packages for module building.
    - Add linux-headers-$version-$abiname-all and
      linux-headers-$version-$abiname-all-$arch.
  * Rename support package to linux-support-$version-$abiname.
  * Fix module package output.
  * Include .kernelrelease in headers packages. (closes: #359813)
  * Disable Cumana partition support completely. (closes: #359207)
  * Update vserver patch to 2.0.2-rc15.

  [ dann frazier ]
  * [ia64] initramfs-tools works now, no longer restrict initramfs-generators

 -- Bastian Blank <waldi@debian.org>  Mon,  3 Apr 2006 14:00:08 +0200

linux-2.6 (2.6.16-4) unstable; urgency=medium

  [ Martin Michlmayr ]
  * [arm/armeb] Update nslu2 config.
  * Add stable release 2.6.16.1:
    - Fix speedstep-smi assembly bug in speedstep_smi_ownership
    - DMI: fix DMI onboard device discovery
    - cciss: fix use-after-free in cciss_init_one
    - DM: Fix bug: BIO_RW_BARRIER requests to md/raid1 hang.
    - fix scheduler deadlock
    - proc: fix duplicate line in /proc/devices
    - rtc.h broke strace(1) builds
    - dm: bio split bvec fix
    - v9fs: assign dentry ops to negative dentries
    - i810fb_cursor(): use GFP_ATOMIC
    - NET: Ensure device name passed to SO_BINDTODEVICE is NULL terminated.
    - XFS writeout fix
    - sysfs: fix a kobject leak in sysfs_add_link on the error path
    - get_cpu_sysdev() signedness fix
    - firmware: fix BUG: in fw_realloc_buffer
    - sysfs: sysfs_remove_dir() needs to invalidate the dentry
    - TCP: Do not use inet->id of global tcp_socket when sending RST (CVE-2006-1242)
    - 2.6.xx: sata_mv: another critical fix
    - Kconfig: VIDEO_DECODER must select FW_LOADER
    - V4L/DVB (3324): Fix Samsung tuner frequency ranges
    - sata_mv: fix irq port status usage

 -- Bastian Blank <waldi@debian.org>  Tue, 28 Mar 2006 17:19:10 +0200

linux-2.6 (2.6.16-3) unstable; urgency=low

  [ Frederik Schüler ]
  * [amd64] Add asm-i386 to the linux-headers packages.

  [ Jonas Smedegaard ]
  * Tighten yaird dependency to at least 0.0.12-8 (supporting Linux
    2.6.16 uppercase hex in Kconfig and new IDE sysfs naming, and VIA
    IDE on powerpc).

  [ Martin Michlmayr ]
  * [arm/armeb] Enable CONFIG_NFSD on NSLU2 again.  Closes: #358709.
  * [arm/footbridge] CONFIG_NE2K_PCI should be a module, not built-in.
  * [arm/footbridge] Enable CONFIG_BLK_DEV_IDECD=m since the CATS can
    have a CD-ROM drive.
  * [mips/sb1*] Use ttyS rather than duart as the name for the serial
    console since the latter causes problems with debian-installer.

  [ Bastian Blank ]
  * Update vserver patch to 2.0.2-rc14.
    - Fix sendfile. (closes: #358391, #358752)

 -- Bastian Blank <waldi@debian.org>  Mon, 27 Mar 2006 16:08:20 +0200

linux-2.6 (2.6.16-2) unstable; urgency=low

  [ dann frazier ]
  * [ia64] Set unconfigured options:
      CONFIG_PNP_DEBUG=n and CONFIG_NET_SB1000=m
  * [hppa] Update config for 2.6.16

  [ Martin Michlmayr ]
  * [mips/mipsel] Put something in the generic config file because diff
    will otherwise remove the empty file, causing the build to fail.
  * [mipsel/r5k-cobalt] Set CONFIG_PACKET=y.
  * [arm] Set CONFIG_MACLIST=y for ixp4xx because nas100d needs it.

  [ Frederik Schüler ]
  * Add Maximilian Attems to uploaders list.

 -- Martin Michlmayr <tbm@cyrius.com>  Wed, 22 Mar 2006 15:15:14 +0000

linux-2.6 (2.6.16-1) unstable; urgency=low

  [ Bastian Blank ]
  * New upstream release.
  * Default to initramfs-tools 0.55 or higher on s390.

  [ maximilian attems ]
  * Default to initramfs-tools on arm and armeb.

  [ Martin Michlmayr ]
  * [mips/mipsel] Add an image for the Broadcom BCM91480B evaluation board
    (aka "BigSur").
  * [arm, armeb] Enable the netconsole module.
  * [mipsel/cobalt] Enable the netconsole module.
  * [mips] SB1: Fix interrupt disable hazard (Ralf Baechle).
  * [mips] SB1: Support for 1480 ethernet (Broadcom).
  * [mips] SB1: Support for NAPI (Tom Rix).
  * [mips] SB1: DUART support (Broadcom).
  * [mips] Work around bad code generation for <asm/io.h> (Ralf Baechle).
  * [mips] Fix VINO drivers when using a 64-bit kernel (Mikael Nousiainen).
  * [arm/armeb] Update configs for 2.6.16.
  * [mips/mipsel] Update configs for 2.6.16.
  * [arm/armeb] Enable the SMB module on NSLU2.
  * [mipsel] Enable parallel port modules for Cobalt since there are PCI
    cards that can be used in a Qube.
  * [mipsel] Enable the JFS module on Cobalt.

  [ dann frazier ]
  * [ia64] use yaird on ia64 until #357414 is fixed
  * [ia64] Update configs for 2.6.16

 -- Bastian Blank <waldi@debian.org>  Tue, 21 Mar 2006 16:12:16 +0100

linux-2.6 (2.6.15+2.6.16-rc5-0experimental.1) experimental; urgency=low

  [ Frederik Schüler ]
  * New upstream release candidate.

  [ Martin Michlmayr ]
  * Add initial mips/mipsel 2.6 kernels.
  * Important changes compared to the 2.4 kernels:
    - Drop the XXS1500 flavour since there's little interest in it.
    - Drop the LASAT flavour since these machines never went into
      production.
    - Drop the IP22 R5K (Indy, Indigo2) flavour since the IP22 R4K
      image now also works on machines with a R5K CPU.
    - Add an image for SGI IP32 (O2).
    - Rename the sb1-swarm-bn flavour to sb1-bcm91250a.
    - Enable PCI network (and other) modules on Cobalt.  Closes: #315895.
  * Add various MIPS related patches:
    - Fix iomap compilation on machines without COW.
    - Improve gettimeofday on MIPS.
    - Fix an oops on IP22 zerilog (serial console).
    - Improve IDE probing so it won't take so long on Cobalt.
    - Probe for IDE disks on SWARM.
    - Test whether there's a scache (fixes Cobalt crash).
    - Add Tulip fixes for Cobalt.
  * Fix a typo in the description of the linux-doc-* package,
    thanks Justin Pryzby.  Closes: #343424.
  * [arm] Enable nfs and nfsd modules.
  * [arm/footbride] Suggest nwutil (Netwinder utilities).

 -- Frederik Schüler <fs@debian.org>  Thu,  9 Mar 2006 14:13:17 +0000

linux-2.6 (2.6.15+2.6.16-rc4-0experimental.1) experimental; urgency=low

  [ Frederik Schüler ]
  * New upstream release.
  * Activate CONFIG_DVB_AV7110_OSD on alpha amd64 and ia64.
    Closes: #353292
  * Globally enable NAPI on all network card drivers which support it.

  [ maximilian attems ]
  * Drop fdutils from i386 and amd64 Suggests.
  * Swap lilo and grub Suggests for i386 and amd64.

  [ Jurij Smakov ]
  * Make sure that LOCALVERSION environment variable is not
    passed to a shell while invoking make-kpkg, since it
    appends it to the version string, breaking the build.
    Closes: #349472
  * [sparc32] Re-enable the building of sparc32 images.
  * [sparc64] Re-add (partial) sparc64-atyf-xl-gr.patch, since it
    was only partially applied upstream, so the problem (garbled
    screen output on SunBlade 100) is still present. Thanks to
    Luis Ortiz for pointing it out.
  * Bump the build-dep on kernel-package to 10.035, which fixes
    the problem with building documentation packages.

  [ Martin Michlmayr ]
  * [sparc] Add sys_newfstatat -> sys_fstatat64 fix from git.
  * [arm] Update configs for 2.6.16-rc3.
  * [armeb] Update configs for 2.6.16-rc3.
  * [arm/armeb] Fix compilation error on NSLU2 due to recent flash
    changes.
  * [arm/armeb] Fix a compilation error in the IXP4xx beeper support
    (Alessandro Zummo).

  [ Norbert Tretkowski ]
  * [alpha] Update arch/alpha/config* for 2.6.16-rc3.

 -- Bastian Blank <waldi@debian.org>  Fri, 24 Feb 2006 16:02:11 +0000

linux-2.6 (2.6.15-8) unstable; urgency=high

  [ maximilian attems ]
  * Add stable Release 2.6.15.5:
    - Fix deadlock in br_stp_disable_bridge
    - Fix a severe bug
    - i386: Move phys_proc_id/early intel workaround to correct function
    - ramfs: update dir mtime and ctime
    - sys_mbind sanity checking
    - Fix s390 build failure.
    - Revert skb_copy_datagram_iovec() recursion elimination.
    - s390: add #ifdef __KERNEL__ to asm-s390/setup.h
    - netfilter missing symbol has_bridge_parent
    - hugetlbfs mmap ENOMEM failure
    - IB/mthca: max_inline_data handling tweaks
    - it87: Fix oops on removal
    - hwmon it87: Probe i2c 0x2d only
    - reiserfs: disable automatic enabling of reiserfs inode attributes
    - Fix snd-usb-audio in 32-bit compat environment
    - dm: missing bdput/thaw_bdev at removal
    - dm: free minor after unlink gendisk
    - gbefb: IP32 gbefb depth change fix
    - shmdt cannot detach not-alined shm segment cleanly.
    - Address autoconfiguration does not work after device down/up cycle
    - gbefb: Set default of FB_GBE_MEM to 4 MB
    - XFS ftruncate() bug could expose stale data (CVE-2006-0554)
    - sys_signal: initialize ->sa_mask
    - do_sigaction: cleanup ->sa_mask manipulation
    - fix zap_thread's ptrace related problems
    - fix deadlock in ext2
    - cfi: init wait queue in chip struct
    - sd: fix memory corruption with broken mode page headers
    - sbp2: fix another deadlock after disconnection
    - skge: speed setting
    - skge: fix NAPI/irq race
    - skge: genesis phy initialization fix
    - skge: fix SMP race
    - x86_64: Check for bad elf entry address (CVE-2006-0741)
    - alsa: fix bogus snd_device_free() in opl3-oss.c
    - ppc32: Put cache flush routines back into .relocate_code section
    - sys32_signal() forgets to initialize ->sa_mask
    - Normal user can panic NFS client with direct I/O (CVE-2006-0555)
  * Deactivate merged duplicates: s390-klibc-buildfix.patch,
    powerpc-relocate_code.patch.
  * Add stable Release 2.6.15.6:
    - Don't reset rskq_defer_accept in reqsk_queue_alloc
    - fs/nfs/direct.c compile fix
    - mempolicy.c compile fix, make sure BITS_PER_BYTE is defined
    - [IA64] die_if_kernel() can return (CVE-2006-0742)

  [ Sven Luther ]
  * [powerpc] Disabled CONFIG_IEEE1394_SBP2_PHYS_DMA, which was broken on
    powerpc64, as it used the long deprecated bus_to_virt symbol.
    (Closes: #330225)
  * [powerpc] Fixed gettimeofday breakage causing clock drift.

 -- Bastian Blank <waldi@debian.org>  Mon,  6 Mar 2006 11:06:28 +0100

linux-2.6 (2.6.15-7) unstable; urgency=low

  [ Norbert Tretkowski ]
  * [alpha] Disabled CONFIG_ALPHA_LEGACY_START_ADDRESS for -alpha-generic and
    -alpha-smp flavours, and introduced a new -alpha-legacy flavour for MILO
    based machines, which has CONFIG_ALPHA_LEGACY_START_ADDRESS enabled.
    (closes: #352186)
  * [alpha] Added new patch to support prctl syscall. (closes: #349765)
  * [i386] Renamed kernel-image-2.6-486 to kernel-image-2.6-386, it's meant for
    transition only, and kernel-image-2.6-386 is the package name in sarge.

  [ Jurij Smakov ]
  * Bump build-dependency on kernel-package to 10.035, which is fixed
    to build the documentation packages again.
    Closes: #352000, #348332

  [ Frederik Schüler ]
  * Activate CONFIG_DVB_AV7110_OSD on alpha amd64 and ia64.
    Closes: #353292
  * Deactivate CONFIG_FB_ATY_XL_INIT on all architectures: it is broken and
    already removed in 2.6.16-rc.
    Closes: #353310

  [ Christian T. Steigies ]
  * [m68k] build in cirrusfb driver

 -- Bastian Blank <waldi@debian.org>  Tue, 21 Feb 2006 17:35:21 +0000

linux-2.6 (2.6.15-6) unstable; urgency=low

  [ Bastian Blank ]
  * Moved the mkvmlinuz support patch modification to a -1 version of the
    patch.

  [ maximilian attems ]
  * Add stable treee 2.6.15.4
    - PCMCIA=m, HOSTAP_CS=y is not a legal configuration
    - Input: iforce - do not return ENOMEM upon successful allocation
    - x86_64: Let impossible CPUs point to reference per cpu data
    - x86_64: Clear more state when ignoring empty node in SRAT parsing
    - x86_64: Dont record local apic ids when they are disabled in MADT
    - Fix keyctl usage of strnlen_user()
    - Kill compat_sys_clock_settime sign extension stub.
    - Input: grip - fix crash when accessing device
    - Input: db9 - fix possible crash with Saturn gamepads
    - Input: iforce - fix detection of USB devices
    - Fixed hardware RX checksum handling
    - SCSI: turn off ordered flush barriers
    - Input: mousedev - fix memory leak
    - seclvl settime fix
    - fix regression in xfs_buf_rele
    - md: remove slashes from disk names when creation dev names in sysfs
    - d_instantiate_unique / NFS inode leakage
    - dm-crypt: zero key before freeing it
    - bridge: netfilter races on device removal
    - bridge: fix RCU race on device removal
    - SELinux: fix size-128 slab leak
    - __cmpxchg() must really always be inlined
    - emu10k1 - Fix the confliction of 'Front' control
    - Input: sidewinder - fix an oops
  * Deactivate merged alpha-cmpxchg-inline.patch, sparc64-clock-settime.patch.

  [ Christian T. Steigies ]
  * [m68k] Add fix for m68k/buddha IDE and m68k/mac SCSI driver
  * [m68k] Patch by Peter Krummrich to stop flickering pixels with PicassoII
  * [m68k] make Amiga keyboard usable again, patch by Roman Zippel
  * [m68k] prevent wd33c93 SCSI driver from crashing the kernel, patch by Roman Zippel
  * [m68k] remove SBCs from VME descriptions (closes: #351924)

 -- Frederik Schüler <fs@debian.org>  Fri, 10 Feb 2006 15:33:21 +0000

linux-2.6 (2.6.15-5) unstable; urgency=low

  [ Martin Michlmayr ]
  * Add a fix for the input support for the ixp4xx beeper driver from
    2.6.16-rc2.
  * Add stable tree 2.6.15.3:
    - Fix extra dst release when ip_options_echo fails (CVE-2006-0454)

  [ Sven Luther ]
  * [powerpc] Removed -o root -g root option to mkvmlinuz support patch.
    (Closes: #351412)

 -- Sven Luther <luther@debian.org>  Tue,  7 Feb 2006 19:23:14 +0000

linux-2.6 (2.6.15-4) unstable; urgency=low

  [ Jurij Smakov ]
  * [sparc64] Add sparc64-clock-settime.patch to fix the incorrect
    handling of the clock_settime syscall arguments, which resulted
    in a hang when trying to set the date using 'date -s'. Patch
    by David Miller is applied upstream. Thanks to Ludovic Courtes
    and Frans Pop for reporting and testing.
    Ref: http://marc.theaimsgroup.com/?t=113861017400002&r=1&w=2

  [ Christian T. Steigies ]
  * [m68k] update m68k patch and config to 2.6.15
  * [m68k] SCSI drivers need to be built in until ramdisk generator tools
    supports loading scsi modules
  * [m68k] ISCSI and IDE-TAPE don't compile, disabled
  * [m68k] set CC_OPTIMIZE_FOR_SIZE=n
  * [m68k] added vmeints patch which fixes building for vme

  [ maximilian attems ]
  * Use initramfs-tools for ia64 - fixed klibc.
  * Add stable tree 2.6.15.2:
    - Fix double decrement of mqueue_mnt->mnt_count in sys_mq_open
    - (CVE-2005-3356)
    - Mask off GFP flags before swiotlb_alloc_coherent
    - usb-audio: don't use empty packets at start of playback
    - Make second arg to skb_reserved() signed.
    - Input: HID - fix an oops in PID initialization code
    - Fix oops in ufs_fill_super at mount time
    - Kill blk_attempt_remerge()
    - Fix i2o_scsi oops on abort
    - Fix mkiss locking bug
    - Fix timekeeping on sparc64 ultra-IIe machines
    - Someone broke reiserfs v3 mount options and this fixes it
  * Deactivate sparc64-jumping-time.patch, amd64-pppd-fix.patch incl in aboves.
  * Add s390-klibc-buildfix.patch, regression due to header file changes.

  [ Steve Langasek ]
  * [alpha] set __attribute__((always_inline)) on __cmpxchg(), to avoid
    wrong optimizations with -Os (Closes: #347556).

  [ Martin Michlmayr ]
  * Add input support for the ixp4xx beeper driver (Alessandro Zummo).
  * [arm] Add NSLU2 specific portion of ixp4xx beeper driver (Alessandro Zummo).
  * [arm/nslu2] Build PPP as a module.
  * [arm/nslu2] Enable wireless.
  * [arm/nslu2] Enable most USB modules.
  * [arm/nslu2] Enable ALSA and USB sound modules.
  * [arm/nslu2] Set 4 MB as the size of the initrd in the kernel cmd line.
  * [arm/footbridge] Set CONFIG_BLK_DEV_RAM_SIZE to 8192.
  * [armeb] Add support for big-endian ARM.
  * [armeb/nslu2] Use the nslu2 config from arm.

  [ Frederik Schüler ]
  * [amd64] Add amd64-pppd-fix.patch to fix kernel panic when using pppd.
    (Closes: #347711)
  * Add 64bit-vidiocswin-ioctl-fix.patch to fix VIDIOCSWIN ioctl on 64bit
    kernel 32bit userland setups. (Closes: #349338)

  [ Sven Luther ]
  * [powerpc] Adapted apus config file to be more modular and in sync with the
    other powerpc configs. Scsi drivers are disabled as they don't build
    cleanly though (need some esp stuff).
  * [powerpc] Default to initramfs-tools as initramfs generator, as klibc
    build is fixed now.

  [ Bastian Blank ]
  * [powerpc] Fix dependencies of image packages.

 -- maximilian attems <maks@sternwelten.at>  Wed,  1 Feb 2006 11:34:20 +0100

linux-2.6 (2.6.15-3) unstable; urgency=low

  [ Martin Michlmayr ]
  * [arm] Update configs for 2.6.15; closes: #347998.
  * [arm] Activate tmpfs.
  * [arm] Allow modules to be unloaded.
  * [arm] Enable CONFIG_INPUT_EVDEV since yaird needs this module in
    order to generate initrds.
  * [arm/footbridge] Activate IDEPCI so SL82C105 will really be
    compiled in.
  * [arm/footbridge] Activate the right network drivers (Tulip and
    NE2K).
  * [arm/footbridge] Enable more framebuffer drivers.
  * debian/patches/arm-fix-dc21285.patch: Fix compilation of DC21285
    flash driver.
  * [arm/footbridge] Enable MTD and the DC21285 flash driver.
  * [arm/footbridge] Enable RAID and LVM modules.
  * [arm/footbridge] Enable USB modules.
  * [arm/nslu2] Add an image for Network Storage Link for USB 2.0 Disk
    Drives.
  * debian/patches/arm-memory-h-page-shift.patch: Fix error "PAGE_SHIFT
    undeclared" (Rod Whitby).
  * debian/patches/mtdpart-redboot-fis-byteswap.patch: recognise a foreign
    endian RedBoot partition table (John Bowler).
  * debian/patches/maclist.patch: Add support for the maclist interface
    (John Bowler).
  * debian/patches/arm-nslu2-maclist.patch: Add NSLU2 maclist support
    (John Bowler).
  * [arm/nslu2] Activate maclist.

  [ maximilian attems ]
  * Add stable tree 2.6.15.1:
    - arch/sparc64/Kconfig: fix HUGETLB_PAGE_SIZE_64K dependencies
    - moxa serial: add proper capability check
    - fix /sys/class/net/<if>/wireless without dev->get_wireless_stats
    - Don't match tcp/udp source/destination port for IP fragments
    - Fix sys_fstat64() entry in 64-bit syscall table.
    - UFS: inode->i_sem is not released in error path
    - netlink oops fix due to incorrect error code
    - Fix onboard video on SPARC Blade 100 for 2.6.{13,14,15}
    - Fix DoS in netlink_rcv_skb() (CVE-2006-0035)
    - fix workqueue oops during cpu offline
    - Fix crash in ip_nat_pptp (CVE-2006-0036)
    - Fix another crash in ip_nat_pptp (CVE-2006-0037)
    - ppc32: Re-add embed_config.c to ml300/ep405
    - Fix ptrace/strace
    - vgacon: fix doublescan mode
    - BRIDGE: Fix faulty check in br_stp_recalculate_bridge_id()
    - skge: handle out of memory on ring changes
  * Drop merged patch:
    - sparc64-atyfb-xl-gr-final.patch

  [ Simon Horman ]
  * Fix booting on PReP machines
    (Closes: #348040)
    powerpc-relocate_code.patch

 -- Simon Horman <horms@verge.net.au>  Tue, 17 Jan 2006 18:01:17 +0900

linux-2.6 (2.6.15-2) unstable; urgency=low

  [ maximilian attems ]
  * Default to initramfs-tools as initramfs generator for amd64, hppa, i386,
    alpha and sparc. More archs will be added once klibc matures.
    (Closes: #346141, #343147, #341524, #346305)
  * Backport alsa patch for opl3 - Fix the unreleased resources.
    (Closes: #346273)
  * Readd buslogic-pci-id-table.patch.

  [ dann frazier ]
  * [ia64] Update config for 2.6.15.

  [ Frederik Schüler ]
  * Make CONFIG_IPW2100 a per-architecture option and deactivate it on all
    architectures but i386. (Closes: #344515)

  [ Sven Luther ]
  * Removed spurious file from powerpc-apus patch. (Closes: #346159)

  [ Norbert Tretkowski ]
  * Backport the generic irq framework for alpha. (closes: #339080)

  [ Bastian Blank ]
  * Remove pre-sarge conflict with hotplug.
  * Fix hppa diff to apply.
  * Make the latest packages depend on the corect version of the real images.
    (closes: #346366)

 -- Bastian Blank <waldi@debian.org>  Tue, 10 Jan 2006 16:54:21 +0100

linux-2.6 (2.6.15-1) unstable; urgency=low

  [ Sven Luther ]
  * New upstream release.
  * [powerpc] Now use ARCH=powerpc for 64bit powerpc flavours, 32bit still
    stays with ARCH=ppc for now.
  * [powerpc] Readded PReP Motorola PowerStack II Utah IDE interrupt
    (Closes: #345424)
  * [powerpc] Fixed apus patch.
  * Added make-kpkg --arch option support to gencontrol.py.
  * Added debian/bin/kconfig.ml to process config file snipplet, so we can
    preserve the pre 2.6.15 ordering of config file snipplets. Upto 2.6.15
    the kernel Kconfig magic apparently kept the later occuring config options,
    but it seems that this is no more the case. Instead of catting the config
    files together, not use the kconfig.ml script to read in the files from
    more generic to more specific, and keep only the more specific.

  [ Bastian Blank ]
  * [s390] Update configs.

  [ Kyle McMartin ]
  * [hppa] Snag latest hppa.diff from cvs.parisc-linux.org.
  * [hppa] Update configs for 2.6.15.
  * [hppa] Change parisc kernel names to something less ambiguous.

  [ dann frazier ]
  * [ia64] Update ia64 configs

  [ maximilian attems ]
  * Drop modular-ide.patch, nacked by ide upstream.  Prevents udev to load
    ide-generic and those successfull boots with initramfs-tools.
  * Disable CONFIG_USB_BANDWIDTH, causes major trouble for alsa usb cards.

  [ Norbert Tretkowski ]
  * [alpha] Removed conflict with initramfs-tools, thanks vorlon for finding
    the klibc bug!

  [ Jonas Smedegaard ]
  * Adjust short description of transitional package kernel-image-2.6-
    486 to mention 2.6 (not 2.6.12).
  * Clean duplicate Kconfig options.

  [ Frederik Schüler ]
  * Add updated version of drivers-scsi-megaraid_splitup.patch.
  * Deactivate CONFIG_IDE_TASK_IOCTL on alpha and ia64 and make it a global
    option.
  * Make CONFIG_VIDEO_SAA7134 a global option.
  * New option CONFIG_CC_OPTIMIZE_FOR_SIZE set per-arch.
  * Rename i386 368 flavour to 486.
  * Add myself to uploaders.
  * Readdition of qla2xxx drivers, as firmware license has been fixed.
  * Make CONFIG_PACKET, PACKET_MM and UNIX builtin on all architectures:
    statically linked has better performance then modules due to TLB issue.
  * clean up debian-patches dir: remove all obsolete patches:
    - alpha-compile-fix.patch: obsolete
    - amd64-int3-fix.patch: fixed since 2.6.12
    - net-ipconntrack-nat-fix.patch: merged upstream after 2.6.14 release
    - net-nf_queue-oops.patch: merged upstream after 2.6.14 release
    - qla2xxx-removed.patch: obsolete
  * Drop M386 support remains from the i386 386 flavour: built with M486
    from now on.

  [ Martin Michlmayr ]
  * [arm] Don't define "compiler" since GCC 4.x is the default now anyway.
  * [arm] Add descriptions for "class" and "longclass".
  * [arm] Compile CONFIG_BLK_DEV_SL82C105 support into the kernel on
    Footbridge.
  * [arm] Compile ext3 support into the kernel on Footbridge.
  * [arm] Turn on CONFIG_SERIAL_8250 support on Footbridge.

  [ Jurij Smakov ]
  * [sparc] Correct the patch for the atyfb framebuffer driver
    (sparc64-atyfb-xl-gr.patch) to finally fix the console and X
    image defects on Blade 100/150. The new patch is named
    sparc64-atyfb-xl-gr-final.patch to avoid the confusion.
    Thanks to Luis F. Ortiz for fixing the patch and Luigi Gangitano
    for testing it out.
  * Drop tty-locking-fixes9.patch, which was preventing the oops during
    shutdown on some sparc machines with serial console. Proper fix has
    been incorporated upstream.

  [ Simon Horman ]
  * Enable MKISS globally (closes: #340215)
  * Add recommends libc6-i686 to 686 and k7 image packages
    (closes: #278729)
  * Enable OBSOLETE_OSS_USB_DRIVER and USB_AUDIO
    as alsa snd-usb-audio still isn't quite there.
    I expect this to be re-disabled at some stage,
    possibly soon if it proves to be a source of bugs.
    (closes: #340388)

 -- Sven Luther <luther@debian.org>  Tue,  3 Jan 2006 06:48:07 +0000

linux-2.6 (2.6.14-7) unstable; urgency=low

  [ maximilian attems ]
  * Add stable tree 2.6.14.5 fixes:
    - setting ACLs on readonly mounted NFS filesystems (CVE-2005-3623)
    - Fix bridge-nf ipv6 length check
    - Perform SA switchover immediately.
    - Input: fix an OOPS in HID driver
    - Fix hardware checksum modification
    - kernel/params.c: fix sysfs access with CONFIG_MODULES=n
    - Fix RTNLGRP definitions in rtnetlink.h
    - Fix CTA_PROTO_NUM attribute size in ctnetlink
    - Fix unbalanced read_unlock_bh in ctnetlink
    - Fix NAT init order
    - Fix incorrect dependency for IP6_NF_TARGET_NFQUEUE
    - dpt_i2o fix for deadlock condition
    - SCSI: fix transfer direction in sd (kernel panic when ejecting iPod)
    - SCSI: fix transfer direction in scsi_lib and st
    - Fix hardware rx csum errors
    - Fix route lifetime.
    - apci: fix NULL deref in video/lcd/brightness
  * Disable CONFIG_USB_BANDWIDTH, causes major trouble on alsa usb cards.
    (Closes: #344939)

 -- maximilian attems <maks@sternwelten.at>  Tue, 27 Dec 2005 20:50:28 +0100

linux-2.6 (2.6.14-6) unstable; urgency=low

  [ Kyle McMartin ]
  * Change parisc kernel names to something less ambiguous.

  [ maximilian attems ]
  * Drop modular-ide.patch, nacked by ide upstream.  Prevents udev to load
    ide-generic and those successfull boots with initramfs-tools.
  * Add stable tree 2.6.14.4 with the following fixes:
    - drivers/scsi/dpt_i2o.c: fix a user-after-free
    - drivers/message/i2o/pci.c: fix a use-after-free
    - drivers/infiniband/core/mad.c: fix a use-after-free
    - DVB: BUDGET CI card depends on STV0297 demodulator
    - setkeys needs root
    - Fix listxattr() for generic security attributes
    - AGPGART: Fix serverworks TLB flush.
    - Fix crash when ptrace poking hugepage areas
    - I8K: fix /proc reporting of blank service tags
    - i82365: release all resources if no devices are found
    - bonding: fix feature consolidation
    - libata: locking rewrite (== fix)
    - cciss: bug fix for BIG_PASS_THRU
    - ALSA: nm256: reset workaround for Latitude CSx
    - cciss: bug fix for hpacucli
    - V4L/DVB: Fix analog NTSC for Thomson DTT 761X hybrid tuner
    - BRIDGE: recompute features when adding a new device
    - 32bit integer overflow in invalidate_inode_pages2()
    - USB: Adapt microtek driver to new scsi features
    - ide-floppy: software eject not working with LS-120 drive
    - Add try_to_freeze to kauditd
    - V4L/DVB (3135) Fix tuner init for Pinnacle PCTV Stereo
    - NETLINK: Fix processing of fib_lookup netlink messages
    - ACPI: fix HP nx8220 boot hang regression

  [ Norbert Tretkowski ]
  * [alpha] Removed conflict with initramfs-tools, thanks vorlon for finding
    the klibc bug!

  [ Frederik Schüler ]
  * Add updated drivers-scsi-megaraid_splitup.patch. (Closes: #317258)
  * Add ppc64-thermal-overtemp.patch to fix a thermal control bug in G5
    machines. (Closes: #343980)
  * Unpatch the following patches which are included in 2.6.14.4:
    - setkeys-needs-root-1.patch
    - setkeys-needs-root-2.patch
    - mm-invalidate_inode_pages2-overflow.patch
    - net-bonding-consolidation-fix.patch

 -- Frederik Schüler <fs@debian.org>  Tue, 20 Dec 2005 18:50:41 +0000

linux-2.6 (2.6.14-5) unstable; urgency=low

  [ dann frazier ]
  * ia64-new-assembler-fix.patch
    Fix ia64 builds with newer assembler (Closes: #341257)

  [ Sven Luther ]
  * [powerpc] incremented ramdisk size to 24576 from 8192, needed by the
    graphical installer, maybe we can bring this to 16384 later.

  [ Simon Horman ]
  * Add recommends libc6-i686 to 686 and k7 image packages
    (closes: #278729)
  * Enable OBSOLETE_OSS_USB_DRIVER and USB_AUDIO
    as alsa snd-usb-audio still isn't quite there.
    I expect this to be re-disabled at some stage,
    possibly soon if it proves to be a source of bugs.
    (closes: #340388)

  [ dann frazier ]
  * buslogic-pci-id-table.patch
    add a pci device id table to fix initramfs-tools discovery.
    (closes #342057)
  * fix feature consolidation in bonding driver.  (closes #340068)

 -- dann frazier <dannf@debian.org>  Thu,  8 Dec 2005 10:59:31 -0700

linux-2.6 (2.6.14-4) unstable; urgency=low

  [ dann frazier ]
  * setkeys-needs-root-1.patch, setkeys-needs-root-2.patch:
    [SECURITY] Require root privilege to write the current
    function key string entry of other user's terminals.
    See CVE-2005-3257 (Closes: #334113)

  [ Simon Horman ]
  * Enable MKISS globally (closes: #340215)
  * mm-invalidate_inode_pages2-overflow.patch
    [SECURITY] 32bit integer overflow in invalidate_inode_pages2() (local DoS)
  * ctnetlink-check-if-protoinfo-is-present.patch
    [SECURITY] ctnetlink: check if protoinfo is present (local DoS)
  * ctnetlink-fix-oops-when-no-icmp-id-info-in-message.patch
    [SECURITY] ctnetlink: Fix oops when no ICMP ID info in message (local DoS)

  [ Sven Luther ]
  * Re-added powerpc/apus patch, now that Roman Zippel merged it in.
  * Let's create asm-(ppc|ppc64) -> asm-powerpc symlink farm.  (Closes: #340571)

  [ maximilian attems ]
  * Add 2.6.14.3 patch - features changelog:
    - isdn/hardware/eicon/os_4bri.c: correct the xdiLoadFile() signature
    - x86_64/i386: Compute correct MTRR mask on early Noconas
    - PPTP helper: Fix endianness bug in GRE key / CallID NAT
    - nf_queue: Fix Ooops when no queue handler registered
    - ctnetlink: check if protoinfo is present
    - ip_conntrack: fix ftp/irc/tftp helpers on ports >= 32768
    - VFS: Fix memory leak with file leases
    - hwmon: Fix lm78 VID conversion
    - hwmon: Fix missing it87 fan div init
    - ppc64 memory model depends on NUMA
    - Generic HDLC WAN drivers - disable netif_carrier_off()
    - ctnetlink: Fix oops when no ICMP ID info in message
    - Don't auto-reap traced children
    - packet writing oops fix
    - PPTP helper: fix PNS-PAC expectation call id
    - NAT: Fix module refcount dropping too far
    - Fix soft lockup with ALSA rtc-timer
    - Fix calculation of AH length during filling ancillary data.
    - ip_conntrack TCP: Accept SYN+PUSH like SYN
    - refcount leak of proto when ctnetlink dumping tuple
    - Fix memory management error during setting up new advapi sockopts.
    - Fix sending extension headers before and including routing header.
    - hwmon: Fix missing boundary check when setting W83627THF in0 limits
  * Remove ctnetlink-check-if-protoinfo-is-present.patch,
    net-nf_queue-oops.patch - already included in 2.6.14.3.

  [ Frederik Schüler ]
  * Make CONFIG_PACKET, PACKET_MM and UNIX builtin on all architectures:
    statically linked has better performance then modules due to TLB issue.
  * Add myself to uploaders.

 -- Frederik Schüler <fs@debian.org>  Sat, 26 Nov 2005 13:18:41 +0100

linux-2.6 (2.6.14-3) unstable; urgency=low

  [ Norbert Tretkowski ]
  * [alpha] Switch to gcc 4.0.
  * [alpha] Conflict with initramfs-tools, klibc is broken on alpha.
  * [alpha] Enabled CONFIG_KOBJECT_UEVENT in arch/alphaconfig to fix trouble
    with latest udev, thanks to Uwe Schindler for reporting. (closes: #338911)
  * Bumped ABI revision:
    + ABI changes on sparc and alpha because of compiler switch.
    + 2.6.14.1 changes ABI of procfs.

  [ Sven Luther ]
  * Set default TCP congestion algorithm to NewReno + BIC (Closes: #337089)

  [ maximilian attems ]
  * Reenable CONFIG_SOFTWARE_SUSPEND on i386 and ppc, resume=/dev/<other device>
    must be set by boot loader. (Closes: #267600)
  * Set CONFIG_USB_SUSPEND on i386. Usefull for suspend to ram and apm suspend.
  * Add 2.6.14.1 patch:
    - Al Viro: CVE-2005-2709 sysctl unregistration oops
  * Add 2.6.14.2 patch:
    - airo.c/airo_cs.c: correct prototypes
    - fix XFS_QUOTA for modular XFS (closes: #337072)
    - USB: always export interface information for modalias
    - NET: Fix zero-size datagram reception
    - fix alpha breakage
    - Oops on suspend after on-the-fly switch to anticipatory i/o scheduler
    - ipvs: fix connection leak if expire_nodest_conn=1
    - Fix ptrace self-attach rule
    - fix signal->live leak in copy_process()
    - fix de_thread() vs send_group_sigqueue() race
    - prism54 : Fix frame length
    - tcp: BIC max increment too large
  * Remove alpha compile fix as contained in 2.6.14.2
  * Readd CONFIG_XFS_QUOTA=y.
  * Disable ACPI cutoff year on i386, was set to 2001.
    No need for acpi=force on boot.

  [ Jurij Smakov ]
  * Fix the install-image script to correctly include all the necessary
    stuff in scripts. (Closes: #336424)
  * Enable CONFIG_SND_ALI5451 on sparc.
  * Switch sparc to gcc-4.0. Thanks to Norbert for making sure it successfully
    builds a working kernel now.
  * Apply patch to fix ATI framebuffer output corruption on SunBlade 100
    (sparc64-atyfb-xl-gr.patch). Thanks to Luigi Gangitano. (Closes: #321200)
  * Disable CONFIG_PARPORT_PC_FIFO on sparc, since it causes a hang whenever
    something is sent to the parallel port device. Thanks to Attilla
    (boera at rdslink.ro) for pointing that out.

  [ Simon Horman ]
  * [386, AMD64] Set CONFIG_FRAMEBUFFER_CONSOLE=y instead of m.
    As vesadb now built into the kernel, after finally dropping the
    debian-specific patch to make it modular, make fbcons builtin too, else
    all sorts of weird stuff happens which is hard for the inird builders to
    automatically compenste for. (Closes: #336450)
  * Redisable CONFIG_SOFTWARE_SUSPEND on ppc/miboot as it required
    CONFIG_PM to compile.
  * [NETFILTER] nf_queue: Fix Ooops when no queue handler registered
    This is a regression introduced in 2.6.14.
    net-nf_queue-oops.patch. (Closes: #337713)
  * Make manuals with defconfig, as is required for kernel-package 10.008

  [ dann frazier ]
  * net-ipconntrack-nat-fix.patch - fix compilation of
    ip_conntrack_helper_pptp.c when NAT is disabled. (Closes: #336431)

  [ Christian T. Steigies ]
  * update m68k.diff to 2.6.14
  * add m68k-*vme* patches
  * disable macsonic driver until the dma patch is fixed
  * disable IEEE80211 drivers for all of m68k

  [ Frederik Schüler ]
  * activate CONFIG_SECURITY_NETWORK to fix SElinux operation.
    (Closes: #338543)

 -- Norbert Tretkowski <nobse@debian.org>  Mon, 14 Nov 2005 10:23:05 +0100

linux-2.6 (2.6.14-2) unstable; urgency=low

  [ Simon Horman ]
  * [SECURITY] Avoid 'names_cache' memory leak with CONFIG_AUDITSYSCALL
    This fix, included as part of the 2.6.13.4 patch in
    2.6.13+2.6.14-rc4-0experimental.1 is CVE-2005-3181
  * Fix genearation of .extraversion, again (closes: #333842)
  * Add missing kernel-arch and kernel-header-dirs to defines
    so headers get included. (closes: #336521)
    N.B: I only filled in arches where other's hadn't done so alread.
         Please fix if its wrong.
  * Allow powerpc64 to compile with AUDIT enabled but
    AUDITSYSCALL disabled. powerpc64-audit_sysctl-build.patch

  [ dann frazier ]
  * Update hppa.diff to 2.6.14-pa0

  [ Norbert Tretkowski ]
  * [alpha] New patch to include compiler.h in barrier.h, barrier() is used in
    non-SMP case.
  * [alpha] Added kernel-header-dirs and kernel-arch to debian/arch/alpha/defines
    to include asm-alpha in linux-headers package.
  * Added myself to Uploaders.

  [ Frederik Schüler ]
  * [amd64] use DISCONTIGMEM instead of SPARSEMEM on amd64-k8-smp flavour to
    fix bootup kernel panic.
  * [amd64] include asm-x86_64 in linux-headers package.
  * Deactivate AUDITSYSCALL globally, it slows down the kernel and is not
    needed for selinux at all.

 -- Simon Horman <horms@debian.org>  Tue,  1 Nov 2005 15:27:40 +0900

linux-2.6 (2.6.14-1) unstable; urgency=low

  [ Sven Luther ]
  * New upstream release.

  [ Norbert Tretkowski ]
  * [alpha] Update arch/alpha/config* for 2.6.14.

  [ Simon Horman ]
  * Fix misformatting of long description of
    linux-patch-debian-linux-patch-debian-X.Y.Z.
    templates/control.main.in
    (closes: #335088)
  * Make sure version is seeded in apply and unapply scripts.
    Actually changed in some earlier, post 2.6.12, release,
    but the changelog seems to be missing.
    (closes: #324583)

  [ dann frazier ]
  * [ia64] Disable the CONFIG_IA64_SGI_SN_XP module.  This forces
    CONFIG_GENERIC_ALLOCATOR and CONFIG_IA64_UNCACHED_ALLOCATOR to y, which
    appears to break on zx1 systems.

 -- Simon Horman <horms@debian.org>  Fri, 28 Oct 2005 16:26:03 +0900

linux-2.6 (2.6.13+2.6.14-rc5-0experimental.1) experimental; urgency=low

  [ Sven Luther ]
  * Upgraded to 2.6.14-rc5.

  [ Jonas Smedegaard ]
  * Quote variables in debian/rules.real and postinstall (making it
    safer to run with weird characters in path of build environment).

  [ Bastian Blank ]
  * Add some missing files from scripts to headers packages.
  * Add new patch powerpc-build-links.patch: Emit relative symlinks in
    arch/ppc{,64}/include.
  * Include arch/*/include into headers package.

 -- Sven Luther <luther@debian.org>  Tue, 25 Oct 2005 03:56:11 +0000

linux-2.6 (2.6.13+2.6.14-rc4-0experimental.1) experimental; urgency=low

  [ Sven Luther ]
  * Upgraded to 2.6.14-rc4.

  [ Simon Horman ]
  * Fix genearation of .extraversion (closes: #333842)

  [ dann frazier ]
  * Enhance the linux-source description to explain the types of patches
    Debian adds to it.  (closes: #258043)
  * Correct linux-patch-debian description.  It replaces the
    kernel-patch-debian packages, not the kernel-source packages.

  [ Jonas Smedegaard ]
  * Fix building from within a very long dir (all patches was applied at
    once - exhausting shell commandline, now applied one by one).
  * Add Simon Horman, Sven Luther and myself as Uploaders.

  [ Bastian Blank ]
  * Use list of revisions in patch scripts.
  * Use correct names for tarball and scripts.

  [ Jurij Smakov ]
  * [i386] Set the CONFIG_HPET_EMULATE_RTC option to make the clock
    work properly on certain Dell machines. This required setting the
    CONFIG_RTC option to 'y' instead of 'm'. (closes: #309909)
    [i386] Enable VIDEO_CX88 and VIDEO_CX88_DVB (both set to 'm') by
    popular demand. (closes: #330916)

  [ Norbert Tretkowski ]
  * [alpha] Update arch/alpha/config for 2.6.13.

  [ Kyle McMartin ]
  * [hppa] Oops. Fix linux-headers not including asm-parisc by adding
    headers_dirs = parisc to Makefile.inc.

  [ maximilian attems ]
  * Set CONFIG_FB_VESA=y for i386 and amd64 configs. (closes: #333003)

  [ Sven Luther ]
  * [powerpc] Fixed apus build, now use mkvmlinuz too to generate the vmlinuz
    kernel.
  * Fixed control.image.in to depend on :
      initramfs-tools | yaird | linux-ramdisk-tool
    where linux-ramdisk-tools is the virtual package provided by all
    initrd/initramfs generating tools.

  [ Frederik Schüler ]
  * deactivate FB_RIVA on all architectures.
  * deactivate BLK_DEV_IDESCSI on all architectures.
  * Added patch-2.6.13.4:
    - [SECURITY] key: plug request_key_auth memleak
      See CAN-2005-3119
    - [SECURITY] Fix drm 'debug' sysfs permissions
      See CAN-2005-3179
    - [SECURITY] Avoid 'names_cache' memory leak with CONFIG_AUDITSYSCALL
    - [SPARC64] Fix userland FPU state corruption.
    - BIC coding bug in Linux 2.6.13
    - [SECURITY] orinoco: Information leakage due to incorrect padding
      See CAN-2005-3180
    - ieee1394/sbp2: fixes for hot-unplug and module unloading

  [ Christian T. Steigies ]
  * disable CONFIG_EXT2_FS_XIP for m68k like on all(?) other arches
  * deactivate OKTAGON_SCSI for amiga/m68k until it can be compiled again
  * deactivate CONFIG_KEYBOARD_HIL_OLD, CONFIG_KEYBOARD_HIL, CONFIG_MOUSE_HIL,
    CONFIG_HIL_MLC, and CONFIG_HP_SDC for hp/m68k
  * update m68k.diff for 2.6.13
  * split out patches that do not intefere with other arches to
    patches-debian/m68k-*

 -- Bastian Blank <waldi@debian.org>  Fri, 21 Oct 2005 12:17:47 +0000

linux-2.6 (2.6.13-1) experimental; urgency=low

  * New upstream release "git booost":
    - new arch xtensa
    - kexec/kdump
    - execute-in-place
    - inotify (closes: #304387)
    - time-sharing cfq I/O scheduler
    - manual driver binding
    - voluntary preemption
    - user-space I/O initiation for InfiniBand
    - new speedy DES (crypto) implementation
    - uml "almost-skas" mode support
    - 250 HZ default (closes: #320366)
    - fixes all over (alsa, archs, ide, input, ntfs, scsi, swsusp, usb, ..)
    - orinoco driver updates (closes: #291684)
    - md, dm updates (closes: #317787)

  [ Frederik Schüler ]
  * [amd64] Added class and longclass descriptions for amd64 flavours.
  * [amd64] add amd64-tlb-flush-sigsegv-fix.patch: disable tlb flush
    filtering on smp systems to workaround processor errata.
  * backport kernel-api-documentation-generation-fix.diff from git to fix
    documentation build.
  * Added patch-2.6.13.1:
    - raw_sendmsg DoS (CAN-2005-2492)
    - 32bit sendmsg() flaw (CAN-2005-2490)
    - Reassembly trim not clearing CHECKSUM_HW
    - Use SA_SHIRQ in sparc specific code.
    - Fix boundary check in standard multi-block cipher processors
    - 2.6.13 breaks libpcap (and tcpdump)
    - x86: pci_assign_unassigned_resources() update
    - Fix PCI ROM mapping
    - aacraid: 2.6.13 aacraid bad BUG_ON fix
    - Kconfig: saa7134-dvb must select tda1004x

  [ Simon Horman ]
  * Disable BSDv3 accounting on hppa and alpha, it was already
    disabled on all other architectures. Also unify BSD accounting
    config into top level config, rather than per flavour configs.
  * [SECURITY] The seq_file memory leak fix included in 2.6.12-6
    as part of upstream's 2.6.12.6 patchset is now CAN-2005-2800.

  [ Jurij Smakov, Simon Horman ]
  * Ensure that only one kernel-manual/linux-manual package can
    be installed at a time to avoid file conflicts. (closes: #320042)

  [ Bastian Blank ]
  * Move audit, preempt and security settings to core config file.
  * Fix powerpc configuration.
  * Add debian version information to kernel version string.
  * Drop coreutils | fileutils dependencies.
  * Drop modular-vesafb patch. (closes: #222374, #289810)

  [ Christian T. Steigies ]
  * update m68k.diff for linux-2.6.13
  * add m68k-42_dma.patch and m68k-sonic.patch that will be in upstream 2.6.14
    (which makes sun3 build fail, needs fixing)

  [ maximilian attems ]
  * Drop drivers-add-scsi_changer.patch (merged)
  * Drop drivers-ide-dma-blacklist-toshiba.patch (merged)
  * Drop drivers-ide-__devinit.patch (merged)
  * Added patch-2.6.13.2:
    - USB: ftdi_sio: custom baud rate fix
    - Fix up more strange byte writes to the PCI_ROM_ADDRESS config word
    - Fix MPOL_F_VERIFY
    - jfs: jfs_delete_inode must call clear_inode
    - Fix DHCP + MASQUERADE problem
    - Sun HME: enable and map PCI ROM properly
    - Sun GEM ethernet: enable and map PCI ROM properly
    - hpt366: write the full 4 bytes of ROM address, not just low 1 byte
    - forcedeth: Initialize link settings in every nv_open()
    - Lost sockfd_put() in routing_ioctl()
    - lost fput in 32bit ioctl on x86-64
  * Added patch-2.6.13.3:
    - Fix fs/exec.c:788 (de_thread()) BUG_ON
    - Don't over-clamp window in tcp_clamp_window()
    - fix IPv6 per-socket multicast filtering in exact-match case
    - yenta oops fix
    - ipvs: ip_vs_ftp breaks connections using persistence
    - uml - Fix x86_64 page leak
    - skge: set mac address oops with bonding
    - tcp: set default congestion control correctly for incoming connections

  [ Sven Luther ]
  * [powerpc] Added hotplug support to the mv643xx_eth driver :
      powerpc-mv643xx-hotplug-support.patch
    thanks go to Nicolas Det for providing the patch.
  * [powerpc] Modified a couple of configuration options for the powerpc64
    flavour, fixes and enhances Apple G5 support (Closes: #323724, #328324)
  * [powerpc] Added powerpc-miboot flavour to use exclusively with oldworld
    powermac miboot floppies for debian-installer.
  * [powerpc] Checked upgraded version of the apus patches, separated them in
    a part which is safe to apply, and one which needs checking, and is thus
    not applied yet.

  [ Kyle McMartin ]
  * [hppa] Update hppa.diff to 2.6.13-pa4.
  * [hppa] Add space register fix to pacache.S to hppa.diff.

  [ dann frazier ]
  * Add a note to README.Debian that explains where users can find the .config
    files used to generate the linux-image packages.  Closes: #316809
  * [ia64] Workaround #325070 until upstream works out an acceptable solution.
    This bug breaks module loading on non-SMP ia64 kernels.  The workaround
    is to temporarily use an SMP config for the non-SMP kernels.  (Note that
    John Wright is running benchmarks to determine the overhead of running
    an SMP kernel on UP systems to help decide if this should be a
    permanent change).
  * [ia64] Update arch/ia64/config for 2.6.13

 -- Simon Horman <horms@debian.org>  Thu,  6 Oct 2005 15:45:21 +0900

linux-2.6 (2.6.12-6) unstable; urgency=high

  [ Andres Salomon, Bastian Blank ]
  * Change ATM and Classical-IP-over-ATM to be modular, instead of being
    statically included. (closes: #323143)

  [ Sven Luther ]
  * [powerpc] powerpc-pmac-sound-check.patch: Added pmac-sound sanity check.
  * [powerpc] powerpc-apus.patch:
    Added preliminary apus patch to package, not applied to kernel tree yet.

  [ Simon Horman ]
  * Unset CC_OPTIMIZE_FOR_SIZE in i386 config,
    it breaks iproute's (and other netlink users) ability
    to set routes. (closes: #322723)
  * Added 2.6.12.6
    - [SECURITY: CAN-2005-2555] Restrict socket policy loading to
      CAP_NET_ADMIN.
    - [SECURITY] Fix DST leak in icmp_push_reply().  Possible remote
      DoS?
    - [SECURITY] NPTL signal delivery deadlock fix; possible local
      DoS.
    - fix gl_skb/skb type error in genelink driver in usbnet
    - [SECURITY] fix a memory leak in devices seq_file implementation;
      local DoS.
    - [SECURITY] Fix SKB leak in ip6_input_finish(); local DoS.

  [ Andres Salomon ]
  * [hppa] enable discontiguous memory support for 32bit hppa images, so
    they build.

 -- Andres Salomon <dilinger@debian.org>  Tue, 06 Sep 2005 10:14:35 -0400

linux-2.6 (2.6.12-5) unstable; urgency=low

  * Change ARM to use GCC 3.3 to avoid FTBFS errors with GCC 4
   (dann frazier)

  * Remove spurious double quote character from ia64 package descriptions.
    (dann frazier)

  * Add transitional meta packages (kernel-image-2.6-*) for ia64.
    (dann frazier)

  * Change fuzz factor to 1, stricter patch appliance. (Maximilian Attems)

  * Enabled CONFIG_THERM_PM72 on powerpc64 flavour. (Sven Luther)

 -- Bastian Blank <waldi@debian.org>  Tue, 16 Aug 2005 21:43:31 +0200

linux-2.6 (2.6.12-4) unstable; urgency=low

  * Supply correct subarch values for the powerpc images.

 -- Bastian Blank <waldi@debian.org>  Mon, 15 Aug 2005 21:06:18 +0200

linux-2.6 (2.6.12-3) unstable; urgency=low

  * Added reference to old kernel-* package names to make
    transition a little more obvious to end users.
    A Dan Jacobson special. (Simon Horman) Closes: #321167

  * By the time this makes it into the archive, it will
    be handling kernel-image-2.6-* packages. (Simon Horman)
    Closes: #321867

  * Link palinfo statically on ia64. (dann frazier) (Closes: #321885)

  * [hppa] :
    - Add hppa arch specific patch.
    - Build-Depend on binutils-hppa64 and gcc-4.0-hppa64.
    (Kyle McMartin)

  * Fix permissions in source tarball. (Bastian Blank) (Closes: #322409)

  * Enable the CONFIG_IP_ADVANCED_ROUTER and related options on
    sparc64 to sync with other architectures. (Jurij Smakov)
    Closes: #321236

  * Include all executables as well as *.sh and *.pl files found in
    scripts directory in the headers package. (Bastian Blank)
    Closes: #322612, #322680, #322765

  * Include m68k headers into the arch-common headers package on
    powerpc and make sure that all the directories are linked to
    properly from the flavour-specific headers packages. (Jurij Smakov)
    Closes: #322610

  * [powerpc] Enabled the powerpc64 flavour, now that we have a real biarch
    toolchain in sid. Many thanks go to GOTO Masanori and Matthias Klose as
    well as any other who worked on the biarch toolchain to make this happen.

  * Added 2.6.12.5 (Simon Horman)
    - Fix BUG() is triggered by a call to set_mempolicy() with a negativ
      first argument.
    - [amd64] Fix a SRAT handling on systems with dual cores.
    - [amd64] SMP timing problem
    - [security] Zlib fixes See CAN-2005-2458, CAN-2005-2459
      http://sources.redhat.com/ml/bug-gnu-utils/1999-06/msg00183.html
      http://bugs.gentoo.org/show_bug.cgi
    - Add zlib deflateBound()
    - [security] Fix error during session join. See CAN-2005-2098
    - [security] Fix keyring destructor. See CAN-2005-2099
    - Module per-cpu alignment cannot always be met
      http://www.ussg.iu.edu/hypermail/linux/kernel/0409.0/0768.html
    Closes: #323039

 -- Bastian Blank <waldi@debian.org>  Mon, 15 Aug 2005 16:42:05 +0200

linux-2.6 (2.6.12-2) unstable; urgency=low

  * The Kernel Team offers its condolences to the family of Jens Schmalzing
    (jensen@debian), who died Saturday, July 30, 2005 in a tragic accident in
    Munich.  Jens was a member of the Kernel Team, and was instrumental in
    taking the powerpc kernel package to 2.6, as well as maintaining MOL
    and its kernel modules.

  * Add @longclass@ variable to control file autogeneration. (Andres Salomon)

  * Bump build-depends on kernel-package to a fixed version (>= 9.005).
    (Jurij Smakov, Sven Luther) (closes: #319657, #320422, #321625)

  * Change default ramdisk size for sparc to 16,384K to accomodate a fatter
    d-i initrd for netboot installs.
    (Joshua Kwan)

  * Don't build-depend on console-tools on s390. (Bastian Blank)

  * Add ARM support. (Vincent Sanders)

  * Add ia64 descriptions. (dann frazier)

  * Strip down the scripts dir in the headers packages. (Bastian Blank)

  * Add m68k support. (Christian T. Steigies)

  * Added 2.6.12.4 (Frederik Schüler)
    - Fix powernow oops on dual-core athlon
    - Fix early vlan adding leads to not functional device
    - sys_get_thread_area does not clear the returned argument
    - bio_clone fix
    - Fix possible overflow of sock->sk_policy (CAN-2005-2456)
      (closes: #321401)
    - Wait until all references to ip_conntrack_untracked are dropped on
      unload
    - Fix potential memory corruption in NAT code (aka memory NAT)
    - Fix deadlock in ip6_queue
    - Fix signedness issues in net/core/filter.c
    - x86_64 memleak from malicious 32bit elf program
    - rocket.c: Fix ldisc ref count handling
    - kbuild: build TAGS problem with O=

  * Enable CONFIG_6PACK=m for all archs (Andres Salomon)
    (closes: #319646)

  * Overhaul the generation of the control file. Now it is handled
    by debian/bin/gencontrol.py. The debian/control target in rules
    also fails now, since we don't want the control file generated
    during build. Arch-specific Depends and suggests are now generated
    correctly. (Bastian Blank) (Closes: #319896)

  * [powerpc] Fixed typo which made asm-ppc and asm-ppc64 not being included
    in the header package. (Sven Luther) (Closes: #320817)

  * Added list of flavours built to common header package. (Sven Luther)

 -- Bastian Blank <waldi@debian.org>  Tue, 09 Aug 2005 11:12:40 +0200

linux-2.6 (2.6.12-1) unstable; urgency=low

  * New upstream release:
    - "git rocks"
    - address space randomization
    - conversion of ide driver code to the device model
    - restored Philips webcam driver
    - new Broadcom bcm5706 gigabit driver
    - new resource limits for the audio community
    - Multipath device mapper
    - Intel HD Audio alsa driver
    - fixes + arch updates..
    - readdition of tg3 driver, as firmware license has been fixed

  * Dropped the following patches:
    - patch-2.6.11.*.patch (merged)
    - powerpc-ppc64-ibmvscsi.patch (Christoph didn't like it, and it failed
      to build anyways) (Sven Luther)
    - doc-post_halloween.patch (unless someone can come up w/ a valid
      reason for carrying around rapidly bitrotting documentation...)
      (Andres Salomon)
    - sparc32-hypersparc-srmmu.patch (dropped until sparc32 is working
      again, and we can figure out whether it's necessary)
    - fix-alpha-ext3-oops.patch (no longer needed, fixed by compiler)
    - x86-i486_emu.patch (buggy and insecure 80486 instruction emulation
      for 80386; we're no longer supporting this) (closes: #250468)
    - amd64-outs.patch (according to
      http://www.ussg.iu.edu/hypermail/linux/kernel/0502.3/1095.html, this
      is unnecessary for us) (Andres Salomon)
    - sparc64-rtc-mostek.patch (merged)
    - sparc64-compat-nanoseconds.patch (merged)
    - sparc64-sunsu-init-2.6.11.patch (merged)
    - sunsab-uart-update-timeout.patch (merged)
    - alpha-read-trylock.patch (different version got merged)
    - powerpc-prep-motorola-irq-fix.patch (merged)
    - drivers-media-video-saa7134-update.patch (merged)
    - drivers-media-video-saa7134-update-2.patch (merged)
    - drivers-media-video-pll-lib.patch (merged)
    - drivers-media-video-pll-lib-2.patch (merged)
    - drivers-media-video-tuner-update-1.patch (merged)
    - drivers-media-video-tuner-update-2.patch (merged)
    - drivers-media-video-v4l-mpeg-support.patch (merged)
    - drivers-media-video-mt352-update.patch (merged)
    - arch-ppc64-hugepage-aio-panic.patch (merged)
    - drivers-input-serio-nmouse.patch (merged)
    - sparc64-sb1500-clock-2.6.patch (merged)
    - docbook-allow-preprocessor-directives-... (merged)
    - docbook-fix-function-parameter-descriptin-in-fbmem.patch (merged)
    - docbook-move-kernel-doc-comment-next-to-function.patch (merged)
    - powerpc-therm-adt746x-new-i2c-fix.patch (merged)
    - powerpc-mv643xx-enet.patch (merged)
    - powerpc-mv643xx-eth-pegasos.patch (merged)
    - powerpc-pmac-agp-sleep.patch (merged)
    - drivers-input-serio-8042-resume.patch (merged)

  * Premiere of the common-source kernel package
    (Jurij Smakov, Andres Salomon)
    - build all architectures out of kernel source package
    - rename source and binary packages
    - create a common config for different architectures, and management
      tools to allow for easier modification of config options
    - drop default configs, autogenerate them instead; requires
      kernel-package >= 9.002.

  * Add 2.6.12.1 (Maximilian Attems)
    - Clean up subthread exec (CAN-2005-1913)
    - ia64 ptrace + sigrestore_context (CAN-2005-1761)

  * Add 2.6.12.2 (Frederik Schüler)
    - Fix two socket hashing bugs.
    -  ACPI: Make sure we call acpi_register_gsi() even for default PCI
       interrupt assignment
    - Add "memory" clobbers to the x86 inline asm of strncmp and friends
    - e1000: fix spinlock bug
    - fix remap_pte_range BUG
    - Fix typo in drivers/pci/pci-driver.c

  * Add 2.6.12.3 (Joshua Kwan)
    - Fix semaphore handling in __unregister_chrdev
    - Fix TT mode in UML.
    - Check for a null return in tty_ldisc_ref.
    - v4l: cx88 hue offset fix
    - Fix 8139cp breakage that occurs with tpm driver.
    - Fix the 6pack driver in SMP environments.
    - Switch to spinlocks in the shaper driver.
    - ppc32: stop misusing NTP's time_offset value
    - netfilter: go back to dropping conntrack references manually
    - ACPI: don't accept 0 as a PCI IRQ.

  * Enable CONFIG_SCSI_INITIO. (Maximilian Attems) (closes: #318121)

  * [powerpc] :
    - Added powerpc-mkvmlinuz-support patch which allows, together with
      kernel-package 9.0002 to add mkvmlinuz support to hand built packages.
    - Removed powerpc-ppc64-ibmvscsi.patch, FTBFS, and Christoph doesn't like
      it and thinks it is not needed.
    - Disabled swim3 on powerpc-smp, FTBFS.
    - Disabled software-suspend on powerpc-smp, FTBFS, amd64/i386 only smp code.
    - Rediffed and readded the G4 L2 hardware flush assist patch from Jacob Pan.
    (Sven Luther)

  * [sparc]
    - Drop sparc32 flavour for now. sparc32 kernel is currently in the
      category "too buggy for us to support". In spite of numerous efforts
      I still see occasional random filesystem corruptions in my tests.
      That does NOT mean that we are dropping sparc32 support, we will
      work with upstream trying to solve these problems for the next
      kernel release. Those interested in helping/testing are encouraged
      to subscribe to debian-sparc mailing list.
      (Jurij Smakov)

  * [alpha]
    - Renamed resulting binary packages for alpha, kernel-image-x.y.z-generic
      wasn't a generic kernel, it was a generic kernel for alpha machines, so
      we're now using linux-image-x.y.z-alpha-generic (and of course, the same
      change for the smp kernel-image). This change was postponed after the
      sarge release. (closes: #260003)
    (Norbert Tretkowski)

  * [amd64]
    - Now using the default compiler (gcc-4.0), thus we get rid of the
      annoying MAKEFLAGS="CC=gcc-3.4" make-kpkg... invocation for third-party
      modules.
      This release lacks 64bit kernels for i386 userland; support will be
      added in a later release as soon as the toolchain has stabilized again.
      (Frederik Schüler)

 -- Andres Salomon <dilinger@debian.org>  Wed, 20 Jul 2005 17:16:04 -0400
<|MERGE_RESOLUTION|>--- conflicted
+++ resolved
@@ -1,4 +1,9 @@
-<<<<<<< HEAD
+linux-2.6.24 (2.6.24-6~etchnhalf.8etch3) UNRELEASED; urgency=high
+
+  * Make sock_sendpage() use kernel_sendpage() (CVE-2009-2692)
+
+ -- dann frazier <dannf@debian.org>  Fri, 14 Aug 2009 14:28:13 -0600
+
 linux-2.6.24 (2.6.24-6~etchnhalf.8etch2) oldstable-security; urgency=high
 
   * e1000: add missing length check to e1000 receive routine (CVE-2009-1385)
@@ -8,357 +13,14 @@
   * [sparc64] Fix crash when reading /proc/iomem w/ heap memory checking
     (CVE-2009-1914)
   * splice: fix deadlock in ocfs2 (CVE-2009-1961)
-=======
-linux-2.6 (2.6.26-17lenny2) stable-security; urgency=high
-
-  * Make sock_sendpage() use kernel_sendpage() (CVE-2009-2692)
-
- -- dann frazier <dannf@debian.org>  Thu, 13 Aug 2009 15:41:34 -0600
-
-linux-2.6 (2.6.26-17lenny1) stable-security; urgency=high
-
-  * [KVM] x86: check for cr3 validity in ioctl_set_sregs
-    (CVE-2009-2287)
->>>>>>> 28e273e3
   * personality: fix PER_CLEAR_ON_SETID (CVE-2009-1895)
   * ecryptfs: Check Tag 11 literal data buffer size (CVE-2009-2406)
   * ecryptfs: check tag 3 package encrypted size (CVE-2009-2407)
 
-<<<<<<< HEAD
  -- dann frazier <dannf@debian.org>  Sat, 25 Jul 2009 15:38:54 -0600
 
 linux-2.6.24 (2.6.24-6~etchnhalf.8etch1) oldstable-security; urgency=high
 
-=======
- -- dann frazier <dannf@debian.org>  Sat, 25 Jul 2009 15:10:10 -0600
-
-linux-2.6 (2.6.26-17) stable; urgency=high
-
-  * Revert "sata_nv: avoid link reset on controllers where it's broken"
-    due to regression. (closes: #533657)
-
- -- dann frazier <dannf@debian.org>  Fri, 19 Jun 2009 23:03:53 -0600
-
-linux-2.6 (2.6.26-16) stable; urgency=high
-
-  [ maximilian attems ]
-  * [openvz] 5dcfcf5 NETLINK: disable netns broadcast filtering.
-    (closes: #520551)
-  * Fix SQLite performance regression. (closes: #521420)
-  * [openvz] 0c295ff cfq link cfq_bc_data without bc io sched.
-    (closes: #523364)
-  * [openvz] 7e0f90d cfq: revalidate cached async queue.
-    (closes: #523359)
-  * [openvz] e4cea21 VE: fix idle time accounting.
-  * [openvz] 19b8e13 ptrace: ban ptracing of a container init from inside the
-    container. (closes: #523360)
-  * [openvz] 5b58141 ubc: uncharging too much for TCPSNDBUF.
-  * [openvz] 0ff728e ve: show task's vpid and veid even inside a container.
-
-  [ dann frazier ]
-  * [s390] Fix __div64_31 for CONFIG_MARCH_G5 (Closes: #511334)
-  * SUNRPC: Fix a performance regression in the RPC authentication code
-    (Closes: #524199)
-  * [x86] fix IBM Summit based systems' phys_cpu_present_map on 32-bit
-    kernels (closes: #529312)
-  * Fix soft lockups caused by one md resync blocking on another due
-    to sharing the same device (closes: #514627)
-  * [sparc64] Fix crash when reading /proc/iomem w/ heap memory checking
-    (CVE-2009-1914)
-  * splice: fix deadlock in ocfs2 (CVE-2009-1961)
-  * e1000: add missing length check to e1000 receive routine (CVE-2009-1385)
-  * r8169: fix crash when large packets are received (CVE-2009-1389)
-
-  [ Martin Michlmayr ]
-  * cdc-acm: Add quirk for MTK II GPS, such as Qstarz BT-Q1000X (closes:
-    #525060)
-  * USB: ftdi_sio: add vendor/product id for the Marvell SheevaPlug.
-  * [mipsel/r5k-cobalt] Enable SCSI_SYM53C8XX_2 (closes: #526836).
-  * [mips/r4k-ip22] Enable NET_ISA and various ISA network modules on
-    the request of Damian Dimmich since they might be useful on the
-    SGI Indigo2.
-
-  [ John Wright ]
-  * [x86] gettimeofday() vDSO: fix segfault when tv == NULL (Closes: #466491)
-
-  [ Ian Campbell ]
-  * [x86/xen] Apply missing syscall detection patch to -xen-amd64 image
-    (Closes: #527101)
-  * [xen] Add support for CDROM_GET_CAPABILITY to blkfront driver
-    (Closes: #529864)
-
-  [ Ben Hutchings ]
-  * sata_nv: avoid link reset on controllers where it's broken
-    (Closes: #498271)
-  * r8169: fix multicast filtering for RTL8101 and RTL8168 (Closes: #514268)
-  * asus_acpi: don't load asus-acpi if model is not supported
-    (Closes: #524300)
-  * iwl4965: avoid sleep in softirq context (Closes: #530884)
-
- -- dann frazier <dannf@debian.org>  Tue, 09 Jun 2009 09:09:27 -0600
-
-linux-2.6 (2.6.26-15lenny3) stable-security; urgency=high
-
-  [ dann frazier ]
-  * Fix selinux panic introduced by the fix for CVE-2009-1184
-    (Closes: #528860)
-  * nfs4: fix MAY_EXEC handling (CVE-2009-1630)
-  * cifs: fix several string conversion issues (CVE-2009-1633)
-
-  [ Ian Campbell ]
-  * xen: Fix missing check of interrupted code's code selector
-    (CVE-2009-1758)
-
- -- dann frazier <dannf@debian.org>  Thu, 28 May 2009 08:34:15 -0600
-
-linux-2.6 (2.6.26-15lenny2) stable-security; urgency=high
-
-  * mips: implement is_compat_task macro, fixing FTBFS introduced
-    by CVE-2009-0835 fix.
-
- -- dann frazier <dannf@debian.org>  Mon, 11 May 2009 11:57:56 -0600
-
-linux-2.6 (2.6.26-15lenny1) stable-security; urgency=high
-
-  * copy_process: fix CLONE_PARENT && parent_exec_id interaction
-    (CVE-2009-0028)
-  * [amd64] syscall-audit: fix 32/64 syscall hole (CVE-2009-0834)
-  * seccomp: fix 32/64 syscall hole (CVE-2009-0835)
-  * shm: fix shmctl(SHM_INFO) lockup with !CONFIG_SHMEM (CVE-2009-0859)
-    This issue does not effect pre-build Debian kernels.
-  * Fix an off-by-two memory error in console selection (CVE-2009-1046)
-  * nfsd: drop CAP_MKNOD for non-root (CVE-2009-1072)
-  * af_rose/x25: Sanity check the maximum user frame size (CVE-2009-1265)
-  * KVM: VMX: Don't allow uninhibited access to EFER on i386 (CVE-2009-1242)
-  * exit_notify: kill the wrong capable(CAP_KILL) check (CVE-2009-1337)
-  * Make 'kill sig -1' only apply to caller's namespace (CVE-2009-1338)
-  * cifs: Fix memory overwrite when saving nativeFileSystem field during mount
-    (CVE-2009-1439)
-  * agp: zero pages before sending to userspace (CVE-2009-1192)
-  * Fix unreached code in selinux_ip_postroute_iptables_compat()
-    (CVE-2009-1184)
-
- -- dann frazier <dannf@debian.org>  Mon, 04 May 2009 16:10:11 -0600
-
-linux-2.6 (2.6.26-15) stable; urgency=high
-
-  * Switch out mips/llseek regression fix for the less invasive one
-    that is more likely to be accepted upstream.
-
- -- dann frazier <dannf@debian.org>  Wed, 25 Mar 2009 16:48:44 -0600
-
-linux-2.6 (2.6.26-14) stable; urgency=high
-
-  [ Moritz Muehlenhoff ]
-  * Add support for Acer Aspire One with ALC269 codec chip. (Closes: #505250)
-  * Allow authenticated deep NFS mounts, a regression from etch
-    (Closes: #512031)
-  * ALSA HDA hardware support (closes: #514567)
-    - Backport ALSA driver quirks for various HP notebooks
-    - Add appletv support
-    - Fix SPDIF output on AD1989B
-    - Add ALC887 support
-    - Add support for Dell Studio 15
-    - Add support for MEDION MD96630
-    - Support Asus P5Q Premium/Pro boards
-    - Add support for ECS/PC Chips boards with Sigmatel codecs
-    - Add support for Toshiba L305
-  * Add USB mass storage quirk for "Kyocera / Contax SL300R T*" digital
-    cameras. (Closes: #518899)
-  * ALSA: Fix OOPS with MIDI in caiaq driver. (Closes: #518900)
-  * Add USB mass storage quirks (Closes: #520561)
-     - Nikon D300 and Nikon D2H cameras
-     - Mio C520-GPS units and Mio Moov 330 GPS
-     - Nokia phones: 7610, Supernova, 3500c, 3109c, 5300 and 5310
-     - Nokia 6233 (Closes: #493415)
-  * [cifs] Fix oops when mounting servers that don't specify their OS
-    (Closes: #463402)
-  * Remove invalid truesize detection (Closes: #509716)
-
-  [ dann frazier ]
-  * Fix softlockups in sungem driver (Closes: #514624)
-  * intel-agp: Add support for G41 chipset (Closes: #513228)
-  * [openvz] 777e816 Fix wrong size of ub0_percpu.
-    (Closes: #500876, #503097, #514149)
-  * [openvz] b5e1f74 Fix oops in netlink conntrack module when loaded after
-    a ve start (Closes: #511165)
-  * [openvz] 6d18ba3 CPT: revert check on sk_reuse>1 (Closes: #500645)
-  * Fixes for CVE-2009-0029 broke uml compilation; fix.
-  * [openvz] 20bd907 simfs: fix oops if filesystem passes NULL mnt arg to
-    getattr. (Closes: #508773)
-  * Add -fwrapv to CFLAGS to prevent gcc from optimizing out certain
-    wrap tests. (Closes: #520548)
-  * Bump ABI to 2.
-  * [parisc] Fix the loading of large kernel modules (Closes: #401439)
-  * Make the max number of lockd connections configurable and increase
-    the default from 80 to the more reasonable 1024 (Closes: #520379)
-  * [x86, vmi] Fix missing paravirt_release_pmd in pgd_dtor (Closes: #520677)
-  * [mips64] Fix sign extend issue in llseek syscall (Closes: #521016)
-
-  [ Martin Michlmayr ]
-  * rt2x00: Fix VGC lower bound initialization. (Closes: #510607)
-  * sata_mv: Fix 8-port timeouts on 508x/6081 chips (Closes: #514155)
-  * sata_mv: Properly initialize main irq mask.
-  * IP32: Add platform device for CMOS RTC; remove dead code.
-  * [mips/r5k-ip32] Build in RTC_DRV_CMOS. (Closes: #516775)
-  * [arm, armel] Enable USB_HIDDEV. (Closes: #517771)
-  * [arm, armel] Enable various V4L USB devices. (Closes: #518582)
-  * [arm/iop32x, arm/ixp4xx, arm/orion5x] Enable INPUT_JOYDEV, GAMEPORT
-    and INPUT_JOYSTICK (Closes: #520433).
-
-  [ Bastian Blank ]
-  * [sparc] Revert: Reintroduce dummy PCI host controller to workaround broken
-    X.org. Not supportable and breaks to many things.
-  * [amd64] Fix errno on nonexistant syscalls. (closes: #518921)
-
-  [ Ian Campbell ]
-  * [nfs] Backport upstream patches to fix NFS "task blocked for more than 120
-    seconds" issue (Closes: #518431)
-
-  [ Aurelien Jarno ]
-  * [mips/mipsel] Fix errno on inexistent syscalls. (Closes: #520034).
-
-  [ maximilian attems ]
-  * [openvz] 849af42 [UB]: Double free for UDP socket.
-  * [openvz] 7ebcbe3 autofs: fix default pgrp vnr.
-  * [openvz] 17b09e1 conntrack: prevent double allocate/free of protos.
-    (closes: #494445)
-  * [openvz] 7d3f10f conntrack: prevent call register_pernet_subsys() from VE
-    context.
-  * [openvz] 482dd20 conntrack: prevent call nf_register_hooks() from VE
-    context.
-  * [openvz] ff3483a Fix erratum that causes memory corruption.
-  * [openvz] 5fff3eb conntrack: adjust context during freeing.
-  * [openvz] 3cb8bc3 netfilter: NAT: assign nf_nat_seq_adjust_hook from VE0
-    context only.
-  * [openvz] 4909102 netfilter: call nf_register_hooks from VE0 context only.
-  * [openvz] ce67d5b iptables: setup init iptables mask before net
-    initialization.
-  * [openvz] 134416f Correct per-process capabilities bounding set in CT.
-  * [openvz] 029cecb cpt: Make the proper check for sigmask.
-  * [openvz] 86d7416 ms: fix inotify umount.
-  * [openvz] c5c1032 Don't dereference NULL tsk->mm in ve_move_task.
-  * [openvz] 5c591ae bridge: don't leak master device on brctl addif.
-  * [openvz] c578262 net: NETIF_F_VIRTUAL intersects with NETIF_F_LRO.
-  * [openvz] 8aa7044 Fix broken permissions for Unix98 pty.
-  * [openvz] 09686c1 Free skb->nf_bridge in veth_xmit() and venet_xmit().
-  * [openvz] 397500c autofs4: fix ia32 compat mode.
-  * [openvz] 0328e3d pidns: update leader_pid at pidns attach.
-  * [openvz] 66ec7f7 nfs: fix nfs clinet in VE (finally).
-  * [openvz] 4fc3a18 cpt: bump image version to VERSION_26.
-  * [openvz] 2a08380 nfs: add missed ve_nfs.h file.
-  * [openvz] 4c9010e autofs4: pidns friendly oz_mode.
-  * [openvz] 2c1b2f7 conntrack: Allocate/free ve_nf_conntrack_l3proto_ipv6.
-  * [openvz] e29a555 ct: Move _nf_conntrack_l3proto_ipv6 to net namespace.
-  * [openvz] 4355344 conntrack: fix oops in nf_ct_frag6_gather.
-  * [openvz] bd5e806 Add "VE features" for sit and ipip devices.
-  * [openvz] 9baf6095 Simplify call __dev_change_net_namespace() by remove
-    parameters.
-  * [openvz] 35f41f11 Adjust VE before call
-    netdev_unregister_kobject/netdev_register_kobject.
-  * [openvz] 83ea78e netns: fix net_generic array leak.
-  * [openvz] ce67d5b iptables: setup init iptables mask before net
-    initialization.
-  * [openvz] fffc6ff net: set ve context when init/exit method is called.
-    (closes: #517892, #520740)
-  * [openvz] 6b9fe02 vzwdog: walk through the block devices list properly.
-  * [openvz] 6b9fe02 netns: enable cross-ve Unix sockets.
-  * [openvz] 1acba85 netfilter: Fix NULL dereference in nf_nat_setup_info.
-  * [openvz] b405aed netfilter: Add check to the nat hooks.
-  * [openvz] b8b70c7 nfs: Fix access to freed memory.
-  * [openvz] 840ea01 NFS: NFS super blocks in different VEs should be
-    different.
-  * [openvz] 14131d2 ve: sanitize capability checks for namespaces creation.
-  * [openvz] 39bb1ee nfs: Fix nfs_match_client(). (closes: #501985)
-  * [openvz] 32e9103 Add do_ve_enter_hook.
-  * [openvz] d4988b6 Add kthread_create_ve() and kthread_run_ve() functions.
-  * [openvz] ba0ce90 nfs: use kthread_run_ve to start lockd. (closes: #505174)
-  * [openvz] 672ab37 pidns: lost task debug print uses wrong prototype.
-  * [openvz] d876c93 pidns: zap ve process only when killing ve's init pid-ns.
-  * [openvz] 9abe1a6 bc: fix permissions on /proc/bc.
-  * [openvz] Reenable NF_CONNTRACK_IPV6.
-
- -- dann frazier <dannf@debian.org>  Sun, 22 Mar 2009 14:09:23 -0600
-
-linux-2.6 (2.6.26-13lenny2) stable-security; urgency=high
-
-  * alpha, mips, sparc64: Additional fixes for CVE-2009-0029.
-  * skfp: Fix inverted capabilities check logic (CVE-2009-0675)
-  * ext4: initialize the new group descriptor when resizing
-    (CVE-2009-0745)
-  * ext4: Add sanity check to make_indexed_dir (CVE-2009-0746)
-  * ext4: only use i_size_high for regular files (CVE-2009-0747)
-  * ext4: Add sanity checks for the superblock before mounting the filesystem
-    (CVE-2009-0748)
-
- -- dann frazier <dannf@debian.org>  Mon, 09 Mar 2009 16:15:05 -0600
-
-linux-2.6 (2.6.26-13lenny1) stable-security; urgency=high
-
-  [ dann frazier ]
-  * sctp: fix memory overflow (CVE-2009-0065)
-  * Fix sign-extend ABI issue w/ system calls on various 64-bit architectures
-    (CVE-2009-0029)
-  * security: introduce missing kfree (CVE-2009-0031)
-  * eCryptfs: check readlink result for error before use (CVE-2009-0269)
-  * dell_rbu: use scnprintf instead of less secure sprintf (CVE-2009-0322)
-  * Fix sensitive memory leak in SO_BSDCOMPAT gsopt (CVE-2009-0676)
-
- -- dann frazier <dannf@debian.org>  Fri, 27 Feb 2009 11:19:59 -0700
-
-linux-2.6 (2.6.26-13) unstable; urgency=high
-
-  [ dann frazier ]
-  * [hppa] disable UP-optimized flush_tlb_mm, fixing thread-related
-    hangs. (closes: #478717)
-  * cciss: Add PCI ids for P711m and p712m
-  * Fix buffer underflow in the ib700wdt watchdog driver (CVE-2008-5702)
-  * [sparc] Enable CONFIG_FB_XVR500, CONFIG_FB_XVR2500 (Closes: #508108)
-  * [ia64] Add RTC class driver for EFI
-  * [hppa] Fix system crash while unwinding a userspace process
-    (CVE-2008-5395)
-  * Set a minimum timeout for SG_IO requests (CVE-2008-5700)
-
-  [ Bastian Blank ]
-  * Fix multicast in atl1e driver. (closes: #509097)
-
-  [ Moritz Muehlenhoff ]
-  * Fix speaker output on Toshiba P105 notebooks. (closes: #488063)
-  * uvc: Fix incomplete frame drop when switching to a variable
-    size format (closes: #508661)
-  * Allow booting Mach images in KVM (Closes: #498940)
-  * Add workaround for USB storage on Rockchip MP3 player (Closes: #505256)
-  * Enable w9968cf driver on all i386 images (Closes: #495698)
-  * Register DualPoint model found in Dell Latitude E6500 (Closes: #507958)
-  * Disable link tuning in rt2500usb driver. (Closes: #510607)
-  * Fix regressions in eata driver (Closes: #506835)
-  * Skip incompatible fbdev logos (Closes: #508173)
-  * Fix error path in PCI probing of Cyclades driver (Closes: #429011)
-
-  [ Martin Michlmayr ]
-  * V4L/DVB: Fix initialization of URB list (Thomas Reitmayr) to address
-    the oops reported at http://forum.qnap.com/viewtopic.php?f=147&t=10572
-  * Add some patches from the Linux/MIPS linux-2.6.26-stable tree:
-    - Fix potential DOS by untrusted user app (CVE-2008-5701)
-    - o32: Fix number of arguments to splice(2).
-    - 64-bit: vmsplice needs to use the compat wrapper for o32 and N32.
-    - Return ENOSYS from sys32_syscall on 64bit kernels like elsewhere.
-    - Use EI/DI for MIPS R2.
-    - MIPS64R2: Fix buggy __arch_swab64
-    - Add missing calls to plat_unmap_dma_mem.
-    - Only write c0_framemask on CPUs which have this register.
-
- -- Bastian Blank <waldi@debian.org>  Sat, 10 Jan 2009 13:35:41 +0100
-
-linux-2.6 (2.6.26-12) unstable; urgency=high
-
-  [ Ian Campbell ]
-  * xen: fix ACPI processor throttling for when processor id is -1. (closes: #502849)
-
-  [ dann frazier ]
-  * Make sendmsg() block during UNIX garbage collection (CVE-2008-5300)
-  * Fix race conditions between inotify removal and umount (CVE-2008-5182)
->>>>>>> 28e273e3
   * Fix DoS when calling svc_listen twice on the same socket while reading
     /proc/net/atm/*vc (CVE-2008-5079)
   * Fix buffer underflow in the ib700wdt watchdog driver (CVE-2008-5702)
@@ -408,23 +70,7 @@
 
  -- dann frazier <dannf@debian.org>  Wed, 24 Dec 2008 18:09:18 -0700
 
-<<<<<<< HEAD
 linux-2.6.24 (2.6.24-6~etchnhalf.7) stable-security; urgency=high
-=======
-  [ maximilian attems ]
-  * [openvz] ip: NULL pointer dereferrence in tcp_v(4|6)_send_ack
-    (closes: #500472)
-  * [openvz] unset NF_CONNTRACK_IPV6 for now until abi bump.
-
-  [ Stephen R. Marenka ]
-  * [m68k] add patches to fix atari ethernec per Michael Schmitz:
-    atari-ethernec-IRQF_SHARED.diff and atari-ethernec-fixes.diff.
-  * [m68k] add mac-esp-fix-for-quadras-with-two-esp-chips.diff to fix macs
-    with dual scsi busses and a problem with xorg, per Finn Thain.
-  * [m68k] add atari-atari_keyb_init-operator-precedence.diff per
-    Michael Schmitz.
-  * [m68k] more mac patches, per Finn Thain.
->>>>>>> 28e273e3
 
   [ Alexander Prinsier ]
   * unix domain sockets: fix recursive descent in __scm_destroy()
@@ -478,7 +124,6 @@
 linux-2.6.24 (2.6.24-6~etchnhalf.4) stable; urgency=low
 
   [ dann frazier ]
-<<<<<<< HEAD
   * Fix potential overflow condition in sctp_getsockopt_local_addrs_old
     (CVE-2008-2826)
   * Reinstate ZERO_PAGE optimization in 'get_user_pages()' and fix XIP
@@ -487,442 +132,6 @@
   [ Steve Langasek ]
   * Re-enable the smbfs module, which is still needed with the etch
     userspace.  Closes: #490293.
-=======
-  * device_create interface changed between 2.6.26 and 2.6.27; adjust hpilo
-    backport appropriately. Fixes a NULL pointer dereference in ilo_probe().
-
- -- Bastian Blank <waldi@debian.org>  Fri, 08 Aug 2008 08:09:00 +0200
-
-linux-2.6 (2.6.26-1) unstable; urgency=low
-
-  * New upstream release see http://kernelnewbies.org/Linux_2_6_26
-    - UDF 2.50 support. (closes: #480910)
-    - mmc: increase power up delay (closes: #481190)
-    - snd-hda-intel suspend troubles fixed. (closes: #469727, #481613, #480034)
-    - cifs QueryUnixPathInfo fix (closes: #480995)
-    - r8169 oops in r8169_get_mac_version (closes: #471892)
-    - netfilter headers cleanup (closes: #482331)
-    - iwlwifi led support (closes: #469095)
-    - ath5k associates on AR5213A (closes: #463785)
-    - T42 suspend fix (closes: #485873)
-    - cpuidle acpi driver: fix oops on AC<->DC (closes: #477201)
-    - opti621 ide fixes (closes: #475561)
-    - ssh connection hangs with mac80211 (closes: #486089)
-    - ocfs2: Allow uid/gid/perm changes of symlinks (closes: #479475)
-    - xircom_tulip_cb: oboslete driver removed (closes: #416900)
-    - r8169 properly detect link status (closes: #487586)
-    - iwl3945 connection + support fixes (closes: #481436, #482196)
-    - longrun cpufreq min freq fix (closes: #468149)
-    - emux midi synthesizer SOFT_PEDAL-release event (closes: #474312)
-    - vmemmap fixes to use smaller pages (closes: #483489)
-    - x86 freeze fixes (closes: #482100, #482074)
-    - xen boot failure fix (closes: #488284)
-    - gdb read floating-point and SSE registers (closes: #485375)
-    - USB_PERSIST is default on (closes: #489963)
-    - alsa snd-hda Dell Inspiron fix (closes: #490649)
-    - ipw2200: queue direct scans (closes: #487721)
-    - better gcc-4.3 support (closes: #492301)
-    - iwl3945 monitor mode. (closes: #482387)
-
-  [ maximilian attems ]
-  * topconfig set CRYPTO_CTS, SND_PCSP, SND_AW2, IWL4965_LEDS, IWL3945_LEDS,
-    RT2400PCI_LEDS, RT2500PCI_LEDS, RT61PCI_LEDS, RT2500USB_LEDS,
-    RT73USB_LEDS, NF_CT_PROTO_DCCP, BRIDGE_EBT_NFLOG, IWLWIFI_RFKILL,
-    USB_SERIAL_SPCP8X5, USB_STORAGE_CYPRESS_ATACB, DVB_ISL6405, DVB_AU8522,
-    VIDEO_EM28XX_DVB, VIDEO_CX18, VIDEO_AU0828, SOC_CAMERA_MT9M001,
-    SOC_CAMERA_MT9V022, DVB_TUNER_ITD1000, VIDEO_PVRUSB2_DVB, USB_C67X00_HCD,
-    USB_ISP1760_HCD, HTC_PASIC3, I2C_PCA_PLATFORM, TOUCHSCREEN_WM97XX,
-    JOYSTICK_ZHENHUA, SFC, ACCESSIBILITY, UIO_SMX, LOGIRUMBLEPAD2_FF,
-    A11Y_BRAILLE_CONSOLE, EDS_TRIGGER_DEFAULT_ON, VIDEO_ALLOW_V4L1, ATA_ACPI,
-    SATA_PMP, ATA_SFF, USB_SERIAL_MOTOROLA, USB_WDM, MAC80211_MESH,
-    IPV6_MROUTE, IPV6_PIMSM_V2, MTD_AR7_PARTS, SENSORS_IBMAEM, PATA_SCH,
-    CGROUP_DEVICE, USB_ISIGHTFW, HW_RANDOM_VIRTIO, RTC_DRV_FM3130,
-    USB_VIDEO_CLASS, CIFS_DFS_UPCALL.
-  * [amd64, i386]: KVM_CLOCK, KVM_GUEST, ISCSI_IBFT_FIND, ISCSI_IBFT, THERMAL,
-    EEEPC_LAPTOP, FB_N411, THERMAL_HWMON.
-  * [amd64]: Enable SCSI_DPT_I2O as 64 bit now.
-  * Reenable USB_SERIAL_EDGEPORT, USB_SERIAL_EDGEPORT_TI. (closes: #480195)
-  * Enable TCP_MD5SIG for BGP sessions. (closes: #443742)
-  * Add recognised alsa cards to bug report.
-  * topconfig: Enable HYSDN, no longer broken on smp.
-  * Add request_firmware patch for keyspan. (closes: #448900)
-  * [x86]: Enable dma engine. (closes: #473331)
-  * [ppc64]: Enable IBMEBUS and EHEA. (closes: #484888)
-  * topconfig: Enable PROFILING across all flavours. (closes: #484885)
-  * 486: enable OLPC support thanks Andres Salomon for merge.
-    Kconfig variable patch by Robert Millan (closes: #485063).
-  * Add request_firmware patch for ip2.
-  * Add request_firmware patch for acenic. (closes: #284221)
-  * [x86, ia64]: Set HPET_RTC_IRQ. (closes: #479709, #476970)
-  * [ppc]: Set SND_VIRMIDI. (closes: #290090)
-  * Fallback for userspace compatibility to old IEEE 1394 FireWire stack.
-    (closes: #451367, #475295, #478419)
-  * [x86]: Enable modular FB_UVESA. (closes: #473180)
-  * JFFS2 enable summary and compressor support. (closes: #488242)
-  * Add OLPC sdhci quirks. Thanks Andres Salomon <dilinger@debian.org>
-    (closes: #485192)
-  * [ppc]: Enable RTC_DRV_PPC. (closes: #484693) Thanks for the patch to
-    Geoff Levand <geoffrey.levand@am.sony.com>.
-  * Enable BLK_DEV_BSG for SG v4 support.
-  * [amd64] Enable default disabled memtest boot param.
-  * topconfig: Enable PATA_SIS instead of SATA_SIS. (closes: #485609)
-  * Add OpenVZ countainer flavour for amd64, i386. (closes: #392015)
-  * atl1e driver for Atheros(R) L1e Fast Ethernet. (closes: #492029)
-  * [ALSA] hda - Add ICH9 controller support (8086:2911)
-  * [ALSA] hda - support intel DG33 motherboards
-  * HP iLO driver
-  * Input: i8042 - add Arima-Rioworks HDAMB board to noloop list
-    (closes: #489190) thanks Guillaume Morin <guillaume@morinfr.org>
-
-  [ Martin Michlmayr ]
-  * [arm/orion5x] Update the config to reflect upstream renaming this
-    subarch.
-  * [arm/orion5x] Add some patches from Marvell's Orion tree:
-    - Feroceon: speed up flushing of the entire cache
-    - support for 5281 D0 stepping
-    - cache align destination pointer when copying memory for some processors
-    - cache align memset and memzero
-    - DMA engine driver for Marvell XOR engine
-    - Orion hardware watchdog support
-  * [arm/orion5x] Enable NETCONSOLE.
-  * [arm/orion5x] Disable more SCSI drivers.
-  * [arm/ixp4xx] Disable most ATA and more SCSI and network drivers.
-  * [arm/versatile] Enable CONFIG_RTC_DRV_PL031 (closes: #484432).
-  * [arm/iop32x, arm/ixp4xx, arm/versatile] Enable ARM_THUMB (closes: #484524).
-  * [arm/iop32x] Add LED driver for Thecus N2100 (Riku Voipio).
-  * [mips/r5k-ip32] Enable USB.
-  * [arm/orion5x, arm/iop32x, arm/ixp4xx, mipsel/r5k-cobalt] Enable HAMRADIO
-    on the request of Heinz Janssen.
-  * [arm/orion5x] Add support for QNAP TS-409 and HP mv2120; thanks
-    Sylver Bruneau.
-  * [mips] Add patches from Thomas Bogendoerfer:
-    - gbefb: fix cmap FIFO timeout (closes: #487257)
-    - IP32: Enable FAST-20 for onboard scsi
-    - IP32: SGI O2 sound driver
-  * [arm/ixp4xx] Add support for Freecom FSG-3 (Rod Whitby).
-  * [arm/ixp4xx] Enable CONFIG_MACH_DSMG600.
-  * [arm/iop32x] Unset NET_DMA since it actually leads to worse network
-    performance.
-  * [arm/orion5x] Fix a boot crash on the Kurobox Pro.
-  * [arm/orion5x] use better key codes for the TS-209/TS-409 buttons
-  * [arm/orion5x] export red SATA lights on TS-409, fix SATA presence/activity
-  * [arm] Enable KEXEC (closes: #492268).
-  * [arm/orion5x] Enable USB_PRINTER, requested by Mike Arthur.
-  * [arm/orion5x] Enable binfmt aout, x25, wireless and ATM.
-  * [arm/iop32x, arm/orion5x] Enable USB_SISUSBVGA.
-  * [arm] xfs: pack some shortform dir2 structures for the ARM old ABI
-    architecture (closes: #414932).
-
-  [ Ian Campbell ]
-  * Readme.build updated on how to generate orig tarballs.
-  * Forward port vmlinuz-target.patch.
-  * Enable Xen save/restore and memory ballooning for Xen enabled kernels.
-
-  [ Bastian Blank ]
-  * [powerpc/powerpc-miboot] Disable. (closes: #481358)
-  * [powerpc/powerpc64] Support IBM Cell based plattforms and PS3.
-    (closes: #462529)
-  * [s390] Synchronize block device, network bridge, network scheduler and CRC
-    support.
-  * [s390] Enable support for PCI-attached cryptographic adapters.
-  * Use control group as base for group CPU scheduler. This reenabled
-    traditional nice behaviour. (closes: #489223)
-  * Bump yaird dependencies to at least 0.0.13.
-  * Reenable SECCOMP. There is no longer additional overhead.
-    (closes: #474648)
-  * Export symbol required for MOL again. (closes: #460667)
-  * [powerpc/powerpc64] Fix console selection in LPAR environment.
-    (closes: #492703)
-  * Fix several userspace compatibility problems.
-
-  [ Christian T. Steigies ]
-  * [m68k] enable SERIAL_CONSOLE for amiga and atari
-
-  [ Thiemo Seufer ]
-  * [mips] Fix logic bug in atomic_sub_if_positive.
-
-  [ Stephen R. Marenka ]
-  * [m68k] Update pending m68k patches.
-  * [m68k] Enable nfcon and nfblock for atari.
-  * [m68k] Change compiler to default.
-
-  [ Aurelien Jarno ]
-  * [arm/versatile] Switch scsi/ext3/smc91x to modules now that we have proper
-    d-i support. Remove options defined in toplevel config file.
-
- -- Bastian Blank <waldi@debian.org>  Wed, 30 Jul 2008 10:17:29 +0200
-
-linux-2.6 (2.6.25-7) unstable; urgency=high
-
-  * Add stable release 2.6.25.10:
-    - TTY: fix for tty operations bugs (CVE-2008-2812)
-    - sched: fix cpu hotplug
-    - IB/mthca: Clear ICM pages before handing to FW
-    - DRM: enable bus mastering on i915 at resume time
-    - x86: shift bits the right way in native_read_tscp
-    - x86_64 ptrace: fix sys32_ptrace task_struct leak (CVE-2008-3077)
-    - ptrace GET/SET FPXREGS broken
-    - futexes: fix fault handling in futex_lock_pi
-    - x86: fix cpu hotplug crash
-  * Add stable release 2.6.25.11:
-    - x86: fix ldt limit for 64 bit
-
- -- maximilian attems <maks@debian.org>  Mon, 14 Jul 2008 10:58:14 +0200
-
-linux-2.6 (2.6.25-6) unstable; urgency=high
-
-  [ maximilian attems ]
-  * Add stable release 2.6.25.7:
-    - double-free of inode on alloc_file() failure exit in create_write_pipe()
-    - m68k: Add ext2_find_{first,next}_bit() for ext4
-    - bluetooth: fix locking bug in the rfcomm socket cleanup handling
-    - serial: fix enable_irq_wake/disable_irq_wake imbalance in serial_core.c
-    - bttv: Fix a deadlock in the bttv driver (closes: #487594)
-    - forcedeth: msi interrupts
-    - CPUFREQ: Fix format string bug.
-    - mmc: wbsd: initialize tasklets before requesting interrupt
-    - ecryptfs: fix missed mutex_unlock
-    - mac80211: send association event on IBSS create
-    - bluetooth: rfcomm_dev_state_change deadlock fix
-    - sunhv: Fix locking in non-paged I/O case.
-    - cassini: Only use chip checksum for ipv4 packets.
-    - ipwireless: Fix blocked sending
-    - net: Fix call to ->change_rx_flags(dev, IFF_MULTICAST) in
-      dev_change_flags()
-    - fbdev: export symbol fb_mode_option
-    - ipsec: Use the correct ip_local_out function
-    - tcp: fix skb vs fack_count out-of-sync condition
-    - tcp FRTO: Fix fallback to conventional recovery
-    - tcp FRTO: SACK variant is errorneously used with NewReno
-    - tcp FRTO: work-around inorder receivers
-    - tcp: Fix inconsistency source (CA_Open only when !tcp_left_out(tp))
-    - l2tp: avoid skb truesize bug if headroom is increased
-    - l2tp: Fix possible WARN_ON from socket code when UDP socket is closed
-    - l2tp: Fix possible oops if transmitting or receiving when tunnel goes down
-    - ax25: Fix NULL pointer dereference and lockup.
-    - sound: emu10k1 - fix system hang with Audigy2 ZS Notebook PCMCIA card
-    - tcp: Allow send-limited cwnd to grow up to max_burst when gso disabled
-    - tcp: Limit cwnd growth when deferring for GSO
-    - af_key: Fix selector family initialization.
-    - hgafb: resource management fix
-    - cifs: fix oops on mount when CONFIG_CIFS_DFS_UPCALL is enabled
-    - b43: Fix controller restart crash
-    - ssb: Fix context assertion in ssb_pcicore_dev_irqvecs_enable
-    - eCryptfs: protect crypt_stat->flags in ecryptfs_open()
-    - cciss: add new hardware support
-    - ecryptfs: add missing lock around notify_change
-    - ecryptfs: clean up (un)lock_parent
-    - Add 'rd' alias to new brd ramdisk driver
-    - net_sched: cls_api: fix return value for non-existant classifiers
-    - vlan: Correctly handle device notifications for layered VLAN devices
-    - IB/umem: Avoid sign problems when demoting npages to integer
-    - x86: fix recursive dependencies
-    - can: Fix copy_from_user() results interpretation
-    - Kconfig: introduce ARCH_DEFCONFIG to DEFCONFIG_LIST
-    - tcp: TCP connection times out if ICMP frag needed is delayed
-    - ALSA: hda - Fix resume of auto-config mode with Realtek codecs
-    - netlink: Fix nla_parse_nested_compat() to call nla_parse() directly
-  * Add stable release 2.6.25.9:
-    - Add return value to reserve_bootmem_node()
-    - x86: use BOOTMEM_EXCLUSIVE on 32-bit
-    - sctp: Make sure N * sizeof(union sctp_addr) does not overflow.
-    - hwmon: (lm85) Fix function RANGE_TO_REG()
-    - hwmon: (adt7473) Initialize max_duty_at_overheat before use
-    - x86: set PAE PHYSICAL_MASK_SHIFT to 44 bits.
-    - Reinstate ZERO_PAGE optimization in 'get_user_pages()' and fix XIP
-    - watchdog: hpwdt: fix use of inline assembly
-    - Fix ZERO_PAGE breakage with vmware
-    - atl1: relax eeprom mac address error check
-
-  [ Martin Michlmayr]
-  * [arm/orion5x] Enable INPUT_EVDEV and KEYBOARD_GPIO.
-
-  [ Steve Langasek ]
-  * Enable CONFIG_CIFS_EXPERIMENTAL and CONFIG_CIFS_UPCALL, required for
-    CIFS mounts to be able to use Kerberos authentication.  Closes: #480663.
-
-  [ Bastian Blank ]
-  * Add stable release 2.6.25.8:
-    - x86: disable mwait for AMD family 10H/11H CPUs
-    - x86: remove mwait capability C-state check
-    - nf_conntrack_h323: fix memory leak in module initialization error path
-    - nf_conntrack_h323: fix module unload crash
-    - nf_conntrack: fix ctnetlink related crash in nf_nat_setup_info()
-    - SCSI: sr: fix corrupt CD data after media change and delay
-    - ACPICA: Ignore ACPI table signature for Load() operator
-    - scsi_host regression: fix scsi host leak
-    - b43: Fix possible NULL pointer dereference in DMA code
-    - b43: Fix noise calculation WARN_ON
-    - virtio_net: Fix skb->csum_start computation
-    - opti621: remove DMA support
-    - opti621: disable read prefetch
-    - Fix tty speed handling on 8250
-    - x86-64: Fix "bytes left to copy" return value for copy_from_user()
-   * Fix alpha build due too inconsistent kallsyms data.
-
- -- maximilian attems <maks@debian.org>  Fri, 27 Jun 2008 00:33:53 +0200
-
-linux-2.6 (2.6.25-5) unstable; urgency=low
-
-  [ maximilian attems ]
-  [ Bastian Blank ]
-  * Reenable VServer images.
-
-  [ maximilian attems ]
-  * Add stable release 2.6.25.5:
-    - asn1: additional sanity checking during BER decoding (CVE-2008-1673)
-  * Add stable release 2.6.25.6:
-    - atl1: fix 4G memory corruption bug
-    - capabilities: remain source compatible with 32-bit raw legacy capability
-      support.
-    - usb-serial: Use ftdi_sio driver for RATOC REX-USB60F
-    - cpufreq: fix null object access on Transmeta CPU
-    - Smack: fuse mount hang fix
-    - cgroups: remove node_ prefix_from ns subsystem
-    - XFS: Fix memory corruption with small buffer reads
-    - x86: don't read maxlvt before checking if APIC is mapped
-    - USB: option: add new Dell 5520 HSDPA variant
-    - md: do not compute parity unless it is on a failed drive
-    - md: fix uninitialized use of mddev->recovery_wait
-    - md: fix prexor vs sync_request race
-    - HID: split Numlock emulation quirk from HID_QUIRK_APPLE_HAS_FN.
-    - USB: do not handle device 1410:5010 in 'option' driver
-    - USB: unusual_devs: Add support for GI 0401 SD-Card interface
-    - USB: add Telstra NextG CDMA id to option driver
-    - USB: fix build errors in ohci-omap.c and ohci-sm501.c
-    - USB: add TELIT HDSPA UC864-E modem to option driver
-    - memory_hotplug: always initialize pageblock bitmap
-    - x86: fix bad pmd ffff810000207xxx(9090909090909090)
-    - USB: add Zoom Telephonics Model 3095F V.92 USB Mini External modem to
-      cdc-acm
-    - x86: prevent PGE flush from interruption/preemption
-    - IPoIB: Test for NULL broadcast object in ipiob_mcast_join_finish()
-    - i386: fix asm constraint in do_IRQ()
-    - i2c-nforce2: Disable the second SMBus channel on the DFI Lanparty NF4
-      Expert
-    - i2c/max6875: Really prevent 24RF08 corruption
-    - brk: make sys_brk() honor COMPAT_BRK when computing lower bound
-    - Revert "PCI: remove default PCI expansion ROM memory allocation"
-    - PS3: gelic: fix memory leak
-    - eCryptfs: remove unnecessary page decrypt call
-    - netfilter: nf_conntrack_expect: fix error path unwind in
-      nf_conntrack_expect_init()
-    - netfilter: xt_connlimit: fix accouning when receive RST packet in
-      ESTABLISHED state
-    - netfilter: nf_conntrack_ipv6: fix inconsistent lock state in
-      nf_ct_frag6_gather()
-    - POWERPC Bolt in SLB entry for kernel stack on secondary cpus
-    - netfilter: xt_iprange: module aliases for xt_iprange
-    - x86: user_regset_view table fix for ia32 on 64-bit
-    - x86: if we cannot calibrate the TSC, we panic.
-    - CIFS: Fix UNC path prefix on QueryUnixPathInfo to have correct slash
-    - x86, fpu: fix CONFIG_PREEMPT=y corruption of application's FPU stack
-    - libata: force hardreset if link is in powersave mode
-    - x86: fix setup of cyc2ns in tsc_64.c
-    - x86: distangle user disabled TSC from unstable
-    - x86: disable TSC for sched_clock() when calibration failed
-    - pagemap: fix bug in add_to_pagemap, require aligned-length reads of
-      /proc/pid/pagemap
-    - ext3/4: fix uninitialized bs in ext3/4_xattr_set_handle()
-    - proc: calculate the correct /proc/<pid> link count
-    - CPUFREQ: Make acpi-cpufreq more robust against BIOS freq changes behind
-      our back.
-    - USB: remove PICDEM FS USB demo (04d8:000c) device from ldusb
-    - types.h: don't expose struct ustat to userspace
-
-  [ Bastian Blank ]
-  * Ignore ABI change in internal XFS symbol.
-
- -- Bastian Blank <waldi@debian.org>  Thu, 12 Jun 2008 08:47:11 +0200
-
-linux-2.6 (2.6.25-4) unstable; urgency=low
-
-  [ maximilian attems ]
-  * Fix arm Kconfig logic disabling random drivers. (closes: #481410)
-  * Add stable release 2.6.25.4:
-    - OHCI: fix regression upon awakening from hibernation
-    - V4L/DVB (7473): PATCH for various Dibcom based devices
-    - {nfnetlink, ip, ip6}_queue: fix skb_over_panic when enlarging packets
-    - dccp: return -EINVAL on invalid feature length
-    - md: fix raid5 'repair' operations
-    - sparc: Fix SA_ONSTACK signal handling.
-    - sparc: Fix fork/clone/vfork system call restart.
-    - sparc64: Stop creating dummy root PCI host controller devices.
-    - sparc64: Fix wedged irq regression.
-    - SPARC64: Fix args to 64-bit sys_semctl() via sys_ipc().
-    - serial: Fix sparc driver name strings.
-    - sparc: Fix ptrace() detach.
-    - sparc: Fix mremap address range validation.
-    - sparc: Fix debugger syscall restart interactions.
-    - sparc32: Don't twiddle PT_DTRACE in exec.
-    - r8169: fix oops in r8169_get_mac_version
-    - SCSI: aha152x: Fix oops on module removal
-    - SCSI: aha152x: fix init suspiciously returned 1, it should follow
-      0/-E convention
-    - sch_htb: remove from event queue in htb_parent_to_leaf()
-    - i2c-piix4: Blacklist two mainboards
-    - SCSI: qla1280: Fix queue depth problem
-    - ipvs: fix oops in backup for fwmark conn templates
-    - USB: airprime: unlock mutex instead of trying to lock it again
-    - rtc: rtc_time_to_tm: use unsigned arithmetic
-    - SCSI: libiscsi regression in 2.6.25: fix nop timer handling
-    - SCSI: libiscsi regression in 2.6.25: fix setting of recv timer
-    - can: Fix can_send() handling on dev_queue_xmit() failures
-    - macvlan: Fix memleak on device removal/crash on module removal
-    - nf_conntrack: padding breaks conntrack hash on ARM
-    - sparc: sunzilog uart order
-    - r8169: fix past rtl_chip_info array size for unknown chipsets
-    - x86: use defconfigs from x86/configs/*
-    - vt: fix canonical input in UTF-8 mode
-    - ata_piix: verify SIDPR access before enabling it
-    - serial: access after NULL check in uart_flush_buffer()
-    - x86: sysfs cpu?/topology is empty in 2.6.25 (32-bit Intel system)
-    - XFRM: AUDIT: Fix flowlabel text format ambibuity.
-  * Update userspace merged HZ alpha fixed version.
-  * Backport netfilter: Move linux/types.h inclusions outside of #ifdef
-    __KERNEL__. (closes: #479899)
-  * types.h: don't expose struct ustat to userspace. (closes: #429064)
-
-  [ Bastian Blank ]
-  * Fix ABI changes from: ipvs: fix oops in backup for fwmark conn templates
-
- -- maximilian attems <maks@debian.org>  Tue, 27 May 2008 11:46:11 +0200
-
-linux-2.6 (2.6.25-3) unstable; urgency=low
-
-  [ Bastian Blank ]
-  * Add stable release 2.6.25.3:
-    - sit: Add missing kfree_skb() on pskb_may_pull() failure.
-    - sparc: Fix mmap VA span checking.
-    - CRYPTO: eseqiv: Fix off-by-one encryption
-    - CRYPTO: authenc: Fix async crypto crash in crypto_authenc_genicv()
-    - CRYPTO: cryptd: Correct kzalloc error test
-    - CRYPTO: api: Fix scatterwalk_sg_chain
-    - x86 PCI: call dmi_check_pciprobe()
-    - b43: Fix some TX/RX locking issues
-    - kprobes/arm: fix decoding of arithmetic immediate instructions
-    - kprobes/arm: fix cache flush address for instruction stub
-    - b43: Fix dual-PHY devices
-    - POWERPC: mpc5200: Fix unterminated of_device_id table
-    - reiserfs: Unpack tails on quota files
-    - sched: fix hrtick_start_fair and CPU-Hotplug
-    - vfs: fix permission checking in sys_utimensat
-    - md: fix use after free when removing rdev via sysfs
-    - mm: fix usemap initialization
-    - 2.6.25 regression: powertop says 120K wakeups/sec
-
-  [ maximilian attems ]
-  * Redisable old dup prism54 driver.
-  * Reenable accidentaly disabled SIS190. (closes: #478773)
-  * Add lmkl patch to unbreak HZ userspace aka perl5.10 build fix.
-    (closes: #480130)
-
-  [ Martin Michlmayr ]
-  * [armel] Disable some SCSI drives (that are disabled on arm) so the
-    ramdisk will fit in flash on NSLU2 (closes: #480310).
-
- -- maximilian attems <maks@debian.org>  Wed, 14 May 2008 11:16:56 +0200
->>>>>>> 28e273e3
 
   [ dann frazier ]
   * Avoid tripping BUG() in IPsec code when the first fragment
@@ -966,26 +175,9 @@
     - USB: remove broken usb-serial num_endpoints check
     - V4L: Fix VIDIOCGAP corruption in ivtv
     - V4L: cx88: enable radio GPIO correctly
-<<<<<<< HEAD
     - ISDN: Do not validate ISDN net device address prior to interface-up
     - Fix dnotify/close race (CVE-2008-1375)
   * Add stable release 2.6.24.7:
-=======
-    - hrtimer: raise softirq unlocked to avoid circular lock dependency
-    - tcp: tcp_probe buffer overflow and incorrect return value
-  * [ide] Add upstream piix patch for asus eee pc. (closes: #479217)
-
-  [ Christian T. Steigies ]
-  * [m68k] Add patches for 2.6.25.
-  * [m68k] Disable EXT4DEV_FS for now.
-  * [m68k] Enable SCSI_MAC_ESP for mac.
-
-  [ Ian Campbell ]
-  * [x86]: Enable Xen guest support in all i386 flavours.
-
-  [ Bastian Blank ]
-  * Add stable release 2.6.25.2:
->>>>>>> 28e273e3
     - fix SMP ordering hole in fcntl_setlk() (CVE-2008-1669)
   * Drop linux-libc-dev package for etch
 
@@ -5022,7 +4214,7 @@
     - net-ipconntrack-nat-fix.patch: merged upstream after 2.6.14 release
     - net-nf_queue-oops.patch: merged upstream after 2.6.14 release
     - qla2xxx-removed.patch: obsolete
-  * Drop M386 support remains from the i386 386 flavour: built with M486
+  * Drop M386 support remains from the i386 386 flavour: built with M486 
     from now on.
 
   [ Martin Michlmayr ]
@@ -5043,7 +4235,7 @@
   * Drop tty-locking-fixes9.patch, which was preventing the oops during
     shutdown on some sparc machines with serial console. Proper fix has
     been incorporated upstream.
-
+  
   [ Simon Horman ]
   * Enable MKISS globally (closes: #340215)
   * Add recommends libc6-i686 to 686 and k7 image packages
@@ -5421,14 +4613,14 @@
   * deactivate FB_RIVA on all architectures.
   * deactivate BLK_DEV_IDESCSI on all architectures.
   * Added patch-2.6.13.4:
-    - [SECURITY] key: plug request_key_auth memleak
+    - [SECURITY] key: plug request_key_auth memleak 
       See CAN-2005-3119
     - [SECURITY] Fix drm 'debug' sysfs permissions
       See CAN-2005-3179
     - [SECURITY] Avoid 'names_cache' memory leak with CONFIG_AUDITSYSCALL
     - [SPARC64] Fix userland FPU state corruption.
     - BIC coding bug in Linux 2.6.13
-    - [SECURITY] orinoco: Information leakage due to incorrect padding
+    - [SECURITY] orinoco: Information leakage due to incorrect padding 
       See CAN-2005-3180
     - ieee1394/sbp2: fixes for hot-unplug and module unloading
 
@@ -5724,7 +4916,7 @@
   * Added list of flavours built to common header package. (Sven Luther)
 
  -- Bastian Blank <waldi@debian.org>  Tue, 09 Aug 2005 11:12:40 +0200
-
+ 
 linux-2.6 (2.6.12-1) unstable; urgency=low
 
   * New upstream release:
@@ -5755,7 +4947,7 @@
       http://www.ussg.iu.edu/hypermail/linux/kernel/0502.3/1095.html, this
       is unnecessary for us) (Andres Salomon)
     - sparc64-rtc-mostek.patch (merged)
-    - sparc64-compat-nanoseconds.patch (merged)
+    - sparc64-compat-nanoseconds.patch (merged) 
     - sparc64-sunsu-init-2.6.11.patch (merged)
     - sunsab-uart-update-timeout.patch (merged)
     - alpha-read-trylock.patch (different version got merged)
@@ -5779,7 +4971,7 @@
     - powerpc-mv643xx-eth-pegasos.patch (merged)
     - powerpc-pmac-agp-sleep.patch (merged)
     - drivers-input-serio-8042-resume.patch (merged)
-
+  
   * Premiere of the common-source kernel package
     (Jurij Smakov, Andres Salomon)
     - build all architectures out of kernel source package
@@ -5825,7 +5017,7 @@
     - Disabled software-suspend on powerpc-smp, FTBFS, amd64/i386 only smp code.
     - Rediffed and readded the G4 L2 hardware flush assist patch from Jacob Pan.
     (Sven Luther)
-
+    
   * [sparc]
     - Drop sparc32 flavour for now. sparc32 kernel is currently in the
       category "too buggy for us to support". In spite of numerous efforts
@@ -5845,8 +5037,8 @@
     (Norbert Tretkowski)
 
   * [amd64]
-    - Now using the default compiler (gcc-4.0), thus we get rid of the
-      annoying MAKEFLAGS="CC=gcc-3.4" make-kpkg... invocation for third-party
+    - Now using the default compiler (gcc-4.0), thus we get rid of the 
+      annoying MAKEFLAGS="CC=gcc-3.4" make-kpkg... invocation for third-party 
       modules.
       This release lacks 64bit kernels for i386 userland; support will be
       added in a later release as soon as the toolchain has stabilized again.
