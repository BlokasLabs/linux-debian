linux-2.6 (2.6.26-21lenny3) UNRELEASED; urgency=high

  * Additional fixes for CVE-2010-0307
  * KVM: PIT: control word is write-only (CVE-2010-0309)
<<<<<<< HEAD
=======
  * connector: Delete buggy notification code. (CVE-2010-0410)
  
  [ Ben Hutchings ]
  * Build lgs8gxx driver along with cxusb (Closes: #568414)
  * Revert incorrect change to powerpc clocksource setup (Closes: #568457)

 -- Bastian Blank <waldi@debian.org>  Thu, 04 Feb 2010 12:08:47 +0100

linux-2.6 (2.6.32-7) unstable; urgency=low
>>>>>>> df44b845

 -- dann frazier <dannf@debian.org>  Thu, 04 Feb 2010 17:43:31 -0700

linux-2.6 (2.6.26-21lenny2) stable-security; urgency=high

  [ dann frazier ]
  * Fix build failure on hppa & mipsen due to missing #include
  * Port CVE-2010-0291 fix to xen featureset
  
  [ Ben Hutchings ]
  * cdc_ether: Do not set link down initially; not all devices send link
    change interrupts (Closes: #567689)

  [ dann frazier ]
  * Split 'flush_old_exec' into two functions (CVE-2010-0307)

 -- dann frazier <dannf@debian.org>  Mon, 01 Feb 2010 23:47:42 -0700

linux-2.6 (2.6.26-21lenny1) stable-security; urgency=high

  [ dann frazier ]
  * mac80211: fix spurious delBA handling (CVE-2009-4027)
  * e1000: enhance frame fragment detection (CVE-2009-4536)
  * e1000e: enhance frame fragment detection (CVE-2009-4538)
  * Fix several issues with mmap/mremap (CVE-2010-0291)
  * [SCSI] megaraid_sas: remove sysfs poll_mode_io world writeable
    permissions (CVE-2009-3939)
 
  [ Ben Hutchings ]
  * kernel/signal.c: fix kernel information leak with print-fatal-signals=1
    (CVE-2010-0003)
  * netfilter: ebtables: enforce CAP_NET_ADMIN (CVE-2010-0007)

 -- dann frazier <dannf@debian.org>  Fri, 29 Jan 2010 17:20:16 -0700

linux-2.6 (2.6.26-21) stable; urgency=high

  [ Ben Hutchings ]
  * Fix false soft lockup reports for the nohz idle loop
  * nohz: Fix two bugs that can keep a processor idle and lead to a
    system hang (may fix #496917, #538158 and others)
  * usbmidi: Fix crash when device is disconnected (Closes: #513050)
  * r8169: Apply various upstream bug fixes
  * r8169: Add support for RTL8101e (v2), RTL8102e (v1,v2,v3),
    RTL8168c/8111c (v3,v4), RTL8168cp/8111cp (v2,v3), RTL8168d (v1)
    (Closes: #552465; may fix #516187)
  * Revert patch to sanitise <linux/socket.h>, which introduced
    different build failures
  * usbnet: Set link down initially for drivers that update link state
    (Closes: #444043)
  * atl1e: Remove broken implementation of TSO for TCP/IPv6
    (Closes: #558426) and allow other hardware offloads to be disabled in
    case they are also buggy

  [ dann frazier ]
  * floppy: request and release only the ports we actually use
    (Closes: #332942)
  * igb: Add 82576 MAC support (Closes: #522922), backport
    by Ben Hutchings
  * [SCSI] gdth: Prevent negative offsets in ioctl (CVE-2009-3080)
  * NFSv4: Fix a problem whereby a buggy server can oops the kernel
    (CVE-2009-3726)
  * [SCSI] megaraid_sas: remove sysfs dbg_lvl world writeable permissions
    (CVE-2009-3889)
  * isdn: hfc_usb: Fix read buffer overflow (CVE-2009-4005)
  * fuse: prevent fuse_put_request on invalid pointer (CVE-2009-4021)
  * hpilo: new PCI ID (Closes: #559064)
  * Avoid /proc/$pid/maps visibility during initial setuid ELF loading
    (CVE-2009-2691)
  * hfs: fix a potential buffer overflow (CVE-2009-4020)
  * KVM: x86 emulator: limit instructions to 15 bytes (CVE-2009-4031)
  * firewire: ohci: handle receive packets with a data length of zero
    (CVE-2009-4138)
  * ext4: Avoid null pointer dereference when decoding EROFS w/o a journal
    (CVE-2009-4308)
  * s390: dasd diag - add support for read-only minidisks (Closes: #550898)

 -- dann frazier <dannf@debian.org>  Sat, 26 Dec 2009 01:06:01 -0700

linux-2.6 (2.6.26-20) stable; urgency=high

  [ Ben Hutchings ]
  * xen: Fix crash in xen_spin_wait() on busy multiprocessor domain
    (Closes: #542250), thanks to Nikita V. Youshchenko <yoush@debian.org>
  * x86: Fix crash in text_poke_early() on 486-class processors
    (Closes: #515982)
  * hppa: Ensure TLB purge runs single threaded (Closes: #539215),
    thanks to Helge Deller <deller@gmx.de>
  * virtio_balloon: Fix towards_target when deflating balloon
    (Closes: #544619)
  * dm-snap: Fix crash when using both snapshot and origin volumes
    (Closes: #545999)
  * nfs: Avoid overrun when copying client IP address string
    (Closes: #549002)
  * sis190: Correct DMA sync handling on small packets (Closes: #541169)
  * mmc: Increase power-up delay (Closes: #508599)
  * v4l2: Improve 32/64-bit ioctl translation (Closes: #508649)
  * proc: Fix truncation of entries in /proc/*/pagemap on 32-bit
    architectures (Closes: #511419)
  * Sanitise <linux/socket.h> and <linux/uio.h> (Closes: #538372)
  * nfs: Handle -ESTALE error in access() (Closes: #508866)
  * r8169: Fix rx_missed_errors statistic (Closes: #531932)
  * hfsplus: Refuse to mount volumes larger than 2TB, which may otherwise
    be corrupted (Closes: #550010)
  * acenic: Pass up error code from ace_load_firmware(), avoiding an oops
    (Closes: #521383)
  * axnet_cs: Reclaim Netgear FA411 from pcnet_cs (Closes: #550935)
  * Update bug script from trunk:
    - Update taint checks
    - Prompt submitters to run the kernel version they're reporting on
      or otherwise record boot messages
    - Include PCI device list even if the running kernel doesn't match
    - Include model information
    - Include firmware package status
    - Include network configuration and status (optional)
    - Include USB device list
  * printk: Avoid hanging when logging messages for time adjustment
    (Closes: #510478)

  [ dann frazier ]
  * autofs4: don't make expiring dentry negative, avoiding an oops
    (Closes: #530636)
  * ocfs/dlm: fix race in dlm_get_lock_resource() which can cause
    flock() to return EINVAL (Closes: #515741)
  * Increase default mmap_min_addr from 0 to 4096 (Closes: #541457)

  [ Martin Michlmayr ]
  * Disable SYS_HAS_EARLY_PRINTK on SGI IP22 to work around a hang
    during bootup (Closes: #507557)
  * USB: ftdi_sio: add product_id for Marvell OpenRD Base, Client

  [ maximilian attems ]
  * [openvz] enable SYSFS_DEPRECATED_V2 for ipv6 tunnels through sit.
    (closes: #517892)
	
  [ Moritz Muehlenhoff ]
  * nbd: fix I/O hang on disconnected NDBs. (Closes: #550863)
	
 -- dann frazier <dannf@debian.org>  Fri, 23 Oct 2009 16:31:23 -0600

linux-2.6 (2.6.26-19lenny2) stable-security; urgency=high

  * tc: Fix uninitialized kernel memory leak (CVE-2009-3228)
  * random: make get_random_int() more random (CVE-2009-3238)
  * netlink: fix typo in initialization (CVE-2009-3612)
  * drm/r128: Add test for initialisation to all ioctls that require it
    (CVE-2009-3620)
  * AF_UNIX: Fix deadlock on connecting to shutdown socket (CVE-2009-3621)
  * fs: pipe.c null pointer dereference (CVE-2009-3547)
  * KVM: Prevent overflow in KVM_GET_SUPPORTED_CPUID (CVE-2009-3638)

 -- dann frazier <dannf@debian.org>  Wed, 04 Nov 2009 12:33:37 -0700

linux-2.6 (2.6.26-19lenny1) stable-security; urgency=high

  * appletalk: Fix skb leak when ipddp interface is not loaded
    (CVE-2009-2903)
  * KVM: x86: Disallow hypercalls for guest callers in rings > 0
    (CVE-2009-3290)
  * selinux: prevent local users from bypassing mmap_min_addr
    in unconfined domains (CVE-2009-2695)
  * fix information leak in llc_ui_getname (CVE-2009-3001)
  * net: fix information leak due to uninitialized structures in
    getname functions (CVE-2009-3002)
  * eCryptfs: Prevent lower dentry from going negative during unlink
    (CVE-2009-2908)
  * net ax25: Fix signed comparison in the sockopt handler (CVE-2009-2909)
  * x86: Don't leak 64-bit kernel register values to 32-bit processes
    (CVE-2009-2910)
  * NFSv4: move iattr & verf attributes of struct nfsd4_open out of the
    union (CVE-2009-3286)
  * r8169: use hardware auto padding (CVE-2009-3613)

 -- dann frazier <dannf@debian.org>  Sat, 17 Oct 2009 10:52:13 -0600

linux-2.6 (2.6.26-19) stable; urgency=high

  [ Moritz Muehlenhoff ]
  * Input: ALPS - add signature for Toshiba Satellite Pro M10
    (Closes: #434722)

  [ dann frazier ]
  * aacraid: Fix regression w/ bigmem kernel (Closes: #537771)
  * [parisc] isa-eeprom - Fix loff_t usage (CVE-2009-2846)
  * do_sigaltstack: avoid copying 'stack_t' as a structure to user space
    (CVE-2009-2847)
  * execve: must clear current->clear_child_tid (CVE-2009-2848)
  * md: avoid dereferencing NULL pointer when accessing suspend_* sysfs
    attributes (CVE-2009-2849)

 -- dann frazier <dannf@debian.org>  Tue, 18 Aug 2009 22:45:27 -0600

linux-2.6 (2.6.26-18) stable; urgency=high

  [ maximilian attems ]
  * [openvz] 19f7f85 net: bridge - process skbs has been already substituted
    due to via_phys_dev (closes: #532811)
  * [openvz] b1f08ed net: avoid double free on net->gen pointer on error
    (closes: #532813)
  * [openvz] bbbad0a pidns: pi-futex pid check fixup

  [ Martin Michlmayr ]
  * MIPS: DS1286: New RTC driver
  * MIPS: IP22/28: Switch over to RTC class driver
  * [mips/r4k-ip22] Build in RTC_DRV_DS1286. (Closes: #533895)

  [ dann frazier ]
  * e1000e: add support for 82574L controllers (closes: #534519)
  * Use -fno-strict-overflow instead of -fwrapv and workaround a
    regression in fbcon this may introduce if users build custom kernels
    w/ gcc-4.2 (prebuilt kernels use 4.1) (closes: #536354)
  * sata_nv: avoid link reset on controllers where it's broken
    (Closes: #498271, Closes: #501023)
  * libata: make sure port is thawed when skipping resets. This change
    avoid regressing #533657 with the fix for #498271.
  * Add -fno-delete-null-pointer-checks to CFLAGS (Closes: #537617)
  * Add a backport of bnx2x from 2.6.30 with request_firmware changes

  [ Moritz Muehlenhoff ]
  * fbdev/atyfb: Fix display corruption on some PowerMacs & PowerBooks
    (Closes: #420582)
  * ALSA: hda_intel: enable snoop for NVidia HDA controller (Closes: #521192)
  * eeepc: Fix oops when changing backlight brightness during init
    (Closes: #513406)
  * Emit HPET warning only once to avoid syslog floods, which occur on
    some systems like HP DC7900 (Closes: #512617)
  * Fix support for AverMedia AverTV Cardbus Hybrid E506R (Closes: #511385)
  * ALSA: HDA patch_via.c: Fix inversion of surround and side channels
    (Closes: #538391)
  * NTP Adjust SHIFT_PLL to improve NTP convergence (Closes: #527968)

 -- dann frazier <dannf@debian.org>  Fri, 31 Jul 2009 00:12:58 -0600

linux-2.6 (2.6.26-17lenny2) stable-security; urgency=high

  * Make sock_sendpage() use kernel_sendpage() (CVE-2009-2692)

 -- dann frazier <dannf@debian.org>  Thu, 13 Aug 2009 15:41:34 -0600

linux-2.6 (2.6.26-17lenny1) stable-security; urgency=high

  * [KVM] x86: check for cr3 validity in ioctl_set_sregs
    (CVE-2009-2287)
  * personality: fix PER_CLEAR_ON_SETID (CVE-2009-1895)
  * ecryptfs: Check Tag 11 literal data buffer size (CVE-2009-2406)
  * ecryptfs: check tag 3 package encrypted size (CVE-2009-2407)

 -- dann frazier <dannf@debian.org>  Sat, 25 Jul 2009 15:10:10 -0600

linux-2.6 (2.6.26-17) stable; urgency=high

  * Revert "sata_nv: avoid link reset on controllers where it's broken"
    due to regression. (closes: #533657)

 -- dann frazier <dannf@debian.org>  Fri, 19 Jun 2009 23:03:53 -0600

linux-2.6 (2.6.26-16) stable; urgency=high

  [ maximilian attems ]
  * [openvz] 5dcfcf5 NETLINK: disable netns broadcast filtering.
    (closes: #520551)
  * Fix SQLite performance regression. (closes: #521420)
  * [openvz] 0c295ff cfq link cfq_bc_data without bc io sched.
    (closes: #523364)
  * [openvz] 7e0f90d cfq: revalidate cached async queue.
    (closes: #523359)
  * [openvz] e4cea21 VE: fix idle time accounting.
  * [openvz] 19b8e13 ptrace: ban ptracing of a container init from inside the
    container. (closes: #523360)
  * [openvz] 5b58141 ubc: uncharging too much for TCPSNDBUF.
  * [openvz] 0ff728e ve: show task's vpid and veid even inside a container.

  [ dann frazier ]
  * [s390] Fix __div64_31 for CONFIG_MARCH_G5 (Closes: #511334)
  * SUNRPC: Fix a performance regression in the RPC authentication code
    (Closes: #524199)
  * [x86] fix IBM Summit based systems' phys_cpu_present_map on 32-bit
    kernels (closes: #529312)
  * Fix soft lockups caused by one md resync blocking on another due
    to sharing the same device (closes: #514627)
  * [sparc64] Fix crash when reading /proc/iomem w/ heap memory checking
    (CVE-2009-1914)
  * splice: fix deadlock in ocfs2 (CVE-2009-1961)
  * e1000: add missing length check to e1000 receive routine (CVE-2009-1385)
  * r8169: fix crash when large packets are received (CVE-2009-1389)

  [ Martin Michlmayr ]
  * cdc-acm: Add quirk for MTK II GPS, such as Qstarz BT-Q1000X (closes:
    #525060)
  * USB: ftdi_sio: add vendor/product id for the Marvell SheevaPlug.
  * [mipsel/r5k-cobalt] Enable SCSI_SYM53C8XX_2 (closes: #526836).
  * [mips/r4k-ip22] Enable NET_ISA and various ISA network modules on
    the request of Damian Dimmich since they might be useful on the
    SGI Indigo2.

  [ John Wright ]
  * [x86] gettimeofday() vDSO: fix segfault when tv == NULL (Closes: #466491)

  [ Ian Campbell ]
  * [x86/xen] Apply missing syscall detection patch to -xen-amd64 image
    (Closes: #527101)
  * [xen] Add support for CDROM_GET_CAPABILITY to blkfront driver
    (Closes: #529864)

  [ Ben Hutchings ]
  * sata_nv: avoid link reset on controllers where it's broken
    (Closes: #498271)
  * r8169: fix multicast filtering for RTL8101 and RTL8168 (Closes: #514268)
  * asus_acpi: don't load asus-acpi if model is not supported
    (Closes: #524300)
  * iwl4965: avoid sleep in softirq context (Closes: #530884)

 -- dann frazier <dannf@debian.org>  Tue, 09 Jun 2009 09:09:27 -0600

linux-2.6 (2.6.26-15lenny3) stable-security; urgency=high

  [ dann frazier ]
  * Fix selinux panic introduced by the fix for CVE-2009-1184
    (Closes: #528860)
  * nfs4: fix MAY_EXEC handling (CVE-2009-1630)
  * cifs: fix several string conversion issues (CVE-2009-1633)

  [ Ian Campbell ]
  * xen: Fix missing check of interrupted code's code selector
    (CVE-2009-1758)

 -- dann frazier <dannf@debian.org>  Thu, 28 May 2009 08:34:15 -0600

linux-2.6 (2.6.26-15lenny2) stable-security; urgency=high

  * mips: implement is_compat_task macro, fixing FTBFS introduced
    by CVE-2009-0835 fix.

 -- dann frazier <dannf@debian.org>  Mon, 11 May 2009 11:57:56 -0600

linux-2.6 (2.6.26-15lenny1) stable-security; urgency=high

  * copy_process: fix CLONE_PARENT && parent_exec_id interaction
    (CVE-2009-0028)
  * [amd64] syscall-audit: fix 32/64 syscall hole (CVE-2009-0834)
  * seccomp: fix 32/64 syscall hole (CVE-2009-0835)
  * shm: fix shmctl(SHM_INFO) lockup with !CONFIG_SHMEM (CVE-2009-0859)
    This issue does not effect pre-build Debian kernels.
  * Fix an off-by-two memory error in console selection (CVE-2009-1046)
  * nfsd: drop CAP_MKNOD for non-root (CVE-2009-1072)
  * af_rose/x25: Sanity check the maximum user frame size (CVE-2009-1265)
  * KVM: VMX: Don't allow uninhibited access to EFER on i386 (CVE-2009-1242)
  * exit_notify: kill the wrong capable(CAP_KILL) check (CVE-2009-1337)
  * Make 'kill sig -1' only apply to caller's namespace (CVE-2009-1338)
  * cifs: Fix memory overwrite when saving nativeFileSystem field during mount
    (CVE-2009-1439)
  * agp: zero pages before sending to userspace (CVE-2009-1192)
  * Fix unreached code in selinux_ip_postroute_iptables_compat()
    (CVE-2009-1184)

 -- dann frazier <dannf@debian.org>  Mon, 04 May 2009 16:10:11 -0600

linux-2.6 (2.6.26-15) stable; urgency=high

  * Switch out mips/llseek regression fix for the less invasive one
    that is more likely to be accepted upstream.

 -- dann frazier <dannf@debian.org>  Wed, 25 Mar 2009 16:48:44 -0600

linux-2.6 (2.6.26-14) stable; urgency=high

  [ Moritz Muehlenhoff ]
  * Add support for Acer Aspire One with ALC269 codec chip. (Closes: #505250)
  * Allow authenticated deep NFS mounts, a regression from etch
    (Closes: #512031)
  * ALSA HDA hardware support (closes: #514567)
    - Backport ALSA driver quirks for various HP notebooks
    - Add appletv support
    - Fix SPDIF output on AD1989B
    - Add ALC887 support
    - Add support for Dell Studio 15
    - Add support for MEDION MD96630
    - Support Asus P5Q Premium/Pro boards
    - Add support for ECS/PC Chips boards with Sigmatel codecs
    - Add support for Toshiba L305
  * Add USB mass storage quirk for "Kyocera / Contax SL300R T*" digital
    cameras. (Closes: #518899)
  * ALSA: Fix OOPS with MIDI in caiaq driver. (Closes: #518900)
  * Add USB mass storage quirks (Closes: #520561)
     - Nikon D300 and Nikon D2H cameras
     - Mio C520-GPS units and Mio Moov 330 GPS
     - Nokia phones: 7610, Supernova, 3500c, 3109c, 5300 and 5310
     - Nokia 6233 (Closes: #493415)
  * [cifs] Fix oops when mounting servers that don't specify their OS
    (Closes: #463402)
  * Remove invalid truesize detection (Closes: #509716)

  [ dann frazier ]
  * Fix softlockups in sungem driver (Closes: #514624)
  * intel-agp: Add support for G41 chipset (Closes: #513228)
  * [openvz] 777e816 Fix wrong size of ub0_percpu.
    (Closes: #500876, #503097, #514149)
  * [openvz] b5e1f74 Fix oops in netlink conntrack module when loaded after
    a ve start (Closes: #511165)
  * [openvz] 6d18ba3 CPT: revert check on sk_reuse>1 (Closes: #500645)
  * Fixes for CVE-2009-0029 broke uml compilation; fix.
  * [openvz] 20bd907 simfs: fix oops if filesystem passes NULL mnt arg to
    getattr. (Closes: #508773)
  * Add -fwrapv to CFLAGS to prevent gcc from optimizing out certain
    wrap tests. (Closes: #520548)
  * Bump ABI to 2.
  * [parisc] Fix the loading of large kernel modules (Closes: #401439)
  * Make the max number of lockd connections configurable and increase
    the default from 80 to the more reasonable 1024 (Closes: #520379)
  * [x86, vmi] Fix missing paravirt_release_pmd in pgd_dtor (Closes: #520677)
  * [mips64] Fix sign extend issue in llseek syscall (Closes: #521016)

  [ Martin Michlmayr ]
  * rt2x00: Fix VGC lower bound initialization. (Closes: #510607)
  * sata_mv: Fix 8-port timeouts on 508x/6081 chips (Closes: #514155)
  * sata_mv: Properly initialize main irq mask.
  * IP32: Add platform device for CMOS RTC; remove dead code.
  * [mips/r5k-ip32] Build in RTC_DRV_CMOS. (Closes: #516775)
  * [arm, armel] Enable USB_HIDDEV. (Closes: #517771)
  * [arm, armel] Enable various V4L USB devices. (Closes: #518582)
  * [arm/iop32x, arm/ixp4xx, arm/orion5x] Enable INPUT_JOYDEV, GAMEPORT
    and INPUT_JOYSTICK (Closes: #520433).

  [ Bastian Blank ]
  * [sparc] Revert: Reintroduce dummy PCI host controller to workaround broken
    X.org. Not supportable and breaks to many things.
  * [amd64] Fix errno on nonexistant syscalls. (closes: #518921)

  [ Ian Campbell ]
  * [nfs] Backport upstream patches to fix NFS "task blocked for more than 120
    seconds" issue (Closes: #518431)

  [ Aurelien Jarno ]
  * [mips/mipsel] Fix errno on inexistent syscalls. (Closes: #520034).

  [ maximilian attems ]
  * [openvz] 849af42 [UB]: Double free for UDP socket.
  * [openvz] 7ebcbe3 autofs: fix default pgrp vnr.
  * [openvz] 17b09e1 conntrack: prevent double allocate/free of protos.
    (closes: #494445)
  * [openvz] 7d3f10f conntrack: prevent call register_pernet_subsys() from VE
    context.
  * [openvz] 482dd20 conntrack: prevent call nf_register_hooks() from VE
    context.
  * [openvz] ff3483a Fix erratum that causes memory corruption.
  * [openvz] 5fff3eb conntrack: adjust context during freeing.
  * [openvz] 3cb8bc3 netfilter: NAT: assign nf_nat_seq_adjust_hook from VE0
    context only.
  * [openvz] 4909102 netfilter: call nf_register_hooks from VE0 context only.
  * [openvz] ce67d5b iptables: setup init iptables mask before net
    initialization.
  * [openvz] 134416f Correct per-process capabilities bounding set in CT.
  * [openvz] 029cecb cpt: Make the proper check for sigmask.
  * [openvz] 86d7416 ms: fix inotify umount.
  * [openvz] c5c1032 Don't dereference NULL tsk->mm in ve_move_task.
  * [openvz] 5c591ae bridge: don't leak master device on brctl addif.
  * [openvz] c578262 net: NETIF_F_VIRTUAL intersects with NETIF_F_LRO.
  * [openvz] 8aa7044 Fix broken permissions for Unix98 pty.
  * [openvz] 09686c1 Free skb->nf_bridge in veth_xmit() and venet_xmit().
  * [openvz] 397500c autofs4: fix ia32 compat mode.
  * [openvz] 0328e3d pidns: update leader_pid at pidns attach.
  * [openvz] 66ec7f7 nfs: fix nfs clinet in VE (finally).
  * [openvz] 4fc3a18 cpt: bump image version to VERSION_26.
  * [openvz] 2a08380 nfs: add missed ve_nfs.h file.
  * [openvz] 4c9010e autofs4: pidns friendly oz_mode.
  * [openvz] 2c1b2f7 conntrack: Allocate/free ve_nf_conntrack_l3proto_ipv6.
  * [openvz] e29a555 ct: Move _nf_conntrack_l3proto_ipv6 to net namespace.
  * [openvz] 4355344 conntrack: fix oops in nf_ct_frag6_gather.
  * [openvz] bd5e806 Add "VE features" for sit and ipip devices.
  * [openvz] 9baf6095 Simplify call __dev_change_net_namespace() by remove
    parameters.
  * [openvz] 35f41f11 Adjust VE before call
    netdev_unregister_kobject/netdev_register_kobject.
  * [openvz] 83ea78e netns: fix net_generic array leak.
  * [openvz] ce67d5b iptables: setup init iptables mask before net
    initialization.
  * [openvz] fffc6ff net: set ve context when init/exit method is called.
    (closes: #517892, #520740)
  * [openvz] 6b9fe02 vzwdog: walk through the block devices list properly.
  * [openvz] 6b9fe02 netns: enable cross-ve Unix sockets.
  * [openvz] 1acba85 netfilter: Fix NULL dereference in nf_nat_setup_info.
  * [openvz] b405aed netfilter: Add check to the nat hooks.
  * [openvz] b8b70c7 nfs: Fix access to freed memory.
  * [openvz] 840ea01 NFS: NFS super blocks in different VEs should be
    different.
  * [openvz] 14131d2 ve: sanitize capability checks for namespaces creation.
  * [openvz] 39bb1ee nfs: Fix nfs_match_client(). (closes: #501985)
  * [openvz] 32e9103 Add do_ve_enter_hook.
  * [openvz] d4988b6 Add kthread_create_ve() and kthread_run_ve() functions.
  * [openvz] ba0ce90 nfs: use kthread_run_ve to start lockd. (closes: #505174)
  * [openvz] 672ab37 pidns: lost task debug print uses wrong prototype.
  * [openvz] d876c93 pidns: zap ve process only when killing ve's init pid-ns.
  * [openvz] 9abe1a6 bc: fix permissions on /proc/bc.
  * [openvz] Reenable NF_CONNTRACK_IPV6.

 -- dann frazier <dannf@debian.org>  Sun, 22 Mar 2009 14:09:23 -0600

linux-2.6 (2.6.26-13lenny2) stable-security; urgency=high

  * alpha, mips, sparc64: Additional fixes for CVE-2009-0029.
  * skfp: Fix inverted capabilities check logic (CVE-2009-0675)
  * ext4: initialize the new group descriptor when resizing
    (CVE-2009-0745)
  * ext4: Add sanity check to make_indexed_dir (CVE-2009-0746)
  * ext4: only use i_size_high for regular files (CVE-2009-0747)
  * ext4: Add sanity checks for the superblock before mounting the filesystem
    (CVE-2009-0748)

 -- dann frazier <dannf@debian.org>  Mon, 09 Mar 2009 16:15:05 -0600

linux-2.6 (2.6.26-13lenny1) stable-security; urgency=high

  [ dann frazier ]
  * sctp: fix memory overflow (CVE-2009-0065)
  * Fix sign-extend ABI issue w/ system calls on various 64-bit architectures
    (CVE-2009-0029)
  * security: introduce missing kfree (CVE-2009-0031)
  * eCryptfs: check readlink result for error before use (CVE-2009-0269)
  * dell_rbu: use scnprintf instead of less secure sprintf (CVE-2009-0322)
  * Fix sensitive memory leak in SO_BSDCOMPAT gsopt (CVE-2009-0676)

 -- dann frazier <dannf@debian.org>  Fri, 27 Feb 2009 11:19:59 -0700

linux-2.6 (2.6.26-13) unstable; urgency=high

  [ dann frazier ]
  * [hppa] disable UP-optimized flush_tlb_mm, fixing thread-related
    hangs. (closes: #478717)
  * cciss: Add PCI ids for P711m and p712m
  * Fix buffer underflow in the ib700wdt watchdog driver (CVE-2008-5702)
  * [sparc] Enable CONFIG_FB_XVR500, CONFIG_FB_XVR2500 (Closes: #508108)
  * [ia64] Add RTC class driver for EFI
  * [hppa] Fix system crash while unwinding a userspace process
    (CVE-2008-5395)
  * Set a minimum timeout for SG_IO requests (CVE-2008-5700)

  [ Bastian Blank ]
  * Fix multicast in atl1e driver. (closes: #509097)

  [ Moritz Muehlenhoff ]
  * Fix speaker output on Toshiba P105 notebooks. (closes: #488063)
  * uvc: Fix incomplete frame drop when switching to a variable
    size format (closes: #508661)
  * Allow booting Mach images in KVM (Closes: #498940)
  * Add workaround for USB storage on Rockchip MP3 player (Closes: #505256)
  * Enable w9968cf driver on all i386 images (Closes: #495698)
  * Register DualPoint model found in Dell Latitude E6500 (Closes: #507958)
  * Disable link tuning in rt2500usb driver. (Closes: #510607)
  * Fix regressions in eata driver (Closes: #506835)
  * Skip incompatible fbdev logos (Closes: #508173)
  * Fix error path in PCI probing of Cyclades driver (Closes: #429011)

  [ Martin Michlmayr ]
  * V4L/DVB: Fix initialization of URB list (Thomas Reitmayr) to address
    the oops reported at http://forum.qnap.com/viewtopic.php?f=147&t=10572
  * Add some patches from the Linux/MIPS linux-2.6.26-stable tree:
    - Fix potential DOS by untrusted user app (CVE-2008-5701)
    - o32: Fix number of arguments to splice(2).
    - 64-bit: vmsplice needs to use the compat wrapper for o32 and N32.
    - Return ENOSYS from sys32_syscall on 64bit kernels like elsewhere.
    - Use EI/DI for MIPS R2.
    - MIPS64R2: Fix buggy __arch_swab64
    - Add missing calls to plat_unmap_dma_mem.
    - Only write c0_framemask on CPUs which have this register.

 -- Bastian Blank <waldi@debian.org>  Sat, 10 Jan 2009 13:35:41 +0100

linux-2.6 (2.6.26-12) unstable; urgency=high

  [ Ian Campbell ]
  * xen: fix ACPI processor throttling for when processor id is -1. (closes: #502849)

  [ dann frazier ]
  * Make sendmsg() block during UNIX garbage collection (CVE-2008-5300)
  * Fix race conditions between inotify removal and umount (CVE-2008-5182)
  * Fix DoS when calling svc_listen twice on the same socket while reading
    /proc/net/atm/*vc (CVE-2008-5079)

  [ Bastian Blank ]
  * [openvz, vserver] Fix descriptions.
  * [sparc] Enable Sun Logical Domains support. (closes: #501684)
  * Fix coexistence of pata_marvell and ahci. (closes: #507432)
  * [sparc] Support Intergraph graphics chips. (closes: #508108)

 -- Bastian Blank <waldi@debian.org>  Mon, 15 Dec 2008 12:57:18 +0100

linux-2.6 (2.6.26-11) unstable; urgency=low

  [ Bastian Blank ]
  * [sparc] Reintroduce dummy PCI host controller to workaround broken X.org.
  * [sparc] Fix size checks in PCI maps.
  * Add stable release 2.6.26.8:
    - netfilter: restore lost ifdef guarding defrag exception
    - netfilter: snmp nat leaks memory in case of failure
    - netfilter: xt_iprange: fix range inversion match
    - ACPI: dock: avoid check _STA method
    - ACPI: video: fix brightness allocation
    - sparc64: Fix race in arch/sparc64/kernel/trampoline.S
    - math-emu: Fix signalling of underflow and inexact while packing result.
    - tcpv6: fix option space offsets with md5
    - net: Fix netdev_run_todo dead-lock
    - scx200_i2c: Add missing class parameter
    - DVB: s5h1411: Power down s5h1411 when not in use
    - DVB: s5h1411: Perform s5h1411 soft reset after tuning
    - DVB: s5h1411: bugfix: Setting serial or parallel mode could destroy bits
    - V4L: pvrusb2: Keep MPEG PTSs from drifting away
    - ACPI: Always report a sync event after a lid state change
    - ALSA: use correct lock in snd_ctl_dev_disconnect()
    - file caps: always start with clear bprm->caps_*
    - libertas: fix buffer overrun
    - net: Fix recursive descent in __scm_destroy().
    - SCSI: qla2xxx: Skip FDMI registration on ISP21xx/22xx parts.
      (Closes: #502552)
    - edac cell: fix incorrect edac_mode
    - ext[234]: Avoid printk floods in the face of directory corruption
      (CVE-2008-3528)
    - gpiolib: fix oops in gpio_get_value_cansleep()
  * Override ABI changes.
  * [xen] Update description. (closes: #505961)
  * Revert parts of 2.6.26.6 to fix resume breakage. (closes: #504167)
    - clockevents: prevent multiple init/shutdown
    - clockevents: broadcast fixup possible waiters

  [ dann frazier ]
  * Fix buffer overflow in hfsplus (CVE-2008-4933)
  * Fix BUG() in hfsplus (CVE-2008-4934)
  * Fix stack corruption in hfs (CVE-2008-5025)
  * Fix oops in tvaudio when controlling bass/treble (CVE-2008-5033)

  [ Martin Michlmayr ]
  * [arm/iop32x, arm/ixp4xx, arm/orion5x] Enable support for more partition
    tables, including MAC_PARTITION (requested by Benoît Knecht).
  * leds-pca9532: Fix memory leak and properly handle errors (Sven Wegener)
  * leds-pca9532: Move i2c work to a workqueque (Riku Voipio). (closes:
    #506116)

 -- Bastian Blank <waldi@debian.org>  Wed, 26 Nov 2008 11:43:48 +0100

linux-2.6 (2.6.26-10) unstable; urgency=low

  [ dann frazier ]
  * sctp: Fix possible kernel panic in sctp_sf_abort_violation (CVE-2008-4618)

  [ Martin Michlmayr ]
  * DNS-323: add support for revision B1 machines (Matthew Palmer).
  * ext3/ext4: Add support for non-native signed/unsigned htree hash
    algorithms (Theodore Ts'o). (closes: #493957)
  * [arm/ixp4xx] Enable USB_ACM (closes: #504723).

  [ Bastian Blank ]
  * agp: Fix stolen memory counting on Intel G4X. (closes: #502606)
  * Add stable release 2.6.26.7:
    - security: avoid calling a NULL function pointer in drivers/video/tvaudio.c
    - DVB: au0828: add support for another USB id for Hauppauge HVR950Q
    - drm/i915: fix ioremap of a user address for non-root (CVE-2008-3831)
    - ACPI: Ignore _BQC object when registering backlight device
    - hwmon: (it87) Prevent power-off on Shuttle SN68PT
    - Check mapped ranges on sysfs resource files
    - x86: avoid dereferencing beyond stack + THREAD_SIZE
    - PCI: disable ASPM on pre-1.1 PCIe devices
    - PCI: disable ASPM per ACPI FADT setting
    - V4L/DVB (9053): fix buffer overflow in uvc-video
    - V4L/DVB (8617): uvcvideo: don't use stack-based buffers for USB transfers.
    - V4L/DVB (8498): uvcvideo: Return sensible min and max values when querying
      a boolean control.
    - V4L: zr36067: Fix RGBR pixel format
    - V4L: bttv: Prevent NULL pointer dereference in radio_open
    - libata: fix EH action overwriting in ata_eh_reset()
    - libata: always do follow-up SRST if hardreset returned -EAGAIN
    - fbcon_set_all_vcs: fix kernel crash when switching the rotated consoles
    - modules: fix module "notes" kobject leak
    - b43legacy: Fix failure in rate-adjustment mechanism
    - CIFS: make sure we have the right resume info before calling CIFSFindNext
    - sched_rt.c: resch needed in rt_rq_enqueue() for the root rt_rq
    - tty: Termios locking - sort out real_tty confusions and lock reads
    - x86, early_ioremap: fix fencepost error
    - x86: improve UP kernel when CPU-hotplug and SMP is enabled
    - x86: Reserve FIRST_DEVICE_VECTOR in used_vectors bitmap.
  * [xen] Remove pte file workaround.

  [ Ian Campbell ]
  * [xen] Disable usage of PAT. (closes: #503821)

 -- Bastian Blank <waldi@debian.org>  Sat, 08 Nov 2008 10:50:58 +0100

linux-2.6 (2.6.26-9) unstable; urgency=low

  [ Bastian Blank ]
  * Add stable release 2.6.26.6:
    - mm owner: fix race between swapoff and exit
    - rtc: fix kernel panic on second use of SIGIO nofitication
    - fbcon: fix monochrome color value calculation
    - ALSA: snd-powermac: HP detection for 1st iMac G3 SL
    - ALSA: snd-powermac: mixers for PowerMac G4 AGP
    - sparc64: Fix missing devices due to PCI bridge test in
      of_create_pci_dev().
    - sparc64: Fix disappearing PCI devices on e3500.
    - sparc64: Fix OOPS in psycho_pcierr_intr_other().
    - sparc64: Fix interrupt register calculations on Psycho and Sabre.
    - sparc64: Fix PCI error interrupt registry on PSYCHO.
    - udp: Fix rcv socket locking
    - sctp: Fix oops when INIT-ACK indicates that peer doesn't support AUTH
      (CVE-2008-4576)
    - sctp: do not enable peer features if we can't do them.
    - ipsec: Fix pskb_expand_head corruption in xfrm_state_check_space
    - netlink: fix overrun in attribute iteration
    - niu: panic on reset
    - ipv6: Fix OOPS in ip6_dst_lookup_tail().
    - XFRM,IPv6: initialize ip6_dst_blackhole_ops.kmem_cachep
    - af_key: Free dumping state on socket close
    - pcmcia: Fix broken abuse of dev->driver_data
    - clockevents: remove WARN_ON which was used to gather information
    - ntp: fix calculation of the next jiffie to trigger RTC sync
    - x86: HPET: read back compare register before reading counter
    - x86: HPET fix moronic 32/64bit thinko
    - clockevents: broadcast fixup possible waiters
    - HPET: make minimum reprogramming delta useful
    - clockevents: prevent endless loop lockup
    - clockevents: prevent multiple init/shutdown
    - clockevents: enforce reprogram in oneshot setup
    - clockevents: prevent endless loop in periodic broadcast handler
    - clockevents: prevent clockevent event_handler ending up handler_noop
    - x86: fix memmap=exactmap boot argument
    - x86: add io delay quirk for Presario F700
    - ACPI: Avoid bogus EC timeout when EC is in Polling mode
    - x86: fix SMP alternatives: use mutex instead of spinlock, text_poke is
      sleepable
    - rtc: fix deadlock
    - mm: dirty page tracking race fix
    - x86-64: fix overlap of modules and fixmap areas
    - x86: PAT proper tracking of set_memory_uc and friends
    - x86: fix oprofile + hibernation badness
    - x86: fdiv bug detection fix
    - rt2x00: Use ieee80211_hw->workqueue again
    - x86: Fix 27-rc crash on vsmp due to paravirt during module load
    - sg: disable interrupts inside sg_copy_buffer
    - ocfs2: Increment the reference count of an already-active stack.
    - APIC routing fix
    - sched: fix process time monotonicity
    - block: submit_bh() inadvertently discards barrier flag on a sync write
    - x64, fpu: fix possible FPU leakage in error conditions
    - x86-64: Clean up save/restore_i387() usage
    - KVM: SVM: fix guest global tlb flushes with NPT
    - KVM: SVM: fix random segfaults with NPT enabled
    - ALSA: remove unneeded power_mutex lock in snd_pcm_drop
    - ALSA: fix locking in snd_pcm_open*() and snd_rawmidi_open*()
    - ALSA: oxygen: fix distorted output on AK4396-based cards
    - ALSA: hda - Fix model for Dell Inspiron 1525
    - SCSI: qla2xxx: Defer enablement of RISC interrupts until ISP
      initialization completes.
    - USB: fix hcd interrupt disabling
    - smb.h: do not include linux/time.h in userspace
    - pxa2xx_spi: fix build breakage
    - pxa2xx_spi: chipselect bugfixes
    - pxa2xx_spi: dma bugfixes
    - mm: mark the correct zone as full when scanning zonelists
    - async_tx: fix the bug in async_tx_run_dependencies
    - drivers/mmc/card/block.c: fix refcount leak in mmc_block_open()
    - ixgbe: initialize interrupt throttle rate
    - i2c-dev: Return correct error code on class_create() failure
    - x86-32: AMD c1e force timer broadcast late
  * [x86] Update patch to detect not properly announced cmos RTC devices.
  * [xen] Overtake hvc console by default.

  [ maximilian attems ]
  * [openvz] ip: NULL pointer dereferrence in tcp_v(4|6)_send_ack
    (closes: #500472)
  * [openvz] unset NF_CONNTRACK_IPV6 for now until abi bump.

  [ Stephen R. Marenka ]
  * [m68k] add patches to fix atari ethernec per Michael Schmitz:
    atari-ethernec-IRQF_SHARED.diff and atari-ethernec-fixes.diff.
  * [m68k] add mac-esp-fix-for-quadras-with-two-esp-chips.diff to fix macs
    with dual scsi busses and a problem with xorg, per Finn Thain.
  * [m68k] add atari-atari_keyb_init-operator-precedence.diff per
    Michael Schmitz.
  * [m68k] more mac patches, per Finn Thain.

  [ Martin Michlmayr ]
  * [arm/ixp4xx] Enable USB_ATM and USB_SPEEDTOUCH (closes: #502182).
  * [arm/iop32x, arm/orion5x] Likewise.
  * DNS-323: read MAC address from flash (Matthew Palmer).

  [ dann frazier ]
  * Restrict access to the DRM_I915_HWS_ADDR ioctl (CVE-2008-3831)
  * Don't allow splicing to files opened with O_APPEND (CVE-2008-4554)

 -- Bastian Blank <waldi@debian.org>  Sat, 18 Oct 2008 12:14:22 +0200

linux-2.6 (2.6.26-8) unstable; urgency=medium

  [ dann frazier ]
  * [x86] Fix broken LDT access in VMI (CVE-2008-4410)
  * ata: Fix off-by-one-error that causes errors when reading a
    block on the LBA28-LBA48 boundary
  * [s390] prevent ptrace padding area read/write in 31-bit mode
    (CVE-2008-1514)

  [ Bastian Blank ]
  * Fix generation of i386 Xen image information.
  * [i386] Restrict the usage of long NOPs. (closes: #464962)
  * Fix access to uninitialized user keyring. (closes: #500279)
  * [x86] Fix detection of non-PNP RTC devices. (closes: #499230)

 -- Bastian Blank <waldi@debian.org>  Thu, 09 Oct 2008 12:07:21 +0200

linux-2.6 (2.6.26-7) unstable; urgency=low

  [ Bastian Blank ]
  * [xen] Add SuSE Xen patch. (closes: #495895)
  * Only register notifiers in braille console if used, fixes Insert key.
    (closes: #494374)
  * Fix ACPI EC GPE storm detection. (closes: #494546)
  * Disable useless support for ISP1760 USB host controller.
    (closes: #498304)
  * rt61pci: Add a sleep after firmware upload. (closes: #498828)

  [ Stephen R. Marenka ]
  * [m68k] Set CONFIG_ATARI_ETHERNEC=m for atari, since it only works
    in modular form.
  * [m68k] Enable CONFIG_ADB_PMU68K=y for mac.
  * [m68k] Add atari-aranym-nf-wrappers.diff patch to fix atari LBD
    problems, set CONFIG_LBD=y for atari.

  [ Martin Michlmayr ]
  * [arm/orion5x] Enable CONFIG_ATALK (requested by Ben Schwarz).
  * [arm/versatile] Enable CONFIG_VFP. (closes: #499463)
  * ath5k: Fix bad udelay calls on AR5210 code (Nick Kossifidis).
  * [arm] No longer disable ATH5K.

  [ dann frazier ]
  * Add missing capability checks in sbni_ioctl (CVE-2008-3525)

 -- Bastian Blank <waldi@debian.org>  Wed, 01 Oct 2008 09:02:30 +0200

linux-2.6 (2.6.26-6) unstable; urgency=low

  [ maximilian attems ]
  * [openvz] Enable checkpointing. (closes: #497292)

  [ Bastian Blank ]
  * Allow forced module loading again. (closes: #494144)
  * Set IEEE 802.11 (wireless) regulatory domain default to EU.
    (closes: #497971)
  * [i386] Enable IDE ACPI support. Override ABI changes. (closes: #470528)
  * [i386/686-bigmem] Promote to generic subarch. (closes: #476120)

  [ Martin Michlmayr ]
  * Fix dead 21041 ethernet after ifconfig down (Thomas Bogendoerfer).

  [ dann frazier ]
  * [hppa] Enable the FPU before using it, fixes booting on A500s
    with our CONFIG_PRINTK_TIME=y setting. (closes: #499458)

 -- Bastian Blank <waldi@debian.org>  Wed, 24 Sep 2008 12:06:47 +0200

linux-2.6 (2.6.26-5) unstable; urgency=low

  [ Martin Michlmayr ]
  * Backport power-off method for Kurobox Pro.
  * [arm/versatile] Really enable CONFIG_RTC_DRV_PL031 (closes: #484432).

  [ Stephen R. Marenka ]
  * [m68k] Set CONFIG_LBD=n for atari, since it conflicts with nfblock.

  [ Bastian Blank ]
  * Reenable SiS SATA support. (closes: #496603)
  * [amd64,i386] Disable new-style SiS PATA support.
  * Add stable release 2.6.26.4:
    - sata_mv: don't issue two DMA commands concurrently
    - KVM: MMU: Fix torn shadow pte
    - x86: work around MTRR mask setting, v2
    - nfsd: fix buffer overrun decoding NFSv4 acl (CVE-2008-3915)
    - sunrpc: fix possible overrun on read of /proc/sys/sunrpc/transports
      (CVE-2008-3911)
    - r8169: balance pci_map / pci_unmap pair
    - tg3: Fix firmware event timeouts
    - crypto: authenc - Avoid using clobbered request pointer
    - sparc64: Fix cmdline_memory_size handling bugs.
    - sparc64: Fix overshoot in nid_range().
    - ipsec: Fix deadlock in xfrm_state management. (closes: #497796)
    - sctp: fix random memory dereference with SCTP_HMAC_IDENT option.
    - sctp: correct bounds check in sctp_setsockopt_auth_key
    - sch_prio: Fix nla_parse_nested_compat() regression
    - sctp: add verification checks to SCTP_AUTH_KEY option
    - sctp: fix potential panics in the SCTP-AUTH API.
    - udp: Drop socket lock for encapsulated packets
    - pkt_sched: Fix actions referencing
    - pkt_sched: Fix return value corruption in HTB and TBF.
    - netns: Add network namespace argument to rt6_fill_node() and
      ipv6_dev_get_saddr()
    - ipv6: Fix OOPS, ip -f inet6 route get fec0::1, linux-2.6.26,
      ip6_route_output, rt6_fill_node+0x175 (CVE-2008-3686)
    - AX.25: Fix sysctl registration if !CONFIG_AX25_DAMA_SLAVE
    - mm: make setup_zone_migrate_reserve() aware of overlapping nodes
    - 8250: improve workaround for UARTs that don't re-assert THRE correctly
    - rtc_time_to_tm: fix signed/unsigned arithmetic
    - drivers/char/random.c: fix a race which can lead to a bogus BUG()
    - cifs: fix O_APPEND on directio mounts
    - atl1: disable TSO by default
    - forcedeth: fix checksum flag
    - bio: fix bio_copy_kern() handling of bio->bv_len
    - bio: fix __bio_copy_iov() handling of bio->bv_len
    - ALSA: oxygen: prevent muting of nonexistent AC97 controls
    - S390 dasd: fix data size for PSF/PRSSD command
    - x86: fix "kernel won't boot on a Cyrix MediaGXm (Geode)"
    - x86: work around MTRR mask setting
    - USB: cdc-acm: don't unlock acm->mutex on error path
    - binfmt_misc: fix false -ENOEXEC when coupled with other binary handlers
    - fbdefio: add set_page_dirty handler to deferred IO FB
    - eeepc-laptop: fix use after free
    - PCI: fix reference leak in pci_get_dev_by_id()
    - cramfs: fix named-pipe handling
  * Override ABI changes.
  * [hppa] Disable new-style RTC support. Override ABI changes.

  [ maximilian attems ]
  * openvz: Add upstream fixes up to 24cebf40278cb071ff8b. (closes: #497528)

 -- Bastian Blank <waldi@debian.org>  Wed, 10 Sep 2008 12:55:16 +0200

linux-2.6 (2.6.26-4) unstable; urgency=low

  [ maximilian attems ]
  * x86: Reset ACPI_PROCFS_POWER for Lenny as buggy apps depend on it.
    (closes: #495541)
  * x86: ACPI: Fix thermal shutdowns
  * openvz: Add upstream fixes up to 0f14912e3d2251aff. (closes: #494384)
  * Add stable release 2.6.26.3:
    - USB: fix interface unregistration logic
    - usb-storage: unusual_devs entries for iRiver T10 and Datafab CF+SM reader
    - usb-serial: don't release unregistered minors
    - usb-storage: revert DMA-alignment change for Wireless USB
    - usb-storage: automatically recognize bad residues
    - USB: ftdi_sio: Add USB Product Id for ELV HS485
    - qla2xxx: Set an rport's dev_loss_tmo value in a consistent manner.
    - dccp: change L/R must have at least one byte in the dccpsf_val field
      (CVE-2008-3276)
    - KVM: Avoid instruction emulation when event delivery is pending
    - cs5520: add enablebits checking
    - acer-wmi: Fix wireless and bluetooth on early AMW0 v2 laptops
    - USB: usb-storage: quirk around v1.11 firmware on Nikon D4
    - radeonfb: fix accel engine hangs
    - radeon: misc corrections
    - sparc64: Fix global reg snapshotting on self-cpu.
    - sparc64: Do not clobber %g7 in setcontext() trap.
    - sparc64: Fix end-of-stack checking in save_stack_trace().
    - sparc64: Fix recursion in stack overflow detection handling.
    - sparc64: Make global reg dumping even more useful.
    - sparc64: Implement IRQ stacks.
    - sparc64: Handle stack trace attempts before irqstacks are setup.
    - PCI: Limit VPD length for Broadcom 5708S
    - ide: it821x in pass-through mode segfaults in 2.6.26-stable
    - syncookies: Make sure ECN is disabled
    - USB: ftdi_sio: add support for Luminance Stellaris Evaluation/Development
      Kits
    - i2c: Fix NULL pointer dereference in i2c_new_probed_device
    - SCSI: hptiop: add more PCI device IDs
    - SCSI: ses: fix VPD inquiry overrun
    - SCSI: scsi_transport_spi: fix oops in revalidate
    - CIFS: Fix compiler warning on 64-bit
    - x86: fix spin_is_contended()
    - matrox maven: fix a broken error path
    - i2c: Let users select algorithm drivers manually again
    - CIFS: properly account for new user= field in SPNEGO upcall string
      allocation
    - x86: fix setup code crashes on my old 486 box
    - KVM: ia64: Fix irq disabling leak in error handling code
    - mlock() fix return values
    - rtl8187: Fix lockups due to concurrent access to config routine
    - KVM: task switch: segment base is linear address
    - KVM: task switch: use seg regs provided by subarch instead of reading
      from GDT
    - KVM: task switch: translate guest segment limit to virt-extension byte
      granular field
    - r8169: avoid thrashing PCI conf space above RTL_GIGA_MAC_VER_06
    - sparc64: FUTEX_OP_ANDN fix
    - posix-timers: do_schedule_next_timer: fix the setting of ->si_overrun
    - posix-timers: fix posix_timer_event() vs dequeue_signal() race
    - vt8623fb: fix kernel oops
    - ide-cd: fix endianity for the error message in cdrom_read_capacity
    - qla2xxx: Add dev_loss_tmo_callbk/terminate_rport_io callback support.
    - random32: seeding improvement
    - CIFS: mount of IPC$ breaks with iget patch
    - CIFS: if get root inode fails during mount, cleanup tree connection
    - crypto: padlock - fix VIA PadLock instruction usage with
      irq_ts_save/restore()
    - ipvs: Fix possible deadlock in estimator code
    - SCSI: block: Fix miscalculation of sg_io timeout in CDROM_SEND_PACKET
      handler.
    - ALSA: asoc: restrict sample rate and size in Freescale MPC8610 sound
      drivers
    - ALSA: ASoC: fix SNDCTL_DSP_SYNC support in Freescale 8610 sound drivers
    - USB: pl2023: Remove USB id (4348:5523) handled by ch341
    - relay: fix "full buffer with exactly full last subbuffer" accounting
      problem
    - ipv6: Fix ip6_xmit to send fragments if ipfragok is true
    - x86: amd opteron TOM2 mask val fix

  [ dann frazier ]
  * [ia64] Fix boot-time hang w/ PRINTK_TIME by ensuring that cpu0 can access
    per-cpu vars in early boot
  * delay calls to sched_clock() until after sched_clock_init() to prevent
    inaccurate printk timings on ia64 and presumably other architectures

  [ Ian Campbell ]
  * [xen] import upstream fix to fb-defio driver used by Xen framebuffer.

  [ Bastian Blank ]
  * [powerpc] Enable proper RTC support. (closes: #484693)

  [ Martin Michlmayr ]
  * Add Marvell Orion fixes:
    - sata_mv: add the Gen IIE flag to the SoC devices.
    - sata_mv: don't avoid clearing interrupt status on SoC host adapters

  [ dann frazier ]
  * Fix overflow condition in sctp_setsockopt_auth_key (CVE-2008-3526)
  * Fix panics that may occur if SCTP AUTH is disabled (CVE-2008-3792)
  * [x86] Fix memory leak in the copy_user routine
    (CVE-2008-0598, closes: #490910)

 -- Bastian Blank <waldi@debian.org>  Thu, 28 Aug 2008 08:46:42 +0200

linux-2.6 (2.6.26-3) unstable; urgency=low

  [ Bastian Blank ]
  * Disable Emagic Audiowerk 2 soundcard support. The PCI IDs clashes with
    many DVB cards.
  * Update VServer patch to 2.3.0.35.
  * [armel/versatile] Override ABI changes.
  * [i386/686-bigmem] Add VServer image.

  [ Aurelien Jarno ]
  * [armel/versatile] Disable CONFIG_NO_HZ, CONFIG_HIGH_RES_TIMERS for
    dynticks. (closes: #494842)

  [ Martin Michlmayr ]
  * Fix PCIe on the Kurobox Pro (Lennert Buytenhek).
  * Fix regressions caused by the "use software GSO for SG+CSUM capable
    netdevices" patch:
    - loopback: Enable TSO (Herbert Xu)
    - net: Preserve netfilter attributes in skb_gso_segment using
      __copy_skb_header (Herbert Xu)

  [ dann frazier ]
  * [amd64] Fix typo in TOM2 mask value, preventing a hang on some opteron
    systems. (closes: #494365)

 -- Bastian Blank <waldi@debian.org>  Mon, 18 Aug 2008 15:34:38 +0200

linux-2.6 (2.6.26-2) unstable; urgency=low

  [ Bastian Blank ]
  * [powerpc] Install arch/powerpc/lib/crtsavres.o into the headers, it is
    used during module linking.
  * Add stable release 2.6.26.1:
    - Fix off-by-one error in iov_iter_advance()
    - ath5k: don't enable MSI, we cannot handle it yet
    - b43legacy: Release mutex in error handling code
    - cpufreq acpi: only call _PPC after cpufreq ACPI init funcs got called already
    - VFS: increase pseudo-filesystem block size to PAGE_SIZE
    - markers: fix markers read barrier for multiple probes
    - tmpfs: fix kernel BUG in shmem_delete_inode
    - mpc52xx_psc_spi: fix block transfer
    - ixgbe: remove device ID for unsupported device
    - UML - Fix boot crash
    - eCryptfs: use page_alloc not kmalloc to get a page of memory
    - x86: fix kernel_physical_mapping_init() for large x86 systems
    - DVB: cx23885: SRAM changes for the 885 and 887 silicon parts
    - DVB: cx23885: Reallocated the sram to avoid concurrent VIDB/C issues
    - DVB: cx23885: DVB Transport cards using DVB port VIDB/TS1 did not stream
    - DVB: cx23885: Ensure PAD_CTRL is always reset to a sensible default
    - V4L: cx23885: Bugfix for concurrent use of /dev/video0 and /dev/video1
    - V4L: saa7134: Copy tuner data earlier to avoid overwriting manual tuner type
    - V4L: uvcvideo: Add support for Medion Akoya Mini E1210 integrated webcam
    - V4L: uvcvideo: Make input device support optional
    - V4L: uvcvideo: Don't free URB buffers on suspend
    - V4L: uvcvideo: Use GFP_NOIO when allocating memory during resume
    - V4L: uvcvideo: Fix a buffer overflow in format descriptor parsing
    - DVB: dib0700: add support for Hauppauge Nova-TD Stick 52009
    - V4L: cx18: Upgrade to newer firmware & update documentation
    - ALSA: trident - pause s/pdif output
    - myri10ge: do not use mgp->max_intr_slots before loading the firmware
    - myri10ge: do not forget to setup the single slice pointers
    - iop-adma: fix platform driver hotplug/coldplug
    - sparc64: Do not define BIO_VMERGE_BOUNDARY.
    - sparc64: Fix cpufreq notifier registry.
    - sparc64: Fix lockdep issues in LDC protocol layer.
    - tcp: Clear probes_out more aggressively in tcp_ack().
    - ARM: fix fls() for 64-bit arguments
    - vmlinux.lds: move __attribute__((__cold__)) functions back into final .text section
    - rtc-at91rm9200: avoid spurious irqs
    - ide-cd: fix oops when using growisofs
    - x86: fix crash due to missing debugctlmsr on AMD K6-3
    - cpusets: fix wrong domain attr updates
    - proc: fix /proc/*/pagemap some more
    - Fix build on COMPAT platforms when CONFIG_EPOLL is disabled
    - markers: fix duplicate modpost entry
    - x86, suspend, acpi: enter Big Real Mode
    - USB: fix usb serial pm counter decrement for disconnected interfaces
    - x86 reboot quirks: add Dell Precision WorkStation T5400
    - Fix typos from signal_32/64.h merge
    - rcu: fix rcu_try_flip_waitack_needed() to prevent grace-period stall
    - Patch Upstream: x86 ptrace: fix PTRACE_GETFPXREGS error
    - KVM: MMU: Fix potential race setting upper shadow ptes on nonpae hosts
    - KVM: MMU: nuke shadowed pgtable pages and ptes on memslot destruction
    - KVM: x86 emulator: Fix HLT instruction
    - KVM: VMX: Add ept_sync_context in flush_tlb
    - KVM: mmu_shrink: kvm_mmu_zap_page requires slots_lock to be held
    - KVM: SVM: fix suspend/resume support
    - KVM: VMX: Fix a wrong usage of vmcs_config
    - isofs: fix minor filesystem corruption
    - quota: fix possible infinite loop in quota code
    - hdlcdrv: Fix CRC calculation.
    - ipv6: __KERNEL__ ifdef struct ipv6_devconf
    - ipv6: use timer pending
    - udplite: Protection against coverage value wrap-around
    - pxamci: trivial fix of DMA alignment register bit clearing
  * [sparc] Install asm-sparc headers again.
  * Force RTC on by default and set clock on startup. Override ABI changes.
  * [i386, amd64] Make the CMOS RTC support builtin. (closes: #493567)
  * Add stable release 2.6.26.2:
    - sound: ensure device number is valid in snd_seq_oss_synth_make_info
    - Ath5k: kill tasklets on shutdown
    - Ath5k: fix memory corruption
    - vfs: fix lookup on deleted directory
    - ALSA: emu10k1 - Fix inverted Analog/Digital mixer switch on Audigy2
    - ALSA: hda - Add missing Thinkpad Z60m support
    - ALSA: hda - Fix DMA position inaccuracy
    - ALSA: hda - Fix wrong volumes in AD1988 auto-probe mode
    - Add compat handler for PTRACE_GETSIGINFO
    - Bluetooth: Signal user-space for HIDP and BNEP socket errors
    - Input: i8042 - add Acer Aspire 1360 to nomux blacklist
    - Input: i8042 - add Gericom Bellagio to nomux blacklist
    - Input: i8042 - add Intel D845PESV to nopnp list
    - jbd: fix race between free buffer and commit transaction
    - NFS: Ensure we zap only the access and acl caches when setting new acls
    - SCSI: ch: fix ch_remove oops
    - linear: correct disk numbering error check
    - netfilter: xt_time: fix time's time_mt()'s use of do_div()
    - Kprobe smoke test lockdep warning
    - Close race in md_probe
    - x86: io delay - add checking for NULL early param
    - x86: idle process - add checking for NULL early param
    - SCSI: bsg: fix bsg_mutex hang with device removal
    - netfilter: nf_nat_sip: c= is optional for session
    - romfs_readpage: don't report errors for pages beyond i_size
    - ftrace: remove unneeded documentation

  [ Martin Michlmayr ]
  * METH: fix MAC address setup (Thomas Bogendoerfer)
  * Export the reset button of the QNAP TS-409.
  * net: use software GSO for SG+CSUM capable netdevices (Lennert Buytenhek)

  [ dann frazier ]
  * device_create interface changed between 2.6.26 and 2.6.27; adjust hpilo
    backport appropriately. Fixes a NULL pointer dereference in ilo_probe().

 -- Bastian Blank <waldi@debian.org>  Fri, 08 Aug 2008 08:09:00 +0200

linux-2.6 (2.6.26-1) unstable; urgency=low

  * New upstream release see http://kernelnewbies.org/Linux_2_6_26
    - UDF 2.50 support. (closes: #480910)
    - mmc: increase power up delay (closes: #481190)
    - snd-hda-intel suspend troubles fixed. (closes: #469727, #481613, #480034)
    - cifs QueryUnixPathInfo fix (closes: #480995)
    - r8169 oops in r8169_get_mac_version (closes: #471892)
    - netfilter headers cleanup (closes: #482331)
    - iwlwifi led support (closes: #469095)
    - ath5k associates on AR5213A (closes: #463785)
    - T42 suspend fix (closes: #485873)
    - cpuidle acpi driver: fix oops on AC<->DC (closes: #477201)
    - opti621 ide fixes (closes: #475561)
    - ssh connection hangs with mac80211 (closes: #486089)
    - ocfs2: Allow uid/gid/perm changes of symlinks (closes: #479475)
    - xircom_tulip_cb: oboslete driver removed (closes: #416900)
    - r8169 properly detect link status (closes: #487586)
    - iwl3945 connection + support fixes (closes: #481436, #482196)
    - longrun cpufreq min freq fix (closes: #468149)
    - emux midi synthesizer SOFT_PEDAL-release event (closes: #474312)
    - vmemmap fixes to use smaller pages (closes: #483489)
    - x86 freeze fixes (closes: #482100, #482074)
    - xen boot failure fix (closes: #488284)
    - gdb read floating-point and SSE registers (closes: #485375)
    - USB_PERSIST is default on (closes: #489963)
    - alsa snd-hda Dell Inspiron fix (closes: #490649)
    - ipw2200: queue direct scans (closes: #487721)
    - better gcc-4.3 support (closes: #492301)
    - iwl3945 monitor mode. (closes: #482387)

  [ maximilian attems ]
  * topconfig set CRYPTO_CTS, SND_PCSP, SND_AW2, IWL4965_LEDS, IWL3945_LEDS,
    RT2400PCI_LEDS, RT2500PCI_LEDS, RT61PCI_LEDS, RT2500USB_LEDS,
    RT73USB_LEDS, NF_CT_PROTO_DCCP, BRIDGE_EBT_NFLOG, IWLWIFI_RFKILL,
    USB_SERIAL_SPCP8X5, USB_STORAGE_CYPRESS_ATACB, DVB_ISL6405, DVB_AU8522,
    VIDEO_EM28XX_DVB, VIDEO_CX18, VIDEO_AU0828, SOC_CAMERA_MT9M001,
    SOC_CAMERA_MT9V022, DVB_TUNER_ITD1000, VIDEO_PVRUSB2_DVB, USB_C67X00_HCD,
    USB_ISP1760_HCD, HTC_PASIC3, I2C_PCA_PLATFORM, TOUCHSCREEN_WM97XX,
    JOYSTICK_ZHENHUA, SFC, ACCESSIBILITY, UIO_SMX, LOGIRUMBLEPAD2_FF,
    A11Y_BRAILLE_CONSOLE, EDS_TRIGGER_DEFAULT_ON, VIDEO_ALLOW_V4L1, ATA_ACPI,
    SATA_PMP, ATA_SFF, USB_SERIAL_MOTOROLA, USB_WDM, MAC80211_MESH,
    IPV6_MROUTE, IPV6_PIMSM_V2, MTD_AR7_PARTS, SENSORS_IBMAEM, PATA_SCH,
    CGROUP_DEVICE, USB_ISIGHTFW, HW_RANDOM_VIRTIO, RTC_DRV_FM3130,
    USB_VIDEO_CLASS, CIFS_DFS_UPCALL.
  * [amd64, i386]: KVM_CLOCK, KVM_GUEST, ISCSI_IBFT_FIND, ISCSI_IBFT, THERMAL,
    EEEPC_LAPTOP, FB_N411, THERMAL_HWMON.
  * [amd64]: Enable SCSI_DPT_I2O as 64 bit now.
  * Reenable USB_SERIAL_EDGEPORT, USB_SERIAL_EDGEPORT_TI. (closes: #480195)
  * Enable TCP_MD5SIG for BGP sessions. (closes: #443742)
  * Add recognised alsa cards to bug report.
  * topconfig: Enable HYSDN, no longer broken on smp.
  * Add request_firmware patch for keyspan. (closes: #448900)
  * [x86]: Enable dma engine. (closes: #473331)
  * [ppc64]: Enable IBMEBUS and EHEA. (closes: #484888)
  * topconfig: Enable PROFILING across all flavours. (closes: #484885)
  * 486: enable OLPC support thanks Andres Salomon for merge.
    Kconfig variable patch by Robert Millan (closes: #485063).
  * Add request_firmware patch for ip2.
  * Add request_firmware patch for acenic. (closes: #284221)
  * [x86, ia64]: Set HPET_RTC_IRQ. (closes: #479709, #476970)
  * [ppc]: Set SND_VIRMIDI. (closes: #290090)
  * Fallback for userspace compatibility to old IEEE 1394 FireWire stack.
    (closes: #451367, #475295, #478419)
  * [x86]: Enable modular FB_UVESA. (closes: #473180)
  * JFFS2 enable summary and compressor support. (closes: #488242)
  * Add OLPC sdhci quirks. Thanks Andres Salomon <dilinger@debian.org>
    (closes: #485192)
  * [ppc]: Enable RTC_DRV_PPC. (closes: #484693) Thanks for the patch to
    Geoff Levand <geoffrey.levand@am.sony.com>.
  * Enable BLK_DEV_BSG for SG v4 support.
  * [amd64] Enable default disabled memtest boot param.
  * topconfig: Enable PATA_SIS instead of SATA_SIS. (closes: #485609)
  * Add OpenVZ countainer flavour for amd64, i386. (closes: #392015)
  * atl1e driver for Atheros(R) L1e Fast Ethernet. (closes: #492029)
  * [ALSA] hda - Add ICH9 controller support (8086:2911)
  * [ALSA] hda - support intel DG33 motherboards
  * HP iLO driver
  * Input: i8042 - add Arima-Rioworks HDAMB board to noloop list
    (closes: #489190) thanks Guillaume Morin <guillaume@morinfr.org>

  [ Martin Michlmayr ]
  * [arm/orion5x] Update the config to reflect upstream renaming this
    subarch.
  * [arm/orion5x] Add some patches from Marvell's Orion tree:
    - Feroceon: speed up flushing of the entire cache
    - support for 5281 D0 stepping
    - cache align destination pointer when copying memory for some processors
    - cache align memset and memzero
    - DMA engine driver for Marvell XOR engine
    - Orion hardware watchdog support
  * [arm/orion5x] Enable NETCONSOLE.
  * [arm/orion5x] Disable more SCSI drivers.
  * [arm/ixp4xx] Disable most ATA and more SCSI and network drivers.
  * [arm/versatile] Enable CONFIG_RTC_DRV_PL031 (closes: #484432).
  * [arm/iop32x, arm/ixp4xx, arm/versatile] Enable ARM_THUMB (closes: #484524).
  * [arm/iop32x] Add LED driver for Thecus N2100 (Riku Voipio).
  * [mips/r5k-ip32] Enable USB.
  * [arm/orion5x, arm/iop32x, arm/ixp4xx, mipsel/r5k-cobalt] Enable HAMRADIO
    on the request of Heinz Janssen.
  * [arm/orion5x] Add support for QNAP TS-409 and HP mv2120; thanks
    Sylver Bruneau.
  * [mips] Add patches from Thomas Bogendoerfer:
    - gbefb: fix cmap FIFO timeout (closes: #487257)
    - IP32: Enable FAST-20 for onboard scsi
    - IP32: SGI O2 sound driver
  * [arm/ixp4xx] Add support for Freecom FSG-3 (Rod Whitby).
  * [arm/ixp4xx] Enable CONFIG_MACH_DSMG600.
  * [arm/iop32x] Unset NET_DMA since it actually leads to worse network
    performance.
  * [arm/orion5x] Fix a boot crash on the Kurobox Pro.
  * [arm/orion5x] use better key codes for the TS-209/TS-409 buttons
  * [arm/orion5x] export red SATA lights on TS-409, fix SATA presence/activity
  * [arm] Enable KEXEC (closes: #492268).
  * [arm/orion5x] Enable USB_PRINTER, requested by Mike Arthur.
  * [arm/orion5x] Enable binfmt aout, x25, wireless and ATM.
  * [arm/iop32x, arm/orion5x] Enable USB_SISUSBVGA.
  * [arm] xfs: pack some shortform dir2 structures for the ARM old ABI
    architecture (closes: #414932).

  [ Ian Campbell ]
  * Readme.build updated on how to generate orig tarballs.
  * Forward port vmlinuz-target.patch.
  * Enable Xen save/restore and memory ballooning for Xen enabled kernels.

  [ Bastian Blank ]
  * [powerpc/powerpc-miboot] Disable. (closes: #481358)
  * [powerpc/powerpc64] Support IBM Cell based plattforms and PS3.
    (closes: #462529)
  * [s390] Synchronize block device, network bridge, network scheduler and CRC
    support.
  * [s390] Enable support for PCI-attached cryptographic adapters.
  * Use control group as base for group CPU scheduler. This reenabled
    traditional nice behaviour. (closes: #489223)
  * Bump yaird dependencies to at least 0.0.13.
  * Reenable SECCOMP. There is no longer additional overhead.
    (closes: #474648)
  * Export symbol required for MOL again. (closes: #460667)
  * [powerpc/powerpc64] Fix console selection in LPAR environment.
    (closes: #492703)
  * Fix several userspace compatibility problems.

  [ Christian T. Steigies ]
  * [m68k] enable SERIAL_CONSOLE for amiga and atari

  [ Thiemo Seufer ]
  * [mips] Fix logic bug in atomic_sub_if_positive.

  [ Stephen R. Marenka ]
  * [m68k] Update pending m68k patches.
  * [m68k] Enable nfcon and nfblock for atari.
  * [m68k] Change compiler to default.

  [ Aurelien Jarno ]
  * [arm/versatile] Switch scsi/ext3/smc91x to modules now that we have proper
    d-i support. Remove options defined in toplevel config file.

 -- Bastian Blank <waldi@debian.org>  Wed, 30 Jul 2008 10:17:29 +0200

linux-2.6 (2.6.25-7) unstable; urgency=high

  * Add stable release 2.6.25.10:
    - TTY: fix for tty operations bugs (CVE-2008-2812)
    - sched: fix cpu hotplug
    - IB/mthca: Clear ICM pages before handing to FW
    - DRM: enable bus mastering on i915 at resume time
    - x86: shift bits the right way in native_read_tscp
    - x86_64 ptrace: fix sys32_ptrace task_struct leak (CVE-2008-3077)
    - ptrace GET/SET FPXREGS broken
    - futexes: fix fault handling in futex_lock_pi
    - x86: fix cpu hotplug crash
  * Add stable release 2.6.25.11:
    - x86: fix ldt limit for 64 bit

 -- maximilian attems <maks@debian.org>  Mon, 14 Jul 2008 10:58:14 +0200

linux-2.6 (2.6.25-6) unstable; urgency=high

  [ maximilian attems ]
  * Add stable release 2.6.25.7:
    - double-free of inode on alloc_file() failure exit in create_write_pipe()
    - m68k: Add ext2_find_{first,next}_bit() for ext4
    - bluetooth: fix locking bug in the rfcomm socket cleanup handling
    - serial: fix enable_irq_wake/disable_irq_wake imbalance in serial_core.c
    - bttv: Fix a deadlock in the bttv driver (closes: #487594)
    - forcedeth: msi interrupts
    - CPUFREQ: Fix format string bug.
    - mmc: wbsd: initialize tasklets before requesting interrupt
    - ecryptfs: fix missed mutex_unlock
    - mac80211: send association event on IBSS create
    - bluetooth: rfcomm_dev_state_change deadlock fix
    - sunhv: Fix locking in non-paged I/O case.
    - cassini: Only use chip checksum for ipv4 packets.
    - ipwireless: Fix blocked sending
    - net: Fix call to ->change_rx_flags(dev, IFF_MULTICAST) in
      dev_change_flags()
    - fbdev: export symbol fb_mode_option
    - ipsec: Use the correct ip_local_out function
    - tcp: fix skb vs fack_count out-of-sync condition
    - tcp FRTO: Fix fallback to conventional recovery
    - tcp FRTO: SACK variant is errorneously used with NewReno
    - tcp FRTO: work-around inorder receivers
    - tcp: Fix inconsistency source (CA_Open only when !tcp_left_out(tp))
    - l2tp: avoid skb truesize bug if headroom is increased
    - l2tp: Fix possible WARN_ON from socket code when UDP socket is closed
    - l2tp: Fix possible oops if transmitting or receiving when tunnel goes down
    - ax25: Fix NULL pointer dereference and lockup.
    - sound: emu10k1 - fix system hang with Audigy2 ZS Notebook PCMCIA card
    - tcp: Allow send-limited cwnd to grow up to max_burst when gso disabled
    - tcp: Limit cwnd growth when deferring for GSO
    - af_key: Fix selector family initialization.
    - hgafb: resource management fix
    - cifs: fix oops on mount when CONFIG_CIFS_DFS_UPCALL is enabled
    - b43: Fix controller restart crash
    - ssb: Fix context assertion in ssb_pcicore_dev_irqvecs_enable
    - eCryptfs: protect crypt_stat->flags in ecryptfs_open()
    - cciss: add new hardware support
    - ecryptfs: add missing lock around notify_change
    - ecryptfs: clean up (un)lock_parent
    - Add 'rd' alias to new brd ramdisk driver
    - net_sched: cls_api: fix return value for non-existant classifiers
    - vlan: Correctly handle device notifications for layered VLAN devices
    - IB/umem: Avoid sign problems when demoting npages to integer
    - x86: fix recursive dependencies
    - can: Fix copy_from_user() results interpretation
    - Kconfig: introduce ARCH_DEFCONFIG to DEFCONFIG_LIST
    - tcp: TCP connection times out if ICMP frag needed is delayed
    - ALSA: hda - Fix resume of auto-config mode with Realtek codecs
    - netlink: Fix nla_parse_nested_compat() to call nla_parse() directly
  * Add stable release 2.6.25.9:
    - Add return value to reserve_bootmem_node()
    - x86: use BOOTMEM_EXCLUSIVE on 32-bit
    - sctp: Make sure N * sizeof(union sctp_addr) does not overflow.
    - hwmon: (lm85) Fix function RANGE_TO_REG()
    - hwmon: (adt7473) Initialize max_duty_at_overheat before use
    - x86: set PAE PHYSICAL_MASK_SHIFT to 44 bits.
    - Reinstate ZERO_PAGE optimization in 'get_user_pages()' and fix XIP
    - watchdog: hpwdt: fix use of inline assembly
    - Fix ZERO_PAGE breakage with vmware
    - atl1: relax eeprom mac address error check

  [ Martin Michlmayr]
  * [arm/orion5x] Enable INPUT_EVDEV and KEYBOARD_GPIO.

  [ Steve Langasek ]
  * Enable CONFIG_CIFS_EXPERIMENTAL and CONFIG_CIFS_UPCALL, required for
    CIFS mounts to be able to use Kerberos authentication.  Closes: #480663.

  [ Bastian Blank ]
  * Add stable release 2.6.25.8:
    - x86: disable mwait for AMD family 10H/11H CPUs
    - x86: remove mwait capability C-state check
    - nf_conntrack_h323: fix memory leak in module initialization error path
    - nf_conntrack_h323: fix module unload crash
    - nf_conntrack: fix ctnetlink related crash in nf_nat_setup_info()
    - SCSI: sr: fix corrupt CD data after media change and delay
    - ACPICA: Ignore ACPI table signature for Load() operator
    - scsi_host regression: fix scsi host leak
    - b43: Fix possible NULL pointer dereference in DMA code
    - b43: Fix noise calculation WARN_ON
    - virtio_net: Fix skb->csum_start computation
    - opti621: remove DMA support
    - opti621: disable read prefetch
    - Fix tty speed handling on 8250
    - x86-64: Fix "bytes left to copy" return value for copy_from_user()
   * Fix alpha build due too inconsistent kallsyms data.

 -- maximilian attems <maks@debian.org>  Fri, 27 Jun 2008 00:33:53 +0200

linux-2.6 (2.6.25-5) unstable; urgency=low

  [ maximilian attems ]
  [ Bastian Blank ]
  * Reenable VServer images.

  [ maximilian attems ]
  * Add stable release 2.6.25.5:
    - asn1: additional sanity checking during BER decoding (CVE-2008-1673)
  * Add stable release 2.6.25.6:
    - atl1: fix 4G memory corruption bug
    - capabilities: remain source compatible with 32-bit raw legacy capability
      support.
    - usb-serial: Use ftdi_sio driver for RATOC REX-USB60F
    - cpufreq: fix null object access on Transmeta CPU
    - Smack: fuse mount hang fix
    - cgroups: remove node_ prefix_from ns subsystem
    - XFS: Fix memory corruption with small buffer reads
    - x86: don't read maxlvt before checking if APIC is mapped
    - USB: option: add new Dell 5520 HSDPA variant
    - md: do not compute parity unless it is on a failed drive
    - md: fix uninitialized use of mddev->recovery_wait
    - md: fix prexor vs sync_request race
    - HID: split Numlock emulation quirk from HID_QUIRK_APPLE_HAS_FN.
    - USB: do not handle device 1410:5010 in 'option' driver
    - USB: unusual_devs: Add support for GI 0401 SD-Card interface
    - USB: add Telstra NextG CDMA id to option driver
    - USB: fix build errors in ohci-omap.c and ohci-sm501.c
    - USB: add TELIT HDSPA UC864-E modem to option driver
    - memory_hotplug: always initialize pageblock bitmap
    - x86: fix bad pmd ffff810000207xxx(9090909090909090)
    - USB: add Zoom Telephonics Model 3095F V.92 USB Mini External modem to
      cdc-acm
    - x86: prevent PGE flush from interruption/preemption
    - IPoIB: Test for NULL broadcast object in ipiob_mcast_join_finish()
    - i386: fix asm constraint in do_IRQ()
    - i2c-nforce2: Disable the second SMBus channel on the DFI Lanparty NF4
      Expert
    - i2c/max6875: Really prevent 24RF08 corruption
    - brk: make sys_brk() honor COMPAT_BRK when computing lower bound
    - Revert "PCI: remove default PCI expansion ROM memory allocation"
    - PS3: gelic: fix memory leak
    - eCryptfs: remove unnecessary page decrypt call
    - netfilter: nf_conntrack_expect: fix error path unwind in
      nf_conntrack_expect_init()
    - netfilter: xt_connlimit: fix accouning when receive RST packet in
      ESTABLISHED state
    - netfilter: nf_conntrack_ipv6: fix inconsistent lock state in
      nf_ct_frag6_gather()
    - POWERPC Bolt in SLB entry for kernel stack on secondary cpus
    - netfilter: xt_iprange: module aliases for xt_iprange
    - x86: user_regset_view table fix for ia32 on 64-bit
    - x86: if we cannot calibrate the TSC, we panic.
    - CIFS: Fix UNC path prefix on QueryUnixPathInfo to have correct slash
    - x86, fpu: fix CONFIG_PREEMPT=y corruption of application's FPU stack
    - libata: force hardreset if link is in powersave mode
    - x86: fix setup of cyc2ns in tsc_64.c
    - x86: distangle user disabled TSC from unstable
    - x86: disable TSC for sched_clock() when calibration failed
    - pagemap: fix bug in add_to_pagemap, require aligned-length reads of
      /proc/pid/pagemap
    - ext3/4: fix uninitialized bs in ext3/4_xattr_set_handle()
    - proc: calculate the correct /proc/<pid> link count
    - CPUFREQ: Make acpi-cpufreq more robust against BIOS freq changes behind
      our back.
    - USB: remove PICDEM FS USB demo (04d8:000c) device from ldusb
    - types.h: don't expose struct ustat to userspace

  [ Bastian Blank ]
  * Ignore ABI change in internal XFS symbol.

 -- Bastian Blank <waldi@debian.org>  Thu, 12 Jun 2008 08:47:11 +0200

linux-2.6 (2.6.25-4) unstable; urgency=low

  [ maximilian attems ]
  * Fix arm Kconfig logic disabling random drivers. (closes: #481410)
  * Add stable release 2.6.25.4:
    - OHCI: fix regression upon awakening from hibernation
    - V4L/DVB (7473): PATCH for various Dibcom based devices
    - {nfnetlink, ip, ip6}_queue: fix skb_over_panic when enlarging packets
    - dccp: return -EINVAL on invalid feature length
    - md: fix raid5 'repair' operations
    - sparc: Fix SA_ONSTACK signal handling.
    - sparc: Fix fork/clone/vfork system call restart.
    - sparc64: Stop creating dummy root PCI host controller devices.
    - sparc64: Fix wedged irq regression.
    - SPARC64: Fix args to 64-bit sys_semctl() via sys_ipc().
    - serial: Fix sparc driver name strings.
    - sparc: Fix ptrace() detach.
    - sparc: Fix mremap address range validation.
    - sparc: Fix debugger syscall restart interactions.
    - sparc32: Don't twiddle PT_DTRACE in exec.
    - r8169: fix oops in r8169_get_mac_version
    - SCSI: aha152x: Fix oops on module removal
    - SCSI: aha152x: fix init suspiciously returned 1, it should follow
      0/-E convention
    - sch_htb: remove from event queue in htb_parent_to_leaf()
    - i2c-piix4: Blacklist two mainboards
    - SCSI: qla1280: Fix queue depth problem
    - ipvs: fix oops in backup for fwmark conn templates
    - USB: airprime: unlock mutex instead of trying to lock it again
    - rtc: rtc_time_to_tm: use unsigned arithmetic
    - SCSI: libiscsi regression in 2.6.25: fix nop timer handling
    - SCSI: libiscsi regression in 2.6.25: fix setting of recv timer
    - can: Fix can_send() handling on dev_queue_xmit() failures
    - macvlan: Fix memleak on device removal/crash on module removal
    - nf_conntrack: padding breaks conntrack hash on ARM
    - sparc: sunzilog uart order
    - r8169: fix past rtl_chip_info array size for unknown chipsets
    - x86: use defconfigs from x86/configs/*
    - vt: fix canonical input in UTF-8 mode
    - ata_piix: verify SIDPR access before enabling it
    - serial: access after NULL check in uart_flush_buffer()
    - x86: sysfs cpu?/topology is empty in 2.6.25 (32-bit Intel system)
    - XFRM: AUDIT: Fix flowlabel text format ambibuity.
  * Update userspace merged HZ alpha fixed version.
  * Backport netfilter: Move linux/types.h inclusions outside of #ifdef
    __KERNEL__. (closes: #479899)
  * types.h: don't expose struct ustat to userspace. (closes: #429064)

  [ Bastian Blank ]
  * Fix ABI changes from: ipvs: fix oops in backup for fwmark conn templates

 -- maximilian attems <maks@debian.org>  Tue, 27 May 2008 11:46:11 +0200

linux-2.6 (2.6.25-3) unstable; urgency=low

  [ Bastian Blank ]
  * Add stable release 2.6.25.3:
    - sit: Add missing kfree_skb() on pskb_may_pull() failure.
    - sparc: Fix mmap VA span checking.
    - CRYPTO: eseqiv: Fix off-by-one encryption
    - CRYPTO: authenc: Fix async crypto crash in crypto_authenc_genicv()
    - CRYPTO: cryptd: Correct kzalloc error test
    - CRYPTO: api: Fix scatterwalk_sg_chain
    - x86 PCI: call dmi_check_pciprobe()
    - b43: Fix some TX/RX locking issues
    - kprobes/arm: fix decoding of arithmetic immediate instructions
    - kprobes/arm: fix cache flush address for instruction stub
    - b43: Fix dual-PHY devices
    - POWERPC: mpc5200: Fix unterminated of_device_id table
    - reiserfs: Unpack tails on quota files
    - sched: fix hrtick_start_fair and CPU-Hotplug
    - vfs: fix permission checking in sys_utimensat
    - md: fix use after free when removing rdev via sysfs
    - mm: fix usemap initialization
    - 2.6.25 regression: powertop says 120K wakeups/sec

  [ maximilian attems ]
  * Redisable old dup prism54 driver.
  * Reenable accidentaly disabled SIS190. (closes: #478773)
  * Add lmkl patch to unbreak HZ userspace aka perl5.10 build fix.
    (closes: #480130)

  [ Martin Michlmayr ]
  * [armel] Disable some SCSI drives (that are disabled on arm) so the
    ramdisk will fit in flash on NSLU2 (closes: #480310).

 -- maximilian attems <maks@debian.org>  Wed, 14 May 2008 11:16:56 +0200

linux-2.6 (2.6.25-2) unstable; urgency=low

  [ maximilian attems ]
  * Add stable release 2.6.25.1:
    - Fix dnotify/close race (CVE-2008-1375)
    - V4L: Fix VIDIOCGAP corruption in ivtv
    - USB: log an error message when USB enumeration fails
    - USB: OHCI: fix bug in controller resume
    - SCSI: qla2xxx: Correct regression in relogin code.
    - rose: Socket lock was not released before returning to user space
    - x86, pci: fix off-by-one errors in some pirq warnings
    - hrtimer: timeout too long when using HRTIMER_CB_SOFTIRQ
    - RDMA/nes: Fix adapter reset after PXE boot
    - rtc-pcf8583 build fix
    - JFFS2: Fix free space leak with in-band cleanmarkers
    - SELinux: no BUG_ON(!ss_initialized) in selinux_clone_mnt_opts
    - tehuti: check register size (CVE-2008-1675)
    - IPSEC: Fix catch-22 with algorithm IDs above 31
    - alpha: unbreak OSF/1 (a.out) binaries
    - tehuti: move ioctl perm check closer to function start (CVE-2008-1675)
    - aio: io_getevents() should return if io_destroy() is invoked
    - mm: fix possible off-by-one in walk_pte_range()
    - TCP: Increase the max_burst threshold from 3 to tp->reordering.
    - ssb: Fix all-ones boardflags
    - cgroup: fix a race condition in manipulating tsk->cg_list
    - drivers/net/tehuti: use proper capability check for raw IO access
    - tg3: 5701 DMA corruption fix
    - V4L: tea5761: bugzilla #10462: tea5761 autodetection code were broken
    - b43: Workaround invalid bluetooth settings
    - b43: Add more btcoexist workarounds
    - b43: Workaround DMA quirks
    - dm snapshot: fix chunksize sector conversion
    - x86: Fix 32-bit x86 MSI-X allocation leakage
    - RTNETLINK: Fix bogus ASSERT_RTNL warning
    - net: Fix wrong interpretation of some copy_to_user() results.
    - dz: test after postfix decrement fails in dz_console_putchar()
    - RDMA/nes: Free IRQ before killing tasklet
    - S2io: Fix memory leak during free_tx_buffers
    - S2io: Version update for memory leak fix during free_tx_buffers
    - USB: Add HP hs2300 Broadband Wireless Module to sierra.c
    - V4L: cx88: enable radio GPIO correctly
    - hrtimer: raise softirq unlocked to avoid circular lock dependency
    - tcp: tcp_probe buffer overflow and incorrect return value
  * [ide] Add upstream piix patch for asus eee pc. (closes: #479217)

  [ Christian T. Steigies ]
  * [m68k] Add patches for 2.6.25.
  * [m68k] Disable EXT4DEV_FS for now.
  * [m68k] Enable SCSI_MAC_ESP for mac.

  [ Ian Campbell ]
  * [x86]: Enable Xen guest support in all i386 flavours.

  [ Bastian Blank ]
  * Add stable release 2.6.25.2:
    - fix SMP ordering hole in fcntl_setlk() (CVE-2008-1669)

 -- Bastian Blank <waldi@debian.org>  Thu, 08 May 2008 14:46:48 +0200

linux-2.6 (2.6.25-1) unstable; urgency=low

  * New upstream release (closes: #456799, #468440, #475161, #475134, #475441)
    - Add oabi shim for fstatat64 (closes: #462677)

  [ maximilian attems ]
  * topconfig set NOZOMI, CRYPTO_SEQIV, CRYPTO_CTR, CRYPTO_GCM, CRYPTO_CCM,
    CRYPTO_SALSA20, CRYPTO_LZO, CRYPTO_DEV_HIFN_795X, USB_SI470X,
    USB_STKWEBCAM, VIDEO_PVRUSB2_ONAIR_USB2, VIDEO_PVRUSB2_ONAIR_CREATOR,
    VIDEO_EM28XX_ALSA, CRYPTO_DEV_HIFN_795X_RNG, PCF8575, TPS65010, RTL8180,
    ENC28J60, R6040, CAN, NETFILTER_XT_MATCH_OWNER, MAC80211_RC_DEFAULT_PI,
    NETFILTER_XT_TARGET_RATEEST, NETFILTER_XT_TARGET_TCPOPTSTRIP,
    NETFILTER_XT_MATCH_IPRANGE, NETFILTER_XT_MATCH_RATEEST, SND_OXYGEN,
    SND_HIFIER, SND_VIRTUOSO, USB_NET_RNDIS_WLAN, USB_ANNOUNCE_NEW_DEVICES,
    USB_SERIAL_IUU, NET_CLS_FLOW, INFINIBAND_NES, RTC_DRV_R9701,
    RTC_DRV_DS1511, MEMSTICK, SENSORS_W83L786NG, SENSORS_ADS7828, IPWIRELESS,
    RISCOM8, IGB, UTS_NS, IPC_NS, IPV6_ROUTE_INFO, ENCLOSURE_SERVICES,
    SCSI_ENCLOSURE, SENSORS_ADT7473, SCSI_MVSAS, REALTEK_PHY, RTC_DRV_S35390A,
    MEMSTICK_JMICRON_38X, IWL4965_HT.
  * [amd64] Enable CRYPTO_SALSA20_X86_64, EDAC_I3000, EFI, EFI_VARS, I8K,
    PARAVIRT_GUEST, PARAVIRT, VIRTIO_PCI, VIRTIO_BALLOON, SPARSEMEM_VMEMMAP.
  * [amd64, i386]: Enable LEDS_CLEVO_MAIL, INPUT_APANEL, ACER_WMI,
    THINKPAD_ACPI_HOTKEY_POLL, HP_WATCHDOG, THINKPAD_ACPI_VIDEO,
    VIRTION_CONSOLE, ACPI_WMI, IO_DELAY_0X80.
  * topconfig disable PARPORT_PC_FIFO due to instabilities.
    (closes: #366165, #388309, #406056, #407816, #453911)
  * [amd64, i386]: Enable SONYPI_COMPAT for better sony laptop support.
  * topconfig: Enable HID_FF for some HID devices. (closes: #441348)
  * topconfig: Enable IPV6_ROUTER_PREF for multi-homed net. (closes: #449247)
  * topconfig: Set UTF8 as default encoding. (closes: #417324)
  * Tighten yaird dependency. (closes: #403171)
  * Configs general cleanup, centralize USB_NET, disable IRDA_DEBUG.
  * postinst: Nuke confusing postinst message. (closes: #465512)
  * [sparc]: Enable SCSI_SCAN_ASYNC.
  * [i386]: Enable TC1100_WMI, SND_SIS7019, CRYPTO_SALSA20_586.
  * topconfig: Centralize old IEEE80211 stack options. (closes: #470558)
  * control.source.in: Newer standard version without changes.
  * copyright: adapt to latest lintian recommendation.
  * input: Add 4 additional exports for modular speakup and braille support.
  * firewire: Add firewire-git.patch for latest firewire tree features.
  * 686: Set USB_PERSIST for eee pc suspend support. (closes: #468213)
  * topconfig disable PATA_SIS as sis5513 enabled. (closes: #475525)
  * [xen]: Support direct load of bzImage under Xen. (closes: #474509)
    Thanks Ian Campbell <ijc@hellion.org.uk> for patches.
  * [xen]: Module autoprobing support for frontend drivers.
  * [arm]: Don't ovverride topconfig SENSORS_W83792D setting.
    (closes: #477745)

  [ Martin Michlmayr ]
  * [arm/armel] Add a kernel for Orion based devices, such as the QNAP
    TS-109/TS-209.
  * [mips(el)/sb1*] Enable SB1250_MAC (thanks Thomas Bogendoerfer).
  * [mipsel/r5k-cobalt] Enable DUMMY_CONSOLE since this might
    fix the debian-installer startup hang on Qube 2700.
  * [arm/footbridge] Disable KEYS and SECURITY for smaller d-i image.
  * [arm/footbridge] Build NFS as a module to make the image smaller.
  * [mips/r5k-ip32] Don't build in NFS.
  * [mips/r5k-ip32] Use the generic config options for NFS, which will
    enable NFSv4. (closes: #471007)
  * [mips/r5k-ip32] Enable R8169, requested by Giuseppe Sacco.
  * [arm/iop32x] Enable MACH_EM7210. (closes: #473136)
  * [arm/orion] Add patch to set the MAC address on QNAP TS-109/TS-209
    (Lennert Buytenhek).
  * [arm/orion] Add support for Buffalo Linkstation Pro/Live (Byron Bradley).
  * [arm/orion] Fix hang when Write Allocate is enabled (Lennert Buytenhek).
  * [arm/orion] Add support for QNAP TS-409 (Sylver Bruneau).
  * [arm/orion] Add preliminary support for HP mv2120.

  [ Daniel Baumann ]
  * Added patch from unionfs upstream to export release_open_intent symbol.

  [ Gordon Farquharson ]
  * [arm/ixp4xx] Use GPIO LED driver as opposed to ixp4xx LED driver.
  * [arm/ixp4xx] Fix ixp4xx-beeper module so that udev loads it
    automatically.
  * [arm/iop32x] Enable support for the GLAN Tank flash chip (M29W400DB).
  * [arm/iop32x] Do not build the ARTOP PATA driver (PATA_ARTOP).
  * [arm/iop32x] Register the F75375 device in the GLAN Tank platform code.
  * Prevent physmap from calling request_module() too early.
  * [arm/ixp4xx] Fix used_sram_bitmap corruption in qmgr_release_queue().

  [ Aurelien Jarno ]
  * [mips/mipsel] Enable CONFIG_NO_HZ, CONFIG_HIGH_RES_TIMERS for dynticks
    and true high-resolution timers on 4kc-malta and 5kc-malta flavours.
  * [i386, amd64] Set modular VIRTIO, VIRTIO_RING, VIRTIO_BLK, VIRTIO_NET.

  [ Bastian Blank ]
  * Remove binary only firmwares for:
    - Broadcom NetXtremeII 10Gb support
  * Disable now broken drivers:
    - Broadcom NetXtremeII 10Gb support
  * Fix broken drivers:
    - Broadcom NetXtremeII support
  * [powerpc] Use new wrapper install support.
  * [s390] Enable DM_MULTIPATH_EMC.
  * Enable AF_RXRPC, RXKAD, PRINTK_TIME, DEBUG_KERNEL, SCHED_DEBUG,
    TIMER_STATS, DEBUG_FS.
  * Disable R3964, USB_GADGET.
  * [hppa] Enable several filesystems.
  * Make NLS modular.
  * [i386/486] Make ext2 modular.
  * [alpha,amd64,i386] Make ATM modular.
  * [powerpc/powerpc64] Support PA Semi based plattforms. (closes: #463200)
  * Follow upstream change for default TCP congestion control.
    (closes: #477589)

  [ Steve Langasek ]
  * topconfig: Enable CONFIG_CIFS_WEAK_PW_HASH, required for compatibility
    with legacy (pre-NTLM) fileservers.

  [ Christian Perrier ]
  * Debconf template rewrite + mark them as translatable.
    Thanks to Justin B Rye <jbr@edlug.org.uk> for review.

 -- Bastian Blank <waldi@debian.org>  Fri, 25 Apr 2008 16:27:23 +0200

linux-2.6 (2.6.24-6) unstable; urgency=high

  [ Martin Michlmayr ]
  * [armel] Fix FTBFS on armel by enabling CONFIG_USB_USBNET=m in
    armel/config, as it was done for arm/config already.
  * [armel] Add oabi shim for fstatat64 (Riku Voipio)

  [ Gordon Farquharson ]
  * [arm/iop32x] Do not build the ARTOP PATA driver (PATA_ARTOP).
  * [arm/iop32x] Enable MTD_CMDLINE_PARTS.

  [ Kyle McMartin ]
  * [hppa] fix pdc_console panic at boot (closes: #476292).
  * [hppa] properly flush user signal tramps
  * [hppa] special case futex cmpxchg on kernel space NULL (closes: 476285).

 -- Bastian Blank <waldi@debian.org>  Fri, 18 Apr 2008 19:41:30 +0200

linux-2.6 (2.6.24-5) unstable; urgency=low

  [ Gordon Farquharson ]
  * [arm] Enable asix driver (USB_NET_AX8817X).
  * [arm] Enable CONFIG_USB_CATC, CONFIG_USB_KAWETH, CONFIG_USB_PEGASUS,
          and CONFIG_USB_RTL8150.
  * [arm/ixp4xx] Update Ethernet driver (closes: #471062).
  * [arm/ixp4xx] Add HSS driver.

  [ Bastian Blank ]
  * [s390/s390-tape]: Override localversion correctly.
  * Add stable release 2.6.24.3:
    - x86_64: CPA, fix cache attribute inconsistency bug
    - bonding: fix NULL pointer deref in startup processing
    - POWERPC: Revert chrp_pci_fixup_vt8231_ata devinit to fix libata on pegasos
    - PCMCIA: Fix station address detection in smc
    - SCSI: gdth: scan for scsi devices
    - USB: fix pm counter leak in usblp
    - S390: Fix futex_atomic_cmpxchg_std inline assembly.
    - genirq: do not leave interupts enabled on free_irq
    - hrtimer: catch expired CLOCK_REALTIME timers early
    - hrtimer: check relative timeouts for overflow
    - SLUB: Deal with annoying gcc warning on kfree()
    - hrtimer: fix *rmtp/restarts handling in compat_sys_nanosleep()
    - hrtimer: fix *rmtp handling in hrtimer_nanosleep()
    - Disable G5 NAP mode during SMU commands on U3
    - Be more robust about bad arguments in get_user_pages()
    - AUDIT: Increase skb->truesize in audit_expand
    - BLUETOOTH: Add conn add/del workqueues to avoid connection fail.
    - INET: Prevent out-of-sync truesize on ip_fragment slow path
    - INET_DIAG: Fix inet_diag_lock_handler error path.
    - IPCOMP: Fetch nexthdr before ipch is destroyed
    - IPCOMP: Fix reception of incompressible packets
    - IPV4: fib: fix route replacement, fib_info is shared
    - IPV4: fib_trie: apply fixes from fib_hash
    - PKT_SCHED: ematch: oops from uninitialized variable (resend)
    - SELinux: Fix double free in selinux_netlbl_sock_setsid()
    - TC: oops in em_meta
    - TCP: Fix a bug in strategy_allowed_congestion_control
    - SCSI: sd: handle bad lba in sense information
    - Fix dl2k constants
    - XFS: Fix oops in xfs_file_readdir()
    - hugetlb: add locking for overcommit sysctl
    - inotify: fix check for one-shot watches before destroying them
    - NFS: Fix a potential file corruption issue when writing
    - NETFILTER: nf_conntrack_tcp: conntrack reopening fix
    - SPARC/SPARC64: Fix usage of .section .sched.text in assembler code.
  * Add stable release 2.6.24.4:
    - S390 futex: let futex_atomic_cmpxchg_pt survive early functional tests.
    - slab: NUMA slab allocator migration bugfix
    - relay: fix subbuf_splice_actor() adding too many pages
    - BLUETOOTH: Fix bugs in previous conn add/del workqueue changes.
    - SCSI advansys: Fix bug in AdvLoadMicrocode
    - async_tx: avoid the async xor_zero_sum path when src_cnt > device->max_xor
    - aio: bad AIO race in aio_complete() leads to process hang
    - jbd: correctly unescape journal data blocks
    - jbd2: correctly unescape journal data blocks
    - zisofs: fix readpage() outside i_size
    - NETFILTER: nfnetlink_log: fix computation of netlink skb size
    - NETFILTER: nfnetlink_queue: fix computation of allocated size for netlink skb
    - NETFILTER: xt_time: fix failure to match on Sundays
    - sched_nr_migrate wrong mode bits
    - nfsd: fix oops on access from high-numbered ports
    - sched: fix race in schedule()
    - SCSI: mpt fusion: don't oops if NumPhys==0
    - SCSI: gdth: fix to internal commands execution
    - SCSI: gdth: bugfix for the at-exit problems
    - Fix default compose table initialization
    - x86: don't use P6_NOPs if compiling with CONFIG_X86_GENERIC
    - SCSI: fix BUG when sum(scatterlist) > bufflen
    - USB: ehci: handle large bulk URBs correctly (again)
    - USB: ftdi_sio - really enable EM1010PC
    - USB: ftdi_sio: Workaround for broken Matrix Orbital serial port
    - VT notifier fix for VT switch
    - eCryptfs: make ecryptfs_prepare_write decrypt the page
    - ioat: fix 'ack' handling, driver must ensure that 'ack' is zero
    - macb: Fix speed setting
    - x86: move out tick_nohz_stop_sched_tick() call from the loop
    - atmel_spi: fix clock polarity
    - b43: Backport bcm4311 fix
    - arcmsr: fix IRQs disabled warning spew
    - e1000e: Fix CRC stripping in hardware context bug
    - PCI x86: always use conf1 to access config space below 256 bytes
    - moduleparam: fix alpha, ia64 and ppc64 compile failures
    - pata_hpt*, pata_serverworks: fix UDMA masking
    - SCSI advansys: fix overrun_buf aligned bug
    - NETFILTER: fix ebtable targets return
    - NETFILTER: Fix incorrect use of skb_make_writable
    - NETFILTER: nfnetlink_queue: fix SKB_LINEAR_ASSERT when mangling packet data
    - spi: pxa2xx_spi clock polarity fix
    - ufs: fix parenthesisation in ufs_set_fs_state()
    - hugetlb: ensure we do not reference a surplus page after handing it to buddy
    - file capabilities: simplify signal check
    - futex: runtime enable pi and robust functionality
    - futex: fix init order
    - ARM pxa: fix clock lookup to find specific device clocks
    - x86: replace LOCK_PREFIX in futex.h
    - SCSI aic94xx: fix REQ_TASK_ABORT and REQ_DEVICE_RESET
    - SCSI gdth: don't call pci_free_consistent under spinlock
    - SCSI ips: fix data buffer accessors conversion bug
    - usb-storage: don't access beyond the end of the sg buffer
    - fuse: fix permission checking
    - CRYPTO xts: Use proper alignment
    - CRYPTO xcbc: Fix crash with IPsec
    - SCSI ips: handle scsi_add_host() failure, and other err cleanups
    - x86: adjust enable_NMI_through_LVT0()
    - drivers: fix dma_get_required_mask
    - iov_iter_advance() fix
    - x86: Clear DF before calling signal handler (closes: #469058)
    - ub: fix up the conversion to sg_init_table()
    - MIPS: Mark all but i8259 interrupts as no-probe.
    - IRQ_NOPROBE helper functions
    - IPCOMP: Disable BH on output when using shared tfm
    - IPCONFIG: The kernel gets no IP from some DHCP servers
    - IPV4: Remove IP_TOS setting privilege checks.
    - IPV6: dst_entry leak in ip4ip6_err.
    - IPV6: Fix IPsec datagram fragmentation
    - NET: Fix race in dev_close(). (Bug 9750)
    - NET: Messed multicast lists after dev_mc_sync/unsync (closes: #466719)
    - NIU: Bump driver version and release date.
    - NIU: Fix BMAC alternate MAC address indexing.
    - NIU: More BMAC alt MAC address fixes.
    - TCP: Improve ipv4 established hash function.
    - SPARC: Fix link errors with gcc-4.3
    - SPARC64: Loosen checks in exception table handling.

  [ Martin Michlmayr ]
  * [mips/r4k-ip22] Enable BLK_DEV_LOOP and BLK_DEV_CRYPTOLOOP.
  * [mips/r5k-ip32] Enable BLK_DEV_LOOP and BLK_DEV_CRYPTOLOOP.
  * [mips/r4k-ip22] Enable PPP, PPPOE and SLIP.
  * [mips/r5k-ip32] Enable PPP, PPPOE and SLIP.
  * Don't check the section size when we're cross compiling.

  [ dann frazier ]
  * Remove cap_task_kill (closes: #463669)

 -- Bastian Blank <waldi@debian.org>  Thu, 27 Mar 2008 12:40:16 +0100

linux-2.6 (2.6.24-4) unstable; urgency=low

  * Add stable release 2.6.24.1:
    - splice: missing user pointer access verification (CVE-2008-0009/10)
    - drm: the drm really should call pci_set_master..
    - Driver core: Revert "Fix Firmware class name collision"
    - fix writev regression: pan hanging unkillable and un-straceable
    - sched: fix high wake up latencies with FAIR_USER_SCHED
    - sched: let +nice tasks have smaller impact
    - b43: Reject new firmware early
    - selinux: fix labeling of /proc/net inodes
    - b43legacy: fix DMA slot resource leakage
    - b43legacy: drop packets we are not able to encrypt
    - b43legacy: fix suspend/resume
    - b43legacy: fix PIO crash
    - b43: Fix dma-slot resource leakage
    - b43: Drop packets we are not able to encrypt
    - b43: Fix suspend/resume
    - sky2: fix for WOL on some devices
    - sky2: restore multicast addresses after recovery
    - x86: restore correct module name for apm
    - ACPI: update ACPI blacklist
    - PCI: Fix fakephp deadlock
    - sys_remap_file_pages: fix ->vm_file accounting
    - lockdep: annotate epoll
    - forcedeth: mac address mcp77/79
    - USB: Fix usb_serial_driver structure for Kobil cardreader driver.
    - USB: handle idVendor of 0x0000
    - USB: fix usbtest halt check on big endian systems
    - USB: storage: Add unusual_dev for HP r707
    - USB: Variant of the Dell Wireless 5520 driver
    - USB: use GFP_NOIO in reset path
    - USB: ftdi driver - add support for optical probe device
    - USB: pl2303: add support for RATOC REX-USB60F
    - USB: remove duplicate entry in Option driver and Pl2303 driver for Huawei modem
    - USB: sierra: add support for Onda H600/Zte MF330 datacard to USB Driver for Sierra Wireless
    - USB: ftdi-sio: Patch to add vendor/device id for ATK_16IC CCD
    - USB: ftdi_sio - enabling multiple ELV devices, adding EM1010PC
    - USB: sierra driver - add devices
    - USB: Adding YC Cable USB Serial device to pl2303
    - USB: Sierra - Add support for Aircard 881U
    - USB: add support for 4348:5523 WinChipHead USB->RS 232 adapter
    - USB: CP2101 New Device IDs
    - usb gadget: fix fsl_usb2_udc potential OOPS
    - USB: keyspan: Fix oops
    - vm audit: add VM_DONTEXPAND to mmap for drivers that need it (CVE-2008-0007)
    - slab: fix bootstrap on memoryless node
    - DVB: cx23885: add missing subsystem ID for Hauppauge HVR1800 Retail

  [ Martin Michlmayr ]
  * [arm/ixp4xx] Enble ATA_OVER_ETH, requested by Nicola Fankhauser.
  * [arm/iop32x] Enble ATA_OVER_ETH.

  [ Bastian Blank ]
  * Add stable release 2.6.24.2:
    - splice: fix user pointer access in get_iovec_page_array()
    (CVE-2008-0600, closes: #464945)

 -- Bastian Blank <waldi@debian.org>  Mon, 11 Feb 2008 12:29:23 +0100

linux-2.6 (2.6.24-3) unstable; urgency=low

  [ maximilian attems ]
  * [scsi]: hptiop: add more adapter models and fixes.
  * [amd64, i386]: Reenable ACPI_PROCFS_POWER. (closes: #463253)

  [ Gordon Farquharson ]
  * [arm/ixp4xx] Update Ethernet driver so that it can be loaded by udev
    automatically.

  [ Martin Michlmayr ]
  * [mips/r5k-ip32] Enable R8169, requested by Giuseppe Sacco. (Closes:
    #463705)

 -- Bastian Blank <waldi@debian.org>  Wed, 06 Feb 2008 13:05:18 +0100

linux-2.6 (2.6.24-2) unstable; urgency=low

  [ Bastian Blank ]
  * Fix broken merge of flavour specific settings.
    - [i386]: Recommends are fixed.
    - [s390/s390-tape]: Built as small image again.

  [ maximilian attems ]
  * Disable old dup prism54 driver.
  * Stable queue: slab: fix bootstrap on memoryless node.

  [ Aurelien Jarno ]
  * [arm]: Remove options that are present in topconfig from config.versatile.
  * [arm]: Turn off B44 since it fails to compile on armel.

 -- Bastian Blank <waldi@debian.org>  Thu, 31 Jan 2008 17:37:00 +0100

linux-2.6 (2.6.24-1) unstable; urgency=low

  * New upstream release
    (closes: #461639)

  [ Martin Michlmayr ]
  * Don't build the AdvanSys driver on ARM since it fails to compile.
  * Disable ATH5K on ARM since it fails to compile.
  * [arm/iop32x] Activate DMADEVICES.
  * [mips/mipsel] Turn off CONFIG_NIU since it fails to compile.

  [ maximilian attems ]
  * [amd64, i386]: Enable ACPI_SYSFS_POWER and disable ACPI_PROCFS_POWER.
  * [fw] Sync with latest git-ieee1394 for sbp2 fixes.

  [ Bastian Blank ]
  * Kill reboot warning from old templates.
  * Fix strange default value for link_in_boot. (closes: #425056)
  * [powerpc/powerpc]: Enable Efika support.
  * [powerpc]: Lower mkvmlinuz to the state of a bootloader.
  * [powerpc]: Remove ppc and m68k include dirs from headers.
  * Remove versions from relations fullfilled in stable.

  [ Aurelien Jarno ]
  * [arm]: Update versatile config.

  [ Gordon Farquharson ]
  * [arm/ixp4xx] Change the ixp4xx network driver from the driver
    written by Christian Hohnstaedt to the driver written by Krzysztof
    Hasala which has partially been accepted upstream.

 -- Bastian Blank <waldi@debian.org>  Sat, 26 Jan 2008 11:35:11 +0100

linux-2.6 (2.6.24~rc8-1~experimental.1) experimental; urgency=low

  * New upstream release
    (closes: #454776, #458142, #457992, #458899, #426124, #459732, #455566).

  [ maximilian attems ]
  * New upstream release, rebase dfsg stuff plus drivers-atm.patch,
    scripts-kconfig-reportoldconfig.patch.
  * [amd64, powerpc] Set HIGH_RES_TIMERS and NO_HZ (closes: #458312).
  * topconfig set NETFILTER_XT_MATCH_TIME, NET_ACT_NAT, KSDAZZLE_DONGLE,
    KS959_DONGLE, NET_9P_FD, IP1000, VETH, IXGBE, NIU, TEHUTI, LIBERTAS_CS,
    LIBERTAS_SDIO, RT2X00, SENSORS_ADT7470, SENSORS_I5K_AMB, SENSORS_F71882FG,
    SENSORS_FSCHMD, SENSORS_IBMPEX, CRYPTO_XTS, CRYPTO_SEED, CRYPTO_AUTHENC,
    DVB_S5H1409, DVB_TUNER_MT2131, INET_LRO, MMC_RICOH_MMC, MMC_SPI,
    RTC_DRV_DS1374, VIDEO_CX23885, VIDEO_FB_IVTV, USB_SERIAL_CH341,
    SCSI_SRP_TGT_ATTRS, ADM8211, MTD_INTEL_VR_NOR, MTD_ALAUDA,
    MTD_ONENAND_2X_PROGRAM, MTD_ONENAND_SIM, DM_MULTIPATH_HP, FUJITSU_LAPTOP,
    QUOTA_NETLINK_INTERFACE, DM_UEVENT, SCSI_FC_TGT_ATTRS, SSB, BT_HCIUART_LL,
    BT_HCIBTSDIO, MTD_OOPS, CGROUPS, MDIO_BITBANG, HIDRAW, P54, SDIO_UART,
    NETCONSOLE_DYNAMIC, SECURITY_FILE_CAPABILITIES.
  * Disable smbfs in topconfig, not supported upstream, use cifs.
  * Disable bcm43xx, deprecated by upstream. Enable B43 (needs v4 firmware)
    and B43LEGACY (needs v3 firmware).
  * [i386]: Set SND_SC6000, EDAC_I3000, EDAC_I5000, SBC7240_WDT,
    NET_9P_VIRTIO, FB_GEODE_LX, VIRTIO_NET, VIRTIO_BLK.
  * Set USB_EHCI_TT_NEWSCHED fills USB 2.0 bandwith better. (closes: #454797)
  * postrm: Nuke initramfs sha1sum on linux-image removal. (closes: #420245)
  * Unifiy BSD_PROCESS_ACCT settings across configs. (closes: #455892)
  * Reenable DABUSB as firmware is BSD licensed.
  * [hppa]: Disable OCFS2, due build trouble.
  * topconfig: Enable delay accounting TASKSTATS. (closes: #433204)
  * Add git-ieee1394.patch for latest firewire fixes.
  * [i386] Enable PARAVIRT_GUEST. (closes: #457562)
  * [amd64, i386] Enable CPU_IDLE for software-controlled idle pm.
  * [amd64, i386] Enable IT8712F_WDT, FB_EFI.
  * Add and enable at76.patch wireless driver for Atmel USB cards.
  * Add and enable ath5k.patch wireless driver for Atheros 5xxx cards.
  * Unify VLAN_8021Q setting, needed also on r5k-cobalt.
  * Double max SERIAL_8250_NR_UARTS to 32. (closes: #440807)
  * topconfig: Enable AUDITSYSCALL for better SELinux support.

  [ Bastian Blank ]
  * [amd64, i386]: Set kernel architecture to x86.
  * [i386]: Remove linux-libc-dev arch override.

  [ Martin Michlmayr ]
  * [mipsel/r5k-cobalt] Enable the new LEDs driver for Cobalt RaQ.
  * [arm/iop32x] Re-enable USB_NET and PPP, thanks Daniel Hess (closes:
    #456416).
  * [arm/iop32x] Enable BSD_PROCESS_ACCT and POSIX_MQUEUE (closes: #455892).
  * [mips] Disable AdvanSys SCSI since it doesn't compile.
  * [arm/ixp4xx] Enable IP_ADVANCED_ROUTER, requested by Oliver Urbann.
  * [arm/iop32x] Enable IP_ADVANCED_ROUTER.

  [ dann frazier ]
  * [ia64]: Enable BLK_CPQ_DA

  [ Frederik Schüler ]
  * Add GFS2 locking symbols export patch.

  [ Aurelien Jarno ]
  * [mips/mipsel] Remove QEMU flavour, as the Malta platform is now correctly
    emulated in QEMU.

  [ Christian T. Steigies ]
  * [m68k]: Update patches from linux-m68k CVS
  * [m68k]: Enable building for bvme6000, mvme147, and mvme16x again

 -- Bastian Blank <waldi@debian.org>  Fri, 18 Jan 2008 12:23:26 +0100

linux-2.6 (2.6.23-2) unstable; urgency=low

  [ dann frazier ]
  * [ia64]: Enable BLK_CPQ_DA

  [ Gordon Farquharson ]
  * [arm/iop32x] Use the new i2c framework to load rtc-rs5c372 for the
    GLAN Tank.

  [ Frederik Schüler ]
  * Export gfs2 locking symbols required to build gfs1 module.

  [ maximilian attems ]
  * [ppc] Reenable PMAC_BACKLIGHT.
  * [sparc] Add davem get_cpu() SunFire boot patch. (closes: #440720)
  * Add stable release 2.6.23.10:
    - IPV4: Remove bogus ifdef mess in arp_process
    - KVM: x86 emulator: Use emulator_write_emulated and not emulator_write_std
    - KVM: SVM: Fix FPU leak while emulating clts
    - revert "dpt_i2o: convert to SCSI hotplug model"
    - KVM: x86 emulator: fix access registers for instructions with ModR/M
      byte and Mod = 3
    - KVM: x86 emulator: invd instruction
    - KVM: SVM: Intercept the 'invd' and 'wbinvd' instructions
    - KVM: Skip pio instruction when it is emulated, not executed
    - KVM: VMX: Force vm86 mode if setting flags during real mode
    - forcedeth: new mcp79 pci ids
    - forcedeth boot delay fix
    - PFKEY: Sending an SADB_GET responds with an SADB_GET
    - rd: fix data corruption on memory pressure.
    - create /sys/.../power when CONFIG_PM is set
    - USB: fix up EHCI startup synchronization
    - RXRPC: Add missing select on CRYPTO
    - KVM: VMX: Reset mmu context when entering real mode
    - NET: random : secure_tcp_sequence_number should not assume
      CONFIG_KTIME_SCALAR
    - NET: Corrects a bug in ip_rt_acct_read()
    - NETFILTER: Fix NULL pointer dereference in nf_nat_move_storage()
    - netfilter: Fix kernel panic with REDIRECT target.
    - IPV6: Restore IPv6 when MTU is big enough
    - UNIX: EOF on non-blocking SOCK_SEQPACKET
    - x86 setup: add a near jump to serialize %cr0 on 386/486
    - Fix synchronize_irq races with IRQ handler
    - CRYPTO api: Fix potential race in crypto_remove_spawn
    - TCP: Fix TCP header misalignment
    - tmpfs: restore missing clear_highpage (CVE-2007-6417)
    - TCP: MTUprobe: fix potential sk_send_head corruption
    - NETFILTER: fix forgotten module release in xt_CONNMARK and xt_CONNSECMARK
    - fb_ddc: fix DDC lines quirk
    - VLAN: Fix nested VLAN transmit bug
    - I4L: fix isdn_ioctl memory overrun vulnerability (CVE-2007-6151)
    - isdn: avoid copying overly-long strings
    - nf_nat: fix memset error
    - esp_scsi: fix reset cleanup spinlock recursion
    - libertas: properly account for queue commands
    - KVM: Fix hang on uniprocessor
    - USB: make the microtek driver and HAL cooperate
    - TEXTSEARCH: Do not allow zero length patterns in the textsearch
      infrastructure
    - XFRM: Fix leak of expired xfrm_states
    - NETFILTER: xt_TCPMSS: remove network triggerable WARN_ON
    - BRIDGE: Lost call to br_fdb_fini() in br_init() error path
    - DECNET: dn_nl_deladdr() almost always returns no error
    - BRIDGE: Properly dereference the br_should_route_hook
    - PKT_SCHED: Check subqueue status before calling hard_start_xmit
    - Freezer: Fix APM emulation breakage
    - XFS: Make xfsbufd threads freezable
    - TCP: Problem bug with sysctl_tcp_congestion_control function
    - wait_task_stopped(): pass correct exit_code to wait_noreap_copyout()
    - KVM: x86 emulator: implement 'movnti mem, reg'
    - TCP: illinois: Incorrect beta usage
    - futex: fix for futex_wait signal stack corruption
    - libata: kill spurious NCQ completion detection
    - hrtimers: avoid overflow for large relative timeouts (CVE-2007-5966)
    - Input: ALPS - add support for model found in Dell Vostro 1400
      (closes: #448818)
    - PNP: increase the maximum number of resources
    - sched: some proc entries are missed in sched_domain sys_ctl debug code
    - ATM: [he] initialize lock and tasklet earlier
  * Add stable release 2.6.23.11:
    - BRIDGE: Section fix.
    - Revert "Freezer: Fix APM emulation breakage"
  * Backport fix for CVE-2007-5938
    - iwlwifi: fix possible NULL dereference in iwl_set_rate()
  * Add stable release 2.6.23.12:
    - Revert "PNP: increase the maximum number of resources"
  * VM/Security: add security hook to do_brk (CVE-2007-6434)
  * security: protect from stack expantion into low vm addresses
  * [hppa]: Disable OCFS2, due build trouble.

  [ Aurelien Jarno ]
  * [arm/versatile] Disable ACENIC and MYRI10GE as they are useless on this
    platform.
  * Add em28xx-dv100.patch to add support for Pinnacle Dazzle DVC 100.

  [ Bastian Blank ]
  * Fix abi change in 2.6.23.10.

 -- maximilian attems <maks@debian.org>  Fri, 21 Dec 2007 11:47:55 +0100

linux-2.6 (2.6.23-1) unstable; urgency=low

  * New upstream release (closes: #447682).
    - r8169: fix confusion between hardware and IP header alignment
      (closes: #452069).

  [ maximilian attems ]
  * [ppc] Enable for powerpc config the ams (Apple Motion Sensor).
    (closes: #426210)
  * Add to linux-doc the missing toplevel text files.
    (closes: #360876, #438697)
  * Set CONFIG_BLK_DEV_IO_TRACE for blktrace(8) support. (closes: #418442)
  * ipw2200: Enable IPW2200_RADIOTAP and IPW2200_PROMISCUOUS for optional
    rtap interface. (closes: #432555)
  * Enable in topconfig NF_CT_PROTO_UDPLITE, NETFILTER_XT_TARGET_TRACE,
    NETFILTER_XT_MATCH_CONNLIMIT, NETFILTER_XT_MATCH_U32, SENSORS_ABITUGURU3,
    SENSORS_LM93, SENSORS_DME1737, SENSORS_THMC50, DVB_USB_AF9005,
    DVB_USB_AF9005_REMOTE, CRC7, I2C_TAOS_EVM, DS1682, SENSORS_TSL2550,
    SPI_LM70_LLP, SPI_TLE62X0, W1_SLAVE_DS2760, TUNER_TEA5761, NET_9P,
    DM_MULTIPATH_RDAC, NET_SCH_RR, EEPROM_93CX6, PPPOL2TP, CRYPTO_HW, UIO,
    UIO_CIF, SND_CS5530, RTL8187, PC300TOO, TCG_TIS, SCSI_SAS_ATA,
    PATA_MARVELL.
  * [i386] Enable lguest.
  * [amd64, i386] Enable VIDEO_OUTPUT_CONTROL, NETDEVICES_MULTIQUEUE.
  * linux-image bugscript add cmdline.
  * [amd64, i386, ia64]: Enable DMIID, ACPI_PROC_EVENT.
  * Enable TCG_TPM various userspace accesses it. (closes: #439020)
  * Add and enable IWLWIFI.
  * Add git-ieee1394.patch for latest firewire fixes.
  * [ipv6] Enable IPV6_MULTIPLE_TABLES, IPV6_SUBTREES. (closes: #441226)
  * Add and enable E1000E.
  * Add stable release 2.6.23.1:
    - libata: sata_mv: more S/G fixes

  [ Martin Michlmayr ]
  * [mips] Add a bcm1480 PCI build fix.
  * Update Riku Voipio's Fintek F75375/SP driver to the latest version.
  * [arm/iop32x] Set the fan on Thecus N2100 to full speed (Riku Voipio).
  * [arm/iop32x] Remove the IPv6 and filesystem info from the config file
    so we will get the values from the main config file.  This should
    enable NFSv4 and ip6tables support requested by Wouter Verhelst.
  * [arm/iop32x] Remove even more options to receive the default options.
  * [arm/ixp4xx] Remove a lot of options to receive the default options.
  * [mips/r4k-ip22] Remove a lot of options to receive the default options.
    This will enable ISCSI requested by Martin Zobel-Helas.
  * [mips/r5k-ip32] Remove a lot of options to receive the default options.
    This will enable PCI Ethernet devices requested by Giuseppe Sacco.
  * [mipsel/r5k-cobalt] Remove a lot of options to receive the default
    options.
  * [mipsel/r5k-cobalt] Enable the modern Cobalt LEDs driver.
  * [arm/iop32x] Enable Intel IOP ADMA support.
  * [arm] Mark BCM43XX as broken on ARM.
  * [mips/r4k-ip22] Disable EARLY PRINTK because it breaks serial console.
  * [mips] Add some IP22 fixes from Thomas Bogendoerfer:
    - Fix broken EISA interrupt setup by switching to generic i8259
    - Fix broken eeprom access by using __raw_readl/__raw_writel

  [ Bastian Blank ]
  * Add unpriviledged only Xen support.
  * [i386] Drop k7 images.
  * Drop maybe IETF document. (closes: #423040)
  * Drop drivers because of binary only firmwares:
    - DABUSB driver
    - COPS LocalTalk PC support
    - Digi Intl. RightSwitch SE-X support
    - 3Com 3C359 Token Link Velocity XL adapter support
    - SMC ISA/MCA adapter support
    - EMI 6|2m USB Audio interface support
    - EMI 2|6 USB Audio interface support
    - Computone IntelliPort Plus serial support
  * Remove binary only firmwares for:
    - Alteon AceNIC/3Com 3C985/NetGear GA620 Gigabit support
    - Broadcom Tigon3 support
    - USB Keyspan USA-xxx Serial Driver
    - Korg 1212 IO
    - ESS Allegro/Maestro3
    - Yamaha YMF724/740/744/754
    - Technotrend/Hauppauge Nova-USB devices
    - YAM driver for AX.25
    - MyriCOM Gigabit Ethernet support
    - PTI Qlogic, ISP Driver
    - Cirrus Logic (Sound Fusion) CS4280/CS461x/CS462x/CS463x
    - Madge Ambassador (Collage PCI 155 Server)
    - PCA-200E support
    - SBA-200E support
    - Broadcom NetXtremeII support
  * Disable now broken drivers:
    - Alteon AceNIC/3Com 3C985/NetGear GA620 Gigabit support
    - USB Keyspan USA-xxx Serial Driver
    - Technotrend/Hauppauge Nova-USB devices
    - YAM driver for AX.25
    - MyriCOM Gigabit Ethernet support
    - PTI Qlogic, ISP Driver
    - Cirrus Logic (Sound Fusion) CS4280/CS461x/CS462x/CS463x
    - Madge Ambassador (Collage PCI 155 Server)
    - PCA-200E support
    - SBA-200E support
    - Broadcom NetXtremeII support
  * Add -common to common header package names.
  * Drop provides from common header packages.
  * Update plain image type.
  * Put only a config dump into linux-support.

  [ Aurelien Jarno ]
  * [mips, mipsel] Add a 64-bit image (5kc-malta) for the MIPS Malta board.
    (closes: #435677)
    [sparc] Enable r8169 module on sparc64 and sparc64-smp flavours (closes:
    #431977)

  [ Frederik Schüler ]
  * Move all PATA options into the global config file, exept PATA_ARTOP
    (arm/ixp4xx) and PATA_MPC52xx (powerpc).
  * Move new global options into the global config file
  * Clean up new amd64 options

  [ dann frazier ]
  * [ia64] Re-enable various unintentionally disabled config options
  * Enable hugetlbfs on i386, amd64, sparc64 and powerpc64. Closes: #450939

  [ Bastian Blank ]
  * Add stable release 2.6.23.2:
    - BLOCK: Fix bad sharing of tag busy list on queues with shared tag maps
    - fix tmpfs BUG and AOP_WRITEPAGE_ACTIVATE
    - Fix compat futex hangs. (closes: #433187)
    - sched: keep utime/stime monotonic
    - fix the softlockup watchdog to actually work
    - splice: fix double kunmap() in vmsplice copy path
    - writeback: don't propagate AOP_WRITEPAGE_ACTIVATE
    - SLUB: Fix memory leak by not reusing cpu_slab
    - HOWTO: update ja_JP/HOWTO with latest changes
    - fix param_sysfs_builtin name length check
    - param_sysfs_builtin memchr argument fix
    - Remove broken ptrace() special-case code from file mapping
    - locks: fix possible infinite loop in posix deadlock detection
    - lockdep: fix mismatched lockdep_depth/curr_chain_hash
  * Add stable release 2.6.23.3:
    - revert "x86_64: allocate sparsemem memmap above 4G"
    - x86: fix TSC clock source calibration error
    - x86 setup: sizeof() is unsigned, unbreak comparisons
    - x86 setup: handle boot loaders which set up the stack incorrectly
    - x86: fix global_flush_tlb() bug
    - xfs: eagerly remove vmap mappings to avoid upsetting Xen
    - xen: fix incorrect vcpu_register_vcpu_info hypercall argument
    - xen: deal with stale cr3 values when unpinning pagetables
    - xen: add batch completion callbacks
    - UML - kill subprocesses on exit
    - UML - stop using libc asm/user.h
    - UML - Fix kernel vs libc symbols clash
    - UML - Stop using libc asm/page.h
    - POWERPC: Make sure to of_node_get() the result of pci_device_to_OF_node()
    - POWERPC: Fix handling of stfiwx math emulation
    - MIPS: R1: Fix hazard barriers to make kernels work on R2 also.
    - MIPS: MT: Fix bug in multithreaded kernels.
    - Fix sparc64 MAP_FIXED handling of framebuffer mmaps
    - Fix sparc64 niagara optimized RAID xor asm
  * Add stable release 2.6.23.4:
    - mac80211: make ieee802_11_parse_elems return void
    - mac80211: only honor IW_SCAN_THIS_ESSID in STA, IBSS, and AP modes
    - mac80211: honor IW_SCAN_THIS_ESSID in siwscan ioctl
    - mac80211: store SSID in sta_bss_list
    - mac80211: store channel info in sta_bss_list
    - mac80211: reorder association debug output
    - ieee80211: fix TKIP QoS bug
    - NETFILTER: nf_conntrack_tcp: fix connection reopening
    - Fix netlink timeouts.
    - Fix crypto_alloc_comp() error checking.
    - Fix SET_VLAN_INGRESS_PRIORITY_CMD error return.
    - Fix VLAN address syncing.
    - Fix endianness bug in U32 classifier.
    - Fix TEQL oops.
    - Fix error returns in sys_socketpair()
    - softmac: fix wext MLME request reason code endianness
    - Fix kernel_accept() return handling.
    - TCP: Fix size calculation in sk_stream_alloc_pskb
    - Fix SKB_WITH_OVERHEAD calculations.
    - Fix 9P protocol build
    - Fix advertised packet scheduler timer resolution
    - Add get_unaligned to ieee80211_get_radiotap_len
    - mac80211: Improve sanity checks on injected packets
    - mac80211: filter locally-originated multicast frames
  * Add stable release 2.6.23.5:
    - zd1211rw, fix oops when ejecting install media
    - rtl8187: Fix more frag bit checking, rts duration calc
    - ipw2100: send WEXT scan events
    - zd1201: avoid null ptr access of skb->dev
    - sky2: fix power settings on Yukon XL
    - sky2: ethtool register reserved area blackout
    - sky2: status ring race fix
    - skge: XM PHY handling fixes
    - Fix L2TP oopses.
    - TG3: Fix performance regression on 5705.
    - forcedeth: add MCP77 device IDs
    - forcedeth msi bugfix
    - ehea: 64K page kernel support fix
    - libertas: fix endianness breakage
    - libertas: more endianness breakage
  * Add stable release 2.6.23.6:
    - ACPI: suspend: Wrong order of GPE restore.
    - ACPI: sleep: Fix GPE suspend cleanup
    - libata: backport ATA_FLAG_NO_SRST and ATA_FLAG_ASSUME_ATA, part 2
    - libata: backport ATA_FLAG_NO_SRST and ATA_FLAG_ASSUME_ATA
    - libata: add HTS542525K9SA00 to NCQ blacklist
    - radeon: set the address to access the GART table on the CPU side correctly
    - Char: moxa, fix and optimise empty timer
    - Char: rocket, fix dynamic_dev tty
    - hptiop: avoid buffer overflow when returning sense data
    - ide: Fix cs5535 driver accessing beyond array boundary
    - ide: Fix siimage driver accessing beyond array boundary
    - ide: Add ide_get_paired_drive() helper
    - ide: fix serverworks.c UDMA regression
    - i4l: fix random freezes with AVM B1 drivers
    - i4l: Fix random hard freeze with AVM c4 card
    - ALSA: hda-codec - Add array terminator for dmic in STAC codec
    - USB: usbserial - fix potential deadlock between write() and IRQ
    - USB: add URB_FREE_BUFFER to permissible flags
    - USB: mutual exclusion for EHCI init and port resets
    - usb-gadget-ether: prevent oops caused by error interrupt race
    - USB: remove USB_QUIRK_NO_AUTOSUSPEND
    - MSI: Use correct data offset for 32-bit MSI in read_msi_msg()
    - md: raid5: fix clearing of biofill operations
    - md: fix an unsigned compare to allow creation of bitmaps with v1.0 metadata
    - dm: fix thaw_bdev
    - dm delay: fix status
    - libata: sync NCQ blacklist with upstream
    - ALSA: hdsp - Fix zero division
    - ALSA: emu10k1 - Fix memory corruption
    - ALSA: Fix build error without CONFIG_HAS_DMA
    - ALSA: fix selector unit bug affecting some USB speakerphones
    - ALSA: hda-codec - Avoid zero NID in line_out_pins[] of STAC codecs
    - IB/mthca: Use mmiowb() to avoid firmware commands getting jumbled up
    - IB/uverbs: Fix checking of userspace object ownership
    - hwmon/lm87: Disable VID when it should be
    - hwmon/lm87: Fix a division by zero
    - hwmon/w83627hf: Don't assume bank 0
    - hwmon/w83627hf: Fix setting fan min right after driver load
    - i915: fix vbl swap allocation size.
    - POWERPC: Fix platinumfb framebuffer
  * Add stable release 2.6.23.7:
    - NFS: Fix a writeback race...
    - ocfs2: fix write() performance regression
    - minixfs: limit minixfs printks on corrupted dir i_size (CVE-2006-6058)
  * Add stable release 2.6.23.8:
    - wait_task_stopped: Check p->exit_state instead of TASK_TRACED (CVE-2007-5500)
    - TCP: Make sure write_queue_from does not begin with NULL ptr (CVE-2007-5501)
  * Add stable release 2.6.23.9:
    - ipw2200: batch non-user-requested scan result notifications
    - USB: Nikon D40X unusual_devs entry
    - USB: unusual_devs modification for Nikon D200
    - softlockup: use cpu_clock() instead of sched_clock()
    - softlockup watchdog fixes and cleanups
    - x86: fix freeze in x86_64 RTC update code in time_64.c
    - ntp: fix typo that makes sync_cmos_clock erratic
    - x86: return correct error code from child_rip in x86_64 entry.S
    - x86: NX bit handling in change_page_attr()
    - x86: mark read_crX() asm code as volatile
    - x86: fix off-by-one in find_next_zero_string
    - i386: avoid temporarily inconsistent pte-s
    - libcrc32c: keep intermediate crc state in cpu order
    - geode: Fix not inplace encryption
    - Fix divide-by-zero in the 2.6.23 scheduler code
    - ACPI: VIDEO: Adjust current level to closest available one.
    - libata: sata_sis: use correct S/G table size
    - sata_sis: fix SCR read breakage
    - reiserfs: don't drop PG_dirty when releasing sub-page-sized dirty file
    - x86: disable preemption in delay_tsc()
    - dmaengine: fix broken device refcounting
    - nfsd4: recheck for secure ports in fh_verify
    - knfsd: fix spurious EINVAL errors on first access of new filesystem
    - raid5: fix unending write sequence
    - oProfile: oops when profile_pc() returns ~0LU
    - drivers/video/ps3fb: fix memset size error
    - i2c/eeprom: Hide Sony Vaio serial numbers
    - i2c/eeprom: Recognize VGN as a valid Sony Vaio name prefix
    - i2c-pasemi: Fix NACK detection

 -- maximilian attems <maks@debian.org>  Fri, 30 Nov 2007 11:40:09 +0100

linux-2.6 (2.6.22-6) unstable; urgency=low

  [ Martin Michlmayr ]
  * [mips] Add IP22 (SGI Indy) patches from Thomas Bogendoerfer:
    - Disable EARLY PRINTK because it breaks serial.
    - fix wrong argument order.
    - wrong check for second HPC.  Closes: #448488

  [ maximilian attems ]
  * Add stable release 2.6.22.11 - minus ipv6 abi breaker:
    - libertas: fix endianness breakage
    - libertas: more endianness breakage
    - Fix ROSE module unload oops.
    - Add get_unaligned to ieee80211_get_radiotap_len
    - Fix ipv6 redirect processing, leads to TAHI failures.
    - i915: fix vbl swap allocation size.
    - Fix ESP host instance numbering.
    - Fix TCP MD5 on big-endian.
    - Fix zero length socket write() semantics.
    - Fix sys_ipc() SEMCTL on sparc64.
    - Fix TCP initial sequence number selection.
    - lockdep: fix mismatched lockdep_depth/curr_chain_hash
    - V4L: ivtv: fix udma yuv bug
    - Fix TCP's ->fastpath_cnt_hit handling.
    - hwmon/lm87: Fix a division by zero
    - hwmon/lm87: Disable VID when it should be
    - hwmon/w83627hf: Fix setting fan min right after driver load
    - hwmon/w83627hf: Don't assume bank 0
    - netdrvr: natsemi: Fix device removal bug
    - Fix ieee80211 handling of bogus hdrlength field
    - mac80211: filter locally-originated multicast frames
    - POWERPC: Fix handling of stfiwx math emulation
    - dm9601: Fix receive MTU
    - firewire: fix unloading of fw-ohci while devices are attached
    - Fix cls_u32 error return handling.
    - ACPI: disable lower idle C-states across suspend/resume
  * Add stable release 2.6.22.12-rc1:
    - genirq: cleanup mismerge artifact
    - genirq: suppress resend of level interrupts
    - genirq: mark io_apic level interrupts to avoid resend
    - IB/uverbs: Fix checking of userspace object ownership
    - minixfs: limit minixfs printks on corrupted dir i_size (CVE-2006-6058)
    - param_sysfs_builtin memchr argument fix
    - x86: fix global_flush_tlb() bug
    - dm snapshot: fix invalidation deadlock
    - Revert "x86_64: allocate sparsemem memmap above 4G"

  [ Bastian Blank ]
  * Update vserver patch to 2.2.0.5.
    - Ignore symbols from never to be merged patch.

 -- maximilian attems <maks@debian.org>  Sun,  4 Nov 2007 17:35:51 +0100

linux-2.6 (2.6.22-5) unstable; urgency=low

  [ maximilian attems ]
  * Add stable release 2.6.22.6:
    - USB: allow retry on descriptor fetch errors
    - PCI: lets kill the 'PCI hidden behind bridge' message
    - Netfilter: Missing Kbuild entry for netfilter
    - Fix soft-fp underflow handling.
    - SPARC64: Fix sparc64 task stack traces.
    - TCP: Do not autobind ports for TCP sockets
    - DCCP: Fix DCCP GFP_KERNEL allocation in atomic context
    - NET: Share correct feature code between bridging and bonding
    - SNAP: Fix SNAP protocol header accesses.
    - NET: Fix missing rcu unlock in __sock_create()
    - IPv6: Invalid semicolon after if statement
    - TCP: Fix TCP rate-halving on bidirectional flows.
    - TCP: Fix TCP handling of SACK in bidirectional flows.
    - uml: fix previous request size limit fix
    - usb: add PRODUCT, TYPE to usb-interface events
    - PPP: Fix PPP buffer sizing.
    - ocfs2: Fix bad source start calculation during kernel writes
    - signalfd: fix interaction with posix-timers
    - signalfd: make it group-wide, fix posix-timers scheduling
    - USB: fix DoS in pwc USB video driver
    - sky2: don't clear phy power bits
    - PCI: disable MSI on RS690
    - PCI: disable MSI on RD580
    - PCI: disable MSI on RX790
    - IPV6: Fix kernel panic while send SCTP data with IP fragments
    - i386: fix lazy mode vmalloc synchronization for paravirt
  * Set abi to 3.
  * Add stable release 2.6.22.7: (CVE-2007-4573)
    - x86_64: Zero extend all registers after ptrace in 32bit entry path.
  * Add stable release 2.6.22.8: (CVE-2007-4571)
    - Convert snd-page-alloc proc file to use seq_file
  * Add stable release 2.6.22.9:
    - 3w-9xxx: Fix dma mask setting
    - Fix pktgen src_mac handling.
    - nfs: fix oops re sysctls and V4 support
    - DVB: get_dvb_firmware: update script for new location of tda10046 firmware
    - afs: mntput called before dput
    - disable sys_timerfd()
    - Fix "Fix DAC960 driver on machines which don't support 64-bit DMA"
    - futex_compat: fix list traversal bugs
    - MTD: Initialise s_flags in get_sb_mtd_aux()
    - Fix sparc64 v100 platform booting.
    - Fix IPV6 DAD handling
    - ext34: ensure do_split leaves enough free space in both blocks
    - dir_index: error out instead of BUG on corrupt dx dirs
    - Fix oops in vlan and bridging code
    - V4L: ivtv: fix VIDIOC_S_FBUF: new OSD values were never set
    - crypto: blkcipher_get_spot() handling of buffer at end of page
    - Fix datagram recvmsg NULL iov handling regression.
    - Handle snd_una in tcp_cwnd_down()
    - Fix TCP DSACK cwnd handling
    - JFFS2: fix write deadlock regression
    - hwmon: End of I/O region off-by-one
    - Fix debug regression in video/pwc
    - splice: fix direct splice error handling
    - Fix race with shared tag queue maps
    - Fix ipv6 source address handling.
    - POWERPC: Flush registers to proper task context
    - bcm43xx: Fix cancellation of work queue crashes
    - Fix DAC960 driver on machines which don't support 64-bit DMA
    - DVB: get_dvb_firmware: update script for new location of sp8870 firmware
    - USB: fix linked list insertion bugfix for usb core
    - Correctly close old nfsd/lockd sockets.
    - Fix IPSEC AH4 options handling
    - setpgid(child) fails if the child was forked by sub-thread
    - sigqueue_free: fix the race with collect_signal()
    - Fix decnet device address listing.
    - Fix inet_diag OOPS.
    - Leases can be hidden by flocks
    - kconfig: oldconfig shall not set symbols if it does not need to
    - MTD: Makefile fix for mtdsuper
    - firewire: fw-ohci: ignore failure of pci_set_power_state
      (fix suspend regression)
    - ieee1394: ohci1394: fix initialization if built non-modular
    - Fix device address listing for ipv4.
    - Fix tc_ematch kbuild
    - V4L: cx88: Avoid a NULL pointer dereference during mpeg_open()
    - DVB: b2c2-flexcop: fix Airstar HD5000 tuning regression
    - fix realtek phy id in forcedeth
    - rpc: fix garbage in printk in svc_tcp_accept()
    - Fix IPV6 append OOPS.
    - Fix ipv6 double-sock-release with MSG_CONFIRM
    - ACPI: Validate XSDT, use RSDT if XSDT fails
  * Update vserver patch to 2.2.0.4.
  * Add stable release 2.6.22.10:
    - i386: Use global flag to disable broken local apic timer on AMD CPUs.
    - Fix timer_stats printout of events/sec
    - libata: update drive blacklists
    - i2c-algo-bit: Read block data bugfix
    - scsi_transport_spi: fix domain validation failure from incorrect width
      setting
    - Fix SMP poweroff hangs
    - Fix ppp_mppe kernel stack usage.
    - sky2: reduce impact of watchdog timer
    - sky2: fix VLAN receive processing
    - sky2: fix transmit state on resume
    - SELinux: clear parent death signal on SID transitions
    - NLM: Fix a circular lock dependency in lockd
    - NLM: Fix a memory leak in nlmsvc_testlock

  [ Martin Michlmayr ]
  * [mips] Add a fix so qemu NE2000 will work again.
  * [mipsel/r5k-cobalt] Enable MTD.
  * [mips] Backport "Fix CONFIG_BUILD_ELF64 kernels with symbols in
    CKSEG0" to fix crash on boot on IP32 (SGI O2).  Closes: #444104.

  [ Steve Langasek ]
  * Set CONFIG_MATHEMU=y on alpha, which is required for proper fp math on
    at least ev4-ev56 systems.  Closes: #411813.
  * linux-image packages need to depend on a newer version of coreutils,
    because of the use of readlink -q -m inherited from kernel-package.
    Closes: #413311.

  [ Bastian Blank ]
  * Fix tainted check in bug scripts.

  [ dann frazier ]
  * [ia64] Re-enable various unintentionally disabled config options

 -- Maximilian Attems <maks@debian.org>  Thu, 11 Oct 2007 13:31:38 +0000

linux-2.6 (2.6.22-4) unstable; urgency=low

  [ dann frazier ]
  * [hppa] Use generic compat_sys_getdents (closes: #431773)

  [ Martin Michlmayr ]
  * [powerpc] Fix PS/2 keyboard detection on Pegasos (closes: #435378).

  [ Emanuele Rocca ]
  * [sparc] Add patch to fix PCI config space accesses on sun4u.
  * [sparc] Disable CONFIG_SCSI_SCAN_ASYNC.

  [ maximilian attems ]
  * Add stable release 2.6.22.2:
    - usb-serial: Fix edgeport regression on non-EPiC devices
    - Missing header include in ipt_iprange.h
    - drivers/video/macmodes.c:mac_find_mode() mustn't be __devinit
    - Fix ipv6 tunnel endianness bug.
    - aacraid: fix security hole
    - USB: cdc-acm: fix sysfs attribute registration bug
    - USB: fix warning caused by autosuspend counter going negative
    - Fix sparc32 memset()
    - Fix leak on /proc/lockdep_stats
    - Fix leaks on /proc/{*/sched, sched_debug, timer_list, timer_stats}
    - futex: pass nr_wake2 to futex_wake_op
    - md: handle writes to broken raid10 arrays gracefully
    - forcedeth bug fix: cicada phy
    - forcedeth bug fix: vitesse phy
    - forcedeth bug fix: realtek phy
    - ACPI: dock: fix opps after dock driver fails to initialize
    - pcmcia: give socket time to power down
    - drm/i915: Fix i965 secured batchbuffer usage (CVE-2007-3851)
    - Fix console write locking in sparc drivers.
    - Sparc64 bootup assembler bug
    - IPV6: /proc/net/anycast6 unbalanced inet6_dev refcnt
    - make timerfd return a u64 and fix the __put_user
    - Fix error queue socket lookup in ipv6
    - Input: lifebook - fix an oops on Panasonic CF-18
    - readahead: MIN_RA_PAGES/MAX_RA_PAGES macros
    - V4L: Add check for valid control ID to v4l2_ctrl_next
    - V4L: ivtv: fix broken VBI output support
    - V4L: ivtv: fix DMA timeout when capturing VBI + another stream
    - V4L: ivtv: Add locking to ensure stream setup is atomic
    - V4L: wm8775/wm8739: Fix memory leak when unloading module
    - do not limit locked memory when RLIMIT_MEMLOCK is RLIM_INFINITY
    - Include serial_reg.h with userspace headers (closes: #433755)
    - TCP FRTO retransmit bug fix
    - Fix rfkill IRQ flags.
    - nfsd: fix possible read-ahead cache and export table corruption
    - nfsd: fix possible oops on re-insertion of rpcsec_gss modules
    - jbd commit: fix transaction dropping
    - jbd2 commit: fix transaction dropping
    - softmac: Fix ESSID problem
    - uml: limit request size on COWed devices
    - UML: exports for hostfs
    - splice: fix double page unlock
    - cfq-iosched: fix async queue behaviour
    - cr_backlight_probe() allocates too little storage for struct cr_panel
    - sx: switch subven and subid values
    - hugetlb: fix race in alloc_fresh_huge_page()
    - KVM: SVM: Reliably detect if SVM was disabled by BIOS
    - dm io: fix another panic on large request
    - md: raid10: fix use-after-free of bio
    - fs: 9p/conv.c error path fix
    - Fix sparc32 udelay() rounding errors.
    - sony-laptop: fix bug in event handling
    - eCryptfs: ecryptfs_setattr() bugfix
    - Hangup TTY before releasing rfcomm_dev
    - dm io: fix panic on large request
    - dm raid1: fix status
    - dm snapshot: permit invalid activation
    - "ext4_ext_put_in_cache" uses __u32 to receive physical block number
    - destroy_workqueue() can livelock
    - USB: fix for ftdi_sio quirk handling
    - Fix TC deadlock.
    - Fix IPCOMP crashes.
    - gen estimator timer unload race
    - Netfilter: Fix logging regression
    - Fix user struct leakage with locked IPC shem segment
    - Fix reported task file values in sense data
    - gen estimator deadlock fix
    - Netpoll leak
    - dm: disable barriers
    - firewire: fw-sbp2: set correct maximum payload (fixes CardBus adapters)
    - fw-ohci: fix "scheduling while atomic"
    - firewire: fix memory leak of fw_request instances
    - ieee1394: revert "sbp2: enforce 32bit DMA mapping"
    - libata: add FUJITSU MHV2080BH to NCQ blacklist
    - i386: HPET, check if the counter works
    - CPU online file permission
    - acpi-cpufreq: Proper ReadModifyWrite of PERF_CTL MSR
    - Keep rfcomm_dev on the list until it is freed
    - SCTP scope_id handling fix
    - Fix ipv6 link down handling.
    - Fix TCP IPV6 MD5 bug.
    - sysfs: release mutex when kmalloc() failed in sysfs_open_file().
    - nf_conntrack: don't track locally generated special ICMP error
  * Bump abi due to firewire, ivtv and xrfm changes.
  * Add stable release 2.6.22.3:
    - fix oops in __audit_signal_info()
    - direct-io: fix error-path crashes
    - powerpc: Fix size check for hugetlbfs
    - stifb: detect cards in double buffer mode more reliably
    - pata_atiixp: add SB700 PCI ID
    - PPC: Revert "[POWERPC] Add 'mdio' to bus scan id list for platforms
      with QE UEC"
    - random: fix bound check ordering (CVE-2007-3105)
    - softmac: Fix deadlock of wx_set_essid with assoc work
    - PPC: Revert "[POWERPC] Don't complain if size-cells == 0 in prom_parse()"
    - ata_piix: update map 10b for ich8m
    - CPUFREQ: ondemand: fix tickless accounting and software coordination bug
    - CPUFREQ: ondemand: add a check to avoid negative load calculation
  * Add stable release 2.6.22.4:
    - Reset current->pdeath_signal on SUID binary execution (CVE-2007-3848)
  * Add stable release 2.6.22.5:
    - x86_64: Check for .cfi_rel_offset in CFI probe
    - x86_64: Change PMDS invocation to single macro
    - i386: Handle P6s without performance counters in nmi watchdog
    - revert "x86, serial: convert legacy COM ports to platform devices"
    - ACPICA: Fixed possible corruption of global GPE list
    - ACPICA: Clear reserved fields for incoming ACPI 1.0 FADTs
    - i386: Fix double fault handler
    - JFFS2 locking regression fix.
    - r8169: avoid needless NAPI poll scheduling
    - Linux 2.6.22.5
    - AVR32: Fix atomic_add_unless() and atomic_sub_unless()
    - i386: allow debuggers to access the vsyscall page with compat vDSO
    - hwmon: (smsc47m1) restore missing name attribute
    - hwmon: fix w83781d temp sensor type setting
    - Hibernation: do not try to mark invalid PFNs as nosave
    - sky2: restore workarounds for lost interrupts
    - sky2: carrier management
    - sky2: check for more work before leaving NAPI
    - sky2: check drop truncated packets
    - forcedeth: fix random hang in forcedeth driver when using netconsole
    - libata: add ATI SB700 device IDs to AHCI driver

  [ dann frazier ]
  * [ia64] Restore config cleanup now that its safe to break the ABI

  [ Bastian Blank ]
  * Update vserver patch to 2.2.0.3.

 -- Bastian Blank <waldi@debian.org>  Thu, 30 Aug 2007 20:19:44 +0200

linux-2.6 (2.6.22-3) unstable; urgency=low

  [ dann frazier ]
  * [ia64] Config cleanup in 2.6.22-2 broke the ABI; revert most of it
    for now (everything but the efivars and sym53c8xx modules)

  [ Martin Michlmayr ]
  * [mipsel/r5k-cobalt] Fix a typo in the config file.
  * [mipsel/4kc-malta] Update the config file, thanks Aurelien Jarno.
  * [mipsel] Add patch from Yoichi Yuasa to fix IDE on Cobalt.

 -- Bastian Blank <waldi@debian.org>  Sun, 29 Jul 2007 13:47:38 +0200

linux-2.6 (2.6.22-2) unstable; urgency=low

  [ Steve Langasek ]
  * [alpha] request_irq-retval.patch: capture the return value of all
    request_irq() calls in sys_titan.c to suppress the warning (and
    build failure with -Werror); failures still aren't being handled, but
    there's nothing that needs to be done -- or nothing that can be done
    -- if these requests fail anyway.

  [ Christian T. Steigies ]
  * Add module.lds to kernel headers (closes: #396220)
  * Enable INPUT_UINPUT on mac
  * Add 2.6.22 patches from linux-m68k CVS

  [ maximilian attems ]
  * Add stable release 2.6.22.1:
    - nf_conntrack_h323: add checking of out-of-range on choices' index values
      (CVE-2007-3642)

  [ dann frazier ]
  * [ia64] Re-enable various config options which were unintentionally
    disabled somewhere between 2.6.21 and 2.6.22
  * [ia64] Re-enable vserver flavour - this was somehow lost when 2.6.22
    was merged from trunk to the sid branch

  [ Bastian Blank ]
  * Update vserver patch to 2.2.0.3-rc1.

 -- Bastian Blank <waldi@debian.org>  Mon, 23 Jul 2007 09:38:01 +0200

linux-2.6 (2.6.22-1) unstable; urgency=low

  [ Bastian Blank ]
  * Drop asfs options.
  * Drop linux-libc-headers references.
  * Update vserver patch to 2.2.0-rc5.

  [ maximilian attems ]
  * Fullfils policy 3.7.2.2.
  * Add Sempron to the k7 image description (closes: #384737)
    Thanks Robert Millan <rmh@aybabtu.com>.
  * [powerpc] Enable CONFIG_ADB_PMU_LED.
  * [hppa] Disable a bunch of topconfig enabled fb devices. Thanks Frank
    Lichtenheld <djpig@debian.org> for build fix.

  [ Christian T. Steigies ]
  * Add module.lds to kernel headers
  * Enable INPUT_UINPUT on mac
  * Add 2.6.22 patches from linux-m68k CVS

  [ dann frazier ]
  * Enable vserver flavour for ia64 (closes: #423232)

 -- Bastian Blank <waldi@debian.org>  Sun, 15 Jul 2007 15:03:40 +0200

linux-2.6 (2.6.22~rc5-1~experimental.1) experimental; urgency=low

  [ Bastian Blank ]
  * [powerpc]: Disable prep.
  * [powerpc]: Disable apm emulation.
  * Drop inactive members from Uploaders.

  [ maximilian attems ]
  * Cleanup configs of old unused variables.
  * Enable TCP_CONG_YEAH, TCP_CONG_ILLINOIS, NF_CONNTRACK_SANE, DM_DELAY,
    GIGASET_M101, SATA_INIC162X, VIDEO_IVTV, USB_ZR364XX, INFINIBAND_CXGB3,
    MLX4_INFINIBAND, SPI_AT25, MFD_SM501, DVB_USB_M920X, DVB_USB_GL861,
    DVB_USB_AU6610, DVB_USB_OPERA1, SENSORS_AD7418, SENSORS_ADM1029,
    SENSORS_F75375S, SENSORS_CORETEMP, SENSORS_MAX6650, SENSORS_APPLESMC,
    I2C_SIMTEC, I2C_TINY_USB, SC92031, LIBERTAS_USB, RFKILL, RFKILL_INPUT,
    MTD_UBI, SND_USB_CAIAQ, SND_USB_CAIAQ_INPUT, USB_BERRY_CHARGE,
    RTC_DRV_MAX6900, SUNRPC_BIND34, SND_PORTMAN2X4, FB_VT8623, FUSION_LAN,
    DISPLAY_SUPPORT, FB_ARK, FB_SM501
    and disable SCSI_ESP_CORE, SPI_SPIDEV, CRYPT_CRYPTD, SYSV68_PARTITION,
    MOUSE_PS2_TOUCHKIT, INPUT_POLLDEV in topconfig.
  * [amd64, i386]: Take care of the renaming acpi-ibm to thinkpad-acpi.
    Enable KINGSUN_DONGLE, AF_RXRPC, RXKAD, MTD_NAND_PLATFORM, BLINK, PHANTOM,
    BACKLIGHT_PROGEAR, FB_HECUBA, FB_LE80578, FB_CARILLO_RANCH.
    Disable OSS_OBSOLETE.
  * Enable WLAN_PRE80211 and WLAN_80211 on all archs with NET_RADIO enabled.
  * Fix RTC_INTF_{DEV,SYSFS,PROC}=y where enabled modular.
  * Enable new wirless stack mac80211 and improved wireless conf api.
  * Enable new USB Touchscreen Driver on all configs with touchscreens.
  * Enable the newly added crypto algorythm: fcrypt, pcbc and camellia.
  * Unify CONFIG_TR to toplevel config, also enable new drivers 3C359
    and SMCTR.
  * Enable the moved USB tablets config options where wacom is enabled.
  * [i386] Enable driver for Crystalfontz 128x64 2-color LCD.
  * [amd64] Enable KS0108 LCD controller.
  * Enable the new firewire stack labeled to be more simple and robust.
  * [i386] Enable VMI paravirtualized interface.
  * [powerpc] Enable fb for IBM GXT4500P adaptor.
  * [amd64] Enable timerstats too.

  [ Martin Michlmayr ]
  * mipsel/r5k-cobalt: Use the new RTC system.

  [ dann frazier ]
  * Add Xen licensing info to the copyright file. (closes: #368912)

  [ Gordon Farquharson ]
  * arm: Mark CHELSIO_T3, NETXEN_NIC, BCM43XX, VIDEO_BT848,
    DVB_B2C2_FLEXCOP, and DVB_BUDGET as broken on ARM.
  * arm/ixp4xx: Add support for the new generic I2C GPIO driver on the
    NSLU2 and the NAS100D. Thanks to Michael-Luke Jones and Rod Whitby.
  * arm/ixp4xx: Update Artop PATA support patch for the NAS 100d.

  [ Christian T. Steigies ]
  * m68k: Disable already included patches (611, 618, 630)

 -- Bastian Blank <waldi@debian.org>  Tue, 19 Jun 2007 17:49:52 +0200

linux-2.6 (2.6.21-6) unstable; urgency=low

  * Add stable release 2.6.21.6:
    - nf_conntrack_h323: add checking of out-of-range on choices' index values
      (CVE-2007-3642)
  * Update vserver patch to 2.2.0.

 -- Bastian Blank <waldi@debian.org>  Tue, 10 Jul 2007 18:36:17 +0200

linux-2.6 (2.6.21-5) unstable; urgency=low

  [ Christian T. Steigies ]
  * [m68k] Add atari isa and scsi fixes

  [ maximilian attems ]
  * Add stable release 2.6.21.4:
    - cpuset: prevent information leak in cpuset_tasks_read (CVE-2007-2875)
    - random: fix error in entropy extraction (CVE-2007-2453 1 of 2)
    - random: fix seeding with zero entropy (CVE-2007-2453 2 of 2)
    - NETFILTER: {ip, nf}_conntrack_sctp: fix remotely triggerable NULL ptr
      dereference (CVE-2007-2876)
  * Add stable release 2.6.21.5:
    - acpi: fix potential call to a freed memory section.
    - USB: set the correct Interrupt interval in usb_bulk_msg
    - i386: Fix K8/core2 oprofile on multiple CPUs
    - ntfs_init_locked_inode(): fix array indexing
    - ALSA: wm8750 typo fix
    - neofb: Fix pseudo_palette array overrun in neofb_setcolreg
    - e1000: disable polling before registering netdevice
    - timer statistics: fix race
    - x86: fix oprofile double free
    - ALSA: usb-audio: explicitly match Logitech QuickCam
    - zd1211rw: Add AL2230S RF support
    - IPV4: Correct rp_filter help text.
    - Fix AF_UNIX OOPS
    - ICMP: Fix icmp_errors_use_inbound_ifaddr sysctl
    - NET: Fix BMSR_100{HALF,FULL}2 defines in linux/mii.h
    - SPARC64: Fix _PAGE_EXEC_4U check in sun4u I-TLB miss handler.
    - SPARC64: Don't be picky about virtual-dma values on sun4v.
    - SPARC64: Fix two bugs wrt. kernel 4MB TSB.
    - cciss: fix pci_driver.shutdown while device is still active
    - fix compat console unimap regression
    - timer stats: speedups
    - SPARC: Linux always started with 9600 8N1
    - pci_ids: update patch for Intel ICH9M
    - PCI: quirk disable MSI on via vt3351
    - UML - Improve host PTRACE_SYSEMU check
    - NET: parse ip:port strings correctly in in4_pton
    - Char: cyclades, fix deadlock
    - IPSEC: Fix panic when using inter address familiy IPsec on loopback.
    - TCP: Use default 32768-61000 outgoing port range in all cases.
    - TG3: Fix link problem on Dell's onboard 5906.
    - fuse: fix mknod of regular file
    - md: Avoid overflow in raid0 calculation with large components.
    - md: Don't write more than is required of the last page of a bitmap
    - make freezeable workqueues singlethread
    - tty: fix leakage of -ERESTARTSYS to userland
    - V4L/DVB (5593): Budget-ci: Fix tuning for TDM 1316 (160..200 MHz)
    - Input: i8042 - fix AUX port detection with some chips
    - SCSI: aacraid: Correct sa platform support.
      (Was: [Bug 8469] Bad EIP value on pentium3 SMP kernel-2.6.21.1)
    - BLUETOOTH: Fix locking in hci_sock_dev_event().
    - hpt366: don't check enablebits for HPT36x
    - ieee1394: eth1394: bring back a parent device
    - NET: Fix race condition about network device name allocation.
    - ALSA: hda-intel - Probe additional slots only if necessary
    - ALSA: hda-intel - Fix detection of audio codec on Toshiba A100
    - ahci: disable 64bit dma on sb600
    - i386: HPET, check if the counter works
    - Ignore bogus ACPI info for offline CPUs
    - NOHZ: Rate limit the local softirq pending warning output
    - Prevent going idle with softirq pending
    - Work around Dell E520 BIOS reboot bug
    - NET: "wrong timeout value" in sk_wait_data() v2
    - IPV6 ROUTE: No longer handle ::/0 specially.
    - x86_64: allocate sparsemem memmap above 4G
  * Bump ABI to 2.

  [ Bastian Blank ]
  * Back out ABI fixing changes.
  * Update vserver patch to 2.2.0-rc3.

 -- Bastian Blank <waldi@debian.org>  Fri, 22 Jun 2007 12:39:47 +0200

linux-2.6 (2.6.21-4) unstable; urgency=low

  * [powerpc] Fix mkvmlinuz support.
  * [s390] Add exception handler for diagnose 224.

 -- Bastian Blank <waldi@debian.org>  Sat, 26 May 2007 14:08:44 +0200

linux-2.6 (2.6.21-3) unstable; urgency=low

  [ Gordon Farquharson ]
  * arm/ixp4xx: Add patch to set NSLU2 timer frequency.

  [ maximilian attems ]
  * sparc64: enable USB_SERIAL. (closes: #412740)
  * Apply stable 2.6.21.1.
  * Add stable release 2.6.21.2:
    - slob: fix page order calculation on not 4KB page
    - libata-sff: Undo bug introduced with pci_iomap changes
    - kbuild: fixdep segfault on pathological string-o-death
    - IPMI: fix SI address space settings
    - IPV6: Reverse sense of promisc tests in ip6_mc_input
    - iop: fix iop_getttimeoffset
    - iop13xx: fix i/o address translation
    - arm: fix handling of svc mode undefined instructions
    - CPUFREQ: powernow-k7: fix MHz rounding issue with perflib
    - CPUFREQ: Support rev H AMD64s in powernow-k8
    - CPUFREQ: Correct revision mask for powernow-k8
    - JFS: Fix race waking up jfsIO kernel thread
    - IPV6: Send ICMPv6 error on scope violations.
    - SPARC64: Add missing cpus_empty() check in hypervisor xcall handling.
    - SPARC64: Fix recursion in PROM tree building.
    - SERIAL SUNHV: Add an ID string.
    - SPARC64: Bump PROMINTR_MAX to 32.
    - SPARC64: Be more resiliant with PCI I/O space regs.
    - oom: fix constraint deadlock
    - fix for bugzilla 8426: massive slowdown on SCSI CD/DVD drive connected to
      mptspi driver
    - x86_64 : Fix vgettimeofday()
    - IPV6: Fix slab corruption running ip6sic
    - IPSEC: Check validity of direction in xfrm_policy_byid
    - CRYPTO: api: Read module pointer before freeing algorithm
    - NET_SCHED: prio qdisc boundary condition
    - reiserfs: suppress lockdep warning
    - USB HID: hiddev - fix race between hiddev_send_event() and
      hiddev_release()
    - NETFILTER: {ip,nf}_nat_proto_gre: do not modify/corrupt GREv0 packets
      through NAT
    - fix leaky resv_huge_pages when cpuset is in use
    - ACPI: Fix 2.6.21 boot regression on P4/HT
    - TG3: Fix TSO bugs.
    - TG3: Remove reset during MAC address changes.
    - TG3: Update version and reldate.
    - BNX2: Fix TSO problem with small MSS.
    - BNX2: Block MII access when ifdown.
    - BNX2: Save PCI state during suspend.
    - BNX2: Update version and reldate.
    - sis900: Allocate rx replacement buffer before rx operation
    - knfsd: Avoid use of unitialised variables on error path when nfs exports.
    - knfsd: rpc: fix server-side wrapping of krb5i replies
    - md: Avoid a possibility that a read error can wrongly propagate through
    - md/raid1 to a filesystem.
    - fat: fix VFAT compat ioctls on 64-bit systems
    - NETFILTER: {ip,nf}_conntrack: fix use-after-free in helper destroy
      callback invocation
    - ppp: Fix ppp_deflate issues with recent zlib_inflate changes
    - NETPOLL: Fix TX queue overflow in trapped mode.
    - NETPOLL: Remove CONFIG_NETPOLL_RX
    - cxacru: Fix infinite loop when trying to cancel polling task
    - TCP: zero out rx_opt in tcp_disconnect()
    - ipv6: track device renames in snmp6
    - skge: default WOL should be magic only (rev2)
    - skge: allow WOL except for known broken chips
    - sky2: allow 88E8056
    - sky2: 88e8071 support not ready
    - skge: crash on shutdown/suspend
    - sky2: fix oops on shutdown
    - udf: decrement correct link count in udf_rmdir
    - ALSA: hda-codec - Fix resume of STAC92xx codecs
    - sata_via: add missing PM hooks
    - driver-core: don't free devt_attr till the device is released
    - pci-quirks: disable MSI on RS400-200 and RS480
    - highres/dyntick: prevent xtime lock contention
    - clocksource: fix resume logic
    - smc911x: fix compilation breakage wjen debug is on
    - SCTP: Fix sctp_getsockopt_local_addrs_old() to use local storage.
    - SCTP: Correctly copy addresses in sctp_copy_laddrs
    - SCTP: Prevent OOPS if hmac modules didn't load
    - IPV6: Do no rely on skb->dst before it is assigned.
    - IPV6 ROUTE: Assign rt6i_idev for ip6_{prohibit,blk_hole}_entry.

  [ Christian T. Steigies ]
  * m68k: enable ATARI_SCSI and ATARI_ROM_ISA

  [ Bastian Blank ]
  * Fix linux/version.h in linux-libc-dev.
  * Make it possible to specifiy special CFLAGS.
  * [hppa] Reenable.
  * [hppa] Workaround hppa64 failure.
  * [hppa] Fix debugging in lws syscalls.
  * Fix abi change.
  * Add stable release 2.6.21.3:
    - [PATCH] GEODE-AES: Allow in-place operations [CVE-2007-2451]

 -- Bastian Blank <waldi@debian.org>  Fri, 25 May 2007 10:57:48 +0200

linux-2.6 (2.6.21-2) unstable; urgency=low

  [ Christian T. Steigies ]
  * m68k: fix atari scc patch
  * m68k: install compressed vmlinuz images so the post-inst script can find it

  [ Steve Langasek ]
  * [alpha] isa-mapping-support.patch: add isa_page_to_bus and
    isa_bus_to_virt defines to complement the existing isa_virt_to_bus
    define; untested, but these should all be straightforward on alpha and
    defining them is certainly a better option for getting user feedback
    than disabling the affected drivers.

  [ Bastian Blank ]
  * [powerpc] Readd mkvmlinuz support. (closes: #419033)
  * [sparc]: Disable sparc32 image.
  * [hppa]: Temporary disable all images.

 -- Bastian Blank <waldi@debian.org>  Fri, 18 May 2007 19:52:36 +0200

linux-2.6 (2.6.21-1) unstable; urgency=low

  [ maximilian attems ]
  * New upstream release see http://kernelnewbies.org/Linux_2_6_21
    (closes: #423874)
  * Disable CONFIG_IP_ROUTE_MULTIPATH_CACHED in topconfig.
  * Enable CONFIG_IP6_NF_MATCH_MH, CONFIG_CHELSIO_T3, CONFIG_USB_NET_DM9601,
    CONFIG_NETFILTER_XT_TARGET_TCPMSS, CONFIG_RTC_DRV_CMOS,
    CONFIG_ASUS_LAPTOP, CONFIG_SONY_LAPTOP, CONFIG_DVB_TUNER_QT1010,
    CONFIG_USB_IOWARRIOR, CONFIG_ATL1 in topconfig.
  * [i386] Enable CONFIG_ACPI_BAY, CONFIG_X86_LONGHAUL, CONFIG_BLK_DEV_DELKIN,
    CONFIG_BLK_DEV_IT8213, CONFIG_BLK_DEV_TC86C001, CONFIG_INPUT_ATLAS_BTNS,
    CONFIG_SENSORS_ADM1029, CONFIG_FB_SVGALIB, CONFIG_FB_S3,
    CONFIG_USB_KC2190, CONFIG_KS0108.
  * Add stable release 2.6.21.1:
    - IPV4: Fix OOPS'er added to netlink fib.
    - IPV6: Fix for RT0 header ipv6 change.
  * [i386] Enable CONFIG_NO_HZ, CONFIG_HIGH_RES_TIMERS for dynticks and true
    high-resolution timers.
  * [i386] Enable CONFIG_TIMER_STATS to collect stats about kernel/userspace
    timer aka power usage (see powertop). (closes: #423694)
  * [i386] Disable obsolete CONFIG_IRQBALANCE due to bad timer behaviour.

  [ Martin Michlmayr ]
  * Add armel (arm with EABI) support.  Thanks, Lennert Buytenhek and
    Joey Hess.  (closes: #410853)
  * Mark CHELSIO_T3 as broken on ARM.
  * Take arch/arm/tools/mach-types from current git to fix build failure
    because MACH_TYPE_EP80219 is not defined.
  * mips/sb1: Don't build CONFIG_ATA into the kernel.
  * mips/sb1: Unset CONFIG_USB_{KBD,MOUSE} since the generic HID is used.
  * arm/iop32x: Don't build CONFIG_ATA into the kernel.
  * arm/ixp4xx: Enable more SATA drivers.
  * arm/ixp4xx: Enable PATA_ARTOP which is needed by the nas100d.
  * arm/ixp4xx: Set CONFIG_USB_EHCI_TT_NEWSCHED.
  * mips/4kc-malta: Add an image for the MIPS Malta board.  Thanks,
    Aurelien Jarno. (closes: #421377)

  [ Emanuele Rocca ]
  * sparc: Enable CONFIG_SCSI_QLOGIC_1280. (closes: #423177)

  [ Christian T. Steigies ]
  * Add m68k patches for 2.6.21
  * Add type: plain to [image] in arch/m68k/defines to fix missing
    Modules.symvers problem

  [ Steve Langasek ]
  * Revert change to disable image building on alpha.

  [ Bastian Blank ]
  * Update vserver patch to 2.2.0-rc1.

 -- Bastian Blank <waldi@debian.org>  Wed, 16 May 2007 13:46:38 +0200

linux-2.6 (2.6.20-3) unstable; urgency=low

  [ Gordon Farquharson ]
  * arm: Mark CONFIG_MTD_NAND_CAFE and CONFIG_NETXEN_NIC as broken to
    fix FTBFS.

  [ Bastian Blank ]
  * Disable new pata drivers. (closes: #419458)
  * Disable pata in ata_piix.

 -- Bastian Blank <waldi@debian.org>  Tue, 24 Apr 2007 09:54:44 +0200

linux-2.6 (2.6.20-2) unstable; urgency=low

  [ Bastian Blank ]
  * Rename linux-libc-headers into linux-libc-dev.
  * [mips] Drop sb1250 uart support.
  * [alpha] Temporary disable alpha images.
  * Add stable release 2.6.20.7:
    - Linux 2.6.20.7
    - Update libata drive blacklist to the latest from 2.6.21
    - fix page leak during core dump
    - revert "retries in ext4_prepare_write() violate ordering requirements"
    - revert "retries in ext3_prepare_write() violate ordering requirements"
    - libata: Clear tf before doing request sense (take 3)
    - fix lba48 bug in libata fill_result_tf()
    - ahci.c: walkaround for SB600 SATA internal error issue
    - libata bugfix: preserve LBA bit for HDIO_DRIVE_TASK
    - softmac: avoid assert in ieee80211softmac_wx_get_rate
    - knfsd: allow nfsd READDIR to return 64bit cookies
    - Fix TCP slow_start_after_idle sysctl
    - Fix tcindex classifier ABI borkage...
    - Fix IPSEC replay window handling
    - Fix TCP receiver side SWS handling.
    - Fix scsi sense handling
    - Fix length validation in rawv6_sendmsg()
    - NETFILTER: ipt_CLUSTERIP: fix oops in checkentry function
    - 8139too: RTNL and flush_scheduled_work deadlock
    - Fix calculation for size of filemap_attr array in md/bitmap.
    - HID: Do not discard truncated input reports
    - DVB: pluto2: fix incorrect TSCR register setting
    - DVB: tda10086: fix DiSEqC message length
    - sky2: phy workarounds for Yukon EC-U A1
    - sky2: turn on clocks when doing resume
    - sky2: turn carrier off when down
    - skge: turn carrier off when down
    - sky2: reliable recovery
    - i386: fix file_read_actor() and pipe_read() for original i386 systems
    - kbuild: fix dependency generation

  [ dann frazier ]
  * [hppa] Add parisc arch patch from Kyle McMartin
  * [hppa] Enable CONFIG_TULIP_MMIO (closes: #332962)
  * [hppa] Disable ni52 driver, it doesn't build (and wouldn't work if it did)

 -- Bastian Blank <waldi@debian.org>  Sun, 15 Apr 2007 16:04:16 +0200

linux-2.6 (2.6.20-1) unstable; urgency=low

  [ Martin Michlmayr ]
  * mipsel: Drop DECstation support (both r3k-kn02 and r4k-kn04).
  * arm: Drop RiscPC (rpc) support.
  * arm: Update configs for 2.6.19-rc6.
  * arm: source drivers/ata/Kconfig so SATA can be enabled on ARM.
  * arm/footbridge: Unset SATA.
  * arm/s3c2410: Drop this flavour since no such device is supported
    in debian-installer and the ARM build resources are limited.

  [ Sven Luther ]
  * [powerpc] Added Genesi Efika support patch

  [ Bastian Blank ]
  * Remove legacy pty support. (closes: #338404)
  * Enable new scsi parts.
  * powerpc: Enable ibmvscsis.
  * Add stable release 2.6.20.1:
    - Linux 2.6.20.1
    - [PATCH] Fix a free-wrong-pointer bug in nfs/acl server (CVE-2007-0772)
  * Add stable release 2.6.20.2:
    - Linux 2.6.20.2
    - IPV6: Handle np->opt being NULL in ipv6_getsockopt_sticky() [CVE-2007-1000]
    - x86-64: survive having no irq mapping for a vector
    - Fix buffer overflow in Omnikey CardMan 4040 driver (CVE-2007-0005)
    - TCP: Fix minisock tcp_create_openreq_child() typo.
    - gfs2: fix locking mistake
    - ATA: convert GSI to irq on ia64
    - pktcdvd: Correctly set cmd_len field in pkt_generic_packet
    - video/aty/mach64_ct.c: fix bogus delay loop
    - revert "drivers/net/tulip/dmfe: support basic carrier detection"
    - throttle_vm_writeout(): don't loop on GFP_NOFS and GFP_NOIO allocations
    - fix section mismatch warning in lockdep
    - ueagle-atm.c needs sched.h
    - kvm: Fix asm constraint for lldt instruction
    - lockdep: forward declare struct task_struct
    - Char: specialix, isr have 2 params
    - buffer: memorder fix
    - kernel/time/clocksource.c needs struct task_struct on m68k
    - m32r: build fix for processors without ISA_DSP_LEVEL2
    - hugetlb: preserve hugetlb pte dirty state
    - enable mouse button 2+3 emulation for x86 macs
    - v9fs_vfs_mkdir(): fix a double free
    - ufs: restore back support of openstep
    - Fix MTRR compat ioctl
    - kexec: Fix CONFIG_SMP=n compilation V2 (ia64)
    - NLM: Fix double free in __nlm_async_call
    - RPM: fix double free in portmapper code
    - Revert "[PATCH] LOG2: Alter get_order() so that it can make use of ilog2() on a constant"
    - Backport of psmouse suspend/shutdown cleanups
    - USB: usbnet driver bugfix
    - sched: fix SMT scheduler bug
    - tty_io: fix race in master pty close/slave pty close path
    - forcedeth: disable msix
    - export blk_recount_segments
    - Fix reference counting (memory leak) problem in __nfulnl_send() and callers related to packet queueing.
    - Fix anycast procfs device leak
    - Don't add anycast reference to device multiple times
    - Fix TCP MD5 locking.
    - Fix %100 cpu spinning on sparc64
    - Fix skb data reallocation handling in IPSEC
    - Fix xfrm_add_sa_expire() return value
    - Fix interrupt probing on E450 sparc64 systems
    - HID: fix possible double-free on error path in hid parser
    - POWERPC: Fix performance monitor exception
    - libata: add missing CONFIG_PM in LLDs
    - libata: add missing PM callbacks
    - bcm43xx: Fix assertion failures in interrupt handler
    - mmc: Power quirk for ENE controllers
    - UML - Fix 2.6.20 hang
    - fix umask when noACL kernel meets extN tuned for ACLs
    - sata_sil: ignore and clear spurious IRQs while executing commands by polling
    - swsusp: Fix possible oops in userland interface
    - Fix posix-cpu-timer breakage caused by stale p->last_ran value
    - V4L: cx88-blackbird: allow usage of 376836 and 262144 sized firmware images
    - V4L: fix cx25840 firmware loading
    - DVB: digitv: open nxt6000 i2c_gate for TDED4 tuner handling
    - DVB: cxusb: fix firmware patch for big endian systems
    - V4L: pvrusb2: Handle larger cx2341x firmware images
    - V4L: pvrusb2: Fix video corruption on stream start
    - dvbdev: fix illegal re-usage of fileoperations struct
    - md: Fix raid10 recovery problem.
    - bcm43xx: fix for 4309
    - i386: Fix broken CONFIG_COMPAT_VDSO on i386
    - x86: Don't require the vDSO for handling a.out signals
    - x86_64: Fix wrong gcc check in bitops.h
    - sky2: transmit timeout deadlock
    - sky2: dont flush good pause frames
    - Fix oops in xfrm_audit_log()
    - Prevent pseudo garbage in SYN's advertized window
    - Fix IPX module unload
    - Clear TCP segmentation offload state in ipt_REJECT
    - Fix atmarp.h for userspace
    - UHCI: fix port resume problem
    - Fix recently introduced problem with shutting down a busy NFS server.
    - Avoid using nfsd process pools on SMP machines.
    - EHCI: turn off remote wakeup during shutdown
    - IPV6: HASHTABLES: Use appropriate seed for caluculating ehash index.
    - MTD: Fatal regression in drivers/mtd/redboot.c in 2.6.20
    - Kconfig: FAULT_INJECTION can be selected only if LOCKDEP is enabled.
    - USB HID: Fix USB vendor and product IDs endianness for USB HID devices
    - Fix null pointer dereference in appledisplay driver
    - ieee1394: fix host device registering when nodemgr disabled
    - ieee1394: video1394: DMA fix
    - Fix compile error for e500 core based processors
    - md: Avoid possible BUG_ON in md bitmap handling.
    - Fix allocation failure handling in multicast
    - Fix TCP FIN handling
    - Fix ATM initcall ordering.
    - Fix various bugs with aligned reads in RAID5.
    - hda-intel - Don't try to probe invalid codecs
    - usbaudio - Fix Oops with unconventional sample rates
    - usbaudio - Fix Oops with broken usb descriptors
    - USB: fix concurrent buffer access in the hub driver
    - Missing critical phys_to_virt in lib/swiotlb.c
    - AGP: intel-agp bugfix
    - bcm43xx: Fix for oops on ampdu status
    - bcm43xx: Fix for oops on resume
    - ide: fix drive side 80c cable check
    - Keys: Fix key serial number collision handling
    - knfsd: Fix a race in closing NFSd connections.
    - pata_amd: fix an obvious bug in cable detection
    - prism54: correct assignment of DOT1XENABLE in WE-19 codepaths
    - rtc-pcf8563: detect polarity of century bit automatically
    - x86_64: fix 2.6.18 regression - PTRACE_OLDSETOPTIONS should be accepted
    - ocfs2: ocfs2_link() journal credits update
  * Update xen patch to changeset 48670 from fedora 2.6.20 branch.
  * Support xen versions 3.0.4-1 and 3.0.3-1.

  [ Rod Whitby ]
  * arm/ixp4xx: Enable PATA_ARTOP for the nas100d and dsmg600.
  * arm/ixp4xx: Enable RTC for the nas100d
  * Add nas100d Ethernet MAC setup support.
  * Add temporary hack to get Artop PATA support going on the nas100d.

  [ maximilian attems ]
  * i386: Enable kvm.
  * Add stable release 2.6.20.3:
    - Fix sparc64 device register probing
    - Fix bug 7994 sleeping function called from invalid context
    - Fix timewait jiffies
    - Fix UDP header pointer after pskb_trim_rcsum()
    - Fix compat_getsockopt
    - bcm43xx: Fix problem with >1 GB RAM
    - nfnetlink_log: fix NULL pointer dereference
    - nfnetlink_log: fix possible NULL pointer dereference
    - conntrack: fix {nf, ip}_ct_iterate_cleanup endless loops
    - nf_conntrack/nf_nat: fix incorrect config ifdefs
    - tcp conntrack: accept SYN|URG as valid
    - nfnetlink_log: fix reference leak
    - nfnetlink_log: fix use after free
    - nf_conntrack: fix incorrect classification of IPv6 fragments as
      ESTABLISHED
    - nfnetlink_log: zero-terminate prefix
    - nfnetlink_log: fix crash on bridged packet
    - Fix callback bug in connector
    - fix for bugzilla #7544 (keyspan USB-to-serial converter)
    - ip6_route_me_harder should take into account mark
  * Add myself to uploaders field, entry got lost after 2.6.16-2
  * Add stable release 2.6.20.4:
    - fix deadlock in audit_log_task_context()
    - EHCI: add delay to bus_resume before accessing ports
    - Copy over mac_len when cloning an skb
    - fix read past end of array in md/linear.c
    - oom fix: prevent oom from killing a process with children/sibling unkillable
    - Fix sparc64 hugepage bugs
    - Fix page allocation debugging on sparc64
    - Fix niagara memory corruption
    - Input: i8042 - really suppress ACK/NAK during panic blink
    - Input: i8042 - fix AUX IRQ delivery check
    - Input: i8042 - another attempt to fix AUX delivery checks
    - Fix rtm_to_ifaddr() error return.
    - r8169: fix a race between PCI probe and dev_open
    - futex: PI state locking fix
    - adjust legacy IDE resource setting (v2)
    - UML - arch_prctl should set thread fs
    - gdth: fix oops in gdth_copy_cmd()
    - Fix extraneous IPSEC larval SA creation
    - IA64: fix NULL pointer in ia64/irq_chip-mask/unmask function
    - st: fix Tape dies if wrong block size used, bug 7919
    - Fix ipv6 flow label inheritance
    - NETFILTER: nfnetlink_log: fix reference counting
    - mm: fix madvise infinine loop
    - Fix another NULL pointer deref in ipv6_sockglue.c
    - NetLabel: Verify sensitivity level has a valid CIPSO mapping
    - Fix GFP_KERNEL with preemption disabled in fib_trie
    - IrDA: irttp_dup spin_lock initialisation
    - hda-intel - Fix codec probe with ATI controllers
    - hrtimer: prevent overrun DoS in hrtimer_forward()
    - fix MTIME_SEC_MAX on 32-bit
    - nfs: nfs_getattr() can't call nfs_sync_mapping_range() for non-regular files
    - dio: invalidate clean pages before dio write
    - initialise pi_lock if CONFIG_RT_MUTEXES=N
  * Add stable release 2.6.20.5:
    - FRA_{DST,SRC} are le16 for decnet
    - CIFS: reset mode when client notices that ATTR_READONLY is no longer set
    - ide: clear bmdma status in ide_intr() for ICHx controllers (revised #4)
    - ide: remove clearing bmdma status from cdrom_decode_status() (rev #4)
    - NET: Fix sock_attach_fd() failure in sys_accept()
    - DCCP: Fix exploitable hole in DCCP socket options
    - ide: revert "ide: fix drive side 80c cable check, take 2" for now
    - generic_serial: fix decoding of baud rate
    - IPV6: Fix ipv6 round-robin locking.
    - VIDEO: Fix FFB DAC revision probing
    - PPP: Fix PPP skb leak
    - V4L: msp_attach must return 0 if no msp3400 was found.
    - CRYPTO: api: scatterwalk_copychunks() fails to advance through scatterlist
    - APPLETALK: Fix a remotely triggerable crash (CVE-2007-1357)
    - UML - fix epoll
    - UML - host VDSO fix
    - UML - Fix static linking
    - UML - use correct register file size everywhere
    - libata: sata_mv: don't touch reserved bits in EDMA config register
    - libata: sata_mv: Fix 50xx irq mask
    - libata bugfix: HDIO_DRIVE_TASK
    - V4L: Fix SECAM handling on saa7115
    - DVB: fix nxt200x rf input switching
    - SPARC: Fix sparc builds with gcc-4.2.x
    - V4L: saa7146: Fix allocation of clipping memory
    - uml: fix unreasonably long udelay
    - NET: Fix packet classidier NULL pointer OOPS
    - NET_SCHED: Fix ingress qdisc locking.
    - sata_nv: delay on switching between NCQ and non-NCQ commands
    - dvb-core: fix several locking related problems
    - ieee1394: dv1394: fix CardBus card ejection
    - CIFS: Allow reset of file to ATTR_NORMAL when archive bit not set
    - jmicron: make ide jmicron driver play nice with libata ones
    - libata: clear TF before IDENTIFYing
    - NET: Fix FIB rules compatability
    - DVB: isl6421: don't reference freed memory
    - V4L: radio: Fix error in Kbuild file
    - i2o: block IO errors on i2o disk
  * Add stable release 2.6.20.6:
    - CRYPTO api: Use the right value when advancing scatterwalk_copychunks
    - uml: fix static linking for real

  [ Gordon Farquharson ]
  * Disable broken config options on ARM.

  [ Frederik Schüler ]
  * Disable NAPI on forcedeth, it is broken.

  [ dann frazier ]
  * Hardcode the output of the scripts under arch/ia64/scripts as executed
    in an etch environment so that we can build out of tree modules correctly
    (re-add; patch seems to have been dropped during a merge.)
    See: #392592
  * Allow '.' and '+' in the target dist field of the changelog. dpkg has
    supported this since 1.13.20, see #361171.

 -- Bastian Blank <waldi@debian.org>  Mon, 09 Apr 2007 19:21:52 +0200

linux-2.6 (2.6.18.dfsg.1-10) unstable; urgency=low

  [ maximilian attems ]
  * Add patches out of stable queue 2.6.18
    - [amd64] Don't leak NT bit into next task (CVE-2006-5755)
    - IB/srp: Fix FMR mapping for 32-bit kernels and addresses above 4G
    - SCSI: add missing cdb clearing in scsi_execute()
  * Xen postinst: Use takeover for update-initramfs. Makes postinst idempotent.
    On creation it should always overwrite. (closes: #401183)
  * Hand-picked from stable release 2.6.16.38:
    - i2c-viapro: Add support for the VT8237A and VT8251
    - PCI: irq: irq and pci_ids patch for Intel ICH9
    - i2c-i801: SMBus patch for Intel ICH9
    - fix the UML compilation
    - drm: allow detection of new VIA chipsets
    - drm: Add the P4VM800PRO PCI ID.
    - rio: typo in bitwise AND expression.
    - i2c-mv64xxx: Fix random oops at boot
    - i2c: fix broken ds1337 initialization
    - [SUNKBD]: Fix sunkbd_enable(sunkbd, 0); obvious.
    - Call init_timer() for ISDN PPP CCP reset state timer (CVE-2006-5749)
    - V4L: cx88: Fix leadtek_eeprom tagging
    - SPI/MTD: mtd_dataflash oops prevention
    - grow_buffers() infinite loop fix (CVE-2006-5757/CVE-2006-6060)
    - corrupted cramfs filesystems cause kernel oops (CVE-2006-5823)
    - ext2: skip pages past number of blocks in ext2_find_entry
      (CVE-2006-6054)
    - handle ext3 directory corruption better (CVE-2006-6053)
    - hfs_fill_super returns success even if no root inode (CVE-2006-6056)
      backout previous fix, was not complete.
    - Fix for shmem_truncate_range() BUG_ON()
    - ebtables: check struct type before computing gap
    - [IPV4/IPV6]: Fix inet{,6} device initialization order.
    - [IPV6] Fix joining all-node multicast group.
    - [SOUND] Sparc CS4231: Use 64 for period_bytes_min
  * [PKTGEN]: Convert to kthread API. Thanks David Miller for patch.
  * [IDE] Add driver for Jmicron  JMB36x devices by Alan Cox.
    Enable jmicron on i386 and amd64 archs.
  * Hand-picked from stable release 2.6.16.39:
    - atiixp: hang fix
    - V4L/DVB: Flexcop-usb: fix debug printk
    - V4L/DVB: Fix uninitialised variable in dvb_frontend_swzigzag
    - read_zero_pagealigned() locking fix
    - adfs: fix filename handling
    - sparc32: add offset in pci_map_sg()
    - cdrom: set default timeout to 7 seconds
    - [SCSI] qla1280 command timeout
    - [SCSI] qla1280 bus reset typo
    - [Bluetooth] Check if DLC is still attached to the TTY
    - [Bluetooth] Fix uninitialized return value for RFCOMM sendmsg()
    - [Bluetooth] Return EINPROGRESS for non-blocking socket calls
    - [Bluetooth] Handle command complete event for exit periodic inquiry
    - [Bluetooth] Fix compat ioctl for BNEP, CMTP and HIDP
    - [Bluetooth] Add locking for bt_proto array manipulation
    - i386: fix CPU hotplug with 2GB VMSPLIT

  [ dann frazier ]
  * Fix raid1 recovery (closes: #406181)

  [ Jurij Smakov ]
  * Add dtlb-prot-bug-niagara.patch by David Miller, fixing the bug in the
    Niagara's DTLB-PROT trap.

  [ Bastian Blank ]
  * i386: Add amd64 image. (closes: #379090)

 -- Bastian Blank <waldi@debian.org>  Fri,  2 Feb 2007 12:50:35 +0100

linux-2.6 (2.6.18.dfsg.1-9) unstable; urgency=low

  [ Martin Michlmayr ]
  * arm/iop32x: Enable CONFIG_IP_NF_CONNTRACK_EVENTS and _NETLINK.
  * arm/ixp4xx: Enable some more I2C sensor modules.
  * arm/ixp4xx: Enable CONFIG_USB_NET_RNDIS_HOST.
  * arm/footbridge: Enable CONFIG_NATSEMI.
  * Revert mm/msync patches because they cause filesystem corruption
    (closes: #401006, #401980, #402707) ...
  * ... and add an alternative msync patch from Hugh Dickins that
    doesn't depend on the mm changes (closes: #394392).
  * mips: provide pci_get_legacy_ide_irq needed by some IDE drivers
    (see #404950).
  * arm: Implement flush_anon_page(), which is needed for FUSE
    (closes: #402876) and possibly dm-crypt/LUKS (see #403426).
  * arm: Turn off PCI burst on the Cyber2010, otherwise X11 on
    Netwinder will crash.
  * arm/iop32x: Enable CONFIG_IEEE80211_SOFTMAC and drivers based
    on it.
  * arm/ixp4xx: Upgrade to version 0.3.1 of the IXP4xx NPE Ethernet
    driver.  This version fixes stuck connections, e.g. with scp and
    NFS (closes: #404447).
  * arm/ixp4xx: Enable CONFIG_VIDEO_CPIA_USB.
  * arm/ixp4xx: Enable CONFIG_ISCSI_TCP.
  * arm/iop32x: Likewise.

  [ Bastian Blank ]
  * Bump ABI to 4.
  * Update vserver patch to 2.0.2.2-rc9. (closes: #402743, #403790)
  * Update xen patch to changeset 36186 from Fedora 2.6.18 branch.
  * i386/xen: Build only the pae version. (closes: #390862)
  * hppa: Override host type when necessary.
  * Fix tg3 reset. (closes: #405085)

  [ dann frazier ]
  * Fix potential fragmentation attacks in ip6_tables (CVE-2006-4572)
  * Backport a number of fixes for the cciss driver
    - Fix a bug with 1TB disks caused by converting total_size to an int
    - Claim devices that are of the HP RAID class and have a valid cciss sig
    - Make NR_CMDS a per-controller define - most can do 1024 commands, but
      the E200 family can only support 128
    - Change the SSID on the E500 as a workaround for a firmware bug
    - Disable prefetch on the P600 controller. An ASIC bug may result in
      prefetching beyond the end of physical memory
    - Increase blk_queue_max_sectors from 512 to 2048 to increase performance
    - Map out more memor for the PCI config table, required to reach offset
      0x214 to disable DMA on the P600
    - Set a default raid level on a volume that either does not support
      reading the geometry or reports an invalid geometry for whatever reason
      to avoid problems with buggy firmware
    - Revert change that replaed XFER_READ/XFER_WRITE macros with
      h->cciss_read/h->cciss_write that caused command timeouts on older
      controllers on ia32 (closes: #402787)
  * Fix mincore hang (CVE-2006-4814)
  * ia64: turn on IOC4 modules for SGI Altix systems. Thanks to Stephane Larose
    for suggesting this.
  * Add versioned build dep on findutils to make sure the system find command
    supports the -execdir action (closes: #405150)
  * Hardcode the output of the scripts under arch/ia64/scripts as executed
    in an etch environment so that we can build out of tree modules correctly
    (closes: #392592)
  * Update unusual_devs entry for ipod to fix an eject issue (closes: #406124)
  * Re-add verify_pmtmr_rate, resolving problems seen on older K6 ASUS
    boards where the ACPI PM timer runs too fast (closes: #394753)
  * Avoid condition where /proc/swaps header may not be printed
    (closes: #292318)
  * [hppa] disable XFS until it works (closes: #350482)

  [ Norbert Tretkowski ]
  * libata: handle 0xff status properly. (closes: #391867)
  * alpha: enabled CONFIG_SCSI_ARCMSR. (closes: #401187)
  * removed BROKEN_ON_SMP dependency from I2C_ELEKTOR. (closes: #402253)

  [ Christian T. Steigies ]
  * m68k/atari: enable keyboard, mouse and fb drivers
  * m68k/atari: fixes for ethernec and video driver by Michael Schmitz
  * m68k/atari: fixes for scsi driver by Michael Schmitz
  * m68k/mac: fixes for mace and cuda driver by Finn Thain
  * m68k/atari: fixes for ide driver by Michael Schmitz
  * m68k/atari: fixes for ide driver by Michael Schmitz
  * m68k/atari: fixes for ethernec and atakeyb driver by Michael Schmitz, build ethernec as module
  * m68k/mac: fixes for mace and adb driver by Finn Thain

  [ maximilian attems ]
  * Add stable release 2.6.18.6:
    - EBTABLES: Fix wraparounds in ebt_entries verification.
    - EBTABLES: Verify that ebt_entries have zero ->distinguisher.
    - EBTABLES: Deal with the worst-case behaviour in loop checks.
    - EBTABLES: Prevent wraparounds in checks for entry components' sizes.
    - skip data conversion in compat_sys_mount when data_page is NULL
    - bonding: incorrect bonding state reported via ioctl
    - x86-64: Mark rdtsc as sync only for netburst, not for core2
      (closes: #406767)
    - dm crypt: Fix data corruption with dm-crypt over RAID5 (closes: #402812)
    - forcedeth: Disable INTx when enabling MSI in forcedeth
    - PKT_SCHED act_gact: division by zero
    - XFRM: Use output device disable_xfrm for forwarded packets
    - IPSEC: Fix inetpeer leak in ipv4 xfrm dst entries.
    - V4L: Fix broken TUNER_LG_NTSC_TAPE radio support
    - m32r: make userspace headers platform-independent
    - IrDA: Incorrect TTP header reservation
    - SUNHME: Fix for sunhme failures on x86
    - Bluetooth: Add packet size checks for CAPI messages (CVE-2006-6106)
    - softmac: remove netif_tx_disable when scanning
    - DVB: lgdt330x: fix signal / lock status detection bug
    - dm snapshot: fix freeing pending exception
    - NET_SCHED: policer: restore compatibility with old iproute binaries
    - NETFILTER: ip_tables: revision support for compat code
    - ARM: Add sys_*at syscalls
    - ieee1394: ohci1394: add PPC_PMAC platform code to driver probe
    - softirq: remove BUG_ONs which can incorrectly trigger
  * Hand-picked from stable release 2.6.16.30:
    - [PPPOE]: Advertise PPPoE MTU
  * Hand-picked from stable release 2.6.16.31:
    - [NETFILTER]: Fix ip6_tables extension header bypass bug (CVE-2006-4572)
    - fix RARP ic_servaddr breakage
  * Hand-picked from stable release 2.6.16.32:
    - drivers/telephony/ixj: fix an array overrun
    - flush D-cache in failure path
  * Hand-picked from stable release 2.6.16.33:
    - Add new PHY to sis900 supported list
    - ipmi_si_intf.c: fix "&& 0xff" typos
    - drivers/scsi/psi240i.c: fix an array overrun
  * Hand-picked from stable release 2.6.16.34:
    - [IPX]: Annotate and fix IPX checksum
    - [IGMP]: Fix IGMPV3_EXP() normalization bit shift value.
  * Hand-picked from stable release 2.6.16.35:
    - sgiioc4: Disable module unload
    - Fix a masking bug in the 6pack driver.
    - drivers/usb/input/ati_remote.c: fix cut'n'paste error
    - proper flags type of spin_lock_irqsave()
  * Hand-picked from stable release 2.6.16.37:
    - [CRYPTO] sha512: Fix sha384 block size
    - [SCSI] gdth: Fix && typos
    - Fix SUNRPC wakeup/execute race condition
  * Enable DEBUG_FS for usbmon in generic config. Don't disable it on alpha,
    amd64, hppa and ia64. (closes: 378542)
  * Backport a number of upstream fixes for the r8169 driver, needed for
    network performance (closes: 388870, 400524)
    - r8169: more alignment for the 0x8168
    - r8169: phy program update
    - r8169: more magic during initialization of the hardware
    - r8169: perform a PHY reset before any other operation at boot time
    - r8169: Fix iteration variable sign
    - r8169: remove extraneous Cmd{Tx/Rx}Enb write
  * sound: hda: detect ALC883 on MSI K9A Platinum motherboards (MS-7280)
    patch from Leonard Norrgard <leonard.norrgard@refactor.fi>
  * tulip: Add i386 specific patch to remove duplicate pci ids.
    Thanks Jurij Smakov <jurij@wooyd.org> (closes: #334104, #405203)
  * amd64, i386: Disable SK98LIN as SKGE is the modern capable driver.
    (closes: 405196)
  * Backout net-bcm43xx_netdev_watchdog.patch and push 2.6.18.2 fix.
    (closes: 402475)

  [ Jurij Smakov ]
  * Add bugfix/sparc/isa-dev-no-reg.patch to make sure that
    isa_dev_get_resource() can deal with devices which do not have a 'reg'
    PROM property. Failure to handle such devices properly resulted in an
    oops during boot on Netra X1. Thanks to Richard Mortimer for debugging
    and patch. (closes: #404216)
  * Add bugfix/sparc/ehci-hub-contol-alignment.patch to prevent unaligned
    memory accesses in ehci-hub-control() by adding an alignment attribute
    to the tbuf array declaration. Thanks to David Miller for the patch.

  [ Sven Luther ]
  * [powerpc] Enable CONFIG_PMAC_BACKLIGHT_LEGACY (Closes: #407671).

 -- Bastian Blank <waldi@debian.org>  Wed, 24 Jan 2007 13:21:51 +0100

linux-2.6 (2.6.18-8) unstable; urgency=low

  * Fix relations in the generated control file. (closes: #400544)
  * Add stable release 2.6.18.4:
    - bridge: fix possible overflow in get_fdb_entries (CVE-2006-5751)
  * Add stable release 2.6.18.5:
    - pcmcia: fix 'rmmod pcmcia' with unbound devices
    - BLUETOOTH: Fix unaligned access in hci_send_to_sock.
    - alpha: Fix ALPHA_EV56 dependencies typo
    - TG3: Add missing unlock in tg3_open() error path.
    - softmac: fix a slab corruption in WEP restricted key association
    - AGP: Allocate AGP pages with GFP_DMA32 by default
    - V4L: Do not enable VIDEO_V4L2 unconditionally
    - bcm43xx: Drain TX status before starting IRQs
    - fuse: fix Oops in lookup
    - UDP: Make udp_encap_rcv use pskb_may_pull
    - NETFILTER: Missing check for CAP_NET_ADMIN in iptables compat layer
    - NETFILTER: ip_tables: compat error way cleanup
    - NETFILTER: ip_tables: fix module refcount leaks in compat error paths
    - NETFILTER: Missed and reordered checks in {arp,ip,ip6}_tables
    - NETFILTER: arp_tables: missing unregistration on module unload
    - NETFILTER: Kconfig: fix xt_physdev dependencies
    - NETFILTER: xt_CONNSECMARK: fix Kconfig dependencies
    - NETFILTER: H.323 conntrack: fix crash with CONFIG_IP_NF_CT_ACCT
    - IA64: bte_unaligned_copy() transfers one extra cache line.
    - x86 microcode: don't check the size
    - scsi: clear garbage after CDBs on SG_IO
    - IPV6: Fix address/interface handling in UDP and DCCP, according to the scoping architecture.
  * Revert abi changing patch from 2.6.18.5.

 -- Bastian Blank <waldi@debian.org>  Sun, 10 Dec 2006 17:51:53 +0100

linux-2.6 (2.6.18-7) unstable; urgency=low

  [ Bastian Blank ]
  * Emit conflict lines for initramfs generators. (closes: #400305)
  * Update vserver patch to 2.0.2.2-rc8.
  * s390: Add patch to fix posix types.

  [ Martin Michlmayr ]
  * r8169: Add an option to ignore parity errors.
  * r8169: Ignore parity errors on the Thecus N2100.
  * rtc: Add patch from Riku Voipio to get RS5C372 going on the N2100.
  * arm/iop32x: Build RS5C372 support into the kernel.

  [ maximilian attems ]
  * hfs: Fix up error handling in HFS. (MOKB-14-11-2006)
  * sata: Avoid null pointer dereference in SATA Promise.
  * cifs: Set CIFS preferred IO size.

  [ Jurij Smakov ]
  * Add bugfix/sunhme-pci-enable.patch, fixing the failure of sunhme
    driver on x86/PCI hosts due to missing pci_enable_device() and
    pci_set_master() calls, lost during code refactoring upstream.
    (closes: #397460)

 -- Bastian Blank <waldi@debian.org>  Mon,  4 Dec 2006 15:20:30 +0100

linux-2.6 (2.6.18-6) unstable; urgency=low

  [ maximilian attems ]
  * Enable the new ACT modules globally. They were already set for amd64, hppa
    and mips/mipsel - needed by newer iproute2. (closes: #395882, #398172)
  * Fix msync() for LSB 3.1 compliance, backport fedora patches from 2.6.19
   - mm: tracking shared dirty pages
   - mm: balance dirty pages
   - mm: optimize the new mprotect() code a bit
   - mm: small cleanup of install_page()
   - mm: fixup do_wp_page()
   - mm: msync() cleanup (closes: #394392)
  * [amd64,i386] Enable CONFIG_USB_APPLETOUCH=m (closes: #382298)
  * Add stable release 2.6.18.3:
    - x86_64: Fix FPU corruption
    - e1000: Fix regression: garbled stats and irq allocation during swsusp
    - POWERPC: Make alignment exception always check exception table
    - usbtouchscreen: use endpoint address from endpoint descriptor
    - fix via586 irq routing for pirq 5
    - init_reap_node() initialization fix
    - CPUFREQ: Make acpi-cpufreq unsticky again.
    - SPARC64: Fix futex_atomic_cmpxchg_inatomic implementation.
    - SPARC: Fix missed bump of NR_SYSCALLS.
    - NET: __alloc_pages() failures reported due to fragmentation
    - pci: don't try to remove sysfs files before they are setup.
    - fix UFS superblock alignment issues
    - NET: Set truesize in pskb_copy
    - block: Fix bad data direction in SG_IO (closes: #394690)
    - cpqarray: fix iostat
    - cciss: fix iostat
    - Char: isicom, fix close bug
    - TCP: Don't use highmem in tcp hash size calculation.
    - S390: user readable uninitialised kernel memory, take 2.
    - correct keymapping on Powerbook built-in USB ISO keyboards
    - USB: failure in usblp's error path
    - Input: psmouse - fix attribute access on 64-bit systems
    - Fix sys_move_pages when a NULL node list is passed.
    - CIFS: report rename failure when target file is locked by Windows
    - CIFS: New POSIX locking code not setting rc properly to zero on successful
    - Patch for nvidia divide by zero error for 7600 pci-express card
      (maybe fixes 398258)
    - ipmi_si_intf.c sets bad class_mask with PCI_DEVICE_CLASS

  [ Steve Langasek ]
  * [alpha] new titan-video patch, for compatibility with TITAN and similar
    systems with non-standard VGA hose configs
  * [alpha] bugfix for srm_env module from upstream (Jan-Benedict Glaw),
    makes the module compatible with the current /proc interface so that
    reads no longer return EFAULT.  (closes: #353079)
  * Bump ABI to 3 for the msync fixes above.

  [ Martin Michlmayr ]
  * arm: Set CONFIG_BINFMT_MISC=m
  * arm/ixp4xx: Set CONFIG_ATM=m (and related modules) so CONFIG_USB_ATM has
    an effect.
  * arm/iop32x: Likewise.
  * arm/s3c2410: Unset CONFIG_PM_LEGACY.
  * arm/versatile: Fix Versatile PCI config byte accesses
  * arm/ixp4xx: Swap the disk 1 and disk 2 LED definitions so they're right.
  * mipsel/r5k-cobalt: Unset CONFIG_SCSI_SYM53C8XX_2 because the timeout is
    just too long.
  * arm/ixp4xx: Enable more V4L USB devices.

  [ dann frazier ]
  * Backport various SCTP changesets from 2.6.19, recommended by Vlad Yasevich
    (closes: #397946)
  * Add a "Scope of security support" section to README.Debian, recommended
    by Moritz Muehlenhoff

  [ Thiemo Seufer ]
  * Enable raid456 for mips/mipsel qemu kernel.

  [ dann frazier ]
  * The scope of the USR-61S2B unusual_dev entry was tightened, but too
    strictly. Loosen it to apply to additional devices with a smaller bcd.
    (closes: #396375)

  [ Sven Luther ]
  * Added support for TI ez430 development tool ID in ti_usb.
    Thanks to Oleg Verych for providing the patch.

  [ Christian T. Steigies ]
  * Added support for Atari EtherNEC, Aranym, video, keyboard, mouse, and serial
    by Michael Schmitz

  [ Bastian Blank ]
  * [i386] Reenable AVM isdn card modules. (closes: #386872)

 -- Bastian Blank <waldi@debian.org>  Tue, 21 Nov 2006 11:28:09 +0100

linux-2.6 (2.6.18-5) unstable; urgency=low

  [ maximilian attems ]
  * [s390] readd the fix for "S390: user readable uninitialised kernel memory
    (CVE-2006-5174)"
  * [s390] temporarily add patch queued for 2.6.18.3 fixing 32 bit opcodes and
    instructions.

  [ Thiemo Seufer ]
  * Fix build failure of hugetlbfs (closes: #397139).
  * Add kernel configuration for qemu's mips/mipsel emulation, thanks to
    Aurelien Jarno.

  [ Bastian Blank ]
  * Update vserver patch to 2.0.2.2-rc6.
  * Update xen parts for vserver. (closes: #397281)

  [ dann frazier ]
  * [ia64] Move to upstream version of sal-flush-fix patch, which is slightly
    different than the early version added in 2.6.18-3.

  [ Frederik Schüler ]
  * [i386] Acticate CONFIG_SX for all flavours. (closes: #391275)

  [ Steve Langasek ]
  * [alpha] new asm-subarchs patch: tell the compiler that we're
    deliberately emitting ev56 or ev6 instructions, so that this code
    will still compile without having to cripple gcc-4.1's checking of
    whether the correct instruction set is used.  Closes: #397139.

  [ Martin Michlmayr ]
  * arm/ixp4xx: Enable CONFIG_USB_ATM.
  * arm/iop32x: Enable CONFIG_PPPOE.
  * arm/iop32x: Enable CONFIG_USB_ATM.

 -- Bastian Blank <waldi@debian.org>  Wed,  8 Nov 2006 17:15:55 +0100

linux-2.6 (2.6.18-4) unstable; urgency=low

  [ Norbert Tretkowski ]
  * [alpha] Switched to gcc-4.1.

  [ Jurij Smakov ]
  * [sparc] Remove sparc64-atyfb-xl-gr.patch, it does more harm than
    good in 2.6.18.
  * [sparc] Add bugfix/sparc/compat-alloc-user-space-alignment.patch
    (thanks to David Miller) to make sure that compat_alloc_user_space()
    always returns memory aligned on a 8-byte boundary on sparc. This
    prevents a number of unaligned memory accesses, like the ones in
    sys_msgrcv() and compat_sys_msgrcv(), triggered every 5 seconds whenever
    fakeroot is running.
  * [sparc] Add bugfix/sparc/bus-id-size.patch (thanks to David Miller)
    to ensure that the size of the strings stored in the bus_id field of
    struct device never exceeds the amount of memory allocated for them
    (20 bytes). It fixes the situations in which storing longer device
    names in this field would cause corruption of adjacent memory regions.
    (closes: #394697).
  * [sparc] Add bugfix/sparc/sunblade1k-boot-fix.patch (thanks to David
    Miller) to fix a boottime crash on SunBlade1000.
  * [sparc] Add bugfix/sparc/t1k-cpu-lockup.patch (thanks to David Miller)
    to prevent soft CPU lockup on T1000 servers, which can be triggered from
    userspace, resulting in denial of service.

  [ Martin Michlmayr ]
  * arm/iop32x: Fix the interrupt of the 2nd Ethernet slot on N2100.
  * arm/iop32x: Allow USB and serial to co-exist on N2100.
  * arm/ixp4xx: Add clocksource for Intel IXP4xx platforms.
  * arm: Enable CONFIG_AUDIT=y again.
  * arm/ixp4xx: Add the IXP4xx Ethernet driver.
  * arm/ixp4xx: Build LED support into the kernel.
  * Add a driver for Fintek F75375S/SP and F75373.
  * arm/iop32x: Build F75375S/SP support in.
  * arm/iop32x: Fix the size of the RedBoot config partition.

  [ maximilian attems ]
  * Add netpoll leak fix.
  * Add upstream forcedeth swsusp support.
  * r8169: PCI ID for Corega Gigabit network card.
  * r8169: the MMIO region of the 8167 stands behin BAR#1.
  * r8169: Add upstream fix for infinite loop during hotplug.
  * Bump build-dependency on kernel-package to 10.063.
  * r8169: pull revert mac address change support.
  * bcm43xx: Add full netdev watchout timeout patch. (closes: 392065)
    Thanks Sjoerd Simons <sjoerd@spring.luon.net> for the testing.
  * Add stable release 2.6.18.2:
    - Remove not yet released, revert the included patches.
    - Keep aboves bcm43xx fix, it's more complete.
    - Watchdog: sc1200wdt - fix missing pnp_unregister_driver()
    - fix missing ifdefs in syscall classes hookup for generic targets
    - JMB 368 PATA detection
    - usbfs: private mutex for open, release, and remove
    - sound/pci/au88x0/au88x0.c: ioremap balanced with iounmap
    - x86-64: Fix C3 timer test
    - Reintroduce NODES_SPAN_OTHER_NODES for powerpc
    - ALSA: emu10k1: Fix outl() in snd_emu10k1_resume_regs()
    - IB/mthca: Use mmiowb after doorbell ring
    - SCSI: DAC960: PCI id table fixup
    - ALSA: snd_rtctimer: handle RTC interrupts with a tasklet
    - JFS: pageno needs to be long
    - SPARC64: Fix central/FHC bus handling on Ex000 systems.
    - SPARC64: Fix memory corruption in pci_4u_free_consistent().
    - SPARC64: Fix PCI memory space root resource on Hummingbird.
      (closes: #392078)
    - Fix uninitialised spinlock in via-pmu-backlight code.
    - SCSI: aic7xxx: pause sequencer before touching SBLKCTL
    - IPoIB: Rejoin all multicast groups after a port event
    - ALSA: Dereference after free in snd_hwdep_release()
    - rtc-max6902: month conversion fix
    - NET: Fix skb_segment() handling of fully linear SKBs
    - SCTP: Always linearise packet on input
    - SCSI: aic7xxx: avoid checking SBLKCTL register for certain cards
    - IPV6: fix lockup via /proc/net/ip6_flowlabel [CVE-2006-5619]
    - fix Intel RNG detection
    - ISDN: check for userspace copy faults
    - ISDN: fix drivers, by handling errors thrown by ->readstat()
    - splice: fix pipe_to_file() ->prepare_write() error path
    - ALSA: Fix bug in snd-usb-usx2y's usX2Y_pcms_lock_check()
    - ALSA: Repair snd-usb-usx2y for usb 2.6.18
    - PCI: Remove quirk_via_abnormal_poweroff
    - Bluetooth: Check if DLC is still attached to the TTY
    - vmscan: Fix temp_priority race
    - Use min of two prio settings in calculating distress for reclaim
    - __div64_32 for 31 bit. Fixes funny clock speed on hercules emulator.
      (closes: 395247)
    - DVB: fix dvb_pll_attach for mt352/zl10353 in cx88-dvb, and nxt200x
    - fuse: fix hang on SMP
    - md: Fix bug where spares don't always get rebuilt properly when they become live.
    - md: Fix calculation of ->degraded for multipath and raid10
    - knfsd: Fix race that can disable NFS server.
    - md: check bio address after mapping through partitions.
    - fill_tgid: fix task_struct leak and possible oops
    - uml: fix processor selection to exclude unsupported processors and features
    - uml: remove warnings added by previous -stable patch
    - Fix sfuzz hanging on 2.6.18
    - SERIAL: Fix resume handling bug
    - SERIAL: Fix oops when removing suspended serial port
    - sky2: MSI test race and message
    - sky2: pause parameter adjustment
    - sky2: turn off PHY IRQ on shutdown
    - sky2: accept multicast pause frames
    - sky2: GMAC pause frame
    - sky2: 88E803X transmit lockup (2.6.18)
    - tcp: cubic scaling error
    - mm: fix a race condition under SMC + COW
    - ALSA: powermac - Fix Oops when conflicting with aoa driver
    - ALSA: Fix re-use of va_list
    - posix-cpu-timers: prevent signal delivery starvation
    - NFS: nfs_lookup - don't hash dentry when optimising away the lookup
    - uml: make Uml compile on FC6 kernel headers
    - Fix potential interrupts during alternative patching
  * Backport atkbd - supress "too many keys" error message.
  * [s390] Revert temporarly 2.6.18.1 "S390: user readable uninitialised
    kernel memory (CVE-2006-5174)" fix as it causes ftfbs

  [ Sven Luther ]
  * [powerpc] Added exception alignement patch from Benjamin Herrenschmidt.

  [ Frederik Schüler ]
  * Bump ABI to 2.
  * Update vserver patch to 2.0.2.2-rc4.

  [ Thiemo Seufer ]
  * Add patches from linux-mips.org's 2.6.18-stable branch:
    - bugfix/copy-user-highpage.patch, needed for cache alias handling
      on mips/mipsel/hppa.
    - bugfix/mips/syscall-wiring.patch, fixes TLS register access, and
      n32 rt_sigqueueinfo.
    - bugfix/mips/sb1-flush-cache-data-page.patch, missing cache flush
      on SB-1.
    - bugfix/mips/trylock.patch, fix trylock implementation for R1x000
      and R3xxx.
    - bugfix/mips/smp-cpu-bringup.patch, correct initialization of
      non-contiguous CPU topology.
    - bugfix/mips/header-exports.patch, clean up userland exports of
      kernel headers.
    - bugfix/mips/sb1-interrupt-handler.patch, fix broken interrupt
      routing on SB-1.
    - bugfix/mips/cache-alias.patch, fixes #387498 for mips/mipsel.
    - bugfix/mips/ip22-zilog-console.patch, fix long delays seen with
      SGI ip22 serial console.
    - bugfix/mips/signal-handling.patch, fixes a signal handling race
      condition shown with gdb.
    - bugfix/mips/sb1-duart-tts.patch, replaces mips-sb1-duart-tts.patch,
      use standard Linux names for SB-1 consoles.
    - bugfix/mips/wait-race.patch, correct behaviour of the idle loop.
    - bugfix/mips/sgi-ioc3.patch, checksumming fix for IOC3 network
      driver.
    - features/mips/qemu-kernel.patch, support for the mips/mipsel
      machine emulated by Qemu.
    - features/mips/backtrace.patch, reimplementation of stack analysis
      and backtrace printing, useful for in-kernel debugging.
    - bugfix/mips/dec-scsi.patch, replaces mips-dec-scsi.patch, fixes DSP
      SCSI driver for DECstations.
    - bugfix/mips/dec-serial.patch, replaces mips-dec-serial.patch, fix
      serial console handling on DECstations.

 -- Frederik Schüler <fs@debian.org>  Sat,  4 Nov 2006 18:45:02 +0100

linux-2.6 (2.6.18-3) unstable; urgency=low

  [ Bastian Blank ]
  * Fix home of patch apply script.
  * Unify CPUSET option. (closes: #391931)
  * Support xen version 3.0.3-1.
  * Add AHCI suspend support.
  * Add patch to support bindmount without nodev on vserver.
  * Update fedora xen patch to changeset 36252.

  [ Steve Langasek ]
  * [alpha] restore alpha-prctl.patch, which keeps disappearing every time
    there's a kernel upgrade :/

  [ Frederik Schüler ]
  * Activate CONFIG_NET_CLS_* globaly. (Closes: #389918)
  * Make CONFIG_EFI_VARS modular on i386. (Closes: #381951)
  * Activate CONFIG_SCSI_ARCMSR on amd64, powerpc, sparc too.
  * [vserver] Activate HARDCPU and HARDCPU_IDLE.
  * [vserver] Upgrade to vs2.0.2.2-rc2.

  [ maximilian attems ]
  * [mipsel] Disable CONFIG_SECURITY_SECLVL on DECstations too.
  * Add stable release 2.6.18.1:
   - add utsrelease.h to the dontdiff file
   - V4L: copy-paste bug in videodev.c
   - block layer: elv_iosched_show should get elv_list_lock
   - NETFILTER: NAT: fix NOTRACK checksum handling
   - bcm43xx: fix regressions in 2.6.18 (Closes: #392065)
   - x86-64: Calgary IOMMU: Fix off by one when calculating register space
     location
   - ide-generic: jmicron fix
   - scx200_hrt: fix precedence bug manifesting as 27x clock in 1 MHz mode
   - invalidate_inode_pages2(): ignore page refcounts
   - rtc driver rtc-pcf8563 century bit inversed
   - fbdev: correct buffer size limit in fbmem_read_proc()
   - mm: bug in set_page_dirty_buffers
   - TCP: Fix and simplify microsecond rtt sampling
   - MD: Fix problem where hot-added drives are not resynced.
   - IPV6: Disable SG for GSO unless we have checksum
   - PKT_SCHED: cls_basic: Use unsigned int when generating handle
   - sata_mv: fix oops
   - [SPARC64]: Kill bogus check from bootmem_init().
   - IPV6: bh_lock_sock_nested on tcp_v6_rcv
   - [CPUFREQ] Fix some more CPU hotplug locking.
   - SPARC64: Fix serious bug in sched_clock() on sparc64
   - Fix VIDIOC_ENUMSTD bug
   - load_module: no BUG if module_subsys uninitialized
   - i386: fix flat mode numa on a real numa system
   - cpu to node relationship fixup: map cpu to node
   - cpu to node relationship fixup: acpi_map_cpu2node
   - backlight: fix oops in __mutex_lock_slowpath during head
     /sys/class/graphics/fb0/*
   - do not free non slab allocated per_cpu_pageset
   - rtc: lockdep fix/workaround
   - powerpc: Fix ohare IDE irq workaround on old powermacs
   - sysfs: remove duplicated dput in sysfs_update_file
   - powerpc: fix building gdb against asm/ptrace.h
   - Remove offsetof() from user-visible <linux/stddef.h>
   - Clean up exported headers on CRIS
   - Fix v850 exported headers
   - Don't advertise (or allow) headers_{install,check} where inappropriate.
   - Remove UML header export
   - Remove ARM26 header export.
   - Fix H8300 exported headers.
   - Fix m68knommu exported headers
   - Fix exported headers for SPARC, SPARC64
   - Fix 'make headers_check' on m32r
   - Fix 'make headers_check' on sh64
   - Fix 'make headers_check' on sh
   - Fix ARM 'make headers_check'
   - One line per header in Kbuild files to reduce conflicts
   - sky2 network driver device ids
   - sky2: tx pause bug fix
   - netdrvr: lp486e: fix typo
   - mv643xx_eth: fix obvious typo, which caused build breakage
   - zone_reclaim: dynamic slab reclaim
   - Fix longstanding load balancing bug in the scheduler
   - jbd: fix commit of ordered data buffers
   - ALSA: Fix initiailization of user-space controls
   - USB: Allow compile in g_ether, fix typo
   - IB/mthca: Fix lid used for sending traps
   - S390: user readable uninitialised kernel memory (CVE-2006-5174)
   - zd1211rw: ZD1211B ASIC/FWT, not jointly decoder
   - V4L: pvrusb2: Limit hor res for 24xxx devices
   - V4L: pvrusb2: Suppress compiler warning
   - V4L: pvrusb2: improve 24XXX config option description
   - V4L: pvrusb2: Solve mutex deadlock
   - DVB: cx24123: fix PLL divisor setup
   - V4L: Fix msp343xG handling regression
   - UML: Fix UML build failure
   - uml: use DEFCONFIG_LIST to avoid reading host's config
   - uml: allow using again x86/x86_64 crypto code
   - NET_SCHED: Fix fallout from dev->qdisc RCU change
  * Add backported git patch remving BSD secure level - request by the
    Debian Security Team. (closes: 389282)
  * [powerpc] Add DAC960-ipr PCI id table fixup.
  * [powerpc] Fix uninitialised spinlock in via-pmu-backlight code.
  * Fix serial_cs resume handling.
  * Fix oops when removing suspended serial port.
  * Check if DLC is still attached to the TTY.
  * Add fedora backport of i965 DRM support.

  [ Martin Michlmayr ]
  * [mips] Apply some patches from linux-mips' linux-2.6.18-stable GIT tree:
    - The o32 fstatat syscall behaves differently on 32 and 64 bit kernels
    - fstatat syscall names
    - BCM1480: Mask pending interrupts against c0_status.im.
    - Cobalt: Time runs too quickly
    - Show actual CPU information in /proc/cpuinfo
    - Workaround for bug in gcc -EB / -EL options
    - Do not use -msym32 option for modules
    - Fix O32 personality(2) call with 0xffffffff argument
    - Use compat_sys_mount

  [ dann frazier ]
  * [ia64]: Fix booting on HP cell systems, thanks to Troy Heber
    - Enable CONFIG_HUGETLBFS
    - bugfix/ia64/sal-flush-fix.patch: delay sal cache flush
  * bugfix/sky2-receive-FIFO-fix.patch: fix sky2 hangs on some chips
    Thanks to Stephen Hemminger for the patch. (Closes: #391382)
  * features/all/drivers/cciss-support-for-gt-2TB-volumes.patch:
    Add support for > 2TB volumes
  * bugfix/sym2-dont-claim-raid-devs.patch: Prevent cpqarray/sym2 conflict
    by telling sym2 not to claim raid devices. (Closes: #391384)

  [ Sven Luther ]
  * [powerpc] Added AMD74xx driver module to the powerpc64 flavour
    (Closes: #391861).

  [ Kyle McMartin ]
  * [hppa] Force CROSS_COMPILE=hppa64-linux-gnu- (closes: #389296)

 -- Bastian Blank <waldi@debian.org>  Sat, 21 Oct 2006 15:59:43 +0200

linux-2.6 (2.6.18-2) unstable; urgency=low

  [ Bastian Blank ]
  * hppa: Fix compiler dependencies. (closes: #389296)
  * Make cfq the default io scheduler.
  * Add arcmsr (Areca) driver.
  * powerpc/prep: Fix compatibility asm symlink.
  * m68k: Disable initramfs support.

  [ Kyle McMartin ]
  * hppa: Add parisc patchset.

  [ Norbert Tretkowski ]
  * [alpha] Workaround undefined symbols by setting CONFIG_SCSI=y for smp flavour.
    (closes: #369517)

  [ Christian T. Steiges ]
  * m68k: Update patches for 2.6.18.
  * m68k: Re-Add m68k-as and m68k-macro patch which allow building with current binutils.
  * m68k: disable CONFIG_AUDIT for m68k.
  * m68k/mac: add m68k-no-backlight and m68k-fbcon patch.
  * m68k/mac: enable SONIC, disable all ADB but CUDA.

  [ Jurij Smakov ]
  * Add bugfix/proc-fb-reading.patch to fix the inconsistent behaviour
    of /proc/fb. (Closes: #388815)
  * sparc: Enable vserver flavour for sparc64. (Closes: #386656)

 -- Bastian Blank <waldi@debian.org>  Fri, 29 Sep 2006 14:12:19 +0200

linux-2.6 (2.6.18-1) unstable; urgency=low

  The unpruned release

  [ Martin Michlmayr ]
  * Bump build-dependency on kernel-package to 10.054.
  * arm/iop32x: Build ext2/3 as modules.
  * arm/iop32x: Disable CONFIG_EMBEDDED.
  * mipsel/r5k-cobalt: Enable ISDN.
  * arm/footbridge: Enable the CIFS module (closes: #274808).
  * arm/nslu2: Drop flavour since this machine is supported by arm/ixp4xx.
  * arm: Make get_unaligned() work with const pointers and GCC 4.1.
  * mipsel/r5k-cobalt: Enable CONFIG_BONDING as a module.
  * arm/iop32x: Likewise.
  * arm/ixp4xx: Likewise.
  * arm: Disable CONFIG_AUDIT for now since it's broken.

  [ Sven Luther ]
  * [powerpc] Enabled the -prep flavour. (Closes: #359025)
  * [powerpc] The sisfb framebuffer device is now builtin.
  * [powerpc] Updated the powerpc serial patch. This fixes the XServe serial
    port, but at the cost powermac pcmcia serial cards support.
    Thanks go to Mark Hymers for providing the patch.
    (Closes: #364637, #375194)
  * [powerpc] Added patch to fix oldworld/quik booting.
    Thanks fo to Christian Aichinger for investigating to Benjamin
    Herrenschmidt for providing the patch. (Closes: #366620, #375035).
  * [powerpc] Fixes hvc_console caused suspsend-to-disk breakage. Thanks to
    Andrew Morton for providing the patch. (Closes: #387178)
  * [powerpc] Disabled mv643xx_eth on powerpc64 flavours, as there never was a
    Marvell Discovery northbrige for 64bit powerpc cpus.

  [ Frederik Schüler ]
  * Remove obsolete options from amd64 and i386 configs.
  * Deactivate EVBUG.
  * Make PARPORT options global.
  * [i386] Add class definition for 486 flavour.

  [ maximilian attems ]
  * Enable CONFIG_PRINTER=m for all powerpc flavours.
  * Enable the new alsa CONFIG_SND_AOA framework for powerpc.
  * Add the merged advansys pci table patch.

  [ Bastian Blank ]
  * hppa: Use gcc-4.1.
  * Only provide 16 legacy ptys.

  [ Norbert Tretkowski ]
  * [alpha] Updated configs.
  * [alpha] Disabled CONFIG_AUDIT, broken.
  * [alpha] Added vserver flavour.

 -- Bastian Blank <waldi@debian.org>  Sun, 24 Sep 2006 15:55:37 +0200

linux-2.6 (2.6.17-9) unstable; urgency=medium

  [ Bastian Blank ]
  * Update vserver patch to 2.0.2.
    - Fix possible priviledge escalation in remount code. (CVE-2006-4243)

  [ Frederik Schüler ]
  * Add stable release 2.5.17.12:
    - sky2: version 1.6.1
    - sky2: fix fiber support
    - sky2: MSI test timing
    - sky2: use dev_alloc_skb for receive buffers
    - sky2: clear status IRQ after empty
    - sky2: accept flow control
    - dm: Fix deadlock under high i/o load in raid1 setup.
    - Remove redundant up() in stop_machine()
    - Missing PCI id update for VIA IDE
    - PKTGEN: Fix oops when used with balance-tlb bonding
    - PKTGEN: Make sure skb->{nh,h} are initialized in fill_packet_ipv6() too.
    - Silent data corruption caused by XPC
    - uhci-hcd: fix list access bug
    - binfmt_elf: fix checks for bad address
    - [s390] bug in futex unqueue_me
    - fcntl(F_SETSIG) fix
    - IPV6 OOPS'er triggerable by any user
    - SCTP: Fix sctp_primitive_ABORT() call in sctp_close().
    - SPARC64: Fix X server crashes on sparc64
    - TG3: Disable TSO by default
    - dm: mirror sector offset fix
    - dm: fix block device initialisation
    - dm: add module ref counting
    - dm: fix mapped device ref counting
    - dm: add DMF_FREEING
    - dm: change minor_lock to spinlock
    - dm: move idr_pre_get
    - dm: fix idr minor allocation
    - dm snapshot: unify chunk_size
    - Have ext2 reject file handles with bad inode numbers early.
    - Allow per-route window scale limiting
    - bridge-netfilter: don't overwrite memory outside of skb
    - fix compilation error on IA64
    - Fix output framentation of paged-skbs
    - spectrum_cs: Fix firmware uploading errors
    - TEXTSEARCH: Fix Boyer Moore initialization bug
  * Add stable release 2.6.17.13:
    - lib: add idr_replace
    - pci_ids.h: add some VIA IDE identifiers
  * Remove patches merged upstream:
    - s390-kernel-futex-barrier.patch
  * Unpatch ia64-mman.h-fix.patch

 -- Bastian Blank <waldi@debian.org>  Wed, 13 Sep 2006 14:54:14 +0200

linux-2.6 (2.6.17-8) unstable; urgency=low

  [ Martin Michlmayr ]
  * arm/ixp4xx: Enable CONFIG_W1.

  [ dann frazier ]
  * sound-pci-hda-mac-mini-quirks.diff, sound-pci-hda-intel-d965.diff
    sound-pci-hda-mac-mini-intel945.diff:
    Updates to patch_sigmatel.c to add x86 mac-mini sound support
    Thanks to Matt Kraai. (closes: #384972)

  [ Kyle McMartin ]
  * hppa: Re-enable pa8800 fixing patches from James Bottomley.
    Pulled fresh from parisc-linux git tree.
  * ia64: Pull in compile-failure fix from Christian Cotte-Barrot.
    Pulled from linux-ia64 mailing list. Fix is correct.
  * hppa/alpha/mips: Fix compile-failure due to missing arch_mmap_check. Patch sent
    upstream to stable@kernel.org.

  [ dann frazier ]
  * sym2: only claim "Storage" class devices - the cpqarray driver should be
    used for 5c1510 devices in RAID mode. (closes: #380272)

  [ Bastian Blank ]
  * Backport change to allow all hypercalls for xen.

 -- Bastian Blank <waldi@debian.org>  Thu, 31 Aug 2006 12:12:51 +0200

linux-2.6 (2.6.17-7) unstable; urgency=low

  [ Martin Michlmayr ]
  * arm/iop32x: Enable CONFIG_BLK_DEV_OFFBOARD.
  * arm/iop32x: Unset CONFIG_BLK_DEV_AMD74XX since it fails on ARM
    with "Unknown symbol pci_get_legacy_ide_irq".
  * arm/iop32x: Enable a number of MD and DM modules.
  * arm/iop32x: Enable some more USB network modules.
  * mipsel/r5k-cobalt: Increase 8250 NR_UARTS and RUNTIME_UARTS to 4.
  * mipsel/r5k-cobalt: Fix MAC detection problem on Qube 2700.

  [ Bastian Blank ]
  * Update vserver patch to 2.0.2-rc29.
  * Add stable release 2.6.17.10:
    - Fix possible UDF deadlock and memory corruption (CVE-2006-4145)
    - elv_unregister: fix possible crash on module unload
    - Fix sctp privilege elevation (CVE-2006-3745)

  [ maximilian attems ]
  * Add RAM range to longclass for -bigmem. (closes: 382799)
  * Add stable release 2.6.17.9:
    - powerpc: Clear HID0 attention enable on PPC970 at boot time
    (CVE-2006-4093)
  * Add stable release 2.6.17.11:
    - Fix ipv4 routing locking bug
    - disable debugging version of write_lock()
    - PCI: fix ICH6 quirks
    - 1394: fix for recently added firewire patch that breaks things on ppc
    - Fix IFLA_ADDRESS handling
    - Fix BeFS slab corruption
    - Fix timer race in dst GC code
    - Have ext3 reject file handles with bad inode numbers early
    - Kill HASH_HIGHMEM from route cache hash sizing
    - sys_getppid oopses on debug kernel
    - IA64: local DoS with corrupted ELFs
    - tpm: interrupt clear fix
    - ulog: fix panic on SMP kernels
    - dm: BUG/OOPS fix
    - MD: Fix a potential NULL dereference in md/raid1
    - ip_tables: fix table locking in ipt_do_table
    - swsusp: Fix swap_type_of
    - sky2: phy power problem on 88e805x
    - ipx: header length validation needed

  [ Frederik Schüler ]
  * Activate CONFIG_R8169_VLAN on amd64. (closes: #383707)
  * Activate EFI boot support on i386. (closes: #381951)

  [ dann frazier ]
  * Include module.lds in headers package if it exists. (closes: #342246)
  * Add Apple MacBook product IDs to usbhid and set
    CONFIG_USB_HIDINPUT_POWERBOOK=y on i386 and amd64. (closes: #383620)

 -- Bastian Blank <waldi@debian.org>  Thu, 24 Aug 2006 15:54:51 +0000

linux-2.6 (2.6.17-6) unstable; urgency=low

  [ maximilian attems ]
  * debian/arch/i386/defines: Activate 686-bigmem flavour for enterprise
  usage.
  * Add ubuntu pci table patch for scsi drivers advansys and fdomain.

  [ Martin Michlmayr ]
  * arm/armeb: Use gcc-4.1.
  * mips/mipsel: Use gcc-4.1.
  * arm/ixp4xx: Update config based on the NSLU2 config.
  * arm/s3c2410: Unset CONFIG_DEBUG_INFO.
  * arm/iop32x: xscale: don't mis-report 80219 as an iop32x
  * arm/iop32x: Add an MTD map for IOP3xx boards
  * arm/iop32x: Add support for the Thecus N2100.
  * arm/iop32x: Add support for the GLAN Tank.
  * arm/iop32x: Add a flavour for IOP32x based machines.

  [ Bastian Blank ]
  * Shrink short descriptions.
  * Make gcc-4.1 the default compiler.
  * [powerpc]: Use gcc-4.1.
  * Move latest and transitional packages to linux-latest-2.6.

  [ Frederik Schüler ]
  * [amd64] Add smp-alternatives backport.
  * [amd64] Drop smp flavours.
  * [amd64] Merge k8 and p4 flavours into a generic one, following upstreams
    advice.
  * Activate BSD_PROCESS_ACCT_V3.
  * Add stable release 2.6.17.8:
    - ALSA: Don't reject O_RDWR at opening PCM OSS
    - Add stable branch to maintainers file
    - tty serialize flush_to_ldisc
    - S390: fix futex_atomic_cmpxchg_inatomic
    - Fix budget-av compile failure
    - cond_resched() fix
    - e1000: add forgotten PCI ID for supported device
    - ext3: avoid triggering ext3_error on bad NFS file handle
    - ext3 -nobh option causes oops
    - Fix race related problem when adding items to and svcrpc auth cache.
    - ieee1394: sbp2: enable auto spin-up for Maxtor disks
    - invalidate_bdev() speedup
    - Sparc64 quad-float emulation fix
    - VLAN state handling fix
    - Update frag_list in pskb_trim
    - UHCI: Fix handling of short last packet
    - sky2: NAPI bug
    - i2c: Fix 'ignore' module parameter handling in i2c-core
    - scx200_acb: Fix the block transactions
    - scx200_acb: Fix the state machine
    - H.323 helper: fix possible NULL-ptr dereference
    - Don't allow chmod() on the /proc/<pid>/ files
    - PCI: fix issues with extended conf space when MMCONFIG disabled because of e820

  [ Sven Luther ]
  * [powerpc] Added console=hvsi0 too to CMDLINE to the powerpc64 flavour, for
    non-virtualized IBM power machines serial console.

 -- Bastian Blank <waldi@debian.org>  Fri, 11 Aug 2006 19:58:06 +0200

linux-2.6 (2.6.17-5) unstable; urgency=low

  [ Martin Michlmayr ]
  * [arm/nslu2] Enable CONFIG_USB_EHCI_SPLIT_ISO.  Closes: #378554

  [ maximilian attems ]
  * Add stable release 2.6.17.7:
    - BLOCK: Fix bounce limit address check
    - v4l/dvb: Fix budget-av frontend detection
    - v4l/dvb: Fix CI on old KNC1 DVBC cards
    - v4l/dvb: Fix CI interface on PRO KNC1 cards
    - v4l/dvb: Backport fix to artec USB DVB devices
    - v4l/dvb: Backport the DISEQC regression fix to 2.6.17.x
    - v4l/dvb: stradis: dont export MODULE_DEVICE_TABLE
    - pnp: suppress request_irq() warning
    - generic_file_buffered_write(): handle zero-length iovec segments
    - serial 8250: sysrq deadlock fix
    - Reduce ACPI verbosity on null handle condition
    - ieee80211: TKIP requires CRC32
    - Make powernow-k7 work on SMP kernels.
    - via-velocity: the link is not correctly detected when the device starts
    - Add missing UFO initialisations
    - USB serial ftdi_sio: Prevent userspace DoS (CVE-2006-2936)
    - cdrom: fix bad cgc.buflen assignment
    - splice: fix problems with sys_tee()
    - fix fdset leakage
    - struct file leakage
    - XFS: corruption fix
    - v4l/dvb: Kconfig: fix description and dependencies for saa7115 module
    - dvb-bt8xx: fix frontend detection for DViCO FusionHDTV DVB-T Lite rev 1.2
    - IB/mthca: restore missing PCI registers after reset
    - v4l/dvb: Backport the budget driver DISEQC instability fix
    - Fix IPv4/DECnet routing rule dumping
    - pdflush: handle resume wakeups
    - x86_64: Fix modular pc speaker
    - Fix powernow-k8 SMP kernel on UP hardware bug.
    - ALSA: RME HDSP - fixed proc interface (missing {})
    - ALSA: au88x0 - Fix 64bit address of MPU401 MMIO port
    - ALSA: Fix a deadlock in snd-rtctimer
    - ALSA: Fix missing array terminators in AD1988 codec support
    - ALSA: Fix model for HP dc7600
    - ALSA: Fix mute switch on VAIO laptops with STAC7661
    - ALSA: fix the SND_FM801_TEA575X dependencies
    - ALSA: Fix undefined (missing) references in ISA MIRO sound driver
    - ALSA: Fix workaround for AD1988A rev2 codec
    - ALSA: hda-intel - Fix race in remove
    - Suppress irq handler mismatch messages in ALSA ISA drivers
    - PKT_SCHED: Fix illegal memory dereferences when dumping actions
    - PKT_SCHED: Return ENOENT if action module is unavailable
    - PKT_SCHED: Fix error handling while dumping actions
    - generic_file_buffered_write(): deadlock on vectored write
    - ethtool: oops in ethtool_set_pauseparam()
    - memory hotplug: solve config broken: undefined reference to `online_page'
  * Add budget-av-compile-fix.patch stable compile fix.
  * Enable in all configs setting SND_FM801_TEA575X SND_FM801_TEA575X_BOOL=y.

 -- Bastian Blank <waldi@debian.org>  Sat, 29 Jul 2006 13:30:06 +0200

linux-2.6 (2.6.17-4) unstable; urgency=low

  [ Bastian Blank ]
  * Add stable release 2.6.17.5:
    - Fix nasty /proc vulnerability (CVE-2006-3626)
  * Add stable release 2.6.17.6:
    - Relax /proc fix a bit
  * Set section of images to admin.

  [ dann frazier ]
  * [ia64] Drop the non-SMP flavours; they are not well maintained upstream.
    Note that the non-SMP flavours have been identical to the SMP builds
    since 2.6.13-1; this was to avoid having to drop then re-add these
    flavours if upstream resolved the issue - but that never happened.
    Note that this is a measurable performance penalty on non-SMP systems.

 -- Bastian Blank <waldi@debian.org>  Mon, 17 Jul 2006 11:08:41 +0200

linux-2.6 (2.6.17-3) unstable; urgency=low

  [ maximilian attems ]
  * Add stable release 2.6.17.2:
    - ide-io: increase timeout value to allow for slave wakeup
    - NTFS: Critical bug fix (affects MIPS and possibly others)
    - Link error when futexes are disabled on 64bit architectures
    - SCTP: Reset rtt_in_progress for the chunk when processing its sack.
    - SPARC32: Fix iommu_flush_iotlb end address
    - ETHTOOL: Fix UFO typo
    - UML: fix uptime
    - x86: compile fix for asm-i386/alternatives.h
    - bcm43xx: init fix for possible Machine Check
    - SCTP: Fix persistent slowdown in sctp when a gap ack consumes rx buffer.
    - kbuild: bugfix with initramfs
    - Input: return correct size when reading modalias attribute
    - ohci1394: Fix broken suspend/resume in ohci1394
    - idr: fix race in idr code
    - USB: Whiteheat: fix firmware spurious errors
    - libata: minor patch for ATA_DFLAG_PIO
    - SCTP: Send only 1 window update SACK per message.
    - PFKEYV2: Fix inconsistent typing in struct sadb_x_kmprivate.
    - SCTP: Limit association max_retrans setting in setsockopt.
    - SCTP: Reject sctp packets with broadcast addresses.
    - IPV6: Sum real space for RTAs.
    - IPV6 ADDRCONF: Fix default source address selection without
      CONFIG_IPV6_PRIVACY
    - IPV6: Fix source address selection.
  * Add stable release 2.6.17.3:
    - NETFILTER: SCTP conntrack: fix crash triggered by packet without chunks
    [CVE-2006-2934]
  * Deapply merged sparc32-iotlb.patch.
  * Fix README.Debian: Correct svn location, remove old boot param bswap
    reference, the asfs patch is in the Debian kernel. Remove reference to
    AMD 768 erratum 10, it was solved in 2.6.12. Add wording corrections.
  * Set CONFIG_SERIAL_8250_RN_UARTS=16 for all archs beside mips/m68k unless
    explicitly set on a specific value. (closes: 377151)
  * Add stable release 2.6.17.4:
    - fix prctl privilege escalation and suid_dumpable (CVE-2006-2451)

  [ Sven Luther ]
  * Re-enabled fs-asfs patch.

  [ Thiemo Seufer ]
  * [mips,mipsel] Fix sb1 interrupt handlers.
  * [mips,mipsel] Fix devfs-induced build failure in sb1250 serial driver.
  * [mips] SGI ip22 RTC was broken, fixed thanks to Julien Blache.
  * [mips] Fix SGI ip22 serial console, thanks to Julien Blache.

  [ Martin Michlmayr ]
  * [arm/nslu2] Enable HFS and some other filesystems.
  * [arm/nslu2] Unset CONFIG_USB_STORAGE_DEBUG.  Closes: #377853.

 -- Bastian Blank <waldi@debian.org>  Thu, 13 Jul 2006 13:14:53 +0200

linux-2.6 (2.6.17-2) unstable; urgency=low

  [ Jurij Smakov ]
  * [sparc] Switch to gcc-4.1 as it produces a working kernel,
    while gcc-4.0 does not. No ABI bump neccessary, because
    2.6.17-1 sparc binaries never made it to the archive.
  * [sparc32] Add sparc32-iotlb.patch to fix DMA errors on sparc32.

  [ Sven Luther ]
  * [powerpc] Added console=hvc0 default commandline option to powerpc64 flavour.
  * [powerpc] Fixed mkvmlinuz support, which was missing from -1. (Closes: #375645)
  * [powerpc] Added PowerBook HID support for last-gen PowerBook keyboards.
    (Closes: #307327)

  [ Martin Michlmayr ]
  * [mipsel] Fix compilation error in dz serial driver.
  * [mipsel] Update configs.
  * [mipsel] Add a build fix for the Cobalt early console support.
  * [arm/nslu2] Disable SE Linux support for now so the kernel fits into flash.

  [ Christian T. Steigies ]
  * [m68k] Update patches for 2.6.17.
  * [m68k] Add m68k-as and m68k-macro patch which allow building with current binutils.
  * [m68k] Disable all subarches but amiga and mac for official linux-images.

  [ Kyle McMartin ]
  * [hppa] Update patchset (2.6.17-pa6) from parisc-linux.org.
    Which fixes relocation errors in modules with 64-bit kernels, and
    a softlockup on non-SMP flavours with gettimeofday.

 -- Bastian Blank <waldi@debian.org>  Thu, 29 Jun 2006 18:49:35 +0200

linux-2.6 (2.6.17-1) unstable; urgency=low

  [ Frederik Schüler ]
  * New upstream release.
  * [amd64] Use gcc 4.1.
  * [amd64] Drop amd64-generic flavor. We will use amd64-k8 for the
    installer.

  [ Martin Michlmayr ]
  * [mips] Update patches for 2.6.17.
  * [arm] Update configs.
  * [armeb] Update configs.

  [ Thiemo Seufer ]
  * [mips] Fix SWARM FPU detection.
  * [mips] Update configurations.

  [ Kyle McMartin ]
  * [hppa] Set PDC_CHASSIS_WARN to y.
  * [hppa] Update patchset (2.6.17-pa2) from parisc-linux.org.
  * [hppa] Change NR_CPUS to 8 from 32 on both SMP flavours.
  * [hppa] Set PARISC_PAGE_SIZE to 4K on all platforms.

  [ Bastian Blank ]
  * [s390] Use gcc 4.1.
  * [i386] Enable REGPARM.
  * [i386] Use gcc 4.1.
  * [powerpc] Disable prep.

  [ dann frazier ]
  * [ia64] Update configs
  * [ia64] Use gcc 4.1.

  [ maximilian attems ]
  * Add stable release 2.6.17.1:
    - xt_sctp: fix endless loop caused by 0 chunk length (CVE-2006-3085)

 -- Bastian Blank <waldi@debian.org>  Thu, 22 Jun 2006 12:13:15 +0200

linux-2.6 (2.6.16+2.6.17-rc3-0experimental.1) experimental; urgency=low

  [ Frederik Schüler ]
  * New upstream release candidate.
  * Switch HZ from 1000 to 250, following upstreams default.
  * Activate CONFIG_BCM43XX_DEBUG.

  [ maximilian attems ]
  * Disable broken and known unsecure LSM modules: CONFIG_SECURITY_SECLVL,
    CONFIG_SECURITY_ROOTPLUG. Upstream plans to remove them for 2.6.18

 -- Frederik Schüler <fs@debian.org>  Sun,  7 May 2006 17:06:29 +0200

linux-2.6.16 (2.6.16-18) unstable; urgency=high

  [ Sven Luther ]
  * [powerpc] Added console=hvsi0 too to CMDLINE to the powerpc64 flavour,
    for non-virtualized IBM power machines serial console.

  [ dann frazier ]
  * fs-ext3-bad-nfs-handle.patch: avoid triggering ext3_error on bad NFS
    file handle (CVE-2006-3468)
  * cdrom-bad-cgc.buflen-assign.patch: fix buffer overflow in dvd_read_bca
  * usb-serial-ftdi_sio-dos.patch: fix userspace DoS in ftdi_sio driver

  [ Bastian Blank ]
  * Update xen patch to changeset 9762.

 -- Frederik Schüler <fs@debian.org>  Fri, 18 Aug 2006 20:29:17 +0200

linux-2.6.16 (2.6.16-17) unstable; urgency=high

  [ Martin Michlmayr ]
  * Add stable release 2.6.16.22:
    - powernow-k8 crash workaround
    - NTFS: Critical bug fix (affects MIPS and possibly others)
    - JFS: Fix multiple errors in metapage_releasepage
    - SPARC64: Fix D-cache corruption in mremap
    - SPARC64: Respect gfp_t argument to dma_alloc_coherent().
    - SPARC64: Fix missing fold at end of checksums.
    - scsi_lib.c: properly count the number of pages in scsi_req_map_sg()
    - I2O: Bugfixes to get I2O working again
    - Missed error checking for intent's filp in open_namei().
    - tmpfs: time granularity fix for [acm]time going backwards
    - USB: Whiteheat: fix firmware spurious errors
    - fs/namei.c: Call to file_permission() under a spinlock in do_lookup_path()
  * Add stable release 2.6.16.23:
    - revert PARPORT_SERIAL should depend on SERIAL_8250_PCI patch
    - NETFILTER: SCTP conntrack: fix crash triggered by packet without
      chunks (CVE-2006-2934)
  * Add stable release 2.6.16.24:
    - fix prctl privilege escalation and suid_dumpable (CVE-2006-2451)
  * Add stable release 2.6.16.25:
    - Fix nasty /proc vulnerability (CVE-2006-3626)
  * Relax /proc fix a bit (Linus Torvalds)

  * [arm/nslu2] Unset CONFIG_USB_STORAGE_DEBUG.  Closes: #377853.
  * [mips] SGI ip22 RTC was broken, fixed thanks to Julien Blache.
  * [mips] Fix SGI ip22 serial console, thanks to Julien Blache.

  [ Bastian Blank ]
  * Fix vserver patch.

 -- Bastian Blank <waldi@debian.org>  Sat, 15 Jul 2006 17:18:49 +0200

linux-2.6.16 (2.6.16-16) unstable; urgency=low

  [ Sven Luther ]
  * [powerpc] Added console=hvc0 default commandline option to powerpc64 flavour.
  * [powerpc] Now THERM_PM72 and all WINDFARMs are builtin, for better fan control.

  [ Martin Michlmayr ]
  * [arm/nslu2] Disable SE Linux support for now so the kernel fits into
    flash.  Closes: #376926.

  [ Bastian Blank ]
  * [powerpc,powerpc-miboot] Enable OpenFirmware device tree support.
    (closes: #376012)

 -- Bastian Blank <waldi@debian.org>  Sat,  8 Jul 2006 17:57:57 +0200

linux-2.6.16 (2.6.16-15) unstable; urgency=low

  [ maximilian attems ]
  * Add stable release 2.6.16.18:
    - NETFILTER: SNMP NAT: fix memory corruption (CVE-2006-2444)
  * Add stable release 2.6.16.19:
    - NETFILTER: Fix small information leak in SO_ORIGINAL_DST (CVE-2006-1343)
  * Add stable release 2.6.16.20:
    - x86_64: Don't do syscall exit tracing twice
    - Altix: correct ioc4 port order
    - Input: psmouse - fix new device detection logic
    - PowerMac: force only suspend-to-disk to be valid
    - the latest consensus libata resume fix
    - Altix: correct ioc3 port order
    - Cpuset: might sleep checking zones allowed fix
    - ohci1394, sbp2: fix "scsi_add_device failed" with PL-3507 based devices
    - sbp2: backport read_capacity workaround for iPod
    - sbp2: fix check of return value of hpsb_allocate_and_register_addrspace
    - x86_64: x86_64 add crashdump trigger points
    - ipw2200: Filter unsupported channels out in ad-hoc mode
  * Add stable release 2.6.16.21:
    - check_process_timers: fix possible lockup
    - run_posix_cpu_timers: remove a bogus BUG_ON() (CVE-2006-2445)
    - xt_sctp: fix endless loop caused by 0 chunk length (CVE-2006-3085)
    - powerpc: Fix machine check problem on 32-bit kernels (CVE-2006-2448)

  [ Christian T. Steigies ]
  * [m68k] Add mac via patch from Finn Thain.
  * [m68k] Enable INPUT_EVDEV.

  [ Martin Michlmayr ]
  * [mips/b1-bcm91250a] Enable SMP.
  * [mips] Add a compile fix for the Maxine fb.
  * [mipsel] Add a patch that let's you enable serial console on DECstation.
  * [mipsel] Add a patch to get SCSI working on DECstation.
  * [mipsel] Handle memory-mapped RTC chips properly.
  * [mipsel] Add configs for r3k-kn02 and r4k-kn04 DECstation.
  * [arm] Allow RiscPC machines to boot an initrd (tagged list fix).
  * [arm/nslu2] Enable many modules.
  * [arm] Build loop support as a module.
  * [arm] Use the generic netfilter configuration.
  * [arm/footbridge] Enable sound.

  [ Kyle McMartin ]
  * [hppa] Pulled patch from cvs to fix build of kernel/ptrace.c which needs
    {read,write}_can_lock.
  * [hppa] Disable CONFIG_DETECT_SOFTLOCKUP to fix boot on pa8800 machines.

  [ Sven Luther ]
  * [powerpc,prep] Added a new ARCH=ppc PReP flavour, currently mostly a copy
    of the -powerpc one.
  * Upgraded mkvmlinuz dependency to mkvmlinuz 21.

  [ Bastian Blank ]
  * Update vserver patch to 2.0.2-rc21.
  * Bump build-dependency on kernel-package to 10.049.

  [ Jurij Smakov ]
  * Add dcache-memory-corruption.patch to fix the mremap(), occasionally
    triggered on sparc in the form of dpkg database corruption. Affects
    sparc64, mips and generic includes. Thanks to David Miller, original
    patch is included in 2.6.17.
    Ref: http://marc.theaimsgroup.com/?l=linux-sparc&m=114920963824047&w=2
  * Add sparc32-iotlb.patch to fix the DMA errors encountered with latest
    kernels on sparc32, in particularly HyperSparcs. Thanks to Bob Breuer.
    Ref: http://marc.theaimsgroup.com/?l=linux-sparc&m=115077649707675&w=2

 -- Bastian Blank <waldi@debian.org>  Wed, 21 Jun 2006 14:09:11 +0200

linux-2.6 (2.6.16-14) unstable; urgency=low

  [ Bastian Blank ]
  * Add stable release 2.6.16.16:
    - fs/locks.c: Fix lease_init (CVE-2006-1860)
  * Make i386 xen images recommend libc6-xen.
  * Update vserver patch to 2.0.2-rc20.
  * Update xen patch to changeset 9687.

  [ Christian T. Steigies ]
  * [m68k] Add generic m68k ide fix.
  * [m68k] Add cross-compile instructions.
  * [m68k] Enable INPUT_EVDEV for yaird.
  * [m68k] sun3 general compile and scsi fixes, enable sun3 SCSI again.

  [ dann frazier ]
  * cs4281 - Fix the check of timeout in probe to deal with variable HZ.
    (closes: #361197)

  [ Norbert Tretkowski ]
  * [alpha] Readded patch to support prctl syscall, got lost when upgrading
    to 2.6.16.

  [ Frederik Schüler ]
  * Add stable release 2.6.16.17:
    - SCTP: Validate the parameter length in HB-ACK chunk (CVE-2006-1857)
    - SCTP: Respect the real chunk length when walking parameters
      (CVE-2006-1858)
    - ptrace_attach: fix possible deadlock schenario with irqs
    - Fix ptrace_attach()/ptrace_traceme()/de_thread() race
    - page migration: Fix fallback behavior for dirty pages
    - add migratepage address space op to shmem
    - Remove cond_resched in gather_stats()
    - VIA quirk fixup, additional PCI IDs
    - PCI quirk: VIA IRQ fixup should only run for VIA southbridges
    - Fix udev device creation
    - limit request_fn recursion
    - PCI: correctly allocate return buffers for osc calls
    - selinux: check for failed kmalloc in security_sid_to_context()
    - TG3: ethtool always report port is TP.
    - Netfilter: do_add_counters race, possible oops or info leak
      (CVE-2006-0039)
    - scx200_acb: Fix resource name use after free
    - smbus unhiding kills thermal management
    - fs/compat.c: fix 'if (a |= b )' typo
    - smbfs: Fix slab corruption in samba error path
    - fs/locks.c: Fix sys_flock() race
    - USB: ub oops in block_uevent
    - via-rhine: zero pad short packets on Rhine I ethernet cards
    - md: Avoid oops when attempting to fix read errors on raid10

 -- Bastian Blank <waldi@debian.org>  Mon, 22 May 2006 14:56:11 +0200

linux-2.6 (2.6.16-13) unstable; urgency=low

  [ Frederik Schüler ]
  * Add stable release 2.6.16.14:
    - smbfs chroot issue (CVE-2006-1864)

  [ Bastian Blank ]
  * Don't make headers packages depend on images.
  * Bump abiname to 2. (closes: #366291)
  * Update vserver patch to 2.0.2-rc19.
  * Update xen patch to changeset 9668.
  * Remove abi fixes.
  * Add stable release 2.6.16.15:
    - SCTP: Allow spillover of receive buffer to avoid deadlock. (CVE-2006-2275)
    - SCTP: Fix panic's when receiving fragmented SCTP control chunks. (CVE-2006-2272)
    - SCTP: Fix state table entries for chunks received in CLOSED state. (CVE-2006-2271)
    - SCTP: Prevent possible infinite recursion with multiple bundled DATA. (CVE-2006-2274)
  * Switch HZ from 1000 to 250.

  [ Christian T. Steigies ]
  * [m68k] Add patches that allow building images for atari
  * [m68k] Enable atyfb driver for atari

 -- Bastian Blank <waldi@debian.org>  Wed, 10 May 2006 18:58:44 +0200

linux-2.6 (2.6.16-12) unstable; urgency=low

  [ Bastian Blank ]
  * Add stable release 2.6.16.12:
    - dm snapshot: fix kcopyd destructor
    - x86_64: Pass -32 to the assembler when compiling the 32bit vsyscall pages
    - for_each_possible_cpu
    - Simplify proc/devices and fix early termination regression
    - sonypi: correct detection of new ICH7-based laptops
    - MIPS: Fix tx49_blast_icache32_page_indexed.
    - NET: e1000: Update truesize with the length of the packet for packet split
    - i386: fix broken FP exception handling
    - tipar oops fix
    - USB: fix array overrun in drivers/usb/serial/option.c
    - Altix snsc: duplicate kobject fix
    - Alpha: strncpy() fix
    - LSM: add missing hook to do_compat_readv_writev()
    - Fix reiserfs deadlock
    - make vm86 call audit_syscall_exit
    - fix saa7129 support in saa7127 module for pvr350 tv out
    - dm flush queue EINTR
    - get_dvb_firmware: download nxt2002 firmware from new driver location
    - cxusb-bluebird: bug-fix: power down corrupts frontend
    - x86_64: Fix a race in the free_iommu path.
    - MIPS: Use "R" constraint for cache_op.
    - MIPS: R2 build fixes for gcc < 3.4.
    - cs5535_gpio.c: call cdev_del() during module_exit to unmap kobject references and other cleanups
    - MIPS: Fix branch emulation for floating-point exceptions.
    - x86/PAE: Fix pte_clear for the >4GB RAM case
  * Add stable release 2.6.16.13:
    - NETFILTER: SCTP conntrack: fix infinite loop (CVE-2006-1527)
  * Remove merged patches.
  * Rediff xen patch.
  * Bump build-dependency on kernel-package to 10.047.

  [ Martin Michlmayr ]
  * [arm] Enable cramfs for ixp4xx and rpc.

 -- Bastian Blank <waldi@debian.org>  Thu,  4 May 2006 11:37:26 +0200

linux-2.6 (2.6.16-11) unstable; urgency=low

  * Update vserver patch to 2.0.2-rc18.
    - Limit ccaps to root inside a guest (CVE-2006-2110)
  * Conflict with known broken grub versions. (closes: #361308)
  * Enable s390 vserver image.
  * Enable xen and xen-vserver images.
  * Use localversion for kernel-package images. (closes: #365505)

 -- Bastian Blank <waldi@debian.org>  Mon,  1 May 2006 16:38:45 +0200

linux-2.6 (2.6.16-10) unstable; urgency=low

  [ Norbert Tretkowski ]
  * [alpha] Added backport of for_each_possible_cpu() to fix alpha build.
    (closes: #364206)
  * Add stable release 2.6.16.10:
    - IPC: access to unmapped vmalloc area in grow_ary()
    - Add more prevent_tail_call()
    - alim15x3: ULI M-1573 south Bridge support
    - apm: fix Armada laptops again
    - fbdev: Fix return error of fb_write
    - Fix file lookup without ref
    - m41t00: fix bitmasks when writing to chip
    - Open IPMI BT overflow
    - x86: be careful about tailcall breakage for sys_open[at] too
    - x86: don't allow tail-calls in sys_ftruncate[64]()
    - IPV6: XFRM: Fix decoding session with preceding extension header(s).
    - IPV6: XFRM: Don't use old copy of pointer after pskb_may_pull().
    - IPV6: Ensure to have hop-by-hop options in our header of &sk_buff.
    - selinux: Fix MLS compatibility off-by-one bug
    - PPC: fix oops in alsa powermac driver
    - MTD_NAND_SHARPSL and MTD_NAND_NANDSIM should be tristate's
    - i2c-i801: Fix resume when PEC is used
    - Fix hotplug race during device registration
    - Fix truesize underflow
    - efficeon-agp: Add missing memory mask
    - 3ware 9000 disable local irqs during kmap_atomic
    - 3ware: kmap_atomic() fix

  [ maximilian attems ]
  * Add stable release 2.6.16.11:
    -  Don't allow a backslash in a path component (CVE-2006-1863)

 -- Bastian Blank <waldi@debian.org>  Tue, 25 Apr 2006 13:56:19 +0200

linux-2.6 (2.6.16-9) unstable; urgency=low

  [ maximilian attems ]
  * Add stable release 2.6.16.8:
    - ip_route_input panic fix (CVE-2006-1525)
  * Add stable release 2.6.16.9:
    - i386/x86-64: Fix x87 information leak between processes (CVE-2006-1056)

  [ Bastian Blank ]
  * Update vserver patch to 2.0.2-rc17.

 -- Bastian Blank <waldi@debian.org>  Thu, 20 Apr 2006 15:37:28 +0200

linux-2.6 (2.6.16-8) unstable; urgency=low

  * Fix ABI-breakage introduced in -7. (closes: #363032)
  * Add stable release 2.6.16.6:
    - ext3: Fix missed mutex unlock
    - RLIMIT_CPU: fix handling of a zero limit
    - alpha: SMP boot fixes
    - m32r: security fix of {get, put}_user macros
    - m32r: Fix cpu_possible_map and cpu_present_map initialization for SMP kernel
    - shmat: stop mprotect from giving write permission to a readonly attachment (CVE-2006-1524)
    - powerpc: fix incorrect SA_ONSTACK behaviour for 64-bit processes
    - MPBL0010 driver sysfs permissions wide open
    - cciss: bug fix for crash when running hpacucli
    - fuse: fix oops in fuse_send_readpages()
    - Fix utime(2) in the case that no times parameter was passed in.
    - Fix buddy list race that could lead to page lru list corruptions
    - NETFILTER: Fix fragmentation issues with bridge netfilter
    - USB: remove __init from usb_console_setup
    - Fix suspend with traced tasks
    - isd200: limit to BLK_DEV_IDE
    - edac_752x needs CONFIG_HOTPLUG
    - fix non-leader exec under ptrace
    - sky2: bad memory reference on dual port cards
    - atm: clip causes unregister hang
    - powerpc: iSeries needs slb_initialize to be called
    - Fix block device symlink name
    - Incorrect signature sent on SMB Read
  * Add stable release 2.6.16.7:
    - fix MADV_REMOVE vulnerability (CVE-2006-1524 for real this time)

 -- Bastian Blank <waldi@debian.org>  Tue, 18 Apr 2006 16:22:31 +0200

linux-2.6 (2.6.16-7) unstable; urgency=low

  [ Frederik Schüler ]
  * Add stable release 2.6.16.3:
    - Keys: Fix oops when adding key to non-keyring (CVE-2006-1522)

  [ Bastian Blank ]
  * Add stable release 2.6.16.4:
    - RCU signal handling (CVE-2006-1523)

  [ Sven Luther ]
  * [powerpc] Transitioned mkvmlinuz support patch to the 2.6.16 ARCH=powerpc
    tree. PReP is broken in 2.6.16 though.

  [ maximilian attems ]
  * Add stable release 2.6.16.5:
   - x86_64: Clean up execve
   - x86_64: When user could have changed RIP always force IRET (CVE-2006-0744)
  * Disable CONFIG_SECCOMP (adds useless overhead on context-switch) -
    thanks to fs for checking abi.

  [ Christian T. Steigies ]
  * [m68k] update m68k patch and config to 2.6.16, temporarily disable atari

 -- Bastian Blank <waldi@debian.org>  Sat, 15 Apr 2006 13:56:05 +0200

linux-2.6 (2.6.16-6) unstable; urgency=medium

  [ Bastian Blank ]
  * Provide version infos in support package and don't longer rely on the
    changelog.
  * [amd64/i386] Enable cpu hotplug support.

  [ maximilian attems ]
  * Add stable release 2.6.16.2:
    - PCMCIA_SPECTRUM must select FW_LOADER
    - drivers/net/wireless/ipw2200.c: fix an array overun
    - AIRO{,_CS} <-> CRYPTO fixes
    - tlclk: fix handling of device major
    - fbcon: Fix big-endian bogosity in slow_imageblit()
    - Fix NULL pointer dereference in node_read_numastat()
    - USB: EHCI full speed ISO bugfixes
    - Mark longhaul driver as broken.
    - fib_trie.c node freeing fix
    - USB: Fix irda-usb use after use
    - sysfs: zero terminate sysfs write buffers (CVE-2006-1055)
    - USB: usbcore: usb_set_configuration oops (NULL ptr dereference)
    - pcmcia: permit single-character-identifiers
    - hostap: Fix EAPOL frame encryption
    - wrong error path in dup_fd() leading to oopses in RCU
    - {ip, nf}_conntrack_netlink: fix expectation notifier unregistration
    - isicom must select FW_LOADER
    - knfsd: Correct reserved reply space for read requests.
    - Fix module refcount leak in __set_personality()
    - sbp2: fix spinlock recursion
    - powerpc: make ISA floppies work again
    - opti9x - Fix compile without CONFIG_PNP
    - Add default entry for CTL Travel Master U553W
    - Fix the p4-clockmod N60 errata workaround.
    - kdump proc vmcore size oveflow fix

 -- Bastian Blank <waldi@debian.org>  Mon, 10 Apr 2006 16:09:51 +0200

linux-2.6 (2.6.16-5) unstable; urgency=low

  [ Bastian Blank ]
  * Provide real dependency packages for module building.
    - Add linux-headers-$version-$abiname-all and
      linux-headers-$version-$abiname-all-$arch.
  * Rename support package to linux-support-$version-$abiname.
  * Fix module package output.
  * Include .kernelrelease in headers packages. (closes: #359813)
  * Disable Cumana partition support completely. (closes: #359207)
  * Update vserver patch to 2.0.2-rc15.

  [ dann frazier ]
  * [ia64] initramfs-tools works now, no longer restrict initramfs-generators

 -- Bastian Blank <waldi@debian.org>  Mon,  3 Apr 2006 14:00:08 +0200

linux-2.6 (2.6.16-4) unstable; urgency=medium

  [ Martin Michlmayr ]
  * [arm/armeb] Update nslu2 config.
  * Add stable release 2.6.16.1:
    - Fix speedstep-smi assembly bug in speedstep_smi_ownership
    - DMI: fix DMI onboard device discovery
    - cciss: fix use-after-free in cciss_init_one
    - DM: Fix bug: BIO_RW_BARRIER requests to md/raid1 hang.
    - fix scheduler deadlock
    - proc: fix duplicate line in /proc/devices
    - rtc.h broke strace(1) builds
    - dm: bio split bvec fix
    - v9fs: assign dentry ops to negative dentries
    - i810fb_cursor(): use GFP_ATOMIC
    - NET: Ensure device name passed to SO_BINDTODEVICE is NULL terminated.
    - XFS writeout fix
    - sysfs: fix a kobject leak in sysfs_add_link on the error path
    - get_cpu_sysdev() signedness fix
    - firmware: fix BUG: in fw_realloc_buffer
    - sysfs: sysfs_remove_dir() needs to invalidate the dentry
    - TCP: Do not use inet->id of global tcp_socket when sending RST (CVE-2006-1242)
    - 2.6.xx: sata_mv: another critical fix
    - Kconfig: VIDEO_DECODER must select FW_LOADER
    - V4L/DVB (3324): Fix Samsung tuner frequency ranges
    - sata_mv: fix irq port status usage

 -- Bastian Blank <waldi@debian.org>  Tue, 28 Mar 2006 17:19:10 +0200

linux-2.6 (2.6.16-3) unstable; urgency=low

  [ Frederik Schüler ]
  * [amd64] Add asm-i386 to the linux-headers packages.

  [ Jonas Smedegaard ]
  * Tighten yaird dependency to at least 0.0.12-8 (supporting Linux
    2.6.16 uppercase hex in Kconfig and new IDE sysfs naming, and VIA
    IDE on powerpc).

  [ Martin Michlmayr ]
  * [arm/armeb] Enable CONFIG_NFSD on NSLU2 again.  Closes: #358709.
  * [arm/footbridge] CONFIG_NE2K_PCI should be a module, not built-in.
  * [arm/footbridge] Enable CONFIG_BLK_DEV_IDECD=m since the CATS can
    have a CD-ROM drive.
  * [mips/sb1*] Use ttyS rather than duart as the name for the serial
    console since the latter causes problems with debian-installer.

  [ Bastian Blank ]
  * Update vserver patch to 2.0.2-rc14.
    - Fix sendfile. (closes: #358391, #358752)

 -- Bastian Blank <waldi@debian.org>  Mon, 27 Mar 2006 16:08:20 +0200

linux-2.6 (2.6.16-2) unstable; urgency=low

  [ dann frazier ]
  * [ia64] Set unconfigured options:
      CONFIG_PNP_DEBUG=n and CONFIG_NET_SB1000=m
  * [hppa] Update config for 2.6.16

  [ Martin Michlmayr ]
  * [mips/mipsel] Put something in the generic config file because diff
    will otherwise remove the empty file, causing the build to fail.
  * [mipsel/r5k-cobalt] Set CONFIG_PACKET=y.
  * [arm] Set CONFIG_MACLIST=y for ixp4xx because nas100d needs it.

  [ Frederik Schüler ]
  * Add Maximilian Attems to uploaders list.

 -- Martin Michlmayr <tbm@cyrius.com>  Wed, 22 Mar 2006 15:15:14 +0000

linux-2.6 (2.6.16-1) unstable; urgency=low

  [ Bastian Blank ]
  * New upstream release.
  * Default to initramfs-tools 0.55 or higher on s390.

  [ maximilian attems ]
  * Default to initramfs-tools on arm and armeb.

  [ Martin Michlmayr ]
  * [mips/mipsel] Add an image for the Broadcom BCM91480B evaluation board
    (aka "BigSur").
  * [arm, armeb] Enable the netconsole module.
  * [mipsel/cobalt] Enable the netconsole module.
  * [mips] SB1: Fix interrupt disable hazard (Ralf Baechle).
  * [mips] SB1: Support for 1480 ethernet (Broadcom).
  * [mips] SB1: Support for NAPI (Tom Rix).
  * [mips] SB1: DUART support (Broadcom).
  * [mips] Work around bad code generation for <asm/io.h> (Ralf Baechle).
  * [mips] Fix VINO drivers when using a 64-bit kernel (Mikael Nousiainen).
  * [arm/armeb] Update configs for 2.6.16.
  * [mips/mipsel] Update configs for 2.6.16.
  * [arm/armeb] Enable the SMB module on NSLU2.
  * [mipsel] Enable parallel port modules for Cobalt since there are PCI
    cards that can be used in a Qube.
  * [mipsel] Enable the JFS module on Cobalt.

  [ dann frazier ]
  * [ia64] use yaird on ia64 until #357414 is fixed
  * [ia64] Update configs for 2.6.16

 -- Bastian Blank <waldi@debian.org>  Tue, 21 Mar 2006 16:12:16 +0100

linux-2.6 (2.6.15+2.6.16-rc5-0experimental.1) experimental; urgency=low

  [ Frederik Schüler ]
  * New upstream release candidate.

  [ Martin Michlmayr ]
  * Add initial mips/mipsel 2.6 kernels.
  * Important changes compared to the 2.4 kernels:
    - Drop the XXS1500 flavour since there's little interest in it.
    - Drop the LASAT flavour since these machines never went into
      production.
    - Drop the IP22 R5K (Indy, Indigo2) flavour since the IP22 R4K
      image now also works on machines with a R5K CPU.
    - Add an image for SGI IP32 (O2).
    - Rename the sb1-swarm-bn flavour to sb1-bcm91250a.
    - Enable PCI network (and other) modules on Cobalt.  Closes: #315895.
  * Add various MIPS related patches:
    - Fix iomap compilation on machines without COW.
    - Improve gettimeofday on MIPS.
    - Fix an oops on IP22 zerilog (serial console).
    - Improve IDE probing so it won't take so long on Cobalt.
    - Probe for IDE disks on SWARM.
    - Test whether there's a scache (fixes Cobalt crash).
    - Add Tulip fixes for Cobalt.
  * Fix a typo in the description of the linux-doc-* package,
    thanks Justin Pryzby.  Closes: #343424.
  * [arm] Enable nfs and nfsd modules.
  * [arm/footbride] Suggest nwutil (Netwinder utilities).

 -- Frederik Schüler <fs@debian.org>  Thu,  9 Mar 2006 14:13:17 +0000

linux-2.6 (2.6.15+2.6.16-rc4-0experimental.1) experimental; urgency=low

  [ Frederik Schüler ]
  * New upstream release.
  * Activate CONFIG_DVB_AV7110_OSD on alpha amd64 and ia64.
    Closes: #353292
  * Globally enable NAPI on all network card drivers which support it.

  [ maximilian attems ]
  * Drop fdutils from i386 and amd64 Suggests.
  * Swap lilo and grub Suggests for i386 and amd64.

  [ Jurij Smakov ]
  * Make sure that LOCALVERSION environment variable is not
    passed to a shell while invoking make-kpkg, since it
    appends it to the version string, breaking the build.
    Closes: #349472
  * [sparc32] Re-enable the building of sparc32 images.
  * [sparc64] Re-add (partial) sparc64-atyf-xl-gr.patch, since it
    was only partially applied upstream, so the problem (garbled
    screen output on SunBlade 100) is still present. Thanks to
    Luis Ortiz for pointing it out.
  * Bump the build-dep on kernel-package to 10.035, which fixes
    the problem with building documentation packages.

  [ Martin Michlmayr ]
  * [sparc] Add sys_newfstatat -> sys_fstatat64 fix from git.
  * [arm] Update configs for 2.6.16-rc3.
  * [armeb] Update configs for 2.6.16-rc3.
  * [arm/armeb] Fix compilation error on NSLU2 due to recent flash
    changes.
  * [arm/armeb] Fix a compilation error in the IXP4xx beeper support
    (Alessandro Zummo).

  [ Norbert Tretkowski ]
  * [alpha] Update arch/alpha/config* for 2.6.16-rc3.

 -- Bastian Blank <waldi@debian.org>  Fri, 24 Feb 2006 16:02:11 +0000

linux-2.6 (2.6.15-8) unstable; urgency=high

  [ maximilian attems ]
  * Add stable Release 2.6.15.5:
    - Fix deadlock in br_stp_disable_bridge
    - Fix a severe bug
    - i386: Move phys_proc_id/early intel workaround to correct function
    - ramfs: update dir mtime and ctime
    - sys_mbind sanity checking
    - Fix s390 build failure.
    - Revert skb_copy_datagram_iovec() recursion elimination.
    - s390: add #ifdef __KERNEL__ to asm-s390/setup.h
    - netfilter missing symbol has_bridge_parent
    - hugetlbfs mmap ENOMEM failure
    - IB/mthca: max_inline_data handling tweaks
    - it87: Fix oops on removal
    - hwmon it87: Probe i2c 0x2d only
    - reiserfs: disable automatic enabling of reiserfs inode attributes
    - Fix snd-usb-audio in 32-bit compat environment
    - dm: missing bdput/thaw_bdev at removal
    - dm: free minor after unlink gendisk
    - gbefb: IP32 gbefb depth change fix
    - shmdt cannot detach not-alined shm segment cleanly.
    - Address autoconfiguration does not work after device down/up cycle
    - gbefb: Set default of FB_GBE_MEM to 4 MB
    - XFS ftruncate() bug could expose stale data (CVE-2006-0554)
    - sys_signal: initialize ->sa_mask
    - do_sigaction: cleanup ->sa_mask manipulation
    - fix zap_thread's ptrace related problems
    - fix deadlock in ext2
    - cfi: init wait queue in chip struct
    - sd: fix memory corruption with broken mode page headers
    - sbp2: fix another deadlock after disconnection
    - skge: speed setting
    - skge: fix NAPI/irq race
    - skge: genesis phy initialization fix
    - skge: fix SMP race
    - x86_64: Check for bad elf entry address (CVE-2006-0741)
    - alsa: fix bogus snd_device_free() in opl3-oss.c
    - ppc32: Put cache flush routines back into .relocate_code section
    - sys32_signal() forgets to initialize ->sa_mask
    - Normal user can panic NFS client with direct I/O (CVE-2006-0555)
  * Deactivate merged duplicates: s390-klibc-buildfix.patch,
    powerpc-relocate_code.patch.
  * Add stable Release 2.6.15.6:
    - Don't reset rskq_defer_accept in reqsk_queue_alloc
    - fs/nfs/direct.c compile fix
    - mempolicy.c compile fix, make sure BITS_PER_BYTE is defined
    - [IA64] die_if_kernel() can return (CVE-2006-0742)

  [ Sven Luther ]
  * [powerpc] Disabled CONFIG_IEEE1394_SBP2_PHYS_DMA, which was broken on
    powerpc64, as it used the long deprecated bus_to_virt symbol.
    (Closes: #330225)
  * [powerpc] Fixed gettimeofday breakage causing clock drift.

 -- Bastian Blank <waldi@debian.org>  Mon,  6 Mar 2006 11:06:28 +0100

linux-2.6 (2.6.15-7) unstable; urgency=low

  [ Norbert Tretkowski ]
  * [alpha] Disabled CONFIG_ALPHA_LEGACY_START_ADDRESS for -alpha-generic and
    -alpha-smp flavours, and introduced a new -alpha-legacy flavour for MILO
    based machines, which has CONFIG_ALPHA_LEGACY_START_ADDRESS enabled.
    (closes: #352186)
  * [alpha] Added new patch to support prctl syscall. (closes: #349765)
  * [i386] Renamed kernel-image-2.6-486 to kernel-image-2.6-386, it's meant for
    transition only, and kernel-image-2.6-386 is the package name in sarge.

  [ Jurij Smakov ]
  * Bump build-dependency on kernel-package to 10.035, which is fixed
    to build the documentation packages again.
    Closes: #352000, #348332

  [ Frederik Schüler ]
  * Activate CONFIG_DVB_AV7110_OSD on alpha amd64 and ia64.
    Closes: #353292
  * Deactivate CONFIG_FB_ATY_XL_INIT on all architectures: it is broken and
    already removed in 2.6.16-rc.
    Closes: #353310

  [ Christian T. Steigies ]
  * [m68k] build in cirrusfb driver

 -- Bastian Blank <waldi@debian.org>  Tue, 21 Feb 2006 17:35:21 +0000

linux-2.6 (2.6.15-6) unstable; urgency=low

  [ Bastian Blank ]
  * Moved the mkvmlinuz support patch modification to a -1 version of the
    patch.

  [ maximilian attems ]
  * Add stable treee 2.6.15.4
    - PCMCIA=m, HOSTAP_CS=y is not a legal configuration
    - Input: iforce - do not return ENOMEM upon successful allocation
    - x86_64: Let impossible CPUs point to reference per cpu data
    - x86_64: Clear more state when ignoring empty node in SRAT parsing
    - x86_64: Dont record local apic ids when they are disabled in MADT
    - Fix keyctl usage of strnlen_user()
    - Kill compat_sys_clock_settime sign extension stub.
    - Input: grip - fix crash when accessing device
    - Input: db9 - fix possible crash with Saturn gamepads
    - Input: iforce - fix detection of USB devices
    - Fixed hardware RX checksum handling
    - SCSI: turn off ordered flush barriers
    - Input: mousedev - fix memory leak
    - seclvl settime fix
    - fix regression in xfs_buf_rele
    - md: remove slashes from disk names when creation dev names in sysfs
    - d_instantiate_unique / NFS inode leakage
    - dm-crypt: zero key before freeing it
    - bridge: netfilter races on device removal
    - bridge: fix RCU race on device removal
    - SELinux: fix size-128 slab leak
    - __cmpxchg() must really always be inlined
    - emu10k1 - Fix the confliction of 'Front' control
    - Input: sidewinder - fix an oops
  * Deactivate merged alpha-cmpxchg-inline.patch, sparc64-clock-settime.patch.

  [ Christian T. Steigies ]
  * [m68k] Add fix for m68k/buddha IDE and m68k/mac SCSI driver
  * [m68k] Patch by Peter Krummrich to stop flickering pixels with PicassoII
  * [m68k] make Amiga keyboard usable again, patch by Roman Zippel
  * [m68k] prevent wd33c93 SCSI driver from crashing the kernel, patch by Roman Zippel
  * [m68k] remove SBCs from VME descriptions (closes: #351924)

 -- Frederik Schüler <fs@debian.org>  Fri, 10 Feb 2006 15:33:21 +0000

linux-2.6 (2.6.15-5) unstable; urgency=low

  [ Martin Michlmayr ]
  * Add a fix for the input support for the ixp4xx beeper driver from
    2.6.16-rc2.
  * Add stable tree 2.6.15.3:
    - Fix extra dst release when ip_options_echo fails (CVE-2006-0454)

  [ Sven Luther ]
  * [powerpc] Removed -o root -g root option to mkvmlinuz support patch.
    (Closes: #351412)

 -- Sven Luther <luther@debian.org>  Tue,  7 Feb 2006 19:23:14 +0000

linux-2.6 (2.6.15-4) unstable; urgency=low

  [ Jurij Smakov ]
  * [sparc64] Add sparc64-clock-settime.patch to fix the incorrect
    handling of the clock_settime syscall arguments, which resulted
    in a hang when trying to set the date using 'date -s'. Patch
    by David Miller is applied upstream. Thanks to Ludovic Courtes
    and Frans Pop for reporting and testing.
    Ref: http://marc.theaimsgroup.com/?t=113861017400002&r=1&w=2

  [ Christian T. Steigies ]
  * [m68k] update m68k patch and config to 2.6.15
  * [m68k] SCSI drivers need to be built in until ramdisk generator tools
    supports loading scsi modules
  * [m68k] ISCSI and IDE-TAPE don't compile, disabled
  * [m68k] set CC_OPTIMIZE_FOR_SIZE=n
  * [m68k] added vmeints patch which fixes building for vme

  [ maximilian attems ]
  * Use initramfs-tools for ia64 - fixed klibc.
  * Add stable tree 2.6.15.2:
    - Fix double decrement of mqueue_mnt->mnt_count in sys_mq_open
    - (CVE-2005-3356)
    - Mask off GFP flags before swiotlb_alloc_coherent
    - usb-audio: don't use empty packets at start of playback
    - Make second arg to skb_reserved() signed.
    - Input: HID - fix an oops in PID initialization code
    - Fix oops in ufs_fill_super at mount time
    - Kill blk_attempt_remerge()
    - Fix i2o_scsi oops on abort
    - Fix mkiss locking bug
    - Fix timekeeping on sparc64 ultra-IIe machines
    - Someone broke reiserfs v3 mount options and this fixes it
  * Deactivate sparc64-jumping-time.patch, amd64-pppd-fix.patch incl in aboves.
  * Add s390-klibc-buildfix.patch, regression due to header file changes.

  [ Steve Langasek ]
  * [alpha] set __attribute__((always_inline)) on __cmpxchg(), to avoid
    wrong optimizations with -Os (Closes: #347556).

  [ Martin Michlmayr ]
  * Add input support for the ixp4xx beeper driver (Alessandro Zummo).
  * [arm] Add NSLU2 specific portion of ixp4xx beeper driver (Alessandro Zummo).
  * [arm/nslu2] Build PPP as a module.
  * [arm/nslu2] Enable wireless.
  * [arm/nslu2] Enable most USB modules.
  * [arm/nslu2] Enable ALSA and USB sound modules.
  * [arm/nslu2] Set 4 MB as the size of the initrd in the kernel cmd line.
  * [arm/footbridge] Set CONFIG_BLK_DEV_RAM_SIZE to 8192.
  * [armeb] Add support for big-endian ARM.
  * [armeb/nslu2] Use the nslu2 config from arm.

  [ Frederik Schüler ]
  * [amd64] Add amd64-pppd-fix.patch to fix kernel panic when using pppd.
    (Closes: #347711)
  * Add 64bit-vidiocswin-ioctl-fix.patch to fix VIDIOCSWIN ioctl on 64bit
    kernel 32bit userland setups. (Closes: #349338)

  [ Sven Luther ]
  * [powerpc] Adapted apus config file to be more modular and in sync with the
    other powerpc configs. Scsi drivers are disabled as they don't build
    cleanly though (need some esp stuff).
  * [powerpc] Default to initramfs-tools as initramfs generator, as klibc
    build is fixed now.

  [ Bastian Blank ]
  * [powerpc] Fix dependencies of image packages.

 -- maximilian attems <maks@sternwelten.at>  Wed,  1 Feb 2006 11:34:20 +0100

linux-2.6 (2.6.15-3) unstable; urgency=low

  [ Martin Michlmayr ]
  * [arm] Update configs for 2.6.15; closes: #347998.
  * [arm] Activate tmpfs.
  * [arm] Allow modules to be unloaded.
  * [arm] Enable CONFIG_INPUT_EVDEV since yaird needs this module in
    order to generate initrds.
  * [arm/footbridge] Activate IDEPCI so SL82C105 will really be
    compiled in.
  * [arm/footbridge] Activate the right network drivers (Tulip and
    NE2K).
  * [arm/footbridge] Enable more framebuffer drivers.
  * debian/patches/arm-fix-dc21285.patch: Fix compilation of DC21285
    flash driver.
  * [arm/footbridge] Enable MTD and the DC21285 flash driver.
  * [arm/footbridge] Enable RAID and LVM modules.
  * [arm/footbridge] Enable USB modules.
  * [arm/nslu2] Add an image for Network Storage Link for USB 2.0 Disk
    Drives.
  * debian/patches/arm-memory-h-page-shift.patch: Fix error "PAGE_SHIFT
    undeclared" (Rod Whitby).
  * debian/patches/mtdpart-redboot-fis-byteswap.patch: recognise a foreign
    endian RedBoot partition table (John Bowler).
  * debian/patches/maclist.patch: Add support for the maclist interface
    (John Bowler).
  * debian/patches/arm-nslu2-maclist.patch: Add NSLU2 maclist support
    (John Bowler).
  * [arm/nslu2] Activate maclist.

  [ maximilian attems ]
  * Add stable tree 2.6.15.1:
    - arch/sparc64/Kconfig: fix HUGETLB_PAGE_SIZE_64K dependencies
    - moxa serial: add proper capability check
    - fix /sys/class/net/<if>/wireless without dev->get_wireless_stats
    - Don't match tcp/udp source/destination port for IP fragments
    - Fix sys_fstat64() entry in 64-bit syscall table.
    - UFS: inode->i_sem is not released in error path
    - netlink oops fix due to incorrect error code
    - Fix onboard video on SPARC Blade 100 for 2.6.{13,14,15}
    - Fix DoS in netlink_rcv_skb() (CVE-2006-0035)
    - fix workqueue oops during cpu offline
    - Fix crash in ip_nat_pptp (CVE-2006-0036)
    - Fix another crash in ip_nat_pptp (CVE-2006-0037)
    - ppc32: Re-add embed_config.c to ml300/ep405
    - Fix ptrace/strace
    - vgacon: fix doublescan mode
    - BRIDGE: Fix faulty check in br_stp_recalculate_bridge_id()
    - skge: handle out of memory on ring changes
  * Drop merged patch:
    - sparc64-atyfb-xl-gr-final.patch

  [ Simon Horman ]
  * Fix booting on PReP machines
    (Closes: #348040)
    powerpc-relocate_code.patch

 -- Simon Horman <horms@verge.net.au>  Tue, 17 Jan 2006 18:01:17 +0900

linux-2.6 (2.6.15-2) unstable; urgency=low

  [ maximilian attems ]
  * Default to initramfs-tools as initramfs generator for amd64, hppa, i386,
    alpha and sparc. More archs will be added once klibc matures.
    (Closes: #346141, #343147, #341524, #346305)
  * Backport alsa patch for opl3 - Fix the unreleased resources.
    (Closes: #346273)
  * Readd buslogic-pci-id-table.patch.

  [ dann frazier ]
  * [ia64] Update config for 2.6.15.

  [ Frederik Schüler ]
  * Make CONFIG_IPW2100 a per-architecture option and deactivate it on all
    architectures but i386. (Closes: #344515)

  [ Sven Luther ]
  * Removed spurious file from powerpc-apus patch. (Closes: #346159)

  [ Norbert Tretkowski ]
  * Backport the generic irq framework for alpha. (closes: #339080)

  [ Bastian Blank ]
  * Remove pre-sarge conflict with hotplug.
  * Fix hppa diff to apply.
  * Make the latest packages depend on the corect version of the real images.
    (closes: #346366)

 -- Bastian Blank <waldi@debian.org>  Tue, 10 Jan 2006 16:54:21 +0100

linux-2.6 (2.6.15-1) unstable; urgency=low

  [ Sven Luther ]
  * New upstream release.
  * [powerpc] Now use ARCH=powerpc for 64bit powerpc flavours, 32bit still
    stays with ARCH=ppc for now.
  * [powerpc] Readded PReP Motorola PowerStack II Utah IDE interrupt
    (Closes: #345424)
  * [powerpc] Fixed apus patch.
  * Added make-kpkg --arch option support to gencontrol.py.
  * Added debian/bin/kconfig.ml to process config file snipplet, so we can
    preserve the pre 2.6.15 ordering of config file snipplets. Upto 2.6.15
    the kernel Kconfig magic apparently kept the later occuring config options,
    but it seems that this is no more the case. Instead of catting the config
    files together, not use the kconfig.ml script to read in the files from
    more generic to more specific, and keep only the more specific.

  [ Bastian Blank ]
  * [s390] Update configs.

  [ Kyle McMartin ]
  * [hppa] Snag latest hppa.diff from cvs.parisc-linux.org.
  * [hppa] Update configs for 2.6.15.
  * [hppa] Change parisc kernel names to something less ambiguous.

  [ dann frazier ]
  * [ia64] Update ia64 configs

  [ maximilian attems ]
  * Drop modular-ide.patch, nacked by ide upstream.  Prevents udev to load
    ide-generic and those successfull boots with initramfs-tools.
  * Disable CONFIG_USB_BANDWIDTH, causes major trouble for alsa usb cards.

  [ Norbert Tretkowski ]
  * [alpha] Removed conflict with initramfs-tools, thanks vorlon for finding
    the klibc bug!

  [ Jonas Smedegaard ]
  * Adjust short description of transitional package kernel-image-2.6-
    486 to mention 2.6 (not 2.6.12).
  * Clean duplicate Kconfig options.

  [ Frederik Schüler ]
  * Add updated version of drivers-scsi-megaraid_splitup.patch.
  * Deactivate CONFIG_IDE_TASK_IOCTL on alpha and ia64 and make it a global
    option.
  * Make CONFIG_VIDEO_SAA7134 a global option.
  * New option CONFIG_CC_OPTIMIZE_FOR_SIZE set per-arch.
  * Rename i386 368 flavour to 486.
  * Add myself to uploaders.
  * Readdition of qla2xxx drivers, as firmware license has been fixed.
  * Make CONFIG_PACKET, PACKET_MM and UNIX builtin on all architectures:
    statically linked has better performance then modules due to TLB issue.
  * clean up debian-patches dir: remove all obsolete patches:
    - alpha-compile-fix.patch: obsolete
    - amd64-int3-fix.patch: fixed since 2.6.12
    - net-ipconntrack-nat-fix.patch: merged upstream after 2.6.14 release
    - net-nf_queue-oops.patch: merged upstream after 2.6.14 release
    - qla2xxx-removed.patch: obsolete
  * Drop M386 support remains from the i386 386 flavour: built with M486
    from now on.

  [ Martin Michlmayr ]
  * [arm] Don't define "compiler" since GCC 4.x is the default now anyway.
  * [arm] Add descriptions for "class" and "longclass".
  * [arm] Compile CONFIG_BLK_DEV_SL82C105 support into the kernel on
    Footbridge.
  * [arm] Compile ext3 support into the kernel on Footbridge.
  * [arm] Turn on CONFIG_SERIAL_8250 support on Footbridge.

  [ Jurij Smakov ]
  * [sparc] Correct the patch for the atyfb framebuffer driver
    (sparc64-atyfb-xl-gr.patch) to finally fix the console and X
    image defects on Blade 100/150. The new patch is named
    sparc64-atyfb-xl-gr-final.patch to avoid the confusion.
    Thanks to Luis F. Ortiz for fixing the patch and Luigi Gangitano
    for testing it out.
  * Drop tty-locking-fixes9.patch, which was preventing the oops during
    shutdown on some sparc machines with serial console. Proper fix has
    been incorporated upstream.

  [ Simon Horman ]
  * Enable MKISS globally (closes: #340215)
  * Add recommends libc6-i686 to 686 and k7 image packages
    (closes: #278729)
  * Enable OBSOLETE_OSS_USB_DRIVER and USB_AUDIO
    as alsa snd-usb-audio still isn't quite there.
    I expect this to be re-disabled at some stage,
    possibly soon if it proves to be a source of bugs.
    (closes: #340388)

 -- Sven Luther <luther@debian.org>  Tue,  3 Jan 2006 06:48:07 +0000

linux-2.6 (2.6.14-7) unstable; urgency=low

  [ maximilian attems ]
  * Add stable tree 2.6.14.5 fixes:
    - setting ACLs on readonly mounted NFS filesystems (CVE-2005-3623)
    - Fix bridge-nf ipv6 length check
    - Perform SA switchover immediately.
    - Input: fix an OOPS in HID driver
    - Fix hardware checksum modification
    - kernel/params.c: fix sysfs access with CONFIG_MODULES=n
    - Fix RTNLGRP definitions in rtnetlink.h
    - Fix CTA_PROTO_NUM attribute size in ctnetlink
    - Fix unbalanced read_unlock_bh in ctnetlink
    - Fix NAT init order
    - Fix incorrect dependency for IP6_NF_TARGET_NFQUEUE
    - dpt_i2o fix for deadlock condition
    - SCSI: fix transfer direction in sd (kernel panic when ejecting iPod)
    - SCSI: fix transfer direction in scsi_lib and st
    - Fix hardware rx csum errors
    - Fix route lifetime.
    - apci: fix NULL deref in video/lcd/brightness
  * Disable CONFIG_USB_BANDWIDTH, causes major trouble on alsa usb cards.
    (Closes: #344939)

 -- maximilian attems <maks@sternwelten.at>  Tue, 27 Dec 2005 20:50:28 +0100

linux-2.6 (2.6.14-6) unstable; urgency=low

  [ Kyle McMartin ]
  * Change parisc kernel names to something less ambiguous.

  [ maximilian attems ]
  * Drop modular-ide.patch, nacked by ide upstream.  Prevents udev to load
    ide-generic and those successfull boots with initramfs-tools.
  * Add stable tree 2.6.14.4 with the following fixes:
    - drivers/scsi/dpt_i2o.c: fix a user-after-free
    - drivers/message/i2o/pci.c: fix a use-after-free
    - drivers/infiniband/core/mad.c: fix a use-after-free
    - DVB: BUDGET CI card depends on STV0297 demodulator
    - setkeys needs root
    - Fix listxattr() for generic security attributes
    - AGPGART: Fix serverworks TLB flush.
    - Fix crash when ptrace poking hugepage areas
    - I8K: fix /proc reporting of blank service tags
    - i82365: release all resources if no devices are found
    - bonding: fix feature consolidation
    - libata: locking rewrite (== fix)
    - cciss: bug fix for BIG_PASS_THRU
    - ALSA: nm256: reset workaround for Latitude CSx
    - cciss: bug fix for hpacucli
    - V4L/DVB: Fix analog NTSC for Thomson DTT 761X hybrid tuner
    - BRIDGE: recompute features when adding a new device
    - 32bit integer overflow in invalidate_inode_pages2()
    - USB: Adapt microtek driver to new scsi features
    - ide-floppy: software eject not working with LS-120 drive
    - Add try_to_freeze to kauditd
    - V4L/DVB (3135) Fix tuner init for Pinnacle PCTV Stereo
    - NETLINK: Fix processing of fib_lookup netlink messages
    - ACPI: fix HP nx8220 boot hang regression

  [ Norbert Tretkowski ]
  * [alpha] Removed conflict with initramfs-tools, thanks vorlon for finding
    the klibc bug!

  [ Frederik Schüler ]
  * Add updated drivers-scsi-megaraid_splitup.patch. (Closes: #317258)
  * Add ppc64-thermal-overtemp.patch to fix a thermal control bug in G5
    machines. (Closes: #343980)
  * Unpatch the following patches which are included in 2.6.14.4:
    - setkeys-needs-root-1.patch
    - setkeys-needs-root-2.patch
    - mm-invalidate_inode_pages2-overflow.patch
    - net-bonding-consolidation-fix.patch

 -- Frederik Schüler <fs@debian.org>  Tue, 20 Dec 2005 18:50:41 +0000

linux-2.6 (2.6.14-5) unstable; urgency=low

  [ dann frazier ]
  * ia64-new-assembler-fix.patch
    Fix ia64 builds with newer assembler (Closes: #341257)

  [ Sven Luther ]
  * [powerpc] incremented ramdisk size to 24576 from 8192, needed by the
    graphical installer, maybe we can bring this to 16384 later.

  [ Simon Horman ]
  * Add recommends libc6-i686 to 686 and k7 image packages
    (closes: #278729)
  * Enable OBSOLETE_OSS_USB_DRIVER and USB_AUDIO
    as alsa snd-usb-audio still isn't quite there.
    I expect this to be re-disabled at some stage,
    possibly soon if it proves to be a source of bugs.
    (closes: #340388)

  [ dann frazier ]
  * buslogic-pci-id-table.patch
    add a pci device id table to fix initramfs-tools discovery.
    (closes #342057)
  * fix feature consolidation in bonding driver.  (closes #340068)

 -- dann frazier <dannf@debian.org>  Thu,  8 Dec 2005 10:59:31 -0700

linux-2.6 (2.6.14-4) unstable; urgency=low

  [ dann frazier ]
  * setkeys-needs-root-1.patch, setkeys-needs-root-2.patch:
    [SECURITY] Require root privilege to write the current
    function key string entry of other user's terminals.
    See CVE-2005-3257 (Closes: #334113)

  [ Simon Horman ]
  * Enable MKISS globally (closes: #340215)
  * mm-invalidate_inode_pages2-overflow.patch
    [SECURITY] 32bit integer overflow in invalidate_inode_pages2() (local DoS)
  * ctnetlink-check-if-protoinfo-is-present.patch
    [SECURITY] ctnetlink: check if protoinfo is present (local DoS)
  * ctnetlink-fix-oops-when-no-icmp-id-info-in-message.patch
    [SECURITY] ctnetlink: Fix oops when no ICMP ID info in message (local DoS)

  [ Sven Luther ]
  * Re-added powerpc/apus patch, now that Roman Zippel merged it in.
  * Let's create asm-(ppc|ppc64) -> asm-powerpc symlink farm.  (Closes: #340571)

  [ maximilian attems ]
  * Add 2.6.14.3 patch - features changelog:
    - isdn/hardware/eicon/os_4bri.c: correct the xdiLoadFile() signature
    - x86_64/i386: Compute correct MTRR mask on early Noconas
    - PPTP helper: Fix endianness bug in GRE key / CallID NAT
    - nf_queue: Fix Ooops when no queue handler registered
    - ctnetlink: check if protoinfo is present
    - ip_conntrack: fix ftp/irc/tftp helpers on ports >= 32768
    - VFS: Fix memory leak with file leases
    - hwmon: Fix lm78 VID conversion
    - hwmon: Fix missing it87 fan div init
    - ppc64 memory model depends on NUMA
    - Generic HDLC WAN drivers - disable netif_carrier_off()
    - ctnetlink: Fix oops when no ICMP ID info in message
    - Don't auto-reap traced children
    - packet writing oops fix
    - PPTP helper: fix PNS-PAC expectation call id
    - NAT: Fix module refcount dropping too far
    - Fix soft lockup with ALSA rtc-timer
    - Fix calculation of AH length during filling ancillary data.
    - ip_conntrack TCP: Accept SYN+PUSH like SYN
    - refcount leak of proto when ctnetlink dumping tuple
    - Fix memory management error during setting up new advapi sockopts.
    - Fix sending extension headers before and including routing header.
    - hwmon: Fix missing boundary check when setting W83627THF in0 limits
  * Remove ctnetlink-check-if-protoinfo-is-present.patch,
    net-nf_queue-oops.patch - already included in 2.6.14.3.

  [ Frederik Schüler ]
  * Make CONFIG_PACKET, PACKET_MM and UNIX builtin on all architectures:
    statically linked has better performance then modules due to TLB issue.
  * Add myself to uploaders.

 -- Frederik Schüler <fs@debian.org>  Sat, 26 Nov 2005 13:18:41 +0100

linux-2.6 (2.6.14-3) unstable; urgency=low

  [ Norbert Tretkowski ]
  * [alpha] Switch to gcc 4.0.
  * [alpha] Conflict with initramfs-tools, klibc is broken on alpha.
  * [alpha] Enabled CONFIG_KOBJECT_UEVENT in arch/alphaconfig to fix trouble
    with latest udev, thanks to Uwe Schindler for reporting. (closes: #338911)
  * Bumped ABI revision:
    + ABI changes on sparc and alpha because of compiler switch.
    + 2.6.14.1 changes ABI of procfs.

  [ Sven Luther ]
  * Set default TCP congestion algorithm to NewReno + BIC (Closes: #337089)

  [ maximilian attems ]
  * Reenable CONFIG_SOFTWARE_SUSPEND on i386 and ppc, resume=/dev/<other device>
    must be set by boot loader. (Closes: #267600)
  * Set CONFIG_USB_SUSPEND on i386. Usefull for suspend to ram and apm suspend.
  * Add 2.6.14.1 patch:
    - Al Viro: CVE-2005-2709 sysctl unregistration oops
  * Add 2.6.14.2 patch:
    - airo.c/airo_cs.c: correct prototypes
    - fix XFS_QUOTA for modular XFS (closes: #337072)
    - USB: always export interface information for modalias
    - NET: Fix zero-size datagram reception
    - fix alpha breakage
    - Oops on suspend after on-the-fly switch to anticipatory i/o scheduler
    - ipvs: fix connection leak if expire_nodest_conn=1
    - Fix ptrace self-attach rule
    - fix signal->live leak in copy_process()
    - fix de_thread() vs send_group_sigqueue() race
    - prism54 : Fix frame length
    - tcp: BIC max increment too large
  * Remove alpha compile fix as contained in 2.6.14.2
  * Readd CONFIG_XFS_QUOTA=y.
  * Disable ACPI cutoff year on i386, was set to 2001.
    No need for acpi=force on boot.

  [ Jurij Smakov ]
  * Fix the install-image script to correctly include all the necessary
    stuff in scripts. (Closes: #336424)
  * Enable CONFIG_SND_ALI5451 on sparc.
  * Switch sparc to gcc-4.0. Thanks to Norbert for making sure it successfully
    builds a working kernel now.
  * Apply patch to fix ATI framebuffer output corruption on SunBlade 100
    (sparc64-atyfb-xl-gr.patch). Thanks to Luigi Gangitano. (Closes: #321200)
  * Disable CONFIG_PARPORT_PC_FIFO on sparc, since it causes a hang whenever
    something is sent to the parallel port device. Thanks to Attilla
    (boera at rdslink.ro) for pointing that out.

  [ Simon Horman ]
  * [386, AMD64] Set CONFIG_FRAMEBUFFER_CONSOLE=y instead of m.
    As vesadb now built into the kernel, after finally dropping the
    debian-specific patch to make it modular, make fbcons builtin too, else
    all sorts of weird stuff happens which is hard for the inird builders to
    automatically compenste for. (Closes: #336450)
  * Redisable CONFIG_SOFTWARE_SUSPEND on ppc/miboot as it required
    CONFIG_PM to compile.
  * [NETFILTER] nf_queue: Fix Ooops when no queue handler registered
    This is a regression introduced in 2.6.14.
    net-nf_queue-oops.patch. (Closes: #337713)
  * Make manuals with defconfig, as is required for kernel-package 10.008

  [ dann frazier ]
  * net-ipconntrack-nat-fix.patch - fix compilation of
    ip_conntrack_helper_pptp.c when NAT is disabled. (Closes: #336431)

  [ Christian T. Steigies ]
  * update m68k.diff to 2.6.14
  * add m68k-*vme* patches
  * disable macsonic driver until the dma patch is fixed
  * disable IEEE80211 drivers for all of m68k

  [ Frederik Schüler ]
  * activate CONFIG_SECURITY_NETWORK to fix SElinux operation.
    (Closes: #338543)

 -- Norbert Tretkowski <nobse@debian.org>  Mon, 14 Nov 2005 10:23:05 +0100

linux-2.6 (2.6.14-2) unstable; urgency=low

  [ Simon Horman ]
  * [SECURITY] Avoid 'names_cache' memory leak with CONFIG_AUDITSYSCALL
    This fix, included as part of the 2.6.13.4 patch in
    2.6.13+2.6.14-rc4-0experimental.1 is CVE-2005-3181
  * Fix genearation of .extraversion, again (closes: #333842)
  * Add missing kernel-arch and kernel-header-dirs to defines
    so headers get included. (closes: #336521)
    N.B: I only filled in arches where other's hadn't done so alread.
         Please fix if its wrong.
  * Allow powerpc64 to compile with AUDIT enabled but
    AUDITSYSCALL disabled. powerpc64-audit_sysctl-build.patch

  [ dann frazier ]
  * Update hppa.diff to 2.6.14-pa0

  [ Norbert Tretkowski ]
  * [alpha] New patch to include compiler.h in barrier.h, barrier() is used in
    non-SMP case.
  * [alpha] Added kernel-header-dirs and kernel-arch to debian/arch/alpha/defines
    to include asm-alpha in linux-headers package.
  * Added myself to Uploaders.

  [ Frederik Schüler ]
  * [amd64] use DISCONTIGMEM instead of SPARSEMEM on amd64-k8-smp flavour to
    fix bootup kernel panic.
  * [amd64] include asm-x86_64 in linux-headers package.
  * Deactivate AUDITSYSCALL globally, it slows down the kernel and is not
    needed for selinux at all.

 -- Simon Horman <horms@debian.org>  Tue,  1 Nov 2005 15:27:40 +0900

linux-2.6 (2.6.14-1) unstable; urgency=low

  [ Sven Luther ]
  * New upstream release.

  [ Norbert Tretkowski ]
  * [alpha] Update arch/alpha/config* for 2.6.14.

  [ Simon Horman ]
  * Fix misformatting of long description of
    linux-patch-debian-linux-patch-debian-X.Y.Z.
    templates/control.main.in
    (closes: #335088)
  * Make sure version is seeded in apply and unapply scripts.
    Actually changed in some earlier, post 2.6.12, release,
    but the changelog seems to be missing.
    (closes: #324583)

  [ dann frazier ]
  * [ia64] Disable the CONFIG_IA64_SGI_SN_XP module.  This forces
    CONFIG_GENERIC_ALLOCATOR and CONFIG_IA64_UNCACHED_ALLOCATOR to y, which
    appears to break on zx1 systems.

 -- Simon Horman <horms@debian.org>  Fri, 28 Oct 2005 16:26:03 +0900

linux-2.6 (2.6.13+2.6.14-rc5-0experimental.1) experimental; urgency=low

  [ Sven Luther ]
  * Upgraded to 2.6.14-rc5.

  [ Jonas Smedegaard ]
  * Quote variables in debian/rules.real and postinstall (making it
    safer to run with weird characters in path of build environment).

  [ Bastian Blank ]
  * Add some missing files from scripts to headers packages.
  * Add new patch powerpc-build-links.patch: Emit relative symlinks in
    arch/ppc{,64}/include.
  * Include arch/*/include into headers package.

 -- Sven Luther <luther@debian.org>  Tue, 25 Oct 2005 03:56:11 +0000

linux-2.6 (2.6.13+2.6.14-rc4-0experimental.1) experimental; urgency=low

  [ Sven Luther ]
  * Upgraded to 2.6.14-rc4.

  [ Simon Horman ]
  * Fix genearation of .extraversion (closes: #333842)

  [ dann frazier ]
  * Enhance the linux-source description to explain the types of patches
    Debian adds to it.  (closes: #258043)
  * Correct linux-patch-debian description.  It replaces the
    kernel-patch-debian packages, not the kernel-source packages.

  [ Jonas Smedegaard ]
  * Fix building from within a very long dir (all patches was applied at
    once - exhausting shell commandline, now applied one by one).
  * Add Simon Horman, Sven Luther and myself as Uploaders.

  [ Bastian Blank ]
  * Use list of revisions in patch scripts.
  * Use correct names for tarball and scripts.

  [ Jurij Smakov ]
  * [i386] Set the CONFIG_HPET_EMULATE_RTC option to make the clock
    work properly on certain Dell machines. This required setting the
    CONFIG_RTC option to 'y' instead of 'm'. (closes: #309909)
    [i386] Enable VIDEO_CX88 and VIDEO_CX88_DVB (both set to 'm') by
    popular demand. (closes: #330916)

  [ Norbert Tretkowski ]
  * [alpha] Update arch/alpha/config for 2.6.13.

  [ Kyle McMartin ]
  * [hppa] Oops. Fix linux-headers not including asm-parisc by adding
    headers_dirs = parisc to Makefile.inc.

  [ maximilian attems ]
  * Set CONFIG_FB_VESA=y for i386 and amd64 configs. (closes: #333003)

  [ Sven Luther ]
  * [powerpc] Fixed apus build, now use mkvmlinuz too to generate the vmlinuz
    kernel.
  * Fixed control.image.in to depend on :
      initramfs-tools | yaird | linux-ramdisk-tool
    where linux-ramdisk-tools is the virtual package provided by all
    initrd/initramfs generating tools.

  [ Frederik Schüler ]
  * deactivate FB_RIVA on all architectures.
  * deactivate BLK_DEV_IDESCSI on all architectures.
  * Added patch-2.6.13.4:
    - [SECURITY] key: plug request_key_auth memleak
      See CAN-2005-3119
    - [SECURITY] Fix drm 'debug' sysfs permissions
      See CAN-2005-3179
    - [SECURITY] Avoid 'names_cache' memory leak with CONFIG_AUDITSYSCALL
    - [SPARC64] Fix userland FPU state corruption.
    - BIC coding bug in Linux 2.6.13
    - [SECURITY] orinoco: Information leakage due to incorrect padding
      See CAN-2005-3180
    - ieee1394/sbp2: fixes for hot-unplug and module unloading

  [ Christian T. Steigies ]
  * disable CONFIG_EXT2_FS_XIP for m68k like on all(?) other arches
  * deactivate OKTAGON_SCSI for amiga/m68k until it can be compiled again
  * deactivate CONFIG_KEYBOARD_HIL_OLD, CONFIG_KEYBOARD_HIL, CONFIG_MOUSE_HIL,
    CONFIG_HIL_MLC, and CONFIG_HP_SDC for hp/m68k
  * update m68k.diff for 2.6.13
  * split out patches that do not intefere with other arches to
    patches-debian/m68k-*

 -- Bastian Blank <waldi@debian.org>  Fri, 21 Oct 2005 12:17:47 +0000

linux-2.6 (2.6.13-1) experimental; urgency=low

  * New upstream release "git booost":
    - new arch xtensa
    - kexec/kdump
    - execute-in-place
    - inotify (closes: #304387)
    - time-sharing cfq I/O scheduler
    - manual driver binding
    - voluntary preemption
    - user-space I/O initiation for InfiniBand
    - new speedy DES (crypto) implementation
    - uml "almost-skas" mode support
    - 250 HZ default (closes: #320366)
    - fixes all over (alsa, archs, ide, input, ntfs, scsi, swsusp, usb, ..)
    - orinoco driver updates (closes: #291684)
    - md, dm updates (closes: #317787)

  [ Frederik Schüler ]
  * [amd64] Added class and longclass descriptions for amd64 flavours.
  * [amd64] add amd64-tlb-flush-sigsegv-fix.patch: disable tlb flush
    filtering on smp systems to workaround processor errata.
  * backport kernel-api-documentation-generation-fix.diff from git to fix
    documentation build.
  * Added patch-2.6.13.1:
    - raw_sendmsg DoS (CAN-2005-2492)
    - 32bit sendmsg() flaw (CAN-2005-2490)
    - Reassembly trim not clearing CHECKSUM_HW
    - Use SA_SHIRQ in sparc specific code.
    - Fix boundary check in standard multi-block cipher processors
    - 2.6.13 breaks libpcap (and tcpdump)
    - x86: pci_assign_unassigned_resources() update
    - Fix PCI ROM mapping
    - aacraid: 2.6.13 aacraid bad BUG_ON fix
    - Kconfig: saa7134-dvb must select tda1004x

  [ Simon Horman ]
  * Disable BSDv3 accounting on hppa and alpha, it was already
    disabled on all other architectures. Also unify BSD accounting
    config into top level config, rather than per flavour configs.
  * [SECURITY] The seq_file memory leak fix included in 2.6.12-6
    as part of upstream's 2.6.12.6 patchset is now CAN-2005-2800.

  [ Jurij Smakov, Simon Horman ]
  * Ensure that only one kernel-manual/linux-manual package can
    be installed at a time to avoid file conflicts. (closes: #320042)

  [ Bastian Blank ]
  * Move audit, preempt and security settings to core config file.
  * Fix powerpc configuration.
  * Add debian version information to kernel version string.
  * Drop coreutils | fileutils dependencies.
  * Drop modular-vesafb patch. (closes: #222374, #289810)

  [ Christian T. Steigies ]
  * update m68k.diff for linux-2.6.13
  * add m68k-42_dma.patch and m68k-sonic.patch that will be in upstream 2.6.14
    (which makes sun3 build fail, needs fixing)

  [ maximilian attems ]
  * Drop drivers-add-scsi_changer.patch (merged)
  * Drop drivers-ide-dma-blacklist-toshiba.patch (merged)
  * Drop drivers-ide-__devinit.patch (merged)
  * Added patch-2.6.13.2:
    - USB: ftdi_sio: custom baud rate fix
    - Fix up more strange byte writes to the PCI_ROM_ADDRESS config word
    - Fix MPOL_F_VERIFY
    - jfs: jfs_delete_inode must call clear_inode
    - Fix DHCP + MASQUERADE problem
    - Sun HME: enable and map PCI ROM properly
    - Sun GEM ethernet: enable and map PCI ROM properly
    - hpt366: write the full 4 bytes of ROM address, not just low 1 byte
    - forcedeth: Initialize link settings in every nv_open()
    - Lost sockfd_put() in routing_ioctl()
    - lost fput in 32bit ioctl on x86-64
  * Added patch-2.6.13.3:
    - Fix fs/exec.c:788 (de_thread()) BUG_ON
    - Don't over-clamp window in tcp_clamp_window()
    - fix IPv6 per-socket multicast filtering in exact-match case
    - yenta oops fix
    - ipvs: ip_vs_ftp breaks connections using persistence
    - uml - Fix x86_64 page leak
    - skge: set mac address oops with bonding
    - tcp: set default congestion control correctly for incoming connections

  [ Sven Luther ]
  * [powerpc] Added hotplug support to the mv643xx_eth driver :
      powerpc-mv643xx-hotplug-support.patch
    thanks go to Nicolas Det for providing the patch.
  * [powerpc] Modified a couple of configuration options for the powerpc64
    flavour, fixes and enhances Apple G5 support (Closes: #323724, #328324)
  * [powerpc] Added powerpc-miboot flavour to use exclusively with oldworld
    powermac miboot floppies for debian-installer.
  * [powerpc] Checked upgraded version of the apus patches, separated them in
    a part which is safe to apply, and one which needs checking, and is thus
    not applied yet.

  [ Kyle McMartin ]
  * [hppa] Update hppa.diff to 2.6.13-pa4.
  * [hppa] Add space register fix to pacache.S to hppa.diff.

  [ dann frazier ]
  * Add a note to README.Debian that explains where users can find the .config
    files used to generate the linux-image packages.  Closes: #316809
  * [ia64] Workaround #325070 until upstream works out an acceptable solution.
    This bug breaks module loading on non-SMP ia64 kernels.  The workaround
    is to temporarily use an SMP config for the non-SMP kernels.  (Note that
    John Wright is running benchmarks to determine the overhead of running
    an SMP kernel on UP systems to help decide if this should be a
    permanent change).
  * [ia64] Update arch/ia64/config for 2.6.13

 -- Simon Horman <horms@debian.org>  Thu,  6 Oct 2005 15:45:21 +0900

linux-2.6 (2.6.12-6) unstable; urgency=high

  [ Andres Salomon, Bastian Blank ]
  * Change ATM and Classical-IP-over-ATM to be modular, instead of being
    statically included. (closes: #323143)

  [ Sven Luther ]
  * [powerpc] powerpc-pmac-sound-check.patch: Added pmac-sound sanity check.
  * [powerpc] powerpc-apus.patch:
    Added preliminary apus patch to package, not applied to kernel tree yet.

  [ Simon Horman ]
  * Unset CC_OPTIMIZE_FOR_SIZE in i386 config,
    it breaks iproute's (and other netlink users) ability
    to set routes. (closes: #322723)
  * Added 2.6.12.6
    - [SECURITY: CAN-2005-2555] Restrict socket policy loading to
      CAP_NET_ADMIN.
    - [SECURITY] Fix DST leak in icmp_push_reply().  Possible remote
      DoS?
    - [SECURITY] NPTL signal delivery deadlock fix; possible local
      DoS.
    - fix gl_skb/skb type error in genelink driver in usbnet
    - [SECURITY] fix a memory leak in devices seq_file implementation;
      local DoS.
    - [SECURITY] Fix SKB leak in ip6_input_finish(); local DoS.

  [ Andres Salomon ]
  * [hppa] enable discontiguous memory support for 32bit hppa images, so
    they build.

 -- Andres Salomon <dilinger@debian.org>  Tue, 06 Sep 2005 10:14:35 -0400

linux-2.6 (2.6.12-5) unstable; urgency=low

  * Change ARM to use GCC 3.3 to avoid FTBFS errors with GCC 4
   (dann frazier)

  * Remove spurious double quote character from ia64 package descriptions.
    (dann frazier)

  * Add transitional meta packages (kernel-image-2.6-*) for ia64.
    (dann frazier)

  * Change fuzz factor to 1, stricter patch appliance. (Maximilian Attems)

  * Enabled CONFIG_THERM_PM72 on powerpc64 flavour. (Sven Luther)

 -- Bastian Blank <waldi@debian.org>  Tue, 16 Aug 2005 21:43:31 +0200

linux-2.6 (2.6.12-4) unstable; urgency=low

  * Supply correct subarch values for the powerpc images.

 -- Bastian Blank <waldi@debian.org>  Mon, 15 Aug 2005 21:06:18 +0200

linux-2.6 (2.6.12-3) unstable; urgency=low

  * Added reference to old kernel-* package names to make
    transition a little more obvious to end users.
    A Dan Jacobson special. (Simon Horman) Closes: #321167

  * By the time this makes it into the archive, it will
    be handling kernel-image-2.6-* packages. (Simon Horman)
    Closes: #321867

  * Link palinfo statically on ia64. (dann frazier) (Closes: #321885)

  * [hppa] :
    - Add hppa arch specific patch.
    - Build-Depend on binutils-hppa64 and gcc-4.0-hppa64.
    (Kyle McMartin)

  * Fix permissions in source tarball. (Bastian Blank) (Closes: #322409)

  * Enable the CONFIG_IP_ADVANCED_ROUTER and related options on
    sparc64 to sync with other architectures. (Jurij Smakov)
    Closes: #321236

  * Include all executables as well as *.sh and *.pl files found in
    scripts directory in the headers package. (Bastian Blank)
    Closes: #322612, #322680, #322765

  * Include m68k headers into the arch-common headers package on
    powerpc and make sure that all the directories are linked to
    properly from the flavour-specific headers packages. (Jurij Smakov)
    Closes: #322610

  * [powerpc] Enabled the powerpc64 flavour, now that we have a real biarch
    toolchain in sid. Many thanks go to GOTO Masanori and Matthias Klose as
    well as any other who worked on the biarch toolchain to make this happen.

  * Added 2.6.12.5 (Simon Horman)
    - Fix BUG() is triggered by a call to set_mempolicy() with a negativ
      first argument.
    - [amd64] Fix a SRAT handling on systems with dual cores.
    - [amd64] SMP timing problem
    - [security] Zlib fixes See CAN-2005-2458, CAN-2005-2459
      http://sources.redhat.com/ml/bug-gnu-utils/1999-06/msg00183.html
      http://bugs.gentoo.org/show_bug.cgi
    - Add zlib deflateBound()
    - [security] Fix error during session join. See CAN-2005-2098
    - [security] Fix keyring destructor. See CAN-2005-2099
    - Module per-cpu alignment cannot always be met
      http://www.ussg.iu.edu/hypermail/linux/kernel/0409.0/0768.html
    Closes: #323039

 -- Bastian Blank <waldi@debian.org>  Mon, 15 Aug 2005 16:42:05 +0200

linux-2.6 (2.6.12-2) unstable; urgency=low

  * The Kernel Team offers its condolences to the family of Jens Schmalzing
    (jensen@debian), who died Saturday, July 30, 2005 in a tragic accident in
    Munich.  Jens was a member of the Kernel Team, and was instrumental in
    taking the powerpc kernel package to 2.6, as well as maintaining MOL
    and its kernel modules.

  * Add @longclass@ variable to control file autogeneration. (Andres Salomon)

  * Bump build-depends on kernel-package to a fixed version (>= 9.005).
    (Jurij Smakov, Sven Luther) (closes: #319657, #320422, #321625)

  * Change default ramdisk size for sparc to 16,384K to accomodate a fatter
    d-i initrd for netboot installs.
    (Joshua Kwan)

  * Don't build-depend on console-tools on s390. (Bastian Blank)

  * Add ARM support. (Vincent Sanders)

  * Add ia64 descriptions. (dann frazier)

  * Strip down the scripts dir in the headers packages. (Bastian Blank)

  * Add m68k support. (Christian T. Steigies)

  * Added 2.6.12.4 (Frederik Schüler)
    - Fix powernow oops on dual-core athlon
    - Fix early vlan adding leads to not functional device
    - sys_get_thread_area does not clear the returned argument
    - bio_clone fix
    - Fix possible overflow of sock->sk_policy (CAN-2005-2456)
      (closes: #321401)
    - Wait until all references to ip_conntrack_untracked are dropped on
      unload
    - Fix potential memory corruption in NAT code (aka memory NAT)
    - Fix deadlock in ip6_queue
    - Fix signedness issues in net/core/filter.c
    - x86_64 memleak from malicious 32bit elf program
    - rocket.c: Fix ldisc ref count handling
    - kbuild: build TAGS problem with O=

  * Enable CONFIG_6PACK=m for all archs (Andres Salomon)
    (closes: #319646)

  * Overhaul the generation of the control file. Now it is handled
    by debian/bin/gencontrol.py. The debian/control target in rules
    also fails now, since we don't want the control file generated
    during build. Arch-specific Depends and suggests are now generated
    correctly. (Bastian Blank) (Closes: #319896)

  * [powerpc] Fixed typo which made asm-ppc and asm-ppc64 not being included
    in the header package. (Sven Luther) (Closes: #320817)

  * Added list of flavours built to common header package. (Sven Luther)

 -- Bastian Blank <waldi@debian.org>  Tue, 09 Aug 2005 11:12:40 +0200

linux-2.6 (2.6.12-1) unstable; urgency=low

  * New upstream release:
    - "git rocks"
    - address space randomization
    - conversion of ide driver code to the device model
    - restored Philips webcam driver
    - new Broadcom bcm5706 gigabit driver
    - new resource limits for the audio community
    - Multipath device mapper
    - Intel HD Audio alsa driver
    - fixes + arch updates..
    - readdition of tg3 driver, as firmware license has been fixed

  * Dropped the following patches:
    - patch-2.6.11.*.patch (merged)
    - powerpc-ppc64-ibmvscsi.patch (Christoph didn't like it, and it failed
      to build anyways) (Sven Luther)
    - doc-post_halloween.patch (unless someone can come up w/ a valid
      reason for carrying around rapidly bitrotting documentation...)
      (Andres Salomon)
    - sparc32-hypersparc-srmmu.patch (dropped until sparc32 is working
      again, and we can figure out whether it's necessary)
    - fix-alpha-ext3-oops.patch (no longer needed, fixed by compiler)
    - x86-i486_emu.patch (buggy and insecure 80486 instruction emulation
      for 80386; we're no longer supporting this) (closes: #250468)
    - amd64-outs.patch (according to
      http://www.ussg.iu.edu/hypermail/linux/kernel/0502.3/1095.html, this
      is unnecessary for us) (Andres Salomon)
    - sparc64-rtc-mostek.patch (merged)
    - sparc64-compat-nanoseconds.patch (merged)
    - sparc64-sunsu-init-2.6.11.patch (merged)
    - sunsab-uart-update-timeout.patch (merged)
    - alpha-read-trylock.patch (different version got merged)
    - powerpc-prep-motorola-irq-fix.patch (merged)
    - drivers-media-video-saa7134-update.patch (merged)
    - drivers-media-video-saa7134-update-2.patch (merged)
    - drivers-media-video-pll-lib.patch (merged)
    - drivers-media-video-pll-lib-2.patch (merged)
    - drivers-media-video-tuner-update-1.patch (merged)
    - drivers-media-video-tuner-update-2.patch (merged)
    - drivers-media-video-v4l-mpeg-support.patch (merged)
    - drivers-media-video-mt352-update.patch (merged)
    - arch-ppc64-hugepage-aio-panic.patch (merged)
    - drivers-input-serio-nmouse.patch (merged)
    - sparc64-sb1500-clock-2.6.patch (merged)
    - docbook-allow-preprocessor-directives-... (merged)
    - docbook-fix-function-parameter-descriptin-in-fbmem.patch (merged)
    - docbook-move-kernel-doc-comment-next-to-function.patch (merged)
    - powerpc-therm-adt746x-new-i2c-fix.patch (merged)
    - powerpc-mv643xx-enet.patch (merged)
    - powerpc-mv643xx-eth-pegasos.patch (merged)
    - powerpc-pmac-agp-sleep.patch (merged)
    - drivers-input-serio-8042-resume.patch (merged)

  * Premiere of the common-source kernel package
    (Jurij Smakov, Andres Salomon)
    - build all architectures out of kernel source package
    - rename source and binary packages
    - create a common config for different architectures, and management
      tools to allow for easier modification of config options
    - drop default configs, autogenerate them instead; requires
      kernel-package >= 9.002.

  * Add 2.6.12.1 (Maximilian Attems)
    - Clean up subthread exec (CAN-2005-1913)
    - ia64 ptrace + sigrestore_context (CAN-2005-1761)

  * Add 2.6.12.2 (Frederik Schüler)
    - Fix two socket hashing bugs.
    -  ACPI: Make sure we call acpi_register_gsi() even for default PCI
       interrupt assignment
    - Add "memory" clobbers to the x86 inline asm of strncmp and friends
    - e1000: fix spinlock bug
    - fix remap_pte_range BUG
    - Fix typo in drivers/pci/pci-driver.c

  * Add 2.6.12.3 (Joshua Kwan)
    - Fix semaphore handling in __unregister_chrdev
    - Fix TT mode in UML.
    - Check for a null return in tty_ldisc_ref.
    - v4l: cx88 hue offset fix
    - Fix 8139cp breakage that occurs with tpm driver.
    - Fix the 6pack driver in SMP environments.
    - Switch to spinlocks in the shaper driver.
    - ppc32: stop misusing NTP's time_offset value
    - netfilter: go back to dropping conntrack references manually
    - ACPI: don't accept 0 as a PCI IRQ.

  * Enable CONFIG_SCSI_INITIO. (Maximilian Attems) (closes: #318121)

  * [powerpc] :
    - Added powerpc-mkvmlinuz-support patch which allows, together with
      kernel-package 9.0002 to add mkvmlinuz support to hand built packages.
    - Removed powerpc-ppc64-ibmvscsi.patch, FTBFS, and Christoph doesn't like
      it and thinks it is not needed.
    - Disabled swim3 on powerpc-smp, FTBFS.
    - Disabled software-suspend on powerpc-smp, FTBFS, amd64/i386 only smp code.
    - Rediffed and readded the G4 L2 hardware flush assist patch from Jacob Pan.
    (Sven Luther)

  * [sparc]
    - Drop sparc32 flavour for now. sparc32 kernel is currently in the
      category "too buggy for us to support". In spite of numerous efforts
      I still see occasional random filesystem corruptions in my tests.
      That does NOT mean that we are dropping sparc32 support, we will
      work with upstream trying to solve these problems for the next
      kernel release. Those interested in helping/testing are encouraged
      to subscribe to debian-sparc mailing list.
      (Jurij Smakov)

  * [alpha]
    - Renamed resulting binary packages for alpha, kernel-image-x.y.z-generic
      wasn't a generic kernel, it was a generic kernel for alpha machines, so
      we're now using linux-image-x.y.z-alpha-generic (and of course, the same
      change for the smp kernel-image). This change was postponed after the
      sarge release. (closes: #260003)
    (Norbert Tretkowski)

  * [amd64]
    - Now using the default compiler (gcc-4.0), thus we get rid of the
      annoying MAKEFLAGS="CC=gcc-3.4" make-kpkg... invocation for third-party
      modules.
      This release lacks 64bit kernels for i386 userland; support will be
      added in a later release as soon as the toolchain has stabilized again.
      (Frederik Schüler)

 -- Andres Salomon <dilinger@debian.org>  Wed, 20 Jul 2005 17:16:04 -0400
<|MERGE_RESOLUTION|>--- conflicted
+++ resolved
@@ -2,18 +2,7 @@
 
   * Additional fixes for CVE-2010-0307
   * KVM: PIT: control word is write-only (CVE-2010-0309)
-<<<<<<< HEAD
-=======
   * connector: Delete buggy notification code. (CVE-2010-0410)
-  
-  [ Ben Hutchings ]
-  * Build lgs8gxx driver along with cxusb (Closes: #568414)
-  * Revert incorrect change to powerpc clocksource setup (Closes: #568457)
-
- -- Bastian Blank <waldi@debian.org>  Thu, 04 Feb 2010 12:08:47 +0100
-
-linux-2.6 (2.6.32-7) unstable; urgency=low
->>>>>>> df44b845
 
  -- dann frazier <dannf@debian.org>  Thu, 04 Feb 2010 17:43:31 -0700
 
