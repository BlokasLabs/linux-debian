--- conflicted
+++ resolved
@@ -1,199 +1,4 @@
-<<<<<<< HEAD
 linux-2.6 (2.6.26-26lenny3) UNRELEASED; urgency=low
-=======
-linux-2.6 (2.6.32-35) UNRELEASED; urgency=low
-
-  [ Ben Hutchings ]
-  * scsi: Add hpsa driver for HP Smart Array controllers
-    - Disable binding to devices currently handled by cciss
-  * scsi: Add pm8001 driver for PMC-Sierra SAS/SATA HBAs
-  * bnx2i: Add support for BCM5771E
-  * wl1251: Add support for PG11 chips
-  * bnx2x: Add support for BCM84823
-  * ar9170usb: Add several additional USB device IDs
-  * net: Add bna driver for Brocade Ethernet adapters
-  * Add longterm release 2.6.32.40, including:
-    - ubifs: Fix master node recovery
-    - dasd: Correct device table (Closes: #607416)
-    - udp: Fix bogus UFO packet generation (Closes: #626284)
-    - pmcraid: Reject negative request size
-    - af_unix: Only allow recv on connected seqpacket sockets.
-    - usb: musb: core: set has_tt flag
-    - NFS: nfs_wcc_update_inode() should set nfsi->attr_gencount
-      (Closes: #617364)
-    For the complete list of changes, see:
-     http://www.kernel.org/pub/linux/kernel/v2.6/longterm/v2.6.32/ChangeLog-2.6.32.40
-  * USB: Prevent buggy hubs from crashing the USB stack (deferred from
-    2.6.32.29 due to regressions which were fixed in 2.6.32.40)
-  * [x86] cpu: Set ARAT feature on some AMD processors (deferred from
-    2.6.32.39 due to apparent regression which was fixed in 2.6.32.40)
-  * [armel] Implement accept4() system call (Closes: #625752)
-  * Add longterm release 2.6.32.41, including:
-    - cifs: check for bytes_remaining going to zero in CIFS_SessSetup
-    For the complete list of changes, see:
-     http://www.kernel.org/pub/linux/kernel/v2.6/longterm/v2.6.32/ChangeLog-2.6.32.41
-  * [x86] Do not enable ARAT feature on AMD processors below family 0x12
-
-  [ Ian Campbell ]
-  * Remove lazy vunmap for non-Xen flavours too. (Closes: #613634)
-
- -- Ben Hutchings <ben@decadent.org.uk>  Wed, 04 May 2011 01:44:34 +0100
-
-linux-2.6 (2.6.32-34squeeze1) stable-security; urgency=high
-
-  * Validate size of EFI GUID partition entries (CVE-2011-1776)
-  * [cifs] fix session reuse issue (CVE-2011-1585):
-    - cifs: clean up cifs_find_smb_ses
-    - cifs: fix NULL pointer dereference in cifs_find_smb_ses
-    - cifs: check for NULL session password
-  * gre: fix netns vs proto registration ordering (CVE-2011-1767)
-  * dccp: handle invalid feature options length (CVE-2011-1770)
-  * [arm] 6891/1: prevent heap corruption in OABI semtimedop (CVE-2011-1759)
-
- -- dann frazier <dannf@debian.org>  Wed, 18 May 2011 00:18:23 -0600
-
-linux-2.6 (2.6.32-34) stable; urgency=high
-
-  [ Ian Campbell ]
-  * [xen] backport fixes to vmalloc_sync_all (Closes: #614400)
-
-  [ Bastian Blank ]
-  * [x86] Revert "x86: Cleanup highmap after brk is concluded"
-    (closes: #621072)
-  * [xen] Remove lazy vunmap completely. (closes: #613634)
-
-  [ Ben Hutchings ]
-  * usb-audio: Reduce packet size for some buggy USB MIDI devices
-    (Closes: #617743)
-  * [sparc] serial: Enable SERIAL_8250, SERIAL_8250_PCI as modules
-    (Closes: #622779)
-  * [amd64] Revert "Save cr4 to mmu_cr4_features at boot time", unneeded
-    after "x86: Cleanup highmap after brk is concluded" was reverted
-  * Add longterm releases 2.6.32.37 and 2.6.32.38, including:
-    - ALSA: Fix yet another race in disconnection
-    - myri10ge: Fix rmmod crash
-    - cciss: Fix lost command issue
-    - ses: Avoid kernel panic when lun 0 is not mapped
-    - eCryptfs: Unlock page in write_begin error path
-    - signal: Relax signal code checks (regression due to fix for
-      CVE-2011-1182)
-    - irda: Prevent heap corruption on invalid nickname
-    - nilfs2: Fix data loss in mmap page write for hole blocks
-    - ROSE: Prevent heap corruption with bad facilities (CVE-2011-1493)
-    - [x86] mtrr, pat: Fix one cpu getting out of sync during resume
-    - ath9k: Fix a chip wakeup related crash in ath9k_start
-    - ubifs: Fix oops on error path in read_pnode
-    - ubifs: Fix debugging failure in dbg_check_space_info
-    - quota: Don't write quota info in dquot_commit()
-    - mm: Avoid wrapping vm_pgoff in mremap()
-    - b43: Allocate receive buffers big enough for max frame len + offset
-    - ocfs2: Treat writes as new when holes span across page boundaries
-    - tpm: Fix unitialized usage of data buffer (CVE-2011-1160)
-    - ipt_CLUSTERIP: fix buffer overflow
-    - ab3100, rtc-ds1511, ep93xx_pwm: Restrict write permissions on files
-      in debugfs/sysfs
-    - gro: Reset more skb fields on reuse (CVE-2011-1478)
-    - [x86] microcode, AMD: Allow larger microcode for family 15h
-    - squashfs: Handle corruption of directory structure
-    - sctp: Calculate the INIT/INIT-ACK chunk length correctly
-    - ext4: Fix credits computing for delalloc for indirect mapped files
-    - nfsd: Fix auth_domain reference leak on nlm operations
-    For the complete list of changes, see:
-     http://www.kernel.org/pub/linux/kernel/v2.6/longterm/v2.6.32/ChangeLog-2.6.32.37
-     http://www.kernel.org/pub/linux/kernel/v2.6/longterm/v2.6.32/ChangeLog-2.6.32.38
-  * nfsd: NFSv4: Allow opening existing files with O_CREAT flag in
-    non-writable directories (Closes: #617508)
-  * Add previously missed drm changes from 2.6.32.y+drm33.z:
-    - i915_gem: Return -EFAULT if copy_to_user fails
-    - drm/kms: Remove spaces from connector names, so they can be named
-      in the 'video' parameter on the kernel command line
-  * atl1c: Fix duplication of packet headers when using sendfile
-    (Closes: #623059)
-  * [powerpc] Apply kexec fix from 2.6.32.34, avoiding ABI change
-
-  [ dann frazier ]
-  * Add longterm release 2.6.32.39, including:
-    - next_pidmap: fix overflow condition (CVE-2011-1593)
-    For the complete list of changes, see:
-     http://www.kernel.org/pub/linux/kernel/v2.6/longterm/v2.6.32/ChangeLog-2.6.32.39  
-    (Closes: #624268)
-  * Revert AMD deep C changes from 2.6.32.39
-  * fs/partitions/ldm.c: fix oops caused by corrupted partition table
-    (CVE-2011-1017)
-  * mpt2sas: prevent heap overflows and unchecked reads (CVE-2011-1494)
-  * can: Add missing socket check in can/bcm release (CVE-2011-1598)
-  * can: Add missing socket check in can/raw release (CVE-2011-1748)
-  * agp: fix arbitrary kernel memory writes (CVE-2011-1745)
-  * agp: fix OOM and buffer overflow (CVE-2011-1746)
-
-  [ Frederik Schüler ]
-  * aacraid: Add new code for PMC-Sierra's SRC based controller family
-
- -- dann frazier <dannf@debian.org>  Tue, 03 May 2011 09:17:59 -0600
-
-linux-2.6 (2.6.32-33) stable; urgency=high
-
-  [ maximilian attems ]
-  * Add drm changes from 2.6.32.28+drm33.13:
-    - drm/radeon/kms: Fix retrying ttm_bo_init() after it failed once.
-    - drm/radeon: fall back to GTT if bo creation/validation in VRAM fails.
-
-  [ Ben Hutchings ]
-  * [x86] Enable VMWARE_PVSCSI as module (Really closes: #600957)
-  * via-ircc: Fix device list management and DMA buffer allocation
-    (Closes: #619450)
-  * [amd64] Save cr4 to mmu_cr4_features at boot time (Closes: #620284)
-
-  [ dann frazier ]
-  * xfs: prevent leaking uninitialized stack memory in FSGEOMETRY_V1
-    This fixes a panic caused by a regression introduced by the fix
-    for CVE-2011-0711.
-  * [powerpc] Revert kdump fix from 2.6.32.34 (FTBFS)
-  * [powerpc] Revert kexec fix from 2.6.32.34 to avoid ABI change
-  * irda: validate peer name and attribute lengths (CVE-2011-1180)
-
- -- dann frazier <dannf@debian.org>  Sun, 03 Apr 2011 16:43:04 -0600
-
-linux-2.6 (2.6.32-32) stable; urgency=high
-
-  [ Ben Hutchings ]
-  * tulip: Add support for Microsoft MN-120 PCMCIA network card
-    (Closes: #617917)
-  * [x86] Add vmw_pvscsi driver and enable as module, for use in VMware
-    guests (Closes: #600957)
-  * Add longterm release 2.6.32.33, including:
-    - keyboard: Fix integer underflow bug
-    - RxRPC: Fix v1 keys
-    - mm: Fix possible cause of a page_mapped BUG
-    - nfsd: Fix wrong index used in NFSv4 session creation
-    - comedi/jr3_pci: Don't ioremap too much space. Check result.
-      (Closes: #618309)
-    - Defer netdev module loading changes
-    For the complete list of changes, see:
-     http://www.kernel.org/pub/linux/kernel/v2.6/longterm/v2.6.32/ChangeLog-2.6.32.33
-  * Revert "drm/i915: Add pipe A force quirk for some laptops"
-    (Closes: #618665; reopens: #608148)
-  * scsi: Re-enable SCSI_PROC_FS (/proc/scsi directory) (Closes: #618258)
-  * [vserver] Complete fix for CVE-2010-4243 (Closes: #618485)
-  * [x86] quirk: Fix SB600 revision check (regression in 2.6.32.30)
-  * r8169: Fix up backport of "r8169: keep firmware in memory."
-    (Closes: #619173)
-  * [armel,hppa] Disable XFS_FS. It did not work correctly on these
-    architectures until Linux 2.6.34. (Closes: #423562)
-  * btrfs, ext4: Disable FS_IOC_FIEMAP ioctl. It does not work correctly
-    for extents that are subject to delayed allocation. (Closes: #615035)
-  * Add longterm release 2.6.32.36, including:
-    - signal: Prevent rt_sigqueueinfo and rt_tgsigqueueinfo from spoofing
-      the signal code (CVE-2011-1182)
-    - ext3: Skip orphan cleanup on rocompat fs
-    - proc: Protect mm start_code/end_code in /proc/pid/stat
-    - nfsd: Fix internal NFSv4.1 operation flags to be non-overlapping
-    - nfsd: Fix wrong limit used in NFSv4 session creation
-    - cdc-acm: Fix various bugs that can lead to a crash or memory corruption
-    - xen-kbdfront: Advertise either absolute or relative coordinates
-    For the complete list of changes, see:
-     http://www.kernel.org/pub/linux/kernel/v2.6/longterm/v2.6.32/ChangeLog-2.6.32.36
->>>>>>> 276a3941
 
   [ dann frazier ]
   * net: clear heap allocations for privileged ethtool actions (CVE-2010-4655)
@@ -229,6 +34,7 @@
   * sound/oss: remove offset from load_patch callbacks (CVE-2011-1476)
   * ROSE: prevent heap corruption with bad facilities (CVE-2011-1493)
   * next_pidmap: fix overflow condition (CVE-2011-1593)
+  * can: Add missing socket check in can/bcm release (CVE-2011-1598)
 
   [ Ben Hutchings ]
   * [vserver] Complete fix for CVE-2010-4243 (Closes: #618485)
