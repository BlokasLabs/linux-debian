--- conflicted
+++ resolved
@@ -1,10 +1,9 @@
-<<<<<<< HEAD
-linux-2.6 (2.6.32-46squeeze2) UNRELEASED; urgency=high
+linux-2.6 (2.6.32-48squeeze1) UNRELEASED; urgency=high
 
   * ptrace: Fix race condition allowing kernel stack corruption (CVE-2013-0871)
 
  -- dann frazier <dannf@dannf.org>  Mon, 18 Feb 2013 16:14:40 -0700
-=======
+
 linux-2.6 (2.6.32-48) stable; urgency=low
 
   * [s390] s390/time: fix sched_clock() overflow (Closes: #698382) 
@@ -115,7 +114,6 @@
   * megaraid_sas: Backport changes up to Linux 3.0.56 (Closes: #666108)
 
  -- Ben Hutchings <ben@decadent.org.uk>  Sat, 19 Jan 2013 05:00:07 +0000
->>>>>>> db9771f7
 
 linux-2.6 (2.6.32-46squeeze1) stable-security; urgency=high
 
