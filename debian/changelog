<<<<<<< HEAD
linux (5.4.19-1~bpo10+1) buster-backports; urgency=medium

  * Rebuild for buster-backports:
    - Change ABI number to 0.bpo.4

 -- Ben Hutchings <ben@decadent.org.uk>  Mon, 09 Mar 2020 00:28:14 +0000
=======
linux (5.5.17-1) unstable; urgency=medium

  * New upstream stable update:
    https://www.kernel.org/pub/linux/kernel/v5.x/ChangeLog-5.5.14
    - mmc: core: Allow host controllers to require R1B for CMD6
    - mmc: core: Respect MMC_CAP_NEED_RSP_BUSY for erase/trim/discard
    - mmc: core: Respect MMC_CAP_NEED_RSP_BUSY for eMMC sleep command
    - [armhf] mmc: sdhci-omap: Fix busy detection by enabling
      MMC_CAP_NEED_RSP_BUSY
    - [armhf,arm64] mmc: sdhci-tegra: Fix busy detection by enabling
      MMC_CAP_NEED_RSP_BUSY
    - cxgb4: fix throughput drop during Tx backpressure
    - cxgb4: fix Txq restart check during backpressure
    - geneve: move debug check after netdev unregister
    - hsr: fix general protection fault in hsr_addr_is_self()
    - ipv4: fix a RCU-list lock in inet_dump_fib()
    - macsec: restrict to ethernet devices
    - net/bpfilter: fix dprintf usage for /dev/kmsg
    - net: cbs: Fix software cbs to consider packet sending time
    - [armhf,arm64] net: dsa: Fix duplicate frames flooded by learning
    - net: ena: Add PCI shutdown handler to allow safe kexec
    - [armhf] net: mvneta: Fix the case where the last poll did not process all
      rx
    - net/packet: tpacket_rcv: avoid a producer race condition
    - net: phy: dp83867: w/a for fld detect threshold bootstrapping issue
    - [armhf,arm64] net: phy: mdio-bcm-unimac: Fix clock handling
    - net: qmi_wwan: add support for ASKEY WWHC050
    - net/sched: act_ct: Fix leak of ct zone template on replace
    - net_sched: cls_route: remove the right filter from hashtable
    - net_sched: hold rtnl lock in tcindex_partial_destroy_work()
    - net_sched: keep alloc_hash updated after hash allocation
    - [armhf,arm64] net: stmmac: dwmac-rk: fix error path in rk_gmac_probe
    - r8169: re-enable MSI on RTL8168c
    - slcan: not call free_netdev before rtnl_unlock in slcan_open
    - tcp: also NULL skb->dev when copy was needed
    - tcp: ensure skb->dev is NULL before leaving TCP stack
    - tcp: repair: fix TCP_QUEUE_SEQ implementation
    - vxlan: check return value of gro_cells_init()
    - [arm64] Revert "net: bcmgenet: use RGMII loopback for MAC reset"
    - [arm64] net: bcmgenet: keep MAC in reset until PHY is up
    - bnxt_en: Fix Priority Bytes and Packets counters in ethtool -S.
    - bnxt_en: fix memory leaks in bnxt_dcbnl_ieee_getets()
    - bnxt_en: Return error if bnxt_alloc_ctx_mem() fails.
    - bnxt_en: Free context memory after disabling PCI in probe error path.
    - bnxt_en: Reset rings if ring reservation fails during open()
    - net: ena: fix incorrect setting of the number of msix vectors
    - net: ena: fix request of incorrect number of IRQ vectors
    - net: ena: avoid memory access violation by validating req_id properly
    - net: ena: fix continuous keep-alive resets
    - net: ip_gre: Separate ERSPAN newlink / changelink callbacks
    - net: ip_gre: Accept IFLA_INFO_DATA-less configuration
    - hsr: use rcu_read_lock() in hsr_get_node_{list/status}()
    - hsr: add restart routine into hsr_get_node_list()
    - hsr: set .netnsok flag
    - net/mlx5: DR, Fix postsend actions write length
    - net/mlx5e: Enhance ICOSQ WQE info fields
    - net/mlx5e: Fix missing reset of SW metadata in Striding RQ reset
    - net/mlx5e: Fix ICOSQ recovery flow with Striding RQ
    - net/mlx5e: Do not recover from a non-fatal syndrome
    - net/mlx5_core: Set IB capability mask1 to fix ib_srpt connection failure
    - net/mlx5e: kTLS, Fix TCP seq off-by-1 issue in TX resync flow
    - net/mlx5e: Fix endianness handling in pedit mask
    - cgroup-v1: cgroup_pidlist_next should update position index
    - nfs: add minor version to nfs_server_key for fscache
    - drivers/of/of_mdio.c:fix of_mdiobus_register()
    - cgroup1: don't call release_agent when it is ""
    - veth: ignore peer tx_dropped when counting local rx_dropped
    - drm/amd/display: update soc bb for nv14
    - drm/amdgpu: correct ROM_INDEX/DATA offset for VEGA20
    - [armhf] drm/exynos: Fix cleanup of IOMMU related objects
    - [x86] iommu/vt-d: Silence RCU-list debugging warnings
    - scsi: ipr: Fix softlockup when rescanning devices in petitboot
    - mac80211: Do not send mesh HWMP PREQ if HWMP is disabled
    - [x86] iommu/vt-d: Fix debugfs register reads
    - [x86] iommu/vt-d: Populate debugfs if IOMMUs are detected
    - Input: fix stale timestamp on key autorepeat events
    - [x86] Input: synaptics - enable RMI on HP Envy 13-ad105ng
    - Input: avoid BIT() macro usage in the serio.h UAPI header
    - IB/rdmavt: Free kernel completion queue when done
    - RDMA/core: Fix missing error check on dev_set_name()
    - RDMA/odp: Fix leaking the tgid for implicit ODP
    - gpiolib: Fix irq_disable() semantics
    - RDMA/nl: Do not permit empty devices names during
      RDMA_NLDEV_CMD_NEWLINK/SET
    - RDMA/mad: Do not crash if the rdma device does not have a umad interface
    - ceph: check POOL_FLAG_FULL/NEARFULL in addition to OSDMAP_FULL/NEARFULL
    - ceph: fix memory leak in ceph_cleanup_snapid_map()
    - [x86] KVM: SVM: Issue WBINVD after deactivating an SEV guest
    - [armhf] dts: dra7: Add bus_dma_limit for L3 bus
    - [armhf] dts: omap5: Add bus_dma_limit for L3 bus
    - perf probe: Fix to delete multiple probe event
    - perf probe: Do not depend on dwfl_module_addrsym()
    - rtlwifi: rtl8188ee: Fix regression due to commit d1d1a96bdb44
    - drm/prime: use dma length macro when mapping sg
    - drm/amdgpu: fix scatter-gather mapping with user pages
    - drm/radeon: fix scatter-gather mapping with user pages
    - [armhf] soc: samsung: chipid: Fix return value on non-Exynos platforms
    - scsi: sd: Fix optimal I/O size for devices that change reported values
    - nl80211: fix NL80211_ATTR_CHANNEL_WIDTH attribute type
    - mac80211: drop data frames without key on encrypted links
    - mac80211: mark station unauthorized before key removal
    - mm/swapfile.c: move inode_lock out of claim_swapfile
    - drivers/base/memory.c: indicate all memory blocks as removable
    - mm/sparse: fix kernel crash with pfn_section_valid check
    - mm: fork: fix kernel_stack memcg stats for various stack implementations
    - [x86] gpiolib: acpi: Correct comment for HP x2 10 honor_wakeup quirk
    - gpiolib: acpi: Rework honor_wakeup option into an ignore_wake option
    - [x86] gpiolib: acpi: Add quirk to ignore EC wakeups on HP x2 10 BYT +
      AXP288 model
    - bpf: Fix cgroup ref leak in cgroup_bpf_inherit on out-of-memory
    - RDMA/core: Ensure security pkey modify is not lost
    - afs: Fix handling of an abort from a service handler
    - genirq: Fix reference leaks on irq affinity notifiers
    - xfrm: handle NETDEV_UNREGISTER for xfrm device
    - vti[6]: fix packet tx through bpf_redirect() in XinY cases
    - RDMA/mlx5: Fix the number of hwcounters of a dynamic counter
    - RDMA/mlx5: Fix access to wrong pointer while performing flush due to
      error
    - RDMA/mlx5: Block delay drop to unprivileged users
    - xfrm: fix uctx len check in verify_sec_ctx_len
    - xfrm: add the missing verify_sec_ctx_len check in xfrm_add_acquire
    - xfrm: policy: Fix doulbe free in xfrm_policy_timer
    - afs: Fix client call Rx-phase signal handling
    - afs: Fix some tracing details
    - afs: Fix unpinned address list during probing
    - ieee80211: fix HE SPR size calculation
    - mac80211: set IEEE80211_TX_CTRL_PORT_CTRL_PROTO for nl80211 TX
    - netfilter: flowtable: reload ip{v6}h in nf_flow_tuple_ip{v6}
    - netfilter: flowtable: populate addr_type mask
    - netfilter: nft_fwd_netdev: validate family and chain type
    - netfilter: nft_fwd_netdev: allow to redirect to ifb via ingress
    - [i386] bpf, x32: Fix bug with JMP32 JSET BPF_X checking upper bits
    - bpf: Initialize storage pointers to NULL to prevent freeing garbage
      pointer
    - bpf/btf: Fix BTF verification of enum members in struct/union
    - bpf, sockmap: Remove bucket->lock from sock_{hash|map}_free
    - [armhf] dts: sun8i-a83t-tbs-a711: Fix USB OTG mode detection
    - vti6: Fix memory leak of skb if input policy check fails
    - r8169: fix PHY driver check on platforms w/o module softdeps
    - [x86] clocksource/drivers/hyper-v: Untangle stimers and timesync from
      clocksources
    - bpf: Undo incorrect __reg_bound_offset32 handling
    - USB: serial: option: add support for ASKEY WWHC050
    - USB: serial: option: add BroadMobi BM806U
    - USB: serial: option: add Wistron Neweb D19Q1
    - USB: cdc-acm: restore capability check order
    - USB: serial: io_edgeport: fix slab-out-of-bounds read in
      edge_interrupt_callback
    - [armhf,arm64] usb: musb: fix crash with highmen PIO and usbmon
    - media: flexcop-usb: fix endpoint sanity check
    - media: usbtv: fix control-message timeouts
    - staging: rtl8188eu: Add ASUS USB-N10 Nano B1 to device table
    - [x86] staging: wlan-ng: fix ODEBUG bug in prism2sta_disconnect_usb
    - [x86] staging: wlan-ng: fix use-after-free Read in hfa384x_usbin_callback
    - [x86] ahci: Add Intel Comet Lake H RAID PCI ID
    - libfs: fix infoleak in simple_attr_read()
    - media: ov519: add missing endpoint sanity checks (CVE-2020-11608)
    - media: dib0700: fix rc endpoint lookup
    - media: stv06xx: add missing descriptor sanity checks (CVE-2020-11609)
    - media: xirlink_cit: add missing descriptor sanity checks
      (CVE-2020-11668)
    - media: v4l2-core: fix a use-after-free bug of sd->devnode
    https://www.kernel.org/pub/linux/kernel/v5.x/ChangeLog-5.5.15
    - bpf: update jmp32 test cases to fix range bound deduction
    - mac80211: Check port authorization in the ieee80211_tx_dequeue() case
    - mac80211: fix authentication with iwlwifi/mvm
    - vt: selection, introduce vc_is_sel
    - vt: ioctl, switch VT_IS_IN_USE and VT_BUSY to inlines
    - vt: switch vt_dont_switch to bool
    - vt: vt_ioctl: remove unnecessary console allocation checks
    - vt: vt_ioctl: fix VT_DISALLOCATE freeing in-use virtual console
    - vt: vt_ioctl: fix use-after-free in vt_in_use()
    - [x86] platform: pmc_atom: Add Lex 2I385SW to critclk_systems DMI table
    - bpf: Explicitly memset the bpf_attr structure
    - bpf: Explicitly memset some bpf info structures declared on the stack
    - iwlwifi: don't send GEO_TX_POWER_LIMIT if no wgds table
    - [x86] gpiolib: acpi: Add quirk to ignore EC wakeups on HP x2 10 CHT +
      AXP288 model
    - [armhf] clk: imx: Align imx sc clock msg structs to 4
    - [armhf] clk: imx: Align imx sc clock parent msg structs to 4
    - libceph: fix alloc_msg_with_page_vector() memory leaks
    - perf map: Fix off by one in strncpy() size argument
    - [armel,armhf] dts: bcm283x: Fix vc4's firmware bus DMA limitations
    - [armel] bcm2835-rpi-zero-w: Add missing pinctrl name
    - [armhf] dts: imx6: phycore-som: fix arm and soc minimum voltage
    - [armhf] dts: N900: fix onenand timings
    https://www.kernel.org/pub/linux/kernel/v5.x/ChangeLog-5.5.16
    - ipv4: fix a RCU-list lock in fib_triestat_seq_show
    - net, ip_tunnel: fix interface lookup with no key
    - sctp: fix possibly using a bad saddr with a given dst
    - sctp: fix refcount bug in sctp_wfree
    - [arm64,riscv64] net: macb: Fix handling of fixed-link node
    - nvme-rdma: Avoid double freeing of async event data
    - drm/amdgpu: add fbdev suspend/resume on gpu reset
    - [x86] drm/amd/display: Add link_rate quirk for Apple 15" MBP 2017
    - drm/bochs: downgrade pci_request_region failure from error to warning
    - initramfs: restore default compression behavior
    - drm/amdgpu: fix typo for vcn1 idle check
    - tools/power turbostat: Fix gcc build warnings
    - tools/power turbostat: Fix missing SYS_LPI counter on some Chromebooks
    - tools/power turbostat: Fix 32-bit capabilities warning
    - padata: fix uninitialized return value in padata_replace()
    - brcmfmac: abort and release host after error
    - XArray: Fix xa_find_next for large multi-index entries
    - misc: rtsx: set correct pcr_ops for rts522A
    - PCI: sysfs: Revert "rescan" file renames
    - [x86] mei: me: add cedar fork device ids
    - nvmem: check for NULL reg_read and reg_write before dereferencing
    - [armhf] extcon: axp288: Add wakeup support
    - Revert "dm: always call blk_queue_split() in dm_process_bio()"
    - [x86] ALSA: hda/ca0132 - Add Recon3Di quirk to handle integrated sound on
      EVGA X99 Classified motherboard
    - iwlwifi: consider HE capability when setting LDPC
    - iwlwifi: yoyo: don't add TLV offset when reading FIFOs
    - iwlwifi: dbg: don't abort if sending DBGC_SUSPEND_RESUME fails
    - rxrpc: Fix sendmsg(MSG_WAITALL) handling
    - IB/hfi1: Ensure pq is not left on waitlist
    - sched: act: count in the size of action flags bitfield
    - tcp: fix TFO SYNACK undo to avoid double-timestamp-undo
    - [x86,ia64] watchdog: iTCO_wdt: Export vendorsupport
    - [x86,ia64] watchdog: iTCO_wdt: Make ICH_RES_IO_SMI optional
    - i2c: i801: Do not add ICH_RES_IO_SMI for the iTCO_wdt device
    - net: genetlink: return the error code when attribute parsing fails.
    - net: Fix Tx hash bound checking
    - net/smc: fix cleanup for linkgroup setup failures
    - padata: always acquire cpu_hotplug_lock before pinst->lock
    - mm: mempolicy: require at least one nodeid for MPOL_PREFERRED
      (CVE-2020-11565)
    https://www.kernel.org/pub/linux/kernel/v5.x/ChangeLog-5.5.17
    - cxgb4: fix MPS index overwrite when setting MAC address
    - ipv6: don't auto-add link-local address to lag ports
    - [armhf] net: dsa: bcm_sf2: Do not register slave MDIO bus with OF
    - [armhf] net: dsa: bcm_sf2: Ensure correct sub-node is parsed
    - net: phy: micrel: kszphy_resume(): add delay after genphy_resume() before
      accessing PHY registers
    - net_sched: add a temporary refcnt for struct tcindex_data
    - net_sched: fix a missing refcnt in tcindex_init()
    - [armhf,arm64] net: stmmac: dwmac1000: fix out-of-bounds mac address reg
      setting
    - slcan: Don't transmit uninitialized stack data in padding
    - tun: Don't put_page() for all negative return values from XDP program
    - r8169: change back SG and TSO to be disabled by default
    - cxgb4: free MQPRIO resources in shutdown path
    - [s390x] prevent leaking kernel address in BEAR
    - random: always use batched entropy for get_random_u{32,64}
    - [armhf,arm64] usb: dwc3: gadget: Wrap around when skip TRBs
    - slub: improve bit diffusion for freelist ptr obfuscation
    - ubi: fastmap: Free unused fastmap anchor peb during detach
    - RDMA/ucma: Put a lock around every call to the rdma_cm layer
    - RDMA/cma: Teach lockdep about the order of rtnl and lock
    - RDMA/siw: Fix passive connection establishment
    - Bluetooth: RFCOMM: fix ODEBUG bug in rfcomm_dev_ioctl
    - RDMA/cm: Update num_paths in cma_resolve_iboe_route error flow
    - blk-mq: Keep set->nr_hw_queues and set->map[].nr_queues in sync
    - fbcon: fix null-ptr-deref in fbcon_switch
    - driver core: Reevaluate dev->links.need_for_probe as suppliers are added
    - [x86] iommu/vt-d: Allow devices with RMRRs to use identity domain
    - ACPI: PM: Add acpi_[un]register_wakeup_handler()
    - [x86] platform: intel_int0002_vgpio: Use acpi_register_wakeup_handler()
    - IB/hfi1: Call kobject_put() when kobject_init_and_add() fails
    - IB/hfi1: Fix memory leaks in sysfs registration and unregistration
    - IB/mlx5: Replace tunnel mpls capability bits for tunnel_offloads
    - [armhf] imx: Enable ARM_ERRATA_814220 for i.MX6UL and i.MX7D
    - [armhf] imx: only select ARM_ERRATA_814220 for ARMv7-A
    - ceph: remove the extra slashes in the server path
    - ceph: canonicalize server path in place

  [ Noah Meyerhans ]
  * Fix autopkgtest failure due to pycodestyle violation
  * [cloud] Re-enable kernel page merge functionality (Closes: #955366)
  * [cloud] Apply a number of additional optimizations (Closes: #947759)
    - Statically link nvme and ext4 drivers with the kernel
    - [amd64] Re-enable SCHED_MC_PRIO
    - Switch to LZ4 for compression
    - Disable a number of additional drivers unlikely to be found in
      cloud environments

  [ Ben Hutchings ]
  * drm: Disable DRM_LEGACY (DRI1)
  * Bump ABI to 2
  * WireGuard: Update for renaming of skb_reset_tc() to skb_reset_redirect()
  * lib/fonts: Enable FONTS, FONT_8x8, FONT_8x16, FONT_TER16x32 for most
    flavours (Closes: #956173)
  * keys: Enable PERSISTENT_KEYRINGS
  * mm: Enable DEFERRED_STRUCT_PAGE_INIT (Closes: #954025)
  * [armel/marvell] mm: Enable COMPACTION (Closes: #949171)
  * [x86} media/cec: Enable CEC_PLATFORM_DRIVERS; enable VIDEO_SECO_CEC as a
    module (Closes: #951543)
  * [x86] sound/soc/intel: Enable SND_SOC_INTEL_BYT_CHT_CX2072X_MACH as module
    (Closes: #951482)

  [ Sudip Mukherjee ]
  * Remove libbpf. (See: #948041)

  [ Jason A. Donenfeld ]
  * Provide wireguard-modules as stop-gap for packages.

  [ Christian Barcenas ]
  * linux-cpupower: Add libcap to Build-Depends and turbostat linker flags

  [ Joel Johnson ]
  * [armhf] Build PHY_MVEBU_A38X_COMPHY module (Closes: #951409)

  [ Josua Mayer ]
  * [arm64] enable support for the Honeycomb arm64 workstation
    (Closes: #948576)

 -- Ben Hutchings <benh@debian.org>  Wed, 15 Apr 2020 03:37:48 +0100

linux (5.5.13-2) unstable; urgency=medium

  * bpf: Undo incorrect __reg_bound_offset32 handling (CVE-2020-8835)

 -- Salvatore Bonaccorso <carnil@debian.org>  Mon, 30 Mar 2020 23:06:57 +0200

linux (5.5.13-1) unstable; urgency=medium

  * New upstream release: https://kernelnewbies.org/Linux_5.5
    (Closes: #953680)
  * New upstream stable update:
    https://www.kernel.org/pub/linux/kernel/v5.x/ChangeLog-5.5.1
    https://www.kernel.org/pub/linux/kernel/v5.x/ChangeLog-5.5.2
    https://www.kernel.org/pub/linux/kernel/v5.x/ChangeLog-5.5.3
    https://www.kernel.org/pub/linux/kernel/v5.x/ChangeLog-5.5.4
    https://www.kernel.org/pub/linux/kernel/v5.x/ChangeLog-5.5.5
    https://www.kernel.org/pub/linux/kernel/v5.x/ChangeLog-5.5.6
    https://www.kernel.org/pub/linux/kernel/v5.x/ChangeLog-5.5.7
    https://www.kernel.org/pub/linux/kernel/v5.x/ChangeLog-5.5.8
    https://www.kernel.org/pub/linux/kernel/v5.x/ChangeLog-5.5.9
    https://www.kernel.org/pub/linux/kernel/v5.x/ChangeLog-5.5.10
    https://www.kernel.org/pub/linux/kernel/v5.x/ChangeLog-5.5.11
    https://www.kernel.org/pub/linux/kernel/v5.x/ChangeLog-5.5.12
    https://www.kernel.org/pub/linux/kernel/v5.x/ChangeLog-5.5.13

  [ Ben Hutchings ]
  * aufs: Update support patchset to aufs5.x-rcN 20200120; no functional
    change
  * net: Enable NET_SWITCHDEV; disable on armel/marvell (Closes: #949863)
  * [armhf] net/ethernet/ti: Enable TI_CPSW_SWITCHDEV as module; enable TI_CPTS
  * wireless: Enable regulatory.db direct loading:
    - Drop "wireless: Disable regulatory.db direct loading"
    - linux-image: Add Breaks: relation with old wireless-regdb versions
    - Regenerate my wireless-regdb certificate with expected attributes
  * [x86] Drop "Add a SysRq option to lift kernel lockdown" (Closes: #947021)
    - This patch allowed remotely disabling lockdown using usbip
    - Lockdown can be disabled by running "mokutil --disable-validation",
      rebooting, and confirming the change when prompted
  * Set PYTHON=python3 for document build (fixes FTBFS)
  * [x86,arm64] Move linux-headers metapackages to src:linux-signed-*.
    This should ensure that src:linux and src:linux-signed-* transition to
    testing together.
  * debian/bin/gencontrol_signed.py: Generate valid versions in a linux binNMU
  * udeb: Drop zlib-modules packages, as zlib_deflate is now always built-in
    (fixes FTBFS on several architectures)
  * [mips*/octeon] Fix and re-enable the Octeon Ethernet driver
  * [mips*] Fix FTBFS:
    - Increase RELOCATION_TABLE_SIZE to 0x160000
    - Fix exception handler memcpy()
  * debian/config: Delete redundant arch/flavour-specific "debug-info: true"
  * linux-source: Suggest qtbase5-dev instead of the removed libqt4-dev
    (Closes: #953386)
  * Add WireGuard driver and required crypto changes from 5.6-rc7 and
    cryptodev-2.6, thanks to Jason A. Donenfeld (Closes: #953569)
  * drivers/net: Enable WIREGUARD as module
  * debian/control: Use my debian.org email in Uploaders field
  * debian/certs: Rename Romain Perier's certificate to match email address
  * security/integrity/platform_certs: Rebase db-mok-keyring patch set for
    5.5.9
  * [x86] Enable X86_UMIP (previously configured as X86_INTEL_UMIP)
  * Set ABI to 1
  * [amd64] Enable Intel GVT-g (except cloud-amd64) (Closes: #954088):
    - vfio: Enable VFIO_MDEV, VFIO_MDEV_DEVICE as modules
    - i915: Enable DRM_I915_GVT; enable DRM_I915_GVT_KVMGT as module
  * drivers/net/wireless: Enable MT76x0E as module (Closes: #953683)
  * bcmgenet: Backport ACPI support, supporting Raspberry Pi 4
    (Closes: #950578)

  [ Aurelien Jarno ]
  * [riscv64] Enable SECCOMP.

  [ Romain Perier ]
  * [arm64] Enable BCMGENET
  * [arm64] Fix CONFIG_INFINIBAND_HNS_HIP06 and CONFIG_INFINIBAND_HNS_HIP08
    from tristate to boolean
  * debian/certs: Add my own certificate for wireless-regdb
  * debian/patches/debian/wireless-add-debian-wireless-regdb-certificates.patch:
    Add the hexdump of my certificate to this patch, so the kernel can
    directly load the regulatory db and trust it if have I signed it.

  [ Noah Meyerhans ]
  * [arm64] Enable KVM_ARM_HOST and KVM_ARM_PMU
  * [arm64] Enable CONFIG_ARM64_ERRATUM_1418040
  * [arm64/cloud-arm64] Introduce cloud build flavour
  * [cloud] random: Enable RANDOM_TRUST_BOOTLOADER

  [ Mark Pearson ]
  * [amd64] ASoC: Enable SND_SOC_SOF_COMETLAKE_LP_SUPPORT,
    SND_SOC_SOF_COMETLAKE_H_SUPPORT

  [ Christian Barcenas ]
  * lockdown: honor LOCK_DOWN_IN_EFI_SECURE_BOOT=n (Closes: #945604)

  [ Salvatore Bonaccorso ]
  * libcpupower: Lower back soname version to 1 and add new
    cpufreq_{get,put}_boost_frequencies methods

  [ Joel Stanley ]
  * [armhf] Enable ASPEED AST2600 SoC family. This includes all ASPEED symbols
    for the AST2600 and FTGMAC100, the network device used by this SoC. The
    SoC has 5 UARTs so CONFIG_SERIAL_8250_NR_UARTS is bumped to 5 from 4
    in order to correctly register UART5, the boot console.

  [ Petr Stastny ]
  * [x86] i2c: Enable I2C_AMD_MP2 as module (Closes: #955004)

  [ Vagrant Cascadian ]
  * [arm64] Add patch from next-20200325 to enable device-tree for
    Pinebook Pro.

 -- Ben Hutchings <benh@debian.org>  Mon, 30 Mar 2020 03:03:47 +0100

linux (5.5~rc5-1~exp1) experimental; urgency=medium

  * New upstream release candidate

  [ Romain Perier ]
  * [rt] Disable until it is updated for 5.5 or later
  * [mips*] Remove obsolete patch
    MIPS-Loongson-3-Add-Loongson-LS3A-RS780E-1-way-machi.patch
  * Retrieve the new aufs5 patches from the upstream tree, with an update in
    aufs5-standalone.patch (see its header).
  * Refreshed patches:
    - debian/dfsg/vs6624-disable.patch
    - bugfix/all/firmware_class-log-every-success-and-failure.patch
    - bugfix/all/
      radeon-amdgpu-firmware-is-required-for-drm-and-kms-on-r600-onward.patch
    - bugfix/all/disable-some-marvell-phys.patch
    - features/all/
      security-perf-allow-further-restriction-of-perf_event_open.patch
    - features/x86/x86-make-x32-syscall-support-conditional.patch
    - bugfix/all/fs-add-module_softdep-declarations-for-hard-coded-cr.patch
    - features/all/lockdown/
      efi-add-an-efi_secure_boot-flag-to-indicate-secure-b.patch

  [ Ben Hutchings ]
  * udeb: Add f2fs-modules package
  * linux-kbuild: Stop building pnmtologo
  * linux-kbuild: Add new file to Makefile for kconfig

 -- Ben Hutchings <ben@decadent.org.uk>  Mon, 06 Jan 2020 04:26:45 +0000
>>>>>>> b45294c2

linux (5.4.19-1) unstable; urgency=medium

  * New upstream stable update:
    https://www.kernel.org/pub/linux/kernel/v5.x/ChangeLog-5.4.14
    - [arm64,armhf] soc: amlogic: meson-ee-pwrc: propagate PD provider
      registration errors
    - [arm64,armhf] soc: amlogic: meson-ee-pwrc: propagate errors from
      pm_genpd_init()
    - [armhf] bus: ti-sysc: Fix iterating over clocks
    - clk: Don't try to enable critical clocks if prepare failed
    - [armhf] ASoC: stm32: sai: fix possible circular locking
    - [armhf] ASoC: stm32: dfsdm: fix 16 bits record
    - [armhf] OMAP2+: Fix ti_sysc_find_one_clockdomain to check for
      to_clk_hw_omap
    - [armhf] dts: imx6q-dhcom: Fix SGTL5000 VDDIO regulator connection
    - [x86] ASoC: Intel: bytcht_es8316: Fix Irbis NB41 netbook quirk
    - ALSA: dice: fix fallback from protocol extension into limited
      functionality
    - ALSA: seq: Fix racy access for queue timer in proc read
    - ALSA: firewire-tascam: fix corruption due to spin lock without
      restoration in SoftIRQ context
    - ALSA: usb-audio: fix sync-ep altsetting sanity check
    - [arm64] dts: allwinner: a64: olinuxino: Fix SDIO supply regulator
    - [arm64] dts: allwinner: a64: olinuxino: Fix eMMC supply regulator
    - [armhf] clk: sunxi-ng: r40: Allow setting parent rate for external clock
      outputs
    - block: fix an integer overflow in logical block size
    - fuse: fix fuse_send_readpages() in the syncronous read case
    - io_uring: only allow submit from owning task
    - [armhf] dts: am571x-idk: Fix gpios property to have the correct gpio
      number
    - [armel] davinci: select CONFIG_RESET_CONTROLLER
    - perf: Correctly handle failed perf_get_aux_event()
    - iio: buffer: align the size of scan bytes to size of the largest element
    - USB: serial: simple: Add Motorola Solutions TETRA MTP3xxx and MTP85xx
    - USB: serial: option: Add support for Quectel RM500Q
    - USB: serial: opticon: fix control-message timeouts
    - USB: serial: option: add support for Quectel RM500Q in QDL mode
    - USB: serial: suppress driver bind attributes
    - USB: serial: ch341: handle unbound port at reset_resume
    - USB: serial: io_edgeport: handle unbound ports on URB completion
    - USB: serial: io_edgeport: add missing active-port sanity check
    - USB: serial: keyspan: handle unbound ports
    - USB: serial: quatech2: handle unbound ports
    - [x86] staging: comedi: ni_routes: fix null dereference in
      ni_find_route_source()
    - [x86] staging: comedi: ni_routes: allow partial routing information
    - [x86] scsi: fnic: fix invalid stack access
    - scsi: mptfusion: Fix double fetch bug in ioctl
    - ptrace: reintroduce usage of subjective credentials in ptrace_has_cap()
    - [armhf] mtd: rawnand: gpmi: Fix suspend/resume problem
    - [armhf] mtd: rawnand: gpmi: Restore nfc timing setup after
      suspend/resume
    - usb: core: hub: Improved device recognition on remote wakeup
    - cpu/SMT: Fix x86 link error without CONFIG_SYSFS
    - [x86] CPU/AMD: Ensure clearing of SME/SEV features is maintained
    - locking/rwsem: Fix kernel crash when spinning on RWSEM_OWNER_UNKNOWN
    - [x86] perf/x86/intel/uncore: Fix missing marker for
      snr_uncore_imc_freerunning_events
    - [amd64] x86/efistub: Disable paging at mixed mode entry
    - [s390x] zcrypt: Fix CCA cipher key gen with clear key value function
    - [x86] scsi: storvsc: Correctly set number of hardware queues for IDE
      disk
    - mtd: spi-nor: Fix selection of 4-byte addressing opcodes on Spansion
    - [x86] efi/earlycon: Fix write-combine mapping on x86
    - [s390x] setup: Fix secure ipl message
    - [armhf] clk: samsung: exynos5420: Keep top G3D clocks enabled
    - perf hists: Fix variable name's inconsistency in hists__for_each() macro
    - locking/lockdep: Fix buffer overrun problem in stack_trace[]
    - perf report: Fix incorrectly added dimensions as switch perf data file
    - mm/shmem.c: thp, shmem: fix conflict of above-47bit hint address and PMD
      alignment
    - mm/huge_memory.c: thp: fix conflict of above-47bit hint address and PMD
      alignment
    - mm: memcg/slab: fix percpu slab vmstats flushing
    - mm: memcg/slab: call flush_memcg_workqueue() only if memcg workqueue is
      valid
    - mm, debug_pagealloc: don't rely on static keys too early
    - btrfs: rework arguments of btrfs_unlink_subvol
    - btrfs: fix invalid removal of root ref
    - btrfs: do not delete mismatched root refs
    - btrfs: relocation: fix reloc_root lifespan and access
    - btrfs: fix memory leak in qgroup accounting
    - btrfs: check rw_devices, not num_devices for balance
    - Btrfs: always copy scrub arguments back to user space
    - mm/memory_hotplug: don't free usage map when removing a re-added early
      section
    - mm/page-writeback.c: avoid potential division by zero in
      wb_min_max_ratio()
    - mm: khugepaged: add trace status description for SCAN_PAGE_HAS_PRIVATE
    - [armhf] dts: imx6sx-sdb: Remove incorrect power supply assignment
    - [armhf] dts: imx6sl-evk: Remove incorrect power supply assignment
    - [armhf] dts: imx6sll-evk: Remove incorrect power supply assignment
    - [armhf] dts: imx6q-icore-mipi: Use 1.5 version of i.Core MX6DL
    - [arm64,armhf] net: stmmac: 16KB buffer must be 16 byte aligned
    - [arm64,armhf] net: stmmac: Enable 16KB buffer size
    - [arm*] reset: Fix {of,devm}_reset_control_array_get kerneldoc return
      types
    - tipc: fix potential hanging after b/rcast changing
    - tipc: fix retrans failure due to wrong destination
    - block: Fix the type of 'sts' in bsg_queue_rq()
    - bpf: Fix incorrect verifier simulation of ARSH under ALU32
    - bpf: Sockmap/tls, during free we may call tcp_bpf_unhash() in loop
    - bpf: Sockmap, ensure sock lock held during tear down
    - bpf: Sockmap/tls, push write_space updates through ulp updates
    - bpf: Sockmap, skmsg helper overestimates push, pull, and pop bounds
    - bpf: Sockmap/tls, msg_push_data may leave end mark in place
    - bpf: Sockmap/tls, tls_sw can create a plaintext buf > encrypt buf
    - bpf: Sockmap/tls, skmsg can have wrapped skmsg that needs extra chaining
    - bpf: Sockmap/tls, fix pop data with SK_DROP return code
    - [arm64,armhf] i2c: tegra: Fix suspending in active runtime PM state
    - [arm64,armhf] i2c: tegra: Properly disable runtime PM on driver's probe
      error
    - cfg80211: fix deadlocks in autodisconnect work
    - cfg80211: fix memory leak in nl80211_probe_mesh_link
    - cfg80211: fix memory leak in cfg80211_cqm_rssi_update
    - cfg80211: fix page refcount issue in A-MSDU decap
    - bpf/sockmap: Read psock ingress_msg before sk_receive_queue
    - netfilter: fix a use-after-free in mtype_destroy()
    - netfilter: arp_tables: init netns pointer in xt_tgdtor_param struct
    - netfilter: nat: fix ICMP header corruption on ICMP errors
    - netfilter: nft_tunnel: fix null-attribute check
    - netfilter: nft_tunnel: ERSPAN_VERSION must not be null
    - netfilter: nf_tables: remove WARN and add NLA_STRING upper limits
    - netfilter: nf_tables: store transaction list locally while requesting
      module
    - netfilter: nf_tables: fix flowtable list del corruption
    - NFC: pn533: fix bulk-message timeout
    - net: bpf: Don't leak time wait and request sockets
    - bpftool: Fix printing incorrect pointer in btf_dump_ptr
    - batman-adv: Fix DAT candidate selection on little endian systems
    - macvlan: use skb_reset_mac_header() in macvlan_queue_xmit()
    - [x86] hv_netvsc: Fix memory leak when removing rndis device
    - net: avoid updating qdisc_xmit_lock_key in netdev_update_lockdep_key()
    - [arm64] net: hns3: pad the short frame before sending to the hardware
    - [arm64] net: hns: fix soft lockup when there is not enough memory
    - net: phy: dp83867: Set FORCE_LINK_GOOD to default after reset
    - net/sched: act_ife: initalize ife->metalist earlier
    - net: usb: lan78xx: limit size of local TSO packets
    - ptp: free ptp device pin descriptors properly
    - r8152: add missing endpoint sanity check
    - tcp: fix marked lost packets not being retransmitted
    - bnxt_en: Fix NTUPLE firmware command failures.
    - bnxt_en: Fix ipv6 RFS filter matching logic.
    - bnxt_en: Do not treat DSN (Digital Serial Number) read failure as fatal.
    - net: sched: act_ctinfo: fix memory leak
    - [armhf] net: dsa: bcm_sf2: Configure IMP port for 2Gb/sec
    - i40e: prevent memory leak in i40e_setup_macvlans (CVE-2019-19043)
    - drm/amdgpu: allow direct upload save restore list for raven2
    - [arm64,armhf] net: stmmac: tc: Do not setup flower filtering if RSS is
      enabled
    - devlink: Wait longer before warning about unset port type
    - xen/blkfront: Adjust indentation in xlvbd_alloc_gendisk
    - tcp: refine rule to allow EPOLLOUT generation under mem pressure
    - [arm64] dts: meson-gxl-s905x-khadas-vim: fix gpio-keys-polled node
    - cfg80211: check for set_wiphy_params
    - tick/sched: Annotate lockless access to last_jiffies_update
    - [armhf] dts: imx6ul-kontron-n6310-s: Disable the snvs-poweroff driver
    - mtd: cfi_cmdset_0002: only check errors when ready in
      cfi_check_err_status()
    - mtd: cfi_cmdset_0002: fix delayed error detection on HyperFlash
    - reiserfs: fix handling of -EOPNOTSUPP in reiserfs_for_each_xattr
    - scsi: esas2r: unlock on error in esas2r_nvram_read_direct()
    - [arm64] scsi: hisi_sas: Don't create debugfs dump folder twice
    - [arm64] scsi: hisi_sas: Set the BIST init value before enabling BIST
    - scsi: qla4xxx: fix double free bug
    - scsi: bnx2i: fix potential use after free
    - scsi: target: core: Fix a pr_debug() argument
    - scsi: lpfc: fix: Coverity: lpfc_get_scsi_buf_s3(): Null pointer
      dereferences
    - [arm64] scsi: hisi_sas: Return directly if init hardware failed
    - scsi: scsi_transport_sas: Fix memory leak when removing devices
    - scsi: qla2xxx: Fix qla2x00_request_irqs() for MSI
    - scsi: qla2xxx: fix rports not being mark as lost in sync fabric scan
    - scsi: core: scsi_trace: Use get_unaligned_be*()
    - scsi: lpfc: Fix list corruption detected in lpfc_put_sgl_per_hdwq
    - scsi: lpfc: Fix hdwq sgl locks and irq handling
    - scsi: lpfc: Fix a kernel warning triggered by lpfc_get_sgl_per_hdwq()
    - rtw88: fix potential read outside array boundary
    - perf probe: Fix wrong address verification
    - perf script: Allow --time with --reltime
    - perf script: Fix --reltime with --time
    - scsi: lpfc: use hdwq assigned cpu for allocation
    https://www.kernel.org/pub/linux/kernel/v5.x/ChangeLog-5.4.15
    - [x86] drm/i915: Fix pid leak with banned clients
    - libbpf: Fix compatibility for kernels without need_wakeup
    - libbpf: Fix memory leak/double free issue
    - libbpf: Fix potential overflow issue
    - libbpf: Fix another potential overflow issue in bpf_prog_linfo
    - libbpf: Make btf__resolve_size logic always check size error condition
    - bpf: Force .BTF section start to zero when dumping from vmlinux
    - [armhf] OMAP2+: Add missing put_device() call in omapdss_init_of()
    - xfs: Sanity check flags of Q_XQUOTARM call
    - [armhf] i2c: stm32f7: rework slave_id allocation
    - [armhf] i2c: i2c-stm32f7: fix 10-bits check in slave free id search loop
    - [x86] mfd: intel-lpss: Add default I2C device properties for Gemini Lake
    - SUNRPC: Fix svcauth_gss_proxy_init()
    - SUNRPC: Fix backchannel latency metrics
    - [powerpc*] security: Fix debugfs data leak on 32-bit
    - [powerpc*] pseries: Enable support for ibm,drc-info property
    - tipc: reduce sensitive to retransmit failures
    - tipc: update mon's self addr when node addr generated
    - tipc: fix potential memory leak in __tipc_sendmsg()
    - tipc: fix wrong socket reference counter after tipc_sk_timeout() returns
    - tipc: fix wrong timeout input for tipc_wait_for_cond()
    - [arm64,armhf] net/mlx5e: Fix free peer_flow when refcount is 0
    - net: phy: broadcom: Fix RGMII delays configuration for BCM54210E
    - [armhf] phy: ti: gmii-sel: fix mac tx internal delay for rgmii-rxid
    - mt7601u: fix bbp version check in mt7601u_wait_bbp_ready
    - ice: fix stack leakage
    - [s390x] pkey: fix memory leak within _copy_apqns_from_user()
    - nfsd: depend on CRYPTO_MD5 for legacy client tracking
    - [armhf] crypto: sun4i-ss - fix big endian issues
    - perf map: No need to adjust the long name of modules
    - [arm64,armhf] soc/tegra: pmc: Fix crashes for hierarchical interrupts
    - watchdog: sprd: Fix the incorrect pointer getting from driver data
    - ipmi: Fix memory leak in __ipmi_bmc_register (CVE-2019-19046)
    - sched/core: Further clarify sched_class::set_next_task()
    - gpiolib: No need to call gpiochip_remove_pin_ranges() twice
    - rtw88: fix beaconing mode rsvd_page memory violation issue
    - rtw88: fix error handling when setup efuse info
    - [arm64,armhf] drm/panfrost: Add missing check for pfdev->regulator
    - drm/amdgpu: remove excess function parameter description
    - [armhf] hwrng: omap3-rom - Fix missing clock by probing with device tree
    - [arm64,armhf] drm/rockchip: Round up _before_ giving to the clock
      framework
    - software node: Get reference to parent swnode in get_parent op
    - [arm64] net: netsec: Correct dma sync for XDP_TX frames
    - ACPI: platform: Unregister stale platform devices
    - [arm64,armhf] pwm: sun4i: Fix incorrect calculation of duty_cycle/period
    - libbpf: Don't use kernel-side u32 type in xsk.c
    - scsi: ufs: delete redundant function ufshcd_def_desc_sizes()
    - net: openvswitch: don't unlock mutex when changing the user_features
      fails
    - [x86] hv_netvsc: flag software created hash value
    - rt2800: remove errornous duplicate condition
    - net: neigh: use long type to store jiffies delta
    - packet: fix data-race in fanout_flow_is_huge()
    - [armhf] i2c: stm32f7: report dma error during probe
    - [arm64] tee: optee: Fix dynamic shm pool allocations
    - [arm64] tee: optee: fix device enumeration error handling
    - workqueue: Add RCU annotation for pwq list walk
    - SUNRPC: Fix another issue with MIC buffer space
    - sched/cpufreq: Move the cfs_rq_util_change() call to
      cpufreq_update_util()
    - mt76: mt76u: rely on usb_interface instead of usb_dev
    - dma-direct: don't check swiotlb=force in dma_direct_map_resource
    - afs: Remove set but not used variables 'before', 'after'
    - [armhf] dmaengine: ti: edma: fix missed failure handling
    - drm/radeon: fix bad DMA from INTERRUPT_CNTL2
    - xdp: Fix cleanup on map free for devmap_hash map type
    - block: fix memleak of bio integrity data
    - [s390x] qeth: fix dangling IO buffers after halt/clear
    - net-sysfs: Call dev_hold always in netdev_queue_add_kobject
    - [arm64,armhf] phy/rockchip: inno-hdmi: round clock rate down to closest
      1000 Hz
    - [arm64] optee: Fix multi page dynamic shm pool alloc
    https://www.kernel.org/pub/linux/kernel/v5.x/ChangeLog-5.4.16
    - can, slip: Protect tty->disc_data in write_wakeup and close with RCU
    - firestream: fix memory leaks
    - gtp: make sure only SOCK_DGRAM UDP sockets are accepted
    - ipv6: sr: remove SKB_GSO_IPXIP6 on End.D* actions
    - net: cxgb3_main: Add CAP_NET_ADMIN check to CHELSIO_GET_MEM
    - net: ip6_gre: fix moving ip6gre between namespaces
    - net, ip6_tunnel: fix namespaces move
    - net, ip_tunnel: fix namespaces move
    - net: rtnetlink: validate IFLA_MTU attribute in rtnl_create_link()
    - net_sched: fix datalen for ematch
    - net_sched: use validated TCA_KIND attribute in tc_new_tfilter()
    - net-sysfs: Fix reference count leak
    - net: usb: lan78xx: Add .ndo_features_check
    - Revert "udp: do rmem bulk free even if the rx sk queue is empty"
    - tcp_bbr: improve arithmetic division in bbr_update_bw()
    - tcp: do not leave dangling pointers in tp->highest_sack
    - tun: add mutex_unlock() call and napi.skb clearing in tun_get_user()
    - airo: Fix possible info leak in AIROOLDIOCTL/SIOCDEVPRIVATE
    - airo: Add missing CAP_NET_ADMIN check in AIROOLDIOCTL/SIOCDEVPRIVATE
    - fou: Fix IPv6 netlink policy
    - net: Fix packet reordering caused by GRO and listified RX cooperation
    - [arm64,armhf] net/mlx5: Fix lowest FDB pool size
    - [arm64,armhf] net/mlx5: Update the list of the PCI supported devices
    - [arm64,armhf] net/mlx5: DR, Enable counter on non-fwd-dest objects
    - [arm64,armhf] net/mlx5: E-Switch, Prevent ingress rate configuration of
      uplink rep
    - [arm64,armhf] net/mlx5: DR, use non preemptible call to get the current
      cpu number
    - ipv4: Detect rollover in specific fib table dump
    - Revert "io_uring: only allow submit from owning task"
    - afs: Fix characters allowed into cell names
    - hwmon: (adt7475) Make volt2reg return same reg as reg2volt input
    - hwmon: (core) Do not use device managed functions for memory allocations
    - ceph: hold extra reference to r_parent over life of request
    - PCI: Mark AMD Navi14 GPU rev 0xc5 ATS as broken
    - [arm64,armhf] drm/panfrost: Add the panfrost_gem_mapping concept
    - [x86] drm/i915: Align engine->uabi_class/instance with i915_drm.h
    - PM: hibernate: fix crashes with init_on_free=1
    - tracing: trigger: Replace unneeded RCU-list traversals
    - tracing/uprobe: Fix double perf_event linking on multiprobe uprobe
    - tracing: Do not set trace clock if tracefs lockdown is in effect
    - tracing: Fix histogram code when expression has same var as value
    - [powerpc*] xive: Discard ESB load value when interrupt is invalid
    - Revert "iwlwifi: mvm: fix scan config command size"
    - iwlwifi: mvm: don't send the IWL_MVM_RXQ_NSSN_SYNC notif to Rx queues
    - XArray: Fix infinite loop with entry at ULONG_MAX
    - XArray: Fix xa_find_after with multi-index entries
    - XArray: Fix xas_find returning too many entries
    - [x86] pinctrl: sunrisepoint: Add missing Interrupt Status register
      offset
    - [amd64] iommu/vt-d: Call __dmar_remove_one_dev_info with valid pointer
    - Input: keyspan-remote - fix control-message timeouts
    - [x86] Revert "Input: synaptics-rmi4 - don't increment rmiaddr for SMBus
      transfers"
    - [arm64,armhf] mmc: tegra: fix SDR50 tuning override
    - mmc: sdhci: fix minimum clock rate for v3 controller
    - Input: sur40 - fix interface sanity checks
    - Input: gtco - fix endpoint sanity check
    - Input: aiptek - fix endpoint sanity check
    - Input: pegasus_notetaker - fix endpoint sanity check
    - Input: sun4i-ts - add a check for devm_thermal_zone_of_sensor_register
    - netfilter: nft_osf: add missing check for DREG attribute
    - [amd64] iommu/amd: Fix IOMMU perf counter clobbering during init
    - readdir: make user_access_begin() use the real access range
    - leds: gpio: Fix uninitialized gpio label for fwnode based probe
    - hwmon: (nct7802) Fix voltage limits to wrong registers
    - hwmon: (nct7802) Fix non-working alarm on voltages
    - scsi: RDMA/isert: Fix a recently introduced regression related to logout
    - tracing: xen: Ordered comparison of function pointers
    - iwlwifi: mvm: fix SKB leak on invalid queue
    - iwlwifi: mvm: fix potential SKB leak on TXQ TX
    - [x86] drm/i915/userptr: fix size calculation
    - xfrm: support output_mark for offload ESP packets
    - net, sk_msg: Don't check if sock is locked when tearing down psock
    - do_last(): fetch directory ->i_mode and ->i_uid before it's too late
      (CVE-2020-8428)
    - readdir: be more conservative with directory entry names
    - libertas: Fix two buffer overflows at parsing bss descriptor
      (CVE-2019-14896 CVE-2019-14897)
    - media: v4l2-ioctl.c: zero reserved fields for S/TRY_FMT
    - netfilter: ipset: use bitmap infrastructure completely
    - netfilter: nf_tables: add __nft_chain_type_get()
    - netfilter: nf_tables: autoload modules from the abort path
    https://www.kernel.org/pub/linux/kernel/v5.x/ChangeLog-5.4.17
    - Bluetooth: btusb: fix non-atomic allocation in completion handler
    - orinoco_usb: fix interface sanity check
    - rsi_91x_usb: fix interface sanity check
    - usb: dwc3: pci: add ID for the Intel Comet Lake -V variant
    - [arm64,armhf] usb: host: xhci-tegra: set MODULE_FIRMWARE for tegra186
    - USB: serial: ir-usb: add missing endpoint sanity check
    - USB: serial: ir-usb: fix link-speed handling
    - USB: serial: ir-usb: fix IrLAP framing
    - [arm64,armhf] usb: dwc3: turn off VBUS when leaving host mode
    - [x86] usb: typec: fusb302: fix "op-sink-microwatt" default that was in
      mW
    - [x86] staging: vt6656: correct packet types for CTS protect, mode.
    - [x86] staging: vt6656: use NULLFUCTION stack on mac80211
    - [x86] staging: vt6656: Fix false Tx excessive retries reporting.
    - [arm64,armel] serial: 8250_bcm2835aux: Fix line mismatch on driver
      unbind
    - [armhf] serial: imx: fix a race condition in receive path
    - debugfs: Return -EPERM when locked down
    - component: do not dereference opaque pointer in debugfs
    - [arm*] binder: fix log spam for existing debugfs file creation.
    - [x86] mei: me: add comet point (lake) H device ids
    - crypto: chelsio - fix writing tfm flags to wrong place
    - CIFS: Fix task struct use-after-free on reconnect
    - cifs: set correct max-buffer-size for smb2_ioctl_init()
    - cifs: Fix memory allocation in __smb2_handle_cancelled_cmd()
    - ath9k: fix storage endpoint lookup
    - brcmfmac: fix interface sanity check
    - rtl8xxxu: fix interface sanity check
    - zd1211rw: fix storage endpoint lookup
    - net_sched: ematch: reject invalid TCF_EM_SIMPLE
    - net_sched: fix ops->bind_class() implementations
    - net_sched: walk through all child classes in tc_bind_tclass()
    - [arm64] net: socionext: fix possible user-after-free in
      netsec_process_rx
    - [arm64] net: socionext: fix xdp_result initialization in
      netsec_process_rx
    - udp: segment looped gso packets correctly
    - net: include struct nhmsg size in nh nlmsg size
    - rxrpc: Fix use-after-free in rxrpc_receive_data()
    - HID: multitouch: Add LG MELF0410 I2C touchscreen support
    - HID: Add quirk for Xin-Mo Dual Controller
    - HID: ite: Add USB id match for Acer SW5-012 keyboard dock
    - HID: asus: Ignore Asus vendor-page usage-code 0xff events
    - HID: Add quirk for incorrect input length on Lenovo Y720
    - HID: intel-ish-hid: ipc: add CMP device id
    - HID: wacom: Recognize new MobileStudio Pro PID
    - [x86] ASoC: SOF: fix fault at driver unload after failed probe
    - [x86] ASoC: SOF: Intel: hda: hda-dai: fix oops on hda_link .hw_free
    - drivers/hid/hid-multitouch.c: fix a possible null pointer access.
    - phy: qcom-qmp: Increase PHY ready timeout
    - [x86] ASoC: topology: Prevent use-after-free in
      snd_soc_get_pcm_runtime()
    - HID: intel-ish-hid: ipc: Add Tiger Lake PCI device ID
    - [arm64] watchdog: max77620_wdt: fix potential build errors
    - [armel,armhf] watchdog: orion: fix platform_get_irq() complaints
    - drivers/net/b44: Change to non-atomic bit operations on pwol_mask
    - [i386] net: wan: sdla: Fix cast from pointer to integer of different
      size
    - [arm64] gpio: max77620: Add missing dependency on GPIOLIB_IRQCHIP
    - [arm64] iommu/dma: fix variable 'cookie' set but not used
    - [arm64,armhf] stmmac: debugfs entry name is not be changed when udev
      rename device name.
    - atm: eni: fix uninitialized variable warning
    - HID: steam: Fix input device disappearing
    - [x86] ASoC: Intel: cht_bsw_rt5645: Add quirk for boards using
      pmc_plt_clk_0
    - drm/amdgpu/SRIOV: add navi12 pci id for SRIOV (v2)
    - libbpf: Fix BTF-defined map's __type macro handling of arrays
    - [x86] platform/x86: dell-laptop: disable kbd backlight on Inspiron 10xx
    - PCI: Add DMA alias quirk for Intel VCA NTB
    - media: dvbsky: add support for eyeTV Geniatech T2 lite
    - [armhf] bus: ti-sysc: Handle mstandby quirk and use it for musb
    - [armhf] bus: ti-sysc: Use swsup quirks also for am335x musb
    - [amd64,armhf] spi: pxa2xx: Add support for Intel Comet Lake-H
    - [amd64] iommu/amd: Support multiple PCI DMA aliases in device table
    - [amd64] iommu/amd: Support multiple PCI DMA aliases in IRQ Remapping
    - perf/imx_ddr: Add enhanced AXI ID filter support
    - [x86] mfd: intel-lpss: Add Intel Comet Lake PCH-H PCI IDs
    - mmc: sdhci-pci: Quirk for AMD SDHC Device 0x7906
    - mmc: sdhci-pci: Add support for Intel JSL
    - [armhf] bus: ti-sysc: Add module enable quirk for audio AESS
    - usb-storage: Disable UAS on JMicron SATA enclosure
    - ALSA: hda/realtek - Move some alc236 pintbls to fallback table
    - Bluetooth: Allow combination of BDADDR_PROPERTY and INVALID_BDADDR
      quirks
    - Bluetooth: btbcm: Use the BDADDR_PROPERTY quirk
    - [armhf] bus: ti-sysc: Fix missing force mstandby quirk handling
    - rsi: fix use-after-free on failed probe and unbind
    - rsi: fix use-after-free on probe errors
    - rsi: fix memory leak on failed URB submission
    - rsi: fix non-atomic allocation in completion handler
    - crypto: af_alg - Use bh_lock_sock in sk_destruct
    - [powerpc*] crypto: vmx - reject xts inputs that are too short
    - crypto: pcrypt - Fix user-after-free on module unload
    - [arm64] KVM: Write arch.mdcr_el2 changes since last vcpu_load on VHE
    https://www.kernel.org/pub/linux/kernel/v5.x/ChangeLog-5.4.18
    - vfs: fix do_last() regression
    - cifs: fix soft mounts hanging in the reconnect code
    - e1000e: Drop unnecessary __E1000_DOWN bit twiddling
    - e1000e: Revert "e1000e: Make watchdog use delayed work"
    - gfs2: Another gfs2_find_jhead fix
    - perf c2c: Fix return type for histogram sorting comparision functions
    - PM / devfreq: Add new name attribute for sysfs
    - mm/mempolicy.c: fix out of bounds write in mpol_parse_str()
    - reiserfs: Fix memory leak of journal device string
    - media: digitv: don't continue if remote control state can't be read
    - media: af9005: uninitialized variable printked
    - media: vp7045: do not read uninitialized values if usb transfer fails
    - media: gspca: zero usb_buf
    - media: dvb-usb/dvb-usb-urb.c: initialize actlen to 0
    - tomoyo: Use atomic_t for statistics counter
    - ttyprintk: fix a potential deadlock in interrupt context issue
    - Bluetooth: Fix race condition in hci_release_sock()
    - cgroup: Prevent double killing of css when enabling threaded cgroup
    - [armhf] clk: sunxi-ng: v3s: Fix incorrect number of hw_clks.
    - [arm64] dts: meson-sm1-sei610: add gpio bluetooth interrupt
    - [armhf] dts: sun8i: a83t: Correct USB3503 GPIOs polarity
    - [armhf] dts: am57xx-beagle-x15/am57xx-idk: Remove "gpios" for endpoint
      dt nodes
    - rseq: Unregister rseq for clone CLONE_VM
    - [arm64,armhf] clk: sunxi-ng: sun8i-r: Fix divider on APB0 clock
    - [arm64] clk: sunxi-ng: h6-r: Fix AR100/R_APB2 parent order
    - mac80211: mesh: restrict airtime metric to peered established plinks
    - [armhf] clk: mmp2: Fix the order of timer mux parents
    - ASoC: rt5640: Fix NULL dereference on module unload
    - [s390x] zcrypt: move ap device reset from bus to driver code
    - i40e: Fix virtchnl_queue_select bitmap validation
    - ixgbevf: Remove limit of 10 entries for unicast filter list
    - ixgbe: Fix calculation of queue with VFs and flow director on interface
      flap
    - igb: Fix SGMII SFP module discovery for 100FX/LX.
    - iavf: remove current MAC address filter on VF reset
    - [x86] platform/x86: GPD pocket fan: Allow somewhat lower/higher
      temperature limits
    - [x86] platform/x86: intel_pmc_core: update Comet Lake platform driver
    - [x86] ASoC: SOF: Intel: fix HDA codec driver probe with multiple
      controllers
    - [x86] ASoC: hdac_hda: Fix error in driver removal after failed probe
    - qmi_wwan: Add support for Quectel RM500Q
    - [hppa/parisc] Use proper printk format for resource_size_t
    - wireless: fix enabling channel 12 for custom regulatory domain
    - cfg80211: Fix radar event during another phy CAC
    - mac80211: Fix TKIP replay protection immediately after key setup
    - [x86] perf/x86/intel/uncore: Add PCI ID of IMC for Xeon E3 V5 Family
    - [x86] perf/x86/intel/uncore: Remove PCIe3 unit for SNR
    - XArray: Fix xas_pause at ULONG_MAX
    - iwlwifi: pcie: allocate smaller dev_cmd for TX headers
    - iwlwifi: Don't ignore the cap field upon mcc update
    - iwlwifi: dbg: force stop the debug monitor HW
    - Input: evdev - convert kzalloc()/vzalloc() to kvzalloc()
    - vti[6]: fix packet tx through bpf_redirect()
    - xfrm interface: fix packet tx through bpf_redirect()
    - xfrm: interface: do not confirm neighbor when do pmtu update
    - [x86] scsi: fnic: do not queue commands during fwreset
    - [armhf] 8955/1: virt: Relax arch timer version check during early boot
    - r8152: get default setting of WOL before initializing
    - r8152: disable U2P3 for RTL8153B
    - r8152: Disable PLA MCU clock speed down
    - r8152: disable test IO for RTL8153B
    - r8152: avoid the MCU to clear the lanwake
    - r8152: disable DelayPhyPwrChg
    - qlcnic: Fix CPU soft lockup while collecting firmware dump
    - seq_tab_next() should increase position index
    - l2t_seq_next should increase position index
    - netfilter: conntrack: sctp: use distinct states for new SCTP connections
    - netfilter: nf_tables_offload: fix check the chain offload flag
    - net: Fix skb->csum update in inet_proto_csum_replace16().
    - btrfs: do not zero f_bavail if we have available space
    - flow_dissector: Fix to use new variables for port ranges in bpf hook
    - dm thin: fix use-after-free in metadata_pre_commit_callback
    - perf report: Fix no libunwind compiled warning break s390 issue
    - mm/migrate.c: also overwrite error when it is bigger than zero
    - [x86] ASoC: topology: fix soc_tplg_fe_link_create() - link->dobj
      initialization order
    - Revert "rsi: fix potential null dereference in rsi_probe()"
    - tracing/uprobe: Fix to make trace_uprobe_filter alignment safe
    https://www.kernel.org/pub/linux/kernel/v5.x/ChangeLog-5.4.19
    - bnxt_en: Move devlink_register before registering netdev
    - gtp: use __GFP_NOWARN to avoid memalloc warning
    - l2tp: Allow duplicate session creation with UDP
    - net_sched: fix an OOB access in cls_tcindex
    - [arm64,armhf] net: stmmac: Delete txtimer in suspend()
    - bnxt_en: Fix TC queue mapping.
    - rxrpc: Fix use-after-free in rxrpc_put_local()
    - rxrpc: Fix insufficient receive notification generation
    - rxrpc: Fix missing active use pinning of rxrpc_local object
    - rxrpc: Fix NULL pointer deref due to call->conn being cleared on
      disconnect
    - tcp: clear tp->total_retrans in tcp_disconnect()
    - tcp: clear tp->delivered in tcp_disconnect()
    - tcp: clear tp->data_segs{in|out} in tcp_disconnect()
    - tcp: clear tp->segs_{in|out} in tcp_disconnect()
    - bnxt_en: Fix logic that disables Bus Master during firmware reset.
    - media: uvcvideo: Avoid cyclic entity chains due to malformed USB
      descriptors
    - netfilter: ipset: fix suspicious RCU usage in find_set_and_id
    - ipc/msg.c: consolidate all xxxctl_down() functions
    - tracing/kprobes: Have uname use __get_str() in print_fmt
    - tracing: Fix sched switch start/stop refcount racy updates
    - rcu: Use *_ONCE() to protect lockless ->expmask accesses
    - rcu: Avoid data-race in rcu_gp_fqs_check_wake()
    - srcu: Apply *_ONCE() to ->srcu_last_gp_end
    - rcu: Use READ_ONCE() for ->expmask in rcu_read_unlock_special()
    - nvmet: Fix error print message at nvmet_install_queue function
    - nvmet: Fix controller use after free
    - Bluetooth: btusb: fix memory leak on fw
    - Bluetooth: btusb: Disable runtime suspend on Realtek devices
    - brcmfmac: Fix memory leak in brcmf_usbdev_qinit
    - [arm64,armhf] usb: dwc3: gadget: Check END_TRANSFER completion
    - [arm64,armhf] usb: dwc3: gadget: Delay starting transfer
    - usb: gadget: f_fs: set req->num_sgs as 0 for non-sg transfer
    - usb: gadget: legacy: set max_speed to super-speed
    - usb: gadget: f_ncm: Use atomic_t to track in-flight request
    - usb: gadget: f_ecm: Use atomic_t to track in-flight request
    - ALSA: usb-audio: Fix endianess in descriptor validation
    - ALSA: usb-audio: Annotate endianess in Scarlett gen2 quirk
    - ALSA: dummy: Fix PCM format loop in proc output
    - memcg: fix a crash in wb_workfn when a device disappears
    - mm/sparse.c: reset section's mem_map when fully deactivated
    - mmc: sdhci-pci: Make function amd_sdhci_reset static
    - utimes: Clamp the timestamps in notify_change()
    - mm/memory_hotplug: fix remove_memory() lockdep splat
    - mm: thp: don't need care deferred split queue in memcg charge move path
    - mm: move_pages: report the number of non-attempted pages
    - media/v4l2-core: set pages dirty upon releasing DMA buffers
    - media: v4l2-core: compat: ignore native command codes
    - media: v4l2-rect.h: fix v4l2_rect_map_inside() top/left adjustments
    - irqdomain: Fix a memory leak in irq_domain_push_irq()
    - [x86] cpu: Update cached HLE state on write to TSX_CTRL_CPUID_CLEAR
    - ALSA: hda: Apply aligned MMIO access only conditionally
    - ALSA: hda: Add Clevo W65_67SB the power_save blacklist
    - ALSA: hda: Add JasperLake PCI ID and codec vid
    - [arm64] acpi: fix DAIF manipulation with pNMI
    - [arm64] KVM: Correct PSTATE on exception entry
    - [arm64,armhf] KVM: Correct CPSR on exception entry
    - [arm64,armhf] KVM: Correct AArch32 SPSR on exception entry
    - [arm64] KVM: Only sign-extend MMIO up to register width
    - [s390x] mm: fix dynamic pagetable upgrade for hugetlbfs
    - [powerpc*] xmon: don't access ASDR in VMs
    - [powerpc*] pseries: Advance pfn if section is not present in
      lmb_is_removable()
    - tracing: Fix now invalid var_ref_vals assumption in trace action
    - [arm64,armhf] PCI: tegra: Fix return value check of
      pm_runtime_get_sync()
    - mmc: spi: Toggle SPI polarity, do not hardcode it
    - [x86] ACPI: video: Do not export a non working backlight interface on
      MSI MS-7721 boards
    - ACPI / battery: Deal with design or full capacity being reported as -1
    - ACPI / battery: Use design-cap for capacity calculations if full-cap is
      not available
    - ACPI / battery: Deal better with neither design nor full capacity not
      being reported
    - alarmtimer: Unregister wakeup source when module get fails
    - fscrypt: don't print name of busy file when removing key
    - ubifs: don't trigger assertion on invalid no-key filename
    - ubifs: Fix wrong memory allocation
    - ubifs: Fix FS_IOC_SETFLAGS unexpectedly clearing encrypt flag
    - ubifs: Fix deadlock in concurrent bulk-read and writepage
    - [x86] ASoC: SOF: core: free trace on errors
    - [x86] hv_balloon: Balloon up according to request page number
    - mfd: axp20x: Mark AXP20X_VBUS_IPSOUT_MGMT as volatile
    - nvmem: core: fix memory abort in cleanup path
    - crypto: api - Check spawn->alg under lock in crypto_drop_spawn
    - padata: Remove broken queue flushing
    - fs: allow deduplication of eof block into the end of the destination
      file
    - erofs: fix out-of-bound read for shifted uncompressed block
    - scsi: megaraid_sas: Do not initiate OCR if controller is not in ready
      state
    - scsi: qla2xxx: Fix mtcp dump collection failure
    - cpupower: Revert library ABI changes from commit ae2917093fb60bdc1ed3e
    - [arm64,armhf] power: supply: axp20x_ac_power: Fix reporting online
      status
    - ovl: fix wrong WARN_ON() in ovl_cache_update_ino()
    - ovl: fix lseek overflow on 32bit
    - f2fs: choose hardlimit when softlimit is larger than hardlimit in
      f2fs_statfs_project()
    - f2fs: fix miscounted block limit in f2fs_statfs_project()
    - f2fs: code cleanup for f2fs_statfs_project()
    - f2fs: fix dcache lookup of !casefolded directories
    - f2fs: fix race conditions in ->d_compare() and ->d_hash()
    - PM: core: Fix handling of devices deleted during system-wide resume
    - cpufreq: Avoid creating excessively large stack frames
    - [armel,armhf] dma-api: fix max_pfn off-by-one error in __dma_supported()
    - dm zoned: support zone sizes smaller than 128MiB
    - dm space map common: fix to ensure new block isn't already in use
    - dm writecache: fix incorrect flush sequence when doing SSD mode commit
    - dm crypt: fix GFP flags passed to skcipher_request_alloc()
    - dm crypt: fix benbi IV constructor crash if used in authenticated mode
    - dm thin metadata: use pool locking at end of dm_pool_metadata_close
    - dm: fix potential for q->make_request_fn NULL pointer
    - scsi: qla2xxx: Fix stuck login session using prli_pend_timer
    - [x86] ASoC: SOF: Introduce state machine for FW boot
    - [x86] ASoC: SOF: core: release resources on errors in probe_continue
    - tracing: Annotate ftrace_graph_hash pointer with __rcu
    - tracing: Annotate ftrace_graph_notrace_hash pointer with __rcu
    - ftrace: Add comment to why rcu_dereference_sched() is open coded
    - ftrace: Protect ftrace_graph_hash with ftrace_sync
    - crypto: pcrypt - Avoid deadlock by using per-instance padata queues
    - btrfs: fix improper setting of scanned for range cyclic write cache
      pages
    - btrfs: Handle another split brain scenario with metadata uuid feature
    - [riscv64] bpf: Fix broken BPF tail calls
    - bpf, devmap: Pass lockdep expression to RCU lists
    - libbpf: Fix realloc usage in bpf_core_find_cands
    - crypto: api - fix unexpectedly getting generic implementation
    - [arm64] crypto: hisilicon - Use the offset fields in sqe to avoid need
      to split scatterlists
    - [x86] crypto: ccp - set max RSA modulus size for v3 platform devices as
      well
    - [arm64] crypto: arm64/ghash-neon - bump priority to 150
    - crypto: pcrypt - Do not clear MAY_SLEEP flag in original request
    - crypto: api - Fix race condition in crypto_spawn_alg
    - [powerpc*] futex: Fix incorrect user access blocking
    - scsi: qla2xxx: Fix unbound NVME response length
    - NFS: Fix memory leaks and corruption in readdir
    - NFS: Directory page cache pages need to be locked when read
    - nfsd: fix filecache lookup
    - jbd2_seq_info_next should increase position index
    - ext4: fix deadlock allocating crypto bounce page from mempool
    - ext4: fix race conditions in ->d_compare() and ->d_hash()
    - Btrfs: fix missing hole after hole punching and fsync when using
      NO_HOLES
    - Btrfs: make deduplication with range including the last block work
    - Btrfs: fix infinite loop during fsync after rename operations
    - btrfs: set trans->drity in btrfs_commit_transaction
    - btrfs: drop log root for dropped roots
    - Btrfs: fix race between adding and putting tree mod seq elements and
      nodes
    - btrfs: flush write bio if we loop in extent_write_cache_pages
    - btrfs: Correctly handle empty trees in find_first_clear_extent_bit
    - [armhf] tegra: Enable PLLP bypass during Tegra124 LP1
    - iwlwifi: don't throw error when trying to remove IGTK
    - mwifiex: fix unbalanced locking in mwifiex_process_country_ie()
    - sunrpc: expiry_time should be seconds not timeval
    - gfs2: fix gfs2_find_jhead that returns uninitialized jhead with seq 0
    - gfs2: move setting current->backing_dev_info
    - gfs2: fix O_SYNC write handling
    - drm/rect: Avoid division by zero
    - media: iguanair: fix endpoint sanity check
    - media: rc: ensure lirc is initialized before registering input device
    - xen/balloon: Support xend-based toolstack take two
    - watchdog: fix UAF in reboot notifier handling in watchdog core code
    - bcache: add readahead cache policy options via sysfs interface
    - eventfd: track eventfd_signal() recursion depth
    - aio: prevent potential eventfd recursion on poll
    - [x86] KVM: Refactor picdev_write() to prevent Spectre-v1/L1TF attacks
    - [x86] KVM: Refactor prefix decoding to prevent Spectre-v1/L1TF attacks
    - [x86] KVM: Protect pmu_intel.c from Spectre-v1/L1TF attacks
    - [x86] KVM: Protect DR-based index computations from Spectre-v1/L1TF
      attacks
    - [x86] KVM: Protect kvm_lapic_reg_write() from Spectre-v1/L1TF attacks
    - [x86] KVM: Protect kvm_hv_msr_[get|set]_crash_data() from
      Spectre-v1/L1TF attacks
    - [x86] KVM: Protect ioapic_write_indirect() from Spectre-v1/L1TF attacks
    - [x86] KVM: Protect MSR-based index computations in pmu.h from
      Spectre-v1/L1TF attacks
    - [x86] KVM: Protect ioapic_read_indirect() from Spectre-v1/L1TF attacks
    - [x86] KVM: Protect MSR-based index computations from Spectre-v1/L1TF
      attacks in x86.c
    - [x86] KVM: Protect x86_decode_insn from Spectre-v1/L1TF attacks
    - [x86] KVM: Protect MSR-based index computations in
      fixed_msr_to_seg_unit() from Spectre-v1/L1TF attacks
    - [x86] KVM: Fix potential put_fpu() w/o load_fpu() on MPX platform
    - [powerpc*] KVM: PPC: Book3S HV: Uninit vCPU if vcore creation fails
    - [powerpc*] KVM: PPC: Book3S PR: Free shared page if mmu initialization
      fails
    - [x86] kvm/svm: PKU not currently supported
    - [x86] kvm: Be careful not to clear KVM_VCPU_FLUSH_TLB bit
      (CVE-2019-3016)
    - [x86] kvm: Introduce kvm_(un)map_gfn() (CVE-2019-3016)
    - [x86] KVM: Make sure KVM_VCPU_FLUSH_TLB flag is not missed
      (CVE-2019-3016)
    - [x86] kvm: Cache gfn to pfn translation (CVE-2019-3016)
    - [x86] KVM: Clean up host's steal time structure (CVE-2019-3016)
    - [x86] KVM: VMX: Add non-canonical check on writes to RTIT address MSRs
    - [x86] KVM: Don't let userspace set host-reserved cr4 bits
    - [x86] KVM: Free wbinvd_dirty_mask if vCPU creation fails
    - [x86] KVM: Handle TIF_NEED_FPU_LOAD in kvm_{load,put}_guest_fpu()
    - [x86] KVM: Ensure guest's FPU state is loaded when accessing for
      emulation
    - [x86] KVM: Revert "KVM: X86: Fix fpu state crash in kvm guest"
    - [s390x] KVM: do not clobber registers during guest reset/store status
    - ocfs2: fix oops when writing cloned file
    - mm/page_alloc.c: fix uninitialized memmaps on a partially populated last
      section
    - mm/mmu_gather: invalidate TLB correctly on batch allocation failure and
      flush
    - [arm64,armhf] clk: tegra: Mark fuse clock as critical
    - virtio-balloon: initialize all vq callbacks
    - virtio-pci: check name when counting MSI-X vectors
    - fix up iter on short count in fuse_direct_io()
    - broken ping to ipv6 linklocal addresses on debian buster
    - percpu: Separate decrypted varaibles anytime encryption can be enabled
    - scsi: qla2xxx: Fix the endianness of the qla82xx_get_fw_size() return
      type
    - scsi: csiostor: Adjust indentation in csio_device_reset
    - scsi: qla4xxx: Adjust indentation in qla4xxx_mem_free
    - scsi: ufs: Recheck bkops level if bkops is disabled
    - mtd: spi-nor: Split mt25qu512a (n25q512a) entry into two
    - [arm64] phy: qualcomm: Adjust indentation in read_poll_timeout
    - ext2: Adjust indentation in ext2_fill_super
    - [arm64] drm: msm: mdp4: Adjust indentation in mdp4_dsi_encoder_enable
    - [x86] NFC: pn544: Adjust indentation in pn544_hci_check_presence
    - ppp: Adjust indentation into ppp_async_input
    - [armhf] net: smc911x: Adjust indentation in smc911x_phy_configure
    - net: tulip: Adjust indentation in {dmfe, uli526x}_init_module
    - IB/mlx5: Fix outstanding_pi index for GSI qps
    - IB/core: Fix ODP get user pages flow
    - nfsd: fix delay timer on 32-bit architectures
    - nfsd: fix jiffies/time_t mixup in LRU list
    - nfsd: Return the correct number of bytes written to the file
    - virtio-balloon: Fix memory leak when unloading while hinting is in
      progress
    - virtio_balloon: Fix memory leaks on errors in virtballoon_probe()
    - ubifs: Fix memory leak from c->sup_node
    - regulator: core: Add regulator_is_equal() helper
    - [armhf] ASoC: sgtl5000: Fix VDDA and VDDIO comparison
    - bonding/alb: properly access headers in bond_alb_xmit()
    - devlink: report 0 after hitting end in region read
    - [armhf] net: dsa: b53: Always use dev->vlan_enabled in
      b53_configure_vlan()
    - [armhf] net: dsa: bcm_sf2: Only 7278 supports 2Gb/sec IMP port
    - [arm64,armhf] net: mvneta: move rx_dropped and rx_errors in per-cpu
      stats
    - net_sched: fix a resource leak in tcindex_set_parms()
    - [arm64] net: stmmac: fix a possible endless loop
    - [arm64,riscv64] net: macb: Remove unnecessary alignment check for TSO
    - [arm64,riscv64] net: macb: Limit maximum GEM TX length in TSO
    - ipv6/addrconf: fix potential NULL deref in inet6_set_link_af()
    - qed: Fix timestamping issue for L2 unicast ptp packets.
    - drop_monitor: Do not cancel uninitialized work item
    - net/mlx5: Fix deadlock in fs_core
    - net/mlx5: Deprecate usage of generic TLS HW capability bit
    - [x86] ASoC: Intel: skl_hda_dsp_common: Fix global-out-of-bounds bug
    - [x86] timer: Don't skip PIT setup when APIC is disabled or in legacy
      mode
    - btrfs: use bool argument in free_root_pointers()
    - btrfs: free block groups after free'ing fs trees
    - drm/dp_mst: Remove VCPI while disabling topology mgr
    - [x86] KVM: x86/mmu: Apply max PA check for MMIO sptes to 32-bit KVM
    - [x86] KVM: x86: use CPUID to locate host page table reserved bits
    - [x86] KVM: x86: Use gpa_t for cr2/gpa to fix TDP support on 32-bit KVM
    - [x86] KVM: x86: fix overlap between SPTE_MMIO_MASK and generation
    - [x86] KVM: nVMX: vmread should not set rflags to specify success in case
      of #PF
    - KVM: Use vcpu-specific gva->hva translation when querying host page size
    - KVM: Play nice with read-only memslots when querying host page size
    - cifs: fail i/o on soft mounts if sessionsetup errors out
    - [x86] apic/msi: Plug non-maskable MSI affinity race
    - clocksource: Prevent double add_timer_on() for watchdog_timer
    - perf/core: Fix mlock accounting in perf_mmap()
    - rxrpc: Fix service call disconnection

  [ Aurelien Jarno ]
  * [mips*/malta] Enable POWER_RESET_PIIX4_POWEROFF.

  [ Salvatore Bonaccorso ]
  * [rt] Update to 5.4.13-rt6
  * [rt] Update to 5.4.13-rt7
  * [rt] Update to 5.4.17-rt8
  * [rt] Update to 5.4.17-rt9
  * Bump ABI to 4.
  * Revert "cpupower: Revert library ABI changes from commit
    ae2917093fb60bdc1ed3e"

  [ Ben Hutchings ]
  * linux-perf: Build with CORESIGHT=1 (thanks to Wookey) (Closes: #924673)

  [ Steve McIntyre ]
  * [arm64] Include the Hisilicon Hibmc drm driver in fb-modules
    Closes: #944546)

 -- Salvatore Bonaccorso <carnil@debian.org>  Thu, 13 Feb 2020 06:14:49 +0100

linux (5.4.13-1~bpo10+1) buster-backports; urgency=medium

  * Rebuild for buster-backports:
    - Change ABI number to 0.bpo.3

 -- Ben Hutchings <ben@decadent.org.uk>  Fri, 07 Feb 2020 15:17:10 +0000

linux (5.4.13-1) unstable; urgency=medium

  * New upstream stable update:
    https://www.kernel.org/pub/linux/kernel/v5.x/ChangeLog-5.4.9
    - nvme_fc: add module to ops template to allow module references
    - nvme-fc: fix double-free scenarios on hw queues
    - drm/amdgpu: add check before enabling/disabling broadcast mode
    - drm/amdgpu: add header line for power profile on Arcturus
    - drm/amdgpu: add cache flush workaround to gfx8 emit_fence
    - nvme/pci: Fix write and poll queue types
    - nvme/pci: Fix read queue count
    - [armhf] iio: st_accel: Fix unused variable warning
    - PM / devfreq: Fix devfreq_notifier_call returning errno
    - PM / devfreq: Set scaling_max_freq to max on OPP notifier error
    - PM / devfreq: Don't fail devfreq_dev_release if not in list
    - afs: Fix afs_find_server lookups for ipv4 peers
    - afs: Fix SELinux setting security label on /afs
    - RDMA/cma: add missed unregister_pernet_subsys in init failure
    - rxe: correctly calculate iCRC for unaligned payloads
    - scsi: lpfc: Fix memory leak on lpfc_bsg_write_ebuf_set func
    - scsi: qla2xxx: Use explicit LOGO in target mode
    - scsi: qla2xxx: Drop superfluous INIT_WORK of del_work
    - scsi: qla2xxx: Don't call qlt_async_event twice
    - scsi: qla2xxx: Fix PLOGI payload and ELS IOCB dump length
    - scsi: qla2xxx: Configure local loop for N2N target
    - scsi: qla2xxx: Send Notify ACK after N2N PLOGI
    - scsi: qla2xxx: Don't defer relogin unconditonally
    - scsi: qla2xxx: Ignore PORT UPDATE after N2N PLOGI
    - scsi: iscsi: qla4xxx: fix double free in probe
    - scsi: libsas: stop discovering if oob mode is disconnected
      (CVE-2019-19965)
    - scsi: iscsi: Avoid potential deadlock in iscsi_if_rx func
    - [x86] staging/wlan-ng: add CRC32 dependency in Kconfig
    - drm/nouveau: Move the declaration of struct nouveau_conn_atom up a bit
    - drm/nouveau: Fix drm-core using atomic code-paths on pre-nv50 hardware
    - drm/nouveau/kms/nv50-: fix panel scaling
    - usb: gadget: fix wrong endpoint desc
    - net: make socket read/write_iter() honor IOCB_NOWAIT
    - afs: Fix mountpoint parsing
    - afs: Fix creation calls in the dynamic root to fail with EOPNOTSUPP
    - raid5: need to set STRIPE_HANDLE for batch head
    - md: raid1: check rdev before reference in raid1_sync_request func
    - [s390x] cpum_sf: Adjust sampling interval to avoid hitting sample limits
    - [s390x] cpum_sf: Avoid SBD overflow condition in irq handler
    - RDMA/counter: Prevent auto-binding a QP which are not tracked with res
    - IB/mlx4: Follow mirror sequence of device add during device removal
    - IB/mlx5: Fix steering rule of drop and count
    - xen-blkback: prevent premature module unload
    - xen/balloon: fix ballooned page accounting without hotplug enabled
    - PM / hibernate: memory_bm_find_bit(): Tighten node optimisation
    - ALSA: hda/realtek - Add Bass Speaker and fixed dac for bass speaker
    - ALSA: hda/realtek - Enable the bass speaker of ASUS UX431FLC
    - PCI: Add a helper to check Power Resource Requirements _PR3 existence
    - ALSA: hda: Allow HDA to be runtime suspended when dGPU is not bound to a
      driver
    - PCI: Fix missing inline for pci_pr3_present()
    - ALSA: hda - fixup for the bass speaker on Lenovo Carbon X1 7th gen
    - tcp: fix data-race in tcp_recvmsg()
    - shmem: pin the file in shmem_fault() if mmap_sem is dropped
    - taskstats: fix data-race
    - ALSA: hda - Downgrade error message for single-cmd fallback
    - netfilter: nft_tproxy: Fix port selector on Big Endian
    - block: add bio_truncate to fix guard_bio_eod
    - mm: drop mmap_sem before calling balance_dirty_pages() in write fault
    - ALSA: ice1724: Fix sleep-in-atomic in Infrasonic Quartet support code
    - ALSA: usb-audio: fix set_format altsetting sanity check
    - ALSA: usb-audio: set the interface format after resume on Dell WD19
    - ALSA: hda - Apply sync-write workaround to old Intel platforms, too
    - ALSA: hda/realtek - Add headset Mic no shutup for ALC283
    - [arm64,armhf] drm/sun4i: hdmi: Remove duplicate cleanup calls
    - [mips*] BPF: Disable MIPS32 eBPF JIT
    - [mips*] BPF: eBPF JIT: check for MIPS ISA compliance in Kconfig
    - [mips*] Avoid VDSO ABI breakage due to global register variable
    - media: pulse8-cec: fix lost cec_transmit_attempt_done() call
    - media: cec: CEC 2.0-only bcast messages were ignored
    - media: cec: avoid decrementing transmit_queue_sz if it is 0
    - media: cec: check 'transmit_in_progress', not 'transmitting'
    - mm/memory_hotplug: shrink zones when offlining memory
    - mm/zsmalloc.c: fix the migrated zspage statistics.
    - memcg: account security cred as well to kmemcg
    - mm: move_pages: return valid node id in status if the page is already on
      the target node
    - mm/oom: fix pgtables units mismatch in Killed process message
    - ocfs2: fix the crash due to call ocfs2_get_dlm_debug once less
    - [x86,arm64] pstore/ram: Write new dumps to start of recycled zones
    - [x86,arm64] pstore/ram: Fix error-path memory leak in
      persistent_ram_new() callers
    - locks: print unsigned ino in /proc/locks
    - seccomp: Check that seccomp_notif is zeroed out by the user
    - Btrfs: fix infinite loop during nocow writeback due to race
    - compat_ioctl: block: handle Persistent Reservations
    - compat_ioctl: block: handle BLKREPORTZONE/BLKRESETZONE
    - compat_ioctl: block: handle BLKGETZONESZ/BLKGETNRZONES
    - bpf: Fix precision tracking for unbounded scalars
    - ata: libahci_platform: Export again ahci_platform_<en/dis>able_phys()
    - libata: Fix retrieving of active qcs
    - gpiolib: fix up emulated open drain outputs
    - [riscv64] clocksource: riscv: add notrace to riscv_sched_clock
    - [riscv64] ftrace: correct the condition logic in function graph tracer
    - tracing: Fix lock inversion in trace_event_enable_tgid_record()
    - tracing: Avoid memory leak in process_system_preds()
    - tracing: Have the histogram compare functions convert to u64 first
    - tracing: Fix endianness bug in histogram trigger
    - io_uring: use current task creds instead of allocating a new one
    - mm/gup: fix memory leak in __gup_benchmark_ioctl
    - apparmor: fix aa_xattrs_match() may sleep while holding a RCU lock
    - dmaengine: virt-dma: Fix access after free in vchan_complete()
    - [i386] ALSA: cs4236: fix error return comparison of an unsigned integer
    - ALSA: pcm: Yet another missing check of non-cached buffer type
    - ALSA: firewire-motu: Correct a typo in the clock proc string
    - scsi: lpfc: Fix rpi release when deleting vport
    - exit: panic before exit_mm() on global init exit
    - [arm64] Revert support for execute-only user mappings
    - ftrace: Avoid potential division by zero in function profiler
    - [arm64] drm/msm: include linux/sched/task.h
    - PM / devfreq: Check NULL governor in available_governors_show
    - sunrpc: fix crash when cache_head become valid before update
    - nfsd4: fix up replay_matches_cache()
    - [powerpc*] Chunk calls to flush_dcache_range in arch_*_memory
    - [x86,arm64] HID: i2c-hid: Reset ALPS touchpads on resume
    - net/sched: annotate lockless accesses to qdisc->empty
    - kernel/module.c: wakeup processes in module_wq on module unload
    - ACPI: sysfs: Change ACPI_MASKABLE_GPE_MAX to 0x100
    - perf callchain: Fix segfault in thread__resolve_callchain_sample()
    - [amd64] iommu/vt-d: Remove incorrect PSI capability check
    - cifs: Fix potential softlockups while refreshing DFS cache
    - xfs: don't check for AG deadlock for realtime files in bunmapi
    - [x86] platform/x86: pmc_atom: Add Siemens CONNECT X300 to
      critclk_systems DMI table
    - netfilter: nf_queue: enqueue skbs with NULL dst
    - [arm64,armhf] regulator: axp20x: Fix axp20x_set_ramp_delay
    - [arm64,armhf] regulator: axp20x: Fix AXP22x ELDO2 regulator enable
      bitmask
    - [powerpc*] mm: Mark get_slice_psize() & slice_addr_is_low() as notrace
    - Bluetooth: btusb: fix PM leak in error case of setup
    - Bluetooth: delete a stray unlock
    - Bluetooth: Fix memory leak in hci_connect_le_scan
    - [arm64] dts: meson-gxl-s905x-khadas-vim: fix uart_A bluetooth node
    - [arm64] dts: meson-gxm-khadas-vim2: fix uart_A bluetooth node
    - media: flexcop-usb: ensure -EIO is returned on error condition
    - media: usb: fix memory leak in af9005_identify_state (CVE-2019-18809)
    - [arm64] dts: meson: odroid-c2: Disable usb_otg bus to avoid power failed
      warning
    - [arm64] tty: serial: msm_serial: Fix lockup for sysrq and oops
    - cifs: Fix lookup of root ses in DFS referral cache
    - fs: cifs: Fix atime update check vs mtime
    - fix compat handling of FICLONERANGE, FIDEDUPERANGE and FS_IOC_FIEMAP
    - ath9k_htc: Modify byte order for an error message
    - ath9k_htc: Discard undersized packets
    - [x86] drm/i915/execlists: Fix annotation for decoupling virtual request
    - xfs: periodically yield scrub threads to the scheduler
    - net: add annotations on hh->hh_len lockless accesses
    - ubifs: ubifs_tnc_start_commit: Fix OOB in layout_in_gaps
    - btrfs: get rid of unique workqueue helper functions
    - Btrfs: only associate the locked page with one async_chunk struct
    - [s390x] smp: fix physical to logical CPU map for SMT
    - mm/sparse.c: mark populate_section_memmap as __meminit
    - xen/blkback: Avoid unmapping unmapped grant pages
    - lib/ubsan: don't serialize UBSAN report
    - [x86] perf/x86/intel/bts: Fix the use of page_private()
    - net: annotate lockless accesses to sk->sk_pacing_shift
    - mm/hugetlb: defer freeing of huge pages if in non-task context
    https://www.kernel.org/pub/linux/kernel/v5.x/ChangeLog-5.4.10
    - [powerpc*] pmem: Fix kernel crash due to wrong range value usage in
      flush_dcache_range
    https://www.kernel.org/pub/linux/kernel/v5.x/ChangeLog-5.4.11
    - bpf: Fix passing modified ctx to ld/abs/ind instruction
    - [x86] ASoC: rt5682: fix i2c arbitration lost issue
    - spi: pxa2xx: Add support for Intel Jasper Lake
    - regulator: fix use after free issue
    - ASoC: max98090: fix possible race conditions
    - gpio: Handle counting of Freescale chipselects
    - netfilter: ctnetlink: netns exit must wait for callbacks
    - [x86] intel: Disable HPET on Intel Ice Lake platforms
    - netfilter: nf_tables_offload: Check for the NETDEV_UNREGISTER event
    - mwifiex: Fix heap overflow in mmwifiex_process_tdls_action_frame()
      (CVE-2019-14901)
    - regulator: core: fix regulator_register() error paths to properly
      release rdev
    - [x86] efi: Update e820 with reserved EFI boot services data to fix kexec
      breakage
    - [x86] ASoC: Intel: bytcr_rt5640: Update quirk for Teclast X89
    - efi/gop: Return EFI_NOT_FOUND if there are no usable GOPs
    - efi/gop: Return EFI_SUCCESS if a usable GOP was found
    - efi/gop: Fix memory leak in __gop_query32/64()
    - [x86,arm64] efi/earlycon: Remap entire framebuffer after page
      initialization
    - netfilter: uapi: Avoid undefined left-shift in xt_sctp.h
    - netfilter: nft_set_rbtree: bogus lookup/get on consecutive elements in
      named sets
    - netfilter: nf_tables: validate NFT_SET_ELEM_INTERVAL_END
    - netfilter: nf_tables: validate NFT_DATA_VALUE after nft_data_init()
    - netfilter: nf_tables: skip module reference count bump on object updates
    - netfilter: nf_tables_offload: return EOPNOTSUPP if rule specifies no
      actions
    - [arm64] spi: spi-cavium-thunderx: Add missing pci_release_regions()
    - [arm*] reset: Do not register resource data for missing resets
    - [x86] ASoC: topology: Check return value for snd_soc_add_dai_link()
    - [x86] ASoC: topology: Check return value for soc_tplg_pcm_create()
    - [x86] ASoC: SOF: loader: snd_sof_fw_parse_ext_data log warning on
      unknown header
    - [x86] ASoC: SOF: Intel: split cht and byt debug window sizes
    - [armhf] dts: am335x-sancloud-bbe: fix phy mode
    - [riscv64] bpf, riscv: Limit to 33 tail calls
    - [mips64el,mipsel] bpf, mips: Limit to 33 tail calls
    - perf header: Fix false warning when there are no duplicate cache entries
    - [armhf] spi: spi-ti-qspi: Fix a bug when accessing non default CS
    - [armhf] bus: ti-sysc: Fix missing reset delay handling
    - clk: walk orphan list on clock provider registration
    - mac80211: fix TID field in monitor mode transmit
    - cfg80211: fix double-free after changing network namespace
    - pinctrl: pinmux: fix a possible null pointer in
      pinmux_can_be_used_for_gpio
    - [powerpc*] Ensure that swiotlb buffer is allocated from low memory
    - btrfs: Fix error messages in qgroup_rescan_init
    - Btrfs: fix cloning range with a hole when using the NO_HOLES feature
    - [powerpc*] vcpu: Assume dedicated processors as non-preempt
    - [powerpc*] spinlocks: Include correct header for static key
    - btrfs: handle error in btrfs_cache_block_group
    - Btrfs: fix hole extent items with a zero size after range cloning
    - [powerpc*] ocxl: Fix potential memory leak on context creation
    - bpf: Clear skb->tstamp in bpf_redirect when necessary
    - bnx2x: Do not handle requests from VFs after parity
    - bnx2x: Fix logic to get total no. of PFs per engine
    - cxgb4: Fix kernel panic while accessing sge_info
    - net: usb: lan78xx: Fix error message format specifier
    - [hppa/parisc] add missing __init annotation
    - rfkill: Fix incorrect check to avoid NULL pointer dereference
    - staging: axis-fifo: add unspecified HAS_IOMEM dependency
    - [arm*] iommu/iova: Init the struct iova to fix the possible memleak
    - [x86] perf/x86: Fix potential out-of-bounds access
    - [x86] perf/x86/intel: Fix PT PMI handling
    - sched/psi: Fix sampling error and rare div0 crashes with cgroups and
      high uptime
    - psi: Fix a division error in psi poll()
    - [x86] usb: typec: fusb302: Fix an undefined reference to
      'extcon_get_state'
    - block: end bio with BLK_STS_AGAIN in case of non-mq devs and REQ_NOWAIT
    - fs: avoid softlockups in s_inodes iterators
    - fs: call fsnotify_sb_delete after evict_inodes
    - [arm64] iommu/dma: Relax locking in iommu_dma_prepare_msi()
    - io_uring: don't wait when under-submitting
    - clk: Move clk_core_reparent_orphans() under CONFIG_OF
    - [arm64,armhf] net: stmmac: Determine earlier the size of RX buffer
    - [arm64,armhf] net: stmmac: Do not accept invalid MTU values
    - [arm64,armhf] net: stmmac: xgmac: Clear previous RX buffer size
    - [arm64,armhf] net: stmmac: RX buffer size must be 16 byte aligned
    - [arm64,armhf] net: stmmac: Always arm TX Timer at end of transmission
      start
    - xsk: Add rcu_read_lock around the XSK wakeup
    - net/mlx5e: Fix concurrency issues between config flow and XSK
    - net/i40e: Fix concurrency issues between config flow and XSK
    - net/ixgbe: Fix concurrency issues between config flow and XSK
    - [arm64] cpu_errata: Add Hisilicon TSV110 to spectre-v2 safe list
    - block: Fix a lockdep complaint triggered by request queue flushing
    - [s390x] dasd/cio: Interpret ccw_device_get_mdc return value correctly
    - [s390x] dasd: fix memleak in path handling error case
    - block: fix memleak when __blk_rq_map_user_iov() is failed
    - sbitmap: only queue kyber's wait callback if not already active
    - [s390x] qeth: handle error due to unsupported transport mode
    - [s390x] qeth: fix promiscuous mode after reset
    - [s390x] qeth: don't return -ENOTSUPP to userspace
    - llc2: Fix return statement of llc_stat_ev_rx_null_dsap_xid_c (and
      _test_c)
    - [x86] hv_netvsc: Fix unwanted rx_table reset
    - gtp: fix bad unlock balance in gtp_encap_enable_socket
    - macvlan: do not assume mac_header is set in macvlan_broadcast()
    - [arm64,armhf] net: dsa: mv88e6xxx: Preserve priority when setting CPU
      port.
    - [armhf] net: freescale: fec: Fix ethtool -d runtime PM
    - [arm64,armhf] net: stmmac: dwmac-sun8i: Allow all RGMII modes
    - [arm64,armhf] net: stmmac: dwmac-sunxi: Allow all RGMII modes
    - [arm64,armhf] net: stmmac: Fixed link does not need MDIO Bus
    - net: usb: lan78xx: fix possible skb leak
    - pkt_sched: fq: do not accept silly TCA_FQ_QUANTUM
    - sch_cake: avoid possible divide by zero in cake_enqueue()
    - sctp: free cmd->obj.chunk for the unprocessed SCTP_CMD_REPLY
    - tcp: fix "old stuff" D-SACK causing SACK to be treated as D-SACK
    - vxlan: fix tos value before xmit
    - net: sch_prio: When ungrafting, replace with FIFO
    - vlan: fix memory leak in vlan_dev_set_egress_priority
    - vlan: vlan_changelink() should propagate errors
    - [arm64,riscv64] macb: Don't unregister clks unconditionally
    - net/mlx5: Move devlink registration before interfaces load
    - [arm64,armhf] net: dsa: mv88e6xxx: force cmode write on 6141/6341
    - net/mlx5e: Always print health reporter message to dmesg
    - net/mlx5: DR, No need for atomic refcount for internal SW steering
      resources
    - net/mlx5e: Fix hairpin RSS table size
    - net/mlx5: DR, Init lists that are used in rule's member
    - [arm64,armhf] usb: dwc3: gadget: Fix request complete check
    - USB: core: fix check for duplicate endpoints
    - USB: serial: option: add Telit ME910G1 0x110a composition
    - usb: missing parentheses in USE_NEW_SCHEME
    https://www.kernel.org/pub/linux/kernel/v5.x/ChangeLog-5.4.12
    - chardev: Avoid potential use-after-free in 'chrdev_open()'
    - i2c: fix bus recovery stop mode timing
    - [x86] powercap: intel_rapl: add NULL pointer check to
      rapl_mmio_cpu_online()
    - [arm64,armhf] usb: chipidea: host: Disable port power only if previously
      enabled
    - ALSA: usb-audio: Apply the sample rate quirk for Bose Companion 5
    - ALSA: hda/realtek - Add new codec supported for ALCS1200A
    - ALSA: hda/realtek - Set EAPD control to default for ALC222
    - ALSA: hda/realtek - Add quirk for the bass speaker on Lenovo Yoga X1 7th
      gen
    - tpm: Revert "tpm_tis: reserve chip for duration of tpm_tis_core_init"
    - tpm: Revert "tpm_tis_core: Set TPM_CHIP_FLAG_IRQ before probing for
      interrupts"
    - tpm: Revert "tpm_tis_core: Turn on the TPM before probing IRQ's"
    - tpm: Handle negative priv->response_len in tpm_common_read()
    - [arm64,armhf] rtc: sun6i: Add support for RTC clocks on R40
    - kernel/trace: Fix do not unregister tracepoints when register
      sched_migrate_task fail
    - tracing: Have stack tracer compile when MCOUNT_INSN_SIZE is not defined
    - tracing: Change offset type to s32 in preempt/irq tracepoints
    - HID: Fix slab-out-of-bounds read in hid_field_extract
    - HID: uhid: Fix returning EPOLLOUT from uhid_char_poll
    - HID: hidraw: Fix returning EPOLLOUT from hidraw_poll
    - HID: hid-input: clear unmapped usages
    - Input: add safety guards to input_set_keycode()
    - [x86] drm/i915: Add Wa_1408615072 and Wa_1407596294 to icl,ehl
    - [arm64,armhf] drm/sun4i: tcon: Set RGB DCLK min. divider based on
      hardware model
    - drm/fb-helper: Round up bits_per_pixel if possible
    - drm/dp_mst: correct the shifting in DP_REMOTE_I2C_READ
    - [x86] drm/i915: Add Wa_1407352427:icl,ehl
    - [x86] drm/i915/gt: Mark up virtual engine uabi_instance
    - [amd64] IB/hfi1: Adjust flow PSN with the correct resync_psn
    - can: kvaser_usb: fix interface sanity check
    - can: gs_usb: gs_usb_probe(): use descriptors of current altsetting
    - gpiolib: acpi: Turn dmi_system_id table into a generic quirk table
    - gpiolib: acpi: Add honor_wakeup module-option + quirk mechanism
    - pstore/ram: Regularize prz label allocation lifetime
    - [x86] staging: vt6656: set usb_set_intfdata on driver fail.
    - [x86] staging: vt6656: Fix non zero logical return of, usb_control_msg
    - USB: serial: option: add ZLP support for 0x1bc7/0x9010
    - [arm64,armhf] usb: musb: fix idling for suspend after disconnect
      interrupt
    - [arm64,armhf] usb: musb: Disable pullup at init
    - [arm64,armhf] usb: musb: dma: Correct parameter passed to IRQ handler
    - [x86] staging: comedi: adv_pci1710: fix AI channels 16-31 for PCI-1713
    - [x86] staging: vt6656: correct return of vnt_init_registers.
    - [x86] staging: vt6656: limit reg output to block size
    - staging: rtl8188eu: Add device code for TP-Link TL-WN727N v5.21
    - serdev: Don't claim unsupported ACPI serial devices
    - [amd64] iommu/vt-d: Fix adding non-PCI devices to Intel IOMMU
    - tty: link tty and port before configuring it as console
    - tty: always relink the port
    - [arm64] Move __ARCH_WANT_SYS_CLONE3 definition to uapi headers
    - [arm64] Implement copy_thread_tls
    - [arm*] Implement copy_thread_tls
    - [hppa/parisc] Implement copy_thread_tls
    - [riscv64] Implement copy_thread_tls
    - clone3: ensure copy_thread_tls is implemented
    - um: Implement copy_thread_tls
    - [x86] staging: vt6656: remove bool from vnt_radio_power_on ret
    - mwifiex: fix possible heap overflow in mwifiex_process_country_ie()
      (CVE-2019-14895)
    - mwifiex: pcie: Fix memory leak in mwifiex_pcie_alloc_cmdrsp_buf
      (CVE-2019-19056)
    - rpmsg: char: release allocated memory (CVE-2019-19053)
    - scsi: bfa: release allocated memory in case of error (CVE-2019-19066)
    - rtl8xxxu: prevent leaking urb (CVE-2019-19068)
    - ath10k: fix memory leak (CVE-2019-19078)
    - HID: hiddev: fix mess in hiddev_open()
    - USB: Fix: Don't skip endpoint descriptors with maxpacket=0
    - netfilter: arp_tables: init netns pointer in xt_tgchk_param struct
    - netfilter: conntrack: dccp, sctp: handle null timeout argument
    - netfilter: ipset: avoid null deref when IPSET_ATTR_LINENO is present
    - [x86] drm/i915/gen9: Clear residual context state on context switch
      (CVE-2019-14615)
    https://www.kernel.org/pub/linux/kernel/v5.x/ChangeLog-5.4.13
    - HID: hidraw, uhid: Always report EPOLLOUT
    - [amd64] IB/hfi1: Don't cancel unused work item
    - [armhf] mtd: rawnand: stm32_fmc2: avoid to lock the CPU bus
    - [arm*] 2c: bcm2835: Store pointer to bus clock
    - ASoC: soc-core: Set dpcm_playback / dpcm_capture
    - [armhf] ASoC: stm32: spdifrx: fix inconsistent lock state
    - [armhf] ASoC: stm32: spdifrx: fix race condition in irq handler
    - [armhf] ASoC: stm32: spdifrx: fix input pin state management
    - netfilter: nft_flow_offload: fix underflow in flowtable reference
      counter
    - [armhf] mtd: onenand: omap2: Pass correct flags for prep_dma_memcpy
    - [arm64] gpio: zynq: Fix for bug in zynq_gpio_restore_context API
    - [arm64,armhf] pinctrl: meson: Fix wrong shift value when get
      drive-strength
    - [amd64] iommu/vt-d: Unlink device if failed to add to group
    - iommu: Remove device link to group on failure
    - bpf: cgroup: prevent out-of-order release of cgroup bpf
    - fs: move guard_bio_eod() after bio_set_op_attrs
    - scsi: mpt3sas: Fix double free in attach error handling
    - gpio: Fix error message on out-of-range GPIO in lookup table
    - [arm64,armhf] PM / devfreq: tegra: Add COMMON_CLK dependency
    - [arm64,armhf] drm/tegra: Fix ordering of cleanup code
    - [s390x] qeth: fix qdio teardown after early init error
    - [s390x] qeth: fix false reporting of VNIC CHAR config failure
    - [s390x] qeth: Fix vnicc_is_in_use if rx_bcast not set
    - [s390x] qeth: vnicc Fix init to default
    - [s390x] qeth: fix initialization on old HW
    - scsi: smartpqi: Update attribute name to `driver_version`
    - afs: Fix missing cell comparison in afs_test_super()
    - [x86] syscalls/x86: Wire up COMPAT_SYSCALL_DEFINE0
    - [x86] syscalls/x86: Use COMPAT_SYSCALL_DEFINE0 for IA32 (rt_)sigreturn
    - [x86] syscalls/x86: Use the correct function type for sys_ni_syscall
    - [x86] syscalls/x86: Fix function types in COND_SYSCALL
    - btrfs: simplify inode locking for RWF_NOWAIT
    - netfilter: nf_tables_offload: release flow_rule on error from commit
      path
    - netfilter: nft_meta: use 64-bit time arithmetic
    - [arm64] RDMA/hns: Prevent undefined behavior in
      hns_roce_set_user_sq_size()
    - [arm64] RDMA/hns: remove a redundant le16_to_cpu
    - [arm64] RDMA/hns: Modify return value of restrack functions
    - RDMA/counter: Prevent QP counter manual binding in auto mode
    - [arm64] RDMA/hns: Release qp resources when failed to destroy qp
    - xprtrdma: Add unique trace points for posting Local Invalidate WRs
    - xprtrdma: Connection becomes unstable after a reconnect
    - xprtrdma: Fix MR list handling
    - xprtrdma: Close window between waking RPC senders and posting Receives
    - [arm64] RDMA/hns: Fix to support 64K page for srq
    - [arm64] RDMA/hns: Bugfix for qpc/cqc timer configuration
    - RDMA/mlx5: Return proper error value
    - RDMA/srpt: Report the SCSI residual to the initiator
    - uaccess: Add non-pagefault user-space write function
    - bpf: Make use of probe_user_write in probe write helper
    - bpf: skmsg, fix potential psock NULL pointer dereference
    - libbpf: Fix Makefile' libbpf symbol mismatch diagnostic
    - afs: Fix use-after-loss-of-ref
    - afs: Fix afs_lookup() to not clobber the version on a new dentry
    - keys: Fix request_key() cache
    - scsi: enclosure: Fix stale device oops with hot replug
    - scsi: sd: Clear sdkp->protection_type if disk is reformatted without PI
    - [x86] platform/x86: asus-wmi: Fix keyboard brightness cannot be set to 0
    - [x86] platform/x86: GPD pocket fan: Use default values when wrong
      modparams are given
    - Documentation/ABI: Fix documentation inconsistency for mlxreg-io sysfs
      interfaces
    - Documentation/ABI: Add missed attribute for mlxreg-io sysfs interfaces
    - xprtrdma: Fix create_qp crash on device unload
    - xprtrdma: Fix completion wait during device removal
    - xprtrdma: Fix oops in Receive handler after device removal
    - dm: add dm-clone to the documentation index
    - scsi: ufs: Give an unique ID to each ufs-bsg
    - [arm64] crypto: cavium/nitrox - fix firmware assignment to AE cores
    - crypto: virtio - implement missing support for output IVs
    - crypto: algif_skcipher - Use chunksize instead of blocksize
    - [i386] crypto: geode-aes - convert to skcipher API and make thread-safe
    - NFSv2: Fix a typo in encode_sattr()
    - nfsd: Fix cld_net->cn_tfm initialization
    - nfsd: v4 support requires CRYPTO_SHA256
    - NFSv4.x: Handle bad/dead sessions correctly in nfs41_sequence_process()
    - NFSv4.x: Drop the slot if nfs4_delegreturn_prepare waits for
      layoutreturn
    - mei: fix modalias documentation
    - [armhf] clk: samsung: exynos5420: Preserve CPU clocks configuration
      during suspend/resume
    - clk: Fix memory leak in clk_unregister()
    - [arm64,armhf] dmaengine: dw: platform: Mark 'hclk' clock optional
    - [armhf] clk: imx: pll14xx: Fix quick switch of S/K parameter
    - rsi: fix potential null dereference in rsi_probe()
    - affs: fix a memory leak in affs_remount
    - [armhf] pinctl: ti: iodelay: fix error checking on
      pinctrl_count_index_with_args call
    - [x86] pinctrl: lewisburg: Update pin list according to v1.1v6
    - PCI: pciehp: Do not disable interrupt twice on suspend
    - Revert "drm/virtio: switch virtio_gpu_wait_ioctl() to gem helper."
    - drm/amdgpu: cleanup creating BOs at fixed location
    - drm/amdgpu/discovery: reserve discovery data at the top of VRAM
    - scsi: sd: enable compat ioctls for sed-opal
    - gfs2: add compat_ioctl support
    - af_unix: add compat_ioctl support
    - compat_ioctl: handle SIOCOUTQNSD
    - [arm64] PCI: aardvark: Use LTSSM state to build link training flag
    - [arm64] PCI: aardvark: Fix PCI_EXP_RTCTL register configuration
    - [arm64,armhf] PCI: dwc: Fix find_next_bit() usage
    - PCI: Fix missing bridge dma_ranges resource list cleanup
    - PCI/PM: Clear PCIe PME Status even for legacy power management
    - PCI/PTM: Remove spurious "d" from granularity message
    - [powerpc*] powernv: Disable native PCIe port management
    - [mips64el,mipsel] Loongson: Fix return value of loongson_hwmon_init
    - [armhf] tty: serial: imx: use the sg count from dma_map_sg
    - [i386] tty: serial: pch_uart: correct usage of dma_unmap_sg
    - ARM: 8943/1: Fix topology setup in case of CPU hotplug for
      CONFIG_SCHED_MC
    - Revert "ubifs: Fix memory leak bug in alloc_ubifs_info() error path"
    - ubifs: Fixed missed le64_to_cpu() in journal
    - ubifs: do_kill_orphans: Fix a memory leak bug
    - mtd: spi-nor: fix silent truncation in spi_nor_read()
    - mtd: spi-nor: fix silent truncation in spi_nor_read_raw()
    - [arm64,armhf] spi: pxa2xx: Set controller->max_transfer_size in dma mode
    - iwlwifi: mvm: consider ieee80211 station max amsdu value
    - rtlwifi: Remove unnecessary NULL check in rtl_regd_init
    - iwlwifi: mvm: fix support for single antenna diversity
    - sch_cake: Add missing NLA policy entry TCA_CAKE_SPLIT_GSO
    - f2fs: fix potential overflow
    - NFSD fixing possible null pointer derefering in copy offload
    - scsi: libcxgbi: fix NULL pointer dereference in cxgbi_device_destroy()
    - scsi: target/iblock: Fix protection error with blocks greater than 512B
    - [riscv64] export flush_icache_all to modules
    - [mips64el,mipsel] cacheinfo: report shared CPU map
    - [mips64el,mipsel] Fix gettimeofday() in the vdso library
    - tomoyo: Suppress RCU warning at list_for_each_entry_rcu().
    - [arm64] drm/arm/mali: make malidp_mw_connector_helper_funcs static
    - rxrpc: Unlock new call in rxrpc_new_incoming_call() rather than the
      caller
    - rxrpc: Don't take call->user_mutex in rxrpc_new_incoming_call()
    - rxrpc: Fix missing security check on incoming calls
    - [arm64] dmaengine: k3dma: Avoid null pointer traversal
    - [s390x] qeth: lock the card while changing its hsuid
    - [amd64] ioat: ioat_alloc_ring() failure handling.
    - drm/amdgpu: enable gfxoff for raven1 refresh
    - ocfs2: call journal flush to mark journal as empty after journal
      recovery when mount

  [ Salvatore Bonaccorso ]
  * signing_templates/rules.real: Include modules.builtin.modinfo file in
    image (Closes: #948427)
  * [rt] Drop "lib/ubsan: Don't seralize UBSAN report"
  * nvme: Ignore ABI changes
  * Drop "ARM: dts: bcm283x: Fix critical trip point"
  * Drop "tracing: Do not create directories if lockdown is in affect"
  * Drop "libtraceevent: Fix lib installation with O="
  * Drop "libtraceevent: Copy pkg-config file to output folder when using O="
  * Refresh "libbpf: fix readelf output parsing on powerpc with recent
    binutils"
  * Refresh "x86: Make x32 syscall support conditional on a kernel parameter"
  * Bump ABI to 3.

  [ Ben Hutchings ]
  * f2fs: Fix crypto softdep: it uses crc32, not crc32c

 -- Salvatore Bonaccorso <carnil@debian.org>  Sun, 19 Jan 2020 10:22:58 +0100

linux (5.4.8-1~bpo10+1) buster-backports; urgency=medium

  * Rebuild for buster-backports:
    - Change ABI number to 0.bpo.2

 -- Ben Hutchings <ben@decadent.org.uk>  Tue, 07 Jan 2020 15:51:13 +0000

linux (5.4.8-1) unstable; urgency=medium

  * New upstream stable update:
    https://www.kernel.org/pub/linux/kernel/v5.x/ChangeLog-5.4.7
    - af_packet: set defaule value for tmo
    - [amd64] fjes: fix missed check in fjes_acpi_add
    - mod_devicetable: fix PHY module format
    - net: dst: Force 4-byte alignment of dst_metrics
    - [arm64] net: hisilicon: Fix a BUG trigered by wrong bytes_compl
    - net: phy: ensure that phy IDs are correctly typed
    - net: qlogic: Fix error paths in ql_alloc_large_buffers()
    - net-sysfs: Call dev_hold always in rx_queue_add_kobject
    - net: usb: lan78xx: Fix suspend/resume PHY register access error
    - [arm64,armhf] nfp: flower: fix stats id allocation
    - qede: Disable hardware gro when xdp prog is installed
    - qede: Fix multicast mac configuration
    - sctp: fix memleak on err handling of stream initialization
    - sctp: fully initialize v4 addr in some functions
    - neighbour: remove neigh_cleanup() method
    - bonding: fix bond_neigh_init()
    - net: ena: fix default tx interrupt moderation interval
    - net: ena: fix issues in setting interrupt moderation params in ethtool
    - [armhf] net: ethernet: ti: davinci_cpdma: fix warning "device driver
      frees DMA memory with different size"
    - [arm64,armhf] net: stmmac: platform: Fix MDIO init for platforms without
      PHY
    - [armhf] net: dsa: b53: Fix egress flooding settings
    - btrfs: don't double lock the subvol_sem for rename exchange
    - btrfs: do not call synchronize_srcu() in inode_tree_del
    - Btrfs: make tree checker detect checksum items with overlapping ranges
    - btrfs: return error pointer from alloc_test_extent_buffer
    - Btrfs: fix missing data checksums after replaying a log tree
    - btrfs: send: remove WARN_ON for readonly mount
    - btrfs: abort transaction after failed inode updates in create_subvol
    - btrfs: skip log replay on orphaned roots
    - btrfs: do not leak reloc root if we fail to read the fs root
    - btrfs: handle ENOENT in btrfs_uuid_tree_iterate
    - Btrfs: fix removal logic of the tree mod log that leads to
      use-after-free issues
    - ALSA: pcm: Avoid possible info leaks from PCM stream buffers
    - ALSA: hda/ca0132 - Keep power on during processing DSP response
    - ALSA: hda/ca0132 - Avoid endless loop
    - ALSA: hda/ca0132 - Fix work handling in delayed HP detection
    - [arm*] drm/vc4/vc4_hdmi: fill in connector info
    - drm/virtio: switch virtio_gpu_wait_ioctl() to gem helper.
    - drm: mst: Fix query_payload ack reply struct
    - [arm64,armhf] drm/panel: Add missing drm_panel_init() in panel drivers
    - [armhf] drm: exynos: exynos_hdmi: use cec_notifier_conn_(un)register
    - drm: Use EOPNOTSUPP, not ENOTSUPP
    - drm/amdgpu/sriov: add ring_stop before ring_create in psp v11 code
    - drm/amdgpu: grab the id mgr lock while accessing passid_mapping
    - drm/ttm: return -EBUSY on pipelining with no_gpu_wait (v2)
    - ath10k: add cleanup in ath10k_sta_state()
    - ath10k: Check if station exists before forwarding tx airtime report
    - spi: Add call to spi_slave_abort() function when spidev driver is
      released
    - [arm64] drm/meson: vclk: use the correct G12A frac max value
    - [x86] staging: rtl8192u: fix multiple memory leaks on error path
    - staging: rtl8188eu: fix possible null dereference
    - rtlwifi: prevent memory leak in rtl_usb_probe (CVE-2019-19063)
    - libertas: fix a potential NULL pointer dereference
    - ath10k: fix backtrace on coredump
    - IB/iser: bound protection_sg size by data_sg size
    - [armhf] spi: gpio: prevent memory leak in spi_gpio_probe
    - media: max2175: Fix build error without CONFIG_REGMAP_I2C
    - [arm64] media: venus: core: Fix msm8996 frequency table
    - ath10k: fix offchannel tx failure when no ath10k_mac_tx_frm_has_freq
    - pinctrl: devicetree: Avoid taking direct reference to device name string
    - [armhf] drm/sun4i: dsi: Fix TCON DRQ set bits
    - [arm64] media: venus: Fix occasionally failures to suspend
    - rtw88: fix NSS of hw_cap
    - [armhf] hwrng: omap3-rom - Call clk_disable_unprepare() on exit only if
      not idled
    - media: flexcop-usb: fix NULL-ptr deref in flexcop_usb_transfer_init()
    - [arm64,armhf] drm/bridge: dw-hdmi: Refuse DDC/CI transfers on the
      internal I2C controller
    - mwifiex: pcie: Fix memory leak in mwifiex_pcie_init_evt_ring
      (CVE-2019-19057)
    - drm/drm_vblank: Change EINVAL by the correct errno
    - libbpf: Fix struct end padding in btf_dump
    - libbpf: Fix passing uninitialized bytes to setsockopt
    - net/smc: increase device refcount for added link group
    - team: call RCU read lock when walking the port_list
    - media: cx88: Fix some error handling path in 'cx8800_initdev()'
    - [arm64] crypto: inside-secure - Fix a maybe-uninitialized warning
    - [arm64] crypto: aegis128/simd - build 32-bit ARM for v8 architecture
      explicitly
    - [x86] ASoC: SOF: enable sync_write in hdac_bus
    - [armhf] media: ti-vpe: vpe: Fix Motion Vector vpdma stride
    - [armhf] media: ti-vpe: vpe: fix a v4l2-compliance warning about invalid
      pixel format
    - [armhf] media: ti-vpe: vpe: fix a v4l2-compliance failure about frame
      sequence number
    - [armhf] media: ti-vpe: vpe: Make sure YUYV is set as default format
    - [armhf] media: ti-vpe: vpe: fix a v4l2-compliance failure causing a
      kernel panic
    - [armhf] media: ti-vpe: vpe: ensure buffers are cleaned up properly in
      abort cases
    - [armhf] media: ti-vpe: vpe: fix a v4l2-compliance failure about invalid
      sizeimage
    - [x86] syscalls/x86: Use the correct function type in SYSCALL_DEFINE0
    - [x86] mm: Use the correct function type for native_set_fixmap()
    - ath10k: Correct error handling of dma_map_single()
    - rtw88: coex: Set 4 slot mode for A2DP
    - [arm64,armhf] drm/bridge: dw-hdmi: Restore audio when setting a mode
    - perf vendor events arm64: Fix Hisi hip08 DDRC PMU eventname
    - usb: usbfs: Suppress problematic bind and unbind uevents.
    - Bluetooth: btusb: avoid unused function warning
    - Bluetooth: missed cpu_to_le16 conversion in hci_init4_req
    - Bluetooth: Workaround directed advertising bug in Broadcom controllers
    - Bluetooth: hci_core: fix init for HCI_USER_CHANNEL
    - bpf/stackmap: Fix deadlock with rq_lock in bpf_get_stack()
    - [x86] mce: Lower throttling MCE messages' priority to warning
    - [arm64] net: hns3: log and clear hardware error after reset complete
    - [arm64] RDMA/hns: Fix wrong parameters when initial mtt of srq->idx_que
    - [x86] drm/gma500: fix memory disclosures due to uninitialized bytes
    - ASoC: soc-pcm: fixup dpcm_prune_paths() loop continue
    - rtl8xxxu: fix RTL8723BU connection failure issue after warm reboot
    - ipmi: Don't allow device module unload when in use
    - [x86] ioapic: Prevent inconsistent state when moving an interrupt
    - media: cedrus: Fix undefined shift with a SHIFT_AND_MASK_BITS macro
    - drm/nouveau: Don't grab runtime PM refs for HPD IRQs
    - md: no longer compare spare disk superblock events in super_load
    - md/bitmap: avoid race window between md_bitmap_resize and
      bitmap_file_clear_bit
    - drm: Don't free jobs in wait_event_interruptible()
    - EDAC/amd64: Set grain per DIMM
    - [arm64] psci: Reduce the waiting time for cpu_psci_cpu_kill()
    - i40e: initialize ITRN registers with correct values
    - i40e: Wrong 'Advertised FEC modes' after set FEC to AUTO
    - net: phy: dp83867: enable robust auto-mdix
    - [arm64,armhf] drm/tegra: sor: Use correct SOR index on Tegra210
    - regulator: core: Release coupled_rdevs on regulator_init_coupling()
      error
    - ubsan, x86: Annotate and allow __ubsan_handle_shift_out_of_bounds() in
      uaccess regions
    - ACPI: button: Add DMI quirk for Medion Akoya E2215T
    - RDMA/qedr: Fix memory leak in user qp and mr
    - [arm64] RDMA/hns: Fix memory leak on 'context' on error return path
    - RDMA/qedr: Fix srqs xarray initialization
    - RDMA/core: Set DMA parameters correctly
    - [arm64,armhf] gpu: host1x: Allocate gather copy for host1x
    - [arm64,armhf] net: dsa: LAN9303: select REGMAP when LAN9303 enable
    - [arm64] phy: qcom-usb-hs: Fix extcon double register after power cycle
    - [s390x] time: ensure get_clock_monotonic() returns monotonic values
    - [s390x] add error handling to perf_callchain_kernel
    - [s390x] mm: add mm_pxd_folded() checks to pxd_free()
    - [arm64] net: hns3: add struct netdev_queue debug info for TX timeout
    - libata: Ensure ata_port probe has completed before detach
    - loop: fix no-unmap write-zeroes request behavior
    - [arm64,armhf] net/mlx5e: Verify that rule has at least one fwd/drop
      action
    - ALSA: bebob: expand sleep just after breaking connections for protocol
      version 1
    - libbpf: Fix error handling in bpf_map__reuse_fd()
    - Bluetooth: Fix advertising duplicated flags
    - ALSA: pcm: Fix missing check of the new non-cached buffer type
    - [riscv64] spi: sifive: disable clk when probe fails and remove
    - pinctrl: amd: fix __iomem annotation in amd_gpio_irq_handler()
    - ixgbe: protect TX timestamping from API misuse
    - media: rcar_drif: fix a memory disclosure (CVE-2019-18786)
    - media: v4l2-core: fix touch support in v4l_g_fmt
    - nvme: introduce "Command Aborted By host" status code
    - nvmem: core: fix nvmem_cell_write inline function
    - ASoC: SOF: topology: set trigger order for FE DAI link
    - media: vivid: media_device_cleanup was called too early
    - bnx2x: Fix PF-VF communication over multi-cos queues.
    - ALSA: timer: Limit max amount of slave instances
    - RDMA/core: Fix return code when modify_port isn't supported
    - [arm64] drm: msm: a6xx: fix debug bus register configuration
    - rtlwifi: fix memory leak in rtl92c_set_fw_rsvdpagepkt()
    - perf probe: Fix to find range-only function instance
    - perf cs-etm: Fix definition of macro TO_CS_QUEUE_NR
    - perf probe: Fix to list probe event with correct line number
    - perf jevents: Fix resource leak in process_mapfile() and main()
    - perf probe: Walk function lines in lexical blocks
    - perf probe: Fix to probe an inline function which has no entry pc
    - perf probe: Fix to show ranges of variables in functions without
      entry_pc
    - perf probe: Fix to show inlined function callsite without entry_pc
    - perf probe: Fix to probe a function which has no entry pc
    - perf tools: Fix cross compile for ARM64
    - perf tools: Splice events onto evlist even on error
    - ice: Check for null pointer dereference when setting rings
    - perf parse: If pmu configuration fails free terms
    - perf probe: Skip overlapped location on searching variables
    - net: avoid potential false sharing in neighbor related code
    - perf probe: Return a better scope DIE if there is no best scope
    - perf probe: Fix to show calling lines of inlined functions
    - perf probe: Skip end-of-sequence and non statement lines
    - perf probe: Filter out instances except for inlined subroutine and
      subprogram
    - libbpf: Fix negative FD close() in xsk_setup_xdp_prog()
    - [s390x] bpf: Use kvcalloc for addrs array
    - cgroup: freezer: don't change task and cgroups status unnecessarily
    - ath10k: fix get invalid tx rate for Mesh metric
    - media: pvrusb2: Fix oops on tear-down when radio support is not present
    - ice: delay less
    - media: cedrus: Use helpers to access capture queue
    - [arm64,armhf] spi: pxa2xx: Add missed security checks
    - ASoC: rt5677: Mark reg RT5677_PWR_ANLG2 as volatile
    - iio: dac: ad5446: Add support for new AD5600 DAC
    - [x86] ASoC: Intel: kbl_rt5663_rt5514_max98927: Add dmic format
      constraint
    - r8169: respect EEE user setting when restarting network
    - [s390x] disassembler: don't hide instruction addresses
    - [armhf] net: ethernet: ti: Add dependency for TI_DAVINCI_EMAC
    - nvme: Discard workaround for non-conformant devices
    - parport: load lowlevel driver if ports not found
    - bcache: fix static checker warning in bcache_device_free()
    - cpufreq: Register drivers only after CPU devices have been registered
    - [x86] crash: Add a forward declaration of struct kimage
    - tracing: use kvcalloc for tgid_map array allocation
    - tracing/kprobe: Check whether the non-suffixed symbol is notrace
    - bcache: fix deadlock in bcache_allocator
    - iwlwifi: mvm: fix unaligned read of rx_pkt_status
    - regulator: core: Let boot-on regulators be powered off
    - [arm64] spi: tegra20-slink: add missed clk_unprepare
    - tun: fix data-race in gro_normal_list()
    - xhci-pci: Allow host runtime PM as default also for Intel Ice Lake xHCI
    - crypto: virtio - deal with unsupported input sizes
    - btrfs: don't prematurely free work in end_workqueue_fn()
    - btrfs: don't prematurely free work in run_ordered_work()
    - sched/uclamp: Fix overzealous type replacement
    - perf/core: Fix the mlock accounting, again
    - bnxt_en: Return proper error code for non-existent NVM variable
    - net: phy: avoid matching all-ones clause 45 PHY IDs
    - [x86] ASoC: Intel: bytcr_rt5640: Update quirk for Acer Switch 10 SW5-012
      2-in-1
    - [x86] insn: Add some Intel instructions to the opcode map
    - brcmfmac: remove monitor interface when detaching
    - perf session: Fix decompression of PERF_RECORD_COMPRESSED records
    - perf probe: Fix to show function entry line as probe-able
    - [s390x] crypto: Fix unsigned variable compared with zero
    - [s390x] kasan: support memcpy_real with TRACE_IRQFLAGS
    - bnxt_en: Improve RX buffer error handling.
    - iwlwifi: check kasprintf() return value
    - ASoC: soc-pcm: check symmetry before hw_params
    - [armhf] net: ethernet: ti: ale: clean ale tbl on init and intf restart
    - [s390x] cpumf: Adjust registration of s390 PMU device drivers
    - [armhf] crypto: sun4i-ss - Fix 64-bit size_t warnings
    - [armhf] crypto: sun4i-ss - Fix 64-bit size_t warnings on sun4i-ss-hash.c
    - mac80211: consider QoS Null frames for STA_NULLFUNC_ACKED
    - libtraceevent: Fix memory leakage in copy_filter_type
    - ice: Only disable VF state when freeing each VF resources
    - ice: Fix setting coalesce to handle DCB configuration
    - net: phy: initialise phydev speed and duplex sanely
    - tools, bpf: Fix build for 'make -s tools/bpf O=<dir>'
    - bpf: Provide better register bounds after jmp32 instructions
    - net: wireless: intel: iwlwifi: fix GRO_NORMAL packet stalling
    - btrfs: don't prematurely free work in reada_start_machine_worker()
    - btrfs: don't prematurely free work in scrub_missing_raid56_worker()
    - Revert "mmc: sdhci: Fix incorrect switch to HS mode"
    - tpm_tis: reserve chip for duration of tpm_tis_core_init
    - tpm: fix invalid locking in NONBLOCKING mode
    - iommu: fix KASAN use-after-free in iommu_insert_resv_region
    - iommu: set group default domain before creating direct mappings
    - iommu/vt-d: Fix dmar pte read access not set error
    - iommu/vt-d: Set ISA bridge reserved region as relaxable
    - iommu/vt-d: Allocate reserved region for ISA with correct permission
    - [armhf] can: flexcan: fix possible deadlock and out-of-order reception
      after wakeup
    - [armhf] can: flexcan: poll MCR_LPM_ACK instead of GPR ACK for stop mode
      acknowledgment
    - can: kvaser_usb: kvaser_usb_leaf: Fix some info-leaks to USB devices
      (CVE-2019-19947)
    - usb: xhci: Fix build warning seen with CONFIG_PM=n
    - ath10k: Revert "ath10k: add cleanup in ath10k_sta_state()"
    - md: avoid invalid memory access for array sb->dev_roles
    - [s390x] ftrace: fix endless recursion in function_graph tracer
    - [armhf] can: flexcan: add low power enter/exit acknowledgment helper
    - usbip: Fix receive error in vhci-hcd when using scatter-gather
    - usbip: Fix error path of vhci_recv_ret_submit()
    - cpufreq: Avoid leaving stale IRQ work items during CPU offline
    - mm: vmscan: protect shrinker idr replace with CONFIG_MEMCG
    - [x86] intel_th: pci: Add Comet Lake PCH-V support
    - [x86] intel_th: pci: Add Elkhart Lake SOC support
    - [x86] intel_th: Fix freeing IRQs
    - [x86] intel_th: msu: Fix window switching without windows
    - [x86] platform/x86: hp-wmi: Make buffer for HPWMI_FEATURE2_QUERY 128
      bytes
    - [x86] staging: comedi: gsc_hpdi: check dma_alloc_coherent() return value
    - [x86] pinctrl: baytrail: Really serialize all register accesses
    - ext4: fix ext4_empty_dir() for directories with holes (CVE-2019-19037)
    - ext4: check for directory entries too close to block end
    - ext4: unlock on error in ext4_expand_extra_isize()
    - ext4: validate the debug_want_extra_isize mount option at parse time
    - [powerpc*] KVM: PPC: Book3S HV: Fix regression on big endian hosts
    - [x86] kvm: x86: Host feature SSBD doesn't imply guest feature
      SPEC_CTRL_SSBD
    - [x86] kvm: x86: Host feature SSBD doesn't imply guest feature AMD_SSBD
    - [arm64,armhf] KVM: arm/arm64: Properly handle faulting of device
      mappings
    - [arm64] KVM: arm64: Ensure 'params' is initialised when looking up sys
      register
    - [x86] intel: Disable HPET on Intel Coffee Lake H platforms
    - [x86] MCE/AMD: Do not use rdmsr_safe_on_cpu() in smca_configure()
    - [x86] MCE/AMD: Allow Reserved types to be overwritten in smca_banks[]
    - [x86] mce: Fix possibly incorrect severity calculation on AMD
    - [powerpc*] irq: fix stack overflow verification
    - [powerpc*] ocxl: Fix concurrent AFU open and device removal
    - [arm64] mmc: sdhci-msm: Correct the offset and value for DDR_CONFIG
      register
    - mmc: sdhci: Update the tuning failed messages to pr_debug level
    - mmc: sdhci: Workaround broken command queuing on Intel GLK
    - mmc: sdhci: Add a quirk for broken command queuing
    - nbd: fix shutdown and recv work deadlock v2
    - iwlwifi: pcie: move power gating workaround earlier in the flow
    https://www.kernel.org/pub/linux/kernel/v5.x/ChangeLog-5.4.8
    - Revert "MIPS: futex: Restore \n after sync instructions"
    - Revert "MIPS: futex: Emit Loongson3 sync workarounds within asm"
    - scsi: lpfc: Fix spinlock_irq issues in lpfc_els_flush_cmd()
    - scsi: lpfc: Fix discovery failures when target device connectivity
      bounces
    - scsi: mpt3sas: Fix clear pending bit in ioctl status
    - scsi: lpfc: Fix locking on mailbox command completion
    - scsi: mpt3sas: Reject NVMe Encap cmnds to unsupported HBA
    - [armhf] gpio: mxc: Only get the second IRQ when there is more than one
      IRQ
    - scsi: lpfc: Fix list corruption in lpfc_sli_get_iocbq
    - Input: atmel_mxt_ts - disable IRQ across suspend
    - f2fs: fix to update time in lazytime mode
    - [x86] platform/x86: peaq-wmi: switch to using polled mode of input
      devices
    - [arm64,armhf] iommu: rockchip: Free domain on .domain_free
    - [arm64,armhf] iommu/tegra-smmu: Fix page tables in > 4 GiB memory
    - scsi: target: compare full CHAP_A Algorithm strings
    - scsi: lpfc: Fix hardlockup in lpfc_abort_handler
    - scsi: lpfc: Fix SLI3 hba in loop mode not discovering devices
    - scsi: csiostor: Don't enable IRQs too early
    - [arm64] scsi: hisi_sas: Replace in_softirq() check in
      hisi_sas_task_exec()
    - [arm64] scsi: hisi_sas: Delete the debugfs folder of hisi_sas when the
      probe fails
    - [powerpc*] pseries: Mark accumulate_stolen_time() as notrace
    - [powerpc*] pseries: Don't fail hash page table insert for bolted mapping
    - dma-mapping: Add vmap checks to dma_map_single()
    - dma-mapping: fix handling of dma-ranges for reserved memory (again)
    - clocksource/drivers/timer-of: Use unique device name instead of timer
    - [powerpc*] security/book3s64: Report L1TF status in sysfs
    - [powerpc*] book3s64/hash: Add cond_resched to avoid soft lockup warning
    - ext4: update direct I/O read lock pattern for IOCB_NOWAIT
    - ext4: iomap that extends beyond EOF should be marked dirty
    - jbd2: Fix statistics for the number of logged blocks
    - scsi: tracing: Fix handling of TRANSFER LENGTH == 0 for READ(6) and
      WRITE(6)
    - scsi: lpfc: Fix unexpected error messages during RSCN handling
    - scsi: lpfc: Fix duplicate unreg_rpi error in port offline flow
    - f2fs: fix to update dir's i_pino during cross_rename
    - [arm64] clk: qcom: smd: Add missing pnoc clock
    - [arm64] clk: qcom: Allow constant ratio freq tables for rcg
    - clk: clk-gpio: propagate rate change to parent
    - dma-direct: check for overflows on 32 bit DMA addresses
    - fs/quota: handle overflows of sysctl fs.quota.* and report as unsigned
      long
    - [arm64] iommu/arm-smmu-v3: Don't display an error when IRQ lines are
      missing
    - [armhf] i2c: stm32f7: fix & reorder remove & probe error handling
    - iomap: fix return value of iomap_dio_bio_actor on 32bit systems
    - scsi: lpfc: fix: Coverity: lpfc_cmpl_els_rsp(): Null pointer
      dereferences
    - [m68k] scsi: zorro_esp: Limit DMA transfers to 65536 bytes (except on
      Fastlane)
    - [powerpc*] PCI: rpaphp: Fix up pointer to first drc-info entry
    - scsi: ufs: fix potential bug which ends in system hang
    - [powerpc*] PCI: rpaphp: Don't rely on firmware feature to imply drc-info
      support
    - [powerpc*] PCI: rpaphp: Annotate and correctly byte swap DRC properties
    - [powerpc*] PCI: rpaphp: Correctly match ibm, my-drc-index to drc-name
      when using drc-info
    - [powerpc*] security: Fix wrong message when RFI Flush is disable
    - [powerpc*] eeh: differentiate duplicate detection message
    - [powerpc*] book3s/mm: Update Oops message to print the correct
      translation in use
    - bcache: at least try to shrink 1 node in bch_mca_scan()
    - HID: quirks: Add quirk for HP MSU1465 PIXART OEM mouse
    - HID: logitech-hidpp: Silence intermittent get_battery_capacity errors
    - HID: i2c-hid: fix no irq after reset on raydium 3118
    - [armhf] 8937/1: spectre-v2: remove Brahma-B53 from hardening
    - libnvdimm/btt: fix variable 'rc' set but not used
    - HID: Improve Windows Precision Touchpad detection.
    - HID: rmi: Check that the RMI_STARTED bit is set before unregistering the
      RMI transport device
    - watchdog: prevent deferral of watchdogd wakeup on RT
    - watchdog: Fix the race between the release of watchdog_core_data and
      cdev
    - scsi: pm80xx: Fix for SATA device discovery
    - scsi: ufs: Fix error handing during hibern8 enter
    - scsi: scsi_debug: num_tgts must be >= 0
    - scsi: target: core: Release SPC-2 reservations when closing a session
    - scsi: ufs: Fix up auto hibern8 enablement
    - scsi: iscsi: Don't send data to unbound connection
    - scsi: target: iscsi: Wait for all commands to finish before freeing a
      session
    - f2fs: Fix deadlock in f2fs_gc() context during atomic files handling
    - [x86] Drivers: hv: vmbus: Fix crash handler reset of Hyper-V synic
    - apparmor: fix unsigned len comparison with less than zero
    - drm/amdgpu: Call find_vma under mmap_sem
    - cifs: Fix use-after-free bug in cifs_reconnect()
    - io_uring: io_allocate_scq_urings() should return a sane state
    - cdrom: respect device capabilities during opening action
    - cifs: move cifsFileInfo_put logic into a work-queue
    - perf diff: Use llabs() with 64-bit values
    - perf script: Fix brstackinsn for AUXTRACE
    - perf regs: Make perf_reg_name() return "unknown" instead of NULL
    - [s390x] zcrypt: handle new reply code FILTERED_BY_HYPERVISOR
    - [s390x] unwind: filter out unreliable bogus %r14
    - [s390x] cpum_sf: Check for SDBT and SDB consistency
    - ocfs2: fix passing zero to 'PTR_ERR' warning
    - [s390x] disable preemption when switching to nodat stack with
      CALL_ON_STACK
    - mm/hugetlbfs: fix error handling when setting up mounts
    - kernel: sysctl: make drop_caches write-only
    - userfaultfd: require CAP_SYS_PTRACE for UFFD_FEATURE_EVENT_FORK
    - sctp: fix err handling of stream initialization
    - md: make sure desc_nr less than MD_SB_DISKS
    - Revert "iwlwifi: assign directly to iwl_trans->cfg in QuZ detection"
    - netfilter: ebtables: compat: reject all padding in matches/watchers
    - 6pack,mkiss: fix possible deadlock
    - [powerpc*] Fix __clear_user() with KUAP enabled
    - net/smc: add fallback check to connect()
    - netfilter: bridge: make sure to pull arp header in br_nf_forward_arp()
    - inetpeer: fix data-race in inet_putpeer / inet_putpeer
    - net: add a READ_ONCE() in skb_peek_tail()
    - net: icmp: fix data-race in cmp_global_allow()
    - hrtimer: Annotate lockless access to timer->state
    - tomoyo: Don't use nifty names on sockets.
    - uaccess: disallow > INT_MAX copy sizes
    - drm: limit to INT_MAX in create_blob ioctl
    - xfs: fix mount failure crash on invalid iclog memory access
    - cxgb4/cxgb4vf: fix flow control display for auto negotiation
    - [armhf] net: dsa: bcm_sf2: Fix IP fragment location and behavior
    - net/mlxfw: Fix out-of-memory error in mfa2 flash burning
    - net: phy: aquantia: add suspend / resume ops for AQR105
    - net/sched: act_mirred: Pull mac prior redir to non mac_header_xmit
      device
    - net/sched: add delete_empty() to filters and use it in cls_flower
    - net_sched: sch_fq: properly set sk->sk_pacing_status
    - [arm64,armhf] net: stmmac: dwmac-meson8b: Fix the RGMII TX delay on
      Meson8b/8m2 SoCs
    - ptp: fix the race between the release of ptp_clock and cdev
    - tcp: Fix highest_sack and highest_sack_seq
    - udp: fix integer overflow while computing available space in sk_rcvbuf
    - bnxt_en: Fix MSIX request logic for RDMA driver.
    - bnxt_en: Free context memory in the open path if firmware has been
      reset.
    - bnxt_en: Return error if FW returns more data than dump length
    - bnxt_en: Fix bp->fw_health allocation and free logic.
    - bnxt_en: Remove unnecessary NULL checks for fw_health
    - bnxt_en: Fix the logic that creates the health reporters.
    - bnxt_en: Add missing devlink health reporters for VFs.
    - net: add bool confirm_neigh parameter for dst_ops.update_pmtu
    - ip6_gre: do not confirm neighbor when do pmtu update
    - gtp: do not confirm neighbor when do pmtu update
    - net/dst: add new function skb_dst_update_pmtu_no_confirm
    - tunnel: do not confirm neighbor when do pmtu update
    - vti: do not confirm neighbor when do pmtu update
    - sit: do not confirm neighbor when do pmtu update
    - net/dst: do not confirm neighbor for vxlan and geneve pmtu update
    - [arm64,armhf] net: marvell: mvpp2: phylink requires the link interrupt
    - gtp: fix wrong condition in gtp_genl_dump_pdp()
    - gtp: avoid zero size hashtable
    - bonding: fix active-backup transition after link failure
    - tcp: do not send empty skb from tcp_write_xmit()
    - tcp/dccp: fix possible race __inet_lookup_established()
    - [x86] hv_netvsc: Fix tx_table init in rndis_set_subchannel()
    - gtp: fix an use-after-free in ipv4_pdp_find()
    - gtp: do not allow adding duplicate tid and ms_addr pdp context
    - bnxt: apply computed clamp value for coalece parameter
    - ipv6/addrconf: only check invalid header values when
      NETLINK_F_STRICT_CHK is set
    - [arm64,armhf] net: phylink: fix interface passed to mac_link_up
    - net: ena: fix napi handler misbehavior when the napi budget is zero
    - vhost/vsock: accept only packets with the right dst_cid
    - mm/hugetlbfs: fix for_each_hstate() loop in init_hugetlbfs_fs()

  [ Salvatore Bonaccorso ]
  * debian/lib/python/debian_linux/abi.py: Add one missing string replacement.
  * debian/lib/python/debian_linux/abi.py: strip whitespace characters in
    line.
  * [rt] Refresh lib-ubsan-Don-t-seralize-UBSAN-report.patch for context
    changes in 5.4.7
  * [rt] Drop x86-ioapic-Prevent-inconsistent-state-when-moving-an.patch
  * Enable EROFS filesystem support as module.
    Enable EROFS_FS as module, enable EROFS_FS_XATTR, EROFS_FS_POSIX_ACL,
    EROFS_FS_SECURITY, EROFS_FS_ZIP and EROFS_FS_CLUSTER_PAGE_LIMIT.
    Thanks to Gao Xiang <gaoxiang25@huawei.com> (Closes: #946569)
  * Enable additional netfilter modules.
    Enable NFT_BRIDGE_META, NF_CONNTRACK_BRIDGE, IP6_NF_MATCH_SRH, NFT_XFRM
    and NFT_SYNPROXY as modules.
    Thanks to Arturo Borrero Gonzalez (Closes: #948031)
  * [rt] Drop watchdog-prevent-deferral-of-watchdogd-wakeup-on-RT.patch
  * [rt] Refresh Use-CONFIG_PREEMPTION.patch (Context changes in 5.4.8)
  * Bump ABI to 2

  [ YunQiang Su ]
  * [mips*/octeon] Fix ftbfs on mips* due to octeon image-file:
        move "image-file: linux" to octeon_build from octeon_image.

 -- Salvatore Bonaccorso <carnil@debian.org>  Sun, 05 Jan 2020 15:40:37 +0100

linux (5.4.6-1) unstable; urgency=medium

  * New upstream stable update:
    https://www.kernel.org/pub/linux/kernel/v5.x/ChangeLog-5.4.3
    - rsi: release skb if rsi_prepare_beacon fails (CVE-2019-19071)
    - lp: fix sparc64 LPSETTIMEOUT ioctl
    - time: Zero the upper 32-bits in __kernel_timespec on 32-bit
    - usb: gadget: u_serial: add missing port entry locking
    - [arm64] tty: serial: msm_serial: Fix flow control
    - [arm64,armel,armhf] serial: pl011: Fix DMA ->flush_buffer()
    - serial: serial_core: Perform NULL checks for break_ctl ops
    - [armhf] serial: stm32: fix clearing interrupt error flags
    - serial: 8250_dw: Avoid double error messaging when IRQ absent
    - mwifiex: Re-work support for SDIO HW reset
    - io_uring: fix dead-hung for non-iter fixed rw
    - io_uring: transform send/recvmsg() -ERESTARTSYS to -EINTR
    - fuse: fix leak of fuse_io_priv
    - fuse: verify nlink
    - fuse: verify write return
    - fuse: verify attributes
    - io_uring: fix missing kmap() declaration on powerpc
    - io_uring: ensure req->submit is copied when req is deferred
    - SUNRPC: Avoid RPC delays when exiting suspend
    - ALSA: hda/realtek - Enable internal speaker of ASUS UX431FLC
    - ALSA: hda/realtek - Enable the headset-mic on a Xiaomi's laptop
    - ALSA: hda/realtek - Dell headphone has noise on unmute for ALC236
    - ALSA: hda/realtek - Fix inverted bass GPIO pin on Acer 8951G
    - ALSA: pcm: oss: Avoid potential buffer overflows
    - ALSA: hda - Add mute led support for HP ProBook 645 G4
    - ALSA: hda: Modify stream stripe mask only when needed
    - Input: synaptics - switch another X1 Carbon 6 to RMI/SMbus
    - Input: synaptics-rmi4 - re-enable IRQs in f34v7_do_reflash
    - [x86] Input: synaptics-rmi4 - don't increment rmiaddr for SMBus
      transfers
    - Input: goodix - add upside-down quirk for Teclast X89 tablet
    - media: rc: mark input device as pointing stick
    - [i386] x86/mm/32: Sync only to VMALLOC_END in vmalloc_sync_all()
    - [x86] PCI: Avoid AMD FCH XHCI USB PME# from D0 defect
    - CIFS: Fix NULL-pointer dereference in smb2_push_mandatory_locks
    - CIFS: Fix SMB2 oplock break processing
    - tty: vt: keyboard: reject invalid keycodes
    - can: slcan: Fix use-after-free Read in slcan_open
    - nfsd: Ensure CLONE persists data and metadata changes to the target file
    - nfsd: restore NFSv3 ACL support
    - kernfs: fix ino wrap-around detection
    - jbd2: Fix possible overflow in jbd2_log_space_left()
    - [arm64] drm/msm: fix memleak on release
    - drm: damage_helper: Fix race checking plane->state->fb
    - [i386] drm/i810: Prevent underflow in ioctl
    - [arm64] Validate tagged addresses in access_ok() called from kernel
      threads
    - [powerpc*] KVM: PPC: Book3S HV: XIVE: Free previous EQ page when setting
      up a new one
    - [powerpc*] KVM: PPC: Book3S HV: XIVE: Fix potential page leak on error
      path
    - [powerpc*] KVM: PPC: Book3S HV: XIVE: Set kvm->arch.xive when VPs are
      allocated
    - [x86] KVM: nVMX: Always write vmcs02.GUEST_CR3 during nested VM-Enter
    - [arm64,armhf] KVM: vgic: Don't rely on the wrong pending table
    - [x86] KVM: do not modify masked bits of shared MSRs
    - [x86] KVM: fix presentation of TSX feature in ARCH_CAPABILITIES
    - [x86] KVM: Remove a spurious export of a static function
    - [x86] KVM: Grab KVM's srcu lock when setting nested state
    - crypto: af_alg - cast ki_complete ternary op to int
    - [i386] crypto: geode-aes - switch to skcipher for cbc(aes) fallback
    - [x86] crypto: ccp - fix uninitialized list head
    - crypto: ecdh - fix big endian bug in ECC library
    - crypto: user - fix memory leak in crypto_report (CVE-2019-19062)
    - [armhf] spi: stm32-qspi: Fix kernel oops when unbinding driver
    - spi: Fix SPI_CS_HIGH setting when using native and GPIO CS
    - spi: Fix NULL pointer when setting SPI_CS_HIGH for GPIO CS
    - can: ucan: fix non-atomic allocation in completion handler
    - [amd64] RDMA/qib: Validate ->show()/store() callbacks before calling
      them
    - rfkill: allocate static minor
    - bdev: Factor out bdev revalidation into a common helper
    - bdev: Refresh bdev size for disks without partitioning
    - iomap: Fix pipe page leakage during splicing
    - thermal: Fix deadlock in thermal thermal_zone_device_check
    - vcs: prevent write access to vcsu devices
    - Revert "serial/8250: Add support for NI-Serial PXI/PXIe+485 devices"
    - binder: Fix race between mmap() and binder_alloc_print_pages()
    - binder: Prevent repeated use of ->mmap() via NULL mapping
    - binder: Handle start==NULL in binder_update_page_range()
    - [x86] KVM: fix out-of-bounds write in KVM_GET_EMULATED_CPUID
      (CVE-2019-19332)
    - ALSA: hda - Fix pending unsol events at shutdown
    - md/raid0: Fix an error message in raid0_make_request()
    - drm/mcde: Fix an error handling path in 'mcde_probe()'
    - perf script: Fix invalid LBR/binary mismatch error
    https://www.kernel.org/pub/linux/kernel/v5.x/ChangeLog-5.4.4
    - usb: gadget: configfs: Fix missing spin_lock_init()
    - [x86] usb: gadget: pch_udc: fix use after free
    - nvme: Namepace identification descriptor list is optional
    - Revert "nvme: Add quirk for Kingston NVME SSD running FW E8FK11.T"
    - scsi: lpfc: Fix bad ndlp ptr in xri aborted handling
    - [s390x] scsi: zfcp: trace channel log even for FCP command responses
    - scsi: qla2xxx: Do command completion on abort timeout
    - scsi: qla2xxx: Fix driver unload hang
    - scsi: qla2xxx: Fix double scsi_done for abort path
    - scsi: qla2xxx: Fix memory leak when sending I/O fails
    - compat_ioctl: add compat_ptr_ioctl()
    - ceph: fix compat_ioctl for ceph_dir_operations
    - [arm64] media: venus: remove invalid compat_ioctl32 handler
    - USB: uas: honor flag to avoid CAPACITY16
    - USB: uas: heed CAPACITY_HEURISTICS
    - USB: documentation: flags on usb-storage versus UAS
    - usb: Allow USB device to be warm reset in suspended state
    - [arm64,armhf] usb: host: xhci-tegra: Correct phy enable sequence
    - binder: fix incorrect calculation for num_valid
    - staging: rtl8188eu: fix interface sanity check
    - staging: rtl8712: fix interface sanity check
    - [arm*] staging: vchiq: call unregister_chrdev_region() when driver
      registration fails
    - staging: gigaset: fix general protection fault on probe
    - staging: gigaset: fix illegal free on probe errors
    - staging: gigaset: add endpoint-type sanity check
    - usb: xhci: only set D3hot for pci device
    - xhci: Fix memory leak in xhci_add_in_port()
    - xhci: fix USB3 device initiated resume race with roothub autosuspend
    - xhci: Increase STS_HALT timeout in xhci_suspend()
    - xhci: handle some XHCI_TRUST_TX_LENGTH quirks cases as default
      behaviour.
    - xhci: make sure interrupts are restored to correct state
    - [x86] iio: imu: inv_mpu6050: fix temperature reporting using bad unit
    - USB: atm: ueagle-atm: add missing endpoint check
    - USB: idmouse: fix interface sanity checks
    - USB: serial: io_edgeport: fix epic endpoint lookup
    - usb: roles: fix a potential use after free
    - USB: adutux: fix interface sanity check
    - usb: core: urb: fix URB structure initialization function
    - usb: mon: Fix a deadlock in usbmon between mmap and read
    - [arm64,amd64,i386] tpm: add check after commands attribs tab allocation
    - [arm64,amd64,i386] tpm: Switch to platform_get_irq_optional()
    - brcmfmac: disable PCIe interrupts before bus reset
    - mtd: rawnand: Change calculating of position page containing BBM
    - virtio-balloon: fix managed page counts when migrating pages between
      zones
    - usb: dwc3: pci: add ID for the Intel Comet Lake -H variant
    - [arm64,armhf] usb: dwc3: gadget: Fix logical condition
    - [arm64,armhf] usb: dwc3: gadget: Clear started flag for non-IOC
    - [arm64,armhf] usb: dwc3: ep0: Clear started flag on completion
    - [x86] usb: typec: fix use after free in typec_register_port()
    - iwlwifi: pcie: fix support for transmitting SKBs with fraglist
    - btrfs: check page->mapping when loading free space cache
    - btrfs: use btrfs_block_group_cache_done in update_block_group
    - btrfs: use refcount_inc_not_zero in kill_all_nodes
    - Btrfs: fix metadata space leak on fixup worker failure to set range as
      delalloc
    - Btrfs: fix negative subv_writers counter and data space leak after
      buffered write
    - btrfs: Avoid getting stuck during cyclic writebacks
    - btrfs: Remove btrfs_bio::flags member
    - Btrfs: send, skip backreference walking for extents with many references
    - btrfs: record all roots for rename exchange on a subvol
    - rtlwifi: rtl8192de: Fix missing code to retrieve RX buffer address
    - rtlwifi: rtl8192de: Fix missing callback that tests for hw release of
      buffer
    - rtlwifi: rtl8192de: Fix missing enable interrupt flag
    - ovl: fix lookup failure on multi lower squashfs
    - ovl: fix corner case of non-unique st_dev;st_ino
    - ovl: relax WARN_ON() on rename to self
    - [arm*] hwrng: omap - Fix RNG wait loop timeout
    - dm writecache: handle REQ_FUA
    - dm zoned: reduce overhead of backing device checks
    - workqueue: Fix spurious sanity check failures in destroy_workqueue()
    - workqueue: Fix pwq ref leak in rescuer_thread()
    - ASoC: rt5645: Fixed buddy jack support.
    - ASoC: rt5645: Fixed typo for buddy jack support.
    - ASoC: Jack: Fix NULL pointer dereference in snd_soc_jack_report
    - md: improve handling of bio with REQ_PREFLUSH in md_flush_request()
    - blk-mq: avoid sysfs buffer overflow with too many CPU cores
    - cgroup: pids: use atomic64_t for pids->limit
    - wil6210: check len before memcpy() calls
    - ar5523: check NULL before memcpy() in ar5523_cmd()
    - [s390x] mm: properly clear _PAGE_NOEXEC bit when it is not supported
    - cpuidle: Do not unset the driver if it is there already
    - cpuidle: use first valid target residency as poll time
    - [arm64,armhf] drm/panfrost: Open/close the perfcnt BO
    - [powerpc*] perf: Disable trace_imc pmu
    - [x86] intel_th: Fix a double put_device() in error path
    - [x86] intel_th: pci: Add Ice Lake CPU support
    - [x86] intel_th: pci: Add Tiger Lake CPU support
    - PM / devfreq: Lock devfreq in trans_stat_show
    - [powerpc*] cpufreq: powernv: fix stack bloat and hard limit on number of
      CPUs
    - ALSA: fireface: fix return value in error path of isochronous resources
      reservation
    - ALSA: oxfw: fix return value in error path of isochronous resources
      reservation
    - ALSA: hda/realtek - Line-out jack doesn't work on a Dell AIO
    - ACPI / utils: Move acpi_dev_get_first_match_dev() under CONFIG_ACPI
    - ACPI: LPSS: Add LNXVIDEO -> BYT I2C7 to lpss_device_links
    - ACPI: LPSS: Add LNXVIDEO -> BYT I2C1 to lpss_device_links
    - ACPI: LPSS: Add dmi quirk for skipping _DEP check for some device-links
    - ACPI / hotplug / PCI: Allocate resources directly under the non-hotplug
      bridge
    - ACPI: OSL: only free map once in osl.c
    - ACPI: bus: Fix NULL pointer check in acpi_bus_get_private_data()
    - ACPI: EC: Rework flushing of pending work
    - ACPI: PM: Avoid attaching ACPI PM domain to certain devices
    - [arm64] pinctrl: armada-37xx: Fix irq mask access in
      armada_37xx_irq_set_type()
    - [armhf] pinctrl: samsung: Add of_node_put() before return in error path
    - [armhf] pinctrl: samsung: Fix device node refcount leaks in Exynos
      wakeup controller init
    - [armhf] pinctrl: samsung: Fix device node refcount leaks in init code
    - [armhf] mmc: host: omap_hsmmc: add code for special init of wl1251 to
      get rid of pandora_wl1251_init_card
    - RDMA/core: Fix ib_dma_max_seg_size()
    - ppdev: fix PPGETTIME/PPSETTIME ioctls
    - [powerpc*] Allow 64bit VDSO __kernel_sync_dicache to work across ranges
      >4GB
    - [powerpc*] xive: Prevent page fault issues in the machine crash handler
    - [powerpc*] Allow flush_icache_range to work across ranges >4GB
    - [powerpc*] xive: Skip ioremap() of ESB pages for LSI interrupts
    - video/hdmi: Fix AVI bar unpack
    - quota: Check that quota is not dirty before release
    - ext2: check err when partial != NULL
    - seccomp: avoid overflow in implicit constant conversion
    - quota: fix livelock in dquot_writeback_dquots
    - ext4: Fix credit estimate for final inode freeing
    - reiserfs: fix extended attributes on the root directory
    - scsi: qla2xxx: Fix SRB leak on switch command timeout
    - scsi: qla2xxx: Fix a dma_pool_free() call
    - Revert "scsi: qla2xxx: Fix memory leak when sending I/O fails"
    - [armhf] omap: pdata-quirks: revert pandora specific gpiod additions
    - [armhf] omap: pdata-quirks: remove openpandora quirks for mmc3 and
      wl1251
    - [powerpc*] Avoid clang warnings around setjmp and longjmp
    - [powerpc*] Fix vDSO clock_getres()
    - mm, memfd: fix COW issue on MAP_PRIVATE and F_SEAL_FUTURE_WRITE mappings
    - mm: memcg/slab: wait for !root kmem_cache refcnt killing on root
      kmem_cache destruction
    - ext4: work around deleting a file with i_nlink == 0 safely
    - [arm64] firmware: qcom: scm: Ensure 'a0' status code is treated as
      signed
    - [s390x] smp,vdso: fix ASCE handling
    - [s390x] kaslr: store KASLR offset for early dumps
    - mm/shmem.c: cast the type of unmap_start to u64
    - [powerpc*] Define arch_is_kernel_initmem_freed() for lockdep
    - rtc: disable uie before setting time and enable after
    - splice: only read in as much information as there is pipe buffer space
    - ext4: fix a bug in ext4_wait_for_tail_page_commit
    - ext4: fix leak of quota reservations
    - blk-mq: make sure that line break can be printed
    - workqueue: Fix missing kfree(rescuer) in destroy_workqueue()
    - r8169: fix rtl_hw_jumbo_disable for RTL8168evl
    https://www.kernel.org/pub/linux/kernel/v5.x/ChangeLog-5.4.5
    - inet: protect against too small mtu values.
    - mqprio: Fix out-of-bounds access in mqprio_dump
    - net: bridge: deny dev_set_mac_address() when unregistering
    - net: dsa: fix flow dissection on Tx path
    - [armhf] net: ethernet: ti: cpsw: fix extra rx interrupt
    - net: sched: fix dump qlen for sch_mq/sch_mqprio with NOLOCK subqueues
    - net_sched: validate TCA_KIND attribute in tc_chain_tmplt_add()
    - [arm64] net: thunderx: start phy before starting autonegotiation
    - openvswitch: support asymmetric conntrack
    - tcp: md5: fix potential overestimation of TCP option space
    - tipc: fix ordering of tipc module init and exit routine
    - net/mlx5e: Query global pause state before setting prio2buffer
    - net: ipv6: add net argument to ip6_dst_lookup_flow
    - net: ipv6_stub: use ip6_dst_lookup_flow instead of ip6_dst_lookup
    - tcp: fix rejected syncookies due to stale timestamps
    - tcp: tighten acceptance of ACKs not matching a child socket
    - tcp: Protect accesses to .ts_recent_stamp with {READ,WRITE}_ONCE()
    - net: core: rename indirect block ingress cb function
    - net: sched: allow indirect blocks to bind to clsact in TC
    - cls_flower: Fix the behavior using port ranges with hw-offload
    - gre: refetch erspan header from skb->data after pskb_may_pull()
    - Fixed updating of ethertype in function skb_mpls_pop
    - net: Fixed updating of ethertype in skb_mpls_push()
    - net/mlx5e: Fix TXQ indices to be sequential
    - net/mlx5e: Fix SFF 8472 eeprom length
    - net/mlx5e: Fix freeing flow with kfree() and not kvfree()
    - net/mlx5e: Fix translation of link mode into speed
    - net/mlx5e: ethtool, Fix analysis of speed setting
    - page_pool: do not release pool until inflight == 0.
    - xdp: obtain the mem_id mutex before trying to remove an entry.
    - r8169: add missing RX enabling for WoL on RTL8125
    https://www.kernel.org/pub/linux/kernel/v5.x/ChangeLog-5.4.6
    - USB: Fix incorrect DMA allocations for local memory pool drivers
    - mmc: block: Make card_busy_detect() a bit more generic
    - mmc: block: Add CMD13 polling for MMC IOCTLS with R1B response
    - mmc: core: Drop check for mmc_card_is_removable() in mmc_rescan()
    - mmc: core: Re-work HW reset for SDIO cards
    - PCI/PM: Always return devices to D0 when thawing
    - PCI: pciehp: Avoid returning prematurely from sysfs requests
    - PCI: Fix Intel ACS quirk UPDCR register address
    - PCI/MSI: Fix incorrect MSI-X masking on resume
    - PCI: Do not use bus number zero from EA capability
    - PCI: Apply Cavium ACS quirk to ThunderX2 and ThunderX3
    - PM / QoS: Redefine FREQ_QOS_MAX_DEFAULT_VALUE to S32_MAX
    - block: fix "check bi_size overflow before merge"
    - gfs2: Multi-block allocations in gfs2_page_mkwrite
    - gfs2: fix glock reference problem in gfs2_trans_remove_revoke
    - [arm64] rpmsg: glink: Fix reuse intents memory leak issue
    - [arm64] rpmsg: glink: Fix use after free in open_ack TIMEOUT case
    - [arm64] rpmsg: glink: Put an extra reference during cleanup
    - [arm64] rpmsg: glink: Fix rpmsg_register_device err handling
    - [arm64] rpmsg: glink: Don't send pending rx_done during remove
    - [arm64] rpmsg: glink: Free pending deferred work on remove
    - cifs: smbd: Return -EAGAIN when transport is reconnecting
    - cifs: smbd: Only queue work for error recovery on memory registration
    - cifs: smbd: Add messages on RDMA session destroy and reconnection
    - cifs: smbd: Return -EINVAL when the number of iovs exceeds
      SMBDIRECT_MAX_SGE
    - cifs: smbd: Return -ECONNABORTED when trasnport is not in connected
      state
    - cifs: Don't display RDMA transport on reconnect
    - CIFS: Respect O_SYNC and O_DIRECT flags during reconnect
    - CIFS: Close open handle after interrupted close
    - CIFS: Do not miss cancelled OPEN responses
    - CIFS: Fix NULL pointer dereference in mid callback
    - cifs: Fix retrieval of DFS referrals in cifs_mount()
    - [armhf] ARM: tegra: Fix FLOW_CTLR_HALT register clobbering by
      tegra_resume()
    - vfio/pci: call irq_bypass_unregister_producer() before freeing irq
    - dma-buf: Fix memory leak in sync_file_merge()
    - [arm64,armhf] drm/panfrost: Fix a race in panfrost_ioctl_madvise()
    - [arm64,armhf] drm/panfrost: Fix a BO leak in panfrost_ioctl_mmap_bo()
    - [arm64,armhf] drm/panfrost: Fix a race in panfrost_gem_free_object()
    - [x86] drm/mgag200: Extract device type from flags
    - [x86] drm/mgag200: Store flags from PCI driver data in device structure
    - [x86] drm/mgag200: Add workaround for HW that does not support
      'startadd'
    - [x86] drm/mgag200: Flag all G200 SE A machines as broken wrt <startadd>
    - [arm64] drm: meson: venc: cvbs: fix CVBS mode matching
    - dm mpath: remove harmful bio-based optimization
    - dm btree: increase rebalance threshold in __rebalance2()
    - dm clone metadata: Track exact changes per transaction
    - dm clone metadata: Use a two phase commit
    - dm clone: Flush destination device before committing metadata
    - dm thin metadata: Add support for a pre-commit callback
    - dm thin: Flush data device before committing metadata
    - scsi: ufs: Disable autohibern8 feature in Cadence UFS
    - scsi: iscsi: Fix a potential deadlock in the timeout handler
    - scsi: qla2xxx: Ignore NULL pointer in tcm_qla2xxx_free_mcmd
    - scsi: qla2xxx: Initialize free_work before flushing it
    - scsi: qla2xxx: Added support for MPI and PEP regions for ISP28XX
    - scsi: qla2xxx: Change discovery state before PLOGI
    - scsi: qla2xxx: Correctly retrieve and interpret active flash region
    - scsi: qla2xxx: Fix incorrect SFUB length used for Secure Flash Update MB
      Cmd
    - drm/nouveau/kms/nv50-: Call outp_atomic_check_view() before handling PBN
    - drm/nouveau/kms/nv50-: Store the bpc we're using in nv50_head_atom
    - drm/nouveau/kms/nv50-: Limit MST BPC to 8
    - [x86] drm/i915/fbc: Disable fbc by default on all glk+
    - drm/radeon: fix r1xx/r2xx register checker for POT textures
    - drm/dp_mst: Correct the bug in drm_dp_update_payload_part1()
    - drm/amdgpu: initialize vm_inv_eng0_sem for gfxhub and mmhub
    - drm/amdgpu: invalidate mmhub semaphore workaround in gmc9/gmc10
    - drm/amdgpu/gfx10: explicitly wait for cp idle after halt/unhalt
    - drm/amdgpu/gfx10: re-init clear state buffer after gpu reset
    - drm/amdgpu: avoid using invalidate semaphore for picasso
    - drm/amdgpu: add invalidate semaphore limit for SRIOV and picasso in gmc9
    - ALSA: hda: Fix regression by strip mask fix

  [ Joe Richey ]
  * [amd64/cloud-amd64] tpm: Enable TPM drivers for Cloud (Closes: #946237)

  [ Ben Hutchings ]
  * [armel/rpi,armhf,arm64] Enable DEBUG_WX
  * linux-cpupower: Fix grammar error in package description
  * debian/control: Make library package descriptions more consistent
  * Set ABI to 1
  * tracing: Do not create directories if lockdown is in affect

  [ Aurelien Jarno ]
  * [armhf,arm64] Fix critical trip point on RPI 3.

  [ Salvatore Bonaccorso ]
  * [rt] Update to 5.4.3-rt1 and re-enable
  * [rt] Enable PREEMPT_RT (instead of PREEMPT_RT_FULL) which is part of 5.4
  * [rt] Update to 5.4.5-rt3

  [ YunQiang Su ]
  * [mipsel,mips64el/loongson-3] Enable AMDGPU.
  * [mips*] switch to vmlinuz from vmlinux except octeon.
  * [mips*] enable CONFIG_MIPS_O32_FP64_SUPPORT.
  * [mips*] enable CONFIG_CPU_HAS_MSA except octeon.

  [ Vagrant Cascadian ]
  * [arm64] drivers/gpu/drm/sun4i: Enable DRM_SUN8I_MIXER as a module.
    (Closes: #946510). Thanks to Andrei POPESCU.

  [ Sudip Mukherjee ]
  * Add libtraceevent packages (Closes: #944138)

 -- Ben Hutchings <ben@decadent.org.uk>  Fri, 27 Dec 2019 22:17:44 +0000

linux (5.4.2-1~exp1) experimental; urgency=medium

  * New upstream stable update:
    https://www.kernel.org/pub/linux/kernel/v5.x/ChangeLog-5.4.1
    - Bluetooth: Fix invalid-free in bcsp_close()
    - ath9k_hw: fix uninitialized variable data
    - ath10k: Fix a NULL-ptr-deref bug in ath10k_usb_alloc_urb_from_pipe
      (CVE-2019-15099)
    - ath10k: Fix HOST capability QMI incompatibility
    - ath10k: restore QCA9880-AR1A (v1) detection
    - Revert "Bluetooth: hci_ll: set operational frequency earlier"
    - Revert "dm crypt: use WQ_HIGHPRI for the IO and crypt workqueues"
    - md/raid10: prevent access of uninitialized resync_pages offset
    - [x86] insn: Fix awk regexp warnings
    - [x86] speculation: Fix incorrect MDS/TAA mitigation status
    - [x86] speculation: Fix redundant MDS mitigation message
    - nbd: prevent memory leak
    - [i386] x86/stackframe/32: Repair 32-bit Xen PV
    - [i386] x86/xen/32: Make xen_iret_crit_fixup() independent of frame
      layout
    - [i386] x86/xen/32: Simplify ring check in xen_iret_crit_fixup()
    - [i386] x86/doublefault/32: Fix stack canaries in the double fault
      handler
    - [i386] x86/pti/32: Size initial_page_table correctly
    - [i386] x86/cpu_entry_area: Add guard page for entry stack on 32bit
    - [i386] x86/entry/32: Fix IRET exception
    - [i386] x86/entry/32: Use %ss segment where required
    - [i386] x86/entry/32: Move FIXUP_FRAME after pushing %fs in SAVE_ALL
    - [i386] x86/entry/32: Unwind the ESPFIX stack earlier on exception entry
    - [i386] x86/entry/32: Fix NMI vs ESPFIX
    - [i386] x86/pti/32: Calculate the various PTI cpu_entry_area sizes
      correctly, make the CPU_ENTRY_AREA_PAGES assert precise
    - [i386] x86/entry/32: Fix FIXUP_ESPFIX_STACK with user CR3
    - futex: Prevent robust futex exit race
    - ALSA: usb-audio: Fix NULL dereference at parsing BADD
    - ALSA: usb-audio: Fix Scarlett 6i6 Gen 2 port data
    - media: vivid: Set vid_cap_streaming and vid_out_streaming to true
    - media: vivid: Fix wrong locking that causes race conditions on streaming
      stop (CVE-2019-18683)
    - media: usbvision: Fix invalid accesses after device disconnect
    - media: usbvision: Fix races among open, close, and disconnect
    - cpufreq: Add NULL checks to show() and store() methods of cpufreq
    - futex: Move futex exit handling into futex code
    - futex: Replace PF_EXITPIDONE with a state
    - exit/exec: Seperate mm_release()
    - futex: Split futex_mm_release() for exit/exec
    - futex: Set task::futex_state to DEAD right after handling futex exit
    - futex: Mark the begin of futex exit explicitly
    - futex: Sanitize exit state handling
    - futex: Provide state handling for exec() as well
    - futex: Add mutex around futex exit
    - futex: Provide distinct return value when owner is exiting
    - futex: Prevent exit livelock
    - media: uvcvideo: Fix error path in control parsing failure
    - media: b2c2-flexcop-usb: add sanity checking (CVE-2019-15291)
    - media: cxusb: detect cxusb_ctrl_msg error in query
    - media: imon: invalid dereference in imon_touch_event
    - media: mceusb: fix out of bounds read in MCE receiver buffer
    - ALSA: hda - Disable audio component for legacy Nvidia HDMI codecs
    - usbip: tools: fix fd leakage in the function of read_attr_usbip_status
    - usbip: Fix uninitialized symbol 'nents' in stub_recv_cmd_submit()
    - usb-serial: cp201x: support Mark-10 digital force gauge
    - USB: chaoskey: fix error case of a timeout
    - appledisplay: fix error handling in the scheduled work
    - USB: serial: mos7840: add USB ID to support Moxa UPort 2210
    - USB: serial: mos7720: fix remote wakeup
    - USB: serial: mos7840: fix remote wakeup
    - USB: serial: option: add support for DW5821e with eSIM support
    - USB: serial: option: add support for Foxconn T77W968 LTE modules
    - [x86] staging: comedi: usbduxfast: usbduxfast_ai_cmdtest rounding error
    - [powerpc*] powerpc/book3s64: Fix link stack flush on context switch
      (CVE-2019-18660)
    - [powerpc*] KVM: PPC: Book3S HV: Flush link stack on guest exit to host
      kernel
    https://www.kernel.org/pub/linux/kernel/v5.x/ChangeLog-5.4.2
    - io_uring: async workers should inherit the user creds
    - net: separate out the msghdr copy from ___sys_{send,recv}msg()
    - net: disallow ancillary data for __sys_{send,recv}msg_file()
    - [arm64] crypto: inside-secure - Fix stability issue with Macchiatobin
    - driver core: platform: use the correct callback type for bus_find_device
    - [arm64,armel,armhf] usb: dwc2: use a longer core rest timeout in
      dwc2_core_reset()
    - [x86] staging: rtl8192e: fix potential use after free
    - staging: rtl8723bs: Drop ACPI device ids
    - staging: rtl8723bs: Add 024c:0525 to the list of SDIO device-ids
    - USB: serial: ftdi_sio: add device IDs for U-Blox C099-F9P
    - [x86] mei: bus: prefix device names on bus with the bus name
    - [x86] mei: me: add comet point V device id
    - [x86] thunderbolt: Power cycle the router if NVM authentication fails
    - [x86] fpu: Don't cache access to fpu_fpregs_owner_ctx
    - macvlan: schedule bc_work even if error
    - mdio_bus: don't use managed reset-controller
    - net: macb: add missed tasklet_kill
    - net: psample: fix skb_over_panic
    - net: sched: fix `tc -s class show` no bstats on class with nolock
      subqueues
    - openvswitch: fix flow command message size
    - sctp: Fix memory leak in sctp_sf_do_5_2_4_dupcook
    - slip: Fix use-after-free Read in slip_open
    - sctp: cache netns in sctp_ep_common
    - openvswitch: drop unneeded BUG_ON() in ovs_flow_cmd_build_info()
    - openvswitch: remove another BUG_ON()
    - net: skmsg: fix TLS 1.3 crash with full sk_msg
    - tipc: fix link name length check
    - r8169: fix jumbo configuration for RTL8168evl
    - r8169: fix resume on cable plug-in
    - ext4: add more paranoia checking in ext4_expand_extra_isize handling
    - Revert "jffs2: Fix possible null-pointer dereferences in
      jffs2_add_frag_to_fragtree()"
    - HID: core: check whether Usage Page item is after Usage ID items
    - [x86] platform/x86: hp-wmi: Fix ACPI errors caused by too small buffer
    - [x86] platform/x86: hp-wmi: Fix ACPI errors caused by passing 0 as input
      size

  [ Ben Hutchings ]
  * [armel] udeb: Replace m25p80 with spi-nor in mtd-modules (fixes FTBFS)
  * [ia64] udeb: Remove SGI SN2 modules (fixes FTBFS)
  * iio: Enable TI_ADS1015 as module, replacing SENSORS_ADS1015
  * [armhf] regulator: Really enable REGULATOR_STM32_PWR
  * [armhf] drm/panel: Enable DRM_PANEL_{SONY_ACX565AKM,TPO_TD028TTEC1,
    TPO_TD043MTEA1} as modules, replacing the corresponding omapdrm options
  * [armhf,arm64] platform/chrome: Change chromeos drivers back to modules
  * Build-Depend on kernel-wedge 2.102; remove workaround in debian/rules.real
  * debian/bin: Add script to update taint list for bug reporting script
  * linux-image: bug: Update taint list and use upstream descriptions
  * btrfs,fanotify: Use TAINT_AUX instead of TAINT_USER for unsupported
    features

  [ Romain Perier ]
  * Enable VIRTIO_FS and VIRTIO_PMEM (Closes: #945853)

  [ Aurelien Jarno]
  * [ppc64el] Fix building libbpf with recent binutils versions (fixes FTBFS).

  [ Luca Boccassi ]
  * verity: enable DM_VERITY_VERIFY_ROOTHASH_SIG

 -- Salvatore Bonaccorso <carnil@debian.org>  Thu, 05 Dec 2019 08:37:56 +0100

linux (5.4-1~exp1) experimental; urgency=medium

  * New upstream release: https://kernelnewbies.org/Linux_5.4

  [ Ben Hutchings ]
  * lockdown: Rebase on upstream Lockdown LSM:
    - Refresh "efi: Add an EFI_SECURE_BOOT flag to indicate secure boot mode"
    - Update "efi: Lock down the kernel if booted in secure boot mode"
    - Update "Add a SysRq option to lift kernel lockdown"
    - Update "mtd: Disable slram and phram when locked down"
    - Update "arm64: add kernel config option to lock down when in Secure Boot
      mode"
    - Refresh "lockdown: Refer to Debian wiki until manual page exists"
    - Drop all other lockdown patches
    - Enable SECURITY_LOCKDOWN_LSM, LOCK_DOWN_KERNEL_FORCE_NONE,
      LOCK_DOWN_IN_EFI_SECURE_BOOT
  * [armel/marvell] lockdown: Disable Lockdown as it now selects MODULE_SIG
  * [amd64] Update "x86: Make x32 syscall support conditional …" for 5.4
  * debian/lib/python/debian_linux/abi.py: Add support for symbol namespaces
  * debian/bin/genpatch-rt: Fix series generation from git

  [ Romain Perier ]
  * Rebased the following patches onto 5.4.x:
    - debian/version.patch
    - debian/ia64-hardcode-arch-script-output.patch
    - bugfix/all/
      radeon-amdgpu-firmware-is-required-for-drm-and-kms-on-r600-onward.patch
    - features/all/aufs5/aufs5-mmap.patch
    - features/all/aufs5/aufs5-standalone.patch
    - features/x86/
      intel-iommu-add-kconfig-option-to-exclude-igpu-by-default.patch
    - bugfix/all/fs-add-module_softdep-declarations-for-hard-coded-cr.patch
    - debian/revert-objtool-fix-config_stack_validation-y-warning.patch
    - features/all/db-mok-keyring/
      0003-MODSIGN-checking-the-blacklisted-hash-before-loading-a-kernel-module
      .patch
    - bugfix/all/tools-perf-man-date.patch
    - bugfix/all/usbip-fix-misuse-of-strncpy.patch
    - bugfix/all/partially-revert-usb-kconfig-using-select-for-usb_co.patch

  [ John Paul Adrian Glaubitz ]
  * [m68k] Enable CONFIG_PATA_BUDDHA as module

  [ Aurelien Jarno ]
  * [armhf] Add support for STM32MP1 SoC: enable ARCH_STM32,
    CRYPTO_DEV_STM32_CRC, CRYPTO_DEV_STM32_CRYP, CRYPTO_DEV_STM32_HASH,
    DRM_PANEL_ORISETECH_OTM8009A, DRM_SII902X, DRM_STM, DRM_STM_DSI,
    HW_RANDOM_STM32, I2C_STM32F7, INPUT_STPMIC1_ONKEY, MFD_STM32_LPTIMER,
    MFD_STPMIC1, MTD_NAND_STM32_FMC2, PHY_STM32_USBPHYC, PWM_STM32_LP,
    REGULATOR_STM32_BOOSTER, REGULATOR_STM32_PWR, REGULATOR_STM32_VREFBUF,
    REGULATOR_STPMIC1, REMOTEPROC, RTC_DRV_STM32, SERIAL_STM32,
    SERIAL_STM32_CONSOLE, SND_AUDIO_GRAPH_CARD, SND_SOC_CS42L51_I2C,
    SND_SOC_STM32_DFSDM, SND_SOC_STM32_I2S, SND_SOC_STM32_SAI,
    SND_SOC_STM32_SPDIFRX, SPI_STM32, SPI_STM32_QSPI, STM32_DMA,
    STM32_DMAMUX, STM32_MDMA, STM32_RPROC, STPMIC1_WATCHDOG,
    TOUCHSCREEN_EDT_FT5X06.
  * [arm64] Re-enable BT_HCIUART_{BCM,LL} (arm64 version of #906048).
  * [arm64,armhf] Enable CLK_RASPBERRYPI and RASPBERRYPI_CPUFREQ.

  [ Salvatore Bonaccorso ]
  * md: Enable MD_CLUSTER as module (Closes: #927026)

 -- Ben Hutchings <ben@decadent.org.uk>  Tue, 26 Nov 2019 01:33:11 +0000

linux (5.3.15-1) unstable; urgency=medium

  * New upstream stable update:
    https://www.kernel.org/pub/linux/kernel/v5.x/ChangeLog-5.3.10
    - regulator: of: fix suspend-min/max-voltage parsing
    - ASoC: topology: Fix a signedness bug in soc_tplg_dapm_widget_create()
    - [arm64] dts: allwinner: a64: pine64-plus: Add PHY regulator delay
    - [arm64] dts: allwinner: a64: Drop PMU node
    - [arm64] dts: allwinner: a64: sopine-baseboard: Add PHY regulator delay
    - [arm64] dts: Fix gpio to pinmux mapping
    - [x86] pinctrl: intel: Allocate IRQ chip dynamic
    - [amd64] ASoC: SOF: loader: fix kernel oops on firmware boot failure
    - [amd64] ASoC: SOF: topology: fix parse fail issue for byte/bool tuple
      types
    - [amd64] ASoC: SOF: Intel: hda: fix warnings during FW load
    - [amd64] ASoC: SOF: Intel: initialise and verify FW crash dump data.
    - [amd64] ASoC: SOF: Intel: hda: Disable DMI L1 entry during capture
    - [amd64] ASoC: rt5682: add NULL handler to set_jack function
    - [amd64] ASoC: intel: sof_rt5682: add remove function to disable jack
    - [x86] ASoC: intel: bytcr_rt5651: add null check to support_button_press
    - [armhf] regulator: pfuze100-regulator: Variable "val" in
      pfuze100_regulator_probe() could be uninitialized
    - [armhf,arm64] ASoc: rockchip: i2s: Fix RPM imbalance
    - [arm64] dts: rockchip: fix Rockpro64 RK808 interrupt line
    - [armhf] dts: logicpd-torpedo-som: Remove twl_keypad
    - [arm64] dts: rockchip: fix RockPro64 vdd-log regulator settings
    - [arm64] dts: rockchip: fix RockPro64 sdhci settings
    - [arm64] dts: zii-ultra: fix ARM regulator states
    - [armhf] dts: am3874-iceboard: Fix 'i2c-mux-idle-disconnect' usage
    - [armhf] dts: Use level interrupt for omap4 & 5 wlcore
    - [armel,armhf] mm: fix alignment handler faults under memory pressure
    - scsi: qla2xxx: fix a potential NULL pointer dereference
    - scsi: scsi_dh_alua: handle RTPG sense code correctly during state
      transitions
    - [armel,armhf] 8908/1: add __always_inline to functions called from
      __get_user_check()
    - [arm64] dts: rockchip: fix RockPro64 sdmmc settings
    - [arm64] dts: rockchip: Fix usb-c on Hugsun X99 TV Box
    - [armhf] dts: imx6q-logicpd: Re-Enable SNVS power key
    - perf tools: Fix resource leak of closedir() on the error paths
    - perf c2c: Fix memory leak in build_cl_output()
    - perf kmem: Fix memory leak in compact_gfp_flags()
    - drm/amdgpu: fix potential VM faults
    - drm/amdgpu: fix error handling in amdgpu_bo_list_create
    - scsi: target: core: Do not overwrite CDB byte 1
    - scsi: hpsa: add missing hunks in reset-patch
    - [x86] ASoC: Intel: sof-rt5682: add a check for devm_clk_get
    - [x86] ASoC: SOF: control: return true when kcontrol values change
    - tracing: Fix "gfp_t" format for synthetic events
    - [arm64] dts: bcm2837-rpi-cm3: Avoid leds-gpio probing issue
    - [x86] ALSA: hda: Add Tigerlake/Jasperlake PCI ID
    - [armhf,arm64] irqchip/gic-v3-its: Use the exact ITSList for VMOVP
    - cifs: Fix cifsInodeInfo lock_sem deadlock when reconnect occurs
    - [riscv64] irqchip/sifive-plic: Skip contexts except supervisor in
      plic_init()
    - nbd: protect cmd->status with cmd->lock
    - nbd: handle racing with error'ed out commands
    - cxgb4: fix panic when attaching to ULD fail
    - cxgb4: request the TX CIDX updates to status page
    - dccp: do not leak jiffies on the wire
    - erspan: fix the tun_info options_len check for erspan
    - inet: stop leaking jiffies on the wire
    - net: annotate accesses to sk->sk_incoming_cpu
    - net: annotate lockless accesses to sk->sk_napi_id
    - [armhf] net: dsa: bcm_sf2: Fix IMP setup for port different than 8
    - net: fix sk_page_frag() recursion from memory reclaim
    - [arm64] net: hisilicon: Fix ping latency when deal with high throughput
    - net/mlx4_core: Dynamically set guaranteed amount of counters per VF
    - netns: fix GFP flags in rtnl_net_notifyid()
    - net: rtnetlink: fix a typo fbd -> fdb
    - net: usb: lan78xx: Disable interrupts before calling generic_handle_irq()
    - net: Zeroing the structure ethtool_wolinfo in ethtool_get_wol()
    - udp: fix data-race in udp_set_dev_scratch()
    - vxlan: check tun_info options_len properly
    - net: add skb_queue_empty_lockless()
    - udp: use skb_queue_empty_lockless()
    - net: use skb_queue_empty_lockless() in poll() handlers
    - net: use skb_queue_empty_lockless() in busy poll contexts
    - net: add READ_ONCE() annotation in __skb_wait_for_more_packets()
    - ipv4: fix route update on metric change.
    - net/smc: fix closing of fallback SMC sockets
    - net/smc: keep vlan_id for SMC-R in smc_listen_work()
    - keys: Fix memory leak in copy_net_ns
    - net: phylink: Fix phylink_dbg() macro
    - rxrpc: Fix handling of last subpacket of jumbo packet
    - net/mlx5e: Determine source port properly for vlan push action
    - net/mlx5e: Remove incorrect match criteria assignment line
    - net/mlx5e: Initialize on stack link modes bitmap
    - net/mlx5: Fix flow counter list auto bits struct
    - net/smc: fix refcounting for non-blocking connect()
    - net/mlx5: Fix rtable reference leak
    - r8169: fix wrong PHY ID issue with RTL8168dp
    - net/mlx5e: Fix ethtool self test: link speed
    - net/mlx5e: Fix handling of compressed CQEs in case of low NAPI budget
    - ipv4: fix IPSKB_FRAG_PMTU handling with fragmentation
    - [armhf] net: dsa: b53: Do not clear existing mirrored port mask
    - net: dsa: fix switch tree list
    - net: ensure correct skb->tstamp in various fragmenters
    - [arm64] net: hns3: fix mis-counting IRQ vector numbers issue
    - net: netem: fix error path for corrupted GSO frames
    - net: reorder 'struct net' fields to avoid false sharing
    - net: usb: lan78xx: Connect PHY before registering MAC
    - [x86] r8152: add device id for Lenovo ThinkPad USB-C Dock Gen 2
    - net: netem: correct the parent's backlog when corrupted packet was
      dropped
    - net/flow_dissector: switch to siphash
    - CIFS: Fix retry mid list corruption on reconnects
    - usb: gadget: udc: core: Fix segfault if udc_bind_to_driver() for pending
      driver fails
    https://www.kernel.org/pub/linux/kernel/v5.x/ChangeLog-5.3.11
    - bonding: fix state transition issue in link monitoring
    - CDC-NCM: handle incomplete transfer of MTU
    - ipv4: Fix table id reference in fib_sync_down_addr
    - [mips*/octeon] net: ethernet: octeon_mgmt: Account for second possible
      VLAN header
    - net: fix data-race in neigh_event_send()
    - net: usb: qmi_wwan: add support for DW5821e with eSIM support
    - nfc: netlink: fix double device reference drop
    - qede: fix NULL pointer deref in __qede_remove()
    - ipv6: fixes rt6_probe() and fib6_nh->last_probe init
    - [arm64] net: hns: Fix the stray netpoll locks causing deadlock in NAPI
      path
    - net: prevent load/store tearing on sk->sk_stamp
    - net: sched: prevent duplicate flower rules from tcf_proto destroy race
    - net/smc: fix ethernet interface refcounting
    - vsock/virtio: fix sock refcnt holding during the shutdown
    - r8169: fix page read in r8168g_mdio_read
    - ALSA: timer: Fix incorrectly assigned timer instance
    - ALSA: bebob: fix to detect configured source of sampling clock for
      Focusrite Saffire Pro i/o series
    - ALSA: hda/ca0132 - Fix possible workqueue stall
    - mm: memcontrol: fix NULL-ptr deref in percpu stats flush
    - mm: memcontrol: fix network errors from failing __GFP_ATOMIC charges
    - mm, meminit: recalculate pcpu batch and high limits after init completes
    - mm: thp: handle page cache THP correctly in PageTransCompoundMap
    - mm, vmstat: hide /proc/pagetypeinfo from normal users
    - dump_stack: avoid the livelock of the dump_lock
    - mm: slab: make page_cgroup_ino() to recognize non-compound slab pages
      properly
    - btrfs: Consider system chunk array size for new SYSTEM chunks
    - btrfs: tree-checker: Fix wrong check on max devid
    - btrfs: save i_size to avoid double evaluation of i_size_read in
      compress_file_range
    - [x86] pinctrl: intel: Avoid potential glitches if pin is in GPIO mode
    - perf tools: Fix time sorting
    - perf map: Use zalloc for map_groups
    - drm/radeon: fix si_enable_smc_cac() failed issue
    - HID: wacom: generic: Treat serial number and related fields as unsigned
    - mm/khugepaged: fix might_sleep() warn with CONFIG_HIGHPTE=y
    - blkcg: make blkcg_print_stat() print stats only for online blkgs
    - [arm64] Do not mask out PTE_RDONLY in pte_same()
    - ceph: fix use-after-free in __ceph_remove_cap()
    - ceph: fix RCU case handling in ceph_d_revalidate()
    - ceph: add missing check in d_revalidate snapdir handling
    - ceph: don't try to handle hashed dentries in non-O_CREAT atomic_open
    - ceph: don't allow copy_file_range when stripe_count != 1
    - [x86] iio: imu: inv_mpu6050: fix no data on MPU6050
    - [armhf] sunxi: Fix CPU powerdown on A83T
    - [armhf] dts: imx6-logicpd: Re-enable SNVS power key
    - cpufreq: intel_pstate: Fix invalid EPB setting
    - clone3: validate stack arguments
    - netfilter: nf_tables: Align nft_expr private data to 64-bit
    - netfilter: ipset: Fix an error code in ip_set_sockfn_get()
    - [x86] intel_th: gth: Fix the window switching sequence
    - [x86] intel_th: pci: Add Comet Lake PCH support
    - [x86] intel_th: pci: Add Jasper Lake PCH support
    - [amd64] dumpstack: Don't evaluate exception stacks before setup
    - [i386] apic: Avoid bogus LDR warnings
    - SMB3: Fix persistent handles reconnect
    - can: usb_8dev: fix use-after-free on disconnect
    - [armhf] can: flexcan: disable completely the ECC mechanism
    - [armhf] can: c_can: c_can_poll(): only read status register after status
      IRQ
    - can: peak_usb: fix a potential out-of-sync while decoding packets
    - can: rx-offload: can_rx_offload_queue_sorted(): fix error handling, avoid
      skb mem leak
    - can: gs_usb: gs_can_open(): prevent memory leak (CVE-2019-19052)
    - can: dev: add missing of_node_put() after calling of_get_child_by_name()
    - can: mcba_usb: fix use-after-free on disconnect (CVE-2019-19529)
    - can: peak_usb: fix slab info leak (CVE-2019-19534)
    - configfs: fix a deadlock in configfs_symlink()
    - ALSA: usb-audio: More validations of descriptor units
    - ALSA: usb-audio: Simplify parse_audio_unit()
    - ALSA: usb-audio: Unify the release of usb_mixer_elem_info objects
    - ALSA: usb-audio: Remove superfluous bLength checks
    - ALSA: usb-audio: Clean up check_input_term()
    - ALSA: usb-audio: Fix possible NULL dereference at
      create_yamaha_midi_quirk()
    - ALSA: usb-audio: remove some dead code
    - ALSA: usb-audio: Fix copy&paste error in the validator
    - usbip: Implement SG support to vhci-hcd and stub driver
    - HID: google: add magnemite/masterball USB ids
    - bpf: lwtunnel: Fix reroute supplying invalid dst
    - [x86] HID: intel-ish-hid: fix wrong error handling in
      ishtp_cl_alloc_tx_ring()
    - [powerpc] fix allow/prevent_user_access() when crossing segment
      boundaries.
    - RDMA/mlx5: Clear old rate limit when closing QP
    - iw_cxgb4: fix ECN check on the passive accept
    - RDMA/siw: free siw_base_qp in kref release routine
    - RDMA/qedr: Fix reported firmware version
    - IB/core: Use rdma_read_gid_l2_fields to compare GID L2 fields
    - net/mlx5e: Tx, Fix assumption of single WQEBB of NOP in cleanup flow
    - net/mlx5e: TX, Fix consumer index of error cqe dump
    - net/mlx5: prevent memory leak in mlx5_fpga_conn_create_cq
      (CVE-2019-19045)
    - net/mlx5: fix memory leak in mlx5_fw_fatal_reporter_dump (CVE-2019-19047)
    - scsi: qla2xxx: fixup incorrect usage of host_byte
    - scsi: lpfc: Check queue pointer before use
    - scsi: ufs-bsg: Wake the device before sending raw upiu commands
    - RDMA/uverbs: Prevent potential underflow
    - bpf: Fix use after free in subprog's jited symbol removal
    - [armhf,arm64] net: stmmac: Fix the problem of tso_xmit
    - net: openvswitch: free vport unless register_netdevice() succeeds
    - scsi: lpfc: Honor module parameter lpfc_use_adisc
    - scsi: qla2xxx: Initialized mailbox to prevent driver load failure
    - bpf: Fix use after free in bpf_get_prog_name
    - iwlwifi: pcie: fix PCI ID 0x2720 configs that should be soc
    - iwlwifi: pcie: fix all 9460 entries for qnj
    - iwlwifi: pcie: 0x2720 is qu and 0x30DC is not
    - netfilter: nf_flow_table: set timeout before insertion into hashes
    - xsk: Fix registration of Rx-only sockets
    - net: phy: smsc: LAN8740: add PHY_RST_AFTER_CLK_EN flag
    - ipvs: don't ignore errors in case refcounting ip_vs module fails
    - ipvs: move old_secure_tcp into struct netns_ipvs
    - netfilter: nft_payload: fix missing check for matching length in offloads
    - RDMA/nldev: Skip counter if port doesn't match
    - bonding: fix unexpected IFF_BONDING bit unset
    - bonding: use dynamic lockdep key instead of subclass
    - macsec: fix refcnt leak in module exit routine
    - virt_wifi: fix refcnt leak in module exit routine
    - scsi: sd: define variable dif as unsigned int instead of bool
    - usb: gadget: composite: Fix possible double free memory bug
    - usb: gadget: configfs: fix concurrent issue between composite APIs
    - [armhf,arm64] usb: dwc3: remove the call trace of USBx_GFLADJ
    - [x86] perf/amd/ibs: Fix reading of the IBS OpData register and thus
      precise RIP validity
    - [x86] perf/amd/ibs: Handle erratum #420 only on the affected CPU family
      (10h)
    - [x86] perf/uncore: Fix event group support
    - USB: Skip endpoints with 0 maxpacket length
    - USB: ldusb: use unsigned size format specifiers
    - usbip: tools: Fix read_usb_vudc_device() error path handling
    - RDMA/iw_cxgb4: Avoid freeing skb twice in arp failure case
    - [arm64] RDMA/hns: Prevent memory leaks of eq->buf_list
    - scsi: qla2xxx: stop timer in shutdown path
    - sched/topology: Don't try to build empty sched domains
    - sched/topology: Allow sched_asym_cpucapacity to be disabled
    - nvme-multipath: fix possible io hang after ctrl reconnect
    - [amd64] fjes: Handle workqueue allocation failure
    - [arm64] net: hisilicon: Fix "Trying to free already-free IRQ"
    - wimax: i2400: Fix memory leak in i2400m_op_rfkill_sw_toggle
      (CVE-2019-19051)
    - [x86] iommu/amd: Apply the same IVRS IOAPIC workaround to Acer Aspire
      A315-41
    - mt76: dma: fix buffer unmap with non-linear skbs
    - drm/amdgpu/sdma5: do not execute 0-sized IBs (v2)
    - drm/sched: Set error to s_fence if HW job submission failed.
    - drm/amdgpu: If amdgpu_ib_schedule fails return back the error.
    - drm/amd/display: do not synchronize "drr" displays
    - drm/amd/display: add 50us buffer as WA for pstate switch in active
    - drm/amd/display: Passive DP->HDMI dongle detection fix
    - drm/amd/display: dc.c:use kzalloc without test
    - SUNRPC: The TCP back channel mustn't disappear while requests are
      outstanding
    - SUNRPC: The RDMA back channel mustn't disappear while requests are
      outstanding
    - SUNRPC: Destroy the back channel when we destroy the host transport
    - [x86] hv_netvsc: Fix error handling in netvsc_attach()
    - efi/tpm: Return -EINVAL when determining tpm final events log size fails
    - efi: libstub/arm: Account for firmware reserved memory at the base of RAM
    - [x86] efi: Never relocate kernel below lowest acceptable address
    - [arm64] cpufeature: Enable Qualcomm Falkor errata 1009 for Kryo
    - usb: dwc3: gadget: fix race when disabling ep with cancelled xfers
    - [arm64] apply ARM64_ERRATUM_845719 workaround for Brahma-B53 core
    - [arm64] Brahma-B53 is SSB and spectre v2 safe
    - [arm64] apply ARM64_ERRATUM_843419 workaround for Brahma-B53 core
    - NFSv4: Don't allow a cached open with a revoked delegation
    - igb: Fix constant media auto sense switching when no cable is connected
    - e1000: fix memory leaks
    - ocfs2: protect extent tree in ocfs2_prepare_inode_for_write()
    - [x86] pinctrl: cherryview: Fix irq_valid_mask calculation
    - timekeeping/vsyscall: Update VDSO data unconditionally
    - mm/filemap.c: don't initiate writeback if mapping has no dirty pages
    - cgroup,writeback: don't switch wbs immediately on dead wbs if the memcg
      is dead
    - [x86] ASoC: SOF: Intel: hda-stream: fix the CONFIG_ prefix missing
    - usbip: Fix free of unallocated memory in vhci tx
    - bonding: fix using uninitialized mode_lock
    - netfilter: ipset: Copy the right MAC address in hash:ip,mac IPv6 sets
    https://www.kernel.org/pub/linux/kernel/v5.x/ChangeLog-5.3.12
    - scsi: core: Handle drivers which set sg_tablesize to zero
    - ax88172a: fix information leak on short answers
    - devlink: disallow reload operation during device cleanup
    - ipmr: Fix skb headroom in ipmr_get_route().
    - net/smc: fix fastopen for non-blocking connect()
    - net: usb: qmi_wwan: add support for Foxconn T77W968 LTE modules
    - slip: Fix memory leak in slip_open error path
    - tcp: remove redundant new line from tcp_event_sk_skb
    - devlink: Add method for time-stamp on reporter's dump
    - net/smc: fix refcount non-blocking connect() -part 2
    - ALSA: usb-audio: Fix missing error check at mixer resolution test
    - ALSA: usb-audio: not submit urb for stopped endpoint
    - ALSA: usb-audio: Fix incorrect NULL check in create_yamaha_midi_quirk()
    - ALSA: usb-audio: Fix incorrect size check for processing/extension units
    - Btrfs: fix log context list corruption after rename exchange operation
    - cgroup: freezer: call cgroup_enter_frozen() with preemption disabled in
      ptrace_stop()
    - Input: ff-memless - kill timer in destroy() (CVE-2019-19524)
    - Input: synaptics-rmi4 - fix video buffer size
    - Input: synaptics-rmi4 - disable the relative position IRQ in the F12
      driver
    - Input: synaptics-rmi4 - do not consume more data than we have (F11, F12)
    - Input: synaptics-rmi4 - clear IRQ enables for F54
    - Input: synaptics-rmi4 - destroy F54 poller workqueue when removing
    - KVM: MMU: Do not treat ZONE_DEVICE pages as being reserved
    - IB/hfi1: Ensure r_tid_ack is valid before building TID RDMA ACK packet
    - IB/hfi1: Calculate flow weight based on QP MTU for TID RDMA
    - IB/hfi1: TID RDMA WRITE should not return IB_WC_RNR_RETRY_EXC_ERR
    - IB/hfi1: Ensure full Gen3 speed in a Gen4 system
    - IB/hfi1: Use a common pad buffer for 9B and 16B packets
    - i2c: acpi: Force bus speed to 400KHz if a Silead touchscreen is present
    - [x86] quirks: Disable HPET on Intel Coffe Lake platforms
    - ecryptfs_lookup_interpose(): lower_dentry->d_inode is not stable
    - ecryptfs_lookup_interpose(): lower_dentry->d_parent is not stable either
    - io_uring: ensure registered buffer import returns the IO length
    - [x86] drm/i915: update rawclk also on resume
    - [x86] Revert "drm/i915/ehl: Update MOCS table for EHL"
    - ntp/y2038: Remove incorrect time_t truncation
    - [x86] iommu/vt-d: Fix QI_DEV_IOTLB_PFSID and QI_DEV_EIOTLB_PFSID macros
    - mm: mempolicy: fix the wrong return value and potential pages leak of
      mbind
    - mm: memcg: switch to css_tryget() in get_mem_cgroup_from_mm()
    - mm: hugetlb: switch to css_tryget() in hugetlb_cgroup_charge_cgroup()
    - mm: slub: really fix slab walking for init_on_free
    - mm/memory_hotplug: fix try_offline_node()
    - mm/page_io.c: do not free shared swap slots
    - mmc: sdhci-of-at91: fix quirk2 overwrite
    - slcan: Fix memory leak in error path
    https://www.kernel.org/pub/linux/kernel/v5.x/ChangeLog-5.3.13
    - net: cdc_ncm: Signedness bug in cdc_ncm_set_dgram_size()
    - block, bfq: deschedule empty bfq_queues not referred by any process
    - mm/memory_hotplug: don't access uninitialized memmaps in
      shrink_pgdat_span()
    - mm/memory_hotplug: fix updating the node span
    - [arm64] uaccess: Ensure PAN is re-enabled after unhandled uaccess fault
    - fbdev: Ditch fb_edid_add_monspecs
    https://www.kernel.org/pub/linux/kernel/v5.x/ChangeLog-5.3.14
    - net/mlx4_en: fix mlx4 ethtool -N insertion
    - net/mlx4_en: Fix wrong limitation for number of TX rings
    - net: rtnetlink: prevent underflows in do_setvfinfo()
    - net/sched: act_pedit: fix WARN() in the traffic path
    - net: sched: ensure opts_len <= IP_TUNNEL_OPTS_MAX in act_tunnel_key
    - sfc: Only cancel the PPS workqueue if it exists
    - net/mlxfw: Verify FSM error code translation doesn't exceed array size
    - net/mlx5e: Fix set vf link state error flow
    - net/mlx5: Fix auto group size calculation
    - ipv6/route: return if there is no fib_nh_gw_family
    - taprio: don't reject same mqprio settings
    - net/ipv4: fix sysctl max for fib_multipath_hash_policy
    - net/mlx5e: Fix error flow cleanup in mlx5e_tc_tun_create_header_ipv4/6
    - net/mlx5e: Do not use non-EXT link modes in EXT mode
    - net/mlx5: Update the list of the PCI supported devices
    - vhost/vsock: split packets to send using multiple buffers
    - [arm64] gpio: max77620: Fixup debounce delays
    - fork: fix pidfd_poll()'s return type
    - nbd:fix memory leak in nbd_get_socket()
    - virtio_console: allocate inbufs in add_port() only if it is needed
    - virtio_ring: fix return code on DMA mapping fails
    - virtio_balloon: fix shrinker count
    - Revert "fs: ocfs2: fix possible null-pointer dereferences in
      ocfs2_xa_prepare_entry()"
    - mm/memory_hotplug: don't access uninitialized memmaps in
      shrink_zone_span()
    - mm/ksm.c: don't WARN if page is still mapped in remove_stable_node()
    - drm/amdgpu: disable gfxoff when using register read interface
    - drm/amdgpu: disable gfxoff on original raven
    - drm/amd/powerplay: issue no PPSMC_MSG_GetCurrPkgPwr on unsupported ASICs
    - [x86] drm/i915: Don't oops in dumb_create ioctl if we have no crtcs
    - [x86] drm/i915/pmu: "Frequency" is reported as accumulated cycles
    - [x86] drm/i915/userptr: Try to acquire the page lock around
      set_page_dirty()
    - Bluetooth: Fix invalid-free in bcsp_close()
    - ath10k: restore QCA9880-AR1A (v1) detection
    - ath10k: Fix HOST capability QMI incompatibility
    - ath10k: Fix a NULL-ptr-deref bug in ath10k_usb_alloc_urb_from_pipe
      (CVE-2019-15099)
    - ath9k_hw: fix uninitialized variable data
    - Revert "Bluetooth: hci_ll: set operational frequency earlier"
    - Revert "dm crypt: use WQ_HIGHPRI for the IO and crypt workqueues"
    - md/raid10: prevent access of uninitialized resync_pages offset
    - mdio_bus: Fix init if CONFIG_RESET_CONTROLLER=n
    - [armel,armhf] 8904/1: skip nomap memblocks while finding the lowmem/
      highmem boundary
    - [x86] insn: Fix awk regexp warnings
    - [x86] speculation: Fix incorrect MDS/TAA mitigation status
    - [x86] speculation: Fix redundant MDS mitigation message
    - nbd: prevent memory leak
    - [i386] stackframe: Repair 32-bit Xen PV
    - [i386] xen: Make xen_iret_crit_fixup() independent of frame layout
    - [i386] xen: Simplify ring check in xen_iret_crit_fixup()
    - [i386] doublefault: Fix stack canaries in the double fault handler
    - [i386] pti: Size initial_page_table correctly
    - [i386] cpu_entry_area: Add guard page for entry stack on 32bit
    - [i386] entry: Fix IRET exception
    - [i386] entry: Use %ss segment where required
    - [i386] entry: Move FIXUP_FRAME after pushing %fs in SAVE_ALL
    - [i386] entry: Unwind the ESPFIX stack earlier on exception entry
    - [i386] entry: Fix NMI vs ESPFIX
    - [i386] pti: Calculate the various PTI cpu_entry_area sizes correctly,
      make the CPU_ENTRY_AREA_PAGES assert precise
    - [i386] entry: Fix FIXUP_ESPFIX_STACK with user CR3
    - futex: Prevent robust futex exit race
    - ALSA: usb-audio: Fix NULL dereference at parsing BADD
    - nfc: port100: handle command failure cleanly
    - media: vivid: Set vid_cap_streaming and vid_out_streaming to true
    - media: vivid: Fix wrong locking that causes race conditions on streaming
      stop (CVE-2019-18683)
    - media: usbvision: Fix invalid accesses after device disconnect
    - media: usbvision: Fix races among open, close, and disconnect
    - cpufreq: Add NULL checks to show() and store() methods of cpufreq
    - media: uvcvideo: Fix error path in control parsing failure
    - media: b2c2-flexcop-usb: add sanity checking (CVE-2019-15291)
    - media: cxusb: detect cxusb_ctrl_msg error in query
    - media: imon: invalid dereference in imon_touch_event
    - media: mceusb: fix out of bounds read in MCE receiver buffer
    - mm/slub.c: init_on_free=1 should wipe freelist ptr for bulk allocations
    - usbip: tools: fix fd leakage in the function of read_attr_usbip_status
    - usbip: Fix uninitialized symbol 'nents' in stub_recv_cmd_submit()
    - usb-serial: cp201x: support Mark-10 digital force gauge
    - USB: chaoskey: fix error case of a timeout
    - appledisplay: fix error handling in the scheduled work
    - USB: serial: mos7840: add USB ID to support Moxa UPort 2210
    - USB: serial: mos7720: fix remote wakeup
    - USB: serial: mos7840: fix remote wakeup
    - USB: serial: option: add support for DW5821e with eSIM support
    - USB: serial: option: add support for Foxconn T77W968 LTE modules
    - [x86] staging: comedi: usbduxfast: usbduxfast_ai_cmdtest rounding error
    - [powerpc*] 64s: support nospectre_v2 cmdline option
    - [powerpc*] book3s64: Fix link stack flush on context switch
      (CVE-2019-18660)
    - [powerpc*] KVM: Book3S HV: Flush link stack on guest exit to host kernel
    https://www.kernel.org/pub/linux/kernel/v5.x/ChangeLog-5.3.15
    - io_uring: async workers should inherit the user creds
    - net: separate out the msghdr copy from ___sys_{send,recv}msg()
    - net: disallow ancillary data for __sys_{send,recv}msg_file()
    - XArray: Fix xas_next() with a single entry at 0
    - [arm64] clk: meson: gxbb: let sar_adc_clk_div set the parent clock rate
    - [x86] thunderbolt: Read DP IN adapter first two dwords in one go
    - [x86] thunderbolt: Fix lockdep circular locking depedency warning
    - [x86] ASoC: compress: fix unsigned integer overflow check
    - [arm64,armel,armhf] reset: Fix memory leak in reset_control_array_put()
    - [armhf] clk: samsung: exynos542x: Move G3D subsystem clocks to its
      sub-CMU
    - [armel,armhf] ASoC: kirkwood: fix external clock probe defer
    - [armel,armhf] ASoC: kirkwood: fix device remove ordering
    - [armhf] clk: samsung: exynos5420: Preserve PLL configuration during
      suspend/resume
    - [x86] pinctrl: cherryview: Allocate IRQ chip dynamic
    - [armhf] soc: imx: gpc: fix initialiser format
    - ASoC: SOF: ipc: Fix memory leak in sof_set_get_large_ctrl_data
      (CVE-2019-18811)
    - [armhf] ASoC: ti: sdma-pcm: Add back the flags parameter for non
      standard dma names
    - [armhf] ASoC: rockchip: rockchip_max98090: Enable SHDN to fix headset
      detection
    - [arm64,armhf] clk: sunxi: Fix operator precedence in
      sunxi_divs_clk_setup
    - [armhf] clk: sunxi-ng: a80: fix the zero'ing of bits 16 and 18
    - [armhf] dts: sun8i-a83t-tbs-a711: Fix WiFi resume from suspend
    - bpf: Allow narrow loads of bpf_sysctl fields with offset > 0
    - bpf: Change size to u64 for bpf_map_{area_alloc, charge_init}()
    - [powerpc*] bpf: Fix tail call implementation
    - idr: Fix idr_get_next_ul race with idr_remove
    - idr: Fix integer overflow in idr_for_each_entry
    - idr: Fix idr_alloc_u32 on 32-bit systems
    - [amd64] ASoC: hdac_hda: fix race in device removal
    - [armhf] clk: ti: dra7-atl-clock: Remove ti_clk_add_alias call
    - [armhf] clk: ti: clkctrl: Fix failed to enable error with double udelay
      timeout
    - [armhf] net: fec: add missed clk_disable_unprepare in remove
    - netfilter: ipset: Fix nla_policies to fully support NL_VALIDATE_STRICT
    - bridge: ebtables: don't crash when using dnat target in output chains
    - netfilter: nf_tables: bogus EOPNOTSUPP on basechain update
    - netfilter: nf_tables_offload: skip EBUSY on chain update
    - stacktrace: Don't skip first entry on noncurrent tasks
    - can: peak_usb: report bus recovery as well
    - [armhf] can: c_can: D_CAN: c_can_chip_config(): perform a sofware reset
      on open
    - can: rx-offload: can_rx_offload_queue_tail(): fix error handling, avoid
      skb mem leak
    - can: rx-offload: can_rx_offload_offload_one(): do not increase the
      skb_queue beyond skb_queue_len_max
    - can: rx-offload: can_rx_offload_offload_one(): increment rx_fifo_errors
      on queue overflow or OOM
    - can: rx-offload: can_rx_offload_offload_one(): use ERR_PTR() to
      propagate error value in case of errors
    - can: rx-offload: can_rx_offload_irq_offload_timestamp(): continue on
      error
    - can: rx-offload: can_rx_offload_irq_offload_fifo(): continue on error
    - [armhf] can: flexcan: increase error counters if skb enqueueing via
      can_rx_offload_queue_sorted() fails
    - [x86] tsc: Respect tsc command line paraemeter for clocksource_tsc_early
    - nvme-rdma: fix a segmentation fault during module unload
    - nvme-multipath: fix crash in nvme_mpath_clear_ctrl_paths
    - [arm64] watchdog: meson: Fix the wrong value of left time
    - ALSA: hda: hdmi - add Tigerlake support
    - [amd64] ASoC: SOF: topology: Fix bytes control size checks
    - drm/amdgpu: dont schedule jobs while in reset
    - [arm64,armhf] net/mlx5e: Fix eswitch debug print of max fdb flow
    - net/mlx5e: Use correct enum to determine uplink port
    - drm/amdgpu: register gpu instance before fan boost feature enablment
    - drm/amdgpu: add warning for GRBM 1-cycle delay issue in gfx9
    - [arm64,armhf] net: stmmac: gmac4: bitrev32 returns u32
    - [arm64,armhf] net: stmmac: xgmac: bitrev32 returns u32
    - [arm64,armhf] net: stmmac: xgmac: Fix TSA selection
    - [arm64,armhf] net: stmmac: xgmac: Disable Flow Control when 1 or more
      queues are in AV
    - ceph: return -EINVAL if given fsc mount option on kernel w/o support
    - mac80211: fix ieee80211_txq_setup_flows() failure path
    - mac80211: fix station inactive_time shortly after boot
    - block: drbd: remove a stray unlock in __drbd_send_protocol()
    - ice: fix potential infinite loop because loop counter being too small
    - iavf: initialize ITRN registers with correct values
    - [arm64,armel,armhf] usb: dwc2: use a longer core rest timeout in
      dwc2_core_reset()
    - [x86] staging: rtl8192e: fix potential use after free
    - staging: rtl8723bs: Drop ACPI device ids
    - staging: rtl8723bs: Add 024c:0525 to the list of SDIO device-ids
    - USB: serial: ftdi_sio: add device IDs for U-Blox C099-F9P
    - [x86] mei: bus: prefix device names on bus with the bus name
    - [x86] mei: me: add comet point V device id
    - [x86] thunderbolt: Power cycle the router if NVM authentication fails
    - xfrm: Fix memleak on xfrm state destroy
    - [x86] fpu: Don't cache access to fpu_fpregs_owner_ctx (CVE-2019-19602)
    - macvlan: schedule bc_work even if error
    - mdio_bus: don't use managed reset-controller
    - net: macb: add missed tasklet_kill
    - net: psample: fix skb_over_panic
    - net: sched: fix `tc -s class show` no bstats on class with nolock
      subqueues
    - openvswitch: fix flow command message size
    - sctp: Fix memory leak in sctp_sf_do_5_2_4_dupcook
    - slip: Fix use-after-free Read in slip_open
    - sctp: cache netns in sctp_ep_common
    - openvswitch: drop unneeded BUG_ON() in ovs_flow_cmd_build_info()
    - openvswitch: remove another BUG_ON()
    - net/tls: take into account that bpf_exec_tx_verdict() may free the
      record
    - net: skmsg: fix TLS 1.3 crash with full sk_msg
    - tipc: fix link name length check
    - ext4: add more paranoia checking in ext4_expand_extra_isize handling
    - HID: core: check whether Usage Page item is after Usage ID items
    - [x86] platform/x86: hp-wmi: Fix ACPI errors caused by too small buffer
    - [x86] platform/x86: hp-wmi: Fix ACPI errors caused by passing 0 as input
      size
    - [armhf] net: fec: fix clock count mis-match

  [ Ben Hutchings ]
  * [amd64] sound/soc/sof: Disable SND_SOC_SOF_ACPI,
    SND_SOC_SOF_{BAYTRAIL,BROADWELL}_SUPPORT (Closes: #945914)
  * [amd64] sound/soc/intel/boarss: Disable Broxton drivers again
  * [i386] sound/soc: Enable same SOF drivers as on amd64
  * Bump ABI to 3

 -- Salvatore Bonaccorso <carnil@debian.org>  Sat, 07 Dec 2019 13:24:06 +0100

linux (5.3.9-3) unstable; urgency=medium

  * [arm64,armhf,powerpc*,s390x] KVM: Add more exports to ABI ignore list
    (fixes FTBFS)

 -- Ben Hutchings <ben@decadent.org.uk>  Tue, 19 Nov 2019 01:43:33 +0000

linux (5.3.9-2~bpo10+1) buster-backports; urgency=medium

  * Rebuild for buster-backports:
    - Change ABI number to 0.bpo.2
    - Revert "Compile with gcc-9 on all architectures"

 -- Ben Hutchings <ben@decadent.org.uk>  Wed, 13 Nov 2019 04:11:51 +0000

linux (5.3.9-2) unstable; urgency=medium

  * [x86] Add mitigation for TSX Asynchronous Abort (CVE-2019-11135):
    - x86/msr: Add the IA32_TSX_CTRL MSR
    - x86/cpu: Add a helper function x86_read_arch_cap_msr()
    - x86/cpu: Add a "tsx=" cmdline option with TSX disabled by default
    - x86/speculation/taa: Add mitigation for TSX Async Abort
    - x86/speculation/taa: Add sysfs reporting for TSX Async Abort
    - kvm/x86: Export MDS_NO=0 to guests when TSX is enabled
    - x86/tsx: Add "auto" option to the tsx= cmdline parameter
    - x86/speculation/taa: Add documentation for TSX Async Abort
    - x86/tsx: Add config options to set tsx=on|off|auto
    - x86/speculation/taa: Fix printing of TAA_MSG_SMT on IBRS_ALL CPUs
    TSX is now disabled by default; see
    Documentation/admin-guide/hw-vuln/tsx_async_abort.rst
  * [x86] KVM: Add mitigation for Machine Check Error on Page Size Change
    (aka iTLB multi-hit, CVE-2018-12207):
    - kvm: x86, powerpc: do not allow clearing largepages debugfs entry
    - x86/bugs: Add ITLB_MULTIHIT bug infrastructure
    - x86/cpu: Add Tremont to the cpu vulnerability whitelist
    - cpu/speculation: Uninline and export CPU mitigations helpers
    - kvm: mmu: ITLB_MULTIHIT mitigation
    - kvm: Add helper function for creating VM worker threads
    - kvm: x86: mmu: Recovery of shattered NX large pages
    - Documentation: Add ITLB_MULTIHIT documentation
  * [x86] i915: Mitigate local privilege escalation on gen9 (CVE-2019-0155):
    - drm/i915: Rename gen7 cmdparser tables
    - drm/i915: Disable Secure Batches for gen6+
    - drm/i915: Remove Master tables from cmdparser
    - drm/i915: Add support for mandatory cmdparsing
    - drm/i915: Support ro ppgtt mapped cmdparser shadow buffers
    - drm/i915: Allow parsing of unsized batches
    - drm/i915: Add gen9 BCS cmdparsing
    - drm/i915/cmdparser: Use explicit goto for error paths
    - drm/i915/cmdparser: Add support for backward jumps
    - drm/i915/cmdparser: Ignore Length operands during command matching
    - drm/i915/cmdparser: Fix jump whitelist clearing
  * [x86] i915: Mitigate local denial-of-service on gen8/gen9 (CVE-2019-0154):
    - drm/i915: Lower RM timeout to avoid DSI hard hangs
    - drm/i915/gen8+: Add RC6 CTX corruption WA

 -- Ben Hutchings <ben@decadent.org.uk>  Tue, 12 Nov 2019 15:44:08 +0000

linux (5.3.9-1) unstable; urgency=medium

  * New version hopefully closes: #942881
  * New upstream stable update:
    https://www.kernel.org/pub/linux/kernel/v5.x/ChangeLog-5.3.8
    - drm: Free the writeback_job when it with an empty fb
    - drm: Clear the fence pointer when writeback job signaled
    - [armhf] clk: ti: dra7: Fix mcasp8 clock bits
    - [armhf] dts: Fix wrong clocks for dra7 mcasp
    - nvme-pci: Fix a race in controller removal
    - scsi: ufs: skip shutdown if hba is not powered
    - scsi: megaraid: disable device when probe failed after enabled device
    - scsi: qla2xxx: Silence fwdump template message
    - scsi: qla2xxx: Fix unbound sleep in fcport delete path.
    - scsi: qla2xxx: Fix stale mem access on driver unload
    - scsi: qla2xxx: Fix N2N link reset
    - scsi: qla2xxx: Fix N2N link up fail
    - [armhf] dts: Fix gpio0 flags for am335x-icev2
    - [armhf] OMAP2+: Fix missing reset done flag for am3 and am43
    - [armhf] OMAP2+: Add missing LCDC midlemode for am335x
    - [armhf] OMAP2+: Fix warnings with broken omap2_set_init_voltage()
    - nvme-tcp: fix wrong stop condition in io_work
    - nvme-pci: Save PCI state before putting drive into deepest state
    - nvme: fix an error code in nvme_init_subsystem()
    - nvme-rdma: Fix max_hw_sectors calculation
    - nvme: Added QUIRKs for ADATA XPG SX8200 Pro 512GB
    - nvme: Add quirk for Kingston NVME SSD running FW E8FK11.T
    - nvme-rdma: fix possible use-after-free in connect timeout
    - blk-mq: honor IO scheduler for multiqueue devices
    - xen/efi: Set nonblocking callbacks
    - loop: change queue block size to match when using DIO
    - nl80211: fix null pointer dereference
    - mac80211: fix txq null pointer dereference
    - netfilter: nft_connlimit: disable bh on garbage collection
    - [armhf,arm64] net: stmmac: xgmac: Not all Unicast addresses may be
      available
    - [armhf,arm64] net: stmmac: dwmac4: Always update the MAC Hash Filter
    - [armhf,arm64] net: stmmac: Correctly take timestamp for PTPv2
    - [armhf,arm64] net: stmmac: Do not stop PHY if WoL is enabled
    - drm/amdgpu: fix multiple memory leaks in acp_hw_init
    - drm/amd/display: memory leak
    - [mips*el/loongson-*] Fix the link time qualifier of 'serial_exit()'
    - [arm64] net: hisilicon: Fix usage of uninitialized variable in function
      mdio_sc_cfg_reg_write()
    - [armhf,arm64] net: stmmac: Avoid deadlock on suspend/resume
    - [s390x] mm: fix -Wunused-but-set-variable warnings
    - r8152: Set macpassthru in reset_resume callback
    - net: phy: allow for reset line to be tied to a sleepy GPIO controller
    - net: phy: fix write to mii-ctrl1000 register
    - vfs: Convert filldir[64]() from __put_user() to unsafe_put_user()
    - elf: don't use MAP_FIXED_NOREPLACE for elf executable mappings
      (regression in 4.17)
    - vfs: Make filldir[64]() verify the directory entry filename is valid
    - uaccess: implement a proper unsafe_copy_to_user() and switch filldir over
      to it
    - vfs: filldir[64]: remove WARN_ON_ONCE() for bad directory entries
    - net_sched: fix backward compatibility for TCA_KIND (regression in 5.3.4)
    - net_sched: fix backward compatibility for TCA_ACT_KIND (regression in
      5.3.4)
    - libata/ahci: Fix PCS quirk application (regression in 5.3.4)
    - md/raid0: fix warning message for parameter default_layout
    - Revert "drm/radeon: Fix EEH during kexec" (regression in 5.3.5)
    - ocfs2: fix panic due to ocfs2_wq is null
    - nvme-pci: Set the prp2 correctly when using more than 4k page
    - ipv4: fix race condition between route lookup and invalidation
    - ipv4: Return -ENETUNREACH if we can't create route but saddr is valid
    - net: avoid potential infinite loop in tc_ctl_action()
    - [hppa,m68k] net: i82596: fix dma_alloc_attr for sni_82596
    - net: ipv6: fix listify ip6_rcv_finish in case of forwarding
    - [armhf,arm64] net: stmmac: disable/enable ptp_ref_clk in suspend/resume
      flow
    - rxrpc: Fix possible NULL pointer access in ICMP handling
    - sched: etf: Fix ordering of packets with same txtime
    - sctp: change sctp_prot .no_autobind with true
    - net: aquantia: temperature retrieval fix
    - net: aquantia: when cleaning hw cache it should be toggled
    - net: aquantia: do not pass lro session with invalid tcp checksum
    - net: aquantia: correctly handle macvlan and multicast coexistence
    - net: phy: micrel: Discern KSZ8051 and KSZ8795 PHYs
    - net: phy: micrel: Update KSZ87xx PHY name
    - net: avoid errors when trying to pop MLPS header on non-MPLS packets
    - net/sched: fix corrupted L2 header with MPLS 'push' and 'pop' actions
    - netdevsim: Fix error handling in nsim_fib_init and nsim_fib_exit
    - net: ethernet: broadcom: have drivers select DIMLIB as needed
    - net: phy: Fix "link partner" information disappear issue
    - rxrpc: use rcu protection while reading sk->sk_user_data
    - io_uring: fix bad inflight accounting for SETUP_IOPOLL|SETUP_SQTHREAD
    - io_uring: Fix corrupted user_data
    - USB: legousbtower: fix memleak on disconnect
    - ALSA: hda/realtek - Add support for ALC711
    - [x86] ALSA: hda/realtek - Enable headset mic on Asus MJ401TA
    - ALSA: usb-audio: Disable quirks for BOSS Katana amplifiers
    - ALSA: hda - Force runtime PM on Nvidia HDMI codecs
    - USB: serial: ti_usb_3410_5052: fix port-close races
    - USB: ldusb: fix memleak on disconnect
    - USB: usblp: fix use-after-free on disconnect
    - USB: ldusb: fix read info leaks
    - binder: Don't modify VMA bounds in ->mmap handler
    - [mips*] tlbex: Fix build_restore_pagemask KScratch restore
    - staging: wlan-ng: fix exit return when sme->key_idx >= NUM_WEPKEYS
    - [s390x] scsi: zfcp: fix reaction on bit error threshold notification
    - scsi: sd: Ignore a failure to sync cache due to lack of authorization
    - scsi: core: save/restore command resid for error handling
    - scsi: core: try to get module before removing device
    - scsi: ch: Make it possible to open a ch device multiple times again
    - Revert "Input: elantech - enable SMBus on new (2018+) systems"
      (regression in 5.3)
    - Input: synaptics-rmi4 - avoid processing unknown IRQs
    - ACPI: CPPC: Set pcc_data[pcc_ss_id] to NULL in acpi_cppc_processor_exit()
    - ACPI: NFIT: Fix unlock on error in scrub_show()
    - iwlwifi: pcie: change qu with jf devices to use qu configuration
    - cfg80211: wext: avoid copying malformed SSIDs (CVE-2019-17133)
    - mac80211: Reject malformed SSID elements
    - drm/edid: Add 6 bpc quirk for SDC panel in Lenovo G50
    - drm/ttm: Restore ttm prefaulting
    - [armhf,arm64] drm/panfrost: Handle resetting on timeout better
    - drm/amdgpu: Bail earlier when amdgpu.cik_/si_support is not set to 1
    - drm/amdgpu/sdma5: fix mask value of POLL_REGMEM packet for pipe sync
    - [x86] drm/i915/userptr: Never allow userptr into the mappable GGTT
    - [x86] drm/i915: Favor last VBT child device with conflicting AUX ch/DDC
      pin
    - drm/amdgpu/vce: fix allocation size in enc ring test
    - drm/amdgpu/vcn: fix allocation size in enc ring test
    - drm/amdgpu/uvd6: fix allocation size in enc ring test (v2)
    - drm/amdgpu/uvd7: fix allocation size in enc ring test (v2)
    - drm/amdgpu: user pages array memory leak fix
    - drivers/base/memory.c: don't access uninitialized memmaps in
      soft_offline_page_store()
    - fs/proc/page.c: don't access uninitialized memmaps in fs/proc/page.c
    - io_uring: Fix broken links with offloading
    - io_uring: Fix race for sqes with userspace
    - io_uring: used cached copies of sq->dropped and cq->overflow
    - [armhf] mmc: sdhci-omap: Fix Tuning procedure for temperatures < -20C
    - mm/memory-failure.c: don't access uninitialized memmaps in
      memory_failure()
    - mm/slub: fix a deadlock in show_slab_objects()
    - mm/page_owner: don't access uninitialized memmaps when reading
      /proc/pagetypeinfo
    - mm/memunmap: don't access uninitialized memmap in memunmap_pages()
    - mm: memcg/slab: fix panic in __free_slab() caused by premature memcg
      pointer release
    - mm, compaction: fix wrong pfn handling in __reset_isolation_pfn()
    - mm: memcg: get number of pages on the LRU list in memcgroup base on
      lru_zone_size
    - mm: memblock: do not enforce current limit for memblock_phys* family
    - hugetlbfs: don't access uninitialized memmaps in
      pfn_range_valid_gigantic()
    - mm/memory-failure: poison read receives SIGKILL instead of SIGBUS if
      mmaped more than once
    - zram: fix race between backing_dev_show and backing_dev_store
    - [s390x] zcrypt: fix memleak at release
    - [s390x] kaslr: add support for R_390_GLOB_DAT relocation type
    - lib/vdso: Make clock_getres() POSIX compliant again
    - [hppa] Fix vmap memory leak in ioremap()/iounmap()
    - [arm64] KVM: Trap VM ops when ARM64_WORKAROUND_CAVIUM_TX2_219_TVM is set
    - [arm64] Avoid Cavium TX2 erratum 219 when switching TTBR
    - [arm64] Enable workaround for Cavium TX2 erratum 219 when running SMT
    - [arm64] Allow CAVIUM_TX2_ERRATUM_219 to be selected
    - CIFS: avoid using MID 0xFFFF
    - cifs: Fix missed free operations
    - CIFS: Fix use after free of file info structures
    - perf/aux: Fix AUX output stopping
    - tracing: Fix race in perf_trace_buf initialization
    - fs/dax: Fix pmd vs pte conflict detection
    - dm cache: fix bugs when a GFP_NOWAIT allocation fails
    - [riscv64] irqchip/sifive-plic: Switch to fasteoi flow
    - [amd64] boot: Make level2_kernel_pgt pages invalid outside kernel area
    - [x86] apic/x2apic: Fix a NULL pointer deref when handling a dying cpu
    - [x86] hyperv: Make vapic support x2apic mode
    - [x86] pinctrl: cherryview: restore Strago DMI workaround for all versions
    - [arm64] pinctrl: armada-37xx: fix control of pins 32 and up
    - [arm64] pinctrl: armada-37xx: swap polarity on LED group
    - btrfs: block-group: Fix a memory leak due to missing
      btrfs_put_block_group()
    - Btrfs: add missing extents release on file extent cluster relocation
      error
    - btrfs: don't needlessly create extent-refs kernel thread
    - Btrfs: fix qgroup double free after failure to reserve metadata for
      delalloc
    - Btrfs: check for the full sync flag while holding the inode lock during
      fsync
    - btrfs: tracepoints: Fix wrong parameter order for qgroup events
    - btrfs: tracepoints: Fix bad entry members of qgroup events
    - [ppc64*] KVM: Book3S HV: XIVE: Ensure VP isn't already in use
    - memstick: jmb38x_ms: Fix an error handling path in 'jmb38x_ms_probe()'
    - cpufreq: Avoid cpufreq_suspend() deadlock on system shutdown
    - ceph: just skip unrecognized info in ceph_reply_info_extra
    - xen/netback: fix error path of xenvif_connect_data()
    - PCI: PM: Fix pci_power_up()
    - opp: of: drop incorrect lockdep_assert_held()
    - of: reserved_mem: add missing of_node_put() for proper ref-counting
    - blk-rq-qos: fix first node deletion of rq_qos_del()
    https://www.kernel.org/pub/linux/kernel/v5.x/ChangeLog-5.3.9
    - io_uring: fix up O_NONBLOCK handling for sockets
    - dm snapshot: introduce account_start_copy() and account_end_copy()
    - dm snapshot: rework COW throttling to fix deadlock
    - Btrfs: fix inode cache block reserve leak on failure to allocate data
      space
    - btrfs: qgroup: Always free PREALLOC META reserve in
      btrfs_delalloc_release_extents()
    - iio: fix center temperature of bmc150-accel-core
    - libsubcmd: Make _FORTIFY_SOURCE defines dependent on the feature
    - perf tests: Avoid raising SEGV using an obvious NULL dereference
    - perf map: Fix overlapped map handling
    - perf script brstackinsn: Fix recovery from LBR/binary mismatch
    - perf jevents: Fix period for Intel fixed counters
    - perf tools: Propagate get_cpuid() error
    - perf annotate: Propagate perf_env__arch() error
    - perf annotate: Fix the signedness of failure returns
    - perf annotate: Propagate the symbol__annotate() error return
    - perf annotate: Fix arch specific ->init() failure errors
    - perf annotate: Return appropriate error code for allocation failures
    - perf annotate: Don't return -1 for error when doing BPF disassembly
    - staging: rtl8188eu: fix null dereference when kzalloc fails
    - RDMA/hfi1: Prevent memory leak in sdma_init
    - RDMA/iw_cxgb4: fix SRQ access from dump_qp()
    - RDMA/iwcm: Fix a lock inversion issue
    - [x86] HID: hyperv: Use in-place iterator API in the channel callback
    - nfs: Fix nfsi->nrequests count error on nfs_inode_remove_request
    - [arm64] cpufeature: Effectively expose FRINT capability to userspace
    - [arm64] Fix incorrect irqflag restore for priority masking for compat
    - [arm64] ftrace: Ensure synchronisation in PLT setup for Neoverse-N1
      #1542419
    - [riscv64] serial/sifive: select SERIAL_EARLYCON
    - RDMA/core: Fix an error handling path in 'res_get_common_doit()'
    - RDMA/cm: Fix memory leak in cm_add/remove_one
    - RDMA/nldev: Reshuffle the code to avoid need to rebind QP in error path
    - RDMA/mlx5: Do not allow rereg of a ODP MR
    - RDMA/mlx5: Order num_pending_prefetch properly with synchronize_srcu
    - RDMA/mlx5: Add missing synchronize_srcu() for MW cases
    - [arm64] gpio: max77620: Use correct unit for debounce times
    - fs: cifs: mute -Wunused-const-variable message
    - [arm64] vdso32: Fix broken compat vDSO build warnings
    - [arm64] vdso32: Detect binutils support for dmb ishld
    - serial: mctrl_gpio: Check for NULL pointer
    - [armhf] serial: 8250_omap: Fix gpio check for auto RTS/CTS
    - [arm64] vdso32: Don't use KBUILD_CPPFLAGS unconditionally
    - efi/cper: Fix endianness of PCIe class code
    - [x86] efi: Do not clean dummy variable in kexec path
    - [mips*] include: Mark __cmpxchg as __always_inline
    - [riscv64] avoid kernel hangs when trapped in BUG()
    - [riscv64] avoid sending a SIGTRAP to a user thread trapped in WARN()
    - [riscv64] Correct the handling of unexpected ebreak in do_trap_break()
    - [x86] xen: Return from panic notifier
    - ocfs2: clear zero in unaligned direct IO
    - fs: ocfs2: fix possible null-pointer dereferences in
      ocfs2_xa_prepare_entry()
    - fs: ocfs2: fix a possible null-pointer dereference in
      ocfs2_write_end_nolock()
    - fs: ocfs2: fix a possible null-pointer dereference in
      ocfs2_info_scan_inode_alloc()
    - btrfs: silence maybe-uninitialized warning in clone_range
    - [arm64] armv8_deprecated: Checking return value for memory allocation
    - [x86] cpu: Add Comet Lake to the Intel CPU models header
    - sched/fair: Scale bandwidth quota and period without losing quota/period
      ratio precision
    - sched/vtime: Fix guest/system mis-accounting on task switch
    - perf/core: Rework memory accounting in perf_mmap()
    - perf/core: Fix corner case in perf_rotate_context()
    - [x86] perf/amd: Change/fix NMI latency mitigation to use a timestamp
    - drm/amdgpu: fix memory leak
    - [mips*] include: Mark __xchg as __always_inline
    - [mips*] fw: sni: Fix out of bounds init of o32 stack
    - [s390x] cio: fix virtio-ccw DMA without PV
    - [x86] virt: vbox: fix memory leak in hgcm_call_preprocess_linaddr
    - nbd: fix possible sysfs duplicate warning
    - NFSv4: Fix leak of clp->cl_acceptor string
    - SUNRPC: fix race to sk_err after xs_error_report
    - [s390x] uaccess: avoid (false positive) compiler warnings
    - tracing: Initialize iter->seq after zeroing in tracing_read_pipe()
    - perf annotate: Fix multiple memory and file descriptor leaks
    - perf/aux: Fix tracking of auxiliary trace buffer allocation
    - USB: legousbtower: fix a signedness bug in tower_probe()
    - nbd: verify socket is supported during setup
    - [arm64] dts: qcom: Add Lenovo Miix 630
    - [arm64] dts: qcom: Add HP Envy x2
    - [arm64] dts: qcom: Add Asus NovaGo TP370QL
    - rtw88: Fix misuse of GENMASK macro
    - [s390x] pci: fix MSI message data
    - thunderbolt: Correct path indices for PCIe tunnel
    - thunderbolt: Use 32-bit writes when writing ring producer/consumer
    - fuse: flush dirty data/metadata before non-truncate setattr
    - fuse: truncate pending writes on O_TRUNC
    - ALSA: bebob: Fix prototype of helper function to return negative value
    - ALSA: timer: Fix mutex deadlock at releasing card
    - ALSA: hda/realtek - Fix 2 front mics of codec 0x623
    - ALSA: hda/realtek - Add support for ALC623
    - ath10k: fix latency issue for QCA988x
    - UAS: Revert commit 3ae62a42090f ("UAS: fix alignment of scatter/gather
      segments") (regression in 5.2)
    - nl80211: fix validation of mesh path nexthop
    - USB: gadget: Reject endpoints with 0 maxpacket value
    - usb-storage: Revert commit 747668dbc061 ("usb-storage: Set
      virt_boundary_mask to avoid SG overflows") (regression in 5.2)
    - USB: ldusb: fix ring-buffer locking
    - USB: ldusb: fix control-message timeout
    - usb: xhci: fix Immediate Data Transfer endianness
    - USB: serial: whiteheat: fix potential slab corruption
    - USB: serial: whiteheat: fix line-speed endianness
    - xhci: Fix use-after-free regression in xhci clear hub TT implementation
    - scsi: qla2xxx: Fix partial flash write of MBI
    - scsi: target: cxgbit: Fix cxgbit_fw4_ack()
    - [x86] HID: i2c-hid: add Trekstor Primebook C11B to descriptor override
    - HID: Fix assumption that devices have inputs
    - HID: fix error message in hid_open_report()
    - HID: logitech-hidpp: split g920_get_config()
    - HID: logitech-hidpp: rework device validation
    - HID: logitech-hidpp: do all FF cleanup in hidpp_ff_destroy()
    - [s390x] unwind: fix mixing regs and sp
    - [s390x] cmm: fix information leak in cmm_timeout_handler()
    - [s390x] idle: fix cpu idle time calculation
    - IB/hfi1: Avoid excessive retry for TID RDMA READ request
    - [arm64] Ensure VM_WRITE|VM_SHARED ptes are clean by default
    - [arm64] cpufeature: Enable Qualcomm Falkor/Kryo errata 1003
    - virtio_ring: fix stalls for packed rings
    - rtlwifi: rtl_pci: Fix problem of too small skb->len
    - rtlwifi: Fix potential overflow on P2P code
    - [x86] KVM: vmx, svm: always run with EFER.NXE=1 when shadow paging is
      active
    - [arm64] dmaengine: qcom: bam_dma: Fix resource leak
    - [arm64] dmaengine: tegra210-adma: fix transfer failure
    - [armhf] dmaengine: imx-sdma: fix size check for sdma script_number
    - [armhf] dmaengine: cppi41: Fix cppi41_dma_prep_slave_sg() when idle
    - drm/amdgpu/gmc10: properly set BANK_SELECT and FRAGMENT_SIZE
    - [x86] drm/i915: Fix PCH reference clock for FDI on HSW/BDW
    - drm/amdgpu/gfx10: update gfx golden settings
    - drm/amdgpu/powerplay/vega10: allow undervolting in p7
    - drm/amdgpu: Fix SDMA hang when performing VKexample test
    - NFS: Fix an RCU lock leak in nfs4_refresh_delegation_stateid()
    - io_uring: ensure we clear io_kiocb->result before each issue
    - [x86] iommu/vt-d: Fix panic after kexec -p for kdump
    - batman-adv: Avoid free/alloc race when handling OGM buffer
    - llc: fix sk_buff leak in llc_sap_state_process()
    - llc: fix sk_buff leak in llc_conn_service()
    - rxrpc: Fix call ref leak
    - rxrpc: rxrpc_peer needs to hold a ref on the rxrpc_local record
    - rxrpc: Fix trace-after-put looking at the put peer record
    - NFC: pn533: fix use-after-free and memleaks
    - bonding: fix potential NULL deref in bond_update_slave_arr
    - netfilter: conntrack: avoid possible false sharing
    - net: usb: sr9800: fix uninitialized local variable
    - sch_netem: fix rcu splat in netem_enqueue()
    - net: sched: sch_sfb: don't call qdisc_put() while holding tree lock
    - iwlwifi: exclude GEO SAR support for 3168
    - sched/fair: Fix low cpu usage with high throttling by removing expiration
      of cpu-local slices
    - ALSA: usb-audio: DSD auto-detection for Playback Designs
    - ALSA: usb-audio: Update DSD support quirks for Oppo and Rotel
    - ALSA: usb-audio: Add DSD support for Gustard U16/X26 USB Interface
    - RDMA/mlx5: Use irq xarray locking for mkey_table
    - sched/fair: Fix -Wunused-but-set-variable warnings
    - [powerpc*] powernv: Fix CPU idle to be called with IRQs disabled
    - Revert "ALSA: hda: Flush interrupts on disabling" (regression in 5.3.4)

  [ Ben Hutchings ]
  * debian/bin/gencontrol_signed.py: Fix code style error
  * debian/bin/gencontrol.py: Skip linux-perf lintian-overrides if we won't
    build it
  * debian/bin/gencontrol{,_signed}.py: Use vars parameter instead of self.vars
  * debian/bin/gencontrol{,_signed}.py: Use %(name)s to format template vars
  * debian/.gitignore, debian/rules: Generalise patterns for generated files
  * gencontrol: Generalise substitution of debhelper config template
  * Add maint scripts to meta-packages to convert doc directories to symlinks
    (Closes: #942861)
  * debian/lib/python/debian_linux/utils.py: Use 'with' to manage file handles
  * debian/lib/python/debian_linux/utils.py: Store file mode for templates
  * Copy template file permissions to output files
  * debian/templates/headers.postinst.in: Set executable for consistency
  * debian/README.source: Document code signing and how to test it
  * debian/tests/control: Mark python test as superficial
  * [arm64] linux-headers: Disable check for a 32-bit compiler
    (Closes: #943953):
    - arm64: Kconfig: Make CONFIG_COMPAT_VDSO a proper Kconfig option
    - debian/bin/gencontrol.py: Optionally define $(CROSS_COMPILE_COMPAT) make
      variable
    - Enable COMPAT_VDSO and set $(CROSS_COMPILE_COMPAT) instead of setting
      CROSS_COMPILE_COMPAT_VDSO
  * crypto: Enable PKCS8_PRIVATE_KEY_PARSER as module (Closes: #924705)
  * Bump ABI to 2
  * [arm64] atmel_mxt_ts: Disable TOUCHSCREEN_ATMEL_MXT_T37 to avoid V4L
    dependency
  * random: try to actively add entropy rather than passively wait for it

  [ Bastian Blank ]
  * [amd64/cloud-amd64] Re-enable RTC drivers. (closes: #931341)

  [ Thomas W ]
  * [x86] Enable missing modules and setting:
    CONFIG_HUAWEI_WMI
    CONFIG_I2C_MULTI_INSTANTIATE
    CONFIG_INTEL_TURBO_MAX_3

  [ Alper Nebi Yasak ]
  * [arm64] udeb: Add i2c-rk3x to i2c-modules
  * [arm64,armhf] udeb: Add rockchip-io-domain to kernel-image
  * udeb: Add atmel_mxt_ts to input-modules

  [ Noah Meyerhans ]
  * drivers/net/ethernet/amazon: Backport driver fixes from v5.4-rc5

  [ Niv Sardi ]
  * KEYS: Make use of platform keyring for module signature verify
    (closes: #935945)

 -- Ben Hutchings <ben@decadent.org.uk>  Sat, 09 Nov 2019 15:42:49 +0000

linux (5.3.7-1) unstable; urgency=medium

  * New upstream stable update:
    https://www.kernel.org/pub/linux/kernel/v5.x/ChangeLog-5.3.3
    https://www.kernel.org/pub/linux/kernel/v5.x/ChangeLog-5.3.4
    - mISDN: enforce CAP_NET_RAW for raw sockets (CVE-2019-17055)
    - appletalk: enforce CAP_NET_RAW for raw sockets (CVE-2019-17054)
    - ax25: enforce CAP_NET_RAW for raw sockets (CVE-2019-17052)
    - ieee802154: enforce CAP_NET_RAW for raw sockets (CVE-2019-17053)
    - nfc: enforce CAP_NET_RAW for raw sockets (CVE-2019-17056)
    https://www.kernel.org/pub/linux/kernel/v5.x/ChangeLog-5.3.5
    https://www.kernel.org/pub/linux/kernel/v5.x/ChangeLog-5.3.6
    - nl80211: validate beacon head (CVE-2019-16746)
    https://www.kernel.org/pub/linux/kernel/v5.x/ChangeLog-5.3.7

  [ Aurelien Jarno ]
  * [riscv64] Enable SOC_SIFIVE. Do not select CLK_SIFIVE,
    CLK_SIFIVE_FU540_PRCI, SIFIVE_PLIC, SERIAL_SIFIVE and
    SERIAL_SIFIVE_CONSOLE as they are selected by SOC_SIFIVE.
  * [riscv64] Install DTBS using dtbs_install target.
  * [riscv64] Enable SPI_SIFIVE.
  * [riscv64] Enable SERIAL_EARLYCON_RISCV_SBI.
  * [riscv64] Enable MMC, MMC_SPI.
  * [riscv64] udeb: Add mmc-core-modules and mmc-modules.
  * [riscv64] Fix memblock reservation for device tree blob.
  * [riscv64] Clear load reservations while restoring hart contexts.

  [ Ben Hutchings ]
  * [mips*] Revert "Only define MAX_PHYSMEM_BITS on Loongson-3"
  * KEYS: Re-enable SECONDARY_TRUSTED_KEYRING, dropped in 5.2.6-1 by
    mis-merge (Closes: #935945)

  [ John Paul Adrian Glaubitz ]
  * [m68k] Enable CONFIG_CRYPTO_MANAGER_DISABLE_TESTS
  * [hppa] Enable CONFIG_CRYPTO_MANAGER_DISABLE_TESTS
  * [sh4] Enable CONFIG_CRYPTO_MANAGER_DISABLE_TESTS

  [ Salvatore Bonaccorso ]
  * RDMA/cxgb4: Do not dma memory off of the stack (CVE-2019-17075)
  * ath6kl: fix a NULL-ptr-deref bug in ath6kl_usb_alloc_urb_from_pipe()
    (CVE-2019-15098)

  [ Romain Perier ]
  * [armel/rpi] Enable CONFIG_BRCMFMAC_SDIO (Closes: #940530)

  [ Héctor Orón Martínez ]
  * [x86] Enable ASoC: SOF sound driver (Closes: #940726)

 -- Salvatore Bonaccorso <carnil@debian.org>  Sun, 20 Oct 2019 00:56:32 +0200

linux (5.3.2-1~exp1) experimental; urgency=medium

  * New upstream release: https://kernelnewbies.org/Linux_5.3
    - [armhf] select the dma-noncoherent symbols for all swiotlb builds
      (fixes FTBFS)
  * New upstream stable update:
    https://www.kernel.org/pub/linux/kernel/v5.x/ChangeLog-5.3.1
    https://www.kernel.org/pub/linux/kernel/v5.x/ChangeLog-5.3.2

  [ Ben Hutchings ]
  * [hppa,sparc64] udeb: Delete osst from scsi-modules (fixes FTBFS)
  * Compile with gcc-9 on all architectures
  * Set KCFLAGS make variable instead of CFLAGS_{KERNEL,MODULE}
  * linux-image-dbg: Delete ./ from source file names in debug info
  * debian/rules: Make maintainerclean delete (almost) everything clean does
  * debian/rules: Make maintainerclean delete everything gencontrol.py creates
  * debian/.gitignore: Synchronise some patterns with clean target
  * Add the metapackages previously built by src:linux-latest:
    - Add template and NEWS files from linux-latest
    - Rename added templates to be consistent with existing templates
    - Fix some inconsistencies in metapackage templates
    - Define pkg.linux.nometa build profile to exclude the metapackages
    - Build the metapackages by default (Closes: #583849, #941042)
    - Make linux-perf an arch-dependent package
    - Require metapackage dependencies to be the same version, and link doc
      dirs

  [ Uwe Kleine-König ]
  * [arm64] enable I2C_QCOM_GENI for Lenovo C630

 -- Ben Hutchings <ben@decadent.org.uk>  Wed, 02 Oct 2019 05:31:27 +0100

linux (5.3~rc5-1~exp2) experimental; urgency=medium

  * tools/perf: pmu-events: Fix reproducibility
  * Fix FTBFS:
    - Update "kbuild: Make the toolchain variables easily overwritable" for 5.3
    - udeb: Make nic-wireless-modules depend on crypto-modules
  * debian/control: Remove build profile qual for rsync, needed for
    headers_install
  * debian/changelog: Move older entries to changelog.old

 -- Ben Hutchings <ben@decadent.org.uk>  Sun, 25 Aug 2019 16:28:41 +0100

linux (5.3~rc5-1~exp1) experimental; urgency=medium

  * New upstream release candidate

  [ Ben Hutchings ]
  * aufs: Update support patchset to aufs5.x-rcN 20190805
  * [rt] Disable until it is updated for 5.3 or later
  * [powerpcspe] Remove all support for powerpcspe, which is dead upstream
  * linux-headers: Change per-flavour Makefile to match upstream out-of-tree
    builds
  * debian/bin/genorig.py: Import debian.deb822 instead of deprecated deb822
  * [arm64] Use armhf cross-compiler for building compat vDSO
  * Documentation: Fix broken link to CIPSO draft

  [ Lubomir Rintel ]
  * udeb: input-modules: Add OLPC AP-SP keyboard
  * [armhf] Add camera, EC and battery drivers for OLPC XO-1.75 laptop.

 -- Ben Hutchings <ben@decadent.org.uk>  Sat, 24 Aug 2019 19:07:56 +0100

linux (5.2.17-1~bpo10+1) buster-backports; urgency=medium

  * Rebuild for buster-backports:
    - Change ABI number to 0.bpo.3

 -- Ben Hutchings <ben@decadent.org.uk>  Mon, 30 Sep 2019 16:38:54 +0100

linux (5.2.17-1) unstable; urgency=medium

  * New upstream stable update:
    https://www.kernel.org/pub/linux/kernel/v5.x/ChangeLog-5.2.10
    - KEYS: trusted: allow module init if TPM is inactive or deactivated
    - seq_file: fix problem when seeking mid-record
    - mm/hmm: fix bad subpage pointer in try_to_unmap_one
    - mm: mempolicy: make the behavior consistent when MPOL_MF_MOVE* and
      MPOL_MF_STRICT were specified
    - mm: mempolicy: handle vma with unmovable pages mapped correctly in mbind
    - mm/z3fold.c: fix z3fold_destroy_pool() ordering
    - mm/z3fold.c: fix z3fold_destroy_pool() race condition
    - mm/memcontrol.c: fix use after free in mem_cgroup_iter()
    - mm/usercopy: use memory range to be accessed for wraparound check
    - mm, vmscan: do not special-case slab reclaim when watermarks are boosted
    - [armhf,arm64] cpufreq: schedutil: Don't skip freq update when limits
      change
    - drm/amdgpu: fix gfx9 soft recovery
    - drm/nouveau: Only recalculate PBN/VCPI on mode/connector changes
    - [arm64] ftrace: Ensure module ftrace trampoline is coherent with I-side
    - [x86] ALSA: hda/realtek - Add quirk for HP Envy x360
    - ALSA: usb-audio: Fix a stack buffer overflow bug in check_input_term
      (CVE-2019-15118)
    - ALSA: usb-audio: Fix an OOB bug in parse_audio_mixer_unit
      (CVE-2019-15117)
    - [x86] ALSA: hda - Apply workaround for another AMD chip 1022:1487
    - ALSA: hda - Fix a memory leak bug
    - ALSA: hda - Add a generic reboot_notify
    - ALSA: hda - Let all conexant codec enter D3 when rebooting
    - HID: holtek: test for sanity of intfdata
    - HID: hiddev: avoid opening a disconnected device
    - HID: hiddev: do cleanup in failure of opening a device
    - Input: kbtab - sanity check for endpoint type
    - Input: iforce - add sanity checks
    - net: usb: pegasus: fix improper read if get_registers() fail
    - bpf: fix access to skb_shared_info->gso_segs
    - netfilter: ebtables: also count base chain policies
    - [riscv64] Correct the initialized flow of FP register
    - [riscv64] Make __fstate_clean() work correctly.
    - [armhf] Revert "i2c: imx: improve the error handling in
      i2c_imx_dma_request()"
    - blk-mq: move cancel of requeue_work to the front of blk_exit_queue
    - io_uring: fix manual setup of iov_iter for fixed buffers
    - [arm64] RDMA/hns: Fix sg offset non-zero issue
    - IB/mlx5: Replace kfree with kvfree
    - dma-mapping: check pfn validity in dma_common_{mmap,get_sgtable}
    - [x87] platform: intel_pmc_core: Add ICL-NNPI support to PMC Core
    - mm/hmm: always return EBUSY for invalid ranges in
      hmm_range_{fault,snapshot}
    - [armhf,arm64] irqchip/gic-v3-its: Free unused vpt_page when alloc vpe
      table fail
    - [armhf] irqchip/irq-imx-gpcv2: Forward irq type to parent
    - f2fs: fix to read source block before invalidating it
    - tools perf beauty: Fix usbdevfs_ioctl table generator to handle _IOC()
    - perf header: Fix divide by zero error if f_header.attr_size==0
    - perf header: Fix use of unitialized value warning
    - RDMA/qedr: Fix the hca_type and hca_rev returned in device attributes
    - ALSA: pcm: fix lost wakeup event scenarios in snd_pcm_drain
    - libata: zpodd: Fix small read overflow in zpodd_get_mech_type()
    - Btrfs: fix deadlock between fiemap and transaction commits
    - scsi: hpsa: correct scsi command status issue after reset
    - scsi: qla2xxx: Fix possible fcport null-pointer dereferences
    - drm/amdkfd: Fix byte align on VegaM
    - drm/amd/powerplay: fix null pointer dereference around dpm state relates
    - drm/amdgpu: fix error handling in amdgpu_cs_process_fence_dep
    - drm/amdgpu: fix a potential information leaking bug
    - ata: libahci: do not complain in case of deferred probe
    - [riscv64] Fix perf record without libelf support
    - [arm64] Lower priority mask for GIC_PRIO_IRQON
    - [arm64] unwind: Prohibit probing on return_address()
    - IB/core: Add mitigation for Spectre V1 (CVE-2017-5753)
    - IB/mlx5: Fix MR registration flow to use UMR properly
    - RDMA/restrack: Track driver QP types in resource tracker
    - IB/mad: Fix use-after-free in ib mad completion handling
    - RDMA/mlx5: Release locks during notifier unregister
    - [arm64] drm: msm: Fix add_gpu_components
    - [arm64] RDMA/hns: Fix error return code in hns_roce_v1_rsv_lp_qp()
    - [armhf] drm/exynos: fix missing decrement of retry counter
    - [arm64] kprobes: Recover pstate.D in single-step exception handler
    - [arm64] Make debug exception handlers visible from RCU
    - Revert "kmemleak: allow to coexist with fault injection"
    - ocfs2: remove set but not used variable 'last_hash'
    - page flags: prioritize kasan bits over last-cpuid
    - asm-generic: fix -Wtype-limits compiler warnings
    - tpm: tpm_ibm_vtpm: Fix unallocated banks
    - [arm64] KVM: regmap: Fix unexpected switch fall-through
    - [x86] staging: comedi: dt3000: Fix signed integer overflow 'divider *
      base'
    - [x86] staging: comedi: dt3000: Fix rounding up of timer divisor
    - USB: core: Fix races in character device registration and deregistraion
    - usb: cdc-acm: make sure a refcount is taken early enough
    - USB: CDC: fix sanity checks in CDC union parser
    - USB: serial: option: add D-Link DWM-222 device ID
    - USB: serial: option: Add support for ZTE MF871A
    - USB: serial: option: add the BroadMobi BM818 card
    - USB: serial: option: Add Motorola modem UARTs
    - usb: setup authorized_default attributes using usb_bus_notify
    - netfilter: conntrack: Use consistent ct id hash calculation
    - iwlwifi: Add support for SAR South Korea limitation
    - Input: psmouse - fix build error of multiple definition
    - bnx2x: Fix VF's VLAN reconfiguration in reload.
    - bonding: Add vlan tx offload to hw_enc_features
    - [armhf,arm64] net: dsa: Check existence of .port_mdb_add callback before
      calling it
    - net/mlx4_en: fix a memory leak bug
    - net/packet: fix race in tpacket_snd()
    - net: sched: sch_taprio: fix memleak in error path for sched list parse
    - sctp: fix memleak in sctp_send_reset_streams
    - sctp: fix the transport error_count check
    - team: Add vlan tx offload to hw_enc_features
    - tipc: initialise addr_trail_end when setting node addresses
    - xen/netback: Reset nr_frags before freeing skb
    - net/mlx5e: Only support tx/rx pause setting for port owner
    - bnxt_en: Fix VNIC clearing logic for 57500 chips.
    - bnxt_en: Improve RX doorbell sequence.
    - bnxt_en: Fix handling FRAG_ERR when NVM_INSTALL_UPDATE cmd fails
    - bnxt_en: Suppress HWRM errors for HWRM_NVM_GET_VARIABLE command
    - bnxt_en: Use correct src_fid to determine direction of the flow
    - bnxt_en: Fix to include flow direction in L2 key
    - net sched: update skbedit action for batched events operations
    - netdevsim: Restore per-network namespace accounting for fib entries
    - net/mlx5e: ethtool, Avoid setting speed to 56GBASE when autoneg off
    - net/mlx5e: Fix false negative indication on tx reporter CQE recovery
    - net/mlx5e: Remove redundant check in CQE recovery flow of tx reporter
    - net/mlx5e: Use flow keys dissector to parse packets for ARFS
    - net/tls: prevent skb_orphan() from leaking TLS plain text with offload
    - net: phy: consider AN_RESTART status when reading link status
    - netlink: Fix nlmsg_parse as a wrapper for strict message parsing
    https://www.kernel.org/pub/linux/kernel/v5.x/ChangeLog-5.2.11
    - ASoC: simple_card_utils.h: care NULL dai at asoc_simple_debug_dai()
    - ASoC: simple-card: fix an use-after-free in simple_dai_link_of_dpcm()
    - ASoC: simple-card: fix an use-after-free in simple_for_each_link()
    - ASoC: audio-graph-card: fix use-after-free in graph_dai_link_of_dpcm()
    - ASoC: audio-graph-card: fix an use-after-free in graph_get_dai_id()
    - ASoC: audio-graph-card: add missing const at graph_get_dai_id()
    - regulator: axp20x: fix DCDCA and DCDCD for AXP806
    - regulator: axp20x: fix DCDC5 and DCDC6 for AXP803
    - [armhf] ASoC: samsung: odroid: fix an use-after-free issue for codec
    - [armhf] ASoC: samsung: odroid: fix a double-free issue for cpu_dai
    - [x86] ASoC: Intel: bytcht_es8316: Add quirk for Irbis NB41 netbook
    - HID: logitech-hidpp: add USB PID for a few more supported mice
    - HID: Add 044f:b320 ThrustMaster, Inc. 2 in 1 DT
    - [mips*] kernel: only use i8253 clocksource with periodic clockevent
    - [mips*] fix cacheinfo
    - libbpf: sanitize VAR to conservative 1-byte INT
    - netfilter: ebtables: fix a memory leak bug in compat
    - ASoC: dapm: Fix handling of custom_stop_condition on DAPM graph walks
    - [amd64] spi: pxa2xx: Balance runtime PM enable/disable on error
    - bpf: sockmap, sock_map_delete needs to use xchg
    - bpf: sockmap, synchronize_rcu before free'ing map
    - bpf: sockmap, only create entry if ulp is not already enabled
    - ASoC: dapm: fix a memory leak bug
    - bonding: Force slave speed check after link state recovery for 802.3ad
    - [armhf,arm64] net: mvpp2: Don't check for 3 consecutive Idle frames for
      10G links
    - libbpf: fix using uninitialized ioctl results
    - can: dev: call netif_carrier_off() in register_candev()
    - can: gw: Fix error path of cgw_module_init
    - libbpf: silence GCC8 warning about string truncation
    - {nl,mac}80211: fix interface combinations on crypto controlled devices
    - [armhf] ASoC: ti: davinci-mcasp: Fix clk PDIR handling for i2s master
      mode
    - [armhf,arm64] ASoC: rockchip: Fix mono capture
    - [armhf] ASoC: ti: davinci-mcasp: Correct slot_width posed constraint
    - net: usb: qmi_wwan: Add the BroadMobi BM818 card
    - qed: RDMA - Fix the hw_ver returned in device attributes
    - isdn: mISDN: hfcsusb: Fix possible null-pointer dereferences in
      start_isoc_chain()
    - mac80211_hwsim: Fix possible null-pointer dereferences in
      hwsim_dump_radio_nl()
    - [armhf,arm64] net: stmmac: manage errors returned by of_get_mac_address()
    - netfilter: ipset: Actually allow destination MAC address for hash:ip,mac
      sets too
    - netfilter: ipset: Copy the right MAC address in bitmap:ip,mac and
      hash:ip,mac sets
    - netfilter: ipset: Fix rename concurrency with listing
    - rxrpc: Fix potential deadlock
    - rxrpc: Fix the lack of notification when sendmsg() fails on a DATA packet
    - nvmem: Use the same permissions for eeprom as for nvmem
    - iwlwifi: mvm: avoid races in rate init and rate perform
    - iwlwifi: dbg_ini: move iwl_dbg_tlv_load_bin out of debug override ifdef
    - iwlwifi: dbg_ini: move iwl_dbg_tlv_free outside of debugfs ifdef
    - iwlwifi: fix locking in delayed GTK setting
    - iwlwifi: mvm: send LQ command always ASYNC
    - isdn: hfcsusb: Fix mISDN driver crash caused by transfer buffer on the
      stack
    - net: phy: phy_led_triggers: Fix a possible null-pointer dereference in
      phy_led_trigger_change_speed()
    - perf bench numa: Fix cpu0 binding
    - [arm64] spi: pxa2xx: Add support for Intel Tiger Lake
    - can: sja1000: force the string buffer NULL-terminated
    - can: peak_usb: force the string buffer NULL-terminated
    - [x86] ASoC: amd: acp3x: use dma_ops of parent device for acp3x dma driver
    - net/ethernet/qlogic/qed: force the string buffer NULL-terminated
    - NFSv4: Fix a credential refcount leak in nfs41_check_delegation_stateid
    - NFSv4: When recovering state fails with EAGAIN, retry the same recovery
    - NFSv4.1: Fix open stateid recovery
    - NFSv4.1: Only reap expired delegations
    - NFSv4: Fix a potential sleep while atomic in nfs4_do_reclaim()
    - NFS: Fix regression whereby fscache errors are appearing on 'nofsc'
      mounts
    - HID: quirks: Set the INCREMENT_USAGE_ON_DUPLICATE quirk on Saitek X52
    - HID: input: fix a4tech horizontal wheel custom usage
    - [armhf,arm64] drm/rockchip: Suspend DP late
    - SMB3: Fix potential memory leak when processing compound chain
    - SMB3: Kernel oops mounting a encryptData share with CONFIG_DEBUG_VIRTUAL
    - sched/deadline: Fix double accounting of rq/running bw in push & pull
    - sched/psi: Reduce psimon FIFO priority
    - sched/psi: Do not require setsched permission from the trigger creator
    - [s390x] protvirt: avoid memory sharing for diag 308 set/store
    - [s390x] mm: fix dump_pagetables top level page table walking
    - [s390x] put _stext and _etext into .text section
    - net: cxgb3_main: Fix a resource leak in a error path in 'init_one()'
    - [armhf,arm64] net: stmmac: Fix issues when number of Queues >= 4
    - [armhf,arm64] net: stmmac: tc: Do not return a fragment entry
    - drm/amdgpu: pin the csb buffer on hw init for gfx v8
    - [arm64] net: hisilicon: make hip04_tx_reclaim non-reentrant
    - [arm64] net: hisilicon: fix hip04-xmit never return TX_BUSY
    - [arm64] net: hisilicon: Fix dma_map_single failed on arm64
    - NFSv4: Ensure state recovery handles ETIMEDOUT correctly
    - libata: have ata_scsi_rw_xlat() fail invalid passthrough requests
    - libata: add SG safety checks in SFF pio transfers
    - [x86] lib/cpu: Address missing prototypes warning
    - [x86] drm/vmwgfx: fix memory leak when too many retries have occurred
    - block: aoe: Fix kernel crash due to atomic sleep when exiting
    - block, bfq: handle NULL return value by bfq_init_rq()
    - perf ftrace: Fix failure to set cpumask when only one cpu is present
    - perf cpumap: Fix writing to illegal memory in handling cpumap mask
    - perf pmu-events: Fix missing "cpu_clk_unhalted.core" event
    - [riscv64] dt-bindings: fix the schema compatible string for the HiFive
      Unleashed board
    - [arm64] KVM: Don't write junk to sysregs on reset
    - [armhf] KVM: Don't write junk to CP15 registers on reset
    - iwlwifi: mvm: disable TX-AMSDU on older NICs (Closes: #939853)
    - HID: wacom: correct misreported EKR ring values
    - HID: wacom: Correct distance scale for 2nd-gen Intuos devices
    - [x86] Revert "KVM: x86/mmu: Zap only the relevant pages when removing a
      memslot" (regression in 5.1)
    - Revert "dm bufio: fix deadlock with loop device" (regression in 5.2.3)
    - [armhf] clk: socfpga: stratix10: fix rate caclulationg for cnt_clks
    - ceph: clear page dirty before invalidate page
    - ceph: don't try fill file_lock on unsuccessful GETFILELOCK reply
    - libceph: fix PG split vs OSD (re)connect race
    - drm/amdgpu/gfx9: update pg_flags after determining if gfx off is possible
    - drm/nouveau: Don't retry infinitely when receiving no data on i2c over
      AUX
    - scsi: ufs: Fix NULL pointer dereference in ufshcd_config_vreg_hpm()
    - gpiolib: never report open-drain/source lines as 'input' to user-space
    - [x86] Drivers: hv: vmbus: Fix virt_to_hvpfn() for X86_PAE
    - userfaultfd_release: always remove uffd flags and clear
      vm_userfaultfd_ctx
    - [i386] retpoline: Don't clobber RFLAGS during CALL_NOSPEC on i386
    - [x86] apic: Handle missing global clockevent gracefully
    - [x86] CPU/AMD: Clear RDRAND CPUID bit on AMD family 15h/16h
    - [x86] boot: Save fields explicitly, zero out everything else
    - [x86] boot: Fix boot regression caused by bootparam sanitizing
    - IB/hfi1: Unsafe PSN checking for TID RDMA READ Resp packet
    - IB/hfi1: Add additional checks when handling TID RDMA READ RESP packet
    - IB/hfi1: Add additional checks when handling TID RDMA WRITE DATA packet
    - IB/hfi1: Drop stale TID RDMA packets that cause TIDErr
    - psi: get poll_work to run when calling poll syscall next time
    - dm kcopyd: always complete failed jobs
    - dm btree: fix order of block initialization in btree_split_beneath
    - dm integrity: fix a crash due to BUG_ON in __journal_read_write()
    - dm raid: add missing cleanup in raid_ctr()
    - dm space map metadata: fix missing store of apply_bops() return value
    - dm table: fix invalid memory accesses with too high sector number
    - dm zoned: improve error handling in reclaim
    - dm zoned: improve error handling in i/o map code
    - dm zoned: properly handle backing device failure
    - genirq: Properly pair kobject_del() with kobject_add()
    - mm/z3fold.c: fix race between migration and destruction
    - mm, page_alloc: move_freepages should not examine struct page of reserved
      memory
    - mm: memcontrol: flush percpu vmstats before releasing memcg
    - mm: memcontrol: flush percpu vmevents before releasing memcg
    - mm, page_owner: handle THP splits correctly
    - mm/zsmalloc.c: migration can leave pages in ZS_EMPTY indefinitely
    - mm/zsmalloc.c: fix race condition in zs_destroy_pool
    - IB/hfi1: Drop stale TID RDMA packets
    - dm zoned: fix potential NULL dereference in dmz_do_reclaim()
    - io_uring: fix potential hang with polled IO
    - io_uring: don't enter poll loop if we have CQEs pending
    - io_uring: add need_resched() check in inner poll loop
    - [powerpc*] Allow flush_(inval_)dcache_range to work across ranges >4GB
    - rxrpc: Fix local endpoint refcounting
    - rxrpc: Fix read-after-free in rxrpc_queue_local()
    - rxrpc: Fix local endpoint replacement
    - rxrpc: Fix local refcounting
    https://www.kernel.org/pub/linux/kernel/v5.x/ChangeLog-5.2.12
    - nvme-multipath: revalidate nvme_ns_head gendisk in nvme_validate_ns
    - afs: Fix the CB.ProbeUuid service handler to reply correctly
    - afs: Fix loop index mixup in afs_deliver_vl_get_entry_by_name_u()
    - fs: afs: Fix a possible null-pointer dereference in afs_put_read()
    - afs: Fix off-by-one in afs_rename() expected data version calculation
    - afs: Only update d_fsdata if different in afs_d_revalidate()
    - afs: Fix missing dentry data version updating
    - nvmet: Fix use-after-free bug when a port is removed
    - nvmet-loop: Flush nvme_delete_wq when removing the port
    - nvmet-file: fix nvmet_file_flush() always returning an error
    - nvme-core: Fix extra device_put() call on error path
    - nvme: fix a possible deadlock when passthru commands sent to a multipath
      device
    - nvme-rdma: fix possible use-after-free in connect error flow
    - nvme: fix controller removal race with scan work
    - nvme-pci: Fix async probe remove race
    - btrfs: trim: Check the range passed into to prevent overflow
    - IB/mlx5: Fix implicit MR release flow
    - [armhf] omap-dma/omap_vout_vrfb: fix off-by-one fi value
    - iommu/dma: Handle SG length overflow better
    - dma-direct: don't truncate dma_required_mask to bus addressing
      capabilities
    - usb: gadget: composite: Clear "suspended" on reset/disconnect
    - usb: gadget: mass_storage: Fix races between fsg_disable and fsg_set_alt
    - xen/blkback: fix memory leaks
    - [arm64] cpufeature: Don't treat granule sizes as strict
    - [riscv64] fix flush_tlb_range() end address for flush_tlb_page()
    - drm/scheduler: use job count instead of peek
    - drm/ast: Fixed reboot test may cause system hanged
    - [x86] tools: hv: fix KVP and VSS daemons exit code
    - locking/rwsem: Add missing ACQUIRE to read_slowpath exit when queue is
      empty
    - lcoking/rwsem: Add missing ACQUIRE to read_slowpath sleep loop
    - [arm*] watchdog: bcm2835_wdt: Fix module autoload
    - mt76: usb: fix rx A-MSDU support
    - ipv6/addrconf: allow adding multicast addr if IFA_F_MCAUTOJOIN is set
    - ipv6: Fix return value of ipv6_mc_may_pull() for malformed packets
      (regression in 5.1)
    - [armhf] net: cpsw: fix NULL pointer exception in the probe error path
    - net: fix __ip_mc_inc_group usage
    - net/smc: make sure EPOLLOUT is raised
    - tcp: make sure EPOLLOUT wont be missed
    - ipv4: mpls: fix mpls_xmit for iptunnel
    - openvswitch: Fix conntrack cache with timeout
    - ipv4/icmp: fix rt dst dev null pointer dereference
    - xfrm/xfrm_policy: fix dst dev null pointer dereference in collect_md mode
    - mm/zsmalloc.c: fix build when CONFIG_COMPACTION=n
    - ALSA: usb-audio: Check mixer unit bitmap yet more strictly
    - ALSA: hda/ca0132 - Add new SBZ quirk
    - ALSA: line6: Fix memory leak at line6_init_pcm() error path
    - ALSA: hda - Fixes inverted Conexant GPIO mic mute led
    - ALSA: seq: Fix potential concurrent access to the deleted pool
    - ALSA: usb-audio: Fix invalid NULL check in snd_emuusb_set_samplerate()
    - ALSA: usb-audio: Add implicit fb quirk for Behringer UFX1604
    - [x86] kvm: skip populating logical dest map if apic is not sw enabled
    - [x86] KVM: hyper-v: don't crash on KVM_GET_SUPPORTED_HV_CPUID when
      kvm_intel.nested is disabled
    - [x86] KVM: Don't update RIP or do single-step on faulting emulation
    - [x86] uprobes: Fix detection of 32-bit user mode
    - [x86] mm/cpa: Prevent large page split when ftrace flips RW on kernel text
    - [x86] apic: Do not initialize LDR and DFR for bigsmp
    - [x86] apic: Include the LDR when clearing out APIC registers
    - HID: logitech-hidpp: remove support for the G700 over USB
    - ftrace: Fix NULL pointer dereference in t_probe_next()
    - ftrace: Check for successful allocation of hash
    - ftrace: Check for empty hash and comment the race with registering probes
    - usbtmc: more sanity checking for packet size
    - usb-storage: Add new JMS567 revision to unusual_devs
    - USB: cdc-wdm: fix race between write and disconnect due to flag abuse
    - usb: hcd: use managed device resources
    - [armhf,arm64] usb: chipidea: udc: don't do hardware access if gadget has
      stopped
    - usb: host: ohci: fix a race condition between shutdown and irq
    - USB: storage: ums-realtek: Whitelist auto-delink support
    - [x86] tools/power turbostat: Fix caller parameter of get_tdp_amd()
    - [powerpc*] KVM: Book3S: Fix incorrect guest-to-user-translation error
      handling
    - [armhf,arm64] KVM: vgic: Fix potential deadlock when ap_list is long
    - [armhf,arm64] KVM: vgic-v2: Handle SGI bits in GICD_I{S,C}PENDR0 as WI
    - [x86] mei: me: add Tiger Lake point LP device ID
    - [armhf,arm64] Revert "mmc: sdhci-tegra: drop ->get_ro() implementation"
      (regression in 5.1)
    - mmc: core: Fix init of SD cards reporting an invalid VDD range
    - [x86] intel_th: pci: Add support for another Lewisburg PCH
    - [x86] intel_th: pci: Add Tiger Lake support
    - [x86] typec: tcpm: fix a typo in the comparison of pdo_max_voltage
    - NFSv4/pnfs: Fix a page lock leak in nfs_pageio_resend()
    - NFS: Ensure O_DIRECT reports an error if the bytes read/written is 0
    - Revert "NFSv4/flexfiles: Abort I/O early if the layout segment was
      invalidated" (regression in 5.1)
    - lib: logic_pio: Fix RCU usage
    - lib: logic_pio: Avoid possible overlap for unregistering regions
    - lib: logic_pio: Add logic_pio_unregister_range()
    - drm/amdgpu: Add APTX quirk for Dell Latitude 5495
    - drm/amdgpu: fix GFXOFF on Picasso and Raven2
    - [x86] drm/i915: Don't deballoon unused ggtt drm_mm_node in linux guest
    - [x86] drm/i915: Call dma_set_max_seg_size() in i915_driver_hw_probe()
    - i2c: piix4: Fix port selection for AMD Family 16h Model 30h
    - [arm64] bus: hisi_lpc: Unregister logical PIO range to avoid potential
      use-after-free
    - [arm64] bus: hisi_lpc: Add .remove method to avoid driver unbind crash
    - [x86] VMCI: Release resource if the work is already queued
    - [x86] crypto: ccp - Ignore unconfigured CCP device on suspend/resume
    - SUNRPC: Don't handle errors if the bind/connect succeeded
    - mt76: mt76x0u: do not reset radio on resume
    - mm, memcg: partially revert "mm/memcontrol.c: keep local VM counters in
      sync with the hierarchical ones" (regression in 5.2.7)
    - mm: memcontrol: fix percpu vmstats and vmevents flush
    - mac80211: fix possible sta leak
    - cfg80211: Fix Extended Key ID key install checks
    - mac80211: Don't memset RXCB prior to PAE intercept
    - mac80211: Correctly set noencrypt for PAE frames
    - iwlwifi: add new cards for 22000 and fix struct name
    - iwlwifi: add new cards for 22000 and change wrong structs
    - iwlwifi: add new cards for 9000 and 20000 series
    - iwlwifi: change 0x02F0 fw from qu to quz
    - iwlwifi: pcie: add support for qu c-step devices
    - iwlwifi: pcie: don't switch FW to qnj when ax201 is detected
    - iwlwifi: pcie: handle switching killer Qu B0 NICs to C0
    - [x86] drm/i915: Do not create a new max_bpc prop for MST connectors
    - [x86] drm/i915/dp: Fix DSC enable code to use cpu_transcoder instead of
      encoder->type
    - [x86] ptrace: fix up botched merge of spectrev1 fix
    - bpf: fix use after free in prog symbol exposure
    - hsr: implement dellink to clean up resources
    - hsr: fix a NULL pointer deref in hsr_dev_xmit()
    - hsr: switch ->dellink() to ->ndo_uninit()
    https://www.kernel.org/pub/linux/kernel/v5.x/ChangeLog-5.2.13
    - Revert "Input: elantech - enable SMBus on new (2018+) systems"
      (regression in 5.2.9)
    https://www.kernel.org/pub/linux/kernel/v5.x/ChangeLog-5.2.14
    - mld: fix memory leak in mld_del_delrec()
    - net: fix skb use after free in netpoll
    - net: sched: act_sample: fix psample group handling on overwrite
    - net_sched: fix a NULL pointer deref in ipt action
    - [arm64, armhf] net: stmmac: dwmac-rk: Don't fail if phy regulator is
      absent
    - tcp: inherit timestamp on mtu probe
    - tcp: remove empty skb from write queue in error cases
    - Revert "r8152: napi hangup fix after disconnect"
    - r8152: remove calling netif_napi_del
    - net/sched: cbs: Set default link speed to 10 Mbps in cbs_set_port_rate
    - Add genphy_c45_config_aneg() function to phy-c45.c
    - net/sched: pfifo_fast: fix wrong dereference in pfifo_fast_enqueue
    - net/sched: pfifo_fast: fix wrong dereference when qdisc is reset
    - net/rds: Fix info leak in rds6_inc_info_copy() (CVE-2019-16714)
    - batman-adv: Fix netlink dumping of all mcast_flags buckets
    - libbpf: fix erroneous multi-closing of BTF FD
    - libbpf: set BTF FD for prog only when there is supported .BTF.ext data
    - netfilter: nf_flow_table: fix offload for flows that are subject to xfrm
    - net/mlx5e: Fix error flow of CQE recovery on tx reporter
    - [armhf] clk: samsung: Change signature of exynos5_subcmus_init() function
    - [armhf] clk: samsung: exynos5800: Move MAU subsystem clocks to MAU sub-CMU
    - [armhf] clk: samsung: exynos542x: Move MSCL subsystem clocks to its
      sub-CMU
    - netfilter: nf_tables: use-after-free in failing rule with bound set
    - netfilter: nf_flow_table: conntrack picks up expired flows
    - netfilter: nf_flow_table: teardown flow timeout race
    - tools: bpftool: fix error message (prog -> object)
    - ixgbe: fix possible deadlock in ixgbe_service_task()
    - [x86] hv_netvsc: Fix a warning of suspicious RCU usage
    - net: tc35815: Explicitly check NET_IP_ALIGN is not zero in tc35815_rx
    - Bluetooth: btqca: Add a short delay before downloading the NVM
    - Bluetooth: hci_qca: Send VS pre shutdown command.
    - [s390x] qeth: serialize cmd reply with concurrent timeout
    - ibmveth: Convert multicast list size for little-endian system
    - gpio: Fix build error of function redefinition
    - netfilter: nft_flow_offload: skip tcp rst and fin packets
    - scsi: qla2xxx: Fix gnl.l memory leak on adapter init failure
    - scsi: target: tcmu: avoid use-after-free after command timeout
    - cxgb4: fix a memory leak bug
    - liquidio: add cleanup in octeon_setup_iq()
    - net: myri10ge: fix memory leaks
    - clk: Fix falling back to legacy parent string matching
    - clk: Fix potential NULL dereference in clk_fetch_parent_index()
    - lan78xx: Fix memory leaks
    - vfs: fix page locking deadlocks when deduping files
    - cx82310_eth: fix a memory leak bug
    - net: kalmia: fix memory leaks
    - net: cavium: fix driver name
    - wimax/i2400m: fix a memory leak bug
    - sched/core: Schedule new worker even if PI-blocked
    - kprobes: Fix potential deadlock in kprobe_optimizer()
    - [x86] HID: intel-ish-hid: ipc: add EHL device id
    - HID: cp2112: prevent sleeping function called from invalid context
    - [x86] boot/compressed/64: Fix boot on machines with broken E820 table
    - scsi: lpfc: Mitigate high memory pre-allocation by SCSI-MQ
    - [x86] Input: hyperv-keyboard: Use in-place iterator API in the channel
      callback
    - Tools: hv: kvp: eliminate 'may be used uninitialized' warning
    - nvme-multipath: fix possible I/O hang when paths are updated
    - nvme: Fix cntlid validation when not using NVMEoF
    - RDMA/cma: fix null-ptr-deref Read in cma_cleanup
    - IB/mlx4: Fix memory leaks
    - [x86] infiniband: hfi1: fix a memory leak bug
    - [x86] infiniband: hfi1: fix memory leaks
    - drm/amdgpu: prevent memory leaks in AMDGPU_CS ioctl
    - ceph: fix buffer free while holding i_ceph_lock in __ceph_setxattr()
    - ceph: fix buffer free while holding i_ceph_lock in
      __ceph_build_xattrs_blob()
    - ceph: fix buffer free while holding i_ceph_lock in fill_inode()
    - [arm64, armhf] KVM: Only skip MMIO insn once
    - afs: Fix leak in afs_lookup_cell_rcu()
    - afs: Fix possible oops in afs_lookup trace event
    - afs: use correct afs_call_type in yfs_fs_store_opaque_acl2
    - RDMA/bnxt_re: Fix stack-out-of-bounds in bnxt_qplib_rcfw_send_message
    - gpio: Fix irqchip initialization order
    - [arm64, armhf] KVM: VGIC: Properly initialise private IRQ affinity
    - [x86] boot/compressed/64: Fix missing initialization in
      find_trampoline_placement()
    - libceph: allow ceph_buffer_put() to receive a NULL ceph_buffer
    - [x86] Revert "x86/apic: Include the LDR when clearing out APIC registers"
    - [x86] boot: Preserve boot_params.secure_boot from sanitizing
    - Revert "mmc: core: do not retry CMD6 in __mmc_switch()"
    https://www.kernel.org/pub/linux/kernel/v5.x/ChangeLog-5.2.15
    - gpio: pca953x: correct type of reg_direction
    - gpio: pca953x: use pca953x_read_regs instead of regmap_bulk_read
    - ALSA: hda - Fix potential endless loop at applying quirks
    - ALSA: hda/realtek - Fix overridden device-specific initialization
    - ALSA: hda/realtek - Add quirk for HP Pavilion 15
    - ALSA: hda/realtek - Enable internal speaker & headset mic of ASUS UX431FL
    - ALSA: hda/realtek - Fix the problem of two front mics on a ThinkCentre
    - sched/fair: Don't assign runtime for throttled cfs_rq
    - [x86] drm/vmwgfx: Fix double free in vmw_recv_msg()
    - drm/nouveau/sec2/gp102: add missing MODULE_FIRMWAREs
    - [powerpc*] 64e: Drop stale call to smp_processor_id() which hangs SMP
      startup
    - [powerpc*] tm: Fix restoring FP/VMX facility incorrectly on interrupts
      (CVE-2019-15031)
    - batman-adv: fix uninit-value in batadv_netlink_get_ifindex()
    - batman-adv: Only read OGM tvlv_len after buffer len check
    - bcache: only clear BTREE_NODE_dirty bit when it is set
    - bcache: add comments for mutex_lock(&b->write_lock)
    - bcache: fix race in btree_flush_write()
    - IB/rdmavt: Add new completion inline
    - IB/{rdmavt, qib, hfi1}: Convert to new completion API
    - IB/hfi1: Unreserve a flushed OPFN request
    - [x86] drm/i915: Disable SAMPLER_STATE prefetching on all Gen11 steppings.
    - [x86] drm/i915: Make sure cdclk is high enough for DP audio on VLV/CHV
    - mmc: sdhci-sprd: Fix the incorrect soft reset operation when runtime
      resuming
    - usb: chipidea: imx: add imx7ulp support
    - usb: chipidea: imx: fix EPROBE_DEFER support during driver probe
    - [s390x] virtio: fix race on airq_areas[]
    - [x86] drm/i915: Support flags in whitlist WAs
    - [x86] drm/i915: Support whitelist workarounds on all engines
    - [x86] drm/i915: whitelist PS_(DEPTH|INVOCATION)_COUNT
    - [x86] drm/i915: Add whitelist workarounds for ICL
    - [x86] drm/i915/icl: whitelist PS_(DEPTH|INVOCATION)_COUNT
    - Btrfs: fix unwritten extent buffers and hangs on future writeback
      attempts (Closes: #940105)
    - vhost: make sure log_num < in_num (CVE-2019-14835)
    https://www.kernel.org/pub/linux/kernel/v5.x/ChangeLog-5.2.16
    - bridge/mdb: remove wrong use of NLM_F_MULTI
    - cdc_ether: fix rndis support for Mediatek based smartphones
    - ipv6: Fix the link time qualifier of 'ping_v6_proc_exit_net()'
    - isdn/capi: check message length in capi_write()
    - ixgbe: Fix secpath usage for IPsec TX offload.
    - ixgbevf: Fix secpath usage for IPsec Tx offload
    - net: Fix null de-reference of device refcount
    - net: gso: Fix skb_segment splat when splitting gso_size mangled skb
      having linear-headed frag_list
    - net: phylink: Fix flow control resolution
    - net: sched: fix reordering issues
    - sch_hhf: ensure quantum and hhf_non_hh_weight are non-zero
    - sctp: Fix the link time qualifier of 'sctp_ctrlsock_exit()'
    - sctp: use transport pf_retrans in sctp_do_8_2_transport_strike
    - tcp: fix tcp_ecn_withdraw_cwr() to clear TCP_ECN_QUEUE_CWR
    - tipc: add NULL pointer check before calling kfree_rcu
    - tun: fix use-after-free when register netdev failed
    - net-ipv6: fix excessive RTF_ADDRCONF flag on ::1/128 local route (and
      others)
    - ipv6: addrconf_f6i_alloc - fix non-null pointer check to !IS_ERR()
    - net: fixed_phy: Add forward declaration for struct gpio_desc;
    - sctp: fix the missing put_user when dumping transport thresholds
    - net: sock_map, fix missing ulp check in sock hash case
    - gpiolib: acpi: Add gpiolib_acpi_run_edge_events_on_boot option and
      blacklist
    - gpio: mockup: add missing single_release()
    - gpio: fix line flag validation in linehandle_create
    - gpio: fix line flag validation in lineevent_create
    - Btrfs: fix assertion failure during fsync and use of stale transaction
    - cgroup: freezer: fix frozen state inheritance
    - Revert "mmc: bcm2835: Terminate timeout work synchronously"
    - Revert "mmc: sdhci: Remove unneeded quirk2 flag of O2 SD host controller"
    - mmc: tmio: Fixup runtime PM management during probe
    - mmc: tmio: Fixup runtime PM management during remove
    - drm/lima: fix lima_gem_wait() return value
    - [x86] drm/i915: Limit MST to <= 8bpc once again
    - [x86] drm/i915: Restore relaxed padding (OCL_OOB_SUPPRES_ENABLE) for skl+
    - ipc: fix semtimedop for generic 32-bit architectures
    - ipc: fix sparc64 ipc() wrapper
    - ixgbe: fix double clean of Tx descriptors with xdp
    - ixgbe: Prevent u8 wrapping of ITR value to something less than 10us
    - Revert "rt2800: enable TX_PIN_CFG_LNA_PE_ bits per band"
    - mt76: mt76x0e: disable 5GHz band for MT7630E
    - genirq: Prevent NULL pointer dereference in resend_irqs()
    - regulator: twl: voltage lists for vdd1/2 on twl4030
    - [s390x] KVM: kvm_s390_vm_start_migration: check dirty_bitmap before using
      it as target for memset()
    - [s390x] KVM: Do not leak kernel stack data in the KVM_S390_INTERRUPT ioctl
    - [x86] KVM: work around leak of uninitialized stack contents
    - [x86] KVM: mmu: Reintroduce fast invalidate/zap for flushing memslot
    - [x86] KVM: nVMX: handle page fault in vmread
    - [x86] purgatory: Change compiler flags from -mcmodel=kernel to
      -mcmodel=large to fix kexec relocation errors
    - powerpc: Add barrier_nospec to raw_copy_in_user()
    - kernel/module: Fix mem leak in module_add_modinfo_attrs
    - x86/boot: Use efi_setup_data for searching RSDP on kexec-ed kernels
    - x86/ima: check EFI SetupMode too
    - drm/meson: Add support for XBGR8888 & ABGR8888 formats
    - clk: Fix debugfs clk_possible_parents for clks without parent string names
    - clk: Simplify debugfs printing and add a newline
    - mt76: Fix a signedness bug in mt7615_add_interface()
    - mt76: mt7615: Use after free in mt7615_mcu_set_bcn()
    - clk: rockchip: Don't yell about bad mmc phases when getting
    - mtd: rawnand: mtk: Fix wrongly assigned OOB buffer pointer issue
    - PCI: Always allow probing with driver_override
    - ubifs: Correctly use tnc_next() in search_dh_cookie()
    - driver core: Fix use-after-free and double free on glue directory
    - crypto: talitos - check AES key size
    - crypto: talitos - fix CTR alg blocksize
    - crypto: talitos - check data blocksize in ablkcipher.
    - crypto: talitos - fix ECB algs ivsize
    - crypto: talitos - Do not modify req->cryptlen on decryption.
    - crypto: talitos - HMAC SNOOP NO AFEU mode requires SW icv checking.
    - firmware: ti_sci: Always request response from firmware
    - drm: panel-orientation-quirks: Add extra quirk table entry for GPD MicroPC
    - drm/mediatek: mtk_drm_drv.c: Add of_node_put() before goto
    - mm/z3fold.c: remove z3fold_migration trylock
    - mm/z3fold.c: fix lock/unlock imbalance in z3fold_page_isolate
    - Revert "Bluetooth: btusb: driver to enable the usb-wakeup feature"
    - modules: fix BUG when load module with rodata=n
    - modules: fix compile error if don't have strict module rwx
    - modules: always page-align module section allocations
    - [x86] kvm: nVMX: Remove unnecessary sync_roots from handle_invept
    - [x86] KVM: SVM: Fix detection of AMD Errata 1096
    - [x86] platform: pmc_atom: Add CB4063 Beckhoff Automation board to
      critclk_systems DMI table
    - [x86] platform: pcengines-apuv2: use KEY_RESTART for front button
    - rsi: fix a double free bug in rsi_91x_deinit() (CVE-2019-15504)
    https://www.kernel.org/pub/linux/kernel/v5.x/ChangeLog-5.2.17
    - USB: usbcore: Fix slab-out-of-bounds bug during device reset
    - media: tm6000: double free if usb disconnect while streaming
    - phy: renesas: rcar-gen3-usb2: Disable clearing VBUS in over-current
    - net: hns3: adjust hns3_uninit_phy()'s location in the hns3_client_uninit()
    - netfilter: nf_flow_table: set default timeout after successful insertion
    - HID: wacom: generic: read HID_DG_CONTACTMAX from any feature report
    - Input: elan_i2c - remove Lenovo Legion Y7000 PnpID
    - SUNRPC: Handle connection breakages correctly in call_status()
    - nfs: disable client side deduplication
    - [powerpc*] mm/radix: Use the right page size for vmemmap mapping
    - net: hns: fix LED configuration for marvell phy
    - net: aquantia: fix limit of vlan filters
    - ip6_gre: fix a dst leak in ip6erspan_tunnel_xmit
    - net/sched: fix race between deactivation and dequeue for NOLOCK qdisc
    - net_sched: let qdisc_put() accept NULL pointer
    - udp: correct reuseport selection with connected sockets
    - xen-netfront: do not assume sk_buff_head list is empty in error handling
    - net: dsa: Fix load order between DSA drivers and taggers
    - KVM: coalesced_mmio: add bounds checking (CVE-2019-14821)
    - firmware: google: check if size is valid when decoding VPD data
    - serial: sprd: correct the wrong sequence of arguments
    - tty/serial: atmel: reschedule TX after RX was started
    - mwifiex: Fix three heap overflow at parsing element in
      cfg80211_ap_settings (CVE-2019-14814, CVE-2019-14815, CVE-2019-14816)
    - nl80211: Fix possible Spectre-v1 for CQM RSSI thresholds
    - ieee802154: hwsim: Fix error handle path in hwsim_init_module
    - ieee802154: hwsim: unregister hw while hwsim_subscribe_all_others fails
    - [armhf] dts: am57xx: Disable voltage switching for SD card
    - [armhf] OMAP2+: Fix missing SYSC_HAS_RESET_STATUS for dra7 epwmss
    - bus: ti-sysc: Fix handling of forced idle
    - bus: ti-sysc: Fix using configured sysc mask value
    - [armhf] dts: Fix flags for gpio7
    - [armhf] dts: Fix incorrect dcan register mapping for am3, am4 and dra7
    - [arm64] dts: meson-g12a: add missing dwc2 phy-names
    - [s390x] bpf: fix lcgr instruction encoding
    - [armhf] OMAP2+: Fix omap4 errata warning on other SoCs
    - [armhf] dts: am335x: Fix UARTs length
    - [armhf] dts: dra74x: Fix iodelay configuration for mmc3
    - bus: ti-sysc: Simplify cleanup upon failures in sysc_probe()
    - [armhf] dts: Fix incomplete dts data for am3 and am4 mmc
    - [s390x] bpf: use 32-bit index for tail calls
    - fpga: altera-ps-spi: Fix getting of optional confd gpio
    - netfilter: ebtables: Fix argument order to ADD_COUNTER
    - netfilter: nft_flow_offload: missing netlink attribute policy
    - netfilter: xt_nfacct: Fix alignment mismatch in xt_nfacct_match_info
    - NFSv4: Fix return values for nfs4_file_open()
    - NFSv4: Fix return value in nfs_finish_open()
    - NFS: Fix initialisation of I/O result struct in nfs_pgio_rpcsetup
    - NFS: On fatal writeback errors, we need to call
      nfs_inode_remove_request()
    - xdp: unpin xdp umem pages in error path
    - selftests/bpf: fix test_cgroup_storage on s390
    - selftests/bpf: add config fragment BPF_JIT
    - qed: Add cleanup in qed_slowpath_start()
    - drm/omap: Fix port lookup for SDI output
    - drm/virtio: use virtio_max_dma_size
    - [armel,armhf] 8874/1: mm: only adjust sections of valid mm structures
    - batman-adv: Only read OGM2 tvlv_len after buffer len check
    - flow_dissector: Fix potential use-after-free on BPF_PROG_DETACH
    - bpf: allow narrow loads of some sk_reuseport_md fields with offset > 0
    - r8152: Set memory to all 0xFFs on failed reg reads
    - x86/apic: Fix arch_dynirq_lower_bound() bug for DT enabled machines
    - pNFS/flexfiles: Don't time out requests on hard mounts
    - NFS: Fix spurious EIO read errors
    - NFS: Fix writepage(s) error handling to not report errors twice
    - drm/amdgpu: fix dma_fence_wait without reference
    - netfilter: xt_physdev: Fix spurious error message in physdev_mt_check
    - netfilter: nf_conntrack_ftp: Fix debug output
    - NFSv2: Fix eof handling
    - NFSv2: Fix write regression
    - NFS: remove set but not used variable 'mapping'
    - kallsyms: Don't let kallsyms_lookup_size_offset() fail on retrieving the
      first symbol
    - netfilter: conntrack: make sysctls per-namespace again
    - drm/amd/powerplay: correct Vega20 dpm level related settings
    - cifs: set domainName when a domain-key is used in multiuser
    - cifs: Use kzfree() to zero out the password
    - libceph: don't call crypto_free_sync_skcipher() on a NULL tfm
    - usb: host: xhci-tegra: Set DMA mask correctly
    - RISC-V: Fix FIXMAP area corruption on RV32 systems
    - [armel,armhf] 8901/1: add a criteria for pfn_valid of arm
    - ibmvnic: Do not process reset during or after device removal
    - sky2: Disable MSI on yet another ASUS boards (P6Xxxx)
    - i2c: designware: Synchronize IRQs when unregistering slave client
    - perf/x86/intel: Restrict period on Nehalem
    - perf/x86/amd/ibs: Fix sample bias for dispatched micro-ops
    - i2c: iproc: Stop advertising support of SMBUS quick cmd
    - i2c: mediatek: disable zero-length transfers for mt8183
    - amd-xgbe: Fix error path in xgbe_mod_init()
    - netfilter: nf_flow_table: clear skb tstamp before xmit
    - [x86] tools/power x86_energy_perf_policy: Fix argument parsing
    - [x86] tools/power turbostat: fix leak of file descriptor on error return
      path
    - [x86] tools/power turbostat: fix file descriptor leaks
    - [x86] tools/power turbostat: fix buffer overrun
    - [x86] tools/power turbostat: Fix Haswell Core systems
    - [x86] tools/power turbostat: Add Ice Lake NNPI support
    - [x86] tools/power turbostat: Fix CPU%C1 display value
    - net: aquantia: fix removal of vlan 0
    - net: aquantia: reapply vlan filters on up
    - net: aquantia: linkstate irq should be oneshot
    - net: aquantia: fix out of memory condition on rx side
    - net: dsa: microchip: add KSZ8563 compatibility string
    - enetc: Add missing call to 'pci_free_irq_vectors()' in probe and remove
      functions
    - net: seeq: Fix the function used to release some memory in an error
      handling path
    - dmaengine: ti: dma-crossbar: Fix a memory leak bug
    - dmaengine: ti: omap-dma: Add cleanup in omap_dma_probe()
    - [x86] uaccess: Don't leak the AC flags into __get_user() argument
      evaluation
    - [x86] hyper-v: Fix overflow bug in fill_gva_list()
    - [x86] iommu/vt-d: Remove global page flush support
    - dmaengine: sprd: Fix the DMA link-list configuration
    - dmaengine: rcar-dmac: Fix DMACHCLR handling if iommu is mapped
    - keys: Fix missing null pointer check in request_key_auth_describe()
    - [x86] iommu/amd: Flush old domains in kdump kernel
    - [x86] iommu/amd: Fix race in increase_address_space()
    - [arm64] Revert "arm64: Remove unnecessary ISBs from set_{pte,pmd,pud}"
    - ovl: fix regression caused by overlapping layers detection
    - floppy: fix usercopy direction
    - media: technisat-usb2: break out of loop at end of buffer
      (CVE-2019-15505)
    - vfs: Fix refcounting of filenames in fs_parser

  [ Salvatore Bonaccorso ]
  * xfs: fix missing ILOCK unlock when xfs_setattr_nonsize fails due to EDQUOT
    (CVE-2019-15538)

  [ Romain Perier ]
  * [rt] Update to 5.2.14-rt7

  [ Ben Hutchings ]
  * Bump ABI to 3

 -- Salvatore Bonaccorso <carnil@debian.org>  Thu, 26 Sep 2019 14:19:06 +0200

linux (5.2.9-2~bpo10+1) buster-backports; urgency=medium

  * Rebuild for buster-backports:
    - Change ABI number to 0.bpo.2

 -- Ben Hutchings <ben@decadent.org.uk>  Sun, 25 Aug 2019 18:28:10 +0100

linux (5.2.9-2) unstable; urgency=medium

  [ Ben Hutchings ]
  * Partially revert "net: socket: implement 64-bit timestamps"
    (fixes build/test regressions for glibc, qemu, suricata)
  * [x86] intel-iommu: Exclude integrated GPUs by default (Closes: #935270):
    - intel-iommu: Add option to exclude integrated GPU only
    - intel-iommu: Add Kconfig option to exclude iGPU by default
    - Enable INTEL_IOMMU_DEFAULT_ON_INTGPU_OFF instead of
      INTEL_IOMMU_DEFAULT_ON

  [ Thomas W ]
  * [x86] Add various laptop modules. (Closes: #932086)
    CONFIG_ACER_WIRELESS
    CONFIG_LG_LAPTOP
    CONFIG_SURFACE3_WMI
    CONFIG_INTEL_WMI_THUNDERBOLT
    CONFIG_PEAQ_WMI
    CONFIG_TOSHIBA_WMI
    CONFIG_SURFACE_3_BUTTON

 -- Ben Hutchings <ben@decadent.org.uk>  Wed, 21 Aug 2019 13:48:11 +0100

linux (5.2.9-1) unstable; urgency=medium

  * New upstream stable update:
    https://www.kernel.org/pub/linux/kernel/v5.x/ChangeLog-5.2.8
    - scsi: fcoe: Embed fc_rport_priv in fcoe_rport structure
    - libnvdimm/bus: Prepare the nd_ioctl() path to be re-entrant
    - libnvdimm/bus: Fix wait_nvdimm_bus_probe_idle() ABBA deadlock
    - ALSA: usb-audio: Sanity checks for each pipe and EP types
    - ALSA: usb-audio: Fix gpf in snd_usb_pipe_sanity_check
    - HID: wacom: fix bit shift for Cintiq Companion 2
    - HID: Add quirk for HP X1200 PIXART OEM mouse
    - atm: iphase: Fix Spectre v1 vulnerability (CVE-2017-5753)
    - bnx2x: Disable multi-cos feature.
    - drivers/net/ethernet/marvell/mvmdio.c: Fix non OF case (Closes: #908712)
    - ife: error out when nla attributes are empty
    - ip6_gre: reload ipv6h in prepare_ip6gre_xmit_ipv6
    - ip6_tunnel: fix possible use-after-free on xmit
    - ipip: validate header length in ipip_tunnel_xmit
    - [armhf,arm64] mvpp2: fix panic on module removal
    - [armhf,arm64] mvpp2: refactor MTU change code
    - net: bridge: delete local fdb on device init failure
    - net: bridge: mcast: don't delete permanent entries when fast leave is
      enabled
    - net: bridge: move default pvid init/deinit to NETDEV_REGISTER/UNREGISTER
    - net: fix ifindex collision during namespace removal
    - net/mlx5e: always initialize frag->last_in_page
    - net/mlx5: Use reversed order when unregister devices
    - net: phy: fixed_phy: print gpio error only if gpio node is present
    - net: phy: mscc: initialize stats array
    - net: sched: Fix a possible null-pointer dereference in dequeue_func()
    - net sched: update vlan action for batched events operations
    - net: sched: use temporary variable for actions indexes
    - net/smc: do not schedule tx_work in SMC_CLOSED state
    - [armhf,arm64] net: stmmac: Use netif_tx_napi_add() for TX polling
      function
    - tipc: compat: allow tipc commands without arguments
    - tipc: fix unitilized skb list crash
    - tun: mark small packets as owned by the tap sock
    - net/mlx5: Fix modify_cq_in alignment
    - net/mlx5e: Prevent encap flow counter update async to user query
    - r8169: don't use MSI before RTL8168d
    - net: fix bpf_xdp_adjust_head regression for generic-XDP
    - [x86] hv_sock: Fix hang when a connection is closed
    - net: phy: fix race in genphy_update_link
    - net/smc: avoid fallback in case of non-blocking connect
    - rocker: fix memory leaks of fib_work on two error return paths
    - net/mlx5: Add missing RDMA_RX capabilities
    - net/mlx5e: Fix matching of speed to PRM link modes
    - compat_ioctl: pppoe: fix PPPOEIOCSFWD handling
    - [x86] drm/i915/vbt: Fix VBT parsing for the PSR section
    - Revert "mac80211: set NETIF_F_LLTX when using intermediate tx queues"
    - [armhf,arm64] spi: bcm2835: Fix 3-wire mode if DMA is enabled
    https://www.kernel.org/pub/linux/kernel/v5.x/ChangeLog-5.2.9
    - Revert "PCI: Add missing link delays required by the PCIe spec"
    - [arm64] iio: cros_ec_accel_legacy: Fix incorrect channel setting
    - [x86] iio: imu: mpu6050: add missing available scan masks
    - [x86] crypto: ccp - Fix oops by properly managing allocated structures
    - [x86] crypto: ccp - Add support for valid authsize values less than 16
    - [x86] crypto: ccp - Ignore tag length when decrypting GCM ciphertext
    - driver core: platform: return -ENXIO for missing GpioInt
    - usb: usbfs: fix double-free of usb memory upon submiturb error
    - Revert "USB: rio500: simplify locking"
    - usb: iowarrior: fix deadlock on disconnect
    - sound: fix a memory leak bug
    - [arm64,mips/octeon] mmc: cavium: Set the correct dma max segment size for
      mmc_host
    - [arm64,mips/octeon] mmc: cavium: Add the missing dma unmap when the dma
      has finished.
    - loop: set PF_MEMALLOC_NOIO for the worker thread
    - bdev: Fixup error handling in blkdev_get() (Closes: #934378)
    - Input: usbtouchscreen - initialize PM mutex before using it
    - Input: elantech - enable SMBus on new (2018+) systems
    - [x86] Input: synaptics - enable RMI mode for HP Spectre X360
    - [x86] mm: Check for pfn instead of page in vmalloc_sync_one()
    - [x86] mm: Sync also unmappings in vmalloc_sync_all()
    - mm/vmalloc: Sync unmappings in __purge_vmap_area_lazy()
    - [s390x] perf annotate: Fix s390 gap between kernel end and module start
    - perf db-export: Fix thread__exec_comm()
    - [s390x] perf record: Fix module size on s390
    - [x86] purgatory: Do not use __builtin_memcpy and __builtin_memset
    - [x86] purgatory: Use CFLAGS_REMOVE rather than reset KBUILD_CFLAGS
    - genirq/affinity: Create affinity mask for single vector
    - gfs2: gfs2_walk_metadata fix
    - usb: yurex: Fix use-after-free in yurex_delete
    - usb: typec: ucsi: ccg: Fix uninitilized symbol error
    - usb: typec: tcpm: free log buf memory when remove debug file
    - usb: typec: tcpm: remove tcpm dir if no children
    - usb: typec: tcpm: Add NULL check before dereferencing config
    - usb: typec: tcpm: Ignore unsupported/unknown alternate mode requests
    - [armhf] can: flexcan: fix stop mode acknowledgment
    - [armhf] can: flexcan: fix an use-after-free in flexcan_setup_stop_mode()
    - can: peak_usb: fix potential double kfree_skb()
    - [powerpc*] fix off by one in max_zone_pfn initialization for ZONE_DMA
    - netfilter: nfnetlink: avoid deadlock due to synchronous request_module
    - netfilter: Fix rpfilter dropping vrf packets by mistake
    - netfilter: nf_tables: fix module autoload for redir
    - netfilter: conntrack: always store window size un-scaled
    - netfilter: nft_hash: fix symhash with modulus one
    - rq-qos: don't reset has_sleepers on spurious wakeups
    - rq-qos: set ourself TASK_UNINTERRUPTIBLE after we schedule
    - rq-qos: use a mb for got_token
    - netfilter: nf_tables: Support auto-loading for inet nat
    - drm/amd/display: No audio endpoint for Dell MST display
    - drm/amd/display: Clock does not lower in Updateplanes
    - drm/amd/display: Wait for backlight programming completion in set
      backlight level
    - drm/amd/display: fix DMCU hang when going into Modern Standby
    - drm/amd/display: use encoder's engine id to find matched free audio
      device
    - drm/amd/display: put back front end initialization sequence
    - drm/amd/display: allocate 4 ddc engines for RV2
    - drm/amd/display: Fix dc_create failure handling and 666 color depths
    - drm/amd/display: Only enable audio if speaker allocation exists
    - drm/amd/display: Increase size of audios array
    - nl80211: fix NL80211_HE_MAX_CAPABILITY_LEN
    - mac80211: fix possible memory leak in ieee80211_assign_beacon
    - mac80211: don't warn about CW params when not using them
    - allocate_flower_entry: should check for null deref
    - hwmon: (nct6775) Fix register address and added missed tolerance for
      nct6106
    - [armhf] dts: imx6ul: fix clock frequency property name of I2C buses
    - [powerpc*] papr_scm: Force a scm-unbind if initial scm-bind fails
    - [arm64] Force SSBS on context switch
    - [arm64] entry: SP Alignment Fault doesn't write to FAR_EL1
    - [x86] iommu/vt-d: Check if domain->pgd was allocated
    - [arm64] drm/msm/dpu: Correct dpu encoder spinlock initialization
    - [ppc64] cpufreq/pasemi: fix use-after-free in pas_cpufreq_cpu_init()
    - [s390x] qdio: add sanity checks to the fast-requeue path
    - ALSA: compress: Fix regression on compressed capture streams
    - ALSA: compress: Prevent bypasses of set_params
    - ALSA: compress: Don't allow paritial drain operations on capture streams
    - ALSA: compress: Be more restrictive about when a drain is allowed
    - perf script: Fix off by one in brstackinsn IPC computation
    - perf tools: Fix proper buffer size for feature processing
    - perf stat: Fix segfault for event group in repeat mode
    - perf session: Fix loading of compressed data split across adjacent
      records
    - perf probe: Avoid calling freeing routine multiple times for same pointer
    - drbd: dynamically allocate shash descriptor
    - ACPI/IORT: Fix off-by-one check in iort_dev_find_its_id()
    - nvme: ignore subnqn for ADATA SX6000LNP
    - nvme: fix memory leak caused by incorrect subsystem free
    - scsi: megaraid_sas: fix panic on loading firmware crashdump
    - scsi: ibmvfc: fix WARN_ON during event pool release
    - scsi: scsi_dh_alua: always use a 2 second delay before retrying RTPG
    - test_firmware: fix a memory leak bug
    - tty/ldsem, locking/rwsem: Add missing ACQUIRE to read_failed sleep loop
    - [x86] perf/intel: Fix SLOTS PEBS event constraint
    - [x86] perf/intel: Fix invalid Bit 13 for Icelake MSR_OFFCORE_RSP_x
      register
    - [x86] perf: Apply more accurate check on hypervisor platform
    - perf/core: Fix creating kernel counters for PMUs that override event->cpu
    - [s390x] dma: provide proper ARCH_ZONE_DMA_BITS value
    - HID: sony: Fix race condition between rumble and device remove.
    - ALSA: usb-audio: fix a memory leak bug
    - [x86] KVM/nSVM: properly map nested VMCB
    - can: peak_usb: pcan_usb_pro: Fix info-leaks to USB devices
    - can: peak_usb: pcan_usb_fd: Fix info-leaks to USB devices
    - hwmon: (nct7802) Fix wrong detection of in4 presence
    - hwmon: (lm75) Fixup tmp75b clr_mask
    - [x86] drm/i915: Fix wrong escape clock divisor init for GLK
    - ALSA: firewire: fix a memory leak bug
    - ALSA: hiface: fix multiple memory leak bugs
    - ALSA: hda - Don't override global PCM hw info flag
    - [x86] ALSA: hda - Workaround for crackled sound on AMD controller
      (1022:1457)
    - mac80211: don't WARN on short WMM parameters from AP
    - dax: dax_layout_busy_page() should not unmap cow pages
    - SMB3: Fix deadlock in validate negotiate hits reconnect
    - smb3: send CAP_DFS capability during session setup
    - NFSv4: Fix delegation state recovery
    - NFSv4: Check the return value of update_open_stateid()
    - NFSv4: Fix an Oops in nfs4_do_setattr
    - [x86] KVM: Fix leak vCPU's VMCS value into other pCPU
    - [armhf,arm64] KVM: Sync ICH_VMCR_EL2 back when about to block
    - mwifiex: fix 802.11n/WPA detection
    - iwlwifi: don't unmap as page memory that was mapped as single
    - iwlwifi: mvm: fix an out-of-bound access
    - iwlwifi: mvm: fix a use-after-free bug in iwl_mvm_tx_tso_segment
    - iwlwifi: mvm: don't send GEO_TX_POWER_LIMIT on version < 41
    - iwlwifi: mvm: fix version check for GEO_TX_POWER_LIMIT support

  [ Salvatore Bonaccorso ]
  * Enable Realtek 802.11ac wireless chips support (Closes: #933963)

  [ Ben Hutchings ]
  * [armel] fb-modules: Remove xgifb, which was removed upstream (fixes FTBFS)
  * tracefs: Fix potential null dereference in default_file_open()
    (Closes: #934304)
  * [arm64] hwrandom: Re-enable HW_RANDOM_OMAP as module (Closes: #931707)
  * ptp: Change CAVIUM_PTP from built-in to modular (Closes: #934848)
  * bug script: Check whether /e/n/interfaces exists (Closes: #934824)
  * bug script: Include network configuration from /e/n/interfaces.d
  * bug script: Check for unreadable /e/n/interfaces files
  * [x86] iommu: Enable INTEL_IOMMU_DEFAULT_ON (Closes: #934309)
  * HID: Enable HID_BIGBEN_FF, HID_MACALLY, HID_GFRM, HID_GT683R,
    HID_VIEWSONIC, HID_MALTRON, HID_U2FZERO as modules (Closes: #934091)
  * usbip: network: Fix unaligned member access (Closes: #925766)
  * libbpf: Fix cross-build
  * [rt] Update to 5.2.9-rt3:
    - i2c: exynos5: Remove IRQF_ONESHOT
    - i2c: hix5hd2: Remove IRQF_ONESHOT
    - sched/deadline: Ensure inactive_timer runs in hardirq context
    - thermal/x86_pkg_temp: make pkg_temp_lock a raw spinlock
    - dma-buf: Use seqlock_t instread disabling preemption
    - KVM: arm/arm64: Let the timer expire in hardirq context on RT
    - x86: preempt: Check preemption level before looking at lazy-preempt
    - arm64: preempt: Fixup lazy preempt
    - arm64: preempt: Check preemption level before looking at lazy-preempt

  [ Alper Nebi Yasak ]
  * [arm64] udeb: Add pl330 to kernel-image

 -- Ben Hutchings <ben@decadent.org.uk>  Sun, 18 Aug 2019 22:54:21 +0100

linux (5.2.7-1) unstable; urgency=medium

  * New upstream stable update:
    https://www.kernel.org/pub/linux/kernel/v5.x/ChangeLog-5.2.7
    - [armhf] dts: rockchip: Make rk3288-veyron-minnie run at hs200
    - [armhf] dts: rockchip: Make rk3288-veyron-mickey's emmc work again
    - [arm64] clk: meson: mpll: properly handle spread spectrum
    - [armhf] dts: rockchip: Mark that the rk3288 timer might stop in suspend
    - ftrace: Enable trampoline when rec count returns back to one
    - [arm64] dts: qcom: qcs404-evb: fix l3 min voltage
    - [arm64] dts: marvell: mcbin: enlarge PCI memory window
    - [armhf,arm64] dmaengine: tegra-apb: Error out if DMA_PREP_INTERRUPT flag
      is unset
    - [arm64] dts: rockchip: fix isp iommu clocks and power domain
    - kernel/module.c: Only return -EEXIST for modules that have finished
      loading
    - PCI: OF: Initialize dev->fwnode appropriately
    - [armhf,arm64] firmware/psci: psci_checker: Park kthreads before stopping
      them
    - [arm64] qcom: qcs404: Add reset-cells to GCC node
    - swiotlb: fix phys_addr_t overflow warning
    - [arm64] clk: tegra210: fix PLLU and PLLU_OUT1
    - fs/adfs: super: fix use-after-free bug
    - [arm64] dts: rockchip: Fix USB3 Type-C on rk3399-sapphire
    - btrfs: tree-checker: Check if the file extent end overflows
    - btrfs: fix minimum number of chunk errors for DUP
    - btrfs: Flush before reflinking any extent to prevent NOCOW write falling
      back to COW without data reservation
    - [arm64] remoteproc: copy parent dma_pfn_offset for vdev
    - btrfs: qgroup: Don't hold qgroup_ioctl_lock in btrfs_qgroup_inherit()
    - cifs: Fix a race condition with cifs_echo_request
    - ceph: fix improper use of smp_mb__before_atomic()
    - ceph: fix dir_lease_is_valid()
    - ceph: return -ERANGE if virtual xattr value didn't fit in buffer
    - virtio-mmio: add error check for platform_get_irq
    - drm/amd/display: Expose audio inst from DC to DM
    - cifs: fix crash in cifs_dfs_do_automount
    - perf version: Fix segfault due to missing OPT_END()
    - [x86] kvm: avoid constant-conversion warning
    - ACPI: fix false-positive -Wuninitialized warning
    - [x86] KVM: nVMX: Ignore segment base for VMX memory operand when segment
      not FS or GS
    - bpf: fix BTF verifier size resolution logic
    - be2net: Signal that the device cannot transmit during reconfiguration
    - mm/z3fold: don't try to use buddy slots after free
    - mm/memcontrol.c: keep local VM counters in sync with the hierarchical ones
    - mm/z3fold.c: reinitialize zhdr structs after migration
    - [x86] apic: Silence -Wtype-limits compiler warnings
    - [arm*] mm/cma.c: fail if fixed declaration can't be honored
    - mm/ioremap: check virtual address alignment while creating huge mappings
    - coda: add error handling for fget
    - uapi linux/coda_psdev.h: move upc_req definition from uapi to kernel side
      headers
    - ipc/mqueue.c: only perform resource calculation if user valid
    - device-dax: fix memory and resource leak if hotplug fails
    - mm/hotplug: make remove_memory() interface usable
    - stacktrace: Force USER_DS for stack_trace_save_user()
    - [x86] crypto: ccp - Fix SEV_VERSION_GREATER_OR_EQUAL
    - xen/pv: Fix a boot up hang revealed by int3 self test
    - [x86] kvm: Don't call kvm_spurious_fault() from .fixup
    - [x86] paravirt: Fix callee-saved function ELF sizes
    - [x86] boot: Remove multiple copy of static function sanitize_boot_params()
    - bpf: Disable GCC -fgcse optimization for ___bpf_prog_run()
    - drm/nouveau: fix memory leak in nouveau_conn_reset()
    - drm/nouveau/dmem: missing mutex_lock in error path
    - kconfig: Clear "written" flag to avoid data loss
    - tpm: Fix null pointer dereference on chip register error path
    - Btrfs: fix incremental send failure after deduplication
    - Btrfs: fix race leading to fs corruption after transaction abort
    - dax: Fix missed wakeup in put_unlocked_entry()
    - fgraph: Remove redundant ftrace_graph_notrace_addr() test
    - [armhf,arm64] mmc: dw_mmc: Fix occasional hang after tuning on eMMC
    - [armhf] mmc: meson-mx-sdio: Fix misuse of GENMASK macro
    - mmc: mmc_spi: Enable stable writes
    - gpiolib: Preserve desc->flags when setting state
    - gpio: don't WARN() on NULL descs if gpiolib is disabled
    - gpiolib: fix incorrect IRQ requesting of an active-low lineevent
    - IB/hfi1: Fix Spectre v1 vulnerability
    - drm/nouveau: Only release VCPI slots on mode changes
    - mtd: rawnand: micron: handle on-die "ECC-off" devices correctly
    - eeprom: at24: make spd world-readable again
    - [arm*] i2c: iproc: Fix i2c master read more than 63 bytes
    - selinux: fix memory leak in policydb_init()
    - [x86] ALSA: hda: Fix 1-minute detection delay when i915 module is not
      available (see #931507)
    - mm: vmscan: check if mem cgroup is disabled or not before calling memcg
      slab shrinker
    - mm: migrate: fix reference check race between __find_get_block() and
      migration
    - mm: compaction: avoid 100% CPU usage during compaction when a task is
      killed
    - mm/migrate.c: initialize pud_entry in migrate_vma()
    - loop: Fix mount(2) failure due to race with LOOP_SET_FD
    - [s390x] dasd: fix endless loop after read unit address configuration
    - cgroup: kselftest: relax fs_spec checks
    - [hppa] Add archclean Makefile target
    - [hppa] Strip debug info from kernel before creating compressed vmlinuz
    - [hppa] Fix build of compressed kernel even with debug enabled
    - drivers/perf: arm_pmu: Fix failure path in PM notifier
    - [arm64] compat: Allow single-byte watchpoints on all addresses
    - [arm64] cpufeature: Fix feature comparison for CTR_EL0.{CWG,ERG}
    - io_uring: fix KASAN use after free in io_sq_wq_submit_work
    - scsi: mpt3sas: Use 63-bit DMA addressing on SAS35 HBA
    - nbd: replace kill_bdev() with __invalidate_device() again
    - xen/swiotlb: fix condition for calling xen_destroy_contiguous_region()
    - xen/gntdev.c: Replace vm_map_pages() with vm_map_pages_zero()
    - RDMA/devices: Do not deadlock during client removal
    - IB/mlx5: Fix unreg_umr to ignore the mkey state
    - IB/mlx5: Use direct mkey destroy command upon UMR unreg failure
    - IB/mlx5: Move MRs to a kernel PD when freeing them to the MR cache
    - IB/mlx5: Fix clean_mr() to work in the expected order
    - IB/mlx5: Fix RSS Toeplitz setup to be aligned with the HW specification
    - IB/hfi1: Check for error on call to alloc_rsm_map_table
    - IB/hfi1: Drop all TID RDMA READ RESP packets after r_next_psn
    - IB/hfi1: Field not zero-ed when allocating TID flow memory
    - [x86] drm/i915/perf: fix ICL perf register offsets
    - [x86] drm/i915/gvt: fix incorrect cache entry for guest page mapping
    - [x86] cpufeatures: Carve out CQM features retrieval
    - [x86] cpufeatures: Combine word 11 and 12 into a new scattered features
      word
    - [x86] speculation: Prepare entry code for Spectre v1 swapgs mitigations
    - [x86] speculation: Enable Spectre v1 swapgs mitigations (CVE-2019-1125)
    - [amd64] entry: Use JMP instead of JMPQ
    - [x86] speculation/swapgs: Exclude ATOMs from speculation through SWAPGS
    - Documentation: Add swapgs description to the Spectre v1 documentation

  [ Ben Hutchings ]
  * [armhf] udeb: Remove davinci_cpdma from nic-modules (fixes FTBFS)
  * Bump ABI to 2
  * [armel/marvell] Increase maximum image size (fixes FTBFS):
    - This removes support for QNAP TS-109, TS-119, TS-209, TS-219, TS-409,
      and HP Media Vault mv2120
    - This may be reverted if we can disable or modularise some features

  [ Julien Cristau ]
  * Fix libcpupower-dev's Depends field to account for SONAME bump.

 -- Ben Hutchings <ben@decadent.org.uk>  Wed, 07 Aug 2019 14:50:10 +0100

linux (5.2.6-1) unstable; urgency=medium

  * New upstream release:
    https://kernelnewbies.org/Linux_5.1
    https://kernelnewbies.org/Linux_5.2

  * New upstream stable update:
    https://www.kernel.org/pub/linux/kernel/v5.x/ChangeLog-5.2.1
    https://www.kernel.org/pub/linux/kernel/v5.x/ChangeLog-5.2.2
    https://www.kernel.org/pub/linux/kernel/v5.x/ChangeLog-5.2.3
    https://www.kernel.org/pub/linux/kernel/v5.x/ChangeLog-5.2.4
    https://www.kernel.org/pub/linux/kernel/v5.x/ChangeLog-5.2.5
    https://www.kernel.org/pub/linux/kernel/v5.x/ChangeLog-5.2.6

  [ Bastian Germann ]
  * [armhf] Enable C_CAN as a module. (Closes: #929968)

  [ Ben Hutchings ]
  * Drop "x86/boot: Add ACPI RSDP address to setup_header", which should
    not have been applied to 4.20 or later
  * Drop redundant part of "Install perf scripts non-executable"
  * Drop "kbuild: Use -nostdinc in compile tests", which is no longer needed
  * debian/rules.d/scripts/kconfig: Update for upstream file renaming
  * debian/rules.d/scripts/mod: Add uuid_t and UUID_STRING_LEN definitions
  * liblockdep: Disable until it can be built again
  * libcpupower: Bump soversion since 2 exported functions have been removed
  * libbpf: Stop overriding upstream soname; rename shlib package to libbpf0
  * vfs: Enable FS_ENCRYPTION as built-in; disable on armel/marvell
  * net: Enable NET_DEVLINK as built-in; disable on armel/marvell
  * aufs: Update support patchset to aufs5.2 20190805
  * lockdown: Update for 5.2:
    - Update "acpi: Ignore acpi_rsdp kernel param when the kernel ..."
    - Add "tracefs: Restrict tracefs when the kernel is locked down"
    - Add "efi: Restrict efivar_ssdt_load when the kernel is locked down"
    - Drop "MODSIGN: Import certificates from UEFI Secure Boot"
  * [rt] Rebase onto 5.2.6, and re-enable
  * [armhf,arm64] gpu: Enable DRM_LIMA, DRM_PANFROST as modules
  * sched: Enable PSI (Closes: #931247)
  * [armhf,arm64] power: Enable ENERGY_MODEL
  * [armhf,arm64] cpufreq: Enable CPU_FREQ_DEFAULT_GOV_SCHEDUTIL (instead of
    CPU_FREQ_DEFAULT_GOV_PERFORMANCE)
  * hamradio: Disable auto-loading as mitigation against local exploits
  * hamradio: Enable most options in top-level config:
    - [arm64,ia64,mips*,riscv64,s390x,sh4,sparc64] Enable AX25, NETROM, ROSE,
      and all possible drivers (Closes: #920651)
    - [alpha,amd64,armel] ax25: Enable AX25_DAMA_SLAVE
    - [armhf] Enable BPQETHER, BAYCOM_SER_FDX, BAYCOM_SER_HDX, BAYCOM_PAR,
      BAYCOM_EPP, YAM as modules
  * [armel/rpi,armhf] media: Enable VIDEO_BCM2835 as module
  * usb/typec: Enable TYPEC_DP_ALTMODE, TYPEC_NVIDIA_ALTMODE as modules
    (Closes: #931752)
  * [amd64/cloud-amd64] hwrandom: Enable HW_RANDOM_VIRTIO (Closes: #914511)
  * [ppc64*] crypto: Enable CRYPTO_DEV_NX, and CRYPTO_DEV_NX_ENCRYPT,
    CRYPTO_DEV_NX_COMPRESS, CRYPTO_DEV_NX_COMPRESS_PSERIES,
    CRYPTO_DEV_NX_COMPRESS_POWERNV as modules (Closes: #931374)
  * [ppc64*] Disable PPC_TRANSACTIONAL_MEM (Closes: #866122)

  [ Vagrant Cascadian ]
  * [arm64] Enable modules to support audio on pinebook: SND_SUN4I_I2S,
    SND_SUN8I_CODEC, SND_SUN50I_CODEC_ANALOG, SND_SIMPLE_CARD,
    SND_SOC_SIMPLE_AMPLIFIER. (Closes: #921019)

  [ Romain Perier ]
  * Refreshed patches:
    - debian/revert-objtool-fix-config_stack_validation-y-warning.patch
    - debian/dfsg/video-remove-nvidiafb-and-rivafb.patch
    - debian/gitignore.patch
    - debian/mips-disable-werror.patch
    - bugfix/all/firmware-remove-redundant-log-messages-from-drivers.patch
    - bugfix/arm/arm-mm-export-__sync_icache_dcache-for-xen-privcmd.patch
    - bugfix/powerpc/powerpc-lib-makefile-don-t-pull-in-quad.o-for-32-bit.patch
    - bugfix/all/
      radeon-amdgpu-firmware-is-required-for-drm-and-kms-on-r600-onward.patch
    - bugfix/all/disable-some-marvell-phys.patch
    - debian/overlayfs-permit-mounts-in-userns.patch
    - bugfix/all/tools-perf-remove-shebangs.patch
    - debian/ntfs-mark-it-as-broken.patch
    - features/all/db-mok-keyring/
      0003-MODSIGN-checking-the-blacklisted-hash-before-loading-a-kernel-module.patch
    - features/all/db-mok-keyring/
      0004-MODSIGN-Import-certificates-from-UEFI-Secure-Boot.patch
    - debian/android-enable-building-ashmem-and-binder-as-modules.patch
    - features/all/aufs5/aufs5-mmap.patch
    - features/all/aufs5/aufs5-standalone.patch
    - features/all/lockdown/
      0029-efi-Lock-down-the-kernel-if-booted-in-secure-boot-mo.patch
  * Enable coreboot memconsole (Closes: #872069)
  * [rt] Update to 5.2-rt1

  [ Karsten Merker ]
  * [riscv64] Change the kernel image format from ELF to flat Image.
    (Closes: #928451)
  * [riscv64] Update config and image format (Closes: #933603):
    - Enable SiFive UART and UART console support
    - Enable clock drivers for the SiFive FU540
    - Backport kernel image header support from kernel 5.3

  [ Uwe Kleine-König ]
  * [armhf] Add support for all i.MX6 variants.
  * enable XFRM_STATISTICS (Closes: #929938)
  * [arm64] Add support for Raspberry Pi 3 camera host interface (Closes:
    #933228)
  * Enable CRYPTO_ZSTD for ZRAM with ZSTD compression (Closes: #932722)

  [ Lubomir Rintel ]
  * [armhf] Enable config items for OLPC XO-1.75 (Closes: #927791)

 -- Ben Hutchings <ben@decadent.org.uk>  Mon, 05 Aug 2019 02:27:14 +0100

linux (5.0.2-1~exp1) experimental; urgency=medium

  * New upstream stable update:
    https://www.kernel.org/pub/linux/kernel/v5.x/ChangeLog-5.0.2

  [ Vagrant Cascadian ]
  * [arm64,armhf] Enable PHY_ROCKCHIP_INNO_HDMI as modules.

  [ Ben Hutchings ]
  * [amd64] kexec: Enable KEXEC_SIG, replacing KEXEC_VERIFY_SIG
  * [armel] MTD: Enable MTD_PHYSMAP as module and set MTD_PHYSMAP_OF=y
    - udeb: Include physmap instead of physmap_of in mtd-modules (fixes FTBFS)
  * [armhf] sound/soc/ti: Enable SND_SOC_DAVINCI_MCASP, SND_SOC_NOKIA_RX51,
    SND_SOC_OMAP3_PANDORA, SND_SOC_OMAP3_TWL4030, SND_SOC_OMAP_ABE_TWL6040
    as modules; replacing SND_DAVINCI_SOC_MCASP, SND_OMAP_SOC_RX51,
    SND_OMAP_SOC_OMAP3_PANDORA, SND_OMAP_SOC_OMAP_TWL4030,
    SND_OMAP_SOC_OMAP_ABE_TWL6040 respectively
  * udeb: Add thermal_sys to kernel-image (fixes FTBFS on mips*, ppc64*,
    riscv64)
  * [powerpc*] mm: Only define MAX_PHYSMEM_BITS in SPARSEMEM configurations
    (fixes FTBFS on powerpc, powerpcspe)
  * debian/source/lintian-overrides: Override license-problem-gfdl-invariants
    in more files
  * debian/rules: Remove debian/*.substvars in clean target
  * debian/source/lintian-overrides: Override
    orig-tarball-missing-upstream-signature

 -- Ben Hutchings <ben@decadent.org.uk>  Mon, 18 Mar 2019 04:01:01 +0000

linux (5.0.1-1~exp1) experimental; urgency=medium

  * New upstream release: https://kernelnewbies.org/Linux_5.0
  * New upstream stable update:
    https://www.kernel.org/pub/linux/kernel/v5.x/ChangeLog-5.0.1

  [ YunQiang Su ]
  * [mipsel, mips64el] Enable DRM_AST and FB_SM750 for loongson-3
    install ast and sm750fb to loongson-3's fb-modules
  * [mips r6] Disable JUMP_LABEL for now: it will cause Reserved Instruction.
    Enable SERIAL_OF_PLATFORM, if not, userland shows nothing.
    Enable CPU_HAS_MSA, HIGHMEM, CRYPTO_CRC32_MIPS, and NR_CPUS to 16.
    Support some boston drivers: IMG_ASCII_LCD, I2C_EG20T, PCH_PHUB, MMC,
      PCIE_XILINX, RTC_DRV_M41T80, SPI_TOPCLIFF_PCH.

  [ Hideki Yamane ]
  * [x86] Enable Touchpad support on Gemini Lake (Closes: #917388)

  [ Helge Deller ]
  * [hppa] Build only 32- and 64-bit SMP-kernel: Alternative
    live-patching code will patch kernel for UP at boot if necessary.

  [ Romain Perier ]
  * Refreshed debian/export-symbols-needed-by-android-drivers.patch to export
    __close_fd_get_file() and task_work_add(), both required by binder.
  * Refreshed debian/revert-objtool-fix-config_stack_validation-y-warning.patch,
    so this can be applied against 4.20.4
  * Refreshed patch for lockdown
    0028-efi-Add-an-EFI_SECURE_BOOT-flag-to-indicate-secure-b.patch, so this
    can be applied against >= 4.20.13

  [ Marcin Juszkiewicz ]
  * udeb: Add virtio-gpu into d-i to get graphical output in VM instances.

  [ Ben Hutchings ]
  * SCSI: Enable SCSI_MYRB, SCSI_MYRS as modules, replacing BLK_DEV_DAC960
  * [arm64] remoteproc: Enable QCOM_Q6V5_MSS, renamed version of
    QCOM_Q6V5_PIL
  * [x86] drivers/gpu/drm/amd: Re-enable HSA_AMD (Closes: #920454)
  * genpatch-aufs: Update to use aufs5-standalone
  * aufs: Update support patchset to aufs5.0 20190311
  * lockdown: Update patchset to 2019-02-18 version

 -- Ben Hutchings <ben@decadent.org.uk>  Tue, 12 Mar 2019 23:15:21 +0000

linux (4.20-1~exp1) experimental; urgency=medium

  * New upstream release: https://kernelnewbies.org/Linux_4.20

  [ Ben Hutchings ]
  * aufs: Update support patchset to aufs4.x-rcN 20181217
  * [rt] Disable until it is updated for 4.20 or later
  * [x86] udeb: Move rfkill to new rfkill-modules package to avoid duplication
  * debian/source/lintian-overrides: Update overrides for GFDL notices

 -- Ben Hutchings <ben@decadent.org.uk>  Mon, 24 Dec 2018 04:26:47 +0000

linux (4.19.37-6) unstable; urgency=high

  [ John Paul Adrian Glaubitz ]
  * [sh4]: Check for kprobe trap number before trying to handle a kprobe trap

  [ Salvatore Bonaccorso ]
  * tcp: refine memory limit test in tcp_fragment() (Closes: #930904)
  * ptrace: Fix ->ptracer_cred handling for PTRACE_TRACEME (CVE-2019-13272)

  [ Steve McIntyre ]
  * [arm64] Improve support for the Huawei TaiShan server platform
    (Closes: #930554):
    - Enable the HNS/ROCE Infiniband driver
    - Backport fixes from 4.20 and 4.21 for HNS3 networking, hisi_sas SAS
      and HNS/ROCE Infiniband
    - Add module:drivers/scsi/hisi_sas/* to the ABI ignore list

  [ Cyril Brulebois ]
  * [arm] Backport DTB support for Rasperry Pi Compute Module 3.
  * [arm64] Backport DTB support for Rasperry Pi Compute Module 3.

 -- Salvatore Bonaccorso <carnil@debian.org>  Fri, 19 Jul 2019 00:23:17 +0200
<|MERGE_RESOLUTION|>--- conflicted
+++ resolved
@@ -1,11 +1,10 @@
-<<<<<<< HEAD
-linux (5.4.19-1~bpo10+1) buster-backports; urgency=medium
+linux (5.5.17-1~bpo10+1) buster-backports; urgency=medium
 
   * Rebuild for buster-backports:
-    - Change ABI number to 0.bpo.4
-
- -- Ben Hutchings <ben@decadent.org.uk>  Mon, 09 Mar 2020 00:28:14 +0000
-=======
+    - Change ABI number to 0.bpo.2
+
+ -- Ben Hutchings <benh@debian.org>  Thu, 23 Apr 2020 16:15:09 +0100
+
 linux (5.5.17-1) unstable; urgency=medium
 
   * New upstream stable update:
@@ -456,7 +455,13 @@
   * linux-kbuild: Add new file to Makefile for kconfig
 
  -- Ben Hutchings <ben@decadent.org.uk>  Mon, 06 Jan 2020 04:26:45 +0000
->>>>>>> b45294c2
+
+linux (5.4.19-1~bpo10+1) buster-backports; urgency=medium
+
+  * Rebuild for buster-backports:
+    - Change ABI number to 0.bpo.4
+
+ -- Ben Hutchings <ben@decadent.org.uk>  Mon, 09 Mar 2020 00:28:14 +0000
 
 linux (5.4.19-1) unstable; urgency=medium
 
