<<<<<<< HEAD
linux-2.6.24 (2.6.24-6~etchnhalf.9etch1) oldstable-security; urgency=high
=======
linux-2.6 (2.6.26-21lenny1) stable-security; urgency=high

  [ dann frazier ]
  * mac80211: fix spurious delBA handling (CVE-2009-4027)
  * e1000: enhance frame fragment detection (CVE-2009-4536)
  * e1000e: enhance frame fragment detection (CVE-2009-4538)
  * Fix several issues with mmap/mremap (CVE-2010-0291)
  * [SCSI] megaraid_sas: remove sysfs poll_mode_io world writeable
    permissions (CVE-2009-3939)
 
  [ Ben Hutchings ]
  * kernel/signal.c: fix kernel information leak with print-fatal-signals=1
    (CVE-2010-0003)
  * netfilter: ebtables: enforce CAP_NET_ADMIN (CVE-2010-0007)

 -- dann frazier <dannf@debian.org>  Fri, 29 Jan 2010 17:20:16 -0700

linux-2.6 (2.6.26-21) stable; urgency=high

  [ Ben Hutchings ]
  * Fix false soft lockup reports for the nohz idle loop
  * nohz: Fix two bugs that can keep a processor idle and lead to a
    system hang (may fix #496917, #538158 and others)
  * usbmidi: Fix crash when device is disconnected (Closes: #513050)
  * r8169: Apply various upstream bug fixes
  * r8169: Add support for RTL8101e (v2), RTL8102e (v1,v2,v3),
    RTL8168c/8111c (v3,v4), RTL8168cp/8111cp (v2,v3), RTL8168d (v1)
    (Closes: #552465; may fix #516187)
  * Revert patch to sanitise <linux/socket.h>, which introduced
    different build failures
  * usbnet: Set link down initially for drivers that update link state
    (Closes: #444043)
  * atl1e: Remove broken implementation of TSO for TCP/IPv6
    (Closes: #558426) and allow other hardware offloads to be disabled in
    case they are also buggy

  [ dann frazier ]
  * floppy: request and release only the ports we actually use
    (Closes: #332942)
  * igb: Add 82576 MAC support (Closes: #522922), backport
    by Ben Hutchings
  * [SCSI] gdth: Prevent negative offsets in ioctl (CVE-2009-3080)
  * NFSv4: Fix a problem whereby a buggy server can oops the kernel
    (CVE-2009-3726)
  * [SCSI] megaraid_sas: remove sysfs dbg_lvl world writeable permissions
    (CVE-2009-3889)
  * isdn: hfc_usb: Fix read buffer overflow (CVE-2009-4005)
  * fuse: prevent fuse_put_request on invalid pointer (CVE-2009-4021)
  * hpilo: new PCI ID (Closes: #559064)
  * Avoid /proc/$pid/maps visibility during initial setuid ELF loading
    (CVE-2009-2691)
  * hfs: fix a potential buffer overflow (CVE-2009-4020)
  * KVM: x86 emulator: limit instructions to 15 bytes (CVE-2009-4031)
  * firewire: ohci: handle receive packets with a data length of zero
    (CVE-2009-4138)
  * ext4: Avoid null pointer dereference when decoding EROFS w/o a journal
    (CVE-2009-4308)
  * s390: dasd diag - add support for read-only minidisks (Closes: #550898)

 -- dann frazier <dannf@debian.org>  Sat, 26 Dec 2009 01:06:01 -0700

linux-2.6 (2.6.26-20) stable; urgency=high

  [ Ben Hutchings ]
  * xen: Fix crash in xen_spin_wait() on busy multiprocessor domain
    (Closes: #542250), thanks to Nikita V. Youshchenko <yoush@debian.org>
  * x86: Fix crash in text_poke_early() on 486-class processors
    (Closes: #515982)
  * hppa: Ensure TLB purge runs single threaded (Closes: #539215),
    thanks to Helge Deller <deller@gmx.de>
  * virtio_balloon: Fix towards_target when deflating balloon
    (Closes: #544619)
  * dm-snap: Fix crash when using both snapshot and origin volumes
    (Closes: #545999)
  * nfs: Avoid overrun when copying client IP address string
    (Closes: #549002)
  * sis190: Correct DMA sync handling on small packets (Closes: #541169)
  * mmc: Increase power-up delay (Closes: #508599)
  * v4l2: Improve 32/64-bit ioctl translation (Closes: #508649)
  * proc: Fix truncation of entries in /proc/*/pagemap on 32-bit
    architectures (Closes: #511419)
  * Sanitise <linux/socket.h> and <linux/uio.h> (Closes: #538372)
  * nfs: Handle -ESTALE error in access() (Closes: #508866)
  * r8169: Fix rx_missed_errors statistic (Closes: #531932)
  * hfsplus: Refuse to mount volumes larger than 2TB, which may otherwise
    be corrupted (Closes: #550010)
  * acenic: Pass up error code from ace_load_firmware(), avoiding an oops
    (Closes: #521383)
  * axnet_cs: Reclaim Netgear FA411 from pcnet_cs (Closes: #550935)
  * Update bug script from trunk:
    - Update taint checks
    - Prompt submitters to run the kernel version they're reporting on
      or otherwise record boot messages
    - Include PCI device list even if the running kernel doesn't match
    - Include model information
    - Include firmware package status
    - Include network configuration and status (optional)
    - Include USB device list
  * printk: Avoid hanging when logging messages for time adjustment
    (Closes: #510478)

  [ dann frazier ]
  * autofs4: don't make expiring dentry negative, avoiding an oops
    (Closes: #530636)
  * ocfs/dlm: fix race in dlm_get_lock_resource() which can cause
    flock() to return EINVAL (Closes: #515741)
  * Increase default mmap_min_addr from 0 to 4096 (Closes: #541457)

  [ Martin Michlmayr ]
  * Disable SYS_HAS_EARLY_PRINTK on SGI IP22 to work around a hang
    during bootup (Closes: #507557)
  * USB: ftdi_sio: add product_id for Marvell OpenRD Base, Client

  [ maximilian attems ]
  * [openvz] enable SYSFS_DEPRECATED_V2 for ipv6 tunnels through sit.
    (closes: #517892)
	
  [ Moritz Muehlenhoff ]
  * nbd: fix I/O hang on disconnected NDBs. (Closes: #550863)
	
 -- dann frazier <dannf@debian.org>  Fri, 23 Oct 2009 16:31:23 -0600

linux-2.6 (2.6.26-19lenny2) stable-security; urgency=high

  * tc: Fix uninitialized kernel memory leak (CVE-2009-3228)
  * random: make get_random_int() more random (CVE-2009-3238)
  * netlink: fix typo in initialization (CVE-2009-3612)
  * drm/r128: Add test for initialisation to all ioctls that require it
    (CVE-2009-3620)
  * AF_UNIX: Fix deadlock on connecting to shutdown socket (CVE-2009-3621)
  * fs: pipe.c null pointer dereference (CVE-2009-3547)
  * KVM: Prevent overflow in KVM_GET_SUPPORTED_CPUID (CVE-2009-3638)

 -- dann frazier <dannf@debian.org>  Wed, 04 Nov 2009 12:33:37 -0700

linux-2.6 (2.6.26-19lenny1) stable-security; urgency=high
>>>>>>> 03748355

  * [parisc] isa-eeprom - Fix loff_t usage (CVE-2009-2846)
  * do_sigaltstack: avoid copying 'stack_t' as a structure to user space
    (CVE-2009-2847)
  * execve: must clear current->clear_child_tid (CVE-2009-2848)
  * md: avoid dereferencing NULL pointer when accessing suspend_* sysfs
    attributes (CVE-2009-2849)
  * appletalk: Fix skb leak when ipddp interface is not loaded
    (CVE-2009-2903)
  * eCryptfs: Prevent lower dentry from going negative during unlink
    (CVE-2009-2908)
  * fs: pipe.c null pointer dereference (CVE-2009-3547)
  * AF_UNIX: Fix deadlock on connecting to shutdown socket (CVE-2009-3621)
  * drm/r128: Add test for initialisation to all ioctls that require it
    (CVE-2009-3620)
  * r8169: use hardware auto padding and balance pci_map/pci_unmap
    (CVE-2009-3613)
  * net ax25: Fix signed comparison in the sockopt handler (CVE-2009-2909)
  * x86: Don't leak 64-bit kernel register values to 32-bit processes
    (CVE-2009-2910)
  * fix information leak in llc_ui_getname (CVE-2009-3001)
  * net: fix information leak due to uninitialized structures in
    getname functions (CVE-2009-3002)
  * tc: Fix uninitialized kernel memory leak (CVE-2009-3228)
  * random: make get_random_int() more random (CVE-2009-3238)
  * NFSv4: move iattr & verf attributes of struct nfsd4_open out of the
    union (CVE-2009-3286)
  * netlink: fix typo in initialization (CVE-2009-3612)

 -- dann frazier <dannf@debian.org>  Wed, 04 Nov 2009 18:25:36 -0700

linux-2.6.24 (2.6.24-6~etchnhalf.9) oldstable; urgency=high

  [ Aurelien Jarno ]
  * [mips/mipsel] Fix errno on inexistent syscalls. (Closes: #520100).

 -- dann frazier <dannf@debian.org>  Sun, 17 May 2009 23:37:31 -0600

linux-2.6.24 (2.6.24-6~etchnhalf.8etch3) oldstable-security; urgency=high

  * Make sock_sendpage() use kernel_sendpage() (CVE-2009-2692)

 -- dann frazier <dannf@debian.org>  Sat, 15 Aug 2009 09:49:05 -0600

linux-2.6.24 (2.6.24-6~etchnhalf.8etch2) oldstable-security; urgency=high

  * e1000: add missing length check to e1000 receive routine (CVE-2009-1385)
  * r8169: fix crash when large packets are received (CVE-2009-1389)
  * nfs4: fix MAY_EXEC handling (CVE-2009-1630)
  * cifs: fix several string conversion issues (CVE-2009-1633)
  * [sparc64] Fix crash when reading /proc/iomem w/ heap memory checking
    (CVE-2009-1914)
  * splice: fix deadlock in ocfs2 (CVE-2009-1961)
  * personality: fix PER_CLEAR_ON_SETID (CVE-2009-1895)
  * ecryptfs: Check Tag 11 literal data buffer size (CVE-2009-2406)
  * ecryptfs: check tag 3 package encrypted size (CVE-2009-2407)

 -- dann frazier <dannf@debian.org>  Sat, 25 Jul 2009 15:38:54 -0600

linux-2.6.24 (2.6.24-6~etchnhalf.8etch1) oldstable-security; urgency=high

  * Fix DoS when calling svc_listen twice on the same socket while reading
    /proc/net/atm/*vc (CVE-2008-5079)
  * Fix buffer underflow in the ib700wdt watchdog driver (CVE-2008-5702)
  * Set a minimum timeout for SG_IO requests (CVE-2008-5700)
  * [mips] Fix potential DOS by untrusted user app (CVE-2008-5701)
  * sctp: Fix memory overflow (CVE-2009-0065)
  * nfs: Fix fcntl/close race (CVE-2008-4307)
  * Fix sign-extend ABI issue w/ system calls on various 64-bit architectures
    (CVE-2009-0029)
  * security: introduce missing kfree (CVE-2009-0031)
  * eCryptfs: check readlink result for error before use (CVE-2009-0269)
  * dell_rbu: use scnprintf instead of less secure sprintf (CVE-2009-0322)
  * [hppa] Fix system crash while unwinding a userspace process
    (CVE-2008-5395)
  * Fix sensitive memory leak in SO_BSDCOMPAT gsopt (CVE-2009-0676)
  * copy_process: fix CLONE_PARENT && parent_exec_id interaction
    (CVE-2009-0028)
  * skfp: Fix inverted capabilities check logic (CVE-2009-0675)
  * ext4: initialize the new group descriptor when resizing
    (CVE-2009-0745)
  * [amd64] syscall-audit: fix 32/64 syscall hole (CVE-2009-0834)
  * shm: fix shmctl(SHM_INFO) lockup with !CONFIG_SHMEM (CVE-2009-0859)
    This issue does not effect pre-build Debian kernels.
  * Fix an off-by-two memory error in console selection (CVE-2009-1046)
  * af_rose/x25: Sanity check the maximum user frame size (CVE-2009-1265)
  * KVM: VMX: Don't allow uninhibited access to EFER on i386 (CVE-2009-1242)
  * exit_notify: kill the wrong capable(CAP_KILL) check (CVE-2009-1337)
  * Make 'kill sig -1' only apply to caller's namespace (CVE-2009-1338)
  * agp: zero pages before sending to userspace (CVE-2009-1192)
  * cifs: Fix memory overwrite when saving nativeFileSystem field during mount
    (CVE-2009-1439)

 -- dann frazier <dannf@debian.org>  Wed, 29 Apr 2009 01:03:37 -0600

linux-2.6.24 (2.6.24-6~etchnhalf.8) stable; urgency=high

  [ dann frazier ]
  * cciss: Add support for new hardware (closes: #502553)
     - Add PCI ids for P700m, P212, P410, P410i, P411, P812, P711m, p712m
     - Read the FIFO size from the controller config instead of
       hardcoding it into the driver
  * [hppa] disable UP-optimized flush_tlb_mm, fixing thread-related
    hangs. (closes: #478717)

  [ Martin Michlmayr ]
  * [arm/ixp4xx, arm/iop32x] Enable USB_ATM (closes: #502182).

 -- dann frazier <dannf@debian.org>  Wed, 24 Dec 2008 18:09:18 -0700

linux-2.6.24 (2.6.24-6~etchnhalf.7) stable-security; urgency=high

  [ Alexander Prinsier ]
  * unix domain sockets: fix recursive descent in __scm_destroy()
    and garbage collector counting bug (CVE-2008-5029)

  [ dann frazier ]
  * Don't allow splicing to files opened with O_APPEND (CVE-2008-4554)
  * Avoid printk floods when reading corrupted ext[2,3] directories
    (CVE-2008-3528)
  * Fix oops in SCTP (CVE-2008-4576)
  * sctp: Fix possible kernel panic in sctp_sf_abort_violation (CVE-2008-4618)
  * Fix buffer overflow in hfsplus (CVE-2008-4933)
  * Fix BUG() in hfsplus (CVE-2008-4934)
  * Fix stack corruption in hfs (CVE-2008-5025)
  * Make sendmsg() block during UNIX garbage collection (CVE-2008-5300)
  * Fix buffer overflow in libertas (CVE-2008-5134)
  * Fix race conditions between inotify removal and umount (CVE-2008-5182)

 -- dann frazier <dannf@debian.org>  Mon, 01 Dec 2008 23:03:35 -0700

linux-2.6.24 (2.6.24-6~etchnhalf.6) stable-security; urgency=high

  * Add missing capability checks in sbni_ioctl (CVE-2008-3525)
  * [s390] prevent ptrace padding area read/write in 31-bit mode
    (CVE-2008-1514)
  * sctp: fix random memory dereference with SCTP_HMAC_IDENT option.
    (CVE-2008-4113)
  * sctp: fix bounds checking in sctp_auth_ep_set_hmacs
    (CVE-2008-4445)
  * Restrict access to the DRM_I915_HWS_ADDR ioctl (CVE-2008-3831)

 -- dann frazier <dannf@debian.org>  Mon, 13 Oct 2008 00:01:20 -0600

linux-2.6.24 (2.6.24-6~etchnhalf.5) stable-security; urgency=high

  * Add ABI files for 2.6.24-etchnhalf.1
  * Fix regression introduced upstream by the fix for CVE-2008-0598
  * Fix possible information leak in seq_oss_synth.c
    (CVE-2008-3272)
  * Fix regression introduced upstream by the fixes for CVE-2008-1673
  * Fix integer overflow in dccp_setsockopt_change() (CVE-2008-3276)
  * Fix potential memory leak in lookup path (CVE-2008-3275)
  * Fix overflow condition in sctp_setsockopt_auth_key (CVE-2008-3526)
  * Fix kernel BUG in tmpfs (CVE-2008-3534)
  * Fix off-by-one error in iov_iter_advance() (CVE-2008-3535)
  * Fix buffer overrun decoding NFSv4 acl (CVE-2008-3915)
  * Fix panics that may occur if SCTP AUTH is disabled (CVE-2008-3792)

 -- dann frazier <dannf@debian.org>  Sun,  7 Sep 2008 22:15:23 -0600

linux-2.6.24 (2.6.24-6~etchnhalf.4) stable; urgency=low

  [ dann frazier ]
  * Fix potential overflow condition in sctp_getsockopt_local_addrs_old
    (CVE-2008-2826)
  * Reinstate ZERO_PAGE optimization in 'get_user_pages()' and fix XIP
    (CVE-2008-2372)

  [ Steve Langasek ]
  * Re-enable the smbfs module, which is still needed with the etch
    userspace.  Closes: #490293.

  [ dann frazier ]
  * Avoid tripping BUG() in IPsec code when the first fragment
    of an ESP packet does not contain the entire ESP header and IV
    (CVE-2007-6282)
  * Fix potential memory corruption in pppol2tp_recvmsg
    (CVE-2008-2750)
  * Fix issues with tty operation handling in various drivers
    (CVE-2008-2812)
  * Fix memory leak in the copy_user routine, see #490910.
    (CVE-2008-0598)

 -- dann frazier <dannf@debian.org>  Sat, 19 Jul 2008 16:30:37 -0600

linux-2.6.24 (2.6.24-6~etchnhalf.3) stable; urgency=low

  * Prevent local users from modifying file times without permission
    (CVE-2008-2148)
  * Fix remotely-triggerable memory leak in the Simple Internet Transition
    (SIT) code used for IPv6 over IPv4 tunnels (CVE-2008-2136)
  * Fix local ptrace denial of service for amd64 flavor kernels, see #480390.
    (CVE-2008-1615)
  * Fix issue with blkdev_issue_flush() not detecting/passing EOPNOTSUPP back,
    (closes: #482943)
  * [sparc] Validate address ranges regardless of MAP_FIXED (CVE-2008-2137)
  * Add sanity checks in ASN.1 decoding code (CVE-2008-1673)

 -- dann frazier <dannf@debian.org>  Tue, 10 Jun 2008 14:03:56 -0600

linux-2.6.24 (2.6.24-6~etchnhalf.2) stable; urgency=low

  * Add pci ids for the ICH10 southbridge
  * Add stable release 2.6.24.6:
    - splice: use mapping_gfp_mask
    - fix oops on rmmod capidrv
    - x86: Fix 32-bit x86 MSI-X allocation leakage
    - tehuti: check register size (CVE-2008-1675)
    - tehuti: move ioctl perm check closer to function start (CVE-2008-1675)
    - USB: gadget: queue usb USB_CDC_GET_ENCAPSULATED_RESPONSE message
    - Increase the max_burst threshold from 3 to tp->reordering.
    - USB: remove broken usb-serial num_endpoints check
    - V4L: Fix VIDIOCGAP corruption in ivtv
    - V4L: cx88: enable radio GPIO correctly
    - ISDN: Do not validate ISDN net device address prior to interface-up
    - Fix dnotify/close race (CVE-2008-1375)
  * Add stable release 2.6.24.7:
    - fix SMP ordering hole in fcntl_setlk() (CVE-2008-1669)
  * Drop linux-libc-dev package for etch

 -- dann frazier <dannf@debian.org>  Wed, 07 May 2008 16:26:32 -0600

linux-2.6.24 (2.6.24-6~etchnhalf.1) stable; urgency=low

  [ Martin Michlmayr ]
  * [arm] Disable IEEE1394 (Firewire).
  * [mips] Disable NET_EMATCH_META to work around a compiler error.

  [ dann frazier ]
  * Merge changes from 2.6.24-6
  * Update bnx2 driver to 1.7.4 (from 2.6.25)
  * Add Bastian's fw splitout patch, removing CONFIG_BROKEN setting
  * Add stable release 2.6.24.5:
    - acpi: bus: check once more for an empty list after locking it
    - acpi: fix "buggy BIOS check" when CPUs are hot removed
    - alloc_percpu() fails to allocate percpu data
    - AX25 ax25_out: check skb for NULL in ax25_kick()
    - bluetooth: hci_core: defer hci_unregister_sysfs()
    - CRYPTO xcbc: Fix crash when ipsec uses xcbc-mac with big data chunk
    - DVB: tda10086: make the 22kHz tone for DISEQC a config option
    - fbdev: fix /proc/fb oops after module removal
    - file capabilities: remove cap_task_kill()
    - PARISC fix signal trampoline cache flushing
    - HFS+: fix unlink of links
    - hwmon: (w83781d) Fix I/O resource conflict with PNP
    - INET: inet_frag_evictor() must run with BH disabled
    - inotify: fix race (closes: #475283)
    - inotify: remove debug code
    - ipmi: change device node ordering to reflect probe order
    - kbuild: soften modpost checks when doing cross builds
    - libata: assume no device is attached if both IDENTIFYs are aborted
    - LLC: Restrict LLC sockets to root
    - locks: fix possible infinite loop in fcntl(F_SETLKW) over nfs
    - macb: Call phy_disconnect on removing
    - md: close a livelock window in handle_parity_checks5
    - md: remove the 'super' sysfs attribute from devices in an 'md' array
    - mtd: fix broken state in CFI driver caused by FL_SHUTDOWN
    - mtd: memory corruption in block2mtd.c
    - NET: Add preemption point in qdisc_run
    - NET: Fix multicast device ioctl checks
    - NET: include <linux/types.h> into linux/ethtool.h for __u* typedef
    - netpoll: zap_completion_queue: adjust skb->users counter
    - NOHZ: reevaluate idle sleep length after add_timer_on()
    - PARISC futex: special case cmpxchg NULL in kernel space
    - PARISC pdc_console: fix bizarre panic on boot
    - pci: revert SMBus unhide on HP Compaq nx6110
    - PERCPU : __percpu_alloc_mask() can dynamically size percpu_data storage
    - plip: replace spin_lock_irq with spin_lock_irqsave in irq context
    - pnpacpi: reduce printk severity for "pnpacpi: exceeded the max number of ..."
    - POWERPC: Fix build of modular drivers/macintosh/apm_emu.c
    - PPPOL2TP: Fix SMP issues in skb reorder queue handlingP
    - PPOL2TP: Make locking calls softirq-safe
    - sch_htb: fix "too many events" situation
    - SCTP: Fix local_addr deletions during list traversals.
    - signalfd: fix for incorrect SI_QUEUE user data reporting
    - sis190: read the mac address from the eeprom first
    - slab: fix cache_cache bootstrap in kmem_cache_init() (closes: #477270)
    - SPARC64: Fix atomic backoff limit.
    - SPARC64: Fix FPU saving in 64-bit signal handling.
    - SPARC64: Fix __get_cpu_var in preemption-enabled area.
    - SPARC64: flush_ptrace_access() needs preemption disable.
    - SUNGEM: Fix NAPI assertion failure.
    - TCP: Fix shrinking windows with window scaling
    - TCP: Let skbs grow over a page on fast peers
    - time: prevent the loop in timespec_add_ns() from being optimised away
    - UIO: add pgprot_noncached() to UIO mmap code
    - USB: add support for Motorola ROKR Z6 cellphone in mass storage mode
    - USB: Allow initialization of broken keyspan serial adapters.
    - USB: new quirk flag to avoid Set-Interface
    - USB: serial: fix regression in Visor/Palm OS module for kernels >= 2.6.24
    - USB: serial: ti_usb_3410_5052: Correct TUSB3410 endpoint requirements.
    - V4L: ivtv: Add missing sg_init_table()
    - vfs: fix data leak in nobh_write_end()
    - VLAN: Don't copy ALLMULTI/PROMISC flags from underlying device
    - vmcoreinfo: add the symbol "phys_base"
    - xen: fix RMW when unmasking events
    - xen: fix UP setup of shared_info
    - xen: mask out SEP from CPUID

 -- dann frazier <dannf@debian.org>  Mon, 21 Apr 2008 23:53:43 -0600

linux-2.6.24 (2.6.24-5~etchnhalf.1) stable; urgency=low

  * Branch and rename source to linux-2.6.24 targeted for etchnhalf.

  [ maximilian attems ]
  * Enable IEEE1394 Firewire stack.
  * topconfig: Turn off PATA_SIS.
  * [amd64, i386]: Unset USB_SUSPEND. (closes: #419197)
  * [amd64, i386]: Enable SONYPI_COMPAT.
  * topconfig: Turn off PARPORT_PC_FIFO.

  [ Bastian Blank ]
  * Disable Xen images.
  * Force orig name to linux-2.6.

  [ Martin Michlmayr ]
  * [mips/r5k-ip32] Use the generic config options for NFS, which will
    enable NFSv4. (closes: #471007)

  * Merge changes pending 2.6.24-6:
    [Gordon Farquharson ]
    * [arm/iop32x] Do not build the ARTOP PATA driver (PATA_ARTOP).
    * [arm/iop32x] Enable MTD_CMDLINE_PARTS.

 -- dann frazier <dannf@debian.org>  Sun, 30 Mar 2008 15:28:02 -0600

linux-2.6 (2.6.24-6) unstable; urgency=high

  [ Martin Michlmayr ]
  * [armel] Fix FTBFS on armel by enabling CONFIG_USB_USBNET=m in
    armel/config, as it was done for arm/config already.
  * [armel] Add oabi shim for fstatat64 (Riku Voipio)

  [ Gordon Farquharson ]
  * [arm/iop32x] Do not build the ARTOP PATA driver (PATA_ARTOP).
  * [arm/iop32x] Enable MTD_CMDLINE_PARTS.

  [ Kyle McMartin ]
  * [hppa] fix pdc_console panic at boot (closes: #476292).
  * [hppa] properly flush user signal tramps
  * [hppa] special case futex cmpxchg on kernel space NULL (closes: 476285).

 -- Bastian Blank <waldi@debian.org>  Fri, 18 Apr 2008 19:41:30 +0200

linux-2.6 (2.6.24-5) unstable; urgency=low

  [ Gordon Farquharson ]
  * [arm] Enable asix driver (USB_NET_AX8817X).
  * [arm] Enable CONFIG_USB_CATC, CONFIG_USB_KAWETH, CONFIG_USB_PEGASUS,
          and CONFIG_USB_RTL8150.
  * [arm/ixp4xx] Update Ethernet driver (closes: #471062).
  * [arm/ixp4xx] Add HSS driver.

  [ Bastian Blank ]
  * [s390/s390-tape]: Override localversion correctly.
  * Add stable release 2.6.24.3:
    - x86_64: CPA, fix cache attribute inconsistency bug
    - bonding: fix NULL pointer deref in startup processing
    - POWERPC: Revert chrp_pci_fixup_vt8231_ata devinit to fix libata on pegasos
    - PCMCIA: Fix station address detection in smc
    - SCSI: gdth: scan for scsi devices
    - USB: fix pm counter leak in usblp
    - S390: Fix futex_atomic_cmpxchg_std inline assembly.
    - genirq: do not leave interupts enabled on free_irq
    - hrtimer: catch expired CLOCK_REALTIME timers early
    - hrtimer: check relative timeouts for overflow
    - SLUB: Deal with annoying gcc warning on kfree()
    - hrtimer: fix *rmtp/restarts handling in compat_sys_nanosleep()
    - hrtimer: fix *rmtp handling in hrtimer_nanosleep()
    - Disable G5 NAP mode during SMU commands on U3
    - Be more robust about bad arguments in get_user_pages()
    - AUDIT: Increase skb->truesize in audit_expand
    - BLUETOOTH: Add conn add/del workqueues to avoid connection fail.
    - INET: Prevent out-of-sync truesize on ip_fragment slow path
    - INET_DIAG: Fix inet_diag_lock_handler error path.
    - IPCOMP: Fetch nexthdr before ipch is destroyed
    - IPCOMP: Fix reception of incompressible packets
    - IPV4: fib: fix route replacement, fib_info is shared
    - IPV4: fib_trie: apply fixes from fib_hash
    - PKT_SCHED: ematch: oops from uninitialized variable (resend)
    - SELinux: Fix double free in selinux_netlbl_sock_setsid()
    - TC: oops in em_meta
    - TCP: Fix a bug in strategy_allowed_congestion_control
    - SCSI: sd: handle bad lba in sense information
    - Fix dl2k constants
    - XFS: Fix oops in xfs_file_readdir()
    - hugetlb: add locking for overcommit sysctl
    - inotify: fix check for one-shot watches before destroying them
    - NFS: Fix a potential file corruption issue when writing
    - NETFILTER: nf_conntrack_tcp: conntrack reopening fix
    - SPARC/SPARC64: Fix usage of .section .sched.text in assembler code.
  * Add stable release 2.6.24.4:
    - S390 futex: let futex_atomic_cmpxchg_pt survive early functional tests.
    - slab: NUMA slab allocator migration bugfix
    - relay: fix subbuf_splice_actor() adding too many pages
    - BLUETOOTH: Fix bugs in previous conn add/del workqueue changes.
    - SCSI advansys: Fix bug in AdvLoadMicrocode
    - async_tx: avoid the async xor_zero_sum path when src_cnt > device->max_xor
    - aio: bad AIO race in aio_complete() leads to process hang
    - jbd: correctly unescape journal data blocks
    - jbd2: correctly unescape journal data blocks
    - zisofs: fix readpage() outside i_size
    - NETFILTER: nfnetlink_log: fix computation of netlink skb size
    - NETFILTER: nfnetlink_queue: fix computation of allocated size for netlink skb
    - NETFILTER: xt_time: fix failure to match on Sundays
    - sched_nr_migrate wrong mode bits
    - nfsd: fix oops on access from high-numbered ports
    - sched: fix race in schedule()
    - SCSI: mpt fusion: don't oops if NumPhys==0
    - SCSI: gdth: fix to internal commands execution
    - SCSI: gdth: bugfix for the at-exit problems
    - Fix default compose table initialization
    - x86: don't use P6_NOPs if compiling with CONFIG_X86_GENERIC
    - SCSI: fix BUG when sum(scatterlist) > bufflen
    - USB: ehci: handle large bulk URBs correctly (again)
    - USB: ftdi_sio - really enable EM1010PC
    - USB: ftdi_sio: Workaround for broken Matrix Orbital serial port
    - VT notifier fix for VT switch
    - eCryptfs: make ecryptfs_prepare_write decrypt the page
    - ioat: fix 'ack' handling, driver must ensure that 'ack' is zero
    - macb: Fix speed setting
    - x86: move out tick_nohz_stop_sched_tick() call from the loop
    - atmel_spi: fix clock polarity
    - b43: Backport bcm4311 fix
    - arcmsr: fix IRQs disabled warning spew
    - e1000e: Fix CRC stripping in hardware context bug
    - PCI x86: always use conf1 to access config space below 256 bytes
    - moduleparam: fix alpha, ia64 and ppc64 compile failures
    - pata_hpt*, pata_serverworks: fix UDMA masking
    - SCSI advansys: fix overrun_buf aligned bug
    - NETFILTER: fix ebtable targets return
    - NETFILTER: Fix incorrect use of skb_make_writable
    - NETFILTER: nfnetlink_queue: fix SKB_LINEAR_ASSERT when mangling packet data
    - spi: pxa2xx_spi clock polarity fix
    - ufs: fix parenthesisation in ufs_set_fs_state()
    - hugetlb: ensure we do not reference a surplus page after handing it to buddy
    - file capabilities: simplify signal check
    - futex: runtime enable pi and robust functionality
    - futex: fix init order
    - ARM pxa: fix clock lookup to find specific device clocks
    - x86: replace LOCK_PREFIX in futex.h
    - SCSI aic94xx: fix REQ_TASK_ABORT and REQ_DEVICE_RESET
    - SCSI gdth: don't call pci_free_consistent under spinlock
    - SCSI ips: fix data buffer accessors conversion bug
    - usb-storage: don't access beyond the end of the sg buffer
    - fuse: fix permission checking
    - CRYPTO xts: Use proper alignment
    - CRYPTO xcbc: Fix crash with IPsec
    - SCSI ips: handle scsi_add_host() failure, and other err cleanups
    - x86: adjust enable_NMI_through_LVT0()
    - drivers: fix dma_get_required_mask
    - iov_iter_advance() fix
    - x86: Clear DF before calling signal handler (closes: #469058)
    - ub: fix up the conversion to sg_init_table()
    - MIPS: Mark all but i8259 interrupts as no-probe.
    - IRQ_NOPROBE helper functions
    - IPCOMP: Disable BH on output when using shared tfm
    - IPCONFIG: The kernel gets no IP from some DHCP servers
    - IPV4: Remove IP_TOS setting privilege checks.
    - IPV6: dst_entry leak in ip4ip6_err.
    - IPV6: Fix IPsec datagram fragmentation
    - NET: Fix race in dev_close(). (Bug 9750)
    - NET: Messed multicast lists after dev_mc_sync/unsync (closes: #466719)
    - NIU: Bump driver version and release date.
    - NIU: Fix BMAC alternate MAC address indexing.
    - NIU: More BMAC alt MAC address fixes.
    - TCP: Improve ipv4 established hash function.
    - SPARC: Fix link errors with gcc-4.3
    - SPARC64: Loosen checks in exception table handling.

  [ Martin Michlmayr ]
  * [mips/r4k-ip22] Enable BLK_DEV_LOOP and BLK_DEV_CRYPTOLOOP.
  * [mips/r5k-ip32] Enable BLK_DEV_LOOP and BLK_DEV_CRYPTOLOOP.
  * [mips/r4k-ip22] Enable PPP, PPPOE and SLIP.
  * [mips/r5k-ip32] Enable PPP, PPPOE and SLIP.
  * Don't check the section size when we're cross compiling.

  [ dann frazier ]
  * Remove cap_task_kill (closes: #463669)

 -- Bastian Blank <waldi@debian.org>  Thu, 27 Mar 2008 12:40:16 +0100

linux-2.6 (2.6.24-4) unstable; urgency=low

  * Add stable release 2.6.24.1:
    - splice: missing user pointer access verification (CVE-2008-0009/10)
    - drm: the drm really should call pci_set_master..
    - Driver core: Revert "Fix Firmware class name collision"
    - fix writev regression: pan hanging unkillable and un-straceable
    - sched: fix high wake up latencies with FAIR_USER_SCHED
    - sched: let +nice tasks have smaller impact
    - b43: Reject new firmware early
    - selinux: fix labeling of /proc/net inodes
    - b43legacy: fix DMA slot resource leakage
    - b43legacy: drop packets we are not able to encrypt
    - b43legacy: fix suspend/resume
    - b43legacy: fix PIO crash
    - b43: Fix dma-slot resource leakage
    - b43: Drop packets we are not able to encrypt
    - b43: Fix suspend/resume
    - sky2: fix for WOL on some devices
    - sky2: restore multicast addresses after recovery
    - x86: restore correct module name for apm
    - ACPI: update ACPI blacklist
    - PCI: Fix fakephp deadlock
    - sys_remap_file_pages: fix ->vm_file accounting
    - lockdep: annotate epoll
    - forcedeth: mac address mcp77/79
    - USB: Fix usb_serial_driver structure for Kobil cardreader driver.
    - USB: handle idVendor of 0x0000
    - USB: fix usbtest halt check on big endian systems
    - USB: storage: Add unusual_dev for HP r707
    - USB: Variant of the Dell Wireless 5520 driver
    - USB: use GFP_NOIO in reset path
    - USB: ftdi driver - add support for optical probe device
    - USB: pl2303: add support for RATOC REX-USB60F
    - USB: remove duplicate entry in Option driver and Pl2303 driver for Huawei modem
    - USB: sierra: add support for Onda H600/Zte MF330 datacard to USB Driver for Sierra Wireless
    - USB: ftdi-sio: Patch to add vendor/device id for ATK_16IC CCD
    - USB: ftdi_sio - enabling multiple ELV devices, adding EM1010PC
    - USB: sierra driver - add devices
    - USB: Adding YC Cable USB Serial device to pl2303
    - USB: Sierra - Add support for Aircard 881U
    - USB: add support for 4348:5523 WinChipHead USB->RS 232 adapter
    - USB: CP2101 New Device IDs
    - usb gadget: fix fsl_usb2_udc potential OOPS
    - USB: keyspan: Fix oops
    - vm audit: add VM_DONTEXPAND to mmap for drivers that need it (CVE-2008-0007)
    - slab: fix bootstrap on memoryless node
    - DVB: cx23885: add missing subsystem ID for Hauppauge HVR1800 Retail

  [ Martin Michlmayr ]
  * [arm/ixp4xx] Enble ATA_OVER_ETH, requested by Nicola Fankhauser.
  * [arm/iop32x] Enble ATA_OVER_ETH.

  [ Bastian Blank ]
  * Add stable release 2.6.24.2:
    - splice: fix user pointer access in get_iovec_page_array()
    (CVE-2008-0600, closes: #464945)

 -- Bastian Blank <waldi@debian.org>  Mon, 11 Feb 2008 12:29:23 +0100

linux-2.6 (2.6.24-3) unstable; urgency=low

  [ maximilian attems ]
  * [scsi]: hptiop: add more adapter models and fixes.
  * [amd64, i386]: Reenable ACPI_PROCFS_POWER. (closes: #463253)

  [ Gordon Farquharson ]
  * [arm/ixp4xx] Update Ethernet driver so that it can be loaded by udev
    automatically.

  [ Martin Michlmayr ]
  * [mips/r5k-ip32] Enable R8169, requested by Giuseppe Sacco. (Closes:
    #463705)

 -- Bastian Blank <waldi@debian.org>  Wed, 06 Feb 2008 13:05:18 +0100

linux-2.6 (2.6.24-2) unstable; urgency=low

  [ Bastian Blank ]
  * Fix broken merge of flavour specific settings.
    - [i386]: Recommends are fixed.
    - [s390/s390-tape]: Built as small image again.

  [ maximilian attems ]
  * Disable old dup prism54 driver.
  * Stable queue: slab: fix bootstrap on memoryless node.

  [ Aurelien Jarno ]
  * [arm]: Remove options that are present in topconfig from config.versatile.
  * [arm]: Turn off B44 since it fails to compile on armel.

 -- Bastian Blank <waldi@debian.org>  Thu, 31 Jan 2008 17:37:00 +0100

linux-2.6 (2.6.24-1) unstable; urgency=low

  * New upstream release
    (closes: #461639)

  [ Martin Michlmayr ]
  * Don't build the AdvanSys driver on ARM since it fails to compile.
  * Disable ATH5K on ARM since it fails to compile.
  * [arm/iop32x] Activate DMADEVICES.
  * [mips/mipsel] Turn off CONFIG_NIU since it fails to compile.

  [ maximilian attems ]
  * [amd64, i386]: Enable ACPI_SYSFS_POWER and disable ACPI_PROCFS_POWER.
  * [fw] Sync with latest git-ieee1394 for sbp2 fixes.

  [ Bastian Blank ]
  * Kill reboot warning from old templates.
  * Fix strange default value for link_in_boot. (closes: #425056)
  * [powerpc/powerpc]: Enable Efika support.
  * [powerpc]: Lower mkvmlinuz to the state of a bootloader.
  * [powerpc]: Remove ppc and m68k include dirs from headers.
  * Remove versions from relations fullfilled in stable.

  [ Aurelien Jarno ]
  * [arm]: Update versatile config.

  [ Gordon Farquharson ]
  * [arm/ixp4xx] Change the ixp4xx network driver from the driver
    written by Christian Hohnstaedt to the driver written by Krzysztof
    Hasala which has partially been accepted upstream.

 -- Bastian Blank <waldi@debian.org>  Sat, 26 Jan 2008 11:35:11 +0100

linux-2.6 (2.6.24~rc8-1~experimental.1) experimental; urgency=low

  * New upstream release
    (closes: #454776, #458142, #457992, #458899, #426124, #459732, #455566).

  [ maximilian attems ]
  * New upstream release, rebase dfsg stuff plus drivers-atm.patch,
    scripts-kconfig-reportoldconfig.patch.
  * [amd64, powerpc] Set HIGH_RES_TIMERS and NO_HZ (closes: #458312).
  * topconfig set NETFILTER_XT_MATCH_TIME, NET_ACT_NAT, KSDAZZLE_DONGLE,
    KS959_DONGLE, NET_9P_FD, IP1000, VETH, IXGBE, NIU, TEHUTI, LIBERTAS_CS,
    LIBERTAS_SDIO, RT2X00, SENSORS_ADT7470, SENSORS_I5K_AMB, SENSORS_F71882FG,
    SENSORS_FSCHMD, SENSORS_IBMPEX, CRYPTO_XTS, CRYPTO_SEED, CRYPTO_AUTHENC,
    DVB_S5H1409, DVB_TUNER_MT2131, INET_LRO, MMC_RICOH_MMC, MMC_SPI,
    RTC_DRV_DS1374, VIDEO_CX23885, VIDEO_FB_IVTV, USB_SERIAL_CH341,
    SCSI_SRP_TGT_ATTRS, ADM8211, MTD_INTEL_VR_NOR, MTD_ALAUDA,
    MTD_ONENAND_2X_PROGRAM, MTD_ONENAND_SIM, DM_MULTIPATH_HP, FUJITSU_LAPTOP,
    QUOTA_NETLINK_INTERFACE, DM_UEVENT, SCSI_FC_TGT_ATTRS, SSB, BT_HCIUART_LL,
    BT_HCIBTSDIO, MTD_OOPS, CGROUPS, MDIO_BITBANG, HIDRAW, P54, SDIO_UART,
    NETCONSOLE_DYNAMIC, SECURITY_FILE_CAPABILITIES.
  * Disable smbfs in topconfig, not supported upstream, use cifs.
  * Disable bcm43xx, deprecated by upstream. Enable B43 (needs v4 firmware)
    and B43LEGACY (needs v3 firmware).
  * [i386]: Set SND_SC6000, EDAC_I3000, EDAC_I5000, SBC7240_WDT,
    NET_9P_VIRTIO, FB_GEODE_LX, VIRTIO_NET, VIRTIO_BLK.
  * Set USB_EHCI_TT_NEWSCHED fills USB 2.0 bandwith better. (closes: #454797)
  * postrm: Nuke initramfs sha1sum on linux-image removal. (closes: #420245)
  * Unifiy BSD_PROCESS_ACCT settings across configs. (closes: #455892)
  * Reenable DABUSB as firmware is BSD licensed.
  * [hppa]: Disable OCFS2, due build trouble.
  * topconfig: Enable delay accounting TASKSTATS. (closes: #433204)
  * Add git-ieee1394.patch for latest firewire fixes.
  * [i386] Enable PARAVIRT_GUEST. (closes: #457562)
  * [amd64, i386] Enable CPU_IDLE for software-controlled idle pm.
  * [amd64, i386] Enable IT8712F_WDT, FB_EFI.
  * Add and enable at76.patch wireless driver for Atmel USB cards.
  * Add and enable ath5k.patch wireless driver for Atheros 5xxx cards.
  * Unify VLAN_8021Q setting, needed also on r5k-cobalt.
  * Double max SERIAL_8250_NR_UARTS to 32. (closes: #440807)
  * topconfig: Enable AUDITSYSCALL for better SELinux support.

  [ Bastian Blank ]
  * [amd64, i386]: Set kernel architecture to x86.
  * [i386]: Remove linux-libc-dev arch override.

  [ Martin Michlmayr ]
  * [mipsel/r5k-cobalt] Enable the new LEDs driver for Cobalt RaQ.
  * [arm/iop32x] Re-enable USB_NET and PPP, thanks Daniel Hess (closes:
    #456416).
  * [arm/iop32x] Enable BSD_PROCESS_ACCT and POSIX_MQUEUE (closes: #455892).
  * [mips] Disable AdvanSys SCSI since it doesn't compile.
  * [arm/ixp4xx] Enable IP_ADVANCED_ROUTER, requested by Oliver Urbann.
  * [arm/iop32x] Enable IP_ADVANCED_ROUTER.

  [ dann frazier ]
  * [ia64]: Enable BLK_CPQ_DA

  [ Frederik Schüler ]
  * Add GFS2 locking symbols export patch.

  [ Aurelien Jarno ]
  * [mips/mipsel] Remove QEMU flavour, as the Malta platform is now correctly
    emulated in QEMU.

  [ Christian T. Steigies ]
  * [m68k]: Update patches from linux-m68k CVS
  * [m68k]: Enable building for bvme6000, mvme147, and mvme16x again

 -- Bastian Blank <waldi@debian.org>  Fri, 18 Jan 2008 12:23:26 +0100

linux-2.6 (2.6.23-2) unstable; urgency=low

  [ dann frazier ]
  * [ia64]: Enable BLK_CPQ_DA

  [ Gordon Farquharson ]
  * [arm/iop32x] Use the new i2c framework to load rtc-rs5c372 for the
    GLAN Tank.

  [ Frederik Schüler ]
  * Export gfs2 locking symbols required to build gfs1 module.

  [ maximilian attems ]
  * [ppc] Reenable PMAC_BACKLIGHT.
  * [sparc] Add davem get_cpu() SunFire boot patch. (closes: #440720)
  * Add stable release 2.6.23.10:
    - IPV4: Remove bogus ifdef mess in arp_process
    - KVM: x86 emulator: Use emulator_write_emulated and not emulator_write_std
    - KVM: SVM: Fix FPU leak while emulating clts
    - revert "dpt_i2o: convert to SCSI hotplug model"
    - KVM: x86 emulator: fix access registers for instructions with ModR/M
      byte and Mod = 3
    - KVM: x86 emulator: invd instruction
    - KVM: SVM: Intercept the 'invd' and 'wbinvd' instructions
    - KVM: Skip pio instruction when it is emulated, not executed
    - KVM: VMX: Force vm86 mode if setting flags during real mode
    - forcedeth: new mcp79 pci ids
    - forcedeth boot delay fix
    - PFKEY: Sending an SADB_GET responds with an SADB_GET
    - rd: fix data corruption on memory pressure.
    - create /sys/.../power when CONFIG_PM is set
    - USB: fix up EHCI startup synchronization
    - RXRPC: Add missing select on CRYPTO
    - KVM: VMX: Reset mmu context when entering real mode
    - NET: random : secure_tcp_sequence_number should not assume
      CONFIG_KTIME_SCALAR
    - NET: Corrects a bug in ip_rt_acct_read()
    - NETFILTER: Fix NULL pointer dereference in nf_nat_move_storage()
    - netfilter: Fix kernel panic with REDIRECT target.
    - IPV6: Restore IPv6 when MTU is big enough
    - UNIX: EOF on non-blocking SOCK_SEQPACKET
    - x86 setup: add a near jump to serialize %cr0 on 386/486
    - Fix synchronize_irq races with IRQ handler
    - CRYPTO api: Fix potential race in crypto_remove_spawn
    - TCP: Fix TCP header misalignment
    - tmpfs: restore missing clear_highpage (CVE-2007-6417)
    - TCP: MTUprobe: fix potential sk_send_head corruption
    - NETFILTER: fix forgotten module release in xt_CONNMARK and xt_CONNSECMARK
    - fb_ddc: fix DDC lines quirk
    - VLAN: Fix nested VLAN transmit bug
    - I4L: fix isdn_ioctl memory overrun vulnerability (CVE-2007-6151)
    - isdn: avoid copying overly-long strings
    - nf_nat: fix memset error
    - esp_scsi: fix reset cleanup spinlock recursion
    - libertas: properly account for queue commands
    - KVM: Fix hang on uniprocessor
    - USB: make the microtek driver and HAL cooperate
    - TEXTSEARCH: Do not allow zero length patterns in the textsearch
      infrastructure
    - XFRM: Fix leak of expired xfrm_states
    - NETFILTER: xt_TCPMSS: remove network triggerable WARN_ON
    - BRIDGE: Lost call to br_fdb_fini() in br_init() error path
    - DECNET: dn_nl_deladdr() almost always returns no error
    - BRIDGE: Properly dereference the br_should_route_hook
    - PKT_SCHED: Check subqueue status before calling hard_start_xmit
    - Freezer: Fix APM emulation breakage
    - XFS: Make xfsbufd threads freezable
    - TCP: Problem bug with sysctl_tcp_congestion_control function
    - wait_task_stopped(): pass correct exit_code to wait_noreap_copyout()
    - KVM: x86 emulator: implement 'movnti mem, reg'
    - TCP: illinois: Incorrect beta usage
    - futex: fix for futex_wait signal stack corruption
    - libata: kill spurious NCQ completion detection
    - hrtimers: avoid overflow for large relative timeouts (CVE-2007-5966)
    - Input: ALPS - add support for model found in Dell Vostro 1400
      (closes: #448818)
    - PNP: increase the maximum number of resources
    - sched: some proc entries are missed in sched_domain sys_ctl debug code
    - ATM: [he] initialize lock and tasklet earlier
  * Add stable release 2.6.23.11:
    - BRIDGE: Section fix.
    - Revert "Freezer: Fix APM emulation breakage"
  * Backport fix for CVE-2007-5938
    - iwlwifi: fix possible NULL dereference in iwl_set_rate()
  * Add stable release 2.6.23.12:
    - Revert "PNP: increase the maximum number of resources"
  * VM/Security: add security hook to do_brk (CVE-2007-6434)
  * security: protect from stack expantion into low vm addresses
  * [hppa]: Disable OCFS2, due build trouble.

  [ Aurelien Jarno ]
  * [arm/versatile] Disable ACENIC and MYRI10GE as they are useless on this
    platform.
  * Add em28xx-dv100.patch to add support for Pinnacle Dazzle DVC 100.

  [ Bastian Blank ]
  * Fix abi change in 2.6.23.10.

 -- maximilian attems <maks@debian.org>  Fri, 21 Dec 2007 11:47:55 +0100

linux-2.6 (2.6.23-1) unstable; urgency=low

  * New upstream release (closes: #447682).
    - r8169: fix confusion between hardware and IP header alignment
      (closes: #452069).

  [ maximilian attems ]
  * [ppc] Enable for powerpc config the ams (Apple Motion Sensor).
    (closes: #426210)
  * Add to linux-doc the missing toplevel text files.
    (closes: #360876, #438697)
  * Set CONFIG_BLK_DEV_IO_TRACE for blktrace(8) support. (closes: #418442)
  * ipw2200: Enable IPW2200_RADIOTAP and IPW2200_PROMISCUOUS for optional
    rtap interface. (closes: #432555)
  * Enable in topconfig NF_CT_PROTO_UDPLITE, NETFILTER_XT_TARGET_TRACE,
    NETFILTER_XT_MATCH_CONNLIMIT, NETFILTER_XT_MATCH_U32, SENSORS_ABITUGURU3,
    SENSORS_LM93, SENSORS_DME1737, SENSORS_THMC50, DVB_USB_AF9005,
    DVB_USB_AF9005_REMOTE, CRC7, I2C_TAOS_EVM, DS1682, SENSORS_TSL2550,
    SPI_LM70_LLP, SPI_TLE62X0, W1_SLAVE_DS2760, TUNER_TEA5761, NET_9P,
    DM_MULTIPATH_RDAC, NET_SCH_RR, EEPROM_93CX6, PPPOL2TP, CRYPTO_HW, UIO,
    UIO_CIF, SND_CS5530, RTL8187, PC300TOO, TCG_TIS, SCSI_SAS_ATA,
    PATA_MARVELL.
  * [i386] Enable lguest.
  * [amd64, i386] Enable VIDEO_OUTPUT_CONTROL, NETDEVICES_MULTIQUEUE.
  * linux-image bugscript add cmdline.
  * [amd64, i386, ia64]: Enable DMIID, ACPI_PROC_EVENT.
  * Enable TCG_TPM various userspace accesses it. (closes: #439020)
  * Add and enable IWLWIFI.
  * Add git-ieee1394.patch for latest firewire fixes.
  * [ipv6] Enable IPV6_MULTIPLE_TABLES, IPV6_SUBTREES. (closes: #441226)
  * Add and enable E1000E.
  * Add stable release 2.6.23.1:
    - libata: sata_mv: more S/G fixes

  [ Martin Michlmayr ]
  * [mips] Add a bcm1480 PCI build fix.
  * Update Riku Voipio's Fintek F75375/SP driver to the latest version.
  * [arm/iop32x] Set the fan on Thecus N2100 to full speed (Riku Voipio).
  * [arm/iop32x] Remove the IPv6 and filesystem info from the config file
    so we will get the values from the main config file.  This should
    enable NFSv4 and ip6tables support requested by Wouter Verhelst.
  * [arm/iop32x] Remove even more options to receive the default options.
  * [arm/ixp4xx] Remove a lot of options to receive the default options.
  * [mips/r4k-ip22] Remove a lot of options to receive the default options.
    This will enable ISCSI requested by Martin Zobel-Helas.
  * [mips/r5k-ip32] Remove a lot of options to receive the default options.
    This will enable PCI Ethernet devices requested by Giuseppe Sacco.
  * [mipsel/r5k-cobalt] Remove a lot of options to receive the default
    options.
  * [mipsel/r5k-cobalt] Enable the modern Cobalt LEDs driver.
  * [arm/iop32x] Enable Intel IOP ADMA support.
  * [arm] Mark BCM43XX as broken on ARM.
  * [mips/r4k-ip22] Disable EARLY PRINTK because it breaks serial console.
  * [mips] Add some IP22 fixes from Thomas Bogendoerfer:
    - Fix broken EISA interrupt setup by switching to generic i8259
    - Fix broken eeprom access by using __raw_readl/__raw_writel

  [ Bastian Blank ]
  * Add unpriviledged only Xen support.
  * [i386] Drop k7 images.
  * Drop maybe IETF document. (closes: #423040)
  * Drop drivers because of binary only firmwares:
    - DABUSB driver
    - COPS LocalTalk PC support
    - Digi Intl. RightSwitch SE-X support
    - 3Com 3C359 Token Link Velocity XL adapter support
    - SMC ISA/MCA adapter support
    - EMI 6|2m USB Audio interface support
    - EMI 2|6 USB Audio interface support
    - Computone IntelliPort Plus serial support
  * Remove binary only firmwares for:
    - Alteon AceNIC/3Com 3C985/NetGear GA620 Gigabit support
    - Broadcom Tigon3 support
    - USB Keyspan USA-xxx Serial Driver
    - Korg 1212 IO
    - ESS Allegro/Maestro3
    - Yamaha YMF724/740/744/754
    - Technotrend/Hauppauge Nova-USB devices
    - YAM driver for AX.25
    - MyriCOM Gigabit Ethernet support
    - PTI Qlogic, ISP Driver
    - Cirrus Logic (Sound Fusion) CS4280/CS461x/CS462x/CS463x
    - Madge Ambassador (Collage PCI 155 Server)
    - PCA-200E support
    - SBA-200E support
    - Broadcom NetXtremeII support
  * Disable now broken drivers:
    - Alteon AceNIC/3Com 3C985/NetGear GA620 Gigabit support
    - USB Keyspan USA-xxx Serial Driver
    - Technotrend/Hauppauge Nova-USB devices
    - YAM driver for AX.25
    - MyriCOM Gigabit Ethernet support
    - PTI Qlogic, ISP Driver
    - Cirrus Logic (Sound Fusion) CS4280/CS461x/CS462x/CS463x
    - Madge Ambassador (Collage PCI 155 Server)
    - PCA-200E support
    - SBA-200E support
    - Broadcom NetXtremeII support
  * Add -common to common header package names.
  * Drop provides from common header packages.
  * Update plain image type.
  * Put only a config dump into linux-support.

  [ Aurelien Jarno ]
  * [mips, mipsel] Add a 64-bit image (5kc-malta) for the MIPS Malta board.
    (closes: #435677)
    [sparc] Enable r8169 module on sparc64 and sparc64-smp flavours (closes:
    #431977)

  [ Frederik Schüler ]
  * Move all PATA options into the global config file, exept PATA_ARTOP
    (arm/ixp4xx) and PATA_MPC52xx (powerpc).
  * Move new global options into the global config file
  * Clean up new amd64 options

  [ dann frazier ]
  * [ia64] Re-enable various unintentionally disabled config options
  * Enable hugetlbfs on i386, amd64, sparc64 and powerpc64. Closes: #450939

  [ Bastian Blank ]
  * Add stable release 2.6.23.2:
    - BLOCK: Fix bad sharing of tag busy list on queues with shared tag maps
    - fix tmpfs BUG and AOP_WRITEPAGE_ACTIVATE
    - Fix compat futex hangs. (closes: #433187)
    - sched: keep utime/stime monotonic
    - fix the softlockup watchdog to actually work
    - splice: fix double kunmap() in vmsplice copy path
    - writeback: don't propagate AOP_WRITEPAGE_ACTIVATE
    - SLUB: Fix memory leak by not reusing cpu_slab
    - HOWTO: update ja_JP/HOWTO with latest changes
    - fix param_sysfs_builtin name length check
    - param_sysfs_builtin memchr argument fix
    - Remove broken ptrace() special-case code from file mapping
    - locks: fix possible infinite loop in posix deadlock detection
    - lockdep: fix mismatched lockdep_depth/curr_chain_hash
  * Add stable release 2.6.23.3:
    - revert "x86_64: allocate sparsemem memmap above 4G"
    - x86: fix TSC clock source calibration error
    - x86 setup: sizeof() is unsigned, unbreak comparisons
    - x86 setup: handle boot loaders which set up the stack incorrectly
    - x86: fix global_flush_tlb() bug
    - xfs: eagerly remove vmap mappings to avoid upsetting Xen
    - xen: fix incorrect vcpu_register_vcpu_info hypercall argument
    - xen: deal with stale cr3 values when unpinning pagetables
    - xen: add batch completion callbacks
    - UML - kill subprocesses on exit
    - UML - stop using libc asm/user.h
    - UML - Fix kernel vs libc symbols clash
    - UML - Stop using libc asm/page.h
    - POWERPC: Make sure to of_node_get() the result of pci_device_to_OF_node()
    - POWERPC: Fix handling of stfiwx math emulation
    - MIPS: R1: Fix hazard barriers to make kernels work on R2 also.
    - MIPS: MT: Fix bug in multithreaded kernels.
    - Fix sparc64 MAP_FIXED handling of framebuffer mmaps
    - Fix sparc64 niagara optimized RAID xor asm
  * Add stable release 2.6.23.4:
    - mac80211: make ieee802_11_parse_elems return void
    - mac80211: only honor IW_SCAN_THIS_ESSID in STA, IBSS, and AP modes
    - mac80211: honor IW_SCAN_THIS_ESSID in siwscan ioctl
    - mac80211: store SSID in sta_bss_list
    - mac80211: store channel info in sta_bss_list
    - mac80211: reorder association debug output
    - ieee80211: fix TKIP QoS bug
    - NETFILTER: nf_conntrack_tcp: fix connection reopening
    - Fix netlink timeouts.
    - Fix crypto_alloc_comp() error checking.
    - Fix SET_VLAN_INGRESS_PRIORITY_CMD error return.
    - Fix VLAN address syncing.
    - Fix endianness bug in U32 classifier.
    - Fix TEQL oops.
    - Fix error returns in sys_socketpair()
    - softmac: fix wext MLME request reason code endianness
    - Fix kernel_accept() return handling.
    - TCP: Fix size calculation in sk_stream_alloc_pskb
    - Fix SKB_WITH_OVERHEAD calculations.
    - Fix 9P protocol build
    - Fix advertised packet scheduler timer resolution
    - Add get_unaligned to ieee80211_get_radiotap_len
    - mac80211: Improve sanity checks on injected packets
    - mac80211: filter locally-originated multicast frames
  * Add stable release 2.6.23.5:
    - zd1211rw, fix oops when ejecting install media
    - rtl8187: Fix more frag bit checking, rts duration calc
    - ipw2100: send WEXT scan events
    - zd1201: avoid null ptr access of skb->dev
    - sky2: fix power settings on Yukon XL
    - sky2: ethtool register reserved area blackout
    - sky2: status ring race fix
    - skge: XM PHY handling fixes
    - Fix L2TP oopses.
    - TG3: Fix performance regression on 5705.
    - forcedeth: add MCP77 device IDs
    - forcedeth msi bugfix
    - ehea: 64K page kernel support fix
    - libertas: fix endianness breakage
    - libertas: more endianness breakage
  * Add stable release 2.6.23.6:
    - ACPI: suspend: Wrong order of GPE restore.
    - ACPI: sleep: Fix GPE suspend cleanup
    - libata: backport ATA_FLAG_NO_SRST and ATA_FLAG_ASSUME_ATA, part 2
    - libata: backport ATA_FLAG_NO_SRST and ATA_FLAG_ASSUME_ATA
    - libata: add HTS542525K9SA00 to NCQ blacklist
    - radeon: set the address to access the GART table on the CPU side correctly
    - Char: moxa, fix and optimise empty timer
    - Char: rocket, fix dynamic_dev tty
    - hptiop: avoid buffer overflow when returning sense data
    - ide: Fix cs5535 driver accessing beyond array boundary
    - ide: Fix siimage driver accessing beyond array boundary
    - ide: Add ide_get_paired_drive() helper
    - ide: fix serverworks.c UDMA regression
    - i4l: fix random freezes with AVM B1 drivers
    - i4l: Fix random hard freeze with AVM c4 card
    - ALSA: hda-codec - Add array terminator for dmic in STAC codec
    - USB: usbserial - fix potential deadlock between write() and IRQ
    - USB: add URB_FREE_BUFFER to permissible flags
    - USB: mutual exclusion for EHCI init and port resets
    - usb-gadget-ether: prevent oops caused by error interrupt race
    - USB: remove USB_QUIRK_NO_AUTOSUSPEND
    - MSI: Use correct data offset for 32-bit MSI in read_msi_msg()
    - md: raid5: fix clearing of biofill operations
    - md: fix an unsigned compare to allow creation of bitmaps with v1.0 metadata
    - dm: fix thaw_bdev
    - dm delay: fix status
    - libata: sync NCQ blacklist with upstream
    - ALSA: hdsp - Fix zero division
    - ALSA: emu10k1 - Fix memory corruption
    - ALSA: Fix build error without CONFIG_HAS_DMA
    - ALSA: fix selector unit bug affecting some USB speakerphones
    - ALSA: hda-codec - Avoid zero NID in line_out_pins[] of STAC codecs
    - IB/mthca: Use mmiowb() to avoid firmware commands getting jumbled up
    - IB/uverbs: Fix checking of userspace object ownership
    - hwmon/lm87: Disable VID when it should be
    - hwmon/lm87: Fix a division by zero
    - hwmon/w83627hf: Don't assume bank 0
    - hwmon/w83627hf: Fix setting fan min right after driver load
    - i915: fix vbl swap allocation size.
    - POWERPC: Fix platinumfb framebuffer
  * Add stable release 2.6.23.7:
    - NFS: Fix a writeback race...
    - ocfs2: fix write() performance regression
    - minixfs: limit minixfs printks on corrupted dir i_size (CVE-2006-6058)
  * Add stable release 2.6.23.8:
    - wait_task_stopped: Check p->exit_state instead of TASK_TRACED (CVE-2007-5500)
    - TCP: Make sure write_queue_from does not begin with NULL ptr (CVE-2007-5501)
  * Add stable release 2.6.23.9:
    - ipw2200: batch non-user-requested scan result notifications
    - USB: Nikon D40X unusual_devs entry
    - USB: unusual_devs modification for Nikon D200
    - softlockup: use cpu_clock() instead of sched_clock()
    - softlockup watchdog fixes and cleanups
    - x86: fix freeze in x86_64 RTC update code in time_64.c
    - ntp: fix typo that makes sync_cmos_clock erratic
    - x86: return correct error code from child_rip in x86_64 entry.S
    - x86: NX bit handling in change_page_attr()
    - x86: mark read_crX() asm code as volatile
    - x86: fix off-by-one in find_next_zero_string
    - i386: avoid temporarily inconsistent pte-s
    - libcrc32c: keep intermediate crc state in cpu order
    - geode: Fix not inplace encryption
    - Fix divide-by-zero in the 2.6.23 scheduler code
    - ACPI: VIDEO: Adjust current level to closest available one.
    - libata: sata_sis: use correct S/G table size
    - sata_sis: fix SCR read breakage
    - reiserfs: don't drop PG_dirty when releasing sub-page-sized dirty file
    - x86: disable preemption in delay_tsc()
    - dmaengine: fix broken device refcounting
    - nfsd4: recheck for secure ports in fh_verify
    - knfsd: fix spurious EINVAL errors on first access of new filesystem
    - raid5: fix unending write sequence
    - oProfile: oops when profile_pc() returns ~0LU
    - drivers/video/ps3fb: fix memset size error
    - i2c/eeprom: Hide Sony Vaio serial numbers
    - i2c/eeprom: Recognize VGN as a valid Sony Vaio name prefix
    - i2c-pasemi: Fix NACK detection

 -- maximilian attems <maks@debian.org>  Fri, 30 Nov 2007 11:40:09 +0100

linux-2.6 (2.6.22-6) unstable; urgency=low

  [ Martin Michlmayr ]
  * [mips] Add IP22 (SGI Indy) patches from Thomas Bogendoerfer:
    - Disable EARLY PRINTK because it breaks serial.
    - fix wrong argument order.
    - wrong check for second HPC.  Closes: #448488

  [ maximilian attems ]
  * Add stable release 2.6.22.11 - minus ipv6 abi breaker:
    - libertas: fix endianness breakage
    - libertas: more endianness breakage
    - Fix ROSE module unload oops.
    - Add get_unaligned to ieee80211_get_radiotap_len
    - Fix ipv6 redirect processing, leads to TAHI failures.
    - i915: fix vbl swap allocation size.
    - Fix ESP host instance numbering.
    - Fix TCP MD5 on big-endian.
    - Fix zero length socket write() semantics.
    - Fix sys_ipc() SEMCTL on sparc64.
    - Fix TCP initial sequence number selection.
    - lockdep: fix mismatched lockdep_depth/curr_chain_hash
    - V4L: ivtv: fix udma yuv bug
    - Fix TCP's ->fastpath_cnt_hit handling.
    - hwmon/lm87: Fix a division by zero
    - hwmon/lm87: Disable VID when it should be
    - hwmon/w83627hf: Fix setting fan min right after driver load
    - hwmon/w83627hf: Don't assume bank 0
    - netdrvr: natsemi: Fix device removal bug
    - Fix ieee80211 handling of bogus hdrlength field
    - mac80211: filter locally-originated multicast frames
    - POWERPC: Fix handling of stfiwx math emulation
    - dm9601: Fix receive MTU
    - firewire: fix unloading of fw-ohci while devices are attached
    - Fix cls_u32 error return handling.
    - ACPI: disable lower idle C-states across suspend/resume
  * Add stable release 2.6.22.12-rc1:
    - genirq: cleanup mismerge artifact
    - genirq: suppress resend of level interrupts
    - genirq: mark io_apic level interrupts to avoid resend
    - IB/uverbs: Fix checking of userspace object ownership
    - minixfs: limit minixfs printks on corrupted dir i_size (CVE-2006-6058)
    - param_sysfs_builtin memchr argument fix
    - x86: fix global_flush_tlb() bug
    - dm snapshot: fix invalidation deadlock
    - Revert "x86_64: allocate sparsemem memmap above 4G"

  [ Bastian Blank ]
  * Update vserver patch to 2.2.0.5.
    - Ignore symbols from never to be merged patch.

 -- maximilian attems <maks@debian.org>  Sun,  4 Nov 2007 17:35:51 +0100

linux-2.6 (2.6.22-5) unstable; urgency=low

  [ maximilian attems ]
  * Add stable release 2.6.22.6:
    - USB: allow retry on descriptor fetch errors
    - PCI: lets kill the 'PCI hidden behind bridge' message
    - Netfilter: Missing Kbuild entry for netfilter
    - Fix soft-fp underflow handling.
    - SPARC64: Fix sparc64 task stack traces.
    - TCP: Do not autobind ports for TCP sockets
    - DCCP: Fix DCCP GFP_KERNEL allocation in atomic context
    - NET: Share correct feature code between bridging and bonding
    - SNAP: Fix SNAP protocol header accesses.
    - NET: Fix missing rcu unlock in __sock_create()
    - IPv6: Invalid semicolon after if statement
    - TCP: Fix TCP rate-halving on bidirectional flows.
    - TCP: Fix TCP handling of SACK in bidirectional flows.
    - uml: fix previous request size limit fix
    - usb: add PRODUCT, TYPE to usb-interface events
    - PPP: Fix PPP buffer sizing.
    - ocfs2: Fix bad source start calculation during kernel writes
    - signalfd: fix interaction with posix-timers
    - signalfd: make it group-wide, fix posix-timers scheduling
    - USB: fix DoS in pwc USB video driver
    - sky2: don't clear phy power bits
    - PCI: disable MSI on RS690
    - PCI: disable MSI on RD580
    - PCI: disable MSI on RX790
    - IPV6: Fix kernel panic while send SCTP data with IP fragments
    - i386: fix lazy mode vmalloc synchronization for paravirt
  * Set abi to 3.
  * Add stable release 2.6.22.7: (CVE-2007-4573)
    - x86_64: Zero extend all registers after ptrace in 32bit entry path.
  * Add stable release 2.6.22.8: (CVE-2007-4571)
    - Convert snd-page-alloc proc file to use seq_file
  * Add stable release 2.6.22.9:
    - 3w-9xxx: Fix dma mask setting
    - Fix pktgen src_mac handling.
    - nfs: fix oops re sysctls and V4 support
    - DVB: get_dvb_firmware: update script for new location of tda10046 firmware
    - afs: mntput called before dput
    - disable sys_timerfd()
    - Fix "Fix DAC960 driver on machines which don't support 64-bit DMA"
    - futex_compat: fix list traversal bugs
    - MTD: Initialise s_flags in get_sb_mtd_aux()
    - Fix sparc64 v100 platform booting.
    - Fix IPV6 DAD handling
    - ext34: ensure do_split leaves enough free space in both blocks
    - dir_index: error out instead of BUG on corrupt dx dirs
    - Fix oops in vlan and bridging code
    - V4L: ivtv: fix VIDIOC_S_FBUF: new OSD values were never set
    - crypto: blkcipher_get_spot() handling of buffer at end of page
    - Fix datagram recvmsg NULL iov handling regression.
    - Handle snd_una in tcp_cwnd_down()
    - Fix TCP DSACK cwnd handling
    - JFFS2: fix write deadlock regression
    - hwmon: End of I/O region off-by-one
    - Fix debug regression in video/pwc
    - splice: fix direct splice error handling
    - Fix race with shared tag queue maps
    - Fix ipv6 source address handling.
    - POWERPC: Flush registers to proper task context
    - bcm43xx: Fix cancellation of work queue crashes
    - Fix DAC960 driver on machines which don't support 64-bit DMA
    - DVB: get_dvb_firmware: update script for new location of sp8870 firmware
    - USB: fix linked list insertion bugfix for usb core
    - Correctly close old nfsd/lockd sockets.
    - Fix IPSEC AH4 options handling
    - setpgid(child) fails if the child was forked by sub-thread
    - sigqueue_free: fix the race with collect_signal()
    - Fix decnet device address listing.
    - Fix inet_diag OOPS.
    - Leases can be hidden by flocks
    - kconfig: oldconfig shall not set symbols if it does not need to
    - MTD: Makefile fix for mtdsuper
    - firewire: fw-ohci: ignore failure of pci_set_power_state
      (fix suspend regression)
    - ieee1394: ohci1394: fix initialization if built non-modular
    - Fix device address listing for ipv4.
    - Fix tc_ematch kbuild
    - V4L: cx88: Avoid a NULL pointer dereference during mpeg_open()
    - DVB: b2c2-flexcop: fix Airstar HD5000 tuning regression
    - fix realtek phy id in forcedeth
    - rpc: fix garbage in printk in svc_tcp_accept()
    - Fix IPV6 append OOPS.
    - Fix ipv6 double-sock-release with MSG_CONFIRM
    - ACPI: Validate XSDT, use RSDT if XSDT fails
  * Update vserver patch to 2.2.0.4.
  * Add stable release 2.6.22.10:
    - i386: Use global flag to disable broken local apic timer on AMD CPUs.
    - Fix timer_stats printout of events/sec
    - libata: update drive blacklists
    - i2c-algo-bit: Read block data bugfix
    - scsi_transport_spi: fix domain validation failure from incorrect width
      setting
    - Fix SMP poweroff hangs
    - Fix ppp_mppe kernel stack usage.
    - sky2: reduce impact of watchdog timer
    - sky2: fix VLAN receive processing
    - sky2: fix transmit state on resume
    - SELinux: clear parent death signal on SID transitions
    - NLM: Fix a circular lock dependency in lockd
    - NLM: Fix a memory leak in nlmsvc_testlock

  [ Martin Michlmayr ]
  * [mips] Add a fix so qemu NE2000 will work again.
  * [mipsel/r5k-cobalt] Enable MTD.
  * [mips] Backport "Fix CONFIG_BUILD_ELF64 kernels with symbols in
    CKSEG0" to fix crash on boot on IP32 (SGI O2).  Closes: #444104.

  [ Steve Langasek ]
  * Set CONFIG_MATHEMU=y on alpha, which is required for proper fp math on
    at least ev4-ev56 systems.  Closes: #411813.
  * linux-image packages need to depend on a newer version of coreutils,
    because of the use of readlink -q -m inherited from kernel-package.
    Closes: #413311.

  [ Bastian Blank ]
  * Fix tainted check in bug scripts.

  [ dann frazier ]
  * [ia64] Re-enable various unintentionally disabled config options

 -- Maximilian Attems <maks@debian.org>  Thu, 11 Oct 2007 13:31:38 +0000

linux-2.6 (2.6.22-4) unstable; urgency=low

  [ dann frazier ]
  * [hppa] Use generic compat_sys_getdents (closes: #431773)

  [ Martin Michlmayr ]
  * [powerpc] Fix PS/2 keyboard detection on Pegasos (closes: #435378).

  [ Emanuele Rocca ]
  * [sparc] Add patch to fix PCI config space accesses on sun4u.
  * [sparc] Disable CONFIG_SCSI_SCAN_ASYNC.

  [ maximilian attems ]
  * Add stable release 2.6.22.2:
    - usb-serial: Fix edgeport regression on non-EPiC devices
    - Missing header include in ipt_iprange.h
    - drivers/video/macmodes.c:mac_find_mode() mustn't be __devinit
    - Fix ipv6 tunnel endianness bug.
    - aacraid: fix security hole
    - USB: cdc-acm: fix sysfs attribute registration bug
    - USB: fix warning caused by autosuspend counter going negative
    - Fix sparc32 memset()
    - Fix leak on /proc/lockdep_stats
    - Fix leaks on /proc/{*/sched, sched_debug, timer_list, timer_stats}
    - futex: pass nr_wake2 to futex_wake_op
    - md: handle writes to broken raid10 arrays gracefully
    - forcedeth bug fix: cicada phy
    - forcedeth bug fix: vitesse phy
    - forcedeth bug fix: realtek phy
    - ACPI: dock: fix opps after dock driver fails to initialize
    - pcmcia: give socket time to power down
    - drm/i915: Fix i965 secured batchbuffer usage (CVE-2007-3851)
    - Fix console write locking in sparc drivers.
    - Sparc64 bootup assembler bug
    - IPV6: /proc/net/anycast6 unbalanced inet6_dev refcnt
    - make timerfd return a u64 and fix the __put_user
    - Fix error queue socket lookup in ipv6
    - Input: lifebook - fix an oops on Panasonic CF-18
    - readahead: MIN_RA_PAGES/MAX_RA_PAGES macros
    - V4L: Add check for valid control ID to v4l2_ctrl_next
    - V4L: ivtv: fix broken VBI output support
    - V4L: ivtv: fix DMA timeout when capturing VBI + another stream
    - V4L: ivtv: Add locking to ensure stream setup is atomic
    - V4L: wm8775/wm8739: Fix memory leak when unloading module
    - do not limit locked memory when RLIMIT_MEMLOCK is RLIM_INFINITY
    - Include serial_reg.h with userspace headers (closes: #433755)
    - TCP FRTO retransmit bug fix
    - Fix rfkill IRQ flags.
    - nfsd: fix possible read-ahead cache and export table corruption
    - nfsd: fix possible oops on re-insertion of rpcsec_gss modules
    - jbd commit: fix transaction dropping
    - jbd2 commit: fix transaction dropping
    - softmac: Fix ESSID problem
    - uml: limit request size on COWed devices
    - UML: exports for hostfs
    - splice: fix double page unlock
    - cfq-iosched: fix async queue behaviour
    - cr_backlight_probe() allocates too little storage for struct cr_panel
    - sx: switch subven and subid values
    - hugetlb: fix race in alloc_fresh_huge_page()
    - KVM: SVM: Reliably detect if SVM was disabled by BIOS
    - dm io: fix another panic on large request
    - md: raid10: fix use-after-free of bio
    - fs: 9p/conv.c error path fix
    - Fix sparc32 udelay() rounding errors.
    - sony-laptop: fix bug in event handling
    - eCryptfs: ecryptfs_setattr() bugfix
    - Hangup TTY before releasing rfcomm_dev
    - dm io: fix panic on large request
    - dm raid1: fix status
    - dm snapshot: permit invalid activation
    - "ext4_ext_put_in_cache" uses __u32 to receive physical block number
    - destroy_workqueue() can livelock
    - USB: fix for ftdi_sio quirk handling
    - Fix TC deadlock.
    - Fix IPCOMP crashes.
    - gen estimator timer unload race
    - Netfilter: Fix logging regression
    - Fix user struct leakage with locked IPC shem segment
    - Fix reported task file values in sense data
    - gen estimator deadlock fix
    - Netpoll leak
    - dm: disable barriers
    - firewire: fw-sbp2: set correct maximum payload (fixes CardBus adapters)
    - fw-ohci: fix "scheduling while atomic"
    - firewire: fix memory leak of fw_request instances
    - ieee1394: revert "sbp2: enforce 32bit DMA mapping"
    - libata: add FUJITSU MHV2080BH to NCQ blacklist
    - i386: HPET, check if the counter works
    - CPU online file permission
    - acpi-cpufreq: Proper ReadModifyWrite of PERF_CTL MSR
    - Keep rfcomm_dev on the list until it is freed
    - SCTP scope_id handling fix
    - Fix ipv6 link down handling.
    - Fix TCP IPV6 MD5 bug.
    - sysfs: release mutex when kmalloc() failed in sysfs_open_file().
    - nf_conntrack: don't track locally generated special ICMP error
  * Bump abi due to firewire, ivtv and xrfm changes.
  * Add stable release 2.6.22.3:
    - fix oops in __audit_signal_info()
    - direct-io: fix error-path crashes
    - powerpc: Fix size check for hugetlbfs
    - stifb: detect cards in double buffer mode more reliably
    - pata_atiixp: add SB700 PCI ID
    - PPC: Revert "[POWERPC] Add 'mdio' to bus scan id list for platforms
      with QE UEC"
    - random: fix bound check ordering (CVE-2007-3105)
    - softmac: Fix deadlock of wx_set_essid with assoc work
    - PPC: Revert "[POWERPC] Don't complain if size-cells == 0 in prom_parse()"
    - ata_piix: update map 10b for ich8m
    - CPUFREQ: ondemand: fix tickless accounting and software coordination bug
    - CPUFREQ: ondemand: add a check to avoid negative load calculation
  * Add stable release 2.6.22.4:
    - Reset current->pdeath_signal on SUID binary execution (CVE-2007-3848)
  * Add stable release 2.6.22.5:
    - x86_64: Check for .cfi_rel_offset in CFI probe
    - x86_64: Change PMDS invocation to single macro
    - i386: Handle P6s without performance counters in nmi watchdog
    - revert "x86, serial: convert legacy COM ports to platform devices"
    - ACPICA: Fixed possible corruption of global GPE list
    - ACPICA: Clear reserved fields for incoming ACPI 1.0 FADTs
    - i386: Fix double fault handler
    - JFFS2 locking regression fix.
    - r8169: avoid needless NAPI poll scheduling
    - Linux 2.6.22.5
    - AVR32: Fix atomic_add_unless() and atomic_sub_unless()
    - i386: allow debuggers to access the vsyscall page with compat vDSO
    - hwmon: (smsc47m1) restore missing name attribute
    - hwmon: fix w83781d temp sensor type setting
    - Hibernation: do not try to mark invalid PFNs as nosave
    - sky2: restore workarounds for lost interrupts
    - sky2: carrier management
    - sky2: check for more work before leaving NAPI
    - sky2: check drop truncated packets
    - forcedeth: fix random hang in forcedeth driver when using netconsole
    - libata: add ATI SB700 device IDs to AHCI driver

  [ dann frazier ]
  * [ia64] Restore config cleanup now that its safe to break the ABI

  [ Bastian Blank ]
  * Update vserver patch to 2.2.0.3.

 -- Bastian Blank <waldi@debian.org>  Thu, 30 Aug 2007 20:19:44 +0200

linux-2.6 (2.6.22-3) unstable; urgency=low

  [ dann frazier ]
  * [ia64] Config cleanup in 2.6.22-2 broke the ABI; revert most of it
    for now (everything but the efivars and sym53c8xx modules)

  [ Martin Michlmayr ]
  * [mipsel/r5k-cobalt] Fix a typo in the config file.
  * [mipsel/4kc-malta] Update the config file, thanks Aurelien Jarno.
  * [mipsel] Add patch from Yoichi Yuasa to fix IDE on Cobalt.

 -- Bastian Blank <waldi@debian.org>  Sun, 29 Jul 2007 13:47:38 +0200

linux-2.6 (2.6.22-2) unstable; urgency=low

  [ Steve Langasek ]
  * [alpha] request_irq-retval.patch: capture the return value of all
    request_irq() calls in sys_titan.c to suppress the warning (and
    build failure with -Werror); failures still aren't being handled, but
    there's nothing that needs to be done -- or nothing that can be done
    -- if these requests fail anyway.

  [ Christian T. Steigies ]
  * Add module.lds to kernel headers (closes: #396220)
  * Enable INPUT_UINPUT on mac
  * Add 2.6.22 patches from linux-m68k CVS

  [ maximilian attems ]
  * Add stable release 2.6.22.1:
    - nf_conntrack_h323: add checking of out-of-range on choices' index values
      (CVE-2007-3642)

  [ dann frazier ]
  * [ia64] Re-enable various config options which were unintentionally
    disabled somewhere between 2.6.21 and 2.6.22
  * [ia64] Re-enable vserver flavour - this was somehow lost when 2.6.22
    was merged from trunk to the sid branch

  [ Bastian Blank ]
  * Update vserver patch to 2.2.0.3-rc1.

 -- Bastian Blank <waldi@debian.org>  Mon, 23 Jul 2007 09:38:01 +0200

linux-2.6 (2.6.22-1) unstable; urgency=low

  [ Bastian Blank ]
  * Drop asfs options.
  * Drop linux-libc-headers references.
  * Update vserver patch to 2.2.0-rc5.

  [ maximilian attems ]
  * Fullfils policy 3.7.2.2.
  * Add Sempron to the k7 image description (closes: #384737)
    Thanks Robert Millan <rmh@aybabtu.com>.
  * [powerpc] Enable CONFIG_ADB_PMU_LED.
  * [hppa] Disable a bunch of topconfig enabled fb devices. Thanks Frank
    Lichtenheld <djpig@debian.org> for build fix.

  [ Christian T. Steigies ]
  * Add module.lds to kernel headers
  * Enable INPUT_UINPUT on mac
  * Add 2.6.22 patches from linux-m68k CVS

  [ dann frazier ]
  * Enable vserver flavour for ia64 (closes: #423232)

 -- Bastian Blank <waldi@debian.org>  Sun, 15 Jul 2007 15:03:40 +0200

linux-2.6 (2.6.22~rc5-1~experimental.1) experimental; urgency=low

  [ Bastian Blank ]
  * [powerpc]: Disable prep.
  * [powerpc]: Disable apm emulation.
  * Drop inactive members from Uploaders.

  [ maximilian attems ]
  * Cleanup configs of old unused variables.
  * Enable TCP_CONG_YEAH, TCP_CONG_ILLINOIS, NF_CONNTRACK_SANE, DM_DELAY,
    GIGASET_M101, SATA_INIC162X, VIDEO_IVTV, USB_ZR364XX, INFINIBAND_CXGB3,
    MLX4_INFINIBAND, SPI_AT25, MFD_SM501, DVB_USB_M920X, DVB_USB_GL861,
    DVB_USB_AU6610, DVB_USB_OPERA1, SENSORS_AD7418, SENSORS_ADM1029,
    SENSORS_F75375S, SENSORS_CORETEMP, SENSORS_MAX6650, SENSORS_APPLESMC,
    I2C_SIMTEC, I2C_TINY_USB, SC92031, LIBERTAS_USB, RFKILL, RFKILL_INPUT,
    MTD_UBI, SND_USB_CAIAQ, SND_USB_CAIAQ_INPUT, USB_BERRY_CHARGE,
    RTC_DRV_MAX6900, SUNRPC_BIND34, SND_PORTMAN2X4, FB_VT8623, FUSION_LAN,
    DISPLAY_SUPPORT, FB_ARK, FB_SM501
    and disable SCSI_ESP_CORE, SPI_SPIDEV, CRYPT_CRYPTD, SYSV68_PARTITION,
    MOUSE_PS2_TOUCHKIT, INPUT_POLLDEV in topconfig.
  * [amd64, i386]: Take care of the renaming acpi-ibm to thinkpad-acpi.
    Enable KINGSUN_DONGLE, AF_RXRPC, RXKAD, MTD_NAND_PLATFORM, BLINK, PHANTOM,
    BACKLIGHT_PROGEAR, FB_HECUBA, FB_LE80578, FB_CARILLO_RANCH.
    Disable OSS_OBSOLETE.
  * Enable WLAN_PRE80211 and WLAN_80211 on all archs with NET_RADIO enabled.
  * Fix RTC_INTF_{DEV,SYSFS,PROC}=y where enabled modular.
  * Enable new wirless stack mac80211 and improved wireless conf api.
  * Enable new USB Touchscreen Driver on all configs with touchscreens.
  * Enable the newly added crypto algorythm: fcrypt, pcbc and camellia.
  * Unify CONFIG_TR to toplevel config, also enable new drivers 3C359
    and SMCTR.
  * Enable the moved USB tablets config options where wacom is enabled.
  * [i386] Enable driver for Crystalfontz 128x64 2-color LCD.
  * [amd64] Enable KS0108 LCD controller.
  * Enable the new firewire stack labeled to be more simple and robust.
  * [i386] Enable VMI paravirtualized interface.
  * [powerpc] Enable fb for IBM GXT4500P adaptor.
  * [amd64] Enable timerstats too.

  [ Martin Michlmayr ]
  * mipsel/r5k-cobalt: Use the new RTC system.

  [ dann frazier ]
  * Add Xen licensing info to the copyright file. (closes: #368912)

  [ Gordon Farquharson ]
  * arm: Mark CHELSIO_T3, NETXEN_NIC, BCM43XX, VIDEO_BT848,
    DVB_B2C2_FLEXCOP, and DVB_BUDGET as broken on ARM.
  * arm/ixp4xx: Add support for the new generic I2C GPIO driver on the
    NSLU2 and the NAS100D. Thanks to Michael-Luke Jones and Rod Whitby.
  * arm/ixp4xx: Update Artop PATA support patch for the NAS 100d.

  [ Christian T. Steigies ]
  * m68k: Disable already included patches (611, 618, 630)

 -- Bastian Blank <waldi@debian.org>  Tue, 19 Jun 2007 17:49:52 +0200

linux-2.6 (2.6.21-6) unstable; urgency=low

  * Add stable release 2.6.21.6:
    - nf_conntrack_h323: add checking of out-of-range on choices' index values
      (CVE-2007-3642)
  * Update vserver patch to 2.2.0.

 -- Bastian Blank <waldi@debian.org>  Tue, 10 Jul 2007 18:36:17 +0200

linux-2.6 (2.6.21-5) unstable; urgency=low

  [ Christian T. Steigies ]
  * [m68k] Add atari isa and scsi fixes

  [ maximilian attems ]
  * Add stable release 2.6.21.4:
    - cpuset: prevent information leak in cpuset_tasks_read (CVE-2007-2875)
    - random: fix error in entropy extraction (CVE-2007-2453 1 of 2)
    - random: fix seeding with zero entropy (CVE-2007-2453 2 of 2)
    - NETFILTER: {ip, nf}_conntrack_sctp: fix remotely triggerable NULL ptr
      dereference (CVE-2007-2876)
  * Add stable release 2.6.21.5:
    - acpi: fix potential call to a freed memory section.
    - USB: set the correct Interrupt interval in usb_bulk_msg
    - i386: Fix K8/core2 oprofile on multiple CPUs
    - ntfs_init_locked_inode(): fix array indexing
    - ALSA: wm8750 typo fix
    - neofb: Fix pseudo_palette array overrun in neofb_setcolreg
    - e1000: disable polling before registering netdevice
    - timer statistics: fix race
    - x86: fix oprofile double free
    - ALSA: usb-audio: explicitly match Logitech QuickCam
    - zd1211rw: Add AL2230S RF support
    - IPV4: Correct rp_filter help text.
    - Fix AF_UNIX OOPS
    - ICMP: Fix icmp_errors_use_inbound_ifaddr sysctl
    - NET: Fix BMSR_100{HALF,FULL}2 defines in linux/mii.h
    - SPARC64: Fix _PAGE_EXEC_4U check in sun4u I-TLB miss handler.
    - SPARC64: Don't be picky about virtual-dma values on sun4v.
    - SPARC64: Fix two bugs wrt. kernel 4MB TSB.
    - cciss: fix pci_driver.shutdown while device is still active
    - fix compat console unimap regression
    - timer stats: speedups
    - SPARC: Linux always started with 9600 8N1
    - pci_ids: update patch for Intel ICH9M
    - PCI: quirk disable MSI on via vt3351
    - UML - Improve host PTRACE_SYSEMU check
    - NET: parse ip:port strings correctly in in4_pton
    - Char: cyclades, fix deadlock
    - IPSEC: Fix panic when using inter address familiy IPsec on loopback.
    - TCP: Use default 32768-61000 outgoing port range in all cases.
    - TG3: Fix link problem on Dell's onboard 5906.
    - fuse: fix mknod of regular file
    - md: Avoid overflow in raid0 calculation with large components.
    - md: Don't write more than is required of the last page of a bitmap
    - make freezeable workqueues singlethread
    - tty: fix leakage of -ERESTARTSYS to userland
    - V4L/DVB (5593): Budget-ci: Fix tuning for TDM 1316 (160..200 MHz)
    - Input: i8042 - fix AUX port detection with some chips
    - SCSI: aacraid: Correct sa platform support.
      (Was: [Bug 8469] Bad EIP value on pentium3 SMP kernel-2.6.21.1)
    - BLUETOOTH: Fix locking in hci_sock_dev_event().
    - hpt366: don't check enablebits for HPT36x
    - ieee1394: eth1394: bring back a parent device
    - NET: Fix race condition about network device name allocation.
    - ALSA: hda-intel - Probe additional slots only if necessary
    - ALSA: hda-intel - Fix detection of audio codec on Toshiba A100
    - ahci: disable 64bit dma on sb600
    - i386: HPET, check if the counter works
    - Ignore bogus ACPI info for offline CPUs
    - NOHZ: Rate limit the local softirq pending warning output
    - Prevent going idle with softirq pending
    - Work around Dell E520 BIOS reboot bug
    - NET: "wrong timeout value" in sk_wait_data() v2
    - IPV6 ROUTE: No longer handle ::/0 specially.
    - x86_64: allocate sparsemem memmap above 4G
  * Bump ABI to 2.

  [ Bastian Blank ]
  * Back out ABI fixing changes.
  * Update vserver patch to 2.2.0-rc3.

 -- Bastian Blank <waldi@debian.org>  Fri, 22 Jun 2007 12:39:47 +0200

linux-2.6 (2.6.21-4) unstable; urgency=low

  * [powerpc] Fix mkvmlinuz support.
  * [s390] Add exception handler for diagnose 224.

 -- Bastian Blank <waldi@debian.org>  Sat, 26 May 2007 14:08:44 +0200

linux-2.6 (2.6.21-3) unstable; urgency=low

  [ Gordon Farquharson ]
  * arm/ixp4xx: Add patch to set NSLU2 timer frequency.

  [ maximilian attems ]
  * sparc64: enable USB_SERIAL. (closes: #412740)
  * Apply stable 2.6.21.1.
  * Add stable release 2.6.21.2:
    - slob: fix page order calculation on not 4KB page
    - libata-sff: Undo bug introduced with pci_iomap changes
    - kbuild: fixdep segfault on pathological string-o-death
    - IPMI: fix SI address space settings
    - IPV6: Reverse sense of promisc tests in ip6_mc_input
    - iop: fix iop_getttimeoffset
    - iop13xx: fix i/o address translation
    - arm: fix handling of svc mode undefined instructions
    - CPUFREQ: powernow-k7: fix MHz rounding issue with perflib
    - CPUFREQ: Support rev H AMD64s in powernow-k8
    - CPUFREQ: Correct revision mask for powernow-k8
    - JFS: Fix race waking up jfsIO kernel thread
    - IPV6: Send ICMPv6 error on scope violations.
    - SPARC64: Add missing cpus_empty() check in hypervisor xcall handling.
    - SPARC64: Fix recursion in PROM tree building.
    - SERIAL SUNHV: Add an ID string.
    - SPARC64: Bump PROMINTR_MAX to 32.
    - SPARC64: Be more resiliant with PCI I/O space regs.
    - oom: fix constraint deadlock
    - fix for bugzilla 8426: massive slowdown on SCSI CD/DVD drive connected to
      mptspi driver
    - x86_64 : Fix vgettimeofday()
    - IPV6: Fix slab corruption running ip6sic
    - IPSEC: Check validity of direction in xfrm_policy_byid
    - CRYPTO: api: Read module pointer before freeing algorithm
    - NET_SCHED: prio qdisc boundary condition
    - reiserfs: suppress lockdep warning
    - USB HID: hiddev - fix race between hiddev_send_event() and
      hiddev_release()
    - NETFILTER: {ip,nf}_nat_proto_gre: do not modify/corrupt GREv0 packets
      through NAT
    - fix leaky resv_huge_pages when cpuset is in use
    - ACPI: Fix 2.6.21 boot regression on P4/HT
    - TG3: Fix TSO bugs.
    - TG3: Remove reset during MAC address changes.
    - TG3: Update version and reldate.
    - BNX2: Fix TSO problem with small MSS.
    - BNX2: Block MII access when ifdown.
    - BNX2: Save PCI state during suspend.
    - BNX2: Update version and reldate.
    - sis900: Allocate rx replacement buffer before rx operation
    - knfsd: Avoid use of unitialised variables on error path when nfs exports.
    - knfsd: rpc: fix server-side wrapping of krb5i replies
    - md: Avoid a possibility that a read error can wrongly propagate through
    - md/raid1 to a filesystem.
    - fat: fix VFAT compat ioctls on 64-bit systems
    - NETFILTER: {ip,nf}_conntrack: fix use-after-free in helper destroy
      callback invocation
    - ppp: Fix ppp_deflate issues with recent zlib_inflate changes
    - NETPOLL: Fix TX queue overflow in trapped mode.
    - NETPOLL: Remove CONFIG_NETPOLL_RX
    - cxacru: Fix infinite loop when trying to cancel polling task
    - TCP: zero out rx_opt in tcp_disconnect()
    - ipv6: track device renames in snmp6
    - skge: default WOL should be magic only (rev2)
    - skge: allow WOL except for known broken chips
    - sky2: allow 88E8056
    - sky2: 88e8071 support not ready
    - skge: crash on shutdown/suspend
    - sky2: fix oops on shutdown
    - udf: decrement correct link count in udf_rmdir
    - ALSA: hda-codec - Fix resume of STAC92xx codecs
    - sata_via: add missing PM hooks
    - driver-core: don't free devt_attr till the device is released
    - pci-quirks: disable MSI on RS400-200 and RS480
    - highres/dyntick: prevent xtime lock contention
    - clocksource: fix resume logic
    - smc911x: fix compilation breakage wjen debug is on
    - SCTP: Fix sctp_getsockopt_local_addrs_old() to use local storage.
    - SCTP: Correctly copy addresses in sctp_copy_laddrs
    - SCTP: Prevent OOPS if hmac modules didn't load
    - IPV6: Do no rely on skb->dst before it is assigned.
    - IPV6 ROUTE: Assign rt6i_idev for ip6_{prohibit,blk_hole}_entry.

  [ Christian T. Steigies ]
  * m68k: enable ATARI_SCSI and ATARI_ROM_ISA

  [ Bastian Blank ]
  * Fix linux/version.h in linux-libc-dev.
  * Make it possible to specifiy special CFLAGS.
  * [hppa] Reenable.
  * [hppa] Workaround hppa64 failure.
  * [hppa] Fix debugging in lws syscalls.
  * Fix abi change.
  * Add stable release 2.6.21.3:
    - [PATCH] GEODE-AES: Allow in-place operations [CVE-2007-2451]

 -- Bastian Blank <waldi@debian.org>  Fri, 25 May 2007 10:57:48 +0200

linux-2.6 (2.6.21-2) unstable; urgency=low

  [ Christian T. Steigies ]
  * m68k: fix atari scc patch
  * m68k: install compressed vmlinuz images so the post-inst script can find it

  [ Steve Langasek ]
  * [alpha] isa-mapping-support.patch: add isa_page_to_bus and
    isa_bus_to_virt defines to complement the existing isa_virt_to_bus
    define; untested, but these should all be straightforward on alpha and
    defining them is certainly a better option for getting user feedback
    than disabling the affected drivers.

  [ Bastian Blank ]
  * [powerpc] Readd mkvmlinuz support. (closes: #419033)
  * [sparc]: Disable sparc32 image.
  * [hppa]: Temporary disable all images.

 -- Bastian Blank <waldi@debian.org>  Fri, 18 May 2007 19:52:36 +0200

linux-2.6 (2.6.21-1) unstable; urgency=low

  [ maximilian attems ]
  * New upstream release see http://kernelnewbies.org/Linux_2_6_21
    (closes: #423874)
  * Disable CONFIG_IP_ROUTE_MULTIPATH_CACHED in topconfig.
  * Enable CONFIG_IP6_NF_MATCH_MH, CONFIG_CHELSIO_T3, CONFIG_USB_NET_DM9601,
    CONFIG_NETFILTER_XT_TARGET_TCPMSS, CONFIG_RTC_DRV_CMOS,
    CONFIG_ASUS_LAPTOP, CONFIG_SONY_LAPTOP, CONFIG_DVB_TUNER_QT1010,
    CONFIG_USB_IOWARRIOR, CONFIG_ATL1 in topconfig.
  * [i386] Enable CONFIG_ACPI_BAY, CONFIG_X86_LONGHAUL, CONFIG_BLK_DEV_DELKIN,
    CONFIG_BLK_DEV_IT8213, CONFIG_BLK_DEV_TC86C001, CONFIG_INPUT_ATLAS_BTNS,
    CONFIG_SENSORS_ADM1029, CONFIG_FB_SVGALIB, CONFIG_FB_S3,
    CONFIG_USB_KC2190, CONFIG_KS0108.
  * Add stable release 2.6.21.1:
    - IPV4: Fix OOPS'er added to netlink fib.
    - IPV6: Fix for RT0 header ipv6 change.
  * [i386] Enable CONFIG_NO_HZ, CONFIG_HIGH_RES_TIMERS for dynticks and true
    high-resolution timers.
  * [i386] Enable CONFIG_TIMER_STATS to collect stats about kernel/userspace
    timer aka power usage (see powertop). (closes: #423694)
  * [i386] Disable obsolete CONFIG_IRQBALANCE due to bad timer behaviour.

  [ Martin Michlmayr ]
  * Add armel (arm with EABI) support.  Thanks, Lennert Buytenhek and
    Joey Hess.  (closes: #410853)
  * Mark CHELSIO_T3 as broken on ARM.
  * Take arch/arm/tools/mach-types from current git to fix build failure
    because MACH_TYPE_EP80219 is not defined.
  * mips/sb1: Don't build CONFIG_ATA into the kernel.
  * mips/sb1: Unset CONFIG_USB_{KBD,MOUSE} since the generic HID is used.
  * arm/iop32x: Don't build CONFIG_ATA into the kernel.
  * arm/ixp4xx: Enable more SATA drivers.
  * arm/ixp4xx: Enable PATA_ARTOP which is needed by the nas100d.
  * arm/ixp4xx: Set CONFIG_USB_EHCI_TT_NEWSCHED.
  * mips/4kc-malta: Add an image for the MIPS Malta board.  Thanks,
    Aurelien Jarno. (closes: #421377)

  [ Emanuele Rocca ]
  * sparc: Enable CONFIG_SCSI_QLOGIC_1280. (closes: #423177)

  [ Christian T. Steigies ]
  * Add m68k patches for 2.6.21
  * Add type: plain to [image] in arch/m68k/defines to fix missing
    Modules.symvers problem

  [ Steve Langasek ]
  * Revert change to disable image building on alpha.

  [ Bastian Blank ]
  * Update vserver patch to 2.2.0-rc1.

 -- Bastian Blank <waldi@debian.org>  Wed, 16 May 2007 13:46:38 +0200

linux-2.6 (2.6.20-3) unstable; urgency=low

  [ Gordon Farquharson ]
  * arm: Mark CONFIG_MTD_NAND_CAFE and CONFIG_NETXEN_NIC as broken to
    fix FTBFS.

  [ Bastian Blank ]
  * Disable new pata drivers. (closes: #419458)
  * Disable pata in ata_piix.

 -- Bastian Blank <waldi@debian.org>  Tue, 24 Apr 2007 09:54:44 +0200

linux-2.6 (2.6.20-2) unstable; urgency=low

  [ Bastian Blank ]
  * Rename linux-libc-headers into linux-libc-dev.
  * [mips] Drop sb1250 uart support.
  * [alpha] Temporary disable alpha images.
  * Add stable release 2.6.20.7:
    - Linux 2.6.20.7
    - Update libata drive blacklist to the latest from 2.6.21
    - fix page leak during core dump
    - revert "retries in ext4_prepare_write() violate ordering requirements"
    - revert "retries in ext3_prepare_write() violate ordering requirements"
    - libata: Clear tf before doing request sense (take 3)
    - fix lba48 bug in libata fill_result_tf()
    - ahci.c: walkaround for SB600 SATA internal error issue
    - libata bugfix: preserve LBA bit for HDIO_DRIVE_TASK
    - softmac: avoid assert in ieee80211softmac_wx_get_rate
    - knfsd: allow nfsd READDIR to return 64bit cookies
    - Fix TCP slow_start_after_idle sysctl
    - Fix tcindex classifier ABI borkage...
    - Fix IPSEC replay window handling
    - Fix TCP receiver side SWS handling.
    - Fix scsi sense handling
    - Fix length validation in rawv6_sendmsg()
    - NETFILTER: ipt_CLUSTERIP: fix oops in checkentry function
    - 8139too: RTNL and flush_scheduled_work deadlock
    - Fix calculation for size of filemap_attr array in md/bitmap.
    - HID: Do not discard truncated input reports
    - DVB: pluto2: fix incorrect TSCR register setting
    - DVB: tda10086: fix DiSEqC message length
    - sky2: phy workarounds for Yukon EC-U A1
    - sky2: turn on clocks when doing resume
    - sky2: turn carrier off when down
    - skge: turn carrier off when down
    - sky2: reliable recovery
    - i386: fix file_read_actor() and pipe_read() for original i386 systems
    - kbuild: fix dependency generation

  [ dann frazier ]
  * [hppa] Add parisc arch patch from Kyle McMartin
  * [hppa] Enable CONFIG_TULIP_MMIO (closes: #332962)
  * [hppa] Disable ni52 driver, it doesn't build (and wouldn't work if it did)

 -- Bastian Blank <waldi@debian.org>  Sun, 15 Apr 2007 16:04:16 +0200

linux-2.6 (2.6.20-1) unstable; urgency=low

  [ Martin Michlmayr ]
  * mipsel: Drop DECstation support (both r3k-kn02 and r4k-kn04).
  * arm: Drop RiscPC (rpc) support.
  * arm: Update configs for 2.6.19-rc6.
  * arm: source drivers/ata/Kconfig so SATA can be enabled on ARM.
  * arm/footbridge: Unset SATA.
  * arm/s3c2410: Drop this flavour since no such device is supported
    in debian-installer and the ARM build resources are limited.

  [ Sven Luther ]
  * [powerpc] Added Genesi Efika support patch

  [ Bastian Blank ]
  * Remove legacy pty support. (closes: #338404)
  * Enable new scsi parts.
  * powerpc: Enable ibmvscsis.
  * Add stable release 2.6.20.1:
    - Linux 2.6.20.1
    - [PATCH] Fix a free-wrong-pointer bug in nfs/acl server (CVE-2007-0772)
  * Add stable release 2.6.20.2:
    - Linux 2.6.20.2
    - IPV6: Handle np->opt being NULL in ipv6_getsockopt_sticky() [CVE-2007-1000]
    - x86-64: survive having no irq mapping for a vector
    - Fix buffer overflow in Omnikey CardMan 4040 driver (CVE-2007-0005)
    - TCP: Fix minisock tcp_create_openreq_child() typo.
    - gfs2: fix locking mistake
    - ATA: convert GSI to irq on ia64
    - pktcdvd: Correctly set cmd_len field in pkt_generic_packet
    - video/aty/mach64_ct.c: fix bogus delay loop
    - revert "drivers/net/tulip/dmfe: support basic carrier detection"
    - throttle_vm_writeout(): don't loop on GFP_NOFS and GFP_NOIO allocations
    - fix section mismatch warning in lockdep
    - ueagle-atm.c needs sched.h
    - kvm: Fix asm constraint for lldt instruction
    - lockdep: forward declare struct task_struct
    - Char: specialix, isr have 2 params
    - buffer: memorder fix
    - kernel/time/clocksource.c needs struct task_struct on m68k
    - m32r: build fix for processors without ISA_DSP_LEVEL2
    - hugetlb: preserve hugetlb pte dirty state
    - enable mouse button 2+3 emulation for x86 macs
    - v9fs_vfs_mkdir(): fix a double free
    - ufs: restore back support of openstep
    - Fix MTRR compat ioctl
    - kexec: Fix CONFIG_SMP=n compilation V2 (ia64)
    - NLM: Fix double free in __nlm_async_call
    - RPM: fix double free in portmapper code
    - Revert "[PATCH] LOG2: Alter get_order() so that it can make use of ilog2() on a constant"
    - Backport of psmouse suspend/shutdown cleanups
    - USB: usbnet driver bugfix
    - sched: fix SMT scheduler bug
    - tty_io: fix race in master pty close/slave pty close path
    - forcedeth: disable msix
    - export blk_recount_segments
    - Fix reference counting (memory leak) problem in __nfulnl_send() and callers related to packet queueing.
    - Fix anycast procfs device leak
    - Don't add anycast reference to device multiple times
    - Fix TCP MD5 locking.
    - Fix %100 cpu spinning on sparc64
    - Fix skb data reallocation handling in IPSEC
    - Fix xfrm_add_sa_expire() return value
    - Fix interrupt probing on E450 sparc64 systems
    - HID: fix possible double-free on error path in hid parser
    - POWERPC: Fix performance monitor exception
    - libata: add missing CONFIG_PM in LLDs
    - libata: add missing PM callbacks
    - bcm43xx: Fix assertion failures in interrupt handler
    - mmc: Power quirk for ENE controllers
    - UML - Fix 2.6.20 hang
    - fix umask when noACL kernel meets extN tuned for ACLs
    - sata_sil: ignore and clear spurious IRQs while executing commands by polling
    - swsusp: Fix possible oops in userland interface
    - Fix posix-cpu-timer breakage caused by stale p->last_ran value
    - V4L: cx88-blackbird: allow usage of 376836 and 262144 sized firmware images
    - V4L: fix cx25840 firmware loading
    - DVB: digitv: open nxt6000 i2c_gate for TDED4 tuner handling
    - DVB: cxusb: fix firmware patch for big endian systems
    - V4L: pvrusb2: Handle larger cx2341x firmware images
    - V4L: pvrusb2: Fix video corruption on stream start
    - dvbdev: fix illegal re-usage of fileoperations struct
    - md: Fix raid10 recovery problem.
    - bcm43xx: fix for 4309
    - i386: Fix broken CONFIG_COMPAT_VDSO on i386
    - x86: Don't require the vDSO for handling a.out signals
    - x86_64: Fix wrong gcc check in bitops.h
    - sky2: transmit timeout deadlock
    - sky2: dont flush good pause frames
    - Fix oops in xfrm_audit_log()
    - Prevent pseudo garbage in SYN's advertized window
    - Fix IPX module unload
    - Clear TCP segmentation offload state in ipt_REJECT
    - Fix atmarp.h for userspace
    - UHCI: fix port resume problem
    - Fix recently introduced problem with shutting down a busy NFS server.
    - Avoid using nfsd process pools on SMP machines.
    - EHCI: turn off remote wakeup during shutdown
    - IPV6: HASHTABLES: Use appropriate seed for caluculating ehash index.
    - MTD: Fatal regression in drivers/mtd/redboot.c in 2.6.20
    - Kconfig: FAULT_INJECTION can be selected only if LOCKDEP is enabled.
    - USB HID: Fix USB vendor and product IDs endianness for USB HID devices
    - Fix null pointer dereference in appledisplay driver
    - ieee1394: fix host device registering when nodemgr disabled
    - ieee1394: video1394: DMA fix
    - Fix compile error for e500 core based processors
    - md: Avoid possible BUG_ON in md bitmap handling.
    - Fix allocation failure handling in multicast
    - Fix TCP FIN handling
    - Fix ATM initcall ordering.
    - Fix various bugs with aligned reads in RAID5.
    - hda-intel - Don't try to probe invalid codecs
    - usbaudio - Fix Oops with unconventional sample rates
    - usbaudio - Fix Oops with broken usb descriptors
    - USB: fix concurrent buffer access in the hub driver
    - Missing critical phys_to_virt in lib/swiotlb.c
    - AGP: intel-agp bugfix
    - bcm43xx: Fix for oops on ampdu status
    - bcm43xx: Fix for oops on resume
    - ide: fix drive side 80c cable check
    - Keys: Fix key serial number collision handling
    - knfsd: Fix a race in closing NFSd connections.
    - pata_amd: fix an obvious bug in cable detection
    - prism54: correct assignment of DOT1XENABLE in WE-19 codepaths
    - rtc-pcf8563: detect polarity of century bit automatically
    - x86_64: fix 2.6.18 regression - PTRACE_OLDSETOPTIONS should be accepted
    - ocfs2: ocfs2_link() journal credits update
  * Update xen patch to changeset 48670 from fedora 2.6.20 branch.
  * Support xen versions 3.0.4-1 and 3.0.3-1.

  [ Rod Whitby ]
  * arm/ixp4xx: Enable PATA_ARTOP for the nas100d and dsmg600.
  * arm/ixp4xx: Enable RTC for the nas100d
  * Add nas100d Ethernet MAC setup support.
  * Add temporary hack to get Artop PATA support going on the nas100d.

  [ maximilian attems ]
  * i386: Enable kvm.
  * Add stable release 2.6.20.3:
    - Fix sparc64 device register probing
    - Fix bug 7994 sleeping function called from invalid context
    - Fix timewait jiffies
    - Fix UDP header pointer after pskb_trim_rcsum()
    - Fix compat_getsockopt
    - bcm43xx: Fix problem with >1 GB RAM
    - nfnetlink_log: fix NULL pointer dereference
    - nfnetlink_log: fix possible NULL pointer dereference
    - conntrack: fix {nf, ip}_ct_iterate_cleanup endless loops
    - nf_conntrack/nf_nat: fix incorrect config ifdefs
    - tcp conntrack: accept SYN|URG as valid
    - nfnetlink_log: fix reference leak
    - nfnetlink_log: fix use after free
    - nf_conntrack: fix incorrect classification of IPv6 fragments as
      ESTABLISHED
    - nfnetlink_log: zero-terminate prefix
    - nfnetlink_log: fix crash on bridged packet
    - Fix callback bug in connector
    - fix for bugzilla #7544 (keyspan USB-to-serial converter)
    - ip6_route_me_harder should take into account mark
  * Add myself to uploaders field, entry got lost after 2.6.16-2
  * Add stable release 2.6.20.4:
    - fix deadlock in audit_log_task_context()
    - EHCI: add delay to bus_resume before accessing ports
    - Copy over mac_len when cloning an skb
    - fix read past end of array in md/linear.c
    - oom fix: prevent oom from killing a process with children/sibling unkillable
    - Fix sparc64 hugepage bugs
    - Fix page allocation debugging on sparc64
    - Fix niagara memory corruption
    - Input: i8042 - really suppress ACK/NAK during panic blink
    - Input: i8042 - fix AUX IRQ delivery check
    - Input: i8042 - another attempt to fix AUX delivery checks
    - Fix rtm_to_ifaddr() error return.
    - r8169: fix a race between PCI probe and dev_open
    - futex: PI state locking fix
    - adjust legacy IDE resource setting (v2)
    - UML - arch_prctl should set thread fs
    - gdth: fix oops in gdth_copy_cmd()
    - Fix extraneous IPSEC larval SA creation
    - IA64: fix NULL pointer in ia64/irq_chip-mask/unmask function
    - st: fix Tape dies if wrong block size used, bug 7919
    - Fix ipv6 flow label inheritance
    - NETFILTER: nfnetlink_log: fix reference counting
    - mm: fix madvise infinine loop
    - Fix another NULL pointer deref in ipv6_sockglue.c
    - NetLabel: Verify sensitivity level has a valid CIPSO mapping
    - Fix GFP_KERNEL with preemption disabled in fib_trie
    - IrDA: irttp_dup spin_lock initialisation
    - hda-intel - Fix codec probe with ATI controllers
    - hrtimer: prevent overrun DoS in hrtimer_forward()
    - fix MTIME_SEC_MAX on 32-bit
    - nfs: nfs_getattr() can't call nfs_sync_mapping_range() for non-regular files
    - dio: invalidate clean pages before dio write
    - initialise pi_lock if CONFIG_RT_MUTEXES=N
  * Add stable release 2.6.20.5:
    - FRA_{DST,SRC} are le16 for decnet
    - CIFS: reset mode when client notices that ATTR_READONLY is no longer set
    - ide: clear bmdma status in ide_intr() for ICHx controllers (revised #4)
    - ide: remove clearing bmdma status from cdrom_decode_status() (rev #4)
    - NET: Fix sock_attach_fd() failure in sys_accept()
    - DCCP: Fix exploitable hole in DCCP socket options
    - ide: revert "ide: fix drive side 80c cable check, take 2" for now
    - generic_serial: fix decoding of baud rate
    - IPV6: Fix ipv6 round-robin locking.
    - VIDEO: Fix FFB DAC revision probing
    - PPP: Fix PPP skb leak
    - V4L: msp_attach must return 0 if no msp3400 was found.
    - CRYPTO: api: scatterwalk_copychunks() fails to advance through scatterlist
    - APPLETALK: Fix a remotely triggerable crash (CVE-2007-1357)
    - UML - fix epoll
    - UML - host VDSO fix
    - UML - Fix static linking
    - UML - use correct register file size everywhere
    - libata: sata_mv: don't touch reserved bits in EDMA config register
    - libata: sata_mv: Fix 50xx irq mask
    - libata bugfix: HDIO_DRIVE_TASK
    - V4L: Fix SECAM handling on saa7115
    - DVB: fix nxt200x rf input switching
    - SPARC: Fix sparc builds with gcc-4.2.x
    - V4L: saa7146: Fix allocation of clipping memory
    - uml: fix unreasonably long udelay
    - NET: Fix packet classidier NULL pointer OOPS
    - NET_SCHED: Fix ingress qdisc locking.
    - sata_nv: delay on switching between NCQ and non-NCQ commands
    - dvb-core: fix several locking related problems
    - ieee1394: dv1394: fix CardBus card ejection
    - CIFS: Allow reset of file to ATTR_NORMAL when archive bit not set
    - jmicron: make ide jmicron driver play nice with libata ones
    - libata: clear TF before IDENTIFYing
    - NET: Fix FIB rules compatability
    - DVB: isl6421: don't reference freed memory
    - V4L: radio: Fix error in Kbuild file
    - i2o: block IO errors on i2o disk
  * Add stable release 2.6.20.6:
    - CRYPTO api: Use the right value when advancing scatterwalk_copychunks
    - uml: fix static linking for real

  [ Gordon Farquharson ]
  * Disable broken config options on ARM.

  [ Frederik Schüler ]
  * Disable NAPI on forcedeth, it is broken.

  [ dann frazier ]
  * Hardcode the output of the scripts under arch/ia64/scripts as executed
    in an etch environment so that we can build out of tree modules correctly
    (re-add; patch seems to have been dropped during a merge.)
    See: #392592
  * Allow '.' and '+' in the target dist field of the changelog. dpkg has
    supported this since 1.13.20, see #361171.

 -- Bastian Blank <waldi@debian.org>  Mon, 09 Apr 2007 19:21:52 +0200

linux-2.6 (2.6.18.dfsg.1-10) unstable; urgency=low

  [ maximilian attems ]
  * Add patches out of stable queue 2.6.18
    - [amd64] Don't leak NT bit into next task (CVE-2006-5755)
    - IB/srp: Fix FMR mapping for 32-bit kernels and addresses above 4G
    - SCSI: add missing cdb clearing in scsi_execute()
  * Xen postinst: Use takeover for update-initramfs. Makes postinst idempotent.
    On creation it should always overwrite. (closes: #401183)
  * Hand-picked from stable release 2.6.16.38:
    - i2c-viapro: Add support for the VT8237A and VT8251
    - PCI: irq: irq and pci_ids patch for Intel ICH9
    - i2c-i801: SMBus patch for Intel ICH9
    - fix the UML compilation
    - drm: allow detection of new VIA chipsets
    - drm: Add the P4VM800PRO PCI ID.
    - rio: typo in bitwise AND expression.
    - i2c-mv64xxx: Fix random oops at boot
    - i2c: fix broken ds1337 initialization
    - [SUNKBD]: Fix sunkbd_enable(sunkbd, 0); obvious.
    - Call init_timer() for ISDN PPP CCP reset state timer (CVE-2006-5749)
    - V4L: cx88: Fix leadtek_eeprom tagging
    - SPI/MTD: mtd_dataflash oops prevention
    - grow_buffers() infinite loop fix (CVE-2006-5757/CVE-2006-6060)
    - corrupted cramfs filesystems cause kernel oops (CVE-2006-5823)
    - ext2: skip pages past number of blocks in ext2_find_entry
      (CVE-2006-6054)
    - handle ext3 directory corruption better (CVE-2006-6053)
    - hfs_fill_super returns success even if no root inode (CVE-2006-6056)
      backout previous fix, was not complete.
    - Fix for shmem_truncate_range() BUG_ON()
    - ebtables: check struct type before computing gap
    - [IPV4/IPV6]: Fix inet{,6} device initialization order.
    - [IPV6] Fix joining all-node multicast group.
    - [SOUND] Sparc CS4231: Use 64 for period_bytes_min
  * [PKTGEN]: Convert to kthread API. Thanks David Miller for patch.
  * [IDE] Add driver for Jmicron  JMB36x devices by Alan Cox.
    Enable jmicron on i386 and amd64 archs.
  * Hand-picked from stable release 2.6.16.39:
    - atiixp: hang fix
    - V4L/DVB: Flexcop-usb: fix debug printk
    - V4L/DVB: Fix uninitialised variable in dvb_frontend_swzigzag
    - read_zero_pagealigned() locking fix
    - adfs: fix filename handling
    - sparc32: add offset in pci_map_sg()
    - cdrom: set default timeout to 7 seconds
    - [SCSI] qla1280 command timeout
    - [SCSI] qla1280 bus reset typo
    - [Bluetooth] Check if DLC is still attached to the TTY
    - [Bluetooth] Fix uninitialized return value for RFCOMM sendmsg()
    - [Bluetooth] Return EINPROGRESS for non-blocking socket calls
    - [Bluetooth] Handle command complete event for exit periodic inquiry
    - [Bluetooth] Fix compat ioctl for BNEP, CMTP and HIDP
    - [Bluetooth] Add locking for bt_proto array manipulation
    - i386: fix CPU hotplug with 2GB VMSPLIT

  [ dann frazier ]
  * Fix raid1 recovery (closes: #406181)

  [ Jurij Smakov ]
  * Add dtlb-prot-bug-niagara.patch by David Miller, fixing the bug in the
    Niagara's DTLB-PROT trap.

  [ Bastian Blank ]
  * i386: Add amd64 image. (closes: #379090)

 -- Bastian Blank <waldi@debian.org>  Fri,  2 Feb 2007 12:50:35 +0100

linux-2.6 (2.6.18.dfsg.1-9) unstable; urgency=low

  [ Martin Michlmayr ]
  * arm/iop32x: Enable CONFIG_IP_NF_CONNTRACK_EVENTS and _NETLINK.
  * arm/ixp4xx: Enable some more I2C sensor modules.
  * arm/ixp4xx: Enable CONFIG_USB_NET_RNDIS_HOST.
  * arm/footbridge: Enable CONFIG_NATSEMI.
  * Revert mm/msync patches because they cause filesystem corruption
    (closes: #401006, #401980, #402707) ...
  * ... and add an alternative msync patch from Hugh Dickins that
    doesn't depend on the mm changes (closes: #394392).
  * mips: provide pci_get_legacy_ide_irq needed by some IDE drivers
    (see #404950).
  * arm: Implement flush_anon_page(), which is needed for FUSE
    (closes: #402876) and possibly dm-crypt/LUKS (see #403426).
  * arm: Turn off PCI burst on the Cyber2010, otherwise X11 on
    Netwinder will crash.
  * arm/iop32x: Enable CONFIG_IEEE80211_SOFTMAC and drivers based
    on it.
  * arm/ixp4xx: Upgrade to version 0.3.1 of the IXP4xx NPE Ethernet
    driver.  This version fixes stuck connections, e.g. with scp and
    NFS (closes: #404447).
  * arm/ixp4xx: Enable CONFIG_VIDEO_CPIA_USB.
  * arm/ixp4xx: Enable CONFIG_ISCSI_TCP.
  * arm/iop32x: Likewise.

  [ Bastian Blank ]
  * Bump ABI to 4.
  * Update vserver patch to 2.0.2.2-rc9. (closes: #402743, #403790)
  * Update xen patch to changeset 36186 from Fedora 2.6.18 branch.
  * i386/xen: Build only the pae version. (closes: #390862)
  * hppa: Override host type when necessary.
  * Fix tg3 reset. (closes: #405085)

  [ dann frazier ]
  * Fix potential fragmentation attacks in ip6_tables (CVE-2006-4572)
  * Backport a number of fixes for the cciss driver
    - Fix a bug with 1TB disks caused by converting total_size to an int
    - Claim devices that are of the HP RAID class and have a valid cciss sig
    - Make NR_CMDS a per-controller define - most can do 1024 commands, but
      the E200 family can only support 128
    - Change the SSID on the E500 as a workaround for a firmware bug
    - Disable prefetch on the P600 controller. An ASIC bug may result in
      prefetching beyond the end of physical memory
    - Increase blk_queue_max_sectors from 512 to 2048 to increase performance
    - Map out more memor for the PCI config table, required to reach offset
      0x214 to disable DMA on the P600
    - Set a default raid level on a volume that either does not support
      reading the geometry or reports an invalid geometry for whatever reason
      to avoid problems with buggy firmware
    - Revert change that replaed XFER_READ/XFER_WRITE macros with
      h->cciss_read/h->cciss_write that caused command timeouts on older
      controllers on ia32 (closes: #402787)
  * Fix mincore hang (CVE-2006-4814)
  * ia64: turn on IOC4 modules for SGI Altix systems. Thanks to Stephane Larose
    for suggesting this.
  * Add versioned build dep on findutils to make sure the system find command
    supports the -execdir action (closes: #405150)
  * Hardcode the output of the scripts under arch/ia64/scripts as executed
    in an etch environment so that we can build out of tree modules correctly
    (closes: #392592)
  * Update unusual_devs entry for ipod to fix an eject issue (closes: #406124)
  * Re-add verify_pmtmr_rate, resolving problems seen on older K6 ASUS
    boards where the ACPI PM timer runs too fast (closes: #394753)
  * Avoid condition where /proc/swaps header may not be printed
    (closes: #292318)
  * [hppa] disable XFS until it works (closes: #350482)

  [ Norbert Tretkowski ]
  * libata: handle 0xff status properly. (closes: #391867)
  * alpha: enabled CONFIG_SCSI_ARCMSR. (closes: #401187)
  * removed BROKEN_ON_SMP dependency from I2C_ELEKTOR. (closes: #402253)

  [ Christian T. Steigies ]
  * m68k/atari: enable keyboard, mouse and fb drivers
  * m68k/atari: fixes for ethernec and video driver by Michael Schmitz
  * m68k/atari: fixes for scsi driver by Michael Schmitz
  * m68k/mac: fixes for mace and cuda driver by Finn Thain
  * m68k/atari: fixes for ide driver by Michael Schmitz
  * m68k/atari: fixes for ide driver by Michael Schmitz
  * m68k/atari: fixes for ethernec and atakeyb driver by Michael Schmitz, build ethernec as module
  * m68k/mac: fixes for mace and adb driver by Finn Thain

  [ maximilian attems ]
  * Add stable release 2.6.18.6:
    - EBTABLES: Fix wraparounds in ebt_entries verification.
    - EBTABLES: Verify that ebt_entries have zero ->distinguisher.
    - EBTABLES: Deal with the worst-case behaviour in loop checks.
    - EBTABLES: Prevent wraparounds in checks for entry components' sizes.
    - skip data conversion in compat_sys_mount when data_page is NULL
    - bonding: incorrect bonding state reported via ioctl
    - x86-64: Mark rdtsc as sync only for netburst, not for core2
      (closes: #406767)
    - dm crypt: Fix data corruption with dm-crypt over RAID5 (closes: #402812)
    - forcedeth: Disable INTx when enabling MSI in forcedeth
    - PKT_SCHED act_gact: division by zero
    - XFRM: Use output device disable_xfrm for forwarded packets
    - IPSEC: Fix inetpeer leak in ipv4 xfrm dst entries.
    - V4L: Fix broken TUNER_LG_NTSC_TAPE radio support
    - m32r: make userspace headers platform-independent
    - IrDA: Incorrect TTP header reservation
    - SUNHME: Fix for sunhme failures on x86
    - Bluetooth: Add packet size checks for CAPI messages (CVE-2006-6106)
    - softmac: remove netif_tx_disable when scanning
    - DVB: lgdt330x: fix signal / lock status detection bug
    - dm snapshot: fix freeing pending exception
    - NET_SCHED: policer: restore compatibility with old iproute binaries
    - NETFILTER: ip_tables: revision support for compat code
    - ARM: Add sys_*at syscalls
    - ieee1394: ohci1394: add PPC_PMAC platform code to driver probe
    - softirq: remove BUG_ONs which can incorrectly trigger
  * Hand-picked from stable release 2.6.16.30:
    - [PPPOE]: Advertise PPPoE MTU
  * Hand-picked from stable release 2.6.16.31:
    - [NETFILTER]: Fix ip6_tables extension header bypass bug (CVE-2006-4572)
    - fix RARP ic_servaddr breakage
  * Hand-picked from stable release 2.6.16.32:
    - drivers/telephony/ixj: fix an array overrun
    - flush D-cache in failure path
  * Hand-picked from stable release 2.6.16.33:
    - Add new PHY to sis900 supported list
    - ipmi_si_intf.c: fix "&& 0xff" typos
    - drivers/scsi/psi240i.c: fix an array overrun
  * Hand-picked from stable release 2.6.16.34:
    - [IPX]: Annotate and fix IPX checksum
    - [IGMP]: Fix IGMPV3_EXP() normalization bit shift value.
  * Hand-picked from stable release 2.6.16.35:
    - sgiioc4: Disable module unload
    - Fix a masking bug in the 6pack driver.
    - drivers/usb/input/ati_remote.c: fix cut'n'paste error
    - proper flags type of spin_lock_irqsave()
  * Hand-picked from stable release 2.6.16.37:
    - [CRYPTO] sha512: Fix sha384 block size
    - [SCSI] gdth: Fix && typos
    - Fix SUNRPC wakeup/execute race condition
  * Enable DEBUG_FS for usbmon in generic config. Don't disable it on alpha,
    amd64, hppa and ia64. (closes: 378542)
  * Backport a number of upstream fixes for the r8169 driver, needed for
    network performance (closes: 388870, 400524)
    - r8169: more alignment for the 0x8168
    - r8169: phy program update
    - r8169: more magic during initialization of the hardware
    - r8169: perform a PHY reset before any other operation at boot time
    - r8169: Fix iteration variable sign
    - r8169: remove extraneous Cmd{Tx/Rx}Enb write
  * sound: hda: detect ALC883 on MSI K9A Platinum motherboards (MS-7280)
    patch from Leonard Norrgard <leonard.norrgard@refactor.fi>
  * tulip: Add i386 specific patch to remove duplicate pci ids.
    Thanks Jurij Smakov <jurij@wooyd.org> (closes: #334104, #405203)
  * amd64, i386: Disable SK98LIN as SKGE is the modern capable driver.
    (closes: 405196)
  * Backout net-bcm43xx_netdev_watchdog.patch and push 2.6.18.2 fix.
    (closes: 402475)

  [ Jurij Smakov ]
  * Add bugfix/sparc/isa-dev-no-reg.patch to make sure that
    isa_dev_get_resource() can deal with devices which do not have a 'reg'
    PROM property. Failure to handle such devices properly resulted in an
    oops during boot on Netra X1. Thanks to Richard Mortimer for debugging
    and patch. (closes: #404216)
  * Add bugfix/sparc/ehci-hub-contol-alignment.patch to prevent unaligned
    memory accesses in ehci-hub-control() by adding an alignment attribute
    to the tbuf array declaration. Thanks to David Miller for the patch.

  [ Sven Luther ]
  * [powerpc] Enable CONFIG_PMAC_BACKLIGHT_LEGACY (Closes: #407671).

 -- Bastian Blank <waldi@debian.org>  Wed, 24 Jan 2007 13:21:51 +0100

linux-2.6 (2.6.18-8) unstable; urgency=low

  * Fix relations in the generated control file. (closes: #400544)
  * Add stable release 2.6.18.4:
    - bridge: fix possible overflow in get_fdb_entries (CVE-2006-5751)
  * Add stable release 2.6.18.5:
    - pcmcia: fix 'rmmod pcmcia' with unbound devices
    - BLUETOOTH: Fix unaligned access in hci_send_to_sock.
    - alpha: Fix ALPHA_EV56 dependencies typo
    - TG3: Add missing unlock in tg3_open() error path.
    - softmac: fix a slab corruption in WEP restricted key association
    - AGP: Allocate AGP pages with GFP_DMA32 by default
    - V4L: Do not enable VIDEO_V4L2 unconditionally
    - bcm43xx: Drain TX status before starting IRQs
    - fuse: fix Oops in lookup
    - UDP: Make udp_encap_rcv use pskb_may_pull
    - NETFILTER: Missing check for CAP_NET_ADMIN in iptables compat layer
    - NETFILTER: ip_tables: compat error way cleanup
    - NETFILTER: ip_tables: fix module refcount leaks in compat error paths
    - NETFILTER: Missed and reordered checks in {arp,ip,ip6}_tables
    - NETFILTER: arp_tables: missing unregistration on module unload
    - NETFILTER: Kconfig: fix xt_physdev dependencies
    - NETFILTER: xt_CONNSECMARK: fix Kconfig dependencies
    - NETFILTER: H.323 conntrack: fix crash with CONFIG_IP_NF_CT_ACCT
    - IA64: bte_unaligned_copy() transfers one extra cache line.
    - x86 microcode: don't check the size
    - scsi: clear garbage after CDBs on SG_IO
    - IPV6: Fix address/interface handling in UDP and DCCP, according to the scoping architecture.
  * Revert abi changing patch from 2.6.18.5.

 -- Bastian Blank <waldi@debian.org>  Sun, 10 Dec 2006 17:51:53 +0100

linux-2.6 (2.6.18-7) unstable; urgency=low

  [ Bastian Blank ]
  * Emit conflict lines for initramfs generators. (closes: #400305)
  * Update vserver patch to 2.0.2.2-rc8.
  * s390: Add patch to fix posix types.

  [ Martin Michlmayr ]
  * r8169: Add an option to ignore parity errors.
  * r8169: Ignore parity errors on the Thecus N2100.
  * rtc: Add patch from Riku Voipio to get RS5C372 going on the N2100.
  * arm/iop32x: Build RS5C372 support into the kernel.

  [ maximilian attems ]
  * hfs: Fix up error handling in HFS. (MOKB-14-11-2006)
  * sata: Avoid null pointer dereference in SATA Promise.
  * cifs: Set CIFS preferred IO size.

  [ Jurij Smakov ]
  * Add bugfix/sunhme-pci-enable.patch, fixing the failure of sunhme
    driver on x86/PCI hosts due to missing pci_enable_device() and
    pci_set_master() calls, lost during code refactoring upstream.
    (closes: #397460)

 -- Bastian Blank <waldi@debian.org>  Mon,  4 Dec 2006 15:20:30 +0100

linux-2.6 (2.6.18-6) unstable; urgency=low

  [ maximilian attems ]
  * Enable the new ACT modules globally. They were already set for amd64, hppa
    and mips/mipsel - needed by newer iproute2. (closes: #395882, #398172)
  * Fix msync() for LSB 3.1 compliance, backport fedora patches from 2.6.19
   - mm: tracking shared dirty pages
   - mm: balance dirty pages
   - mm: optimize the new mprotect() code a bit
   - mm: small cleanup of install_page()
   - mm: fixup do_wp_page()
   - mm: msync() cleanup (closes: #394392)
  * [amd64,i386] Enable CONFIG_USB_APPLETOUCH=m (closes: #382298)
  * Add stable release 2.6.18.3:
    - x86_64: Fix FPU corruption
    - e1000: Fix regression: garbled stats and irq allocation during swsusp
    - POWERPC: Make alignment exception always check exception table
    - usbtouchscreen: use endpoint address from endpoint descriptor
    - fix via586 irq routing for pirq 5
    - init_reap_node() initialization fix
    - CPUFREQ: Make acpi-cpufreq unsticky again.
    - SPARC64: Fix futex_atomic_cmpxchg_inatomic implementation.
    - SPARC: Fix missed bump of NR_SYSCALLS.
    - NET: __alloc_pages() failures reported due to fragmentation
    - pci: don't try to remove sysfs files before they are setup.
    - fix UFS superblock alignment issues
    - NET: Set truesize in pskb_copy
    - block: Fix bad data direction in SG_IO (closes: #394690)
    - cpqarray: fix iostat
    - cciss: fix iostat
    - Char: isicom, fix close bug
    - TCP: Don't use highmem in tcp hash size calculation.
    - S390: user readable uninitialised kernel memory, take 2.
    - correct keymapping on Powerbook built-in USB ISO keyboards
    - USB: failure in usblp's error path
    - Input: psmouse - fix attribute access on 64-bit systems
    - Fix sys_move_pages when a NULL node list is passed.
    - CIFS: report rename failure when target file is locked by Windows
    - CIFS: New POSIX locking code not setting rc properly to zero on successful
    - Patch for nvidia divide by zero error for 7600 pci-express card
      (maybe fixes 398258)
    - ipmi_si_intf.c sets bad class_mask with PCI_DEVICE_CLASS

  [ Steve Langasek ]
  * [alpha] new titan-video patch, for compatibility with TITAN and similar
    systems with non-standard VGA hose configs
  * [alpha] bugfix for srm_env module from upstream (Jan-Benedict Glaw),
    makes the module compatible with the current /proc interface so that
    reads no longer return EFAULT.  (closes: #353079)
  * Bump ABI to 3 for the msync fixes above.

  [ Martin Michlmayr ]
  * arm: Set CONFIG_BINFMT_MISC=m
  * arm/ixp4xx: Set CONFIG_ATM=m (and related modules) so CONFIG_USB_ATM has
    an effect.
  * arm/iop32x: Likewise.
  * arm/s3c2410: Unset CONFIG_PM_LEGACY.
  * arm/versatile: Fix Versatile PCI config byte accesses
  * arm/ixp4xx: Swap the disk 1 and disk 2 LED definitions so they're right.
  * mipsel/r5k-cobalt: Unset CONFIG_SCSI_SYM53C8XX_2 because the timeout is
    just too long.
  * arm/ixp4xx: Enable more V4L USB devices.

  [ dann frazier ]
  * Backport various SCTP changesets from 2.6.19, recommended by Vlad Yasevich
    (closes: #397946)
  * Add a "Scope of security support" section to README.Debian, recommended
    by Moritz Muehlenhoff

  [ Thiemo Seufer ]
  * Enable raid456 for mips/mipsel qemu kernel.

  [ dann frazier ]
  * The scope of the USR-61S2B unusual_dev entry was tightened, but too
    strictly. Loosen it to apply to additional devices with a smaller bcd.
    (closes: #396375)

  [ Sven Luther ]
  * Added support for TI ez430 development tool ID in ti_usb.
    Thanks to Oleg Verych for providing the patch.

  [ Christian T. Steigies ]
  * Added support for Atari EtherNEC, Aranym, video, keyboard, mouse, and serial
    by Michael Schmitz

  [ Bastian Blank ]
  * [i386] Reenable AVM isdn card modules. (closes: #386872)

 -- Bastian Blank <waldi@debian.org>  Tue, 21 Nov 2006 11:28:09 +0100

linux-2.6 (2.6.18-5) unstable; urgency=low

  [ maximilian attems ]
  * [s390] readd the fix for "S390: user readable uninitialised kernel memory
    (CVE-2006-5174)"
  * [s390] temporarily add patch queued for 2.6.18.3 fixing 32 bit opcodes and
    instructions.

  [ Thiemo Seufer ]
  * Fix build failure of hugetlbfs (closes: #397139).
  * Add kernel configuration for qemu's mips/mipsel emulation, thanks to
    Aurelien Jarno.

  [ Bastian Blank ]
  * Update vserver patch to 2.0.2.2-rc6.
  * Update xen parts for vserver. (closes: #397281)

  [ dann frazier ]
  * [ia64] Move to upstream version of sal-flush-fix patch, which is slightly
    different than the early version added in 2.6.18-3.

  [ Frederik Schüler ]
  * [i386] Acticate CONFIG_SX for all flavours. (closes: #391275)

  [ Steve Langasek ]
  * [alpha] new asm-subarchs patch: tell the compiler that we're
    deliberately emitting ev56 or ev6 instructions, so that this code
    will still compile without having to cripple gcc-4.1's checking of
    whether the correct instruction set is used.  Closes: #397139.

  [ Martin Michlmayr ]
  * arm/ixp4xx: Enable CONFIG_USB_ATM.
  * arm/iop32x: Enable CONFIG_PPPOE.
  * arm/iop32x: Enable CONFIG_USB_ATM.

 -- Bastian Blank <waldi@debian.org>  Wed,  8 Nov 2006 17:15:55 +0100

linux-2.6 (2.6.18-4) unstable; urgency=low

  [ Norbert Tretkowski ]
  * [alpha] Switched to gcc-4.1.

  [ Jurij Smakov ]
  * [sparc] Remove sparc64-atyfb-xl-gr.patch, it does more harm than
    good in 2.6.18.
  * [sparc] Add bugfix/sparc/compat-alloc-user-space-alignment.patch
    (thanks to David Miller) to make sure that compat_alloc_user_space()
    always returns memory aligned on a 8-byte boundary on sparc. This
    prevents a number of unaligned memory accesses, like the ones in
    sys_msgrcv() and compat_sys_msgrcv(), triggered every 5 seconds whenever
    fakeroot is running.
  * [sparc] Add bugfix/sparc/bus-id-size.patch (thanks to David Miller)
    to ensure that the size of the strings stored in the bus_id field of
    struct device never exceeds the amount of memory allocated for them
    (20 bytes). It fixes the situations in which storing longer device
    names in this field would cause corruption of adjacent memory regions.
    (closes: #394697).
  * [sparc] Add bugfix/sparc/sunblade1k-boot-fix.patch (thanks to David
    Miller) to fix a boottime crash on SunBlade1000.
  * [sparc] Add bugfix/sparc/t1k-cpu-lockup.patch (thanks to David Miller)
    to prevent soft CPU lockup on T1000 servers, which can be triggered from
    userspace, resulting in denial of service.

  [ Martin Michlmayr ]
  * arm/iop32x: Fix the interrupt of the 2nd Ethernet slot on N2100.
  * arm/iop32x: Allow USB and serial to co-exist on N2100.
  * arm/ixp4xx: Add clocksource for Intel IXP4xx platforms.
  * arm: Enable CONFIG_AUDIT=y again.
  * arm/ixp4xx: Add the IXP4xx Ethernet driver.
  * arm/ixp4xx: Build LED support into the kernel.
  * Add a driver for Fintek F75375S/SP and F75373.
  * arm/iop32x: Build F75375S/SP support in.
  * arm/iop32x: Fix the size of the RedBoot config partition.

  [ maximilian attems ]
  * Add netpoll leak fix.
  * Add upstream forcedeth swsusp support.
  * r8169: PCI ID for Corega Gigabit network card.
  * r8169: the MMIO region of the 8167 stands behin BAR#1.
  * r8169: Add upstream fix for infinite loop during hotplug.
  * Bump build-dependency on kernel-package to 10.063.
  * r8169: pull revert mac address change support.
  * bcm43xx: Add full netdev watchout timeout patch. (closes: 392065)
    Thanks Sjoerd Simons <sjoerd@spring.luon.net> for the testing.
  * Add stable release 2.6.18.2:
    - Remove not yet released, revert the included patches.
    - Keep aboves bcm43xx fix, it's more complete.
    - Watchdog: sc1200wdt - fix missing pnp_unregister_driver()
    - fix missing ifdefs in syscall classes hookup for generic targets
    - JMB 368 PATA detection
    - usbfs: private mutex for open, release, and remove
    - sound/pci/au88x0/au88x0.c: ioremap balanced with iounmap
    - x86-64: Fix C3 timer test
    - Reintroduce NODES_SPAN_OTHER_NODES for powerpc
    - ALSA: emu10k1: Fix outl() in snd_emu10k1_resume_regs()
    - IB/mthca: Use mmiowb after doorbell ring
    - SCSI: DAC960: PCI id table fixup
    - ALSA: snd_rtctimer: handle RTC interrupts with a tasklet
    - JFS: pageno needs to be long
    - SPARC64: Fix central/FHC bus handling on Ex000 systems.
    - SPARC64: Fix memory corruption in pci_4u_free_consistent().
    - SPARC64: Fix PCI memory space root resource on Hummingbird.
      (closes: #392078)
    - Fix uninitialised spinlock in via-pmu-backlight code.
    - SCSI: aic7xxx: pause sequencer before touching SBLKCTL
    - IPoIB: Rejoin all multicast groups after a port event
    - ALSA: Dereference after free in snd_hwdep_release()
    - rtc-max6902: month conversion fix
    - NET: Fix skb_segment() handling of fully linear SKBs
    - SCTP: Always linearise packet on input
    - SCSI: aic7xxx: avoid checking SBLKCTL register for certain cards
    - IPV6: fix lockup via /proc/net/ip6_flowlabel [CVE-2006-5619]
    - fix Intel RNG detection
    - ISDN: check for userspace copy faults
    - ISDN: fix drivers, by handling errors thrown by ->readstat()
    - splice: fix pipe_to_file() ->prepare_write() error path
    - ALSA: Fix bug in snd-usb-usx2y's usX2Y_pcms_lock_check()
    - ALSA: Repair snd-usb-usx2y for usb 2.6.18
    - PCI: Remove quirk_via_abnormal_poweroff
    - Bluetooth: Check if DLC is still attached to the TTY
    - vmscan: Fix temp_priority race
    - Use min of two prio settings in calculating distress for reclaim
    - __div64_32 for 31 bit. Fixes funny clock speed on hercules emulator.
      (closes: 395247)
    - DVB: fix dvb_pll_attach for mt352/zl10353 in cx88-dvb, and nxt200x
    - fuse: fix hang on SMP
    - md: Fix bug where spares don't always get rebuilt properly when they become live.
    - md: Fix calculation of ->degraded for multipath and raid10
    - knfsd: Fix race that can disable NFS server.
    - md: check bio address after mapping through partitions.
    - fill_tgid: fix task_struct leak and possible oops
    - uml: fix processor selection to exclude unsupported processors and features
    - uml: remove warnings added by previous -stable patch
    - Fix sfuzz hanging on 2.6.18
    - SERIAL: Fix resume handling bug
    - SERIAL: Fix oops when removing suspended serial port
    - sky2: MSI test race and message
    - sky2: pause parameter adjustment
    - sky2: turn off PHY IRQ on shutdown
    - sky2: accept multicast pause frames
    - sky2: GMAC pause frame
    - sky2: 88E803X transmit lockup (2.6.18)
    - tcp: cubic scaling error
    - mm: fix a race condition under SMC + COW
    - ALSA: powermac - Fix Oops when conflicting with aoa driver
    - ALSA: Fix re-use of va_list
    - posix-cpu-timers: prevent signal delivery starvation
    - NFS: nfs_lookup - don't hash dentry when optimising away the lookup
    - uml: make Uml compile on FC6 kernel headers
    - Fix potential interrupts during alternative patching
  * Backport atkbd - supress "too many keys" error message.
  * [s390] Revert temporarly 2.6.18.1 "S390: user readable uninitialised
    kernel memory (CVE-2006-5174)" fix as it causes ftfbs

  [ Sven Luther ]
  * [powerpc] Added exception alignement patch from Benjamin Herrenschmidt.

  [ Frederik Schüler ]
  * Bump ABI to 2.
  * Update vserver patch to 2.0.2.2-rc4.

  [ Thiemo Seufer ]
  * Add patches from linux-mips.org's 2.6.18-stable branch:
    - bugfix/copy-user-highpage.patch, needed for cache alias handling
      on mips/mipsel/hppa.
    - bugfix/mips/syscall-wiring.patch, fixes TLS register access, and
      n32 rt_sigqueueinfo.
    - bugfix/mips/sb1-flush-cache-data-page.patch, missing cache flush
      on SB-1.
    - bugfix/mips/trylock.patch, fix trylock implementation for R1x000
      and R3xxx.
    - bugfix/mips/smp-cpu-bringup.patch, correct initialization of
      non-contiguous CPU topology.
    - bugfix/mips/header-exports.patch, clean up userland exports of
      kernel headers.
    - bugfix/mips/sb1-interrupt-handler.patch, fix broken interrupt
      routing on SB-1.
    - bugfix/mips/cache-alias.patch, fixes #387498 for mips/mipsel.
    - bugfix/mips/ip22-zilog-console.patch, fix long delays seen with
      SGI ip22 serial console.
    - bugfix/mips/signal-handling.patch, fixes a signal handling race
      condition shown with gdb.
    - bugfix/mips/sb1-duart-tts.patch, replaces mips-sb1-duart-tts.patch,
      use standard Linux names for SB-1 consoles.
    - bugfix/mips/wait-race.patch, correct behaviour of the idle loop.
    - bugfix/mips/sgi-ioc3.patch, checksumming fix for IOC3 network
      driver.
    - features/mips/qemu-kernel.patch, support for the mips/mipsel
      machine emulated by Qemu.
    - features/mips/backtrace.patch, reimplementation of stack analysis
      and backtrace printing, useful for in-kernel debugging.
    - bugfix/mips/dec-scsi.patch, replaces mips-dec-scsi.patch, fixes DSP
      SCSI driver for DECstations.
    - bugfix/mips/dec-serial.patch, replaces mips-dec-serial.patch, fix
      serial console handling on DECstations.

 -- Frederik Schüler <fs@debian.org>  Sat,  4 Nov 2006 18:45:02 +0100

linux-2.6 (2.6.18-3) unstable; urgency=low

  [ Bastian Blank ]
  * Fix home of patch apply script.
  * Unify CPUSET option. (closes: #391931)
  * Support xen version 3.0.3-1.
  * Add AHCI suspend support.
  * Add patch to support bindmount without nodev on vserver.
  * Update fedora xen patch to changeset 36252.

  [ Steve Langasek ]
  * [alpha] restore alpha-prctl.patch, which keeps disappearing every time
    there's a kernel upgrade :/

  [ Frederik Schüler ]
  * Activate CONFIG_NET_CLS_* globaly. (Closes: #389918)
  * Make CONFIG_EFI_VARS modular on i386. (Closes: #381951)
  * Activate CONFIG_SCSI_ARCMSR on amd64, powerpc, sparc too.
  * [vserver] Activate HARDCPU and HARDCPU_IDLE.
  * [vserver] Upgrade to vs2.0.2.2-rc2.

  [ maximilian attems ]
  * [mipsel] Disable CONFIG_SECURITY_SECLVL on DECstations too.
  * Add stable release 2.6.18.1:
   - add utsrelease.h to the dontdiff file
   - V4L: copy-paste bug in videodev.c
   - block layer: elv_iosched_show should get elv_list_lock
   - NETFILTER: NAT: fix NOTRACK checksum handling
   - bcm43xx: fix regressions in 2.6.18 (Closes: #392065)
   - x86-64: Calgary IOMMU: Fix off by one when calculating register space
     location
   - ide-generic: jmicron fix
   - scx200_hrt: fix precedence bug manifesting as 27x clock in 1 MHz mode
   - invalidate_inode_pages2(): ignore page refcounts
   - rtc driver rtc-pcf8563 century bit inversed
   - fbdev: correct buffer size limit in fbmem_read_proc()
   - mm: bug in set_page_dirty_buffers
   - TCP: Fix and simplify microsecond rtt sampling
   - MD: Fix problem where hot-added drives are not resynced.
   - IPV6: Disable SG for GSO unless we have checksum
   - PKT_SCHED: cls_basic: Use unsigned int when generating handle
   - sata_mv: fix oops
   - [SPARC64]: Kill bogus check from bootmem_init().
   - IPV6: bh_lock_sock_nested on tcp_v6_rcv
   - [CPUFREQ] Fix some more CPU hotplug locking.
   - SPARC64: Fix serious bug in sched_clock() on sparc64
   - Fix VIDIOC_ENUMSTD bug
   - load_module: no BUG if module_subsys uninitialized
   - i386: fix flat mode numa on a real numa system
   - cpu to node relationship fixup: map cpu to node
   - cpu to node relationship fixup: acpi_map_cpu2node
   - backlight: fix oops in __mutex_lock_slowpath during head
     /sys/class/graphics/fb0/*
   - do not free non slab allocated per_cpu_pageset
   - rtc: lockdep fix/workaround
   - powerpc: Fix ohare IDE irq workaround on old powermacs
   - sysfs: remove duplicated dput in sysfs_update_file
   - powerpc: fix building gdb against asm/ptrace.h
   - Remove offsetof() from user-visible <linux/stddef.h>
   - Clean up exported headers on CRIS
   - Fix v850 exported headers
   - Don't advertise (or allow) headers_{install,check} where inappropriate.
   - Remove UML header export
   - Remove ARM26 header export.
   - Fix H8300 exported headers.
   - Fix m68knommu exported headers
   - Fix exported headers for SPARC, SPARC64
   - Fix 'make headers_check' on m32r
   - Fix 'make headers_check' on sh64
   - Fix 'make headers_check' on sh
   - Fix ARM 'make headers_check'
   - One line per header in Kbuild files to reduce conflicts
   - sky2 network driver device ids
   - sky2: tx pause bug fix
   - netdrvr: lp486e: fix typo
   - mv643xx_eth: fix obvious typo, which caused build breakage
   - zone_reclaim: dynamic slab reclaim
   - Fix longstanding load balancing bug in the scheduler
   - jbd: fix commit of ordered data buffers
   - ALSA: Fix initiailization of user-space controls
   - USB: Allow compile in g_ether, fix typo
   - IB/mthca: Fix lid used for sending traps
   - S390: user readable uninitialised kernel memory (CVE-2006-5174)
   - zd1211rw: ZD1211B ASIC/FWT, not jointly decoder
   - V4L: pvrusb2: Limit hor res for 24xxx devices
   - V4L: pvrusb2: Suppress compiler warning
   - V4L: pvrusb2: improve 24XXX config option description
   - V4L: pvrusb2: Solve mutex deadlock
   - DVB: cx24123: fix PLL divisor setup
   - V4L: Fix msp343xG handling regression
   - UML: Fix UML build failure
   - uml: use DEFCONFIG_LIST to avoid reading host's config
   - uml: allow using again x86/x86_64 crypto code
   - NET_SCHED: Fix fallout from dev->qdisc RCU change
  * Add backported git patch remving BSD secure level - request by the
    Debian Security Team. (closes: 389282)
  * [powerpc] Add DAC960-ipr PCI id table fixup.
  * [powerpc] Fix uninitialised spinlock in via-pmu-backlight code.
  * Fix serial_cs resume handling.
  * Fix oops when removing suspended serial port.
  * Check if DLC is still attached to the TTY.
  * Add fedora backport of i965 DRM support.

  [ Martin Michlmayr ]
  * [mips] Apply some patches from linux-mips' linux-2.6.18-stable GIT tree:
    - The o32 fstatat syscall behaves differently on 32 and 64 bit kernels
    - fstatat syscall names
    - BCM1480: Mask pending interrupts against c0_status.im.
    - Cobalt: Time runs too quickly
    - Show actual CPU information in /proc/cpuinfo
    - Workaround for bug in gcc -EB / -EL options
    - Do not use -msym32 option for modules
    - Fix O32 personality(2) call with 0xffffffff argument
    - Use compat_sys_mount

  [ dann frazier ]
  * [ia64]: Fix booting on HP cell systems, thanks to Troy Heber
    - Enable CONFIG_HUGETLBFS
    - bugfix/ia64/sal-flush-fix.patch: delay sal cache flush
  * bugfix/sky2-receive-FIFO-fix.patch: fix sky2 hangs on some chips
    Thanks to Stephen Hemminger for the patch. (Closes: #391382)
  * features/all/drivers/cciss-support-for-gt-2TB-volumes.patch:
    Add support for > 2TB volumes
  * bugfix/sym2-dont-claim-raid-devs.patch: Prevent cpqarray/sym2 conflict
    by telling sym2 not to claim raid devices. (Closes: #391384)

  [ Sven Luther ]
  * [powerpc] Added AMD74xx driver module to the powerpc64 flavour
    (Closes: #391861).

  [ Kyle McMartin ]
  * [hppa] Force CROSS_COMPILE=hppa64-linux-gnu- (closes: #389296)

 -- Bastian Blank <waldi@debian.org>  Sat, 21 Oct 2006 15:59:43 +0200

linux-2.6 (2.6.18-2) unstable; urgency=low

  [ Bastian Blank ]
  * hppa: Fix compiler dependencies. (closes: #389296)
  * Make cfq the default io scheduler.
  * Add arcmsr (Areca) driver.
  * powerpc/prep: Fix compatibility asm symlink.
  * m68k: Disable initramfs support.

  [ Kyle McMartin ]
  * hppa: Add parisc patchset.

  [ Norbert Tretkowski ]
  * [alpha] Workaround undefined symbols by setting CONFIG_SCSI=y for smp flavour.
    (closes: #369517)

  [ Christian T. Steiges ]
  * m68k: Update patches for 2.6.18.
  * m68k: Re-Add m68k-as and m68k-macro patch which allow building with current binutils.
  * m68k: disable CONFIG_AUDIT for m68k.
  * m68k/mac: add m68k-no-backlight and m68k-fbcon patch.
  * m68k/mac: enable SONIC, disable all ADB but CUDA.

  [ Jurij Smakov ]
  * Add bugfix/proc-fb-reading.patch to fix the inconsistent behaviour
    of /proc/fb. (Closes: #388815)
  * sparc: Enable vserver flavour for sparc64. (Closes: #386656)

 -- Bastian Blank <waldi@debian.org>  Fri, 29 Sep 2006 14:12:19 +0200

linux-2.6 (2.6.18-1) unstable; urgency=low

  The unpruned release

  [ Martin Michlmayr ]
  * Bump build-dependency on kernel-package to 10.054.
  * arm/iop32x: Build ext2/3 as modules.
  * arm/iop32x: Disable CONFIG_EMBEDDED.
  * mipsel/r5k-cobalt: Enable ISDN.
  * arm/footbridge: Enable the CIFS module (closes: #274808).
  * arm/nslu2: Drop flavour since this machine is supported by arm/ixp4xx.
  * arm: Make get_unaligned() work with const pointers and GCC 4.1.
  * mipsel/r5k-cobalt: Enable CONFIG_BONDING as a module.
  * arm/iop32x: Likewise.
  * arm/ixp4xx: Likewise.
  * arm: Disable CONFIG_AUDIT for now since it's broken.

  [ Sven Luther ]
  * [powerpc] Enabled the -prep flavour. (Closes: #359025)
  * [powerpc] The sisfb framebuffer device is now builtin.
  * [powerpc] Updated the powerpc serial patch. This fixes the XServe serial
    port, but at the cost powermac pcmcia serial cards support.
    Thanks go to Mark Hymers for providing the patch.
    (Closes: #364637, #375194)
  * [powerpc] Added patch to fix oldworld/quik booting.
    Thanks fo to Christian Aichinger for investigating to Benjamin
    Herrenschmidt for providing the patch. (Closes: #366620, #375035).
  * [powerpc] Fixes hvc_console caused suspsend-to-disk breakage. Thanks to
    Andrew Morton for providing the patch. (Closes: #387178)
  * [powerpc] Disabled mv643xx_eth on powerpc64 flavours, as there never was a
    Marvell Discovery northbrige for 64bit powerpc cpus.

  [ Frederik Schüler ]
  * Remove obsolete options from amd64 and i386 configs.
  * Deactivate EVBUG.
  * Make PARPORT options global.
  * [i386] Add class definition for 486 flavour.

  [ maximilian attems ]
  * Enable CONFIG_PRINTER=m for all powerpc flavours.
  * Enable the new alsa CONFIG_SND_AOA framework for powerpc.
  * Add the merged advansys pci table patch.

  [ Bastian Blank ]
  * hppa: Use gcc-4.1.
  * Only provide 16 legacy ptys.

  [ Norbert Tretkowski ]
  * [alpha] Updated configs.
  * [alpha] Disabled CONFIG_AUDIT, broken.
  * [alpha] Added vserver flavour.

 -- Bastian Blank <waldi@debian.org>  Sun, 24 Sep 2006 15:55:37 +0200

linux-2.6 (2.6.17-9) unstable; urgency=medium

  [ Bastian Blank ]
  * Update vserver patch to 2.0.2.
    - Fix possible priviledge escalation in remount code. (CVE-2006-4243)

  [ Frederik Schüler ]
  * Add stable release 2.5.17.12:
    - sky2: version 1.6.1
    - sky2: fix fiber support
    - sky2: MSI test timing
    - sky2: use dev_alloc_skb for receive buffers
    - sky2: clear status IRQ after empty
    - sky2: accept flow control
    - dm: Fix deadlock under high i/o load in raid1 setup.
    - Remove redundant up() in stop_machine()
    - Missing PCI id update for VIA IDE
    - PKTGEN: Fix oops when used with balance-tlb bonding
    - PKTGEN: Make sure skb->{nh,h} are initialized in fill_packet_ipv6() too.
    - Silent data corruption caused by XPC
    - uhci-hcd: fix list access bug
    - binfmt_elf: fix checks for bad address
    - [s390] bug in futex unqueue_me
    - fcntl(F_SETSIG) fix
    - IPV6 OOPS'er triggerable by any user
    - SCTP: Fix sctp_primitive_ABORT() call in sctp_close().
    - SPARC64: Fix X server crashes on sparc64
    - TG3: Disable TSO by default
    - dm: mirror sector offset fix
    - dm: fix block device initialisation
    - dm: add module ref counting
    - dm: fix mapped device ref counting
    - dm: add DMF_FREEING
    - dm: change minor_lock to spinlock
    - dm: move idr_pre_get
    - dm: fix idr minor allocation
    - dm snapshot: unify chunk_size
    - Have ext2 reject file handles with bad inode numbers early.
    - Allow per-route window scale limiting
    - bridge-netfilter: don't overwrite memory outside of skb
    - fix compilation error on IA64
    - Fix output framentation of paged-skbs
    - spectrum_cs: Fix firmware uploading errors
    - TEXTSEARCH: Fix Boyer Moore initialization bug
  * Add stable release 2.6.17.13:
    - lib: add idr_replace
    - pci_ids.h: add some VIA IDE identifiers
  * Remove patches merged upstream:
    - s390-kernel-futex-barrier.patch
  * Unpatch ia64-mman.h-fix.patch

 -- Bastian Blank <waldi@debian.org>  Wed, 13 Sep 2006 14:54:14 +0200

linux-2.6 (2.6.17-8) unstable; urgency=low

  [ Martin Michlmayr ]
  * arm/ixp4xx: Enable CONFIG_W1.

  [ dann frazier ]
  * sound-pci-hda-mac-mini-quirks.diff, sound-pci-hda-intel-d965.diff
    sound-pci-hda-mac-mini-intel945.diff:
    Updates to patch_sigmatel.c to add x86 mac-mini sound support
    Thanks to Matt Kraai. (closes: #384972)

  [ Kyle McMartin ]
  * hppa: Re-enable pa8800 fixing patches from James Bottomley.
    Pulled fresh from parisc-linux git tree.
  * ia64: Pull in compile-failure fix from Christian Cotte-Barrot.
    Pulled from linux-ia64 mailing list. Fix is correct.
  * hppa/alpha/mips: Fix compile-failure due to missing arch_mmap_check. Patch sent
    upstream to stable@kernel.org.

  [ dann frazier ]
  * sym2: only claim "Storage" class devices - the cpqarray driver should be
    used for 5c1510 devices in RAID mode. (closes: #380272)

  [ Bastian Blank ]
  * Backport change to allow all hypercalls for xen.

 -- Bastian Blank <waldi@debian.org>  Thu, 31 Aug 2006 12:12:51 +0200

linux-2.6 (2.6.17-7) unstable; urgency=low

  [ Martin Michlmayr ]
  * arm/iop32x: Enable CONFIG_BLK_DEV_OFFBOARD.
  * arm/iop32x: Unset CONFIG_BLK_DEV_AMD74XX since it fails on ARM
    with "Unknown symbol pci_get_legacy_ide_irq".
  * arm/iop32x: Enable a number of MD and DM modules.
  * arm/iop32x: Enable some more USB network modules.
  * mipsel/r5k-cobalt: Increase 8250 NR_UARTS and RUNTIME_UARTS to 4.
  * mipsel/r5k-cobalt: Fix MAC detection problem on Qube 2700.

  [ Bastian Blank ]
  * Update vserver patch to 2.0.2-rc29.
  * Add stable release 2.6.17.10:
    - Fix possible UDF deadlock and memory corruption (CVE-2006-4145)
    - elv_unregister: fix possible crash on module unload
    - Fix sctp privilege elevation (CVE-2006-3745)

  [ maximilian attems ]
  * Add RAM range to longclass for -bigmem. (closes: 382799)
  * Add stable release 2.6.17.9:
    - powerpc: Clear HID0 attention enable on PPC970 at boot time
    (CVE-2006-4093)
  * Add stable release 2.6.17.11:
    - Fix ipv4 routing locking bug
    - disable debugging version of write_lock()
    - PCI: fix ICH6 quirks
    - 1394: fix for recently added firewire patch that breaks things on ppc
    - Fix IFLA_ADDRESS handling
    - Fix BeFS slab corruption
    - Fix timer race in dst GC code
    - Have ext3 reject file handles with bad inode numbers early
    - Kill HASH_HIGHMEM from route cache hash sizing
    - sys_getppid oopses on debug kernel
    - IA64: local DoS with corrupted ELFs
    - tpm: interrupt clear fix
    - ulog: fix panic on SMP kernels
    - dm: BUG/OOPS fix
    - MD: Fix a potential NULL dereference in md/raid1
    - ip_tables: fix table locking in ipt_do_table
    - swsusp: Fix swap_type_of
    - sky2: phy power problem on 88e805x
    - ipx: header length validation needed

  [ Frederik Schüler ]
  * Activate CONFIG_R8169_VLAN on amd64. (closes: #383707)
  * Activate EFI boot support on i386. (closes: #381951)

  [ dann frazier ]
  * Include module.lds in headers package if it exists. (closes: #342246)
  * Add Apple MacBook product IDs to usbhid and set
    CONFIG_USB_HIDINPUT_POWERBOOK=y on i386 and amd64. (closes: #383620)

 -- Bastian Blank <waldi@debian.org>  Thu, 24 Aug 2006 15:54:51 +0000

linux-2.6 (2.6.17-6) unstable; urgency=low

  [ maximilian attems ]
  * debian/arch/i386/defines: Activate 686-bigmem flavour for enterprise
  usage.
  * Add ubuntu pci table patch for scsi drivers advansys and fdomain.

  [ Martin Michlmayr ]
  * arm/armeb: Use gcc-4.1.
  * mips/mipsel: Use gcc-4.1.
  * arm/ixp4xx: Update config based on the NSLU2 config.
  * arm/s3c2410: Unset CONFIG_DEBUG_INFO.
  * arm/iop32x: xscale: don't mis-report 80219 as an iop32x
  * arm/iop32x: Add an MTD map for IOP3xx boards
  * arm/iop32x: Add support for the Thecus N2100.
  * arm/iop32x: Add support for the GLAN Tank.
  * arm/iop32x: Add a flavour for IOP32x based machines.

  [ Bastian Blank ]
  * Shrink short descriptions.
  * Make gcc-4.1 the default compiler.
  * [powerpc]: Use gcc-4.1.
  * Move latest and transitional packages to linux-latest-2.6.

  [ Frederik Schüler ]
  * [amd64] Add smp-alternatives backport.
  * [amd64] Drop smp flavours.
  * [amd64] Merge k8 and p4 flavours into a generic one, following upstreams
    advice.
  * Activate BSD_PROCESS_ACCT_V3.
  * Add stable release 2.6.17.8:
    - ALSA: Don't reject O_RDWR at opening PCM OSS
    - Add stable branch to maintainers file
    - tty serialize flush_to_ldisc
    - S390: fix futex_atomic_cmpxchg_inatomic
    - Fix budget-av compile failure
    - cond_resched() fix
    - e1000: add forgotten PCI ID for supported device
    - ext3: avoid triggering ext3_error on bad NFS file handle
    - ext3 -nobh option causes oops
    - Fix race related problem when adding items to and svcrpc auth cache.
    - ieee1394: sbp2: enable auto spin-up for Maxtor disks
    - invalidate_bdev() speedup
    - Sparc64 quad-float emulation fix
    - VLAN state handling fix
    - Update frag_list in pskb_trim
    - UHCI: Fix handling of short last packet
    - sky2: NAPI bug
    - i2c: Fix 'ignore' module parameter handling in i2c-core
    - scx200_acb: Fix the block transactions
    - scx200_acb: Fix the state machine
    - H.323 helper: fix possible NULL-ptr dereference
    - Don't allow chmod() on the /proc/<pid>/ files
    - PCI: fix issues with extended conf space when MMCONFIG disabled because of e820

  [ Sven Luther ]
  * [powerpc] Added console=hvsi0 too to CMDLINE to the powerpc64 flavour, for
    non-virtualized IBM power machines serial console.

 -- Bastian Blank <waldi@debian.org>  Fri, 11 Aug 2006 19:58:06 +0200

linux-2.6 (2.6.17-5) unstable; urgency=low

  [ Martin Michlmayr ]
  * [arm/nslu2] Enable CONFIG_USB_EHCI_SPLIT_ISO.  Closes: #378554

  [ maximilian attems ]
  * Add stable release 2.6.17.7:
    - BLOCK: Fix bounce limit address check
    - v4l/dvb: Fix budget-av frontend detection
    - v4l/dvb: Fix CI on old KNC1 DVBC cards
    - v4l/dvb: Fix CI interface on PRO KNC1 cards
    - v4l/dvb: Backport fix to artec USB DVB devices
    - v4l/dvb: Backport the DISEQC regression fix to 2.6.17.x
    - v4l/dvb: stradis: dont export MODULE_DEVICE_TABLE
    - pnp: suppress request_irq() warning
    - generic_file_buffered_write(): handle zero-length iovec segments
    - serial 8250: sysrq deadlock fix
    - Reduce ACPI verbosity on null handle condition
    - ieee80211: TKIP requires CRC32
    - Make powernow-k7 work on SMP kernels.
    - via-velocity: the link is not correctly detected when the device starts
    - Add missing UFO initialisations
    - USB serial ftdi_sio: Prevent userspace DoS (CVE-2006-2936)
    - cdrom: fix bad cgc.buflen assignment
    - splice: fix problems with sys_tee()
    - fix fdset leakage
    - struct file leakage
    - XFS: corruption fix
    - v4l/dvb: Kconfig: fix description and dependencies for saa7115 module
    - dvb-bt8xx: fix frontend detection for DViCO FusionHDTV DVB-T Lite rev 1.2
    - IB/mthca: restore missing PCI registers after reset
    - v4l/dvb: Backport the budget driver DISEQC instability fix
    - Fix IPv4/DECnet routing rule dumping
    - pdflush: handle resume wakeups
    - x86_64: Fix modular pc speaker
    - Fix powernow-k8 SMP kernel on UP hardware bug.
    - ALSA: RME HDSP - fixed proc interface (missing {})
    - ALSA: au88x0 - Fix 64bit address of MPU401 MMIO port
    - ALSA: Fix a deadlock in snd-rtctimer
    - ALSA: Fix missing array terminators in AD1988 codec support
    - ALSA: Fix model for HP dc7600
    - ALSA: Fix mute switch on VAIO laptops with STAC7661
    - ALSA: fix the SND_FM801_TEA575X dependencies
    - ALSA: Fix undefined (missing) references in ISA MIRO sound driver
    - ALSA: Fix workaround for AD1988A rev2 codec
    - ALSA: hda-intel - Fix race in remove
    - Suppress irq handler mismatch messages in ALSA ISA drivers
    - PKT_SCHED: Fix illegal memory dereferences when dumping actions
    - PKT_SCHED: Return ENOENT if action module is unavailable
    - PKT_SCHED: Fix error handling while dumping actions
    - generic_file_buffered_write(): deadlock on vectored write
    - ethtool: oops in ethtool_set_pauseparam()
    - memory hotplug: solve config broken: undefined reference to `online_page'
  * Add budget-av-compile-fix.patch stable compile fix.
  * Enable in all configs setting SND_FM801_TEA575X SND_FM801_TEA575X_BOOL=y.

 -- Bastian Blank <waldi@debian.org>  Sat, 29 Jul 2006 13:30:06 +0200

linux-2.6 (2.6.17-4) unstable; urgency=low

  [ Bastian Blank ]
  * Add stable release 2.6.17.5:
    - Fix nasty /proc vulnerability (CVE-2006-3626)
  * Add stable release 2.6.17.6:
    - Relax /proc fix a bit
  * Set section of images to admin.

  [ dann frazier ]
  * [ia64] Drop the non-SMP flavours; they are not well maintained upstream.
    Note that the non-SMP flavours have been identical to the SMP builds
    since 2.6.13-1; this was to avoid having to drop then re-add these
    flavours if upstream resolved the issue - but that never happened.
    Note that this is a measurable performance penalty on non-SMP systems.

 -- Bastian Blank <waldi@debian.org>  Mon, 17 Jul 2006 11:08:41 +0200

linux-2.6 (2.6.17-3) unstable; urgency=low

  [ maximilian attems ]
  * Add stable release 2.6.17.2:
    - ide-io: increase timeout value to allow for slave wakeup
    - NTFS: Critical bug fix (affects MIPS and possibly others)
    - Link error when futexes are disabled on 64bit architectures
    - SCTP: Reset rtt_in_progress for the chunk when processing its sack.
    - SPARC32: Fix iommu_flush_iotlb end address
    - ETHTOOL: Fix UFO typo
    - UML: fix uptime
    - x86: compile fix for asm-i386/alternatives.h
    - bcm43xx: init fix for possible Machine Check
    - SCTP: Fix persistent slowdown in sctp when a gap ack consumes rx buffer.
    - kbuild: bugfix with initramfs
    - Input: return correct size when reading modalias attribute
    - ohci1394: Fix broken suspend/resume in ohci1394
    - idr: fix race in idr code
    - USB: Whiteheat: fix firmware spurious errors
    - libata: minor patch for ATA_DFLAG_PIO
    - SCTP: Send only 1 window update SACK per message.
    - PFKEYV2: Fix inconsistent typing in struct sadb_x_kmprivate.
    - SCTP: Limit association max_retrans setting in setsockopt.
    - SCTP: Reject sctp packets with broadcast addresses.
    - IPV6: Sum real space for RTAs.
    - IPV6 ADDRCONF: Fix default source address selection without
      CONFIG_IPV6_PRIVACY
    - IPV6: Fix source address selection.
  * Add stable release 2.6.17.3:
    - NETFILTER: SCTP conntrack: fix crash triggered by packet without chunks
    [CVE-2006-2934]
  * Deapply merged sparc32-iotlb.patch.
  * Fix README.Debian: Correct svn location, remove old boot param bswap
    reference, the asfs patch is in the Debian kernel. Remove reference to
    AMD 768 erratum 10, it was solved in 2.6.12. Add wording corrections.
  * Set CONFIG_SERIAL_8250_RN_UARTS=16 for all archs beside mips/m68k unless
    explicitly set on a specific value. (closes: 377151)
  * Add stable release 2.6.17.4:
    - fix prctl privilege escalation and suid_dumpable (CVE-2006-2451)

  [ Sven Luther ]
  * Re-enabled fs-asfs patch.

  [ Thiemo Seufer ]
  * [mips,mipsel] Fix sb1 interrupt handlers.
  * [mips,mipsel] Fix devfs-induced build failure in sb1250 serial driver.
  * [mips] SGI ip22 RTC was broken, fixed thanks to Julien Blache.
  * [mips] Fix SGI ip22 serial console, thanks to Julien Blache.

  [ Martin Michlmayr ]
  * [arm/nslu2] Enable HFS and some other filesystems.
  * [arm/nslu2] Unset CONFIG_USB_STORAGE_DEBUG.  Closes: #377853.

 -- Bastian Blank <waldi@debian.org>  Thu, 13 Jul 2006 13:14:53 +0200

linux-2.6 (2.6.17-2) unstable; urgency=low

  [ Jurij Smakov ]
  * [sparc] Switch to gcc-4.1 as it produces a working kernel,
    while gcc-4.0 does not. No ABI bump neccessary, because
    2.6.17-1 sparc binaries never made it to the archive.
  * [sparc32] Add sparc32-iotlb.patch to fix DMA errors on sparc32.

  [ Sven Luther ]
  * [powerpc] Added console=hvc0 default commandline option to powerpc64 flavour.
  * [powerpc] Fixed mkvmlinuz support, which was missing from -1. (Closes: #375645)
  * [powerpc] Added PowerBook HID support for last-gen PowerBook keyboards.
    (Closes: #307327)

  [ Martin Michlmayr ]
  * [mipsel] Fix compilation error in dz serial driver.
  * [mipsel] Update configs.
  * [mipsel] Add a build fix for the Cobalt early console support.
  * [arm/nslu2] Disable SE Linux support for now so the kernel fits into flash.

  [ Christian T. Steigies ]
  * [m68k] Update patches for 2.6.17.
  * [m68k] Add m68k-as and m68k-macro patch which allow building with current binutils.
  * [m68k] Disable all subarches but amiga and mac for official linux-images.

  [ Kyle McMartin ]
  * [hppa] Update patchset (2.6.17-pa6) from parisc-linux.org.
    Which fixes relocation errors in modules with 64-bit kernels, and
    a softlockup on non-SMP flavours with gettimeofday.

 -- Bastian Blank <waldi@debian.org>  Thu, 29 Jun 2006 18:49:35 +0200

linux-2.6 (2.6.17-1) unstable; urgency=low

  [ Frederik Schüler ]
  * New upstream release.
  * [amd64] Use gcc 4.1.
  * [amd64] Drop amd64-generic flavor. We will use amd64-k8 for the
    installer.

  [ Martin Michlmayr ]
  * [mips] Update patches for 2.6.17.
  * [arm] Update configs.
  * [armeb] Update configs.

  [ Thiemo Seufer ]
  * [mips] Fix SWARM FPU detection.
  * [mips] Update configurations.

  [ Kyle McMartin ]
  * [hppa] Set PDC_CHASSIS_WARN to y.
  * [hppa] Update patchset (2.6.17-pa2) from parisc-linux.org.
  * [hppa] Change NR_CPUS to 8 from 32 on both SMP flavours.
  * [hppa] Set PARISC_PAGE_SIZE to 4K on all platforms.

  [ Bastian Blank ]
  * [s390] Use gcc 4.1.
  * [i386] Enable REGPARM.
  * [i386] Use gcc 4.1.
  * [powerpc] Disable prep.

  [ dann frazier ]
  * [ia64] Update configs
  * [ia64] Use gcc 4.1.

  [ maximilian attems ]
  * Add stable release 2.6.17.1:
    - xt_sctp: fix endless loop caused by 0 chunk length (CVE-2006-3085)

 -- Bastian Blank <waldi@debian.org>  Thu, 22 Jun 2006 12:13:15 +0200

linux-2.6 (2.6.16+2.6.17-rc3-0experimental.1) experimental; urgency=low

  [ Frederik Schüler ]
  * New upstream release candidate.
  * Switch HZ from 1000 to 250, following upstreams default.
  * Activate CONFIG_BCM43XX_DEBUG.

  [ maximilian attems ]
  * Disable broken and known unsecure LSM modules: CONFIG_SECURITY_SECLVL,
    CONFIG_SECURITY_ROOTPLUG. Upstream plans to remove them for 2.6.18

 -- Frederik Schüler <fs@debian.org>  Sun,  7 May 2006 17:06:29 +0200

linux-2.6.16 (2.6.16-18) unstable; urgency=high

  [ Sven Luther ]
  * [powerpc] Added console=hvsi0 too to CMDLINE to the powerpc64 flavour,
    for non-virtualized IBM power machines serial console.

  [ dann frazier ]
  * fs-ext3-bad-nfs-handle.patch: avoid triggering ext3_error on bad NFS
    file handle (CVE-2006-3468)
  * cdrom-bad-cgc.buflen-assign.patch: fix buffer overflow in dvd_read_bca
  * usb-serial-ftdi_sio-dos.patch: fix userspace DoS in ftdi_sio driver

  [ Bastian Blank ]
  * Update xen patch to changeset 9762.

 -- Frederik Schüler <fs@debian.org>  Fri, 18 Aug 2006 20:29:17 +0200

linux-2.6.16 (2.6.16-17) unstable; urgency=high

  [ Martin Michlmayr ]
  * Add stable release 2.6.16.22:
    - powernow-k8 crash workaround
    - NTFS: Critical bug fix (affects MIPS and possibly others)
    - JFS: Fix multiple errors in metapage_releasepage
    - SPARC64: Fix D-cache corruption in mremap
    - SPARC64: Respect gfp_t argument to dma_alloc_coherent().
    - SPARC64: Fix missing fold at end of checksums.
    - scsi_lib.c: properly count the number of pages in scsi_req_map_sg()
    - I2O: Bugfixes to get I2O working again
    - Missed error checking for intent's filp in open_namei().
    - tmpfs: time granularity fix for [acm]time going backwards
    - USB: Whiteheat: fix firmware spurious errors
    - fs/namei.c: Call to file_permission() under a spinlock in do_lookup_path()
  * Add stable release 2.6.16.23:
    - revert PARPORT_SERIAL should depend on SERIAL_8250_PCI patch
    - NETFILTER: SCTP conntrack: fix crash triggered by packet without
      chunks (CVE-2006-2934)
  * Add stable release 2.6.16.24:
    - fix prctl privilege escalation and suid_dumpable (CVE-2006-2451)
  * Add stable release 2.6.16.25:
    - Fix nasty /proc vulnerability (CVE-2006-3626)
  * Relax /proc fix a bit (Linus Torvalds)

  * [arm/nslu2] Unset CONFIG_USB_STORAGE_DEBUG.  Closes: #377853.
  * [mips] SGI ip22 RTC was broken, fixed thanks to Julien Blache.
  * [mips] Fix SGI ip22 serial console, thanks to Julien Blache.

  [ Bastian Blank ]
  * Fix vserver patch.

 -- Bastian Blank <waldi@debian.org>  Sat, 15 Jul 2006 17:18:49 +0200

linux-2.6.16 (2.6.16-16) unstable; urgency=low

  [ Sven Luther ]
  * [powerpc] Added console=hvc0 default commandline option to powerpc64 flavour.
  * [powerpc] Now THERM_PM72 and all WINDFARMs are builtin, for better fan control.

  [ Martin Michlmayr ]
  * [arm/nslu2] Disable SE Linux support for now so the kernel fits into
    flash.  Closes: #376926.

  [ Bastian Blank ]
  * [powerpc,powerpc-miboot] Enable OpenFirmware device tree support.
    (closes: #376012)

 -- Bastian Blank <waldi@debian.org>  Sat,  8 Jul 2006 17:57:57 +0200

linux-2.6.16 (2.6.16-15) unstable; urgency=low

  [ maximilian attems ]
  * Add stable release 2.6.16.18:
    - NETFILTER: SNMP NAT: fix memory corruption (CVE-2006-2444)
  * Add stable release 2.6.16.19:
    - NETFILTER: Fix small information leak in SO_ORIGINAL_DST (CVE-2006-1343)
  * Add stable release 2.6.16.20:
    - x86_64: Don't do syscall exit tracing twice
    - Altix: correct ioc4 port order
    - Input: psmouse - fix new device detection logic
    - PowerMac: force only suspend-to-disk to be valid
    - the latest consensus libata resume fix
    - Altix: correct ioc3 port order
    - Cpuset: might sleep checking zones allowed fix
    - ohci1394, sbp2: fix "scsi_add_device failed" with PL-3507 based devices
    - sbp2: backport read_capacity workaround for iPod
    - sbp2: fix check of return value of hpsb_allocate_and_register_addrspace
    - x86_64: x86_64 add crashdump trigger points
    - ipw2200: Filter unsupported channels out in ad-hoc mode
  * Add stable release 2.6.16.21:
    - check_process_timers: fix possible lockup
    - run_posix_cpu_timers: remove a bogus BUG_ON() (CVE-2006-2445)
    - xt_sctp: fix endless loop caused by 0 chunk length (CVE-2006-3085)
    - powerpc: Fix machine check problem on 32-bit kernels (CVE-2006-2448)

  [ Christian T. Steigies ]
  * [m68k] Add mac via patch from Finn Thain.
  * [m68k] Enable INPUT_EVDEV.

  [ Martin Michlmayr ]
  * [mips/b1-bcm91250a] Enable SMP.
  * [mips] Add a compile fix for the Maxine fb.
  * [mipsel] Add a patch that let's you enable serial console on DECstation.
  * [mipsel] Add a patch to get SCSI working on DECstation.
  * [mipsel] Handle memory-mapped RTC chips properly.
  * [mipsel] Add configs for r3k-kn02 and r4k-kn04 DECstation.
  * [arm] Allow RiscPC machines to boot an initrd (tagged list fix).
  * [arm/nslu2] Enable many modules.
  * [arm] Build loop support as a module.
  * [arm] Use the generic netfilter configuration.
  * [arm/footbridge] Enable sound.

  [ Kyle McMartin ]
  * [hppa] Pulled patch from cvs to fix build of kernel/ptrace.c which needs
    {read,write}_can_lock.
  * [hppa] Disable CONFIG_DETECT_SOFTLOCKUP to fix boot on pa8800 machines.

  [ Sven Luther ]
  * [powerpc,prep] Added a new ARCH=ppc PReP flavour, currently mostly a copy
    of the -powerpc one.
  * Upgraded mkvmlinuz dependency to mkvmlinuz 21.

  [ Bastian Blank ]
  * Update vserver patch to 2.0.2-rc21.
  * Bump build-dependency on kernel-package to 10.049.

  [ Jurij Smakov ]
  * Add dcache-memory-corruption.patch to fix the mremap(), occasionally
    triggered on sparc in the form of dpkg database corruption. Affects
    sparc64, mips and generic includes. Thanks to David Miller, original
    patch is included in 2.6.17.
    Ref: http://marc.theaimsgroup.com/?l=linux-sparc&m=114920963824047&w=2
  * Add sparc32-iotlb.patch to fix the DMA errors encountered with latest
    kernels on sparc32, in particularly HyperSparcs. Thanks to Bob Breuer.
    Ref: http://marc.theaimsgroup.com/?l=linux-sparc&m=115077649707675&w=2

 -- Bastian Blank <waldi@debian.org>  Wed, 21 Jun 2006 14:09:11 +0200

linux-2.6 (2.6.16-14) unstable; urgency=low

  [ Bastian Blank ]
  * Add stable release 2.6.16.16:
    - fs/locks.c: Fix lease_init (CVE-2006-1860)
  * Make i386 xen images recommend libc6-xen.
  * Update vserver patch to 2.0.2-rc20.
  * Update xen patch to changeset 9687.

  [ Christian T. Steigies ]
  * [m68k] Add generic m68k ide fix.
  * [m68k] Add cross-compile instructions.
  * [m68k] Enable INPUT_EVDEV for yaird.
  * [m68k] sun3 general compile and scsi fixes, enable sun3 SCSI again.

  [ dann frazier ]
  * cs4281 - Fix the check of timeout in probe to deal with variable HZ.
    (closes: #361197)

  [ Norbert Tretkowski ]
  * [alpha] Readded patch to support prctl syscall, got lost when upgrading
    to 2.6.16.

  [ Frederik Schüler ]
  * Add stable release 2.6.16.17:
    - SCTP: Validate the parameter length in HB-ACK chunk (CVE-2006-1857)
    - SCTP: Respect the real chunk length when walking parameters
      (CVE-2006-1858)
    - ptrace_attach: fix possible deadlock schenario with irqs
    - Fix ptrace_attach()/ptrace_traceme()/de_thread() race
    - page migration: Fix fallback behavior for dirty pages
    - add migratepage address space op to shmem
    - Remove cond_resched in gather_stats()
    - VIA quirk fixup, additional PCI IDs
    - PCI quirk: VIA IRQ fixup should only run for VIA southbridges
    - Fix udev device creation
    - limit request_fn recursion
    - PCI: correctly allocate return buffers for osc calls
    - selinux: check for failed kmalloc in security_sid_to_context()
    - TG3: ethtool always report port is TP.
    - Netfilter: do_add_counters race, possible oops or info leak
      (CVE-2006-0039)
    - scx200_acb: Fix resource name use after free
    - smbus unhiding kills thermal management
    - fs/compat.c: fix 'if (a |= b )' typo
    - smbfs: Fix slab corruption in samba error path
    - fs/locks.c: Fix sys_flock() race
    - USB: ub oops in block_uevent
    - via-rhine: zero pad short packets on Rhine I ethernet cards
    - md: Avoid oops when attempting to fix read errors on raid10

 -- Bastian Blank <waldi@debian.org>  Mon, 22 May 2006 14:56:11 +0200

linux-2.6 (2.6.16-13) unstable; urgency=low

  [ Frederik Schüler ]
  * Add stable release 2.6.16.14:
    - smbfs chroot issue (CVE-2006-1864)

  [ Bastian Blank ]
  * Don't make headers packages depend on images.
  * Bump abiname to 2. (closes: #366291)
  * Update vserver patch to 2.0.2-rc19.
  * Update xen patch to changeset 9668.
  * Remove abi fixes.
  * Add stable release 2.6.16.15:
    - SCTP: Allow spillover of receive buffer to avoid deadlock. (CVE-2006-2275)
    - SCTP: Fix panic's when receiving fragmented SCTP control chunks. (CVE-2006-2272)
    - SCTP: Fix state table entries for chunks received in CLOSED state. (CVE-2006-2271)
    - SCTP: Prevent possible infinite recursion with multiple bundled DATA. (CVE-2006-2274)
  * Switch HZ from 1000 to 250.

  [ Christian T. Steigies ]
  * [m68k] Add patches that allow building images for atari
  * [m68k] Enable atyfb driver for atari

 -- Bastian Blank <waldi@debian.org>  Wed, 10 May 2006 18:58:44 +0200

linux-2.6 (2.6.16-12) unstable; urgency=low

  [ Bastian Blank ]
  * Add stable release 2.6.16.12:
    - dm snapshot: fix kcopyd destructor
    - x86_64: Pass -32 to the assembler when compiling the 32bit vsyscall pages
    - for_each_possible_cpu
    - Simplify proc/devices and fix early termination regression
    - sonypi: correct detection of new ICH7-based laptops
    - MIPS: Fix tx49_blast_icache32_page_indexed.
    - NET: e1000: Update truesize with the length of the packet for packet split
    - i386: fix broken FP exception handling
    - tipar oops fix
    - USB: fix array overrun in drivers/usb/serial/option.c
    - Altix snsc: duplicate kobject fix
    - Alpha: strncpy() fix
    - LSM: add missing hook to do_compat_readv_writev()
    - Fix reiserfs deadlock
    - make vm86 call audit_syscall_exit
    - fix saa7129 support in saa7127 module for pvr350 tv out
    - dm flush queue EINTR
    - get_dvb_firmware: download nxt2002 firmware from new driver location
    - cxusb-bluebird: bug-fix: power down corrupts frontend
    - x86_64: Fix a race in the free_iommu path.
    - MIPS: Use "R" constraint for cache_op.
    - MIPS: R2 build fixes for gcc < 3.4.
    - cs5535_gpio.c: call cdev_del() during module_exit to unmap kobject references and other cleanups
    - MIPS: Fix branch emulation for floating-point exceptions.
    - x86/PAE: Fix pte_clear for the >4GB RAM case
  * Add stable release 2.6.16.13:
    - NETFILTER: SCTP conntrack: fix infinite loop (CVE-2006-1527)
  * Remove merged patches.
  * Rediff xen patch.
  * Bump build-dependency on kernel-package to 10.047.

  [ Martin Michlmayr ]
  * [arm] Enable cramfs for ixp4xx and rpc.

 -- Bastian Blank <waldi@debian.org>  Thu,  4 May 2006 11:37:26 +0200

linux-2.6 (2.6.16-11) unstable; urgency=low

  * Update vserver patch to 2.0.2-rc18.
    - Limit ccaps to root inside a guest (CVE-2006-2110)
  * Conflict with known broken grub versions. (closes: #361308)
  * Enable s390 vserver image.
  * Enable xen and xen-vserver images.
  * Use localversion for kernel-package images. (closes: #365505)

 -- Bastian Blank <waldi@debian.org>  Mon,  1 May 2006 16:38:45 +0200

linux-2.6 (2.6.16-10) unstable; urgency=low

  [ Norbert Tretkowski ]
  * [alpha] Added backport of for_each_possible_cpu() to fix alpha build.
    (closes: #364206)
  * Add stable release 2.6.16.10:
    - IPC: access to unmapped vmalloc area in grow_ary()
    - Add more prevent_tail_call()
    - alim15x3: ULI M-1573 south Bridge support
    - apm: fix Armada laptops again
    - fbdev: Fix return error of fb_write
    - Fix file lookup without ref
    - m41t00: fix bitmasks when writing to chip
    - Open IPMI BT overflow
    - x86: be careful about tailcall breakage for sys_open[at] too
    - x86: don't allow tail-calls in sys_ftruncate[64]()
    - IPV6: XFRM: Fix decoding session with preceding extension header(s).
    - IPV6: XFRM: Don't use old copy of pointer after pskb_may_pull().
    - IPV6: Ensure to have hop-by-hop options in our header of &sk_buff.
    - selinux: Fix MLS compatibility off-by-one bug
    - PPC: fix oops in alsa powermac driver
    - MTD_NAND_SHARPSL and MTD_NAND_NANDSIM should be tristate's
    - i2c-i801: Fix resume when PEC is used
    - Fix hotplug race during device registration
    - Fix truesize underflow
    - efficeon-agp: Add missing memory mask
    - 3ware 9000 disable local irqs during kmap_atomic
    - 3ware: kmap_atomic() fix

  [ maximilian attems ]
  * Add stable release 2.6.16.11:
    -  Don't allow a backslash in a path component (CVE-2006-1863)

 -- Bastian Blank <waldi@debian.org>  Tue, 25 Apr 2006 13:56:19 +0200

linux-2.6 (2.6.16-9) unstable; urgency=low

  [ maximilian attems ]
  * Add stable release 2.6.16.8:
    - ip_route_input panic fix (CVE-2006-1525)
  * Add stable release 2.6.16.9:
    - i386/x86-64: Fix x87 information leak between processes (CVE-2006-1056)

  [ Bastian Blank ]
  * Update vserver patch to 2.0.2-rc17.

 -- Bastian Blank <waldi@debian.org>  Thu, 20 Apr 2006 15:37:28 +0200

linux-2.6 (2.6.16-8) unstable; urgency=low

  * Fix ABI-breakage introduced in -7. (closes: #363032)
  * Add stable release 2.6.16.6:
    - ext3: Fix missed mutex unlock
    - RLIMIT_CPU: fix handling of a zero limit
    - alpha: SMP boot fixes
    - m32r: security fix of {get, put}_user macros
    - m32r: Fix cpu_possible_map and cpu_present_map initialization for SMP kernel
    - shmat: stop mprotect from giving write permission to a readonly attachment (CVE-2006-1524)
    - powerpc: fix incorrect SA_ONSTACK behaviour for 64-bit processes
    - MPBL0010 driver sysfs permissions wide open
    - cciss: bug fix for crash when running hpacucli
    - fuse: fix oops in fuse_send_readpages()
    - Fix utime(2) in the case that no times parameter was passed in.
    - Fix buddy list race that could lead to page lru list corruptions
    - NETFILTER: Fix fragmentation issues with bridge netfilter
    - USB: remove __init from usb_console_setup
    - Fix suspend with traced tasks
    - isd200: limit to BLK_DEV_IDE
    - edac_752x needs CONFIG_HOTPLUG
    - fix non-leader exec under ptrace
    - sky2: bad memory reference on dual port cards
    - atm: clip causes unregister hang
    - powerpc: iSeries needs slb_initialize to be called
    - Fix block device symlink name
    - Incorrect signature sent on SMB Read
  * Add stable release 2.6.16.7:
    - fix MADV_REMOVE vulnerability (CVE-2006-1524 for real this time)

 -- Bastian Blank <waldi@debian.org>  Tue, 18 Apr 2006 16:22:31 +0200

linux-2.6 (2.6.16-7) unstable; urgency=low

  [ Frederik Schüler ]
  * Add stable release 2.6.16.3:
    - Keys: Fix oops when adding key to non-keyring (CVE-2006-1522)

  [ Bastian Blank ]
  * Add stable release 2.6.16.4:
    - RCU signal handling (CVE-2006-1523)

  [ Sven Luther ]
  * [powerpc] Transitioned mkvmlinuz support patch to the 2.6.16 ARCH=powerpc
    tree. PReP is broken in 2.6.16 though.

  [ maximilian attems ]
  * Add stable release 2.6.16.5:
   - x86_64: Clean up execve
   - x86_64: When user could have changed RIP always force IRET (CVE-2006-0744)
  * Disable CONFIG_SECCOMP (adds useless overhead on context-switch) -
    thanks to fs for checking abi.

  [ Christian T. Steigies ]
  * [m68k] update m68k patch and config to 2.6.16, temporarily disable atari

 -- Bastian Blank <waldi@debian.org>  Sat, 15 Apr 2006 13:56:05 +0200

linux-2.6 (2.6.16-6) unstable; urgency=medium

  [ Bastian Blank ]
  * Provide version infos in support package and don't longer rely on the
    changelog.
  * [amd64/i386] Enable cpu hotplug support.

  [ maximilian attems ]
  * Add stable release 2.6.16.2:
    - PCMCIA_SPECTRUM must select FW_LOADER
    - drivers/net/wireless/ipw2200.c: fix an array overun
    - AIRO{,_CS} <-> CRYPTO fixes
    - tlclk: fix handling of device major
    - fbcon: Fix big-endian bogosity in slow_imageblit()
    - Fix NULL pointer dereference in node_read_numastat()
    - USB: EHCI full speed ISO bugfixes
    - Mark longhaul driver as broken.
    - fib_trie.c node freeing fix
    - USB: Fix irda-usb use after use
    - sysfs: zero terminate sysfs write buffers (CVE-2006-1055)
    - USB: usbcore: usb_set_configuration oops (NULL ptr dereference)
    - pcmcia: permit single-character-identifiers
    - hostap: Fix EAPOL frame encryption
    - wrong error path in dup_fd() leading to oopses in RCU
    - {ip, nf}_conntrack_netlink: fix expectation notifier unregistration
    - isicom must select FW_LOADER
    - knfsd: Correct reserved reply space for read requests.
    - Fix module refcount leak in __set_personality()
    - sbp2: fix spinlock recursion
    - powerpc: make ISA floppies work again
    - opti9x - Fix compile without CONFIG_PNP
    - Add default entry for CTL Travel Master U553W
    - Fix the p4-clockmod N60 errata workaround.
    - kdump proc vmcore size oveflow fix

 -- Bastian Blank <waldi@debian.org>  Mon, 10 Apr 2006 16:09:51 +0200

linux-2.6 (2.6.16-5) unstable; urgency=low

  [ Bastian Blank ]
  * Provide real dependency packages for module building.
    - Add linux-headers-$version-$abiname-all and
      linux-headers-$version-$abiname-all-$arch.
  * Rename support package to linux-support-$version-$abiname.
  * Fix module package output.
  * Include .kernelrelease in headers packages. (closes: #359813)
  * Disable Cumana partition support completely. (closes: #359207)
  * Update vserver patch to 2.0.2-rc15.

  [ dann frazier ]
  * [ia64] initramfs-tools works now, no longer restrict initramfs-generators

 -- Bastian Blank <waldi@debian.org>  Mon,  3 Apr 2006 14:00:08 +0200

linux-2.6 (2.6.16-4) unstable; urgency=medium

  [ Martin Michlmayr ]
  * [arm/armeb] Update nslu2 config.
  * Add stable release 2.6.16.1:
    - Fix speedstep-smi assembly bug in speedstep_smi_ownership
    - DMI: fix DMI onboard device discovery
    - cciss: fix use-after-free in cciss_init_one
    - DM: Fix bug: BIO_RW_BARRIER requests to md/raid1 hang.
    - fix scheduler deadlock
    - proc: fix duplicate line in /proc/devices
    - rtc.h broke strace(1) builds
    - dm: bio split bvec fix
    - v9fs: assign dentry ops to negative dentries
    - i810fb_cursor(): use GFP_ATOMIC
    - NET: Ensure device name passed to SO_BINDTODEVICE is NULL terminated.
    - XFS writeout fix
    - sysfs: fix a kobject leak in sysfs_add_link on the error path
    - get_cpu_sysdev() signedness fix
    - firmware: fix BUG: in fw_realloc_buffer
    - sysfs: sysfs_remove_dir() needs to invalidate the dentry
    - TCP: Do not use inet->id of global tcp_socket when sending RST (CVE-2006-1242)
    - 2.6.xx: sata_mv: another critical fix
    - Kconfig: VIDEO_DECODER must select FW_LOADER
    - V4L/DVB (3324): Fix Samsung tuner frequency ranges
    - sata_mv: fix irq port status usage

 -- Bastian Blank <waldi@debian.org>  Tue, 28 Mar 2006 17:19:10 +0200

linux-2.6 (2.6.16-3) unstable; urgency=low

  [ Frederik Schüler ]
  * [amd64] Add asm-i386 to the linux-headers packages.

  [ Jonas Smedegaard ]
  * Tighten yaird dependency to at least 0.0.12-8 (supporting Linux
    2.6.16 uppercase hex in Kconfig and new IDE sysfs naming, and VIA
    IDE on powerpc).

  [ Martin Michlmayr ]
  * [arm/armeb] Enable CONFIG_NFSD on NSLU2 again.  Closes: #358709.
  * [arm/footbridge] CONFIG_NE2K_PCI should be a module, not built-in.
  * [arm/footbridge] Enable CONFIG_BLK_DEV_IDECD=m since the CATS can
    have a CD-ROM drive.
  * [mips/sb1*] Use ttyS rather than duart as the name for the serial
    console since the latter causes problems with debian-installer.

  [ Bastian Blank ]
  * Update vserver patch to 2.0.2-rc14.
    - Fix sendfile. (closes: #358391, #358752)

 -- Bastian Blank <waldi@debian.org>  Mon, 27 Mar 2006 16:08:20 +0200

linux-2.6 (2.6.16-2) unstable; urgency=low

  [ dann frazier ]
  * [ia64] Set unconfigured options:
      CONFIG_PNP_DEBUG=n and CONFIG_NET_SB1000=m
  * [hppa] Update config for 2.6.16

  [ Martin Michlmayr ]
  * [mips/mipsel] Put something in the generic config file because diff
    will otherwise remove the empty file, causing the build to fail.
  * [mipsel/r5k-cobalt] Set CONFIG_PACKET=y.
  * [arm] Set CONFIG_MACLIST=y for ixp4xx because nas100d needs it.

  [ Frederik Schüler ]
  * Add Maximilian Attems to uploaders list.

 -- Martin Michlmayr <tbm@cyrius.com>  Wed, 22 Mar 2006 15:15:14 +0000

linux-2.6 (2.6.16-1) unstable; urgency=low

  [ Bastian Blank ]
  * New upstream release.
  * Default to initramfs-tools 0.55 or higher on s390.

  [ maximilian attems ]
  * Default to initramfs-tools on arm and armeb.

  [ Martin Michlmayr ]
  * [mips/mipsel] Add an image for the Broadcom BCM91480B evaluation board
    (aka "BigSur").
  * [arm, armeb] Enable the netconsole module.
  * [mipsel/cobalt] Enable the netconsole module.
  * [mips] SB1: Fix interrupt disable hazard (Ralf Baechle).
  * [mips] SB1: Support for 1480 ethernet (Broadcom).
  * [mips] SB1: Support for NAPI (Tom Rix).
  * [mips] SB1: DUART support (Broadcom).
  * [mips] Work around bad code generation for <asm/io.h> (Ralf Baechle).
  * [mips] Fix VINO drivers when using a 64-bit kernel (Mikael Nousiainen).
  * [arm/armeb] Update configs for 2.6.16.
  * [mips/mipsel] Update configs for 2.6.16.
  * [arm/armeb] Enable the SMB module on NSLU2.
  * [mipsel] Enable parallel port modules for Cobalt since there are PCI
    cards that can be used in a Qube.
  * [mipsel] Enable the JFS module on Cobalt.

  [ dann frazier ]
  * [ia64] use yaird on ia64 until #357414 is fixed
  * [ia64] Update configs for 2.6.16

 -- Bastian Blank <waldi@debian.org>  Tue, 21 Mar 2006 16:12:16 +0100

linux-2.6 (2.6.15+2.6.16-rc5-0experimental.1) experimental; urgency=low

  [ Frederik Schüler ]
  * New upstream release candidate.

  [ Martin Michlmayr ]
  * Add initial mips/mipsel 2.6 kernels.
  * Important changes compared to the 2.4 kernels:
    - Drop the XXS1500 flavour since there's little interest in it.
    - Drop the LASAT flavour since these machines never went into
      production.
    - Drop the IP22 R5K (Indy, Indigo2) flavour since the IP22 R4K
      image now also works on machines with a R5K CPU.
    - Add an image for SGI IP32 (O2).
    - Rename the sb1-swarm-bn flavour to sb1-bcm91250a.
    - Enable PCI network (and other) modules on Cobalt.  Closes: #315895.
  * Add various MIPS related patches:
    - Fix iomap compilation on machines without COW.
    - Improve gettimeofday on MIPS.
    - Fix an oops on IP22 zerilog (serial console).
    - Improve IDE probing so it won't take so long on Cobalt.
    - Probe for IDE disks on SWARM.
    - Test whether there's a scache (fixes Cobalt crash).
    - Add Tulip fixes for Cobalt.
  * Fix a typo in the description of the linux-doc-* package,
    thanks Justin Pryzby.  Closes: #343424.
  * [arm] Enable nfs and nfsd modules.
  * [arm/footbride] Suggest nwutil (Netwinder utilities).

 -- Frederik Schüler <fs@debian.org>  Thu,  9 Mar 2006 14:13:17 +0000

linux-2.6 (2.6.15+2.6.16-rc4-0experimental.1) experimental; urgency=low

  [ Frederik Schüler ]
  * New upstream release.
  * Activate CONFIG_DVB_AV7110_OSD on alpha amd64 and ia64.
    Closes: #353292
  * Globally enable NAPI on all network card drivers which support it.

  [ maximilian attems ]
  * Drop fdutils from i386 and amd64 Suggests.
  * Swap lilo and grub Suggests for i386 and amd64.

  [ Jurij Smakov ]
  * Make sure that LOCALVERSION environment variable is not
    passed to a shell while invoking make-kpkg, since it
    appends it to the version string, breaking the build.
    Closes: #349472
  * [sparc32] Re-enable the building of sparc32 images.
  * [sparc64] Re-add (partial) sparc64-atyf-xl-gr.patch, since it
    was only partially applied upstream, so the problem (garbled
    screen output on SunBlade 100) is still present. Thanks to
    Luis Ortiz for pointing it out.
  * Bump the build-dep on kernel-package to 10.035, which fixes
    the problem with building documentation packages.

  [ Martin Michlmayr ]
  * [sparc] Add sys_newfstatat -> sys_fstatat64 fix from git.
  * [arm] Update configs for 2.6.16-rc3.
  * [armeb] Update configs for 2.6.16-rc3.
  * [arm/armeb] Fix compilation error on NSLU2 due to recent flash
    changes.
  * [arm/armeb] Fix a compilation error in the IXP4xx beeper support
    (Alessandro Zummo).

  [ Norbert Tretkowski ]
  * [alpha] Update arch/alpha/config* for 2.6.16-rc3.

 -- Bastian Blank <waldi@debian.org>  Fri, 24 Feb 2006 16:02:11 +0000

linux-2.6 (2.6.15-8) unstable; urgency=high

  [ maximilian attems ]
  * Add stable Release 2.6.15.5:
    - Fix deadlock in br_stp_disable_bridge
    - Fix a severe bug
    - i386: Move phys_proc_id/early intel workaround to correct function
    - ramfs: update dir mtime and ctime
    - sys_mbind sanity checking
    - Fix s390 build failure.
    - Revert skb_copy_datagram_iovec() recursion elimination.
    - s390: add #ifdef __KERNEL__ to asm-s390/setup.h
    - netfilter missing symbol has_bridge_parent
    - hugetlbfs mmap ENOMEM failure
    - IB/mthca: max_inline_data handling tweaks
    - it87: Fix oops on removal
    - hwmon it87: Probe i2c 0x2d only
    - reiserfs: disable automatic enabling of reiserfs inode attributes
    - Fix snd-usb-audio in 32-bit compat environment
    - dm: missing bdput/thaw_bdev at removal
    - dm: free minor after unlink gendisk
    - gbefb: IP32 gbefb depth change fix
    - shmdt cannot detach not-alined shm segment cleanly.
    - Address autoconfiguration does not work after device down/up cycle
    - gbefb: Set default of FB_GBE_MEM to 4 MB
    - XFS ftruncate() bug could expose stale data (CVE-2006-0554)
    - sys_signal: initialize ->sa_mask
    - do_sigaction: cleanup ->sa_mask manipulation
    - fix zap_thread's ptrace related problems
    - fix deadlock in ext2
    - cfi: init wait queue in chip struct
    - sd: fix memory corruption with broken mode page headers
    - sbp2: fix another deadlock after disconnection
    - skge: speed setting
    - skge: fix NAPI/irq race
    - skge: genesis phy initialization fix
    - skge: fix SMP race
    - x86_64: Check for bad elf entry address (CVE-2006-0741)
    - alsa: fix bogus snd_device_free() in opl3-oss.c
    - ppc32: Put cache flush routines back into .relocate_code section
    - sys32_signal() forgets to initialize ->sa_mask
    - Normal user can panic NFS client with direct I/O (CVE-2006-0555)
  * Deactivate merged duplicates: s390-klibc-buildfix.patch,
    powerpc-relocate_code.patch.
  * Add stable Release 2.6.15.6:
    - Don't reset rskq_defer_accept in reqsk_queue_alloc
    - fs/nfs/direct.c compile fix
    - mempolicy.c compile fix, make sure BITS_PER_BYTE is defined
    - [IA64] die_if_kernel() can return (CVE-2006-0742)

  [ Sven Luther ]
  * [powerpc] Disabled CONFIG_IEEE1394_SBP2_PHYS_DMA, which was broken on
    powerpc64, as it used the long deprecated bus_to_virt symbol.
    (Closes: #330225)
  * [powerpc] Fixed gettimeofday breakage causing clock drift.

 -- Bastian Blank <waldi@debian.org>  Mon,  6 Mar 2006 11:06:28 +0100

linux-2.6 (2.6.15-7) unstable; urgency=low

  [ Norbert Tretkowski ]
  * [alpha] Disabled CONFIG_ALPHA_LEGACY_START_ADDRESS for -alpha-generic and
    -alpha-smp flavours, and introduced a new -alpha-legacy flavour for MILO
    based machines, which has CONFIG_ALPHA_LEGACY_START_ADDRESS enabled.
    (closes: #352186)
  * [alpha] Added new patch to support prctl syscall. (closes: #349765)
  * [i386] Renamed kernel-image-2.6-486 to kernel-image-2.6-386, it's meant for
    transition only, and kernel-image-2.6-386 is the package name in sarge.

  [ Jurij Smakov ]
  * Bump build-dependency on kernel-package to 10.035, which is fixed
    to build the documentation packages again.
    Closes: #352000, #348332

  [ Frederik Schüler ]
  * Activate CONFIG_DVB_AV7110_OSD on alpha amd64 and ia64.
    Closes: #353292
  * Deactivate CONFIG_FB_ATY_XL_INIT on all architectures: it is broken and
    already removed in 2.6.16-rc.
    Closes: #353310

  [ Christian T. Steigies ]
  * [m68k] build in cirrusfb driver

 -- Bastian Blank <waldi@debian.org>  Tue, 21 Feb 2006 17:35:21 +0000

linux-2.6 (2.6.15-6) unstable; urgency=low

  [ Bastian Blank ]
  * Moved the mkvmlinuz support patch modification to a -1 version of the
    patch.

  [ maximilian attems ]
  * Add stable treee 2.6.15.4
    - PCMCIA=m, HOSTAP_CS=y is not a legal configuration
    - Input: iforce - do not return ENOMEM upon successful allocation
    - x86_64: Let impossible CPUs point to reference per cpu data
    - x86_64: Clear more state when ignoring empty node in SRAT parsing
    - x86_64: Dont record local apic ids when they are disabled in MADT
    - Fix keyctl usage of strnlen_user()
    - Kill compat_sys_clock_settime sign extension stub.
    - Input: grip - fix crash when accessing device
    - Input: db9 - fix possible crash with Saturn gamepads
    - Input: iforce - fix detection of USB devices
    - Fixed hardware RX checksum handling
    - SCSI: turn off ordered flush barriers
    - Input: mousedev - fix memory leak
    - seclvl settime fix
    - fix regression in xfs_buf_rele
    - md: remove slashes from disk names when creation dev names in sysfs
    - d_instantiate_unique / NFS inode leakage
    - dm-crypt: zero key before freeing it
    - bridge: netfilter races on device removal
    - bridge: fix RCU race on device removal
    - SELinux: fix size-128 slab leak
    - __cmpxchg() must really always be inlined
    - emu10k1 - Fix the confliction of 'Front' control
    - Input: sidewinder - fix an oops
  * Deactivate merged alpha-cmpxchg-inline.patch, sparc64-clock-settime.patch.

  [ Christian T. Steigies ]
  * [m68k] Add fix for m68k/buddha IDE and m68k/mac SCSI driver
  * [m68k] Patch by Peter Krummrich to stop flickering pixels with PicassoII
  * [m68k] make Amiga keyboard usable again, patch by Roman Zippel
  * [m68k] prevent wd33c93 SCSI driver from crashing the kernel, patch by Roman Zippel
  * [m68k] remove SBCs from VME descriptions (closes: #351924)

 -- Frederik Schüler <fs@debian.org>  Fri, 10 Feb 2006 15:33:21 +0000

linux-2.6 (2.6.15-5) unstable; urgency=low

  [ Martin Michlmayr ]
  * Add a fix for the input support for the ixp4xx beeper driver from
    2.6.16-rc2.
  * Add stable tree 2.6.15.3:
    - Fix extra dst release when ip_options_echo fails (CVE-2006-0454)

  [ Sven Luther ]
  * [powerpc] Removed -o root -g root option to mkvmlinuz support patch.
    (Closes: #351412)

 -- Sven Luther <luther@debian.org>  Tue,  7 Feb 2006 19:23:14 +0000

linux-2.6 (2.6.15-4) unstable; urgency=low

  [ Jurij Smakov ]
  * [sparc64] Add sparc64-clock-settime.patch to fix the incorrect
    handling of the clock_settime syscall arguments, which resulted
    in a hang when trying to set the date using 'date -s'. Patch
    by David Miller is applied upstream. Thanks to Ludovic Courtes
    and Frans Pop for reporting and testing.
    Ref: http://marc.theaimsgroup.com/?t=113861017400002&r=1&w=2

  [ Christian T. Steigies ]
  * [m68k] update m68k patch and config to 2.6.15
  * [m68k] SCSI drivers need to be built in until ramdisk generator tools
    supports loading scsi modules
  * [m68k] ISCSI and IDE-TAPE don't compile, disabled
  * [m68k] set CC_OPTIMIZE_FOR_SIZE=n
  * [m68k] added vmeints patch which fixes building for vme

  [ maximilian attems ]
  * Use initramfs-tools for ia64 - fixed klibc.
  * Add stable tree 2.6.15.2:
    - Fix double decrement of mqueue_mnt->mnt_count in sys_mq_open
    - (CVE-2005-3356)
    - Mask off GFP flags before swiotlb_alloc_coherent
    - usb-audio: don't use empty packets at start of playback
    - Make second arg to skb_reserved() signed.
    - Input: HID - fix an oops in PID initialization code
    - Fix oops in ufs_fill_super at mount time
    - Kill blk_attempt_remerge()
    - Fix i2o_scsi oops on abort
    - Fix mkiss locking bug
    - Fix timekeeping on sparc64 ultra-IIe machines
    - Someone broke reiserfs v3 mount options and this fixes it
  * Deactivate sparc64-jumping-time.patch, amd64-pppd-fix.patch incl in aboves.
  * Add s390-klibc-buildfix.patch, regression due to header file changes.

  [ Steve Langasek ]
  * [alpha] set __attribute__((always_inline)) on __cmpxchg(), to avoid
    wrong optimizations with -Os (Closes: #347556).

  [ Martin Michlmayr ]
  * Add input support for the ixp4xx beeper driver (Alessandro Zummo).
  * [arm] Add NSLU2 specific portion of ixp4xx beeper driver (Alessandro Zummo).
  * [arm/nslu2] Build PPP as a module.
  * [arm/nslu2] Enable wireless.
  * [arm/nslu2] Enable most USB modules.
  * [arm/nslu2] Enable ALSA and USB sound modules.
  * [arm/nslu2] Set 4 MB as the size of the initrd in the kernel cmd line.
  * [arm/footbridge] Set CONFIG_BLK_DEV_RAM_SIZE to 8192.
  * [armeb] Add support for big-endian ARM.
  * [armeb/nslu2] Use the nslu2 config from arm.

  [ Frederik Schüler ]
  * [amd64] Add amd64-pppd-fix.patch to fix kernel panic when using pppd.
    (Closes: #347711)
  * Add 64bit-vidiocswin-ioctl-fix.patch to fix VIDIOCSWIN ioctl on 64bit
    kernel 32bit userland setups. (Closes: #349338)

  [ Sven Luther ]
  * [powerpc] Adapted apus config file to be more modular and in sync with the
    other powerpc configs. Scsi drivers are disabled as they don't build
    cleanly though (need some esp stuff).
  * [powerpc] Default to initramfs-tools as initramfs generator, as klibc
    build is fixed now.

  [ Bastian Blank ]
  * [powerpc] Fix dependencies of image packages.

 -- maximilian attems <maks@sternwelten.at>  Wed,  1 Feb 2006 11:34:20 +0100

linux-2.6 (2.6.15-3) unstable; urgency=low

  [ Martin Michlmayr ]
  * [arm] Update configs for 2.6.15; closes: #347998.
  * [arm] Activate tmpfs.
  * [arm] Allow modules to be unloaded.
  * [arm] Enable CONFIG_INPUT_EVDEV since yaird needs this module in
    order to generate initrds.
  * [arm/footbridge] Activate IDEPCI so SL82C105 will really be
    compiled in.
  * [arm/footbridge] Activate the right network drivers (Tulip and
    NE2K).
  * [arm/footbridge] Enable more framebuffer drivers.
  * debian/patches/arm-fix-dc21285.patch: Fix compilation of DC21285
    flash driver.
  * [arm/footbridge] Enable MTD and the DC21285 flash driver.
  * [arm/footbridge] Enable RAID and LVM modules.
  * [arm/footbridge] Enable USB modules.
  * [arm/nslu2] Add an image for Network Storage Link for USB 2.0 Disk
    Drives.
  * debian/patches/arm-memory-h-page-shift.patch: Fix error "PAGE_SHIFT
    undeclared" (Rod Whitby).
  * debian/patches/mtdpart-redboot-fis-byteswap.patch: recognise a foreign
    endian RedBoot partition table (John Bowler).
  * debian/patches/maclist.patch: Add support for the maclist interface
    (John Bowler).
  * debian/patches/arm-nslu2-maclist.patch: Add NSLU2 maclist support
    (John Bowler).
  * [arm/nslu2] Activate maclist.

  [ maximilian attems ]
  * Add stable tree 2.6.15.1:
    - arch/sparc64/Kconfig: fix HUGETLB_PAGE_SIZE_64K dependencies
    - moxa serial: add proper capability check
    - fix /sys/class/net/<if>/wireless without dev->get_wireless_stats
    - Don't match tcp/udp source/destination port for IP fragments
    - Fix sys_fstat64() entry in 64-bit syscall table.
    - UFS: inode->i_sem is not released in error path
    - netlink oops fix due to incorrect error code
    - Fix onboard video on SPARC Blade 100 for 2.6.{13,14,15}
    - Fix DoS in netlink_rcv_skb() (CVE-2006-0035)
    - fix workqueue oops during cpu offline
    - Fix crash in ip_nat_pptp (CVE-2006-0036)
    - Fix another crash in ip_nat_pptp (CVE-2006-0037)
    - ppc32: Re-add embed_config.c to ml300/ep405
    - Fix ptrace/strace
    - vgacon: fix doublescan mode
    - BRIDGE: Fix faulty check in br_stp_recalculate_bridge_id()
    - skge: handle out of memory on ring changes
  * Drop merged patch:
    - sparc64-atyfb-xl-gr-final.patch

  [ Simon Horman ]
  * Fix booting on PReP machines
    (Closes: #348040)
    powerpc-relocate_code.patch

 -- Simon Horman <horms@verge.net.au>  Tue, 17 Jan 2006 18:01:17 +0900

linux-2.6 (2.6.15-2) unstable; urgency=low

  [ maximilian attems ]
  * Default to initramfs-tools as initramfs generator for amd64, hppa, i386,
    alpha and sparc. More archs will be added once klibc matures.
    (Closes: #346141, #343147, #341524, #346305)
  * Backport alsa patch for opl3 - Fix the unreleased resources.
    (Closes: #346273)
  * Readd buslogic-pci-id-table.patch.

  [ dann frazier ]
  * [ia64] Update config for 2.6.15.

  [ Frederik Schüler ]
  * Make CONFIG_IPW2100 a per-architecture option and deactivate it on all
    architectures but i386. (Closes: #344515)

  [ Sven Luther ]
  * Removed spurious file from powerpc-apus patch. (Closes: #346159)

  [ Norbert Tretkowski ]
  * Backport the generic irq framework for alpha. (closes: #339080)

  [ Bastian Blank ]
  * Remove pre-sarge conflict with hotplug.
  * Fix hppa diff to apply.
  * Make the latest packages depend on the corect version of the real images.
    (closes: #346366)

 -- Bastian Blank <waldi@debian.org>  Tue, 10 Jan 2006 16:54:21 +0100

linux-2.6 (2.6.15-1) unstable; urgency=low

  [ Sven Luther ]
  * New upstream release.
  * [powerpc] Now use ARCH=powerpc for 64bit powerpc flavours, 32bit still
    stays with ARCH=ppc for now.
  * [powerpc] Readded PReP Motorola PowerStack II Utah IDE interrupt
    (Closes: #345424)
  * [powerpc] Fixed apus patch.
  * Added make-kpkg --arch option support to gencontrol.py.
  * Added debian/bin/kconfig.ml to process config file snipplet, so we can
    preserve the pre 2.6.15 ordering of config file snipplets. Upto 2.6.15
    the kernel Kconfig magic apparently kept the later occuring config options,
    but it seems that this is no more the case. Instead of catting the config
    files together, not use the kconfig.ml script to read in the files from
    more generic to more specific, and keep only the more specific.

  [ Bastian Blank ]
  * [s390] Update configs.

  [ Kyle McMartin ]
  * [hppa] Snag latest hppa.diff from cvs.parisc-linux.org.
  * [hppa] Update configs for 2.6.15.
  * [hppa] Change parisc kernel names to something less ambiguous.

  [ dann frazier ]
  * [ia64] Update ia64 configs

  [ maximilian attems ]
  * Drop modular-ide.patch, nacked by ide upstream.  Prevents udev to load
    ide-generic and those successfull boots with initramfs-tools.
  * Disable CONFIG_USB_BANDWIDTH, causes major trouble for alsa usb cards.

  [ Norbert Tretkowski ]
  * [alpha] Removed conflict with initramfs-tools, thanks vorlon for finding
    the klibc bug!

  [ Jonas Smedegaard ]
  * Adjust short description of transitional package kernel-image-2.6-
    486 to mention 2.6 (not 2.6.12).
  * Clean duplicate Kconfig options.

  [ Frederik Schüler ]
  * Add updated version of drivers-scsi-megaraid_splitup.patch.
  * Deactivate CONFIG_IDE_TASK_IOCTL on alpha and ia64 and make it a global
    option.
  * Make CONFIG_VIDEO_SAA7134 a global option.
  * New option CONFIG_CC_OPTIMIZE_FOR_SIZE set per-arch.
  * Rename i386 368 flavour to 486.
  * Add myself to uploaders.
  * Readdition of qla2xxx drivers, as firmware license has been fixed.
  * Make CONFIG_PACKET, PACKET_MM and UNIX builtin on all architectures:
    statically linked has better performance then modules due to TLB issue.
  * clean up debian-patches dir: remove all obsolete patches:
    - alpha-compile-fix.patch: obsolete
    - amd64-int3-fix.patch: fixed since 2.6.12
    - net-ipconntrack-nat-fix.patch: merged upstream after 2.6.14 release
    - net-nf_queue-oops.patch: merged upstream after 2.6.14 release
    - qla2xxx-removed.patch: obsolete
  * Drop M386 support remains from the i386 386 flavour: built with M486 
    from now on.

  [ Martin Michlmayr ]
  * [arm] Don't define "compiler" since GCC 4.x is the default now anyway.
  * [arm] Add descriptions for "class" and "longclass".
  * [arm] Compile CONFIG_BLK_DEV_SL82C105 support into the kernel on
    Footbridge.
  * [arm] Compile ext3 support into the kernel on Footbridge.
  * [arm] Turn on CONFIG_SERIAL_8250 support on Footbridge.

  [ Jurij Smakov ]
  * [sparc] Correct the patch for the atyfb framebuffer driver
    (sparc64-atyfb-xl-gr.patch) to finally fix the console and X
    image defects on Blade 100/150. The new patch is named
    sparc64-atyfb-xl-gr-final.patch to avoid the confusion.
    Thanks to Luis F. Ortiz for fixing the patch and Luigi Gangitano
    for testing it out.
  * Drop tty-locking-fixes9.patch, which was preventing the oops during
    shutdown on some sparc machines with serial console. Proper fix has
    been incorporated upstream.
  
  [ Simon Horman ]
  * Enable MKISS globally (closes: #340215)
  * Add recommends libc6-i686 to 686 and k7 image packages
    (closes: #278729)
  * Enable OBSOLETE_OSS_USB_DRIVER and USB_AUDIO
    as alsa snd-usb-audio still isn't quite there.
    I expect this to be re-disabled at some stage,
    possibly soon if it proves to be a source of bugs.
    (closes: #340388)

 -- Sven Luther <luther@debian.org>  Tue,  3 Jan 2006 06:48:07 +0000

linux-2.6 (2.6.14-7) unstable; urgency=low

  [ maximilian attems ]
  * Add stable tree 2.6.14.5 fixes:
    - setting ACLs on readonly mounted NFS filesystems (CVE-2005-3623)
    - Fix bridge-nf ipv6 length check
    - Perform SA switchover immediately.
    - Input: fix an OOPS in HID driver
    - Fix hardware checksum modification
    - kernel/params.c: fix sysfs access with CONFIG_MODULES=n
    - Fix RTNLGRP definitions in rtnetlink.h
    - Fix CTA_PROTO_NUM attribute size in ctnetlink
    - Fix unbalanced read_unlock_bh in ctnetlink
    - Fix NAT init order
    - Fix incorrect dependency for IP6_NF_TARGET_NFQUEUE
    - dpt_i2o fix for deadlock condition
    - SCSI: fix transfer direction in sd (kernel panic when ejecting iPod)
    - SCSI: fix transfer direction in scsi_lib and st
    - Fix hardware rx csum errors
    - Fix route lifetime.
    - apci: fix NULL deref in video/lcd/brightness
  * Disable CONFIG_USB_BANDWIDTH, causes major trouble on alsa usb cards.
    (Closes: #344939)

 -- maximilian attems <maks@sternwelten.at>  Tue, 27 Dec 2005 20:50:28 +0100

linux-2.6 (2.6.14-6) unstable; urgency=low

  [ Kyle McMartin ]
  * Change parisc kernel names to something less ambiguous.

  [ maximilian attems ]
  * Drop modular-ide.patch, nacked by ide upstream.  Prevents udev to load
    ide-generic and those successfull boots with initramfs-tools.
  * Add stable tree 2.6.14.4 with the following fixes:
    - drivers/scsi/dpt_i2o.c: fix a user-after-free
    - drivers/message/i2o/pci.c: fix a use-after-free
    - drivers/infiniband/core/mad.c: fix a use-after-free
    - DVB: BUDGET CI card depends on STV0297 demodulator
    - setkeys needs root
    - Fix listxattr() for generic security attributes
    - AGPGART: Fix serverworks TLB flush.
    - Fix crash when ptrace poking hugepage areas
    - I8K: fix /proc reporting of blank service tags
    - i82365: release all resources if no devices are found
    - bonding: fix feature consolidation
    - libata: locking rewrite (== fix)
    - cciss: bug fix for BIG_PASS_THRU
    - ALSA: nm256: reset workaround for Latitude CSx
    - cciss: bug fix for hpacucli
    - V4L/DVB: Fix analog NTSC for Thomson DTT 761X hybrid tuner
    - BRIDGE: recompute features when adding a new device
    - 32bit integer overflow in invalidate_inode_pages2()
    - USB: Adapt microtek driver to new scsi features
    - ide-floppy: software eject not working with LS-120 drive
    - Add try_to_freeze to kauditd
    - V4L/DVB (3135) Fix tuner init for Pinnacle PCTV Stereo
    - NETLINK: Fix processing of fib_lookup netlink messages
    - ACPI: fix HP nx8220 boot hang regression

  [ Norbert Tretkowski ]
  * [alpha] Removed conflict with initramfs-tools, thanks vorlon for finding
    the klibc bug!

  [ Frederik Schüler ]
  * Add updated drivers-scsi-megaraid_splitup.patch. (Closes: #317258)
  * Add ppc64-thermal-overtemp.patch to fix a thermal control bug in G5
    machines. (Closes: #343980)
  * Unpatch the following patches which are included in 2.6.14.4:
    - setkeys-needs-root-1.patch
    - setkeys-needs-root-2.patch
    - mm-invalidate_inode_pages2-overflow.patch
    - net-bonding-consolidation-fix.patch

 -- Frederik Schüler <fs@debian.org>  Tue, 20 Dec 2005 18:50:41 +0000

linux-2.6 (2.6.14-5) unstable; urgency=low

  [ dann frazier ]
  * ia64-new-assembler-fix.patch
    Fix ia64 builds with newer assembler (Closes: #341257)

  [ Sven Luther ]
  * [powerpc] incremented ramdisk size to 24576 from 8192, needed by the
    graphical installer, maybe we can bring this to 16384 later.

  [ Simon Horman ]
  * Add recommends libc6-i686 to 686 and k7 image packages
    (closes: #278729)
  * Enable OBSOLETE_OSS_USB_DRIVER and USB_AUDIO
    as alsa snd-usb-audio still isn't quite there.
    I expect this to be re-disabled at some stage,
    possibly soon if it proves to be a source of bugs.
    (closes: #340388)

  [ dann frazier ]
  * buslogic-pci-id-table.patch
    add a pci device id table to fix initramfs-tools discovery.
    (closes #342057)
  * fix feature consolidation in bonding driver.  (closes #340068)

 -- dann frazier <dannf@debian.org>  Thu,  8 Dec 2005 10:59:31 -0700

linux-2.6 (2.6.14-4) unstable; urgency=low

  [ dann frazier ]
  * setkeys-needs-root-1.patch, setkeys-needs-root-2.patch:
    [SECURITY] Require root privilege to write the current
    function key string entry of other user's terminals.
    See CVE-2005-3257 (Closes: #334113)

  [ Simon Horman ]
  * Enable MKISS globally (closes: #340215)
  * mm-invalidate_inode_pages2-overflow.patch
    [SECURITY] 32bit integer overflow in invalidate_inode_pages2() (local DoS)
  * ctnetlink-check-if-protoinfo-is-present.patch
    [SECURITY] ctnetlink: check if protoinfo is present (local DoS)
  * ctnetlink-fix-oops-when-no-icmp-id-info-in-message.patch
    [SECURITY] ctnetlink: Fix oops when no ICMP ID info in message (local DoS)

  [ Sven Luther ]
  * Re-added powerpc/apus patch, now that Roman Zippel merged it in.
  * Let's create asm-(ppc|ppc64) -> asm-powerpc symlink farm.  (Closes: #340571)

  [ maximilian attems ]
  * Add 2.6.14.3 patch - features changelog:
    - isdn/hardware/eicon/os_4bri.c: correct the xdiLoadFile() signature
    - x86_64/i386: Compute correct MTRR mask on early Noconas
    - PPTP helper: Fix endianness bug in GRE key / CallID NAT
    - nf_queue: Fix Ooops when no queue handler registered
    - ctnetlink: check if protoinfo is present
    - ip_conntrack: fix ftp/irc/tftp helpers on ports >= 32768
    - VFS: Fix memory leak with file leases
    - hwmon: Fix lm78 VID conversion
    - hwmon: Fix missing it87 fan div init
    - ppc64 memory model depends on NUMA
    - Generic HDLC WAN drivers - disable netif_carrier_off()
    - ctnetlink: Fix oops when no ICMP ID info in message
    - Don't auto-reap traced children
    - packet writing oops fix
    - PPTP helper: fix PNS-PAC expectation call id
    - NAT: Fix module refcount dropping too far
    - Fix soft lockup with ALSA rtc-timer
    - Fix calculation of AH length during filling ancillary data.
    - ip_conntrack TCP: Accept SYN+PUSH like SYN
    - refcount leak of proto when ctnetlink dumping tuple
    - Fix memory management error during setting up new advapi sockopts.
    - Fix sending extension headers before and including routing header.
    - hwmon: Fix missing boundary check when setting W83627THF in0 limits
  * Remove ctnetlink-check-if-protoinfo-is-present.patch,
    net-nf_queue-oops.patch - already included in 2.6.14.3.

  [ Frederik Schüler ]
  * Make CONFIG_PACKET, PACKET_MM and UNIX builtin on all architectures:
    statically linked has better performance then modules due to TLB issue.
  * Add myself to uploaders.

 -- Frederik Schüler <fs@debian.org>  Sat, 26 Nov 2005 13:18:41 +0100

linux-2.6 (2.6.14-3) unstable; urgency=low

  [ Norbert Tretkowski ]
  * [alpha] Switch to gcc 4.0.
  * [alpha] Conflict with initramfs-tools, klibc is broken on alpha.
  * [alpha] Enabled CONFIG_KOBJECT_UEVENT in arch/alphaconfig to fix trouble
    with latest udev, thanks to Uwe Schindler for reporting. (closes: #338911)
  * Bumped ABI revision:
    + ABI changes on sparc and alpha because of compiler switch.
    + 2.6.14.1 changes ABI of procfs.

  [ Sven Luther ]
  * Set default TCP congestion algorithm to NewReno + BIC (Closes: #337089)

  [ maximilian attems ]
  * Reenable CONFIG_SOFTWARE_SUSPEND on i386 and ppc, resume=/dev/<other device>
    must be set by boot loader. (Closes: #267600)
  * Set CONFIG_USB_SUSPEND on i386. Usefull for suspend to ram and apm suspend.
  * Add 2.6.14.1 patch:
    - Al Viro: CVE-2005-2709 sysctl unregistration oops
  * Add 2.6.14.2 patch:
    - airo.c/airo_cs.c: correct prototypes
    - fix XFS_QUOTA for modular XFS (closes: #337072)
    - USB: always export interface information for modalias
    - NET: Fix zero-size datagram reception
    - fix alpha breakage
    - Oops on suspend after on-the-fly switch to anticipatory i/o scheduler
    - ipvs: fix connection leak if expire_nodest_conn=1
    - Fix ptrace self-attach rule
    - fix signal->live leak in copy_process()
    - fix de_thread() vs send_group_sigqueue() race
    - prism54 : Fix frame length
    - tcp: BIC max increment too large
  * Remove alpha compile fix as contained in 2.6.14.2
  * Readd CONFIG_XFS_QUOTA=y.
  * Disable ACPI cutoff year on i386, was set to 2001.
    No need for acpi=force on boot.

  [ Jurij Smakov ]
  * Fix the install-image script to correctly include all the necessary
    stuff in scripts. (Closes: #336424)
  * Enable CONFIG_SND_ALI5451 on sparc.
  * Switch sparc to gcc-4.0. Thanks to Norbert for making sure it successfully
    builds a working kernel now.
  * Apply patch to fix ATI framebuffer output corruption on SunBlade 100
    (sparc64-atyfb-xl-gr.patch). Thanks to Luigi Gangitano. (Closes: #321200)
  * Disable CONFIG_PARPORT_PC_FIFO on sparc, since it causes a hang whenever
    something is sent to the parallel port device. Thanks to Attilla
    (boera at rdslink.ro) for pointing that out.

  [ Simon Horman ]
  * [386, AMD64] Set CONFIG_FRAMEBUFFER_CONSOLE=y instead of m.
    As vesadb now built into the kernel, after finally dropping the
    debian-specific patch to make it modular, make fbcons builtin too, else
    all sorts of weird stuff happens which is hard for the inird builders to
    automatically compenste for. (Closes: #336450)
  * Redisable CONFIG_SOFTWARE_SUSPEND on ppc/miboot as it required
    CONFIG_PM to compile.
  * [NETFILTER] nf_queue: Fix Ooops when no queue handler registered
    This is a regression introduced in 2.6.14.
    net-nf_queue-oops.patch. (Closes: #337713)
  * Make manuals with defconfig, as is required for kernel-package 10.008

  [ dann frazier ]
  * net-ipconntrack-nat-fix.patch - fix compilation of
    ip_conntrack_helper_pptp.c when NAT is disabled. (Closes: #336431)

  [ Christian T. Steigies ]
  * update m68k.diff to 2.6.14
  * add m68k-*vme* patches
  * disable macsonic driver until the dma patch is fixed
  * disable IEEE80211 drivers for all of m68k

  [ Frederik Schüler ]
  * activate CONFIG_SECURITY_NETWORK to fix SElinux operation.
    (Closes: #338543)

 -- Norbert Tretkowski <nobse@debian.org>  Mon, 14 Nov 2005 10:23:05 +0100

linux-2.6 (2.6.14-2) unstable; urgency=low

  [ Simon Horman ]
  * [SECURITY] Avoid 'names_cache' memory leak with CONFIG_AUDITSYSCALL
    This fix, included as part of the 2.6.13.4 patch in
    2.6.13+2.6.14-rc4-0experimental.1 is CVE-2005-3181
  * Fix genearation of .extraversion, again (closes: #333842)
  * Add missing kernel-arch and kernel-header-dirs to defines
    so headers get included. (closes: #336521)
    N.B: I only filled in arches where other's hadn't done so alread.
         Please fix if its wrong.
  * Allow powerpc64 to compile with AUDIT enabled but
    AUDITSYSCALL disabled. powerpc64-audit_sysctl-build.patch

  [ dann frazier ]
  * Update hppa.diff to 2.6.14-pa0

  [ Norbert Tretkowski ]
  * [alpha] New patch to include compiler.h in barrier.h, barrier() is used in
    non-SMP case.
  * [alpha] Added kernel-header-dirs and kernel-arch to debian/arch/alpha/defines
    to include asm-alpha in linux-headers package.
  * Added myself to Uploaders.

  [ Frederik Schüler ]
  * [amd64] use DISCONTIGMEM instead of SPARSEMEM on amd64-k8-smp flavour to
    fix bootup kernel panic.
  * [amd64] include asm-x86_64 in linux-headers package.
  * Deactivate AUDITSYSCALL globally, it slows down the kernel and is not
    needed for selinux at all.

 -- Simon Horman <horms@debian.org>  Tue,  1 Nov 2005 15:27:40 +0900

linux-2.6 (2.6.14-1) unstable; urgency=low

  [ Sven Luther ]
  * New upstream release.

  [ Norbert Tretkowski ]
  * [alpha] Update arch/alpha/config* for 2.6.14.

  [ Simon Horman ]
  * Fix misformatting of long description of
    linux-patch-debian-linux-patch-debian-X.Y.Z.
    templates/control.main.in
    (closes: #335088)
  * Make sure version is seeded in apply and unapply scripts.
    Actually changed in some earlier, post 2.6.12, release,
    but the changelog seems to be missing.
    (closes: #324583)

  [ dann frazier ]
  * [ia64] Disable the CONFIG_IA64_SGI_SN_XP module.  This forces
    CONFIG_GENERIC_ALLOCATOR and CONFIG_IA64_UNCACHED_ALLOCATOR to y, which
    appears to break on zx1 systems.

 -- Simon Horman <horms@debian.org>  Fri, 28 Oct 2005 16:26:03 +0900

linux-2.6 (2.6.13+2.6.14-rc5-0experimental.1) experimental; urgency=low

  [ Sven Luther ]
  * Upgraded to 2.6.14-rc5.

  [ Jonas Smedegaard ]
  * Quote variables in debian/rules.real and postinstall (making it
    safer to run with weird characters in path of build environment).

  [ Bastian Blank ]
  * Add some missing files from scripts to headers packages.
  * Add new patch powerpc-build-links.patch: Emit relative symlinks in
    arch/ppc{,64}/include.
  * Include arch/*/include into headers package.

 -- Sven Luther <luther@debian.org>  Tue, 25 Oct 2005 03:56:11 +0000

linux-2.6 (2.6.13+2.6.14-rc4-0experimental.1) experimental; urgency=low

  [ Sven Luther ]
  * Upgraded to 2.6.14-rc4.

  [ Simon Horman ]
  * Fix genearation of .extraversion (closes: #333842)

  [ dann frazier ]
  * Enhance the linux-source description to explain the types of patches
    Debian adds to it.  (closes: #258043)
  * Correct linux-patch-debian description.  It replaces the
    kernel-patch-debian packages, not the kernel-source packages.

  [ Jonas Smedegaard ]
  * Fix building from within a very long dir (all patches was applied at
    once - exhausting shell commandline, now applied one by one).
  * Add Simon Horman, Sven Luther and myself as Uploaders.

  [ Bastian Blank ]
  * Use list of revisions in patch scripts.
  * Use correct names for tarball and scripts.

  [ Jurij Smakov ]
  * [i386] Set the CONFIG_HPET_EMULATE_RTC option to make the clock
    work properly on certain Dell machines. This required setting the
    CONFIG_RTC option to 'y' instead of 'm'. (closes: #309909)
    [i386] Enable VIDEO_CX88 and VIDEO_CX88_DVB (both set to 'm') by
    popular demand. (closes: #330916)

  [ Norbert Tretkowski ]
  * [alpha] Update arch/alpha/config for 2.6.13.

  [ Kyle McMartin ]
  * [hppa] Oops. Fix linux-headers not including asm-parisc by adding
    headers_dirs = parisc to Makefile.inc.

  [ maximilian attems ]
  * Set CONFIG_FB_VESA=y for i386 and amd64 configs. (closes: #333003)

  [ Sven Luther ]
  * [powerpc] Fixed apus build, now use mkvmlinuz too to generate the vmlinuz
    kernel.
  * Fixed control.image.in to depend on :
      initramfs-tools | yaird | linux-ramdisk-tool
    where linux-ramdisk-tools is the virtual package provided by all
    initrd/initramfs generating tools.

  [ Frederik Schüler ]
  * deactivate FB_RIVA on all architectures.
  * deactivate BLK_DEV_IDESCSI on all architectures.
  * Added patch-2.6.13.4:
    - [SECURITY] key: plug request_key_auth memleak 
      See CAN-2005-3119
    - [SECURITY] Fix drm 'debug' sysfs permissions
      See CAN-2005-3179
    - [SECURITY] Avoid 'names_cache' memory leak with CONFIG_AUDITSYSCALL
    - [SPARC64] Fix userland FPU state corruption.
    - BIC coding bug in Linux 2.6.13
    - [SECURITY] orinoco: Information leakage due to incorrect padding 
      See CAN-2005-3180
    - ieee1394/sbp2: fixes for hot-unplug and module unloading

  [ Christian T. Steigies ]
  * disable CONFIG_EXT2_FS_XIP for m68k like on all(?) other arches
  * deactivate OKTAGON_SCSI for amiga/m68k until it can be compiled again
  * deactivate CONFIG_KEYBOARD_HIL_OLD, CONFIG_KEYBOARD_HIL, CONFIG_MOUSE_HIL,
    CONFIG_HIL_MLC, and CONFIG_HP_SDC for hp/m68k
  * update m68k.diff for 2.6.13
  * split out patches that do not intefere with other arches to
    patches-debian/m68k-*

 -- Bastian Blank <waldi@debian.org>  Fri, 21 Oct 2005 12:17:47 +0000

linux-2.6 (2.6.13-1) experimental; urgency=low

  * New upstream release "git booost":
    - new arch xtensa
    - kexec/kdump
    - execute-in-place
    - inotify (closes: #304387)
    - time-sharing cfq I/O scheduler
    - manual driver binding
    - voluntary preemption
    - user-space I/O initiation for InfiniBand
    - new speedy DES (crypto) implementation
    - uml "almost-skas" mode support
    - 250 HZ default (closes: #320366)
    - fixes all over (alsa, archs, ide, input, ntfs, scsi, swsusp, usb, ..)
    - orinoco driver updates (closes: #291684)
    - md, dm updates (closes: #317787)

  [ Frederik Schüler ]
  * [amd64] Added class and longclass descriptions for amd64 flavours.
  * [amd64] add amd64-tlb-flush-sigsegv-fix.patch: disable tlb flush
    filtering on smp systems to workaround processor errata.
  * backport kernel-api-documentation-generation-fix.diff from git to fix
    documentation build.
  * Added patch-2.6.13.1:
    - raw_sendmsg DoS (CAN-2005-2492)
    - 32bit sendmsg() flaw (CAN-2005-2490)
    - Reassembly trim not clearing CHECKSUM_HW
    - Use SA_SHIRQ in sparc specific code.
    - Fix boundary check in standard multi-block cipher processors
    - 2.6.13 breaks libpcap (and tcpdump)
    - x86: pci_assign_unassigned_resources() update
    - Fix PCI ROM mapping
    - aacraid: 2.6.13 aacraid bad BUG_ON fix
    - Kconfig: saa7134-dvb must select tda1004x

  [ Simon Horman ]
  * Disable BSDv3 accounting on hppa and alpha, it was already
    disabled on all other architectures. Also unify BSD accounting
    config into top level config, rather than per flavour configs.
  * [SECURITY] The seq_file memory leak fix included in 2.6.12-6
    as part of upstream's 2.6.12.6 patchset is now CAN-2005-2800.

  [ Jurij Smakov, Simon Horman ]
  * Ensure that only one kernel-manual/linux-manual package can
    be installed at a time to avoid file conflicts. (closes: #320042)

  [ Bastian Blank ]
  * Move audit, preempt and security settings to core config file.
  * Fix powerpc configuration.
  * Add debian version information to kernel version string.
  * Drop coreutils | fileutils dependencies.
  * Drop modular-vesafb patch. (closes: #222374, #289810)

  [ Christian T. Steigies ]
  * update m68k.diff for linux-2.6.13
  * add m68k-42_dma.patch and m68k-sonic.patch that will be in upstream 2.6.14
    (which makes sun3 build fail, needs fixing)

  [ maximilian attems ]
  * Drop drivers-add-scsi_changer.patch (merged)
  * Drop drivers-ide-dma-blacklist-toshiba.patch (merged)
  * Drop drivers-ide-__devinit.patch (merged)
  * Added patch-2.6.13.2:
    - USB: ftdi_sio: custom baud rate fix
    - Fix up more strange byte writes to the PCI_ROM_ADDRESS config word
    - Fix MPOL_F_VERIFY
    - jfs: jfs_delete_inode must call clear_inode
    - Fix DHCP + MASQUERADE problem
    - Sun HME: enable and map PCI ROM properly
    - Sun GEM ethernet: enable and map PCI ROM properly
    - hpt366: write the full 4 bytes of ROM address, not just low 1 byte
    - forcedeth: Initialize link settings in every nv_open()
    - Lost sockfd_put() in routing_ioctl()
    - lost fput in 32bit ioctl on x86-64
  * Added patch-2.6.13.3:
    - Fix fs/exec.c:788 (de_thread()) BUG_ON
    - Don't over-clamp window in tcp_clamp_window()
    - fix IPv6 per-socket multicast filtering in exact-match case
    - yenta oops fix
    - ipvs: ip_vs_ftp breaks connections using persistence
    - uml - Fix x86_64 page leak
    - skge: set mac address oops with bonding
    - tcp: set default congestion control correctly for incoming connections

  [ Sven Luther ]
  * [powerpc] Added hotplug support to the mv643xx_eth driver :
      powerpc-mv643xx-hotplug-support.patch
    thanks go to Nicolas Det for providing the patch.
  * [powerpc] Modified a couple of configuration options for the powerpc64
    flavour, fixes and enhances Apple G5 support (Closes: #323724, #328324)
  * [powerpc] Added powerpc-miboot flavour to use exclusively with oldworld
    powermac miboot floppies for debian-installer.
  * [powerpc] Checked upgraded version of the apus patches, separated them in
    a part which is safe to apply, and one which needs checking, and is thus
    not applied yet.

  [ Kyle McMartin ]
  * [hppa] Update hppa.diff to 2.6.13-pa4.
  * [hppa] Add space register fix to pacache.S to hppa.diff.

  [ dann frazier ]
  * Add a note to README.Debian that explains where users can find the .config
    files used to generate the linux-image packages.  Closes: #316809
  * [ia64] Workaround #325070 until upstream works out an acceptable solution.
    This bug breaks module loading on non-SMP ia64 kernels.  The workaround
    is to temporarily use an SMP config for the non-SMP kernels.  (Note that
    John Wright is running benchmarks to determine the overhead of running
    an SMP kernel on UP systems to help decide if this should be a
    permanent change).
  * [ia64] Update arch/ia64/config for 2.6.13

 -- Simon Horman <horms@debian.org>  Thu,  6 Oct 2005 15:45:21 +0900

linux-2.6 (2.6.12-6) unstable; urgency=high

  [ Andres Salomon, Bastian Blank ]
  * Change ATM and Classical-IP-over-ATM to be modular, instead of being
    statically included. (closes: #323143)

  [ Sven Luther ]
  * [powerpc] powerpc-pmac-sound-check.patch: Added pmac-sound sanity check.
  * [powerpc] powerpc-apus.patch:
    Added preliminary apus patch to package, not applied to kernel tree yet.

  [ Simon Horman ]
  * Unset CC_OPTIMIZE_FOR_SIZE in i386 config,
    it breaks iproute's (and other netlink users) ability
    to set routes. (closes: #322723)
  * Added 2.6.12.6
    - [SECURITY: CAN-2005-2555] Restrict socket policy loading to
      CAP_NET_ADMIN.
    - [SECURITY] Fix DST leak in icmp_push_reply().  Possible remote
      DoS?
    - [SECURITY] NPTL signal delivery deadlock fix; possible local
      DoS.
    - fix gl_skb/skb type error in genelink driver in usbnet
    - [SECURITY] fix a memory leak in devices seq_file implementation;
      local DoS.
    - [SECURITY] Fix SKB leak in ip6_input_finish(); local DoS.

  [ Andres Salomon ]
  * [hppa] enable discontiguous memory support for 32bit hppa images, so
    they build.

 -- Andres Salomon <dilinger@debian.org>  Tue, 06 Sep 2005 10:14:35 -0400

linux-2.6 (2.6.12-5) unstable; urgency=low

  * Change ARM to use GCC 3.3 to avoid FTBFS errors with GCC 4
   (dann frazier)

  * Remove spurious double quote character from ia64 package descriptions.
    (dann frazier)

  * Add transitional meta packages (kernel-image-2.6-*) for ia64.
    (dann frazier)

  * Change fuzz factor to 1, stricter patch appliance. (Maximilian Attems)

  * Enabled CONFIG_THERM_PM72 on powerpc64 flavour. (Sven Luther)

 -- Bastian Blank <waldi@debian.org>  Tue, 16 Aug 2005 21:43:31 +0200

linux-2.6 (2.6.12-4) unstable; urgency=low

  * Supply correct subarch values for the powerpc images.

 -- Bastian Blank <waldi@debian.org>  Mon, 15 Aug 2005 21:06:18 +0200

linux-2.6 (2.6.12-3) unstable; urgency=low

  * Added reference to old kernel-* package names to make
    transition a little more obvious to end users.
    A Dan Jacobson special. (Simon Horman) Closes: #321167

  * By the time this makes it into the archive, it will
    be handling kernel-image-2.6-* packages. (Simon Horman)
    Closes: #321867

  * Link palinfo statically on ia64. (dann frazier) (Closes: #321885)

  * [hppa] :
    - Add hppa arch specific patch.
    - Build-Depend on binutils-hppa64 and gcc-4.0-hppa64.
    (Kyle McMartin)

  * Fix permissions in source tarball. (Bastian Blank) (Closes: #322409)

  * Enable the CONFIG_IP_ADVANCED_ROUTER and related options on
    sparc64 to sync with other architectures. (Jurij Smakov)
    Closes: #321236

  * Include all executables as well as *.sh and *.pl files found in
    scripts directory in the headers package. (Bastian Blank)
    Closes: #322612, #322680, #322765

  * Include m68k headers into the arch-common headers package on
    powerpc and make sure that all the directories are linked to
    properly from the flavour-specific headers packages. (Jurij Smakov)
    Closes: #322610

  * [powerpc] Enabled the powerpc64 flavour, now that we have a real biarch
    toolchain in sid. Many thanks go to GOTO Masanori and Matthias Klose as
    well as any other who worked on the biarch toolchain to make this happen.

  * Added 2.6.12.5 (Simon Horman)
    - Fix BUG() is triggered by a call to set_mempolicy() with a negativ
      first argument.
    - [amd64] Fix a SRAT handling on systems with dual cores.
    - [amd64] SMP timing problem
    - [security] Zlib fixes See CAN-2005-2458, CAN-2005-2459
      http://sources.redhat.com/ml/bug-gnu-utils/1999-06/msg00183.html
      http://bugs.gentoo.org/show_bug.cgi
    - Add zlib deflateBound()
    - [security] Fix error during session join. See CAN-2005-2098
    - [security] Fix keyring destructor. See CAN-2005-2099
    - Module per-cpu alignment cannot always be met
      http://www.ussg.iu.edu/hypermail/linux/kernel/0409.0/0768.html
    Closes: #323039

 -- Bastian Blank <waldi@debian.org>  Mon, 15 Aug 2005 16:42:05 +0200

linux-2.6 (2.6.12-2) unstable; urgency=low

  * The Kernel Team offers its condolences to the family of Jens Schmalzing
    (jensen@debian), who died Saturday, July 30, 2005 in a tragic accident in
    Munich.  Jens was a member of the Kernel Team, and was instrumental in
    taking the powerpc kernel package to 2.6, as well as maintaining MOL
    and its kernel modules.

  * Add @longclass@ variable to control file autogeneration. (Andres Salomon)

  * Bump build-depends on kernel-package to a fixed version (>= 9.005).
    (Jurij Smakov, Sven Luther) (closes: #319657, #320422, #321625)

  * Change default ramdisk size for sparc to 16,384K to accomodate a fatter
    d-i initrd for netboot installs.
    (Joshua Kwan)

  * Don't build-depend on console-tools on s390. (Bastian Blank)

  * Add ARM support. (Vincent Sanders)

  * Add ia64 descriptions. (dann frazier)

  * Strip down the scripts dir in the headers packages. (Bastian Blank)

  * Add m68k support. (Christian T. Steigies)

  * Added 2.6.12.4 (Frederik Schüler)
    - Fix powernow oops on dual-core athlon
    - Fix early vlan adding leads to not functional device
    - sys_get_thread_area does not clear the returned argument
    - bio_clone fix
    - Fix possible overflow of sock->sk_policy (CAN-2005-2456)
      (closes: #321401)
    - Wait until all references to ip_conntrack_untracked are dropped on
      unload
    - Fix potential memory corruption in NAT code (aka memory NAT)
    - Fix deadlock in ip6_queue
    - Fix signedness issues in net/core/filter.c
    - x86_64 memleak from malicious 32bit elf program
    - rocket.c: Fix ldisc ref count handling
    - kbuild: build TAGS problem with O=

  * Enable CONFIG_6PACK=m for all archs (Andres Salomon)
    (closes: #319646)

  * Overhaul the generation of the control file. Now it is handled
    by debian/bin/gencontrol.py. The debian/control target in rules
    also fails now, since we don't want the control file generated
    during build. Arch-specific Depends and suggests are now generated
    correctly. (Bastian Blank) (Closes: #319896)

  * [powerpc] Fixed typo which made asm-ppc and asm-ppc64 not being included
    in the header package. (Sven Luther) (Closes: #320817)

  * Added list of flavours built to common header package. (Sven Luther)

 -- Bastian Blank <waldi@debian.org>  Tue, 09 Aug 2005 11:12:40 +0200
 
linux-2.6 (2.6.12-1) unstable; urgency=low

  * New upstream release:
    - "git rocks"
    - address space randomization
    - conversion of ide driver code to the device model
    - restored Philips webcam driver
    - new Broadcom bcm5706 gigabit driver
    - new resource limits for the audio community
    - Multipath device mapper
    - Intel HD Audio alsa driver
    - fixes + arch updates..
    - readdition of tg3 driver, as firmware license has been fixed

  * Dropped the following patches:
    - patch-2.6.11.*.patch (merged)
    - powerpc-ppc64-ibmvscsi.patch (Christoph didn't like it, and it failed
      to build anyways) (Sven Luther)
    - doc-post_halloween.patch (unless someone can come up w/ a valid
      reason for carrying around rapidly bitrotting documentation...)
      (Andres Salomon)
    - sparc32-hypersparc-srmmu.patch (dropped until sparc32 is working
      again, and we can figure out whether it's necessary)
    - fix-alpha-ext3-oops.patch (no longer needed, fixed by compiler)
    - x86-i486_emu.patch (buggy and insecure 80486 instruction emulation
      for 80386; we're no longer supporting this) (closes: #250468)
    - amd64-outs.patch (according to
      http://www.ussg.iu.edu/hypermail/linux/kernel/0502.3/1095.html, this
      is unnecessary for us) (Andres Salomon)
    - sparc64-rtc-mostek.patch (merged)
    - sparc64-compat-nanoseconds.patch (merged) 
    - sparc64-sunsu-init-2.6.11.patch (merged)
    - sunsab-uart-update-timeout.patch (merged)
    - alpha-read-trylock.patch (different version got merged)
    - powerpc-prep-motorola-irq-fix.patch (merged)
    - drivers-media-video-saa7134-update.patch (merged)
    - drivers-media-video-saa7134-update-2.patch (merged)
    - drivers-media-video-pll-lib.patch (merged)
    - drivers-media-video-pll-lib-2.patch (merged)
    - drivers-media-video-tuner-update-1.patch (merged)
    - drivers-media-video-tuner-update-2.patch (merged)
    - drivers-media-video-v4l-mpeg-support.patch (merged)
    - drivers-media-video-mt352-update.patch (merged)
    - arch-ppc64-hugepage-aio-panic.patch (merged)
    - drivers-input-serio-nmouse.patch (merged)
    - sparc64-sb1500-clock-2.6.patch (merged)
    - docbook-allow-preprocessor-directives-... (merged)
    - docbook-fix-function-parameter-descriptin-in-fbmem.patch (merged)
    - docbook-move-kernel-doc-comment-next-to-function.patch (merged)
    - powerpc-therm-adt746x-new-i2c-fix.patch (merged)
    - powerpc-mv643xx-enet.patch (merged)
    - powerpc-mv643xx-eth-pegasos.patch (merged)
    - powerpc-pmac-agp-sleep.patch (merged)
    - drivers-input-serio-8042-resume.patch (merged)
  
  * Premiere of the common-source kernel package
    (Jurij Smakov, Andres Salomon)
    - build all architectures out of kernel source package
    - rename source and binary packages
    - create a common config for different architectures, and management
      tools to allow for easier modification of config options
    - drop default configs, autogenerate them instead; requires
      kernel-package >= 9.002.

  * Add 2.6.12.1 (Maximilian Attems)
    - Clean up subthread exec (CAN-2005-1913)
    - ia64 ptrace + sigrestore_context (CAN-2005-1761)

  * Add 2.6.12.2 (Frederik Schüler)
    - Fix two socket hashing bugs.
    -  ACPI: Make sure we call acpi_register_gsi() even for default PCI
       interrupt assignment
    - Add "memory" clobbers to the x86 inline asm of strncmp and friends
    - e1000: fix spinlock bug
    - fix remap_pte_range BUG
    - Fix typo in drivers/pci/pci-driver.c

  * Add 2.6.12.3 (Joshua Kwan)
    - Fix semaphore handling in __unregister_chrdev
    - Fix TT mode in UML.
    - Check for a null return in tty_ldisc_ref.
    - v4l: cx88 hue offset fix
    - Fix 8139cp breakage that occurs with tpm driver.
    - Fix the 6pack driver in SMP environments.
    - Switch to spinlocks in the shaper driver.
    - ppc32: stop misusing NTP's time_offset value
    - netfilter: go back to dropping conntrack references manually
    - ACPI: don't accept 0 as a PCI IRQ.

  * Enable CONFIG_SCSI_INITIO. (Maximilian Attems) (closes: #318121)

  * [powerpc] :
    - Added powerpc-mkvmlinuz-support patch which allows, together with
      kernel-package 9.0002 to add mkvmlinuz support to hand built packages.
    - Removed powerpc-ppc64-ibmvscsi.patch, FTBFS, and Christoph doesn't like
      it and thinks it is not needed.
    - Disabled swim3 on powerpc-smp, FTBFS.
    - Disabled software-suspend on powerpc-smp, FTBFS, amd64/i386 only smp code.
    - Rediffed and readded the G4 L2 hardware flush assist patch from Jacob Pan.
    (Sven Luther)
    
  * [sparc]
    - Drop sparc32 flavour for now. sparc32 kernel is currently in the
      category "too buggy for us to support". In spite of numerous efforts
      I still see occasional random filesystem corruptions in my tests.
      That does NOT mean that we are dropping sparc32 support, we will
      work with upstream trying to solve these problems for the next
      kernel release. Those interested in helping/testing are encouraged
      to subscribe to debian-sparc mailing list.
      (Jurij Smakov)

  * [alpha]
    - Renamed resulting binary packages for alpha, kernel-image-x.y.z-generic
      wasn't a generic kernel, it was a generic kernel for alpha machines, so
      we're now using linux-image-x.y.z-alpha-generic (and of course, the same
      change for the smp kernel-image). This change was postponed after the
      sarge release. (closes: #260003)
    (Norbert Tretkowski)

  * [amd64]
    - Now using the default compiler (gcc-4.0), thus we get rid of the 
      annoying MAKEFLAGS="CC=gcc-3.4" make-kpkg... invocation for third-party 
      modules.
      This release lacks 64bit kernels for i386 userland; support will be
      added in a later release as soon as the toolchain has stabilized again.
      (Frederik Schüler)

 -- Andres Salomon <dilinger@debian.org>  Wed, 20 Jul 2005 17:16:04 -0400
<|MERGE_RESOLUTION|>--- conflicted
+++ resolved
@@ -1,143 +1,11 @@
-<<<<<<< HEAD
-linux-2.6.24 (2.6.24-6~etchnhalf.9etch1) oldstable-security; urgency=high
-=======
-linux-2.6 (2.6.26-21lenny1) stable-security; urgency=high
-
-  [ dann frazier ]
-  * mac80211: fix spurious delBA handling (CVE-2009-4027)
-  * e1000: enhance frame fragment detection (CVE-2009-4536)
-  * e1000e: enhance frame fragment detection (CVE-2009-4538)
-  * Fix several issues with mmap/mremap (CVE-2010-0291)
-  * [SCSI] megaraid_sas: remove sysfs poll_mode_io world writeable
-    permissions (CVE-2009-3939)
- 
-  [ Ben Hutchings ]
-  * kernel/signal.c: fix kernel information leak with print-fatal-signals=1
-    (CVE-2010-0003)
-  * netfilter: ebtables: enforce CAP_NET_ADMIN (CVE-2010-0007)
-
- -- dann frazier <dannf@debian.org>  Fri, 29 Jan 2010 17:20:16 -0700
-
-linux-2.6 (2.6.26-21) stable; urgency=high
-
-  [ Ben Hutchings ]
-  * Fix false soft lockup reports for the nohz idle loop
-  * nohz: Fix two bugs that can keep a processor idle and lead to a
-    system hang (may fix #496917, #538158 and others)
-  * usbmidi: Fix crash when device is disconnected (Closes: #513050)
-  * r8169: Apply various upstream bug fixes
-  * r8169: Add support for RTL8101e (v2), RTL8102e (v1,v2,v3),
-    RTL8168c/8111c (v3,v4), RTL8168cp/8111cp (v2,v3), RTL8168d (v1)
-    (Closes: #552465; may fix #516187)
-  * Revert patch to sanitise <linux/socket.h>, which introduced
-    different build failures
-  * usbnet: Set link down initially for drivers that update link state
-    (Closes: #444043)
-  * atl1e: Remove broken implementation of TSO for TCP/IPv6
-    (Closes: #558426) and allow other hardware offloads to be disabled in
-    case they are also buggy
-
-  [ dann frazier ]
-  * floppy: request and release only the ports we actually use
-    (Closes: #332942)
-  * igb: Add 82576 MAC support (Closes: #522922), backport
-    by Ben Hutchings
-  * [SCSI] gdth: Prevent negative offsets in ioctl (CVE-2009-3080)
-  * NFSv4: Fix a problem whereby a buggy server can oops the kernel
-    (CVE-2009-3726)
-  * [SCSI] megaraid_sas: remove sysfs dbg_lvl world writeable permissions
-    (CVE-2009-3889)
-  * isdn: hfc_usb: Fix read buffer overflow (CVE-2009-4005)
-  * fuse: prevent fuse_put_request on invalid pointer (CVE-2009-4021)
-  * hpilo: new PCI ID (Closes: #559064)
+linux-2.6.24 (2.6.24-6~etchnhalf.9etch2) UNRELEASED; urgency=high
+
   * Avoid /proc/$pid/maps visibility during initial setuid ELF loading
     (CVE-2009-2691)
-  * hfs: fix a potential buffer overflow (CVE-2009-4020)
-  * KVM: x86 emulator: limit instructions to 15 bytes (CVE-2009-4031)
-  * firewire: ohci: handle receive packets with a data length of zero
-    (CVE-2009-4138)
-  * ext4: Avoid null pointer dereference when decoding EROFS w/o a journal
-    (CVE-2009-4308)
-  * s390: dasd diag - add support for read-only minidisks (Closes: #550898)
-
- -- dann frazier <dannf@debian.org>  Sat, 26 Dec 2009 01:06:01 -0700
-
-linux-2.6 (2.6.26-20) stable; urgency=high
-
-  [ Ben Hutchings ]
-  * xen: Fix crash in xen_spin_wait() on busy multiprocessor domain
-    (Closes: #542250), thanks to Nikita V. Youshchenko <yoush@debian.org>
-  * x86: Fix crash in text_poke_early() on 486-class processors
-    (Closes: #515982)
-  * hppa: Ensure TLB purge runs single threaded (Closes: #539215),
-    thanks to Helge Deller <deller@gmx.de>
-  * virtio_balloon: Fix towards_target when deflating balloon
-    (Closes: #544619)
-  * dm-snap: Fix crash when using both snapshot and origin volumes
-    (Closes: #545999)
-  * nfs: Avoid overrun when copying client IP address string
-    (Closes: #549002)
-  * sis190: Correct DMA sync handling on small packets (Closes: #541169)
-  * mmc: Increase power-up delay (Closes: #508599)
-  * v4l2: Improve 32/64-bit ioctl translation (Closes: #508649)
-  * proc: Fix truncation of entries in /proc/*/pagemap on 32-bit
-    architectures (Closes: #511419)
-  * Sanitise <linux/socket.h> and <linux/uio.h> (Closes: #538372)
-  * nfs: Handle -ESTALE error in access() (Closes: #508866)
-  * r8169: Fix rx_missed_errors statistic (Closes: #531932)
-  * hfsplus: Refuse to mount volumes larger than 2TB, which may otherwise
-    be corrupted (Closes: #550010)
-  * acenic: Pass up error code from ace_load_firmware(), avoiding an oops
-    (Closes: #521383)
-  * axnet_cs: Reclaim Netgear FA411 from pcnet_cs (Closes: #550935)
-  * Update bug script from trunk:
-    - Update taint checks
-    - Prompt submitters to run the kernel version they're reporting on
-      or otherwise record boot messages
-    - Include PCI device list even if the running kernel doesn't match
-    - Include model information
-    - Include firmware package status
-    - Include network configuration and status (optional)
-    - Include USB device list
-  * printk: Avoid hanging when logging messages for time adjustment
-    (Closes: #510478)
-
-  [ dann frazier ]
-  * autofs4: don't make expiring dentry negative, avoiding an oops
-    (Closes: #530636)
-  * ocfs/dlm: fix race in dlm_get_lock_resource() which can cause
-    flock() to return EINVAL (Closes: #515741)
-  * Increase default mmap_min_addr from 0 to 4096 (Closes: #541457)
-
-  [ Martin Michlmayr ]
-  * Disable SYS_HAS_EARLY_PRINTK on SGI IP22 to work around a hang
-    during bootup (Closes: #507557)
-  * USB: ftdi_sio: add product_id for Marvell OpenRD Base, Client
-
-  [ maximilian attems ]
-  * [openvz] enable SYSFS_DEPRECATED_V2 for ipv6 tunnels through sit.
-    (closes: #517892)
-	
-  [ Moritz Muehlenhoff ]
-  * nbd: fix I/O hang on disconnected NDBs. (Closes: #550863)
-	
- -- dann frazier <dannf@debian.org>  Fri, 23 Oct 2009 16:31:23 -0600
-
-linux-2.6 (2.6.26-19lenny2) stable-security; urgency=high
-
-  * tc: Fix uninitialized kernel memory leak (CVE-2009-3228)
-  * random: make get_random_int() more random (CVE-2009-3238)
-  * netlink: fix typo in initialization (CVE-2009-3612)
-  * drm/r128: Add test for initialisation to all ioctls that require it
-    (CVE-2009-3620)
-  * AF_UNIX: Fix deadlock on connecting to shutdown socket (CVE-2009-3621)
-  * fs: pipe.c null pointer dereference (CVE-2009-3547)
-  * KVM: Prevent overflow in KVM_GET_SUPPORTED_CPUID (CVE-2009-3638)
-
- -- dann frazier <dannf@debian.org>  Wed, 04 Nov 2009 12:33:37 -0700
-
-linux-2.6 (2.6.26-19lenny1) stable-security; urgency=high
->>>>>>> 03748355
+
+ -- dann frazier <dannf@debian.org>  Sun, 31 Jan 2010 17:17:52 -0700
+
+linux-2.6.24 (2.6.24-6~etchnhalf.9etch1) oldstable-security; urgency=high
 
   * [parisc] isa-eeprom - Fix loff_t usage (CVE-2009-2846)
   * do_sigaltstack: avoid copying 'stack_t' as a structure to user space
