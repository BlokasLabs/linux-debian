<<<<<<< HEAD
linux-2.6 (2.6.18.dfsg.1-13etch1) stable-security; urgency=high

  * bugfix/bluetooth-l2cap-hci-info-leaks.patch
    [SECURITY] Fix information leaks in setsockopt() implementations
    See CVE-2007-1353
  * bugfix/fat-move-ioctl-compat-code.patch, bugfix/fat-fix-compat-ioctls.patch
    [SECURITY] Fix kernel_dirent corruption in the compat layer for fat ioctls
    See CVE-2007-2878
  * bugfix/usblcd-limit-memory-consumption.patch
    [SECURITY] limit memory consumption during write in the usblcd driver
    See CVE-2007-3513
  * bugfix/pppoe-socket-release-mem-leak.patch
    [SECURITY] fix unpriveleged memory leak when a PPPoE socket is released
    after connect but before PPPIOCGCHAN ioctl is called upon it
    See CVE-2007-2525
  * bugfix/nf_conntrack_h323-bounds-checking.patch
    [SECURITY] nf_conntrack_h323: add checking of out-of-range on choices'
    index values
    See CVE-2007-3642
  * bugfix/dn_fib-out-of-bounds.patch
    [SECURITY] Fix out of bounds condition in dn_fib_props[]
    See CVE-2007-2172
  * bugfix/random-fix-seeding-with-zero-entropy.patch
    bugfix/random-fix-error-in-entropy-extraction.patch
    [SECURITY] Avoid seeding with the same values at boot time when a
    system has no entropy source and fix a casting error in entropy
    extraction that resulted in slightly less random numbers.
    See CVE-2007-2453
  * bugfix/nf_conntrack_sctp-null-deref.patch
    [SECURITY] Fix remotely triggerable NULL pointer dereference
    by sending an unknown chunk type.
    See CVE-2007-2876
  * bugfix/i965-secure-batchbuffer.patch
    [SECURITY] Fix i965 secured batchbuffer usage
    See CVE-2007-3851

 -- dann frazier <dannf@debian.org>  Fri, 10 Aug 2007 19:22:14 -0600
=======
linux-2.6 (2.6.18.dfsg.1-14) UNRELEASED; urgency=low

  * Update abi reference files for ABI 5

 -- dann frazier <dannf@debian.org>  Wed, 18 Jul 2007 02:28:15 -0600
>>>>>>> 2a63c658

linux-2.6 (2.6.18.dfsg.1-13) stable; urgency=high

  [ Bastian Blank ]
  * [vserver] Fix overflow in network accounting. (closes: #412132)
  * [vserver] Fix lock accounting. (closes: #417631)
  * Bump ABI to 5.
  * Make modules packages binnmuable.
  * [sparc] Enable Qlogic QLA SCSI support. (closes: #417629)

  [ dann frazier ]
  * bugfix/listxattr-mem-corruption.patch
    [SECURITY] Fix userspace corruption vulnerability caused by
    incorrectly promoted return values in bad_inode_ops
    This patch changes the kernel ABI.
    See CVE-2006-5753
  * bugfix/all/vserver/net-mount-fix.patch
    Fix mounting of network filesystems with VX_BINARY_MOUNT caps
    (closes: #418076)
  * Disable broken CONFIG_IP_ROUTE_MULTIPATH_CACHED setting. (closes: #418344)
  * bugfix/ipv6-disallow-RH0-by-default.patch
    [SECURITY] Avoid a remote DoS (network amplification between two routers)
    by disabling type0 IPv6 route headers by default. Can be re-enabled via
    a sysctl interface. Thanks to Vlad Yasevich for porting help.
    This patch changes the kernel ABI.
    See CVE-2007-2242
  * Fix an oops which potentially results in data corruption in the gdth driver.
    (closes: #412092)
  * bugfix/amd64-make-gart-ptes-uncacheable.patch
    Fix silent data corruption using GART iommu (closes: #404148)

  [ maximilian attems ]
  * Backport support for i965 to agp too. (closes: #406111)
  * Compile fix for UML CONFIG_MODE_TT=y. (closes: #412957)
  * Fix ide-generic jmicron device conflict. (closes: #421281)

  [ Martin Michlmayr ]
  * Fix wrong checksum for split TCP packets on 64-bit MIPS. (closes: #421283)

 -- dann frazier <dannf@debian.org>  Mon, 21 May 2007 14:45:13 -0600

linux-2.6 (2.6.18.dfsg.1-12etch2) stable-security; urgency=high

  * bugfix/nfnetlink_log-null-deref.patch
    [SECURITY] Fix remotely exploitable NULL pointer dereference in
    nfulnl_recv_config()
    See CVE-2007-1496
  * bugfix/nf_conntrack-set-nfctinfo.patch
    [SECURITY] Fix incorrect classification of IPv6 fragments as ESTABLISHED,
    which allows remote attackers to bypass certain rulesets
    See CVE-2007-1497
  * bugfix/netlink-infinite-recursion.patch
    [SECURITY] Fix infinite recursion bug in netlink
    See CVE-2007-1861
  * bugfix/nl_fib_lookup-oops.patch
    Add fix for oops bug added by previous patch

 -- dann frazier <dannf@debian.org>  Tue, 01 May 2007 08:34:18 -0600

linux-2.6 (2.6.18.dfsg.1-12etch1) stable-security; urgency=high

  * bugfix/core-dump-unreadable-PT_INTERP.patch
    [SECURITY] Fix a vulnerability that allows local users to read
    otherwise unreadable (but executable) files by triggering a core dump.
    See CVE-2007-0958
  * bugfix/appletalk-length-mismatch.patch
    [SECURITY] Fix a remote DoS (crash) in appletalk
    Depends upon bugfix/appletalk-endianness-annotations.patch
    See CVE-2007-1357
  * bugfix/cm4040-buffer-overflow.patch
    [SECURITY] Fix a buffer overflow in the Omnikey CardMan 4040 driver
    See CVE-2007-0005
  * bugfix/ipv6_fl_socklist-no-share.patch
    [SECURITY] Fix local DoS vulnerability caused by inadvertently sharing
    ipv6_fl_socklist between the listening socket and the socket created
    for connection.
    See CVE-2007-1592

 -- dann frazier <dannf@debian.org>  Sun, 08 Apr 2007 16:52:59 -0600

linux-2.6 (2.6.18.dfsg.1-12) unstable; urgency=low

  [ Steve Langasek ]
  * Set CONFIG_MATHEMU=y on alpha, which is required for proper fp math on
    at least ev4-ev56 systems.  Closes: #411813.
  * linux-image packages need to depend on a newer version of coreutils,
    because of the use of readlink -q -m inherited from kernel-package.
    Closes: #413311.

  [ Jurij Smakov ]
  * Add bugfix/sparc/e450-boot-failure.patch to fix boot failure on
    E450 machines. Thanks to David Miller for the patch and to Daniel
    Smolik for testing. Closes: #415818
  * Add bugfix/sparc/eth1394-unaligned-access.patch to fix unaligned
    memory accesses in the Firewire eth1394 driver. Thanks to Emanuele
    Rocca for the patch. Closes: #412749.
  * Add bugfix/sparc/kenvctrld-cpu-consumption.patch to fix kenvctrld
    process, so that it does not consume 100% CPU. Thanks to Joerg Friedrich
    for the patch, and to J. J. Green and Richard Mortimer for testing.
    Closes: #414877
  * Add bugfix/sparc/ip_rcv-unaligned-access.patch fixing a typo which lead
    to frequent unaligned memory accesses on Sun machines with tulip NIC.
    Thanks to Doug Nazar for the patch and to Daniel J. Priem for testing.
    Closes: #409313.
  * Add bugfix/sparc/tcp-sendmsg-t12k-oops-fix.patch by David Miller, fixing
    an occasional oops in tcp_sendmsg() on T1k/T2k machines under heavy
    network load. Closes: #415819

  [ dann frazier ]
  * bugfix/keys-serial-num-collision.patch
    [SECURITY] Fix the key serial number collision avoidance code in
    key_alloc_serial() that could lead to a local DoS (oops).
    (closes: #398470)
    See CVE-2007-0006
  * bugfix/ipv6_getsockopt_sticky-null-opt.patch
    [SECURITY] Fix NULL dereference in ipv6_setsockopt that could lead
    to a local DoS (oops).
    See CVE-2007-1388
  * bugfix/ipv6_getsockopt_sticky-null-opt.patch
    [SECURITY] Fix kernel memory leak vulnerability in
    ipv6_getsockopt_sticky() which can be triggered by passing a len < 0.
    See CVE-2007-1000
  * Enable CONFIG_TULIP_MMIO on hppa. (closes: #332962)
  * bugfix/bnx2_tx_avail-off-by-1-fix.patch
    Fix a panic in the bnx2 driver caused by an off-by-one error
    (closes: #410010)
  * bugfix/all/vserver/cross-context-renice-fix.patch
    [SECURITY] Fix a vulnerability that permits renicing processes in
    other contexts. (closes: #412143)
    See CVE-2007-0241
  * natsemi-napi-shared-irq.patch
    Fix hang in natsemi driver when sharing interrupts. (closes: #415476)
    Thanks to Mark Brown for the backport.

  [ Bastian Blank ]
  * xen: Fix highmem dma copy code. (closes: #415805)

  [ Martin Michlmayr ]
  * mips: Implement flush_anon_page() to fix data corruption issues
    (Ralf Baechle).

 -- Bastian Blank <waldi@debian.org>  Mon, 26 Mar 2007 08:12:17 +0200

linux-2.6 (2.6.18.dfsg.1-11) unstable; urgency=low

  [ Jurij Smakov ]
  * Disable CONFIG_DEBUG_FS on sparc32, as it makes the kernel too big,
    resulting in a boot failure. This is ABI-changing, but we cannot
    afford a global ABI bump at that point, so some out-of-tree modules
    in Sid may not load on sparc32 before the corresponding packages
    are rebuilt. Sorry for the inconvenience. (closes: #410497)
  * Add sbus-envctrl-remove-execve.patch which is a backport of changes
    to SBUS envctrl drivers from 2.6.19, making them use
    call_usermodehelper() instead of execve() to call userspace programs.
    Fixes the failure of said drivers to load due to missing execve
    symbol. Thanks to Dann Frazier for testing. (closes: #411135)

  [ dann frazier ]
  * atiixp: fix bug that restricts controller to a single channel.
    (closes: #411023)
  * atiixp: add cable detection support, fixing breakage w/ 40-wire cable
    (closes: #411024)

  [ maximilian attems ]
  * Fix incomplete ipv6 multicast patch from 2.6.16.38. (closes: #410375)
  * UML compile 2.6.16.38 fix forward port completed.
  * Forward port complete IPX checksum patch 2.6.16.34
  * From the 2.6.18 stable queue:
    - IB/mad: Fix race between cancel and receive completion
  * Add 2.6.18.7, thanks gregkh:
    - Fix a free-wrong-pointer bug in nfs/acl server (CVE-2007-0772)
  * Allow ide_generic_all to be used modular and built in.

  [ Steve Langasek ]
  * debian/patches/bugfix/hp-laptop-acpi-blacklist.patch: ACPI-blacklist
    certain HP laptop models (nx6125, nx6325, nc6120, and related) that
    are known to be incompatible with the ACPI implementation in 2.6.18,
    to prevent problems with memory leaks and heat stress at the expense
    of battery control and S3 suspend support.  Closes: #400488, #404143.

 -- Bastian Blank <waldi@debian.org>  Wed, 21 Feb 2007 12:49:10 +0100

linux-2.6 (2.6.18.dfsg.1-10) unstable; urgency=low

  [ maximilian attems ]
  * Add patches out of stable queue 2.6.18
    - [amd64] Don't leak NT bit into next task (CVE-2006-5755)
    - IB/srp: Fix FMR mapping for 32-bit kernels and addresses above 4G
    - SCSI: add missing cdb clearing in scsi_execute()
  * Xen postinst: Use takeover for update-initramfs. Makes postinst idempotent.
    On creation it should always overwrite. (closes: #401183)
  * Hand-picked from stable release 2.6.16.38:
    - i2c-viapro: Add support for the VT8237A and VT8251
    - PCI: irq: irq and pci_ids patch for Intel ICH9
    - i2c-i801: SMBus patch for Intel ICH9
    - fix the UML compilation
    - drm: allow detection of new VIA chipsets
    - drm: Add the P4VM800PRO PCI ID.
    - rio: typo in bitwise AND expression.
    - i2c-mv64xxx: Fix random oops at boot
    - i2c: fix broken ds1337 initialization
    - [SUNKBD]: Fix sunkbd_enable(sunkbd, 0); obvious.
    - Call init_timer() for ISDN PPP CCP reset state timer (CVE-2006-5749)
    - V4L: cx88: Fix leadtek_eeprom tagging
    - SPI/MTD: mtd_dataflash oops prevention
    - grow_buffers() infinite loop fix (CVE-2006-5757/CVE-2006-6060)
    - corrupted cramfs filesystems cause kernel oops (CVE-2006-5823)
    - ext2: skip pages past number of blocks in ext2_find_entry
      (CVE-2006-6054)
    - handle ext3 directory corruption better (CVE-2006-6053)
    - hfs_fill_super returns success even if no root inode (CVE-2006-6056)
      backout previous fix, was not complete.
    - Fix for shmem_truncate_range() BUG_ON()
    - ebtables: check struct type before computing gap
    - [IPV4/IPV6]: Fix inet{,6} device initialization order.
    - [IPV6] Fix joining all-node multicast group.
    - [SOUND] Sparc CS4231: Use 64 for period_bytes_min
  * [PKTGEN]: Convert to kthread API. Thanks David Miller for patch.
  * [IDE] Add driver for Jmicron  JMB36x devices by Alan Cox.
    Enable jmicron on i386 and amd64 archs.
  * Hand-picked from stable release 2.6.16.39:
    - atiixp: hang fix
    - V4L/DVB: Flexcop-usb: fix debug printk
    - V4L/DVB: Fix uninitialised variable in dvb_frontend_swzigzag
    - read_zero_pagealigned() locking fix
    - adfs: fix filename handling
    - sparc32: add offset in pci_map_sg()
    - cdrom: set default timeout to 7 seconds
    - [SCSI] qla1280 command timeout
    - [SCSI] qla1280 bus reset typo
    - [Bluetooth] Check if DLC is still attached to the TTY
    - [Bluetooth] Fix uninitialized return value for RFCOMM sendmsg()
    - [Bluetooth] Return EINPROGRESS for non-blocking socket calls
    - [Bluetooth] Handle command complete event for exit periodic inquiry
    - [Bluetooth] Fix compat ioctl for BNEP, CMTP and HIDP
    - [Bluetooth] Add locking for bt_proto array manipulation
    - i386: fix CPU hotplug with 2GB VMSPLIT

  [ dann frazier ]
  * Fix raid1 recovery (closes: #406181)

  [ Jurij Smakov ]
  * Add dtlb-prot-bug-niagara.patch by David Miller, fixing the bug in the
    Niagara's DTLB-PROT trap.

  [ Bastian Blank ]
  * i386: Add amd64 image. (closes: #379090)

 -- Bastian Blank <waldi@debian.org>  Fri,  2 Feb 2007 12:50:35 +0100

linux-2.6 (2.6.18.dfsg.1-9) unstable; urgency=low

  [ Martin Michlmayr ]
  * arm/iop32x: Enable CONFIG_IP_NF_CONNTRACK_EVENTS and _NETLINK.
  * arm/ixp4xx: Enable some more I2C sensor modules.
  * arm/ixp4xx: Enable CONFIG_USB_NET_RNDIS_HOST.
  * arm/footbridge: Enable CONFIG_NATSEMI.
  * Revert mm/msync patches because they cause filesystem corruption
    (closes: #401006, #401980, #402707) ...
  * ... and add an alternative msync patch from Hugh Dickins that
    doesn't depend on the mm changes (closes: #394392).
  * mips: provide pci_get_legacy_ide_irq needed by some IDE drivers
    (see #404950).
  * arm: Implement flush_anon_page(), which is needed for FUSE
    (closes: #402876) and possibly dm-crypt/LUKS (see #403426).
  * arm: Turn off PCI burst on the Cyber2010, otherwise X11 on
    Netwinder will crash.
  * arm/iop32x: Enable CONFIG_IEEE80211_SOFTMAC and drivers based
    on it.
  * arm/ixp4xx: Upgrade to version 0.3.1 of the IXP4xx NPE Ethernet
    driver.  This version fixes stuck connections, e.g. with scp and
    NFS (closes: #404447).
  * arm/ixp4xx: Enable CONFIG_VIDEO_CPIA_USB.
  * arm/ixp4xx: Enable CONFIG_ISCSI_TCP.
  * arm/iop32x: Likewise.

  [ Bastian Blank ]
  * Bump ABI to 4.
  * Update vserver patch to 2.0.2.2-rc9. (closes: #402743, #403790)
  * Update xen patch to changeset 36186 from Fedora 2.6.18 branch.
  * i386/xen: Build only the pae version. (closes: #390862)
  * hppa: Override host type when necessary.
  * Fix tg3 reset. (closes: #405085)

  [ dann frazier ]
  * Fix potential fragmentation attacks in ip6_tables (CVE-2006-4572)
  * Backport a number of fixes for the cciss driver
    - Fix a bug with 1TB disks caused by converting total_size to an int
    - Claim devices that are of the HP RAID class and have a valid cciss sig
    - Make NR_CMDS a per-controller define - most can do 1024 commands, but
      the E200 family can only support 128
    - Change the SSID on the E500 as a workaround for a firmware bug
    - Disable prefetch on the P600 controller. An ASIC bug may result in
      prefetching beyond the end of physical memory
    - Increase blk_queue_max_sectors from 512 to 2048 to increase performance
    - Map out more memor for the PCI config table, required to reach offset
      0x214 to disable DMA on the P600
    - Set a default raid level on a volume that either does not support
      reading the geometry or reports an invalid geometry for whatever reason
      to avoid problems with buggy firmware
    - Revert change that replaed XFER_READ/XFER_WRITE macros with
      h->cciss_read/h->cciss_write that caused command timeouts on older
      controllers on ia32 (closes: #402787)
  * Fix mincore hang (CVE-2006-4814)
  * ia64: turn on IOC4 modules for SGI Altix systems. Thanks to Stephane Larose
    for suggesting this.
  * Add versioned build dep on findutils to make sure the system find command
    supports the -execdir action (closes: #405150)
  * Hardcode the output of the scripts under arch/ia64/scripts as executed
    in an etch environment so that we can build out of tree modules correctly
    (closes: #392592)
  * Update unusual_devs entry for ipod to fix an eject issue (closes: #406124)
  * Re-add verify_pmtmr_rate, resolving problems seen on older K6 ASUS
    boards where the ACPI PM timer runs too fast (closes: #394753)
  * Avoid condition where /proc/swaps header may not be printed
    (closes: #292318)
  * [hppa] disable XFS until it works (closes: #350482)

  [ Norbert Tretkowski ]
  * libata: handle 0xff status properly. (closes: #391867)
  * alpha: enabled CONFIG_SCSI_ARCMSR. (closes: #401187)
  * removed BROKEN_ON_SMP dependency from I2C_ELEKTOR. (closes: #402253)

  [ Christian T. Steigies ]
  * m68k/atari: enable keyboard, mouse and fb drivers
  * m68k/atari: fixes for ethernec and video driver by Michael Schmitz
  * m68k/atari: fixes for scsi driver by Michael Schmitz
  * m68k/mac: fixes for mace and cuda driver by Finn Thain
  * m68k/atari: fixes for ide driver by Michael Schmitz
  * m68k/atari: fixes for ide driver by Michael Schmitz
  * m68k/atari: fixes for ethernec and atakeyb driver by Michael Schmitz, build ethernec as module
  * m68k/mac: fixes for mace and adb driver by Finn Thain

  [ maximilian attems ]
  * Add stable release 2.6.18.6:
    - EBTABLES: Fix wraparounds in ebt_entries verification.
    - EBTABLES: Verify that ebt_entries have zero ->distinguisher.
    - EBTABLES: Deal with the worst-case behaviour in loop checks.
    - EBTABLES: Prevent wraparounds in checks for entry components' sizes.
    - skip data conversion in compat_sys_mount when data_page is NULL
    - bonding: incorrect bonding state reported via ioctl
    - x86-64: Mark rdtsc as sync only for netburst, not for core2
      (closes: #406767)
    - dm crypt: Fix data corruption with dm-crypt over RAID5 (closes: #402812)
    - forcedeth: Disable INTx when enabling MSI in forcedeth
    - PKT_SCHED act_gact: division by zero
    - XFRM: Use output device disable_xfrm for forwarded packets
    - IPSEC: Fix inetpeer leak in ipv4 xfrm dst entries.
    - V4L: Fix broken TUNER_LG_NTSC_TAPE radio support
    - m32r: make userspace headers platform-independent
    - IrDA: Incorrect TTP header reservation
    - SUNHME: Fix for sunhme failures on x86
    - Bluetooth: Add packet size checks for CAPI messages (CVE-2006-6106)
    - softmac: remove netif_tx_disable when scanning
    - DVB: lgdt330x: fix signal / lock status detection bug
    - dm snapshot: fix freeing pending exception
    - NET_SCHED: policer: restore compatibility with old iproute binaries
    - NETFILTER: ip_tables: revision support for compat code
    - ARM: Add sys_*at syscalls
    - ieee1394: ohci1394: add PPC_PMAC platform code to driver probe
    - softirq: remove BUG_ONs which can incorrectly trigger
  * Hand-picked from stable release 2.6.16.30:
    - [PPPOE]: Advertise PPPoE MTU
  * Hand-picked from stable release 2.6.16.31:
    - [NETFILTER]: Fix ip6_tables extension header bypass bug (CVE-2006-4572)
    - fix RARP ic_servaddr breakage
  * Hand-picked from stable release 2.6.16.32:
    - drivers/telephony/ixj: fix an array overrun
    - flush D-cache in failure path
  * Hand-picked from stable release 2.6.16.33:
    - Add new PHY to sis900 supported list
    - ipmi_si_intf.c: fix "&& 0xff" typos
    - drivers/scsi/psi240i.c: fix an array overrun
  * Hand-picked from stable release 2.6.16.34:
    - [IPX]: Annotate and fix IPX checksum
    - [IGMP]: Fix IGMPV3_EXP() normalization bit shift value.
  * Hand-picked from stable release 2.6.16.35:
    - sgiioc4: Disable module unload
    - Fix a masking bug in the 6pack driver.
    - drivers/usb/input/ati_remote.c: fix cut'n'paste error
    - proper flags type of spin_lock_irqsave()
  * Hand-picked from stable release 2.6.16.37:
    - [CRYPTO] sha512: Fix sha384 block size
    - [SCSI] gdth: Fix && typos
    - Fix SUNRPC wakeup/execute race condition
  * Enable DEBUG_FS for usbmon in generic config. Don't disable it on alpha,
    amd64, hppa and ia64. (closes: 378542)
  * Backport a number of upstream fixes for the r8169 driver, needed for
    network performance (closes: 388870, 400524)
    - r8169: more alignment for the 0x8168
    - r8169: phy program update
    - r8169: more magic during initialization of the hardware
    - r8169: perform a PHY reset before any other operation at boot time
    - r8169: Fix iteration variable sign
    - r8169: remove extraneous Cmd{Tx/Rx}Enb write
  * sound: hda: detect ALC883 on MSI K9A Platinum motherboards (MS-7280)
    patch from Leonard Norrgard <leonard.norrgard@refactor.fi>
  * tulip: Add i386 specific patch to remove duplicate pci ids.
    Thanks Jurij Smakov <jurij@wooyd.org> (closes: #334104, #405203)
  * amd64, i386: Disable SK98LIN as SKGE is the modern capable driver.
    (closes: 405196)
  * Backout net-bcm43xx_netdev_watchdog.patch and push 2.6.18.2 fix.
    (closes: 402475)

  [ Jurij Smakov ]
  * Add bugfix/sparc/isa-dev-no-reg.patch to make sure that
    isa_dev_get_resource() can deal with devices which do not have a 'reg'
    PROM property. Failure to handle such devices properly resulted in an
    oops during boot on Netra X1. Thanks to Richard Mortimer for debugging
    and patch. (closes: #404216)
  * Add bugfix/sparc/ehci-hub-contol-alignment.patch to prevent unaligned
    memory accesses in ehci-hub-control() by adding an alignment attribute
    to the tbuf array declaration. Thanks to David Miller for the patch.

  [ Sven Luther ]
  * [powerpc] Enable CONFIG_PMAC_BACKLIGHT_LEGACY (Closes: #407671).

 -- Bastian Blank <waldi@debian.org>  Wed, 24 Jan 2007 13:21:51 +0100

linux-2.6 (2.6.18-8) unstable; urgency=low

  * Fix relations in the generated control file. (closes: #400544)
  * Add stable release 2.6.18.4:
    - bridge: fix possible overflow in get_fdb_entries (CVE-2006-5751)
  * Add stable release 2.6.18.5:
    - pcmcia: fix 'rmmod pcmcia' with unbound devices
    - BLUETOOTH: Fix unaligned access in hci_send_to_sock.
    - alpha: Fix ALPHA_EV56 dependencies typo
    - TG3: Add missing unlock in tg3_open() error path.
    - softmac: fix a slab corruption in WEP restricted key association
    - AGP: Allocate AGP pages with GFP_DMA32 by default
    - V4L: Do not enable VIDEO_V4L2 unconditionally
    - bcm43xx: Drain TX status before starting IRQs
    - fuse: fix Oops in lookup
    - UDP: Make udp_encap_rcv use pskb_may_pull
    - NETFILTER: Missing check for CAP_NET_ADMIN in iptables compat layer
    - NETFILTER: ip_tables: compat error way cleanup
    - NETFILTER: ip_tables: fix module refcount leaks in compat error paths
    - NETFILTER: Missed and reordered checks in {arp,ip,ip6}_tables
    - NETFILTER: arp_tables: missing unregistration on module unload
    - NETFILTER: Kconfig: fix xt_physdev dependencies
    - NETFILTER: xt_CONNSECMARK: fix Kconfig dependencies
    - NETFILTER: H.323 conntrack: fix crash with CONFIG_IP_NF_CT_ACCT
    - IA64: bte_unaligned_copy() transfers one extra cache line.
    - x86 microcode: don't check the size
    - scsi: clear garbage after CDBs on SG_IO
    - IPV6: Fix address/interface handling in UDP and DCCP, according to the scoping architecture.
  * Revert abi changing patch from 2.6.18.5.

 -- Bastian Blank <waldi@debian.org>  Sun, 10 Dec 2006 17:51:53 +0100

linux-2.6 (2.6.18-7) unstable; urgency=low

  [ Bastian Blank ]
  * Emit conflict lines for initramfs generators. (closes: #400305)
  * Update vserver patch to 2.0.2.2-rc8.
  * s390: Add patch to fix posix types.

  [ Martin Michlmayr ]
  * r8169: Add an option to ignore parity errors.
  * r8169: Ignore parity errors on the Thecus N2100.
  * rtc: Add patch from Riku Voipio to get RS5C372 going on the N2100.
  * arm/iop32x: Build RS5C372 support into the kernel.

  [ maximilian attems ]
  * hfs: Fix up error handling in HFS. (MOKB-14-11-2006)
  * sata: Avoid null pointer dereference in SATA Promise.
  * cifs: Set CIFS preferred IO size.

  [ Jurij Smakov ]
  * Add bugfix/sunhme-pci-enable.patch, fixing the failure of sunhme
    driver on x86/PCI hosts due to missing pci_enable_device() and
    pci_set_master() calls, lost during code refactoring upstream.
    (closes: #397460)

 -- Bastian Blank <waldi@debian.org>  Mon,  4 Dec 2006 15:20:30 +0100

linux-2.6 (2.6.18-6) unstable; urgency=low

  [ maximilian attems ]
  * Enable the new ACT modules globally. They were already set for amd64, hppa
    and mips/mipsel - needed by newer iproute2. (closes: #395882, #398172)
  * Fix msync() for LSB 3.1 compliance, backport fedora patches from 2.6.19
   - mm: tracking shared dirty pages
   - mm: balance dirty pages
   - mm: optimize the new mprotect() code a bit
   - mm: small cleanup of install_page()
   - mm: fixup do_wp_page()
   - mm: msync() cleanup (closes: #394392)
  * [amd64,i386] Enable CONFIG_USB_APPLETOUCH=m (closes: #382298)
  * Add stable release 2.6.18.3:
    - x86_64: Fix FPU corruption
    - e1000: Fix regression: garbled stats and irq allocation during swsusp
    - POWERPC: Make alignment exception always check exception table
    - usbtouchscreen: use endpoint address from endpoint descriptor
    - fix via586 irq routing for pirq 5
    - init_reap_node() initialization fix
    - CPUFREQ: Make acpi-cpufreq unsticky again.
    - SPARC64: Fix futex_atomic_cmpxchg_inatomic implementation.
    - SPARC: Fix missed bump of NR_SYSCALLS.
    - NET: __alloc_pages() failures reported due to fragmentation
    - pci: don't try to remove sysfs files before they are setup.
    - fix UFS superblock alignment issues
    - NET: Set truesize in pskb_copy
    - block: Fix bad data direction in SG_IO (closes: #394690)
    - cpqarray: fix iostat
    - cciss: fix iostat
    - Char: isicom, fix close bug
    - TCP: Don't use highmem in tcp hash size calculation.
    - S390: user readable uninitialised kernel memory, take 2.
    - correct keymapping on Powerbook built-in USB ISO keyboards
    - USB: failure in usblp's error path
    - Input: psmouse - fix attribute access on 64-bit systems
    - Fix sys_move_pages when a NULL node list is passed.
    - CIFS: report rename failure when target file is locked by Windows
    - CIFS: New POSIX locking code not setting rc properly to zero on successful
    - Patch for nvidia divide by zero error for 7600 pci-express card
      (maybe fixes 398258)
    - ipmi_si_intf.c sets bad class_mask with PCI_DEVICE_CLASS

  [ Steve Langasek ]
  * [alpha] new titan-video patch, for compatibility with TITAN and similar
    systems with non-standard VGA hose configs
  * [alpha] bugfix for srm_env module from upstream (Jan-Benedict Glaw),
    makes the module compatible with the current /proc interface so that
    reads no longer return EFAULT.  (closes: #353079)
  * Bump ABI to 3 for the msync fixes above.

  [ Martin Michlmayr ]
  * arm: Set CONFIG_BINFMT_MISC=m
  * arm/ixp4xx: Set CONFIG_ATM=m (and related modules) so CONFIG_USB_ATM has
    an effect.
  * arm/iop32x: Likewise.
  * arm/s3c2410: Unset CONFIG_PM_LEGACY.
  * arm/versatile: Fix Versatile PCI config byte accesses
  * arm/ixp4xx: Swap the disk 1 and disk 2 LED definitions so they're right.
  * mipsel/r5k-cobalt: Unset CONFIG_SCSI_SYM53C8XX_2 because the timeout is
    just too long.
  * arm/ixp4xx: Enable more V4L USB devices.

  [ dann frazier ]
  * Backport various SCTP changesets from 2.6.19, recommended by Vlad Yasevich
    (closes: #397946)
  * Add a "Scope of security support" section to README.Debian, recommended
    by Moritz Muehlenhoff

  [ Thiemo Seufer ]
  * Enable raid456 for mips/mipsel qemu kernel.

  [ dann frazier ]
  * The scope of the USR-61S2B unusual_dev entry was tightened, but too
    strictly. Loosen it to apply to additional devices with a smaller bcd.
    (closes: #396375)

  [ Sven Luther ]
  * Added support for TI ez430 development tool ID in ti_usb.
    Thanks to Oleg Verych for providing the patch.

  [ Christian T. Steigies ]
  * Added support for Atari EtherNEC, Aranym, video, keyboard, mouse, and serial
    by Michael Schmitz

  [ Bastian Blank ]
  * [i386] Reenable AVM isdn card modules. (closes: #386872)

 -- Bastian Blank <waldi@debian.org>  Tue, 21 Nov 2006 11:28:09 +0100

linux-2.6 (2.6.18-5) unstable; urgency=low

  [ maximilian attems ]
  * [s390] readd the fix for "S390: user readable uninitialised kernel memory
    (CVE-2006-5174)"
  * [s390] temporarily add patch queued for 2.6.18.3 fixing 32 bit opcodes and
    instructions.

  [ Thiemo Seufer ]
  * Fix build failure of hugetlbfs (closes: #397139).
  * Add kernel configuration for qemu's mips/mipsel emulation, thanks to
    Aurelien Jarno.

  [ Bastian Blank ]
  * Update vserver patch to 2.0.2.2-rc6.
  * Update xen parts for vserver. (closes: #397281)

  [ dann frazier ]
  * [ia64] Move to upstream version of sal-flush-fix patch, which is slightly
    different than the early version added in 2.6.18-3.

  [ Frederik Schüler ]
  * [i386] Acticate CONFIG_SX for all flavours. (closes: #391275)

  [ Steve Langasek ]
  * [alpha] new asm-subarchs patch: tell the compiler that we're
    deliberately emitting ev56 or ev6 instructions, so that this code
    will still compile without having to cripple gcc-4.1's checking of
    whether the correct instruction set is used.  Closes: #397139.

  [ Martin Michlmayr ]
  * arm/ixp4xx: Enable CONFIG_USB_ATM.
  * arm/iop32x: Enable CONFIG_PPPOE.
  * arm/iop32x: Enable CONFIG_USB_ATM.

 -- Bastian Blank <waldi@debian.org>  Wed,  8 Nov 2006 17:15:55 +0100

linux-2.6 (2.6.18-4) unstable; urgency=low

  [ Norbert Tretkowski ]
  * [alpha] Switched to gcc-4.1.

  [ Jurij Smakov ]
  * [sparc] Remove sparc64-atyfb-xl-gr.patch, it does more harm than
    good in 2.6.18.
  * [sparc] Add bugfix/sparc/compat-alloc-user-space-alignment.patch
    (thanks to David Miller) to make sure that compat_alloc_user_space()
    always returns memory aligned on a 8-byte boundary on sparc. This
    prevents a number of unaligned memory accesses, like the ones in
    sys_msgrcv() and compat_sys_msgrcv(), triggered every 5 seconds whenever
    fakeroot is running.
  * [sparc] Add bugfix/sparc/bus-id-size.patch (thanks to David Miller)
    to ensure that the size of the strings stored in the bus_id field of
    struct device never exceeds the amount of memory allocated for them
    (20 bytes). It fixes the situations in which storing longer device
    names in this field would cause corruption of adjacent memory regions.
    (closes: #394697).
  * [sparc] Add bugfix/sparc/sunblade1k-boot-fix.patch (thanks to David
    Miller) to fix a boottime crash on SunBlade1000.
  * [sparc] Add bugfix/sparc/t1k-cpu-lockup.patch (thanks to David Miller)
    to prevent soft CPU lockup on T1000 servers, which can be triggered from
    userspace, resulting in denial of service.

  [ Martin Michlmayr ]
  * arm/iop32x: Fix the interrupt of the 2nd Ethernet slot on N2100.
  * arm/iop32x: Allow USB and serial to co-exist on N2100.
  * arm/ixp4xx: Add clocksource for Intel IXP4xx platforms.
  * arm: Enable CONFIG_AUDIT=y again.
  * arm/ixp4xx: Add the IXP4xx Ethernet driver.
  * arm/ixp4xx: Build LED support into the kernel.
  * Add a driver for Fintek F75375S/SP and F75373.
  * arm/iop32x: Build F75375S/SP support in.
  * arm/iop32x: Fix the size of the RedBoot config partition.

  [ maximilian attems ]
  * Add netpoll leak fix.
  * Add upstream forcedeth swsusp support.
  * r8169: PCI ID for Corega Gigabit network card.
  * r8169: the MMIO region of the 8167 stands behin BAR#1.
  * r8169: Add upstream fix for infinite loop during hotplug.
  * Bump build-dependency on kernel-package to 10.063.
  * r8169: pull revert mac address change support.
  * bcm43xx: Add full netdev watchout timeout patch. (closes: 392065)
    Thanks Sjoerd Simons <sjoerd@spring.luon.net> for the testing.
  * Add stable release 2.6.18.2:
    - Remove not yet released, revert the included patches.
    - Keep aboves bcm43xx fix, it's more complete.
    - Watchdog: sc1200wdt - fix missing pnp_unregister_driver()
    - fix missing ifdefs in syscall classes hookup for generic targets
    - JMB 368 PATA detection
    - usbfs: private mutex for open, release, and remove
    - sound/pci/au88x0/au88x0.c: ioremap balanced with iounmap
    - x86-64: Fix C3 timer test
    - Reintroduce NODES_SPAN_OTHER_NODES for powerpc
    - ALSA: emu10k1: Fix outl() in snd_emu10k1_resume_regs()
    - IB/mthca: Use mmiowb after doorbell ring
    - SCSI: DAC960: PCI id table fixup
    - ALSA: snd_rtctimer: handle RTC interrupts with a tasklet
    - JFS: pageno needs to be long
    - SPARC64: Fix central/FHC bus handling on Ex000 systems.
    - SPARC64: Fix memory corruption in pci_4u_free_consistent().
    - SPARC64: Fix PCI memory space root resource on Hummingbird.
      (closes: #392078)
    - Fix uninitialised spinlock in via-pmu-backlight code.
    - SCSI: aic7xxx: pause sequencer before touching SBLKCTL
    - IPoIB: Rejoin all multicast groups after a port event
    - ALSA: Dereference after free in snd_hwdep_release()
    - rtc-max6902: month conversion fix
    - NET: Fix skb_segment() handling of fully linear SKBs
    - SCTP: Always linearise packet on input
    - SCSI: aic7xxx: avoid checking SBLKCTL register for certain cards
    - IPV6: fix lockup via /proc/net/ip6_flowlabel [CVE-2006-5619]
    - fix Intel RNG detection
    - ISDN: check for userspace copy faults
    - ISDN: fix drivers, by handling errors thrown by ->readstat()
    - splice: fix pipe_to_file() ->prepare_write() error path
    - ALSA: Fix bug in snd-usb-usx2y's usX2Y_pcms_lock_check()
    - ALSA: Repair snd-usb-usx2y for usb 2.6.18
    - PCI: Remove quirk_via_abnormal_poweroff
    - Bluetooth: Check if DLC is still attached to the TTY
    - vmscan: Fix temp_priority race
    - Use min of two prio settings in calculating distress for reclaim
    - __div64_32 for 31 bit. Fixes funny clock speed on hercules emulator.
      (closes: 395247)
    - DVB: fix dvb_pll_attach for mt352/zl10353 in cx88-dvb, and nxt200x
    - fuse: fix hang on SMP
    - md: Fix bug where spares don't always get rebuilt properly when they become live.
    - md: Fix calculation of ->degraded for multipath and raid10
    - knfsd: Fix race that can disable NFS server.
    - md: check bio address after mapping through partitions.
    - fill_tgid: fix task_struct leak and possible oops
    - uml: fix processor selection to exclude unsupported processors and features
    - uml: remove warnings added by previous -stable patch
    - Fix sfuzz hanging on 2.6.18
    - SERIAL: Fix resume handling bug
    - SERIAL: Fix oops when removing suspended serial port
    - sky2: MSI test race and message
    - sky2: pause parameter adjustment
    - sky2: turn off PHY IRQ on shutdown
    - sky2: accept multicast pause frames
    - sky2: GMAC pause frame
    - sky2: 88E803X transmit lockup (2.6.18)
    - tcp: cubic scaling error
    - mm: fix a race condition under SMC + COW
    - ALSA: powermac - Fix Oops when conflicting with aoa driver
    - ALSA: Fix re-use of va_list
    - posix-cpu-timers: prevent signal delivery starvation
    - NFS: nfs_lookup - don't hash dentry when optimising away the lookup
    - uml: make Uml compile on FC6 kernel headers
    - Fix potential interrupts during alternative patching
  * Backport atkbd - supress "too many keys" error message.
  * [s390] Revert temporarly 2.6.18.1 "S390: user readable uninitialised
    kernel memory (CVE-2006-5174)" fix as it causes ftfbs

  [ Sven Luther ]
  * [powerpc] Added exception alignement patch from Benjamin Herrenschmidt.

  [ Frederik Schüler ]
  * Bump ABI to 2.
  * Update vserver patch to 2.0.2.2-rc4.

  [ Thiemo Seufer ]
  * Add patches from linux-mips.org's 2.6.18-stable branch:
    - bugfix/copy-user-highpage.patch, needed for cache alias handling
      on mips/mipsel/hppa.
    - bugfix/mips/syscall-wiring.patch, fixes TLS register access, and
      n32 rt_sigqueueinfo.
    - bugfix/mips/sb1-flush-cache-data-page.patch, missing cache flush
      on SB-1.
    - bugfix/mips/trylock.patch, fix trylock implementation for R1x000
      and R3xxx.
    - bugfix/mips/smp-cpu-bringup.patch, correct initialization of
      non-contiguous CPU topology.
    - bugfix/mips/header-exports.patch, clean up userland exports of
      kernel headers.
    - bugfix/mips/sb1-interrupt-handler.patch, fix broken interrupt
      routing on SB-1.
    - bugfix/mips/cache-alias.patch, fixes #387498 for mips/mipsel.
    - bugfix/mips/ip22-zilog-console.patch, fix long delays seen with
      SGI ip22 serial console.
    - bugfix/mips/signal-handling.patch, fixes a signal handling race
      condition shown with gdb.
    - bugfix/mips/sb1-duart-tts.patch, replaces mips-sb1-duart-tts.patch,
      use standard Linux names for SB-1 consoles.
    - bugfix/mips/wait-race.patch, correct behaviour of the idle loop.
    - bugfix/mips/sgi-ioc3.patch, checksumming fix for IOC3 network
      driver.
    - features/mips/qemu-kernel.patch, support for the mips/mipsel
      machine emulated by Qemu.
    - features/mips/backtrace.patch, reimplementation of stack analysis
      and backtrace printing, useful for in-kernel debugging.
    - bugfix/mips/dec-scsi.patch, replaces mips-dec-scsi.patch, fixes DSP
      SCSI driver for DECstations.
    - bugfix/mips/dec-serial.patch, replaces mips-dec-serial.patch, fix
      serial console handling on DECstations.

 -- Frederik Schüler <fs@debian.org>  Sat,  4 Nov 2006 18:45:02 +0100

linux-2.6 (2.6.18-3) unstable; urgency=low

  [ Bastian Blank ]
  * Fix home of patch apply script.
  * Unify CPUSET option. (closes: #391931)
  * Support xen version 3.0.3-1.
  * Add AHCI suspend support.
  * Add patch to support bindmount without nodev on vserver.
  * Update fedora xen patch to changeset 36252.

  [ Steve Langasek ]
  * [alpha] restore alpha-prctl.patch, which keeps disappearing every time
    there's a kernel upgrade :/

  [ Frederik Schüler ]
  * Activate CONFIG_NET_CLS_* globaly. (Closes: #389918)
  * Make CONFIG_EFI_VARS modular on i386. (Closes: #381951)
  * Activate CONFIG_SCSI_ARCMSR on amd64, powerpc, sparc too.
  * [vserver] Activate HARDCPU and HARDCPU_IDLE.
  * [vserver] Upgrade to vs2.0.2.2-rc2.

  [ maximilian attems ]
  * [mipsel] Disable CONFIG_SECURITY_SECLVL on DECstations too.
  * Add stable release 2.6.18.1:
   - add utsrelease.h to the dontdiff file
   - V4L: copy-paste bug in videodev.c
   - block layer: elv_iosched_show should get elv_list_lock
   - NETFILTER: NAT: fix NOTRACK checksum handling
   - bcm43xx: fix regressions in 2.6.18 (Closes: #392065)
   - x86-64: Calgary IOMMU: Fix off by one when calculating register space
     location
   - ide-generic: jmicron fix
   - scx200_hrt: fix precedence bug manifesting as 27x clock in 1 MHz mode
   - invalidate_inode_pages2(): ignore page refcounts
   - rtc driver rtc-pcf8563 century bit inversed
   - fbdev: correct buffer size limit in fbmem_read_proc()
   - mm: bug in set_page_dirty_buffers
   - TCP: Fix and simplify microsecond rtt sampling
   - MD: Fix problem where hot-added drives are not resynced.
   - IPV6: Disable SG for GSO unless we have checksum
   - PKT_SCHED: cls_basic: Use unsigned int when generating handle
   - sata_mv: fix oops
   - [SPARC64]: Kill bogus check from bootmem_init().
   - IPV6: bh_lock_sock_nested on tcp_v6_rcv
   - [CPUFREQ] Fix some more CPU hotplug locking.
   - SPARC64: Fix serious bug in sched_clock() on sparc64
   - Fix VIDIOC_ENUMSTD bug
   - load_module: no BUG if module_subsys uninitialized
   - i386: fix flat mode numa on a real numa system
   - cpu to node relationship fixup: map cpu to node
   - cpu to node relationship fixup: acpi_map_cpu2node
   - backlight: fix oops in __mutex_lock_slowpath during head
     /sys/class/graphics/fb0/*
   - do not free non slab allocated per_cpu_pageset
   - rtc: lockdep fix/workaround
   - powerpc: Fix ohare IDE irq workaround on old powermacs
   - sysfs: remove duplicated dput in sysfs_update_file
   - powerpc: fix building gdb against asm/ptrace.h
   - Remove offsetof() from user-visible <linux/stddef.h>
   - Clean up exported headers on CRIS
   - Fix v850 exported headers
   - Don't advertise (or allow) headers_{install,check} where inappropriate.
   - Remove UML header export
   - Remove ARM26 header export.
   - Fix H8300 exported headers.
   - Fix m68knommu exported headers
   - Fix exported headers for SPARC, SPARC64
   - Fix 'make headers_check' on m32r
   - Fix 'make headers_check' on sh64
   - Fix 'make headers_check' on sh
   - Fix ARM 'make headers_check'
   - One line per header in Kbuild files to reduce conflicts
   - sky2 network driver device ids
   - sky2: tx pause bug fix
   - netdrvr: lp486e: fix typo
   - mv643xx_eth: fix obvious typo, which caused build breakage
   - zone_reclaim: dynamic slab reclaim
   - Fix longstanding load balancing bug in the scheduler
   - jbd: fix commit of ordered data buffers
   - ALSA: Fix initiailization of user-space controls
   - USB: Allow compile in g_ether, fix typo
   - IB/mthca: Fix lid used for sending traps
   - S390: user readable uninitialised kernel memory (CVE-2006-5174)
   - zd1211rw: ZD1211B ASIC/FWT, not jointly decoder
   - V4L: pvrusb2: Limit hor res for 24xxx devices
   - V4L: pvrusb2: Suppress compiler warning
   - V4L: pvrusb2: improve 24XXX config option description
   - V4L: pvrusb2: Solve mutex deadlock
   - DVB: cx24123: fix PLL divisor setup
   - V4L: Fix msp343xG handling regression
   - UML: Fix UML build failure
   - uml: use DEFCONFIG_LIST to avoid reading host's config
   - uml: allow using again x86/x86_64 crypto code
   - NET_SCHED: Fix fallout from dev->qdisc RCU change
  * Add backported git patch remving BSD secure level - request by the
    Debian Security Team. (closes: 389282)
  * [powerpc] Add DAC960-ipr PCI id table fixup.
  * [powerpc] Fix uninitialised spinlock in via-pmu-backlight code.
  * Fix serial_cs resume handling.
  * Fix oops when removing suspended serial port.
  * Check if DLC is still attached to the TTY.
  * Add fedora backport of i965 DRM support.

  [ Martin Michlmayr ]
  * [mips] Apply some patches from linux-mips' linux-2.6.18-stable GIT tree:
    - The o32 fstatat syscall behaves differently on 32 and 64 bit kernels
    - fstatat syscall names
    - BCM1480: Mask pending interrupts against c0_status.im.
    - Cobalt: Time runs too quickly
    - Show actual CPU information in /proc/cpuinfo
    - Workaround for bug in gcc -EB / -EL options
    - Do not use -msym32 option for modules
    - Fix O32 personality(2) call with 0xffffffff argument
    - Use compat_sys_mount

  [ dann frazier ]
  * [ia64]: Fix booting on HP cell systems, thanks to Troy Heber
    - Enable CONFIG_HUGETLBFS
    - bugfix/ia64/sal-flush-fix.patch: delay sal cache flush
  * bugfix/sky2-receive-FIFO-fix.patch: fix sky2 hangs on some chips
    Thanks to Stephen Hemminger for the patch. (Closes: #391382)
  * features/all/drivers/cciss-support-for-gt-2TB-volumes.patch:
    Add support for > 2TB volumes
  * bugfix/sym2-dont-claim-raid-devs.patch: Prevent cpqarray/sym2 conflict
    by telling sym2 not to claim raid devices. (Closes: #391384)

  [ Sven Luther ]
  * [powerpc] Added AMD74xx driver module to the powerpc64 flavour
    (Closes: #391861).

  [ Kyle McMartin ]
  * [hppa] Force CROSS_COMPILE=hppa64-linux-gnu- (closes: #389296)

 -- Bastian Blank <waldi@debian.org>  Sat, 21 Oct 2006 15:59:43 +0200

linux-2.6 (2.6.18-2) unstable; urgency=low

  [ Bastian Blank ]
  * hppa: Fix compiler dependencies. (closes: #389296)
  * Make cfq the default io scheduler.
  * Add arcmsr (Areca) driver.
  * powerpc/prep: Fix compatibility asm symlink.
  * m68k: Disable initramfs support.

  [ Kyle McMartin ]
  * hppa: Add parisc patchset.

  [ Norbert Tretkowski ]
  * [alpha] Workaround undefined symbols by setting CONFIG_SCSI=y for smp flavour.
    (closes: #369517)

  [ Christian T. Steiges ]
  * m68k: Update patches for 2.6.18.
  * m68k: Re-Add m68k-as and m68k-macro patch which allow building with current binutils.
  * m68k: disable CONFIG_AUDIT for m68k.
  * m68k/mac: add m68k-no-backlight and m68k-fbcon patch.
  * m68k/mac: enable SONIC, disable all ADB but CUDA.

  [ Jurij Smakov ]
  * Add bugfix/proc-fb-reading.patch to fix the inconsistent behaviour
    of /proc/fb. (Closes: #388815)
  * sparc: Enable vserver flavour for sparc64. (Closes: #386656)

 -- Bastian Blank <waldi@debian.org>  Fri, 29 Sep 2006 14:12:19 +0200

linux-2.6 (2.6.18-1) unstable; urgency=low

  The unpruned release

  [ Martin Michlmayr ]
  * Bump build-dependency on kernel-package to 10.054.
  * arm/iop32x: Build ext2/3 as modules.
  * arm/iop32x: Disable CONFIG_EMBEDDED.
  * mipsel/r5k-cobalt: Enable ISDN.
  * arm/footbridge: Enable the CIFS module (closes: #274808).
  * arm/nslu2: Drop flavour since this machine is supported by arm/ixp4xx.
  * arm: Make get_unaligned() work with const pointers and GCC 4.1.
  * mipsel/r5k-cobalt: Enable CONFIG_BONDING as a module.
  * arm/iop32x: Likewise.
  * arm/ixp4xx: Likewise.
  * arm: Disable CONFIG_AUDIT for now since it's broken.

  [ Sven Luther ]
  * [powerpc] Enabled the -prep flavour. (Closes: #359025)
  * [powerpc] The sisfb framebuffer device is now builtin.
  * [powerpc] Updated the powerpc serial patch. This fixes the XServe serial
    port, but at the cost powermac pcmcia serial cards support.
    Thanks go to Mark Hymers for providing the patch.
    (Closes: #364637, #375194)
  * [powerpc] Added patch to fix oldworld/quik booting.
    Thanks fo to Christian Aichinger for investigating to Benjamin
    Herrenschmidt for providing the patch. (Closes: #366620, #375035).
  * [powerpc] Fixes hvc_console caused suspsend-to-disk breakage. Thanks to
    Andrew Morton for providing the patch. (Closes: #387178)
  * [powerpc] Disabled mv643xx_eth on powerpc64 flavours, as there never was a
    Marvell Discovery northbrige for 64bit powerpc cpus.

  [ Frederik Schüler ]
  * Remove obsolete options from amd64 and i386 configs.
  * Deactivate EVBUG.
  * Make PARPORT options global.
  * [i386] Add class definition for 486 flavour.

  [ maximilian attems ]
  * Enable CONFIG_PRINTER=m for all powerpc flavours.
  * Enable the new alsa CONFIG_SND_AOA framework for powerpc.
  * Add the merged advansys pci table patch.

  [ Bastian Blank ]
  * hppa: Use gcc-4.1.
  * Only provide 16 legacy ptys.

  [ Norbert Tretkowski ]
  * [alpha] Updated configs.
  * [alpha] Disabled CONFIG_AUDIT, broken.
  * [alpha] Added vserver flavour.

 -- Bastian Blank <waldi@debian.org>  Sun, 24 Sep 2006 15:55:37 +0200

linux-2.6 (2.6.17-9) unstable; urgency=medium

  [ Bastian Blank ]
  * Update vserver patch to 2.0.2.
    - Fix possible priviledge escalation in remount code. (CVE-2006-4243)

  [ Frederik Schüler ]
  * Add stable release 2.5.17.12:
    - sky2: version 1.6.1
    - sky2: fix fiber support
    - sky2: MSI test timing
    - sky2: use dev_alloc_skb for receive buffers
    - sky2: clear status IRQ after empty
    - sky2: accept flow control
    - dm: Fix deadlock under high i/o load in raid1 setup.
    - Remove redundant up() in stop_machine()
    - Missing PCI id update for VIA IDE
    - PKTGEN: Fix oops when used with balance-tlb bonding
    - PKTGEN: Make sure skb->{nh,h} are initialized in fill_packet_ipv6() too.
    - Silent data corruption caused by XPC
    - uhci-hcd: fix list access bug
    - binfmt_elf: fix checks for bad address
    - [s390] bug in futex unqueue_me
    - fcntl(F_SETSIG) fix
    - IPV6 OOPS'er triggerable by any user
    - SCTP: Fix sctp_primitive_ABORT() call in sctp_close().
    - SPARC64: Fix X server crashes on sparc64
    - TG3: Disable TSO by default
    - dm: mirror sector offset fix
    - dm: fix block device initialisation
    - dm: add module ref counting
    - dm: fix mapped device ref counting
    - dm: add DMF_FREEING
    - dm: change minor_lock to spinlock
    - dm: move idr_pre_get
    - dm: fix idr minor allocation
    - dm snapshot: unify chunk_size
    - Have ext2 reject file handles with bad inode numbers early.
    - Allow per-route window scale limiting
    - bridge-netfilter: don't overwrite memory outside of skb
    - fix compilation error on IA64
    - Fix output framentation of paged-skbs
    - spectrum_cs: Fix firmware uploading errors
    - TEXTSEARCH: Fix Boyer Moore initialization bug
  * Add stable release 2.6.17.13:
    - lib: add idr_replace
    - pci_ids.h: add some VIA IDE identifiers
  * Remove patches merged upstream:
    - s390-kernel-futex-barrier.patch
  * Unpatch ia64-mman.h-fix.patch

 -- Bastian Blank <waldi@debian.org>  Wed, 13 Sep 2006 14:54:14 +0200

linux-2.6 (2.6.17-8) unstable; urgency=low

  [ Martin Michlmayr ]
  * arm/ixp4xx: Enable CONFIG_W1.

  [ dann frazier ]
  * sound-pci-hda-mac-mini-quirks.diff, sound-pci-hda-intel-d965.diff
    sound-pci-hda-mac-mini-intel945.diff:
    Updates to patch_sigmatel.c to add x86 mac-mini sound support
    Thanks to Matt Kraai. (closes: #384972)

  [ Kyle McMartin ]
  * hppa: Re-enable pa8800 fixing patches from James Bottomley.
    Pulled fresh from parisc-linux git tree.
  * ia64: Pull in compile-failure fix from Christian Cotte-Barrot.
    Pulled from linux-ia64 mailing list. Fix is correct.
  * hppa/alpha/mips: Fix compile-failure due to missing arch_mmap_check. Patch sent
    upstream to stable@kernel.org.

  [ dann frazier ]
  * sym2: only claim "Storage" class devices - the cpqarray driver should be
    used for 5c1510 devices in RAID mode. (closes: #380272)

  [ Bastian Blank ]
  * Backport change to allow all hypercalls for xen.

 -- Bastian Blank <waldi@debian.org>  Thu, 31 Aug 2006 12:12:51 +0200

linux-2.6 (2.6.17-7) unstable; urgency=low

  [ Martin Michlmayr ]
  * arm/iop32x: Enable CONFIG_BLK_DEV_OFFBOARD.
  * arm/iop32x: Unset CONFIG_BLK_DEV_AMD74XX since it fails on ARM
    with "Unknown symbol pci_get_legacy_ide_irq".
  * arm/iop32x: Enable a number of MD and DM modules.
  * arm/iop32x: Enable some more USB network modules.
  * mipsel/r5k-cobalt: Increase 8250 NR_UARTS and RUNTIME_UARTS to 4.
  * mipsel/r5k-cobalt: Fix MAC detection problem on Qube 2700.

  [ Bastian Blank ]
  * Update vserver patch to 2.0.2-rc29.
  * Add stable release 2.6.17.10:
    - Fix possible UDF deadlock and memory corruption (CVE-2006-4145)
    - elv_unregister: fix possible crash on module unload
    - Fix sctp privilege elevation (CVE-2006-3745)

  [ maximilian attems ]
  * Add RAM range to longclass for -bigmem. (closes: 382799)
  * Add stable release 2.6.17.9:
    - powerpc: Clear HID0 attention enable on PPC970 at boot time
    (CVE-2006-4093)
  * Add stable release 2.6.17.11:
    - Fix ipv4 routing locking bug
    - disable debugging version of write_lock()
    - PCI: fix ICH6 quirks
    - 1394: fix for recently added firewire patch that breaks things on ppc
    - Fix IFLA_ADDRESS handling
    - Fix BeFS slab corruption
    - Fix timer race in dst GC code
    - Have ext3 reject file handles with bad inode numbers early
    - Kill HASH_HIGHMEM from route cache hash sizing
    - sys_getppid oopses on debug kernel
    - IA64: local DoS with corrupted ELFs
    - tpm: interrupt clear fix
    - ulog: fix panic on SMP kernels
    - dm: BUG/OOPS fix
    - MD: Fix a potential NULL dereference in md/raid1
    - ip_tables: fix table locking in ipt_do_table
    - swsusp: Fix swap_type_of
    - sky2: phy power problem on 88e805x
    - ipx: header length validation needed

  [ Frederik Schüler ]
  * Activate CONFIG_R8169_VLAN on amd64. (closes: #383707)
  * Activate EFI boot support on i386. (closes: #381951)

  [ dann frazier ]
  * Include module.lds in headers package if it exists. (closes: #342246)
  * Add Apple MacBook product IDs to usbhid and set
    CONFIG_USB_HIDINPUT_POWERBOOK=y on i386 and amd64. (closes: #383620)

 -- Bastian Blank <waldi@debian.org>  Thu, 24 Aug 2006 15:54:51 +0000

linux-2.6 (2.6.17-6) unstable; urgency=low

  [ maximilian attems ]
  * debian/arch/i386/defines: Activate 686-bigmem flavour for enterprise
  usage.
  * Add ubuntu pci table patch for scsi drivers advansys and fdomain.

  [ Martin Michlmayr ]
  * arm/armeb: Use gcc-4.1.
  * mips/mipsel: Use gcc-4.1.
  * arm/ixp4xx: Update config based on the NSLU2 config.
  * arm/s3c2410: Unset CONFIG_DEBUG_INFO.
  * arm/iop32x: xscale: don't mis-report 80219 as an iop32x
  * arm/iop32x: Add an MTD map for IOP3xx boards
  * arm/iop32x: Add support for the Thecus N2100.
  * arm/iop32x: Add support for the GLAN Tank.
  * arm/iop32x: Add a flavour for IOP32x based machines.

  [ Bastian Blank ]
  * Shrink short descriptions.
  * Make gcc-4.1 the default compiler.
  * [powerpc]: Use gcc-4.1.
  * Move latest and transitional packages to linux-latest-2.6.

  [ Frederik Schüler ]
  * [amd64] Add smp-alternatives backport.
  * [amd64] Drop smp flavours.
  * [amd64] Merge k8 and p4 flavours into a generic one, following upstreams
    advice.
  * Activate BSD_PROCESS_ACCT_V3.
  * Add stable release 2.6.17.8:
    - ALSA: Don't reject O_RDWR at opening PCM OSS
    - Add stable branch to maintainers file
    - tty serialize flush_to_ldisc
    - S390: fix futex_atomic_cmpxchg_inatomic
    - Fix budget-av compile failure
    - cond_resched() fix
    - e1000: add forgotten PCI ID for supported device
    - ext3: avoid triggering ext3_error on bad NFS file handle
    - ext3 -nobh option causes oops
    - Fix race related problem when adding items to and svcrpc auth cache.
    - ieee1394: sbp2: enable auto spin-up for Maxtor disks
    - invalidate_bdev() speedup
    - Sparc64 quad-float emulation fix
    - VLAN state handling fix
    - Update frag_list in pskb_trim
    - UHCI: Fix handling of short last packet
    - sky2: NAPI bug
    - i2c: Fix 'ignore' module parameter handling in i2c-core
    - scx200_acb: Fix the block transactions
    - scx200_acb: Fix the state machine
    - H.323 helper: fix possible NULL-ptr dereference
    - Don't allow chmod() on the /proc/<pid>/ files
    - PCI: fix issues with extended conf space when MMCONFIG disabled because of e820

  [ Sven Luther ]
  * [powerpc] Added console=hvsi0 too to CMDLINE to the powerpc64 flavour, for
    non-virtualized IBM power machines serial console.

 -- Bastian Blank <waldi@debian.org>  Fri, 11 Aug 2006 19:58:06 +0200

linux-2.6 (2.6.17-5) unstable; urgency=low

  [ Martin Michlmayr ]
  * [arm/nslu2] Enable CONFIG_USB_EHCI_SPLIT_ISO.  Closes: #378554

  [ maximilian attems ]
  * Add stable release 2.6.17.7:
    - BLOCK: Fix bounce limit address check
    - v4l/dvb: Fix budget-av frontend detection
    - v4l/dvb: Fix CI on old KNC1 DVBC cards
    - v4l/dvb: Fix CI interface on PRO KNC1 cards
    - v4l/dvb: Backport fix to artec USB DVB devices
    - v4l/dvb: Backport the DISEQC regression fix to 2.6.17.x
    - v4l/dvb: stradis: dont export MODULE_DEVICE_TABLE
    - pnp: suppress request_irq() warning
    - generic_file_buffered_write(): handle zero-length iovec segments
    - serial 8250: sysrq deadlock fix
    - Reduce ACPI verbosity on null handle condition
    - ieee80211: TKIP requires CRC32
    - Make powernow-k7 work on SMP kernels.
    - via-velocity: the link is not correctly detected when the device starts
    - Add missing UFO initialisations
    - USB serial ftdi_sio: Prevent userspace DoS (CVE-2006-2936)
    - cdrom: fix bad cgc.buflen assignment
    - splice: fix problems with sys_tee()
    - fix fdset leakage
    - struct file leakage
    - XFS: corruption fix
    - v4l/dvb: Kconfig: fix description and dependencies for saa7115 module
    - dvb-bt8xx: fix frontend detection for DViCO FusionHDTV DVB-T Lite rev 1.2
    - IB/mthca: restore missing PCI registers after reset
    - v4l/dvb: Backport the budget driver DISEQC instability fix
    - Fix IPv4/DECnet routing rule dumping
    - pdflush: handle resume wakeups
    - x86_64: Fix modular pc speaker
    - Fix powernow-k8 SMP kernel on UP hardware bug.
    - ALSA: RME HDSP - fixed proc interface (missing {})
    - ALSA: au88x0 - Fix 64bit address of MPU401 MMIO port
    - ALSA: Fix a deadlock in snd-rtctimer
    - ALSA: Fix missing array terminators in AD1988 codec support
    - ALSA: Fix model for HP dc7600
    - ALSA: Fix mute switch on VAIO laptops with STAC7661
    - ALSA: fix the SND_FM801_TEA575X dependencies
    - ALSA: Fix undefined (missing) references in ISA MIRO sound driver
    - ALSA: Fix workaround for AD1988A rev2 codec
    - ALSA: hda-intel - Fix race in remove
    - Suppress irq handler mismatch messages in ALSA ISA drivers
    - PKT_SCHED: Fix illegal memory dereferences when dumping actions
    - PKT_SCHED: Return ENOENT if action module is unavailable
    - PKT_SCHED: Fix error handling while dumping actions
    - generic_file_buffered_write(): deadlock on vectored write
    - ethtool: oops in ethtool_set_pauseparam()
    - memory hotplug: solve config broken: undefined reference to `online_page'
  * Add budget-av-compile-fix.patch stable compile fix.
  * Enable in all configs setting SND_FM801_TEA575X SND_FM801_TEA575X_BOOL=y.

 -- Bastian Blank <waldi@debian.org>  Sat, 29 Jul 2006 13:30:06 +0200

linux-2.6 (2.6.17-4) unstable; urgency=low

  [ Bastian Blank ]
  * Add stable release 2.6.17.5:
    - Fix nasty /proc vulnerability (CVE-2006-3626)
  * Add stable release 2.6.17.6:
    - Relax /proc fix a bit
  * Set section of images to admin.

  [ dann frazier ]
  * [ia64] Drop the non-SMP flavours; they are not well maintained upstream.
    Note that the non-SMP flavours have been identical to the SMP builds
    since 2.6.13-1; this was to avoid having to drop then re-add these
    flavours if upstream resolved the issue - but that never happened.
    Note that this is a measurable performance penalty on non-SMP systems.

 -- Bastian Blank <waldi@debian.org>  Mon, 17 Jul 2006 11:08:41 +0200

linux-2.6 (2.6.17-3) unstable; urgency=low

  [ maximilian attems ]
  * Add stable release 2.6.17.2:
    - ide-io: increase timeout value to allow for slave wakeup
    - NTFS: Critical bug fix (affects MIPS and possibly others)
    - Link error when futexes are disabled on 64bit architectures
    - SCTP: Reset rtt_in_progress for the chunk when processing its sack.
    - SPARC32: Fix iommu_flush_iotlb end address
    - ETHTOOL: Fix UFO typo
    - UML: fix uptime
    - x86: compile fix for asm-i386/alternatives.h
    - bcm43xx: init fix for possible Machine Check
    - SCTP: Fix persistent slowdown in sctp when a gap ack consumes rx buffer.
    - kbuild: bugfix with initramfs
    - Input: return correct size when reading modalias attribute
    - ohci1394: Fix broken suspend/resume in ohci1394
    - idr: fix race in idr code
    - USB: Whiteheat: fix firmware spurious errors
    - libata: minor patch for ATA_DFLAG_PIO
    - SCTP: Send only 1 window update SACK per message.
    - PFKEYV2: Fix inconsistent typing in struct sadb_x_kmprivate.
    - SCTP: Limit association max_retrans setting in setsockopt.
    - SCTP: Reject sctp packets with broadcast addresses.
    - IPV6: Sum real space for RTAs.
    - IPV6 ADDRCONF: Fix default source address selection without
      CONFIG_IPV6_PRIVACY
    - IPV6: Fix source address selection.
  * Add stable release 2.6.17.3:
    - NETFILTER: SCTP conntrack: fix crash triggered by packet without chunks
    [CVE-2006-2934]
  * Deapply merged sparc32-iotlb.patch.
  * Fix README.Debian: Correct svn location, remove old boot param bswap
    reference, the asfs patch is in the Debian kernel. Remove reference to
    AMD 768 erratum 10, it was solved in 2.6.12. Add wording corrections.
  * Set CONFIG_SERIAL_8250_RN_UARTS=16 for all archs beside mips/m68k unless
    explicitly set on a specific value. (closes: 377151)
  * Add stable release 2.6.17.4:
    - fix prctl privilege escalation and suid_dumpable (CVE-2006-2451)

  [ Sven Luther ]
  * Re-enabled fs-asfs patch.

  [ Thiemo Seufer ]
  * [mips,mipsel] Fix sb1 interrupt handlers.
  * [mips,mipsel] Fix devfs-induced build failure in sb1250 serial driver.
  * [mips] SGI ip22 RTC was broken, fixed thanks to Julien Blache.
  * [mips] Fix SGI ip22 serial console, thanks to Julien Blache.

  [ Martin Michlmayr ]
  * [arm/nslu2] Enable HFS and some other filesystems.
  * [arm/nslu2] Unset CONFIG_USB_STORAGE_DEBUG.  Closes: #377853.

 -- Bastian Blank <waldi@debian.org>  Thu, 13 Jul 2006 13:14:53 +0200

linux-2.6 (2.6.17-2) unstable; urgency=low

  [ Jurij Smakov ]
  * [sparc] Switch to gcc-4.1 as it produces a working kernel,
    while gcc-4.0 does not. No ABI bump neccessary, because
    2.6.17-1 sparc binaries never made it to the archive.
  * [sparc32] Add sparc32-iotlb.patch to fix DMA errors on sparc32.

  [ Sven Luther ]
  * [powerpc] Added console=hvc0 default commandline option to powerpc64 flavour.
  * [powerpc] Fixed mkvmlinuz support, which was missing from -1. (Closes: #375645)
  * [powerpc] Added PowerBook HID support for last-gen PowerBook keyboards.
    (Closes: #307327)

  [ Martin Michlmayr ]
  * [mipsel] Fix compilation error in dz serial driver.
  * [mipsel] Update configs.
  * [mipsel] Add a build fix for the Cobalt early console support.
  * [arm/nslu2] Disable SE Linux support for now so the kernel fits into flash.

  [ Christian T. Steigies ]
  * [m68k] Update patches for 2.6.17.
  * [m68k] Add m68k-as and m68k-macro patch which allow building with current binutils.
  * [m68k] Disable all subarches but amiga and mac for official linux-images.

  [ Kyle McMartin ]
  * [hppa] Update patchset (2.6.17-pa6) from parisc-linux.org.
    Which fixes relocation errors in modules with 64-bit kernels, and
    a softlockup on non-SMP flavours with gettimeofday.

 -- Bastian Blank <waldi@debian.org>  Thu, 29 Jun 2006 18:49:35 +0200

linux-2.6 (2.6.17-1) unstable; urgency=low

  [ Frederik Schüler ]
  * New upstream release.
  * [amd64] Use gcc 4.1.
  * [amd64] Drop amd64-generic flavor. We will use amd64-k8 for the
    installer.

  [ Martin Michlmayr ]
  * [mips] Update patches for 2.6.17.
  * [arm] Update configs.
  * [armeb] Update configs.

  [ Thiemo Seufer ]
  * [mips] Fix SWARM FPU detection.
  * [mips] Update configurations.

  [ Kyle McMartin ]
  * [hppa] Set PDC_CHASSIS_WARN to y.
  * [hppa] Update patchset (2.6.17-pa2) from parisc-linux.org.
  * [hppa] Change NR_CPUS to 8 from 32 on both SMP flavours.
  * [hppa] Set PARISC_PAGE_SIZE to 4K on all platforms.

  [ Bastian Blank ]
  * [s390] Use gcc 4.1.
  * [i386] Enable REGPARM.
  * [i386] Use gcc 4.1.
  * [powerpc] Disable prep.

  [ dann frazier ]
  * [ia64] Update configs
  * [ia64] Use gcc 4.1.

  [ maximilian attems ]
  * Add stable release 2.6.17.1:
    - xt_sctp: fix endless loop caused by 0 chunk length (CVE-2006-3085)

 -- Bastian Blank <waldi@debian.org>  Thu, 22 Jun 2006 12:13:15 +0200

linux-2.6 (2.6.16+2.6.17-rc3-0experimental.1) experimental; urgency=low

  [ Frederik Schüler ]
  * New upstream release candidate.
  * Switch HZ from 1000 to 250, following upstreams default.
  * Activate CONFIG_BCM43XX_DEBUG.

  [ maximilian attems ]
  * Disable broken and known unsecure LSM modules: CONFIG_SECURITY_SECLVL,
    CONFIG_SECURITY_ROOTPLUG. Upstream plans to remove them for 2.6.18

 -- Frederik Schüler <fs@debian.org>  Sun,  7 May 2006 17:06:29 +0200

linux-2.6.16 (2.6.16-18) unstable; urgency=high

  [ Sven Luther ]
  * [powerpc] Added console=hvsi0 too to CMDLINE to the powerpc64 flavour,
    for non-virtualized IBM power machines serial console.

  [ dann frazier ]
  * fs-ext3-bad-nfs-handle.patch: avoid triggering ext3_error on bad NFS
    file handle (CVE-2006-3468)
  * cdrom-bad-cgc.buflen-assign.patch: fix buffer overflow in dvd_read_bca
  * usb-serial-ftdi_sio-dos.patch: fix userspace DoS in ftdi_sio driver

  [ Bastian Blank ]
  * Update xen patch to changeset 9762.

 -- Frederik Schüler <fs@debian.org>  Fri, 18 Aug 2006 20:29:17 +0200

linux-2.6.16 (2.6.16-17) unstable; urgency=high

  [ Martin Michlmayr ]
  * Add stable release 2.6.16.22:
    - powernow-k8 crash workaround
    - NTFS: Critical bug fix (affects MIPS and possibly others)
    - JFS: Fix multiple errors in metapage_releasepage
    - SPARC64: Fix D-cache corruption in mremap
    - SPARC64: Respect gfp_t argument to dma_alloc_coherent().
    - SPARC64: Fix missing fold at end of checksums.
    - scsi_lib.c: properly count the number of pages in scsi_req_map_sg()
    - I2O: Bugfixes to get I2O working again
    - Missed error checking for intent's filp in open_namei().
    - tmpfs: time granularity fix for [acm]time going backwards
    - USB: Whiteheat: fix firmware spurious errors
    - fs/namei.c: Call to file_permission() under a spinlock in do_lookup_path()
  * Add stable release 2.6.16.23:
    - revert PARPORT_SERIAL should depend on SERIAL_8250_PCI patch
    - NETFILTER: SCTP conntrack: fix crash triggered by packet without
      chunks (CVE-2006-2934)
  * Add stable release 2.6.16.24:
    - fix prctl privilege escalation and suid_dumpable (CVE-2006-2451)
  * Add stable release 2.6.16.25:
    - Fix nasty /proc vulnerability (CVE-2006-3626)
  * Relax /proc fix a bit (Linus Torvalds)

  * [arm/nslu2] Unset CONFIG_USB_STORAGE_DEBUG.  Closes: #377853.
  * [mips] SGI ip22 RTC was broken, fixed thanks to Julien Blache.
  * [mips] Fix SGI ip22 serial console, thanks to Julien Blache.

  [ Bastian Blank ]
  * Fix vserver patch.

 -- Bastian Blank <waldi@debian.org>  Sat, 15 Jul 2006 17:18:49 +0200

linux-2.6.16 (2.6.16-16) unstable; urgency=low

  [ Sven Luther ]
  * [powerpc] Added console=hvc0 default commandline option to powerpc64 flavour.
  * [powerpc] Now THERM_PM72 and all WINDFARMs are builtin, for better fan control.

  [ Martin Michlmayr ]
  * [arm/nslu2] Disable SE Linux support for now so the kernel fits into
    flash.  Closes: #376926.

  [ Bastian Blank ]
  * [powerpc,powerpc-miboot] Enable OpenFirmware device tree support.
    (closes: #376012)

 -- Bastian Blank <waldi@debian.org>  Sat,  8 Jul 2006 17:57:57 +0200

linux-2.6.16 (2.6.16-15) unstable; urgency=low

  [ maximilian attems ]
  * Add stable release 2.6.16.18:
    - NETFILTER: SNMP NAT: fix memory corruption (CVE-2006-2444)
  * Add stable release 2.6.16.19:
    - NETFILTER: Fix small information leak in SO_ORIGINAL_DST (CVE-2006-1343)
  * Add stable release 2.6.16.20:
    - x86_64: Don't do syscall exit tracing twice
    - Altix: correct ioc4 port order
    - Input: psmouse - fix new device detection logic
    - PowerMac: force only suspend-to-disk to be valid
    - the latest consensus libata resume fix
    - Altix: correct ioc3 port order
    - Cpuset: might sleep checking zones allowed fix
    - ohci1394, sbp2: fix "scsi_add_device failed" with PL-3507 based devices
    - sbp2: backport read_capacity workaround for iPod
    - sbp2: fix check of return value of hpsb_allocate_and_register_addrspace
    - x86_64: x86_64 add crashdump trigger points
    - ipw2200: Filter unsupported channels out in ad-hoc mode
  * Add stable release 2.6.16.21:
    - check_process_timers: fix possible lockup
    - run_posix_cpu_timers: remove a bogus BUG_ON() (CVE-2006-2445)
    - xt_sctp: fix endless loop caused by 0 chunk length (CVE-2006-3085)
    - powerpc: Fix machine check problem on 32-bit kernels (CVE-2006-2448)

  [ Christian T. Steigies ]
  * [m68k] Add mac via patch from Finn Thain.
  * [m68k] Enable INPUT_EVDEV.

  [ Martin Michlmayr ]
  * [mips/b1-bcm91250a] Enable SMP.
  * [mips] Add a compile fix for the Maxine fb.
  * [mipsel] Add a patch that let's you enable serial console on DECstation.
  * [mipsel] Add a patch to get SCSI working on DECstation.
  * [mipsel] Handle memory-mapped RTC chips properly.
  * [mipsel] Add configs for r3k-kn02 and r4k-kn04 DECstation.
  * [arm] Allow RiscPC machines to boot an initrd (tagged list fix).
  * [arm/nslu2] Enable many modules.
  * [arm] Build loop support as a module.
  * [arm] Use the generic netfilter configuration.
  * [arm/footbridge] Enable sound.

  [ Kyle McMartin ]
  * [hppa] Pulled patch from cvs to fix build of kernel/ptrace.c which needs
    {read,write}_can_lock.
  * [hppa] Disable CONFIG_DETECT_SOFTLOCKUP to fix boot on pa8800 machines.

  [ Sven Luther ]
  * [powerpc,prep] Added a new ARCH=ppc PReP flavour, currently mostly a copy
    of the -powerpc one.
  * Upgraded mkvmlinuz dependency to mkvmlinuz 21.

  [ Bastian Blank ]
  * Update vserver patch to 2.0.2-rc21.
  * Bump build-dependency on kernel-package to 10.049.

  [ Jurij Smakov ]
  * Add dcache-memory-corruption.patch to fix the mremap(), occasionally
    triggered on sparc in the form of dpkg database corruption. Affects
    sparc64, mips and generic includes. Thanks to David Miller, original
    patch is included in 2.6.17.
    Ref: http://marc.theaimsgroup.com/?l=linux-sparc&m=114920963824047&w=2
  * Add sparc32-iotlb.patch to fix the DMA errors encountered with latest
    kernels on sparc32, in particularly HyperSparcs. Thanks to Bob Breuer.
    Ref: http://marc.theaimsgroup.com/?l=linux-sparc&m=115077649707675&w=2

 -- Bastian Blank <waldi@debian.org>  Wed, 21 Jun 2006 14:09:11 +0200

linux-2.6 (2.6.16-14) unstable; urgency=low

  [ Bastian Blank ]
  * Add stable release 2.6.16.16:
    - fs/locks.c: Fix lease_init (CVE-2006-1860)
  * Make i386 xen images recommend libc6-xen.
  * Update vserver patch to 2.0.2-rc20.
  * Update xen patch to changeset 9687.

  [ Christian T. Steigies ]
  * [m68k] Add generic m68k ide fix.
  * [m68k] Add cross-compile instructions.
  * [m68k] Enable INPUT_EVDEV for yaird.
  * [m68k] sun3 general compile and scsi fixes, enable sun3 SCSI again.

  [ dann frazier ]
  * cs4281 - Fix the check of timeout in probe to deal with variable HZ.
    (closes: #361197)

  [ Norbert Tretkowski ]
  * [alpha] Readded patch to support prctl syscall, got lost when upgrading
    to 2.6.16.

  [ Frederik Schüler ]
  * Add stable release 2.6.16.17:
    - SCTP: Validate the parameter length in HB-ACK chunk (CVE-2006-1857)
    - SCTP: Respect the real chunk length when walking parameters
      (CVE-2006-1858)
    - ptrace_attach: fix possible deadlock schenario with irqs
    - Fix ptrace_attach()/ptrace_traceme()/de_thread() race
    - page migration: Fix fallback behavior for dirty pages
    - add migratepage address space op to shmem
    - Remove cond_resched in gather_stats()
    - VIA quirk fixup, additional PCI IDs
    - PCI quirk: VIA IRQ fixup should only run for VIA southbridges
    - Fix udev device creation
    - limit request_fn recursion
    - PCI: correctly allocate return buffers for osc calls
    - selinux: check for failed kmalloc in security_sid_to_context()
    - TG3: ethtool always report port is TP.
    - Netfilter: do_add_counters race, possible oops or info leak
      (CVE-2006-0039)
    - scx200_acb: Fix resource name use after free
    - smbus unhiding kills thermal management
    - fs/compat.c: fix 'if (a |= b )' typo
    - smbfs: Fix slab corruption in samba error path
    - fs/locks.c: Fix sys_flock() race
    - USB: ub oops in block_uevent
    - via-rhine: zero pad short packets on Rhine I ethernet cards
    - md: Avoid oops when attempting to fix read errors on raid10

 -- Bastian Blank <waldi@debian.org>  Mon, 22 May 2006 14:56:11 +0200

linux-2.6 (2.6.16-13) unstable; urgency=low

  [ Frederik Schüler ]
  * Add stable release 2.6.16.14:
    - smbfs chroot issue (CVE-2006-1864)

  [ Bastian Blank ]
  * Don't make headers packages depend on images.
  * Bump abiname to 2. (closes: #366291)
  * Update vserver patch to 2.0.2-rc19.
  * Update xen patch to changeset 9668.
  * Remove abi fixes.
  * Add stable release 2.6.16.15:
    - SCTP: Allow spillover of receive buffer to avoid deadlock. (CVE-2006-2275)
    - SCTP: Fix panic's when receiving fragmented SCTP control chunks. (CVE-2006-2272)
    - SCTP: Fix state table entries for chunks received in CLOSED state. (CVE-2006-2271)
    - SCTP: Prevent possible infinite recursion with multiple bundled DATA. (CVE-2006-2274)
  * Switch HZ from 1000 to 250.

  [ Christian T. Steigies ]
  * [m68k] Add patches that allow building images for atari
  * [m68k] Enable atyfb driver for atari

 -- Bastian Blank <waldi@debian.org>  Wed, 10 May 2006 18:58:44 +0200

linux-2.6 (2.6.16-12) unstable; urgency=low

  [ Bastian Blank ]
  * Add stable release 2.6.16.12:
    - dm snapshot: fix kcopyd destructor
    - x86_64: Pass -32 to the assembler when compiling the 32bit vsyscall pages
    - for_each_possible_cpu
    - Simplify proc/devices and fix early termination regression
    - sonypi: correct detection of new ICH7-based laptops
    - MIPS: Fix tx49_blast_icache32_page_indexed.
    - NET: e1000: Update truesize with the length of the packet for packet split
    - i386: fix broken FP exception handling
    - tipar oops fix
    - USB: fix array overrun in drivers/usb/serial/option.c
    - Altix snsc: duplicate kobject fix
    - Alpha: strncpy() fix
    - LSM: add missing hook to do_compat_readv_writev()
    - Fix reiserfs deadlock
    - make vm86 call audit_syscall_exit
    - fix saa7129 support in saa7127 module for pvr350 tv out
    - dm flush queue EINTR
    - get_dvb_firmware: download nxt2002 firmware from new driver location
    - cxusb-bluebird: bug-fix: power down corrupts frontend
    - x86_64: Fix a race in the free_iommu path.
    - MIPS: Use "R" constraint for cache_op.
    - MIPS: R2 build fixes for gcc < 3.4.
    - cs5535_gpio.c: call cdev_del() during module_exit to unmap kobject references and other cleanups
    - MIPS: Fix branch emulation for floating-point exceptions.
    - x86/PAE: Fix pte_clear for the >4GB RAM case
  * Add stable release 2.6.16.13:
    - NETFILTER: SCTP conntrack: fix infinite loop (CVE-2006-1527)
  * Remove merged patches.
  * Rediff xen patch.
  * Bump build-dependency on kernel-package to 10.047.

  [ Martin Michlmayr ]
  * [arm] Enable cramfs for ixp4xx and rpc.

 -- Bastian Blank <waldi@debian.org>  Thu,  4 May 2006 11:37:26 +0200

linux-2.6 (2.6.16-11) unstable; urgency=low

  * Update vserver patch to 2.0.2-rc18.
    - Limit ccaps to root inside a guest (CVE-2006-2110)
  * Conflict with known broken grub versions. (closes: #361308)
  * Enable s390 vserver image.
  * Enable xen and xen-vserver images.
  * Use localversion for kernel-package images. (closes: #365505)

 -- Bastian Blank <waldi@debian.org>  Mon,  1 May 2006 16:38:45 +0200

linux-2.6 (2.6.16-10) unstable; urgency=low

  [ Norbert Tretkowski ]
  * [alpha] Added backport of for_each_possible_cpu() to fix alpha build.
    (closes: #364206)
  * Add stable release 2.6.16.10:
    - IPC: access to unmapped vmalloc area in grow_ary()
    - Add more prevent_tail_call()
    - alim15x3: ULI M-1573 south Bridge support
    - apm: fix Armada laptops again
    - fbdev: Fix return error of fb_write
    - Fix file lookup without ref
    - m41t00: fix bitmasks when writing to chip
    - Open IPMI BT overflow
    - x86: be careful about tailcall breakage for sys_open[at] too
    - x86: don't allow tail-calls in sys_ftruncate[64]()
    - IPV6: XFRM: Fix decoding session with preceding extension header(s).
    - IPV6: XFRM: Don't use old copy of pointer after pskb_may_pull().
    - IPV6: Ensure to have hop-by-hop options in our header of &sk_buff.
    - selinux: Fix MLS compatibility off-by-one bug
    - PPC: fix oops in alsa powermac driver
    - MTD_NAND_SHARPSL and MTD_NAND_NANDSIM should be tristate's
    - i2c-i801: Fix resume when PEC is used
    - Fix hotplug race during device registration
    - Fix truesize underflow
    - efficeon-agp: Add missing memory mask
    - 3ware 9000 disable local irqs during kmap_atomic
    - 3ware: kmap_atomic() fix

  [ maximilian attems ]
  * Add stable release 2.6.16.11:
    -  Don't allow a backslash in a path component (CVE-2006-1863)

 -- Bastian Blank <waldi@debian.org>  Tue, 25 Apr 2006 13:56:19 +0200

linux-2.6 (2.6.16-9) unstable; urgency=low

  [ maximilian attems ]
  * Add stable release 2.6.16.8:
    - ip_route_input panic fix (CVE-2006-1525)
  * Add stable release 2.6.16.9:
    - i386/x86-64: Fix x87 information leak between processes (CVE-2006-1056)

  [ Bastian Blank ]
  * Update vserver patch to 2.0.2-rc17.

 -- Bastian Blank <waldi@debian.org>  Thu, 20 Apr 2006 15:37:28 +0200

linux-2.6 (2.6.16-8) unstable; urgency=low

  * Fix ABI-breakage introduced in -7. (closes: #363032)
  * Add stable release 2.6.16.6:
    - ext3: Fix missed mutex unlock
    - RLIMIT_CPU: fix handling of a zero limit
    - alpha: SMP boot fixes
    - m32r: security fix of {get, put}_user macros
    - m32r: Fix cpu_possible_map and cpu_present_map initialization for SMP kernel
    - shmat: stop mprotect from giving write permission to a readonly attachment (CVE-2006-1524)
    - powerpc: fix incorrect SA_ONSTACK behaviour for 64-bit processes
    - MPBL0010 driver sysfs permissions wide open
    - cciss: bug fix for crash when running hpacucli
    - fuse: fix oops in fuse_send_readpages()
    - Fix utime(2) in the case that no times parameter was passed in.
    - Fix buddy list race that could lead to page lru list corruptions
    - NETFILTER: Fix fragmentation issues with bridge netfilter
    - USB: remove __init from usb_console_setup
    - Fix suspend with traced tasks
    - isd200: limit to BLK_DEV_IDE
    - edac_752x needs CONFIG_HOTPLUG
    - fix non-leader exec under ptrace
    - sky2: bad memory reference on dual port cards
    - atm: clip causes unregister hang
    - powerpc: iSeries needs slb_initialize to be called
    - Fix block device symlink name
    - Incorrect signature sent on SMB Read
  * Add stable release 2.6.16.7:
    - fix MADV_REMOVE vulnerability (CVE-2006-1524 for real this time)

 -- Bastian Blank <waldi@debian.org>  Tue, 18 Apr 2006 16:22:31 +0200

linux-2.6 (2.6.16-7) unstable; urgency=low

  [ Frederik Schüler ]
  * Add stable release 2.6.16.3:
    - Keys: Fix oops when adding key to non-keyring (CVE-2006-1522)

  [ Bastian Blank ]
  * Add stable release 2.6.16.4:
    - RCU signal handling (CVE-2006-1523)

  [ Sven Luther ]
  * [powerpc] Transitioned mkvmlinuz support patch to the 2.6.16 ARCH=powerpc
    tree. PReP is broken in 2.6.16 though.

  [ maximilian attems ]
  * Add stable release 2.6.16.5:
   - x86_64: Clean up execve
   - x86_64: When user could have changed RIP always force IRET (CVE-2006-0744)
  * Disable CONFIG_SECCOMP (adds useless overhead on context-switch) -
    thanks to fs for checking abi.

  [ Christian T. Steigies ]
  * [m68k] update m68k patch and config to 2.6.16, temporarily disable atari

 -- Bastian Blank <waldi@debian.org>  Sat, 15 Apr 2006 13:56:05 +0200

linux-2.6 (2.6.16-6) unstable; urgency=medium

  [ Bastian Blank ]
  * Provide version infos in support package and don't longer rely on the
    changelog.
  * [amd64/i386] Enable cpu hotplug support.

  [ maximilian attems ]
  * Add stable release 2.6.16.2:
    - PCMCIA_SPECTRUM must select FW_LOADER
    - drivers/net/wireless/ipw2200.c: fix an array overun
    - AIRO{,_CS} <-> CRYPTO fixes
    - tlclk: fix handling of device major
    - fbcon: Fix big-endian bogosity in slow_imageblit()
    - Fix NULL pointer dereference in node_read_numastat()
    - USB: EHCI full speed ISO bugfixes
    - Mark longhaul driver as broken.
    - fib_trie.c node freeing fix
    - USB: Fix irda-usb use after use
    - sysfs: zero terminate sysfs write buffers (CVE-2006-1055)
    - USB: usbcore: usb_set_configuration oops (NULL ptr dereference)
    - pcmcia: permit single-character-identifiers
    - hostap: Fix EAPOL frame encryption
    - wrong error path in dup_fd() leading to oopses in RCU
    - {ip, nf}_conntrack_netlink: fix expectation notifier unregistration
    - isicom must select FW_LOADER
    - knfsd: Correct reserved reply space for read requests.
    - Fix module refcount leak in __set_personality()
    - sbp2: fix spinlock recursion
    - powerpc: make ISA floppies work again
    - opti9x - Fix compile without CONFIG_PNP
    - Add default entry for CTL Travel Master U553W
    - Fix the p4-clockmod N60 errata workaround.
    - kdump proc vmcore size oveflow fix

 -- Bastian Blank <waldi@debian.org>  Mon, 10 Apr 2006 16:09:51 +0200

linux-2.6 (2.6.16-5) unstable; urgency=low

  [ Bastian Blank ]
  * Provide real dependency packages for module building.
    - Add linux-headers-$version-$abiname-all and
      linux-headers-$version-$abiname-all-$arch.
  * Rename support package to linux-support-$version-$abiname.
  * Fix module package output.
  * Include .kernelrelease in headers packages. (closes: #359813)
  * Disable Cumana partition support completely. (closes: #359207)
  * Update vserver patch to 2.0.2-rc15.

  [ dann frazier ]
  * [ia64] initramfs-tools works now, no longer restrict initramfs-generators

 -- Bastian Blank <waldi@debian.org>  Mon,  3 Apr 2006 14:00:08 +0200

linux-2.6 (2.6.16-4) unstable; urgency=medium

  [ Martin Michlmayr ]
  * [arm/armeb] Update nslu2 config.
  * Add stable release 2.6.16.1:
    - Fix speedstep-smi assembly bug in speedstep_smi_ownership
    - DMI: fix DMI onboard device discovery
    - cciss: fix use-after-free in cciss_init_one
    - DM: Fix bug: BIO_RW_BARRIER requests to md/raid1 hang.
    - fix scheduler deadlock
    - proc: fix duplicate line in /proc/devices
    - rtc.h broke strace(1) builds
    - dm: bio split bvec fix
    - v9fs: assign dentry ops to negative dentries
    - i810fb_cursor(): use GFP_ATOMIC
    - NET: Ensure device name passed to SO_BINDTODEVICE is NULL terminated.
    - XFS writeout fix
    - sysfs: fix a kobject leak in sysfs_add_link on the error path
    - get_cpu_sysdev() signedness fix
    - firmware: fix BUG: in fw_realloc_buffer
    - sysfs: sysfs_remove_dir() needs to invalidate the dentry
    - TCP: Do not use inet->id of global tcp_socket when sending RST (CVE-2006-1242)
    - 2.6.xx: sata_mv: another critical fix
    - Kconfig: VIDEO_DECODER must select FW_LOADER
    - V4L/DVB (3324): Fix Samsung tuner frequency ranges
    - sata_mv: fix irq port status usage

 -- Bastian Blank <waldi@debian.org>  Tue, 28 Mar 2006 17:19:10 +0200

linux-2.6 (2.6.16-3) unstable; urgency=low

  [ Frederik Schüler ]
  * [amd64] Add asm-i386 to the linux-headers packages.

  [ Jonas Smedegaard ]
  * Tighten yaird dependency to at least 0.0.12-8 (supporting Linux
    2.6.16 uppercase hex in Kconfig and new IDE sysfs naming, and VIA
    IDE on powerpc).

  [ Martin Michlmayr ]
  * [arm/armeb] Enable CONFIG_NFSD on NSLU2 again.  Closes: #358709.
  * [arm/footbridge] CONFIG_NE2K_PCI should be a module, not built-in.
  * [arm/footbridge] Enable CONFIG_BLK_DEV_IDECD=m since the CATS can
    have a CD-ROM drive.
  * [mips/sb1*] Use ttyS rather than duart as the name for the serial
    console since the latter causes problems with debian-installer.

  [ Bastian Blank ]
  * Update vserver patch to 2.0.2-rc14.
    - Fix sendfile. (closes: #358391, #358752)

 -- Bastian Blank <waldi@debian.org>  Mon, 27 Mar 2006 16:08:20 +0200

linux-2.6 (2.6.16-2) unstable; urgency=low

  [ dann frazier ]
  * [ia64] Set unconfigured options:
      CONFIG_PNP_DEBUG=n and CONFIG_NET_SB1000=m
  * [hppa] Update config for 2.6.16

  [ Martin Michlmayr ]
  * [mips/mipsel] Put something in the generic config file because diff
    will otherwise remove the empty file, causing the build to fail.
  * [mipsel/r5k-cobalt] Set CONFIG_PACKET=y.
  * [arm] Set CONFIG_MACLIST=y for ixp4xx because nas100d needs it.

  [ Frederik Schüler ]
  * Add Maximilian Attems to uploaders list.

 -- Martin Michlmayr <tbm@cyrius.com>  Wed, 22 Mar 2006 15:15:14 +0000

linux-2.6 (2.6.16-1) unstable; urgency=low

  [ Bastian Blank ]
  * New upstream release.
  * Default to initramfs-tools 0.55 or higher on s390.

  [ maximilian attems ]
  * Default to initramfs-tools on arm and armeb.

  [ Martin Michlmayr ]
  * [mips/mipsel] Add an image for the Broadcom BCM91480B evaluation board
    (aka "BigSur").
  * [arm, armeb] Enable the netconsole module.
  * [mipsel/cobalt] Enable the netconsole module.
  * [mips] SB1: Fix interrupt disable hazard (Ralf Baechle).
  * [mips] SB1: Support for 1480 ethernet (Broadcom).
  * [mips] SB1: Support for NAPI (Tom Rix).
  * [mips] SB1: DUART support (Broadcom).
  * [mips] Work around bad code generation for <asm/io.h> (Ralf Baechle).
  * [mips] Fix VINO drivers when using a 64-bit kernel (Mikael Nousiainen).
  * [arm/armeb] Update configs for 2.6.16.
  * [mips/mipsel] Update configs for 2.6.16.
  * [arm/armeb] Enable the SMB module on NSLU2.
  * [mipsel] Enable parallel port modules for Cobalt since there are PCI
    cards that can be used in a Qube.
  * [mipsel] Enable the JFS module on Cobalt.

  [ dann frazier ]
  * [ia64] use yaird on ia64 until #357414 is fixed
  * [ia64] Update configs for 2.6.16

 -- Bastian Blank <waldi@debian.org>  Tue, 21 Mar 2006 16:12:16 +0100

linux-2.6 (2.6.15+2.6.16-rc5-0experimental.1) experimental; urgency=low

  [ Frederik Schüler ]
  * New upstream release candidate.

  [ Martin Michlmayr ]
  * Add initial mips/mipsel 2.6 kernels.
  * Important changes compared to the 2.4 kernels:
    - Drop the XXS1500 flavour since there's little interest in it.
    - Drop the LASAT flavour since these machines never went into
      production.
    - Drop the IP22 R5K (Indy, Indigo2) flavour since the IP22 R4K
      image now also works on machines with a R5K CPU.
    - Add an image for SGI IP32 (O2).
    - Rename the sb1-swarm-bn flavour to sb1-bcm91250a.
    - Enable PCI network (and other) modules on Cobalt.  Closes: #315895.
  * Add various MIPS related patches:
    - Fix iomap compilation on machines without COW.
    - Improve gettimeofday on MIPS.
    - Fix an oops on IP22 zerilog (serial console).
    - Improve IDE probing so it won't take so long on Cobalt.
    - Probe for IDE disks on SWARM.
    - Test whether there's a scache (fixes Cobalt crash).
    - Add Tulip fixes for Cobalt.
  * Fix a typo in the description of the linux-doc-* package,
    thanks Justin Pryzby.  Closes: #343424.
  * [arm] Enable nfs and nfsd modules.
  * [arm/footbride] Suggest nwutil (Netwinder utilities).

 -- Frederik Schüler <fs@debian.org>  Thu,  9 Mar 2006 14:13:17 +0000

linux-2.6 (2.6.15+2.6.16-rc4-0experimental.1) experimental; urgency=low

  [ Frederik Schüler ]
  * New upstream release.
  * Activate CONFIG_DVB_AV7110_OSD on alpha amd64 and ia64.
    Closes: #353292
  * Globally enable NAPI on all network card drivers which support it.

  [ maximilian attems ]
  * Drop fdutils from i386 and amd64 Suggests.
  * Swap lilo and grub Suggests for i386 and amd64.

  [ Jurij Smakov ]
  * Make sure that LOCALVERSION environment variable is not
    passed to a shell while invoking make-kpkg, since it
    appends it to the version string, breaking the build.
    Closes: #349472
  * [sparc32] Re-enable the building of sparc32 images.
  * [sparc64] Re-add (partial) sparc64-atyf-xl-gr.patch, since it
    was only partially applied upstream, so the problem (garbled
    screen output on SunBlade 100) is still present. Thanks to
    Luis Ortiz for pointing it out.
  * Bump the build-dep on kernel-package to 10.035, which fixes
    the problem with building documentation packages.

  [ Martin Michlmayr ]
  * [sparc] Add sys_newfstatat -> sys_fstatat64 fix from git.
  * [arm] Update configs for 2.6.16-rc3.
  * [armeb] Update configs for 2.6.16-rc3.
  * [arm/armeb] Fix compilation error on NSLU2 due to recent flash
    changes.
  * [arm/armeb] Fix a compilation error in the IXP4xx beeper support
    (Alessandro Zummo).

  [ Norbert Tretkowski ]
  * [alpha] Update arch/alpha/config* for 2.6.16-rc3.

 -- Bastian Blank <waldi@debian.org>  Fri, 24 Feb 2006 16:02:11 +0000

linux-2.6 (2.6.15-8) unstable; urgency=high

  [ maximilian attems ]
  * Add stable Release 2.6.15.5:
    - Fix deadlock in br_stp_disable_bridge
    - Fix a severe bug
    - i386: Move phys_proc_id/early intel workaround to correct function
    - ramfs: update dir mtime and ctime
    - sys_mbind sanity checking
    - Fix s390 build failure.
    - Revert skb_copy_datagram_iovec() recursion elimination.
    - s390: add #ifdef __KERNEL__ to asm-s390/setup.h
    - netfilter missing symbol has_bridge_parent
    - hugetlbfs mmap ENOMEM failure
    - IB/mthca: max_inline_data handling tweaks
    - it87: Fix oops on removal
    - hwmon it87: Probe i2c 0x2d only
    - reiserfs: disable automatic enabling of reiserfs inode attributes
    - Fix snd-usb-audio in 32-bit compat environment
    - dm: missing bdput/thaw_bdev at removal
    - dm: free minor after unlink gendisk
    - gbefb: IP32 gbefb depth change fix
    - shmdt cannot detach not-alined shm segment cleanly.
    - Address autoconfiguration does not work after device down/up cycle
    - gbefb: Set default of FB_GBE_MEM to 4 MB
    - XFS ftruncate() bug could expose stale data (CVE-2006-0554)
    - sys_signal: initialize ->sa_mask
    - do_sigaction: cleanup ->sa_mask manipulation
    - fix zap_thread's ptrace related problems
    - fix deadlock in ext2
    - cfi: init wait queue in chip struct
    - sd: fix memory corruption with broken mode page headers
    - sbp2: fix another deadlock after disconnection
    - skge: speed setting
    - skge: fix NAPI/irq race
    - skge: genesis phy initialization fix
    - skge: fix SMP race
    - x86_64: Check for bad elf entry address (CVE-2006-0741)
    - alsa: fix bogus snd_device_free() in opl3-oss.c
    - ppc32: Put cache flush routines back into .relocate_code section
    - sys32_signal() forgets to initialize ->sa_mask
    - Normal user can panic NFS client with direct I/O (CVE-2006-0555)
  * Deactivate merged duplicates: s390-klibc-buildfix.patch,
    powerpc-relocate_code.patch.
  * Add stable Release 2.6.15.6:
    - Don't reset rskq_defer_accept in reqsk_queue_alloc
    - fs/nfs/direct.c compile fix
    - mempolicy.c compile fix, make sure BITS_PER_BYTE is defined
    - [IA64] die_if_kernel() can return (CVE-2006-0742)

  [ Sven Luther ]
  * [powerpc] Disabled CONFIG_IEEE1394_SBP2_PHYS_DMA, which was broken on
    powerpc64, as it used the long deprecated bus_to_virt symbol.
    (Closes: #330225)
  * [powerpc] Fixed gettimeofday breakage causing clock drift.

 -- Bastian Blank <waldi@debian.org>  Mon,  6 Mar 2006 11:06:28 +0100

linux-2.6 (2.6.15-7) unstable; urgency=low

  [ Norbert Tretkowski ]
  * [alpha] Disabled CONFIG_ALPHA_LEGACY_START_ADDRESS for -alpha-generic and
    -alpha-smp flavours, and introduced a new -alpha-legacy flavour for MILO
    based machines, which has CONFIG_ALPHA_LEGACY_START_ADDRESS enabled.
    (closes: #352186)
  * [alpha] Added new patch to support prctl syscall. (closes: #349765)
  * [i386] Renamed kernel-image-2.6-486 to kernel-image-2.6-386, it's meant for
    transition only, and kernel-image-2.6-386 is the package name in sarge.

  [ Jurij Smakov ]
  * Bump build-dependency on kernel-package to 10.035, which is fixed
    to build the documentation packages again.
    Closes: #352000, #348332

  [ Frederik Schüler ]
  * Activate CONFIG_DVB_AV7110_OSD on alpha amd64 and ia64.
    Closes: #353292
  * Deactivate CONFIG_FB_ATY_XL_INIT on all architectures: it is broken and
    already removed in 2.6.16-rc.
    Closes: #353310

  [ Christian T. Steigies ]
  * [m68k] build in cirrusfb driver

 -- Bastian Blank <waldi@debian.org>  Tue, 21 Feb 2006 17:35:21 +0000

linux-2.6 (2.6.15-6) unstable; urgency=low

  [ Bastian Blank ]
  * Moved the mkvmlinuz support patch modification to a -1 version of the
    patch.

  [ maximilian attems ]
  * Add stable treee 2.6.15.4
    - PCMCIA=m, HOSTAP_CS=y is not a legal configuration
    - Input: iforce - do not return ENOMEM upon successful allocation
    - x86_64: Let impossible CPUs point to reference per cpu data
    - x86_64: Clear more state when ignoring empty node in SRAT parsing
    - x86_64: Dont record local apic ids when they are disabled in MADT
    - Fix keyctl usage of strnlen_user()
    - Kill compat_sys_clock_settime sign extension stub.
    - Input: grip - fix crash when accessing device
    - Input: db9 - fix possible crash with Saturn gamepads
    - Input: iforce - fix detection of USB devices
    - Fixed hardware RX checksum handling
    - SCSI: turn off ordered flush barriers
    - Input: mousedev - fix memory leak
    - seclvl settime fix
    - fix regression in xfs_buf_rele
    - md: remove slashes from disk names when creation dev names in sysfs
    - d_instantiate_unique / NFS inode leakage
    - dm-crypt: zero key before freeing it
    - bridge: netfilter races on device removal
    - bridge: fix RCU race on device removal
    - SELinux: fix size-128 slab leak
    - __cmpxchg() must really always be inlined
    - emu10k1 - Fix the confliction of 'Front' control
    - Input: sidewinder - fix an oops
  * Deactivate merged alpha-cmpxchg-inline.patch, sparc64-clock-settime.patch.

  [ Christian T. Steigies ]
  * [m68k] Add fix for m68k/buddha IDE and m68k/mac SCSI driver
  * [m68k] Patch by Peter Krummrich to stop flickering pixels with PicassoII
  * [m68k] make Amiga keyboard usable again, patch by Roman Zippel
  * [m68k] prevent wd33c93 SCSI driver from crashing the kernel, patch by Roman Zippel
  * [m68k] remove SBCs from VME descriptions (closes: #351924)

 -- Frederik Schüler <fs@debian.org>  Fri, 10 Feb 2006 15:33:21 +0000

linux-2.6 (2.6.15-5) unstable; urgency=low

  [ Martin Michlmayr ]
  * Add a fix for the input support for the ixp4xx beeper driver from
    2.6.16-rc2.
  * Add stable tree 2.6.15.3:
    - Fix extra dst release when ip_options_echo fails (CVE-2006-0454)

  [ Sven Luther ]
  * [powerpc] Removed -o root -g root option to mkvmlinuz support patch.
    (Closes: #351412)

 -- Sven Luther <luther@debian.org>  Tue,  7 Feb 2006 19:23:14 +0000

linux-2.6 (2.6.15-4) unstable; urgency=low

  [ Jurij Smakov ]
  * [sparc64] Add sparc64-clock-settime.patch to fix the incorrect
    handling of the clock_settime syscall arguments, which resulted
    in a hang when trying to set the date using 'date -s'. Patch
    by David Miller is applied upstream. Thanks to Ludovic Courtes
    and Frans Pop for reporting and testing.
    Ref: http://marc.theaimsgroup.com/?t=113861017400002&r=1&w=2

  [ Christian T. Steigies ]
  * [m68k] update m68k patch and config to 2.6.15
  * [m68k] SCSI drivers need to be built in until ramdisk generator tools
    supports loading scsi modules
  * [m68k] ISCSI and IDE-TAPE don't compile, disabled
  * [m68k] set CC_OPTIMIZE_FOR_SIZE=n
  * [m68k] added vmeints patch which fixes building for vme

  [ maximilian attems ]
  * Use initramfs-tools for ia64 - fixed klibc.
  * Add stable tree 2.6.15.2:
    - Fix double decrement of mqueue_mnt->mnt_count in sys_mq_open
    - (CVE-2005-3356)
    - Mask off GFP flags before swiotlb_alloc_coherent
    - usb-audio: don't use empty packets at start of playback
    - Make second arg to skb_reserved() signed.
    - Input: HID - fix an oops in PID initialization code
    - Fix oops in ufs_fill_super at mount time
    - Kill blk_attempt_remerge()
    - Fix i2o_scsi oops on abort
    - Fix mkiss locking bug
    - Fix timekeeping on sparc64 ultra-IIe machines
    - Someone broke reiserfs v3 mount options and this fixes it
  * Deactivate sparc64-jumping-time.patch, amd64-pppd-fix.patch incl in aboves.
  * Add s390-klibc-buildfix.patch, regression due to header file changes.

  [ Steve Langasek ]
  * [alpha] set __attribute__((always_inline)) on __cmpxchg(), to avoid
    wrong optimizations with -Os (Closes: #347556).

  [ Martin Michlmayr ]
  * Add input support for the ixp4xx beeper driver (Alessandro Zummo).
  * [arm] Add NSLU2 specific portion of ixp4xx beeper driver (Alessandro Zummo).
  * [arm/nslu2] Build PPP as a module.
  * [arm/nslu2] Enable wireless.
  * [arm/nslu2] Enable most USB modules.
  * [arm/nslu2] Enable ALSA and USB sound modules.
  * [arm/nslu2] Set 4 MB as the size of the initrd in the kernel cmd line.
  * [arm/footbridge] Set CONFIG_BLK_DEV_RAM_SIZE to 8192.
  * [armeb] Add support for big-endian ARM.
  * [armeb/nslu2] Use the nslu2 config from arm.

  [ Frederik Schüler ]
  * [amd64] Add amd64-pppd-fix.patch to fix kernel panic when using pppd.
    (Closes: #347711)
  * Add 64bit-vidiocswin-ioctl-fix.patch to fix VIDIOCSWIN ioctl on 64bit
    kernel 32bit userland setups. (Closes: #349338)

  [ Sven Luther ]
  * [powerpc] Adapted apus config file to be more modular and in sync with the
    other powerpc configs. Scsi drivers are disabled as they don't build
    cleanly though (need some esp stuff).
  * [powerpc] Default to initramfs-tools as initramfs generator, as klibc
    build is fixed now.

  [ Bastian Blank ]
  * [powerpc] Fix dependencies of image packages.

 -- maximilian attems <maks@sternwelten.at>  Wed,  1 Feb 2006 11:34:20 +0100

linux-2.6 (2.6.15-3) unstable; urgency=low

  [ Martin Michlmayr ]
  * [arm] Update configs for 2.6.15; closes: #347998.
  * [arm] Activate tmpfs.
  * [arm] Allow modules to be unloaded.
  * [arm] Enable CONFIG_INPUT_EVDEV since yaird needs this module in
    order to generate initrds.
  * [arm/footbridge] Activate IDEPCI so SL82C105 will really be
    compiled in.
  * [arm/footbridge] Activate the right network drivers (Tulip and
    NE2K).
  * [arm/footbridge] Enable more framebuffer drivers.
  * debian/patches/arm-fix-dc21285.patch: Fix compilation of DC21285
    flash driver.
  * [arm/footbridge] Enable MTD and the DC21285 flash driver.
  * [arm/footbridge] Enable RAID and LVM modules.
  * [arm/footbridge] Enable USB modules.
  * [arm/nslu2] Add an image for Network Storage Link for USB 2.0 Disk
    Drives.
  * debian/patches/arm-memory-h-page-shift.patch: Fix error "PAGE_SHIFT
    undeclared" (Rod Whitby).
  * debian/patches/mtdpart-redboot-fis-byteswap.patch: recognise a foreign
    endian RedBoot partition table (John Bowler).
  * debian/patches/maclist.patch: Add support for the maclist interface
    (John Bowler).
  * debian/patches/arm-nslu2-maclist.patch: Add NSLU2 maclist support
    (John Bowler).
  * [arm/nslu2] Activate maclist.

  [ maximilian attems ]
  * Add stable tree 2.6.15.1:
    - arch/sparc64/Kconfig: fix HUGETLB_PAGE_SIZE_64K dependencies
    - moxa serial: add proper capability check
    - fix /sys/class/net/<if>/wireless without dev->get_wireless_stats
    - Don't match tcp/udp source/destination port for IP fragments
    - Fix sys_fstat64() entry in 64-bit syscall table.
    - UFS: inode->i_sem is not released in error path
    - netlink oops fix due to incorrect error code
    - Fix onboard video on SPARC Blade 100 for 2.6.{13,14,15}
    - Fix DoS in netlink_rcv_skb() (CVE-2006-0035)
    - fix workqueue oops during cpu offline
    - Fix crash in ip_nat_pptp (CVE-2006-0036)
    - Fix another crash in ip_nat_pptp (CVE-2006-0037)
    - ppc32: Re-add embed_config.c to ml300/ep405
    - Fix ptrace/strace
    - vgacon: fix doublescan mode
    - BRIDGE: Fix faulty check in br_stp_recalculate_bridge_id()
    - skge: handle out of memory on ring changes
  * Drop merged patch:
    - sparc64-atyfb-xl-gr-final.patch

  [ Simon Horman ]
  * Fix booting on PReP machines
    (Closes: #348040)
    powerpc-relocate_code.patch

 -- Simon Horman <horms@verge.net.au>  Tue, 17 Jan 2006 18:01:17 +0900

linux-2.6 (2.6.15-2) unstable; urgency=low

  [ maximilian attems ]
  * Default to initramfs-tools as initramfs generator for amd64, hppa, i386,
    alpha and sparc. More archs will be added once klibc matures.
    (Closes: #346141, #343147, #341524, #346305)
  * Backport alsa patch for opl3 - Fix the unreleased resources.
    (Closes: #346273)
  * Readd buslogic-pci-id-table.patch.

  [ dann frazier ]
  * [ia64] Update config for 2.6.15.

  [ Frederik Schüler ]
  * Make CONFIG_IPW2100 a per-architecture option and deactivate it on all
    architectures but i386. (Closes: #344515)

  [ Sven Luther ]
  * Removed spurious file from powerpc-apus patch. (Closes: #346159)

  [ Norbert Tretkowski ]
  * Backport the generic irq framework for alpha. (closes: #339080)

  [ Bastian Blank ]
  * Remove pre-sarge conflict with hotplug.
  * Fix hppa diff to apply.
  * Make the latest packages depend on the corect version of the real images.
    (closes: #346366)

 -- Bastian Blank <waldi@debian.org>  Tue, 10 Jan 2006 16:54:21 +0100

linux-2.6 (2.6.15-1) unstable; urgency=low

  [ Sven Luther ]
  * New upstream release.
  * [powerpc] Now use ARCH=powerpc for 64bit powerpc flavours, 32bit still
    stays with ARCH=ppc for now.
  * [powerpc] Readded PReP Motorola PowerStack II Utah IDE interrupt
    (Closes: #345424)
  * [powerpc] Fixed apus patch.
  * Added make-kpkg --arch option support to gencontrol.py.
  * Added debian/bin/kconfig.ml to process config file snipplet, so we can
    preserve the pre 2.6.15 ordering of config file snipplets. Upto 2.6.15
    the kernel Kconfig magic apparently kept the later occuring config options,
    but it seems that this is no more the case. Instead of catting the config
    files together, not use the kconfig.ml script to read in the files from
    more generic to more specific, and keep only the more specific.

  [ Bastian Blank ]
  * [s390] Update configs.

  [ Kyle McMartin ]
  * [hppa] Snag latest hppa.diff from cvs.parisc-linux.org.
  * [hppa] Update configs for 2.6.15.
  * [hppa] Change parisc kernel names to something less ambiguous.

  [ dann frazier ]
  * [ia64] Update ia64 configs

  [ maximilian attems ]
  * Drop modular-ide.patch, nacked by ide upstream.  Prevents udev to load
    ide-generic and those successfull boots with initramfs-tools.
  * Disable CONFIG_USB_BANDWIDTH, causes major trouble for alsa usb cards.

  [ Norbert Tretkowski ]
  * [alpha] Removed conflict with initramfs-tools, thanks vorlon for finding
    the klibc bug!

  [ Jonas Smedegaard ]
  * Adjust short description of transitional package kernel-image-2.6-
    486 to mention 2.6 (not 2.6.12).
  * Clean duplicate Kconfig options.

  [ Frederik Schüler ]
  * Add updated version of drivers-scsi-megaraid_splitup.patch.
  * Deactivate CONFIG_IDE_TASK_IOCTL on alpha and ia64 and make it a global
    option.
  * Make CONFIG_VIDEO_SAA7134 a global option.
  * New option CONFIG_CC_OPTIMIZE_FOR_SIZE set per-arch.
  * Rename i386 368 flavour to 486.
  * Add myself to uploaders.
  * Readdition of qla2xxx drivers, as firmware license has been fixed.
  * Make CONFIG_PACKET, PACKET_MM and UNIX builtin on all architectures:
    statically linked has better performance then modules due to TLB issue.
  * clean up debian-patches dir: remove all obsolete patches:
    - alpha-compile-fix.patch: obsolete
    - amd64-int3-fix.patch: fixed since 2.6.12
    - net-ipconntrack-nat-fix.patch: merged upstream after 2.6.14 release
    - net-nf_queue-oops.patch: merged upstream after 2.6.14 release
    - qla2xxx-removed.patch: obsolete
  * Drop M386 support remains from the i386 386 flavour: built with M486 
    from now on.

  [ Martin Michlmayr ]
  * [arm] Don't define "compiler" since GCC 4.x is the default now anyway.
  * [arm] Add descriptions for "class" and "longclass".
  * [arm] Compile CONFIG_BLK_DEV_SL82C105 support into the kernel on
    Footbridge.
  * [arm] Compile ext3 support into the kernel on Footbridge.
  * [arm] Turn on CONFIG_SERIAL_8250 support on Footbridge.

  [ Jurij Smakov ]
  * [sparc] Correct the patch for the atyfb framebuffer driver
    (sparc64-atyfb-xl-gr.patch) to finally fix the console and X
    image defects on Blade 100/150. The new patch is named
    sparc64-atyfb-xl-gr-final.patch to avoid the confusion.
    Thanks to Luis F. Ortiz for fixing the patch and Luigi Gangitano
    for testing it out.
  * Drop tty-locking-fixes9.patch, which was preventing the oops during
    shutdown on some sparc machines with serial console. Proper fix has
    been incorporated upstream.
  
  [ Simon Horman ]
  * Enable MKISS globally (closes: #340215)
  * Add recommends libc6-i686 to 686 and k7 image packages
    (closes: #278729)
  * Enable OBSOLETE_OSS_USB_DRIVER and USB_AUDIO
    as alsa snd-usb-audio still isn't quite there.
    I expect this to be re-disabled at some stage,
    possibly soon if it proves to be a source of bugs.
    (closes: #340388)

 -- Sven Luther <luther@debian.org>  Tue,  3 Jan 2006 06:48:07 +0000

linux-2.6 (2.6.14-7) unstable; urgency=low

  [ maximilian attems ]
  * Add stable tree 2.6.14.5 fixes:
    - setting ACLs on readonly mounted NFS filesystems (CVE-2005-3623)
    - Fix bridge-nf ipv6 length check
    - Perform SA switchover immediately.
    - Input: fix an OOPS in HID driver
    - Fix hardware checksum modification
    - kernel/params.c: fix sysfs access with CONFIG_MODULES=n
    - Fix RTNLGRP definitions in rtnetlink.h
    - Fix CTA_PROTO_NUM attribute size in ctnetlink
    - Fix unbalanced read_unlock_bh in ctnetlink
    - Fix NAT init order
    - Fix incorrect dependency for IP6_NF_TARGET_NFQUEUE
    - dpt_i2o fix for deadlock condition
    - SCSI: fix transfer direction in sd (kernel panic when ejecting iPod)
    - SCSI: fix transfer direction in scsi_lib and st
    - Fix hardware rx csum errors
    - Fix route lifetime.
    - apci: fix NULL deref in video/lcd/brightness
  * Disable CONFIG_USB_BANDWIDTH, causes major trouble on alsa usb cards.
    (Closes: #344939)

 -- maximilian attems <maks@sternwelten.at>  Tue, 27 Dec 2005 20:50:28 +0100

linux-2.6 (2.6.14-6) unstable; urgency=low

  [ Kyle McMartin ]
  * Change parisc kernel names to something less ambiguous.

  [ maximilian attems ]
  * Drop modular-ide.patch, nacked by ide upstream.  Prevents udev to load
    ide-generic and those successfull boots with initramfs-tools.
  * Add stable tree 2.6.14.4 with the following fixes:
    - drivers/scsi/dpt_i2o.c: fix a user-after-free
    - drivers/message/i2o/pci.c: fix a use-after-free
    - drivers/infiniband/core/mad.c: fix a use-after-free
    - DVB: BUDGET CI card depends on STV0297 demodulator
    - setkeys needs root
    - Fix listxattr() for generic security attributes
    - AGPGART: Fix serverworks TLB flush.
    - Fix crash when ptrace poking hugepage areas
    - I8K: fix /proc reporting of blank service tags
    - i82365: release all resources if no devices are found
    - bonding: fix feature consolidation
    - libata: locking rewrite (== fix)
    - cciss: bug fix for BIG_PASS_THRU
    - ALSA: nm256: reset workaround for Latitude CSx
    - cciss: bug fix for hpacucli
    - V4L/DVB: Fix analog NTSC for Thomson DTT 761X hybrid tuner
    - BRIDGE: recompute features when adding a new device
    - 32bit integer overflow in invalidate_inode_pages2()
    - USB: Adapt microtek driver to new scsi features
    - ide-floppy: software eject not working with LS-120 drive
    - Add try_to_freeze to kauditd
    - V4L/DVB (3135) Fix tuner init for Pinnacle PCTV Stereo
    - NETLINK: Fix processing of fib_lookup netlink messages
    - ACPI: fix HP nx8220 boot hang regression

  [ Norbert Tretkowski ]
  * [alpha] Removed conflict with initramfs-tools, thanks vorlon for finding
    the klibc bug!

  [ Frederik Schüler ]
  * Add updated drivers-scsi-megaraid_splitup.patch. (Closes: #317258)
  * Add ppc64-thermal-overtemp.patch to fix a thermal control bug in G5
    machines. (Closes: #343980)
  * Unpatch the following patches which are included in 2.6.14.4:
    - setkeys-needs-root-1.patch
    - setkeys-needs-root-2.patch
    - mm-invalidate_inode_pages2-overflow.patch
    - net-bonding-consolidation-fix.patch

 -- Frederik Schüler <fs@debian.org>  Tue, 20 Dec 2005 18:50:41 +0000

linux-2.6 (2.6.14-5) unstable; urgency=low

  [ dann frazier ]
  * ia64-new-assembler-fix.patch
    Fix ia64 builds with newer assembler (Closes: #341257)

  [ Sven Luther ]
  * [powerpc] incremented ramdisk size to 24576 from 8192, needed by the
    graphical installer, maybe we can bring this to 16384 later.

  [ Simon Horman ]
  * Add recommends libc6-i686 to 686 and k7 image packages
    (closes: #278729)
  * Enable OBSOLETE_OSS_USB_DRIVER and USB_AUDIO
    as alsa snd-usb-audio still isn't quite there.
    I expect this to be re-disabled at some stage,
    possibly soon if it proves to be a source of bugs.
    (closes: #340388)

  [ dann frazier ]
  * buslogic-pci-id-table.patch
    add a pci device id table to fix initramfs-tools discovery.
    (closes #342057)
  * fix feature consolidation in bonding driver.  (closes #340068)

 -- dann frazier <dannf@debian.org>  Thu,  8 Dec 2005 10:59:31 -0700

linux-2.6 (2.6.14-4) unstable; urgency=low

  [ dann frazier ]
  * setkeys-needs-root-1.patch, setkeys-needs-root-2.patch:
    [SECURITY] Require root privilege to write the current
    function key string entry of other user's terminals.
    See CVE-2005-3257 (Closes: #334113)

  [ Simon Horman ]
  * Enable MKISS globally (closes: #340215)
  * mm-invalidate_inode_pages2-overflow.patch
    [SECURITY] 32bit integer overflow in invalidate_inode_pages2() (local DoS)
  * ctnetlink-check-if-protoinfo-is-present.patch
    [SECURITY] ctnetlink: check if protoinfo is present (local DoS)
  * ctnetlink-fix-oops-when-no-icmp-id-info-in-message.patch
    [SECURITY] ctnetlink: Fix oops when no ICMP ID info in message (local DoS)

  [ Sven Luther ]
  * Re-added powerpc/apus patch, now that Roman Zippel merged it in.
  * Let's create asm-(ppc|ppc64) -> asm-powerpc symlink farm.  (Closes: #340571)

  [ maximilian attems ]
  * Add 2.6.14.3 patch - features changelog:
    - isdn/hardware/eicon/os_4bri.c: correct the xdiLoadFile() signature
    - x86_64/i386: Compute correct MTRR mask on early Noconas
    - PPTP helper: Fix endianness bug in GRE key / CallID NAT
    - nf_queue: Fix Ooops when no queue handler registered
    - ctnetlink: check if protoinfo is present
    - ip_conntrack: fix ftp/irc/tftp helpers on ports >= 32768
    - VFS: Fix memory leak with file leases
    - hwmon: Fix lm78 VID conversion
    - hwmon: Fix missing it87 fan div init
    - ppc64 memory model depends on NUMA
    - Generic HDLC WAN drivers - disable netif_carrier_off()
    - ctnetlink: Fix oops when no ICMP ID info in message
    - Don't auto-reap traced children
    - packet writing oops fix
    - PPTP helper: fix PNS-PAC expectation call id
    - NAT: Fix module refcount dropping too far
    - Fix soft lockup with ALSA rtc-timer
    - Fix calculation of AH length during filling ancillary data.
    - ip_conntrack TCP: Accept SYN+PUSH like SYN
    - refcount leak of proto when ctnetlink dumping tuple
    - Fix memory management error during setting up new advapi sockopts.
    - Fix sending extension headers before and including routing header.
    - hwmon: Fix missing boundary check when setting W83627THF in0 limits
  * Remove ctnetlink-check-if-protoinfo-is-present.patch,
    net-nf_queue-oops.patch - already included in 2.6.14.3.

  [ Frederik Schüler ]
  * Make CONFIG_PACKET, PACKET_MM and UNIX builtin on all architectures:
    statically linked has better performance then modules due to TLB issue.
  * Add myself to uploaders.

 -- Frederik Schüler <fs@debian.org>  Sat, 26 Nov 2005 13:18:41 +0100

linux-2.6 (2.6.14-3) unstable; urgency=low

  [ Norbert Tretkowski ]
  * [alpha] Switch to gcc 4.0.
  * [alpha] Conflict with initramfs-tools, klibc is broken on alpha.
  * [alpha] Enabled CONFIG_KOBJECT_UEVENT in arch/alphaconfig to fix trouble
    with latest udev, thanks to Uwe Schindler for reporting. (closes: #338911)
  * Bumped ABI revision:
    + ABI changes on sparc and alpha because of compiler switch.
    + 2.6.14.1 changes ABI of procfs.

  [ Sven Luther ]
  * Set default TCP congestion algorithm to NewReno + BIC (Closes: #337089)

  [ maximilian attems ]
  * Reenable CONFIG_SOFTWARE_SUSPEND on i386 and ppc, resume=/dev/<other device>
    must be set by boot loader. (Closes: #267600)
  * Set CONFIG_USB_SUSPEND on i386. Usefull for suspend to ram and apm suspend.
  * Add 2.6.14.1 patch:
    - Al Viro: CVE-2005-2709 sysctl unregistration oops
  * Add 2.6.14.2 patch:
    - airo.c/airo_cs.c: correct prototypes
    - fix XFS_QUOTA for modular XFS (closes: #337072)
    - USB: always export interface information for modalias
    - NET: Fix zero-size datagram reception
    - fix alpha breakage
    - Oops on suspend after on-the-fly switch to anticipatory i/o scheduler
    - ipvs: fix connection leak if expire_nodest_conn=1
    - Fix ptrace self-attach rule
    - fix signal->live leak in copy_process()
    - fix de_thread() vs send_group_sigqueue() race
    - prism54 : Fix frame length
    - tcp: BIC max increment too large
  * Remove alpha compile fix as contained in 2.6.14.2
  * Readd CONFIG_XFS_QUOTA=y.
  * Disable ACPI cutoff year on i386, was set to 2001.
    No need for acpi=force on boot.

  [ Jurij Smakov ]
  * Fix the install-image script to correctly include all the necessary
    stuff in scripts. (Closes: #336424)
  * Enable CONFIG_SND_ALI5451 on sparc.
  * Switch sparc to gcc-4.0. Thanks to Norbert for making sure it successfully
    builds a working kernel now.
  * Apply patch to fix ATI framebuffer output corruption on SunBlade 100
    (sparc64-atyfb-xl-gr.patch). Thanks to Luigi Gangitano. (Closes: #321200)
  * Disable CONFIG_PARPORT_PC_FIFO on sparc, since it causes a hang whenever
    something is sent to the parallel port device. Thanks to Attilla
    (boera at rdslink.ro) for pointing that out.

  [ Simon Horman ]
  * [386, AMD64] Set CONFIG_FRAMEBUFFER_CONSOLE=y instead of m.
    As vesadb now built into the kernel, after finally dropping the
    debian-specific patch to make it modular, make fbcons builtin too, else
    all sorts of weird stuff happens which is hard for the inird builders to
    automatically compenste for. (Closes: #336450)
  * Redisable CONFIG_SOFTWARE_SUSPEND on ppc/miboot as it required
    CONFIG_PM to compile.
  * [NETFILTER] nf_queue: Fix Ooops when no queue handler registered
    This is a regression introduced in 2.6.14.
    net-nf_queue-oops.patch. (Closes: #337713)
  * Make manuals with defconfig, as is required for kernel-package 10.008

  [ dann frazier ]
  * net-ipconntrack-nat-fix.patch - fix compilation of
    ip_conntrack_helper_pptp.c when NAT is disabled. (Closes: #336431)

  [ Christian T. Steigies ]
  * update m68k.diff to 2.6.14
  * add m68k-*vme* patches
  * disable macsonic driver until the dma patch is fixed
  * disable IEEE80211 drivers for all of m68k

  [ Frederik Schüler ]
  * activate CONFIG_SECURITY_NETWORK to fix SElinux operation.
    (Closes: #338543)

 -- Norbert Tretkowski <nobse@debian.org>  Mon, 14 Nov 2005 10:23:05 +0100

linux-2.6 (2.6.14-2) unstable; urgency=low

  [ Simon Horman ]
  * [SECURITY] Avoid 'names_cache' memory leak with CONFIG_AUDITSYSCALL
    This fix, included as part of the 2.6.13.4 patch in
    2.6.13+2.6.14-rc4-0experimental.1 is CVE-2005-3181
  * Fix genearation of .extraversion, again (closes: #333842)
  * Add missing kernel-arch and kernel-header-dirs to defines
    so headers get included. (closes: #336521)
    N.B: I only filled in arches where other's hadn't done so alread.
         Please fix if its wrong.
  * Allow powerpc64 to compile with AUDIT enabled but
    AUDITSYSCALL disabled. powerpc64-audit_sysctl-build.patch

  [ dann frazier ]
  * Update hppa.diff to 2.6.14-pa0

  [ Norbert Tretkowski ]
  * [alpha] New patch to include compiler.h in barrier.h, barrier() is used in
    non-SMP case.
  * [alpha] Added kernel-header-dirs and kernel-arch to debian/arch/alpha/defines
    to include asm-alpha in linux-headers package.
  * Added myself to Uploaders.

  [ Frederik Schüler ]
  * [amd64] use DISCONTIGMEM instead of SPARSEMEM on amd64-k8-smp flavour to
    fix bootup kernel panic.
  * [amd64] include asm-x86_64 in linux-headers package.
  * Deactivate AUDITSYSCALL globally, it slows down the kernel and is not
    needed for selinux at all.

 -- Simon Horman <horms@debian.org>  Tue,  1 Nov 2005 15:27:40 +0900

linux-2.6 (2.6.14-1) unstable; urgency=low

  [ Sven Luther ]
  * New upstream release.

  [ Norbert Tretkowski ]
  * [alpha] Update arch/alpha/config* for 2.6.14.

  [ Simon Horman ]
  * Fix misformatting of long description of
    linux-patch-debian-linux-patch-debian-X.Y.Z.
    templates/control.main.in
    (closes: #335088)
  * Make sure version is seeded in apply and unapply scripts.
    Actually changed in some earlier, post 2.6.12, release,
    but the changelog seems to be missing.
    (closes: #324583)

  [ dann frazier ]
  * [ia64] Disable the CONFIG_IA64_SGI_SN_XP module.  This forces
    CONFIG_GENERIC_ALLOCATOR and CONFIG_IA64_UNCACHED_ALLOCATOR to y, which
    appears to break on zx1 systems.

 -- Simon Horman <horms@debian.org>  Fri, 28 Oct 2005 16:26:03 +0900

linux-2.6 (2.6.13+2.6.14-rc5-0experimental.1) experimental; urgency=low

  [ Sven Luther ]
  * Upgraded to 2.6.14-rc5.

  [ Jonas Smedegaard ]
  * Quote variables in debian/rules.real and postinstall (making it
    safer to run with weird characters in path of build environment).

  [ Bastian Blank ]
  * Add some missing files from scripts to headers packages.
  * Add new patch powerpc-build-links.patch: Emit relative symlinks in
    arch/ppc{,64}/include.
  * Include arch/*/include into headers package.

 -- Sven Luther <luther@debian.org>  Tue, 25 Oct 2005 03:56:11 +0000

linux-2.6 (2.6.13+2.6.14-rc4-0experimental.1) experimental; urgency=low

  [ Sven Luther ]
  * Upgraded to 2.6.14-rc4.

  [ Simon Horman ]
  * Fix genearation of .extraversion (closes: #333842)

  [ dann frazier ]
  * Enhance the linux-source description to explain the types of patches
    Debian adds to it.  (closes: #258043)
  * Correct linux-patch-debian description.  It replaces the
    kernel-patch-debian packages, not the kernel-source packages.

  [ Jonas Smedegaard ]
  * Fix building from within a very long dir (all patches was applied at
    once - exhausting shell commandline, now applied one by one).
  * Add Simon Horman, Sven Luther and myself as Uploaders.

  [ Bastian Blank ]
  * Use list of revisions in patch scripts.
  * Use correct names for tarball and scripts.

  [ Jurij Smakov ]
  * [i386] Set the CONFIG_HPET_EMULATE_RTC option to make the clock
    work properly on certain Dell machines. This required setting the
    CONFIG_RTC option to 'y' instead of 'm'. (closes: #309909)
    [i386] Enable VIDEO_CX88 and VIDEO_CX88_DVB (both set to 'm') by
    popular demand. (closes: #330916)

  [ Norbert Tretkowski ]
  * [alpha] Update arch/alpha/config for 2.6.13.

  [ Kyle McMartin ]
  * [hppa] Oops. Fix linux-headers not including asm-parisc by adding
    headers_dirs = parisc to Makefile.inc.

  [ maximilian attems ]
  * Set CONFIG_FB_VESA=y for i386 and amd64 configs. (closes: #333003)

  [ Sven Luther ]
  * [powerpc] Fixed apus build, now use mkvmlinuz too to generate the vmlinuz
    kernel.
  * Fixed control.image.in to depend on :
      initramfs-tools | yaird | linux-ramdisk-tool
    where linux-ramdisk-tools is the virtual package provided by all
    initrd/initramfs generating tools.

  [ Frederik Schüler ]
  * deactivate FB_RIVA on all architectures.
  * deactivate BLK_DEV_IDESCSI on all architectures.
  * Added patch-2.6.13.4:
    - [SECURITY] key: plug request_key_auth memleak 
      See CAN-2005-3119
    - [SECURITY] Fix drm 'debug' sysfs permissions
      See CAN-2005-3179
    - [SECURITY] Avoid 'names_cache' memory leak with CONFIG_AUDITSYSCALL
    - [SPARC64] Fix userland FPU state corruption.
    - BIC coding bug in Linux 2.6.13
    - [SECURITY] orinoco: Information leakage due to incorrect padding 
      See CAN-2005-3180
    - ieee1394/sbp2: fixes for hot-unplug and module unloading

  [ Christian T. Steigies ]
  * disable CONFIG_EXT2_FS_XIP for m68k like on all(?) other arches
  * deactivate OKTAGON_SCSI for amiga/m68k until it can be compiled again
  * deactivate CONFIG_KEYBOARD_HIL_OLD, CONFIG_KEYBOARD_HIL, CONFIG_MOUSE_HIL,
    CONFIG_HIL_MLC, and CONFIG_HP_SDC for hp/m68k
  * update m68k.diff for 2.6.13
  * split out patches that do not intefere with other arches to
    patches-debian/m68k-*

 -- Bastian Blank <waldi@debian.org>  Fri, 21 Oct 2005 12:17:47 +0000

linux-2.6 (2.6.13-1) experimental; urgency=low

  * New upstream release "git booost":
    - new arch xtensa
    - kexec/kdump
    - execute-in-place
    - inotify (closes: #304387)
    - time-sharing cfq I/O scheduler
    - manual driver binding
    - voluntary preemption
    - user-space I/O initiation for InfiniBand
    - new speedy DES (crypto) implementation
    - uml "almost-skas" mode support
    - 250 HZ default (closes: #320366)
    - fixes all over (alsa, archs, ide, input, ntfs, scsi, swsusp, usb, ..)
    - orinoco driver updates (closes: #291684)
    - md, dm updates (closes: #317787)

  [ Frederik Schüler ]
  * [amd64] Added class and longclass descriptions for amd64 flavours.
  * [amd64] add amd64-tlb-flush-sigsegv-fix.patch: disable tlb flush
    filtering on smp systems to workaround processor errata.
  * backport kernel-api-documentation-generation-fix.diff from git to fix
    documentation build.
  * Added patch-2.6.13.1:
    - raw_sendmsg DoS (CAN-2005-2492)
    - 32bit sendmsg() flaw (CAN-2005-2490)
    - Reassembly trim not clearing CHECKSUM_HW
    - Use SA_SHIRQ in sparc specific code.
    - Fix boundary check in standard multi-block cipher processors
    - 2.6.13 breaks libpcap (and tcpdump)
    - x86: pci_assign_unassigned_resources() update
    - Fix PCI ROM mapping
    - aacraid: 2.6.13 aacraid bad BUG_ON fix
    - Kconfig: saa7134-dvb must select tda1004x

  [ Simon Horman ]
  * Disable BSDv3 accounting on hppa and alpha, it was already
    disabled on all other architectures. Also unify BSD accounting
    config into top level config, rather than per flavour configs.
  * [SECURITY] The seq_file memory leak fix included in 2.6.12-6
    as part of upstream's 2.6.12.6 patchset is now CAN-2005-2800.

  [ Jurij Smakov, Simon Horman ]
  * Ensure that only one kernel-manual/linux-manual package can
    be installed at a time to avoid file conflicts. (closes: #320042)

  [ Bastian Blank ]
  * Move audit, preempt and security settings to core config file.
  * Fix powerpc configuration.
  * Add debian version information to kernel version string.
  * Drop coreutils | fileutils dependencies.
  * Drop modular-vesafb patch. (closes: #222374, #289810)

  [ Christian T. Steigies ]
  * update m68k.diff for linux-2.6.13
  * add m68k-42_dma.patch and m68k-sonic.patch that will be in upstream 2.6.14
    (which makes sun3 build fail, needs fixing)

  [ maximilian attems ]
  * Drop drivers-add-scsi_changer.patch (merged)
  * Drop drivers-ide-dma-blacklist-toshiba.patch (merged)
  * Drop drivers-ide-__devinit.patch (merged)
  * Added patch-2.6.13.2:
    - USB: ftdi_sio: custom baud rate fix
    - Fix up more strange byte writes to the PCI_ROM_ADDRESS config word
    - Fix MPOL_F_VERIFY
    - jfs: jfs_delete_inode must call clear_inode
    - Fix DHCP + MASQUERADE problem
    - Sun HME: enable and map PCI ROM properly
    - Sun GEM ethernet: enable and map PCI ROM properly
    - hpt366: write the full 4 bytes of ROM address, not just low 1 byte
    - forcedeth: Initialize link settings in every nv_open()
    - Lost sockfd_put() in routing_ioctl()
    - lost fput in 32bit ioctl on x86-64
  * Added patch-2.6.13.3:
    - Fix fs/exec.c:788 (de_thread()) BUG_ON
    - Don't over-clamp window in tcp_clamp_window()
    - fix IPv6 per-socket multicast filtering in exact-match case
    - yenta oops fix
    - ipvs: ip_vs_ftp breaks connections using persistence
    - uml - Fix x86_64 page leak
    - skge: set mac address oops with bonding
    - tcp: set default congestion control correctly for incoming connections

  [ Sven Luther ]
  * [powerpc] Added hotplug support to the mv643xx_eth driver :
      powerpc-mv643xx-hotplug-support.patch
    thanks go to Nicolas Det for providing the patch.
  * [powerpc] Modified a couple of configuration options for the powerpc64
    flavour, fixes and enhances Apple G5 support (Closes: #323724, #328324)
  * [powerpc] Added powerpc-miboot flavour to use exclusively with oldworld
    powermac miboot floppies for debian-installer.
  * [powerpc] Checked upgraded version of the apus patches, separated them in
    a part which is safe to apply, and one which needs checking, and is thus
    not applied yet.

  [ Kyle McMartin ]
  * [hppa] Update hppa.diff to 2.6.13-pa4.
  * [hppa] Add space register fix to pacache.S to hppa.diff.

  [ dann frazier ]
  * Add a note to README.Debian that explains where users can find the .config
    files used to generate the linux-image packages.  Closes: #316809
  * [ia64] Workaround #325070 until upstream works out an acceptable solution.
    This bug breaks module loading on non-SMP ia64 kernels.  The workaround
    is to temporarily use an SMP config for the non-SMP kernels.  (Note that
    John Wright is running benchmarks to determine the overhead of running
    an SMP kernel on UP systems to help decide if this should be a
    permanent change).
  * [ia64] Update arch/ia64/config for 2.6.13

 -- Simon Horman <horms@debian.org>  Thu,  6 Oct 2005 15:45:21 +0900

linux-2.6 (2.6.12-6) unstable; urgency=high

  [ Andres Salomon, Bastian Blank ]
  * Change ATM and Classical-IP-over-ATM to be modular, instead of being
    statically included. (closes: #323143)

  [ Sven Luther ]
  * [powerpc] powerpc-pmac-sound-check.patch: Added pmac-sound sanity check.
  * [powerpc] powerpc-apus.patch:
    Added preliminary apus patch to package, not applied to kernel tree yet.

  [ Simon Horman ]
  * Unset CC_OPTIMIZE_FOR_SIZE in i386 config,
    it breaks iproute's (and other netlink users) ability
    to set routes. (closes: #322723)
  * Added 2.6.12.6
    - [SECURITY: CAN-2005-2555] Restrict socket policy loading to
      CAP_NET_ADMIN.
    - [SECURITY] Fix DST leak in icmp_push_reply().  Possible remote
      DoS?
    - [SECURITY] NPTL signal delivery deadlock fix; possible local
      DoS.
    - fix gl_skb/skb type error in genelink driver in usbnet
    - [SECURITY] fix a memory leak in devices seq_file implementation;
      local DoS.
    - [SECURITY] Fix SKB leak in ip6_input_finish(); local DoS.

  [ Andres Salomon ]
  * [hppa] enable discontiguous memory support for 32bit hppa images, so
    they build.

 -- Andres Salomon <dilinger@debian.org>  Tue, 06 Sep 2005 10:14:35 -0400

linux-2.6 (2.6.12-5) unstable; urgency=low

  * Change ARM to use GCC 3.3 to avoid FTBFS errors with GCC 4
   (dann frazier)

  * Remove spurious double quote character from ia64 package descriptions.
    (dann frazier)

  * Add transitional meta packages (kernel-image-2.6-*) for ia64.
    (dann frazier)

  * Change fuzz factor to 1, stricter patch appliance. (Maximilian Attems)

  * Enabled CONFIG_THERM_PM72 on powerpc64 flavour. (Sven Luther)

 -- Bastian Blank <waldi@debian.org>  Tue, 16 Aug 2005 21:43:31 +0200

linux-2.6 (2.6.12-4) unstable; urgency=low

  * Supply correct subarch values for the powerpc images.

 -- Bastian Blank <waldi@debian.org>  Mon, 15 Aug 2005 21:06:18 +0200

linux-2.6 (2.6.12-3) unstable; urgency=low

  * Added reference to old kernel-* package names to make
    transition a little more obvious to end users.
    A Dan Jacobson special. (Simon Horman) Closes: #321167

  * By the time this makes it into the archive, it will
    be handling kernel-image-2.6-* packages. (Simon Horman)
    Closes: #321867

  * Link palinfo statically on ia64. (dann frazier) (Closes: #321885)

  * [hppa] :
    - Add hppa arch specific patch.
    - Build-Depend on binutils-hppa64 and gcc-4.0-hppa64.
    (Kyle McMartin)

  * Fix permissions in source tarball. (Bastian Blank) (Closes: #322409)

  * Enable the CONFIG_IP_ADVANCED_ROUTER and related options on
    sparc64 to sync with other architectures. (Jurij Smakov)
    Closes: #321236

  * Include all executables as well as *.sh and *.pl files found in
    scripts directory in the headers package. (Bastian Blank)
    Closes: #322612, #322680, #322765

  * Include m68k headers into the arch-common headers package on
    powerpc and make sure that all the directories are linked to
    properly from the flavour-specific headers packages. (Jurij Smakov)
    Closes: #322610

  * [powerpc] Enabled the powerpc64 flavour, now that we have a real biarch
    toolchain in sid. Many thanks go to GOTO Masanori and Matthias Klose as
    well as any other who worked on the biarch toolchain to make this happen.

  * Added 2.6.12.5 (Simon Horman)
    - Fix BUG() is triggered by a call to set_mempolicy() with a negativ
      first argument.
    - [amd64] Fix a SRAT handling on systems with dual cores.
    - [amd64] SMP timing problem
    - [security] Zlib fixes See CAN-2005-2458, CAN-2005-2459
      http://sources.redhat.com/ml/bug-gnu-utils/1999-06/msg00183.html
      http://bugs.gentoo.org/show_bug.cgi
    - Add zlib deflateBound()
    - [security] Fix error during session join. See CAN-2005-2098
    - [security] Fix keyring destructor. See CAN-2005-2099
    - Module per-cpu alignment cannot always be met
      http://www.ussg.iu.edu/hypermail/linux/kernel/0409.0/0768.html
    Closes: #323039

 -- Bastian Blank <waldi@debian.org>  Mon, 15 Aug 2005 16:42:05 +0200

linux-2.6 (2.6.12-2) unstable; urgency=low

  * The Kernel Team offers its condolences to the family of Jens Schmalzing
    (jensen@debian), who died Saturday, July 30, 2005 in a tragic accident in
    Munich.  Jens was a member of the Kernel Team, and was instrumental in
    taking the powerpc kernel package to 2.6, as well as maintaining MOL
    and its kernel modules.

  * Add @longclass@ variable to control file autogeneration. (Andres Salomon)

  * Bump build-depends on kernel-package to a fixed version (>= 9.005).
    (Jurij Smakov, Sven Luther) (closes: #319657, #320422, #321625)

  * Change default ramdisk size for sparc to 16,384K to accomodate a fatter
    d-i initrd for netboot installs.
    (Joshua Kwan)

  * Don't build-depend on console-tools on s390. (Bastian Blank)

  * Add ARM support. (Vincent Sanders)

  * Add ia64 descriptions. (dann frazier)

  * Strip down the scripts dir in the headers packages. (Bastian Blank)

  * Add m68k support. (Christian T. Steigies)

  * Added 2.6.12.4 (Frederik Schüler)
    - Fix powernow oops on dual-core athlon
    - Fix early vlan adding leads to not functional device
    - sys_get_thread_area does not clear the returned argument
    - bio_clone fix
    - Fix possible overflow of sock->sk_policy (CAN-2005-2456)
      (closes: #321401)
    - Wait until all references to ip_conntrack_untracked are dropped on
      unload
    - Fix potential memory corruption in NAT code (aka memory NAT)
    - Fix deadlock in ip6_queue
    - Fix signedness issues in net/core/filter.c
    - x86_64 memleak from malicious 32bit elf program
    - rocket.c: Fix ldisc ref count handling
    - kbuild: build TAGS problem with O=

  * Enable CONFIG_6PACK=m for all archs (Andres Salomon)
    (closes: #319646)

  * Overhaul the generation of the control file. Now it is handled
    by debian/bin/gencontrol.py. The debian/control target in rules
    also fails now, since we don't want the control file generated
    during build. Arch-specific Depends and suggests are now generated
    correctly. (Bastian Blank) (Closes: #319896)

  * [powerpc] Fixed typo which made asm-ppc and asm-ppc64 not being included
    in the header package. (Sven Luther) (Closes: #320817)

  * Added list of flavours built to common header package. (Sven Luther)

 -- Bastian Blank <waldi@debian.org>  Tue, 09 Aug 2005 11:12:40 +0200
 
linux-2.6 (2.6.12-1) unstable; urgency=low

  * New upstream release:
    - "git rocks"
    - address space randomization
    - conversion of ide driver code to the device model
    - restored Philips webcam driver
    - new Broadcom bcm5706 gigabit driver
    - new resource limits for the audio community
    - Multipath device mapper
    - Intel HD Audio alsa driver
    - fixes + arch updates..
    - readdition of tg3 driver, as firmware license has been fixed

  * Dropped the following patches:
    - patch-2.6.11.*.patch (merged)
    - powerpc-ppc64-ibmvscsi.patch (Christoph didn't like it, and it failed
      to build anyways) (Sven Luther)
    - doc-post_halloween.patch (unless someone can come up w/ a valid
      reason for carrying around rapidly bitrotting documentation...)
      (Andres Salomon)
    - sparc32-hypersparc-srmmu.patch (dropped until sparc32 is working
      again, and we can figure out whether it's necessary)
    - fix-alpha-ext3-oops.patch (no longer needed, fixed by compiler)
    - x86-i486_emu.patch (buggy and insecure 80486 instruction emulation
      for 80386; we're no longer supporting this) (closes: #250468)
    - amd64-outs.patch (according to
      http://www.ussg.iu.edu/hypermail/linux/kernel/0502.3/1095.html, this
      is unnecessary for us) (Andres Salomon)
    - sparc64-rtc-mostek.patch (merged)
    - sparc64-compat-nanoseconds.patch (merged) 
    - sparc64-sunsu-init-2.6.11.patch (merged)
    - sunsab-uart-update-timeout.patch (merged)
    - alpha-read-trylock.patch (different version got merged)
    - powerpc-prep-motorola-irq-fix.patch (merged)
    - drivers-media-video-saa7134-update.patch (merged)
    - drivers-media-video-saa7134-update-2.patch (merged)
    - drivers-media-video-pll-lib.patch (merged)
    - drivers-media-video-pll-lib-2.patch (merged)
    - drivers-media-video-tuner-update-1.patch (merged)
    - drivers-media-video-tuner-update-2.patch (merged)
    - drivers-media-video-v4l-mpeg-support.patch (merged)
    - drivers-media-video-mt352-update.patch (merged)
    - arch-ppc64-hugepage-aio-panic.patch (merged)
    - drivers-input-serio-nmouse.patch (merged)
    - sparc64-sb1500-clock-2.6.patch (merged)
    - docbook-allow-preprocessor-directives-... (merged)
    - docbook-fix-function-parameter-descriptin-in-fbmem.patch (merged)
    - docbook-move-kernel-doc-comment-next-to-function.patch (merged)
    - powerpc-therm-adt746x-new-i2c-fix.patch (merged)
    - powerpc-mv643xx-enet.patch (merged)
    - powerpc-mv643xx-eth-pegasos.patch (merged)
    - powerpc-pmac-agp-sleep.patch (merged)
    - drivers-input-serio-8042-resume.patch (merged)
  
  * Premiere of the common-source kernel package
    (Jurij Smakov, Andres Salomon)
    - build all architectures out of kernel source package
    - rename source and binary packages
    - create a common config for different architectures, and management
      tools to allow for easier modification of config options
    - drop default configs, autogenerate them instead; requires
      kernel-package >= 9.002.

  * Add 2.6.12.1 (Maximilian Attems)
    - Clean up subthread exec (CAN-2005-1913)
    - ia64 ptrace + sigrestore_context (CAN-2005-1761)

  * Add 2.6.12.2 (Frederik Schüler)
    - Fix two socket hashing bugs.
    -  ACPI: Make sure we call acpi_register_gsi() even for default PCI
       interrupt assignment
    - Add "memory" clobbers to the x86 inline asm of strncmp and friends
    - e1000: fix spinlock bug
    - fix remap_pte_range BUG
    - Fix typo in drivers/pci/pci-driver.c

  * Add 2.6.12.3 (Joshua Kwan)
    - Fix semaphore handling in __unregister_chrdev
    - Fix TT mode in UML.
    - Check for a null return in tty_ldisc_ref.
    - v4l: cx88 hue offset fix
    - Fix 8139cp breakage that occurs with tpm driver.
    - Fix the 6pack driver in SMP environments.
    - Switch to spinlocks in the shaper driver.
    - ppc32: stop misusing NTP's time_offset value
    - netfilter: go back to dropping conntrack references manually
    - ACPI: don't accept 0 as a PCI IRQ.

  * Enable CONFIG_SCSI_INITIO. (Maximilian Attems) (closes: #318121)

  * [powerpc] :
    - Added powerpc-mkvmlinuz-support patch which allows, together with
      kernel-package 9.0002 to add mkvmlinuz support to hand built packages.
    - Removed powerpc-ppc64-ibmvscsi.patch, FTBFS, and Christoph doesn't like
      it and thinks it is not needed.
    - Disabled swim3 on powerpc-smp, FTBFS.
    - Disabled software-suspend on powerpc-smp, FTBFS, amd64/i386 only smp code.
    - Rediffed and readded the G4 L2 hardware flush assist patch from Jacob Pan.
    (Sven Luther)
    
  * [sparc]
    - Drop sparc32 flavour for now. sparc32 kernel is currently in the
      category "too buggy for us to support". In spite of numerous efforts
      I still see occasional random filesystem corruptions in my tests.
      That does NOT mean that we are dropping sparc32 support, we will
      work with upstream trying to solve these problems for the next
      kernel release. Those interested in helping/testing are encouraged
      to subscribe to debian-sparc mailing list.
      (Jurij Smakov)

  * [alpha]
    - Renamed resulting binary packages for alpha, kernel-image-x.y.z-generic
      wasn't a generic kernel, it was a generic kernel for alpha machines, so
      we're now using linux-image-x.y.z-alpha-generic (and of course, the same
      change for the smp kernel-image). This change was postponed after the
      sarge release. (closes: #260003)
    (Norbert Tretkowski)

  * [amd64]
    - Now using the default compiler (gcc-4.0), thus we get rid of the 
      annoying MAKEFLAGS="CC=gcc-3.4" make-kpkg... invocation for third-party 
      modules.
      This release lacks 64bit kernels for i386 userland; support will be
      added in a later release as soon as the toolchain has stabilized again.
      (Frederik Schüler)

 -- Andres Salomon <dilinger@debian.org>  Wed, 20 Jul 2005 17:16:04 -0400
<|MERGE_RESOLUTION|>--- conflicted
+++ resolved
@@ -1,6 +1,6 @@
-<<<<<<< HEAD
 linux-2.6 (2.6.18.dfsg.1-13etch1) stable-security; urgency=high
 
+  * Update abi reference files for ABI 5
   * bugfix/bluetooth-l2cap-hci-info-leaks.patch
     [SECURITY] Fix information leaks in setsockopt() implementations
     See CVE-2007-1353
@@ -36,13 +36,6 @@
     See CVE-2007-3851
 
  -- dann frazier <dannf@debian.org>  Fri, 10 Aug 2007 19:22:14 -0600
-=======
-linux-2.6 (2.6.18.dfsg.1-14) UNRELEASED; urgency=low
-
-  * Update abi reference files for ABI 5
-
- -- dann frazier <dannf@debian.org>  Wed, 18 Jul 2007 02:28:15 -0600
->>>>>>> 2a63c658
 
 linux-2.6 (2.6.18.dfsg.1-13) stable; urgency=high
 
