<<<<<<< HEAD
linux-2.6 (2.6.18.dfsg.1-24etch3) UNRELEASED; urgency=high

  * e1000: add missing length check to e1000 receive routine (CVE-2009-1385)
  * r8169: fix crash when large packets are received (CVE-2009-1389)

 -- dann frazier <dannf@debian.org>  Sat, 06 Jun 2009 09:55:38 -0600
=======
linux-2.6.24 (2.6.24-6~etchnhalf.8etch2) oldstable-security; urgency=high

  * e1000: add missing length check to e1000 receive routine (CVE-2009-1385)
  * r8169: fix crash when large packets are received (CVE-2009-1389)
  * nfs4: fix MAY_EXEC handling (CVE-2009-1630)
  * cifs: fix several string conversion issues (CVE-2009-1633)
  * [sparc64] Fix crash when reading /proc/iomem w/ heap memory checking
    (CVE-2009-1914)
  * splice: fix deadlock in ocfs2 (CVE-2009-1961)
  * personality: fix PER_CLEAR_ON_SETID (CVE-2009-1895)
  * ecryptfs: Check Tag 11 literal data buffer size (CVE-2009-2406)
  * ecryptfs: check tag 3 package encrypted size (CVE-2009-2407)

 -- dann frazier <dannf@debian.org>  Sat, 25 Jul 2009 15:38:54 -0600
>>>>>>> bb6630cb

linux-2.6 (2.6.18.dfsg.1-24etch2) oldstable-security; urgency=high

  * Fix mips FTBFS due to a missed rename of the mips-specific
    sys_pipe symbol.

 -- dann frazier <dannf@debian.org>  Mon, 04 May 2009 10:59:06 -0600

linux-2.6 (2.6.18.dfsg.1-24etch1) oldstable-security; urgency=high

  * Fix buffer underflow in the ib700wdt watchdog driver:
     - bugfix/all/watchdog-ib700wdt-buffer_underflow.patch
    See CVE-2008-5702
  * nfs: Fix fcntl/close race
     - bugfix/all/nfs-remove-buggy-lock-if-signalled-case.patch
    See CVE-2008-4307
  * sctp: fix memory overflow
     - bugfix/all/sctp-avoid-memory-overflow.patch
    See CVE-2009-0065
  * Fix sign-extend ABI issue w/ system calls on various 64-bit architectures
     - bugfix/all/CVE-2009-0029/*
    See CVE-2009-0029
  * security: introduce missing kfree
     - bugfix/all/security-keyctl-missing-kfree.patch
    See CVE-2009-0031
  * dell_rbu: use scnprintf instead of less secure sprintf
     - bugfix/all/dell_rbu-use-scnprintf-instead-of-sprintf.patch
    See CVE-2009-0322
  * [hppa] Fix system crash while unwinding a userspace process
     - bugfix/hppa/userspace-unwind-crash.patch
    See CVE-2008-5395
  * NET: Add preemption point in qdisc_run
     - bugfix/all/net-add-preempt-point-in-qdisc_run.patch
    See CVE-2008-5713
  * [mips] Fix potential DOS by untrusted user app
     - bugfix/mips/fix-potential-dos.patch
    See CVE-2008-5701
  * Fix sensitive memory leak in SO_BSDCOMPAT gsopt
     - bugfix/all/net-SO_BSDCOMPAT-leak.patch
     - bugfix/all/net-SO_BSDCOMPAT-leak-2.patch
    See CVE-2009-0676
  * skfp: Fix inverted capabilities check logic
     - bugfix/all/skfp-fix-inverted-cap-logic.patch
    See CVE-2009-0675
  * [amd64] syscall-audit: fix 32/64 syscall hole
     - bugfix/syscall-audit-fix-32+64-syscall-hole.patch
    See CVE-2009-0834
  * shm: fix shmctl(SHM_INFO) lockup with !CONFIG_SHMEM
    This issue does not effect pre-build Debian kernels.
     - bugfix/all/shm-fix-shmctl-SHM_INFO-lockup-without-CONFIG_SHMEM.patch
    See CVE-2009-0859
  * copy_process: fix CLONE_PARENT && parent_exec_id interaction
     - bugfix/all/copy_process-fix-CLONE_PARENT-and-parent_exec_id-interaction.patch
    See CVE-2009-0028
  * af_rose/x25: Sanity check the maximum user frame size
     - bugfix/all/af_rose+x25-sanity-check-the-max-user-frame-size.patch
    See CVE-2009-1265
  * NFS: fix an oops in encode_lookup()
     - bugfix/all/nfs-fix-oops-in-encode_lookup.patch
    See CVE-2009-1336
  * exit_notify: kill the wrong capable(CAP_KILL) check
     - bugfix/all/exit_notify-kill-wrong-CAP_KILL-check.patch
    See CVE-2009-1337
  * agp: zero pages before sending to userspace
     - bugfix/all/agp-zero-pages-before-sending-to-userspace.patch
    See CVE-2009-1192
  * cifs: Fix memory overwrite when saving nativeFileSystem field during mount
     - bugfix/all/cifs-fix-memory-overwrite-when-saving-nativeFileSystem-field-during-mount.patch
     - bugfix/all/cifs-fix-buffer-size-for-tcon-nativeFileSystem-field.patch
     - bugfix/all/cifs-remove-unneeded-bcc_ptr-update-in-CIFSTCon.patch
    See CVE-2009-1439

 -- dann frazier <dannf@debian.org>  Sat, 02 May 2009 11:01:46 -0600

linux-2.6 (2.6.18.dfsg.1-24) stable; urgency=high

  [ dann frazier ]
  * cciss: Add support for new hardware (closes: #502553)
     - Add PCI ids for P700m, P212, P410, P410i, P411, P812, P711m, p712m
     - Read the FIFO size from the controller config instead of
       hardcoding it into the driver
  * [hppa] disable UP-optimized flush_tlb_mm, fixing thread-related
    hangs. (closes: #478717)

  [ Ian Campbell ]
  * xen: Add softlockup-no-idle-hz.patch to prevent softlockup in xen guest.
    (closes: #506418)

  [ Bastian Blank ]
  * [xen] Remove 4gb segments warning completely. (closes: #391373)
  * [xen/i386] Fix pseudo hwcap value to match newer kernels.
    (closes: #506420)

 -- dann frazier <dannf@debian.org>  Wed, 24 Dec 2008 11:12:55 -0700

linux-2.6 (2.6.18.dfsg.1-23etch1) stable-security; urgency=high

  * Fix missing boundary checks in syscall/syscall32_nopage():
     - bugfix/add-install_special_mapping.patch
     - bugfix/i386-vdso-use_install_special_mapping.patch
     - bugfix/x86_64-ia32-vDSO-use-install_special_mapping.patch
     - features/all/xen/vdso-use_install_special_mapping.patch
    See CVE-2008-3527
  * Modify feature patches to apply on top of the fixes for
    CVE-2008-3527:
     - features/all/vserver/vs2.0.2.2-rc9.patch
     - features/all/xen/fedora-2.6.18-36186.patch
     - features/all/xen/vserver-update.patch
  * Don't allow splicing to files opened with O_APPEND:
     - bugfix/dont-allow-splice-to-files-opened-with-O_APPEND.patch
    See CVE-2008-4554
  * Avoid printk floods when reading corrupted ext[2,3] directories
     - bugfix/ext2-avoid-corrupted-directory-printk-floods.patch
     - bugfix/ext3-avoid-corrupted-directory-printk-floods.patch
    See CVE-2008-3528
  * Fix oops in SCTP
     - bugfix/sctp-fix-oops-when-INIT-ACK-indicates-that-peer-doesnt-support-AUTH.patch
    See CVE-2008-4576
  * Fix buffer overflow in hfsplus
     - bugfix/hfsplus-fix-Buffer-overflow-with-a-corrupted-image.patch
    See CVE-2008-4933
  * Fix BUG() in hfsplus
     - bugfix/hfsplus-check_read_mapping_page-return-value.patch
    See CVE-2008-4934
  * Fix stack corruption in hfs
     - bugfix/hfs-fix-namelength-memory-corruption.patch
    See CVE-2008-5025
  * Fix recursive descent in __scm_destroy
     - bugfix/af_unix-fix-garbage-collector-races.patch
     - bugfix/af_unix-convert-socks-to-unix_socks.patch
     - bugfix/net-unix-fix-inflight-counting-bug-in-garbage-collector.patch
     - bugfix/net-fix-recursive-descent-in-__scm_destroy.patch
    See CVE-2008-5029
  * Make sendmsg() block during UNIX garbage collection:
     - bugfix/net-unix-gc-fix-soft-lockups-oom-issues.patch
    See CVE-2008-5300
  * Fix DoS when calling svc_listen twice on the same socket while reading
    /proc/net/atm/*vc:
     - bugfix/atm-duplicate-listen-on-socket-corrupts-the-vcc-table.patch
    See CVE-2008-5079
  * Fix race conditions between inotify removal and umount
     - bugfix/inotify-watch-removal-umount-races.patch
    See CVE-2008-5182

 -- dann frazier <dannf@debian.org>  Thu, 11 Dec 2008 08:38:28 -0700

linux-2.6 (2.6.18.dfsg.1-23) stable; urgency=high

  [ Ian Campbell ]
  * Fix DMA crash under Xen when no IOMMU is present (closes: #445987)

  [ dann frazier ]
  * [xfs] Fix attr2 corruption with btree data extents (closes: #498309)

 -- dann frazier <dannf@debian.org>  Sun, 12 Oct 2008 23:23:27 -0600

linux-2.6 (2.6.18.dfsg.1-22etch3) stable-security; urgency=high

  * bugfix/dccp-change-l-r-must-have-at-least-one-byte-in-the-dccpsf_val-field.patch
    Fix integer overflow in dccp_setsockopt_change()
    See CVE-2008-3276
  * bugfix/dio-zero-struct-dio-with-kzalloc-instead-of-manually.patch
    Fix oops caused by uninitialized field in struct dio
    See CVE-2007-6716
  * bugfix/wan-sbni_ioctl-cap-checks.patch
    Add missing capability checks in sbni_ioctl
    See CVE-2008-3525
  * bugfix/open-allows-sgid-in-sgid-directory.patch
    Prevent open() creating file with wrong permissions
    See CVE-2008-4210
  * bugfix/splice-fix-bad-unlock_page-in-error-case.patch
    Don't attempt to unlock a page if add_to_page_cache_lru fails
    See CVE-2008-4302
  * bugfix/remove-SUID-when-splicing-into-an-inode.patch
    Remove SUID when splicing into an inode
    See CVE-2008-3833
  * bugfix/prevent-ptrace-padding-area-readwrite-in-32bit-mode.patch
    [S390] prevent ptrace padding area read/write in 31-bit mode
    See CVE-2008-1514

 -- dann frazier <dannf@debian.org>  Thu, 09 Oct 2008 09:02:40 -0600

linux-2.6 (2.6.18.dfsg.1-22etch2) stable-security; urgency=high

  * bugfix/x86-wrong-register-was-used-in-align-macro.patch
    Fix regression introduced upstream by the fix for CVE-2008-0598
  * bugfix/cifs-fix-compiler-warning.patch,
    bugfix/netfilter-nf_nat_snmp_basic-fix-range-check.patch
    Fix regressions introduced upstream by the fixes for CVE-2008-1673
  * bugfix/sound-ensure-device-number-is-valid-in-snd_seq_oss_synth_make_info.patch
    Fix possible information leak in seq_oss_synth.c
    See CVE-2008-3272
  * bugfix/vfs-fix-lookup-on-deleted-directory.patch
    Fix potential memory leak in lookup path
    See CVE-2008-3275

 -- dann frazier <dannf@debian.org>  Mon, 18 Aug 2008 01:43:55 -0600

linux-2.6 (2.6.18.dfsg.1-22etch1) stable-security; urgency=high

  * bugfix/sctp-make-sure-n-sizeof-does-not-overflow.patch
    [SECURITY] Fix potential overflow condition in
    sctp_getsockopt_local_addrs_old
    See CVE-2008-2826
  * bugfix/esp-iv-in-linear-part-of-skb.patch
    [SECURITY] Avoid tripping BUG() in IPsec code when the first fragment
    of an ESP packet does not contain the entire ESP header and IV
    See CVE-2007-6282
  * bugfix/amd64-fix-zeroing-on-exception-in-copy_user.patch
    [SECURITY] [amd64] Fix potential information leak when a copy
    operation fails by properly zeroing out destination memory
    See CVE-2008-2729
  * bugfix/tty-fix-for-tty-operations-bugs.patch
    [SECURITY] Fix issues with tty operation handling in various drivers
    See CVE-2008-2812
  * bugfix/check-privileges-before-setting-mount-propagation.patch
    [SECURITY] Check CAP_SYS_ADMIN when changing mountpoint type 
    See CVE-2008-2931
  * bugfix/x86-fix-copy_user.patch
    [SECURITY][amd64] Fix memory leak in the copy_user routine, see #490910.
    See CVE-2008-0598

 -- dann frazier <dannf@debian.org>  Sun, 27 Jul 2008 16:06:38 -0600

linux-2.6 (2.6.18.dfsg.1-22) stable; urgency=high

  [ dann frazier ]
  * Merge in changes from 2.6.18.dfsg.1-18etch6

  [ Frederik Schüler ]
  * 3w-9xxx: Add 3ware 9690SA Backport (closes: #479773)

  [ Ian Campbell ]
  * Backport http://xenbits.xensource.com/xen-unstable.hg?rev/914304b3a3da,
    fixing kernel BUG at drivers/xen/core/evtchn.c:481 (closes: #410807).

 -- dann frazier <dannf@debian.org>  Mon, 16 Jun 2008 16:15:54 -0600

linux-2.6 (2.6.18.dfsg.1-21) stable; urgency=high

  * 3w-xxxx: Fix data corruption on em64t systems w/ > 2GB of memory
    (closes: #464923).
  * Merge in changes from 2.6.18.dfsg.1-18etch[2-5]
  * Add missing locking for the dnotify-race fix that was included in
    the upstream commit

 -- dann frazier <dannf@debian.org>  Fri, 30 May 2008 00:55:05 -0600

linux-2.6 (2.6.18.dfsg.1-20) stable; urgency=high

  [ Bastian Blank ]
  * Merge in changes from 2.6.18.dfsg.1-18etch1.

 -- dann frazier <dannf@debian.org>  Fri, 04 Apr 2008 11:16:56 -0600

linux-2.6 (2.6.18.dfsg.1-19) stable; urgency=high

  [ Martin Michlmayr ]
  * [mips] Enable UART on RaQ1 (closes: #473824).

  [ dann frazier ]
  * e1000: Add PCI-IDs for 82571EB 4-port cards (closes: #466401).
  * Fix potential nfs write corruption (closes: #470719)
  * [ia64] Fix multi-thread/nfs text corruption (closes: #471427).

  [ Bastian Blank ]
  * [i386/amd64] Clear DF before calling signal handler. (closes: #469058)

 -- dann frazier <dannf@debian.org>  Thu, 03 Apr 2008 16:22:55 -0600

linux-2.6 (2.6.18.dfsg.1-18etch6) stable-security; urgency=high

  * bugfix/dccp-feature-length-check.patch
    [SECURITY] Validate feature length to avoid heap overflow
    See CVE-2008-2358
  * bugfix/asn1-ber-decoding-checks.patch
    [SECURITY] Validate lengths in ASN.1 decoding code to avoid
    heap overflow
    See CVE-2008-1673
  
 -- dann frazier <dannf@debian.org>  Thu, 05 Jun 2008 22:36:07 -0600

linux-2.6 (2.6.18.dfsg.1-18etch5) stable-security; urgency=high

  * bugfix/sit-missing-kfree_skb-on-pskb_may_pull.patch
    [SECURITY] Fix remotely-triggerable memory leak in the Simple
    Internet Transition (SIT) code used for IPv6 over IPv4 tunnels
    See CVE-2008-2136
  * bugfix/hrtimer-prevent-overrun.patch,
    bugfix/ktime-fix-MTIME_SEC_MAX-on-32-bit.patch
    [SECURITY] Fix potential infinite loop in hrtimer_forward on
    64-bit systems
    See CVE-2007-6712
  * bugfix/amd64-cs-corruption.patch
    [SECURITY] Fix local ptrace denial of service for amd64 flavor
    kernels, bug #480390
    See CVE-2008-1615
  * bugfix/sparc-fix-mmap-va-span-checking.patch
    bugfix/sparc-fix-mremap-addr-range-validation.patch
    [SECURITY] Validate address ranges regardless of MAP_FIXED
    See CVE-2008-2137

 -- dann frazier <dannf@debian.org>  Fri, 23 May 2008 10:37:27 -0600

linux-2.6 (2.6.18.dfsg.1-18etch4) stable-security; urgency=high

  * bugfix/fcntl_setlk-close-race.patch
    [SECURITY] Fix an SMP race to prevent reordering of flock updates
    and accesses to the descriptor table on close().
    See CVE-2008-1669

 -- dann frazier <dannf@debian.org>  Wed, 07 May 2008 15:56:31 -0600

linux-2.6 (2.6.18.dfsg.1-18etch3) stable-security; urgency=high

  * Wrap added code in bugfix/dnotify-race-avoid-abi-change.patch in
    #ifndef __GENKSYMS__ to avoid ABI change
  * Revert ABI change introduced in 2.6.18.dfsg.1-18etch2

 -- dann frazier <dannf@debian.org>  Wed, 23 Apr 2008 21:34:26 -0600

linux-2.6 (2.6.18.dfsg.1-18etch2) stable-security; urgency=high

  * bugfix/powerpc-chrp-null-deref.patch
    [SECURITY][powerpc] Fix NULL pointer dereference if get_property
    fails on the subarchitecture
    See CVE-2007-6694
  * bugfix/mmap-VM_DONTEXPAND.patch
    [SECURITY] Add VM_DONTEXPAND to vm_flags in drivers that register
    a fault handler but do not bounds check the offset argument
    See CVE-2008-0007
  * bugfix/RLIMIT_CPU-earlier-checking.patch
    [SECURITY] Move check for an RLIMIT_CPU with a value of 0 earlier
    to prevent a user escape (closes: #419706)
    See CVE-2008-1294
  * bugfix/dnotify-race.patch
    [SECURITY] Fix a race in the directory notify
    See CVE-2008-1375
    This patch changes the ABI
  * Bump ABI to 7.

 -- dann frazier <dannf@debian.org>  Fri, 11 Apr 2008 23:51:42 -0600

linux-2.6 (2.6.18.dfsg.1-18etch1) stable-security; urgency=high

  * bugfix/vmsplice-security.patch
    [SECURITY] Fix missing access check in vmsplice.
    See CVE-2008-0010, CVE-2008-0600
  * bugfix/all/vserver/proc-link-security.patch
    [SECURITY][vserver] Fix access checks for the links in /proc/$pid.

 -- Bastian Blank <waldi@debian.org>  Sun, 10 Feb 2008 18:37:05 +0100

linux-2.6 (2.6.18.dfsg.1-18) stable; urgency=high

  [ Martin Michlmayr ]
  * [mips] Fix network on Cobalt RaQ1, thanks Thomas Bogendoerfer
    (closes: #460337).

  [ dann frazier ]
  * [ia64] Fix an issue with unaligned accesses and certain floating point
    instructions that can result in silent user data corruption
    (closes: #461493).
  * Update abi reference files for ABI 6

 -- dann frazier <dannf@debian.org>  Fri, 25 Jan 2008 00:08:38 -0700

linux-2.6 (2.6.18.dfsg.1-17etch1) stable-security; urgency=high

  * bugfix/i4l-isdn_ioctl-mem-overrun.patch
    [SECURITY] Fix potential isdn ioctl memory overrun
    See CVE-2007-6151
  * bugfix/vfs-use-access-mode-flag.patch
    [SECURITY] Use the access mode flag instead of the open flag when
    testing access mode for a directory. Modify
    features/all/vserver/vs2.0.2.2-rc9.patch to apply on top of this
    See CVE-2008-0001
  * bugfix/fat-move-ioctl-compat-code.patch, bugfix/fat-fix-compat-ioctls.patch
    [SECURITY][ABI Changer] Fix kernel_dirent corruption in the compat layer
    for fat ioctls
    See CVE-2007-2878
  * bugfix/proc-snd-page-alloc-mem-leak.patch
    [SECURITY][ABI Changer] Fix an issue in the alsa subsystem that allows a
    local user to read potentially sensitive kernel memory from the proc
    filesystem
    See CVE-2007-4571
  * Bump ABI to 6.

 -- dann frazier <dannf@debian.org>  Tue, 22 Jan 2008 10:07:04 -0700

linux-2.6 (2.6.18.dfsg.1-17) stable; urgency=high

  * [futex] Fix address computation in compat code, fixing hangs
    on sparc64. (closes: #433187)
  * [x86_64] Mask the NX bit in mk_pte_phys to avoid triggering a RSVD type
    page fault on non-NX capable systems which causes a crash.
    (closes: #414742)
  * [fusion] Avoid holding the device busy for too long in the low level
    driver, which was causing filesystems in VMWare guests to get remounted
    read-only under load. (closes: #453120)
  * Add UNUSUAL_DEV entries for supertop usb drives which require the
    IGNORE_RESIDUE flag. (closes: #455856)
  * [sparc64] Enable CONFIG_USB_SERIAL (closes: #412740)

 -- dann frazier <dannf@debian.org>  Fri, 21 Dec 2007 18:19:31 -0700

linux-2.6 (2.6.18.dfsg.1-16) stable; urgency=high

  [ Bastian Blank ]
  * Add support for w83793 sensor chips. (closes: #444395)

  [ dann frazier ]
  * Merge in changes from 2.6.18.dfsg.1-13etch4.

 -- dann frazier <dannf@debian.org>  Wed, 03 Oct 2007 12:20:06 -0600

linux-2.6 (2.6.18.dfsg.1-15) stable; urgency=high

  * Merge in changes from 2.6.18.dfsg.1-13etch3.

 -- dann frazier <dannf@debian.org>  Wed, 26 Sep 2007 14:04:37 -0600

linux-2.6 (2.6.18.dfsg.1-14) stable; urgency=high

  [ dann frazier ]
  * [bluetooth] Fix panic caused by race between RFCOMM socket layer and
    RFCOMM TTY layer. Thanks to Mikko Rapeli. (closes: #394742)
  * Add support for AMD/ATI SB700 hardware, see #429622
  * Add support for Intel ICH9 controllers, see #435877
  * [hppa] remove misuse of global_ack_eiem, fixing a race condition that
    resulted in frequent lockups on SMP systems. See: #435878

  [ Frederik Schüler ]
  * Add support for 3ware 9650SE controllers. (closes: #402562)

  [ dann frazier ]
  * bugfix/reset-pdeathsig-on-suid-upstream.patch
    Update fix for CVE-2007-3848 with the patch accepted upstream
  * Fix ipv6 rfc conformance issue introduced in 2.6.18.dfsg.1-13 by the
    fix for CVE-2007-2242. Thanks to Brian Haley for the patch.
    (closes: #440127)
  * Fix a minor denial of service issue that allows local users to disable
    an interrupt by causing an interrupt handler to be quickly inserted/removed.
    This has only been shown to happen with certain serial devices so can only
    be triggered by a user who already has additional priveleges (dialout
    group). (closes: #404815)
  * Fix a BUG in fuse_ctl_add_dentry by resetting the dentry counter in
    fuse_ctl_kill_sb(). (closes: #427518)
  * Fix a regression introduced by the intel_agp changes in -13 that caused
    boot-time hangs on large memory systems. (closes: #438458)

 -- dann frazier <dannf@debian.org>  Mon, 17 Sep 2007 16:56:07 -0600

linux-2.6 (2.6.18.dfsg.1-13etch6) stable-security; urgency=high

  * bugfix/isdn-net-overflow.patch
    [SECURITY] Fix potential overflows in the ISDN subsystem
    See CVE-2007-6063
  * bugfix/coredump-only-to-same-uid.patch
    [SECURITY] Fix an issue where core dumping over a file that
    already exists retains the ownership of the original file
    See CVE-2007-6206
  * bugfix/hrtimer-large-relative-timeouts-overflow.patch
    [SECURITY] Avoid overflow in hrtimers due to large relative timeouts
    See CVE-2007-5966
  * bugfix/minixfs-printk-hang.patch
    [SECURITY] Rate-limit printks caused by accessing a corrupted minixfs
    filesystem that would otherwise cause a system to hang (printk storm)
    See CVE-2006-6058
  * bugfix/tmpfs-restore-clear_highpage.patch
    [SECURITY] Fix a theoretical kernel memory leak in the tmpfs filesystem
    See CVE-2007-6417

 -- dann frazier <dannf@debian.org>  Tue, 18 Dec 2007 08:01:00 -0700

linux-2.6 (2.6.18.dfsg.1-13etch5) stable-security; urgency=high

  * bugfix/sysfs_readdir-NULL-deref-1.patch,
    bugfix/sysfs_readdir-NULL-deref-2.patch,
    bugfix/sysfs-fix-condition-check.patch
    [SECURITY] Fix potential NULL pointer dereference which can lead to
    a local DoS (kernel oops)
    See CVE-2007-3104
  * bugfix/ieee80211-underflow.patch
    [SECURITY] Fix integer overflow in ieee80211 which makes it possible
    for a malicious frame to crash a system using a driver built on top of
    the Linux 802.11 wireless code.
    See CVE-2007-4997
  * bugfix/wait_task_stopped-hang.patch
    [SECURITY] wait_task_stopped was incorrectly testing for TASK_TRACED -
    check p->exit_state instead avoiding a potential system hang
    See CVE-2007-5500
  * bugfix/cifs-better-failed-mount-errors.patch,
    bugfix/cifs-corrupt-server-response-overflow.patch
    [SECURITY][CIFS] Fix multiple overflows that can be remotely triggered
    by a server sending a corrupt response.
    See CVE-2007-5904

 -- dann frazier <dannf@debian.org>  Thu, 29 Nov 2007 08:33:39 -0700

linux-2.6 (2.6.18.dfsg.1-13etch4) stable-security; urgency=high

  [ Bastian Blank ]
  * bugfix/amd64-zero-extend-32bit-ptrace-xen.patch
    [SECURITY] Zero extend all registers after ptrace in 32-bit entry path
    (Xen).
    See CVE-2007-4573
  * bugfix/don-t-leak-nt-bit-into-next-task-xen.patch
    [SECURITY] Don't leak NT bit into next task (Xen).
    See CVE-2006-5755

  [ dann frazier ]
  * bugfix/hugetlb-prio_tree-unit-fix.patch
    [SECURITY] Fix misconversion of hugetlb_vmtruncate_list to prio_tree
    which could be used to trigger a BUG_ON() call in exit_mmap.
    See CVE-2007-4133
  * bugfix/usb-pwc-disconnect-block.patch
    [SECURITY] Fix issue with unplugging webcams that use the pwc driver.
    If userspace still has the device open it can result, the driver would
    wait for the device to close, blocking the USB subsystem.
    See CVE-2007-5093

 -- dann frazier <dannf@debian.org>  Tue, 02 Oct 2007 14:26:18 -0600

linux-2.6 (2.6.18.dfsg.1-13etch3) stable-security; urgency=high

  * bugfix/ptrace-handle-bogus-selector.patch,
    bugfix/fixup-trace_irq-breakage.patch
    [SECURITY] Handle an invalid LDT segment selector %cs (the xcs field)
    during ptrace single-step operations that can be used to trigger a
    NULL-pointer dereference causing an Oops.
    See CVE-2007-3731
  * bugfix/prevent-stack-growth-into-hugetlb-region.patch
    [SECURITY] Prevent OOPS during stack expansion when the VMA crosses
    into address space reserved for hugetlb pages.
    See CVE-2007-3739
  * bugfix/cifs-honor-umask.patch
    [SECURITY] Make CIFS honor a process' umask
    See CVE-2007-3740
  * bugfix/amd64-zero-extend-32bit-ptrace.patch
    [SECURITY] Zero extend all registers after ptrace in 32-bit entry path.
    See CVE-2007-4573
  * bugfix/jffs2-ACL-vs-mode-handling.patch
    [SECURITY] Write correct legacy modes to the medium on inode creation to
    prevent incorrect permissions upon remount.
    See CVE-2007-4849

 -- dann frazier <dannf@debian.org>  Tue, 25 Sep 2007 22:33:15 -0600

linux-2.6 (2.6.18.dfsg.1-13etch2) stable-security; urgency=high

  * bugfix/ipv4-fib_props-out-of-bounds.patch
    [SECURITY] Fix a typo which caused fib_props[] to be of the wrong size
    and check for out of bounds condition in index provided by userspace
    See CVE-2007-2172
  * bugfix/cpuset_tasks-underflow.patch
    [SECURITY] Fix integer underflow in /dev/cpuset/tasks which could allow
    local attackers to read sensitive kernel memory if the cpuset filesystem
    is mounted.
    See CVE-2007-2875
  * bugfix/random-bound-check-ordering.patch
    [SECURITY] Fix stack-based buffer overflow in the random number
    generator
    See CVE-2007-3105
  * bugfix/cifs-fix-sign-settings.patch
    [SECURITY] Fix overriding the server to force signing on caused by
    checking the wrong gloal variable.
    See CVE-2007-3843
  * bugfix/aacraid-ioctl-perm-check.patch
    [SECURITY] Require admin capabilities to issue ioctls to aacraid devices
    See CVE-2007-4308

 -- dann frazier <dannf@debian.org>  Mon, 27 Aug 2007 23:29:31 -0600

linux-2.6 (2.6.18.dfsg.1-13etch1) stable-security; urgency=high

  * Update abi reference files for ABI 5
  * bugfix/bluetooth-l2cap-hci-info-leaks.patch
    [SECURITY] Fix information leaks in setsockopt() implementations
    See CVE-2007-1353
  * bugfix/usblcd-limit-memory-consumption.patch
    [SECURITY] limit memory consumption during write in the usblcd driver
    See CVE-2007-3513
  * bugfix/pppoe-socket-release-mem-leak.patch
    [SECURITY] fix unpriveleged memory leak when a PPPoE socket is released
    after connect but before PPPIOCGCHAN ioctl is called upon it
    See CVE-2007-2525
  * bugfix/nf_conntrack_h323-bounds-checking.patch
    [SECURITY] nf_conntrack_h323: add checking of out-of-range on choices'
    index values
    See CVE-2007-3642
  * bugfix/dn_fib-out-of-bounds.patch
    [SECURITY] Fix out of bounds condition in dn_fib_props[]
    See CVE-2007-2172
  * bugfix/random-fix-seeding-with-zero-entropy.patch
    bugfix/random-fix-error-in-entropy-extraction.patch
    [SECURITY] Avoid seeding with the same values at boot time when a
    system has no entropy source and fix a casting error in entropy
    extraction that resulted in slightly less random numbers.
    See CVE-2007-2453
  * bugfix/nf_conntrack_sctp-null-deref.patch
    [SECURITY] Fix remotely triggerable NULL pointer dereference
    by sending an unknown chunk type.
    See CVE-2007-2876
  * bugfix/i965-secure-batchbuffer.patch
    [SECURITY] Fix i965 secured batchbuffer usage
    See CVE-2007-3851
  * bugfix/reset-pdeathsig-on-suid.patch
    [SECURITY] Fix potential privilege escalation caused by improper
    clearing of the child process' pdeath signal.
    Thanks to Marcel Holtmann for the patch.
    See CVE-2007-3848

 -- dann frazier <dannf@debian.org>  Sat, 11 Aug 2007 08:46:25 -0600

linux-2.6 (2.6.18.dfsg.1-13) stable; urgency=high

  [ Bastian Blank ]
  * [vserver] Fix overflow in network accounting. (closes: #412132)
  * [vserver] Fix lock accounting. (closes: #417631)
  * Bump ABI to 5.
  * Make modules packages binnmuable.
  * [sparc] Enable Qlogic QLA SCSI support. (closes: #417629)

  [ dann frazier ]
  * bugfix/listxattr-mem-corruption.patch
    [SECURITY] Fix userspace corruption vulnerability caused by
    incorrectly promoted return values in bad_inode_ops
    This patch changes the kernel ABI.
    See CVE-2006-5753
  * bugfix/all/vserver/net-mount-fix.patch
    Fix mounting of network filesystems with VX_BINARY_MOUNT caps
    (closes: #418076)
  * Disable broken CONFIG_IP_ROUTE_MULTIPATH_CACHED setting. (closes: #418344)
  * bugfix/ipv6-disallow-RH0-by-default.patch
    [SECURITY] Avoid a remote DoS (network amplification between two routers)
    by disabling type0 IPv6 route headers by default. Can be re-enabled via
    a sysctl interface. Thanks to Vlad Yasevich for porting help.
    This patch changes the kernel ABI.
    See CVE-2007-2242
  * Fix an oops which potentially results in data corruption in the gdth driver.
    (closes: #412092)
  * bugfix/amd64-make-gart-ptes-uncacheable.patch
    Fix silent data corruption using GART iommu (closes: #404148)

  [ maximilian attems ]
  * Backport support for i965 to agp too. (closes: #406111)
  * Compile fix for UML CONFIG_MODE_TT=y. (closes: #412957)
  * Fix ide-generic jmicron device conflict. (closes: #421281)

  [ Martin Michlmayr ]
  * Fix wrong checksum for split TCP packets on 64-bit MIPS. (closes: #421283)

 -- dann frazier <dannf@debian.org>  Mon, 21 May 2007 14:45:13 -0600

linux-2.6 (2.6.18.dfsg.1-12etch2) stable-security; urgency=high

  * bugfix/nfnetlink_log-null-deref.patch
    [SECURITY] Fix remotely exploitable NULL pointer dereference in
    nfulnl_recv_config()
    See CVE-2007-1496
  * bugfix/nf_conntrack-set-nfctinfo.patch
    [SECURITY] Fix incorrect classification of IPv6 fragments as ESTABLISHED,
    which allows remote attackers to bypass certain rulesets
    See CVE-2007-1497
  * bugfix/netlink-infinite-recursion.patch
    [SECURITY] Fix infinite recursion bug in netlink
    See CVE-2007-1861
  * bugfix/nl_fib_lookup-oops.patch
    Add fix for oops bug added by previous patch

 -- dann frazier <dannf@debian.org>  Tue, 01 May 2007 08:34:18 -0600

linux-2.6 (2.6.18.dfsg.1-12etch1) stable-security; urgency=high

  * bugfix/core-dump-unreadable-PT_INTERP.patch
    [SECURITY] Fix a vulnerability that allows local users to read
    otherwise unreadable (but executable) files by triggering a core dump.
    See CVE-2007-0958
  * bugfix/appletalk-length-mismatch.patch
    [SECURITY] Fix a remote DoS (crash) in appletalk
    Depends upon bugfix/appletalk-endianness-annotations.patch
    See CVE-2007-1357
  * bugfix/cm4040-buffer-overflow.patch
    [SECURITY] Fix a buffer overflow in the Omnikey CardMan 4040 driver
    See CVE-2007-0005
  * bugfix/ipv6_fl_socklist-no-share.patch
    [SECURITY] Fix local DoS vulnerability caused by inadvertently sharing
    ipv6_fl_socklist between the listening socket and the socket created
    for connection.
    See CVE-2007-1592

 -- dann frazier <dannf@debian.org>  Sun, 08 Apr 2007 16:52:59 -0600

linux-2.6 (2.6.18.dfsg.1-12) unstable; urgency=low

  [ Steve Langasek ]
  * Set CONFIG_MATHEMU=y on alpha, which is required for proper fp math on
    at least ev4-ev56 systems.  Closes: #411813.
  * linux-image packages need to depend on a newer version of coreutils,
    because of the use of readlink -q -m inherited from kernel-package.
    Closes: #413311.

  [ Jurij Smakov ]
  * Add bugfix/sparc/e450-boot-failure.patch to fix boot failure on
    E450 machines. Thanks to David Miller for the patch and to Daniel
    Smolik for testing. Closes: #415818
  * Add bugfix/sparc/eth1394-unaligned-access.patch to fix unaligned
    memory accesses in the Firewire eth1394 driver. Thanks to Emanuele
    Rocca for the patch. Closes: #412749.
  * Add bugfix/sparc/kenvctrld-cpu-consumption.patch to fix kenvctrld
    process, so that it does not consume 100% CPU. Thanks to Joerg Friedrich
    for the patch, and to J. J. Green and Richard Mortimer for testing.
    Closes: #414877
  * Add bugfix/sparc/ip_rcv-unaligned-access.patch fixing a typo which lead
    to frequent unaligned memory accesses on Sun machines with tulip NIC.
    Thanks to Doug Nazar for the patch and to Daniel J. Priem for testing.
    Closes: #409313.
  * Add bugfix/sparc/tcp-sendmsg-t12k-oops-fix.patch by David Miller, fixing
    an occasional oops in tcp_sendmsg() on T1k/T2k machines under heavy
    network load. Closes: #415819

  [ dann frazier ]
  * bugfix/keys-serial-num-collision.patch
    [SECURITY] Fix the key serial number collision avoidance code in
    key_alloc_serial() that could lead to a local DoS (oops).
    (closes: #398470)
    See CVE-2007-0006
  * bugfix/ipv6_getsockopt_sticky-null-opt.patch
    [SECURITY] Fix NULL dereference in ipv6_setsockopt that could lead
    to a local DoS (oops).
    See CVE-2007-1388
  * bugfix/ipv6_getsockopt_sticky-null-opt.patch
    [SECURITY] Fix kernel memory leak vulnerability in
    ipv6_getsockopt_sticky() which can be triggered by passing a len < 0.
    See CVE-2007-1000
  * Enable CONFIG_TULIP_MMIO on hppa. (closes: #332962)
  * bugfix/bnx2_tx_avail-off-by-1-fix.patch
    Fix a panic in the bnx2 driver caused by an off-by-one error
    (closes: #410010)
  * bugfix/all/vserver/cross-context-renice-fix.patch
    [SECURITY] Fix a vulnerability that permits renicing processes in
    other contexts. (closes: #412143)
    See CVE-2007-0241
  * natsemi-napi-shared-irq.patch
    Fix hang in natsemi driver when sharing interrupts. (closes: #415476)
    Thanks to Mark Brown for the backport.

  [ Bastian Blank ]
  * xen: Fix highmem dma copy code. (closes: #415805)

  [ Martin Michlmayr ]
  * mips: Implement flush_anon_page() to fix data corruption issues
    (Ralf Baechle).

 -- Bastian Blank <waldi@debian.org>  Mon, 26 Mar 2007 08:12:17 +0200

linux-2.6 (2.6.18.dfsg.1-11) unstable; urgency=low

  [ Jurij Smakov ]
  * Disable CONFIG_DEBUG_FS on sparc32, as it makes the kernel too big,
    resulting in a boot failure. This is ABI-changing, but we cannot
    afford a global ABI bump at that point, so some out-of-tree modules
    in Sid may not load on sparc32 before the corresponding packages
    are rebuilt. Sorry for the inconvenience. (closes: #410497)
  * Add sbus-envctrl-remove-execve.patch which is a backport of changes
    to SBUS envctrl drivers from 2.6.19, making them use
    call_usermodehelper() instead of execve() to call userspace programs.
    Fixes the failure of said drivers to load due to missing execve
    symbol. Thanks to Dann Frazier for testing. (closes: #411135)

  [ dann frazier ]
  * atiixp: fix bug that restricts controller to a single channel.
    (closes: #411023)
  * atiixp: add cable detection support, fixing breakage w/ 40-wire cable
    (closes: #411024)

  [ maximilian attems ]
  * Fix incomplete ipv6 multicast patch from 2.6.16.38. (closes: #410375)
  * UML compile 2.6.16.38 fix forward port completed.
  * Forward port complete IPX checksum patch 2.6.16.34
  * From the 2.6.18 stable queue:
    - IB/mad: Fix race between cancel and receive completion
  * Add 2.6.18.7, thanks gregkh:
    - Fix a free-wrong-pointer bug in nfs/acl server (CVE-2007-0772)
  * Allow ide_generic_all to be used modular and built in.

  [ Steve Langasek ]
  * debian/patches/bugfix/hp-laptop-acpi-blacklist.patch: ACPI-blacklist
    certain HP laptop models (nx6125, nx6325, nc6120, and related) that
    are known to be incompatible with the ACPI implementation in 2.6.18,
    to prevent problems with memory leaks and heat stress at the expense
    of battery control and S3 suspend support.  Closes: #400488, #404143.

 -- Bastian Blank <waldi@debian.org>  Wed, 21 Feb 2007 12:49:10 +0100

linux-2.6 (2.6.18.dfsg.1-10) unstable; urgency=low

  [ maximilian attems ]
  * Add patches out of stable queue 2.6.18
    - [amd64] Don't leak NT bit into next task (CVE-2006-5755)
    - IB/srp: Fix FMR mapping for 32-bit kernels and addresses above 4G
    - SCSI: add missing cdb clearing in scsi_execute()
  * Xen postinst: Use takeover for update-initramfs. Makes postinst idempotent.
    On creation it should always overwrite. (closes: #401183)
  * Hand-picked from stable release 2.6.16.38:
    - i2c-viapro: Add support for the VT8237A and VT8251
    - PCI: irq: irq and pci_ids patch for Intel ICH9
    - i2c-i801: SMBus patch for Intel ICH9
    - fix the UML compilation
    - drm: allow detection of new VIA chipsets
    - drm: Add the P4VM800PRO PCI ID.
    - rio: typo in bitwise AND expression.
    - i2c-mv64xxx: Fix random oops at boot
    - i2c: fix broken ds1337 initialization
    - [SUNKBD]: Fix sunkbd_enable(sunkbd, 0); obvious.
    - Call init_timer() for ISDN PPP CCP reset state timer (CVE-2006-5749)
    - V4L: cx88: Fix leadtek_eeprom tagging
    - SPI/MTD: mtd_dataflash oops prevention
    - grow_buffers() infinite loop fix (CVE-2006-5757/CVE-2006-6060)
    - corrupted cramfs filesystems cause kernel oops (CVE-2006-5823)
    - ext2: skip pages past number of blocks in ext2_find_entry
      (CVE-2006-6054)
    - handle ext3 directory corruption better (CVE-2006-6053)
    - hfs_fill_super returns success even if no root inode (CVE-2006-6056)
      backout previous fix, was not complete.
    - Fix for shmem_truncate_range() BUG_ON()
    - ebtables: check struct type before computing gap
    - [IPV4/IPV6]: Fix inet{,6} device initialization order.
    - [IPV6] Fix joining all-node multicast group.
    - [SOUND] Sparc CS4231: Use 64 for period_bytes_min
  * [PKTGEN]: Convert to kthread API. Thanks David Miller for patch.
  * [IDE] Add driver for Jmicron  JMB36x devices by Alan Cox.
    Enable jmicron on i386 and amd64 archs.
  * Hand-picked from stable release 2.6.16.39:
    - atiixp: hang fix
    - V4L/DVB: Flexcop-usb: fix debug printk
    - V4L/DVB: Fix uninitialised variable in dvb_frontend_swzigzag
    - read_zero_pagealigned() locking fix
    - adfs: fix filename handling
    - sparc32: add offset in pci_map_sg()
    - cdrom: set default timeout to 7 seconds
    - [SCSI] qla1280 command timeout
    - [SCSI] qla1280 bus reset typo
    - [Bluetooth] Check if DLC is still attached to the TTY
    - [Bluetooth] Fix uninitialized return value for RFCOMM sendmsg()
    - [Bluetooth] Return EINPROGRESS for non-blocking socket calls
    - [Bluetooth] Handle command complete event for exit periodic inquiry
    - [Bluetooth] Fix compat ioctl for BNEP, CMTP and HIDP
    - [Bluetooth] Add locking for bt_proto array manipulation
    - i386: fix CPU hotplug with 2GB VMSPLIT

  [ dann frazier ]
  * Fix raid1 recovery (closes: #406181)

  [ Jurij Smakov ]
  * Add dtlb-prot-bug-niagara.patch by David Miller, fixing the bug in the
    Niagara's DTLB-PROT trap.

  [ Bastian Blank ]
  * i386: Add amd64 image. (closes: #379090)

 -- Bastian Blank <waldi@debian.org>  Fri,  2 Feb 2007 12:50:35 +0100

linux-2.6 (2.6.18.dfsg.1-9) unstable; urgency=low

  [ Martin Michlmayr ]
  * arm/iop32x: Enable CONFIG_IP_NF_CONNTRACK_EVENTS and _NETLINK.
  * arm/ixp4xx: Enable some more I2C sensor modules.
  * arm/ixp4xx: Enable CONFIG_USB_NET_RNDIS_HOST.
  * arm/footbridge: Enable CONFIG_NATSEMI.
  * Revert mm/msync patches because they cause filesystem corruption
    (closes: #401006, #401980, #402707) ...
  * ... and add an alternative msync patch from Hugh Dickins that
    doesn't depend on the mm changes (closes: #394392).
  * mips: provide pci_get_legacy_ide_irq needed by some IDE drivers
    (see #404950).
  * arm: Implement flush_anon_page(), which is needed for FUSE
    (closes: #402876) and possibly dm-crypt/LUKS (see #403426).
  * arm: Turn off PCI burst on the Cyber2010, otherwise X11 on
    Netwinder will crash.
  * arm/iop32x: Enable CONFIG_IEEE80211_SOFTMAC and drivers based
    on it.
  * arm/ixp4xx: Upgrade to version 0.3.1 of the IXP4xx NPE Ethernet
    driver.  This version fixes stuck connections, e.g. with scp and
    NFS (closes: #404447).
  * arm/ixp4xx: Enable CONFIG_VIDEO_CPIA_USB.
  * arm/ixp4xx: Enable CONFIG_ISCSI_TCP.
  * arm/iop32x: Likewise.

  [ Bastian Blank ]
  * Bump ABI to 4.
  * Update vserver patch to 2.0.2.2-rc9. (closes: #402743, #403790)
  * Update xen patch to changeset 36186 from Fedora 2.6.18 branch.
  * i386/xen: Build only the pae version. (closes: #390862)
  * hppa: Override host type when necessary.
  * Fix tg3 reset. (closes: #405085)

  [ dann frazier ]
  * Fix potential fragmentation attacks in ip6_tables (CVE-2006-4572)
  * Backport a number of fixes for the cciss driver
    - Fix a bug with 1TB disks caused by converting total_size to an int
    - Claim devices that are of the HP RAID class and have a valid cciss sig
    - Make NR_CMDS a per-controller define - most can do 1024 commands, but
      the E200 family can only support 128
    - Change the SSID on the E500 as a workaround for a firmware bug
    - Disable prefetch on the P600 controller. An ASIC bug may result in
      prefetching beyond the end of physical memory
    - Increase blk_queue_max_sectors from 512 to 2048 to increase performance
    - Map out more memor for the PCI config table, required to reach offset
      0x214 to disable DMA on the P600
    - Set a default raid level on a volume that either does not support
      reading the geometry or reports an invalid geometry for whatever reason
      to avoid problems with buggy firmware
    - Revert change that replaed XFER_READ/XFER_WRITE macros with
      h->cciss_read/h->cciss_write that caused command timeouts on older
      controllers on ia32 (closes: #402787)
  * Fix mincore hang (CVE-2006-4814)
  * ia64: turn on IOC4 modules for SGI Altix systems. Thanks to Stephane Larose
    for suggesting this.
  * Add versioned build dep on findutils to make sure the system find command
    supports the -execdir action (closes: #405150)
  * Hardcode the output of the scripts under arch/ia64/scripts as executed
    in an etch environment so that we can build out of tree modules correctly
    (closes: #392592)
  * Update unusual_devs entry for ipod to fix an eject issue (closes: #406124)
  * Re-add verify_pmtmr_rate, resolving problems seen on older K6 ASUS
    boards where the ACPI PM timer runs too fast (closes: #394753)
  * Avoid condition where /proc/swaps header may not be printed
    (closes: #292318)
  * [hppa] disable XFS until it works (closes: #350482)

  [ Norbert Tretkowski ]
  * libata: handle 0xff status properly. (closes: #391867)
  * alpha: enabled CONFIG_SCSI_ARCMSR. (closes: #401187)
  * removed BROKEN_ON_SMP dependency from I2C_ELEKTOR. (closes: #402253)

  [ Christian T. Steigies ]
  * m68k/atari: enable keyboard, mouse and fb drivers
  * m68k/atari: fixes for ethernec and video driver by Michael Schmitz
  * m68k/atari: fixes for scsi driver by Michael Schmitz
  * m68k/mac: fixes for mace and cuda driver by Finn Thain
  * m68k/atari: fixes for ide driver by Michael Schmitz
  * m68k/atari: fixes for ide driver by Michael Schmitz
  * m68k/atari: fixes for ethernec and atakeyb driver by Michael Schmitz, build ethernec as module
  * m68k/mac: fixes for mace and adb driver by Finn Thain

  [ maximilian attems ]
  * Add stable release 2.6.18.6:
    - EBTABLES: Fix wraparounds in ebt_entries verification.
    - EBTABLES: Verify that ebt_entries have zero ->distinguisher.
    - EBTABLES: Deal with the worst-case behaviour in loop checks.
    - EBTABLES: Prevent wraparounds in checks for entry components' sizes.
    - skip data conversion in compat_sys_mount when data_page is NULL
    - bonding: incorrect bonding state reported via ioctl
    - x86-64: Mark rdtsc as sync only for netburst, not for core2
      (closes: #406767)
    - dm crypt: Fix data corruption with dm-crypt over RAID5 (closes: #402812)
    - forcedeth: Disable INTx when enabling MSI in forcedeth
    - PKT_SCHED act_gact: division by zero
    - XFRM: Use output device disable_xfrm for forwarded packets
    - IPSEC: Fix inetpeer leak in ipv4 xfrm dst entries.
    - V4L: Fix broken TUNER_LG_NTSC_TAPE radio support
    - m32r: make userspace headers platform-independent
    - IrDA: Incorrect TTP header reservation
    - SUNHME: Fix for sunhme failures on x86
    - Bluetooth: Add packet size checks for CAPI messages (CVE-2006-6106)
    - softmac: remove netif_tx_disable when scanning
    - DVB: lgdt330x: fix signal / lock status detection bug
    - dm snapshot: fix freeing pending exception
    - NET_SCHED: policer: restore compatibility with old iproute binaries
    - NETFILTER: ip_tables: revision support for compat code
    - ARM: Add sys_*at syscalls
    - ieee1394: ohci1394: add PPC_PMAC platform code to driver probe
    - softirq: remove BUG_ONs which can incorrectly trigger
  * Hand-picked from stable release 2.6.16.30:
    - [PPPOE]: Advertise PPPoE MTU
  * Hand-picked from stable release 2.6.16.31:
    - [NETFILTER]: Fix ip6_tables extension header bypass bug (CVE-2006-4572)
    - fix RARP ic_servaddr breakage
  * Hand-picked from stable release 2.6.16.32:
    - drivers/telephony/ixj: fix an array overrun
    - flush D-cache in failure path
  * Hand-picked from stable release 2.6.16.33:
    - Add new PHY to sis900 supported list
    - ipmi_si_intf.c: fix "&& 0xff" typos
    - drivers/scsi/psi240i.c: fix an array overrun
  * Hand-picked from stable release 2.6.16.34:
    - [IPX]: Annotate and fix IPX checksum
    - [IGMP]: Fix IGMPV3_EXP() normalization bit shift value.
  * Hand-picked from stable release 2.6.16.35:
    - sgiioc4: Disable module unload
    - Fix a masking bug in the 6pack driver.
    - drivers/usb/input/ati_remote.c: fix cut'n'paste error
    - proper flags type of spin_lock_irqsave()
  * Hand-picked from stable release 2.6.16.37:
    - [CRYPTO] sha512: Fix sha384 block size
    - [SCSI] gdth: Fix && typos
    - Fix SUNRPC wakeup/execute race condition
  * Enable DEBUG_FS for usbmon in generic config. Don't disable it on alpha,
    amd64, hppa and ia64. (closes: 378542)
  * Backport a number of upstream fixes for the r8169 driver, needed for
    network performance (closes: 388870, 400524)
    - r8169: more alignment for the 0x8168
    - r8169: phy program update
    - r8169: more magic during initialization of the hardware
    - r8169: perform a PHY reset before any other operation at boot time
    - r8169: Fix iteration variable sign
    - r8169: remove extraneous Cmd{Tx/Rx}Enb write
  * sound: hda: detect ALC883 on MSI K9A Platinum motherboards (MS-7280)
    patch from Leonard Norrgard <leonard.norrgard@refactor.fi>
  * tulip: Add i386 specific patch to remove duplicate pci ids.
    Thanks Jurij Smakov <jurij@wooyd.org> (closes: #334104, #405203)
  * amd64, i386: Disable SK98LIN as SKGE is the modern capable driver.
    (closes: 405196)
  * Backout net-bcm43xx_netdev_watchdog.patch and push 2.6.18.2 fix.
    (closes: 402475)

  [ Jurij Smakov ]
  * Add bugfix/sparc/isa-dev-no-reg.patch to make sure that
    isa_dev_get_resource() can deal with devices which do not have a 'reg'
    PROM property. Failure to handle such devices properly resulted in an
    oops during boot on Netra X1. Thanks to Richard Mortimer for debugging
    and patch. (closes: #404216)
  * Add bugfix/sparc/ehci-hub-contol-alignment.patch to prevent unaligned
    memory accesses in ehci-hub-control() by adding an alignment attribute
    to the tbuf array declaration. Thanks to David Miller for the patch.

  [ Sven Luther ]
  * [powerpc] Enable CONFIG_PMAC_BACKLIGHT_LEGACY (Closes: #407671).

 -- Bastian Blank <waldi@debian.org>  Wed, 24 Jan 2007 13:21:51 +0100

linux-2.6 (2.6.18-8) unstable; urgency=low

  * Fix relations in the generated control file. (closes: #400544)
  * Add stable release 2.6.18.4:
    - bridge: fix possible overflow in get_fdb_entries (CVE-2006-5751)
  * Add stable release 2.6.18.5:
    - pcmcia: fix 'rmmod pcmcia' with unbound devices
    - BLUETOOTH: Fix unaligned access in hci_send_to_sock.
    - alpha: Fix ALPHA_EV56 dependencies typo
    - TG3: Add missing unlock in tg3_open() error path.
    - softmac: fix a slab corruption in WEP restricted key association
    - AGP: Allocate AGP pages with GFP_DMA32 by default
    - V4L: Do not enable VIDEO_V4L2 unconditionally
    - bcm43xx: Drain TX status before starting IRQs
    - fuse: fix Oops in lookup
    - UDP: Make udp_encap_rcv use pskb_may_pull
    - NETFILTER: Missing check for CAP_NET_ADMIN in iptables compat layer
    - NETFILTER: ip_tables: compat error way cleanup
    - NETFILTER: ip_tables: fix module refcount leaks in compat error paths
    - NETFILTER: Missed and reordered checks in {arp,ip,ip6}_tables
    - NETFILTER: arp_tables: missing unregistration on module unload
    - NETFILTER: Kconfig: fix xt_physdev dependencies
    - NETFILTER: xt_CONNSECMARK: fix Kconfig dependencies
    - NETFILTER: H.323 conntrack: fix crash with CONFIG_IP_NF_CT_ACCT
    - IA64: bte_unaligned_copy() transfers one extra cache line.
    - x86 microcode: don't check the size
    - scsi: clear garbage after CDBs on SG_IO
    - IPV6: Fix address/interface handling in UDP and DCCP, according to the scoping architecture.
  * Revert abi changing patch from 2.6.18.5.

 -- Bastian Blank <waldi@debian.org>  Sun, 10 Dec 2006 17:51:53 +0100

linux-2.6 (2.6.18-7) unstable; urgency=low

  [ Bastian Blank ]
  * Emit conflict lines for initramfs generators. (closes: #400305)
  * Update vserver patch to 2.0.2.2-rc8.
  * s390: Add patch to fix posix types.

  [ Martin Michlmayr ]
  * r8169: Add an option to ignore parity errors.
  * r8169: Ignore parity errors on the Thecus N2100.
  * rtc: Add patch from Riku Voipio to get RS5C372 going on the N2100.
  * arm/iop32x: Build RS5C372 support into the kernel.

  [ maximilian attems ]
  * hfs: Fix up error handling in HFS. (MOKB-14-11-2006)
  * sata: Avoid null pointer dereference in SATA Promise.
  * cifs: Set CIFS preferred IO size.

  [ Jurij Smakov ]
  * Add bugfix/sunhme-pci-enable.patch, fixing the failure of sunhme
    driver on x86/PCI hosts due to missing pci_enable_device() and
    pci_set_master() calls, lost during code refactoring upstream.
    (closes: #397460)

 -- Bastian Blank <waldi@debian.org>  Mon,  4 Dec 2006 15:20:30 +0100

linux-2.6 (2.6.18-6) unstable; urgency=low

  [ maximilian attems ]
  * Enable the new ACT modules globally. They were already set for amd64, hppa
    and mips/mipsel - needed by newer iproute2. (closes: #395882, #398172)
  * Fix msync() for LSB 3.1 compliance, backport fedora patches from 2.6.19
   - mm: tracking shared dirty pages
   - mm: balance dirty pages
   - mm: optimize the new mprotect() code a bit
   - mm: small cleanup of install_page()
   - mm: fixup do_wp_page()
   - mm: msync() cleanup (closes: #394392)
  * [amd64,i386] Enable CONFIG_USB_APPLETOUCH=m (closes: #382298)
  * Add stable release 2.6.18.3:
    - x86_64: Fix FPU corruption
    - e1000: Fix regression: garbled stats and irq allocation during swsusp
    - POWERPC: Make alignment exception always check exception table
    - usbtouchscreen: use endpoint address from endpoint descriptor
    - fix via586 irq routing for pirq 5
    - init_reap_node() initialization fix
    - CPUFREQ: Make acpi-cpufreq unsticky again.
    - SPARC64: Fix futex_atomic_cmpxchg_inatomic implementation.
    - SPARC: Fix missed bump of NR_SYSCALLS.
    - NET: __alloc_pages() failures reported due to fragmentation
    - pci: don't try to remove sysfs files before they are setup.
    - fix UFS superblock alignment issues
    - NET: Set truesize in pskb_copy
    - block: Fix bad data direction in SG_IO (closes: #394690)
    - cpqarray: fix iostat
    - cciss: fix iostat
    - Char: isicom, fix close bug
    - TCP: Don't use highmem in tcp hash size calculation.
    - S390: user readable uninitialised kernel memory, take 2.
    - correct keymapping on Powerbook built-in USB ISO keyboards
    - USB: failure in usblp's error path
    - Input: psmouse - fix attribute access on 64-bit systems
    - Fix sys_move_pages when a NULL node list is passed.
    - CIFS: report rename failure when target file is locked by Windows
    - CIFS: New POSIX locking code not setting rc properly to zero on successful
    - Patch for nvidia divide by zero error for 7600 pci-express card
      (maybe fixes 398258)
    - ipmi_si_intf.c sets bad class_mask with PCI_DEVICE_CLASS

  [ Steve Langasek ]
  * [alpha] new titan-video patch, for compatibility with TITAN and similar
    systems with non-standard VGA hose configs
  * [alpha] bugfix for srm_env module from upstream (Jan-Benedict Glaw),
    makes the module compatible with the current /proc interface so that
    reads no longer return EFAULT.  (closes: #353079)
  * Bump ABI to 3 for the msync fixes above.

  [ Martin Michlmayr ]
  * arm: Set CONFIG_BINFMT_MISC=m
  * arm/ixp4xx: Set CONFIG_ATM=m (and related modules) so CONFIG_USB_ATM has
    an effect.
  * arm/iop32x: Likewise.
  * arm/s3c2410: Unset CONFIG_PM_LEGACY.
  * arm/versatile: Fix Versatile PCI config byte accesses
  * arm/ixp4xx: Swap the disk 1 and disk 2 LED definitions so they're right.
  * mipsel/r5k-cobalt: Unset CONFIG_SCSI_SYM53C8XX_2 because the timeout is
    just too long.
  * arm/ixp4xx: Enable more V4L USB devices.

  [ dann frazier ]
  * Backport various SCTP changesets from 2.6.19, recommended by Vlad Yasevich
    (closes: #397946)
  * Add a "Scope of security support" section to README.Debian, recommended
    by Moritz Muehlenhoff

  [ Thiemo Seufer ]
  * Enable raid456 for mips/mipsel qemu kernel.

  [ dann frazier ]
  * The scope of the USR-61S2B unusual_dev entry was tightened, but too
    strictly. Loosen it to apply to additional devices with a smaller bcd.
    (closes: #396375)

  [ Sven Luther ]
  * Added support for TI ez430 development tool ID in ti_usb.
    Thanks to Oleg Verych for providing the patch.

  [ Christian T. Steigies ]
  * Added support for Atari EtherNEC, Aranym, video, keyboard, mouse, and serial
    by Michael Schmitz

  [ Bastian Blank ]
  * [i386] Reenable AVM isdn card modules. (closes: #386872)

 -- Bastian Blank <waldi@debian.org>  Tue, 21 Nov 2006 11:28:09 +0100

linux-2.6 (2.6.18-5) unstable; urgency=low

  [ maximilian attems ]
  * [s390] readd the fix for "S390: user readable uninitialised kernel memory
    (CVE-2006-5174)"
  * [s390] temporarily add patch queued for 2.6.18.3 fixing 32 bit opcodes and
    instructions.

  [ Thiemo Seufer ]
  * Fix build failure of hugetlbfs (closes: #397139).
  * Add kernel configuration for qemu's mips/mipsel emulation, thanks to
    Aurelien Jarno.

  [ Bastian Blank ]
  * Update vserver patch to 2.0.2.2-rc6.
  * Update xen parts for vserver. (closes: #397281)

  [ dann frazier ]
  * [ia64] Move to upstream version of sal-flush-fix patch, which is slightly
    different than the early version added in 2.6.18-3.

  [ Frederik Schüler ]
  * [i386] Acticate CONFIG_SX for all flavours. (closes: #391275)

  [ Steve Langasek ]
  * [alpha] new asm-subarchs patch: tell the compiler that we're
    deliberately emitting ev56 or ev6 instructions, so that this code
    will still compile without having to cripple gcc-4.1's checking of
    whether the correct instruction set is used.  Closes: #397139.

  [ Martin Michlmayr ]
  * arm/ixp4xx: Enable CONFIG_USB_ATM.
  * arm/iop32x: Enable CONFIG_PPPOE.
  * arm/iop32x: Enable CONFIG_USB_ATM.

 -- Bastian Blank <waldi@debian.org>  Wed,  8 Nov 2006 17:15:55 +0100

linux-2.6 (2.6.18-4) unstable; urgency=low

  [ Norbert Tretkowski ]
  * [alpha] Switched to gcc-4.1.

  [ Jurij Smakov ]
  * [sparc] Remove sparc64-atyfb-xl-gr.patch, it does more harm than
    good in 2.6.18.
  * [sparc] Add bugfix/sparc/compat-alloc-user-space-alignment.patch
    (thanks to David Miller) to make sure that compat_alloc_user_space()
    always returns memory aligned on a 8-byte boundary on sparc. This
    prevents a number of unaligned memory accesses, like the ones in
    sys_msgrcv() and compat_sys_msgrcv(), triggered every 5 seconds whenever
    fakeroot is running.
  * [sparc] Add bugfix/sparc/bus-id-size.patch (thanks to David Miller)
    to ensure that the size of the strings stored in the bus_id field of
    struct device never exceeds the amount of memory allocated for them
    (20 bytes). It fixes the situations in which storing longer device
    names in this field would cause corruption of adjacent memory regions.
    (closes: #394697).
  * [sparc] Add bugfix/sparc/sunblade1k-boot-fix.patch (thanks to David
    Miller) to fix a boottime crash on SunBlade1000.
  * [sparc] Add bugfix/sparc/t1k-cpu-lockup.patch (thanks to David Miller)
    to prevent soft CPU lockup on T1000 servers, which can be triggered from
    userspace, resulting in denial of service.

  [ Martin Michlmayr ]
  * arm/iop32x: Fix the interrupt of the 2nd Ethernet slot on N2100.
  * arm/iop32x: Allow USB and serial to co-exist on N2100.
  * arm/ixp4xx: Add clocksource for Intel IXP4xx platforms.
  * arm: Enable CONFIG_AUDIT=y again.
  * arm/ixp4xx: Add the IXP4xx Ethernet driver.
  * arm/ixp4xx: Build LED support into the kernel.
  * Add a driver for Fintek F75375S/SP and F75373.
  * arm/iop32x: Build F75375S/SP support in.
  * arm/iop32x: Fix the size of the RedBoot config partition.

  [ maximilian attems ]
  * Add netpoll leak fix.
  * Add upstream forcedeth swsusp support.
  * r8169: PCI ID for Corega Gigabit network card.
  * r8169: the MMIO region of the 8167 stands behin BAR#1.
  * r8169: Add upstream fix for infinite loop during hotplug.
  * Bump build-dependency on kernel-package to 10.063.
  * r8169: pull revert mac address change support.
  * bcm43xx: Add full netdev watchout timeout patch. (closes: 392065)
    Thanks Sjoerd Simons <sjoerd@spring.luon.net> for the testing.
  * Add stable release 2.6.18.2:
    - Remove not yet released, revert the included patches.
    - Keep aboves bcm43xx fix, it's more complete.
    - Watchdog: sc1200wdt - fix missing pnp_unregister_driver()
    - fix missing ifdefs in syscall classes hookup for generic targets
    - JMB 368 PATA detection
    - usbfs: private mutex for open, release, and remove
    - sound/pci/au88x0/au88x0.c: ioremap balanced with iounmap
    - x86-64: Fix C3 timer test
    - Reintroduce NODES_SPAN_OTHER_NODES for powerpc
    - ALSA: emu10k1: Fix outl() in snd_emu10k1_resume_regs()
    - IB/mthca: Use mmiowb after doorbell ring
    - SCSI: DAC960: PCI id table fixup
    - ALSA: snd_rtctimer: handle RTC interrupts with a tasklet
    - JFS: pageno needs to be long
    - SPARC64: Fix central/FHC bus handling on Ex000 systems.
    - SPARC64: Fix memory corruption in pci_4u_free_consistent().
    - SPARC64: Fix PCI memory space root resource on Hummingbird.
      (closes: #392078)
    - Fix uninitialised spinlock in via-pmu-backlight code.
    - SCSI: aic7xxx: pause sequencer before touching SBLKCTL
    - IPoIB: Rejoin all multicast groups after a port event
    - ALSA: Dereference after free in snd_hwdep_release()
    - rtc-max6902: month conversion fix
    - NET: Fix skb_segment() handling of fully linear SKBs
    - SCTP: Always linearise packet on input
    - SCSI: aic7xxx: avoid checking SBLKCTL register for certain cards
    - IPV6: fix lockup via /proc/net/ip6_flowlabel [CVE-2006-5619]
    - fix Intel RNG detection
    - ISDN: check for userspace copy faults
    - ISDN: fix drivers, by handling errors thrown by ->readstat()
    - splice: fix pipe_to_file() ->prepare_write() error path
    - ALSA: Fix bug in snd-usb-usx2y's usX2Y_pcms_lock_check()
    - ALSA: Repair snd-usb-usx2y for usb 2.6.18
    - PCI: Remove quirk_via_abnormal_poweroff
    - Bluetooth: Check if DLC is still attached to the TTY
    - vmscan: Fix temp_priority race
    - Use min of two prio settings in calculating distress for reclaim
    - __div64_32 for 31 bit. Fixes funny clock speed on hercules emulator.
      (closes: 395247)
    - DVB: fix dvb_pll_attach for mt352/zl10353 in cx88-dvb, and nxt200x
    - fuse: fix hang on SMP
    - md: Fix bug where spares don't always get rebuilt properly when they become live.
    - md: Fix calculation of ->degraded for multipath and raid10
    - knfsd: Fix race that can disable NFS server.
    - md: check bio address after mapping through partitions.
    - fill_tgid: fix task_struct leak and possible oops
    - uml: fix processor selection to exclude unsupported processors and features
    - uml: remove warnings added by previous -stable patch
    - Fix sfuzz hanging on 2.6.18
    - SERIAL: Fix resume handling bug
    - SERIAL: Fix oops when removing suspended serial port
    - sky2: MSI test race and message
    - sky2: pause parameter adjustment
    - sky2: turn off PHY IRQ on shutdown
    - sky2: accept multicast pause frames
    - sky2: GMAC pause frame
    - sky2: 88E803X transmit lockup (2.6.18)
    - tcp: cubic scaling error
    - mm: fix a race condition under SMC + COW
    - ALSA: powermac - Fix Oops when conflicting with aoa driver
    - ALSA: Fix re-use of va_list
    - posix-cpu-timers: prevent signal delivery starvation
    - NFS: nfs_lookup - don't hash dentry when optimising away the lookup
    - uml: make Uml compile on FC6 kernel headers
    - Fix potential interrupts during alternative patching
  * Backport atkbd - supress "too many keys" error message.
  * [s390] Revert temporarly 2.6.18.1 "S390: user readable uninitialised
    kernel memory (CVE-2006-5174)" fix as it causes ftfbs

  [ Sven Luther ]
  * [powerpc] Added exception alignement patch from Benjamin Herrenschmidt.

  [ Frederik Schüler ]
  * Bump ABI to 2.
  * Update vserver patch to 2.0.2.2-rc4.

  [ Thiemo Seufer ]
  * Add patches from linux-mips.org's 2.6.18-stable branch:
    - bugfix/copy-user-highpage.patch, needed for cache alias handling
      on mips/mipsel/hppa.
    - bugfix/mips/syscall-wiring.patch, fixes TLS register access, and
      n32 rt_sigqueueinfo.
    - bugfix/mips/sb1-flush-cache-data-page.patch, missing cache flush
      on SB-1.
    - bugfix/mips/trylock.patch, fix trylock implementation for R1x000
      and R3xxx.
    - bugfix/mips/smp-cpu-bringup.patch, correct initialization of
      non-contiguous CPU topology.
    - bugfix/mips/header-exports.patch, clean up userland exports of
      kernel headers.
    - bugfix/mips/sb1-interrupt-handler.patch, fix broken interrupt
      routing on SB-1.
    - bugfix/mips/cache-alias.patch, fixes #387498 for mips/mipsel.
    - bugfix/mips/ip22-zilog-console.patch, fix long delays seen with
      SGI ip22 serial console.
    - bugfix/mips/signal-handling.patch, fixes a signal handling race
      condition shown with gdb.
    - bugfix/mips/sb1-duart-tts.patch, replaces mips-sb1-duart-tts.patch,
      use standard Linux names for SB-1 consoles.
    - bugfix/mips/wait-race.patch, correct behaviour of the idle loop.
    - bugfix/mips/sgi-ioc3.patch, checksumming fix for IOC3 network
      driver.
    - features/mips/qemu-kernel.patch, support for the mips/mipsel
      machine emulated by Qemu.
    - features/mips/backtrace.patch, reimplementation of stack analysis
      and backtrace printing, useful for in-kernel debugging.
    - bugfix/mips/dec-scsi.patch, replaces mips-dec-scsi.patch, fixes DSP
      SCSI driver for DECstations.
    - bugfix/mips/dec-serial.patch, replaces mips-dec-serial.patch, fix
      serial console handling on DECstations.

 -- Frederik Schüler <fs@debian.org>  Sat,  4 Nov 2006 18:45:02 +0100

linux-2.6 (2.6.18-3) unstable; urgency=low

  [ Bastian Blank ]
  * Fix home of patch apply script.
  * Unify CPUSET option. (closes: #391931)
  * Support xen version 3.0.3-1.
  * Add AHCI suspend support.
  * Add patch to support bindmount without nodev on vserver.
  * Update fedora xen patch to changeset 36252.

  [ Steve Langasek ]
  * [alpha] restore alpha-prctl.patch, which keeps disappearing every time
    there's a kernel upgrade :/

  [ Frederik Schüler ]
  * Activate CONFIG_NET_CLS_* globaly. (Closes: #389918)
  * Make CONFIG_EFI_VARS modular on i386. (Closes: #381951)
  * Activate CONFIG_SCSI_ARCMSR on amd64, powerpc, sparc too.
  * [vserver] Activate HARDCPU and HARDCPU_IDLE.
  * [vserver] Upgrade to vs2.0.2.2-rc2.

  [ maximilian attems ]
  * [mipsel] Disable CONFIG_SECURITY_SECLVL on DECstations too.
  * Add stable release 2.6.18.1:
   - add utsrelease.h to the dontdiff file
   - V4L: copy-paste bug in videodev.c
   - block layer: elv_iosched_show should get elv_list_lock
   - NETFILTER: NAT: fix NOTRACK checksum handling
   - bcm43xx: fix regressions in 2.6.18 (Closes: #392065)
   - x86-64: Calgary IOMMU: Fix off by one when calculating register space
     location
   - ide-generic: jmicron fix
   - scx200_hrt: fix precedence bug manifesting as 27x clock in 1 MHz mode
   - invalidate_inode_pages2(): ignore page refcounts
   - rtc driver rtc-pcf8563 century bit inversed
   - fbdev: correct buffer size limit in fbmem_read_proc()
   - mm: bug in set_page_dirty_buffers
   - TCP: Fix and simplify microsecond rtt sampling
   - MD: Fix problem where hot-added drives are not resynced.
   - IPV6: Disable SG for GSO unless we have checksum
   - PKT_SCHED: cls_basic: Use unsigned int when generating handle
   - sata_mv: fix oops
   - [SPARC64]: Kill bogus check from bootmem_init().
   - IPV6: bh_lock_sock_nested on tcp_v6_rcv
   - [CPUFREQ] Fix some more CPU hotplug locking.
   - SPARC64: Fix serious bug in sched_clock() on sparc64
   - Fix VIDIOC_ENUMSTD bug
   - load_module: no BUG if module_subsys uninitialized
   - i386: fix flat mode numa on a real numa system
   - cpu to node relationship fixup: map cpu to node
   - cpu to node relationship fixup: acpi_map_cpu2node
   - backlight: fix oops in __mutex_lock_slowpath during head
     /sys/class/graphics/fb0/*
   - do not free non slab allocated per_cpu_pageset
   - rtc: lockdep fix/workaround
   - powerpc: Fix ohare IDE irq workaround on old powermacs
   - sysfs: remove duplicated dput in sysfs_update_file
   - powerpc: fix building gdb against asm/ptrace.h
   - Remove offsetof() from user-visible <linux/stddef.h>
   - Clean up exported headers on CRIS
   - Fix v850 exported headers
   - Don't advertise (or allow) headers_{install,check} where inappropriate.
   - Remove UML header export
   - Remove ARM26 header export.
   - Fix H8300 exported headers.
   - Fix m68knommu exported headers
   - Fix exported headers for SPARC, SPARC64
   - Fix 'make headers_check' on m32r
   - Fix 'make headers_check' on sh64
   - Fix 'make headers_check' on sh
   - Fix ARM 'make headers_check'
   - One line per header in Kbuild files to reduce conflicts
   - sky2 network driver device ids
   - sky2: tx pause bug fix
   - netdrvr: lp486e: fix typo
   - mv643xx_eth: fix obvious typo, which caused build breakage
   - zone_reclaim: dynamic slab reclaim
   - Fix longstanding load balancing bug in the scheduler
   - jbd: fix commit of ordered data buffers
   - ALSA: Fix initiailization of user-space controls
   - USB: Allow compile in g_ether, fix typo
   - IB/mthca: Fix lid used for sending traps
   - S390: user readable uninitialised kernel memory (CVE-2006-5174)
   - zd1211rw: ZD1211B ASIC/FWT, not jointly decoder
   - V4L: pvrusb2: Limit hor res for 24xxx devices
   - V4L: pvrusb2: Suppress compiler warning
   - V4L: pvrusb2: improve 24XXX config option description
   - V4L: pvrusb2: Solve mutex deadlock
   - DVB: cx24123: fix PLL divisor setup
   - V4L: Fix msp343xG handling regression
   - UML: Fix UML build failure
   - uml: use DEFCONFIG_LIST to avoid reading host's config
   - uml: allow using again x86/x86_64 crypto code
   - NET_SCHED: Fix fallout from dev->qdisc RCU change
  * Add backported git patch remving BSD secure level - request by the
    Debian Security Team. (closes: 389282)
  * [powerpc] Add DAC960-ipr PCI id table fixup.
  * [powerpc] Fix uninitialised spinlock in via-pmu-backlight code.
  * Fix serial_cs resume handling.
  * Fix oops when removing suspended serial port.
  * Check if DLC is still attached to the TTY.
  * Add fedora backport of i965 DRM support.

  [ Martin Michlmayr ]
  * [mips] Apply some patches from linux-mips' linux-2.6.18-stable GIT tree:
    - The o32 fstatat syscall behaves differently on 32 and 64 bit kernels
    - fstatat syscall names
    - BCM1480: Mask pending interrupts against c0_status.im.
    - Cobalt: Time runs too quickly
    - Show actual CPU information in /proc/cpuinfo
    - Workaround for bug in gcc -EB / -EL options
    - Do not use -msym32 option for modules
    - Fix O32 personality(2) call with 0xffffffff argument
    - Use compat_sys_mount

  [ dann frazier ]
  * [ia64]: Fix booting on HP cell systems, thanks to Troy Heber
    - Enable CONFIG_HUGETLBFS
    - bugfix/ia64/sal-flush-fix.patch: delay sal cache flush
  * bugfix/sky2-receive-FIFO-fix.patch: fix sky2 hangs on some chips
    Thanks to Stephen Hemminger for the patch. (Closes: #391382)
  * features/all/drivers/cciss-support-for-gt-2TB-volumes.patch:
    Add support for > 2TB volumes
  * bugfix/sym2-dont-claim-raid-devs.patch: Prevent cpqarray/sym2 conflict
    by telling sym2 not to claim raid devices. (Closes: #391384)

  [ Sven Luther ]
  * [powerpc] Added AMD74xx driver module to the powerpc64 flavour
    (Closes: #391861).

  [ Kyle McMartin ]
  * [hppa] Force CROSS_COMPILE=hppa64-linux-gnu- (closes: #389296)

 -- Bastian Blank <waldi@debian.org>  Sat, 21 Oct 2006 15:59:43 +0200

linux-2.6 (2.6.18-2) unstable; urgency=low

  [ Bastian Blank ]
  * hppa: Fix compiler dependencies. (closes: #389296)
  * Make cfq the default io scheduler.
  * Add arcmsr (Areca) driver.
  * powerpc/prep: Fix compatibility asm symlink.
  * m68k: Disable initramfs support.

  [ Kyle McMartin ]
  * hppa: Add parisc patchset.

  [ Norbert Tretkowski ]
  * [alpha] Workaround undefined symbols by setting CONFIG_SCSI=y for smp flavour.
    (closes: #369517)

  [ Christian T. Steiges ]
  * m68k: Update patches for 2.6.18.
  * m68k: Re-Add m68k-as and m68k-macro patch which allow building with current binutils.
  * m68k: disable CONFIG_AUDIT for m68k.
  * m68k/mac: add m68k-no-backlight and m68k-fbcon patch.
  * m68k/mac: enable SONIC, disable all ADB but CUDA.

  [ Jurij Smakov ]
  * Add bugfix/proc-fb-reading.patch to fix the inconsistent behaviour
    of /proc/fb. (Closes: #388815)
  * sparc: Enable vserver flavour for sparc64. (Closes: #386656)

 -- Bastian Blank <waldi@debian.org>  Fri, 29 Sep 2006 14:12:19 +0200

linux-2.6 (2.6.18-1) unstable; urgency=low

  The unpruned release

  [ Martin Michlmayr ]
  * Bump build-dependency on kernel-package to 10.054.
  * arm/iop32x: Build ext2/3 as modules.
  * arm/iop32x: Disable CONFIG_EMBEDDED.
  * mipsel/r5k-cobalt: Enable ISDN.
  * arm/footbridge: Enable the CIFS module (closes: #274808).
  * arm/nslu2: Drop flavour since this machine is supported by arm/ixp4xx.
  * arm: Make get_unaligned() work with const pointers and GCC 4.1.
  * mipsel/r5k-cobalt: Enable CONFIG_BONDING as a module.
  * arm/iop32x: Likewise.
  * arm/ixp4xx: Likewise.
  * arm: Disable CONFIG_AUDIT for now since it's broken.

  [ Sven Luther ]
  * [powerpc] Enabled the -prep flavour. (Closes: #359025)
  * [powerpc] The sisfb framebuffer device is now builtin.
  * [powerpc] Updated the powerpc serial patch. This fixes the XServe serial
    port, but at the cost powermac pcmcia serial cards support.
    Thanks go to Mark Hymers for providing the patch.
    (Closes: #364637, #375194)
  * [powerpc] Added patch to fix oldworld/quik booting.
    Thanks fo to Christian Aichinger for investigating to Benjamin
    Herrenschmidt for providing the patch. (Closes: #366620, #375035).
  * [powerpc] Fixes hvc_console caused suspsend-to-disk breakage. Thanks to
    Andrew Morton for providing the patch. (Closes: #387178)
  * [powerpc] Disabled mv643xx_eth on powerpc64 flavours, as there never was a
    Marvell Discovery northbrige for 64bit powerpc cpus.

  [ Frederik Schüler ]
  * Remove obsolete options from amd64 and i386 configs.
  * Deactivate EVBUG.
  * Make PARPORT options global.
  * [i386] Add class definition for 486 flavour.

  [ maximilian attems ]
  * Enable CONFIG_PRINTER=m for all powerpc flavours.
  * Enable the new alsa CONFIG_SND_AOA framework for powerpc.
  * Add the merged advansys pci table patch.

  [ Bastian Blank ]
  * hppa: Use gcc-4.1.
  * Only provide 16 legacy ptys.

  [ Norbert Tretkowski ]
  * [alpha] Updated configs.
  * [alpha] Disabled CONFIG_AUDIT, broken.
  * [alpha] Added vserver flavour.

 -- Bastian Blank <waldi@debian.org>  Sun, 24 Sep 2006 15:55:37 +0200

linux-2.6 (2.6.17-9) unstable; urgency=medium

  [ Bastian Blank ]
  * Update vserver patch to 2.0.2.
    - Fix possible priviledge escalation in remount code. (CVE-2006-4243)

  [ Frederik Schüler ]
  * Add stable release 2.5.17.12:
    - sky2: version 1.6.1
    - sky2: fix fiber support
    - sky2: MSI test timing
    - sky2: use dev_alloc_skb for receive buffers
    - sky2: clear status IRQ after empty
    - sky2: accept flow control
    - dm: Fix deadlock under high i/o load in raid1 setup.
    - Remove redundant up() in stop_machine()
    - Missing PCI id update for VIA IDE
    - PKTGEN: Fix oops when used with balance-tlb bonding
    - PKTGEN: Make sure skb->{nh,h} are initialized in fill_packet_ipv6() too.
    - Silent data corruption caused by XPC
    - uhci-hcd: fix list access bug
    - binfmt_elf: fix checks for bad address
    - [s390] bug in futex unqueue_me
    - fcntl(F_SETSIG) fix
    - IPV6 OOPS'er triggerable by any user
    - SCTP: Fix sctp_primitive_ABORT() call in sctp_close().
    - SPARC64: Fix X server crashes on sparc64
    - TG3: Disable TSO by default
    - dm: mirror sector offset fix
    - dm: fix block device initialisation
    - dm: add module ref counting
    - dm: fix mapped device ref counting
    - dm: add DMF_FREEING
    - dm: change minor_lock to spinlock
    - dm: move idr_pre_get
    - dm: fix idr minor allocation
    - dm snapshot: unify chunk_size
    - Have ext2 reject file handles with bad inode numbers early.
    - Allow per-route window scale limiting
    - bridge-netfilter: don't overwrite memory outside of skb
    - fix compilation error on IA64
    - Fix output framentation of paged-skbs
    - spectrum_cs: Fix firmware uploading errors
    - TEXTSEARCH: Fix Boyer Moore initialization bug
  * Add stable release 2.6.17.13:
    - lib: add idr_replace
    - pci_ids.h: add some VIA IDE identifiers
  * Remove patches merged upstream:
    - s390-kernel-futex-barrier.patch
  * Unpatch ia64-mman.h-fix.patch

 -- Bastian Blank <waldi@debian.org>  Wed, 13 Sep 2006 14:54:14 +0200

linux-2.6 (2.6.17-8) unstable; urgency=low

  [ Martin Michlmayr ]
  * arm/ixp4xx: Enable CONFIG_W1.

  [ dann frazier ]
  * sound-pci-hda-mac-mini-quirks.diff, sound-pci-hda-intel-d965.diff
    sound-pci-hda-mac-mini-intel945.diff:
    Updates to patch_sigmatel.c to add x86 mac-mini sound support
    Thanks to Matt Kraai. (closes: #384972)

  [ Kyle McMartin ]
  * hppa: Re-enable pa8800 fixing patches from James Bottomley.
    Pulled fresh from parisc-linux git tree.
  * ia64: Pull in compile-failure fix from Christian Cotte-Barrot.
    Pulled from linux-ia64 mailing list. Fix is correct.
  * hppa/alpha/mips: Fix compile-failure due to missing arch_mmap_check. Patch sent
    upstream to stable@kernel.org.

  [ dann frazier ]
  * sym2: only claim "Storage" class devices - the cpqarray driver should be
    used for 5c1510 devices in RAID mode. (closes: #380272)

  [ Bastian Blank ]
  * Backport change to allow all hypercalls for xen.

 -- Bastian Blank <waldi@debian.org>  Thu, 31 Aug 2006 12:12:51 +0200

linux-2.6 (2.6.17-7) unstable; urgency=low

  [ Martin Michlmayr ]
  * arm/iop32x: Enable CONFIG_BLK_DEV_OFFBOARD.
  * arm/iop32x: Unset CONFIG_BLK_DEV_AMD74XX since it fails on ARM
    with "Unknown symbol pci_get_legacy_ide_irq".
  * arm/iop32x: Enable a number of MD and DM modules.
  * arm/iop32x: Enable some more USB network modules.
  * mipsel/r5k-cobalt: Increase 8250 NR_UARTS and RUNTIME_UARTS to 4.
  * mipsel/r5k-cobalt: Fix MAC detection problem on Qube 2700.

  [ Bastian Blank ]
  * Update vserver patch to 2.0.2-rc29.
  * Add stable release 2.6.17.10:
    - Fix possible UDF deadlock and memory corruption (CVE-2006-4145)
    - elv_unregister: fix possible crash on module unload
    - Fix sctp privilege elevation (CVE-2006-3745)

  [ maximilian attems ]
  * Add RAM range to longclass for -bigmem. (closes: 382799)
  * Add stable release 2.6.17.9:
    - powerpc: Clear HID0 attention enable on PPC970 at boot time
    (CVE-2006-4093)
  * Add stable release 2.6.17.11:
    - Fix ipv4 routing locking bug
    - disable debugging version of write_lock()
    - PCI: fix ICH6 quirks
    - 1394: fix for recently added firewire patch that breaks things on ppc
    - Fix IFLA_ADDRESS handling
    - Fix BeFS slab corruption
    - Fix timer race in dst GC code
    - Have ext3 reject file handles with bad inode numbers early
    - Kill HASH_HIGHMEM from route cache hash sizing
    - sys_getppid oopses on debug kernel
    - IA64: local DoS with corrupted ELFs
    - tpm: interrupt clear fix
    - ulog: fix panic on SMP kernels
    - dm: BUG/OOPS fix
    - MD: Fix a potential NULL dereference in md/raid1
    - ip_tables: fix table locking in ipt_do_table
    - swsusp: Fix swap_type_of
    - sky2: phy power problem on 88e805x
    - ipx: header length validation needed

  [ Frederik Schüler ]
  * Activate CONFIG_R8169_VLAN on amd64. (closes: #383707)
  * Activate EFI boot support on i386. (closes: #381951)

  [ dann frazier ]
  * Include module.lds in headers package if it exists. (closes: #342246)
  * Add Apple MacBook product IDs to usbhid and set
    CONFIG_USB_HIDINPUT_POWERBOOK=y on i386 and amd64. (closes: #383620)

 -- Bastian Blank <waldi@debian.org>  Thu, 24 Aug 2006 15:54:51 +0000

linux-2.6 (2.6.17-6) unstable; urgency=low

  [ maximilian attems ]
  * debian/arch/i386/defines: Activate 686-bigmem flavour for enterprise
  usage.
  * Add ubuntu pci table patch for scsi drivers advansys and fdomain.

  [ Martin Michlmayr ]
  * arm/armeb: Use gcc-4.1.
  * mips/mipsel: Use gcc-4.1.
  * arm/ixp4xx: Update config based on the NSLU2 config.
  * arm/s3c2410: Unset CONFIG_DEBUG_INFO.
  * arm/iop32x: xscale: don't mis-report 80219 as an iop32x
  * arm/iop32x: Add an MTD map for IOP3xx boards
  * arm/iop32x: Add support for the Thecus N2100.
  * arm/iop32x: Add support for the GLAN Tank.
  * arm/iop32x: Add a flavour for IOP32x based machines.

  [ Bastian Blank ]
  * Shrink short descriptions.
  * Make gcc-4.1 the default compiler.
  * [powerpc]: Use gcc-4.1.
  * Move latest and transitional packages to linux-latest-2.6.

  [ Frederik Schüler ]
  * [amd64] Add smp-alternatives backport.
  * [amd64] Drop smp flavours.
  * [amd64] Merge k8 and p4 flavours into a generic one, following upstreams
    advice.
  * Activate BSD_PROCESS_ACCT_V3.
  * Add stable release 2.6.17.8:
    - ALSA: Don't reject O_RDWR at opening PCM OSS
    - Add stable branch to maintainers file
    - tty serialize flush_to_ldisc
    - S390: fix futex_atomic_cmpxchg_inatomic
    - Fix budget-av compile failure
    - cond_resched() fix
    - e1000: add forgotten PCI ID for supported device
    - ext3: avoid triggering ext3_error on bad NFS file handle
    - ext3 -nobh option causes oops
    - Fix race related problem when adding items to and svcrpc auth cache.
    - ieee1394: sbp2: enable auto spin-up for Maxtor disks
    - invalidate_bdev() speedup
    - Sparc64 quad-float emulation fix
    - VLAN state handling fix
    - Update frag_list in pskb_trim
    - UHCI: Fix handling of short last packet
    - sky2: NAPI bug
    - i2c: Fix 'ignore' module parameter handling in i2c-core
    - scx200_acb: Fix the block transactions
    - scx200_acb: Fix the state machine
    - H.323 helper: fix possible NULL-ptr dereference
    - Don't allow chmod() on the /proc/<pid>/ files
    - PCI: fix issues with extended conf space when MMCONFIG disabled because of e820

  [ Sven Luther ]
  * [powerpc] Added console=hvsi0 too to CMDLINE to the powerpc64 flavour, for
    non-virtualized IBM power machines serial console.

 -- Bastian Blank <waldi@debian.org>  Fri, 11 Aug 2006 19:58:06 +0200

linux-2.6 (2.6.17-5) unstable; urgency=low

  [ Martin Michlmayr ]
  * [arm/nslu2] Enable CONFIG_USB_EHCI_SPLIT_ISO.  Closes: #378554

  [ maximilian attems ]
  * Add stable release 2.6.17.7:
    - BLOCK: Fix bounce limit address check
    - v4l/dvb: Fix budget-av frontend detection
    - v4l/dvb: Fix CI on old KNC1 DVBC cards
    - v4l/dvb: Fix CI interface on PRO KNC1 cards
    - v4l/dvb: Backport fix to artec USB DVB devices
    - v4l/dvb: Backport the DISEQC regression fix to 2.6.17.x
    - v4l/dvb: stradis: dont export MODULE_DEVICE_TABLE
    - pnp: suppress request_irq() warning
    - generic_file_buffered_write(): handle zero-length iovec segments
    - serial 8250: sysrq deadlock fix
    - Reduce ACPI verbosity on null handle condition
    - ieee80211: TKIP requires CRC32
    - Make powernow-k7 work on SMP kernels.
    - via-velocity: the link is not correctly detected when the device starts
    - Add missing UFO initialisations
    - USB serial ftdi_sio: Prevent userspace DoS (CVE-2006-2936)
    - cdrom: fix bad cgc.buflen assignment
    - splice: fix problems with sys_tee()
    - fix fdset leakage
    - struct file leakage
    - XFS: corruption fix
    - v4l/dvb: Kconfig: fix description and dependencies for saa7115 module
    - dvb-bt8xx: fix frontend detection for DViCO FusionHDTV DVB-T Lite rev 1.2
    - IB/mthca: restore missing PCI registers after reset
    - v4l/dvb: Backport the budget driver DISEQC instability fix
    - Fix IPv4/DECnet routing rule dumping
    - pdflush: handle resume wakeups
    - x86_64: Fix modular pc speaker
    - Fix powernow-k8 SMP kernel on UP hardware bug.
    - ALSA: RME HDSP - fixed proc interface (missing {})
    - ALSA: au88x0 - Fix 64bit address of MPU401 MMIO port
    - ALSA: Fix a deadlock in snd-rtctimer
    - ALSA: Fix missing array terminators in AD1988 codec support
    - ALSA: Fix model for HP dc7600
    - ALSA: Fix mute switch on VAIO laptops with STAC7661
    - ALSA: fix the SND_FM801_TEA575X dependencies
    - ALSA: Fix undefined (missing) references in ISA MIRO sound driver
    - ALSA: Fix workaround for AD1988A rev2 codec
    - ALSA: hda-intel - Fix race in remove
    - Suppress irq handler mismatch messages in ALSA ISA drivers
    - PKT_SCHED: Fix illegal memory dereferences when dumping actions
    - PKT_SCHED: Return ENOENT if action module is unavailable
    - PKT_SCHED: Fix error handling while dumping actions
    - generic_file_buffered_write(): deadlock on vectored write
    - ethtool: oops in ethtool_set_pauseparam()
    - memory hotplug: solve config broken: undefined reference to `online_page'
  * Add budget-av-compile-fix.patch stable compile fix.
  * Enable in all configs setting SND_FM801_TEA575X SND_FM801_TEA575X_BOOL=y.

 -- Bastian Blank <waldi@debian.org>  Sat, 29 Jul 2006 13:30:06 +0200

linux-2.6 (2.6.17-4) unstable; urgency=low

  [ Bastian Blank ]
  * Add stable release 2.6.17.5:
    - Fix nasty /proc vulnerability (CVE-2006-3626)
  * Add stable release 2.6.17.6:
    - Relax /proc fix a bit
  * Set section of images to admin.

  [ dann frazier ]
  * [ia64] Drop the non-SMP flavours; they are not well maintained upstream.
    Note that the non-SMP flavours have been identical to the SMP builds
    since 2.6.13-1; this was to avoid having to drop then re-add these
    flavours if upstream resolved the issue - but that never happened.
    Note that this is a measurable performance penalty on non-SMP systems.

 -- Bastian Blank <waldi@debian.org>  Mon, 17 Jul 2006 11:08:41 +0200

linux-2.6 (2.6.17-3) unstable; urgency=low

  [ maximilian attems ]
  * Add stable release 2.6.17.2:
    - ide-io: increase timeout value to allow for slave wakeup
    - NTFS: Critical bug fix (affects MIPS and possibly others)
    - Link error when futexes are disabled on 64bit architectures
    - SCTP: Reset rtt_in_progress for the chunk when processing its sack.
    - SPARC32: Fix iommu_flush_iotlb end address
    - ETHTOOL: Fix UFO typo
    - UML: fix uptime
    - x86: compile fix for asm-i386/alternatives.h
    - bcm43xx: init fix for possible Machine Check
    - SCTP: Fix persistent slowdown in sctp when a gap ack consumes rx buffer.
    - kbuild: bugfix with initramfs
    - Input: return correct size when reading modalias attribute
    - ohci1394: Fix broken suspend/resume in ohci1394
    - idr: fix race in idr code
    - USB: Whiteheat: fix firmware spurious errors
    - libata: minor patch for ATA_DFLAG_PIO
    - SCTP: Send only 1 window update SACK per message.
    - PFKEYV2: Fix inconsistent typing in struct sadb_x_kmprivate.
    - SCTP: Limit association max_retrans setting in setsockopt.
    - SCTP: Reject sctp packets with broadcast addresses.
    - IPV6: Sum real space for RTAs.
    - IPV6 ADDRCONF: Fix default source address selection without
      CONFIG_IPV6_PRIVACY
    - IPV6: Fix source address selection.
  * Add stable release 2.6.17.3:
    - NETFILTER: SCTP conntrack: fix crash triggered by packet without chunks
    [CVE-2006-2934]
  * Deapply merged sparc32-iotlb.patch.
  * Fix README.Debian: Correct svn location, remove old boot param bswap
    reference, the asfs patch is in the Debian kernel. Remove reference to
    AMD 768 erratum 10, it was solved in 2.6.12. Add wording corrections.
  * Set CONFIG_SERIAL_8250_RN_UARTS=16 for all archs beside mips/m68k unless
    explicitly set on a specific value. (closes: 377151)
  * Add stable release 2.6.17.4:
    - fix prctl privilege escalation and suid_dumpable (CVE-2006-2451)

  [ Sven Luther ]
  * Re-enabled fs-asfs patch.

  [ Thiemo Seufer ]
  * [mips,mipsel] Fix sb1 interrupt handlers.
  * [mips,mipsel] Fix devfs-induced build failure in sb1250 serial driver.
  * [mips] SGI ip22 RTC was broken, fixed thanks to Julien Blache.
  * [mips] Fix SGI ip22 serial console, thanks to Julien Blache.

  [ Martin Michlmayr ]
  * [arm/nslu2] Enable HFS and some other filesystems.
  * [arm/nslu2] Unset CONFIG_USB_STORAGE_DEBUG.  Closes: #377853.

 -- Bastian Blank <waldi@debian.org>  Thu, 13 Jul 2006 13:14:53 +0200

linux-2.6 (2.6.17-2) unstable; urgency=low

  [ Jurij Smakov ]
  * [sparc] Switch to gcc-4.1 as it produces a working kernel,
    while gcc-4.0 does not. No ABI bump neccessary, because
    2.6.17-1 sparc binaries never made it to the archive.
  * [sparc32] Add sparc32-iotlb.patch to fix DMA errors on sparc32.

  [ Sven Luther ]
  * [powerpc] Added console=hvc0 default commandline option to powerpc64 flavour.
  * [powerpc] Fixed mkvmlinuz support, which was missing from -1. (Closes: #375645)
  * [powerpc] Added PowerBook HID support for last-gen PowerBook keyboards.
    (Closes: #307327)

  [ Martin Michlmayr ]
  * [mipsel] Fix compilation error in dz serial driver.
  * [mipsel] Update configs.
  * [mipsel] Add a build fix for the Cobalt early console support.
  * [arm/nslu2] Disable SE Linux support for now so the kernel fits into flash.

  [ Christian T. Steigies ]
  * [m68k] Update patches for 2.6.17.
  * [m68k] Add m68k-as and m68k-macro patch which allow building with current binutils.
  * [m68k] Disable all subarches but amiga and mac for official linux-images.

  [ Kyle McMartin ]
  * [hppa] Update patchset (2.6.17-pa6) from parisc-linux.org.
    Which fixes relocation errors in modules with 64-bit kernels, and
    a softlockup on non-SMP flavours with gettimeofday.

 -- Bastian Blank <waldi@debian.org>  Thu, 29 Jun 2006 18:49:35 +0200

linux-2.6 (2.6.17-1) unstable; urgency=low

  [ Frederik Schüler ]
  * New upstream release.
  * [amd64] Use gcc 4.1.
  * [amd64] Drop amd64-generic flavor. We will use amd64-k8 for the
    installer.

  [ Martin Michlmayr ]
  * [mips] Update patches for 2.6.17.
  * [arm] Update configs.
  * [armeb] Update configs.

  [ Thiemo Seufer ]
  * [mips] Fix SWARM FPU detection.
  * [mips] Update configurations.

  [ Kyle McMartin ]
  * [hppa] Set PDC_CHASSIS_WARN to y.
  * [hppa] Update patchset (2.6.17-pa2) from parisc-linux.org.
  * [hppa] Change NR_CPUS to 8 from 32 on both SMP flavours.
  * [hppa] Set PARISC_PAGE_SIZE to 4K on all platforms.

  [ Bastian Blank ]
  * [s390] Use gcc 4.1.
  * [i386] Enable REGPARM.
  * [i386] Use gcc 4.1.
  * [powerpc] Disable prep.

  [ dann frazier ]
  * [ia64] Update configs
  * [ia64] Use gcc 4.1.

  [ maximilian attems ]
  * Add stable release 2.6.17.1:
    - xt_sctp: fix endless loop caused by 0 chunk length (CVE-2006-3085)

 -- Bastian Blank <waldi@debian.org>  Thu, 22 Jun 2006 12:13:15 +0200

linux-2.6 (2.6.16+2.6.17-rc3-0experimental.1) experimental; urgency=low

  [ Frederik Schüler ]
  * New upstream release candidate.
  * Switch HZ from 1000 to 250, following upstreams default.
  * Activate CONFIG_BCM43XX_DEBUG.

  [ maximilian attems ]
  * Disable broken and known unsecure LSM modules: CONFIG_SECURITY_SECLVL,
    CONFIG_SECURITY_ROOTPLUG. Upstream plans to remove them for 2.6.18

 -- Frederik Schüler <fs@debian.org>  Sun,  7 May 2006 17:06:29 +0200

linux-2.6.16 (2.6.16-18) unstable; urgency=high

  [ Sven Luther ]
  * [powerpc] Added console=hvsi0 too to CMDLINE to the powerpc64 flavour,
    for non-virtualized IBM power machines serial console.

  [ dann frazier ]
  * fs-ext3-bad-nfs-handle.patch: avoid triggering ext3_error on bad NFS
    file handle (CVE-2006-3468)
  * cdrom-bad-cgc.buflen-assign.patch: fix buffer overflow in dvd_read_bca
  * usb-serial-ftdi_sio-dos.patch: fix userspace DoS in ftdi_sio driver

  [ Bastian Blank ]
  * Update xen patch to changeset 9762.

 -- Frederik Schüler <fs@debian.org>  Fri, 18 Aug 2006 20:29:17 +0200

linux-2.6.16 (2.6.16-17) unstable; urgency=high

  [ Martin Michlmayr ]
  * Add stable release 2.6.16.22:
    - powernow-k8 crash workaround
    - NTFS: Critical bug fix (affects MIPS and possibly others)
    - JFS: Fix multiple errors in metapage_releasepage
    - SPARC64: Fix D-cache corruption in mremap
    - SPARC64: Respect gfp_t argument to dma_alloc_coherent().
    - SPARC64: Fix missing fold at end of checksums.
    - scsi_lib.c: properly count the number of pages in scsi_req_map_sg()
    - I2O: Bugfixes to get I2O working again
    - Missed error checking for intent's filp in open_namei().
    - tmpfs: time granularity fix for [acm]time going backwards
    - USB: Whiteheat: fix firmware spurious errors
    - fs/namei.c: Call to file_permission() under a spinlock in do_lookup_path()
  * Add stable release 2.6.16.23:
    - revert PARPORT_SERIAL should depend on SERIAL_8250_PCI patch
    - NETFILTER: SCTP conntrack: fix crash triggered by packet without
      chunks (CVE-2006-2934)
  * Add stable release 2.6.16.24:
    - fix prctl privilege escalation and suid_dumpable (CVE-2006-2451)
  * Add stable release 2.6.16.25:
    - Fix nasty /proc vulnerability (CVE-2006-3626)
  * Relax /proc fix a bit (Linus Torvalds)

  * [arm/nslu2] Unset CONFIG_USB_STORAGE_DEBUG.  Closes: #377853.
  * [mips] SGI ip22 RTC was broken, fixed thanks to Julien Blache.
  * [mips] Fix SGI ip22 serial console, thanks to Julien Blache.

  [ Bastian Blank ]
  * Fix vserver patch.

 -- Bastian Blank <waldi@debian.org>  Sat, 15 Jul 2006 17:18:49 +0200

linux-2.6.16 (2.6.16-16) unstable; urgency=low

  [ Sven Luther ]
  * [powerpc] Added console=hvc0 default commandline option to powerpc64 flavour.
  * [powerpc] Now THERM_PM72 and all WINDFARMs are builtin, for better fan control.

  [ Martin Michlmayr ]
  * [arm/nslu2] Disable SE Linux support for now so the kernel fits into
    flash.  Closes: #376926.

  [ Bastian Blank ]
  * [powerpc,powerpc-miboot] Enable OpenFirmware device tree support.
    (closes: #376012)

 -- Bastian Blank <waldi@debian.org>  Sat,  8 Jul 2006 17:57:57 +0200

linux-2.6.16 (2.6.16-15) unstable; urgency=low

  [ maximilian attems ]
  * Add stable release 2.6.16.18:
    - NETFILTER: SNMP NAT: fix memory corruption (CVE-2006-2444)
  * Add stable release 2.6.16.19:
    - NETFILTER: Fix small information leak in SO_ORIGINAL_DST (CVE-2006-1343)
  * Add stable release 2.6.16.20:
    - x86_64: Don't do syscall exit tracing twice
    - Altix: correct ioc4 port order
    - Input: psmouse - fix new device detection logic
    - PowerMac: force only suspend-to-disk to be valid
    - the latest consensus libata resume fix
    - Altix: correct ioc3 port order
    - Cpuset: might sleep checking zones allowed fix
    - ohci1394, sbp2: fix "scsi_add_device failed" with PL-3507 based devices
    - sbp2: backport read_capacity workaround for iPod
    - sbp2: fix check of return value of hpsb_allocate_and_register_addrspace
    - x86_64: x86_64 add crashdump trigger points
    - ipw2200: Filter unsupported channels out in ad-hoc mode
  * Add stable release 2.6.16.21:
    - check_process_timers: fix possible lockup
    - run_posix_cpu_timers: remove a bogus BUG_ON() (CVE-2006-2445)
    - xt_sctp: fix endless loop caused by 0 chunk length (CVE-2006-3085)
    - powerpc: Fix machine check problem on 32-bit kernels (CVE-2006-2448)

  [ Christian T. Steigies ]
  * [m68k] Add mac via patch from Finn Thain.
  * [m68k] Enable INPUT_EVDEV.

  [ Martin Michlmayr ]
  * [mips/b1-bcm91250a] Enable SMP.
  * [mips] Add a compile fix for the Maxine fb.
  * [mipsel] Add a patch that let's you enable serial console on DECstation.
  * [mipsel] Add a patch to get SCSI working on DECstation.
  * [mipsel] Handle memory-mapped RTC chips properly.
  * [mipsel] Add configs for r3k-kn02 and r4k-kn04 DECstation.
  * [arm] Allow RiscPC machines to boot an initrd (tagged list fix).
  * [arm/nslu2] Enable many modules.
  * [arm] Build loop support as a module.
  * [arm] Use the generic netfilter configuration.
  * [arm/footbridge] Enable sound.

  [ Kyle McMartin ]
  * [hppa] Pulled patch from cvs to fix build of kernel/ptrace.c which needs
    {read,write}_can_lock.
  * [hppa] Disable CONFIG_DETECT_SOFTLOCKUP to fix boot on pa8800 machines.

  [ Sven Luther ]
  * [powerpc,prep] Added a new ARCH=ppc PReP flavour, currently mostly a copy
    of the -powerpc one.
  * Upgraded mkvmlinuz dependency to mkvmlinuz 21.

  [ Bastian Blank ]
  * Update vserver patch to 2.0.2-rc21.
  * Bump build-dependency on kernel-package to 10.049.

  [ Jurij Smakov ]
  * Add dcache-memory-corruption.patch to fix the mremap(), occasionally
    triggered on sparc in the form of dpkg database corruption. Affects
    sparc64, mips and generic includes. Thanks to David Miller, original
    patch is included in 2.6.17.
    Ref: http://marc.theaimsgroup.com/?l=linux-sparc&m=114920963824047&w=2
  * Add sparc32-iotlb.patch to fix the DMA errors encountered with latest
    kernels on sparc32, in particularly HyperSparcs. Thanks to Bob Breuer.
    Ref: http://marc.theaimsgroup.com/?l=linux-sparc&m=115077649707675&w=2

 -- Bastian Blank <waldi@debian.org>  Wed, 21 Jun 2006 14:09:11 +0200

linux-2.6 (2.6.16-14) unstable; urgency=low

  [ Bastian Blank ]
  * Add stable release 2.6.16.16:
    - fs/locks.c: Fix lease_init (CVE-2006-1860)
  * Make i386 xen images recommend libc6-xen.
  * Update vserver patch to 2.0.2-rc20.
  * Update xen patch to changeset 9687.

  [ Christian T. Steigies ]
  * [m68k] Add generic m68k ide fix.
  * [m68k] Add cross-compile instructions.
  * [m68k] Enable INPUT_EVDEV for yaird.
  * [m68k] sun3 general compile and scsi fixes, enable sun3 SCSI again.

  [ dann frazier ]
  * cs4281 - Fix the check of timeout in probe to deal with variable HZ.
    (closes: #361197)

  [ Norbert Tretkowski ]
  * [alpha] Readded patch to support prctl syscall, got lost when upgrading
    to 2.6.16.

  [ Frederik Schüler ]
  * Add stable release 2.6.16.17:
    - SCTP: Validate the parameter length in HB-ACK chunk (CVE-2006-1857)
    - SCTP: Respect the real chunk length when walking parameters
      (CVE-2006-1858)
    - ptrace_attach: fix possible deadlock schenario with irqs
    - Fix ptrace_attach()/ptrace_traceme()/de_thread() race
    - page migration: Fix fallback behavior for dirty pages
    - add migratepage address space op to shmem
    - Remove cond_resched in gather_stats()
    - VIA quirk fixup, additional PCI IDs
    - PCI quirk: VIA IRQ fixup should only run for VIA southbridges
    - Fix udev device creation
    - limit request_fn recursion
    - PCI: correctly allocate return buffers for osc calls
    - selinux: check for failed kmalloc in security_sid_to_context()
    - TG3: ethtool always report port is TP.
    - Netfilter: do_add_counters race, possible oops or info leak
      (CVE-2006-0039)
    - scx200_acb: Fix resource name use after free
    - smbus unhiding kills thermal management
    - fs/compat.c: fix 'if (a |= b )' typo
    - smbfs: Fix slab corruption in samba error path
    - fs/locks.c: Fix sys_flock() race
    - USB: ub oops in block_uevent
    - via-rhine: zero pad short packets on Rhine I ethernet cards
    - md: Avoid oops when attempting to fix read errors on raid10

 -- Bastian Blank <waldi@debian.org>  Mon, 22 May 2006 14:56:11 +0200

linux-2.6 (2.6.16-13) unstable; urgency=low

  [ Frederik Schüler ]
  * Add stable release 2.6.16.14:
    - smbfs chroot issue (CVE-2006-1864)

  [ Bastian Blank ]
  * Don't make headers packages depend on images.
  * Bump abiname to 2. (closes: #366291)
  * Update vserver patch to 2.0.2-rc19.
  * Update xen patch to changeset 9668.
  * Remove abi fixes.
  * Add stable release 2.6.16.15:
    - SCTP: Allow spillover of receive buffer to avoid deadlock. (CVE-2006-2275)
    - SCTP: Fix panic's when receiving fragmented SCTP control chunks. (CVE-2006-2272)
    - SCTP: Fix state table entries for chunks received in CLOSED state. (CVE-2006-2271)
    - SCTP: Prevent possible infinite recursion with multiple bundled DATA. (CVE-2006-2274)
  * Switch HZ from 1000 to 250.

  [ Christian T. Steigies ]
  * [m68k] Add patches that allow building images for atari
  * [m68k] Enable atyfb driver for atari

 -- Bastian Blank <waldi@debian.org>  Wed, 10 May 2006 18:58:44 +0200

linux-2.6 (2.6.16-12) unstable; urgency=low

  [ Bastian Blank ]
  * Add stable release 2.6.16.12:
    - dm snapshot: fix kcopyd destructor
    - x86_64: Pass -32 to the assembler when compiling the 32bit vsyscall pages
    - for_each_possible_cpu
    - Simplify proc/devices and fix early termination regression
    - sonypi: correct detection of new ICH7-based laptops
    - MIPS: Fix tx49_blast_icache32_page_indexed.
    - NET: e1000: Update truesize with the length of the packet for packet split
    - i386: fix broken FP exception handling
    - tipar oops fix
    - USB: fix array overrun in drivers/usb/serial/option.c
    - Altix snsc: duplicate kobject fix
    - Alpha: strncpy() fix
    - LSM: add missing hook to do_compat_readv_writev()
    - Fix reiserfs deadlock
    - make vm86 call audit_syscall_exit
    - fix saa7129 support in saa7127 module for pvr350 tv out
    - dm flush queue EINTR
    - get_dvb_firmware: download nxt2002 firmware from new driver location
    - cxusb-bluebird: bug-fix: power down corrupts frontend
    - x86_64: Fix a race in the free_iommu path.
    - MIPS: Use "R" constraint for cache_op.
    - MIPS: R2 build fixes for gcc < 3.4.
    - cs5535_gpio.c: call cdev_del() during module_exit to unmap kobject references and other cleanups
    - MIPS: Fix branch emulation for floating-point exceptions.
    - x86/PAE: Fix pte_clear for the >4GB RAM case
  * Add stable release 2.6.16.13:
    - NETFILTER: SCTP conntrack: fix infinite loop (CVE-2006-1527)
  * Remove merged patches.
  * Rediff xen patch.
  * Bump build-dependency on kernel-package to 10.047.

  [ Martin Michlmayr ]
  * [arm] Enable cramfs for ixp4xx and rpc.

 -- Bastian Blank <waldi@debian.org>  Thu,  4 May 2006 11:37:26 +0200

linux-2.6 (2.6.16-11) unstable; urgency=low

  * Update vserver patch to 2.0.2-rc18.
    - Limit ccaps to root inside a guest (CVE-2006-2110)
  * Conflict with known broken grub versions. (closes: #361308)
  * Enable s390 vserver image.
  * Enable xen and xen-vserver images.
  * Use localversion for kernel-package images. (closes: #365505)

 -- Bastian Blank <waldi@debian.org>  Mon,  1 May 2006 16:38:45 +0200

linux-2.6 (2.6.16-10) unstable; urgency=low

  [ Norbert Tretkowski ]
  * [alpha] Added backport of for_each_possible_cpu() to fix alpha build.
    (closes: #364206)
  * Add stable release 2.6.16.10:
    - IPC: access to unmapped vmalloc area in grow_ary()
    - Add more prevent_tail_call()
    - alim15x3: ULI M-1573 south Bridge support
    - apm: fix Armada laptops again
    - fbdev: Fix return error of fb_write
    - Fix file lookup without ref
    - m41t00: fix bitmasks when writing to chip
    - Open IPMI BT overflow
    - x86: be careful about tailcall breakage for sys_open[at] too
    - x86: don't allow tail-calls in sys_ftruncate[64]()
    - IPV6: XFRM: Fix decoding session with preceding extension header(s).
    - IPV6: XFRM: Don't use old copy of pointer after pskb_may_pull().
    - IPV6: Ensure to have hop-by-hop options in our header of &sk_buff.
    - selinux: Fix MLS compatibility off-by-one bug
    - PPC: fix oops in alsa powermac driver
    - MTD_NAND_SHARPSL and MTD_NAND_NANDSIM should be tristate's
    - i2c-i801: Fix resume when PEC is used
    - Fix hotplug race during device registration
    - Fix truesize underflow
    - efficeon-agp: Add missing memory mask
    - 3ware 9000 disable local irqs during kmap_atomic
    - 3ware: kmap_atomic() fix

  [ maximilian attems ]
  * Add stable release 2.6.16.11:
    -  Don't allow a backslash in a path component (CVE-2006-1863)

 -- Bastian Blank <waldi@debian.org>  Tue, 25 Apr 2006 13:56:19 +0200

linux-2.6 (2.6.16-9) unstable; urgency=low

  [ maximilian attems ]
  * Add stable release 2.6.16.8:
    - ip_route_input panic fix (CVE-2006-1525)
  * Add stable release 2.6.16.9:
    - i386/x86-64: Fix x87 information leak between processes (CVE-2006-1056)

  [ Bastian Blank ]
  * Update vserver patch to 2.0.2-rc17.

 -- Bastian Blank <waldi@debian.org>  Thu, 20 Apr 2006 15:37:28 +0200

linux-2.6 (2.6.16-8) unstable; urgency=low

  * Fix ABI-breakage introduced in -7. (closes: #363032)
  * Add stable release 2.6.16.6:
    - ext3: Fix missed mutex unlock
    - RLIMIT_CPU: fix handling of a zero limit
    - alpha: SMP boot fixes
    - m32r: security fix of {get, put}_user macros
    - m32r: Fix cpu_possible_map and cpu_present_map initialization for SMP kernel
    - shmat: stop mprotect from giving write permission to a readonly attachment (CVE-2006-1524)
    - powerpc: fix incorrect SA_ONSTACK behaviour for 64-bit processes
    - MPBL0010 driver sysfs permissions wide open
    - cciss: bug fix for crash when running hpacucli
    - fuse: fix oops in fuse_send_readpages()
    - Fix utime(2) in the case that no times parameter was passed in.
    - Fix buddy list race that could lead to page lru list corruptions
    - NETFILTER: Fix fragmentation issues with bridge netfilter
    - USB: remove __init from usb_console_setup
    - Fix suspend with traced tasks
    - isd200: limit to BLK_DEV_IDE
    - edac_752x needs CONFIG_HOTPLUG
    - fix non-leader exec under ptrace
    - sky2: bad memory reference on dual port cards
    - atm: clip causes unregister hang
    - powerpc: iSeries needs slb_initialize to be called
    - Fix block device symlink name
    - Incorrect signature sent on SMB Read
  * Add stable release 2.6.16.7:
    - fix MADV_REMOVE vulnerability (CVE-2006-1524 for real this time)

 -- Bastian Blank <waldi@debian.org>  Tue, 18 Apr 2006 16:22:31 +0200

linux-2.6 (2.6.16-7) unstable; urgency=low

  [ Frederik Schüler ]
  * Add stable release 2.6.16.3:
    - Keys: Fix oops when adding key to non-keyring (CVE-2006-1522)

  [ Bastian Blank ]
  * Add stable release 2.6.16.4:
    - RCU signal handling (CVE-2006-1523)

  [ Sven Luther ]
  * [powerpc] Transitioned mkvmlinuz support patch to the 2.6.16 ARCH=powerpc
    tree. PReP is broken in 2.6.16 though.

  [ maximilian attems ]
  * Add stable release 2.6.16.5:
   - x86_64: Clean up execve
   - x86_64: When user could have changed RIP always force IRET (CVE-2006-0744)
  * Disable CONFIG_SECCOMP (adds useless overhead on context-switch) -
    thanks to fs for checking abi.

  [ Christian T. Steigies ]
  * [m68k] update m68k patch and config to 2.6.16, temporarily disable atari

 -- Bastian Blank <waldi@debian.org>  Sat, 15 Apr 2006 13:56:05 +0200

linux-2.6 (2.6.16-6) unstable; urgency=medium

  [ Bastian Blank ]
  * Provide version infos in support package and don't longer rely on the
    changelog.
  * [amd64/i386] Enable cpu hotplug support.

  [ maximilian attems ]
  * Add stable release 2.6.16.2:
    - PCMCIA_SPECTRUM must select FW_LOADER
    - drivers/net/wireless/ipw2200.c: fix an array overun
    - AIRO{,_CS} <-> CRYPTO fixes
    - tlclk: fix handling of device major
    - fbcon: Fix big-endian bogosity in slow_imageblit()
    - Fix NULL pointer dereference in node_read_numastat()
    - USB: EHCI full speed ISO bugfixes
    - Mark longhaul driver as broken.
    - fib_trie.c node freeing fix
    - USB: Fix irda-usb use after use
    - sysfs: zero terminate sysfs write buffers (CVE-2006-1055)
    - USB: usbcore: usb_set_configuration oops (NULL ptr dereference)
    - pcmcia: permit single-character-identifiers
    - hostap: Fix EAPOL frame encryption
    - wrong error path in dup_fd() leading to oopses in RCU
    - {ip, nf}_conntrack_netlink: fix expectation notifier unregistration
    - isicom must select FW_LOADER
    - knfsd: Correct reserved reply space for read requests.
    - Fix module refcount leak in __set_personality()
    - sbp2: fix spinlock recursion
    - powerpc: make ISA floppies work again
    - opti9x - Fix compile without CONFIG_PNP
    - Add default entry for CTL Travel Master U553W
    - Fix the p4-clockmod N60 errata workaround.
    - kdump proc vmcore size oveflow fix

 -- Bastian Blank <waldi@debian.org>  Mon, 10 Apr 2006 16:09:51 +0200

linux-2.6 (2.6.16-5) unstable; urgency=low

  [ Bastian Blank ]
  * Provide real dependency packages for module building.
    - Add linux-headers-$version-$abiname-all and
      linux-headers-$version-$abiname-all-$arch.
  * Rename support package to linux-support-$version-$abiname.
  * Fix module package output.
  * Include .kernelrelease in headers packages. (closes: #359813)
  * Disable Cumana partition support completely. (closes: #359207)
  * Update vserver patch to 2.0.2-rc15.

  [ dann frazier ]
  * [ia64] initramfs-tools works now, no longer restrict initramfs-generators

 -- Bastian Blank <waldi@debian.org>  Mon,  3 Apr 2006 14:00:08 +0200

linux-2.6 (2.6.16-4) unstable; urgency=medium

  [ Martin Michlmayr ]
  * [arm/armeb] Update nslu2 config.
  * Add stable release 2.6.16.1:
    - Fix speedstep-smi assembly bug in speedstep_smi_ownership
    - DMI: fix DMI onboard device discovery
    - cciss: fix use-after-free in cciss_init_one
    - DM: Fix bug: BIO_RW_BARRIER requests to md/raid1 hang.
    - fix scheduler deadlock
    - proc: fix duplicate line in /proc/devices
    - rtc.h broke strace(1) builds
    - dm: bio split bvec fix
    - v9fs: assign dentry ops to negative dentries
    - i810fb_cursor(): use GFP_ATOMIC
    - NET: Ensure device name passed to SO_BINDTODEVICE is NULL terminated.
    - XFS writeout fix
    - sysfs: fix a kobject leak in sysfs_add_link on the error path
    - get_cpu_sysdev() signedness fix
    - firmware: fix BUG: in fw_realloc_buffer
    - sysfs: sysfs_remove_dir() needs to invalidate the dentry
    - TCP: Do not use inet->id of global tcp_socket when sending RST (CVE-2006-1242)
    - 2.6.xx: sata_mv: another critical fix
    - Kconfig: VIDEO_DECODER must select FW_LOADER
    - V4L/DVB (3324): Fix Samsung tuner frequency ranges
    - sata_mv: fix irq port status usage

 -- Bastian Blank <waldi@debian.org>  Tue, 28 Mar 2006 17:19:10 +0200

linux-2.6 (2.6.16-3) unstable; urgency=low

  [ Frederik Schüler ]
  * [amd64] Add asm-i386 to the linux-headers packages.

  [ Jonas Smedegaard ]
  * Tighten yaird dependency to at least 0.0.12-8 (supporting Linux
    2.6.16 uppercase hex in Kconfig and new IDE sysfs naming, and VIA
    IDE on powerpc).

  [ Martin Michlmayr ]
  * [arm/armeb] Enable CONFIG_NFSD on NSLU2 again.  Closes: #358709.
  * [arm/footbridge] CONFIG_NE2K_PCI should be a module, not built-in.
  * [arm/footbridge] Enable CONFIG_BLK_DEV_IDECD=m since the CATS can
    have a CD-ROM drive.
  * [mips/sb1*] Use ttyS rather than duart as the name for the serial
    console since the latter causes problems with debian-installer.

  [ Bastian Blank ]
  * Update vserver patch to 2.0.2-rc14.
    - Fix sendfile. (closes: #358391, #358752)

 -- Bastian Blank <waldi@debian.org>  Mon, 27 Mar 2006 16:08:20 +0200

linux-2.6 (2.6.16-2) unstable; urgency=low

  [ dann frazier ]
  * [ia64] Set unconfigured options:
      CONFIG_PNP_DEBUG=n and CONFIG_NET_SB1000=m
  * [hppa] Update config for 2.6.16

  [ Martin Michlmayr ]
  * [mips/mipsel] Put something in the generic config file because diff
    will otherwise remove the empty file, causing the build to fail.
  * [mipsel/r5k-cobalt] Set CONFIG_PACKET=y.
  * [arm] Set CONFIG_MACLIST=y for ixp4xx because nas100d needs it.

  [ Frederik Schüler ]
  * Add Maximilian Attems to uploaders list.

 -- Martin Michlmayr <tbm@cyrius.com>  Wed, 22 Mar 2006 15:15:14 +0000

linux-2.6 (2.6.16-1) unstable; urgency=low

  [ Bastian Blank ]
  * New upstream release.
  * Default to initramfs-tools 0.55 or higher on s390.

  [ maximilian attems ]
  * Default to initramfs-tools on arm and armeb.

  [ Martin Michlmayr ]
  * [mips/mipsel] Add an image for the Broadcom BCM91480B evaluation board
    (aka "BigSur").
  * [arm, armeb] Enable the netconsole module.
  * [mipsel/cobalt] Enable the netconsole module.
  * [mips] SB1: Fix interrupt disable hazard (Ralf Baechle).
  * [mips] SB1: Support for 1480 ethernet (Broadcom).
  * [mips] SB1: Support for NAPI (Tom Rix).
  * [mips] SB1: DUART support (Broadcom).
  * [mips] Work around bad code generation for <asm/io.h> (Ralf Baechle).
  * [mips] Fix VINO drivers when using a 64-bit kernel (Mikael Nousiainen).
  * [arm/armeb] Update configs for 2.6.16.
  * [mips/mipsel] Update configs for 2.6.16.
  * [arm/armeb] Enable the SMB module on NSLU2.
  * [mipsel] Enable parallel port modules for Cobalt since there are PCI
    cards that can be used in a Qube.
  * [mipsel] Enable the JFS module on Cobalt.

  [ dann frazier ]
  * [ia64] use yaird on ia64 until #357414 is fixed
  * [ia64] Update configs for 2.6.16

 -- Bastian Blank <waldi@debian.org>  Tue, 21 Mar 2006 16:12:16 +0100

linux-2.6 (2.6.15+2.6.16-rc5-0experimental.1) experimental; urgency=low

  [ Frederik Schüler ]
  * New upstream release candidate.

  [ Martin Michlmayr ]
  * Add initial mips/mipsel 2.6 kernels.
  * Important changes compared to the 2.4 kernels:
    - Drop the XXS1500 flavour since there's little interest in it.
    - Drop the LASAT flavour since these machines never went into
      production.
    - Drop the IP22 R5K (Indy, Indigo2) flavour since the IP22 R4K
      image now also works on machines with a R5K CPU.
    - Add an image for SGI IP32 (O2).
    - Rename the sb1-swarm-bn flavour to sb1-bcm91250a.
    - Enable PCI network (and other) modules on Cobalt.  Closes: #315895.
  * Add various MIPS related patches:
    - Fix iomap compilation on machines without COW.
    - Improve gettimeofday on MIPS.
    - Fix an oops on IP22 zerilog (serial console).
    - Improve IDE probing so it won't take so long on Cobalt.
    - Probe for IDE disks on SWARM.
    - Test whether there's a scache (fixes Cobalt crash).
    - Add Tulip fixes for Cobalt.
  * Fix a typo in the description of the linux-doc-* package,
    thanks Justin Pryzby.  Closes: #343424.
  * [arm] Enable nfs and nfsd modules.
  * [arm/footbride] Suggest nwutil (Netwinder utilities).

 -- Frederik Schüler <fs@debian.org>  Thu,  9 Mar 2006 14:13:17 +0000

linux-2.6 (2.6.15+2.6.16-rc4-0experimental.1) experimental; urgency=low

  [ Frederik Schüler ]
  * New upstream release.
  * Activate CONFIG_DVB_AV7110_OSD on alpha amd64 and ia64.
    Closes: #353292
  * Globally enable NAPI on all network card drivers which support it.

  [ maximilian attems ]
  * Drop fdutils from i386 and amd64 Suggests.
  * Swap lilo and grub Suggests for i386 and amd64.

  [ Jurij Smakov ]
  * Make sure that LOCALVERSION environment variable is not
    passed to a shell while invoking make-kpkg, since it
    appends it to the version string, breaking the build.
    Closes: #349472
  * [sparc32] Re-enable the building of sparc32 images.
  * [sparc64] Re-add (partial) sparc64-atyf-xl-gr.patch, since it
    was only partially applied upstream, so the problem (garbled
    screen output on SunBlade 100) is still present. Thanks to
    Luis Ortiz for pointing it out.
  * Bump the build-dep on kernel-package to 10.035, which fixes
    the problem with building documentation packages.

  [ Martin Michlmayr ]
  * [sparc] Add sys_newfstatat -> sys_fstatat64 fix from git.
  * [arm] Update configs for 2.6.16-rc3.
  * [armeb] Update configs for 2.6.16-rc3.
  * [arm/armeb] Fix compilation error on NSLU2 due to recent flash
    changes.
  * [arm/armeb] Fix a compilation error in the IXP4xx beeper support
    (Alessandro Zummo).

  [ Norbert Tretkowski ]
  * [alpha] Update arch/alpha/config* for 2.6.16-rc3.

 -- Bastian Blank <waldi@debian.org>  Fri, 24 Feb 2006 16:02:11 +0000

linux-2.6 (2.6.15-8) unstable; urgency=high

  [ maximilian attems ]
  * Add stable Release 2.6.15.5:
    - Fix deadlock in br_stp_disable_bridge
    - Fix a severe bug
    - i386: Move phys_proc_id/early intel workaround to correct function
    - ramfs: update dir mtime and ctime
    - sys_mbind sanity checking
    - Fix s390 build failure.
    - Revert skb_copy_datagram_iovec() recursion elimination.
    - s390: add #ifdef __KERNEL__ to asm-s390/setup.h
    - netfilter missing symbol has_bridge_parent
    - hugetlbfs mmap ENOMEM failure
    - IB/mthca: max_inline_data handling tweaks
    - it87: Fix oops on removal
    - hwmon it87: Probe i2c 0x2d only
    - reiserfs: disable automatic enabling of reiserfs inode attributes
    - Fix snd-usb-audio in 32-bit compat environment
    - dm: missing bdput/thaw_bdev at removal
    - dm: free minor after unlink gendisk
    - gbefb: IP32 gbefb depth change fix
    - shmdt cannot detach not-alined shm segment cleanly.
    - Address autoconfiguration does not work after device down/up cycle
    - gbefb: Set default of FB_GBE_MEM to 4 MB
    - XFS ftruncate() bug could expose stale data (CVE-2006-0554)
    - sys_signal: initialize ->sa_mask
    - do_sigaction: cleanup ->sa_mask manipulation
    - fix zap_thread's ptrace related problems
    - fix deadlock in ext2
    - cfi: init wait queue in chip struct
    - sd: fix memory corruption with broken mode page headers
    - sbp2: fix another deadlock after disconnection
    - skge: speed setting
    - skge: fix NAPI/irq race
    - skge: genesis phy initialization fix
    - skge: fix SMP race
    - x86_64: Check for bad elf entry address (CVE-2006-0741)
    - alsa: fix bogus snd_device_free() in opl3-oss.c
    - ppc32: Put cache flush routines back into .relocate_code section
    - sys32_signal() forgets to initialize ->sa_mask
    - Normal user can panic NFS client with direct I/O (CVE-2006-0555)
  * Deactivate merged duplicates: s390-klibc-buildfix.patch,
    powerpc-relocate_code.patch.
  * Add stable Release 2.6.15.6:
    - Don't reset rskq_defer_accept in reqsk_queue_alloc
    - fs/nfs/direct.c compile fix
    - mempolicy.c compile fix, make sure BITS_PER_BYTE is defined
    - [IA64] die_if_kernel() can return (CVE-2006-0742)

  [ Sven Luther ]
  * [powerpc] Disabled CONFIG_IEEE1394_SBP2_PHYS_DMA, which was broken on
    powerpc64, as it used the long deprecated bus_to_virt symbol.
    (Closes: #330225)
  * [powerpc] Fixed gettimeofday breakage causing clock drift.

 -- Bastian Blank <waldi@debian.org>  Mon,  6 Mar 2006 11:06:28 +0100

linux-2.6 (2.6.15-7) unstable; urgency=low

  [ Norbert Tretkowski ]
  * [alpha] Disabled CONFIG_ALPHA_LEGACY_START_ADDRESS for -alpha-generic and
    -alpha-smp flavours, and introduced a new -alpha-legacy flavour for MILO
    based machines, which has CONFIG_ALPHA_LEGACY_START_ADDRESS enabled.
    (closes: #352186)
  * [alpha] Added new patch to support prctl syscall. (closes: #349765)
  * [i386] Renamed kernel-image-2.6-486 to kernel-image-2.6-386, it's meant for
    transition only, and kernel-image-2.6-386 is the package name in sarge.

  [ Jurij Smakov ]
  * Bump build-dependency on kernel-package to 10.035, which is fixed
    to build the documentation packages again.
    Closes: #352000, #348332

  [ Frederik Schüler ]
  * Activate CONFIG_DVB_AV7110_OSD on alpha amd64 and ia64.
    Closes: #353292
  * Deactivate CONFIG_FB_ATY_XL_INIT on all architectures: it is broken and
    already removed in 2.6.16-rc.
    Closes: #353310

  [ Christian T. Steigies ]
  * [m68k] build in cirrusfb driver

 -- Bastian Blank <waldi@debian.org>  Tue, 21 Feb 2006 17:35:21 +0000

linux-2.6 (2.6.15-6) unstable; urgency=low

  [ Bastian Blank ]
  * Moved the mkvmlinuz support patch modification to a -1 version of the
    patch.

  [ maximilian attems ]
  * Add stable treee 2.6.15.4
    - PCMCIA=m, HOSTAP_CS=y is not a legal configuration
    - Input: iforce - do not return ENOMEM upon successful allocation
    - x86_64: Let impossible CPUs point to reference per cpu data
    - x86_64: Clear more state when ignoring empty node in SRAT parsing
    - x86_64: Dont record local apic ids when they are disabled in MADT
    - Fix keyctl usage of strnlen_user()
    - Kill compat_sys_clock_settime sign extension stub.
    - Input: grip - fix crash when accessing device
    - Input: db9 - fix possible crash with Saturn gamepads
    - Input: iforce - fix detection of USB devices
    - Fixed hardware RX checksum handling
    - SCSI: turn off ordered flush barriers
    - Input: mousedev - fix memory leak
    - seclvl settime fix
    - fix regression in xfs_buf_rele
    - md: remove slashes from disk names when creation dev names in sysfs
    - d_instantiate_unique / NFS inode leakage
    - dm-crypt: zero key before freeing it
    - bridge: netfilter races on device removal
    - bridge: fix RCU race on device removal
    - SELinux: fix size-128 slab leak
    - __cmpxchg() must really always be inlined
    - emu10k1 - Fix the confliction of 'Front' control
    - Input: sidewinder - fix an oops
  * Deactivate merged alpha-cmpxchg-inline.patch, sparc64-clock-settime.patch.

  [ Christian T. Steigies ]
  * [m68k] Add fix for m68k/buddha IDE and m68k/mac SCSI driver
  * [m68k] Patch by Peter Krummrich to stop flickering pixels with PicassoII
  * [m68k] make Amiga keyboard usable again, patch by Roman Zippel
  * [m68k] prevent wd33c93 SCSI driver from crashing the kernel, patch by Roman Zippel
  * [m68k] remove SBCs from VME descriptions (closes: #351924)

 -- Frederik Schüler <fs@debian.org>  Fri, 10 Feb 2006 15:33:21 +0000

linux-2.6 (2.6.15-5) unstable; urgency=low

  [ Martin Michlmayr ]
  * Add a fix for the input support for the ixp4xx beeper driver from
    2.6.16-rc2.
  * Add stable tree 2.6.15.3:
    - Fix extra dst release when ip_options_echo fails (CVE-2006-0454)

  [ Sven Luther ]
  * [powerpc] Removed -o root -g root option to mkvmlinuz support patch.
    (Closes: #351412)

 -- Sven Luther <luther@debian.org>  Tue,  7 Feb 2006 19:23:14 +0000

linux-2.6 (2.6.15-4) unstable; urgency=low

  [ Jurij Smakov ]
  * [sparc64] Add sparc64-clock-settime.patch to fix the incorrect
    handling of the clock_settime syscall arguments, which resulted
    in a hang when trying to set the date using 'date -s'. Patch
    by David Miller is applied upstream. Thanks to Ludovic Courtes
    and Frans Pop for reporting and testing.
    Ref: http://marc.theaimsgroup.com/?t=113861017400002&r=1&w=2

  [ Christian T. Steigies ]
  * [m68k] update m68k patch and config to 2.6.15
  * [m68k] SCSI drivers need to be built in until ramdisk generator tools
    supports loading scsi modules
  * [m68k] ISCSI and IDE-TAPE don't compile, disabled
  * [m68k] set CC_OPTIMIZE_FOR_SIZE=n
  * [m68k] added vmeints patch which fixes building for vme

  [ maximilian attems ]
  * Use initramfs-tools for ia64 - fixed klibc.
  * Add stable tree 2.6.15.2:
    - Fix double decrement of mqueue_mnt->mnt_count in sys_mq_open
    - (CVE-2005-3356)
    - Mask off GFP flags before swiotlb_alloc_coherent
    - usb-audio: don't use empty packets at start of playback
    - Make second arg to skb_reserved() signed.
    - Input: HID - fix an oops in PID initialization code
    - Fix oops in ufs_fill_super at mount time
    - Kill blk_attempt_remerge()
    - Fix i2o_scsi oops on abort
    - Fix mkiss locking bug
    - Fix timekeeping on sparc64 ultra-IIe machines
    - Someone broke reiserfs v3 mount options and this fixes it
  * Deactivate sparc64-jumping-time.patch, amd64-pppd-fix.patch incl in aboves.
  * Add s390-klibc-buildfix.patch, regression due to header file changes.

  [ Steve Langasek ]
  * [alpha] set __attribute__((always_inline)) on __cmpxchg(), to avoid
    wrong optimizations with -Os (Closes: #347556).

  [ Martin Michlmayr ]
  * Add input support for the ixp4xx beeper driver (Alessandro Zummo).
  * [arm] Add NSLU2 specific portion of ixp4xx beeper driver (Alessandro Zummo).
  * [arm/nslu2] Build PPP as a module.
  * [arm/nslu2] Enable wireless.
  * [arm/nslu2] Enable most USB modules.
  * [arm/nslu2] Enable ALSA and USB sound modules.
  * [arm/nslu2] Set 4 MB as the size of the initrd in the kernel cmd line.
  * [arm/footbridge] Set CONFIG_BLK_DEV_RAM_SIZE to 8192.
  * [armeb] Add support for big-endian ARM.
  * [armeb/nslu2] Use the nslu2 config from arm.

  [ Frederik Schüler ]
  * [amd64] Add amd64-pppd-fix.patch to fix kernel panic when using pppd.
    (Closes: #347711)
  * Add 64bit-vidiocswin-ioctl-fix.patch to fix VIDIOCSWIN ioctl on 64bit
    kernel 32bit userland setups. (Closes: #349338)

  [ Sven Luther ]
  * [powerpc] Adapted apus config file to be more modular and in sync with the
    other powerpc configs. Scsi drivers are disabled as they don't build
    cleanly though (need some esp stuff).
  * [powerpc] Default to initramfs-tools as initramfs generator, as klibc
    build is fixed now.

  [ Bastian Blank ]
  * [powerpc] Fix dependencies of image packages.

 -- maximilian attems <maks@sternwelten.at>  Wed,  1 Feb 2006 11:34:20 +0100

linux-2.6 (2.6.15-3) unstable; urgency=low

  [ Martin Michlmayr ]
  * [arm] Update configs for 2.6.15; closes: #347998.
  * [arm] Activate tmpfs.
  * [arm] Allow modules to be unloaded.
  * [arm] Enable CONFIG_INPUT_EVDEV since yaird needs this module in
    order to generate initrds.
  * [arm/footbridge] Activate IDEPCI so SL82C105 will really be
    compiled in.
  * [arm/footbridge] Activate the right network drivers (Tulip and
    NE2K).
  * [arm/footbridge] Enable more framebuffer drivers.
  * debian/patches/arm-fix-dc21285.patch: Fix compilation of DC21285
    flash driver.
  * [arm/footbridge] Enable MTD and the DC21285 flash driver.
  * [arm/footbridge] Enable RAID and LVM modules.
  * [arm/footbridge] Enable USB modules.
  * [arm/nslu2] Add an image for Network Storage Link for USB 2.0 Disk
    Drives.
  * debian/patches/arm-memory-h-page-shift.patch: Fix error "PAGE_SHIFT
    undeclared" (Rod Whitby).
  * debian/patches/mtdpart-redboot-fis-byteswap.patch: recognise a foreign
    endian RedBoot partition table (John Bowler).
  * debian/patches/maclist.patch: Add support for the maclist interface
    (John Bowler).
  * debian/patches/arm-nslu2-maclist.patch: Add NSLU2 maclist support
    (John Bowler).
  * [arm/nslu2] Activate maclist.

  [ maximilian attems ]
  * Add stable tree 2.6.15.1:
    - arch/sparc64/Kconfig: fix HUGETLB_PAGE_SIZE_64K dependencies
    - moxa serial: add proper capability check
    - fix /sys/class/net/<if>/wireless without dev->get_wireless_stats
    - Don't match tcp/udp source/destination port for IP fragments
    - Fix sys_fstat64() entry in 64-bit syscall table.
    - UFS: inode->i_sem is not released in error path
    - netlink oops fix due to incorrect error code
    - Fix onboard video on SPARC Blade 100 for 2.6.{13,14,15}
    - Fix DoS in netlink_rcv_skb() (CVE-2006-0035)
    - fix workqueue oops during cpu offline
    - Fix crash in ip_nat_pptp (CVE-2006-0036)
    - Fix another crash in ip_nat_pptp (CVE-2006-0037)
    - ppc32: Re-add embed_config.c to ml300/ep405
    - Fix ptrace/strace
    - vgacon: fix doublescan mode
    - BRIDGE: Fix faulty check in br_stp_recalculate_bridge_id()
    - skge: handle out of memory on ring changes
  * Drop merged patch:
    - sparc64-atyfb-xl-gr-final.patch

  [ Simon Horman ]
  * Fix booting on PReP machines
    (Closes: #348040)
    powerpc-relocate_code.patch

 -- Simon Horman <horms@verge.net.au>  Tue, 17 Jan 2006 18:01:17 +0900

linux-2.6 (2.6.15-2) unstable; urgency=low

  [ maximilian attems ]
  * Default to initramfs-tools as initramfs generator for amd64, hppa, i386,
    alpha and sparc. More archs will be added once klibc matures.
    (Closes: #346141, #343147, #341524, #346305)
  * Backport alsa patch for opl3 - Fix the unreleased resources.
    (Closes: #346273)
  * Readd buslogic-pci-id-table.patch.

  [ dann frazier ]
  * [ia64] Update config for 2.6.15.

  [ Frederik Schüler ]
  * Make CONFIG_IPW2100 a per-architecture option and deactivate it on all
    architectures but i386. (Closes: #344515)

  [ Sven Luther ]
  * Removed spurious file from powerpc-apus patch. (Closes: #346159)

  [ Norbert Tretkowski ]
  * Backport the generic irq framework for alpha. (closes: #339080)

  [ Bastian Blank ]
  * Remove pre-sarge conflict with hotplug.
  * Fix hppa diff to apply.
  * Make the latest packages depend on the corect version of the real images.
    (closes: #346366)

 -- Bastian Blank <waldi@debian.org>  Tue, 10 Jan 2006 16:54:21 +0100

linux-2.6 (2.6.15-1) unstable; urgency=low

  [ Sven Luther ]
  * New upstream release.
  * [powerpc] Now use ARCH=powerpc for 64bit powerpc flavours, 32bit still
    stays with ARCH=ppc for now.
  * [powerpc] Readded PReP Motorola PowerStack II Utah IDE interrupt
    (Closes: #345424)
  * [powerpc] Fixed apus patch.
  * Added make-kpkg --arch option support to gencontrol.py.
  * Added debian/bin/kconfig.ml to process config file snipplet, so we can
    preserve the pre 2.6.15 ordering of config file snipplets. Upto 2.6.15
    the kernel Kconfig magic apparently kept the later occuring config options,
    but it seems that this is no more the case. Instead of catting the config
    files together, not use the kconfig.ml script to read in the files from
    more generic to more specific, and keep only the more specific.

  [ Bastian Blank ]
  * [s390] Update configs.

  [ Kyle McMartin ]
  * [hppa] Snag latest hppa.diff from cvs.parisc-linux.org.
  * [hppa] Update configs for 2.6.15.
  * [hppa] Change parisc kernel names to something less ambiguous.

  [ dann frazier ]
  * [ia64] Update ia64 configs

  [ maximilian attems ]
  * Drop modular-ide.patch, nacked by ide upstream.  Prevents udev to load
    ide-generic and those successfull boots with initramfs-tools.
  * Disable CONFIG_USB_BANDWIDTH, causes major trouble for alsa usb cards.

  [ Norbert Tretkowski ]
  * [alpha] Removed conflict with initramfs-tools, thanks vorlon for finding
    the klibc bug!

  [ Jonas Smedegaard ]
  * Adjust short description of transitional package kernel-image-2.6-
    486 to mention 2.6 (not 2.6.12).
  * Clean duplicate Kconfig options.

  [ Frederik Schüler ]
  * Add updated version of drivers-scsi-megaraid_splitup.patch.
  * Deactivate CONFIG_IDE_TASK_IOCTL on alpha and ia64 and make it a global
    option.
  * Make CONFIG_VIDEO_SAA7134 a global option.
  * New option CONFIG_CC_OPTIMIZE_FOR_SIZE set per-arch.
  * Rename i386 368 flavour to 486.
  * Add myself to uploaders.
  * Readdition of qla2xxx drivers, as firmware license has been fixed.
  * Make CONFIG_PACKET, PACKET_MM and UNIX builtin on all architectures:
    statically linked has better performance then modules due to TLB issue.
  * clean up debian-patches dir: remove all obsolete patches:
    - alpha-compile-fix.patch: obsolete
    - amd64-int3-fix.patch: fixed since 2.6.12
    - net-ipconntrack-nat-fix.patch: merged upstream after 2.6.14 release
    - net-nf_queue-oops.patch: merged upstream after 2.6.14 release
    - qla2xxx-removed.patch: obsolete
  * Drop M386 support remains from the i386 386 flavour: built with M486 
    from now on.

  [ Martin Michlmayr ]
  * [arm] Don't define "compiler" since GCC 4.x is the default now anyway.
  * [arm] Add descriptions for "class" and "longclass".
  * [arm] Compile CONFIG_BLK_DEV_SL82C105 support into the kernel on
    Footbridge.
  * [arm] Compile ext3 support into the kernel on Footbridge.
  * [arm] Turn on CONFIG_SERIAL_8250 support on Footbridge.

  [ Jurij Smakov ]
  * [sparc] Correct the patch for the atyfb framebuffer driver
    (sparc64-atyfb-xl-gr.patch) to finally fix the console and X
    image defects on Blade 100/150. The new patch is named
    sparc64-atyfb-xl-gr-final.patch to avoid the confusion.
    Thanks to Luis F. Ortiz for fixing the patch and Luigi Gangitano
    for testing it out.
  * Drop tty-locking-fixes9.patch, which was preventing the oops during
    shutdown on some sparc machines with serial console. Proper fix has
    been incorporated upstream.
  
  [ Simon Horman ]
  * Enable MKISS globally (closes: #340215)
  * Add recommends libc6-i686 to 686 and k7 image packages
    (closes: #278729)
  * Enable OBSOLETE_OSS_USB_DRIVER and USB_AUDIO
    as alsa snd-usb-audio still isn't quite there.
    I expect this to be re-disabled at some stage,
    possibly soon if it proves to be a source of bugs.
    (closes: #340388)

 -- Sven Luther <luther@debian.org>  Tue,  3 Jan 2006 06:48:07 +0000

linux-2.6 (2.6.14-7) unstable; urgency=low

  [ maximilian attems ]
  * Add stable tree 2.6.14.5 fixes:
    - setting ACLs on readonly mounted NFS filesystems (CVE-2005-3623)
    - Fix bridge-nf ipv6 length check
    - Perform SA switchover immediately.
    - Input: fix an OOPS in HID driver
    - Fix hardware checksum modification
    - kernel/params.c: fix sysfs access with CONFIG_MODULES=n
    - Fix RTNLGRP definitions in rtnetlink.h
    - Fix CTA_PROTO_NUM attribute size in ctnetlink
    - Fix unbalanced read_unlock_bh in ctnetlink
    - Fix NAT init order
    - Fix incorrect dependency for IP6_NF_TARGET_NFQUEUE
    - dpt_i2o fix for deadlock condition
    - SCSI: fix transfer direction in sd (kernel panic when ejecting iPod)
    - SCSI: fix transfer direction in scsi_lib and st
    - Fix hardware rx csum errors
    - Fix route lifetime.
    - apci: fix NULL deref in video/lcd/brightness
  * Disable CONFIG_USB_BANDWIDTH, causes major trouble on alsa usb cards.
    (Closes: #344939)

 -- maximilian attems <maks@sternwelten.at>  Tue, 27 Dec 2005 20:50:28 +0100

linux-2.6 (2.6.14-6) unstable; urgency=low

  [ Kyle McMartin ]
  * Change parisc kernel names to something less ambiguous.

  [ maximilian attems ]
  * Drop modular-ide.patch, nacked by ide upstream.  Prevents udev to load
    ide-generic and those successfull boots with initramfs-tools.
  * Add stable tree 2.6.14.4 with the following fixes:
    - drivers/scsi/dpt_i2o.c: fix a user-after-free
    - drivers/message/i2o/pci.c: fix a use-after-free
    - drivers/infiniband/core/mad.c: fix a use-after-free
    - DVB: BUDGET CI card depends on STV0297 demodulator
    - setkeys needs root
    - Fix listxattr() for generic security attributes
    - AGPGART: Fix serverworks TLB flush.
    - Fix crash when ptrace poking hugepage areas
    - I8K: fix /proc reporting of blank service tags
    - i82365: release all resources if no devices are found
    - bonding: fix feature consolidation
    - libata: locking rewrite (== fix)
    - cciss: bug fix for BIG_PASS_THRU
    - ALSA: nm256: reset workaround for Latitude CSx
    - cciss: bug fix for hpacucli
    - V4L/DVB: Fix analog NTSC for Thomson DTT 761X hybrid tuner
    - BRIDGE: recompute features when adding a new device
    - 32bit integer overflow in invalidate_inode_pages2()
    - USB: Adapt microtek driver to new scsi features
    - ide-floppy: software eject not working with LS-120 drive
    - Add try_to_freeze to kauditd
    - V4L/DVB (3135) Fix tuner init for Pinnacle PCTV Stereo
    - NETLINK: Fix processing of fib_lookup netlink messages
    - ACPI: fix HP nx8220 boot hang regression

  [ Norbert Tretkowski ]
  * [alpha] Removed conflict with initramfs-tools, thanks vorlon for finding
    the klibc bug!

  [ Frederik Schüler ]
  * Add updated drivers-scsi-megaraid_splitup.patch. (Closes: #317258)
  * Add ppc64-thermal-overtemp.patch to fix a thermal control bug in G5
    machines. (Closes: #343980)
  * Unpatch the following patches which are included in 2.6.14.4:
    - setkeys-needs-root-1.patch
    - setkeys-needs-root-2.patch
    - mm-invalidate_inode_pages2-overflow.patch
    - net-bonding-consolidation-fix.patch

 -- Frederik Schüler <fs@debian.org>  Tue, 20 Dec 2005 18:50:41 +0000

linux-2.6 (2.6.14-5) unstable; urgency=low

  [ dann frazier ]
  * ia64-new-assembler-fix.patch
    Fix ia64 builds with newer assembler (Closes: #341257)

  [ Sven Luther ]
  * [powerpc] incremented ramdisk size to 24576 from 8192, needed by the
    graphical installer, maybe we can bring this to 16384 later.

  [ Simon Horman ]
  * Add recommends libc6-i686 to 686 and k7 image packages
    (closes: #278729)
  * Enable OBSOLETE_OSS_USB_DRIVER and USB_AUDIO
    as alsa snd-usb-audio still isn't quite there.
    I expect this to be re-disabled at some stage,
    possibly soon if it proves to be a source of bugs.
    (closes: #340388)

  [ dann frazier ]
  * buslogic-pci-id-table.patch
    add a pci device id table to fix initramfs-tools discovery.
    (closes #342057)
  * fix feature consolidation in bonding driver.  (closes #340068)

 -- dann frazier <dannf@debian.org>  Thu,  8 Dec 2005 10:59:31 -0700

linux-2.6 (2.6.14-4) unstable; urgency=low

  [ dann frazier ]
  * setkeys-needs-root-1.patch, setkeys-needs-root-2.patch:
    [SECURITY] Require root privilege to write the current
    function key string entry of other user's terminals.
    See CVE-2005-3257 (Closes: #334113)

  [ Simon Horman ]
  * Enable MKISS globally (closes: #340215)
  * mm-invalidate_inode_pages2-overflow.patch
    [SECURITY] 32bit integer overflow in invalidate_inode_pages2() (local DoS)
  * ctnetlink-check-if-protoinfo-is-present.patch
    [SECURITY] ctnetlink: check if protoinfo is present (local DoS)
  * ctnetlink-fix-oops-when-no-icmp-id-info-in-message.patch
    [SECURITY] ctnetlink: Fix oops when no ICMP ID info in message (local DoS)

  [ Sven Luther ]
  * Re-added powerpc/apus patch, now that Roman Zippel merged it in.
  * Let's create asm-(ppc|ppc64) -> asm-powerpc symlink farm.  (Closes: #340571)

  [ maximilian attems ]
  * Add 2.6.14.3 patch - features changelog:
    - isdn/hardware/eicon/os_4bri.c: correct the xdiLoadFile() signature
    - x86_64/i386: Compute correct MTRR mask on early Noconas
    - PPTP helper: Fix endianness bug in GRE key / CallID NAT
    - nf_queue: Fix Ooops when no queue handler registered
    - ctnetlink: check if protoinfo is present
    - ip_conntrack: fix ftp/irc/tftp helpers on ports >= 32768
    - VFS: Fix memory leak with file leases
    - hwmon: Fix lm78 VID conversion
    - hwmon: Fix missing it87 fan div init
    - ppc64 memory model depends on NUMA
    - Generic HDLC WAN drivers - disable netif_carrier_off()
    - ctnetlink: Fix oops when no ICMP ID info in message
    - Don't auto-reap traced children
    - packet writing oops fix
    - PPTP helper: fix PNS-PAC expectation call id
    - NAT: Fix module refcount dropping too far
    - Fix soft lockup with ALSA rtc-timer
    - Fix calculation of AH length during filling ancillary data.
    - ip_conntrack TCP: Accept SYN+PUSH like SYN
    - refcount leak of proto when ctnetlink dumping tuple
    - Fix memory management error during setting up new advapi sockopts.
    - Fix sending extension headers before and including routing header.
    - hwmon: Fix missing boundary check when setting W83627THF in0 limits
  * Remove ctnetlink-check-if-protoinfo-is-present.patch,
    net-nf_queue-oops.patch - already included in 2.6.14.3.

  [ Frederik Schüler ]
  * Make CONFIG_PACKET, PACKET_MM and UNIX builtin on all architectures:
    statically linked has better performance then modules due to TLB issue.
  * Add myself to uploaders.

 -- Frederik Schüler <fs@debian.org>  Sat, 26 Nov 2005 13:18:41 +0100

linux-2.6 (2.6.14-3) unstable; urgency=low

  [ Norbert Tretkowski ]
  * [alpha] Switch to gcc 4.0.
  * [alpha] Conflict with initramfs-tools, klibc is broken on alpha.
  * [alpha] Enabled CONFIG_KOBJECT_UEVENT in arch/alphaconfig to fix trouble
    with latest udev, thanks to Uwe Schindler for reporting. (closes: #338911)
  * Bumped ABI revision:
    + ABI changes on sparc and alpha because of compiler switch.
    + 2.6.14.1 changes ABI of procfs.

  [ Sven Luther ]
  * Set default TCP congestion algorithm to NewReno + BIC (Closes: #337089)

  [ maximilian attems ]
  * Reenable CONFIG_SOFTWARE_SUSPEND on i386 and ppc, resume=/dev/<other device>
    must be set by boot loader. (Closes: #267600)
  * Set CONFIG_USB_SUSPEND on i386. Usefull for suspend to ram and apm suspend.
  * Add 2.6.14.1 patch:
    - Al Viro: CVE-2005-2709 sysctl unregistration oops
  * Add 2.6.14.2 patch:
    - airo.c/airo_cs.c: correct prototypes
    - fix XFS_QUOTA for modular XFS (closes: #337072)
    - USB: always export interface information for modalias
    - NET: Fix zero-size datagram reception
    - fix alpha breakage
    - Oops on suspend after on-the-fly switch to anticipatory i/o scheduler
    - ipvs: fix connection leak if expire_nodest_conn=1
    - Fix ptrace self-attach rule
    - fix signal->live leak in copy_process()
    - fix de_thread() vs send_group_sigqueue() race
    - prism54 : Fix frame length
    - tcp: BIC max increment too large
  * Remove alpha compile fix as contained in 2.6.14.2
  * Readd CONFIG_XFS_QUOTA=y.
  * Disable ACPI cutoff year on i386, was set to 2001.
    No need for acpi=force on boot.

  [ Jurij Smakov ]
  * Fix the install-image script to correctly include all the necessary
    stuff in scripts. (Closes: #336424)
  * Enable CONFIG_SND_ALI5451 on sparc.
  * Switch sparc to gcc-4.0. Thanks to Norbert for making sure it successfully
    builds a working kernel now.
  * Apply patch to fix ATI framebuffer output corruption on SunBlade 100
    (sparc64-atyfb-xl-gr.patch). Thanks to Luigi Gangitano. (Closes: #321200)
  * Disable CONFIG_PARPORT_PC_FIFO on sparc, since it causes a hang whenever
    something is sent to the parallel port device. Thanks to Attilla
    (boera at rdslink.ro) for pointing that out.

  [ Simon Horman ]
  * [386, AMD64] Set CONFIG_FRAMEBUFFER_CONSOLE=y instead of m.
    As vesadb now built into the kernel, after finally dropping the
    debian-specific patch to make it modular, make fbcons builtin too, else
    all sorts of weird stuff happens which is hard for the inird builders to
    automatically compenste for. (Closes: #336450)
  * Redisable CONFIG_SOFTWARE_SUSPEND on ppc/miboot as it required
    CONFIG_PM to compile.
  * [NETFILTER] nf_queue: Fix Ooops when no queue handler registered
    This is a regression introduced in 2.6.14.
    net-nf_queue-oops.patch. (Closes: #337713)
  * Make manuals with defconfig, as is required for kernel-package 10.008

  [ dann frazier ]
  * net-ipconntrack-nat-fix.patch - fix compilation of
    ip_conntrack_helper_pptp.c when NAT is disabled. (Closes: #336431)

  [ Christian T. Steigies ]
  * update m68k.diff to 2.6.14
  * add m68k-*vme* patches
  * disable macsonic driver until the dma patch is fixed
  * disable IEEE80211 drivers for all of m68k

  [ Frederik Schüler ]
  * activate CONFIG_SECURITY_NETWORK to fix SElinux operation.
    (Closes: #338543)

 -- Norbert Tretkowski <nobse@debian.org>  Mon, 14 Nov 2005 10:23:05 +0100

linux-2.6 (2.6.14-2) unstable; urgency=low

  [ Simon Horman ]
  * [SECURITY] Avoid 'names_cache' memory leak with CONFIG_AUDITSYSCALL
    This fix, included as part of the 2.6.13.4 patch in
    2.6.13+2.6.14-rc4-0experimental.1 is CVE-2005-3181
  * Fix genearation of .extraversion, again (closes: #333842)
  * Add missing kernel-arch and kernel-header-dirs to defines
    so headers get included. (closes: #336521)
    N.B: I only filled in arches where other's hadn't done so alread.
         Please fix if its wrong.
  * Allow powerpc64 to compile with AUDIT enabled but
    AUDITSYSCALL disabled. powerpc64-audit_sysctl-build.patch

  [ dann frazier ]
  * Update hppa.diff to 2.6.14-pa0

  [ Norbert Tretkowski ]
  * [alpha] New patch to include compiler.h in barrier.h, barrier() is used in
    non-SMP case.
  * [alpha] Added kernel-header-dirs and kernel-arch to debian/arch/alpha/defines
    to include asm-alpha in linux-headers package.
  * Added myself to Uploaders.

  [ Frederik Schüler ]
  * [amd64] use DISCONTIGMEM instead of SPARSEMEM on amd64-k8-smp flavour to
    fix bootup kernel panic.
  * [amd64] include asm-x86_64 in linux-headers package.
  * Deactivate AUDITSYSCALL globally, it slows down the kernel and is not
    needed for selinux at all.

 -- Simon Horman <horms@debian.org>  Tue,  1 Nov 2005 15:27:40 +0900

linux-2.6 (2.6.14-1) unstable; urgency=low

  [ Sven Luther ]
  * New upstream release.

  [ Norbert Tretkowski ]
  * [alpha] Update arch/alpha/config* for 2.6.14.

  [ Simon Horman ]
  * Fix misformatting of long description of
    linux-patch-debian-linux-patch-debian-X.Y.Z.
    templates/control.main.in
    (closes: #335088)
  * Make sure version is seeded in apply and unapply scripts.
    Actually changed in some earlier, post 2.6.12, release,
    but the changelog seems to be missing.
    (closes: #324583)

  [ dann frazier ]
  * [ia64] Disable the CONFIG_IA64_SGI_SN_XP module.  This forces
    CONFIG_GENERIC_ALLOCATOR and CONFIG_IA64_UNCACHED_ALLOCATOR to y, which
    appears to break on zx1 systems.

 -- Simon Horman <horms@debian.org>  Fri, 28 Oct 2005 16:26:03 +0900

linux-2.6 (2.6.13+2.6.14-rc5-0experimental.1) experimental; urgency=low

  [ Sven Luther ]
  * Upgraded to 2.6.14-rc5.

  [ Jonas Smedegaard ]
  * Quote variables in debian/rules.real and postinstall (making it
    safer to run with weird characters in path of build environment).

  [ Bastian Blank ]
  * Add some missing files from scripts to headers packages.
  * Add new patch powerpc-build-links.patch: Emit relative symlinks in
    arch/ppc{,64}/include.
  * Include arch/*/include into headers package.

 -- Sven Luther <luther@debian.org>  Tue, 25 Oct 2005 03:56:11 +0000

linux-2.6 (2.6.13+2.6.14-rc4-0experimental.1) experimental; urgency=low

  [ Sven Luther ]
  * Upgraded to 2.6.14-rc4.

  [ Simon Horman ]
  * Fix genearation of .extraversion (closes: #333842)

  [ dann frazier ]
  * Enhance the linux-source description to explain the types of patches
    Debian adds to it.  (closes: #258043)
  * Correct linux-patch-debian description.  It replaces the
    kernel-patch-debian packages, not the kernel-source packages.

  [ Jonas Smedegaard ]
  * Fix building from within a very long dir (all patches was applied at
    once - exhausting shell commandline, now applied one by one).
  * Add Simon Horman, Sven Luther and myself as Uploaders.

  [ Bastian Blank ]
  * Use list of revisions in patch scripts.
  * Use correct names for tarball and scripts.

  [ Jurij Smakov ]
  * [i386] Set the CONFIG_HPET_EMULATE_RTC option to make the clock
    work properly on certain Dell machines. This required setting the
    CONFIG_RTC option to 'y' instead of 'm'. (closes: #309909)
    [i386] Enable VIDEO_CX88 and VIDEO_CX88_DVB (both set to 'm') by
    popular demand. (closes: #330916)

  [ Norbert Tretkowski ]
  * [alpha] Update arch/alpha/config for 2.6.13.

  [ Kyle McMartin ]
  * [hppa] Oops. Fix linux-headers not including asm-parisc by adding
    headers_dirs = parisc to Makefile.inc.

  [ maximilian attems ]
  * Set CONFIG_FB_VESA=y for i386 and amd64 configs. (closes: #333003)

  [ Sven Luther ]
  * [powerpc] Fixed apus build, now use mkvmlinuz too to generate the vmlinuz
    kernel.
  * Fixed control.image.in to depend on :
      initramfs-tools | yaird | linux-ramdisk-tool
    where linux-ramdisk-tools is the virtual package provided by all
    initrd/initramfs generating tools.

  [ Frederik Schüler ]
  * deactivate FB_RIVA on all architectures.
  * deactivate BLK_DEV_IDESCSI on all architectures.
  * Added patch-2.6.13.4:
    - [SECURITY] key: plug request_key_auth memleak 
      See CAN-2005-3119
    - [SECURITY] Fix drm 'debug' sysfs permissions
      See CAN-2005-3179
    - [SECURITY] Avoid 'names_cache' memory leak with CONFIG_AUDITSYSCALL
    - [SPARC64] Fix userland FPU state corruption.
    - BIC coding bug in Linux 2.6.13
    - [SECURITY] orinoco: Information leakage due to incorrect padding 
      See CAN-2005-3180
    - ieee1394/sbp2: fixes for hot-unplug and module unloading

  [ Christian T. Steigies ]
  * disable CONFIG_EXT2_FS_XIP for m68k like on all(?) other arches
  * deactivate OKTAGON_SCSI for amiga/m68k until it can be compiled again
  * deactivate CONFIG_KEYBOARD_HIL_OLD, CONFIG_KEYBOARD_HIL, CONFIG_MOUSE_HIL,
    CONFIG_HIL_MLC, and CONFIG_HP_SDC for hp/m68k
  * update m68k.diff for 2.6.13
  * split out patches that do not intefere with other arches to
    patches-debian/m68k-*

 -- Bastian Blank <waldi@debian.org>  Fri, 21 Oct 2005 12:17:47 +0000

linux-2.6 (2.6.13-1) experimental; urgency=low

  * New upstream release "git booost":
    - new arch xtensa
    - kexec/kdump
    - execute-in-place
    - inotify (closes: #304387)
    - time-sharing cfq I/O scheduler
    - manual driver binding
    - voluntary preemption
    - user-space I/O initiation for InfiniBand
    - new speedy DES (crypto) implementation
    - uml "almost-skas" mode support
    - 250 HZ default (closes: #320366)
    - fixes all over (alsa, archs, ide, input, ntfs, scsi, swsusp, usb, ..)
    - orinoco driver updates (closes: #291684)
    - md, dm updates (closes: #317787)

  [ Frederik Schüler ]
  * [amd64] Added class and longclass descriptions for amd64 flavours.
  * [amd64] add amd64-tlb-flush-sigsegv-fix.patch: disable tlb flush
    filtering on smp systems to workaround processor errata.
  * backport kernel-api-documentation-generation-fix.diff from git to fix
    documentation build.
  * Added patch-2.6.13.1:
    - raw_sendmsg DoS (CAN-2005-2492)
    - 32bit sendmsg() flaw (CAN-2005-2490)
    - Reassembly trim not clearing CHECKSUM_HW
    - Use SA_SHIRQ in sparc specific code.
    - Fix boundary check in standard multi-block cipher processors
    - 2.6.13 breaks libpcap (and tcpdump)
    - x86: pci_assign_unassigned_resources() update
    - Fix PCI ROM mapping
    - aacraid: 2.6.13 aacraid bad BUG_ON fix
    - Kconfig: saa7134-dvb must select tda1004x

  [ Simon Horman ]
  * Disable BSDv3 accounting on hppa and alpha, it was already
    disabled on all other architectures. Also unify BSD accounting
    config into top level config, rather than per flavour configs.
  * [SECURITY] The seq_file memory leak fix included in 2.6.12-6
    as part of upstream's 2.6.12.6 patchset is now CAN-2005-2800.

  [ Jurij Smakov, Simon Horman ]
  * Ensure that only one kernel-manual/linux-manual package can
    be installed at a time to avoid file conflicts. (closes: #320042)

  [ Bastian Blank ]
  * Move audit, preempt and security settings to core config file.
  * Fix powerpc configuration.
  * Add debian version information to kernel version string.
  * Drop coreutils | fileutils dependencies.
  * Drop modular-vesafb patch. (closes: #222374, #289810)

  [ Christian T. Steigies ]
  * update m68k.diff for linux-2.6.13
  * add m68k-42_dma.patch and m68k-sonic.patch that will be in upstream 2.6.14
    (which makes sun3 build fail, needs fixing)

  [ maximilian attems ]
  * Drop drivers-add-scsi_changer.patch (merged)
  * Drop drivers-ide-dma-blacklist-toshiba.patch (merged)
  * Drop drivers-ide-__devinit.patch (merged)
  * Added patch-2.6.13.2:
    - USB: ftdi_sio: custom baud rate fix
    - Fix up more strange byte writes to the PCI_ROM_ADDRESS config word
    - Fix MPOL_F_VERIFY
    - jfs: jfs_delete_inode must call clear_inode
    - Fix DHCP + MASQUERADE problem
    - Sun HME: enable and map PCI ROM properly
    - Sun GEM ethernet: enable and map PCI ROM properly
    - hpt366: write the full 4 bytes of ROM address, not just low 1 byte
    - forcedeth: Initialize link settings in every nv_open()
    - Lost sockfd_put() in routing_ioctl()
    - lost fput in 32bit ioctl on x86-64
  * Added patch-2.6.13.3:
    - Fix fs/exec.c:788 (de_thread()) BUG_ON
    - Don't over-clamp window in tcp_clamp_window()
    - fix IPv6 per-socket multicast filtering in exact-match case
    - yenta oops fix
    - ipvs: ip_vs_ftp breaks connections using persistence
    - uml - Fix x86_64 page leak
    - skge: set mac address oops with bonding
    - tcp: set default congestion control correctly for incoming connections

  [ Sven Luther ]
  * [powerpc] Added hotplug support to the mv643xx_eth driver :
      powerpc-mv643xx-hotplug-support.patch
    thanks go to Nicolas Det for providing the patch.
  * [powerpc] Modified a couple of configuration options for the powerpc64
    flavour, fixes and enhances Apple G5 support (Closes: #323724, #328324)
  * [powerpc] Added powerpc-miboot flavour to use exclusively with oldworld
    powermac miboot floppies for debian-installer.
  * [powerpc] Checked upgraded version of the apus patches, separated them in
    a part which is safe to apply, and one which needs checking, and is thus
    not applied yet.

  [ Kyle McMartin ]
  * [hppa] Update hppa.diff to 2.6.13-pa4.
  * [hppa] Add space register fix to pacache.S to hppa.diff.

  [ dann frazier ]
  * Add a note to README.Debian that explains where users can find the .config
    files used to generate the linux-image packages.  Closes: #316809
  * [ia64] Workaround #325070 until upstream works out an acceptable solution.
    This bug breaks module loading on non-SMP ia64 kernels.  The workaround
    is to temporarily use an SMP config for the non-SMP kernels.  (Note that
    John Wright is running benchmarks to determine the overhead of running
    an SMP kernel on UP systems to help decide if this should be a
    permanent change).
  * [ia64] Update arch/ia64/config for 2.6.13

 -- Simon Horman <horms@debian.org>  Thu,  6 Oct 2005 15:45:21 +0900

linux-2.6 (2.6.12-6) unstable; urgency=high

  [ Andres Salomon, Bastian Blank ]
  * Change ATM and Classical-IP-over-ATM to be modular, instead of being
    statically included. (closes: #323143)

  [ Sven Luther ]
  * [powerpc] powerpc-pmac-sound-check.patch: Added pmac-sound sanity check.
  * [powerpc] powerpc-apus.patch:
    Added preliminary apus patch to package, not applied to kernel tree yet.

  [ Simon Horman ]
  * Unset CC_OPTIMIZE_FOR_SIZE in i386 config,
    it breaks iproute's (and other netlink users) ability
    to set routes. (closes: #322723)
  * Added 2.6.12.6
    - [SECURITY: CAN-2005-2555] Restrict socket policy loading to
      CAP_NET_ADMIN.
    - [SECURITY] Fix DST leak in icmp_push_reply().  Possible remote
      DoS?
    - [SECURITY] NPTL signal delivery deadlock fix; possible local
      DoS.
    - fix gl_skb/skb type error in genelink driver in usbnet
    - [SECURITY] fix a memory leak in devices seq_file implementation;
      local DoS.
    - [SECURITY] Fix SKB leak in ip6_input_finish(); local DoS.

  [ Andres Salomon ]
  * [hppa] enable discontiguous memory support for 32bit hppa images, so
    they build.

 -- Andres Salomon <dilinger@debian.org>  Tue, 06 Sep 2005 10:14:35 -0400

linux-2.6 (2.6.12-5) unstable; urgency=low

  * Change ARM to use GCC 3.3 to avoid FTBFS errors with GCC 4
   (dann frazier)

  * Remove spurious double quote character from ia64 package descriptions.
    (dann frazier)

  * Add transitional meta packages (kernel-image-2.6-*) for ia64.
    (dann frazier)

  * Change fuzz factor to 1, stricter patch appliance. (Maximilian Attems)

  * Enabled CONFIG_THERM_PM72 on powerpc64 flavour. (Sven Luther)

 -- Bastian Blank <waldi@debian.org>  Tue, 16 Aug 2005 21:43:31 +0200

linux-2.6 (2.6.12-4) unstable; urgency=low

  * Supply correct subarch values for the powerpc images.

 -- Bastian Blank <waldi@debian.org>  Mon, 15 Aug 2005 21:06:18 +0200

linux-2.6 (2.6.12-3) unstable; urgency=low

  * Added reference to old kernel-* package names to make
    transition a little more obvious to end users.
    A Dan Jacobson special. (Simon Horman) Closes: #321167

  * By the time this makes it into the archive, it will
    be handling kernel-image-2.6-* packages. (Simon Horman)
    Closes: #321867

  * Link palinfo statically on ia64. (dann frazier) (Closes: #321885)

  * [hppa] :
    - Add hppa arch specific patch.
    - Build-Depend on binutils-hppa64 and gcc-4.0-hppa64.
    (Kyle McMartin)

  * Fix permissions in source tarball. (Bastian Blank) (Closes: #322409)

  * Enable the CONFIG_IP_ADVANCED_ROUTER and related options on
    sparc64 to sync with other architectures. (Jurij Smakov)
    Closes: #321236

  * Include all executables as well as *.sh and *.pl files found in
    scripts directory in the headers package. (Bastian Blank)
    Closes: #322612, #322680, #322765

  * Include m68k headers into the arch-common headers package on
    powerpc and make sure that all the directories are linked to
    properly from the flavour-specific headers packages. (Jurij Smakov)
    Closes: #322610

  * [powerpc] Enabled the powerpc64 flavour, now that we have a real biarch
    toolchain in sid. Many thanks go to GOTO Masanori and Matthias Klose as
    well as any other who worked on the biarch toolchain to make this happen.

  * Added 2.6.12.5 (Simon Horman)
    - Fix BUG() is triggered by a call to set_mempolicy() with a negativ
      first argument.
    - [amd64] Fix a SRAT handling on systems with dual cores.
    - [amd64] SMP timing problem
    - [security] Zlib fixes See CAN-2005-2458, CAN-2005-2459
      http://sources.redhat.com/ml/bug-gnu-utils/1999-06/msg00183.html
      http://bugs.gentoo.org/show_bug.cgi
    - Add zlib deflateBound()
    - [security] Fix error during session join. See CAN-2005-2098
    - [security] Fix keyring destructor. See CAN-2005-2099
    - Module per-cpu alignment cannot always be met
      http://www.ussg.iu.edu/hypermail/linux/kernel/0409.0/0768.html
    Closes: #323039

 -- Bastian Blank <waldi@debian.org>  Mon, 15 Aug 2005 16:42:05 +0200

linux-2.6 (2.6.12-2) unstable; urgency=low

  * The Kernel Team offers its condolences to the family of Jens Schmalzing
    (jensen@debian), who died Saturday, July 30, 2005 in a tragic accident in
    Munich.  Jens was a member of the Kernel Team, and was instrumental in
    taking the powerpc kernel package to 2.6, as well as maintaining MOL
    and its kernel modules.

  * Add @longclass@ variable to control file autogeneration. (Andres Salomon)

  * Bump build-depends on kernel-package to a fixed version (>= 9.005).
    (Jurij Smakov, Sven Luther) (closes: #319657, #320422, #321625)

  * Change default ramdisk size for sparc to 16,384K to accomodate a fatter
    d-i initrd for netboot installs.
    (Joshua Kwan)

  * Don't build-depend on console-tools on s390. (Bastian Blank)

  * Add ARM support. (Vincent Sanders)

  * Add ia64 descriptions. (dann frazier)

  * Strip down the scripts dir in the headers packages. (Bastian Blank)

  * Add m68k support. (Christian T. Steigies)

  * Added 2.6.12.4 (Frederik Schüler)
    - Fix powernow oops on dual-core athlon
    - Fix early vlan adding leads to not functional device
    - sys_get_thread_area does not clear the returned argument
    - bio_clone fix
    - Fix possible overflow of sock->sk_policy (CAN-2005-2456)
      (closes: #321401)
    - Wait until all references to ip_conntrack_untracked are dropped on
      unload
    - Fix potential memory corruption in NAT code (aka memory NAT)
    - Fix deadlock in ip6_queue
    - Fix signedness issues in net/core/filter.c
    - x86_64 memleak from malicious 32bit elf program
    - rocket.c: Fix ldisc ref count handling
    - kbuild: build TAGS problem with O=

  * Enable CONFIG_6PACK=m for all archs (Andres Salomon)
    (closes: #319646)

  * Overhaul the generation of the control file. Now it is handled
    by debian/bin/gencontrol.py. The debian/control target in rules
    also fails now, since we don't want the control file generated
    during build. Arch-specific Depends and suggests are now generated
    correctly. (Bastian Blank) (Closes: #319896)

  * [powerpc] Fixed typo which made asm-ppc and asm-ppc64 not being included
    in the header package. (Sven Luther) (Closes: #320817)

  * Added list of flavours built to common header package. (Sven Luther)

 -- Bastian Blank <waldi@debian.org>  Tue, 09 Aug 2005 11:12:40 +0200
 
linux-2.6 (2.6.12-1) unstable; urgency=low

  * New upstream release:
    - "git rocks"
    - address space randomization
    - conversion of ide driver code to the device model
    - restored Philips webcam driver
    - new Broadcom bcm5706 gigabit driver
    - new resource limits for the audio community
    - Multipath device mapper
    - Intel HD Audio alsa driver
    - fixes + arch updates..
    - readdition of tg3 driver, as firmware license has been fixed

  * Dropped the following patches:
    - patch-2.6.11.*.patch (merged)
    - powerpc-ppc64-ibmvscsi.patch (Christoph didn't like it, and it failed
      to build anyways) (Sven Luther)
    - doc-post_halloween.patch (unless someone can come up w/ a valid
      reason for carrying around rapidly bitrotting documentation...)
      (Andres Salomon)
    - sparc32-hypersparc-srmmu.patch (dropped until sparc32 is working
      again, and we can figure out whether it's necessary)
    - fix-alpha-ext3-oops.patch (no longer needed, fixed by compiler)
    - x86-i486_emu.patch (buggy and insecure 80486 instruction emulation
      for 80386; we're no longer supporting this) (closes: #250468)
    - amd64-outs.patch (according to
      http://www.ussg.iu.edu/hypermail/linux/kernel/0502.3/1095.html, this
      is unnecessary for us) (Andres Salomon)
    - sparc64-rtc-mostek.patch (merged)
    - sparc64-compat-nanoseconds.patch (merged) 
    - sparc64-sunsu-init-2.6.11.patch (merged)
    - sunsab-uart-update-timeout.patch (merged)
    - alpha-read-trylock.patch (different version got merged)
    - powerpc-prep-motorola-irq-fix.patch (merged)
    - drivers-media-video-saa7134-update.patch (merged)
    - drivers-media-video-saa7134-update-2.patch (merged)
    - drivers-media-video-pll-lib.patch (merged)
    - drivers-media-video-pll-lib-2.patch (merged)
    - drivers-media-video-tuner-update-1.patch (merged)
    - drivers-media-video-tuner-update-2.patch (merged)
    - drivers-media-video-v4l-mpeg-support.patch (merged)
    - drivers-media-video-mt352-update.patch (merged)
    - arch-ppc64-hugepage-aio-panic.patch (merged)
    - drivers-input-serio-nmouse.patch (merged)
    - sparc64-sb1500-clock-2.6.patch (merged)
    - docbook-allow-preprocessor-directives-... (merged)
    - docbook-fix-function-parameter-descriptin-in-fbmem.patch (merged)
    - docbook-move-kernel-doc-comment-next-to-function.patch (merged)
    - powerpc-therm-adt746x-new-i2c-fix.patch (merged)
    - powerpc-mv643xx-enet.patch (merged)
    - powerpc-mv643xx-eth-pegasos.patch (merged)
    - powerpc-pmac-agp-sleep.patch (merged)
    - drivers-input-serio-8042-resume.patch (merged)
  
  * Premiere of the common-source kernel package
    (Jurij Smakov, Andres Salomon)
    - build all architectures out of kernel source package
    - rename source and binary packages
    - create a common config for different architectures, and management
      tools to allow for easier modification of config options
    - drop default configs, autogenerate them instead; requires
      kernel-package >= 9.002.

  * Add 2.6.12.1 (Maximilian Attems)
    - Clean up subthread exec (CAN-2005-1913)
    - ia64 ptrace + sigrestore_context (CAN-2005-1761)

  * Add 2.6.12.2 (Frederik Schüler)
    - Fix two socket hashing bugs.
    -  ACPI: Make sure we call acpi_register_gsi() even for default PCI
       interrupt assignment
    - Add "memory" clobbers to the x86 inline asm of strncmp and friends
    - e1000: fix spinlock bug
    - fix remap_pte_range BUG
    - Fix typo in drivers/pci/pci-driver.c

  * Add 2.6.12.3 (Joshua Kwan)
    - Fix semaphore handling in __unregister_chrdev
    - Fix TT mode in UML.
    - Check for a null return in tty_ldisc_ref.
    - v4l: cx88 hue offset fix
    - Fix 8139cp breakage that occurs with tpm driver.
    - Fix the 6pack driver in SMP environments.
    - Switch to spinlocks in the shaper driver.
    - ppc32: stop misusing NTP's time_offset value
    - netfilter: go back to dropping conntrack references manually
    - ACPI: don't accept 0 as a PCI IRQ.

  * Enable CONFIG_SCSI_INITIO. (Maximilian Attems) (closes: #318121)

  * [powerpc] :
    - Added powerpc-mkvmlinuz-support patch which allows, together with
      kernel-package 9.0002 to add mkvmlinuz support to hand built packages.
    - Removed powerpc-ppc64-ibmvscsi.patch, FTBFS, and Christoph doesn't like
      it and thinks it is not needed.
    - Disabled swim3 on powerpc-smp, FTBFS.
    - Disabled software-suspend on powerpc-smp, FTBFS, amd64/i386 only smp code.
    - Rediffed and readded the G4 L2 hardware flush assist patch from Jacob Pan.
    (Sven Luther)
    
  * [sparc]
    - Drop sparc32 flavour for now. sparc32 kernel is currently in the
      category "too buggy for us to support". In spite of numerous efforts
      I still see occasional random filesystem corruptions in my tests.
      That does NOT mean that we are dropping sparc32 support, we will
      work with upstream trying to solve these problems for the next
      kernel release. Those interested in helping/testing are encouraged
      to subscribe to debian-sparc mailing list.
      (Jurij Smakov)

  * [alpha]
    - Renamed resulting binary packages for alpha, kernel-image-x.y.z-generic
      wasn't a generic kernel, it was a generic kernel for alpha machines, so
      we're now using linux-image-x.y.z-alpha-generic (and of course, the same
      change for the smp kernel-image). This change was postponed after the
      sarge release. (closes: #260003)
    (Norbert Tretkowski)

  * [amd64]
    - Now using the default compiler (gcc-4.0), thus we get rid of the 
      annoying MAKEFLAGS="CC=gcc-3.4" make-kpkg... invocation for third-party 
      modules.
      This release lacks 64bit kernels for i386 userland; support will be
      added in a later release as soon as the toolchain has stabilized again.
      (Frederik Schüler)

 -- Andres Salomon <dilinger@debian.org>  Wed, 20 Jul 2005 17:16:04 -0400
<|MERGE_RESOLUTION|>--- conflicted
+++ resolved
@@ -1,26 +1,10 @@
-<<<<<<< HEAD
 linux-2.6 (2.6.18.dfsg.1-24etch3) UNRELEASED; urgency=high
-
-  * e1000: add missing length check to e1000 receive routine (CVE-2009-1385)
-  * r8169: fix crash when large packets are received (CVE-2009-1389)
-
- -- dann frazier <dannf@debian.org>  Sat, 06 Jun 2009 09:55:38 -0600
-=======
-linux-2.6.24 (2.6.24-6~etchnhalf.8etch2) oldstable-security; urgency=high
 
   * e1000: add missing length check to e1000 receive routine (CVE-2009-1385)
   * r8169: fix crash when large packets are received (CVE-2009-1389)
   * nfs4: fix MAY_EXEC handling (CVE-2009-1630)
-  * cifs: fix several string conversion issues (CVE-2009-1633)
-  * [sparc64] Fix crash when reading /proc/iomem w/ heap memory checking
-    (CVE-2009-1914)
-  * splice: fix deadlock in ocfs2 (CVE-2009-1961)
-  * personality: fix PER_CLEAR_ON_SETID (CVE-2009-1895)
-  * ecryptfs: Check Tag 11 literal data buffer size (CVE-2009-2406)
-  * ecryptfs: check tag 3 package encrypted size (CVE-2009-2407)
-
- -- dann frazier <dannf@debian.org>  Sat, 25 Jul 2009 15:38:54 -0600
->>>>>>> bb6630cb
+
+ -- dann frazier <dannf@debian.org>  Sat, 06 Jun 2009 09:55:38 -0600
 
 linux-2.6 (2.6.18.dfsg.1-24etch2) oldstable-security; urgency=high
 
