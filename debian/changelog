--- conflicted
+++ resolved
@@ -1,13 +1,12 @@
-<<<<<<< HEAD
-linux-2.6 (3.1.8-2~bpo60+1) squeeze-backports; urgency=low
+linux-2.6 (3.2.1-2~bpo60+1) squeeze-backports; urgency=high
 
   * Rebuild for squeeze:
     - Use gcc-4.4 for all architectures
     - Disable building of udebs
-    - Build linux-libc-dev without multiarch
-
- -- Ben Hutchings <ben@decadent.org.uk>  Tue, 17 Jan 2012 01:17:14 +0000
-=======
+    - Change ABI number to 0.bpo.1
+
+ -- Ben Hutchings <ben@decadent.org.uk>  Tue, 24 Jan 2012 03:22:36 +0000
+
 linux-2.6 (3.2.1-2) unstable; urgency=high
 
   [ Stefan Lippers-Hollmann ]
@@ -127,7 +126,6 @@
   * [amd64] reenable rt featureset with 3.2-rc4-rt5
 
  -- Ben Hutchings <ben@decadent.org.uk>  Sat, 03 Dec 2011 23:07:41 +0000
->>>>>>> 6c16789b
 
 linux-2.6 (3.1.8-2) unstable; urgency=high
 
