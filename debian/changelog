<<<<<<< HEAD
linux (5.7.7-1~bpo10+1) UNRELEASED; urgency=medium

  * Rebuild for buster-backports:
    - Change ABI number to 0.bpo.1
    - linux-libc-dev: Re-add "Provides: linux-kernel-headers"

 -- Ben Hutchings <benh@debian.org>  Fri, 11 Sep 2020 21:16:05 +0100
=======
linux (5.8.10-1) unstable; urgency=medium

  * New upstream stable update:
    https://www.kernel.org/pub/linux/kernel/v5.x/ChangeLog-5.8.8
    - HID: quirks: Always poll three more Lenovo PixArt mice
    - [arm64] drm/msm/dpu: Fix reservation failures in modeset
    - [arm64] drm/msm/dpu: Fix scale params in plane validation
    - [arm64] drm/msm/dpu: fix unitialized variable error
    - [arm64] drm/msm: add shutdown support for display platform_driver
    - [x86] hwmon: (applesmc) check status earlier.
    - nvmet: Disable keep-alive timer when kato is cleared to 0h
    - [arm64] drm/msm: enable vblank during atomic commits
    - [arm64] drm/msm/a6xx: fix gmu start on newer firmware
    - gfs2: add some much needed cleanup for log flushes that fail
    - [x86] hv_utils: return error if host timesysnc update is stale
    - [x86] hv_utils: drain the timesync packets on onchannelcallback
    - ceph: don't allow setlease on cephfs
    - [armhf] drm/omap: fix incorrect lock state
    - cpuidle: Fixup IRQ state
    - nbd: restore default timeout when setting it to zero
    - [s390x] don't trace preemption in percpu macros
    - xen/xenbus: Fix granting of vmalloc'd memory
    - dmaengine: of-dma: Fix of_dma_router_xlate's of_dma_xlate handling
    - batman-adv: Avoid uninitialized chaddr when handling DHCP
    - batman-adv: Fix own OGM check in aggregated OGMs
    - batman-adv: bla: use netif_rx_ni when not in interrupt context
    - rxrpc: Keep the ACK serial in a var in rxrpc_input_ack()
    - rxrpc: Fix loss of RTT samples due to interposed ACK
    - rxrpc: Make rxrpc_kernel_get_srtt() indicate validity
    - [mips*] mm: BMIPS5000 has inclusive physical caches
    - [arm64,x86] mmc: sdhci-acpi: Fix HS400 tuning for AMDI0040
    - perf sched timehist: Fix use of CPU list with summary option
    - perf top: Skip side-band event setup if HAVE_LIBBPF_SUPPORT is not set
    - netfilter: nf_tables: add NFTA_SET_USERDATA if not null
    - netfilter: nf_tables: incorrect enum nft_list_attributes definition
    - netfilter: nf_tables: fix destination register zeroing
    - [arm64] net: hns: Fix memleak in hns_nic_dev_probe
    - bpf: Fix a buffer out-of-bound access when filling raw_tp link_info
    - [arm64,armhf] dmaengine: pl330: Fix burst length if burst size is
      smaller than bus width
    - gtp: add GTPA_LINK info to msg sent to userspace
    - [armhf] net: ethernet: ti: cpsw: fix clean up of vlan mc entries for
      host port
    - [armhf] net: ethernet: ti: cpsw_new: fix clean up of vlan mc entries for
      host port
    - bnxt_en: Don't query FW when netif_running() is false.
    - bnxt_en: Check for zero dir entries in NVRAM.
    - bnxt_en: Fix ethtool -S statitics with XDP or TCs enabled.
    - bnxt_en: Fix PCI AER error recovery flow
    - bnxt_en: Fix possible crash in bnxt_fw_reset_task().
    - bnxt_en: fix HWRM error when querying VF temperature
    - xfs: finish dfops on every insert range shift iteration
    - xfs: fix boundary test in xfs_attr_shortform_verify
    - bnxt: don't enable NAPI until rings are ready
    - [armhf] net: ethernet: ti: cpsw_new: fix error handling in
      cpsw_ndo_vlan_rx_kill_vid()
    - netfilter: nfnetlink: nfnetlink_unicast() reports EAGAIN instead of
      ENOBUFS
    - nvmet-fc: Fix a missed _irqsave version of spin_lock in
      'nvmet_fc_fod_op_done()'
    - nvme: fix controller instance leak
    - netfilter: conntrack: do not auto-delete clash entries on reply
    - opp: Don't drop reference for an OPP table that was never parsed
    - cxgb4: fix thermal zone device registration
    - [mips*] perf: Fix wrong check condition of Loongson event IDs
    - block: fix locking in bdev_del_partition
    - perf top/report: Fix infinite loop in the TUI for grouped events
    - perf cs-etm: Fix corrupt data after perf inject from
    - perf intel-pt: Fix corrupt data after perf inject from
    - perf tools: Correct SNOOPX field offset
    - net: ethernet: mlx4: Fix memory allocation in mlx4_buddy_init()
    - fix regression in "epoll: Keep a reference on files added to the check
      list"
    - [arm64] net: bcmgenet: fix mask check in bcmgenet_validate_flow()
    - nfp: flower: fix ABI mismatch between driver and firmware
    - net: dp83867: Fix WoL SecureOn password
    - [mips*] add missing MSACSR and upper MSA initialization
    - xfs: fix xfs_bmap_validate_extent_raw when checking attr fork of rt
      files
    - perf jevents: Fix suspicious code in fixregex()
    - perf stat: Turn off summary for interval mode by default
    - perf bench: The do_run_multi_threaded() function must use
      IS_ERR(perf_session__new())
    - tg3: Fix soft lockup when tg3_reset_task() fails.
    - [amd64] x86, fakenuma: Fix invalid starting node ID
    - [amd64] iommu/vt-d: Serialize IOMMU GCMD register modifications
    - [armhf] thermal: ti-soc-thermal: Fix bogus thermal shutdowns for
      omap4430
    - [arm64] thermal: qcom-spmi-temp-alarm: Don't suppress negative temp
    - [amd64] iommu/amd: Restore IRTE.RemapEn bit after programming IRTE
    - [amd64] iommu/amd: Use cmpxchg_double() when updating 128-bit IRTE
    - [amd64] iommu/vt-d: Handle 36bit addressing for x86-32
    - [x86] tracing/kprobes, x86/ptrace: Fix regs argument order for i386
    - [x86] entry: Fix AC assertion
    - [x86] debug: Allow a single level of #DB recursion
    - ext2: don't update mtime on COW faults
    - xfs: don't update mtime on COW faults
    - btrfs: drop path before adding new uuid tree entry
    - btrfs: fix potential deadlock in the search ioctl
    - btrfs: allocate scrub workqueues outside of locks
    - btrfs: set the correct lockdep class for new nodes
    - btrfs: set the lockdep class for log tree extent buffers
    - btrfs: block-group: fix free-space bitmap threshold
    - btrfs: tree-checker: fix the error message for transid error
    - Bluetooth: Return NOTIFY_DONE for hci_suspend_notifier (Closes: #964839)
    - [x86] mm/32: Bring back vmalloc faulting on x86_32
    - Revert "ALSA: hda: Add support for Loongson 7A1000 controller"
    - ALSA: ca0106: fix error code handling
    - ALSA: usb-audio: Add basic capture support for Pioneer DJ DJM-250MK2
    - ALSA: usb-audio: Add implicit feedback quirk for UR22C
    - ALSA: pcm: oss: Remove superfluous WARN_ON() for mulaw sanity check
    - ALSA: hda/hdmi: always check pin power status in i915 pin fixup
    - ALSA: firewire-digi00x: exclude Avid Adrenaline from detection
    - ALSA: hda - Fix silent audio output and corrupted input on MSI X570-A
      PRO
    - ALSA; firewire-tascam: exclude Tascam FE-8 from detection
    - ALSA: hda/realtek: Add quirk for Samsung Galaxy Book Ion NT950XCJ-X716A
    - ALSA: hda/realtek - Improved routing for Thinkpad X1 7th/8th Gen
    - mmc: sdhci-pci: Fix SDHCI_RESET_ALL for CQHCI for Intel GLK-based
      controllers
    - media: rc: do not access device via sysfs after rc_unregister_device()
    - media: rc: uevent sysfs file races with rc_unregister_device()
    - affs: fix basic permission bits to actually work
    - block: allow for_each_bvec to support zero len bvec
    - block: ensure bdi->io_pages is always initialized
    - io_uring: set table->files[i] to NULL when io_sqe_file_register failed
    - io_uring: fix removing the wrong file in __io_sqe_files_update()
    - libata: implement ATA_HORKAGE_MAX_TRIM_128M and apply to Sandisks
    - [mips*] oprofile: Fix fallthrough placement
    - blk-stat: make q->stats->lock irqsafe
    - [x86] drm/i915: Fix sha_text population code
    - dm writecache: handle DAX to partitions on persistent memory correctly
    - dm mpath: fix racey management of PG initialization
    - dm integrity: fix error reporting in bitmap mode after creation
    - dm crypt: Initialize crypto wait structures
    - dm cache metadata: Avoid returning cmd->bm wild pointer on error
    - dm thin metadata: Avoid returning cmd->bm wild pointer on error
    - dm thin metadata: Fix use-after-free in dm_bm_set_read_only
    - mm: slub: fix conversion of freelist_corrupted()
    - mm: track page table modifications in __apply_to_page_range()
    - mm: madvise: fix vma user-after-free
    - mm/rmap: fixup copying of soft dirty and uffd ptes
    - io_uring: no read/write-retry on -EAGAIN error and O_NONBLOCK marked
      file
    - perf record: Correct the help info of option "--no-bpf-event"
    - [arm64,armhf] sdhci: tegra: Add missing TMCLK for data timeout
    - mm/migrate: fixup setting UFFD_WP flag
    - mm/hugetlb: try preferred node first when alloc gigantic page from cma
    - mm/hugetlb: fix a race between hugetlb sysctl handlers (CVE-2020-25285)
    - mm/khugepaged.c: fix khugepaged's request size in collapse_file
    - cfg80211: regulatory: reject invalid hints
    - net: usb: Fix uninit-was-stored issue in asix_read_phy_addr()
    https://www.kernel.org/pub/linux/kernel/v5.x/ChangeLog-5.8.9
    - io_uring: fix cancel of deferred reqs with ->files
    - io_uring: fix linked deferred ->files cancellation
    - RDMA/cma: Simplify DEVICE_REMOVAL for internal_id
    - RDMA/cma: Using the standard locking pattern when delivering the removal
      event
    - RDMA/cma: Remove unneeded locking for req paths
    - RDMA/cma: Execute rdma_cm destruction from a handler properly
    - ipv4: Silence suspicious RCU usage warning
    - ipv6: Fix sysctl max for fib_multipath_hash_policy
    - netlabel: fix problems with mapping removal
    - net: usb: dm9601: Add USB ID of Keenetic Plus DSL
    - sctp: not disable bh in the whole sctp_get_port_local()
    - tipc: fix shutdown() of connectionless socket
    - tipc: fix using smp_processor_id() in preemptible
    - net: disable netpoll on fresh napis
    https://www.kernel.org/pub/linux/kernel/v5.x/ChangeLog-5.8.10
    - [armhf] OMAP2+: Fix an IS_ERR() vs NULL check in _get_pwrdm()
    - regulator: push allocation in regulator_ena_gpio_request() out of lock
    - regulator: remove superfluous lock in regulator_resolve_coupling()
    - RDMA/rxe: Fix memleak in rxe_mem_init_user
    - RDMA/rxe: Drop pointless checks in rxe_init_ports
    - RDMA/rxe: Fix panic when calling kmem_cache_create()
    - [arm64,armhf] drm/sun4i: add missing put_device() call in
      sun8i_r40_tcon_tv_set_mux()
    - [armhf] drm/sun4i: Fix dsi dcs long write function
    - scsi: libsas: Set data_dir as DMA_NONE if libata marks qc as NODATA
    - drm/virtio: fix unblank
    - RDMA/core: Fix unsafe linked list traversal after failing to allocate CQ
    - RDMA/core: Fix reported speed and width
    - scsi: megaraid_sas: Don't call disable_irq from process IRQ poll
    - scsi: mpt3sas: Don't call disable_irq from IRQ poll handler
    - padata: fix possible padata_works_lock deadlock
    - [arm64,armhf] drm/sun4i: Fix DE2 YVU handling
    - [arm64,armhf] drm/sun4i: backend: Support alpha property on lowest plane
    - [arm64,armhf] drm/sun4i: backend: Disable alpha on the lowest plane on
      the A20
    - [arm64] KVM: Update page shift if stage 2 block mapping not supported
    - [arm64,x86] mmc: sdhci-acpi: Clear amd_sdhci_host on reset
    - [arm64] mmc: sdhci-msm: Add retries when all tuning phases are found
      valid
    - [armhf] spi: stm32: Rate-limit the 'Communication suspended' message
    - btrfs: fix NULL pointer dereference after failure to create snapshot
    - block: restore a specific error code in bdev_del_partition
    - seccomp: don't leak memory when filter install races
    - nvme-fabrics: allow to queue requests for live queues
    - [armhf] spi: stm32: fix pm_runtime_get_sync() error checking
    - block: Set same_page to false in __bio_try_merge_page if ret is false
    - IB/isert: Fix unaligned immediate-data handling
    - [x86] KVM: nVMX: Fix the update value of nested load
      IA32_PERF_GLOBAL_CTRL control
    - [x86] KVM: always allow writing '0' to MSR_KVM_ASYNC_PF_EN
    - [arm64,x86] dmaengine: acpi: Put the CSRT table after using it
    - netfilter: conntrack: allow sctp hearbeat after connection re-use
    - netfilter: nft_set_rbtree: Detect partial overlap with start endpoint
      match
    - [x86] firestream: Fix memleak in fs_open
    - scsi: qedf: Fix null ptr reference in qedf_stag_change_work
    - [arm64,armhf] ALSA: hda: Fix 2 channel swapping for Tegra
    - [arm64,armhf] ALSA: hda/tegra: Program WAKEEN register for Tegra
    - [arm64] net: hns3: Fix for geneve tx checksum bug
    - xfs: fix off-by-one in inode alloc block reservation calculation
    - wireless: fix wrong 160/80+80 MHz setting
    - mac80211: reduce packet loss event false positives
    - cfg80211: Adjust 6 GHz frequency to channel conversion
    - xfs: initialize the shortform attr header padding entry
    - nvme-fabrics: don't check state NVME_CTRL_NEW for request acceptance
    - nvme: have nvme_wait_freeze_timeout return if it timed out
    - nvme-rdma: serialize controller teardown sequences
    - nvme-rdma: fix timeout handler
    - nvme-rdma: fix reset hang if controller died in the middle of a reset
    - nvme-pci: cancel nvme device request before disabling
    - HID: quirks: Set INCREMENT_USAGE_ON_DUPLICATE for all Saitek X52 devices
    - HID: microsoft: Add rumble support for the 8bitdo SN30 Pro+ controller
    - drivers/net/wan/hdlc_cisco: Add hard_header_len
    - HID: elan: Fix memleak in elan_input_configured
    - [x86] cpufreq: intel_pstate: Refuse to turn off with HWP enabled
    - [x86] cpufreq: intel_pstate: Fix intel_pstate_get_hwp_max() for turbo
      disabled
    - [arm64] module: set trampoline section flags regardless of
      CONFIG_DYNAMIC_FTRACE
    - ALSA: hda: hdmi - add Rocketlake support
    - ALSA: hda: fix a runtime pm issue in SOF when integrated GPU is disabled
    - ALSA: hda: use consistent HDAudio spelling in comments/docs
    - drivers/net/wan/hdlc: Change the default of hard_header_len to 0
    - [amd64] iommu/amd: Do not force direct mapping when SME is active
    - [amd64] iommu/amd: Do not use IOMMUv2 functionality when SME is active
    - gcov: Disable gcov build with GCC 10
    - iio: adc: ti-ads1015: fix conversion when CONFIG_PM is not set
    - [arm64] iio: cros_ec: Set Gyroscope default frequency to 25Hz
    - [x86] iio:accel:bmc150-accel: Fix timestamp alignment and prevent data
      leak.
    - [x86] iio:magnetometer:ak8975 Fix alignment and data leak issues.
    - [armhf] iio:accel:mma8452: Fix timestamp alignment and prevent data
      leak.
    - [x86] staging: wlan-ng: fix out of bounds read in prism2sta_probe_usb()
    - btrfs: require only sector size alignment for parent eb bytenr
    - btrfs: fix lockdep splat in add_missing_dev
    - btrfs: free data reloc tree on failed mount
    - btrfs: fix wrong address when faulting in pages in the search ioctl
    - [x86] thunderbolt: Disable ports that are not implemented
    - kobject: Restore old behaviour of kobject_del(NULL)
    - regulator: push allocation in regulator_init_coupling() outside of lock
    - regulator: push allocations in create_regulator() outside of lock
    - regulator: push allocation in set_consumer_device_supply() out of lock
    - regulator: plug of_node leak in regulator_register()'s error path
    - regulator: core: Fix slab-out-of-bounds in regulator_unlock_recursive()
    - misc: eeprom: at24: register nvmem only after eeprom is ready to use
    - scsi: target: iscsi: Fix data digest calculation
    - scsi: lpfc: Fix setting IRQ affinity with an empty CPU mask
    - scsi: target: iscsi: Fix hang in iscsit_access_np() when getting
      tpg->np_login_sem
    - [arm64] drm/msm: Split the a5xx preemption record
    - [arm64] drm/msm: Disable preemption on all 5xx targets
    - [arm64] drm/msm: Disable the RPTR shadow
    - mmc: sdio: Use mmc_pre_req() / mmc_post_req()
    - [arm64] mmc: sdhci-of-esdhc: Don't walk device-tree on every interrupt
    - nvme: Revert: Fix controller creation races with teardown flow
    - rbd: require global CAP_SYS_ADMIN for mapping and unmapping
      (CVE-2020-25284)
    - RDMA/rxe: Fix the parent sysfs read when the interface has 15 chars
    - RDMA/mlx4: Read pkey table length instead of hardcoded value
    - fbcon: remove soft scrollback code (CVE-2020-14390)
    - fbcon: remove now unusued 'softback_lines' cursor() argument
    - vgacon: remove software scrollback support
    - [x86] KVM: VMX: Don't freeze guest when event delivery causes an
      APIC-access exit
    - [arm64] KVM: Do not try to map PUDs when they are folded into PMD
    - [x86] kvm x86/mmu: use KVM_REQ_MMU_SYNC to sync when needed
    - KVM: fix memory leak in kvm_io_bus_unregister_dev()
    - [arm64,armhf] Revert "usb: dwc3: meson-g12a: fix shared reset control
      use"
    - debugfs: Fix module state check condition
    - test_firmware: Test platform fw loading on non-EFI systems
    - [x86] video: fbdev: fix OOB read in vga_8planes_imageblit()
    - [arm64] phy: qcom-qmp: Use correct values for ipq8074 PCIe Gen2 PHY init
    - usb: core: fix slab-out-of-bounds Read in read_descriptors
    - USB: serial: ftdi_sio: add IDs for Xsens Mti USB converter
    - USB: serial: option: support dynamic Quectel USB compositions
    - USB: serial: option: add support for SIM7070/SIM7080/SIM7090 modules
    - usb: Fix out of sync data toggle if a configured device is reconfigured
    - [x86] usb: typec: ucsi: acpi: Check the _DEP dependencies
    - [arm64] drm/msm/gpu: make ringbuffer readonly
    - gcov: add support for GCC 10.1

  [ Salvatore Bonaccorso ]
  * [x86] drivers/input/keyboard: Enable KEYBOARD_APPLESPI as module
    (Closes: #943337)
  * drivers/net/wireless: Enable RTW88_8723DE
  * Bump ABI to 2
  * udeb: Make input-modules depend on crc-modules.

  [ Vagrant Cascadian ]
  * [arm64] Enable BATTERY_CW2015 as a module.
  * [arm64] Apply patch from upstream to support battery status on
    Pinebook Pro.

  [ Ben Hutchings ]
  * [hppa] Set Build-Profiles for linux-image-parisc{,64}-smp (Closes: #970011)
  * Provide linux-{image,headers}-generic virtual packages on most
    architectures (Closes: #960209)

 -- Salvatore Bonaccorso <carnil@debian.org>  Sat, 19 Sep 2020 14:17:19 +0200
>>>>>>> 3efc1613

linux (5.8.7-1) unstable; urgency=medium

  * New upstream stable update:
    https://www.kernel.org/pub/linux/kernel/v5.x/ChangeLog-5.8.4
    - ext4: fix potential negative array index in do_split() (CVE-2020-14314)
    https://www.kernel.org/pub/linux/kernel/v5.x/ChangeLog-5.8.5
    https://www.kernel.org/pub/linux/kernel/v5.x/ChangeLog-5.8.6
    - nfsd: fix oops on mixed NFSv4/NFSv3 client access
    - [powerpc] 32s: Disable VMAP stack which CONFIG_ADB_PMU (Closes: #963689)
    https://www.kernel.org/pub/linux/kernel/v5.x/ChangeLog-5.8.7

  [ Ben Hutchings ]
  * [mips*] udeb: Drop hfs-modules (fixes FTBFS)
  * [m68k,powerpc,ppc64] udeb: Make hfs-modules depend on cdrom-core-modules
    (fixes FTBFS)
  * tools/include/uapi: Fix <asm/errno.h> (probably fixes FTBFS on ia64)
  * bpftool: Build with Debian recommended compiler options

  [ Salvatore Bonaccorso ]
  * iwlwifi: yoyo: don't print failure if debug firmware is missing
    (Closes: #966218)
  * debian/tests/python: pycodestyle: Increase max-line-length to 100.
  * net/packet: fix overflow in tpacket_rcv (CVE-2020-14386)
  * Set ABI to 1

  [ Uwe Kleine-König ]
  * [arm64] Enable a few options for Kobol's helios64

 -- Salvatore Bonaccorso <carnil@debian.org>  Sat, 05 Sep 2020 16:52:44 +0200

linux (5.8.3-1~exp1) experimental; urgency=medium

  * New upstream release: https://kernelnewbies.org/Linux_5.8
  * New upstream stable update:
    https://www.kernel.org/pub/linux/kernel/v5.x/ChangeLog-5.8.1
    https://www.kernel.org/pub/linux/kernel/v5.x/ChangeLog-5.8.2
    https://www.kernel.org/pub/linux/kernel/v5.x/ChangeLog-5.8.3

  [ Jeremy Stanley ]
  * [x86] PMIC operation region support (Closes: #925965)
    - Enable CONFIG_PMIC_OPREGION for general ACPI support of operation
      regions with Power Management Integrated Circuits. Turn on specific
      opregion support for:
      + CONFIG_BYTCRC_PMIC_OPREGION (Bay Trail Crystal Cove PMIC)
      + CONFIG_CHTCRC_PMIC_OPREGION (Cherry Trail Crystal Cove PMIC)
      + CONFIG_XPOWER_PMIC_OPREGION (XPower AXP288 PMIC)
      + CONFIG_BXT_WC_PMIC_OPREGION (BXT WhiskeyCove PMIC)
      + CONFIG_CHT_WC_PMIC_OPREGION (CHT Whiskey Cove PMIC)
      + CONFIG_CHT_DC_TI_PMIC_OPREGION (Dollar Cove TI PMIC)
      Additionally enable CONFIG_MFD_INTEL_PMC_BXT as a module (multi-function
      device driver for Intel Broxton Whiskey Cove PMIC), along with
      CONFIG_INTEL_SOC_PMIC (Crystal Cove PMIC) as a dependency for it.
  * [x86] Fix Cherry Trail power management regression (Closes: #949886)
    - Switch CONFIG_I2C_DESIGNWARE_PLATFORM from being compiled as a module to
      compiled into the kernel directly, since as of kernel version 5.1 this
      state became a dependency for CONFIG_INTEL_SOC_PMIC_CHTWC which is
      already enabled.
    - Enable CONFIG_USB_ROLES_INTEL_XHCI and CONFIG_TYPEC_MUX_PI3USB30532 as
      modules, which became dependencies for the already enabled
      CONFIG_INTEL_CHT_INT33FE as of kernel version 4.17.

  [ Romain Perier ]
  * Rebased patches onto 5.8.

  [ Uwe Kleine-König ]
  * [armhf] Enable BCM2835 auxiliar mini UART support found on Raspberry Pi
    (all models); patch by Marc Kleine-Budde. (Closes: #963619)
  * [arm64] Enable IR_MESON and SPI_MESON_SPICC.

  [ Helge Deller ]
  * [hppa] Build linux-image-parisc-smp and linux-image-parisc64-smp
    transition packages

  [ Yves-Alexis Perez ]
  * usb: Enable APPLE_MFI_FASTCHARGE as a module

  [ Salvatore Bonaccorso ]
  * Set ABI to trunk

  [ Bastian Blank ]
  * [x86] hyperv-daemons:
    - Rename services to remove "hyperv-daemons." prefix
    - Use debhelper for services.
    - Make systemd service bind to device.
    - Start kvp daemon way earlier in boot.
    - Specify some service restrictions.
  * udeb: Reverse order of cdrom-core and isofs/udf.
  * Fix build of documentation.
  * [amd64] Enable GVE. (closes: #964812)
  * Compile with gcc-10 on all architectures.
  * [cloud] Enable TARGET_CORE. (closes: #952108)
  * [cloud] Disable DLM, GFS2_FS, OCFS2_FS.
  * Move System.map into debug package and replace with pointer.

  [ Ben Hutchings ]
  * [x86] hyperv-daemons: Complete renaming of init scripts
  * [x86] hyperv-daemons: Correct old names in Conflicts field of unit files
  * [hppa] Use standard metadata for transitional packages
  * bpftool: Fix version string in recursive builds
  * Revert "linux-libc-dev: Re-add "Provides: linux-kernel-headers""
    (Closes: #959462)
  * mm: Enable INIT_ON_ALLOC_DEFAULT_ON. This can be reverted using the
    kernel parameter: init_on_alloc=0
  * libtraceevent1: Add new APIs to symbols file

  [ Christian Barcenas ]
  * bpftool: add packaging for tools/bpf/bpftool (Closes: #896165)
    - Thank you to Noah Meyerhans for the first iteration of packaging.

  [ Thomas W ]
  * [x86] Enable CONFIG_XIAOMI_WMI

  [ Matthew Gabeler-Lee ]
  * [x86] Re-enable APU2 LED control (Closes: 949448)

  [ Joel Stanley ]
  * [armhf] Enable NET_NCSI

  [ Walter Lozano ]
  * [armhf] Enable NVMEM_IMX_OCOTP (Closes: #968253)

  [ Philipp Kern ]
  * [s390x] Add virtio_net to nic-modules.

 -- Ben Hutchings <benh@debian.org>  Mon, 24 Aug 2020 01:23:22 +0100

linux (5.7.17-1) unstable; urgency=medium

  * New upstream stable update:
    https://www.kernel.org/pub/linux/kernel/v5.x/ChangeLog-5.7.11
    - bpf: Set the number of exception entries properly for subprograms
    - mac80211: allow rx of mesh eapol frames with default rx key
    - scsi: scsi_transport_spi: Fix function pointer check
    - scsi: mpt3sas: Fix unlock imbalance
    - ALSA: hda/hdmi: fix failures at PCM open on Intel ICL and later
    - net: sky2: initialize return of gm_phy_read
    - drm/nouveau/i2c/g94-: increase NV_PMGR_DP_AUXCTL_TRANSACTREQ timeout
    - scsi: mpt3sas: Fix error returns in BRM_status_show
    - scsi: dh: Add Fujitsu device to devinfo and dh lists
    - dm: use bio_uninit instead of bio_disassociate_blkg
    - fuse: fix weird page warning
    - [x86] irqdomain/treewide: Keep firmware node unconditionally allocated
    - SUNRPC reverting d03727b248d0 ("NFSv4 fix CLOSE not waiting for direct
      IO compeletion")
    - exfat: fix overflow issue in exfat_cluster_to_sector()
    - exfat: fix wrong hint_stat initialization in exfat_find_dir_entry()
    - exfat: fix wrong size update of stream entry by typo
    - exfat: fix name_hash computation on big endian systems
    - btrfs: reloc: clear DEAD_RELOC_TREE bit for orphan roots to prevent
      runaway balance
    - uprobes: Change handle_swbp() to send SIGTRAP with si_code=SI_KERNEL, to
      fix GDB regression
    - ALSA: hda/realtek: Fixed ALC298 sound bug by adding quirk for Samsung
      Notebook Pen S
    - ALSA: info: Drop WARN_ON() from buffer NULL sanity check
    - [x86] ASoC: rt5670: Correct RT5670_LDO_SEL_MASK
    - [x86] ASoC: Intel: cht_bsw_rt5672: Change bus format to I2S 2 channel
    - [s390x] cpum_cf,perf: change DFLT_CCERROR counter name
    - btrfs: fix double free on ulist after backref resolution failure
    - btrfs: fix mount failure caused by race with umount
    - btrfs: fix page leaks after failure to lock page for delalloc
    - mt76: mt76x02: fix handling MCU timeouts during hw restart
    - efi/efivars: Expose RT service availability via efivars abstraction
    - bnxt_en: Fix race when modifying pause settings.
    - bnxt_en: Init ethtool link settings after reading updated PHY
      configuration.
    - bnxt_en: Fix completion ring sizing with TPA enabled.
    - [x86] hippi: Fix a size used in a 'pci_free_consistent()' in an error
      handling path
    - netfilter: nf_tables: fix nat hook table deletion
    - [arm64] dpaa2-eth: check fsl_mc_get_endpoint for IS_ERR_OR_NULL()
    - vsock/virtio: annotate 'the_virtio_vsock' RCU pointer
    - ax88172a: fix ax88172a_unbind() failures
    - RDMA/mlx5: Use xa_lock_irq when access to SRQ table
    - RDMA/core: Fix race in rdma_alloc_commit_uobject()
    - RDMA/cm: Protect access to remote_sidr_table
    - [armhf] net: fec: fix hardware time stamping by external devices
    - [x86] ASoC: Intel: bytcht_es8316: Add missed put_device()
    - ieee802154: fix one possible memleak in adf7242_probe
    - [arm64,armhf] drm: sun4i: hdmi: Fix inverted HPD result
    - [arm64,armhf] net: smc91x: Fix possible memory leak in smc_drv_probe()
    - [arm64,armhf] net: dsa: mv88e6xxx: fix in-band AN link establishment
    - [arm64] dts: clearfog-gt-8k: fix switch link configuration
    - bonding: check error value of register_netdevice() immediately
    - iwlwifi: Make some Killer Wireless-AC 1550 cards work again
    - [arm64] net: bcmgenet: fix error returns in bcmgenet_probe()
    - RDMA/mlx5: Prevent prefetch from racing with implicit destruction
    - [arm64] net: hns3: fix for not calculating TX BD send size correctly
    - [arm64] net: hns3: fix error handling for desc filling
    - [arm64] net: hns3: fix return value error when query MAC link status
      fail
    - qed: suppress "don't support RoCE & iWARP" flooding on HW init
    - qed: suppress false-positives interrupt error messages on HW init
    - ipvs: fix the connection sync failed in some cases
    - [arm64] iommu/qcom: Use domain rather than dev as tlb cookie
    - Revert "PCI/PM: Assume ports without DLL Link Active train links in 100
      ms"
    - nfsd4: fix NULL dereference in nfsd/clients display code
    - bonding: check return value of register_netdevice() in bond_newlink()
    - geneve: fix an uninitialized value in geneve_changelink()
    - serial: exar: Fix GPIO configuration for Sealevel cards based on
      XR17V35X
    - scripts/decode_stacktrace: strip basepath from all paths
    - scripts/gdb: fix lx-symbols 'gdb.error' while loading modules
    - [riscv64] Do not rely on initrd_start/end computed during early dt
      parsing
    - kbuild: fix single target builds for external modules
    - [arm64,x86] HID: i2c-hid: add Mediacom FlexBook edge13 to descriptor
      override
    - HID: alps: support devices with report id 2
    - HID: steam: fixes race in handling device list.
    - dmaengine: idxd: fix hw descriptor fields for delta record
    - HID: apple: Disable Fn-key key-re-mapping on clone keyboards
    - [arm64] dmaengine: tegra210-adma: Fix runtime PM imbalance on error
    - [arm64,armhf] soc: amlogic: meson-gx-socinfo: Fix S905X3 and S905D3 ID's
    - Input: add `SW_MACHINE_COVER`
    - [armhf] dts: n900: remove mmc1 card detect gpio
    - regmap: dev_get_regmap_match(): fix string comparison
    - hwmon: (aspeed-pwm-tacho) Avoid possible buffer overflow
    - [amd64] dmaengine: ioat setting ioat timeout as module parameter
    - Input: synaptics - enable InterTouch for ThinkPad X1E 1st gen
    - Input: elan_i2c - only increment wakeup count on touch
    - [arm64] usb: dwc3: pci: add support for the Intel Tiger Lake PCH -H
      variant
    - [arm64] usb: dwc3: pci: add support for the Intel Jasper Lake
    - drm/amdgpu/gfx10: fix race condition for kiq
    - drm/amdgpu: fix preemption unit test
    - hwmon: (nct6775) Accept PECI Calibration as temperature source for
      NCT6798D
    - [x86] platform: asus-wmi: allow BAT1 battery name
    - ALSA: hda/realtek - fixup for yet another Intel reference board
    - drivers/perf: Fix kernel panic when rmmod PMU modules during perf
      sampling
    - [arm64] Use test_tsk_thread_flag() for checking TIF_SINGLESTEP
    - asm-generic/mmiowb: Allow mmiowb_set_pending() when preemptible()
    - drivers/perf: Prevent forced unbinding of PMU drivers
    - [riscv64] Upgrade smp_mb__after_spinlock() to iorw,iorw
    - [x86] boot: Don't add the EFI stub to targets
    - [arm*] binder: Don't use mmput() from shrinker function.
    - [arm64,armhf] usb: tegra: Fix allocation for the FPCI context
    - usb: xhci: Fix ASM2142/ASM3142 DMA addressing
    - Revert "cifs: Fix the target file was deleted when rename failed."
      (Closes: #966917)
    - iwlwifi: mvm: don't call iwl_mvm_free_inactive_queue() under RCU
    - [arm64] tty: xilinx_uartps: Really fix id assignment
    - [x86] staging: wlan-ng: properly check endpoint types
    - [x86] staging: comedi: addi_apci_1032: check INSN_CONFIG_DIGITAL_TRIG
      shift
    - [x86] staging: comedi: ni_6527: fix INSN_CONFIG_DIGITAL_TRIG support
    - [x86] staging: comedi: addi_apci_1500: check INSN_CONFIG_DIGITAL_TRIG
      shift
    - [x86] staging: comedi: addi_apci_1564: check INSN_CONFIG_DIGITAL_TRIG
      shift
    - [arm64,armhf] serial: tegra: fix CREAD handling for PIO
    - serial: 8250: fix null-ptr-deref in serial8250_start_tx()
    - /dev/mem: Add missing memory barriers for devmem_inode
    - fbdev: Detect integer underflow at "struct fbcon_ops"->clear_margins.
    - vt: Reject zero-sized screen buffer size.
    - mm/mmap.c: close race between munmap() and expand_upwards()/downwards()
    - vfs/xattr: mm/shmem: kernfs: release simple xattr entry in a right way
    - mm/memcg: fix refcount error while moving and swapping
    - mm: memcg/slab: fix memory leak at non-root kmem_cache destroy
    - mm/hugetlb: avoid hardcoding while checking if cma is enabled
    - khugepaged: fix null-pointer dereference due to race
    - io-mapping: indicate mapping failure
    - [armhf] mmc: sdhci-of-aspeed: Fix clock divider calculation
    - drm/amdgpu: Fix NULL dereference in dpm sysfs handlers
    - [x86] vmlinux.lds: Page-align end of ..page_aligned sections
    - [x86] ASoC: rt5670: Add new gpio1_is_ext_spk_en quirk and enable it on
      the Lenovo Miix 2 10
    - [x86] ASoC: topology: fix kernel oops on route addition error
    - [x86] ASoC: topology: fix tlvs in error handling for widget_dmixer
    - [x86] ASoC: Intel: bdw-rt5677: fix non BE conversion
    - dm integrity: fix integrity recalculation that is improperly skipped
    - ath9k: Fix general protection fault in ath9k_hif_usb_rx_cb
    - ath9k: Fix regression with Atheros 9271
    https://www.kernel.org/pub/linux/kernel/v5.x/ChangeLog-5.7.12
    - AX.25: Fix out-of-bounds read in ax25_connect()
    - AX.25: Prevent out-of-bounds read in ax25_sendmsg()
    - dev: Defer free of skbs in flush_backlog
    - ip6_gre: fix null-ptr-deref in ip6gre_init_net()
    - net-sysfs: add a newline when printing 'tx_timeout' by sysfs
    - net: udp: Fix wrong clean up for IS_UDPLITE macro
    - rtnetlink: Fix memory(net_device) leak when ->newlink fails
    - rxrpc: Fix sendmsg() returning EPIPE due to recvmsg() returning ENODATA
    - tcp: allow at most one TLP probe per flight
    - AX.25: Prevent integer overflows in connect and sendmsg
    - sctp: shrink stream outq only when new outcnt < old outcnt
    - sctp: shrink stream outq when fails to do addstream reconf
    - udp: Copy has_conns in reuseport_grow().
    - udp: Improve load balancing for SO_REUSEPORT.
    - tipc: allow to build NACK message in link timeout function
    - io_uring: ensure double poll additions work with both request types
    - regmap: debugfs: check count when read regmap file
    https://www.kernel.org/pub/linux/kernel/v5.x/ChangeLog-5.7.13
    - sunrpc: check that domain table is empty at module unload.
    - PCI/ASPM: Disable ASPM on ASMedia ASM1083/1085 PCIe-to-PCI bridge
    - ALSA: usb-audio: Add implicit feedback quirk for SSL2
    - ALSA: hda/realtek: enable headset mic of ASUS ROG Zephyrus G15(GA502)
      series with ALC289
    - ALSA: hda/realtek: typo_fix: enable headset mic of ASUS ROG Zephyrus
      G14(GA401) series with ALC289
    - ALSA: hda/realtek: Fix add a "ultra_low_power" function for intel
      reference board (alc256)
    - ALSA: hda/realtek - Fixed HP right speaker no sound
    - ALSA: hda: Workaround for spurious wakeups on some Intel platforms
    - ALSA: hda/hdmi: Fix keep_power assignment for non-component devices
    - RDMA/mlx5: Fix prefetch memory leak if get_prefetchable_mr fails
    - [amd64] IB/rdmavt: Fix RQ counting issues causing use of an invalid RWQE
    - vhost/scsi: fix up req type endian-ness
    - 9p/trans_fd: Fix concurrency del of req_list in
      p9_fd_cancelled/p9_read_work
    - revert: 1320a4052ea1 ("audit: trigger accompanying records when no rules
      present") (Closes: #966822)
    - [armel,armhf] 8986/1: hw_breakpoint: Don't invoke overflow handler on
      uaccess watchpoints
    - [armhf] 8987/1: VDSO: Fix incorrect clock_gettime64
    - [armhf] dts: imx6sx-sabreauto: Fix the phy-mode on fec2
    - virtio_balloon: fix up endian-ness for free cmd id
    - Revert "drm/amdgpu: Fix NULL dereference in dpm sysfs handlers"
    - drm/amd/display: Clear dm_state for fast updates (Closes: #963868)
    - drm/amdgpu: Prevent kernel-infoleak in amdgpu_info_ioctl()
    - drm/dbi: Fix SPI Type 1 (9-bit) transfer
    - drm: hold gem reference until object is no longer accessed
    - drm: of: Fix double-free bug
    - rds: Prevent kernel-infoleak in rds_notify_queue_get()
    - xfrm: policy: match with both mark and mask on user interfaces
    - [arm64] pinctrl: qcom: Handle broken/missing PDC dual edge IRQs on
      sc7180
    - espintcp: recv() should return 0 when the peer socket is closed
    - xfrm: Fix crash when the hold queue is used.
    - [arm64] net: hns3: fix desc filling bug when skb is expanded or lineared
    - [arm64] net: hns3: fix a TX timeout issue
    - [arm64] net: hns3: add reset check for VF updating port based VLAN
    - [arm64] net: hns3: fix aRFS FD rules leftover after add a user FD rule
    - [arm64] net: hns3: fix for VLAN config when reset failed
    - net/mlx5: E-switch, Destroy TSAR when fail to enable the mode
    - net/mlx5: E-switch, Destroy TSAR after reload interface
    - net/mlx5e: Fix error path of device attach
    - net/mlx5: Fix a bug of using ptp channel index as pin index
    - net/mlx5: Verify Hardware supports requested ptp function on a given pin
    - net/mlx5: Query PPS pin operational status before registering it
    - net/mlx5e: Modify uplink state on interface up/down
    - net/mlx5e: Fix kernel crash when setting vf VLANID on a VF dev
    - net: lan78xx: add missing endpoint sanity check
    - net: lan78xx: fix transfer-buffer memory leak
    - rhashtable: Fix unprotected RCU dereference in __rht_ptr
    - mlx4: disable device on shutdown
    - nvme: add a Identify Namespace Identification Descriptor list quirk
    - bpf: Fix map leak in HASH_OF_MAPS map
    - espintcp: handle short messages instead of breaking the encap socket
    - mac80211: mesh: Free ie data when leaving mesh
    - mac80211: mesh: Free pending skb when destroying a mpath
    - RDMA/core: Stop DIM before destroying CQ
    - RDMA/core: Free DIM memory in error unwind
    - [arm64] alternatives: move length validation inside the subsection
    - [arm64] csum: Fix handling of bad packets
    - Bluetooth: fix kernel oops in store_pending_adv_report
    - net/mlx5e: E-Switch, Add misc bit when misc fields changed for mirroring
    - net/mlx5e: fix bpf_prog reference count leaks in mlx5e_alloc_rq
    - vxlan: fix memleak of fdb
    - iwlwifi: fix crash in iwl_dbg_tlv_alloc_trigger
    - qed: Disable "MFW indication via attention" SPAM every 5 minutes
    - io_uring: always allow drain/link/hardlink/async sqe flags
    - scsi: core: Run queue in case of I/O resource contention failure
    - [amd64] x86/unwind/orc: Fix ORC for newly forked tasks
    - [x86] stacktrace: Fix reliable check for empty user task stacks
    - cxgb4: add missing release on skb in uld_send()
    - xen-netfront: fix potential deadlock in xennet_remove()
    - [riscv64] Set maximum number of mapped pages correctly
    - [riscv64] Parse all memory blocks to remove unusable memory
    - [arm64] KVM: Don't inherit exec permission across page-table levels
    - [x86] KVM: LAPIC: Prevent setting the tscdeadline timer if the lapic is
      hw disabled
    - [x86] KVM: SVM: Fix disable pause loop exit/pause filtering capability
      on SVM
    - [x86] i8259: Use printk_deferred() to prevent deadlock
    https://www.kernel.org/pub/linux/kernel/v5.x/ChangeLog-5.7.14
    - random32: update the net random state on interrupt and activity
      (CVE-2020-16166)
    - [armel] percpu.h: fix build error
    - [arm64] random: fix circular include dependency on arm64 after addition
      of percpu.h
    - random32: remove net_rand_state from the latent entropy gcc plugin
    - random32: move the pseudo-random 32-bit definitions to prandom.h
    - [arm64] Workaround circular dependency in pointer_auth.h
    - random: random.h should include archrandom.h, not the other way around
    https://www.kernel.org/pub/linux/kernel/v5.x/ChangeLog-5.7.15
    - scsi: ufs: Fix and simplify setup_xfer_req variant operation
    - USB: serial: qcserial: add EM7305 QDL product ID
    - USB: iowarrior: fix up report size handling for some devices
    - usb: xhci: define IDs for various ASMedia host controllers
    - usb: xhci: Fix ASMedia ASM1142 DMA addressing
    - Revert "ALSA: hda: call runtime_allow() for all hda controllers"
    - ALSA: hda/realtek: Add alc269/alc662 pin-tables for Loongson-3 laptops
    - ALSA: hda/ca0132 - Add new quirk ID for Recon3D.
    - ALSA: hda/ca0132 - Fix ZxR Headphone gain control get value.
    - ALSA: hda/ca0132 - Fix AE-5 microphone selection commands.
    - ALSA: seq: oss: Serialize ioctls
    - [arm*] staging: android: ashmem: Fix lockdep warning for write operation
    - staging: rtl8712: handle firmware load failure
    - Staging: rtl8188eu: rtw_mlme: Fix uninitialized variable authmode
    - Bluetooth: Fix slab-out-of-bounds read in
      hci_extended_inquiry_result_evt()
    - Bluetooth: Prevent out-of-bounds read in hci_inquiry_result_evt()
    - Bluetooth: Prevent out-of-bounds read in
      hci_inquiry_result_with_rssi_evt()
    - [arm*] binder: Prevent context manager from incrementing ref 0
    - Smack: fix use-after-free in smk_write_relabel_self()
    - vgacon: Fix for missing check in scrollback handling (CVE-2020-14331)
    - mtd: properly check all write ioctls for permissions
    - [arm64] gpio: max77620: Fix missing release of interrupt
    - bpf: Fix NULL pointer dereference in __btf_resolve_helper_id()
    - net/9p: validate fds in p9_fd_open
    - drm/nouveau/kms/tu102: wait for core update to complete when assigning
      windows
    - drm/nouveau/fbcon: fix module unload when fbcon init has failed for some
      reason
    - drm/nouveau/fbcon: zero-initialise the mode_cmd2 structure
    - io_uring: fix lockup in io_fail_links()
    - nvme-pci: prevent SK hynix PC400 from using Write Zeroes command
    - [arm64] drm/bridge/adv7511: set the bridge type properly
    - [armhf] i2c: slave: improve sanity check when registering
    - [armhf] i2c: slave: add sanity check when unregistering
    - usb: hso: check for return value in hso_serial_common_create()
    - ALSA: hda: fix NULL pointer dereference during suspend
    - firmware: Fix a reference count leak.
    - cfg80211: check vendor command doit pointer before use
    - igb: reinit_locked() should be called with rtnl_lock
    - atm: fix atm_dev refcnt leaks in atmtcp_remove_persistent
    - tools lib traceevent: Fix memory leak in process_dynamic_array_len
    - xattr: break delegations in {set,remove}xattr
    - [arm64,armhf] PCI: tegra: Revert tegra124 raw_violation_fixup
    - ipv4: Silence suspicious RCU usage warning
    - ipv6: fix memory leaks on IPV6_ADDRFORM path
    - ipv6: Fix nexthop refcnt leak when creating ipv6 route info
    - rxrpc: Fix race between recvmsg and sendmsg on immediate call failure
    - vxlan: Ensure FDB dump is performed under RCU
    - net: lan78xx: replace bogus endpoint lookup
    - rhashtable: Restore RCU marking on rhash_lock_head
    - devlink: ignore -EOPNOTSUPP errors on dumpit
    - appletalk: Fix atalk_proc_init() return path
    - [arm64] dpaa2-eth: Fix passing zero to 'PTR_ERR' warning
    - [x86] hv_netvsc: do not use VF device if link is down
    - net: bridge: clear bridge's private skb space on xmit
    - net: gre: recompute gre csum for sctp over gre tunnels
    - net: macb: Properly handle phylink on at91sam9x
    - [arm64,armhf] net: mvpp2: fix memory leak in mvpp2_rx
    - net/sched: act_ct: fix miss set mru for ovs after defrag in act_ct
    - [arm64] net: thunderx: use spin_lock_bh in nicvf_set_rx_mode_task()
    - openvswitch: Prevent kernel-infoleak in ovs_ct_put_key()
    - Revert "vxlan: fix tos value before xmit"
    - tcp: apply a floor of 1 for RTT samples from TCP timestamps
    - [arm64] kaslr: Use standard early random function
    https://www.kernel.org/pub/linux/kernel/v5.x/ChangeLog-5.7.16
    - tracepoint: Mark __tracepoint_string's __used
    - io_uring: abstract out task work running
    - HID: input: Fix devices that return multiple bytes in battery report
    - [x86] mce/inject: Fix a wrong assignment of i_mce.status
    - [x86] perf/x86/intel/uncore: Fix oops when counting IMC uncore events on
      some TGL
    - [x86] sched: Bail out of frequency invariance if turbo frequency is
      unknown
    - [x86] sched: Bail out of frequency invariance if turbo_freq/base_freq
      gives 0
    - sched/fair: Fix NOHZ next idle balance
    - sched: correct SD_flags returned by tl->sd_flags()
    - EDAC: Fix reference count leaks
    - crc-t10dif: Fix potential crypto notify dead-lock
    - blktrace: fix debugfs use after free (CVE-2019-19770)
    - [armhf] exynos: MCPM: Restore big.LITTLE cpuidle support
    - rcu/tree: Repeat the monitor if any free channel is busy
    - sched/uclamp: Fix initialization of struct uclamp_rq
    - [x86] crypto: qat - allow xts requests not multiple of block
    - [x86] platform/x86: intel-hid: Fix return value check in
      check_acpi_dev()
    - [x86] platform/x86: intel-vbtn: Fix return value check in
      check_acpi_dev()
    - tpm: Require that all digests are present in TCG_PCR_EVENT2 structures
    - recordmcount: only record relocation of type R_AARCH64_CALL26 on arm64.
    - regulator: fix memory leak on error path of regulator_register()
    - io_uring: fix sq array offset calculation
    - [arm64] dts: meson: fix mmc0 tuning error on Khadas VIM3
    - [arm64,armhf] spi: rockchip: Fix error in SPI slave pio read
    - seccomp: Fix ioctl number for SECCOMP_IOCTL_NOTIF_ID_VALID
    - md: raid0/linear: fix dereference before null check on pointer mddev
    - [mips64el,mipsel] irqchip/loongson-liointc: Fix potential dead lock
    - [arm64,armhf] irqchip/gic-v4.1: Use GFP_ATOMIC flag in
      allocate_vpe_l1_table()
    - nvme-tcp: fix controller reset hang during traffic
    - nvme-rdma: fix controller reset hang during traffic
    - nvme-multipath: fix logic for non-optimized paths
    - nvme-multipath: do not fall back to __nvme_find_path() for non-optimized
      paths
    - block: don't do revalidate zones on invalid devices
    - [armhf] drm/tilcdc: fix leak & null ref in panel_connector_get_modes
    - [armhf] exynos: clear L310_AUX_CTRL_FULL_LINE_ZERO in default
      l2c_aux_val
    - Bluetooth: add a mutex lock to avoid UAF in do_enale_set
    - loop: be paranoid on exit and prevent new additions / removals
    - io_uring: fix req->work corruption
    - fs/btrfs: Add cond_resched() for try_release_extent_mapping() stalls
    - drm/amdgpu: avoid dereferencing a NULL pointer
    - drm/radeon: Fix reference count leaks caused by pm_runtime_get_sync
    - video: fbdev: savage: fix memory leak on error handling path in probe
    - video: fbdev: neofb: fix memory leak in neo_scan_monitor()
    - [armhf] bus: ti-sysc: Add missing quirk flags for usb_host_hs
    - md-cluster: fix wild pointer of unlock_all_bitmaps()
    - drm/nouveau/kms/nv50-: Fix disabling dithering
    - [arm64] dts: hisilicon: hikey: fixes to comply with adi, adv7533 DT
      binding
    - [armhf] drm/etnaviv: fix ref count leak via pm_runtime_get_sync
    - drm/nouveau: fix reference count leak in nouveau_debugfs_strap_peek
    - drm/nouveau: fix multiple instances of reference count leaks
    - btrfs: fix lockdep splat from btrfs_dump_space_info
    - [arm64] drm: msm: a6xx: fix gpu failure after system resume
    - [arm64] drm/msm: Fix a null pointer access in msm_gem_shrinker_count()
    - drm/debugfs: fix plain echo to connector "force" attribute
    - drm/radeon: disable AGP by default
    - net: phy: mscc: restore the base page in vsc8514/8584_config_init
    - mm/mmap.c: Add cond_resched() for exit_mmap() CPU stalls
    - bpf: Fix fds_example SIGSEGV error
    - Bluetooth: hci_qca: Bug fixes for SSR
    - brcmfmac: keep SDIO watchdog running when console_interval is non-zero
    - brcmfmac: To fix Bss Info flag definition Bug
    - brcmfmac: set state of hanger slot to FREE when flushing PSQ
    - [x86] platform/x86: asus-nb-wmi: add support for ASUS ROG Zephyrus G14
      and G15
    - iwlegacy: Check the return value of pcie_capability_read_*()
    - [arm64,armhf] gpu: host1x: debug: Fix multiple channels emitting
      messages simultaneously
    - [x86] uaccess: Make __get_user_size() Clang compliant on 32-bit
    - mmc: sdhci-pci-o2micro: Bug fix for O2 host controller Seabird1
    - usb: gadget: net2280: fix memory leak on probe error handling paths
    - dyndbg: fix a BUG_ON in ddebug_describe_flags
    - bcache: fix super block seq numbers comparision in register_cache_set()
    - btrfs: allow btrfs_truncate_block() to fallback to nocow for data space
      reservation
    - btrfs: qgroup: free per-trans reserved space when a subvolume gets
      dropped
    - [arm64,x86] ACPICA: Do not increment operation_region reference counts
      for field units
    - io_uring: fix racy overflow count reporting
    - io_uring: fix stalled deferred requests
    - [arm64] crypto: caam - silence .setkey in case of bad key length
    - [arm64] drm/msm: ratelimit crtc event overflow error
    - drm/gem: Fix a leak in drm_gem_objects_lookup()
    - drm/amdgpu: use the unlocked drm_gem_object_put
    - [x86] agp/intel: Fix a memory leak on module initialisation failure
    - btmrvl: Fix firmware filename for sd8977 chipset
    - btmrvl: Fix firmware filename for sd8997 chipset
    - Bluetooth: hci_qca: Fix an error pointer dereference
    - Bluetooth: hci_qca: Only remove TX clock vote after TX is completed
    - Bluetooth: Allow suspend even when preparation has failed
    - ath10k: Acquire tx_lock in tx error paths
    - Bluetooth: hci_qca: Bug fix during SSR timeout
    - Bluetooth: hci_qca: Increase SoC idle timeout to 200ms
    - iio: improve IIO_CONCENTRATION channel type description
    - scsi: ufs: Fix imprecise load calculation in devfreq window
    - [armhf] drm/etnaviv: Fix error path on failure to enable bus clk
    - [arm64,armhf] drm/panfrost: Fix inbalance of devfreq record_busy/idle()
    - [arm64] drm/arm: fix unintentional integer overflow on left shift
    - Bluetooth: btusb: fix up firmware download sequence
    - Bluetooth: btmtksdio: fix up firmware download sequence
    - media: marvell-ccic: Add missed v4l2_async_notifier_cleanup()
    - [armhf] media: omap3isp: Add missed v4l2_ctrl_handler_free() for
      preview_init_entities()
    - [arm64] dpaa2-eth: fix condition for number of buffer acquire retries
    - drm/mipi: use dcs write for mipi_dsi_dcs_set_tear_scanline
    - [powerpc*] cxl: Fix kobject memleak
    - tracing: Move pipe reference to trace array instead of current_tracer
    - drm/amdgpu: ensure 0 is returned for success in jpeg_v2_5_wait_for_idle
    - drm/radeon: fix array out-of-bounds read and write issues
    - [arm*] staging: vchiq_arm: Add a matching unregister call
    - iavf: fix error return code in iavf_init_get_resources()
    - iavf: Fix updating statistics
    - RDMA/core: Fix bogus WARN_ON during ib_unregister_device_queued()
    - ipvs: allow connection reuse for unconfirmed conntrack
    - media: firewire: Using uninitialized values in node_probe()
    - media: tvp5150: Add missed media_entity_cleanup()
    - xfs: don't eat an EIO/ENOSPC writeback error when scrubbing data fork
    - xfs: fix reflink quota reservation accounting error
    - RDMA/rxe: Skip dgid check in loopback mode
    - PCI: Fix pci_cfg_wait queue locking problem
    - samples: bpf: Fix bpf programs with kprobe/sys_connect event
    - [armhf] drm/stm: repair runtime power management
    - kobject: Avoid premature parent object freeing in kobject_cleanup()
    - leds: core: Flush scheduled work for system suspend
    - [arm64,armhf] drm: panel: simple: Fix bpc for LG LB070WV8 panel
    - [armhf] phy: exynos5-usbdrd: Calibrating makes sense only for USB2.0 PHY
    - [arm64] mmc: sdhci-of-arasan: Add missed checks for devm_clk_register()
    - scsi: scsi_debug: Add check for sdebug_max_queue during module init
    - mwifiex: Prevent memory corruption handling keys
    - kernfs: do not call fsnotify() with name without a parent
    - [powerpc*] pseries: remove cede offline state for CPUs
    - [powerpc*] rtas: don't online CPUs for partition suspend
    - [powerpc*] vdso: Fix vdso cpu truncation
    - RDMA/qedr: SRQ's bug fixes
    - RDMA/rxe: Prevent access to wr->next ptr afrer wr is posted to send
      queue
    - [x86] staging: rtl8192u: fix a dubious looking mask before a shift
    - PCI/ASPM: Add missing newline in sysfs 'policy'
    - go7007: add sanity checking for endpoints
    - [powerpc*] book3s64/pkeys: Use PVR check instead of cpu feature
    - [armhf] drm/imx: fix use after free
    - [armhf] gpu: ipu-v3: Restore RGB32, BGR32
    - USB: serial: iuu_phoenix: fix led-activity helpers
    - usb: core: fix quirks_param_set() writing to a const pointer
    - [armhf] thermal: ti-soc-thermal: Fix reversed condition in
      ti_thermal_expose_sensor()
    - [powerpc*] perf: Fix missing is_sier_aviable() during build
    - [armhf] phy: armada-38x: fix NETA lockup when repeatedly switching
      speeds
    - [x86] ASoC: hdac_hda: fix deadlock after PCM open error
    - [mips64el,mipsel] OCTEON: add missing put_device() call in
      dwc3_octeon_device_init()
    - [x86] thermal: int340x: processor_thermal: fix: update Jasper Lake PCI
      id
    - [arm*] usb: dwc2: Fix error path in gadget registration
    - usb: gadget: f_uac2: fix AC Interface Header Descriptor wTotalLength
    - scsi: megaraid_sas: Clear affinity hint
    - [powerpc] scsi: mesh: Fix panic after host or bus reset
    - [arm64,armhf] net: dsa: mv88e6xxx: MV88E6097 does not support jumbo
      configuration
    - RDMA/core: Fix return error value in _ib_modify_qp() to negative
    - Bluetooth: btusb: Fix and detect most of the Chinese Bluetooth
      controllers
    - Bluetooth: hci_h5: Set HCI_UART_RESET_ON_INIT to correct flags
    - Bluetooth: hci_serdev: Only unregister device if it was registered
    - Bluetooth: Fix suspend notifier race
    - Bluetooth: hci_qca: Stop collecting memdump again for command timeout
      during SSR
    - xfs: fix inode allocation block res calculation precedence
    - xfs: clear XFS_DQ_FREEING if we can't lock the dquot buffer to flush
    - RDMA/netlink: Remove CAP_NET_RAW check when dump a raw QP
    - PCI: Release IVRS table in AMD ACS quirk
    - [powerpc*] pseries/hotplug-cpu: Remove double free in error path
    - ASoC: soc-core: Fix regression causing sysfs entries to disappear
    - [s390x] qeth: tolerate pre-filled RX buffer
    - [s390x] qeth: don't process empty bridge port events
    - ice: Clear and free XLT entries on reset
    - ice: Graceful error handling in HW table calloc failure
    - netfilter: nft_meta: fix iifgroup matching
    - rtw88: fix LDPC field for RA info
    - rtw88: fix short GI capability based on current bandwidth
    - rtw88: coex: only skip coex triggered by BT info
    - [arm64,armhf] wl1251: fix always return 0 error
    - net/mlx5: DR, Change push vlan action sequence
    - net/mlx5: Delete extra dump stack that gives nothing
    - ftrace: Fix ftrace_trace_task return value
    - [amd64,arm64] net: ethernet: aquantia: Fix wrong return value
    - liquidio: Fix wrong return value in cn23xx_get_pf_num()
    - [powerpc] net: spider_net: Fix the size used in a 'dma_free_coherent()'
      call
    - gpio: don't use same lockdep class for all devm_gpiochip_add_data users
    - [arm64] net: thunderx: initialize VF's mailbox mutex before first usage
    - dlm: Fix kobject memleak
    - ocfs2: fix unbalanced locking
    - [arm64,armhf] pinctrl-single: fix pcs_parse_pinconf() return value
    - svcrdma: Fix page leak in svc_rdma_recv_read_chunk()
    - nfsd: avoid a NULL dereference in __cld_pipe_upcall()
    - SUNRPC: Fix ("SUNRPC: Add "@len" parameter to gss_unwrap()")
    - [amd64] x86/fsgsbase/64: Fix NULL deref in 86_fsgsbase_read_task
    - [amd64] crypto: aesni - add compatibility with IAS
    - af_packet: TPACKET_V3: fix fill status rwlock imbalance
    - net: Fix potential memory leak in proto_register()
    - net/nfc/rawsock.c: add CAP_NET_RAW check.
    - net: phy: fix memory leak in device-create error path
    - net: Set fput_needed iff FDPUT_FPUT is set
    - tcp: correct read of TFO keys on big endian systems
    - [x86] vmxnet3: use correct tcp hdr length when packet is encapsulated
    - net: refactor bind_bucket fastreuse into helper
    - net: initialize fastreuse on inet_inherit_port
    - vsock: fix potential null pointer dereference in vsock_poll()
    - net: phy: marvell10g: fix null pointer dereference
    - USB: serial: cp210x: re-enable auto-RTS on open
    - USB: serial: cp210x: enable usb generic throttle/unthrottle
    - ALSA: hda - fix the micmute led status for Lenovo ThinkCentre AIO
    - ALSA: usb-audio: Creative USB X-Fi Pro SB1095 volume knob support
    - ALSA: usb-audio: fix overeager device match for MacroSilicon MS2109
    - ALSA: usb-audio: work around streaming quirk for MacroSilicon MS2109
    - ALSA: usb-audio: add quirk for Pioneer DDJ-RB
    - [arm64,x86] tpm: Unify the mismatching TPM space buffer sizes
    - [x86] crypto: qat - fix double free in qat_uclo_create_batch_init_list
    - [x86] crypto: ccp - Fix use of merged scatterlists
    - [arm64] crypto: cpt - don't sleep of CRYPTO_TFM_REQ_MAY_SLEEP was not
      specified
    - tick/nohz: Narrow down noise while setting current task's tick
      dependency
    - bitfield.h: don't compile-time validate _val in FIELD_FIT
    - fs/minix: check return value of sb_getblk()
    - fs/minix: don't allow getting deleted inodes
    - fs/minix: reject too-large maximum file size
    - [x86] kvm: x86: replace kvm_spec_ctrl_test_value with runtime test on
      the host
    - 9p: Fix memory leak in v9fs_mount
    - driver core: Fix probe_count imbalance in really_probe()
    - media: media-request: Fix crash if memory allocation fails
    - drm/ttm/nouveau: don't call tt destroy callback on alloc failure.
    - io_uring: set ctx sq/cq entry count earlier
    - io_uring: use TWA_SIGNAL for task_work uncondtionally
    - io_uring: fail poll arm on queue proc failure
    - NFS: Don't move layouts to plh_return_segs list while in use
    - NFS: Don't return layout segments that are in use
    - cpufreq: Fix locking issues with governors
    - [arm64] cpufreq: dt: fix oops on armada37xx
    - include/asm-generic/vmlinux.lds.h: align ro_after_init
    - [arm64] PM / devfreq: rk3399_dmc: Fix kernel oops when rockchip,pmu is
      absent
    - PM / devfreq: Fix indentaion of devfreq_summary debugfs node
    - spi: spidev: Align buffers for DMA
    - erofs: fix extended inode could cross boundary
    - [arm64] firmware: qcom_scm: Fix legacy convention SCM accessors
    - [x86] irqdomain/treewide: Free firmware node after domain removal
    - xen/balloon: fix accounting in alloc_xenballooned_pages error path
    - xen/balloon: make the balloon wait interruptible
    - [x86] drm/xen-front: Fix misused IS_ERR_OR_NULL checks
    - [s390x] dasd: fix inability to use DASD with DIAG driver
    - [s390x] numa: set node distance to LOCAL_DISTANCE
    - [s390x] gmap: improve THP splitting
    - io_uring: sanitize double poll handling
    - io_uring: Fix NULL pointer dereference in loop_rw_iter()
    - task_work: only grab task signal lock when needed
    - io_uring: add missing REQ_F_COMP_LOCKED for nested requests
    - io_uring: enable lookup of links holding inflight files
    - io_uring: hold 'ctx' reference around task_work queue + execute
    https://www.kernel.org/pub/linux/kernel/v5.x/ChangeLog-5.7.17
    - smb3: warn on confusing error scenario with sec=krb5
    - genirq/affinity: Make affinity setting if activated opt-in
    - genirq/PM: Always unlock IRQ descriptor in rearm_wake_irq()
    - [arm64,x86] PCI: hotplug: ACPI: Fix context refcounting in
      acpiphp_grab_context()
    - PCI/ATS: Add pci_pri_supported() to check device or associated PF
    - PCI: Mark AMD Navi10 GPU rev 0x00 ATS as broken
    - PCI: Add device even if driver attach failed
    - [arm64] PCI: qcom: Define some PARF params needed for ipq8064 SoC
    - [arm64] PCI: qcom: Add support for tx term offset for rev 2.1.0
    - btrfs: allow use of global block reserve for balance item deletion
    - btrfs: free anon block device right after subvolume deletion
    - btrfs: don't allocate anonymous block device for user invisible roots
    - btrfs: ref-verify: fix memory leak in add_block_entry
    - btrfs: only commit the delayed inode when doing a full fsync
    - btrfs: stop incremening log_batch for the log root tree when syncing log
    - btrfs: only commit delayed items at fsync if we are logging a directory
    - btrfs: remove no longer needed use of log_writers for the log root tree
    - btrfs: don't traverse into the seed devices in show_devname
    - btrfs: pass checksum type via BTRFS_IOC_FS_INFO ioctl
    - btrfs: open device without device_list_mutex
    - btrfs: move the chunk_mutex in btrfs_read_chunk_tree
    - btrfs: relocation: review the call sites which can be interrupted by
      signal
    - btrfs: add missing check for nocow and compression inode flags
    - btrfs: avoid possible signal interruption of btrfs_drop_snapshot() on
      relocation tree
    - btrfs: return EROFS for BTRFS_FS_STATE_ERROR cases
    - btrfs: sysfs: use NOFS for device creation
    - btrfs: don't WARN if we abort a transaction with EROFS
    - btrfs: fix race between page release and a fast fsync
    - btrfs: don't show full path of bind mounts in subvol=
    - btrfs: fix messages after changing compression level by remount
    - btrfs: only search for left_info if there is no right_info in
      try_merge_free_space
    - btrfs: inode: fix NULL pointer dereference if inode doesn't need
      compression
    - btrfs: fix memory leaks after failure to lookup checksums during inode
      logging
    - btrfs: trim: fix underflow in trim length to prevent access beyond
      device boundary
    - btrfs: make sure SB_I_VERSION doesn't get unset by remount
    - btrfs: fix return value mixup in btrfs_get_extent
    - [arm64] perf: Correct the event index in sysfs
    - cifs: Fix leak when handling lease break for cached root fid
    - [powerpc*] Allow 4224 bytes of stack expansion for the signal frame
    - [powerpc*] Fix circular dependency between percpu.h and mmu.h
    - [arm64] media: venus: fix multiple encoder crash
    - [arm64] net: ethernet: stmmac: Disable hardware multicast filter
    - [arm64,armhf] net: stmmac: dwmac1000: provide multicast filter fallback
    - [mips64el,mipsel] irqchip/loongson-liointc: Fix misuse of gc->mask_cache
    - [arm64,armhf] irqchip/gic-v4.1: Ensure accessing the correct RD when
      writing INVALLR
    - pidfd: Add missing sock updates for pidfd_getfd()
    - net/compat: Add missing sock updates for SCM_RIGHTS
    - md/raid5: Fix Force reconstruct-write io stuck in degraded raid5
    - bcache: allocate meta data pages as compound pages
    - bcache: fix overflow in offset_to_stripe()
    - mac80211: fix misplaced while instead of if
    - driver core: Avoid binding drivers to dead devices
    - [mips*] CPU#0 is not hotpluggable
    - ext2: fix missing percpu_counter_inc
    - khugepaged: collapse_pte_mapped_thp() flush the right range
    - mm/hugetlb: fix calculation of adjust_range_if_pmd_sharing_possible
    - khugepaged: collapse_pte_mapped_thp() protect the pmd lock
    - hugetlbfs: remove call to huge_pte_alloc without i_mmap_rwsem
    - [amd64,arm64] mm/shuffle: don't move pages between zones and don't read
      garbage memmaps
    - ocfs2: change slot number type s16 to u16
    - mm/page_counter.c: fix protection usage propagation
    - cma: don't quit at first error when activating reserved areas
    - mm/memory_hotplug: fix unpaired mem_hotplug_begin/done
    - ftrace: Setup correct FTRACE_FL_REGS flags for module
    - kprobes: Fix NULL pointer dereference at kprobe_ftrace_handler
    - tracing: Use trace_sched_process_free() instead of exit() for pid
      tracing
    - [x86] watchdog: f71808e_wdt: indicate WDIOF_CARDRESET support in
      watchdog_info.options
    - [x86] watchdog: f71808e_wdt: remove use of wrong watchdog_info option
    - [x86] watchdog: f71808e_wdt: clear watchdog timeout occurred flag
    - ceph: set sec_context xattr on symlink creation
    - ceph: handle zero-length feature mask in session messages
    - [powerpc*] pseries: Fix 64 bit logical memory block panic
    - dm: don't call report zones for more than the user requested
    - module: Correctly truncate sysfs sections output
    - bootconfig: Fix to find the initargs correctly
    - perf probe: Fix wrong variable warning when the probe point is not found
    - perf probe: Fix memory leakage when the probe point is not found
    - perf intel-pt: Fix FUP packet state
    - perf intel-pt: Fix duplicate branch after CBR
    - gfs2: Never call gfs2_block_zero_range with an open transaction
    - [armhf] drm/imx: imx-ldb: Disable both channels for split mode in
      enc->disable()
    - crypto: algif_aead - Only wake up when ctx->more is zero
    - RDMA/ipoib: Return void from ipoib_ib_dev_stop()
    - RDMA/ipoib: Fix ABBA deadlock with ipoib_reap_ah()
    - rtc: cpcap: fix range
    - IB/uverbs: Set IOVA on IB MR in uverbs layer
    - sched/uclamp: Protect uclamp fast path code with static key
    - USB: serial: ftdi_sio: make process-packet buffer unsigned
    - USB: serial: ftdi_sio: clean up receive processing
    - crypto: af_alg - Fix regression on empty requests
    - devres: keep both device name and resource name in pretty name
    - RDMA/counter: Only bind user QPs in auto mode
    - RDMA/counter: Allow manually bind QPs with different pids to same
      counter
    - rtw88: pci: disable aspm for platform inter-op with module parameter
    - [arm64,armhf] rtc: pl031: fix set_alarm by adding back call to
      alarm_irq_enable
    - [armhf] gpu: ipu-v3: image-convert: Combine rotate/no-rotate irq
      handlers
    - [armhf] gpu: ipu-v3: image-convert: Wait for all EOFs before completing
      a tile
    - dm rq: don't call blk_mq_queue_stopped() in dm_stop_queue()
    - f2fs: compress: fix to avoid memory leak on cc->cpages
    - [arm64] clk: qcom: clk-alpha-pll: remove unused/incorrect PLL_CAL_VAL
    - iommu/vt-d: Enforce PASID devTLB field mask
    - f2fs: compress: fix to update isize when overwriting compressed file
    - nvme: fix deadlock in disconnect during scan_work and/or ana_work
    - sched/uclamp: Fix a deadlock when enabling uclamp static key
    - nfs: ensure correct writeback errors are returned on close()
    - ubifs: Fix wrong orphan node deletion in ubifs_jnl_update|rename
    - [arm*] clk: bcm2835: Do not use prediv with bcm2711's PLLs
    - scsi: lpfc: nvmet: Avoid hang / use-after-free again when destroying
      targetport
    - nfs: nfs_file_write() should check for writeback errors
    - watchdog: initialize device before misc_register
    - md-cluster: Fix potential error pointer dereference in resize_bitmaps()
    - [x86] tsr: Fix tsc frequency enumeration bug on Lightning Mountain SoC
    - [x86] bugs/multihit: Fix mitigation reporting when VMX is not in use
    - Input: sentelic - fix error return when fsp_reg_write fails
    - [x86] drm/vmwgfx: Use correct vmw_legacy_display_unit pointer
    - [x86] drm/vmwgfx: Fix two list_for_each loop exit tests
    - [arm64] net: qcom/emac: add missed clk_disable_unprepare in error path
      of emac_clks_phase1_init
    - nfs: Fix getxattr kernel panic and memory overflow
    - NFS: Fix flexfiles read failover
    - fs/minix: set s_maxbytes correctly
    - fs/minix: fix block limit check for V1 filesystems
    - fs/minix: remove expected error message in block_to_path()
    - fs/ufs: avoid potential u32 multiplication overflow
    - crypto: algif_aead - fix uninitialized ctx->init
    - perf bench mem: Always memset source before memcpy
    - [x86] perf/x86/rapl: Fix missing psys sysfs attributes
    - khugepaged: retract_page_tables() remember to test exit
    - [arm64,armhf] ASoC: tegra: Use device managed resource APIs to get the
      clock
    - [arm64,armhf] ASoC: tegra: Add audio mclk parent configuration
    - [arm64,armhf] ASoC: tegra: Enable audio mclk during
      tegra_asoc_utils_init()
    - [x86] drm/i915/gt: Force the GT reset on shutdown
    - [arm64,armhf] drm/panfrost: Use kvfree() to free bo->sgts
    - drm/dp_mst: Fix the DDC I2C device registration of an MST port
    - drm/amdgpu: fix ordering of psp suspend
    - [armhf] drm/omap: force runtime PM suspend on system suspend
    - drm: Added orientation quirk for ASUS tablet model T103HAF
    - drm: fix drm_dp_mst_port refcount leaks in drm_dp_mst_allocate_vcpi
    - drm/amdgpu: Fix bug where DPM is not enabled after hibernate and resume

  [ Salvatore Bonaccorso ]
  * Bump ABI to 3

  [ Ben Hutchings ]
  * doc: Disable extension incompatible with Sphinx 3 (fixes FTBFS)

 -- Salvatore Bonaccorso <carnil@debian.org>  Sun, 23 Aug 2020 15:44:14 +0200

linux (5.7.10-1~bpo10+1) buster-backports; urgency=medium

  * Rebuild for buster-backports:
    - Change ABI number to 0.bpo.2

 -- Ben Hutchings <benh@debian.org>  Thu, 30 Jul 2020 20:11:35 +0100

linux (5.7.10-1) unstable; urgency=medium

  * New upstream stable update:
    https://www.kernel.org/pub/linux/kernel/v5.x/ChangeLog-5.7.7
    - block/bio-integrity: don't free 'buf' if bio_integrity_add_page() failed
    - ethtool: Fix check in ethtool_rx_flow_rule_create
    - geneve: allow changing DF behavior after creation
    - [powerpc*] ibmveth: Fix max MTU limit
    - mld: fix memory leak in ipv6_mc_destroy_dev()
    - [arm64,armhf] mvpp2: ethtool rxtx stats fix
    - net: bridge: enfore alignment for ethernet address
    - net: core: reduce recursion limit value
    - net: Do not clear the sock TX queue in sk_set_socket()
    - net: ethtool: add missing string for NETIF_F_GSO_TUNNEL_REMCSUM
    - net: fix memleak in register_netdevice()
    - net: Fix the arp error in some cases
    - net: increment xmit_recursion level in dev_direct_xmit()
    - net: usb: ax88179_178a: fix packet alignment padding
    - openvswitch: take into account de-fragmentation/gso_size in
      execute_check_pkt_len
    - rxrpc: Fix notification call on completion of discarded calls
    - sctp: Don't advertise IPv4 addresses if ipv6only is set on the socket
    - tcp: don't ignore ECN CWR on pure ACK
    - tcp: grow window for OOO packets only for SACK flows
    - tg3: driver sleeps indefinitely when EEH errors exceed eeh_max_freezes
    - ip6_gre: fix use-after-free in ip6gre_tunnel_lookup()
    - net: phy: Check harder for errors in get_phy_id()
    - ip_tunnel: fix use-after-free in ip_tunnel_lookup()
    - bnxt_en: Store the running firmware version code.
    - bnxt_en: Do not enable legacy TX push on older firmware.
    - bnxt_en: Fix statistics counters issue during ifdown with older firmware.
    - bnxt_en: Read VPD info only for PFs
    - net: phylink: fix ethtool -A with attached PHYs
    - net: phylink: ensure manual pause mode configuration takes effect
    - sch_cake: don't try to reallocate or unshare skb unconditionally
    - sch_cake: don't call diffserv parsing code when it is not needed
    - sch_cake: fix a few style nits
    - tcp_cubic: fix spurious HYSTART_DELAY exit upon drop in min RTT
    - bpf: tcp: bpf_cubic: fix spurious HYSTART_DELAY exit upon drop in min RTT
    - [arm64,riscv64] net: macb: undo operations in case of failure
    - r8169: fix firmware not resetting tp->ocp_base
    - net: ethtool: add missing NETIF_F_GSO_FRAGLIST feature string
    - [arm64,riscv64] net: macb: call pm_runtime_put_sync on failure path
    - net: phy: mscc: avoid skcipher API for single block AES encryption
    - of: of_mdio: Correct loop scanning logic
    - wireguard: device: avoid circular netns references
    - bareudp: Fixed multiproto mode configuration
    - [armhf] net: dsa: bcm_sf2: Fix node reference count
    - net: phy: smsc: fix printing too many logs
    - genetlink: clean up family attributes allocations
    - nvmet: cleanups the loop in nvmet_async_events_process
    - nvmet: fail outstanding host posted AEN req
    - ALSA: usb-audio: Fix potential use-after-free of streams
    - [arm64,armhf] Revert "i2c: tegra: Fix suspending in active runtime PM
      state"
    - btrfs: fix a block group ref counter leak after failure to remove block
      group
    - binder: fix null deref of proc->context
    - [x86] mei: me: disable mei interface on Mehlow server platforms
    - [x86] mei: me: add tiger lake point device ids for H platforms.
    - [armhf] Revert "usb: dwc3: exynos: Add support for Exynos5422 suspend
      clk"
    - [mips*/*-malta,sh4] USB: ohci-sm501: Add missed iounmap() in remove
    - [arm64,armhf] usb: dwc2: Postponed gadget registration to the udc class
      driver
    - usb: add USB_QUIRK_DELAY_INIT for Logitech C922
    - USB: ehci: reopen solution for Synopsys HC bug
    - xhci: Poll for U0 after disabling USB2 LPM
    - [armhf] usb: host: ehci-exynos: Fix error check in exynos_ehci_probe()
    - ALSA: usb-audio: Add implicit feedback quirk for SSL2+.
    - ALSA: usb-audio: add quirk for Denon DCD-1500RE
    - ALSA: usb-audio: Set 48 kHz rate for Rodecaster
    - ALSA: usb-audio: Add registration quirk for Kingston HyperX Cloud Flight S
    - ALSA: usb-audio: add quirk for Samsung USBC Headset (AKG)
    - ALSA: usb-audio: Fix OOB access of mixer element list
    - scsi: qla2xxx: Keep initiator ports after RSCN
    - [s390x] scsi: zfcp: Fix panic on ERP timeout for previously dismissed ERP
      action
    - cifs: Fix cached_fid refcnt leak in open_shroot
    - cifs/smb3: Fix data inconsistent when punch hole
    - cifs/smb3: Fix data inconsistent when zero file range
    - xhci: Fix incorrect EP_STATE_MASK
    - xhci: Fix enumeration issue when setting max packet size for FS devices.
    - xhci: Return if xHCI doesn't support LPM
    - cdc-acm: Add DISABLE_ECHO quirk for Microchip/SMSC chip
    - loop: replace kill_bdev with invalidate_bdev
    - IB/mad: Fix use after free when destroying MAD agent
    - IB/hfi1: Fix module use count flaw due to leftover module put calls
    - [armhf] bus: ti-sysc: Flush posted write on enable and disable
    - [armhf] bus: ti-sysc: Use optional clocks on for enable and wait for
      softreset bit
    - [armhf] bus: ti-sysc: Ignore clockactivity unless specified as a quirk
    - [armhf] bus: ti-sysc: Fix uninitialized framedonetv_irq
    - [armhf] OMAP2+: Fix legacy mode dss_reset
    - xfrm: Fix double ESP trailer insertion in IPsec crypto offload.
    - [armhf] dts: Fix am33xx.dtsi USB ranges length
    - [armhf] dts: Fix am33xx.dtsi ti,sysc-mask wrong softreset flag
    - [x86] resctrl: Support CPUID enumeration of MBM counter width
    - [x86] resctrl: Fix memory bandwidth counter width for AMD
    - efi/tpm: Verify event log header before parsing
    - ASoC: soc-pcm: fix checks for multi-cpu FE dailinks
    - [arm64] ASoC: qcom: common: set correct directions for dailinks
    - [armhf] regualtor: pfuze100: correct sw1a/sw2 on pfuze3000
    - efi/libstub: Fix path separator regression
    - RDMA/siw: Fix pointer-to-int-cast warning in siw_rx_pbl()
    - [armhf] dts: am335x-pocketbeagle: Fix mmc0 Write Protect
    - [armhf] dts: Fix duovero smsc interrupt for suspend
    - dma-direct: re-encrypt memory if dma_direct_alloc_pages() fails
    - dma-direct: check return value when encrypting or decrypting memory
    - [x86] resctrl: Fix a NULL vs IS_ERR() static checker warning in
      rdt_cdp_peer_get()
    - [x86] efi/x86: Setup stack correctly for efi_pe_entry
    - regmap: Fix memory leak from regmap_register_patch
    - devmap: Use bpf_map_area_alloc() for allocating hash buckets
    - bpf: Don't return EINVAL from {get,set}sockopt when optlen > PAGE_SIZE
    - rxrpc: Fix handling of rwind from an ACK packet
    - RDMA/rvt: Fix potential memory leak caused by rvt_alloc_rq
    - RDMA/efa: Set maximum pkeys device attribute
    - RDMA/qedr: Fix KASAN: use-after-free in ucma_event_handler+0x532
    - RDMA/cma: Protect bind_list and listen_list while finding matching cm id
    - RDMA/core: Check that type_attrs is not NULL prior access
    - [arm64,armhf] ASoC: rockchip: Fix a reference count leak.
    - [s390x] qeth: fix error handling for isolation mode cmds
    - RDMA/mad: Fix possible memory leak in ib_mad_post_receive_mads()
    - [x86] Revert "KVM: VMX: Micro-optimize vmexit time when not exposing PMU"
    - [x86] iommu/vt-d: Set U/S bit in first level page table by default
    - [x86] iommu/vt-d: Enable PCI ACS for platform opt in hint
    - [x86] iommu/vt-d: Update scalable mode paging structure coherency
    - dma-direct: add missing set_memory_decrypted() for coherent mapping
    - net: qed: fix left elements count calculation
    - net: qed: fix async event callbacks unregistering
    - net: qede: stop adding events on an already destroyed workqueue
    - net: qed: fix NVMe login fails over VFs
    - net: qed: fix excessive QM ILT lines consumption
    - net: qede: fix PTP initialization on recovery
    - net: qede: fix use-after-free on recovery and AER handling
    - net: qed: reset ILT block sizes before recomputing to fix crashes
    - cxgb4: move handling L2T ARP failures to caller
    - cxgb4: move PTP lock and unlock to caller in Tx path
    - [armhf] imx5: add missing put_device() call in imx_suspend_alloc_ocram()
    - scsi: lpfc: Avoid another null dereference in lpfc_sli4_hba_unset()
    - usb: gadget: udc: Potential Oops in error handling code
    - nvme: don't protect ns mutation with ns->head->lock
    - qed: add missing error test for DBG_STATUS_NO_MATCHING_FRAMING_MODE
    - netfilter: ipset: fix unaligned atomic access
    - [arm64] net: bcmgenet: use hardware padding of runt frames
    - io_uring: fix hanging iopoll in case of -EAGAIN
    - [riscv64] clk: sifive: allocate sufficient memory for struct __prci_data
    - [armhf] i2c: fsi: Fix the port number field in status register
    - wireguard: receive: account for napi_gro_receive never returning GRO_DROP
    - [arm64] socionext: account for napi_gro_receive never returning GRO_DROP
    - wil6210: account for napi_gro_receive never returning GRO_DROP
    - i2c: core: check returned size of emulated smbus block read
    - afs: Fix storage of cell names
    - sched/deadline: Initialize ->dl_boosted
    - sched/core: Fix PI boosting between RT and DEADLINE tasks
    - sched/cfs: change initial value of runnable_avg
    - ata/libata: Fix usage of page address by page_address in
      ata_scsi_mode_select_xlat function
    - drm/amd/display: Use kfree() to free rgb_user in
      calculate_user_regamma_ramp()
    - [riscv64] atomic: Fix sign extension for RV64I
    - bcache: check and adjust logical block size for backing devices
    - net: alx: fix race condition in alx_remove
    - [arm64] pinctrl: qcom: spmi-gpio: fix warning about irq chip reusage
    - [arm64,armhf] pinctrl: tegra: Use noirq suspend/resume callbacks
    - [s390x] seccomp: pass syscall arguments via seccomp_data
    - [s390x] ptrace: return -ENOSYS when invalid syscall is supplied
    - [s390x] ptrace: pass invalid syscall numbers to tracing
    - [s390x] ptrace: fix setting syscall number
    - [s390x] vdso: Use $(LD) instead of $(CC) to link vDSO
    - [s390x] vdso: fix vDSO clock_getres()
    - [arm64] sve: Fix build failure when ARM64_SVE=y and SYSCTL=n
    - kbuild: improve cc-option to clean up all temporary files
    - recordmcount: support >64k sections
    - kprobes: Suppress the suspicious RCU warning on kprobes
    - blktrace: break out of blktrace setup on concurrent calls
    - nvdimm/region: always show the 'align' attribute
    - block: update hctx map when use multiple maps
    - [riscv64] Don't allow write+exec only page mapping request in mmap
    - syscalls: Fix offset type of ksys_ftruncate()
    - ALSA: hda: Add NVIDIA codec IDs 9a & 9d through a0 to patch table
    - [x86] ALSA: hda/realtek - Add quirk for MSI GE63 laptop
    - [x86] ALSA: hda/realtek: Add mute LED and micmute LED support for HP
      systems
    - ACPI: sysfs: Fix pm_profile_attr type
    - ACPI: configfs: Disallow loading ACPI tables when locked down
      (CVE-2020-15780)
    - erofs: fix partially uninitialized misuse in z_erofs_onlinepage_fixup
    - [x86] KVM: X86: Fix MSR range of APIC registers in X2APIC mode
    - [x86] kvm: lapic: fix broken vcpu hotplug
    - [x86] KVM: nVMX: Plumb L2 GPA through to PML emulation
    - [x86] KVM: VMX: Stop context switching MSR_IA32_UMWAIT_CONTROL
    - [x86] cpu: Use pinning mask for CR4 bits needing to be 0
    - [x86] cpu: Reinitialize IA32_FEAT_CTL MSR on BSP during wakeup
    - [amd64] asm/64: Align start of __clear_user() loop to 16-bytes
    - btrfs: fix bytes_may_use underflow when running balance and scrub in
      parallel
    - btrfs: fix data block group relocation failure due to concurrent scrub
    - btrfs: check if a log root exists before locking the log_mutex on unlink
    - btrfs: fix hang on snapshot creation after RWF_NOWAIT write
    - btrfs: fix failure of RWF_NOWAIT write into prealloc extent beyond eof
    - btrfs: fix RWF_NOWAIT write not failling when we need to cow
    - mm, compaction: make capture control handling safe wrt interrupts
    - mm, slab: fix sign conversion problem in memcg_uncharge_slab()
    - mm/slab: use memzero_explicit() in kzfree()
    - ocfs2: avoid inode removal while nfsd is accessing it
    - ocfs2: load global_inode_alloc
    - ocfs2: fix value of OCFS2_INVALID_SLOT
    - ocfs2: fix panic on nfs server over ocfs2
    - mm: memcontrol: handle div0 crash race condition in memory.low
    - mm/memcontrol.c: add missed css_put()
    - mm/memory_hotplug.c: fix false softlockup during pfn range removal
    - [arm64] perf: Report the PC value in REGS_ABI_32 mode
    - tracing/boottime: Fix kprobe multiple events
    - tracing: Fix event trigger to accept redundant spaces
    - ring-buffer: Zero out time extend if it is nested and not absolute
    - drm/amd/display: Enable output_bpc property on all outputs
    - drm/amd: fix potential memleak in err branch
    - drm/radeon: fix fb_div check in ni_init_smc_spll_table()
    - drm/fb-helper: Fix vt restore
    - drm/amdgpu: add fw release for sdma v5_0
    - drm/amdgpu/display: Unlock mutex on error
    - drm/panel-simple: fix connector type for newhaven_nhd_43_480272ef_atxl
    - drm/panel-simple: fix connector type for LogicPD Type28 Display
    - [armhf] dts: imx6ul-kontron: Move watchdog from Kontron i.MX6UL/ULL board
      to SoM
    - [armhf] dts: imx6ul-kontron: Change WDOG_ANY signal from push-pull to
      open-drain
    - [x86,arm64] Staging: rtl8723bs: prevent buffer overflow in
      update_sta_support_rate()
    - sunrpc: fixed rollback in rpc_gssd_dummy_populate()
    - SUNRPC: Properly set the @subbuf parameter of xdr_buf_subsegment()
    - pNFS/flexfiles: Fix list corruption if the mirror count changes
    - NFSv4 fix CLOSE not waiting for direct IO compeletion
    - [x86] EDAC/amd64: Read back the scrub rate PCI register on F15h
    - xprtrdma: Fix handling of RDMA_ERROR replies
    - dm writecache: correct uncommitted_block when discarding uncommitted entry
    - dm writecache: add cond_resched to loop in persistent_memory_claim()
    - Revert "tty: hvc: Fix data abort due to race in hvc_open"
    https://www.kernel.org/pub/linux/kernel/v5.x/ChangeLog-5.7.8
    - exfat: Set the unused characters of FileName field to the value 0000h
    - exfat: add missing brelse() calls on error paths
    - exfat: call sync_filesystem for read-only remount
    - exfat: move setting VOL_DIRTY over exfat_remove_entries()
    - exfat: flush dirty metadata in fsync
    - btrfs: block-group: refactor how we delete one block group item
    - btrfs: fix race between block group removal and block group creation
    - mm: fix swap cache node allocation mask
    - drm/amd/display: Fix incorrectly pruned modes with deep color
    - drm/amd/display: Fix ineffective setting of max bpc property
    - seg6: fix seg6_validate_srh() to avoid slab-out-of-bounds
    - tipc: add test for Nagle algorithm effectiveness
    - tipc: fix kernel WARNING in tipc_msg_append()
    - usbnet: smsc95xx: Fix use-after-free after removal
    - tipc: Fix NULL pointer dereference in __tipc_sendstream()
    - [x86] drm/i915/gt: Mark timeline->cacheline as destroyed after rcu grace
      period
    - drm/amdgpu: disable ras query and iject during gpu reset
    - drm/amdgpu: fix non-pointer dereference for non-RAS supported
    - drm/amdgpu: fix kernel page fault issue by ras recovery on sGPU
    - sched/debug: Make sd->flags sysctl read-only
    - soc: ti: omap-prm: use atomic iopoll instead of sleeping one
    - [powerpc*] kvm/book3s: Add helper to walk partition scoped linux page
      table.
    - [powerpc*] book3s64/kvm: Fix secondary page table walk warning during
      migration
    - mm/slub.c: fix corrupted freechain in deactivate_slab()
    - mm/slub: fix stack overruns with SLUB_STATS
    - mm, dump_page(): do not crash with invalid mapping pointer
    - io_uring: fix {SQ,IO}POLL with unsupported opcodes
    - rxrpc: Fix race between incoming ACK parser and retransmitter
    - usb: usbtest: fix missing kfree(dev->buf) in usbtest_disconnect
      (CVE-2020-15393)
    - tools lib traceevent: Add append() function helper for appending strings
    - tools lib traceevent: Handle __attribute__((user)) in field names
    - [s390x] debug: avoid kernel warning on too large number of pages
    - io_uring: fix io_sq_thread no schedule when busy
    - nvme-multipath: set bdi capabilities once
    - nvme: fix possible deadlock when I/O is blocked
    - nvme-multipath: fix deadlock between ana_work and scan_work
    - nvme-multipath: fix deadlock due to head->lock
    - nvme-multipath: fix bogus request queue reference put
    - io_uring: fix current->mm NULL dereference on exit
    - tpm: Fix TIS locality timeout problems
    - crypto: af_alg - fix use-after-free in af_alg_accept() due to
      bh_lock_sock()
    - task_work: teach task_work_add() to do signal_wake_up()
    - io_uring: use signal based task_work running
    - [arm64] drm/msm/dpu: fix error return code in dpu_encoder_init
    - btrfs: fix RWF_NOWAIT writes blocking on extent locks and waiting for IO
    - rxrpc: Fix afs large storage transmission performance drop
    - RDMA/counter: Query a counter before release
    - xfs: fix use-after-free on CIL context on shutdown
    - hsr: remove hsr interface if all slaves are removed
    - hsr: avoid to create proc file after unregister
    - cxgb4: use unaligned conversion for fetching timestamp
    - cxgb4: parse TC-U32 key values and masks natively
    - cxgb4: fix endian conversions for L4 ports in filters
    - cxgb4: use correct type for all-mask IP address comparison
    - cxgb4: fix SGE queue dump destination buffer context
    - security: Fix hook iteration and default value for inode_copy_up_xattr
    - [x86] hwmon: (acpi_power_meter) Fix potential memory leak in
      acpi_power_meter_add()
    - scsi: qla2xxx: Fix a condition in qla2x00_find_all_fabric_devs()
    - nfsd4: fix nfsdfs reference count loop
    - nfsd: fix nfsdfs inode reference count leak
    - [arm64,armhf] drm: sun4i: hdmi: Remove extra HPD polling
    - virtio-blk: free vblk-vqs in error path of virtblk_probe()
    - SMB3: Honor 'posix' flag for multiuser mounts
    - nvme: fix identify error status silent ignore
    - nvme: fix a crash in nvme_mpath_add_disk
    - [sh4] i2c: algo-pca: Add 0x78 as SCL stuck low status for PCA9665
    - [x86,arm64] i2c: designware: platdrv: Set class based on DMI
    - io_uring: fix regression with always ignoring signals in io_cqring_wait()
    - Revert "ALSA: usb-audio: Improve frames size computation"
    - padata: upgrade smp_mb__after_atomic to smp_mb in padata_do_serial
    - SMB3: Honor 'seal' flag for multiuser mounts
    - SMB3: Honor persistent/resilient handle flags for multiuser mounts
    - SMB3: Honor lease disabling for multiuser mounts
    - SMB3: Honor 'handletimeout' flag for multiuser mounts
    - cifs: Fix the target file was deleted when rename failed.
    - [x86] Drivers: hv: Change flag to write log level in panic msg to false
    - hwmon: (pmbus) Fix page vs. register when accessing fans
    - [x86] ACPI: fan: Fix Tiger Lake ACPI device ID
    - gfs2: fix trans slab error when withdraw occurs inside log_flush
    - [x86] split_lock: Don't write MSR_TEST_CTRL on CPUs that aren't
      whitelisted
    - [mips*] Add missing EHB in mtc0 -> mfc0 sequence for DSPen
    - [x86] drm/i915: Include asm sources for {ivb, hsw}_clear_kernel.c
    - drm/amd/powerplay: Fix NULL dereference in lock_bus() on Vega20 w/o RAS
    - drm/amd/display: Only revalidate bandwidth on medium and fast updates
    - drm/amdgpu: use %u rather than %d for sclk/mclk
    - drm/amdgpu/atomfirmware: fix vram_info fetching for renoir
    - dma-buf: Move dma_buf_release() from fops to dentry_ops
    - [arm64,armhf] irqchip/gic: Atomically update affinity
    - mm/hugetlb.c: fix pages per hugetlb calculation
    - [arm*] mm/cma.c: use exact_nid true to fix possible per-numa cma leak
    - dm zoned: assign max_io_len correctly
    - efi: Make it possible to disable efivar_ssdt entirely
    https://www.kernel.org/pub/linux/kernel/v5.x/ChangeLog-5.7.9
    - [s389x] KVM: s390: reduce number of IO pins to 1
    - regmap: fix alignment issue
    - [x86] perf/x86/rapl: Move RAPL support to common x86 code
    - [x86] perf/x86/rapl: Fix RAPL config variable bug
    - [armhf] dts: omap4-droid4: Fix spi configuration and increase rate
    - drm/ttm: Fix dma_fence refcnt leak in ttm_bo_vm_fault_reserved
    - drm/ttm: Fix dma_fence refcnt leak when adding move fence
    - [arm64,armhf] gpu: host1x: Clean up debugfs in error handling path
    - [arm64,armhf] drm/tegra: hub: Do not enable orphaned window group
    - [arm64,armhf] gpu: host1x: Detach driver on unregister
    - [x86] ASoC: SOF: Intel: add PCI ID for CometLake-S
    - ASoC: hdac_hda: fix memleak with regmap not freed on remove
    - [x86] ALSA: hda: Intel: add missing PCI IDs for ICL-H, TGL-H and EKL
    - spi: spidev: fix a race between spidev_release and spidev_remove
    - spi: spidev: fix a potential use-after-free in spidev_release()
    - [arm64,armhf] net: ethernet: mvneta: Fix Serdes configuration for SoCs
      without comphy
    - [arm64,armhf] net: ethernet: mvneta: Add 2500BaseX support for SoCs
      without comphy
    - ixgbe: protect ring accesses with READ- and WRITE_ONCE
    - i40e: protect ring accesses with READ- and WRITE_ONCE
    - ice: protect ring accesses with WRITE_ONCE
    - [powerpc*] kvm/book3s64: Fix kernel crash with nested kvm & DEBUG_VIRTUAL
    - xprtrdma: Prevent dereferencing r_xprt->rx_ep after it is freed
    - [x86] iommu/vt-d: Don't apply gfx quirks to untrusted devices
    - [x86] drm: panel-orientation-quirks: Add quirk for Asus T101HA panel
    - [x86] drm: panel-orientation-quirks: Use generic orientation-data for
      Acer S1003
    - [s390x] kasan: fix early pgm check handler execution
    - cifs: update ctime and mtime during truncate
    - [armhf] imx6: add missing put_device() call in imx6q_suspend_init()
    - scsi: qla2xxx: Fix MPI failure AEN (8200) handling
    - scsi: mptscsih: Fix read sense data size
    - [arm64,armhf] usb: dwc3: pci: Fix reference count leak in
      dwc3_pci_resume_work
    - [arm64] kpti: Add KRYO{3, 4}XX silver CPU cores to kpti safelist
    - block: release bip in a right way in error path
    - nvme-rdma: assign completion vector correctly
    - [x86] entry: Increase entry_stack size to a full page
    - [arm64] Add KRYO{3,4}XX silver CPU cores to SSB safelist
    - nfs: Fix memory leak of export_path
    - sched/core: Check cpus_mask, not cpus_ptr in __set_cpus_allowed_ptr(), to
      fix mask corruption
    - mtd: set master partition panic write flag
    - [arm64,armhf] gpio: pca953x: Synchronize interrupt handler properly
    - [arm64,armhf] gpio: pca953x: Fix direction setting when configure an IRQ
    - [arm64] KVM: arm64: vgic-v4: Plug race between non-residency and v4.1
      doorbell
    - mac80211: Fix dropping broadcast packets in 802.11 encap
    - bpf: Do not allow btf_ctx_access with __int128 types
    - nl80211: don't return err unconditionally in nl80211_start_ap()
    - nl80211: fix memory leak when parsing NL80211_ATTR_HE_BSS_COLOR
    - bpf, sockmap: RCU splat with redirect and strparser error or TLS
    - bpf, sockmap: RCU dereferenced psock may be used outside RCU block
    - netfilter: ipset: call ip_set_free() instead of kfree()
    - [arm64,armhf] net: mvneta: fix use of state->speed
    - net: cxgb4: fix return error value in t4_prep_fw
    - btrfs: fix reclaim_size counter leak after stealing from global reserve
    - [arm64] drm/meson: viu: fix setting the OSD burst length in
      VIU_OSD1_FIFO_CTRL_STAT
    - IB/sa: Resolv use-after-free in ib_nl_make_request()
    - netfilter: conntrack: refetch conntrack after nf_conntrack_update()
    - perf report TUI: Fix segmentation fault in perf_evsel__hists_browse()
    - [x86] perf intel-pt: Fix recording PEBS-via-PT with registers
    - [x86] perf intel-pt: Fix PEBS sample for XMM registers
    - smsc95xx: check return value of smsc95xx_reset
    - smsc95xx: avoid memory leak in smsc95xx_bind
    - [arm64] net: hns3: check reset pending after FLR prepare
    - [arm64] net: hns3: fix for mishandle of asserting VF reset fail
    - [arm64] net: hns3: add a missing uninit debugfs when unload driver
    - [arm64] net: hns3: fix use-after-free when doing self test
    - ALSA: compress: fix partial_drain completion state
    - net: qed: fix buffer overflow on ethtool -d
    - [powerpc*] 64s/exception: Fix 0x1500 interrupt handler crash
    - RDMA/siw: Fix reporting vendor_part_id
    - net: atlantic: fix ip dst and ipv6 address filters
    - nbd: Fix memory leak in nbd_add_socket
    - cxgb4: fix all-mask IP address comparison
    - IB/mlx5: Fix 50G per lane indication
    - qed: Populate nvm-file attributes while reading nvm config partition.
    - net/mlx5: Fix eeprom support for SFP module
    - net/mlx5e: Fix VXLAN configuration restore after function reload
    - net/mlx5e: Fix CPU mapping after function reload to avoid aRFS RX crash
    - net/mlx5e: Fix 50G per lane indication
    - net/mlx5e: CT: Fix memory leak in cleanup
    - bnxt_en: fix NULL dereference in case SR-IOV configuration fails
    - [arm64,riscv64] net: macb: fix wakeup test in runtime suspend/resume
      routines
    - [arm64,riscv64] net: macb: mark device wake capable when "magic-packet"
      property present
    - [arm64,riscv64] net: macb: fix macb_get/set_wol() when moving to phylink
    - [arm64,riscv64] net: macb: fix macb_suspend() by removing call to
      netif_carrier_off()
    - [arm64,riscv64] net: macb: fix call to pm_runtime in the suspend/resume
      functions
    - IB/hfi1: Do not destroy hfi1_wq when the device is shut down
    - IB/hfi1: Do not destroy link_wq when the device is shut down
    - [i386,alpha,hppa] ALSA: opl3: fix infoleak in opl3
    - ALSA: hda - let hs_mic be picked ahead of hp_mic
    - ALSA: usb-audio: add quirk for MacroSilicon MS2109
    - ALSA: usb-audio: Add implicit feedback quirk for RTX6001
    - [x86] ALSA: hda/realtek - Fix Lenovo Thinkpad X1 Carbon 7th quirk
      subdevice id
    - ALSA: hda/realtek - Enable audio jacks of Acer vCopperbox with ALC269VC
    - [x86] ALSA: hda/realtek: Enable headset mic of Acer C20-820 with ALC269VC
    - [x86] ALSA: hda/realtek: Enable headset mic of Acer Veriton N4660G with
      ALC269VC
    - [arm64] KVM: arm64: Fix definition of PAGE_HYP_DEVICE
    - [arm64] KVM: arm64: Stop clobbering x0 for HVC_SOFT_RESTART
    - [arm64] KVM: arm64: Annotate hyp NMI-related functions as __always_inline
    - [x86] KVM: x86: bit 8 of non-leaf PDPEs is not reserved
    - [x86] KVM: x86: Inject #GP if guest attempts to toggle CR4.LA57 in 64-bit
      mode
    - [x86] KVM: x86: Mark CR4.TSD as being possibly owned by the guest
    - [arm64] KVM: arm64: Fix kvm_reset_vcpu() return code being incorrect with
      SVE
    - io_uring: fix memleak in __io_sqe_files_update()
    - io_uring: account user memory freed when exit has been queued
    - io_uring: fix memleak in io_sqe_files_register()
    - io_uring: fix missing msg_name assignment
    - kallsyms: Refactor kallsyms_show_value() to take cred
    - module: Refactor section attr into bin attribute
    - module: Do not expose section addresses to non-CAP_SYSLOG
    - kprobes: Do not expose probe addresses to non-CAP_SYSLOG
    - bpf: Check correct cred for CAP_SYSLOG in bpf_dump_raw_ok()
    - Revert "ath9k: Fix general protection fault in ath9k_hif_usb_rx_cb"
      (Closes: #964153, #964480)
    - btrfs: fix fatal extent_buffer readahead vs releasepage race
    - btrfs: reset tree root pointer after error in init_tree_roots
    - btrfs: discard: add missing put when grabbing block group from unused list
    - btrfs: fix double put of block group with nocow
    - drm/radeon: fix double free
    - [x86] drm/i915/gt: Pin the rings before marking active
    - [x86] drm/i915: Skip stale object handle for debugfs per-file-stats
    - drm/amdgpu: don't do soft recovery if gpu_recovery=0
    - drm/amdgpu: add TMR destory function for psp
    - drm/amdgpu: asd function needs to be unloaded in suspend phase
    - [x86] drm/i915: Drop vm.ref for duplicate vma on construction
    - [x86] drm/i915: Also drop vm.ref along error paths for vma construction
    - cifs: fix reference leak for tlink
    - smb3: fix access denied on change notify request to some servers
    - smb3: fix unneeded error message on change notify
    - dm: use noio when sending kobject event
    - [arm64] mmc: meson-gx: limit segments to 1 when dram-access-quirk is
      needed
    - [x86] pinctrl: baytrail: Fix pin being driven low for a while on
      gpiod_get(..., GPIOD_OUT_HIGH)
    - [s390x] setup: init jump labels before command line parsing
    - [s390x] mm: fix huge pte soft dirty copying
    - [arm64] Introduce a way to disable the 32bit vdso
    - [arm64] arch_timer: Allow an workaround descriptor to disable compat vdso
    - [arm64] arch_timer: Disable the compat vdso for cores affected by
      ARM64_WORKAROUND_1418040
    - blk-mq: consider non-idle request as "inflight" in blk_mq_rq_inflight()
    - dm writecache: reject asynchronous pmem devices
    - perf scripts python: export-to-postgresql.py: Fix struct.pack() int
      argument
    - perf scripts python: exported-sql-viewer.py: Fix zero id in call graph
      'Find' result
    - perf scripts python: exported-sql-viewer.py: Fix zero id in call tree
      'Find' result
    - perf scripts python: exported-sql-viewer.py: Fix unexpanded 'Find' result
    - perf scripts python: exported-sql-viewer.py: Fix time chart call tree
    - [s390x] Change s390_kernel_write() return type to match memcpy()
    - [s390x] maccess: add no DAT mode to kernel_write
    https://www.kernel.org/pub/linux/kernel/v5.x/ChangeLog-5.7.10
    - bridge: mcast: Fix MLD2 Report IPv6 payload length check
    - genetlink: remove genl_bind
    - ipv4: fill fl4_icmp_{type,code} in ping_v4_sendmsg
    - ipv6: fib6_select_path can not use out path for nexthop objects
    - ipv6: Fix use of anycast address with loopback
    - l2tp: remove skb_dst_set() from l2tp_xmit_skb()
    - llc: make sure applications use ARPHRD_ETHER
    - net: Added pointer check for dst->ops->neigh_lookup in
      dst_neigh_lookup_skb
    - net_sched: fix a memory leak in atm_tc_init()
    - net: usb: qmi_wwan: add support for Quectel EG95 LTE modem
    - sched: consistently handle layer3 header accesses in the presence of
      VLANs
    - tcp: fix SO_RCVLOWAT possible hangs under high mem pressure
    - tcp: make sure listeners don't initialize congestion-control state
    - tcp: md5: add missing memory barriers in tcp_md5_do_add()/
      tcp_md5_hash_key()
    - tcp: md5: do not send silly options in SYNCOOKIES
    - vlan: consolidate VLAN parsing code and limit max parsing depth
    - tcp: md5: refine tcp_md5_do_add()/tcp_md5_hash_key() barriers
    - tcp: md5: allow changing MD5 keys in all socket states
    - cgroup: fix cgroup_sk_alloc() for sk_clone_lock()
    - cgroup: Fix sock_cgroup_data on big-endian.
    - ip: Fix SO_MARK in RST, ACK and ICMP packets
    - genetlink: get rid of family->attrbuf
    - net: ipv4: Fix wrong type conversion from hint to rt in
      ip_route_use_hint()
    - ethtool: fix genlmsg_put() failure handling in ethnl_default_dumpit()
    - [arm64] drm/msm: fix potential memleak in error branch
    - [arm64] drm/msm/dpu: allow initialization of encoder locks during encoder
      init
    - [armhf] drm/exynos: Properly propagate return value in
      drm_iommu_attach_device()
    - [armhf] drm/exynos: fix ref count leak in mic_pre_enable
    - [x86] fpu: Reset MXCSR to default in kernel_fpu_begin()
    - [armhf] thermal/drivers: imx: Fix missing of_node_put() at probe time
    - [x86] ACPI: DPTF: Add battery participant for TigerLake
    - blk-mq-debugfs: update blk_queue_flag_name[] accordingly for new flags
    - [m68k] mm: fix node memblock init
    - cifs: prevent truncation from long to int in wait_for_free_credits
    - [arm64] alternatives: use subsections for replacement sequences
    - tpm_tis: extra chip->ops check on error path in tpm_tis_core_init
    - xen/xenbus: avoid large structs and arrays on the stack
    - xen/xenbus: let xenbus_map_ring_valloc() return errno values only
    - gfs2: eliminate GIF_ORDERED in favor of list_empty
    - gfs2: freeze should work on read-only mounts
    - gfs2: read-only mounts should grab the sd_freeze_gl glock
    - gfs2: When freezing gfs2, use GL_EXACT and not GL_NOCACHE
    - gfs2: The freeze glock should never be frozen
    - [arm64] Add MIDR value for KRYO4XX gold CPU cores
    - [arm64] Add KRYO4XX gold CPU cores to erratum list 1463225 and 1418040
    - [arm64] Add KRYO4XX silver CPU cores to erratum list 1530923 and 1024718
    - [i386,mips*/boston] i2c: eg20t: Load module automatically if ID matches
    - [arm64] alternatives: don't patch up internal branches
    - iio: core: add missing IIO_MOD_H2/ETHANOL string identifiers
    - [armhf] iio: mma8452: Add missed iio_device_unregister() call in
      mma8452_probe()
    - [arm64] Add missing sentinel to erratum_1463225
    - xen/xenbus: Fix a double free in xenbus_map_ring_pv()
    - [arm64,armhf] net: ethernet: mvneta: Do not error out in non serdes modes
    - [arm64,armhf] net: ethernet: mvneta: Add back interface mode validation
    - scsi: qla2xxx: make 1-bit bit-fields unsigned int
    - io_uring: fix recvmsg memory leak with buffer selection
    - [arm64,armhf] phy: rockchip: Fix return value of inno_dsidphy_probe()
    - [arm64,armhf] phy: sun4i-usb: fix dereference of pointer phy0 before it
      is null checked
    - [arm64] dts: meson: add missing gxl rng clock
    - [arm64] dts: meson-gxl-s805x: reduce initial Mali450 core frequency
    - [armhf] bus: ti-sysc: Fix wakeirq sleeping function called from invalid
      context
    - [armhf] bus: ti-sysc: Fix sleeping function called from invalid context
      for RTC quirk
    - [armhf] bus: ti-sysc: Do not disable on suspend for no-idle
    - [x86] dmaengine: dw: Initialize channel before each transfer
    - [armhf] spi: spi-sun6i: sun6i_spi_transfer_one(): fix setting of clock
      rate
    - [x86] staging: comedi: verify array index is correct before using it
    - serial: core: Initialise spin lock before use in uart_configure_port()
    - [arm64,armhf] clk: mvebu: ARMADA_AP_CPU_CLK needs to select
      ARMADA_AP_CP_HELPER
    - [armhf] clk: AST2600: Add mux for EMMC clock
    - xprtrdma: Fix double-free in rpcrdma_ep_create()
    - xprtrdma: Fix recursion into rpcrdma_xprt_disconnect()
    - xprtrdma: Fix return code from rpcrdma_xprt_connect()
    - xprtrdma: Fix handling of connect errors
    - NFS: Fix interrupted slots by sending a solo SEQUENCE operation
    - fuse: don't ignore errors from fuse_writepages_fill()
    - xprtrdma: fix incorrect header size calculations
    - [armhf] dts: socfpga: Align L2 cache-controller nodename with dtschema
    - keys: asymmetric: fix error return code in software_key_query()
    - nvme: explicitly update mpath disk capacity on revalidation
    - regmap: debugfs: Don't sleep while atomic for fast_io regmaps
    - copy_xstate_to_kernel: Fix typo which caused GDB regression
    - apparmor: ensure that dfa state tables have entries
    - RDMA/rxe: Set default vendor ID
    - PCI/PM: Call .bridge_d3() hook only if non-NULL
    - perf stat: Zero all the 'ena' and 'run' array slot stats for interval
      mode
    - RDMA/mlx5: Verify that QP is created with RQ or SQ
    - [arm64] clk: qcom: Add missing msm8998 ufs_unipro_core_clk_src
    - mtd: spi-nor: winbond: Fix 4-byte opcode support for w25q256
    - mtd: spi-nor: spansion: fix writes on S25FS512S
    - [armhf] mtd: rawnand: marvell: Fix the condition on a return code
    - [armhf] mtd: rawnand: marvell: Use nand_cleanup() when the device is not
      yet registered
    - [armhf] mtd: rawnand: marvell: Fix probe error path
    - mtd: rawnand: timings: Fix default tR_max and tCCS_min timings
    - [arm64] clk: qcom: gcc: Add GPU and NPU clocks for SM8150
    - [arm64] clk: qcom: gcc: Add missing UFS clocks for SM8150
    - [arm64] clk: qcom: gcc: Add support for a new frequency for SC7180
    - HID: logitech-hidpp: avoid repeated "multiplier = " log messages
    - HID: magicmouse: do not set up autorepeat
    - HID: quirks: Always poll Obins Anne Pro 2 keyboard
    - HID: quirks: Ignore Simply Automated UPB PIM
    - ALSA: line6: Perform sanity check for each URB creation
    - ALSA: line6: Sync the pending work cancel at disconnection
    - ALSA: usb-audio: Fix race against the error recovery URB submission
    - [x86] ALSA: hda/realtek - change to suitable link model for ASUS platform
    - [x86] ALSA: hda/realtek: enable headset mic of ASUS ROG Zephyrus
      G14(G401) series with ALC289
    - [x86] ALSA: hda/realtek: Enable headset mic of Acer TravelMate B311R-31
      with ALC256
    - [x86] ALSA: hda/realtek - Enable Speaker for ASUS UX533 and UX534
    - [x86] ALSA: hda/realtek - Enable Speaker for ASUS UX563
    - [x86] thunderbolt: Fix path indices used in USB3 tunnel discovery
    - [arm64,armhf] usb: dwc2: Fix shutdown callback in platform
    - [arm64,armh] usb: chipidea: core: add wakeup support for extcon
    - usb: gadget: function: fix missing spinlock in f_uac1_legacy
    - USB: serial: iuu_phoenix: fix memory corruption
    - USB: serial: cypress_m8: enable Simply Automated UPB PIM
    - USB: serial: ch341: add new Product ID for CH340
    - USB: serial: option: add GosunCn GM500 series
    - USB: serial: option: add Quectel EG95 LTE modem
    - [x86] virt: vbox: Fix VBGL_IOCTL_VMMDEV_REQUEST_BIG and _LOG req numbers
      to match upstream
    - [x86] virt: vbox: Fix guest capabilities mask check
    - [arm64] Revert "tty: xilinx_uartps: Fix missing id assignment to the
      console"
    - virtio: virtio_console: add missing MODULE_DEVICE_TABLE() for rproc
      serial
    - [sh4] serial: sh-sci: Initialize spinlock for uart console
    - Revert "serial: core: Refactor uart_unlock_and_check_sysrq()"
    - serial: core: fix sysrq overhead regression
    - ovl: fix regression with re-formatted lower squashfs
    - ovl: inode reference leak in ovl_is_inuse true case.
    - ovl: relax WARN_ON() when decoding lower directory file handle
    - ovl: fix unneeded call to ovl_change_flags()
    - fuse: ignore 'data' argument of mount(..., MS_REMOUNT)
    - fuse: use ->reconfigure() instead of ->remount_fs()
    - fuse: Fix parameter for FS_IOC_{GET,SET}FLAGS
    - Revert "zram: convert remaining CLASS_ATTR() to CLASS_ATTR_RO()"
      (CVE-2020-10781)
    - [x86] mei: bus: don't clean driver pointer
    - [arm64] Revert "Input: elants_i2c - report resolution information for
      touch major"
    - [x86] Input: i8042 - add Lenovo XiaoXin Air 12 to i8042 nomux list
    - [x86] Input: elan_i2c - add more hardware ID for Lenovo laptops
    - scsi: megaraid_sas: Remove undefined ENABLE_IRQ_POLL macro
    - timer: Prevent base->clk from moving backward
    - timer: Fix wheel index calculation on last level
    - [riscv64] use 16KB kernel stack on 64-bit
    - hwmon: (emc2103) fix unable to change fan pwm1_enable attribute
    - hwmon: (drivetemp) Avoid SCT usage on Toshiba DT01ACA family drives
    - [powerpc*] book3s64/pkeys: Fix pkey_access_permitted() for execute
      disable pkey
    - [powerpc*] pseries/svm: Fix incorrect check for shared_lppaca_size
    - [x86] intel_th: pci: Add Jasper Lake CPU support
    - [x86] intel_th: pci: Add Tiger Lake PCH-H support
    - [x86] intel_th: pci: Add Emmitsburg PCH support
    - [x86] intel_th: Fix a NULL dereference when hub driver is not loaded
    - opp: Increase parsed_static_opps in _of_add_opp_table_v1()
    - dmabuf: use spinlock to access dmabuf->name
    - [x86] thermal: int3403_thermal: Downgrade error message
    - [armhf] dts: imx6qdl-gw551x: fix audio SSI
    - [arm64] ptrace: Override SPSR.SS when single-stepping is enabled
    - [arm64] ptrace: Consistently use pseudo-singlestep exceptions
    - [arm64] compat: Ensure upper 32 bits of x0 are zero on syscall return
    - sched: Fix unreliable rseq cpu_id for new tasks
    - sched/fair: handle case of task_h_load() returning 0
    - [x86] ioperm: Fix io bitmap invalidation on Xen PV
    - genirq/affinity: Handle affinity setting on inactive interrupts correctly
    - [x86] drm/vmwgfx: fix update of display surface when resolution changes
    - drm/amdgpu/powerplay: Modify SMC message name for setting power profile
      mode
    - drm/amdgpu/sdma5: fix wptr overwritten in ->get_wptr()
    - drm/amd/display: handle failed allocation during stream construction
    - drm/amd/display: OLED panel backlight adjust not work with external
      display connected
    - drm/amdgpu/display: create fake mst encoders ahead of time (v4)
    - [x86] drm/i915: Move cec_notifier to intel_hdmi_connector_unregister, v2.
    - [x86] drm/i915/gt: Ignore irq enabling on the virtual engines
    - [x86] drm/i915/gt: Only swap to a random sibling once upon creation
    - libceph: don't omit recovery_deletes in target_copy()
    - rxrpc: Fix trace string
    - [x86] iommu/vt-d: Make Intel SVM code 64-bit only
    - mm/memory.c: properly pte_offset_map_lock/unlock in vm_insert_pages()
    - [x86] drm/i915/gvt: Fix two CFL MMIO handling caused by regression.
    - [arm64,armhf] gpio: pca953x: disable regmap locking for automatic address
      incrementing
    - bpf: sockmap: Check value of unused args to BPF_PROG_ATTACH
    - bpf: sockmap: Require attach_bpf_fd when detaching a program
    - [x86] drm/i915/perf: Use GTT when saving/restoring engine GPR

  [ Aurelien Jarno ]
  * Enable perf on riscv64.

  [ Salvatore Bonaccorso ]
  * drivers/net/ethernet/intel: Enable IGC as module (Closes: #965931)
  * [x86] ioperm: Fix io bitmap invalidation on Xen PV (CVE-2020-15852,
    XSA-329)
  * certs: Rotate to use the Debian Secure Boot Signer 2020 certificate
  * perf cs-etm: Move definition of 'traceid_list' global variable from header
    file (Closes: #957491)
  * usbip: tools: fix build error for multiple definition

  [ Ben Hutchings ]
  * libtraceevent: Fix build with binutils 2.35
  * Bump ABI to 2

  [ John Paul Adrian Glaubitz ]
  * [sh4] Add patch to implement __get_user_u64()

 -- Salvatore Bonaccorso <carnil@debian.org>  Sun, 26 Jul 2020 08:40:40 +0200

linux (5.7.6-1) unstable; urgency=medium

  * New upstream release: https://kernelnewbies.org/Linux_5.7
    - [x86] syscalls: Revert "x86/syscalls: Make __X32_SYSCALL_BIT be unsigned
      long" (Closes: #954294)
  * New upstream stable update:
    https://www.kernel.org/pub/linux/kernel/v5.x/ChangeLog-5.7.1
    https://www.kernel.org/pub/linux/kernel/v5.x/ChangeLog-5.7.2
    - vt: keyboard: avoid signed integer overflow in k_ascii (CVE-2020-13974)
    https://www.kernel.org/pub/linux/kernel/v5.x/ChangeLog-5.7.3
    - [x86] speculation: Prevent rogue cross-process SSBD shutdown
      (CVE-2020-10766)
    - [x86] speculation: Avoid force-disabling IBPB based on STIBP and
      enhanced IBRS. (CVE-2020-10767)
    - [x86] speculation: PR_SPEC_FORCE_DISABLE enforcement for indirect
      branches. (CVE-2020-10768)
    https://www.kernel.org/pub/linux/kernel/v5.x/ChangeLog-5.7.4
    https://www.kernel.org/pub/linux/kernel/v5.x/ChangeLog-5.7.5
    https://www.kernel.org/pub/linux/kernel/v5.x/ChangeLog-5.7.6

  [ Ben Hutchings ]
  * fs: Enable EXFAT_FS as module (Closes: #959781)
  * Fix conversion of meta-package doc directories to symlinks
    (Closes: #942861)

  [ Vagrant Cascadian ]
  * [arm64] Enable DRM_ANALOGIX_ANX6345 as a module.
  * [arm64] Add analogix-anx6345, pwm-sun4i, sun4i-drm and sun8i-mixer to
    fb-modules udeb.

  [ Helge Deller ]
  * [hppa] Don't run dh_strip on vmlinuz (Closes: #961299)

  [ YunQiang Su ]
  * [mips/loongson-3] Enable SERIAL_OF_PLATFORM and OF (Closes: 961328)

  [ Aurelien Jarno ]
  * Enable CONFIG_NVME_HWMON (Closes: #961823)

  [ Romain Perier ]
  * [arm64] Enable PCIE_BRCMSTB
  * [arm64] Enable BCM2711_THERMAL

  [ Salvatore Bonaccorso ]
  * nfsd: apply umask on fs without ACL support (Closes: #962254)
  * [rt] Add new signing key for Tom Zanussi
  * Set ABI to 1
  * [arm64] Remove explicit setting of CONFIG_HNS
  * debian/config: Clean up with the help of kconfigeditor2

  [ Gianfranco Costamagna ]
  * [x86] Enable VBOXSF_FS as a module (Closes: #961516)

 -- Salvatore Bonaccorso <carnil@debian.org>  Wed, 24 Jun 2020 20:56:57 +0200

linux (5.7~rc5-1~exp1) experimental; urgency=medium

  * New upstream release candidate

  [ Romain Perier ]
  * Enable support for fsverity

  [ Ben Hutchings ]
  * [rt] Disable until it is updated for 5.5 or later
  * lockdown: Update Secure Boot support patches for 5.7
  * [amd64] Update "x86: Make x32 syscall support conditional ..." for 5.7
  * Update "tools/perf: pmu-events: Fix reproducibility" for 5.7

 -- Ben Hutchings <benh@debian.org>  Sun, 10 May 2020 23:42:53 +0100

linux (5.6.14-2~bpo10+1) buster-backports; urgency=medium

  * Rebuild for buster-backports:
    - Change ABI number to 0.bpo.2

 -- Ben Hutchings <benh@debian.org>  Wed, 10 Jun 2020 00:55:37 +0100

linux (5.6.14-2) unstable; urgency=medium

  [ Vagrant Cascadian ]
  * [arm64] Add pwm-sun4i to fb-modules udeb.

  [ Salvatore Bonaccorso ]
  * kernel/relay.c: handle alloc_percpu returning NULL in relay_open
    (CVE-2019-19462)
  * fs/binfmt_elf.c: allocate initialized memory in fill_thread_core_info()
    (CVE-2020-10732)
  * mm: Fix mremap not considering huge pmd devmap (CVE-2020-10757)

  [ Ben Hutchings ]
  * [x86] Add support for mitigation of Special Register Buffer Data Sampling
    (SRBDS) (CVE-2020-0543):
    - x86/cpu: Add 'table' argument to cpu_matches()
    - x86/speculation: Add Special Register Buffer Data Sampling (SRBDS)
      mitigation
    - x86/speculation: Add SRBDS vulnerability and mitigation documentation
    - x86/speculation: Add Ivy Bridge to affected list
  * [x86] speculation: Do not match steppings, to avoid an ABI change

 -- Ben Hutchings <benh@debian.org>  Tue, 09 Jun 2020 18:50:00 +0100

linux (5.6.14-1) unstable; urgency=medium

  * New upstream stable update:
    https://www.kernel.org/pub/linux/kernel/v5.x/ChangeLog-5.6.8
    - mm: check that mm is still valid in madvise()
    - watchdog: reset last_hw_keepalive time at start
    - scsi: lpfc: Fix kasan slab-out-of-bounds error in lpfc_unreg_login
    - xfs: correctly acount for reclaimable slabs
    - scsi: lpfc: Fix crash after handling a pci error
    - scsi: lpfc: Fix crash in target side cable pulls hitting WAIT_FOR_UNREG
    - scsi: libfc: If PRLI rejected, move rport to PLOGI state
    - ceph: return ceph_mdsc_do_request() errors from __get_parent()
    - ceph: don't skip updating wanted caps when cap is stale
    - [armhf] pwm: imx27: Fix clock handling in pwm_imx27_apply()
    - nvme-tcp: fix possible crash in write_zeroes processing
    - scsi: iscsi: Report unbind session event when the target has been
      removed
    - [x86] ASoC: Intel: atom: Take the drv->lock mutex before calling
      sst_send_slot_map()
    - nvme: fix deadlock caused by ANA update wrong locking
    - drm/amd/display: Update stream adjust in dc_stream_adjust_vmin_vmax
    - dma-direct: fix data truncation in dma_direct_get_required_mask()
    - kernel/gcov/fs.c: gcov_seq_next() should increase position index
    - ipc/util.c: sysvipc_find_ipc() should increase position index
    - block: fix busy device checking in blk_drop_partitions
    - [s390x] cio: generate delayed uevent for vfio-ccw subchannels
    - [s390x] cio: avoid duplicated 'ADD' uevents
    - loop: Better discard support for block devices
    - [powerpc*] Revert "powerpc/64: irq_work avoid interrupt when called with
      hardware irqs enabled"
    - [powerpc*] pseries: Fix MCE handling on pseries
    - nvme: fix compat address handling in several ioctls
    - pwm: renesas-tpu: Fix late Runtime PM enablement
    - [armel, armhf, arm64] pwm: bcm2835: Dynamically allocate base
    - scsi: lpfc: Fix erroneous cpu limit of 128 on I/O statistics
    - scsi: lpfc: Fix lockdep error - register non-static key
    - perf/core: Disable page faults when getting phys address
    - drm/amd/display: Calculate scaling ratios on every medium/full update
    - ASoC: Intel: bytcr_rt5640: Add quirk for MPMAN MPWIN895CL tablet
    - ALSA: usb-audio: Add Pioneer DJ DJM-250MK2 quirk
    - xhci: Ensure link state is U3 after setting USB_SS_PORT_LS_U3
    - xhci: Wait until link state trainsits to U0 after setting
      USB_SS_PORT_LS_U0
    - xhci: Finetune host initiated USB3 rootport link suspend and resume
    - block: fix busy device checking in blk_drop_partitions again
    - cxgb4: fix adapter crash due to wrong MC size
    - cxgb4: fix large delays in PTP synchronization
    - ipv4: Update fib_select_default to handle nexthop objects
    - ipv6: fix restrict IPV6_ADDRFORM operation
    - macsec: avoid to set wrong mtu
    - macvlan: fix null dereference in macvlan_device_event()
    - mlxsw: Fix some IS_ERR() vs NULL bugs
    - [arm64] net: bcmgenet: correct per TX/RX ring statistics
    - net/mlx4_en: avoid indirect call in TX completion
    - net: netrom: Fix potential nr_neigh refcnt leak in nr_add_node
    - net: openvswitch: ovs_ct_exit to be done under ovs_lock
    - [armhf, arm64] net: stmmac: dwmac-meson8b: Add missing boundary to RGMII
      TX clock array
    - net/x25: Fix x25_neigh refcnt leak when receiving frame
    - sched: etf: do not assume all sockets are full blown
    - tcp: cache line align MAX_TCP_HEADER
    - team: fix hang in team_mode_get()
    - tipc: Fix potential tipc_aead refcnt leak in tipc_crypto_rcv
    - tipc: Fix potential tipc_node refcnt leak in tipc_rcv
    - vrf: Fix IPv6 with qdisc and xfrm
    - net: dsa: b53: Lookup VID in ARL searches when VLAN is enabled
    - net: dsa: b53: Fix valid setting for MDB entries
    - net: dsa: b53: Fix ARL register definitions
    - net: dsa: b53: Rework ARL bin logic
    - net: dsa: b53: b53_arl_rw_op() needs to select IVL or SVL
    - vxlan: use the correct nlattr array in NL_SET_ERR_MSG_ATTR
    - geneve: use the correct nlattr array in NL_SET_ERR_MSG_ATTR
    - xfrm: Always set XFRM_TRANSFORMED in xfrm{4,6}_output_finish
    - vrf: Check skb for XFRM_TRANSFORMED flag
    - net: ethernet: ixp4xx: Add error handling in ixp4xx_eth_probe()
    - KEYS: Avoid false positive ENOMEM error on key read
    - ALSA: hda: Remove ASUS ROG Zenith from the blacklist
    - ALSA: usb-audio: Add static mapping table for ALC1220-VB-based mobos
    - ALSA: usb-audio: Add connector notifier delegation
    - mac80211: populate debugfs only after cfg80211 init
    - libbpf: Only check mode flags in get_xdp_id
    - iio: core: remove extra semi-colon from devm_iio_device_register() macro
    - iio: imu: st_lsm6dsx: flush hw FIFO before resetting the device
    - iio: st_sensors: rely on odr mask to know if odr can be set
    - iio: adc: stm32-adc: fix sleep in atomic context
    - iio: adc: ti-ads8344: properly byte swap value
    - USB: sisusbvga: Change port variable from signed to unsigned
    - USB: Add USB_QUIRK_DELAY_CTRL_MSG and USB_QUIRK_DELAY_INIT for Corsair
      K70 RGB RAPIDFIRE
    - USB: early: Handle AMD's spec-compliant identifiers, too
    - USB: core: Fix free-while-in-use bug in the USB S-Glibrary
      (CVE-2020-12464)
    - USB: hub: Fix handling of connect changes during sleep
    - USB: hub: Revert commit bd0e6c9614b9 ("usb: hub: try old enumeration
      scheme first for high speed devices")
    - tty: serial: owl: add "much needed" clk_prepare_enable()
    - vmalloc: fix remap_vmalloc_range() bounds checks
    - staging: gasket: Fix incongruency in handling of sysfs entries creation
    - coredump: fix null pointer dereference on coredump
    - mm/hugetlb: fix a addressing exception caused by huge_pte_offset
    - mm/ksm: fix NULL pointer dereference when KSM zero page is enabled
    - ALSA: usx2y: Fix potential NULL dereference
    - ALSA: hda/realtek - Fix unexpected init_amp override
    - ALSA: hda/realtek - Add new codec supported for ALC245
    - ALSA: hda/hdmi: Add module option to disable audio component binding
    - ALSA: usb-audio: Fix usb audio refcnt leak when getting spdif
    - ALSA: usb-audio: Filter out unsupported sample rates on Focusrite
      devices
    - tpm/tpm_tis: Free IRQ if probing fails
    - tpm: fix wrong return value in tpm_pcr_extend
    - tpm: ibmvtpm: retry on H_CLOSED in tpm_ibmvtpm_send()
    - [s390x] KVM: Return last valid slot if approx index is out-of-bounds
    - KVM: Check validity of resolved slot when searching memslots
    - [x86] KVM: VMX: Enable machine check support for 32bit targets
    - tty: hvc: fix buffer overflow during hvc_alloc().
    - tty: rocket, avoid OOB access
    - usb-storage: Add unusual_devs entry for JMicron JMS566
    - signal: Avoid corrupting si_pid and si_uid in do_notify_parent
    - drm/dp_mst: Zero assigned PBN when releasing VCPI slots
    - audit: check the length of userspace generated audit records
    - ASoC: dapm: fixup dapm kcontrol widget
    - SUNRPC: Fix backchannel RPC soft lockups
    - iwlwifi: pcie: actually release queue memory in TVQM
    - iwlwifi: mvm: beacon statistics shouldn't go backwards
    - iwlwifi: pcie: indicate correct RB size to device
    - iwlwifi: mvm: limit maximum queue appropriately
    - iwlwifi: mvm: Do not declare support for ACK Enabled Aggregation
    - iwlwifi: mvm: fix inactive TID removal return value usage
    - iwlwifi: fix WGDS check when WRDS is disabled
    - cifs: fix uninitialised lease_key in open_shroot()
    - [armhf] imx: provide v7_cpu_resume() only on ARM_CPU_SUSPEND=y
    - [powerpc*] 8xx: Fix STRICT_KERNEL_RWX startup test failure
    - [powerpc*] setup_64: Set cache-line-size based on cache-block-size
    - [x86] staging: comedi: dt2815: fix writing hi byte of analog output
    - [x86] staging: comedi: Fix comedi_device refcnt leak in comedi_open
    - vt: don't hardcode the mem allocation upper bound
    - vt: don't use kmalloc() for the unicode screen buffer
    - [x86] staging: vt6656: Don't set RCR_MULTICAST or RCR_BROADCAST by
      default.
    - [x86] staging: vt6656: Fix calling conditions of vnt_set_bss_mode
    - [x86] staging: vt6656: Fix drivers TBTT timing counter.
    - [x86] staging: vt6656: Fix pairwise key entry save.
    - [x86] staging: vt6656: Power save stop wake_up_count wrap around.
    - [x86] mei: me: fix irq number stored in hw struct
    - cdc-acm: close race betrween suspend() and acm_softint
    - cdc-acm: introduce a cool down
    - UAS: no use logging any details in case of ENODEV
    - UAS: fix deadlock in error handling and PM flushing work
    - fpga: dfl: pci: fix return value of cci_pci_sriov_configure
    - [armhf, arm64] usb: dwc3: gadget: Fix request completion check
    - usb: f_fs: Clear OS Extended descriptor counts to zero in
      ffs_data_reset()
    - [x86] usb: typec: tcpm: Ignore CC and vbus changes in PORT_RESET change
    - [x86] usb: typec: altmode: Fix typec_altmode_get_partner sometimes
      returning an invalid pointer
    - xhci: Fix handling halted endpoint even if endpoint ring appears empty
    - xhci: prevent bus suspend if a roothub port detected a over-current
      condition
    - xhci: Don't clear hub TT buffer on ep0 protocol stall
    - serial: sh-sci: Make sure status register SCxSR is read in correct
      sequence
    - Revert "serial: uartps: Fix uartps_major handling"
    - Revert "serial: uartps: Use the same dynamic major number for all ports"
    - Revert "serial: uartps: Fix error path when alloc failed"
    - Revert "serial: uartps: Do not allow use aliases >= MAX_UART_INSTANCES"
    - Revert "serial: uartps: Change uart ID port allocation"
    - Revert "serial: uartps: Move Port ID to device data structure"
    - Revert "serial: uartps: Register own uart console and driver structures"
    - [x86] drm/i915/gt: Update PMINTRMSK holding fw
    https://www.kernel.org/pub/linux/kernel/v5.x/ChangeLog-5.6.9
    - ubifs: Fix ubifs_tnc_lookup() usage in do_kill_orphans()
    - printk: queue wake_up_klogd irq_work only if per-CPU areas are ready
    - [armhf] ASoC: stm32: sai: fix sai probe
    - [armhf, arm64] usb: dwc3: gadget: Do link recovery for SS and SSP
    - [armel, armhf] ARM: dts: bcm283x: Add cells encoding format to firmware
      bus
    - usb: gadget: udc: bdc: Remove unnecessary NULL checks in
      bdc_req_complete
    - usb: gadget: udc: atmel: Fix vbus disconnect handling
    - afs: Make record checking use TASK_UNINTERRUPTIBLE when appropriate
    - afs: Fix to actually set AFS_SERVER_FL_HAVE_EPOCH
    - iio:ad7797: Use correct attribute_group
    - iio: imu: st_lsm6dsx: fix read misalignment on untagged FIFO
    - iio: imu: st_lsm6dsx: specify slave odr in slv_odr
    - propagate_one(): mnt_set_mountpoint() needs mount_lock
    - counter: 104-quad-8: Add lock guards - generic interface
    - [s390x] ftrace: fix potential crashes when switching tracers
    - ASoC: q6dsp6: q6afe-dai: add missing channels to MI2S DAIs
    - iwlwifi: actually check allocated conf_tlv pointer
    - ASoC: tas571x: disable regulators on failed probe
    - [armhf, arm64] ASoC: meson: axg-card: fix codec-to-codec link setup
    - ASoC: wm8960: Fix wrong clock after suspend & resume
    - nfsd: memory corruption in nfsd4_lock()
    - [armhf] dts: OMAP3: disable RNG on N950/N9
    - bpf: Forbid XADD on spilled pointers for unprivileged users
    - brcmfmac: add stub for monitor interface xmit
    - i2c: altera: use proper variable to hold errno
    - clk: asm9260: fix __clk_hw_register_fixed_rate_with_accuracy typo
    - rtw88: avoid unused function warnings
    - hwmon: (drivetemp) Return -ENODATA for invalid temperatures
    - rxrpc: Fix DATA Tx to disable nofrag for UDP on AF_INET6 socket
    - netfilter: nf_tables: reintroduce the NFT_SET_CONCAT flag
    - [x86] efi: Don't remap text<->rodata gap read-only for mixed mode
    - net/cxgb4: Check the return from t4_query_params properly
    - tipc: fix incorrect increasing of link window
    - xfs: acquire superblock freeze protection on eofblocks scans
    - svcrdma: Fix trace point use-after-free race
    - svcrdma: Fix leak of svc_rdma_recv_ctxt objects
    - [armhf, arm64] net/mlx5e: Don't trigger IRQ multiple times on XSK wakeup
      to avoid WQ overruns
    - [armhf, arm64] net/mlx5e: Get the latest values from counters in
      switchdev mode
    - PCI: Avoid ASMedia XHCI USB PME# from D0 defect
    - PCI: Add Zhaoxin Vendor ID
    - PCI: Add ACS quirk for Zhaoxin multi-function devices
    - PCI: Add ACS quirk for Zhaoxin Root/Downstream Ports
    - PCI: Move Apex Edge TPU class quirk to fix BAR assignment
    - ARM: dts: bcm283x: Disable dsi0 node
    - cpumap: Avoid warning when CONFIG_DEBUG_PER_CPU_MAPS is enabled
    - [s390x] pci: do not set affinity for floating irqs
    - remoteproc: mtk_scp: use dma_addr_t for DMA API
    - net/mlx5: Fix failing fw tracer allocation on s390
    - sched/core: Fix reset-on-fork from RT with uclamp
    - perf/core: fix parent pid/tid in task exit events
    - netfilter: nat: fix error handling upon registering inet hook
    - PM: sleep: core: Switch back to async_schedule_dev()
    - blk-iocost: Fix error on iocost_ioc_vrate_adj
    - bpf: Fix handling of XADD on BTF memory
    - [x86] bpf: Fix encoding for lower 8-bit registers in BPF_STX BPF_B
    - [x86] bpf: x32: Fix incorrect encoding in BPF_LDX zero-extension
    - [x86] bpf: x32: Fix clobbering of dst for BPF_JSET
    - [x86] bpf, x32: Fix logic error in BPF_LDX zero-extension
    - bpf: Propagate expected_attach_type when verifying freplace programs
    - mm: shmem: disable interrupt when acquiring info->lock in
      userfaultfd_copy path
    - xfs: clear PF_MEMALLOC before exiting xfsaild thread
    - libbpf: Initialize *nl_pid so gcc 10 is happy
    - [armhf] net: fec: set GPR bit on suspend by DT configuration.
    - [x86] hyperv: report value of misc_features
    - signal: check sig before setting info in kill_pid_usb_asyncio
    - afs: Fix length of dump of bad YFSFetchStatus record
    - xfs: fix partially uninitialized structure in xfs_reflink_remap_extent
    - ALSA: hda: Release resources at error in delayed probe
    - ALSA: hda: Keep the controller initialization even if no codecs found
    - ALSA: hda: Explicitly permit using autosuspend if runtime PM is
      supported
    - drm/amdgpu: fix wrong vram lost counter increment V2
    - scsi: target: fix PR IN / READ FULL STATUS for FC
    - scsi: target: tcmu: reset_ring should reset TCMU_DEV_BIT_BROKEN
    - objtool: Fix CONFIG_UBSAN_TRAP unreachable warnings
    - objtool: Support Clang non-section symbols in ORC dump
    - xen/xenbus: ensure xenbus_map_ring_valloc() returns proper grant status
    - ALSA: hda: call runtime_allow() for all hda controllers
    - net: stmmac: socfpga: Allow all RGMII modes
    - mac80211: fix channel switch trigger from unknown mesh peer
    - sched/isolation: Allow "isolcpus=" to skip unknown sub-parameters
    - sched/vtime: Work around an unitialized variable warning
    - [arm64] Delete the space separator in __emit_inst
    - ext4: use matching invalidatepage in ext4_writepage
    - ext4: increase wait time needed before reuse of deleted inode numbers
    - ext4: convert BUG_ON's to WARN_ON's in mballoc.c
    - irqchip/gic-v4.1: Add support for VPENDBASER's Dirty+Valid signaling
    - blk-mq: Put driver tag in blk_mq_dispatch_rq_list() when no budget
    - irqchip/meson-gpio: Fix HARDIRQ-safe -> HARDIRQ-unsafe lock order
    - hwmon: (jc42) Fix name to have no illegal characters
    - sfc: fix XDP-redirect in this driver
    - taprio: do not use BIT() in TCA_TAPRIO_ATTR_FLAG_* definitions
    - tipc: Add a missing case of TIPC_DIRECT_MSG type
    - qed: Fix race condition between scheduling and destroying the slowpath
      workqueue
    - Crypto: chelsio - Fixes a hang issue during driver registration
    - net: use indirect call wrappers for skb_copy_datagram_iter()
    - qed: Fix use after free in qed_chain_free
    - ext4: check for non-zero journal inum in ext4_calculate_overhead
    - ASoC: soc-pcm: fix regression in soc_new_pcm()
    - ASoC: soc-core: disable route checks for legacy devices
    - [armhf] ASoC: stm32: spdifrx: fix regmap status check
    https://www.kernel.org/pub/linux/kernel/v5.x/ChangeLog-5.6.10
    - Revert "ASoC: meson: axg-card: fix codec-to-codec link setup"
    https://www.kernel.org/pub/linux/kernel/v5.x/ChangeLog-5.6.11
    - drm/scheduler: fix drm_sched_get_cleanup_job
    - dma-buf: Fix SET_NAME ioctl uapi
    - drm/amdgpu: invalidate L2 before SDMA IBs (v2)
    - drm/edid: Fix off-by-one in DispID DTD pixel clock
    - drm/amd/display: Fix green screen issue after suspend
    - [x86] drm/i915/gem: Hold obj->vma.lock over for_each_ggtt_vma()
    - [x86] drm/i915/gt: Check cacheline is valid before acquiring
    - drm/qxl: qxl_release leak in qxl_draw_dirty_fb()
    - drm/qxl: qxl_release leak in qxl_hw_surface_alloc()
    - drm/qxl: qxl_release use after free
    - NFSv4.1: fix handling of backchannel binding in BIND_CONN_TO_SESSION
    - btrfs: fix transaction leak in btrfs_recover_relocation
    - btrfs: fix block group leak when removing fails
    - btrfs: fix partial loss of prealloc extent past i_size after fsync
    - btrfs: transaction: Avoid deadlock due to bad initialization timing of
      fs_info::journal_info
    - mmc: cqhci: Avoid false "cqhci: CQE stuck on" by not open-coding timeout
      loop
    - [arm64] mmc: sdhci-xenon: fix annoying 1.8V regulator warning
    - mmc: sdhci-pci: Fix eMMC driver strength for BYT-based controllers
    - [arm64] mmc: sdhci-msm: Enable host capabilities pertains to R1b
      response
    - [armhf] mmc: meson-mx-sdio: Set MMC_CAP_WAIT_WHILE_BUSY
    - [armhf] mmc: meson-mx-sdio: remove the broken ->card_busy() op
    - ALSA: hda/realtek - Two front mics on a Lenovo ThinkCenter
    - ALSA: usb-audio: Correct a typo of NuPrime DAC-10 USB ID
    - ALSA: hda/hdmi: fix without unlocked before return
    - ALSA: line6: Fix POD HD500 audio playback
    - ALSA: pcm: oss: Place the plugin buffer overflow checks correctly
    - [x86] i2c: amd-mp2-pci: Fix Oops in amd_mp2_pci_init() error handling
    - [x86] hyperv: Suspend/resume the VP assist page for hibernation
    - [x86] Drivers: hv: vmbus: Fix Suspend-to-Idle for Generation-2 VM
    - dlmfs_file_write(): fix the bogosity in handling non-zero *ppos
    - selinux: properly handle multiple messages in selinux_netlink_send()
    - [amd64] IB/rdmavt: Always return ERR_PTR from rvt_create_mmap_info()
    - PM: ACPI: Output correct message on target power state
    - PM: hibernate: Freeze kernel threads in software_resume()
    - dm writecache: fix data corruption when reloading the target
    - dm multipath: use updated MPATHF_QUEUE_IO on mapping for bio-based mpath
    - block: remove the bd_openers checks in blk_drop_partitions
    - scsi: qla2xxx: set UNLOADING before waiting for session deletion
    - scsi: qla2xxx: check UNLOADING before posting async work
    - RDMA/mlx5: Set GRH fields in query QP on RoCE
    - RDMA/uverbs: Fix a race with disassociate and exit_mmap()
    - RDMA/mlx4: Initialize ib_spec on the stack
    - RDMA/core: Prevent mixed use of FDs between shared ufiles
    - RDMA/core: Fix overwriting of uobj in case of error
    - RDMA/core: Fix race between destroy and release FD object
    - RDMA/cm: Fix ordering of xa_alloc_cyclic() in ib_create_cm_id()
    - RDMA/cm: Fix an error check in cm_alloc_id_priv()
    - [arm64] dmaengine: hisilicon: Fix build error without PCI_MSI
    - [x86,arm64] vfio: avoid possible overflow in vfio_iommu_type1_pin_pages
    - [x86,arm64] vfio/type1: Fix VA->PA translation for PFNMAP VMAs in
      vaddr_get_pfn()
    - [arm64] iommu/qcom: Fix local_base status check
    - dmaengine: fix channel index enumeration
    - scsi: target/iblock: fix WRITE SAME zeroing
    - iommu: Properly export iommu_group_get_for_dev()
    - [amd64] iommu/vt-d: Use right Kconfig option name
    - [amd64] iommu/amd: Fix legacy interrupt remapping for x2APIC-enabled
      system
    - [armhf] i2c: aspeed: Avoid i2c interrupt status clear race condition.
    - [i386] ALSA: opti9xx: shut up gcc-10 range warning
    - Fix use after free in get_tree_bdev()
    - nvme: prevent double free in nvme_alloc_ns() error handling
    - nfs: Fix potential posix_acl refcnt leak in nfs3_set_acl
    - [x86] drm/i915: Use proper fault mask in interrupt postinstall too
    - [arm64] vdso: Add -fasynchronous-unwind-tables to cflags
    - io_uring: statx must grab the file table for valid fd
    https://www.kernel.org/pub/linux/kernel/v5.x/ChangeLog-5.6.12
    - vhost: vsock: kick send_pkt worker once device is started
    - [arm64,armhf] drm/bridge: analogix_dp: Split bind() into probe() and
      real bind()
    - [x86] ASoC: topology: Add missing memory checks
    - [x86] ASoC: topology: Check return value of soc_tplg_create_tlv
    - [x86] ASoC: topology: Check return value of soc_tplg_*_create
    - [x86] ASoC: topology: Check soc_tplg_add_route return value
    - [x86] ASoC: topology: Check return value of pcm_new_ver
    - [x86] ASoC: topology: Check return value of soc_tplg_dai_config
    - SUNRPC/cache: Fix unsafe traverse caused double-free in cache_purge
    - scsi: sg: add sg_remove_request in sg_write (CVE-2020-12770)
    - [armhf] ASoC: sgtl5000: Fix VAG power-on handling
    - [x86] ASoC: topology: Fix endianness issue
    - [arm64,armhf] usb: dwc3: gadget: Properly set maxpacket limit
    - [x86] ASoC: codecs: hdac_hdmi: Fix incorrect use of list_for_each_entry
    - wimax/i2400m: Fix potential urb refcnt leak
    - [armhf] net: stmmac: fix enabling socfpga's ptp_ref_clock
    - [arm64,armhf] net: stmmac: Fix sub-second increment
    - cifs: protect updating server->dstaddr with a spinlock
    - cifs: do not share tcons with DFS
    - tracing: Fix memory leaks in trace_events_hist.c
    - ftrace: Fix memory leak caused by not freeing entry in
      unregister_ftrace_direct()
    - mac80211: sta_info: Add lockdep condition for RCU list usage
    - [arm64] net: bcmgenet: suppress warnings on failed Rx SKB allocations
    - sctp: Fix SHUTDOWN CTSN Ack in the peer restart case
    - drm/amdgpu: Fix oops when pp_funcs is unset in ACPI event
    - ALSA: hda: Match both PCI ID and SSID for driver blacklist
    - [x86] kvm: fix a missing-prototypes "vmread_error"
    - [x86] platform: GPD pocket fan: Fix error message when temp-limits are
      out of range
    - ACPI: PM: s2idle: Fix comment in acpi_s2idle_prepare_late()
    - mac80211: add ieee80211_is_any_nullfunc()
    - cgroup, netclassid: remove double cond_resched
    - mm/mremap: Add comment explaining the untagging behaviour of mremap()
    https://www.kernel.org/pub/linux/kernel/v5.x/ChangeLog-5.6.13
    - [x86] thunderbolt: Check return value of tb_sw_read() in
      usb4_switch_op()
    - USB: serial: qcserial: Add DW5816e support
    - drm/amdgpu: move kfd suspend after ip_suspend_phase1
    - drm/amdgpu: drop redundant cg/pg ungate on runpm enter
    - vt: fix unicode console freeing with a common interface
    - [arm64] tty: xilinx_uartps: Fix missing id assignment to the console
    - ext4: don't set dioread_nolock by default for blocksize < pagesize
    - ext4: disable dioread_nolock whenever delayed allocation is disabled
    - nvme: refactor nvme_identify_ns_descs error handling
    - nvme: fix possible hang when ns scanning fails during error recovery
    - tracing/kprobes: Fix a double initialization typo
    - [arm64,riscv64] net: macb: Fix runtime PM refcounting
    - cxgb4: fix EOTID leak when disabling TC-MQPRIO offload
    - devlink: Fix reporter's recovery condition
    - devlink: fix return value after hitting end in region read
    - fq_codel: fix TCA_FQ_CODEL_DROP_BATCH_SIZE sanity checks
    - ipv6: Use global sernum for dst validation with nexthop objects
    - neigh: send protocol value in neighbor create notification
    - net: bridge: vlan: Add a schedule point during VLAN processing
    - [arm64,armhf] net: dsa: Do not leave DSA master with NULL netdev_ops
    - [arm64,armhf] net: dsa: Do not make user port errors fatal
    - [arm64,riscv64] net: macb: fix an issue about leak related system
      resources
    - net: macsec: preserve ingress frame ordering
    - net/mlx4_core: Fix use of ENOSPC around mlx4_counter_alloc()
    - net: phy: marvell10g: fix temperature sensor on 2110
    - net_sched: sch_skbprio: add message validation to skbprio_change()
    - net: stricter validation of untrusted gso packets
    - net: usb: qmi_wwan: add support for DW5816e
    - nfp: abm: fix a memory leak bug
    - sch_choke: avoid potential panic in choke_reset()
    - sch_sfq: validate silly quantum values
    - tipc: fix partial topology connection closure
    - tunnel: Propagate ECT(1) when decapsulating as recommended by RFC6040
    - bnxt_en: Fix VF anti-spoof filter setup.
    - bnxt_en: Reduce BNXT_MSIX_VEC_MAX value to supported CQs per PF.
    - bnxt_en: Improve AER slot reset.
    - bnxt_en: Return error when allocating zero size context memory.
    - bnxt_en: Fix VLAN acceleration handling in bnxt_fix_features().
    - net/mlx5: DR, On creation set CQ's arm_db member to right value
    - net/mlx5: Fix forced completion access non initialized command entry
    - net/mlx5: Fix command entry leak in Internal Error State
    - net/mlx5e: Fix q counters on uplink representors
    - [arm64,armhf] net: mvpp2: prevent buffer overflow in mvpp22_rss_ctx()
    - [arm64,armhf] net: mvpp2: cls: Prevent buffer overflow in
      mvpp2_ethtool_cls_rule_del()
    - wireguard: queueing: cleanup ptr_ring in error path of packet_queue_init
    - wireguard: receive: use tunnel helpers for decapsulating ECN markings
    - wireguard: socket: remove errant restriction on looping to self
    - wireguard: send/receive: cond_resched() when processing worker
      ringbuffers
    - HID: wacom: Read HID_DG_CONTACTMAX directly for non-generic devices
    - sctp: Fix bundling of SHUTDOWN with COOKIE-ACK
    - Revert "HID: wacom: generic: read the number of expected touches on a
      per collection basis"
    - HID: usbhid: Fix race between usbhid_close() and usbhid_stop()
    - HID: wacom: Report 2nd-gen Intuos Pro S center button status over BT
    - USB: uas: add quirk for LaCie 2Big Quadra
    - [arm64,armhf] usb: chipidea: msm: Ensure proper controller reset using
      role switch API
    - USB: serial: garmin_gps: add sanity checking for data length
    - tracing/boottime: Fix kprobe event API usage
    - tracing/kprobes: Reject new event if loc is NULL
    - tracing: Wait for preempt irq delay thread to finish
    - tracing: Add a vmalloc_sync_mappings() for safe measure
    - crypto: arch/lib - limit simd usage to 4k chunks
    - [s390x] KVM: Remove false WARN_ON_ONCE for the PQAP instruction
    - [x86] KVM: VMX: Explicitly clear RFLAGS.CF and RFLAGS.ZF in VM-Exit RSB
      path
    - [arm64,armhf] KVM: vgic: Fix limit condition when writing to
      GICD_I[CS]ACTIVER
    - [arm64] KVM: Fix 32bit PC wrap-around
    - [arm64] hugetlb: avoid potential NULL dereference
    - driver core: platform: Initialize dma_parms for platform devices
    - [arm*] amba: Initialize dma_parms for amba devices
    - [x86] mei: me: disable mei interface on LBG servers.
    - ipc/mqueue.c: change __do_notify() to bypass check_kill_permission()
    - epoll: atomically remove wait entry on wake up
    - eventpoll: fix missing wakeup for ovflist in ep_poll_callback
    - mm/page_alloc: fix watchdog soft lockups during set_zone_contiguous()
    - mm: limit boost_watermark on small zones
    - ceph: fix endianness bug when handling MDS session feature bits
    - ceph: demote quotarealm lookup warning to a debug message
    - coredump: fix crash when umh is disabled
    - [riscv64] set max_pfn to the PFN of the last page
    - batman-adv: fix batadv_nc_random_weight_tq
    - batman-adv: Fix refcnt leak in batadv_show_throughput_override
    - batman-adv: Fix refcnt leak in batadv_store_throughput_override
    - batman-adv: Fix refcnt leak in batadv_v_ogm_process
    - [x86] mm/cpa: Flush direct map alias during cpa
    - [x86] entry/64: Fix unwind hints in register clearing code
    - [x86] entry/64: Fix unwind hints in kernel exit path
    - [x86] entry/64: Fix unwind hints in __switch_to_asm()
    - [x86] entry/64: Fix unwind hints in rewind_stack_do_exit()
    - [amd64] x86/unwind/orc: Don't skip the first frame for inactive tasks
    - [amd64] x86/unwind/orc: Prevent unwinding before ORC initialization
    - [amd64] x86/unwind/orc: Fix error path for bad ORC entry type
    - [amd64] x86/unwind/orc: Fix premature unwind stoppage due to IRET frames
    - [x86] KVM: Fixes posted interrupt check for IRQs delivery modes
    - [x86] arch/x86/kvm/svm/sev.c: change flag passed to GUP fast in
      sev_pin_memory()
    - netfilter: nat: never update the UDP checksum when it's 0
    - netfilter: nf_osf: avoid passing pointer to local var
    - [x86] kvm: ioapic: Restrict lazy EOI update to edge-triggered interrupts
    - scripts/decodecode: fix trapping instruction formatting
    - mm, memcg: fix error return value of mem_cgroup_css_alloc()
    - bdi: move bdi_dev_name out of line
    - bdi: add a ->dev_name field to struct backing_dev_info
    - io_uring: don't use 'fd' for openat/openat2/statx
    - fsnotify: replace inode pointer with an object id
    - fanotify: merge duplicate events on parent and child
    https://www.kernel.org/pub/linux/kernel/v5.x/ChangeLog-5.6.14
    - [x86] KVM: nVMX: Consolidate nested MTF checks to helper function
    - [x86] kvm: nVMX: reflect MTF VM-exits if injected by L1
    - xprtrdma: Clean up the post_send path
    - xprtrdma: Fix trace point use-after-free race
    - [x86] drm/i915/tgl: Add Wa_14010477008:tgl
    - [x86] drm/i915/tgl: TBT AUX should use TC power well ops
    - [x86] drm/i915/display: Load DP_TP_CTL/STATUS offset before use it
    - shmem: fix possible deadlocks on shmlock_user_lock
    - net: phy: microchip_t1: add lan87xx_phy_init to initialize the lan87xx
      phy.
    - [arm64,armhf] KVM: vgic: Synchronize the whole guest on
      GIC{D,R}_I{S,C}ACTIVER read
    - [arm64,armhf] KVM: vgic-v2: Only use the virtual state when userspace
      accesses pending bits
    - gpio: pca953x: Fix pca953x_gpio_set_config
    - SUNRPC: Add "@len" parameter to gss_unwrap()
    - SUNRPC: Fix GSS privacy computation of auth->au_ralign
    - [x86] hv_netvsc: Fix netvsc_start_xmit's return type
    - drop_monitor: work around gcc-10 stringop-overflow warning
    - virtio-blk: handle block_device_operations callbacks after hot unplug
    - net_sched: fix tcm_parent in tc filter dump
    - [arm64,armhf] net: stmmac: gmac5+: fix potential integer overflow on 32
      bit multiply
    - [amd64] iommu/amd: Fix race in increase_address_space()/fetch_pte()
    - [amd64] iommu/amd: Update Device Table in increase_address_space()
    - mmc: sdhci-acpi: Add SDHCI_QUIRK2_BROKEN_64_BIT_DMA for AMDI0040
    - [arm64] dpaa2-eth: properly handle buffer size restrictions
    - mptcp: set correct vfs info for subflows
    - net: fix a potential recursive NETDEV_FEAT_CHANGE
    - netlabel: cope with NULL catmap (CVE-2020-10711)
    - net: phy: fix aneg restart in phy_ethtool_set_eee
    - [arm64] net: stmmac: fix num_por initialization
    - pppoe: only process PADT targeted at local interfaces
    - Revert "ipv6: add mtu lock check in __ip6_rt_update_pmtu"
    - tcp: fix error recovery in tcp_zerocopy_receive()
    - tcp: fix SO_RCVLOWAT hangs with fat skbs
    - virtio_net: fix lockdep warning on 32 bit
    - [arm64] dpaa2-eth: prevent array underflow in update_cls_rule()
    - hinic: fix a bug of ndo_stop
    - net: ipv4: really enforce backoff for redirects
    - netprio_cgroup: Fix unlimited memory leak of v2 cgroups
    - net: tcp: fix rx timestamp behavior for tcp_recvmsg
    - nfp: abm: fix error return code in nfp_abm_vnic_alloc()
    - r8169: re-establish support for RTL8401 chip version
    - umh: fix memory leak on execve failure
    - [arm64] net: broadcom: Select BROADCOM_PHY for BCMGENET
    - [i386] dmaengine: pch_dma.c: Avoid data race between probe and irq
      handler
    - [x86] cpufreq: intel_pstate: Only mention the BIOS disabling turbo mode
      once
    - ALSA: hda/hdmi: fix race in monitor detection during probe
    - drm/qxl: lost qxl_bo_kunmap_atomic_page in qxl_image_init_helper()
    - fibmap: Warn and return an error in case of block > INT_MAX
    - io_uring: use cond_resched() in io_ring_ctx_wait_and_kill()
    - io_uring: check non-sync defer_list carefully
    - ipc/util.c: sysvipc_find_ipc() incorrectly updates position index
    - ALSA: hda/realtek - Fix S3 pop noise on Dell Wyse
    - gfs2: Another gfs2_walk_metadata fix
    - mmc: sdhci-pci-gli: Fix no irq handler from suspend
    - [amd64] IB/hfi1: Fix another case where pq is left on waitlist
    - ACPI: EC: PM: Avoid premature returns from acpi_s2idle_wake()
    - [x86] pinctrl: sunrisepoint: Fix PAD lock register offset for SPT-H
    - [x86] pinctrl: baytrail: Enable pin configuration setting for GPIO chip
    - [arm64] pinctrl: qcom: fix wrong write in update_dual_edge
    - [x86] pinctrl: cherryview: Add missing spinlock usage in
      chv_gpio_irq_handler
    - [arm64,armhf] drm/tegra: Fix SMMU support on Tegra124 and Tegra210
    - bpf: Fix error return code in map_lookup_and_delete_elem()
    - ALSA: firewire-lib: fix 'function sizeof not defined' error of
      tracepoints format
    - cachefiles: Fix corruption of the return value in
      cachefiles_read_or_alloc_pages()
    - i40iw: Fix error handling in i40iw_manage_arp_cache()
    - [x86] drm/i915/gt: Make timeslicing an explicit engine property
    - [x86] drm/i915: Don't enable WaIncreaseLatencyIPCEnabled when IPC is
      disabled
    - bpf, sockmap: msg_pop_data can incorrecty set an sge length
    - bpf, sockmap: bpf_tcp_ingress needs to subtract bytes from sg.size
    - [x86] drm/i915/gem: Remove object_is_locked assertion from
      unpin_from_display_plane
    - mmc: sdhci-pci-gli: Fix can not access GL9750 after reboot from Windows
      10
    - mmc: core: Check request type before completing the request
    - mmc: core: Fix recursive locking issue in CQE recovery path
    - mmc: block: Fix request completion in the CQE timeout path
    - gfs2: More gfs2_find_jhead fixes
    - fork: prevent accidental access to clone3 features
    - drm/amdgpu: force fbdev into vram
    - NFS: Fix fscache super_cookie index_key from changing after umount
    - NFS: Fix fscache super_cookie allocation
    - NFSv4: Fix fscache cookie aux_data to ensure change_attr is included
    - hwmon: (drivetemp) Fix SCT support if SCT data tables are not supported
    - netfilter: conntrack: avoid gcc-10 zero-length-bounds warning
    - [x86] drm/i915/gvt: Fix kernel oops for 3-level ppgtt guest
    - [arm64] fix the flush_icache_range arguments in machine_kexec
    - netfilter: conntrack: fix infinite loop on rmmod
    - [x86] drm/i915: Mark concurrent submissions with a weak-dependency
    - nfs: fix NULL deference in nfs4_get_valid_delegation
    - SUNRPC: Signalled ASYNC tasks need to exit
    - tracing: Wait for preempt irq delay thread to execute
    - netfilter: flowtable: set NF_FLOW_TEARDOWN flag on entry expiration
    - netfilter: nft_set_rbtree: Add missing expired checks
    - RDMA/rxe: Always return ERR_PTR from rxe_create_mmap_info()
    - IB/mlx4: Test return value of calls to ib_get_cached_pkey
    - IB/core: Fix potential NULL pointer dereference in pkey cache
    - RDMA/core: Fix double put of resource
    - RDMA/iw_cxgb4: Fix incorrect function parameters
    - [x86] ftrace: Have ftrace trampolines turn read-only at the end of
      system boot up
    - [x86] drm/i915: Handle idling during i915_gem_evict_something busy loops
    - mm, memcg: fix inconsistent oom event behavior
    - epoll: call final ep_events_available() check under the lock
    - bpf: Fix bug in mmap() implementation for BPF array map
    - NFSv3: fix rpc receive buffer size for MOUNT call
    - pnp: Use list_for_each_entry() instead of open coding
    - net/rds: Use ERR_PTR for rds_message_alloc_sgs()
    - Stop the ad-hoc games with -Wno-maybe-initialized
    - gcc-10: disable 'zero-length-bounds' warning for now
    - gcc-10: disable 'array-bounds' warning for now
    - gcc-10: disable 'stringop-overflow' warning for now
    - gcc-10: disable 'restrict' warning for now
    - gcc-10 warnings: fix low-hanging fruit
    - gcc-10: mark more functions __init to avoid section mismatch warnings
    - gcc-10: avoid shadowing standard library 'free()' in crypto
    - bootconfig: Fix to remove bootconfig data from initrd while boot
    - bootconfig: Fix to prevent warning message if no bootconfig option
    - usb: usbfs: correct kernel->user page attribute mismatch
    - USB: usbfs: fix mmap dma mismatch
    - ALSA: hda/realtek - Limit int mic boost for Thinkpad T530
    - ALSA: hda/realtek - Add COEF workaround for ASUS ZenBook UX431DA
    - ALSA: rawmidi: Fix racy buffer resize under concurrent accesses
    - ALSA: usb-audio: Add control message quirk delay for Kingston HyperX
      headset
    - usb: core: hub: limit HUB_QUIRK_DISABLE_AUTOSUSPEND to USB5534B
    - [arm64,armhf,riscv64] usb: host: xhci-plat: keep runtime active when
      removing host
    - USB: gadget: fix illegal array access in binding with UDC
      (CVE-2020-13143)
    - usb: xhci: Fix NULL pointer dereference when enqueuing trbs from urb sg
      list
    - [x86] Make the "Reducing compressed framebufer size" message be
      DRM_INFO_ONCE()
    - [armhf] dts: imx6dl-yapp4: Fix Ursa board Ethernet connection
    - drm/amd/amdgpu: add raven1 part to the gfxoff quirk list
    - [x86] drm/i915/tgl+: Fix interrupt handling for DP AUX transactions
    - [powerpc*] vdso32: Fallback on getres syscall when clock is unknown
    - cifs: fix leaked reference on requeued write
    - [x86] KVM: Fix pkru save/restore when guest CR4.PKE=0, move it to x86.c
    - [x86] Fix early boot crash on gcc-10, third try
    - [amd64] x86/unwind/orc: Fix error handling in __unwind_start()
    - exec: Move would_dump into flush_old_exec
    - [arm64,armhf] clk: rockchip: fix incorrect configuration of rk3228
      aclk_gpu* clocks
    - [arm64,armhf] dwc3: Remove check for HWO flag in
      dwc3_gadget_ep_reclaim_trb_sg()
    - fanotify: fix merging marks masks with FAN_ONDIR
    - [arm64] dts: meson-g12b-ugoos-am6: fix usb vbus-supply
    - Revert "ALSA: hda/realtek: Fix pop noise on ALC225"
    - [armhf] clk: ti: clkctrl: Fix Bad of_node_put within clkctrl_get_name
    - clk: Unlink clock if failed to prepare or enable
    - [arm64] dts: rockchip: Replace RK805 PMIC node name with "pmic" on
      rk3328 boards
    - dt-bindings: dma: fsl-edma: fix ls1028a-edma compatible
    - SUNRPC: Revert 241b1f419f0e ("SUNRPC: Remove xdr_buf_trim()")
    - bpf: Fix sk_psock refcnt leak when receiving message
    - RDMA/uverbs: Do not discard the IB_EVENT_DEVICE_FATAL event
    - RDMA/uverbs: Move IB_EVENT_DEVICE_FATAL to destroy_uobj
    - [x86] KVM: Fix off-by-one error in kvm_vcpu_ioctl_x86_setup_mce
    - bpf: Enforce returning 0 for fentry/fexit progs
    - bpf: Restrict bpf_trace_printk()'s %s usage and add %pks, %pus specifier
    - Makefile: disallow data races on gcc-10 as well

  [ Ben Hutchings ]
  * linux-libc-dev: Re-add "Provides: linux-kernel-headers" as several
    source packages still have this in Build-Depends

  [ Luca Boccassi ]
  * [cloud] Enable INFINIBAND configs for HyperV/Azure (Closes: #958300)

  [ Bastian Blank ]
  * [cloud] Re-enable some FB drivers.

  [ Romain Perier ]
  * Enable support for fsverity

  [ Salvatore Bonaccorso ]
  * [rt] Update to 5.6.10-rt5 and re-enable
  * Bump ABI to 2.
  * xfs: add agf freeblocks verify in xfs_agf_verify (CVE-2020-12655)

  [ Domenico Andreoli ]
  * [arm64] udeb: Add armada_37xx_wdt to kernel-image (Closes: #961086)

 -- Salvatore Bonaccorso <carnil@debian.org>  Sat, 23 May 2020 16:29:21 +0200

linux (5.6.7-1) unstable; urgency=medium

  * New upstream stable update:
    https://www.kernel.org/pub/linux/kernel/v5.x/ChangeLog-5.6.5
    - perf tools: Support Python 3.8+ in Makefile (Closes: #958165)
    https://www.kernel.org/pub/linux/kernel/v5.x/ChangeLog-5.6.6
    https://www.kernel.org/pub/linux/kernel/v5.x/ChangeLog-5.6.7

  [ Ben Hutchings ]
  * [armhf,arm64] lockdown: Update arm Secure Boot patch for 5.6
    (fixes FTBFS)
  * Use debhelper compatibility level 12:
    - Build-Depend on debhelper-compat and remove debian/compat
    - hyperv-daemons: Use dh_installsystemd instead of
      dh_systemd_{enable,start}
    - hyperv-daemons: Add "Pre-Depends: ${misc:Pre-Depends}"
  * debian/README.source: Refer to upload checklist in kernel-team.git
  * [armel] Disable NETLABEL, since SECURITY_SELINUX is also disabled
  * Drop linux-headers-<ver>-all and linux-headers-<ver>-all-<arch> packages,
    which are no longer needed
  * linux-libc-dev: Drop "Provides: linux-kernel-headers" which is no longer
    needed
  * [s390x] mm: fix page table upgrade vs 2ndary address mode accesses
    (CVE-2020-11884)
  * Set ABI to 1

  [ Romain Perier ]
  *  Rebased patch firmware-remove-redundant-log-messages-from-drivers.patch
     onto 5.6.7.

  [ Philip Rinn ]
  * [arm64] Enable CRYPTO_DEV_SUN8I_CE (closes: #958037)
  * [arm64] Enable SUN8I_THERMAL

  [ Roberto Bampi ]
  * [arm64] Enable ARMADA_37XX_WATCHDOG as module

  [ Vagrant Cascadian ]
  * [arm64] Enable SENSORS_PWM_FAN as a module.

  [ Paul Tagliamonte ]
  * Enable CONFIG_NETLABEL (Closes: #958804)

 -- Ben Hutchings <benh@debian.org>  Wed, 29 Apr 2020 04:46:47 +0100

linux (5.6.4-1~exp1) experimental; urgency=medium

  * New upstream release: https://kernelnewbies.org/Linux_5.6
  * New upstream stable update:
    https://www.kernel.org/pub/linux/kernel/v5.x/ChangeLog-5.6.1
    https://www.kernel.org/pub/linux/kernel/v5.x/ChangeLog-5.6.2
    https://www.kernel.org/pub/linux/kernel/v5.x/ChangeLog-5.6.3
    https://www.kernel.org/pub/linux/kernel/v5.x/ChangeLog-5.6.4

  [ Ben Hutchings ]
  * Set ABI to trunk
  * [mips*] Revert "staging: octeon-usb: delete the octeon usb host controller
    driver"
  * [mips*] Revert "staging: octeon: delete driver"
  * [powerpc*] i2c: Enable I2C_PARPORT instead of I2C_PARPORT_LIGHT
  * aufs: Update support patchset to aufs5.x-rcN 20200302; no functional
    change
  * linux-signed-*: Build-Depend on kernel-wedge 2.102 for consistency
  * aufs: Update support patchset to aufs5.6 20200413; no functional change
  * [rt] Update to 5.6.4-rt3 and re-enable

  [ Aurelien Jarno ]
  * Enable SENSORS_DRIVETEMP
  * [riscv64] Enable SOC_VIRT
  * [riscv64] Enable GPIOLIB, GPIO_SIFIVE, POWER_RESET, POWER_RESET_GPIO,
    POWER_RESET_GPIO_RESTART, POWER_RESET_RESTART, CONFIG_PWM,
    CONFIG_PWM_SIFIVE, CONFIG_SIFIVE_L2

  [ Christian Barcenas ]
  * linux-kbuild: Stop building conmakehash
  * linux-cpupower: Add libcap to Build-Depends and turbostat linker flags
  * [x86] Drop EFI cold boot mitigation patch in favor of upstream
  * [amd64] Update "x86: Make x32 syscall support conditional ..." for 5.6

  [ Romain Perier ]
  * [x86] udeb: Add crc32_pclmul to crc-modules
  * udeb: Add crc32_generic to crc-modules

  [ Luca Boccassi ]
  * lockdown: set default (with Secure Boot) to LOCKDOWN_INTEGRITY_MAX
    (Closes: #956197)

 -- Ben Hutchings <benh@debian.org>  Fri, 17 Apr 2020 01:26:42 +0100

linux (5.5.17-1~bpo10+1) buster-backports; urgency=medium

  * Rebuild for buster-backports:
    - Change ABI number to 0.bpo.2

 -- Ben Hutchings <benh@debian.org>  Thu, 23 Apr 2020 16:15:09 +0100

linux (5.5.17-1) unstable; urgency=medium

  * New upstream stable update:
    https://www.kernel.org/pub/linux/kernel/v5.x/ChangeLog-5.5.14
    - mmc: core: Allow host controllers to require R1B for CMD6
    - mmc: core: Respect MMC_CAP_NEED_RSP_BUSY for erase/trim/discard
    - mmc: core: Respect MMC_CAP_NEED_RSP_BUSY for eMMC sleep command
    - [armhf] mmc: sdhci-omap: Fix busy detection by enabling
      MMC_CAP_NEED_RSP_BUSY
    - [armhf,arm64] mmc: sdhci-tegra: Fix busy detection by enabling
      MMC_CAP_NEED_RSP_BUSY
    - cxgb4: fix throughput drop during Tx backpressure
    - cxgb4: fix Txq restart check during backpressure
    - geneve: move debug check after netdev unregister
    - hsr: fix general protection fault in hsr_addr_is_self()
    - ipv4: fix a RCU-list lock in inet_dump_fib()
    - macsec: restrict to ethernet devices
    - net/bpfilter: fix dprintf usage for /dev/kmsg
    - net: cbs: Fix software cbs to consider packet sending time
    - [armhf,arm64] net: dsa: Fix duplicate frames flooded by learning
    - net: ena: Add PCI shutdown handler to allow safe kexec
    - [armhf] net: mvneta: Fix the case where the last poll did not process all
      rx
    - net/packet: tpacket_rcv: avoid a producer race condition
    - net: phy: dp83867: w/a for fld detect threshold bootstrapping issue
    - [armhf,arm64] net: phy: mdio-bcm-unimac: Fix clock handling
    - net: qmi_wwan: add support for ASKEY WWHC050
    - net/sched: act_ct: Fix leak of ct zone template on replace
    - net_sched: cls_route: remove the right filter from hashtable
    - net_sched: hold rtnl lock in tcindex_partial_destroy_work()
    - net_sched: keep alloc_hash updated after hash allocation
    - [armhf,arm64] net: stmmac: dwmac-rk: fix error path in rk_gmac_probe
    - r8169: re-enable MSI on RTL8168c
    - slcan: not call free_netdev before rtnl_unlock in slcan_open
    - tcp: also NULL skb->dev when copy was needed
    - tcp: ensure skb->dev is NULL before leaving TCP stack
    - tcp: repair: fix TCP_QUEUE_SEQ implementation
    - vxlan: check return value of gro_cells_init()
    - [arm64] Revert "net: bcmgenet: use RGMII loopback for MAC reset"
    - [arm64] net: bcmgenet: keep MAC in reset until PHY is up
    - bnxt_en: Fix Priority Bytes and Packets counters in ethtool -S.
    - bnxt_en: fix memory leaks in bnxt_dcbnl_ieee_getets()
    - bnxt_en: Return error if bnxt_alloc_ctx_mem() fails.
    - bnxt_en: Free context memory after disabling PCI in probe error path.
    - bnxt_en: Reset rings if ring reservation fails during open()
    - net: ena: fix incorrect setting of the number of msix vectors
    - net: ena: fix request of incorrect number of IRQ vectors
    - net: ena: avoid memory access violation by validating req_id properly
    - net: ena: fix continuous keep-alive resets
    - net: ip_gre: Separate ERSPAN newlink / changelink callbacks
    - net: ip_gre: Accept IFLA_INFO_DATA-less configuration
    - hsr: use rcu_read_lock() in hsr_get_node_{list/status}()
    - hsr: add restart routine into hsr_get_node_list()
    - hsr: set .netnsok flag
    - net/mlx5: DR, Fix postsend actions write length
    - net/mlx5e: Enhance ICOSQ WQE info fields
    - net/mlx5e: Fix missing reset of SW metadata in Striding RQ reset
    - net/mlx5e: Fix ICOSQ recovery flow with Striding RQ
    - net/mlx5e: Do not recover from a non-fatal syndrome
    - net/mlx5_core: Set IB capability mask1 to fix ib_srpt connection failure
    - net/mlx5e: kTLS, Fix TCP seq off-by-1 issue in TX resync flow
    - net/mlx5e: Fix endianness handling in pedit mask
    - cgroup-v1: cgroup_pidlist_next should update position index
    - nfs: add minor version to nfs_server_key for fscache
    - drivers/of/of_mdio.c:fix of_mdiobus_register()
    - cgroup1: don't call release_agent when it is ""
    - veth: ignore peer tx_dropped when counting local rx_dropped
    - drm/amd/display: update soc bb for nv14
    - drm/amdgpu: correct ROM_INDEX/DATA offset for VEGA20
    - [armhf] drm/exynos: Fix cleanup of IOMMU related objects
    - [x86] iommu/vt-d: Silence RCU-list debugging warnings
    - scsi: ipr: Fix softlockup when rescanning devices in petitboot
    - mac80211: Do not send mesh HWMP PREQ if HWMP is disabled
    - [x86] iommu/vt-d: Fix debugfs register reads
    - [x86] iommu/vt-d: Populate debugfs if IOMMUs are detected
    - Input: fix stale timestamp on key autorepeat events
    - [x86] Input: synaptics - enable RMI on HP Envy 13-ad105ng
    - Input: avoid BIT() macro usage in the serio.h UAPI header
    - IB/rdmavt: Free kernel completion queue when done
    - RDMA/core: Fix missing error check on dev_set_name()
    - RDMA/odp: Fix leaking the tgid for implicit ODP
    - gpiolib: Fix irq_disable() semantics
    - RDMA/nl: Do not permit empty devices names during
      RDMA_NLDEV_CMD_NEWLINK/SET
    - RDMA/mad: Do not crash if the rdma device does not have a umad interface
    - ceph: check POOL_FLAG_FULL/NEARFULL in addition to OSDMAP_FULL/NEARFULL
    - ceph: fix memory leak in ceph_cleanup_snapid_map()
    - [x86] KVM: SVM: Issue WBINVD after deactivating an SEV guest
    - [armhf] dts: dra7: Add bus_dma_limit for L3 bus
    - [armhf] dts: omap5: Add bus_dma_limit for L3 bus
    - perf probe: Fix to delete multiple probe event
    - perf probe: Do not depend on dwfl_module_addrsym()
    - rtlwifi: rtl8188ee: Fix regression due to commit d1d1a96bdb44
    - drm/prime: use dma length macro when mapping sg
    - drm/amdgpu: fix scatter-gather mapping with user pages
    - drm/radeon: fix scatter-gather mapping with user pages
    - [armhf] soc: samsung: chipid: Fix return value on non-Exynos platforms
    - scsi: sd: Fix optimal I/O size for devices that change reported values
    - nl80211: fix NL80211_ATTR_CHANNEL_WIDTH attribute type
    - mac80211: drop data frames without key on encrypted links
    - mac80211: mark station unauthorized before key removal
    - mm/swapfile.c: move inode_lock out of claim_swapfile
    - drivers/base/memory.c: indicate all memory blocks as removable
    - mm/sparse: fix kernel crash with pfn_section_valid check
    - mm: fork: fix kernel_stack memcg stats for various stack implementations
    - [x86] gpiolib: acpi: Correct comment for HP x2 10 honor_wakeup quirk
    - gpiolib: acpi: Rework honor_wakeup option into an ignore_wake option
    - [x86] gpiolib: acpi: Add quirk to ignore EC wakeups on HP x2 10 BYT +
      AXP288 model
    - bpf: Fix cgroup ref leak in cgroup_bpf_inherit on out-of-memory
    - RDMA/core: Ensure security pkey modify is not lost
    - afs: Fix handling of an abort from a service handler
    - genirq: Fix reference leaks on irq affinity notifiers
    - xfrm: handle NETDEV_UNREGISTER for xfrm device
    - vti[6]: fix packet tx through bpf_redirect() in XinY cases
    - RDMA/mlx5: Fix the number of hwcounters of a dynamic counter
    - RDMA/mlx5: Fix access to wrong pointer while performing flush due to
      error
    - RDMA/mlx5: Block delay drop to unprivileged users
    - xfrm: fix uctx len check in verify_sec_ctx_len
    - xfrm: add the missing verify_sec_ctx_len check in xfrm_add_acquire
    - xfrm: policy: Fix doulbe free in xfrm_policy_timer
    - afs: Fix client call Rx-phase signal handling
    - afs: Fix some tracing details
    - afs: Fix unpinned address list during probing
    - ieee80211: fix HE SPR size calculation
    - mac80211: set IEEE80211_TX_CTRL_PORT_CTRL_PROTO for nl80211 TX
    - netfilter: flowtable: reload ip{v6}h in nf_flow_tuple_ip{v6}
    - netfilter: flowtable: populate addr_type mask
    - netfilter: nft_fwd_netdev: validate family and chain type
    - netfilter: nft_fwd_netdev: allow to redirect to ifb via ingress
    - [i386] bpf, x32: Fix bug with JMP32 JSET BPF_X checking upper bits
    - bpf: Initialize storage pointers to NULL to prevent freeing garbage
      pointer
    - bpf/btf: Fix BTF verification of enum members in struct/union
    - bpf, sockmap: Remove bucket->lock from sock_{hash|map}_free
    - [armhf] dts: sun8i-a83t-tbs-a711: Fix USB OTG mode detection
    - vti6: Fix memory leak of skb if input policy check fails
    - r8169: fix PHY driver check on platforms w/o module softdeps
    - [x86] clocksource/drivers/hyper-v: Untangle stimers and timesync from
      clocksources
    - bpf: Undo incorrect __reg_bound_offset32 handling
    - USB: serial: option: add support for ASKEY WWHC050
    - USB: serial: option: add BroadMobi BM806U
    - USB: serial: option: add Wistron Neweb D19Q1
    - USB: cdc-acm: restore capability check order
    - USB: serial: io_edgeport: fix slab-out-of-bounds read in
      edge_interrupt_callback
    - [armhf,arm64] usb: musb: fix crash with highmen PIO and usbmon
    - media: flexcop-usb: fix endpoint sanity check
    - media: usbtv: fix control-message timeouts
    - staging: rtl8188eu: Add ASUS USB-N10 Nano B1 to device table
    - [x86] staging: wlan-ng: fix ODEBUG bug in prism2sta_disconnect_usb
    - [x86] staging: wlan-ng: fix use-after-free Read in hfa384x_usbin_callback
    - [x86] ahci: Add Intel Comet Lake H RAID PCI ID
    - libfs: fix infoleak in simple_attr_read()
    - media: ov519: add missing endpoint sanity checks (CVE-2020-11608)
    - media: dib0700: fix rc endpoint lookup
    - media: stv06xx: add missing descriptor sanity checks (CVE-2020-11609)
    - media: xirlink_cit: add missing descriptor sanity checks
      (CVE-2020-11668)
    - media: v4l2-core: fix a use-after-free bug of sd->devnode
    https://www.kernel.org/pub/linux/kernel/v5.x/ChangeLog-5.5.15
    - bpf: update jmp32 test cases to fix range bound deduction
    - mac80211: Check port authorization in the ieee80211_tx_dequeue() case
    - mac80211: fix authentication with iwlwifi/mvm
    - vt: selection, introduce vc_is_sel
    - vt: ioctl, switch VT_IS_IN_USE and VT_BUSY to inlines
    - vt: switch vt_dont_switch to bool
    - vt: vt_ioctl: remove unnecessary console allocation checks
    - vt: vt_ioctl: fix VT_DISALLOCATE freeing in-use virtual console
    - vt: vt_ioctl: fix use-after-free in vt_in_use()
    - [x86] platform: pmc_atom: Add Lex 2I385SW to critclk_systems DMI table
    - bpf: Explicitly memset the bpf_attr structure
    - bpf: Explicitly memset some bpf info structures declared on the stack
    - iwlwifi: don't send GEO_TX_POWER_LIMIT if no wgds table
    - [x86] gpiolib: acpi: Add quirk to ignore EC wakeups on HP x2 10 CHT +
      AXP288 model
    - [armhf] clk: imx: Align imx sc clock msg structs to 4
    - [armhf] clk: imx: Align imx sc clock parent msg structs to 4
    - libceph: fix alloc_msg_with_page_vector() memory leaks
    - perf map: Fix off by one in strncpy() size argument
    - [armel,armhf] dts: bcm283x: Fix vc4's firmware bus DMA limitations
    - [armel] bcm2835-rpi-zero-w: Add missing pinctrl name
    - [armhf] dts: imx6: phycore-som: fix arm and soc minimum voltage
    - [armhf] dts: N900: fix onenand timings
    https://www.kernel.org/pub/linux/kernel/v5.x/ChangeLog-5.5.16
    - ipv4: fix a RCU-list lock in fib_triestat_seq_show
    - net, ip_tunnel: fix interface lookup with no key
    - sctp: fix possibly using a bad saddr with a given dst
    - sctp: fix refcount bug in sctp_wfree
    - [arm64,riscv64] net: macb: Fix handling of fixed-link node
    - nvme-rdma: Avoid double freeing of async event data
    - drm/amdgpu: add fbdev suspend/resume on gpu reset
    - [x86] drm/amd/display: Add link_rate quirk for Apple 15" MBP 2017
    - drm/bochs: downgrade pci_request_region failure from error to warning
    - initramfs: restore default compression behavior
    - drm/amdgpu: fix typo for vcn1 idle check
    - tools/power turbostat: Fix gcc build warnings
    - tools/power turbostat: Fix missing SYS_LPI counter on some Chromebooks
    - tools/power turbostat: Fix 32-bit capabilities warning
    - padata: fix uninitialized return value in padata_replace()
    - brcmfmac: abort and release host after error
    - XArray: Fix xa_find_next for large multi-index entries
    - misc: rtsx: set correct pcr_ops for rts522A
    - PCI: sysfs: Revert "rescan" file renames
    - [x86] mei: me: add cedar fork device ids
    - nvmem: check for NULL reg_read and reg_write before dereferencing
    - [armhf] extcon: axp288: Add wakeup support
    - Revert "dm: always call blk_queue_split() in dm_process_bio()"
    - [x86] ALSA: hda/ca0132 - Add Recon3Di quirk to handle integrated sound on
      EVGA X99 Classified motherboard
    - iwlwifi: consider HE capability when setting LDPC
    - iwlwifi: yoyo: don't add TLV offset when reading FIFOs
    - iwlwifi: dbg: don't abort if sending DBGC_SUSPEND_RESUME fails
    - rxrpc: Fix sendmsg(MSG_WAITALL) handling
    - IB/hfi1: Ensure pq is not left on waitlist
    - sched: act: count in the size of action flags bitfield
    - tcp: fix TFO SYNACK undo to avoid double-timestamp-undo
    - [x86,ia64] watchdog: iTCO_wdt: Export vendorsupport
    - [x86,ia64] watchdog: iTCO_wdt: Make ICH_RES_IO_SMI optional
    - i2c: i801: Do not add ICH_RES_IO_SMI for the iTCO_wdt device
    - net: genetlink: return the error code when attribute parsing fails.
    - net: Fix Tx hash bound checking
    - net/smc: fix cleanup for linkgroup setup failures
    - padata: always acquire cpu_hotplug_lock before pinst->lock
    - mm: mempolicy: require at least one nodeid for MPOL_PREFERRED
      (CVE-2020-11565)
    https://www.kernel.org/pub/linux/kernel/v5.x/ChangeLog-5.5.17
    - cxgb4: fix MPS index overwrite when setting MAC address
    - ipv6: don't auto-add link-local address to lag ports
    - [armhf] net: dsa: bcm_sf2: Do not register slave MDIO bus with OF
    - [armhf] net: dsa: bcm_sf2: Ensure correct sub-node is parsed
    - net: phy: micrel: kszphy_resume(): add delay after genphy_resume() before
      accessing PHY registers
    - net_sched: add a temporary refcnt for struct tcindex_data
    - net_sched: fix a missing refcnt in tcindex_init()
    - [armhf,arm64] net: stmmac: dwmac1000: fix out-of-bounds mac address reg
      setting
    - slcan: Don't transmit uninitialized stack data in padding
    - tun: Don't put_page() for all negative return values from XDP program
    - r8169: change back SG and TSO to be disabled by default
    - cxgb4: free MQPRIO resources in shutdown path
    - [s390x] prevent leaking kernel address in BEAR
    - random: always use batched entropy for get_random_u{32,64}
    - [armhf,arm64] usb: dwc3: gadget: Wrap around when skip TRBs
    - slub: improve bit diffusion for freelist ptr obfuscation
    - ubi: fastmap: Free unused fastmap anchor peb during detach
    - RDMA/ucma: Put a lock around every call to the rdma_cm layer
    - RDMA/cma: Teach lockdep about the order of rtnl and lock
    - RDMA/siw: Fix passive connection establishment
    - Bluetooth: RFCOMM: fix ODEBUG bug in rfcomm_dev_ioctl
    - RDMA/cm: Update num_paths in cma_resolve_iboe_route error flow
    - blk-mq: Keep set->nr_hw_queues and set->map[].nr_queues in sync
    - fbcon: fix null-ptr-deref in fbcon_switch
    - driver core: Reevaluate dev->links.need_for_probe as suppliers are added
    - [x86] iommu/vt-d: Allow devices with RMRRs to use identity domain
    - ACPI: PM: Add acpi_[un]register_wakeup_handler()
    - [x86] platform: intel_int0002_vgpio: Use acpi_register_wakeup_handler()
    - IB/hfi1: Call kobject_put() when kobject_init_and_add() fails
    - IB/hfi1: Fix memory leaks in sysfs registration and unregistration
    - IB/mlx5: Replace tunnel mpls capability bits for tunnel_offloads
    - [armhf] imx: Enable ARM_ERRATA_814220 for i.MX6UL and i.MX7D
    - [armhf] imx: only select ARM_ERRATA_814220 for ARMv7-A
    - ceph: remove the extra slashes in the server path
    - ceph: canonicalize server path in place

  [ Noah Meyerhans ]
  * Fix autopkgtest failure due to pycodestyle violation
  * [cloud] Re-enable kernel page merge functionality (Closes: #955366)
  * [cloud] Apply a number of additional optimizations (Closes: #947759)
    - Statically link nvme and ext4 drivers with the kernel
    - [amd64] Re-enable SCHED_MC_PRIO
    - Switch to LZ4 for compression
    - Disable a number of additional drivers unlikely to be found in
      cloud environments

  [ Ben Hutchings ]
  * drm: Disable DRM_LEGACY (DRI1)
  * Bump ABI to 2
  * WireGuard: Update for renaming of skb_reset_tc() to skb_reset_redirect()
  * lib/fonts: Enable FONTS, FONT_8x8, FONT_8x16, FONT_TER16x32 for most
    flavours (Closes: #956173)
  * keys: Enable PERSISTENT_KEYRINGS
  * mm: Enable DEFERRED_STRUCT_PAGE_INIT (Closes: #954025)
  * [armel/marvell] mm: Enable COMPACTION (Closes: #949171)
  * [x86} media/cec: Enable CEC_PLATFORM_DRIVERS; enable VIDEO_SECO_CEC as a
    module (Closes: #951543)
  * [x86] sound/soc/intel: Enable SND_SOC_INTEL_BYT_CHT_CX2072X_MACH as module
    (Closes: #951482)

  [ Sudip Mukherjee ]
  * Remove libbpf. (See: #948041)

  [ Jason A. Donenfeld ]
  * Provide wireguard-modules as stop-gap for packages.

  [ Christian Barcenas ]
  * linux-cpupower: Add libcap to Build-Depends and turbostat linker flags

  [ Joel Johnson ]
  * [armhf] Build PHY_MVEBU_A38X_COMPHY module (Closes: #951409)

  [ Josua Mayer ]
  * [arm64] enable support for the Honeycomb arm64 workstation
    (Closes: #948576)

 -- Ben Hutchings <benh@debian.org>  Wed, 15 Apr 2020 03:37:48 +0100

linux (5.5.13-2) unstable; urgency=medium

  * bpf: Undo incorrect __reg_bound_offset32 handling (CVE-2020-8835)

 -- Salvatore Bonaccorso <carnil@debian.org>  Mon, 30 Mar 2020 23:06:57 +0200

linux (5.5.13-1) unstable; urgency=medium

  * New upstream release: https://kernelnewbies.org/Linux_5.5
    (Closes: #953680)
  * New upstream stable update:
    https://www.kernel.org/pub/linux/kernel/v5.x/ChangeLog-5.5.1
    https://www.kernel.org/pub/linux/kernel/v5.x/ChangeLog-5.5.2
    https://www.kernel.org/pub/linux/kernel/v5.x/ChangeLog-5.5.3
    https://www.kernel.org/pub/linux/kernel/v5.x/ChangeLog-5.5.4
    https://www.kernel.org/pub/linux/kernel/v5.x/ChangeLog-5.5.5
    https://www.kernel.org/pub/linux/kernel/v5.x/ChangeLog-5.5.6
    https://www.kernel.org/pub/linux/kernel/v5.x/ChangeLog-5.5.7
    https://www.kernel.org/pub/linux/kernel/v5.x/ChangeLog-5.5.8
    https://www.kernel.org/pub/linux/kernel/v5.x/ChangeLog-5.5.9
    https://www.kernel.org/pub/linux/kernel/v5.x/ChangeLog-5.5.10
    https://www.kernel.org/pub/linux/kernel/v5.x/ChangeLog-5.5.11
    https://www.kernel.org/pub/linux/kernel/v5.x/ChangeLog-5.5.12
    https://www.kernel.org/pub/linux/kernel/v5.x/ChangeLog-5.5.13

  [ Ben Hutchings ]
  * aufs: Update support patchset to aufs5.x-rcN 20200120; no functional
    change
  * net: Enable NET_SWITCHDEV; disable on armel/marvell (Closes: #949863)
  * [armhf] net/ethernet/ti: Enable TI_CPSW_SWITCHDEV as module; enable TI_CPTS
  * wireless: Enable regulatory.db direct loading:
    - Drop "wireless: Disable regulatory.db direct loading"
    - linux-image: Add Breaks: relation with old wireless-regdb versions
    - Regenerate my wireless-regdb certificate with expected attributes
  * [x86] Drop "Add a SysRq option to lift kernel lockdown" (Closes: #947021)
    - This patch allowed remotely disabling lockdown using usbip
    - Lockdown can be disabled by running "mokutil --disable-validation",
      rebooting, and confirming the change when prompted
  * Set PYTHON=python3 for document build (fixes FTBFS)
  * [x86,arm64] Move linux-headers metapackages to src:linux-signed-*.
    This should ensure that src:linux and src:linux-signed-* transition to
    testing together.
  * debian/bin/gencontrol_signed.py: Generate valid versions in a linux binNMU
  * udeb: Drop zlib-modules packages, as zlib_deflate is now always built-in
    (fixes FTBFS on several architectures)
  * [mips*/octeon] Fix and re-enable the Octeon Ethernet driver
  * [mips*] Fix FTBFS:
    - Increase RELOCATION_TABLE_SIZE to 0x160000
    - Fix exception handler memcpy()
  * debian/config: Delete redundant arch/flavour-specific "debug-info: true"
  * linux-source: Suggest qtbase5-dev instead of the removed libqt4-dev
    (Closes: #953386)
  * Add WireGuard driver and required crypto changes from 5.6-rc7 and
    cryptodev-2.6, thanks to Jason A. Donenfeld (Closes: #953569)
  * drivers/net: Enable WIREGUARD as module
  * debian/control: Use my debian.org email in Uploaders field
  * debian/certs: Rename Romain Perier's certificate to match email address
  * security/integrity/platform_certs: Rebase db-mok-keyring patch set for
    5.5.9
  * [x86] Enable X86_UMIP (previously configured as X86_INTEL_UMIP)
  * Set ABI to 1
  * [amd64] Enable Intel GVT-g (except cloud-amd64) (Closes: #954088):
    - vfio: Enable VFIO_MDEV, VFIO_MDEV_DEVICE as modules
    - i915: Enable DRM_I915_GVT; enable DRM_I915_GVT_KVMGT as module
  * drivers/net/wireless: Enable MT76x0E as module (Closes: #953683)
  * bcmgenet: Backport ACPI support, supporting Raspberry Pi 4
    (Closes: #950578)

  [ Aurelien Jarno ]
  * [riscv64] Enable SECCOMP.

  [ Romain Perier ]
  * [arm64] Enable BCMGENET
  * [arm64] Fix CONFIG_INFINIBAND_HNS_HIP06 and CONFIG_INFINIBAND_HNS_HIP08
    from tristate to boolean
  * debian/certs: Add my own certificate for wireless-regdb
  * debian/patches/debian/wireless-add-debian-wireless-regdb-certificates.patch:
    Add the hexdump of my certificate to this patch, so the kernel can
    directly load the regulatory db and trust it if have I signed it.

  [ Noah Meyerhans ]
  * [arm64] Enable KVM_ARM_HOST and KVM_ARM_PMU
  * [arm64] Enable CONFIG_ARM64_ERRATUM_1418040
  * [arm64/cloud-arm64] Introduce cloud build flavour
  * [cloud] random: Enable RANDOM_TRUST_BOOTLOADER

  [ Mark Pearson ]
  * [amd64] ASoC: Enable SND_SOC_SOF_COMETLAKE_LP_SUPPORT,
    SND_SOC_SOF_COMETLAKE_H_SUPPORT

  [ Christian Barcenas ]
  * lockdown: honor LOCK_DOWN_IN_EFI_SECURE_BOOT=n (Closes: #945604)

  [ Salvatore Bonaccorso ]
  * libcpupower: Lower back soname version to 1 and add new
    cpufreq_{get,put}_boost_frequencies methods

  [ Joel Stanley ]
  * [armhf] Enable ASPEED AST2600 SoC family. This includes all ASPEED symbols
    for the AST2600 and FTGMAC100, the network device used by this SoC. The
    SoC has 5 UARTs so CONFIG_SERIAL_8250_NR_UARTS is bumped to 5 from 4
    in order to correctly register UART5, the boot console.

  [ Petr Stastny ]
  * [x86] i2c: Enable I2C_AMD_MP2 as module (Closes: #955004)

  [ Vagrant Cascadian ]
  * [arm64] Add patch from next-20200325 to enable device-tree for
    Pinebook Pro.

 -- Ben Hutchings <benh@debian.org>  Mon, 30 Mar 2020 03:03:47 +0100

linux (5.5~rc5-1~exp1) experimental; urgency=medium

  * New upstream release candidate

  [ Romain Perier ]
  * [rt] Disable until it is updated for 5.5 or later
  * [mips*] Remove obsolete patch
    MIPS-Loongson-3-Add-Loongson-LS3A-RS780E-1-way-machi.patch
  * Retrieve the new aufs5 patches from the upstream tree, with an update in
    aufs5-standalone.patch (see its header).
  * Refreshed patches:
    - debian/dfsg/vs6624-disable.patch
    - bugfix/all/firmware_class-log-every-success-and-failure.patch
    - bugfix/all/
      radeon-amdgpu-firmware-is-required-for-drm-and-kms-on-r600-onward.patch
    - bugfix/all/disable-some-marvell-phys.patch
    - features/all/
      security-perf-allow-further-restriction-of-perf_event_open.patch
    - features/x86/x86-make-x32-syscall-support-conditional.patch
    - bugfix/all/fs-add-module_softdep-declarations-for-hard-coded-cr.patch
    - features/all/lockdown/
      efi-add-an-efi_secure_boot-flag-to-indicate-secure-b.patch

  [ Ben Hutchings ]
  * udeb: Add f2fs-modules package
  * linux-kbuild: Stop building pnmtologo
  * linux-kbuild: Add new file to Makefile for kconfig

 -- Ben Hutchings <ben@decadent.org.uk>  Mon, 06 Jan 2020 04:26:45 +0000

linux (5.4.19-1~bpo10+1) buster-backports; urgency=medium

  * Rebuild for buster-backports:
    - Change ABI number to 0.bpo.4

 -- Ben Hutchings <ben@decadent.org.uk>  Mon, 09 Mar 2020 00:28:14 +0000

linux (5.4.19-1) unstable; urgency=medium

  * New upstream stable update:
    https://www.kernel.org/pub/linux/kernel/v5.x/ChangeLog-5.4.14
    - [arm64,armhf] soc: amlogic: meson-ee-pwrc: propagate PD provider
      registration errors
    - [arm64,armhf] soc: amlogic: meson-ee-pwrc: propagate errors from
      pm_genpd_init()
    - [armhf] bus: ti-sysc: Fix iterating over clocks
    - clk: Don't try to enable critical clocks if prepare failed
    - [armhf] ASoC: stm32: sai: fix possible circular locking
    - [armhf] ASoC: stm32: dfsdm: fix 16 bits record
    - [armhf] OMAP2+: Fix ti_sysc_find_one_clockdomain to check for
      to_clk_hw_omap
    - [armhf] dts: imx6q-dhcom: Fix SGTL5000 VDDIO regulator connection
    - [x86] ASoC: Intel: bytcht_es8316: Fix Irbis NB41 netbook quirk
    - ALSA: dice: fix fallback from protocol extension into limited
      functionality
    - ALSA: seq: Fix racy access for queue timer in proc read
    - ALSA: firewire-tascam: fix corruption due to spin lock without
      restoration in SoftIRQ context
    - ALSA: usb-audio: fix sync-ep altsetting sanity check
    - [arm64] dts: allwinner: a64: olinuxino: Fix SDIO supply regulator
    - [arm64] dts: allwinner: a64: olinuxino: Fix eMMC supply regulator
    - [armhf] clk: sunxi-ng: r40: Allow setting parent rate for external clock
      outputs
    - block: fix an integer overflow in logical block size
    - fuse: fix fuse_send_readpages() in the syncronous read case
    - io_uring: only allow submit from owning task
    - [armhf] dts: am571x-idk: Fix gpios property to have the correct gpio
      number
    - [armel] davinci: select CONFIG_RESET_CONTROLLER
    - perf: Correctly handle failed perf_get_aux_event()
    - iio: buffer: align the size of scan bytes to size of the largest element
    - USB: serial: simple: Add Motorola Solutions TETRA MTP3xxx and MTP85xx
    - USB: serial: option: Add support for Quectel RM500Q
    - USB: serial: opticon: fix control-message timeouts
    - USB: serial: option: add support for Quectel RM500Q in QDL mode
    - USB: serial: suppress driver bind attributes
    - USB: serial: ch341: handle unbound port at reset_resume
    - USB: serial: io_edgeport: handle unbound ports on URB completion
    - USB: serial: io_edgeport: add missing active-port sanity check
    - USB: serial: keyspan: handle unbound ports
    - USB: serial: quatech2: handle unbound ports
    - [x86] staging: comedi: ni_routes: fix null dereference in
      ni_find_route_source()
    - [x86] staging: comedi: ni_routes: allow partial routing information
    - [x86] scsi: fnic: fix invalid stack access
    - scsi: mptfusion: Fix double fetch bug in ioctl
    - ptrace: reintroduce usage of subjective credentials in ptrace_has_cap()
    - [armhf] mtd: rawnand: gpmi: Fix suspend/resume problem
    - [armhf] mtd: rawnand: gpmi: Restore nfc timing setup after
      suspend/resume
    - usb: core: hub: Improved device recognition on remote wakeup
    - cpu/SMT: Fix x86 link error without CONFIG_SYSFS
    - [x86] CPU/AMD: Ensure clearing of SME/SEV features is maintained
    - locking/rwsem: Fix kernel crash when spinning on RWSEM_OWNER_UNKNOWN
    - [x86] perf/x86/intel/uncore: Fix missing marker for
      snr_uncore_imc_freerunning_events
    - [amd64] x86/efistub: Disable paging at mixed mode entry
    - [s390x] zcrypt: Fix CCA cipher key gen with clear key value function
    - [x86] scsi: storvsc: Correctly set number of hardware queues for IDE
      disk
    - mtd: spi-nor: Fix selection of 4-byte addressing opcodes on Spansion
    - [x86] efi/earlycon: Fix write-combine mapping on x86
    - [s390x] setup: Fix secure ipl message
    - [armhf] clk: samsung: exynos5420: Keep top G3D clocks enabled
    - perf hists: Fix variable name's inconsistency in hists__for_each() macro
    - locking/lockdep: Fix buffer overrun problem in stack_trace[]
    - perf report: Fix incorrectly added dimensions as switch perf data file
    - mm/shmem.c: thp, shmem: fix conflict of above-47bit hint address and PMD
      alignment
    - mm/huge_memory.c: thp: fix conflict of above-47bit hint address and PMD
      alignment
    - mm: memcg/slab: fix percpu slab vmstats flushing
    - mm: memcg/slab: call flush_memcg_workqueue() only if memcg workqueue is
      valid
    - mm, debug_pagealloc: don't rely on static keys too early
    - btrfs: rework arguments of btrfs_unlink_subvol
    - btrfs: fix invalid removal of root ref
    - btrfs: do not delete mismatched root refs
    - btrfs: relocation: fix reloc_root lifespan and access
    - btrfs: fix memory leak in qgroup accounting
    - btrfs: check rw_devices, not num_devices for balance
    - Btrfs: always copy scrub arguments back to user space
    - mm/memory_hotplug: don't free usage map when removing a re-added early
      section
    - mm/page-writeback.c: avoid potential division by zero in
      wb_min_max_ratio()
    - mm: khugepaged: add trace status description for SCAN_PAGE_HAS_PRIVATE
    - [armhf] dts: imx6sx-sdb: Remove incorrect power supply assignment
    - [armhf] dts: imx6sl-evk: Remove incorrect power supply assignment
    - [armhf] dts: imx6sll-evk: Remove incorrect power supply assignment
    - [armhf] dts: imx6q-icore-mipi: Use 1.5 version of i.Core MX6DL
    - [arm64,armhf] net: stmmac: 16KB buffer must be 16 byte aligned
    - [arm64,armhf] net: stmmac: Enable 16KB buffer size
    - [arm*] reset: Fix {of,devm}_reset_control_array_get kerneldoc return
      types
    - tipc: fix potential hanging after b/rcast changing
    - tipc: fix retrans failure due to wrong destination
    - block: Fix the type of 'sts' in bsg_queue_rq()
    - bpf: Fix incorrect verifier simulation of ARSH under ALU32
    - bpf: Sockmap/tls, during free we may call tcp_bpf_unhash() in loop
    - bpf: Sockmap, ensure sock lock held during tear down
    - bpf: Sockmap/tls, push write_space updates through ulp updates
    - bpf: Sockmap, skmsg helper overestimates push, pull, and pop bounds
    - bpf: Sockmap/tls, msg_push_data may leave end mark in place
    - bpf: Sockmap/tls, tls_sw can create a plaintext buf > encrypt buf
    - bpf: Sockmap/tls, skmsg can have wrapped skmsg that needs extra chaining
    - bpf: Sockmap/tls, fix pop data with SK_DROP return code
    - [arm64,armhf] i2c: tegra: Fix suspending in active runtime PM state
    - [arm64,armhf] i2c: tegra: Properly disable runtime PM on driver's probe
      error
    - cfg80211: fix deadlocks in autodisconnect work
    - cfg80211: fix memory leak in nl80211_probe_mesh_link
    - cfg80211: fix memory leak in cfg80211_cqm_rssi_update
    - cfg80211: fix page refcount issue in A-MSDU decap
    - bpf/sockmap: Read psock ingress_msg before sk_receive_queue
    - netfilter: fix a use-after-free in mtype_destroy()
    - netfilter: arp_tables: init netns pointer in xt_tgdtor_param struct
    - netfilter: nat: fix ICMP header corruption on ICMP errors
    - netfilter: nft_tunnel: fix null-attribute check
    - netfilter: nft_tunnel: ERSPAN_VERSION must not be null
    - netfilter: nf_tables: remove WARN and add NLA_STRING upper limits
    - netfilter: nf_tables: store transaction list locally while requesting
      module
    - netfilter: nf_tables: fix flowtable list del corruption
    - NFC: pn533: fix bulk-message timeout
    - net: bpf: Don't leak time wait and request sockets
    - bpftool: Fix printing incorrect pointer in btf_dump_ptr
    - batman-adv: Fix DAT candidate selection on little endian systems
    - macvlan: use skb_reset_mac_header() in macvlan_queue_xmit()
    - [x86] hv_netvsc: Fix memory leak when removing rndis device
    - net: avoid updating qdisc_xmit_lock_key in netdev_update_lockdep_key()
    - [arm64] net: hns3: pad the short frame before sending to the hardware
    - [arm64] net: hns: fix soft lockup when there is not enough memory
    - net: phy: dp83867: Set FORCE_LINK_GOOD to default after reset
    - net/sched: act_ife: initalize ife->metalist earlier
    - net: usb: lan78xx: limit size of local TSO packets
    - ptp: free ptp device pin descriptors properly
    - r8152: add missing endpoint sanity check
    - tcp: fix marked lost packets not being retransmitted
    - bnxt_en: Fix NTUPLE firmware command failures.
    - bnxt_en: Fix ipv6 RFS filter matching logic.
    - bnxt_en: Do not treat DSN (Digital Serial Number) read failure as fatal.
    - net: sched: act_ctinfo: fix memory leak
    - [armhf] net: dsa: bcm_sf2: Configure IMP port for 2Gb/sec
    - i40e: prevent memory leak in i40e_setup_macvlans (CVE-2019-19043)
    - drm/amdgpu: allow direct upload save restore list for raven2
    - [arm64,armhf] net: stmmac: tc: Do not setup flower filtering if RSS is
      enabled
    - devlink: Wait longer before warning about unset port type
    - xen/blkfront: Adjust indentation in xlvbd_alloc_gendisk
    - tcp: refine rule to allow EPOLLOUT generation under mem pressure
    - [arm64] dts: meson-gxl-s905x-khadas-vim: fix gpio-keys-polled node
    - cfg80211: check for set_wiphy_params
    - tick/sched: Annotate lockless access to last_jiffies_update
    - [armhf] dts: imx6ul-kontron-n6310-s: Disable the snvs-poweroff driver
    - mtd: cfi_cmdset_0002: only check errors when ready in
      cfi_check_err_status()
    - mtd: cfi_cmdset_0002: fix delayed error detection on HyperFlash
    - reiserfs: fix handling of -EOPNOTSUPP in reiserfs_for_each_xattr
    - scsi: esas2r: unlock on error in esas2r_nvram_read_direct()
    - [arm64] scsi: hisi_sas: Don't create debugfs dump folder twice
    - [arm64] scsi: hisi_sas: Set the BIST init value before enabling BIST
    - scsi: qla4xxx: fix double free bug
    - scsi: bnx2i: fix potential use after free
    - scsi: target: core: Fix a pr_debug() argument
    - scsi: lpfc: fix: Coverity: lpfc_get_scsi_buf_s3(): Null pointer
      dereferences
    - [arm64] scsi: hisi_sas: Return directly if init hardware failed
    - scsi: scsi_transport_sas: Fix memory leak when removing devices
    - scsi: qla2xxx: Fix qla2x00_request_irqs() for MSI
    - scsi: qla2xxx: fix rports not being mark as lost in sync fabric scan
    - scsi: core: scsi_trace: Use get_unaligned_be*()
    - scsi: lpfc: Fix list corruption detected in lpfc_put_sgl_per_hdwq
    - scsi: lpfc: Fix hdwq sgl locks and irq handling
    - scsi: lpfc: Fix a kernel warning triggered by lpfc_get_sgl_per_hdwq()
    - rtw88: fix potential read outside array boundary
    - perf probe: Fix wrong address verification
    - perf script: Allow --time with --reltime
    - perf script: Fix --reltime with --time
    - scsi: lpfc: use hdwq assigned cpu for allocation
    https://www.kernel.org/pub/linux/kernel/v5.x/ChangeLog-5.4.15
    - [x86] drm/i915: Fix pid leak with banned clients
    - libbpf: Fix compatibility for kernels without need_wakeup
    - libbpf: Fix memory leak/double free issue
    - libbpf: Fix potential overflow issue
    - libbpf: Fix another potential overflow issue in bpf_prog_linfo
    - libbpf: Make btf__resolve_size logic always check size error condition
    - bpf: Force .BTF section start to zero when dumping from vmlinux
    - [armhf] OMAP2+: Add missing put_device() call in omapdss_init_of()
    - xfs: Sanity check flags of Q_XQUOTARM call
    - [armhf] i2c: stm32f7: rework slave_id allocation
    - [armhf] i2c: i2c-stm32f7: fix 10-bits check in slave free id search loop
    - [x86] mfd: intel-lpss: Add default I2C device properties for Gemini Lake
    - SUNRPC: Fix svcauth_gss_proxy_init()
    - SUNRPC: Fix backchannel latency metrics
    - [powerpc*] security: Fix debugfs data leak on 32-bit
    - [powerpc*] pseries: Enable support for ibm,drc-info property
    - tipc: reduce sensitive to retransmit failures
    - tipc: update mon's self addr when node addr generated
    - tipc: fix potential memory leak in __tipc_sendmsg()
    - tipc: fix wrong socket reference counter after tipc_sk_timeout() returns
    - tipc: fix wrong timeout input for tipc_wait_for_cond()
    - [arm64,armhf] net/mlx5e: Fix free peer_flow when refcount is 0
    - net: phy: broadcom: Fix RGMII delays configuration for BCM54210E
    - [armhf] phy: ti: gmii-sel: fix mac tx internal delay for rgmii-rxid
    - mt7601u: fix bbp version check in mt7601u_wait_bbp_ready
    - ice: fix stack leakage
    - [s390x] pkey: fix memory leak within _copy_apqns_from_user()
    - nfsd: depend on CRYPTO_MD5 for legacy client tracking
    - [armhf] crypto: sun4i-ss - fix big endian issues
    - perf map: No need to adjust the long name of modules
    - [arm64,armhf] soc/tegra: pmc: Fix crashes for hierarchical interrupts
    - watchdog: sprd: Fix the incorrect pointer getting from driver data
    - ipmi: Fix memory leak in __ipmi_bmc_register (CVE-2019-19046)
    - sched/core: Further clarify sched_class::set_next_task()
    - gpiolib: No need to call gpiochip_remove_pin_ranges() twice
    - rtw88: fix beaconing mode rsvd_page memory violation issue
    - rtw88: fix error handling when setup efuse info
    - [arm64,armhf] drm/panfrost: Add missing check for pfdev->regulator
    - drm/amdgpu: remove excess function parameter description
    - [armhf] hwrng: omap3-rom - Fix missing clock by probing with device tree
    - [arm64,armhf] drm/rockchip: Round up _before_ giving to the clock
      framework
    - software node: Get reference to parent swnode in get_parent op
    - [arm64] net: netsec: Correct dma sync for XDP_TX frames
    - ACPI: platform: Unregister stale platform devices
    - [arm64,armhf] pwm: sun4i: Fix incorrect calculation of duty_cycle/period
    - libbpf: Don't use kernel-side u32 type in xsk.c
    - scsi: ufs: delete redundant function ufshcd_def_desc_sizes()
    - net: openvswitch: don't unlock mutex when changing the user_features
      fails
    - [x86] hv_netvsc: flag software created hash value
    - rt2800: remove errornous duplicate condition
    - net: neigh: use long type to store jiffies delta
    - packet: fix data-race in fanout_flow_is_huge()
    - [armhf] i2c: stm32f7: report dma error during probe
    - [arm64] tee: optee: Fix dynamic shm pool allocations
    - [arm64] tee: optee: fix device enumeration error handling
    - workqueue: Add RCU annotation for pwq list walk
    - SUNRPC: Fix another issue with MIC buffer space
    - sched/cpufreq: Move the cfs_rq_util_change() call to
      cpufreq_update_util()
    - mt76: mt76u: rely on usb_interface instead of usb_dev
    - dma-direct: don't check swiotlb=force in dma_direct_map_resource
    - afs: Remove set but not used variables 'before', 'after'
    - [armhf] dmaengine: ti: edma: fix missed failure handling
    - drm/radeon: fix bad DMA from INTERRUPT_CNTL2
    - xdp: Fix cleanup on map free for devmap_hash map type
    - block: fix memleak of bio integrity data
    - [s390x] qeth: fix dangling IO buffers after halt/clear
    - net-sysfs: Call dev_hold always in netdev_queue_add_kobject
    - [arm64,armhf] phy/rockchip: inno-hdmi: round clock rate down to closest
      1000 Hz
    - [arm64] optee: Fix multi page dynamic shm pool alloc
    https://www.kernel.org/pub/linux/kernel/v5.x/ChangeLog-5.4.16
    - can, slip: Protect tty->disc_data in write_wakeup and close with RCU
    - firestream: fix memory leaks
    - gtp: make sure only SOCK_DGRAM UDP sockets are accepted
    - ipv6: sr: remove SKB_GSO_IPXIP6 on End.D* actions
    - net: cxgb3_main: Add CAP_NET_ADMIN check to CHELSIO_GET_MEM
    - net: ip6_gre: fix moving ip6gre between namespaces
    - net, ip6_tunnel: fix namespaces move
    - net, ip_tunnel: fix namespaces move
    - net: rtnetlink: validate IFLA_MTU attribute in rtnl_create_link()
    - net_sched: fix datalen for ematch
    - net_sched: use validated TCA_KIND attribute in tc_new_tfilter()
    - net-sysfs: Fix reference count leak
    - net: usb: lan78xx: Add .ndo_features_check
    - Revert "udp: do rmem bulk free even if the rx sk queue is empty"
    - tcp_bbr: improve arithmetic division in bbr_update_bw()
    - tcp: do not leave dangling pointers in tp->highest_sack
    - tun: add mutex_unlock() call and napi.skb clearing in tun_get_user()
    - airo: Fix possible info leak in AIROOLDIOCTL/SIOCDEVPRIVATE
    - airo: Add missing CAP_NET_ADMIN check in AIROOLDIOCTL/SIOCDEVPRIVATE
    - fou: Fix IPv6 netlink policy
    - net: Fix packet reordering caused by GRO and listified RX cooperation
    - [arm64,armhf] net/mlx5: Fix lowest FDB pool size
    - [arm64,armhf] net/mlx5: Update the list of the PCI supported devices
    - [arm64,armhf] net/mlx5: DR, Enable counter on non-fwd-dest objects
    - [arm64,armhf] net/mlx5: E-Switch, Prevent ingress rate configuration of
      uplink rep
    - [arm64,armhf] net/mlx5: DR, use non preemptible call to get the current
      cpu number
    - ipv4: Detect rollover in specific fib table dump
    - Revert "io_uring: only allow submit from owning task"
    - afs: Fix characters allowed into cell names
    - hwmon: (adt7475) Make volt2reg return same reg as reg2volt input
    - hwmon: (core) Do not use device managed functions for memory allocations
    - ceph: hold extra reference to r_parent over life of request
    - PCI: Mark AMD Navi14 GPU rev 0xc5 ATS as broken
    - [arm64,armhf] drm/panfrost: Add the panfrost_gem_mapping concept
    - [x86] drm/i915: Align engine->uabi_class/instance with i915_drm.h
    - PM: hibernate: fix crashes with init_on_free=1
    - tracing: trigger: Replace unneeded RCU-list traversals
    - tracing/uprobe: Fix double perf_event linking on multiprobe uprobe
    - tracing: Do not set trace clock if tracefs lockdown is in effect
    - tracing: Fix histogram code when expression has same var as value
    - [powerpc*] xive: Discard ESB load value when interrupt is invalid
    - Revert "iwlwifi: mvm: fix scan config command size"
    - iwlwifi: mvm: don't send the IWL_MVM_RXQ_NSSN_SYNC notif to Rx queues
    - XArray: Fix infinite loop with entry at ULONG_MAX
    - XArray: Fix xa_find_after with multi-index entries
    - XArray: Fix xas_find returning too many entries
    - [x86] pinctrl: sunrisepoint: Add missing Interrupt Status register
      offset
    - [amd64] iommu/vt-d: Call __dmar_remove_one_dev_info with valid pointer
    - Input: keyspan-remote - fix control-message timeouts
    - [x86] Revert "Input: synaptics-rmi4 - don't increment rmiaddr for SMBus
      transfers"
    - [arm64,armhf] mmc: tegra: fix SDR50 tuning override
    - mmc: sdhci: fix minimum clock rate for v3 controller
    - Input: sur40 - fix interface sanity checks
    - Input: gtco - fix endpoint sanity check
    - Input: aiptek - fix endpoint sanity check
    - Input: pegasus_notetaker - fix endpoint sanity check
    - Input: sun4i-ts - add a check for devm_thermal_zone_of_sensor_register
    - netfilter: nft_osf: add missing check for DREG attribute
    - [amd64] iommu/amd: Fix IOMMU perf counter clobbering during init
    - readdir: make user_access_begin() use the real access range
    - leds: gpio: Fix uninitialized gpio label for fwnode based probe
    - hwmon: (nct7802) Fix voltage limits to wrong registers
    - hwmon: (nct7802) Fix non-working alarm on voltages
    - scsi: RDMA/isert: Fix a recently introduced regression related to logout
    - tracing: xen: Ordered comparison of function pointers
    - iwlwifi: mvm: fix SKB leak on invalid queue
    - iwlwifi: mvm: fix potential SKB leak on TXQ TX
    - [x86] drm/i915/userptr: fix size calculation
    - xfrm: support output_mark for offload ESP packets
    - net, sk_msg: Don't check if sock is locked when tearing down psock
    - do_last(): fetch directory ->i_mode and ->i_uid before it's too late
      (CVE-2020-8428)
    - readdir: be more conservative with directory entry names
    - libertas: Fix two buffer overflows at parsing bss descriptor
      (CVE-2019-14896 CVE-2019-14897)
    - media: v4l2-ioctl.c: zero reserved fields for S/TRY_FMT
    - netfilter: ipset: use bitmap infrastructure completely
    - netfilter: nf_tables: add __nft_chain_type_get()
    - netfilter: nf_tables: autoload modules from the abort path
    https://www.kernel.org/pub/linux/kernel/v5.x/ChangeLog-5.4.17
    - Bluetooth: btusb: fix non-atomic allocation in completion handler
    - orinoco_usb: fix interface sanity check
    - rsi_91x_usb: fix interface sanity check
    - usb: dwc3: pci: add ID for the Intel Comet Lake -V variant
    - [arm64,armhf] usb: host: xhci-tegra: set MODULE_FIRMWARE for tegra186
    - USB: serial: ir-usb: add missing endpoint sanity check
    - USB: serial: ir-usb: fix link-speed handling
    - USB: serial: ir-usb: fix IrLAP framing
    - [arm64,armhf] usb: dwc3: turn off VBUS when leaving host mode
    - [x86] usb: typec: fusb302: fix "op-sink-microwatt" default that was in
      mW
    - [x86] staging: vt6656: correct packet types for CTS protect, mode.
    - [x86] staging: vt6656: use NULLFUCTION stack on mac80211
    - [x86] staging: vt6656: Fix false Tx excessive retries reporting.
    - [arm64,armel] serial: 8250_bcm2835aux: Fix line mismatch on driver
      unbind
    - [armhf] serial: imx: fix a race condition in receive path
    - debugfs: Return -EPERM when locked down
    - component: do not dereference opaque pointer in debugfs
    - [arm*] binder: fix log spam for existing debugfs file creation.
    - [x86] mei: me: add comet point (lake) H device ids
    - crypto: chelsio - fix writing tfm flags to wrong place
    - CIFS: Fix task struct use-after-free on reconnect
    - cifs: set correct max-buffer-size for smb2_ioctl_init()
    - cifs: Fix memory allocation in __smb2_handle_cancelled_cmd()
    - ath9k: fix storage endpoint lookup
    - brcmfmac: fix interface sanity check
    - rtl8xxxu: fix interface sanity check
    - zd1211rw: fix storage endpoint lookup
    - net_sched: ematch: reject invalid TCF_EM_SIMPLE
    - net_sched: fix ops->bind_class() implementations
    - net_sched: walk through all child classes in tc_bind_tclass()
    - [arm64] net: socionext: fix possible user-after-free in
      netsec_process_rx
    - [arm64] net: socionext: fix xdp_result initialization in
      netsec_process_rx
    - udp: segment looped gso packets correctly
    - net: include struct nhmsg size in nh nlmsg size
    - rxrpc: Fix use-after-free in rxrpc_receive_data()
    - HID: multitouch: Add LG MELF0410 I2C touchscreen support
    - HID: Add quirk for Xin-Mo Dual Controller
    - HID: ite: Add USB id match for Acer SW5-012 keyboard dock
    - HID: asus: Ignore Asus vendor-page usage-code 0xff events
    - HID: Add quirk for incorrect input length on Lenovo Y720
    - HID: intel-ish-hid: ipc: add CMP device id
    - HID: wacom: Recognize new MobileStudio Pro PID
    - [x86] ASoC: SOF: fix fault at driver unload after failed probe
    - [x86] ASoC: SOF: Intel: hda: hda-dai: fix oops on hda_link .hw_free
    - drivers/hid/hid-multitouch.c: fix a possible null pointer access.
    - phy: qcom-qmp: Increase PHY ready timeout
    - [x86] ASoC: topology: Prevent use-after-free in
      snd_soc_get_pcm_runtime()
    - HID: intel-ish-hid: ipc: Add Tiger Lake PCI device ID
    - [arm64] watchdog: max77620_wdt: fix potential build errors
    - [armel,armhf] watchdog: orion: fix platform_get_irq() complaints
    - drivers/net/b44: Change to non-atomic bit operations on pwol_mask
    - [i386] net: wan: sdla: Fix cast from pointer to integer of different
      size
    - [arm64] gpio: max77620: Add missing dependency on GPIOLIB_IRQCHIP
    - [arm64] iommu/dma: fix variable 'cookie' set but not used
    - [arm64,armhf] stmmac: debugfs entry name is not be changed when udev
      rename device name.
    - atm: eni: fix uninitialized variable warning
    - HID: steam: Fix input device disappearing
    - [x86] ASoC: Intel: cht_bsw_rt5645: Add quirk for boards using
      pmc_plt_clk_0
    - drm/amdgpu/SRIOV: add navi12 pci id for SRIOV (v2)
    - libbpf: Fix BTF-defined map's __type macro handling of arrays
    - [x86] platform/x86: dell-laptop: disable kbd backlight on Inspiron 10xx
    - PCI: Add DMA alias quirk for Intel VCA NTB
    - media: dvbsky: add support for eyeTV Geniatech T2 lite
    - [armhf] bus: ti-sysc: Handle mstandby quirk and use it for musb
    - [armhf] bus: ti-sysc: Use swsup quirks also for am335x musb
    - [amd64,armhf] spi: pxa2xx: Add support for Intel Comet Lake-H
    - [amd64] iommu/amd: Support multiple PCI DMA aliases in device table
    - [amd64] iommu/amd: Support multiple PCI DMA aliases in IRQ Remapping
    - perf/imx_ddr: Add enhanced AXI ID filter support
    - [x86] mfd: intel-lpss: Add Intel Comet Lake PCH-H PCI IDs
    - mmc: sdhci-pci: Quirk for AMD SDHC Device 0x7906
    - mmc: sdhci-pci: Add support for Intel JSL
    - [armhf] bus: ti-sysc: Add module enable quirk for audio AESS
    - usb-storage: Disable UAS on JMicron SATA enclosure
    - ALSA: hda/realtek - Move some alc236 pintbls to fallback table
    - Bluetooth: Allow combination of BDADDR_PROPERTY and INVALID_BDADDR
      quirks
    - Bluetooth: btbcm: Use the BDADDR_PROPERTY quirk
    - [armhf] bus: ti-sysc: Fix missing force mstandby quirk handling
    - rsi: fix use-after-free on failed probe and unbind
    - rsi: fix use-after-free on probe errors
    - rsi: fix memory leak on failed URB submission
    - rsi: fix non-atomic allocation in completion handler
    - crypto: af_alg - Use bh_lock_sock in sk_destruct
    - [powerpc*] crypto: vmx - reject xts inputs that are too short
    - crypto: pcrypt - Fix user-after-free on module unload
    - [arm64] KVM: Write arch.mdcr_el2 changes since last vcpu_load on VHE
    https://www.kernel.org/pub/linux/kernel/v5.x/ChangeLog-5.4.18
    - vfs: fix do_last() regression
    - cifs: fix soft mounts hanging in the reconnect code
    - e1000e: Drop unnecessary __E1000_DOWN bit twiddling
    - e1000e: Revert "e1000e: Make watchdog use delayed work"
    - gfs2: Another gfs2_find_jhead fix
    - perf c2c: Fix return type for histogram sorting comparision functions
    - PM / devfreq: Add new name attribute for sysfs
    - mm/mempolicy.c: fix out of bounds write in mpol_parse_str()
    - reiserfs: Fix memory leak of journal device string
    - media: digitv: don't continue if remote control state can't be read
    - media: af9005: uninitialized variable printked
    - media: vp7045: do not read uninitialized values if usb transfer fails
    - media: gspca: zero usb_buf
    - media: dvb-usb/dvb-usb-urb.c: initialize actlen to 0
    - tomoyo: Use atomic_t for statistics counter
    - ttyprintk: fix a potential deadlock in interrupt context issue
    - Bluetooth: Fix race condition in hci_release_sock()
    - cgroup: Prevent double killing of css when enabling threaded cgroup
    - [armhf] clk: sunxi-ng: v3s: Fix incorrect number of hw_clks.
    - [arm64] dts: meson-sm1-sei610: add gpio bluetooth interrupt
    - [armhf] dts: sun8i: a83t: Correct USB3503 GPIOs polarity
    - [armhf] dts: am57xx-beagle-x15/am57xx-idk: Remove "gpios" for endpoint
      dt nodes
    - rseq: Unregister rseq for clone CLONE_VM
    - [arm64,armhf] clk: sunxi-ng: sun8i-r: Fix divider on APB0 clock
    - [arm64] clk: sunxi-ng: h6-r: Fix AR100/R_APB2 parent order
    - mac80211: mesh: restrict airtime metric to peered established plinks
    - [armhf] clk: mmp2: Fix the order of timer mux parents
    - ASoC: rt5640: Fix NULL dereference on module unload
    - [s390x] zcrypt: move ap device reset from bus to driver code
    - i40e: Fix virtchnl_queue_select bitmap validation
    - ixgbevf: Remove limit of 10 entries for unicast filter list
    - ixgbe: Fix calculation of queue with VFs and flow director on interface
      flap
    - igb: Fix SGMII SFP module discovery for 100FX/LX.
    - iavf: remove current MAC address filter on VF reset
    - [x86] platform/x86: GPD pocket fan: Allow somewhat lower/higher
      temperature limits
    - [x86] platform/x86: intel_pmc_core: update Comet Lake platform driver
    - [x86] ASoC: SOF: Intel: fix HDA codec driver probe with multiple
      controllers
    - [x86] ASoC: hdac_hda: Fix error in driver removal after failed probe
    - qmi_wwan: Add support for Quectel RM500Q
    - [hppa/parisc] Use proper printk format for resource_size_t
    - wireless: fix enabling channel 12 for custom regulatory domain
    - cfg80211: Fix radar event during another phy CAC
    - mac80211: Fix TKIP replay protection immediately after key setup
    - [x86] perf/x86/intel/uncore: Add PCI ID of IMC for Xeon E3 V5 Family
    - [x86] perf/x86/intel/uncore: Remove PCIe3 unit for SNR
    - XArray: Fix xas_pause at ULONG_MAX
    - iwlwifi: pcie: allocate smaller dev_cmd for TX headers
    - iwlwifi: Don't ignore the cap field upon mcc update
    - iwlwifi: dbg: force stop the debug monitor HW
    - Input: evdev - convert kzalloc()/vzalloc() to kvzalloc()
    - vti[6]: fix packet tx through bpf_redirect()
    - xfrm interface: fix packet tx through bpf_redirect()
    - xfrm: interface: do not confirm neighbor when do pmtu update
    - [x86] scsi: fnic: do not queue commands during fwreset
    - [armhf] 8955/1: virt: Relax arch timer version check during early boot
    - r8152: get default setting of WOL before initializing
    - r8152: disable U2P3 for RTL8153B
    - r8152: Disable PLA MCU clock speed down
    - r8152: disable test IO for RTL8153B
    - r8152: avoid the MCU to clear the lanwake
    - r8152: disable DelayPhyPwrChg
    - qlcnic: Fix CPU soft lockup while collecting firmware dump
    - seq_tab_next() should increase position index
    - l2t_seq_next should increase position index
    - netfilter: conntrack: sctp: use distinct states for new SCTP connections
    - netfilter: nf_tables_offload: fix check the chain offload flag
    - net: Fix skb->csum update in inet_proto_csum_replace16().
    - btrfs: do not zero f_bavail if we have available space
    - flow_dissector: Fix to use new variables for port ranges in bpf hook
    - dm thin: fix use-after-free in metadata_pre_commit_callback
    - perf report: Fix no libunwind compiled warning break s390 issue
    - mm/migrate.c: also overwrite error when it is bigger than zero
    - [x86] ASoC: topology: fix soc_tplg_fe_link_create() - link->dobj
      initialization order
    - Revert "rsi: fix potential null dereference in rsi_probe()"
    - tracing/uprobe: Fix to make trace_uprobe_filter alignment safe
    https://www.kernel.org/pub/linux/kernel/v5.x/ChangeLog-5.4.19
    - bnxt_en: Move devlink_register before registering netdev
    - gtp: use __GFP_NOWARN to avoid memalloc warning
    - l2tp: Allow duplicate session creation with UDP
    - net_sched: fix an OOB access in cls_tcindex
    - [arm64,armhf] net: stmmac: Delete txtimer in suspend()
    - bnxt_en: Fix TC queue mapping.
    - rxrpc: Fix use-after-free in rxrpc_put_local()
    - rxrpc: Fix insufficient receive notification generation
    - rxrpc: Fix missing active use pinning of rxrpc_local object
    - rxrpc: Fix NULL pointer deref due to call->conn being cleared on
      disconnect
    - tcp: clear tp->total_retrans in tcp_disconnect()
    - tcp: clear tp->delivered in tcp_disconnect()
    - tcp: clear tp->data_segs{in|out} in tcp_disconnect()
    - tcp: clear tp->segs_{in|out} in tcp_disconnect()
    - bnxt_en: Fix logic that disables Bus Master during firmware reset.
    - media: uvcvideo: Avoid cyclic entity chains due to malformed USB
      descriptors
    - netfilter: ipset: fix suspicious RCU usage in find_set_and_id
    - ipc/msg.c: consolidate all xxxctl_down() functions
    - tracing/kprobes: Have uname use __get_str() in print_fmt
    - tracing: Fix sched switch start/stop refcount racy updates
    - rcu: Use *_ONCE() to protect lockless ->expmask accesses
    - rcu: Avoid data-race in rcu_gp_fqs_check_wake()
    - srcu: Apply *_ONCE() to ->srcu_last_gp_end
    - rcu: Use READ_ONCE() for ->expmask in rcu_read_unlock_special()
    - nvmet: Fix error print message at nvmet_install_queue function
    - nvmet: Fix controller use after free
    - Bluetooth: btusb: fix memory leak on fw
    - Bluetooth: btusb: Disable runtime suspend on Realtek devices
    - brcmfmac: Fix memory leak in brcmf_usbdev_qinit
    - [arm64,armhf] usb: dwc3: gadget: Check END_TRANSFER completion
    - [arm64,armhf] usb: dwc3: gadget: Delay starting transfer
    - usb: gadget: f_fs: set req->num_sgs as 0 for non-sg transfer
    - usb: gadget: legacy: set max_speed to super-speed
    - usb: gadget: f_ncm: Use atomic_t to track in-flight request
    - usb: gadget: f_ecm: Use atomic_t to track in-flight request
    - ALSA: usb-audio: Fix endianess in descriptor validation
    - ALSA: usb-audio: Annotate endianess in Scarlett gen2 quirk
    - ALSA: dummy: Fix PCM format loop in proc output
    - memcg: fix a crash in wb_workfn when a device disappears
    - mm/sparse.c: reset section's mem_map when fully deactivated
    - mmc: sdhci-pci: Make function amd_sdhci_reset static
    - utimes: Clamp the timestamps in notify_change()
    - mm/memory_hotplug: fix remove_memory() lockdep splat
    - mm: thp: don't need care deferred split queue in memcg charge move path
    - mm: move_pages: report the number of non-attempted pages
    - media/v4l2-core: set pages dirty upon releasing DMA buffers
    - media: v4l2-core: compat: ignore native command codes
    - media: v4l2-rect.h: fix v4l2_rect_map_inside() top/left adjustments
    - irqdomain: Fix a memory leak in irq_domain_push_irq()
    - [x86] cpu: Update cached HLE state on write to TSX_CTRL_CPUID_CLEAR
    - ALSA: hda: Apply aligned MMIO access only conditionally
    - ALSA: hda: Add Clevo W65_67SB the power_save blacklist
    - ALSA: hda: Add JasperLake PCI ID and codec vid
    - [arm64] acpi: fix DAIF manipulation with pNMI
    - [arm64] KVM: Correct PSTATE on exception entry
    - [arm64,armhf] KVM: Correct CPSR on exception entry
    - [arm64,armhf] KVM: Correct AArch32 SPSR on exception entry
    - [arm64] KVM: Only sign-extend MMIO up to register width
    - [s390x] mm: fix dynamic pagetable upgrade for hugetlbfs
    - [powerpc*] xmon: don't access ASDR in VMs
    - [powerpc*] pseries: Advance pfn if section is not present in
      lmb_is_removable()
    - tracing: Fix now invalid var_ref_vals assumption in trace action
    - [arm64,armhf] PCI: tegra: Fix return value check of
      pm_runtime_get_sync()
    - mmc: spi: Toggle SPI polarity, do not hardcode it
    - [x86] ACPI: video: Do not export a non working backlight interface on
      MSI MS-7721 boards
    - ACPI / battery: Deal with design or full capacity being reported as -1
    - ACPI / battery: Use design-cap for capacity calculations if full-cap is
      not available
    - ACPI / battery: Deal better with neither design nor full capacity not
      being reported
    - alarmtimer: Unregister wakeup source when module get fails
    - fscrypt: don't print name of busy file when removing key
    - ubifs: don't trigger assertion on invalid no-key filename
    - ubifs: Fix wrong memory allocation
    - ubifs: Fix FS_IOC_SETFLAGS unexpectedly clearing encrypt flag
    - ubifs: Fix deadlock in concurrent bulk-read and writepage
    - [x86] ASoC: SOF: core: free trace on errors
    - [x86] hv_balloon: Balloon up according to request page number
    - mfd: axp20x: Mark AXP20X_VBUS_IPSOUT_MGMT as volatile
    - nvmem: core: fix memory abort in cleanup path
    - crypto: api - Check spawn->alg under lock in crypto_drop_spawn
    - padata: Remove broken queue flushing
    - fs: allow deduplication of eof block into the end of the destination
      file
    - erofs: fix out-of-bound read for shifted uncompressed block
    - scsi: megaraid_sas: Do not initiate OCR if controller is not in ready
      state
    - scsi: qla2xxx: Fix mtcp dump collection failure
    - cpupower: Revert library ABI changes from commit ae2917093fb60bdc1ed3e
    - [arm64,armhf] power: supply: axp20x_ac_power: Fix reporting online
      status
    - ovl: fix wrong WARN_ON() in ovl_cache_update_ino()
    - ovl: fix lseek overflow on 32bit
    - f2fs: choose hardlimit when softlimit is larger than hardlimit in
      f2fs_statfs_project()
    - f2fs: fix miscounted block limit in f2fs_statfs_project()
    - f2fs: code cleanup for f2fs_statfs_project()
    - f2fs: fix dcache lookup of !casefolded directories
    - f2fs: fix race conditions in ->d_compare() and ->d_hash()
    - PM: core: Fix handling of devices deleted during system-wide resume
    - cpufreq: Avoid creating excessively large stack frames
    - [armel,armhf] dma-api: fix max_pfn off-by-one error in __dma_supported()
    - dm zoned: support zone sizes smaller than 128MiB
    - dm space map common: fix to ensure new block isn't already in use
    - dm writecache: fix incorrect flush sequence when doing SSD mode commit
    - dm crypt: fix GFP flags passed to skcipher_request_alloc()
    - dm crypt: fix benbi IV constructor crash if used in authenticated mode
    - dm thin metadata: use pool locking at end of dm_pool_metadata_close
    - dm: fix potential for q->make_request_fn NULL pointer
    - scsi: qla2xxx: Fix stuck login session using prli_pend_timer
    - [x86] ASoC: SOF: Introduce state machine for FW boot
    - [x86] ASoC: SOF: core: release resources on errors in probe_continue
    - tracing: Annotate ftrace_graph_hash pointer with __rcu
    - tracing: Annotate ftrace_graph_notrace_hash pointer with __rcu
    - ftrace: Add comment to why rcu_dereference_sched() is open coded
    - ftrace: Protect ftrace_graph_hash with ftrace_sync
    - crypto: pcrypt - Avoid deadlock by using per-instance padata queues
    - btrfs: fix improper setting of scanned for range cyclic write cache
      pages
    - btrfs: Handle another split brain scenario with metadata uuid feature
    - [riscv64] bpf: Fix broken BPF tail calls
    - bpf, devmap: Pass lockdep expression to RCU lists
    - libbpf: Fix realloc usage in bpf_core_find_cands
    - crypto: api - fix unexpectedly getting generic implementation
    - [arm64] crypto: hisilicon - Use the offset fields in sqe to avoid need
      to split scatterlists
    - [x86] crypto: ccp - set max RSA modulus size for v3 platform devices as
      well
    - [arm64] crypto: arm64/ghash-neon - bump priority to 150
    - crypto: pcrypt - Do not clear MAY_SLEEP flag in original request
    - crypto: api - Fix race condition in crypto_spawn_alg
    - [powerpc*] futex: Fix incorrect user access blocking
    - scsi: qla2xxx: Fix unbound NVME response length
    - NFS: Fix memory leaks and corruption in readdir
    - NFS: Directory page cache pages need to be locked when read
    - nfsd: fix filecache lookup
    - jbd2_seq_info_next should increase position index
    - ext4: fix deadlock allocating crypto bounce page from mempool
    - ext4: fix race conditions in ->d_compare() and ->d_hash()
    - Btrfs: fix missing hole after hole punching and fsync when using
      NO_HOLES
    - Btrfs: make deduplication with range including the last block work
    - Btrfs: fix infinite loop during fsync after rename operations
    - btrfs: set trans->drity in btrfs_commit_transaction
    - btrfs: drop log root for dropped roots
    - Btrfs: fix race between adding and putting tree mod seq elements and
      nodes
    - btrfs: flush write bio if we loop in extent_write_cache_pages
    - btrfs: Correctly handle empty trees in find_first_clear_extent_bit
    - [armhf] tegra: Enable PLLP bypass during Tegra124 LP1
    - iwlwifi: don't throw error when trying to remove IGTK
    - mwifiex: fix unbalanced locking in mwifiex_process_country_ie()
    - sunrpc: expiry_time should be seconds not timeval
    - gfs2: fix gfs2_find_jhead that returns uninitialized jhead with seq 0
    - gfs2: move setting current->backing_dev_info
    - gfs2: fix O_SYNC write handling
    - drm/rect: Avoid division by zero
    - media: iguanair: fix endpoint sanity check
    - media: rc: ensure lirc is initialized before registering input device
    - xen/balloon: Support xend-based toolstack take two
    - watchdog: fix UAF in reboot notifier handling in watchdog core code
    - bcache: add readahead cache policy options via sysfs interface
    - eventfd: track eventfd_signal() recursion depth
    - aio: prevent potential eventfd recursion on poll
    - [x86] KVM: Refactor picdev_write() to prevent Spectre-v1/L1TF attacks
    - [x86] KVM: Refactor prefix decoding to prevent Spectre-v1/L1TF attacks
    - [x86] KVM: Protect pmu_intel.c from Spectre-v1/L1TF attacks
    - [x86] KVM: Protect DR-based index computations from Spectre-v1/L1TF
      attacks
    - [x86] KVM: Protect kvm_lapic_reg_write() from Spectre-v1/L1TF attacks
    - [x86] KVM: Protect kvm_hv_msr_[get|set]_crash_data() from
      Spectre-v1/L1TF attacks
    - [x86] KVM: Protect ioapic_write_indirect() from Spectre-v1/L1TF attacks
    - [x86] KVM: Protect MSR-based index computations in pmu.h from
      Spectre-v1/L1TF attacks
    - [x86] KVM: Protect ioapic_read_indirect() from Spectre-v1/L1TF attacks
    - [x86] KVM: Protect MSR-based index computations from Spectre-v1/L1TF
      attacks in x86.c
    - [x86] KVM: Protect x86_decode_insn from Spectre-v1/L1TF attacks
    - [x86] KVM: Protect MSR-based index computations in
      fixed_msr_to_seg_unit() from Spectre-v1/L1TF attacks
    - [x86] KVM: Fix potential put_fpu() w/o load_fpu() on MPX platform
    - [powerpc*] KVM: PPC: Book3S HV: Uninit vCPU if vcore creation fails
    - [powerpc*] KVM: PPC: Book3S PR: Free shared page if mmu initialization
      fails
    - [x86] kvm/svm: PKU not currently supported
    - [x86] kvm: Be careful not to clear KVM_VCPU_FLUSH_TLB bit
      (CVE-2019-3016)
    - [x86] kvm: Introduce kvm_(un)map_gfn() (CVE-2019-3016)
    - [x86] KVM: Make sure KVM_VCPU_FLUSH_TLB flag is not missed
      (CVE-2019-3016)
    - [x86] kvm: Cache gfn to pfn translation (CVE-2019-3016)
    - [x86] KVM: Clean up host's steal time structure (CVE-2019-3016)
    - [x86] KVM: VMX: Add non-canonical check on writes to RTIT address MSRs
    - [x86] KVM: Don't let userspace set host-reserved cr4 bits
    - [x86] KVM: Free wbinvd_dirty_mask if vCPU creation fails
    - [x86] KVM: Handle TIF_NEED_FPU_LOAD in kvm_{load,put}_guest_fpu()
    - [x86] KVM: Ensure guest's FPU state is loaded when accessing for
      emulation
    - [x86] KVM: Revert "KVM: X86: Fix fpu state crash in kvm guest"
    - [s390x] KVM: do not clobber registers during guest reset/store status
    - ocfs2: fix oops when writing cloned file
    - mm/page_alloc.c: fix uninitialized memmaps on a partially populated last
      section
    - mm/mmu_gather: invalidate TLB correctly on batch allocation failure and
      flush
    - [arm64,armhf] clk: tegra: Mark fuse clock as critical
    - virtio-balloon: initialize all vq callbacks
    - virtio-pci: check name when counting MSI-X vectors
    - fix up iter on short count in fuse_direct_io()
    - broken ping to ipv6 linklocal addresses on debian buster
    - percpu: Separate decrypted varaibles anytime encryption can be enabled
    - scsi: qla2xxx: Fix the endianness of the qla82xx_get_fw_size() return
      type
    - scsi: csiostor: Adjust indentation in csio_device_reset
    - scsi: qla4xxx: Adjust indentation in qla4xxx_mem_free
    - scsi: ufs: Recheck bkops level if bkops is disabled
    - mtd: spi-nor: Split mt25qu512a (n25q512a) entry into two
    - [arm64] phy: qualcomm: Adjust indentation in read_poll_timeout
    - ext2: Adjust indentation in ext2_fill_super
    - [arm64] drm: msm: mdp4: Adjust indentation in mdp4_dsi_encoder_enable
    - [x86] NFC: pn544: Adjust indentation in pn544_hci_check_presence
    - ppp: Adjust indentation into ppp_async_input
    - [armhf] net: smc911x: Adjust indentation in smc911x_phy_configure
    - net: tulip: Adjust indentation in {dmfe, uli526x}_init_module
    - IB/mlx5: Fix outstanding_pi index for GSI qps
    - IB/core: Fix ODP get user pages flow
    - nfsd: fix delay timer on 32-bit architectures
    - nfsd: fix jiffies/time_t mixup in LRU list
    - nfsd: Return the correct number of bytes written to the file
    - virtio-balloon: Fix memory leak when unloading while hinting is in
      progress
    - virtio_balloon: Fix memory leaks on errors in virtballoon_probe()
    - ubifs: Fix memory leak from c->sup_node
    - regulator: core: Add regulator_is_equal() helper
    - [armhf] ASoC: sgtl5000: Fix VDDA and VDDIO comparison
    - bonding/alb: properly access headers in bond_alb_xmit()
    - devlink: report 0 after hitting end in region read
    - [armhf] net: dsa: b53: Always use dev->vlan_enabled in
      b53_configure_vlan()
    - [armhf] net: dsa: bcm_sf2: Only 7278 supports 2Gb/sec IMP port
    - [arm64,armhf] net: mvneta: move rx_dropped and rx_errors in per-cpu
      stats
    - net_sched: fix a resource leak in tcindex_set_parms()
    - [arm64] net: stmmac: fix a possible endless loop
    - [arm64,riscv64] net: macb: Remove unnecessary alignment check for TSO
    - [arm64,riscv64] net: macb: Limit maximum GEM TX length in TSO
    - ipv6/addrconf: fix potential NULL deref in inet6_set_link_af()
    - qed: Fix timestamping issue for L2 unicast ptp packets.
    - drop_monitor: Do not cancel uninitialized work item
    - net/mlx5: Fix deadlock in fs_core
    - net/mlx5: Deprecate usage of generic TLS HW capability bit
    - [x86] ASoC: Intel: skl_hda_dsp_common: Fix global-out-of-bounds bug
    - [x86] timer: Don't skip PIT setup when APIC is disabled or in legacy
      mode
    - btrfs: use bool argument in free_root_pointers()
    - btrfs: free block groups after free'ing fs trees
    - drm/dp_mst: Remove VCPI while disabling topology mgr
    - [x86] KVM: x86/mmu: Apply max PA check for MMIO sptes to 32-bit KVM
    - [x86] KVM: x86: use CPUID to locate host page table reserved bits
    - [x86] KVM: x86: Use gpa_t for cr2/gpa to fix TDP support on 32-bit KVM
    - [x86] KVM: x86: fix overlap between SPTE_MMIO_MASK and generation
    - [x86] KVM: nVMX: vmread should not set rflags to specify success in case
      of #PF
    - KVM: Use vcpu-specific gva->hva translation when querying host page size
    - KVM: Play nice with read-only memslots when querying host page size
    - cifs: fail i/o on soft mounts if sessionsetup errors out
    - [x86] apic/msi: Plug non-maskable MSI affinity race
    - clocksource: Prevent double add_timer_on() for watchdog_timer
    - perf/core: Fix mlock accounting in perf_mmap()
    - rxrpc: Fix service call disconnection

  [ Aurelien Jarno ]
  * [mips*/malta] Enable POWER_RESET_PIIX4_POWEROFF.

  [ Salvatore Bonaccorso ]
  * [rt] Update to 5.4.13-rt6
  * [rt] Update to 5.4.13-rt7
  * [rt] Update to 5.4.17-rt8
  * [rt] Update to 5.4.17-rt9
  * Bump ABI to 4.
  * Revert "cpupower: Revert library ABI changes from commit
    ae2917093fb60bdc1ed3e"

  [ Ben Hutchings ]
  * linux-perf: Build with CORESIGHT=1 (thanks to Wookey) (Closes: #924673)

  [ Steve McIntyre ]
  * [arm64] Include the Hisilicon Hibmc drm driver in fb-modules
    Closes: #944546)

 -- Salvatore Bonaccorso <carnil@debian.org>  Thu, 13 Feb 2020 06:14:49 +0100

linux (5.4.13-1~bpo10+1) buster-backports; urgency=medium

  * Rebuild for buster-backports:
    - Change ABI number to 0.bpo.3

 -- Ben Hutchings <ben@decadent.org.uk>  Fri, 07 Feb 2020 15:17:10 +0000

linux (5.4.13-1) unstable; urgency=medium

  * New upstream stable update:
    https://www.kernel.org/pub/linux/kernel/v5.x/ChangeLog-5.4.9
    - nvme_fc: add module to ops template to allow module references
    - nvme-fc: fix double-free scenarios on hw queues
    - drm/amdgpu: add check before enabling/disabling broadcast mode
    - drm/amdgpu: add header line for power profile on Arcturus
    - drm/amdgpu: add cache flush workaround to gfx8 emit_fence
    - nvme/pci: Fix write and poll queue types
    - nvme/pci: Fix read queue count
    - [armhf] iio: st_accel: Fix unused variable warning
    - PM / devfreq: Fix devfreq_notifier_call returning errno
    - PM / devfreq: Set scaling_max_freq to max on OPP notifier error
    - PM / devfreq: Don't fail devfreq_dev_release if not in list
    - afs: Fix afs_find_server lookups for ipv4 peers
    - afs: Fix SELinux setting security label on /afs
    - RDMA/cma: add missed unregister_pernet_subsys in init failure
    - rxe: correctly calculate iCRC for unaligned payloads
    - scsi: lpfc: Fix memory leak on lpfc_bsg_write_ebuf_set func
    - scsi: qla2xxx: Use explicit LOGO in target mode
    - scsi: qla2xxx: Drop superfluous INIT_WORK of del_work
    - scsi: qla2xxx: Don't call qlt_async_event twice
    - scsi: qla2xxx: Fix PLOGI payload and ELS IOCB dump length
    - scsi: qla2xxx: Configure local loop for N2N target
    - scsi: qla2xxx: Send Notify ACK after N2N PLOGI
    - scsi: qla2xxx: Don't defer relogin unconditonally
    - scsi: qla2xxx: Ignore PORT UPDATE after N2N PLOGI
    - scsi: iscsi: qla4xxx: fix double free in probe
    - scsi: libsas: stop discovering if oob mode is disconnected
      (CVE-2019-19965)
    - scsi: iscsi: Avoid potential deadlock in iscsi_if_rx func
    - [x86] staging/wlan-ng: add CRC32 dependency in Kconfig
    - drm/nouveau: Move the declaration of struct nouveau_conn_atom up a bit
    - drm/nouveau: Fix drm-core using atomic code-paths on pre-nv50 hardware
    - drm/nouveau/kms/nv50-: fix panel scaling
    - usb: gadget: fix wrong endpoint desc
    - net: make socket read/write_iter() honor IOCB_NOWAIT
    - afs: Fix mountpoint parsing
    - afs: Fix creation calls in the dynamic root to fail with EOPNOTSUPP
    - raid5: need to set STRIPE_HANDLE for batch head
    - md: raid1: check rdev before reference in raid1_sync_request func
    - [s390x] cpum_sf: Adjust sampling interval to avoid hitting sample limits
    - [s390x] cpum_sf: Avoid SBD overflow condition in irq handler
    - RDMA/counter: Prevent auto-binding a QP which are not tracked with res
    - IB/mlx4: Follow mirror sequence of device add during device removal
    - IB/mlx5: Fix steering rule of drop and count
    - xen-blkback: prevent premature module unload
    - xen/balloon: fix ballooned page accounting without hotplug enabled
    - PM / hibernate: memory_bm_find_bit(): Tighten node optimisation
    - ALSA: hda/realtek - Add Bass Speaker and fixed dac for bass speaker
    - ALSA: hda/realtek - Enable the bass speaker of ASUS UX431FLC
    - PCI: Add a helper to check Power Resource Requirements _PR3 existence
    - ALSA: hda: Allow HDA to be runtime suspended when dGPU is not bound to a
      driver
    - PCI: Fix missing inline for pci_pr3_present()
    - ALSA: hda - fixup for the bass speaker on Lenovo Carbon X1 7th gen
    - tcp: fix data-race in tcp_recvmsg()
    - shmem: pin the file in shmem_fault() if mmap_sem is dropped
    - taskstats: fix data-race
    - ALSA: hda - Downgrade error message for single-cmd fallback
    - netfilter: nft_tproxy: Fix port selector on Big Endian
    - block: add bio_truncate to fix guard_bio_eod
    - mm: drop mmap_sem before calling balance_dirty_pages() in write fault
    - ALSA: ice1724: Fix sleep-in-atomic in Infrasonic Quartet support code
    - ALSA: usb-audio: fix set_format altsetting sanity check
    - ALSA: usb-audio: set the interface format after resume on Dell WD19
    - ALSA: hda - Apply sync-write workaround to old Intel platforms, too
    - ALSA: hda/realtek - Add headset Mic no shutup for ALC283
    - [arm64,armhf] drm/sun4i: hdmi: Remove duplicate cleanup calls
    - [mips*] BPF: Disable MIPS32 eBPF JIT
    - [mips*] BPF: eBPF JIT: check for MIPS ISA compliance in Kconfig
    - [mips*] Avoid VDSO ABI breakage due to global register variable
    - media: pulse8-cec: fix lost cec_transmit_attempt_done() call
    - media: cec: CEC 2.0-only bcast messages were ignored
    - media: cec: avoid decrementing transmit_queue_sz if it is 0
    - media: cec: check 'transmit_in_progress', not 'transmitting'
    - mm/memory_hotplug: shrink zones when offlining memory
    - mm/zsmalloc.c: fix the migrated zspage statistics.
    - memcg: account security cred as well to kmemcg
    - mm: move_pages: return valid node id in status if the page is already on
      the target node
    - mm/oom: fix pgtables units mismatch in Killed process message
    - ocfs2: fix the crash due to call ocfs2_get_dlm_debug once less
    - [x86,arm64] pstore/ram: Write new dumps to start of recycled zones
    - [x86,arm64] pstore/ram: Fix error-path memory leak in
      persistent_ram_new() callers
    - locks: print unsigned ino in /proc/locks
    - seccomp: Check that seccomp_notif is zeroed out by the user
    - Btrfs: fix infinite loop during nocow writeback due to race
    - compat_ioctl: block: handle Persistent Reservations
    - compat_ioctl: block: handle BLKREPORTZONE/BLKRESETZONE
    - compat_ioctl: block: handle BLKGETZONESZ/BLKGETNRZONES
    - bpf: Fix precision tracking for unbounded scalars
    - ata: libahci_platform: Export again ahci_platform_<en/dis>able_phys()
    - libata: Fix retrieving of active qcs
    - gpiolib: fix up emulated open drain outputs
    - [riscv64] clocksource: riscv: add notrace to riscv_sched_clock
    - [riscv64] ftrace: correct the condition logic in function graph tracer
    - tracing: Fix lock inversion in trace_event_enable_tgid_record()
    - tracing: Avoid memory leak in process_system_preds()
    - tracing: Have the histogram compare functions convert to u64 first
    - tracing: Fix endianness bug in histogram trigger
    - io_uring: use current task creds instead of allocating a new one
    - mm/gup: fix memory leak in __gup_benchmark_ioctl
    - apparmor: fix aa_xattrs_match() may sleep while holding a RCU lock
    - dmaengine: virt-dma: Fix access after free in vchan_complete()
    - [i386] ALSA: cs4236: fix error return comparison of an unsigned integer
    - ALSA: pcm: Yet another missing check of non-cached buffer type
    - ALSA: firewire-motu: Correct a typo in the clock proc string
    - scsi: lpfc: Fix rpi release when deleting vport
    - exit: panic before exit_mm() on global init exit
    - [arm64] Revert support for execute-only user mappings
    - ftrace: Avoid potential division by zero in function profiler
    - [arm64] drm/msm: include linux/sched/task.h
    - PM / devfreq: Check NULL governor in available_governors_show
    - sunrpc: fix crash when cache_head become valid before update
    - nfsd4: fix up replay_matches_cache()
    - [powerpc*] Chunk calls to flush_dcache_range in arch_*_memory
    - [x86,arm64] HID: i2c-hid: Reset ALPS touchpads on resume
    - net/sched: annotate lockless accesses to qdisc->empty
    - kernel/module.c: wakeup processes in module_wq on module unload
    - ACPI: sysfs: Change ACPI_MASKABLE_GPE_MAX to 0x100
    - perf callchain: Fix segfault in thread__resolve_callchain_sample()
    - [amd64] iommu/vt-d: Remove incorrect PSI capability check
    - cifs: Fix potential softlockups while refreshing DFS cache
    - xfs: don't check for AG deadlock for realtime files in bunmapi
    - [x86] platform/x86: pmc_atom: Add Siemens CONNECT X300 to
      critclk_systems DMI table
    - netfilter: nf_queue: enqueue skbs with NULL dst
    - [arm64,armhf] regulator: axp20x: Fix axp20x_set_ramp_delay
    - [arm64,armhf] regulator: axp20x: Fix AXP22x ELDO2 regulator enable
      bitmask
    - [powerpc*] mm: Mark get_slice_psize() & slice_addr_is_low() as notrace
    - Bluetooth: btusb: fix PM leak in error case of setup
    - Bluetooth: delete a stray unlock
    - Bluetooth: Fix memory leak in hci_connect_le_scan
    - [arm64] dts: meson-gxl-s905x-khadas-vim: fix uart_A bluetooth node
    - [arm64] dts: meson-gxm-khadas-vim2: fix uart_A bluetooth node
    - media: flexcop-usb: ensure -EIO is returned on error condition
    - media: usb: fix memory leak in af9005_identify_state (CVE-2019-18809)
    - [arm64] dts: meson: odroid-c2: Disable usb_otg bus to avoid power failed
      warning
    - [arm64] tty: serial: msm_serial: Fix lockup for sysrq and oops
    - cifs: Fix lookup of root ses in DFS referral cache
    - fs: cifs: Fix atime update check vs mtime
    - fix compat handling of FICLONERANGE, FIDEDUPERANGE and FS_IOC_FIEMAP
    - ath9k_htc: Modify byte order for an error message
    - ath9k_htc: Discard undersized packets
    - [x86] drm/i915/execlists: Fix annotation for decoupling virtual request
    - xfs: periodically yield scrub threads to the scheduler
    - net: add annotations on hh->hh_len lockless accesses
    - ubifs: ubifs_tnc_start_commit: Fix OOB in layout_in_gaps
    - btrfs: get rid of unique workqueue helper functions
    - Btrfs: only associate the locked page with one async_chunk struct
    - [s390x] smp: fix physical to logical CPU map for SMT
    - mm/sparse.c: mark populate_section_memmap as __meminit
    - xen/blkback: Avoid unmapping unmapped grant pages
    - lib/ubsan: don't serialize UBSAN report
    - [x86] perf/x86/intel/bts: Fix the use of page_private()
    - net: annotate lockless accesses to sk->sk_pacing_shift
    - mm/hugetlb: defer freeing of huge pages if in non-task context
    https://www.kernel.org/pub/linux/kernel/v5.x/ChangeLog-5.4.10
    - [powerpc*] pmem: Fix kernel crash due to wrong range value usage in
      flush_dcache_range
    https://www.kernel.org/pub/linux/kernel/v5.x/ChangeLog-5.4.11
    - bpf: Fix passing modified ctx to ld/abs/ind instruction
    - [x86] ASoC: rt5682: fix i2c arbitration lost issue
    - spi: pxa2xx: Add support for Intel Jasper Lake
    - regulator: fix use after free issue
    - ASoC: max98090: fix possible race conditions
    - gpio: Handle counting of Freescale chipselects
    - netfilter: ctnetlink: netns exit must wait for callbacks
    - [x86] intel: Disable HPET on Intel Ice Lake platforms
    - netfilter: nf_tables_offload: Check for the NETDEV_UNREGISTER event
    - mwifiex: Fix heap overflow in mmwifiex_process_tdls_action_frame()
      (CVE-2019-14901)
    - regulator: core: fix regulator_register() error paths to properly
      release rdev
    - [x86] efi: Update e820 with reserved EFI boot services data to fix kexec
      breakage
    - [x86] ASoC: Intel: bytcr_rt5640: Update quirk for Teclast X89
    - efi/gop: Return EFI_NOT_FOUND if there are no usable GOPs
    - efi/gop: Return EFI_SUCCESS if a usable GOP was found
    - efi/gop: Fix memory leak in __gop_query32/64()
    - [x86,arm64] efi/earlycon: Remap entire framebuffer after page
      initialization
    - netfilter: uapi: Avoid undefined left-shift in xt_sctp.h
    - netfilter: nft_set_rbtree: bogus lookup/get on consecutive elements in
      named sets
    - netfilter: nf_tables: validate NFT_SET_ELEM_INTERVAL_END
    - netfilter: nf_tables: validate NFT_DATA_VALUE after nft_data_init()
    - netfilter: nf_tables: skip module reference count bump on object updates
    - netfilter: nf_tables_offload: return EOPNOTSUPP if rule specifies no
      actions
    - [arm64] spi: spi-cavium-thunderx: Add missing pci_release_regions()
    - [arm*] reset: Do not register resource data for missing resets
    - [x86] ASoC: topology: Check return value for snd_soc_add_dai_link()
    - [x86] ASoC: topology: Check return value for soc_tplg_pcm_create()
    - [x86] ASoC: SOF: loader: snd_sof_fw_parse_ext_data log warning on
      unknown header
    - [x86] ASoC: SOF: Intel: split cht and byt debug window sizes
    - [armhf] dts: am335x-sancloud-bbe: fix phy mode
    - [riscv64] bpf, riscv: Limit to 33 tail calls
    - [mips64el,mipsel] bpf, mips: Limit to 33 tail calls
    - perf header: Fix false warning when there are no duplicate cache entries
    - [armhf] spi: spi-ti-qspi: Fix a bug when accessing non default CS
    - [armhf] bus: ti-sysc: Fix missing reset delay handling
    - clk: walk orphan list on clock provider registration
    - mac80211: fix TID field in monitor mode transmit
    - cfg80211: fix double-free after changing network namespace
    - pinctrl: pinmux: fix a possible null pointer in
      pinmux_can_be_used_for_gpio
    - [powerpc*] Ensure that swiotlb buffer is allocated from low memory
    - btrfs: Fix error messages in qgroup_rescan_init
    - Btrfs: fix cloning range with a hole when using the NO_HOLES feature
    - [powerpc*] vcpu: Assume dedicated processors as non-preempt
    - [powerpc*] spinlocks: Include correct header for static key
    - btrfs: handle error in btrfs_cache_block_group
    - Btrfs: fix hole extent items with a zero size after range cloning
    - [powerpc*] ocxl: Fix potential memory leak on context creation
    - bpf: Clear skb->tstamp in bpf_redirect when necessary
    - bnx2x: Do not handle requests from VFs after parity
    - bnx2x: Fix logic to get total no. of PFs per engine
    - cxgb4: Fix kernel panic while accessing sge_info
    - net: usb: lan78xx: Fix error message format specifier
    - [hppa/parisc] add missing __init annotation
    - rfkill: Fix incorrect check to avoid NULL pointer dereference
    - staging: axis-fifo: add unspecified HAS_IOMEM dependency
    - [arm*] iommu/iova: Init the struct iova to fix the possible memleak
    - [x86] perf/x86: Fix potential out-of-bounds access
    - [x86] perf/x86/intel: Fix PT PMI handling
    - sched/psi: Fix sampling error and rare div0 crashes with cgroups and
      high uptime
    - psi: Fix a division error in psi poll()
    - [x86] usb: typec: fusb302: Fix an undefined reference to
      'extcon_get_state'
    - block: end bio with BLK_STS_AGAIN in case of non-mq devs and REQ_NOWAIT
    - fs: avoid softlockups in s_inodes iterators
    - fs: call fsnotify_sb_delete after evict_inodes
    - [arm64] iommu/dma: Relax locking in iommu_dma_prepare_msi()
    - io_uring: don't wait when under-submitting
    - clk: Move clk_core_reparent_orphans() under CONFIG_OF
    - [arm64,armhf] net: stmmac: Determine earlier the size of RX buffer
    - [arm64,armhf] net: stmmac: Do not accept invalid MTU values
    - [arm64,armhf] net: stmmac: xgmac: Clear previous RX buffer size
    - [arm64,armhf] net: stmmac: RX buffer size must be 16 byte aligned
    - [arm64,armhf] net: stmmac: Always arm TX Timer at end of transmission
      start
    - xsk: Add rcu_read_lock around the XSK wakeup
    - net/mlx5e: Fix concurrency issues between config flow and XSK
    - net/i40e: Fix concurrency issues between config flow and XSK
    - net/ixgbe: Fix concurrency issues between config flow and XSK
    - [arm64] cpu_errata: Add Hisilicon TSV110 to spectre-v2 safe list
    - block: Fix a lockdep complaint triggered by request queue flushing
    - [s390x] dasd/cio: Interpret ccw_device_get_mdc return value correctly
    - [s390x] dasd: fix memleak in path handling error case
    - block: fix memleak when __blk_rq_map_user_iov() is failed
    - sbitmap: only queue kyber's wait callback if not already active
    - [s390x] qeth: handle error due to unsupported transport mode
    - [s390x] qeth: fix promiscuous mode after reset
    - [s390x] qeth: don't return -ENOTSUPP to userspace
    - llc2: Fix return statement of llc_stat_ev_rx_null_dsap_xid_c (and
      _test_c)
    - [x86] hv_netvsc: Fix unwanted rx_table reset
    - gtp: fix bad unlock balance in gtp_encap_enable_socket
    - macvlan: do not assume mac_header is set in macvlan_broadcast()
    - [arm64,armhf] net: dsa: mv88e6xxx: Preserve priority when setting CPU
      port.
    - [armhf] net: freescale: fec: Fix ethtool -d runtime PM
    - [arm64,armhf] net: stmmac: dwmac-sun8i: Allow all RGMII modes
    - [arm64,armhf] net: stmmac: dwmac-sunxi: Allow all RGMII modes
    - [arm64,armhf] net: stmmac: Fixed link does not need MDIO Bus
    - net: usb: lan78xx: fix possible skb leak
    - pkt_sched: fq: do not accept silly TCA_FQ_QUANTUM
    - sch_cake: avoid possible divide by zero in cake_enqueue()
    - sctp: free cmd->obj.chunk for the unprocessed SCTP_CMD_REPLY
    - tcp: fix "old stuff" D-SACK causing SACK to be treated as D-SACK
    - vxlan: fix tos value before xmit
    - net: sch_prio: When ungrafting, replace with FIFO
    - vlan: fix memory leak in vlan_dev_set_egress_priority
    - vlan: vlan_changelink() should propagate errors
    - [arm64,riscv64] macb: Don't unregister clks unconditionally
    - net/mlx5: Move devlink registration before interfaces load
    - [arm64,armhf] net: dsa: mv88e6xxx: force cmode write on 6141/6341
    - net/mlx5e: Always print health reporter message to dmesg
    - net/mlx5: DR, No need for atomic refcount for internal SW steering
      resources
    - net/mlx5e: Fix hairpin RSS table size
    - net/mlx5: DR, Init lists that are used in rule's member
    - [arm64,armhf] usb: dwc3: gadget: Fix request complete check
    - USB: core: fix check for duplicate endpoints
    - USB: serial: option: add Telit ME910G1 0x110a composition
    - usb: missing parentheses in USE_NEW_SCHEME
    https://www.kernel.org/pub/linux/kernel/v5.x/ChangeLog-5.4.12
    - chardev: Avoid potential use-after-free in 'chrdev_open()'
    - i2c: fix bus recovery stop mode timing
    - [x86] powercap: intel_rapl: add NULL pointer check to
      rapl_mmio_cpu_online()
    - [arm64,armhf] usb: chipidea: host: Disable port power only if previously
      enabled
    - ALSA: usb-audio: Apply the sample rate quirk for Bose Companion 5
    - ALSA: hda/realtek - Add new codec supported for ALCS1200A
    - ALSA: hda/realtek - Set EAPD control to default for ALC222
    - ALSA: hda/realtek - Add quirk for the bass speaker on Lenovo Yoga X1 7th
      gen
    - tpm: Revert "tpm_tis: reserve chip for duration of tpm_tis_core_init"
    - tpm: Revert "tpm_tis_core: Set TPM_CHIP_FLAG_IRQ before probing for
      interrupts"
    - tpm: Revert "tpm_tis_core: Turn on the TPM before probing IRQ's"
    - tpm: Handle negative priv->response_len in tpm_common_read()
    - [arm64,armhf] rtc: sun6i: Add support for RTC clocks on R40
    - kernel/trace: Fix do not unregister tracepoints when register
      sched_migrate_task fail
    - tracing: Have stack tracer compile when MCOUNT_INSN_SIZE is not defined
    - tracing: Change offset type to s32 in preempt/irq tracepoints
    - HID: Fix slab-out-of-bounds read in hid_field_extract
    - HID: uhid: Fix returning EPOLLOUT from uhid_char_poll
    - HID: hidraw: Fix returning EPOLLOUT from hidraw_poll
    - HID: hid-input: clear unmapped usages
    - Input: add safety guards to input_set_keycode()
    - [x86] drm/i915: Add Wa_1408615072 and Wa_1407596294 to icl,ehl
    - [arm64,armhf] drm/sun4i: tcon: Set RGB DCLK min. divider based on
      hardware model
    - drm/fb-helper: Round up bits_per_pixel if possible
    - drm/dp_mst: correct the shifting in DP_REMOTE_I2C_READ
    - [x86] drm/i915: Add Wa_1407352427:icl,ehl
    - [x86] drm/i915/gt: Mark up virtual engine uabi_instance
    - [amd64] IB/hfi1: Adjust flow PSN with the correct resync_psn
    - can: kvaser_usb: fix interface sanity check
    - can: gs_usb: gs_usb_probe(): use descriptors of current altsetting
    - gpiolib: acpi: Turn dmi_system_id table into a generic quirk table
    - gpiolib: acpi: Add honor_wakeup module-option + quirk mechanism
    - pstore/ram: Regularize prz label allocation lifetime
    - [x86] staging: vt6656: set usb_set_intfdata on driver fail.
    - [x86] staging: vt6656: Fix non zero logical return of, usb_control_msg
    - USB: serial: option: add ZLP support for 0x1bc7/0x9010
    - [arm64,armhf] usb: musb: fix idling for suspend after disconnect
      interrupt
    - [arm64,armhf] usb: musb: Disable pullup at init
    - [arm64,armhf] usb: musb: dma: Correct parameter passed to IRQ handler
    - [x86] staging: comedi: adv_pci1710: fix AI channels 16-31 for PCI-1713
    - [x86] staging: vt6656: correct return of vnt_init_registers.
    - [x86] staging: vt6656: limit reg output to block size
    - staging: rtl8188eu: Add device code for TP-Link TL-WN727N v5.21
    - serdev: Don't claim unsupported ACPI serial devices
    - [amd64] iommu/vt-d: Fix adding non-PCI devices to Intel IOMMU
    - tty: link tty and port before configuring it as console
    - tty: always relink the port
    - [arm64] Move __ARCH_WANT_SYS_CLONE3 definition to uapi headers
    - [arm64] Implement copy_thread_tls
    - [arm*] Implement copy_thread_tls
    - [hppa/parisc] Implement copy_thread_tls
    - [riscv64] Implement copy_thread_tls
    - clone3: ensure copy_thread_tls is implemented
    - um: Implement copy_thread_tls
    - [x86] staging: vt6656: remove bool from vnt_radio_power_on ret
    - mwifiex: fix possible heap overflow in mwifiex_process_country_ie()
      (CVE-2019-14895)
    - mwifiex: pcie: Fix memory leak in mwifiex_pcie_alloc_cmdrsp_buf
      (CVE-2019-19056)
    - rpmsg: char: release allocated memory (CVE-2019-19053)
    - scsi: bfa: release allocated memory in case of error (CVE-2019-19066)
    - rtl8xxxu: prevent leaking urb (CVE-2019-19068)
    - ath10k: fix memory leak (CVE-2019-19078)
    - HID: hiddev: fix mess in hiddev_open()
    - USB: Fix: Don't skip endpoint descriptors with maxpacket=0
    - netfilter: arp_tables: init netns pointer in xt_tgchk_param struct
    - netfilter: conntrack: dccp, sctp: handle null timeout argument
    - netfilter: ipset: avoid null deref when IPSET_ATTR_LINENO is present
    - [x86] drm/i915/gen9: Clear residual context state on context switch
      (CVE-2019-14615)
    https://www.kernel.org/pub/linux/kernel/v5.x/ChangeLog-5.4.13
    - HID: hidraw, uhid: Always report EPOLLOUT
    - [amd64] IB/hfi1: Don't cancel unused work item
    - [armhf] mtd: rawnand: stm32_fmc2: avoid to lock the CPU bus
    - [arm*] 2c: bcm2835: Store pointer to bus clock
    - ASoC: soc-core: Set dpcm_playback / dpcm_capture
    - [armhf] ASoC: stm32: spdifrx: fix inconsistent lock state
    - [armhf] ASoC: stm32: spdifrx: fix race condition in irq handler
    - [armhf] ASoC: stm32: spdifrx: fix input pin state management
    - netfilter: nft_flow_offload: fix underflow in flowtable reference
      counter
    - [armhf] mtd: onenand: omap2: Pass correct flags for prep_dma_memcpy
    - [arm64] gpio: zynq: Fix for bug in zynq_gpio_restore_context API
    - [arm64,armhf] pinctrl: meson: Fix wrong shift value when get
      drive-strength
    - [amd64] iommu/vt-d: Unlink device if failed to add to group
    - iommu: Remove device link to group on failure
    - bpf: cgroup: prevent out-of-order release of cgroup bpf
    - fs: move guard_bio_eod() after bio_set_op_attrs
    - scsi: mpt3sas: Fix double free in attach error handling
    - gpio: Fix error message on out-of-range GPIO in lookup table
    - [arm64,armhf] PM / devfreq: tegra: Add COMMON_CLK dependency
    - [arm64,armhf] drm/tegra: Fix ordering of cleanup code
    - [s390x] qeth: fix qdio teardown after early init error
    - [s390x] qeth: fix false reporting of VNIC CHAR config failure
    - [s390x] qeth: Fix vnicc_is_in_use if rx_bcast not set
    - [s390x] qeth: vnicc Fix init to default
    - [s390x] qeth: fix initialization on old HW
    - scsi: smartpqi: Update attribute name to `driver_version`
    - afs: Fix missing cell comparison in afs_test_super()
    - [x86] syscalls/x86: Wire up COMPAT_SYSCALL_DEFINE0
    - [x86] syscalls/x86: Use COMPAT_SYSCALL_DEFINE0 for IA32 (rt_)sigreturn
    - [x86] syscalls/x86: Use the correct function type for sys_ni_syscall
    - [x86] syscalls/x86: Fix function types in COND_SYSCALL
    - btrfs: simplify inode locking for RWF_NOWAIT
    - netfilter: nf_tables_offload: release flow_rule on error from commit
      path
    - netfilter: nft_meta: use 64-bit time arithmetic
    - [arm64] RDMA/hns: Prevent undefined behavior in
      hns_roce_set_user_sq_size()
    - [arm64] RDMA/hns: remove a redundant le16_to_cpu
    - [arm64] RDMA/hns: Modify return value of restrack functions
    - RDMA/counter: Prevent QP counter manual binding in auto mode
    - [arm64] RDMA/hns: Release qp resources when failed to destroy qp
    - xprtrdma: Add unique trace points for posting Local Invalidate WRs
    - xprtrdma: Connection becomes unstable after a reconnect
    - xprtrdma: Fix MR list handling
    - xprtrdma: Close window between waking RPC senders and posting Receives
    - [arm64] RDMA/hns: Fix to support 64K page for srq
    - [arm64] RDMA/hns: Bugfix for qpc/cqc timer configuration
    - RDMA/mlx5: Return proper error value
    - RDMA/srpt: Report the SCSI residual to the initiator
    - uaccess: Add non-pagefault user-space write function
    - bpf: Make use of probe_user_write in probe write helper
    - bpf: skmsg, fix potential psock NULL pointer dereference
    - libbpf: Fix Makefile' libbpf symbol mismatch diagnostic
    - afs: Fix use-after-loss-of-ref
    - afs: Fix afs_lookup() to not clobber the version on a new dentry
    - keys: Fix request_key() cache
    - scsi: enclosure: Fix stale device oops with hot replug
    - scsi: sd: Clear sdkp->protection_type if disk is reformatted without PI
    - [x86] platform/x86: asus-wmi: Fix keyboard brightness cannot be set to 0
    - [x86] platform/x86: GPD pocket fan: Use default values when wrong
      modparams are given
    - Documentation/ABI: Fix documentation inconsistency for mlxreg-io sysfs
      interfaces
    - Documentation/ABI: Add missed attribute for mlxreg-io sysfs interfaces
    - xprtrdma: Fix create_qp crash on device unload
    - xprtrdma: Fix completion wait during device removal
    - xprtrdma: Fix oops in Receive handler after device removal
    - dm: add dm-clone to the documentation index
    - scsi: ufs: Give an unique ID to each ufs-bsg
    - [arm64] crypto: cavium/nitrox - fix firmware assignment to AE cores
    - crypto: virtio - implement missing support for output IVs
    - crypto: algif_skcipher - Use chunksize instead of blocksize
    - [i386] crypto: geode-aes - convert to skcipher API and make thread-safe
    - NFSv2: Fix a typo in encode_sattr()
    - nfsd: Fix cld_net->cn_tfm initialization
    - nfsd: v4 support requires CRYPTO_SHA256
    - NFSv4.x: Handle bad/dead sessions correctly in nfs41_sequence_process()
    - NFSv4.x: Drop the slot if nfs4_delegreturn_prepare waits for
      layoutreturn
    - mei: fix modalias documentation
    - [armhf] clk: samsung: exynos5420: Preserve CPU clocks configuration
      during suspend/resume
    - clk: Fix memory leak in clk_unregister()
    - [arm64,armhf] dmaengine: dw: platform: Mark 'hclk' clock optional
    - [armhf] clk: imx: pll14xx: Fix quick switch of S/K parameter
    - rsi: fix potential null dereference in rsi_probe()
    - affs: fix a memory leak in affs_remount
    - [armhf] pinctl: ti: iodelay: fix error checking on
      pinctrl_count_index_with_args call
    - [x86] pinctrl: lewisburg: Update pin list according to v1.1v6
    - PCI: pciehp: Do not disable interrupt twice on suspend
    - Revert "drm/virtio: switch virtio_gpu_wait_ioctl() to gem helper."
    - drm/amdgpu: cleanup creating BOs at fixed location
    - drm/amdgpu/discovery: reserve discovery data at the top of VRAM
    - scsi: sd: enable compat ioctls for sed-opal
    - gfs2: add compat_ioctl support
    - af_unix: add compat_ioctl support
    - compat_ioctl: handle SIOCOUTQNSD
    - [arm64] PCI: aardvark: Use LTSSM state to build link training flag
    - [arm64] PCI: aardvark: Fix PCI_EXP_RTCTL register configuration
    - [arm64,armhf] PCI: dwc: Fix find_next_bit() usage
    - PCI: Fix missing bridge dma_ranges resource list cleanup
    - PCI/PM: Clear PCIe PME Status even for legacy power management
    - PCI/PTM: Remove spurious "d" from granularity message
    - [powerpc*] powernv: Disable native PCIe port management
    - [mips64el,mipsel] Loongson: Fix return value of loongson_hwmon_init
    - [armhf] tty: serial: imx: use the sg count from dma_map_sg
    - [i386] tty: serial: pch_uart: correct usage of dma_unmap_sg
    - ARM: 8943/1: Fix topology setup in case of CPU hotplug for
      CONFIG_SCHED_MC
    - Revert "ubifs: Fix memory leak bug in alloc_ubifs_info() error path"
    - ubifs: Fixed missed le64_to_cpu() in journal
    - ubifs: do_kill_orphans: Fix a memory leak bug
    - mtd: spi-nor: fix silent truncation in spi_nor_read()
    - mtd: spi-nor: fix silent truncation in spi_nor_read_raw()
    - [arm64,armhf] spi: pxa2xx: Set controller->max_transfer_size in dma mode
    - iwlwifi: mvm: consider ieee80211 station max amsdu value
    - rtlwifi: Remove unnecessary NULL check in rtl_regd_init
    - iwlwifi: mvm: fix support for single antenna diversity
    - sch_cake: Add missing NLA policy entry TCA_CAKE_SPLIT_GSO
    - f2fs: fix potential overflow
    - NFSD fixing possible null pointer derefering in copy offload
    - scsi: libcxgbi: fix NULL pointer dereference in cxgbi_device_destroy()
    - scsi: target/iblock: Fix protection error with blocks greater than 512B
    - [riscv64] export flush_icache_all to modules
    - [mips64el,mipsel] cacheinfo: report shared CPU map
    - [mips64el,mipsel] Fix gettimeofday() in the vdso library
    - tomoyo: Suppress RCU warning at list_for_each_entry_rcu().
    - [arm64] drm/arm/mali: make malidp_mw_connector_helper_funcs static
    - rxrpc: Unlock new call in rxrpc_new_incoming_call() rather than the
      caller
    - rxrpc: Don't take call->user_mutex in rxrpc_new_incoming_call()
    - rxrpc: Fix missing security check on incoming calls
    - [arm64] dmaengine: k3dma: Avoid null pointer traversal
    - [s390x] qeth: lock the card while changing its hsuid
    - [amd64] ioat: ioat_alloc_ring() failure handling.
    - drm/amdgpu: enable gfxoff for raven1 refresh
    - ocfs2: call journal flush to mark journal as empty after journal
      recovery when mount

  [ Salvatore Bonaccorso ]
  * signing_templates/rules.real: Include modules.builtin.modinfo file in
    image (Closes: #948427)
  * [rt] Drop "lib/ubsan: Don't seralize UBSAN report"
  * nvme: Ignore ABI changes
  * Drop "ARM: dts: bcm283x: Fix critical trip point"
  * Drop "tracing: Do not create directories if lockdown is in affect"
  * Drop "libtraceevent: Fix lib installation with O="
  * Drop "libtraceevent: Copy pkg-config file to output folder when using O="
  * Refresh "libbpf: fix readelf output parsing on powerpc with recent
    binutils"
  * Refresh "x86: Make x32 syscall support conditional on a kernel parameter"
  * Bump ABI to 3.

  [ Ben Hutchings ]
  * f2fs: Fix crypto softdep: it uses crc32, not crc32c

 -- Salvatore Bonaccorso <carnil@debian.org>  Sun, 19 Jan 2020 10:22:58 +0100

linux (5.4.8-1~bpo10+1) buster-backports; urgency=medium

  * Rebuild for buster-backports:
    - Change ABI number to 0.bpo.2

 -- Ben Hutchings <ben@decadent.org.uk>  Tue, 07 Jan 2020 15:51:13 +0000

linux (5.4.8-1) unstable; urgency=medium

  * New upstream stable update:
    https://www.kernel.org/pub/linux/kernel/v5.x/ChangeLog-5.4.7
    - af_packet: set defaule value for tmo
    - [amd64] fjes: fix missed check in fjes_acpi_add
    - mod_devicetable: fix PHY module format
    - net: dst: Force 4-byte alignment of dst_metrics
    - [arm64] net: hisilicon: Fix a BUG trigered by wrong bytes_compl
    - net: phy: ensure that phy IDs are correctly typed
    - net: qlogic: Fix error paths in ql_alloc_large_buffers()
    - net-sysfs: Call dev_hold always in rx_queue_add_kobject
    - net: usb: lan78xx: Fix suspend/resume PHY register access error
    - [arm64,armhf] nfp: flower: fix stats id allocation
    - qede: Disable hardware gro when xdp prog is installed
    - qede: Fix multicast mac configuration
    - sctp: fix memleak on err handling of stream initialization
    - sctp: fully initialize v4 addr in some functions
    - neighbour: remove neigh_cleanup() method
    - bonding: fix bond_neigh_init()
    - net: ena: fix default tx interrupt moderation interval
    - net: ena: fix issues in setting interrupt moderation params in ethtool
    - [armhf] net: ethernet: ti: davinci_cpdma: fix warning "device driver
      frees DMA memory with different size"
    - [arm64,armhf] net: stmmac: platform: Fix MDIO init for platforms without
      PHY
    - [armhf] net: dsa: b53: Fix egress flooding settings
    - btrfs: don't double lock the subvol_sem for rename exchange
    - btrfs: do not call synchronize_srcu() in inode_tree_del
    - Btrfs: make tree checker detect checksum items with overlapping ranges
    - btrfs: return error pointer from alloc_test_extent_buffer
    - Btrfs: fix missing data checksums after replaying a log tree
    - btrfs: send: remove WARN_ON for readonly mount
    - btrfs: abort transaction after failed inode updates in create_subvol
    - btrfs: skip log replay on orphaned roots
    - btrfs: do not leak reloc root if we fail to read the fs root
    - btrfs: handle ENOENT in btrfs_uuid_tree_iterate
    - Btrfs: fix removal logic of the tree mod log that leads to
      use-after-free issues
    - ALSA: pcm: Avoid possible info leaks from PCM stream buffers
    - ALSA: hda/ca0132 - Keep power on during processing DSP response
    - ALSA: hda/ca0132 - Avoid endless loop
    - ALSA: hda/ca0132 - Fix work handling in delayed HP detection
    - [arm*] drm/vc4/vc4_hdmi: fill in connector info
    - drm/virtio: switch virtio_gpu_wait_ioctl() to gem helper.
    - drm: mst: Fix query_payload ack reply struct
    - [arm64,armhf] drm/panel: Add missing drm_panel_init() in panel drivers
    - [armhf] drm: exynos: exynos_hdmi: use cec_notifier_conn_(un)register
    - drm: Use EOPNOTSUPP, not ENOTSUPP
    - drm/amdgpu/sriov: add ring_stop before ring_create in psp v11 code
    - drm/amdgpu: grab the id mgr lock while accessing passid_mapping
    - drm/ttm: return -EBUSY on pipelining with no_gpu_wait (v2)
    - ath10k: add cleanup in ath10k_sta_state()
    - ath10k: Check if station exists before forwarding tx airtime report
    - spi: Add call to spi_slave_abort() function when spidev driver is
      released
    - [arm64] drm/meson: vclk: use the correct G12A frac max value
    - [x86] staging: rtl8192u: fix multiple memory leaks on error path
    - staging: rtl8188eu: fix possible null dereference
    - rtlwifi: prevent memory leak in rtl_usb_probe (CVE-2019-19063)
    - libertas: fix a potential NULL pointer dereference
    - ath10k: fix backtrace on coredump
    - IB/iser: bound protection_sg size by data_sg size
    - [armhf] spi: gpio: prevent memory leak in spi_gpio_probe
    - media: max2175: Fix build error without CONFIG_REGMAP_I2C
    - [arm64] media: venus: core: Fix msm8996 frequency table
    - ath10k: fix offchannel tx failure when no ath10k_mac_tx_frm_has_freq
    - pinctrl: devicetree: Avoid taking direct reference to device name string
    - [armhf] drm/sun4i: dsi: Fix TCON DRQ set bits
    - [arm64] media: venus: Fix occasionally failures to suspend
    - rtw88: fix NSS of hw_cap
    - [armhf] hwrng: omap3-rom - Call clk_disable_unprepare() on exit only if
      not idled
    - media: flexcop-usb: fix NULL-ptr deref in flexcop_usb_transfer_init()
    - [arm64,armhf] drm/bridge: dw-hdmi: Refuse DDC/CI transfers on the
      internal I2C controller
    - mwifiex: pcie: Fix memory leak in mwifiex_pcie_init_evt_ring
      (CVE-2019-19057)
    - drm/drm_vblank: Change EINVAL by the correct errno
    - libbpf: Fix struct end padding in btf_dump
    - libbpf: Fix passing uninitialized bytes to setsockopt
    - net/smc: increase device refcount for added link group
    - team: call RCU read lock when walking the port_list
    - media: cx88: Fix some error handling path in 'cx8800_initdev()'
    - [arm64] crypto: inside-secure - Fix a maybe-uninitialized warning
    - [arm64] crypto: aegis128/simd - build 32-bit ARM for v8 architecture
      explicitly
    - [x86] ASoC: SOF: enable sync_write in hdac_bus
    - [armhf] media: ti-vpe: vpe: Fix Motion Vector vpdma stride
    - [armhf] media: ti-vpe: vpe: fix a v4l2-compliance warning about invalid
      pixel format
    - [armhf] media: ti-vpe: vpe: fix a v4l2-compliance failure about frame
      sequence number
    - [armhf] media: ti-vpe: vpe: Make sure YUYV is set as default format
    - [armhf] media: ti-vpe: vpe: fix a v4l2-compliance failure causing a
      kernel panic
    - [armhf] media: ti-vpe: vpe: ensure buffers are cleaned up properly in
      abort cases
    - [armhf] media: ti-vpe: vpe: fix a v4l2-compliance failure about invalid
      sizeimage
    - [x86] syscalls/x86: Use the correct function type in SYSCALL_DEFINE0
    - [x86] mm: Use the correct function type for native_set_fixmap()
    - ath10k: Correct error handling of dma_map_single()
    - rtw88: coex: Set 4 slot mode for A2DP
    - [arm64,armhf] drm/bridge: dw-hdmi: Restore audio when setting a mode
    - perf vendor events arm64: Fix Hisi hip08 DDRC PMU eventname
    - usb: usbfs: Suppress problematic bind and unbind uevents.
    - Bluetooth: btusb: avoid unused function warning
    - Bluetooth: missed cpu_to_le16 conversion in hci_init4_req
    - Bluetooth: Workaround directed advertising bug in Broadcom controllers
    - Bluetooth: hci_core: fix init for HCI_USER_CHANNEL
    - bpf/stackmap: Fix deadlock with rq_lock in bpf_get_stack()
    - [x86] mce: Lower throttling MCE messages' priority to warning
    - [arm64] net: hns3: log and clear hardware error after reset complete
    - [arm64] RDMA/hns: Fix wrong parameters when initial mtt of srq->idx_que
    - [x86] drm/gma500: fix memory disclosures due to uninitialized bytes
    - ASoC: soc-pcm: fixup dpcm_prune_paths() loop continue
    - rtl8xxxu: fix RTL8723BU connection failure issue after warm reboot
    - ipmi: Don't allow device module unload when in use
    - [x86] ioapic: Prevent inconsistent state when moving an interrupt
    - media: cedrus: Fix undefined shift with a SHIFT_AND_MASK_BITS macro
    - drm/nouveau: Don't grab runtime PM refs for HPD IRQs
    - md: no longer compare spare disk superblock events in super_load
    - md/bitmap: avoid race window between md_bitmap_resize and
      bitmap_file_clear_bit
    - drm: Don't free jobs in wait_event_interruptible()
    - EDAC/amd64: Set grain per DIMM
    - [arm64] psci: Reduce the waiting time for cpu_psci_cpu_kill()
    - i40e: initialize ITRN registers with correct values
    - i40e: Wrong 'Advertised FEC modes' after set FEC to AUTO
    - net: phy: dp83867: enable robust auto-mdix
    - [arm64,armhf] drm/tegra: sor: Use correct SOR index on Tegra210
    - regulator: core: Release coupled_rdevs on regulator_init_coupling()
      error
    - ubsan, x86: Annotate and allow __ubsan_handle_shift_out_of_bounds() in
      uaccess regions
    - ACPI: button: Add DMI quirk for Medion Akoya E2215T
    - RDMA/qedr: Fix memory leak in user qp and mr
    - [arm64] RDMA/hns: Fix memory leak on 'context' on error return path
    - RDMA/qedr: Fix srqs xarray initialization
    - RDMA/core: Set DMA parameters correctly
    - [arm64,armhf] gpu: host1x: Allocate gather copy for host1x
    - [arm64,armhf] net: dsa: LAN9303: select REGMAP when LAN9303 enable
    - [arm64] phy: qcom-usb-hs: Fix extcon double register after power cycle
    - [s390x] time: ensure get_clock_monotonic() returns monotonic values
    - [s390x] add error handling to perf_callchain_kernel
    - [s390x] mm: add mm_pxd_folded() checks to pxd_free()
    - [arm64] net: hns3: add struct netdev_queue debug info for TX timeout
    - libata: Ensure ata_port probe has completed before detach
    - loop: fix no-unmap write-zeroes request behavior
    - [arm64,armhf] net/mlx5e: Verify that rule has at least one fwd/drop
      action
    - ALSA: bebob: expand sleep just after breaking connections for protocol
      version 1
    - libbpf: Fix error handling in bpf_map__reuse_fd()
    - Bluetooth: Fix advertising duplicated flags
    - ALSA: pcm: Fix missing check of the new non-cached buffer type
    - [riscv64] spi: sifive: disable clk when probe fails and remove
    - pinctrl: amd: fix __iomem annotation in amd_gpio_irq_handler()
    - ixgbe: protect TX timestamping from API misuse
    - media: rcar_drif: fix a memory disclosure (CVE-2019-18786)
    - media: v4l2-core: fix touch support in v4l_g_fmt
    - nvme: introduce "Command Aborted By host" status code
    - nvmem: core: fix nvmem_cell_write inline function
    - ASoC: SOF: topology: set trigger order for FE DAI link
    - media: vivid: media_device_cleanup was called too early
    - bnx2x: Fix PF-VF communication over multi-cos queues.
    - ALSA: timer: Limit max amount of slave instances
    - RDMA/core: Fix return code when modify_port isn't supported
    - [arm64] drm: msm: a6xx: fix debug bus register configuration
    - rtlwifi: fix memory leak in rtl92c_set_fw_rsvdpagepkt()
    - perf probe: Fix to find range-only function instance
    - perf cs-etm: Fix definition of macro TO_CS_QUEUE_NR
    - perf probe: Fix to list probe event with correct line number
    - perf jevents: Fix resource leak in process_mapfile() and main()
    - perf probe: Walk function lines in lexical blocks
    - perf probe: Fix to probe an inline function which has no entry pc
    - perf probe: Fix to show ranges of variables in functions without
      entry_pc
    - perf probe: Fix to show inlined function callsite without entry_pc
    - perf probe: Fix to probe a function which has no entry pc
    - perf tools: Fix cross compile for ARM64
    - perf tools: Splice events onto evlist even on error
    - ice: Check for null pointer dereference when setting rings
    - perf parse: If pmu configuration fails free terms
    - perf probe: Skip overlapped location on searching variables
    - net: avoid potential false sharing in neighbor related code
    - perf probe: Return a better scope DIE if there is no best scope
    - perf probe: Fix to show calling lines of inlined functions
    - perf probe: Skip end-of-sequence and non statement lines
    - perf probe: Filter out instances except for inlined subroutine and
      subprogram
    - libbpf: Fix negative FD close() in xsk_setup_xdp_prog()
    - [s390x] bpf: Use kvcalloc for addrs array
    - cgroup: freezer: don't change task and cgroups status unnecessarily
    - ath10k: fix get invalid tx rate for Mesh metric
    - media: pvrusb2: Fix oops on tear-down when radio support is not present
    - ice: delay less
    - media: cedrus: Use helpers to access capture queue
    - [arm64,armhf] spi: pxa2xx: Add missed security checks
    - ASoC: rt5677: Mark reg RT5677_PWR_ANLG2 as volatile
    - iio: dac: ad5446: Add support for new AD5600 DAC
    - [x86] ASoC: Intel: kbl_rt5663_rt5514_max98927: Add dmic format
      constraint
    - r8169: respect EEE user setting when restarting network
    - [s390x] disassembler: don't hide instruction addresses
    - [armhf] net: ethernet: ti: Add dependency for TI_DAVINCI_EMAC
    - nvme: Discard workaround for non-conformant devices
    - parport: load lowlevel driver if ports not found
    - bcache: fix static checker warning in bcache_device_free()
    - cpufreq: Register drivers only after CPU devices have been registered
    - [x86] crash: Add a forward declaration of struct kimage
    - tracing: use kvcalloc for tgid_map array allocation
    - tracing/kprobe: Check whether the non-suffixed symbol is notrace
    - bcache: fix deadlock in bcache_allocator
    - iwlwifi: mvm: fix unaligned read of rx_pkt_status
    - regulator: core: Let boot-on regulators be powered off
    - [arm64] spi: tegra20-slink: add missed clk_unprepare
    - tun: fix data-race in gro_normal_list()
    - xhci-pci: Allow host runtime PM as default also for Intel Ice Lake xHCI
    - crypto: virtio - deal with unsupported input sizes
    - btrfs: don't prematurely free work in end_workqueue_fn()
    - btrfs: don't prematurely free work in run_ordered_work()
    - sched/uclamp: Fix overzealous type replacement
    - perf/core: Fix the mlock accounting, again
    - bnxt_en: Return proper error code for non-existent NVM variable
    - net: phy: avoid matching all-ones clause 45 PHY IDs
    - [x86] ASoC: Intel: bytcr_rt5640: Update quirk for Acer Switch 10 SW5-012
      2-in-1
    - [x86] insn: Add some Intel instructions to the opcode map
    - brcmfmac: remove monitor interface when detaching
    - perf session: Fix decompression of PERF_RECORD_COMPRESSED records
    - perf probe: Fix to show function entry line as probe-able
    - [s390x] crypto: Fix unsigned variable compared with zero
    - [s390x] kasan: support memcpy_real with TRACE_IRQFLAGS
    - bnxt_en: Improve RX buffer error handling.
    - iwlwifi: check kasprintf() return value
    - ASoC: soc-pcm: check symmetry before hw_params
    - [armhf] net: ethernet: ti: ale: clean ale tbl on init and intf restart
    - [s390x] cpumf: Adjust registration of s390 PMU device drivers
    - [armhf] crypto: sun4i-ss - Fix 64-bit size_t warnings
    - [armhf] crypto: sun4i-ss - Fix 64-bit size_t warnings on sun4i-ss-hash.c
    - mac80211: consider QoS Null frames for STA_NULLFUNC_ACKED
    - libtraceevent: Fix memory leakage in copy_filter_type
    - ice: Only disable VF state when freeing each VF resources
    - ice: Fix setting coalesce to handle DCB configuration
    - net: phy: initialise phydev speed and duplex sanely
    - tools, bpf: Fix build for 'make -s tools/bpf O=<dir>'
    - bpf: Provide better register bounds after jmp32 instructions
    - net: wireless: intel: iwlwifi: fix GRO_NORMAL packet stalling
    - btrfs: don't prematurely free work in reada_start_machine_worker()
    - btrfs: don't prematurely free work in scrub_missing_raid56_worker()
    - Revert "mmc: sdhci: Fix incorrect switch to HS mode"
    - tpm_tis: reserve chip for duration of tpm_tis_core_init
    - tpm: fix invalid locking in NONBLOCKING mode
    - iommu: fix KASAN use-after-free in iommu_insert_resv_region
    - iommu: set group default domain before creating direct mappings
    - iommu/vt-d: Fix dmar pte read access not set error
    - iommu/vt-d: Set ISA bridge reserved region as relaxable
    - iommu/vt-d: Allocate reserved region for ISA with correct permission
    - [armhf] can: flexcan: fix possible deadlock and out-of-order reception
      after wakeup
    - [armhf] can: flexcan: poll MCR_LPM_ACK instead of GPR ACK for stop mode
      acknowledgment
    - can: kvaser_usb: kvaser_usb_leaf: Fix some info-leaks to USB devices
      (CVE-2019-19947)
    - usb: xhci: Fix build warning seen with CONFIG_PM=n
    - ath10k: Revert "ath10k: add cleanup in ath10k_sta_state()"
    - md: avoid invalid memory access for array sb->dev_roles
    - [s390x] ftrace: fix endless recursion in function_graph tracer
    - [armhf] can: flexcan: add low power enter/exit acknowledgment helper
    - usbip: Fix receive error in vhci-hcd when using scatter-gather
    - usbip: Fix error path of vhci_recv_ret_submit()
    - cpufreq: Avoid leaving stale IRQ work items during CPU offline
    - mm: vmscan: protect shrinker idr replace with CONFIG_MEMCG
    - [x86] intel_th: pci: Add Comet Lake PCH-V support
    - [x86] intel_th: pci: Add Elkhart Lake SOC support
    - [x86] intel_th: Fix freeing IRQs
    - [x86] intel_th: msu: Fix window switching without windows
    - [x86] platform/x86: hp-wmi: Make buffer for HPWMI_FEATURE2_QUERY 128
      bytes
    - [x86] staging: comedi: gsc_hpdi: check dma_alloc_coherent() return value
    - [x86] pinctrl: baytrail: Really serialize all register accesses
    - ext4: fix ext4_empty_dir() for directories with holes (CVE-2019-19037)
    - ext4: check for directory entries too close to block end
    - ext4: unlock on error in ext4_expand_extra_isize()
    - ext4: validate the debug_want_extra_isize mount option at parse time
    - [powerpc*] KVM: PPC: Book3S HV: Fix regression on big endian hosts
    - [x86] kvm: x86: Host feature SSBD doesn't imply guest feature
      SPEC_CTRL_SSBD
    - [x86] kvm: x86: Host feature SSBD doesn't imply guest feature AMD_SSBD
    - [arm64,armhf] KVM: arm/arm64: Properly handle faulting of device
      mappings
    - [arm64] KVM: arm64: Ensure 'params' is initialised when looking up sys
      register
    - [x86] intel: Disable HPET on Intel Coffee Lake H platforms
    - [x86] MCE/AMD: Do not use rdmsr_safe_on_cpu() in smca_configure()
    - [x86] MCE/AMD: Allow Reserved types to be overwritten in smca_banks[]
    - [x86] mce: Fix possibly incorrect severity calculation on AMD
    - [powerpc*] irq: fix stack overflow verification
    - [powerpc*] ocxl: Fix concurrent AFU open and device removal
    - [arm64] mmc: sdhci-msm: Correct the offset and value for DDR_CONFIG
      register
    - mmc: sdhci: Update the tuning failed messages to pr_debug level
    - mmc: sdhci: Workaround broken command queuing on Intel GLK
    - mmc: sdhci: Add a quirk for broken command queuing
    - nbd: fix shutdown and recv work deadlock v2
    - iwlwifi: pcie: move power gating workaround earlier in the flow
    https://www.kernel.org/pub/linux/kernel/v5.x/ChangeLog-5.4.8
    - Revert "MIPS: futex: Restore \n after sync instructions"
    - Revert "MIPS: futex: Emit Loongson3 sync workarounds within asm"
    - scsi: lpfc: Fix spinlock_irq issues in lpfc_els_flush_cmd()
    - scsi: lpfc: Fix discovery failures when target device connectivity
      bounces
    - scsi: mpt3sas: Fix clear pending bit in ioctl status
    - scsi: lpfc: Fix locking on mailbox command completion
    - scsi: mpt3sas: Reject NVMe Encap cmnds to unsupported HBA
    - [armhf] gpio: mxc: Only get the second IRQ when there is more than one
      IRQ
    - scsi: lpfc: Fix list corruption in lpfc_sli_get_iocbq
    - Input: atmel_mxt_ts - disable IRQ across suspend
    - f2fs: fix to update time in lazytime mode
    - [x86] platform/x86: peaq-wmi: switch to using polled mode of input
      devices
    - [arm64,armhf] iommu: rockchip: Free domain on .domain_free
    - [arm64,armhf] iommu/tegra-smmu: Fix page tables in > 4 GiB memory
    - scsi: target: compare full CHAP_A Algorithm strings
    - scsi: lpfc: Fix hardlockup in lpfc_abort_handler
    - scsi: lpfc: Fix SLI3 hba in loop mode not discovering devices
    - scsi: csiostor: Don't enable IRQs too early
    - [arm64] scsi: hisi_sas: Replace in_softirq() check in
      hisi_sas_task_exec()
    - [arm64] scsi: hisi_sas: Delete the debugfs folder of hisi_sas when the
      probe fails
    - [powerpc*] pseries: Mark accumulate_stolen_time() as notrace
    - [powerpc*] pseries: Don't fail hash page table insert for bolted mapping
    - dma-mapping: Add vmap checks to dma_map_single()
    - dma-mapping: fix handling of dma-ranges for reserved memory (again)
    - clocksource/drivers/timer-of: Use unique device name instead of timer
    - [powerpc*] security/book3s64: Report L1TF status in sysfs
    - [powerpc*] book3s64/hash: Add cond_resched to avoid soft lockup warning
    - ext4: update direct I/O read lock pattern for IOCB_NOWAIT
    - ext4: iomap that extends beyond EOF should be marked dirty
    - jbd2: Fix statistics for the number of logged blocks
    - scsi: tracing: Fix handling of TRANSFER LENGTH == 0 for READ(6) and
      WRITE(6)
    - scsi: lpfc: Fix unexpected error messages during RSCN handling
    - scsi: lpfc: Fix duplicate unreg_rpi error in port offline flow
    - f2fs: fix to update dir's i_pino during cross_rename
    - [arm64] clk: qcom: smd: Add missing pnoc clock
    - [arm64] clk: qcom: Allow constant ratio freq tables for rcg
    - clk: clk-gpio: propagate rate change to parent
    - dma-direct: check for overflows on 32 bit DMA addresses
    - fs/quota: handle overflows of sysctl fs.quota.* and report as unsigned
      long
    - [arm64] iommu/arm-smmu-v3: Don't display an error when IRQ lines are
      missing
    - [armhf] i2c: stm32f7: fix & reorder remove & probe error handling
    - iomap: fix return value of iomap_dio_bio_actor on 32bit systems
    - scsi: lpfc: fix: Coverity: lpfc_cmpl_els_rsp(): Null pointer
      dereferences
    - [m68k] scsi: zorro_esp: Limit DMA transfers to 65536 bytes (except on
      Fastlane)
    - [powerpc*] PCI: rpaphp: Fix up pointer to first drc-info entry
    - scsi: ufs: fix potential bug which ends in system hang
    - [powerpc*] PCI: rpaphp: Don't rely on firmware feature to imply drc-info
      support
    - [powerpc*] PCI: rpaphp: Annotate and correctly byte swap DRC properties
    - [powerpc*] PCI: rpaphp: Correctly match ibm, my-drc-index to drc-name
      when using drc-info
    - [powerpc*] security: Fix wrong message when RFI Flush is disable
    - [powerpc*] eeh: differentiate duplicate detection message
    - [powerpc*] book3s/mm: Update Oops message to print the correct
      translation in use
    - bcache: at least try to shrink 1 node in bch_mca_scan()
    - HID: quirks: Add quirk for HP MSU1465 PIXART OEM mouse
    - HID: logitech-hidpp: Silence intermittent get_battery_capacity errors
    - HID: i2c-hid: fix no irq after reset on raydium 3118
    - [armhf] 8937/1: spectre-v2: remove Brahma-B53 from hardening
    - libnvdimm/btt: fix variable 'rc' set but not used
    - HID: Improve Windows Precision Touchpad detection.
    - HID: rmi: Check that the RMI_STARTED bit is set before unregistering the
      RMI transport device
    - watchdog: prevent deferral of watchdogd wakeup on RT
    - watchdog: Fix the race between the release of watchdog_core_data and
      cdev
    - scsi: pm80xx: Fix for SATA device discovery
    - scsi: ufs: Fix error handing during hibern8 enter
    - scsi: scsi_debug: num_tgts must be >= 0
    - scsi: target: core: Release SPC-2 reservations when closing a session
    - scsi: ufs: Fix up auto hibern8 enablement
    - scsi: iscsi: Don't send data to unbound connection
    - scsi: target: iscsi: Wait for all commands to finish before freeing a
      session
    - f2fs: Fix deadlock in f2fs_gc() context during atomic files handling
    - [x86] Drivers: hv: vmbus: Fix crash handler reset of Hyper-V synic
    - apparmor: fix unsigned len comparison with less than zero
    - drm/amdgpu: Call find_vma under mmap_sem
    - cifs: Fix use-after-free bug in cifs_reconnect()
    - io_uring: io_allocate_scq_urings() should return a sane state
    - cdrom: respect device capabilities during opening action
    - cifs: move cifsFileInfo_put logic into a work-queue
    - perf diff: Use llabs() with 64-bit values
    - perf script: Fix brstackinsn for AUXTRACE
    - perf regs: Make perf_reg_name() return "unknown" instead of NULL
    - [s390x] zcrypt: handle new reply code FILTERED_BY_HYPERVISOR
    - [s390x] unwind: filter out unreliable bogus %r14
    - [s390x] cpum_sf: Check for SDBT and SDB consistency
    - ocfs2: fix passing zero to 'PTR_ERR' warning
    - [s390x] disable preemption when switching to nodat stack with
      CALL_ON_STACK
    - mm/hugetlbfs: fix error handling when setting up mounts
    - kernel: sysctl: make drop_caches write-only
    - userfaultfd: require CAP_SYS_PTRACE for UFFD_FEATURE_EVENT_FORK
    - sctp: fix err handling of stream initialization
    - md: make sure desc_nr less than MD_SB_DISKS
    - Revert "iwlwifi: assign directly to iwl_trans->cfg in QuZ detection"
    - netfilter: ebtables: compat: reject all padding in matches/watchers
    - 6pack,mkiss: fix possible deadlock
    - [powerpc*] Fix __clear_user() with KUAP enabled
    - net/smc: add fallback check to connect()
    - netfilter: bridge: make sure to pull arp header in br_nf_forward_arp()
    - inetpeer: fix data-race in inet_putpeer / inet_putpeer
    - net: add a READ_ONCE() in skb_peek_tail()
    - net: icmp: fix data-race in cmp_global_allow()
    - hrtimer: Annotate lockless access to timer->state
    - tomoyo: Don't use nifty names on sockets.
    - uaccess: disallow > INT_MAX copy sizes
    - drm: limit to INT_MAX in create_blob ioctl
    - xfs: fix mount failure crash on invalid iclog memory access
    - cxgb4/cxgb4vf: fix flow control display for auto negotiation
    - [armhf] net: dsa: bcm_sf2: Fix IP fragment location and behavior
    - net/mlxfw: Fix out-of-memory error in mfa2 flash burning
    - net: phy: aquantia: add suspend / resume ops for AQR105
    - net/sched: act_mirred: Pull mac prior redir to non mac_header_xmit
      device
    - net/sched: add delete_empty() to filters and use it in cls_flower
    - net_sched: sch_fq: properly set sk->sk_pacing_status
    - [arm64,armhf] net: stmmac: dwmac-meson8b: Fix the RGMII TX delay on
      Meson8b/8m2 SoCs
    - ptp: fix the race between the release of ptp_clock and cdev
    - tcp: Fix highest_sack and highest_sack_seq
    - udp: fix integer overflow while computing available space in sk_rcvbuf
    - bnxt_en: Fix MSIX request logic for RDMA driver.
    - bnxt_en: Free context memory in the open path if firmware has been
      reset.
    - bnxt_en: Return error if FW returns more data than dump length
    - bnxt_en: Fix bp->fw_health allocation and free logic.
    - bnxt_en: Remove unnecessary NULL checks for fw_health
    - bnxt_en: Fix the logic that creates the health reporters.
    - bnxt_en: Add missing devlink health reporters for VFs.
    - net: add bool confirm_neigh parameter for dst_ops.update_pmtu
    - ip6_gre: do not confirm neighbor when do pmtu update
    - gtp: do not confirm neighbor when do pmtu update
    - net/dst: add new function skb_dst_update_pmtu_no_confirm
    - tunnel: do not confirm neighbor when do pmtu update
    - vti: do not confirm neighbor when do pmtu update
    - sit: do not confirm neighbor when do pmtu update
    - net/dst: do not confirm neighbor for vxlan and geneve pmtu update
    - [arm64,armhf] net: marvell: mvpp2: phylink requires the link interrupt
    - gtp: fix wrong condition in gtp_genl_dump_pdp()
    - gtp: avoid zero size hashtable
    - bonding: fix active-backup transition after link failure
    - tcp: do not send empty skb from tcp_write_xmit()
    - tcp/dccp: fix possible race __inet_lookup_established()
    - [x86] hv_netvsc: Fix tx_table init in rndis_set_subchannel()
    - gtp: fix an use-after-free in ipv4_pdp_find()
    - gtp: do not allow adding duplicate tid and ms_addr pdp context
    - bnxt: apply computed clamp value for coalece parameter
    - ipv6/addrconf: only check invalid header values when
      NETLINK_F_STRICT_CHK is set
    - [arm64,armhf] net: phylink: fix interface passed to mac_link_up
    - net: ena: fix napi handler misbehavior when the napi budget is zero
    - vhost/vsock: accept only packets with the right dst_cid
    - mm/hugetlbfs: fix for_each_hstate() loop in init_hugetlbfs_fs()

  [ Salvatore Bonaccorso ]
  * debian/lib/python/debian_linux/abi.py: Add one missing string replacement.
  * debian/lib/python/debian_linux/abi.py: strip whitespace characters in
    line.
  * [rt] Refresh lib-ubsan-Don-t-seralize-UBSAN-report.patch for context
    changes in 5.4.7
  * [rt] Drop x86-ioapic-Prevent-inconsistent-state-when-moving-an.patch
  * Enable EROFS filesystem support as module.
    Enable EROFS_FS as module, enable EROFS_FS_XATTR, EROFS_FS_POSIX_ACL,
    EROFS_FS_SECURITY, EROFS_FS_ZIP and EROFS_FS_CLUSTER_PAGE_LIMIT.
    Thanks to Gao Xiang <gaoxiang25@huawei.com> (Closes: #946569)
  * Enable additional netfilter modules.
    Enable NFT_BRIDGE_META, NF_CONNTRACK_BRIDGE, IP6_NF_MATCH_SRH, NFT_XFRM
    and NFT_SYNPROXY as modules.
    Thanks to Arturo Borrero Gonzalez (Closes: #948031)
  * [rt] Drop watchdog-prevent-deferral-of-watchdogd-wakeup-on-RT.patch
  * [rt] Refresh Use-CONFIG_PREEMPTION.patch (Context changes in 5.4.8)
  * Bump ABI to 2

  [ YunQiang Su ]
  * [mips*/octeon] Fix ftbfs on mips* due to octeon image-file:
        move "image-file: linux" to octeon_build from octeon_image.

 -- Salvatore Bonaccorso <carnil@debian.org>  Sun, 05 Jan 2020 15:40:37 +0100

linux (5.4.6-1) unstable; urgency=medium

  * New upstream stable update:
    https://www.kernel.org/pub/linux/kernel/v5.x/ChangeLog-5.4.3
    - rsi: release skb if rsi_prepare_beacon fails (CVE-2019-19071)
    - lp: fix sparc64 LPSETTIMEOUT ioctl
    - time: Zero the upper 32-bits in __kernel_timespec on 32-bit
    - usb: gadget: u_serial: add missing port entry locking
    - [arm64] tty: serial: msm_serial: Fix flow control
    - [arm64,armel,armhf] serial: pl011: Fix DMA ->flush_buffer()
    - serial: serial_core: Perform NULL checks for break_ctl ops
    - [armhf] serial: stm32: fix clearing interrupt error flags
    - serial: 8250_dw: Avoid double error messaging when IRQ absent
    - mwifiex: Re-work support for SDIO HW reset
    - io_uring: fix dead-hung for non-iter fixed rw
    - io_uring: transform send/recvmsg() -ERESTARTSYS to -EINTR
    - fuse: fix leak of fuse_io_priv
    - fuse: verify nlink
    - fuse: verify write return
    - fuse: verify attributes
    - io_uring: fix missing kmap() declaration on powerpc
    - io_uring: ensure req->submit is copied when req is deferred
    - SUNRPC: Avoid RPC delays when exiting suspend
    - ALSA: hda/realtek - Enable internal speaker of ASUS UX431FLC
    - ALSA: hda/realtek - Enable the headset-mic on a Xiaomi's laptop
    - ALSA: hda/realtek - Dell headphone has noise on unmute for ALC236
    - ALSA: hda/realtek - Fix inverted bass GPIO pin on Acer 8951G
    - ALSA: pcm: oss: Avoid potential buffer overflows
    - ALSA: hda - Add mute led support for HP ProBook 645 G4
    - ALSA: hda: Modify stream stripe mask only when needed
    - Input: synaptics - switch another X1 Carbon 6 to RMI/SMbus
    - Input: synaptics-rmi4 - re-enable IRQs in f34v7_do_reflash
    - [x86] Input: synaptics-rmi4 - don't increment rmiaddr for SMBus
      transfers
    - Input: goodix - add upside-down quirk for Teclast X89 tablet
    - media: rc: mark input device as pointing stick
    - [i386] x86/mm/32: Sync only to VMALLOC_END in vmalloc_sync_all()
    - [x86] PCI: Avoid AMD FCH XHCI USB PME# from D0 defect
    - CIFS: Fix NULL-pointer dereference in smb2_push_mandatory_locks
    - CIFS: Fix SMB2 oplock break processing
    - tty: vt: keyboard: reject invalid keycodes
    - can: slcan: Fix use-after-free Read in slcan_open
    - nfsd: Ensure CLONE persists data and metadata changes to the target file
    - nfsd: restore NFSv3 ACL support
    - kernfs: fix ino wrap-around detection
    - jbd2: Fix possible overflow in jbd2_log_space_left()
    - [arm64] drm/msm: fix memleak on release
    - drm: damage_helper: Fix race checking plane->state->fb
    - [i386] drm/i810: Prevent underflow in ioctl
    - [arm64] Validate tagged addresses in access_ok() called from kernel
      threads
    - [powerpc*] KVM: PPC: Book3S HV: XIVE: Free previous EQ page when setting
      up a new one
    - [powerpc*] KVM: PPC: Book3S HV: XIVE: Fix potential page leak on error
      path
    - [powerpc*] KVM: PPC: Book3S HV: XIVE: Set kvm->arch.xive when VPs are
      allocated
    - [x86] KVM: nVMX: Always write vmcs02.GUEST_CR3 during nested VM-Enter
    - [arm64,armhf] KVM: vgic: Don't rely on the wrong pending table
    - [x86] KVM: do not modify masked bits of shared MSRs
    - [x86] KVM: fix presentation of TSX feature in ARCH_CAPABILITIES
    - [x86] KVM: Remove a spurious export of a static function
    - [x86] KVM: Grab KVM's srcu lock when setting nested state
    - crypto: af_alg - cast ki_complete ternary op to int
    - [i386] crypto: geode-aes - switch to skcipher for cbc(aes) fallback
    - [x86] crypto: ccp - fix uninitialized list head
    - crypto: ecdh - fix big endian bug in ECC library
    - crypto: user - fix memory leak in crypto_report (CVE-2019-19062)
    - [armhf] spi: stm32-qspi: Fix kernel oops when unbinding driver
    - spi: Fix SPI_CS_HIGH setting when using native and GPIO CS
    - spi: Fix NULL pointer when setting SPI_CS_HIGH for GPIO CS
    - can: ucan: fix non-atomic allocation in completion handler
    - [amd64] RDMA/qib: Validate ->show()/store() callbacks before calling
      them
    - rfkill: allocate static minor
    - bdev: Factor out bdev revalidation into a common helper
    - bdev: Refresh bdev size for disks without partitioning
    - iomap: Fix pipe page leakage during splicing
    - thermal: Fix deadlock in thermal thermal_zone_device_check
    - vcs: prevent write access to vcsu devices
    - Revert "serial/8250: Add support for NI-Serial PXI/PXIe+485 devices"
    - binder: Fix race between mmap() and binder_alloc_print_pages()
    - binder: Prevent repeated use of ->mmap() via NULL mapping
    - binder: Handle start==NULL in binder_update_page_range()
    - [x86] KVM: fix out-of-bounds write in KVM_GET_EMULATED_CPUID
      (CVE-2019-19332)
    - ALSA: hda - Fix pending unsol events at shutdown
    - md/raid0: Fix an error message in raid0_make_request()
    - drm/mcde: Fix an error handling path in 'mcde_probe()'
    - perf script: Fix invalid LBR/binary mismatch error
    https://www.kernel.org/pub/linux/kernel/v5.x/ChangeLog-5.4.4
    - usb: gadget: configfs: Fix missing spin_lock_init()
    - [x86] usb: gadget: pch_udc: fix use after free
    - nvme: Namepace identification descriptor list is optional
    - Revert "nvme: Add quirk for Kingston NVME SSD running FW E8FK11.T"
    - scsi: lpfc: Fix bad ndlp ptr in xri aborted handling
    - [s390x] scsi: zfcp: trace channel log even for FCP command responses
    - scsi: qla2xxx: Do command completion on abort timeout
    - scsi: qla2xxx: Fix driver unload hang
    - scsi: qla2xxx: Fix double scsi_done for abort path
    - scsi: qla2xxx: Fix memory leak when sending I/O fails
    - compat_ioctl: add compat_ptr_ioctl()
    - ceph: fix compat_ioctl for ceph_dir_operations
    - [arm64] media: venus: remove invalid compat_ioctl32 handler
    - USB: uas: honor flag to avoid CAPACITY16
    - USB: uas: heed CAPACITY_HEURISTICS
    - USB: documentation: flags on usb-storage versus UAS
    - usb: Allow USB device to be warm reset in suspended state
    - [arm64,armhf] usb: host: xhci-tegra: Correct phy enable sequence
    - binder: fix incorrect calculation for num_valid
    - staging: rtl8188eu: fix interface sanity check
    - staging: rtl8712: fix interface sanity check
    - [arm*] staging: vchiq: call unregister_chrdev_region() when driver
      registration fails
    - staging: gigaset: fix general protection fault on probe
    - staging: gigaset: fix illegal free on probe errors
    - staging: gigaset: add endpoint-type sanity check
    - usb: xhci: only set D3hot for pci device
    - xhci: Fix memory leak in xhci_add_in_port()
    - xhci: fix USB3 device initiated resume race with roothub autosuspend
    - xhci: Increase STS_HALT timeout in xhci_suspend()
    - xhci: handle some XHCI_TRUST_TX_LENGTH quirks cases as default
      behaviour.
    - xhci: make sure interrupts are restored to correct state
    - [x86] iio: imu: inv_mpu6050: fix temperature reporting using bad unit
    - USB: atm: ueagle-atm: add missing endpoint check
    - USB: idmouse: fix interface sanity checks
    - USB: serial: io_edgeport: fix epic endpoint lookup
    - usb: roles: fix a potential use after free
    - USB: adutux: fix interface sanity check
    - usb: core: urb: fix URB structure initialization function
    - usb: mon: Fix a deadlock in usbmon between mmap and read
    - [arm64,amd64,i386] tpm: add check after commands attribs tab allocation
    - [arm64,amd64,i386] tpm: Switch to platform_get_irq_optional()
    - brcmfmac: disable PCIe interrupts before bus reset
    - mtd: rawnand: Change calculating of position page containing BBM
    - virtio-balloon: fix managed page counts when migrating pages between
      zones
    - usb: dwc3: pci: add ID for the Intel Comet Lake -H variant
    - [arm64,armhf] usb: dwc3: gadget: Fix logical condition
    - [arm64,armhf] usb: dwc3: gadget: Clear started flag for non-IOC
    - [arm64,armhf] usb: dwc3: ep0: Clear started flag on completion
    - [x86] usb: typec: fix use after free in typec_register_port()
    - iwlwifi: pcie: fix support for transmitting SKBs with fraglist
    - btrfs: check page->mapping when loading free space cache
    - btrfs: use btrfs_block_group_cache_done in update_block_group
    - btrfs: use refcount_inc_not_zero in kill_all_nodes
    - Btrfs: fix metadata space leak on fixup worker failure to set range as
      delalloc
    - Btrfs: fix negative subv_writers counter and data space leak after
      buffered write
    - btrfs: Avoid getting stuck during cyclic writebacks
    - btrfs: Remove btrfs_bio::flags member
    - Btrfs: send, skip backreference walking for extents with many references
    - btrfs: record all roots for rename exchange on a subvol
    - rtlwifi: rtl8192de: Fix missing code to retrieve RX buffer address
    - rtlwifi: rtl8192de: Fix missing callback that tests for hw release of
      buffer
    - rtlwifi: rtl8192de: Fix missing enable interrupt flag
    - ovl: fix lookup failure on multi lower squashfs
    - ovl: fix corner case of non-unique st_dev;st_ino
    - ovl: relax WARN_ON() on rename to self
    - [arm*] hwrng: omap - Fix RNG wait loop timeout
    - dm writecache: handle REQ_FUA
    - dm zoned: reduce overhead of backing device checks
    - workqueue: Fix spurious sanity check failures in destroy_workqueue()
    - workqueue: Fix pwq ref leak in rescuer_thread()
    - ASoC: rt5645: Fixed buddy jack support.
    - ASoC: rt5645: Fixed typo for buddy jack support.
    - ASoC: Jack: Fix NULL pointer dereference in snd_soc_jack_report
    - md: improve handling of bio with REQ_PREFLUSH in md_flush_request()
    - blk-mq: avoid sysfs buffer overflow with too many CPU cores
    - cgroup: pids: use atomic64_t for pids->limit
    - wil6210: check len before memcpy() calls
    - ar5523: check NULL before memcpy() in ar5523_cmd()
    - [s390x] mm: properly clear _PAGE_NOEXEC bit when it is not supported
    - cpuidle: Do not unset the driver if it is there already
    - cpuidle: use first valid target residency as poll time
    - [arm64,armhf] drm/panfrost: Open/close the perfcnt BO
    - [powerpc*] perf: Disable trace_imc pmu
    - [x86] intel_th: Fix a double put_device() in error path
    - [x86] intel_th: pci: Add Ice Lake CPU support
    - [x86] intel_th: pci: Add Tiger Lake CPU support
    - PM / devfreq: Lock devfreq in trans_stat_show
    - [powerpc*] cpufreq: powernv: fix stack bloat and hard limit on number of
      CPUs
    - ALSA: fireface: fix return value in error path of isochronous resources
      reservation
    - ALSA: oxfw: fix return value in error path of isochronous resources
      reservation
    - ALSA: hda/realtek - Line-out jack doesn't work on a Dell AIO
    - ACPI / utils: Move acpi_dev_get_first_match_dev() under CONFIG_ACPI
    - ACPI: LPSS: Add LNXVIDEO -> BYT I2C7 to lpss_device_links
    - ACPI: LPSS: Add LNXVIDEO -> BYT I2C1 to lpss_device_links
    - ACPI: LPSS: Add dmi quirk for skipping _DEP check for some device-links
    - ACPI / hotplug / PCI: Allocate resources directly under the non-hotplug
      bridge
    - ACPI: OSL: only free map once in osl.c
    - ACPI: bus: Fix NULL pointer check in acpi_bus_get_private_data()
    - ACPI: EC: Rework flushing of pending work
    - ACPI: PM: Avoid attaching ACPI PM domain to certain devices
    - [arm64] pinctrl: armada-37xx: Fix irq mask access in
      armada_37xx_irq_set_type()
    - [armhf] pinctrl: samsung: Add of_node_put() before return in error path
    - [armhf] pinctrl: samsung: Fix device node refcount leaks in Exynos
      wakeup controller init
    - [armhf] pinctrl: samsung: Fix device node refcount leaks in init code
    - [armhf] mmc: host: omap_hsmmc: add code for special init of wl1251 to
      get rid of pandora_wl1251_init_card
    - RDMA/core: Fix ib_dma_max_seg_size()
    - ppdev: fix PPGETTIME/PPSETTIME ioctls
    - [powerpc*] Allow 64bit VDSO __kernel_sync_dicache to work across ranges
      >4GB
    - [powerpc*] xive: Prevent page fault issues in the machine crash handler
    - [powerpc*] Allow flush_icache_range to work across ranges >4GB
    - [powerpc*] xive: Skip ioremap() of ESB pages for LSI interrupts
    - video/hdmi: Fix AVI bar unpack
    - quota: Check that quota is not dirty before release
    - ext2: check err when partial != NULL
    - seccomp: avoid overflow in implicit constant conversion
    - quota: fix livelock in dquot_writeback_dquots
    - ext4: Fix credit estimate for final inode freeing
    - reiserfs: fix extended attributes on the root directory
    - scsi: qla2xxx: Fix SRB leak on switch command timeout
    - scsi: qla2xxx: Fix a dma_pool_free() call
    - Revert "scsi: qla2xxx: Fix memory leak when sending I/O fails"
    - [armhf] omap: pdata-quirks: revert pandora specific gpiod additions
    - [armhf] omap: pdata-quirks: remove openpandora quirks for mmc3 and
      wl1251
    - [powerpc*] Avoid clang warnings around setjmp and longjmp
    - [powerpc*] Fix vDSO clock_getres()
    - mm, memfd: fix COW issue on MAP_PRIVATE and F_SEAL_FUTURE_WRITE mappings
    - mm: memcg/slab: wait for !root kmem_cache refcnt killing on root
      kmem_cache destruction
    - ext4: work around deleting a file with i_nlink == 0 safely
    - [arm64] firmware: qcom: scm: Ensure 'a0' status code is treated as
      signed
    - [s390x] smp,vdso: fix ASCE handling
    - [s390x] kaslr: store KASLR offset for early dumps
    - mm/shmem.c: cast the type of unmap_start to u64
    - [powerpc*] Define arch_is_kernel_initmem_freed() for lockdep
    - rtc: disable uie before setting time and enable after
    - splice: only read in as much information as there is pipe buffer space
    - ext4: fix a bug in ext4_wait_for_tail_page_commit
    - ext4: fix leak of quota reservations
    - blk-mq: make sure that line break can be printed
    - workqueue: Fix missing kfree(rescuer) in destroy_workqueue()
    - r8169: fix rtl_hw_jumbo_disable for RTL8168evl
    https://www.kernel.org/pub/linux/kernel/v5.x/ChangeLog-5.4.5
    - inet: protect against too small mtu values.
    - mqprio: Fix out-of-bounds access in mqprio_dump
    - net: bridge: deny dev_set_mac_address() when unregistering
    - net: dsa: fix flow dissection on Tx path
    - [armhf] net: ethernet: ti: cpsw: fix extra rx interrupt
    - net: sched: fix dump qlen for sch_mq/sch_mqprio with NOLOCK subqueues
    - net_sched: validate TCA_KIND attribute in tc_chain_tmplt_add()
    - [arm64] net: thunderx: start phy before starting autonegotiation
    - openvswitch: support asymmetric conntrack
    - tcp: md5: fix potential overestimation of TCP option space
    - tipc: fix ordering of tipc module init and exit routine
    - net/mlx5e: Query global pause state before setting prio2buffer
    - net: ipv6: add net argument to ip6_dst_lookup_flow
    - net: ipv6_stub: use ip6_dst_lookup_flow instead of ip6_dst_lookup
    - tcp: fix rejected syncookies due to stale timestamps
    - tcp: tighten acceptance of ACKs not matching a child socket
    - tcp: Protect accesses to .ts_recent_stamp with {READ,WRITE}_ONCE()
    - net: core: rename indirect block ingress cb function
    - net: sched: allow indirect blocks to bind to clsact in TC
    - cls_flower: Fix the behavior using port ranges with hw-offload
    - gre: refetch erspan header from skb->data after pskb_may_pull()
    - Fixed updating of ethertype in function skb_mpls_pop
    - net: Fixed updating of ethertype in skb_mpls_push()
    - net/mlx5e: Fix TXQ indices to be sequential
    - net/mlx5e: Fix SFF 8472 eeprom length
    - net/mlx5e: Fix freeing flow with kfree() and not kvfree()
    - net/mlx5e: Fix translation of link mode into speed
    - net/mlx5e: ethtool, Fix analysis of speed setting
    - page_pool: do not release pool until inflight == 0.
    - xdp: obtain the mem_id mutex before trying to remove an entry.
    - r8169: add missing RX enabling for WoL on RTL8125
    https://www.kernel.org/pub/linux/kernel/v5.x/ChangeLog-5.4.6
    - USB: Fix incorrect DMA allocations for local memory pool drivers
    - mmc: block: Make card_busy_detect() a bit more generic
    - mmc: block: Add CMD13 polling for MMC IOCTLS with R1B response
    - mmc: core: Drop check for mmc_card_is_removable() in mmc_rescan()
    - mmc: core: Re-work HW reset for SDIO cards
    - PCI/PM: Always return devices to D0 when thawing
    - PCI: pciehp: Avoid returning prematurely from sysfs requests
    - PCI: Fix Intel ACS quirk UPDCR register address
    - PCI/MSI: Fix incorrect MSI-X masking on resume
    - PCI: Do not use bus number zero from EA capability
    - PCI: Apply Cavium ACS quirk to ThunderX2 and ThunderX3
    - PM / QoS: Redefine FREQ_QOS_MAX_DEFAULT_VALUE to S32_MAX
    - block: fix "check bi_size overflow before merge"
    - gfs2: Multi-block allocations in gfs2_page_mkwrite
    - gfs2: fix glock reference problem in gfs2_trans_remove_revoke
    - [arm64] rpmsg: glink: Fix reuse intents memory leak issue
    - [arm64] rpmsg: glink: Fix use after free in open_ack TIMEOUT case
    - [arm64] rpmsg: glink: Put an extra reference during cleanup
    - [arm64] rpmsg: glink: Fix rpmsg_register_device err handling
    - [arm64] rpmsg: glink: Don't send pending rx_done during remove
    - [arm64] rpmsg: glink: Free pending deferred work on remove
    - cifs: smbd: Return -EAGAIN when transport is reconnecting
    - cifs: smbd: Only queue work for error recovery on memory registration
    - cifs: smbd: Add messages on RDMA session destroy and reconnection
    - cifs: smbd: Return -EINVAL when the number of iovs exceeds
      SMBDIRECT_MAX_SGE
    - cifs: smbd: Return -ECONNABORTED when trasnport is not in connected
      state
    - cifs: Don't display RDMA transport on reconnect
    - CIFS: Respect O_SYNC and O_DIRECT flags during reconnect
    - CIFS: Close open handle after interrupted close
    - CIFS: Do not miss cancelled OPEN responses
    - CIFS: Fix NULL pointer dereference in mid callback
    - cifs: Fix retrieval of DFS referrals in cifs_mount()
    - [armhf] ARM: tegra: Fix FLOW_CTLR_HALT register clobbering by
      tegra_resume()
    - vfio/pci: call irq_bypass_unregister_producer() before freeing irq
    - dma-buf: Fix memory leak in sync_file_merge()
    - [arm64,armhf] drm/panfrost: Fix a race in panfrost_ioctl_madvise()
    - [arm64,armhf] drm/panfrost: Fix a BO leak in panfrost_ioctl_mmap_bo()
    - [arm64,armhf] drm/panfrost: Fix a race in panfrost_gem_free_object()
    - [x86] drm/mgag200: Extract device type from flags
    - [x86] drm/mgag200: Store flags from PCI driver data in device structure
    - [x86] drm/mgag200: Add workaround for HW that does not support
      'startadd'
    - [x86] drm/mgag200: Flag all G200 SE A machines as broken wrt <startadd>
    - [arm64] drm: meson: venc: cvbs: fix CVBS mode matching
    - dm mpath: remove harmful bio-based optimization
    - dm btree: increase rebalance threshold in __rebalance2()
    - dm clone metadata: Track exact changes per transaction
    - dm clone metadata: Use a two phase commit
    - dm clone: Flush destination device before committing metadata
    - dm thin metadata: Add support for a pre-commit callback
    - dm thin: Flush data device before committing metadata
    - scsi: ufs: Disable autohibern8 feature in Cadence UFS
    - scsi: iscsi: Fix a potential deadlock in the timeout handler
    - scsi: qla2xxx: Ignore NULL pointer in tcm_qla2xxx_free_mcmd
    - scsi: qla2xxx: Initialize free_work before flushing it
    - scsi: qla2xxx: Added support for MPI and PEP regions for ISP28XX
    - scsi: qla2xxx: Change discovery state before PLOGI
    - scsi: qla2xxx: Correctly retrieve and interpret active flash region
    - scsi: qla2xxx: Fix incorrect SFUB length used for Secure Flash Update MB
      Cmd
    - drm/nouveau/kms/nv50-: Call outp_atomic_check_view() before handling PBN
    - drm/nouveau/kms/nv50-: Store the bpc we're using in nv50_head_atom
    - drm/nouveau/kms/nv50-: Limit MST BPC to 8
    - [x86] drm/i915/fbc: Disable fbc by default on all glk+
    - drm/radeon: fix r1xx/r2xx register checker for POT textures
    - drm/dp_mst: Correct the bug in drm_dp_update_payload_part1()
    - drm/amdgpu: initialize vm_inv_eng0_sem for gfxhub and mmhub
    - drm/amdgpu: invalidate mmhub semaphore workaround in gmc9/gmc10
    - drm/amdgpu/gfx10: explicitly wait for cp idle after halt/unhalt
    - drm/amdgpu/gfx10: re-init clear state buffer after gpu reset
    - drm/amdgpu: avoid using invalidate semaphore for picasso
    - drm/amdgpu: add invalidate semaphore limit for SRIOV and picasso in gmc9
    - ALSA: hda: Fix regression by strip mask fix

  [ Joe Richey ]
  * [amd64/cloud-amd64] tpm: Enable TPM drivers for Cloud (Closes: #946237)

  [ Ben Hutchings ]
  * [armel/rpi,armhf,arm64] Enable DEBUG_WX
  * linux-cpupower: Fix grammar error in package description
  * debian/control: Make library package descriptions more consistent
  * Set ABI to 1
  * tracing: Do not create directories if lockdown is in affect

  [ Aurelien Jarno ]
  * [armhf,arm64] Fix critical trip point on RPI 3.

  [ Salvatore Bonaccorso ]
  * [rt] Update to 5.4.3-rt1 and re-enable
  * [rt] Enable PREEMPT_RT (instead of PREEMPT_RT_FULL) which is part of 5.4
  * [rt] Update to 5.4.5-rt3

  [ YunQiang Su ]
  * [mipsel,mips64el/loongson-3] Enable AMDGPU.
  * [mips*] switch to vmlinuz from vmlinux except octeon.
  * [mips*] enable CONFIG_MIPS_O32_FP64_SUPPORT.
  * [mips*] enable CONFIG_CPU_HAS_MSA except octeon.

  [ Vagrant Cascadian ]
  * [arm64] drivers/gpu/drm/sun4i: Enable DRM_SUN8I_MIXER as a module.
    (Closes: #946510). Thanks to Andrei POPESCU.

  [ Sudip Mukherjee ]
  * Add libtraceevent packages (Closes: #944138)

 -- Ben Hutchings <ben@decadent.org.uk>  Fri, 27 Dec 2019 22:17:44 +0000

linux (5.4.2-1~exp1) experimental; urgency=medium

  * New upstream stable update:
    https://www.kernel.org/pub/linux/kernel/v5.x/ChangeLog-5.4.1
    - Bluetooth: Fix invalid-free in bcsp_close()
    - ath9k_hw: fix uninitialized variable data
    - ath10k: Fix a NULL-ptr-deref bug in ath10k_usb_alloc_urb_from_pipe
      (CVE-2019-15099)
    - ath10k: Fix HOST capability QMI incompatibility
    - ath10k: restore QCA9880-AR1A (v1) detection
    - Revert "Bluetooth: hci_ll: set operational frequency earlier"
    - Revert "dm crypt: use WQ_HIGHPRI for the IO and crypt workqueues"
    - md/raid10: prevent access of uninitialized resync_pages offset
    - [x86] insn: Fix awk regexp warnings
    - [x86] speculation: Fix incorrect MDS/TAA mitigation status
    - [x86] speculation: Fix redundant MDS mitigation message
    - nbd: prevent memory leak
    - [i386] x86/stackframe/32: Repair 32-bit Xen PV
    - [i386] x86/xen/32: Make xen_iret_crit_fixup() independent of frame
      layout
    - [i386] x86/xen/32: Simplify ring check in xen_iret_crit_fixup()
    - [i386] x86/doublefault/32: Fix stack canaries in the double fault
      handler
    - [i386] x86/pti/32: Size initial_page_table correctly
    - [i386] x86/cpu_entry_area: Add guard page for entry stack on 32bit
    - [i386] x86/entry/32: Fix IRET exception
    - [i386] x86/entry/32: Use %ss segment where required
    - [i386] x86/entry/32: Move FIXUP_FRAME after pushing %fs in SAVE_ALL
    - [i386] x86/entry/32: Unwind the ESPFIX stack earlier on exception entry
    - [i386] x86/entry/32: Fix NMI vs ESPFIX
    - [i386] x86/pti/32: Calculate the various PTI cpu_entry_area sizes
      correctly, make the CPU_ENTRY_AREA_PAGES assert precise
    - [i386] x86/entry/32: Fix FIXUP_ESPFIX_STACK with user CR3
    - futex: Prevent robust futex exit race
    - ALSA: usb-audio: Fix NULL dereference at parsing BADD
    - ALSA: usb-audio: Fix Scarlett 6i6 Gen 2 port data
    - media: vivid: Set vid_cap_streaming and vid_out_streaming to true
    - media: vivid: Fix wrong locking that causes race conditions on streaming
      stop (CVE-2019-18683)
    - media: usbvision: Fix invalid accesses after device disconnect
    - media: usbvision: Fix races among open, close, and disconnect
    - cpufreq: Add NULL checks to show() and store() methods of cpufreq
    - futex: Move futex exit handling into futex code
    - futex: Replace PF_EXITPIDONE with a state
    - exit/exec: Seperate mm_release()
    - futex: Split futex_mm_release() for exit/exec
    - futex: Set task::futex_state to DEAD right after handling futex exit
    - futex: Mark the begin of futex exit explicitly
    - futex: Sanitize exit state handling
    - futex: Provide state handling for exec() as well
    - futex: Add mutex around futex exit
    - futex: Provide distinct return value when owner is exiting
    - futex: Prevent exit livelock
    - media: uvcvideo: Fix error path in control parsing failure
    - media: b2c2-flexcop-usb: add sanity checking (CVE-2019-15291)
    - media: cxusb: detect cxusb_ctrl_msg error in query
    - media: imon: invalid dereference in imon_touch_event
    - media: mceusb: fix out of bounds read in MCE receiver buffer
    - ALSA: hda - Disable audio component for legacy Nvidia HDMI codecs
    - usbip: tools: fix fd leakage in the function of read_attr_usbip_status
    - usbip: Fix uninitialized symbol 'nents' in stub_recv_cmd_submit()
    - usb-serial: cp201x: support Mark-10 digital force gauge
    - USB: chaoskey: fix error case of a timeout
    - appledisplay: fix error handling in the scheduled work
    - USB: serial: mos7840: add USB ID to support Moxa UPort 2210
    - USB: serial: mos7720: fix remote wakeup
    - USB: serial: mos7840: fix remote wakeup
    - USB: serial: option: add support for DW5821e with eSIM support
    - USB: serial: option: add support for Foxconn T77W968 LTE modules
    - [x86] staging: comedi: usbduxfast: usbduxfast_ai_cmdtest rounding error
    - [powerpc*] powerpc/book3s64: Fix link stack flush on context switch
      (CVE-2019-18660)
    - [powerpc*] KVM: PPC: Book3S HV: Flush link stack on guest exit to host
      kernel
    https://www.kernel.org/pub/linux/kernel/v5.x/ChangeLog-5.4.2
    - io_uring: async workers should inherit the user creds
    - net: separate out the msghdr copy from ___sys_{send,recv}msg()
    - net: disallow ancillary data for __sys_{send,recv}msg_file()
    - [arm64] crypto: inside-secure - Fix stability issue with Macchiatobin
    - driver core: platform: use the correct callback type for bus_find_device
    - [arm64,armel,armhf] usb: dwc2: use a longer core rest timeout in
      dwc2_core_reset()
    - [x86] staging: rtl8192e: fix potential use after free
    - staging: rtl8723bs: Drop ACPI device ids
    - staging: rtl8723bs: Add 024c:0525 to the list of SDIO device-ids
    - USB: serial: ftdi_sio: add device IDs for U-Blox C099-F9P
    - [x86] mei: bus: prefix device names on bus with the bus name
    - [x86] mei: me: add comet point V device id
    - [x86] thunderbolt: Power cycle the router if NVM authentication fails
    - [x86] fpu: Don't cache access to fpu_fpregs_owner_ctx
    - macvlan: schedule bc_work even if error
    - mdio_bus: don't use managed reset-controller
    - net: macb: add missed tasklet_kill
    - net: psample: fix skb_over_panic
    - net: sched: fix `tc -s class show` no bstats on class with nolock
      subqueues
    - openvswitch: fix flow command message size
    - sctp: Fix memory leak in sctp_sf_do_5_2_4_dupcook
    - slip: Fix use-after-free Read in slip_open
    - sctp: cache netns in sctp_ep_common
    - openvswitch: drop unneeded BUG_ON() in ovs_flow_cmd_build_info()
    - openvswitch: remove another BUG_ON()
    - net: skmsg: fix TLS 1.3 crash with full sk_msg
    - tipc: fix link name length check
    - r8169: fix jumbo configuration for RTL8168evl
    - r8169: fix resume on cable plug-in
    - ext4: add more paranoia checking in ext4_expand_extra_isize handling
    - Revert "jffs2: Fix possible null-pointer dereferences in
      jffs2_add_frag_to_fragtree()"
    - HID: core: check whether Usage Page item is after Usage ID items
    - [x86] platform/x86: hp-wmi: Fix ACPI errors caused by too small buffer
    - [x86] platform/x86: hp-wmi: Fix ACPI errors caused by passing 0 as input
      size

  [ Ben Hutchings ]
  * [armel] udeb: Replace m25p80 with spi-nor in mtd-modules (fixes FTBFS)
  * [ia64] udeb: Remove SGI SN2 modules (fixes FTBFS)
  * iio: Enable TI_ADS1015 as module, replacing SENSORS_ADS1015
  * [armhf] regulator: Really enable REGULATOR_STM32_PWR
  * [armhf] drm/panel: Enable DRM_PANEL_{SONY_ACX565AKM,TPO_TD028TTEC1,
    TPO_TD043MTEA1} as modules, replacing the corresponding omapdrm options
  * [armhf,arm64] platform/chrome: Change chromeos drivers back to modules
  * Build-Depend on kernel-wedge 2.102; remove workaround in debian/rules.real
  * debian/bin: Add script to update taint list for bug reporting script
  * linux-image: bug: Update taint list and use upstream descriptions
  * btrfs,fanotify: Use TAINT_AUX instead of TAINT_USER for unsupported
    features

  [ Romain Perier ]
  * Enable VIRTIO_FS and VIRTIO_PMEM (Closes: #945853)

  [ Aurelien Jarno]
  * [ppc64el] Fix building libbpf with recent binutils versions (fixes FTBFS).

  [ Luca Boccassi ]
  * verity: enable DM_VERITY_VERIFY_ROOTHASH_SIG

 -- Salvatore Bonaccorso <carnil@debian.org>  Thu, 05 Dec 2019 08:37:56 +0100

linux (5.4-1~exp1) experimental; urgency=medium

  * New upstream release: https://kernelnewbies.org/Linux_5.4

  [ Ben Hutchings ]
  * lockdown: Rebase on upstream Lockdown LSM:
    - Refresh "efi: Add an EFI_SECURE_BOOT flag to indicate secure boot mode"
    - Update "efi: Lock down the kernel if booted in secure boot mode"
    - Update "Add a SysRq option to lift kernel lockdown"
    - Update "mtd: Disable slram and phram when locked down"
    - Update "arm64: add kernel config option to lock down when in Secure Boot
      mode"
    - Refresh "lockdown: Refer to Debian wiki until manual page exists"
    - Drop all other lockdown patches
    - Enable SECURITY_LOCKDOWN_LSM, LOCK_DOWN_KERNEL_FORCE_NONE,
      LOCK_DOWN_IN_EFI_SECURE_BOOT
  * [armel/marvell] lockdown: Disable Lockdown as it now selects MODULE_SIG
  * [amd64] Update "x86: Make x32 syscall support conditional …" for 5.4
  * debian/lib/python/debian_linux/abi.py: Add support for symbol namespaces
  * debian/bin/genpatch-rt: Fix series generation from git

  [ Romain Perier ]
  * Rebased the following patches onto 5.4.x:
    - debian/version.patch
    - debian/ia64-hardcode-arch-script-output.patch
    - bugfix/all/
      radeon-amdgpu-firmware-is-required-for-drm-and-kms-on-r600-onward.patch
    - features/all/aufs5/aufs5-mmap.patch
    - features/all/aufs5/aufs5-standalone.patch
    - features/x86/
      intel-iommu-add-kconfig-option-to-exclude-igpu-by-default.patch
    - bugfix/all/fs-add-module_softdep-declarations-for-hard-coded-cr.patch
    - debian/revert-objtool-fix-config_stack_validation-y-warning.patch
    - features/all/db-mok-keyring/
      0003-MODSIGN-checking-the-blacklisted-hash-before-loading-a-kernel-module
      .patch
    - bugfix/all/tools-perf-man-date.patch
    - bugfix/all/usbip-fix-misuse-of-strncpy.patch
    - bugfix/all/partially-revert-usb-kconfig-using-select-for-usb_co.patch

  [ John Paul Adrian Glaubitz ]
  * [m68k] Enable CONFIG_PATA_BUDDHA as module

  [ Aurelien Jarno ]
  * [armhf] Add support for STM32MP1 SoC: enable ARCH_STM32,
    CRYPTO_DEV_STM32_CRC, CRYPTO_DEV_STM32_CRYP, CRYPTO_DEV_STM32_HASH,
    DRM_PANEL_ORISETECH_OTM8009A, DRM_SII902X, DRM_STM, DRM_STM_DSI,
    HW_RANDOM_STM32, I2C_STM32F7, INPUT_STPMIC1_ONKEY, MFD_STM32_LPTIMER,
    MFD_STPMIC1, MTD_NAND_STM32_FMC2, PHY_STM32_USBPHYC, PWM_STM32_LP,
    REGULATOR_STM32_BOOSTER, REGULATOR_STM32_PWR, REGULATOR_STM32_VREFBUF,
    REGULATOR_STPMIC1, REMOTEPROC, RTC_DRV_STM32, SERIAL_STM32,
    SERIAL_STM32_CONSOLE, SND_AUDIO_GRAPH_CARD, SND_SOC_CS42L51_I2C,
    SND_SOC_STM32_DFSDM, SND_SOC_STM32_I2S, SND_SOC_STM32_SAI,
    SND_SOC_STM32_SPDIFRX, SPI_STM32, SPI_STM32_QSPI, STM32_DMA,
    STM32_DMAMUX, STM32_MDMA, STM32_RPROC, STPMIC1_WATCHDOG,
    TOUCHSCREEN_EDT_FT5X06.
  * [arm64] Re-enable BT_HCIUART_{BCM,LL} (arm64 version of #906048).
  * [arm64,armhf] Enable CLK_RASPBERRYPI and RASPBERRYPI_CPUFREQ.

  [ Salvatore Bonaccorso ]
  * md: Enable MD_CLUSTER as module (Closes: #927026)

 -- Ben Hutchings <ben@decadent.org.uk>  Tue, 26 Nov 2019 01:33:11 +0000

linux (5.3.15-1) unstable; urgency=medium

  * New upstream stable update:
    https://www.kernel.org/pub/linux/kernel/v5.x/ChangeLog-5.3.10
    - regulator: of: fix suspend-min/max-voltage parsing
    - ASoC: topology: Fix a signedness bug in soc_tplg_dapm_widget_create()
    - [arm64] dts: allwinner: a64: pine64-plus: Add PHY regulator delay
    - [arm64] dts: allwinner: a64: Drop PMU node
    - [arm64] dts: allwinner: a64: sopine-baseboard: Add PHY regulator delay
    - [arm64] dts: Fix gpio to pinmux mapping
    - [x86] pinctrl: intel: Allocate IRQ chip dynamic
    - [amd64] ASoC: SOF: loader: fix kernel oops on firmware boot failure
    - [amd64] ASoC: SOF: topology: fix parse fail issue for byte/bool tuple
      types
    - [amd64] ASoC: SOF: Intel: hda: fix warnings during FW load
    - [amd64] ASoC: SOF: Intel: initialise and verify FW crash dump data.
    - [amd64] ASoC: SOF: Intel: hda: Disable DMI L1 entry during capture
    - [amd64] ASoC: rt5682: add NULL handler to set_jack function
    - [amd64] ASoC: intel: sof_rt5682: add remove function to disable jack
    - [x86] ASoC: intel: bytcr_rt5651: add null check to support_button_press
    - [armhf] regulator: pfuze100-regulator: Variable "val" in
      pfuze100_regulator_probe() could be uninitialized
    - [armhf,arm64] ASoc: rockchip: i2s: Fix RPM imbalance
    - [arm64] dts: rockchip: fix Rockpro64 RK808 interrupt line
    - [armhf] dts: logicpd-torpedo-som: Remove twl_keypad
    - [arm64] dts: rockchip: fix RockPro64 vdd-log regulator settings
    - [arm64] dts: rockchip: fix RockPro64 sdhci settings
    - [arm64] dts: zii-ultra: fix ARM regulator states
    - [armhf] dts: am3874-iceboard: Fix 'i2c-mux-idle-disconnect' usage
    - [armhf] dts: Use level interrupt for omap4 & 5 wlcore
    - [armel,armhf] mm: fix alignment handler faults under memory pressure
    - scsi: qla2xxx: fix a potential NULL pointer dereference
    - scsi: scsi_dh_alua: handle RTPG sense code correctly during state
      transitions
    - [armel,armhf] 8908/1: add __always_inline to functions called from
      __get_user_check()
    - [arm64] dts: rockchip: fix RockPro64 sdmmc settings
    - [arm64] dts: rockchip: Fix usb-c on Hugsun X99 TV Box
    - [armhf] dts: imx6q-logicpd: Re-Enable SNVS power key
    - perf tools: Fix resource leak of closedir() on the error paths
    - perf c2c: Fix memory leak in build_cl_output()
    - perf kmem: Fix memory leak in compact_gfp_flags()
    - drm/amdgpu: fix potential VM faults
    - drm/amdgpu: fix error handling in amdgpu_bo_list_create
    - scsi: target: core: Do not overwrite CDB byte 1
    - scsi: hpsa: add missing hunks in reset-patch
    - [x86] ASoC: Intel: sof-rt5682: add a check for devm_clk_get
    - [x86] ASoC: SOF: control: return true when kcontrol values change
    - tracing: Fix "gfp_t" format for synthetic events
    - [arm64] dts: bcm2837-rpi-cm3: Avoid leds-gpio probing issue
    - [x86] ALSA: hda: Add Tigerlake/Jasperlake PCI ID
    - [armhf,arm64] irqchip/gic-v3-its: Use the exact ITSList for VMOVP
    - cifs: Fix cifsInodeInfo lock_sem deadlock when reconnect occurs
    - [riscv64] irqchip/sifive-plic: Skip contexts except supervisor in
      plic_init()
    - nbd: protect cmd->status with cmd->lock
    - nbd: handle racing with error'ed out commands
    - cxgb4: fix panic when attaching to ULD fail
    - cxgb4: request the TX CIDX updates to status page
    - dccp: do not leak jiffies on the wire
    - erspan: fix the tun_info options_len check for erspan
    - inet: stop leaking jiffies on the wire
    - net: annotate accesses to sk->sk_incoming_cpu
    - net: annotate lockless accesses to sk->sk_napi_id
    - [armhf] net: dsa: bcm_sf2: Fix IMP setup for port different than 8
    - net: fix sk_page_frag() recursion from memory reclaim
    - [arm64] net: hisilicon: Fix ping latency when deal with high throughput
    - net/mlx4_core: Dynamically set guaranteed amount of counters per VF
    - netns: fix GFP flags in rtnl_net_notifyid()
    - net: rtnetlink: fix a typo fbd -> fdb
    - net: usb: lan78xx: Disable interrupts before calling generic_handle_irq()
    - net: Zeroing the structure ethtool_wolinfo in ethtool_get_wol()
    - udp: fix data-race in udp_set_dev_scratch()
    - vxlan: check tun_info options_len properly
    - net: add skb_queue_empty_lockless()
    - udp: use skb_queue_empty_lockless()
    - net: use skb_queue_empty_lockless() in poll() handlers
    - net: use skb_queue_empty_lockless() in busy poll contexts
    - net: add READ_ONCE() annotation in __skb_wait_for_more_packets()
    - ipv4: fix route update on metric change.
    - net/smc: fix closing of fallback SMC sockets
    - net/smc: keep vlan_id for SMC-R in smc_listen_work()
    - keys: Fix memory leak in copy_net_ns
    - net: phylink: Fix phylink_dbg() macro
    - rxrpc: Fix handling of last subpacket of jumbo packet
    - net/mlx5e: Determine source port properly for vlan push action
    - net/mlx5e: Remove incorrect match criteria assignment line
    - net/mlx5e: Initialize on stack link modes bitmap
    - net/mlx5: Fix flow counter list auto bits struct
    - net/smc: fix refcounting for non-blocking connect()
    - net/mlx5: Fix rtable reference leak
    - r8169: fix wrong PHY ID issue with RTL8168dp
    - net/mlx5e: Fix ethtool self test: link speed
    - net/mlx5e: Fix handling of compressed CQEs in case of low NAPI budget
    - ipv4: fix IPSKB_FRAG_PMTU handling with fragmentation
    - [armhf] net: dsa: b53: Do not clear existing mirrored port mask
    - net: dsa: fix switch tree list
    - net: ensure correct skb->tstamp in various fragmenters
    - [arm64] net: hns3: fix mis-counting IRQ vector numbers issue
    - net: netem: fix error path for corrupted GSO frames
    - net: reorder 'struct net' fields to avoid false sharing
    - net: usb: lan78xx: Connect PHY before registering MAC
    - [x86] r8152: add device id for Lenovo ThinkPad USB-C Dock Gen 2
    - net: netem: correct the parent's backlog when corrupted packet was
      dropped
    - net/flow_dissector: switch to siphash
    - CIFS: Fix retry mid list corruption on reconnects
    - usb: gadget: udc: core: Fix segfault if udc_bind_to_driver() for pending
      driver fails
    https://www.kernel.org/pub/linux/kernel/v5.x/ChangeLog-5.3.11
    - bonding: fix state transition issue in link monitoring
    - CDC-NCM: handle incomplete transfer of MTU
    - ipv4: Fix table id reference in fib_sync_down_addr
    - [mips*/octeon] net: ethernet: octeon_mgmt: Account for second possible
      VLAN header
    - net: fix data-race in neigh_event_send()
    - net: usb: qmi_wwan: add support for DW5821e with eSIM support
    - nfc: netlink: fix double device reference drop
    - qede: fix NULL pointer deref in __qede_remove()
    - ipv6: fixes rt6_probe() and fib6_nh->last_probe init
    - [arm64] net: hns: Fix the stray netpoll locks causing deadlock in NAPI
      path
    - net: prevent load/store tearing on sk->sk_stamp
    - net: sched: prevent duplicate flower rules from tcf_proto destroy race
    - net/smc: fix ethernet interface refcounting
    - vsock/virtio: fix sock refcnt holding during the shutdown
    - r8169: fix page read in r8168g_mdio_read
    - ALSA: timer: Fix incorrectly assigned timer instance
    - ALSA: bebob: fix to detect configured source of sampling clock for
      Focusrite Saffire Pro i/o series
    - ALSA: hda/ca0132 - Fix possible workqueue stall
    - mm: memcontrol: fix NULL-ptr deref in percpu stats flush
    - mm: memcontrol: fix network errors from failing __GFP_ATOMIC charges
    - mm, meminit: recalculate pcpu batch and high limits after init completes
    - mm: thp: handle page cache THP correctly in PageTransCompoundMap
    - mm, vmstat: hide /proc/pagetypeinfo from normal users
    - dump_stack: avoid the livelock of the dump_lock
    - mm: slab: make page_cgroup_ino() to recognize non-compound slab pages
      properly
    - btrfs: Consider system chunk array size for new SYSTEM chunks
    - btrfs: tree-checker: Fix wrong check on max devid
    - btrfs: save i_size to avoid double evaluation of i_size_read in
      compress_file_range
    - [x86] pinctrl: intel: Avoid potential glitches if pin is in GPIO mode
    - perf tools: Fix time sorting
    - perf map: Use zalloc for map_groups
    - drm/radeon: fix si_enable_smc_cac() failed issue
    - HID: wacom: generic: Treat serial number and related fields as unsigned
    - mm/khugepaged: fix might_sleep() warn with CONFIG_HIGHPTE=y
    - blkcg: make blkcg_print_stat() print stats only for online blkgs
    - [arm64] Do not mask out PTE_RDONLY in pte_same()
    - ceph: fix use-after-free in __ceph_remove_cap()
    - ceph: fix RCU case handling in ceph_d_revalidate()
    - ceph: add missing check in d_revalidate snapdir handling
    - ceph: don't try to handle hashed dentries in non-O_CREAT atomic_open
    - ceph: don't allow copy_file_range when stripe_count != 1
    - [x86] iio: imu: inv_mpu6050: fix no data on MPU6050
    - [armhf] sunxi: Fix CPU powerdown on A83T
    - [armhf] dts: imx6-logicpd: Re-enable SNVS power key
    - cpufreq: intel_pstate: Fix invalid EPB setting
    - clone3: validate stack arguments
    - netfilter: nf_tables: Align nft_expr private data to 64-bit
    - netfilter: ipset: Fix an error code in ip_set_sockfn_get()
    - [x86] intel_th: gth: Fix the window switching sequence
    - [x86] intel_th: pci: Add Comet Lake PCH support
    - [x86] intel_th: pci: Add Jasper Lake PCH support
    - [amd64] dumpstack: Don't evaluate exception stacks before setup
    - [i386] apic: Avoid bogus LDR warnings
    - SMB3: Fix persistent handles reconnect
    - can: usb_8dev: fix use-after-free on disconnect
    - [armhf] can: flexcan: disable completely the ECC mechanism
    - [armhf] can: c_can: c_can_poll(): only read status register after status
      IRQ
    - can: peak_usb: fix a potential out-of-sync while decoding packets
    - can: rx-offload: can_rx_offload_queue_sorted(): fix error handling, avoid
      skb mem leak
    - can: gs_usb: gs_can_open(): prevent memory leak (CVE-2019-19052)
    - can: dev: add missing of_node_put() after calling of_get_child_by_name()
    - can: mcba_usb: fix use-after-free on disconnect (CVE-2019-19529)
    - can: peak_usb: fix slab info leak (CVE-2019-19534)
    - configfs: fix a deadlock in configfs_symlink()
    - ALSA: usb-audio: More validations of descriptor units
    - ALSA: usb-audio: Simplify parse_audio_unit()
    - ALSA: usb-audio: Unify the release of usb_mixer_elem_info objects
    - ALSA: usb-audio: Remove superfluous bLength checks
    - ALSA: usb-audio: Clean up check_input_term()
    - ALSA: usb-audio: Fix possible NULL dereference at
      create_yamaha_midi_quirk()
    - ALSA: usb-audio: remove some dead code
    - ALSA: usb-audio: Fix copy&paste error in the validator
    - usbip: Implement SG support to vhci-hcd and stub driver
    - HID: google: add magnemite/masterball USB ids
    - bpf: lwtunnel: Fix reroute supplying invalid dst
    - [x86] HID: intel-ish-hid: fix wrong error handling in
      ishtp_cl_alloc_tx_ring()
    - [powerpc] fix allow/prevent_user_access() when crossing segment
      boundaries.
    - RDMA/mlx5: Clear old rate limit when closing QP
    - iw_cxgb4: fix ECN check on the passive accept
    - RDMA/siw: free siw_base_qp in kref release routine
    - RDMA/qedr: Fix reported firmware version
    - IB/core: Use rdma_read_gid_l2_fields to compare GID L2 fields
    - net/mlx5e: Tx, Fix assumption of single WQEBB of NOP in cleanup flow
    - net/mlx5e: TX, Fix consumer index of error cqe dump
    - net/mlx5: prevent memory leak in mlx5_fpga_conn_create_cq
      (CVE-2019-19045)
    - net/mlx5: fix memory leak in mlx5_fw_fatal_reporter_dump (CVE-2019-19047)
    - scsi: qla2xxx: fixup incorrect usage of host_byte
    - scsi: lpfc: Check queue pointer before use
    - scsi: ufs-bsg: Wake the device before sending raw upiu commands
    - RDMA/uverbs: Prevent potential underflow
    - bpf: Fix use after free in subprog's jited symbol removal
    - [armhf,arm64] net: stmmac: Fix the problem of tso_xmit
    - net: openvswitch: free vport unless register_netdevice() succeeds
    - scsi: lpfc: Honor module parameter lpfc_use_adisc
    - scsi: qla2xxx: Initialized mailbox to prevent driver load failure
    - bpf: Fix use after free in bpf_get_prog_name
    - iwlwifi: pcie: fix PCI ID 0x2720 configs that should be soc
    - iwlwifi: pcie: fix all 9460 entries for qnj
    - iwlwifi: pcie: 0x2720 is qu and 0x30DC is not
    - netfilter: nf_flow_table: set timeout before insertion into hashes
    - xsk: Fix registration of Rx-only sockets
    - net: phy: smsc: LAN8740: add PHY_RST_AFTER_CLK_EN flag
    - ipvs: don't ignore errors in case refcounting ip_vs module fails
    - ipvs: move old_secure_tcp into struct netns_ipvs
    - netfilter: nft_payload: fix missing check for matching length in offloads
    - RDMA/nldev: Skip counter if port doesn't match
    - bonding: fix unexpected IFF_BONDING bit unset
    - bonding: use dynamic lockdep key instead of subclass
    - macsec: fix refcnt leak in module exit routine
    - virt_wifi: fix refcnt leak in module exit routine
    - scsi: sd: define variable dif as unsigned int instead of bool
    - usb: gadget: composite: Fix possible double free memory bug
    - usb: gadget: configfs: fix concurrent issue between composite APIs
    - [armhf,arm64] usb: dwc3: remove the call trace of USBx_GFLADJ
    - [x86] perf/amd/ibs: Fix reading of the IBS OpData register and thus
      precise RIP validity
    - [x86] perf/amd/ibs: Handle erratum #420 only on the affected CPU family
      (10h)
    - [x86] perf/uncore: Fix event group support
    - USB: Skip endpoints with 0 maxpacket length
    - USB: ldusb: use unsigned size format specifiers
    - usbip: tools: Fix read_usb_vudc_device() error path handling
    - RDMA/iw_cxgb4: Avoid freeing skb twice in arp failure case
    - [arm64] RDMA/hns: Prevent memory leaks of eq->buf_list
    - scsi: qla2xxx: stop timer in shutdown path
    - sched/topology: Don't try to build empty sched domains
    - sched/topology: Allow sched_asym_cpucapacity to be disabled
    - nvme-multipath: fix possible io hang after ctrl reconnect
    - [amd64] fjes: Handle workqueue allocation failure
    - [arm64] net: hisilicon: Fix "Trying to free already-free IRQ"
    - wimax: i2400: Fix memory leak in i2400m_op_rfkill_sw_toggle
      (CVE-2019-19051)
    - [x86] iommu/amd: Apply the same IVRS IOAPIC workaround to Acer Aspire
      A315-41
    - mt76: dma: fix buffer unmap with non-linear skbs
    - drm/amdgpu/sdma5: do not execute 0-sized IBs (v2)
    - drm/sched: Set error to s_fence if HW job submission failed.
    - drm/amdgpu: If amdgpu_ib_schedule fails return back the error.
    - drm/amd/display: do not synchronize "drr" displays
    - drm/amd/display: add 50us buffer as WA for pstate switch in active
    - drm/amd/display: Passive DP->HDMI dongle detection fix
    - drm/amd/display: dc.c:use kzalloc without test
    - SUNRPC: The TCP back channel mustn't disappear while requests are
      outstanding
    - SUNRPC: The RDMA back channel mustn't disappear while requests are
      outstanding
    - SUNRPC: Destroy the back channel when we destroy the host transport
    - [x86] hv_netvsc: Fix error handling in netvsc_attach()
    - efi/tpm: Return -EINVAL when determining tpm final events log size fails
    - efi: libstub/arm: Account for firmware reserved memory at the base of RAM
    - [x86] efi: Never relocate kernel below lowest acceptable address
    - [arm64] cpufeature: Enable Qualcomm Falkor errata 1009 for Kryo
    - usb: dwc3: gadget: fix race when disabling ep with cancelled xfers
    - [arm64] apply ARM64_ERRATUM_845719 workaround for Brahma-B53 core
    - [arm64] Brahma-B53 is SSB and spectre v2 safe
    - [arm64] apply ARM64_ERRATUM_843419 workaround for Brahma-B53 core
    - NFSv4: Don't allow a cached open with a revoked delegation
    - igb: Fix constant media auto sense switching when no cable is connected
    - e1000: fix memory leaks
    - ocfs2: protect extent tree in ocfs2_prepare_inode_for_write()
    - [x86] pinctrl: cherryview: Fix irq_valid_mask calculation
    - timekeeping/vsyscall: Update VDSO data unconditionally
    - mm/filemap.c: don't initiate writeback if mapping has no dirty pages
    - cgroup,writeback: don't switch wbs immediately on dead wbs if the memcg
      is dead
    - [x86] ASoC: SOF: Intel: hda-stream: fix the CONFIG_ prefix missing
    - usbip: Fix free of unallocated memory in vhci tx
    - bonding: fix using uninitialized mode_lock
    - netfilter: ipset: Copy the right MAC address in hash:ip,mac IPv6 sets
    https://www.kernel.org/pub/linux/kernel/v5.x/ChangeLog-5.3.12
    - scsi: core: Handle drivers which set sg_tablesize to zero
    - ax88172a: fix information leak on short answers
    - devlink: disallow reload operation during device cleanup
    - ipmr: Fix skb headroom in ipmr_get_route().
    - net/smc: fix fastopen for non-blocking connect()
    - net: usb: qmi_wwan: add support for Foxconn T77W968 LTE modules
    - slip: Fix memory leak in slip_open error path
    - tcp: remove redundant new line from tcp_event_sk_skb
    - devlink: Add method for time-stamp on reporter's dump
    - net/smc: fix refcount non-blocking connect() -part 2
    - ALSA: usb-audio: Fix missing error check at mixer resolution test
    - ALSA: usb-audio: not submit urb for stopped endpoint
    - ALSA: usb-audio: Fix incorrect NULL check in create_yamaha_midi_quirk()
    - ALSA: usb-audio: Fix incorrect size check for processing/extension units
    - Btrfs: fix log context list corruption after rename exchange operation
    - cgroup: freezer: call cgroup_enter_frozen() with preemption disabled in
      ptrace_stop()
    - Input: ff-memless - kill timer in destroy() (CVE-2019-19524)
    - Input: synaptics-rmi4 - fix video buffer size
    - Input: synaptics-rmi4 - disable the relative position IRQ in the F12
      driver
    - Input: synaptics-rmi4 - do not consume more data than we have (F11, F12)
    - Input: synaptics-rmi4 - clear IRQ enables for F54
    - Input: synaptics-rmi4 - destroy F54 poller workqueue when removing
    - KVM: MMU: Do not treat ZONE_DEVICE pages as being reserved
    - IB/hfi1: Ensure r_tid_ack is valid before building TID RDMA ACK packet
    - IB/hfi1: Calculate flow weight based on QP MTU for TID RDMA
    - IB/hfi1: TID RDMA WRITE should not return IB_WC_RNR_RETRY_EXC_ERR
    - IB/hfi1: Ensure full Gen3 speed in a Gen4 system
    - IB/hfi1: Use a common pad buffer for 9B and 16B packets
    - i2c: acpi: Force bus speed to 400KHz if a Silead touchscreen is present
    - [x86] quirks: Disable HPET on Intel Coffe Lake platforms
    - ecryptfs_lookup_interpose(): lower_dentry->d_inode is not stable
    - ecryptfs_lookup_interpose(): lower_dentry->d_parent is not stable either
    - io_uring: ensure registered buffer import returns the IO length
    - [x86] drm/i915: update rawclk also on resume
    - [x86] Revert "drm/i915/ehl: Update MOCS table for EHL"
    - ntp/y2038: Remove incorrect time_t truncation
    - [x86] iommu/vt-d: Fix QI_DEV_IOTLB_PFSID and QI_DEV_EIOTLB_PFSID macros
    - mm: mempolicy: fix the wrong return value and potential pages leak of
      mbind
    - mm: memcg: switch to css_tryget() in get_mem_cgroup_from_mm()
    - mm: hugetlb: switch to css_tryget() in hugetlb_cgroup_charge_cgroup()
    - mm: slub: really fix slab walking for init_on_free
    - mm/memory_hotplug: fix try_offline_node()
    - mm/page_io.c: do not free shared swap slots
    - mmc: sdhci-of-at91: fix quirk2 overwrite
    - slcan: Fix memory leak in error path
    https://www.kernel.org/pub/linux/kernel/v5.x/ChangeLog-5.3.13
    - net: cdc_ncm: Signedness bug in cdc_ncm_set_dgram_size()
    - block, bfq: deschedule empty bfq_queues not referred by any process
    - mm/memory_hotplug: don't access uninitialized memmaps in
      shrink_pgdat_span()
    - mm/memory_hotplug: fix updating the node span
    - [arm64] uaccess: Ensure PAN is re-enabled after unhandled uaccess fault
    - fbdev: Ditch fb_edid_add_monspecs
    https://www.kernel.org/pub/linux/kernel/v5.x/ChangeLog-5.3.14
    - net/mlx4_en: fix mlx4 ethtool -N insertion
    - net/mlx4_en: Fix wrong limitation for number of TX rings
    - net: rtnetlink: prevent underflows in do_setvfinfo()
    - net/sched: act_pedit: fix WARN() in the traffic path
    - net: sched: ensure opts_len <= IP_TUNNEL_OPTS_MAX in act_tunnel_key
    - sfc: Only cancel the PPS workqueue if it exists
    - net/mlxfw: Verify FSM error code translation doesn't exceed array size
    - net/mlx5e: Fix set vf link state error flow
    - net/mlx5: Fix auto group size calculation
    - ipv6/route: return if there is no fib_nh_gw_family
    - taprio: don't reject same mqprio settings
    - net/ipv4: fix sysctl max for fib_multipath_hash_policy
    - net/mlx5e: Fix error flow cleanup in mlx5e_tc_tun_create_header_ipv4/6
    - net/mlx5e: Do not use non-EXT link modes in EXT mode
    - net/mlx5: Update the list of the PCI supported devices
    - vhost/vsock: split packets to send using multiple buffers
    - [arm64] gpio: max77620: Fixup debounce delays
    - fork: fix pidfd_poll()'s return type
    - nbd:fix memory leak in nbd_get_socket()
    - virtio_console: allocate inbufs in add_port() only if it is needed
    - virtio_ring: fix return code on DMA mapping fails
    - virtio_balloon: fix shrinker count
    - Revert "fs: ocfs2: fix possible null-pointer dereferences in
      ocfs2_xa_prepare_entry()"
    - mm/memory_hotplug: don't access uninitialized memmaps in
      shrink_zone_span()
    - mm/ksm.c: don't WARN if page is still mapped in remove_stable_node()
    - drm/amdgpu: disable gfxoff when using register read interface
    - drm/amdgpu: disable gfxoff on original raven
    - drm/amd/powerplay: issue no PPSMC_MSG_GetCurrPkgPwr on unsupported ASICs
    - [x86] drm/i915: Don't oops in dumb_create ioctl if we have no crtcs
    - [x86] drm/i915/pmu: "Frequency" is reported as accumulated cycles
    - [x86] drm/i915/userptr: Try to acquire the page lock around
      set_page_dirty()
    - Bluetooth: Fix invalid-free in bcsp_close()
    - ath10k: restore QCA9880-AR1A (v1) detection
    - ath10k: Fix HOST capability QMI incompatibility
    - ath10k: Fix a NULL-ptr-deref bug in ath10k_usb_alloc_urb_from_pipe
      (CVE-2019-15099)
    - ath9k_hw: fix uninitialized variable data
    - Revert "Bluetooth: hci_ll: set operational frequency earlier"
    - Revert "dm crypt: use WQ_HIGHPRI for the IO and crypt workqueues"
    - md/raid10: prevent access of uninitialized resync_pages offset
    - mdio_bus: Fix init if CONFIG_RESET_CONTROLLER=n
    - [armel,armhf] 8904/1: skip nomap memblocks while finding the lowmem/
      highmem boundary
    - [x86] insn: Fix awk regexp warnings
    - [x86] speculation: Fix incorrect MDS/TAA mitigation status
    - [x86] speculation: Fix redundant MDS mitigation message
    - nbd: prevent memory leak
    - [i386] stackframe: Repair 32-bit Xen PV
    - [i386] xen: Make xen_iret_crit_fixup() independent of frame layout
    - [i386] xen: Simplify ring check in xen_iret_crit_fixup()
    - [i386] doublefault: Fix stack canaries in the double fault handler
    - [i386] pti: Size initial_page_table correctly
    - [i386] cpu_entry_area: Add guard page for entry stack on 32bit
    - [i386] entry: Fix IRET exception
    - [i386] entry: Use %ss segment where required
    - [i386] entry: Move FIXUP_FRAME after pushing %fs in SAVE_ALL
    - [i386] entry: Unwind the ESPFIX stack earlier on exception entry
    - [i386] entry: Fix NMI vs ESPFIX
    - [i386] pti: Calculate the various PTI cpu_entry_area sizes correctly,
      make the CPU_ENTRY_AREA_PAGES assert precise
    - [i386] entry: Fix FIXUP_ESPFIX_STACK with user CR3
    - futex: Prevent robust futex exit race
    - ALSA: usb-audio: Fix NULL dereference at parsing BADD
    - nfc: port100: handle command failure cleanly
    - media: vivid: Set vid_cap_streaming and vid_out_streaming to true
    - media: vivid: Fix wrong locking that causes race conditions on streaming
      stop (CVE-2019-18683)
    - media: usbvision: Fix invalid accesses after device disconnect
    - media: usbvision: Fix races among open, close, and disconnect
    - cpufreq: Add NULL checks to show() and store() methods of cpufreq
    - media: uvcvideo: Fix error path in control parsing failure
    - media: b2c2-flexcop-usb: add sanity checking (CVE-2019-15291)
    - media: cxusb: detect cxusb_ctrl_msg error in query
    - media: imon: invalid dereference in imon_touch_event
    - media: mceusb: fix out of bounds read in MCE receiver buffer
    - mm/slub.c: init_on_free=1 should wipe freelist ptr for bulk allocations
    - usbip: tools: fix fd leakage in the function of read_attr_usbip_status
    - usbip: Fix uninitialized symbol 'nents' in stub_recv_cmd_submit()
    - usb-serial: cp201x: support Mark-10 digital force gauge
    - USB: chaoskey: fix error case of a timeout
    - appledisplay: fix error handling in the scheduled work
    - USB: serial: mos7840: add USB ID to support Moxa UPort 2210
    - USB: serial: mos7720: fix remote wakeup
    - USB: serial: mos7840: fix remote wakeup
    - USB: serial: option: add support for DW5821e with eSIM support
    - USB: serial: option: add support for Foxconn T77W968 LTE modules
    - [x86] staging: comedi: usbduxfast: usbduxfast_ai_cmdtest rounding error
    - [powerpc*] 64s: support nospectre_v2 cmdline option
    - [powerpc*] book3s64: Fix link stack flush on context switch
      (CVE-2019-18660)
    - [powerpc*] KVM: Book3S HV: Flush link stack on guest exit to host kernel
    https://www.kernel.org/pub/linux/kernel/v5.x/ChangeLog-5.3.15
    - io_uring: async workers should inherit the user creds
    - net: separate out the msghdr copy from ___sys_{send,recv}msg()
    - net: disallow ancillary data for __sys_{send,recv}msg_file()
    - XArray: Fix xas_next() with a single entry at 0
    - [arm64] clk: meson: gxbb: let sar_adc_clk_div set the parent clock rate
    - [x86] thunderbolt: Read DP IN adapter first two dwords in one go
    - [x86] thunderbolt: Fix lockdep circular locking depedency warning
    - [x86] ASoC: compress: fix unsigned integer overflow check
    - [arm64,armel,armhf] reset: Fix memory leak in reset_control_array_put()
    - [armhf] clk: samsung: exynos542x: Move G3D subsystem clocks to its
      sub-CMU
    - [armel,armhf] ASoC: kirkwood: fix external clock probe defer
    - [armel,armhf] ASoC: kirkwood: fix device remove ordering
    - [armhf] clk: samsung: exynos5420: Preserve PLL configuration during
      suspend/resume
    - [x86] pinctrl: cherryview: Allocate IRQ chip dynamic
    - [armhf] soc: imx: gpc: fix initialiser format
    - ASoC: SOF: ipc: Fix memory leak in sof_set_get_large_ctrl_data
      (CVE-2019-18811)
    - [armhf] ASoC: ti: sdma-pcm: Add back the flags parameter for non
      standard dma names
    - [armhf] ASoC: rockchip: rockchip_max98090: Enable SHDN to fix headset
      detection
    - [arm64,armhf] clk: sunxi: Fix operator precedence in
      sunxi_divs_clk_setup
    - [armhf] clk: sunxi-ng: a80: fix the zero'ing of bits 16 and 18
    - [armhf] dts: sun8i-a83t-tbs-a711: Fix WiFi resume from suspend
    - bpf: Allow narrow loads of bpf_sysctl fields with offset > 0
    - bpf: Change size to u64 for bpf_map_{area_alloc, charge_init}()
    - [powerpc*] bpf: Fix tail call implementation
    - idr: Fix idr_get_next_ul race with idr_remove
    - idr: Fix integer overflow in idr_for_each_entry
    - idr: Fix idr_alloc_u32 on 32-bit systems
    - [amd64] ASoC: hdac_hda: fix race in device removal
    - [armhf] clk: ti: dra7-atl-clock: Remove ti_clk_add_alias call
    - [armhf] clk: ti: clkctrl: Fix failed to enable error with double udelay
      timeout
    - [armhf] net: fec: add missed clk_disable_unprepare in remove
    - netfilter: ipset: Fix nla_policies to fully support NL_VALIDATE_STRICT
    - bridge: ebtables: don't crash when using dnat target in output chains
    - netfilter: nf_tables: bogus EOPNOTSUPP on basechain update
    - netfilter: nf_tables_offload: skip EBUSY on chain update
    - stacktrace: Don't skip first entry on noncurrent tasks
    - can: peak_usb: report bus recovery as well
    - [armhf] can: c_can: D_CAN: c_can_chip_config(): perform a sofware reset
      on open
    - can: rx-offload: can_rx_offload_queue_tail(): fix error handling, avoid
      skb mem leak
    - can: rx-offload: can_rx_offload_offload_one(): do not increase the
      skb_queue beyond skb_queue_len_max
    - can: rx-offload: can_rx_offload_offload_one(): increment rx_fifo_errors
      on queue overflow or OOM
    - can: rx-offload: can_rx_offload_offload_one(): use ERR_PTR() to
      propagate error value in case of errors
    - can: rx-offload: can_rx_offload_irq_offload_timestamp(): continue on
      error
    - can: rx-offload: can_rx_offload_irq_offload_fifo(): continue on error
    - [armhf] can: flexcan: increase error counters if skb enqueueing via
      can_rx_offload_queue_sorted() fails
    - [x86] tsc: Respect tsc command line paraemeter for clocksource_tsc_early
    - nvme-rdma: fix a segmentation fault during module unload
    - nvme-multipath: fix crash in nvme_mpath_clear_ctrl_paths
    - [arm64] watchdog: meson: Fix the wrong value of left time
    - ALSA: hda: hdmi - add Tigerlake support
    - [amd64] ASoC: SOF: topology: Fix bytes control size checks
    - drm/amdgpu: dont schedule jobs while in reset
    - [arm64,armhf] net/mlx5e: Fix eswitch debug print of max fdb flow
    - net/mlx5e: Use correct enum to determine uplink port
    - drm/amdgpu: register gpu instance before fan boost feature enablment
    - drm/amdgpu: add warning for GRBM 1-cycle delay issue in gfx9
    - [arm64,armhf] net: stmmac: gmac4: bitrev32 returns u32
    - [arm64,armhf] net: stmmac: xgmac: bitrev32 returns u32
    - [arm64,armhf] net: stmmac: xgmac: Fix TSA selection
    - [arm64,armhf] net: stmmac: xgmac: Disable Flow Control when 1 or more
      queues are in AV
    - ceph: return -EINVAL if given fsc mount option on kernel w/o support
    - mac80211: fix ieee80211_txq_setup_flows() failure path
    - mac80211: fix station inactive_time shortly after boot
    - block: drbd: remove a stray unlock in __drbd_send_protocol()
    - ice: fix potential infinite loop because loop counter being too small
    - iavf: initialize ITRN registers with correct values
    - [arm64,armel,armhf] usb: dwc2: use a longer core rest timeout in
      dwc2_core_reset()
    - [x86] staging: rtl8192e: fix potential use after free
    - staging: rtl8723bs: Drop ACPI device ids
    - staging: rtl8723bs: Add 024c:0525 to the list of SDIO device-ids
    - USB: serial: ftdi_sio: add device IDs for U-Blox C099-F9P
    - [x86] mei: bus: prefix device names on bus with the bus name
    - [x86] mei: me: add comet point V device id
    - [x86] thunderbolt: Power cycle the router if NVM authentication fails
    - xfrm: Fix memleak on xfrm state destroy
    - [x86] fpu: Don't cache access to fpu_fpregs_owner_ctx (CVE-2019-19602)
    - macvlan: schedule bc_work even if error
    - mdio_bus: don't use managed reset-controller
    - net: macb: add missed tasklet_kill
    - net: psample: fix skb_over_panic
    - net: sched: fix `tc -s class show` no bstats on class with nolock
      subqueues
    - openvswitch: fix flow command message size
    - sctp: Fix memory leak in sctp_sf_do_5_2_4_dupcook
    - slip: Fix use-after-free Read in slip_open
    - sctp: cache netns in sctp_ep_common
    - openvswitch: drop unneeded BUG_ON() in ovs_flow_cmd_build_info()
    - openvswitch: remove another BUG_ON()
    - net/tls: take into account that bpf_exec_tx_verdict() may free the
      record
    - net: skmsg: fix TLS 1.3 crash with full sk_msg
    - tipc: fix link name length check
    - ext4: add more paranoia checking in ext4_expand_extra_isize handling
    - HID: core: check whether Usage Page item is after Usage ID items
    - [x86] platform/x86: hp-wmi: Fix ACPI errors caused by too small buffer
    - [x86] platform/x86: hp-wmi: Fix ACPI errors caused by passing 0 as input
      size
    - [armhf] net: fec: fix clock count mis-match

  [ Ben Hutchings ]
  * [amd64] sound/soc/sof: Disable SND_SOC_SOF_ACPI,
    SND_SOC_SOF_{BAYTRAIL,BROADWELL}_SUPPORT (Closes: #945914)
  * [amd64] sound/soc/intel/boarss: Disable Broxton drivers again
  * [i386] sound/soc: Enable same SOF drivers as on amd64
  * Bump ABI to 3

 -- Salvatore Bonaccorso <carnil@debian.org>  Sat, 07 Dec 2019 13:24:06 +0100

linux (5.3.9-3) unstable; urgency=medium

  * [arm64,armhf,powerpc*,s390x] KVM: Add more exports to ABI ignore list
    (fixes FTBFS)

 -- Ben Hutchings <ben@decadent.org.uk>  Tue, 19 Nov 2019 01:43:33 +0000

linux (5.3.9-2~bpo10+1) buster-backports; urgency=medium

  * Rebuild for buster-backports:
    - Change ABI number to 0.bpo.2
    - Revert "Compile with gcc-9 on all architectures"

 -- Ben Hutchings <ben@decadent.org.uk>  Wed, 13 Nov 2019 04:11:51 +0000

linux (5.3.9-2) unstable; urgency=medium

  * [x86] Add mitigation for TSX Asynchronous Abort (CVE-2019-11135):
    - x86/msr: Add the IA32_TSX_CTRL MSR
    - x86/cpu: Add a helper function x86_read_arch_cap_msr()
    - x86/cpu: Add a "tsx=" cmdline option with TSX disabled by default
    - x86/speculation/taa: Add mitigation for TSX Async Abort
    - x86/speculation/taa: Add sysfs reporting for TSX Async Abort
    - kvm/x86: Export MDS_NO=0 to guests when TSX is enabled
    - x86/tsx: Add "auto" option to the tsx= cmdline parameter
    - x86/speculation/taa: Add documentation for TSX Async Abort
    - x86/tsx: Add config options to set tsx=on|off|auto
    - x86/speculation/taa: Fix printing of TAA_MSG_SMT on IBRS_ALL CPUs
    TSX is now disabled by default; see
    Documentation/admin-guide/hw-vuln/tsx_async_abort.rst
  * [x86] KVM: Add mitigation for Machine Check Error on Page Size Change
    (aka iTLB multi-hit, CVE-2018-12207):
    - kvm: x86, powerpc: do not allow clearing largepages debugfs entry
    - x86/bugs: Add ITLB_MULTIHIT bug infrastructure
    - x86/cpu: Add Tremont to the cpu vulnerability whitelist
    - cpu/speculation: Uninline and export CPU mitigations helpers
    - kvm: mmu: ITLB_MULTIHIT mitigation
    - kvm: Add helper function for creating VM worker threads
    - kvm: x86: mmu: Recovery of shattered NX large pages
    - Documentation: Add ITLB_MULTIHIT documentation
  * [x86] i915: Mitigate local privilege escalation on gen9 (CVE-2019-0155):
    - drm/i915: Rename gen7 cmdparser tables
    - drm/i915: Disable Secure Batches for gen6+
    - drm/i915: Remove Master tables from cmdparser
    - drm/i915: Add support for mandatory cmdparsing
    - drm/i915: Support ro ppgtt mapped cmdparser shadow buffers
    - drm/i915: Allow parsing of unsized batches
    - drm/i915: Add gen9 BCS cmdparsing
    - drm/i915/cmdparser: Use explicit goto for error paths
    - drm/i915/cmdparser: Add support for backward jumps
    - drm/i915/cmdparser: Ignore Length operands during command matching
    - drm/i915/cmdparser: Fix jump whitelist clearing
  * [x86] i915: Mitigate local denial-of-service on gen8/gen9 (CVE-2019-0154):
    - drm/i915: Lower RM timeout to avoid DSI hard hangs
    - drm/i915/gen8+: Add RC6 CTX corruption WA

 -- Ben Hutchings <ben@decadent.org.uk>  Tue, 12 Nov 2019 15:44:08 +0000

linux (5.3.9-1) unstable; urgency=medium

  * New version hopefully closes: #942881
  * New upstream stable update:
    https://www.kernel.org/pub/linux/kernel/v5.x/ChangeLog-5.3.8
    - drm: Free the writeback_job when it with an empty fb
    - drm: Clear the fence pointer when writeback job signaled
    - [armhf] clk: ti: dra7: Fix mcasp8 clock bits
    - [armhf] dts: Fix wrong clocks for dra7 mcasp
    - nvme-pci: Fix a race in controller removal
    - scsi: ufs: skip shutdown if hba is not powered
    - scsi: megaraid: disable device when probe failed after enabled device
    - scsi: qla2xxx: Silence fwdump template message
    - scsi: qla2xxx: Fix unbound sleep in fcport delete path.
    - scsi: qla2xxx: Fix stale mem access on driver unload
    - scsi: qla2xxx: Fix N2N link reset
    - scsi: qla2xxx: Fix N2N link up fail
    - [armhf] dts: Fix gpio0 flags for am335x-icev2
    - [armhf] OMAP2+: Fix missing reset done flag for am3 and am43
    - [armhf] OMAP2+: Add missing LCDC midlemode for am335x
    - [armhf] OMAP2+: Fix warnings with broken omap2_set_init_voltage()
    - nvme-tcp: fix wrong stop condition in io_work
    - nvme-pci: Save PCI state before putting drive into deepest state
    - nvme: fix an error code in nvme_init_subsystem()
    - nvme-rdma: Fix max_hw_sectors calculation
    - nvme: Added QUIRKs for ADATA XPG SX8200 Pro 512GB
    - nvme: Add quirk for Kingston NVME SSD running FW E8FK11.T
    - nvme-rdma: fix possible use-after-free in connect timeout
    - blk-mq: honor IO scheduler for multiqueue devices
    - xen/efi: Set nonblocking callbacks
    - loop: change queue block size to match when using DIO
    - nl80211: fix null pointer dereference
    - mac80211: fix txq null pointer dereference
    - netfilter: nft_connlimit: disable bh on garbage collection
    - [armhf,arm64] net: stmmac: xgmac: Not all Unicast addresses may be
      available
    - [armhf,arm64] net: stmmac: dwmac4: Always update the MAC Hash Filter
    - [armhf,arm64] net: stmmac: Correctly take timestamp for PTPv2
    - [armhf,arm64] net: stmmac: Do not stop PHY if WoL is enabled
    - drm/amdgpu: fix multiple memory leaks in acp_hw_init
    - drm/amd/display: memory leak
    - [mips*el/loongson-*] Fix the link time qualifier of 'serial_exit()'
    - [arm64] net: hisilicon: Fix usage of uninitialized variable in function
      mdio_sc_cfg_reg_write()
    - [armhf,arm64] net: stmmac: Avoid deadlock on suspend/resume
    - [s390x] mm: fix -Wunused-but-set-variable warnings
    - r8152: Set macpassthru in reset_resume callback
    - net: phy: allow for reset line to be tied to a sleepy GPIO controller
    - net: phy: fix write to mii-ctrl1000 register
    - vfs: Convert filldir[64]() from __put_user() to unsafe_put_user()
    - elf: don't use MAP_FIXED_NOREPLACE for elf executable mappings
      (regression in 4.17)
    - vfs: Make filldir[64]() verify the directory entry filename is valid
    - uaccess: implement a proper unsafe_copy_to_user() and switch filldir over
      to it
    - vfs: filldir[64]: remove WARN_ON_ONCE() for bad directory entries
    - net_sched: fix backward compatibility for TCA_KIND (regression in 5.3.4)
    - net_sched: fix backward compatibility for TCA_ACT_KIND (regression in
      5.3.4)
    - libata/ahci: Fix PCS quirk application (regression in 5.3.4)
    - md/raid0: fix warning message for parameter default_layout
    - Revert "drm/radeon: Fix EEH during kexec" (regression in 5.3.5)
    - ocfs2: fix panic due to ocfs2_wq is null
    - nvme-pci: Set the prp2 correctly when using more than 4k page
    - ipv4: fix race condition between route lookup and invalidation
    - ipv4: Return -ENETUNREACH if we can't create route but saddr is valid
    - net: avoid potential infinite loop in tc_ctl_action()
    - [hppa,m68k] net: i82596: fix dma_alloc_attr for sni_82596
    - net: ipv6: fix listify ip6_rcv_finish in case of forwarding
    - [armhf,arm64] net: stmmac: disable/enable ptp_ref_clk in suspend/resume
      flow
    - rxrpc: Fix possible NULL pointer access in ICMP handling
    - sched: etf: Fix ordering of packets with same txtime
    - sctp: change sctp_prot .no_autobind with true
    - net: aquantia: temperature retrieval fix
    - net: aquantia: when cleaning hw cache it should be toggled
    - net: aquantia: do not pass lro session with invalid tcp checksum
    - net: aquantia: correctly handle macvlan and multicast coexistence
    - net: phy: micrel: Discern KSZ8051 and KSZ8795 PHYs
    - net: phy: micrel: Update KSZ87xx PHY name
    - net: avoid errors when trying to pop MLPS header on non-MPLS packets
    - net/sched: fix corrupted L2 header with MPLS 'push' and 'pop' actions
    - netdevsim: Fix error handling in nsim_fib_init and nsim_fib_exit
    - net: ethernet: broadcom: have drivers select DIMLIB as needed
    - net: phy: Fix "link partner" information disappear issue
    - rxrpc: use rcu protection while reading sk->sk_user_data
    - io_uring: fix bad inflight accounting for SETUP_IOPOLL|SETUP_SQTHREAD
    - io_uring: Fix corrupted user_data
    - USB: legousbtower: fix memleak on disconnect
    - ALSA: hda/realtek - Add support for ALC711
    - [x86] ALSA: hda/realtek - Enable headset mic on Asus MJ401TA
    - ALSA: usb-audio: Disable quirks for BOSS Katana amplifiers
    - ALSA: hda - Force runtime PM on Nvidia HDMI codecs
    - USB: serial: ti_usb_3410_5052: fix port-close races
    - USB: ldusb: fix memleak on disconnect
    - USB: usblp: fix use-after-free on disconnect
    - USB: ldusb: fix read info leaks
    - binder: Don't modify VMA bounds in ->mmap handler
    - [mips*] tlbex: Fix build_restore_pagemask KScratch restore
    - staging: wlan-ng: fix exit return when sme->key_idx >= NUM_WEPKEYS
    - [s390x] scsi: zfcp: fix reaction on bit error threshold notification
    - scsi: sd: Ignore a failure to sync cache due to lack of authorization
    - scsi: core: save/restore command resid for error handling
    - scsi: core: try to get module before removing device
    - scsi: ch: Make it possible to open a ch device multiple times again
    - Revert "Input: elantech - enable SMBus on new (2018+) systems"
      (regression in 5.3)
    - Input: synaptics-rmi4 - avoid processing unknown IRQs
    - ACPI: CPPC: Set pcc_data[pcc_ss_id] to NULL in acpi_cppc_processor_exit()
    - ACPI: NFIT: Fix unlock on error in scrub_show()
    - iwlwifi: pcie: change qu with jf devices to use qu configuration
    - cfg80211: wext: avoid copying malformed SSIDs (CVE-2019-17133)
    - mac80211: Reject malformed SSID elements
    - drm/edid: Add 6 bpc quirk for SDC panel in Lenovo G50
    - drm/ttm: Restore ttm prefaulting
    - [armhf,arm64] drm/panfrost: Handle resetting on timeout better
    - drm/amdgpu: Bail earlier when amdgpu.cik_/si_support is not set to 1
    - drm/amdgpu/sdma5: fix mask value of POLL_REGMEM packet for pipe sync
    - [x86] drm/i915/userptr: Never allow userptr into the mappable GGTT
    - [x86] drm/i915: Favor last VBT child device with conflicting AUX ch/DDC
      pin
    - drm/amdgpu/vce: fix allocation size in enc ring test
    - drm/amdgpu/vcn: fix allocation size in enc ring test
    - drm/amdgpu/uvd6: fix allocation size in enc ring test (v2)
    - drm/amdgpu/uvd7: fix allocation size in enc ring test (v2)
    - drm/amdgpu: user pages array memory leak fix
    - drivers/base/memory.c: don't access uninitialized memmaps in
      soft_offline_page_store()
    - fs/proc/page.c: don't access uninitialized memmaps in fs/proc/page.c
    - io_uring: Fix broken links with offloading
    - io_uring: Fix race for sqes with userspace
    - io_uring: used cached copies of sq->dropped and cq->overflow
    - [armhf] mmc: sdhci-omap: Fix Tuning procedure for temperatures < -20C
    - mm/memory-failure.c: don't access uninitialized memmaps in
      memory_failure()
    - mm/slub: fix a deadlock in show_slab_objects()
    - mm/page_owner: don't access uninitialized memmaps when reading
      /proc/pagetypeinfo
    - mm/memunmap: don't access uninitialized memmap in memunmap_pages()
    - mm: memcg/slab: fix panic in __free_slab() caused by premature memcg
      pointer release
    - mm, compaction: fix wrong pfn handling in __reset_isolation_pfn()
    - mm: memcg: get number of pages on the LRU list in memcgroup base on
      lru_zone_size
    - mm: memblock: do not enforce current limit for memblock_phys* family
    - hugetlbfs: don't access uninitialized memmaps in
      pfn_range_valid_gigantic()
    - mm/memory-failure: poison read receives SIGKILL instead of SIGBUS if
      mmaped more than once
    - zram: fix race between backing_dev_show and backing_dev_store
    - [s390x] zcrypt: fix memleak at release
    - [s390x] kaslr: add support for R_390_GLOB_DAT relocation type
    - lib/vdso: Make clock_getres() POSIX compliant again
    - [hppa] Fix vmap memory leak in ioremap()/iounmap()
    - [arm64] KVM: Trap VM ops when ARM64_WORKAROUND_CAVIUM_TX2_219_TVM is set
    - [arm64] Avoid Cavium TX2 erratum 219 when switching TTBR
    - [arm64] Enable workaround for Cavium TX2 erratum 219 when running SMT
    - [arm64] Allow CAVIUM_TX2_ERRATUM_219 to be selected
    - CIFS: avoid using MID 0xFFFF
    - cifs: Fix missed free operations
    - CIFS: Fix use after free of file info structures
    - perf/aux: Fix AUX output stopping
    - tracing: Fix race in perf_trace_buf initialization
    - fs/dax: Fix pmd vs pte conflict detection
    - dm cache: fix bugs when a GFP_NOWAIT allocation fails
    - [riscv64] irqchip/sifive-plic: Switch to fasteoi flow
    - [amd64] boot: Make level2_kernel_pgt pages invalid outside kernel area
    - [x86] apic/x2apic: Fix a NULL pointer deref when handling a dying cpu
    - [x86] hyperv: Make vapic support x2apic mode
    - [x86] pinctrl: cherryview: restore Strago DMI workaround for all versions
    - [arm64] pinctrl: armada-37xx: fix control of pins 32 and up
    - [arm64] pinctrl: armada-37xx: swap polarity on LED group
    - btrfs: block-group: Fix a memory leak due to missing
      btrfs_put_block_group()
    - Btrfs: add missing extents release on file extent cluster relocation
      error
    - btrfs: don't needlessly create extent-refs kernel thread
    - Btrfs: fix qgroup double free after failure to reserve metadata for
      delalloc
    - Btrfs: check for the full sync flag while holding the inode lock during
      fsync
    - btrfs: tracepoints: Fix wrong parameter order for qgroup events
    - btrfs: tracepoints: Fix bad entry members of qgroup events
    - [ppc64*] KVM: Book3S HV: XIVE: Ensure VP isn't already in use
    - memstick: jmb38x_ms: Fix an error handling path in 'jmb38x_ms_probe()'
    - cpufreq: Avoid cpufreq_suspend() deadlock on system shutdown
    - ceph: just skip unrecognized info in ceph_reply_info_extra
    - xen/netback: fix error path of xenvif_connect_data()
    - PCI: PM: Fix pci_power_up()
    - opp: of: drop incorrect lockdep_assert_held()
    - of: reserved_mem: add missing of_node_put() for proper ref-counting
    - blk-rq-qos: fix first node deletion of rq_qos_del()
    https://www.kernel.org/pub/linux/kernel/v5.x/ChangeLog-5.3.9
    - io_uring: fix up O_NONBLOCK handling for sockets
    - dm snapshot: introduce account_start_copy() and account_end_copy()
    - dm snapshot: rework COW throttling to fix deadlock
    - Btrfs: fix inode cache block reserve leak on failure to allocate data
      space
    - btrfs: qgroup: Always free PREALLOC META reserve in
      btrfs_delalloc_release_extents()
    - iio: fix center temperature of bmc150-accel-core
    - libsubcmd: Make _FORTIFY_SOURCE defines dependent on the feature
    - perf tests: Avoid raising SEGV using an obvious NULL dereference
    - perf map: Fix overlapped map handling
    - perf script brstackinsn: Fix recovery from LBR/binary mismatch
    - perf jevents: Fix period for Intel fixed counters
    - perf tools: Propagate get_cpuid() error
    - perf annotate: Propagate perf_env__arch() error
    - perf annotate: Fix the signedness of failure returns
    - perf annotate: Propagate the symbol__annotate() error return
    - perf annotate: Fix arch specific ->init() failure errors
    - perf annotate: Return appropriate error code for allocation failures
    - perf annotate: Don't return -1 for error when doing BPF disassembly
    - staging: rtl8188eu: fix null dereference when kzalloc fails
    - RDMA/hfi1: Prevent memory leak in sdma_init
    - RDMA/iw_cxgb4: fix SRQ access from dump_qp()
    - RDMA/iwcm: Fix a lock inversion issue
    - [x86] HID: hyperv: Use in-place iterator API in the channel callback
    - nfs: Fix nfsi->nrequests count error on nfs_inode_remove_request
    - [arm64] cpufeature: Effectively expose FRINT capability to userspace
    - [arm64] Fix incorrect irqflag restore for priority masking for compat
    - [arm64] ftrace: Ensure synchronisation in PLT setup for Neoverse-N1
      #1542419
    - [riscv64] serial/sifive: select SERIAL_EARLYCON
    - RDMA/core: Fix an error handling path in 'res_get_common_doit()'
    - RDMA/cm: Fix memory leak in cm_add/remove_one
    - RDMA/nldev: Reshuffle the code to avoid need to rebind QP in error path
    - RDMA/mlx5: Do not allow rereg of a ODP MR
    - RDMA/mlx5: Order num_pending_prefetch properly with synchronize_srcu
    - RDMA/mlx5: Add missing synchronize_srcu() for MW cases
    - [arm64] gpio: max77620: Use correct unit for debounce times
    - fs: cifs: mute -Wunused-const-variable message
    - [arm64] vdso32: Fix broken compat vDSO build warnings
    - [arm64] vdso32: Detect binutils support for dmb ishld
    - serial: mctrl_gpio: Check for NULL pointer
    - [armhf] serial: 8250_omap: Fix gpio check for auto RTS/CTS
    - [arm64] vdso32: Don't use KBUILD_CPPFLAGS unconditionally
    - efi/cper: Fix endianness of PCIe class code
    - [x86] efi: Do not clean dummy variable in kexec path
    - [mips*] include: Mark __cmpxchg as __always_inline
    - [riscv64] avoid kernel hangs when trapped in BUG()
    - [riscv64] avoid sending a SIGTRAP to a user thread trapped in WARN()
    - [riscv64] Correct the handling of unexpected ebreak in do_trap_break()
    - [x86] xen: Return from panic notifier
    - ocfs2: clear zero in unaligned direct IO
    - fs: ocfs2: fix possible null-pointer dereferences in
      ocfs2_xa_prepare_entry()
    - fs: ocfs2: fix a possible null-pointer dereference in
      ocfs2_write_end_nolock()
    - fs: ocfs2: fix a possible null-pointer dereference in
      ocfs2_info_scan_inode_alloc()
    - btrfs: silence maybe-uninitialized warning in clone_range
    - [arm64] armv8_deprecated: Checking return value for memory allocation
    - [x86] cpu: Add Comet Lake to the Intel CPU models header
    - sched/fair: Scale bandwidth quota and period without losing quota/period
      ratio precision
    - sched/vtime: Fix guest/system mis-accounting on task switch
    - perf/core: Rework memory accounting in perf_mmap()
    - perf/core: Fix corner case in perf_rotate_context()
    - [x86] perf/amd: Change/fix NMI latency mitigation to use a timestamp
    - drm/amdgpu: fix memory leak
    - [mips*] include: Mark __xchg as __always_inline
    - [mips*] fw: sni: Fix out of bounds init of o32 stack
    - [s390x] cio: fix virtio-ccw DMA without PV
    - [x86] virt: vbox: fix memory leak in hgcm_call_preprocess_linaddr
    - nbd: fix possible sysfs duplicate warning
    - NFSv4: Fix leak of clp->cl_acceptor string
    - SUNRPC: fix race to sk_err after xs_error_report
    - [s390x] uaccess: avoid (false positive) compiler warnings
    - tracing: Initialize iter->seq after zeroing in tracing_read_pipe()
    - perf annotate: Fix multiple memory and file descriptor leaks
    - perf/aux: Fix tracking of auxiliary trace buffer allocation
    - USB: legousbtower: fix a signedness bug in tower_probe()
    - nbd: verify socket is supported during setup
    - [arm64] dts: qcom: Add Lenovo Miix 630
    - [arm64] dts: qcom: Add HP Envy x2
    - [arm64] dts: qcom: Add Asus NovaGo TP370QL
    - rtw88: Fix misuse of GENMASK macro
    - [s390x] pci: fix MSI message data
    - thunderbolt: Correct path indices for PCIe tunnel
    - thunderbolt: Use 32-bit writes when writing ring producer/consumer
    - fuse: flush dirty data/metadata before non-truncate setattr
    - fuse: truncate pending writes on O_TRUNC
    - ALSA: bebob: Fix prototype of helper function to return negative value
    - ALSA: timer: Fix mutex deadlock at releasing card
    - ALSA: hda/realtek - Fix 2 front mics of codec 0x623
    - ALSA: hda/realtek - Add support for ALC623
    - ath10k: fix latency issue for QCA988x
    - UAS: Revert commit 3ae62a42090f ("UAS: fix alignment of scatter/gather
      segments") (regression in 5.2)
    - nl80211: fix validation of mesh path nexthop
    - USB: gadget: Reject endpoints with 0 maxpacket value
    - usb-storage: Revert commit 747668dbc061 ("usb-storage: Set
      virt_boundary_mask to avoid SG overflows") (regression in 5.2)
    - USB: ldusb: fix ring-buffer locking
    - USB: ldusb: fix control-message timeout
    - usb: xhci: fix Immediate Data Transfer endianness
    - USB: serial: whiteheat: fix potential slab corruption
    - USB: serial: whiteheat: fix line-speed endianness
    - xhci: Fix use-after-free regression in xhci clear hub TT implementation
    - scsi: qla2xxx: Fix partial flash write of MBI
    - scsi: target: cxgbit: Fix cxgbit_fw4_ack()
    - [x86] HID: i2c-hid: add Trekstor Primebook C11B to descriptor override
    - HID: Fix assumption that devices have inputs
    - HID: fix error message in hid_open_report()
    - HID: logitech-hidpp: split g920_get_config()
    - HID: logitech-hidpp: rework device validation
    - HID: logitech-hidpp: do all FF cleanup in hidpp_ff_destroy()
    - [s390x] unwind: fix mixing regs and sp
    - [s390x] cmm: fix information leak in cmm_timeout_handler()
    - [s390x] idle: fix cpu idle time calculation
    - IB/hfi1: Avoid excessive retry for TID RDMA READ request
    - [arm64] Ensure VM_WRITE|VM_SHARED ptes are clean by default
    - [arm64] cpufeature: Enable Qualcomm Falkor/Kryo errata 1003
    - virtio_ring: fix stalls for packed rings
    - rtlwifi: rtl_pci: Fix problem of too small skb->len
    - rtlwifi: Fix potential overflow on P2P code
    - [x86] KVM: vmx, svm: always run with EFER.NXE=1 when shadow paging is
      active
    - [arm64] dmaengine: qcom: bam_dma: Fix resource leak
    - [arm64] dmaengine: tegra210-adma: fix transfer failure
    - [armhf] dmaengine: imx-sdma: fix size check for sdma script_number
    - [armhf] dmaengine: cppi41: Fix cppi41_dma_prep_slave_sg() when idle
    - drm/amdgpu/gmc10: properly set BANK_SELECT and FRAGMENT_SIZE
    - [x86] drm/i915: Fix PCH reference clock for FDI on HSW/BDW
    - drm/amdgpu/gfx10: update gfx golden settings
    - drm/amdgpu/powerplay/vega10: allow undervolting in p7
    - drm/amdgpu: Fix SDMA hang when performing VKexample test
    - NFS: Fix an RCU lock leak in nfs4_refresh_delegation_stateid()
    - io_uring: ensure we clear io_kiocb->result before each issue
    - [x86] iommu/vt-d: Fix panic after kexec -p for kdump
    - batman-adv: Avoid free/alloc race when handling OGM buffer
    - llc: fix sk_buff leak in llc_sap_state_process()
    - llc: fix sk_buff leak in llc_conn_service()
    - rxrpc: Fix call ref leak
    - rxrpc: rxrpc_peer needs to hold a ref on the rxrpc_local record
    - rxrpc: Fix trace-after-put looking at the put peer record
    - NFC: pn533: fix use-after-free and memleaks
    - bonding: fix potential NULL deref in bond_update_slave_arr
    - netfilter: conntrack: avoid possible false sharing
    - net: usb: sr9800: fix uninitialized local variable
    - sch_netem: fix rcu splat in netem_enqueue()
    - net: sched: sch_sfb: don't call qdisc_put() while holding tree lock
    - iwlwifi: exclude GEO SAR support for 3168
    - sched/fair: Fix low cpu usage with high throttling by removing expiration
      of cpu-local slices
    - ALSA: usb-audio: DSD auto-detection for Playback Designs
    - ALSA: usb-audio: Update DSD support quirks for Oppo and Rotel
    - ALSA: usb-audio: Add DSD support for Gustard U16/X26 USB Interface
    - RDMA/mlx5: Use irq xarray locking for mkey_table
    - sched/fair: Fix -Wunused-but-set-variable warnings
    - [powerpc*] powernv: Fix CPU idle to be called with IRQs disabled
    - Revert "ALSA: hda: Flush interrupts on disabling" (regression in 5.3.4)

  [ Ben Hutchings ]
  * debian/bin/gencontrol_signed.py: Fix code style error
  * debian/bin/gencontrol.py: Skip linux-perf lintian-overrides if we won't
    build it
  * debian/bin/gencontrol{,_signed}.py: Use vars parameter instead of self.vars
  * debian/bin/gencontrol{,_signed}.py: Use %(name)s to format template vars
  * debian/.gitignore, debian/rules: Generalise patterns for generated files
  * gencontrol: Generalise substitution of debhelper config template
  * Add maint scripts to meta-packages to convert doc directories to symlinks
    (Closes: #942861)
  * debian/lib/python/debian_linux/utils.py: Use 'with' to manage file handles
  * debian/lib/python/debian_linux/utils.py: Store file mode for templates
  * Copy template file permissions to output files
  * debian/templates/headers.postinst.in: Set executable for consistency
  * debian/README.source: Document code signing and how to test it
  * debian/tests/control: Mark python test as superficial
  * [arm64] linux-headers: Disable check for a 32-bit compiler
    (Closes: #943953):
    - arm64: Kconfig: Make CONFIG_COMPAT_VDSO a proper Kconfig option
    - debian/bin/gencontrol.py: Optionally define $(CROSS_COMPILE_COMPAT) make
      variable
    - Enable COMPAT_VDSO and set $(CROSS_COMPILE_COMPAT) instead of setting
      CROSS_COMPILE_COMPAT_VDSO
  * crypto: Enable PKCS8_PRIVATE_KEY_PARSER as module (Closes: #924705)
  * Bump ABI to 2
  * [arm64] atmel_mxt_ts: Disable TOUCHSCREEN_ATMEL_MXT_T37 to avoid V4L
    dependency
  * random: try to actively add entropy rather than passively wait for it

  [ Bastian Blank ]
  * [amd64/cloud-amd64] Re-enable RTC drivers. (closes: #931341)

  [ Thomas W ]
  * [x86] Enable missing modules and setting:
    CONFIG_HUAWEI_WMI
    CONFIG_I2C_MULTI_INSTANTIATE
    CONFIG_INTEL_TURBO_MAX_3

  [ Alper Nebi Yasak ]
  * [arm64] udeb: Add i2c-rk3x to i2c-modules
  * [arm64,armhf] udeb: Add rockchip-io-domain to kernel-image
  * udeb: Add atmel_mxt_ts to input-modules

  [ Noah Meyerhans ]
  * drivers/net/ethernet/amazon: Backport driver fixes from v5.4-rc5

  [ Niv Sardi ]
  * KEYS: Make use of platform keyring for module signature verify
    (closes: #935945)

 -- Ben Hutchings <ben@decadent.org.uk>  Sat, 09 Nov 2019 15:42:49 +0000

linux (5.3.7-1) unstable; urgency=medium

  * New upstream stable update:
    https://www.kernel.org/pub/linux/kernel/v5.x/ChangeLog-5.3.3
    https://www.kernel.org/pub/linux/kernel/v5.x/ChangeLog-5.3.4
    - mISDN: enforce CAP_NET_RAW for raw sockets (CVE-2019-17055)
    - appletalk: enforce CAP_NET_RAW for raw sockets (CVE-2019-17054)
    - ax25: enforce CAP_NET_RAW for raw sockets (CVE-2019-17052)
    - ieee802154: enforce CAP_NET_RAW for raw sockets (CVE-2019-17053)
    - nfc: enforce CAP_NET_RAW for raw sockets (CVE-2019-17056)
    https://www.kernel.org/pub/linux/kernel/v5.x/ChangeLog-5.3.5
    https://www.kernel.org/pub/linux/kernel/v5.x/ChangeLog-5.3.6
    - nl80211: validate beacon head (CVE-2019-16746)
    https://www.kernel.org/pub/linux/kernel/v5.x/ChangeLog-5.3.7

  [ Aurelien Jarno ]
  * [riscv64] Enable SOC_SIFIVE. Do not select CLK_SIFIVE,
    CLK_SIFIVE_FU540_PRCI, SIFIVE_PLIC, SERIAL_SIFIVE and
    SERIAL_SIFIVE_CONSOLE as they are selected by SOC_SIFIVE.
  * [riscv64] Install DTBS using dtbs_install target.
  * [riscv64] Enable SPI_SIFIVE.
  * [riscv64] Enable SERIAL_EARLYCON_RISCV_SBI.
  * [riscv64] Enable MMC, MMC_SPI.
  * [riscv64] udeb: Add mmc-core-modules and mmc-modules.
  * [riscv64] Fix memblock reservation for device tree blob.
  * [riscv64] Clear load reservations while restoring hart contexts.

  [ Ben Hutchings ]
  * [mips*] Revert "Only define MAX_PHYSMEM_BITS on Loongson-3"
  * KEYS: Re-enable SECONDARY_TRUSTED_KEYRING, dropped in 5.2.6-1 by
    mis-merge (Closes: #935945)

  [ John Paul Adrian Glaubitz ]
  * [m68k] Enable CONFIG_CRYPTO_MANAGER_DISABLE_TESTS
  * [hppa] Enable CONFIG_CRYPTO_MANAGER_DISABLE_TESTS
  * [sh4] Enable CONFIG_CRYPTO_MANAGER_DISABLE_TESTS

  [ Salvatore Bonaccorso ]
  * RDMA/cxgb4: Do not dma memory off of the stack (CVE-2019-17075)
  * ath6kl: fix a NULL-ptr-deref bug in ath6kl_usb_alloc_urb_from_pipe()
    (CVE-2019-15098)

  [ Romain Perier ]
  * [armel/rpi] Enable CONFIG_BRCMFMAC_SDIO (Closes: #940530)

  [ Héctor Orón Martínez ]
  * [x86] Enable ASoC: SOF sound driver (Closes: #940726)

 -- Salvatore Bonaccorso <carnil@debian.org>  Sun, 20 Oct 2019 00:56:32 +0200

linux (5.3.2-1~exp1) experimental; urgency=medium

  * New upstream release: https://kernelnewbies.org/Linux_5.3
    - [armhf] select the dma-noncoherent symbols for all swiotlb builds
      (fixes FTBFS)
  * New upstream stable update:
    https://www.kernel.org/pub/linux/kernel/v5.x/ChangeLog-5.3.1
    https://www.kernel.org/pub/linux/kernel/v5.x/ChangeLog-5.3.2

  [ Ben Hutchings ]
  * [hppa,sparc64] udeb: Delete osst from scsi-modules (fixes FTBFS)
  * Compile with gcc-9 on all architectures
  * Set KCFLAGS make variable instead of CFLAGS_{KERNEL,MODULE}
  * linux-image-dbg: Delete ./ from source file names in debug info
  * debian/rules: Make maintainerclean delete (almost) everything clean does
  * debian/rules: Make maintainerclean delete everything gencontrol.py creates
  * debian/.gitignore: Synchronise some patterns with clean target
  * Add the metapackages previously built by src:linux-latest:
    - Add template and NEWS files from linux-latest
    - Rename added templates to be consistent with existing templates
    - Fix some inconsistencies in metapackage templates
    - Define pkg.linux.nometa build profile to exclude the metapackages
    - Build the metapackages by default (Closes: #583849, #941042)
    - Make linux-perf an arch-dependent package
    - Require metapackage dependencies to be the same version, and link doc
      dirs

  [ Uwe Kleine-König ]
  * [arm64] enable I2C_QCOM_GENI for Lenovo C630

 -- Ben Hutchings <ben@decadent.org.uk>  Wed, 02 Oct 2019 05:31:27 +0100

linux (5.3~rc5-1~exp2) experimental; urgency=medium

  * tools/perf: pmu-events: Fix reproducibility
  * Fix FTBFS:
    - Update "kbuild: Make the toolchain variables easily overwritable" for 5.3
    - udeb: Make nic-wireless-modules depend on crypto-modules
  * debian/control: Remove build profile qual for rsync, needed for
    headers_install
  * debian/changelog: Move older entries to changelog.old

 -- Ben Hutchings <ben@decadent.org.uk>  Sun, 25 Aug 2019 16:28:41 +0100

linux (5.3~rc5-1~exp1) experimental; urgency=medium

  * New upstream release candidate

  [ Ben Hutchings ]
  * aufs: Update support patchset to aufs5.x-rcN 20190805
  * [rt] Disable until it is updated for 5.3 or later
  * [powerpcspe] Remove all support for powerpcspe, which is dead upstream
  * linux-headers: Change per-flavour Makefile to match upstream out-of-tree
    builds
  * debian/bin/genorig.py: Import debian.deb822 instead of deprecated deb822
  * [arm64] Use armhf cross-compiler for building compat vDSO
  * Documentation: Fix broken link to CIPSO draft

  [ Lubomir Rintel ]
  * udeb: input-modules: Add OLPC AP-SP keyboard
  * [armhf] Add camera, EC and battery drivers for OLPC XO-1.75 laptop.

 -- Ben Hutchings <ben@decadent.org.uk>  Sat, 24 Aug 2019 19:07:56 +0100

linux (5.2.17-1~bpo10+1) buster-backports; urgency=medium

  * Rebuild for buster-backports:
    - Change ABI number to 0.bpo.3

 -- Ben Hutchings <ben@decadent.org.uk>  Mon, 30 Sep 2019 16:38:54 +0100

linux (5.2.17-1) unstable; urgency=medium

  * New upstream stable update:
    https://www.kernel.org/pub/linux/kernel/v5.x/ChangeLog-5.2.10
    - KEYS: trusted: allow module init if TPM is inactive or deactivated
    - seq_file: fix problem when seeking mid-record
    - mm/hmm: fix bad subpage pointer in try_to_unmap_one
    - mm: mempolicy: make the behavior consistent when MPOL_MF_MOVE* and
      MPOL_MF_STRICT were specified
    - mm: mempolicy: handle vma with unmovable pages mapped correctly in mbind
    - mm/z3fold.c: fix z3fold_destroy_pool() ordering
    - mm/z3fold.c: fix z3fold_destroy_pool() race condition
    - mm/memcontrol.c: fix use after free in mem_cgroup_iter()
    - mm/usercopy: use memory range to be accessed for wraparound check
    - mm, vmscan: do not special-case slab reclaim when watermarks are boosted
    - [armhf,arm64] cpufreq: schedutil: Don't skip freq update when limits
      change
    - drm/amdgpu: fix gfx9 soft recovery
    - drm/nouveau: Only recalculate PBN/VCPI on mode/connector changes
    - [arm64] ftrace: Ensure module ftrace trampoline is coherent with I-side
    - [x86] ALSA: hda/realtek - Add quirk for HP Envy x360
    - ALSA: usb-audio: Fix a stack buffer overflow bug in check_input_term
      (CVE-2019-15118)
    - ALSA: usb-audio: Fix an OOB bug in parse_audio_mixer_unit
      (CVE-2019-15117)
    - [x86] ALSA: hda - Apply workaround for another AMD chip 1022:1487
    - ALSA: hda - Fix a memory leak bug
    - ALSA: hda - Add a generic reboot_notify
    - ALSA: hda - Let all conexant codec enter D3 when rebooting
    - HID: holtek: test for sanity of intfdata
    - HID: hiddev: avoid opening a disconnected device
    - HID: hiddev: do cleanup in failure of opening a device
    - Input: kbtab - sanity check for endpoint type
    - Input: iforce - add sanity checks
    - net: usb: pegasus: fix improper read if get_registers() fail
    - bpf: fix access to skb_shared_info->gso_segs
    - netfilter: ebtables: also count base chain policies
    - [riscv64] Correct the initialized flow of FP register
    - [riscv64] Make __fstate_clean() work correctly.
    - [armhf] Revert "i2c: imx: improve the error handling in
      i2c_imx_dma_request()"
    - blk-mq: move cancel of requeue_work to the front of blk_exit_queue
    - io_uring: fix manual setup of iov_iter for fixed buffers
    - [arm64] RDMA/hns: Fix sg offset non-zero issue
    - IB/mlx5: Replace kfree with kvfree
    - dma-mapping: check pfn validity in dma_common_{mmap,get_sgtable}
    - [x87] platform: intel_pmc_core: Add ICL-NNPI support to PMC Core
    - mm/hmm: always return EBUSY for invalid ranges in
      hmm_range_{fault,snapshot}
    - [armhf,arm64] irqchip/gic-v3-its: Free unused vpt_page when alloc vpe
      table fail
    - [armhf] irqchip/irq-imx-gpcv2: Forward irq type to parent
    - f2fs: fix to read source block before invalidating it
    - tools perf beauty: Fix usbdevfs_ioctl table generator to handle _IOC()
    - perf header: Fix divide by zero error if f_header.attr_size==0
    - perf header: Fix use of unitialized value warning
    - RDMA/qedr: Fix the hca_type and hca_rev returned in device attributes
    - ALSA: pcm: fix lost wakeup event scenarios in snd_pcm_drain
    - libata: zpodd: Fix small read overflow in zpodd_get_mech_type()
    - Btrfs: fix deadlock between fiemap and transaction commits
    - scsi: hpsa: correct scsi command status issue after reset
    - scsi: qla2xxx: Fix possible fcport null-pointer dereferences
    - drm/amdkfd: Fix byte align on VegaM
    - drm/amd/powerplay: fix null pointer dereference around dpm state relates
    - drm/amdgpu: fix error handling in amdgpu_cs_process_fence_dep
    - drm/amdgpu: fix a potential information leaking bug
    - ata: libahci: do not complain in case of deferred probe
    - [riscv64] Fix perf record without libelf support
    - [arm64] Lower priority mask for GIC_PRIO_IRQON
    - [arm64] unwind: Prohibit probing on return_address()
    - IB/core: Add mitigation for Spectre V1 (CVE-2017-5753)
    - IB/mlx5: Fix MR registration flow to use UMR properly
    - RDMA/restrack: Track driver QP types in resource tracker
    - IB/mad: Fix use-after-free in ib mad completion handling
    - RDMA/mlx5: Release locks during notifier unregister
    - [arm64] drm: msm: Fix add_gpu_components
    - [arm64] RDMA/hns: Fix error return code in hns_roce_v1_rsv_lp_qp()
    - [armhf] drm/exynos: fix missing decrement of retry counter
    - [arm64] kprobes: Recover pstate.D in single-step exception handler
    - [arm64] Make debug exception handlers visible from RCU
    - Revert "kmemleak: allow to coexist with fault injection"
    - ocfs2: remove set but not used variable 'last_hash'
    - page flags: prioritize kasan bits over last-cpuid
    - asm-generic: fix -Wtype-limits compiler warnings
    - tpm: tpm_ibm_vtpm: Fix unallocated banks
    - [arm64] KVM: regmap: Fix unexpected switch fall-through
    - [x86] staging: comedi: dt3000: Fix signed integer overflow 'divider *
      base'
    - [x86] staging: comedi: dt3000: Fix rounding up of timer divisor
    - USB: core: Fix races in character device registration and deregistraion
    - usb: cdc-acm: make sure a refcount is taken early enough
    - USB: CDC: fix sanity checks in CDC union parser
    - USB: serial: option: add D-Link DWM-222 device ID
    - USB: serial: option: Add support for ZTE MF871A
    - USB: serial: option: add the BroadMobi BM818 card
    - USB: serial: option: Add Motorola modem UARTs
    - usb: setup authorized_default attributes using usb_bus_notify
    - netfilter: conntrack: Use consistent ct id hash calculation
    - iwlwifi: Add support for SAR South Korea limitation
    - Input: psmouse - fix build error of multiple definition
    - bnx2x: Fix VF's VLAN reconfiguration in reload.
    - bonding: Add vlan tx offload to hw_enc_features
    - [armhf,arm64] net: dsa: Check existence of .port_mdb_add callback before
      calling it
    - net/mlx4_en: fix a memory leak bug
    - net/packet: fix race in tpacket_snd()
    - net: sched: sch_taprio: fix memleak in error path for sched list parse
    - sctp: fix memleak in sctp_send_reset_streams
    - sctp: fix the transport error_count check
    - team: Add vlan tx offload to hw_enc_features
    - tipc: initialise addr_trail_end when setting node addresses
    - xen/netback: Reset nr_frags before freeing skb
    - net/mlx5e: Only support tx/rx pause setting for port owner
    - bnxt_en: Fix VNIC clearing logic for 57500 chips.
    - bnxt_en: Improve RX doorbell sequence.
    - bnxt_en: Fix handling FRAG_ERR when NVM_INSTALL_UPDATE cmd fails
    - bnxt_en: Suppress HWRM errors for HWRM_NVM_GET_VARIABLE command
    - bnxt_en: Use correct src_fid to determine direction of the flow
    - bnxt_en: Fix to include flow direction in L2 key
    - net sched: update skbedit action for batched events operations
    - netdevsim: Restore per-network namespace accounting for fib entries
    - net/mlx5e: ethtool, Avoid setting speed to 56GBASE when autoneg off
    - net/mlx5e: Fix false negative indication on tx reporter CQE recovery
    - net/mlx5e: Remove redundant check in CQE recovery flow of tx reporter
    - net/mlx5e: Use flow keys dissector to parse packets for ARFS
    - net/tls: prevent skb_orphan() from leaking TLS plain text with offload
    - net: phy: consider AN_RESTART status when reading link status
    - netlink: Fix nlmsg_parse as a wrapper for strict message parsing
    https://www.kernel.org/pub/linux/kernel/v5.x/ChangeLog-5.2.11
    - ASoC: simple_card_utils.h: care NULL dai at asoc_simple_debug_dai()
    - ASoC: simple-card: fix an use-after-free in simple_dai_link_of_dpcm()
    - ASoC: simple-card: fix an use-after-free in simple_for_each_link()
    - ASoC: audio-graph-card: fix use-after-free in graph_dai_link_of_dpcm()
    - ASoC: audio-graph-card: fix an use-after-free in graph_get_dai_id()
    - ASoC: audio-graph-card: add missing const at graph_get_dai_id()
    - regulator: axp20x: fix DCDCA and DCDCD for AXP806
    - regulator: axp20x: fix DCDC5 and DCDC6 for AXP803
    - [armhf] ASoC: samsung: odroid: fix an use-after-free issue for codec
    - [armhf] ASoC: samsung: odroid: fix a double-free issue for cpu_dai
    - [x86] ASoC: Intel: bytcht_es8316: Add quirk for Irbis NB41 netbook
    - HID: logitech-hidpp: add USB PID for a few more supported mice
    - HID: Add 044f:b320 ThrustMaster, Inc. 2 in 1 DT
    - [mips*] kernel: only use i8253 clocksource with periodic clockevent
    - [mips*] fix cacheinfo
    - libbpf: sanitize VAR to conservative 1-byte INT
    - netfilter: ebtables: fix a memory leak bug in compat
    - ASoC: dapm: Fix handling of custom_stop_condition on DAPM graph walks
    - [amd64] spi: pxa2xx: Balance runtime PM enable/disable on error
    - bpf: sockmap, sock_map_delete needs to use xchg
    - bpf: sockmap, synchronize_rcu before free'ing map
    - bpf: sockmap, only create entry if ulp is not already enabled
    - ASoC: dapm: fix a memory leak bug
    - bonding: Force slave speed check after link state recovery for 802.3ad
    - [armhf,arm64] net: mvpp2: Don't check for 3 consecutive Idle frames for
      10G links
    - libbpf: fix using uninitialized ioctl results
    - can: dev: call netif_carrier_off() in register_candev()
    - can: gw: Fix error path of cgw_module_init
    - libbpf: silence GCC8 warning about string truncation
    - {nl,mac}80211: fix interface combinations on crypto controlled devices
    - [armhf] ASoC: ti: davinci-mcasp: Fix clk PDIR handling for i2s master
      mode
    - [armhf,arm64] ASoC: rockchip: Fix mono capture
    - [armhf] ASoC: ti: davinci-mcasp: Correct slot_width posed constraint
    - net: usb: qmi_wwan: Add the BroadMobi BM818 card
    - qed: RDMA - Fix the hw_ver returned in device attributes
    - isdn: mISDN: hfcsusb: Fix possible null-pointer dereferences in
      start_isoc_chain()
    - mac80211_hwsim: Fix possible null-pointer dereferences in
      hwsim_dump_radio_nl()
    - [armhf,arm64] net: stmmac: manage errors returned by of_get_mac_address()
    - netfilter: ipset: Actually allow destination MAC address for hash:ip,mac
      sets too
    - netfilter: ipset: Copy the right MAC address in bitmap:ip,mac and
      hash:ip,mac sets
    - netfilter: ipset: Fix rename concurrency with listing
    - rxrpc: Fix potential deadlock
    - rxrpc: Fix the lack of notification when sendmsg() fails on a DATA packet
    - nvmem: Use the same permissions for eeprom as for nvmem
    - iwlwifi: mvm: avoid races in rate init and rate perform
    - iwlwifi: dbg_ini: move iwl_dbg_tlv_load_bin out of debug override ifdef
    - iwlwifi: dbg_ini: move iwl_dbg_tlv_free outside of debugfs ifdef
    - iwlwifi: fix locking in delayed GTK setting
    - iwlwifi: mvm: send LQ command always ASYNC
    - isdn: hfcsusb: Fix mISDN driver crash caused by transfer buffer on the
      stack
    - net: phy: phy_led_triggers: Fix a possible null-pointer dereference in
      phy_led_trigger_change_speed()
    - perf bench numa: Fix cpu0 binding
    - [arm64] spi: pxa2xx: Add support for Intel Tiger Lake
    - can: sja1000: force the string buffer NULL-terminated
    - can: peak_usb: force the string buffer NULL-terminated
    - [x86] ASoC: amd: acp3x: use dma_ops of parent device for acp3x dma driver
    - net/ethernet/qlogic/qed: force the string buffer NULL-terminated
    - NFSv4: Fix a credential refcount leak in nfs41_check_delegation_stateid
    - NFSv4: When recovering state fails with EAGAIN, retry the same recovery
    - NFSv4.1: Fix open stateid recovery
    - NFSv4.1: Only reap expired delegations
    - NFSv4: Fix a potential sleep while atomic in nfs4_do_reclaim()
    - NFS: Fix regression whereby fscache errors are appearing on 'nofsc'
      mounts
    - HID: quirks: Set the INCREMENT_USAGE_ON_DUPLICATE quirk on Saitek X52
    - HID: input: fix a4tech horizontal wheel custom usage
    - [armhf,arm64] drm/rockchip: Suspend DP late
    - SMB3: Fix potential memory leak when processing compound chain
    - SMB3: Kernel oops mounting a encryptData share with CONFIG_DEBUG_VIRTUAL
    - sched/deadline: Fix double accounting of rq/running bw in push & pull
    - sched/psi: Reduce psimon FIFO priority
    - sched/psi: Do not require setsched permission from the trigger creator
    - [s390x] protvirt: avoid memory sharing for diag 308 set/store
    - [s390x] mm: fix dump_pagetables top level page table walking
    - [s390x] put _stext and _etext into .text section
    - net: cxgb3_main: Fix a resource leak in a error path in 'init_one()'
    - [armhf,arm64] net: stmmac: Fix issues when number of Queues >= 4
    - [armhf,arm64] net: stmmac: tc: Do not return a fragment entry
    - drm/amdgpu: pin the csb buffer on hw init for gfx v8
    - [arm64] net: hisilicon: make hip04_tx_reclaim non-reentrant
    - [arm64] net: hisilicon: fix hip04-xmit never return TX_BUSY
    - [arm64] net: hisilicon: Fix dma_map_single failed on arm64
    - NFSv4: Ensure state recovery handles ETIMEDOUT correctly
    - libata: have ata_scsi_rw_xlat() fail invalid passthrough requests
    - libata: add SG safety checks in SFF pio transfers
    - [x86] lib/cpu: Address missing prototypes warning
    - [x86] drm/vmwgfx: fix memory leak when too many retries have occurred
    - block: aoe: Fix kernel crash due to atomic sleep when exiting
    - block, bfq: handle NULL return value by bfq_init_rq()
    - perf ftrace: Fix failure to set cpumask when only one cpu is present
    - perf cpumap: Fix writing to illegal memory in handling cpumap mask
    - perf pmu-events: Fix missing "cpu_clk_unhalted.core" event
    - [riscv64] dt-bindings: fix the schema compatible string for the HiFive
      Unleashed board
    - [arm64] KVM: Don't write junk to sysregs on reset
    - [armhf] KVM: Don't write junk to CP15 registers on reset
    - iwlwifi: mvm: disable TX-AMSDU on older NICs (Closes: #939853)
    - HID: wacom: correct misreported EKR ring values
    - HID: wacom: Correct distance scale for 2nd-gen Intuos devices
    - [x86] Revert "KVM: x86/mmu: Zap only the relevant pages when removing a
      memslot" (regression in 5.1)
    - Revert "dm bufio: fix deadlock with loop device" (regression in 5.2.3)
    - [armhf] clk: socfpga: stratix10: fix rate caclulationg for cnt_clks
    - ceph: clear page dirty before invalidate page
    - ceph: don't try fill file_lock on unsuccessful GETFILELOCK reply
    - libceph: fix PG split vs OSD (re)connect race
    - drm/amdgpu/gfx9: update pg_flags after determining if gfx off is possible
    - drm/nouveau: Don't retry infinitely when receiving no data on i2c over
      AUX
    - scsi: ufs: Fix NULL pointer dereference in ufshcd_config_vreg_hpm()
    - gpiolib: never report open-drain/source lines as 'input' to user-space
    - [x86] Drivers: hv: vmbus: Fix virt_to_hvpfn() for X86_PAE
    - userfaultfd_release: always remove uffd flags and clear
      vm_userfaultfd_ctx
    - [i386] retpoline: Don't clobber RFLAGS during CALL_NOSPEC on i386
    - [x86] apic: Handle missing global clockevent gracefully
    - [x86] CPU/AMD: Clear RDRAND CPUID bit on AMD family 15h/16h
    - [x86] boot: Save fields explicitly, zero out everything else
    - [x86] boot: Fix boot regression caused by bootparam sanitizing
    - IB/hfi1: Unsafe PSN checking for TID RDMA READ Resp packet
    - IB/hfi1: Add additional checks when handling TID RDMA READ RESP packet
    - IB/hfi1: Add additional checks when handling TID RDMA WRITE DATA packet
    - IB/hfi1: Drop stale TID RDMA packets that cause TIDErr
    - psi: get poll_work to run when calling poll syscall next time
    - dm kcopyd: always complete failed jobs
    - dm btree: fix order of block initialization in btree_split_beneath
    - dm integrity: fix a crash due to BUG_ON in __journal_read_write()
    - dm raid: add missing cleanup in raid_ctr()
    - dm space map metadata: fix missing store of apply_bops() return value
    - dm table: fix invalid memory accesses with too high sector number
    - dm zoned: improve error handling in reclaim
    - dm zoned: improve error handling in i/o map code
    - dm zoned: properly handle backing device failure
    - genirq: Properly pair kobject_del() with kobject_add()
    - mm/z3fold.c: fix race between migration and destruction
    - mm, page_alloc: move_freepages should not examine struct page of reserved
      memory
    - mm: memcontrol: flush percpu vmstats before releasing memcg
    - mm: memcontrol: flush percpu vmevents before releasing memcg
    - mm, page_owner: handle THP splits correctly
    - mm/zsmalloc.c: migration can leave pages in ZS_EMPTY indefinitely
    - mm/zsmalloc.c: fix race condition in zs_destroy_pool
    - IB/hfi1: Drop stale TID RDMA packets
    - dm zoned: fix potential NULL dereference in dmz_do_reclaim()
    - io_uring: fix potential hang with polled IO
    - io_uring: don't enter poll loop if we have CQEs pending
    - io_uring: add need_resched() check in inner poll loop
    - [powerpc*] Allow flush_(inval_)dcache_range to work across ranges >4GB
    - rxrpc: Fix local endpoint refcounting
    - rxrpc: Fix read-after-free in rxrpc_queue_local()
    - rxrpc: Fix local endpoint replacement
    - rxrpc: Fix local refcounting
    https://www.kernel.org/pub/linux/kernel/v5.x/ChangeLog-5.2.12
    - nvme-multipath: revalidate nvme_ns_head gendisk in nvme_validate_ns
    - afs: Fix the CB.ProbeUuid service handler to reply correctly
    - afs: Fix loop index mixup in afs_deliver_vl_get_entry_by_name_u()
    - fs: afs: Fix a possible null-pointer dereference in afs_put_read()
    - afs: Fix off-by-one in afs_rename() expected data version calculation
    - afs: Only update d_fsdata if different in afs_d_revalidate()
    - afs: Fix missing dentry data version updating
    - nvmet: Fix use-after-free bug when a port is removed
    - nvmet-loop: Flush nvme_delete_wq when removing the port
    - nvmet-file: fix nvmet_file_flush() always returning an error
    - nvme-core: Fix extra device_put() call on error path
    - nvme: fix a possible deadlock when passthru commands sent to a multipath
      device
    - nvme-rdma: fix possible use-after-free in connect error flow
    - nvme: fix controller removal race with scan work
    - nvme-pci: Fix async probe remove race
    - btrfs: trim: Check the range passed into to prevent overflow
    - IB/mlx5: Fix implicit MR release flow
    - [armhf] omap-dma/omap_vout_vrfb: fix off-by-one fi value
    - iommu/dma: Handle SG length overflow better
    - dma-direct: don't truncate dma_required_mask to bus addressing
      capabilities
    - usb: gadget: composite: Clear "suspended" on reset/disconnect
    - usb: gadget: mass_storage: Fix races between fsg_disable and fsg_set_alt
    - xen/blkback: fix memory leaks
    - [arm64] cpufeature: Don't treat granule sizes as strict
    - [riscv64] fix flush_tlb_range() end address for flush_tlb_page()
    - drm/scheduler: use job count instead of peek
    - drm/ast: Fixed reboot test may cause system hanged
    - [x86] tools: hv: fix KVP and VSS daemons exit code
    - locking/rwsem: Add missing ACQUIRE to read_slowpath exit when queue is
      empty
    - lcoking/rwsem: Add missing ACQUIRE to read_slowpath sleep loop
    - [arm*] watchdog: bcm2835_wdt: Fix module autoload
    - mt76: usb: fix rx A-MSDU support
    - ipv6/addrconf: allow adding multicast addr if IFA_F_MCAUTOJOIN is set
    - ipv6: Fix return value of ipv6_mc_may_pull() for malformed packets
      (regression in 5.1)
    - [armhf] net: cpsw: fix NULL pointer exception in the probe error path
    - net: fix __ip_mc_inc_group usage
    - net/smc: make sure EPOLLOUT is raised
    - tcp: make sure EPOLLOUT wont be missed
    - ipv4: mpls: fix mpls_xmit for iptunnel
    - openvswitch: Fix conntrack cache with timeout
    - ipv4/icmp: fix rt dst dev null pointer dereference
    - xfrm/xfrm_policy: fix dst dev null pointer dereference in collect_md mode
    - mm/zsmalloc.c: fix build when CONFIG_COMPACTION=n
    - ALSA: usb-audio: Check mixer unit bitmap yet more strictly
    - ALSA: hda/ca0132 - Add new SBZ quirk
    - ALSA: line6: Fix memory leak at line6_init_pcm() error path
    - ALSA: hda - Fixes inverted Conexant GPIO mic mute led
    - ALSA: seq: Fix potential concurrent access to the deleted pool
    - ALSA: usb-audio: Fix invalid NULL check in snd_emuusb_set_samplerate()
    - ALSA: usb-audio: Add implicit fb quirk for Behringer UFX1604
    - [x86] kvm: skip populating logical dest map if apic is not sw enabled
    - [x86] KVM: hyper-v: don't crash on KVM_GET_SUPPORTED_HV_CPUID when
      kvm_intel.nested is disabled
    - [x86] KVM: Don't update RIP or do single-step on faulting emulation
    - [x86] uprobes: Fix detection of 32-bit user mode
    - [x86] mm/cpa: Prevent large page split when ftrace flips RW on kernel text
    - [x86] apic: Do not initialize LDR and DFR for bigsmp
    - [x86] apic: Include the LDR when clearing out APIC registers
    - HID: logitech-hidpp: remove support for the G700 over USB
    - ftrace: Fix NULL pointer dereference in t_probe_next()
    - ftrace: Check for successful allocation of hash
    - ftrace: Check for empty hash and comment the race with registering probes
    - usbtmc: more sanity checking for packet size
    - usb-storage: Add new JMS567 revision to unusual_devs
    - USB: cdc-wdm: fix race between write and disconnect due to flag abuse
    - usb: hcd: use managed device resources
    - [armhf,arm64] usb: chipidea: udc: don't do hardware access if gadget has
      stopped
    - usb: host: ohci: fix a race condition between shutdown and irq
    - USB: storage: ums-realtek: Whitelist auto-delink support
    - [x86] tools/power turbostat: Fix caller parameter of get_tdp_amd()
    - [powerpc*] KVM: Book3S: Fix incorrect guest-to-user-translation error
      handling
    - [armhf,arm64] KVM: vgic: Fix potential deadlock when ap_list is long
    - [armhf,arm64] KVM: vgic-v2: Handle SGI bits in GICD_I{S,C}PENDR0 as WI
    - [x86] mei: me: add Tiger Lake point LP device ID
    - [armhf,arm64] Revert "mmc: sdhci-tegra: drop ->get_ro() implementation"
      (regression in 5.1)
    - mmc: core: Fix init of SD cards reporting an invalid VDD range
    - [x86] intel_th: pci: Add support for another Lewisburg PCH
    - [x86] intel_th: pci: Add Tiger Lake support
    - [x86] typec: tcpm: fix a typo in the comparison of pdo_max_voltage
    - NFSv4/pnfs: Fix a page lock leak in nfs_pageio_resend()
    - NFS: Ensure O_DIRECT reports an error if the bytes read/written is 0
    - Revert "NFSv4/flexfiles: Abort I/O early if the layout segment was
      invalidated" (regression in 5.1)
    - lib: logic_pio: Fix RCU usage
    - lib: logic_pio: Avoid possible overlap for unregistering regions
    - lib: logic_pio: Add logic_pio_unregister_range()
    - drm/amdgpu: Add APTX quirk for Dell Latitude 5495
    - drm/amdgpu: fix GFXOFF on Picasso and Raven2
    - [x86] drm/i915: Don't deballoon unused ggtt drm_mm_node in linux guest
    - [x86] drm/i915: Call dma_set_max_seg_size() in i915_driver_hw_probe()
    - i2c: piix4: Fix port selection for AMD Family 16h Model 30h
    - [arm64] bus: hisi_lpc: Unregister logical PIO range to avoid potential
      use-after-free
    - [arm64] bus: hisi_lpc: Add .remove method to avoid driver unbind crash
    - [x86] VMCI: Release resource if the work is already queued
    - [x86] crypto: ccp - Ignore unconfigured CCP device on suspend/resume
    - SUNRPC: Don't handle errors if the bind/connect succeeded
    - mt76: mt76x0u: do not reset radio on resume
    - mm, memcg: partially revert "mm/memcontrol.c: keep local VM counters in
      sync with the hierarchical ones" (regression in 5.2.7)
    - mm: memcontrol: fix percpu vmstats and vmevents flush
    - mac80211: fix possible sta leak
    - cfg80211: Fix Extended Key ID key install checks
    - mac80211: Don't memset RXCB prior to PAE intercept
    - mac80211: Correctly set noencrypt for PAE frames
    - iwlwifi: add new cards for 22000 and fix struct name
    - iwlwifi: add new cards for 22000 and change wrong structs
    - iwlwifi: add new cards for 9000 and 20000 series
    - iwlwifi: change 0x02F0 fw from qu to quz
    - iwlwifi: pcie: add support for qu c-step devices
    - iwlwifi: pcie: don't switch FW to qnj when ax201 is detected
    - iwlwifi: pcie: handle switching killer Qu B0 NICs to C0
    - [x86] drm/i915: Do not create a new max_bpc prop for MST connectors
    - [x86] drm/i915/dp: Fix DSC enable code to use cpu_transcoder instead of
      encoder->type
    - [x86] ptrace: fix up botched merge of spectrev1 fix
    - bpf: fix use after free in prog symbol exposure
    - hsr: implement dellink to clean up resources
    - hsr: fix a NULL pointer deref in hsr_dev_xmit()
    - hsr: switch ->dellink() to ->ndo_uninit()
    https://www.kernel.org/pub/linux/kernel/v5.x/ChangeLog-5.2.13
    - Revert "Input: elantech - enable SMBus on new (2018+) systems"
      (regression in 5.2.9)
    https://www.kernel.org/pub/linux/kernel/v5.x/ChangeLog-5.2.14
    - mld: fix memory leak in mld_del_delrec()
    - net: fix skb use after free in netpoll
    - net: sched: act_sample: fix psample group handling on overwrite
    - net_sched: fix a NULL pointer deref in ipt action
    - [arm64, armhf] net: stmmac: dwmac-rk: Don't fail if phy regulator is
      absent
    - tcp: inherit timestamp on mtu probe
    - tcp: remove empty skb from write queue in error cases
    - Revert "r8152: napi hangup fix after disconnect"
    - r8152: remove calling netif_napi_del
    - net/sched: cbs: Set default link speed to 10 Mbps in cbs_set_port_rate
    - Add genphy_c45_config_aneg() function to phy-c45.c
    - net/sched: pfifo_fast: fix wrong dereference in pfifo_fast_enqueue
    - net/sched: pfifo_fast: fix wrong dereference when qdisc is reset
    - net/rds: Fix info leak in rds6_inc_info_copy() (CVE-2019-16714)
    - batman-adv: Fix netlink dumping of all mcast_flags buckets
    - libbpf: fix erroneous multi-closing of BTF FD
    - libbpf: set BTF FD for prog only when there is supported .BTF.ext data
    - netfilter: nf_flow_table: fix offload for flows that are subject to xfrm
    - net/mlx5e: Fix error flow of CQE recovery on tx reporter
    - [armhf] clk: samsung: Change signature of exynos5_subcmus_init() function
    - [armhf] clk: samsung: exynos5800: Move MAU subsystem clocks to MAU sub-CMU
    - [armhf] clk: samsung: exynos542x: Move MSCL subsystem clocks to its
      sub-CMU
    - netfilter: nf_tables: use-after-free in failing rule with bound set
    - netfilter: nf_flow_table: conntrack picks up expired flows
    - netfilter: nf_flow_table: teardown flow timeout race
    - tools: bpftool: fix error message (prog -> object)
    - ixgbe: fix possible deadlock in ixgbe_service_task()
    - [x86] hv_netvsc: Fix a warning of suspicious RCU usage
    - net: tc35815: Explicitly check NET_IP_ALIGN is not zero in tc35815_rx
    - Bluetooth: btqca: Add a short delay before downloading the NVM
    - Bluetooth: hci_qca: Send VS pre shutdown command.
    - [s390x] qeth: serialize cmd reply with concurrent timeout
    - ibmveth: Convert multicast list size for little-endian system
    - gpio: Fix build error of function redefinition
    - netfilter: nft_flow_offload: skip tcp rst and fin packets
    - scsi: qla2xxx: Fix gnl.l memory leak on adapter init failure
    - scsi: target: tcmu: avoid use-after-free after command timeout
    - cxgb4: fix a memory leak bug
    - liquidio: add cleanup in octeon_setup_iq()
    - net: myri10ge: fix memory leaks
    - clk: Fix falling back to legacy parent string matching
    - clk: Fix potential NULL dereference in clk_fetch_parent_index()
    - lan78xx: Fix memory leaks
    - vfs: fix page locking deadlocks when deduping files
    - cx82310_eth: fix a memory leak bug
    - net: kalmia: fix memory leaks
    - net: cavium: fix driver name
    - wimax/i2400m: fix a memory leak bug
    - sched/core: Schedule new worker even if PI-blocked
    - kprobes: Fix potential deadlock in kprobe_optimizer()
    - [x86] HID: intel-ish-hid: ipc: add EHL device id
    - HID: cp2112: prevent sleeping function called from invalid context
    - [x86] boot/compressed/64: Fix boot on machines with broken E820 table
    - scsi: lpfc: Mitigate high memory pre-allocation by SCSI-MQ
    - [x86] Input: hyperv-keyboard: Use in-place iterator API in the channel
      callback
    - Tools: hv: kvp: eliminate 'may be used uninitialized' warning
    - nvme-multipath: fix possible I/O hang when paths are updated
    - nvme: Fix cntlid validation when not using NVMEoF
    - RDMA/cma: fix null-ptr-deref Read in cma_cleanup
    - IB/mlx4: Fix memory leaks
    - [x86] infiniband: hfi1: fix a memory leak bug
    - [x86] infiniband: hfi1: fix memory leaks
    - drm/amdgpu: prevent memory leaks in AMDGPU_CS ioctl
    - ceph: fix buffer free while holding i_ceph_lock in __ceph_setxattr()
    - ceph: fix buffer free while holding i_ceph_lock in
      __ceph_build_xattrs_blob()
    - ceph: fix buffer free while holding i_ceph_lock in fill_inode()
    - [arm64, armhf] KVM: Only skip MMIO insn once
    - afs: Fix leak in afs_lookup_cell_rcu()
    - afs: Fix possible oops in afs_lookup trace event
    - afs: use correct afs_call_type in yfs_fs_store_opaque_acl2
    - RDMA/bnxt_re: Fix stack-out-of-bounds in bnxt_qplib_rcfw_send_message
    - gpio: Fix irqchip initialization order
    - [arm64, armhf] KVM: VGIC: Properly initialise private IRQ affinity
    - [x86] boot/compressed/64: Fix missing initialization in
      find_trampoline_placement()
    - libceph: allow ceph_buffer_put() to receive a NULL ceph_buffer
    - [x86] Revert "x86/apic: Include the LDR when clearing out APIC registers"
    - [x86] boot: Preserve boot_params.secure_boot from sanitizing
    - Revert "mmc: core: do not retry CMD6 in __mmc_switch()"
    https://www.kernel.org/pub/linux/kernel/v5.x/ChangeLog-5.2.15
    - gpio: pca953x: correct type of reg_direction
    - gpio: pca953x: use pca953x_read_regs instead of regmap_bulk_read
    - ALSA: hda - Fix potential endless loop at applying quirks
    - ALSA: hda/realtek - Fix overridden device-specific initialization
    - ALSA: hda/realtek - Add quirk for HP Pavilion 15
    - ALSA: hda/realtek - Enable internal speaker & headset mic of ASUS UX431FL
    - ALSA: hda/realtek - Fix the problem of two front mics on a ThinkCentre
    - sched/fair: Don't assign runtime for throttled cfs_rq
    - [x86] drm/vmwgfx: Fix double free in vmw_recv_msg()
    - drm/nouveau/sec2/gp102: add missing MODULE_FIRMWAREs
    - [powerpc*] 64e: Drop stale call to smp_processor_id() which hangs SMP
      startup
    - [powerpc*] tm: Fix restoring FP/VMX facility incorrectly on interrupts
      (CVE-2019-15031)
    - batman-adv: fix uninit-value in batadv_netlink_get_ifindex()
    - batman-adv: Only read OGM tvlv_len after buffer len check
    - bcache: only clear BTREE_NODE_dirty bit when it is set
    - bcache: add comments for mutex_lock(&b->write_lock)
    - bcache: fix race in btree_flush_write()
    - IB/rdmavt: Add new completion inline
    - IB/{rdmavt, qib, hfi1}: Convert to new completion API
    - IB/hfi1: Unreserve a flushed OPFN request
    - [x86] drm/i915: Disable SAMPLER_STATE prefetching on all Gen11 steppings.
    - [x86] drm/i915: Make sure cdclk is high enough for DP audio on VLV/CHV
    - mmc: sdhci-sprd: Fix the incorrect soft reset operation when runtime
      resuming
    - usb: chipidea: imx: add imx7ulp support
    - usb: chipidea: imx: fix EPROBE_DEFER support during driver probe
    - [s390x] virtio: fix race on airq_areas[]
    - [x86] drm/i915: Support flags in whitlist WAs
    - [x86] drm/i915: Support whitelist workarounds on all engines
    - [x86] drm/i915: whitelist PS_(DEPTH|INVOCATION)_COUNT
    - [x86] drm/i915: Add whitelist workarounds for ICL
    - [x86] drm/i915/icl: whitelist PS_(DEPTH|INVOCATION)_COUNT
    - Btrfs: fix unwritten extent buffers and hangs on future writeback
      attempts (Closes: #940105)
    - vhost: make sure log_num < in_num (CVE-2019-14835)
    https://www.kernel.org/pub/linux/kernel/v5.x/ChangeLog-5.2.16
    - bridge/mdb: remove wrong use of NLM_F_MULTI
    - cdc_ether: fix rndis support for Mediatek based smartphones
    - ipv6: Fix the link time qualifier of 'ping_v6_proc_exit_net()'
    - isdn/capi: check message length in capi_write()
    - ixgbe: Fix secpath usage for IPsec TX offload.
    - ixgbevf: Fix secpath usage for IPsec Tx offload
    - net: Fix null de-reference of device refcount
    - net: gso: Fix skb_segment splat when splitting gso_size mangled skb
      having linear-headed frag_list
    - net: phylink: Fix flow control resolution
    - net: sched: fix reordering issues
    - sch_hhf: ensure quantum and hhf_non_hh_weight are non-zero
    - sctp: Fix the link time qualifier of 'sctp_ctrlsock_exit()'
    - sctp: use transport pf_retrans in sctp_do_8_2_transport_strike
    - tcp: fix tcp_ecn_withdraw_cwr() to clear TCP_ECN_QUEUE_CWR
    - tipc: add NULL pointer check before calling kfree_rcu
    - tun: fix use-after-free when register netdev failed
    - net-ipv6: fix excessive RTF_ADDRCONF flag on ::1/128 local route (and
      others)
    - ipv6: addrconf_f6i_alloc - fix non-null pointer check to !IS_ERR()
    - net: fixed_phy: Add forward declaration for struct gpio_desc;
    - sctp: fix the missing put_user when dumping transport thresholds
    - net: sock_map, fix missing ulp check in sock hash case
    - gpiolib: acpi: Add gpiolib_acpi_run_edge_events_on_boot option and
      blacklist
    - gpio: mockup: add missing single_release()
    - gpio: fix line flag validation in linehandle_create
    - gpio: fix line flag validation in lineevent_create
    - Btrfs: fix assertion failure during fsync and use of stale transaction
    - cgroup: freezer: fix frozen state inheritance
    - Revert "mmc: bcm2835: Terminate timeout work synchronously"
    - Revert "mmc: sdhci: Remove unneeded quirk2 flag of O2 SD host controller"
    - mmc: tmio: Fixup runtime PM management during probe
    - mmc: tmio: Fixup runtime PM management during remove
    - drm/lima: fix lima_gem_wait() return value
    - [x86] drm/i915: Limit MST to <= 8bpc once again
    - [x86] drm/i915: Restore relaxed padding (OCL_OOB_SUPPRES_ENABLE) for skl+
    - ipc: fix semtimedop for generic 32-bit architectures
    - ipc: fix sparc64 ipc() wrapper
    - ixgbe: fix double clean of Tx descriptors with xdp
    - ixgbe: Prevent u8 wrapping of ITR value to something less than 10us
    - Revert "rt2800: enable TX_PIN_CFG_LNA_PE_ bits per band"
    - mt76: mt76x0e: disable 5GHz band for MT7630E
    - genirq: Prevent NULL pointer dereference in resend_irqs()
    - regulator: twl: voltage lists for vdd1/2 on twl4030
    - [s390x] KVM: kvm_s390_vm_start_migration: check dirty_bitmap before using
      it as target for memset()
    - [s390x] KVM: Do not leak kernel stack data in the KVM_S390_INTERRUPT ioctl
    - [x86] KVM: work around leak of uninitialized stack contents
    - [x86] KVM: mmu: Reintroduce fast invalidate/zap for flushing memslot
    - [x86] KVM: nVMX: handle page fault in vmread
    - [x86] purgatory: Change compiler flags from -mcmodel=kernel to
      -mcmodel=large to fix kexec relocation errors
    - powerpc: Add barrier_nospec to raw_copy_in_user()
    - kernel/module: Fix mem leak in module_add_modinfo_attrs
    - x86/boot: Use efi_setup_data for searching RSDP on kexec-ed kernels
    - x86/ima: check EFI SetupMode too
    - drm/meson: Add support for XBGR8888 & ABGR8888 formats
    - clk: Fix debugfs clk_possible_parents for clks without parent string names
    - clk: Simplify debugfs printing and add a newline
    - mt76: Fix a signedness bug in mt7615_add_interface()
    - mt76: mt7615: Use after free in mt7615_mcu_set_bcn()
    - clk: rockchip: Don't yell about bad mmc phases when getting
    - mtd: rawnand: mtk: Fix wrongly assigned OOB buffer pointer issue
    - PCI: Always allow probing with driver_override
    - ubifs: Correctly use tnc_next() in search_dh_cookie()
    - driver core: Fix use-after-free and double free on glue directory
    - crypto: talitos - check AES key size
    - crypto: talitos - fix CTR alg blocksize
    - crypto: talitos - check data blocksize in ablkcipher.
    - crypto: talitos - fix ECB algs ivsize
    - crypto: talitos - Do not modify req->cryptlen on decryption.
    - crypto: talitos - HMAC SNOOP NO AFEU mode requires SW icv checking.
    - firmware: ti_sci: Always request response from firmware
    - drm: panel-orientation-quirks: Add extra quirk table entry for GPD MicroPC
    - drm/mediatek: mtk_drm_drv.c: Add of_node_put() before goto
    - mm/z3fold.c: remove z3fold_migration trylock
    - mm/z3fold.c: fix lock/unlock imbalance in z3fold_page_isolate
    - Revert "Bluetooth: btusb: driver to enable the usb-wakeup feature"
    - modules: fix BUG when load module with rodata=n
    - modules: fix compile error if don't have strict module rwx
    - modules: always page-align module section allocations
    - [x86] kvm: nVMX: Remove unnecessary sync_roots from handle_invept
    - [x86] KVM: SVM: Fix detection of AMD Errata 1096
    - [x86] platform: pmc_atom: Add CB4063 Beckhoff Automation board to
      critclk_systems DMI table
    - [x86] platform: pcengines-apuv2: use KEY_RESTART for front button
    - rsi: fix a double free bug in rsi_91x_deinit() (CVE-2019-15504)
    https://www.kernel.org/pub/linux/kernel/v5.x/ChangeLog-5.2.17
    - USB: usbcore: Fix slab-out-of-bounds bug during device reset
    - media: tm6000: double free if usb disconnect while streaming
    - phy: renesas: rcar-gen3-usb2: Disable clearing VBUS in over-current
    - net: hns3: adjust hns3_uninit_phy()'s location in the hns3_client_uninit()
    - netfilter: nf_flow_table: set default timeout after successful insertion
    - HID: wacom: generic: read HID_DG_CONTACTMAX from any feature report
    - Input: elan_i2c - remove Lenovo Legion Y7000 PnpID
    - SUNRPC: Handle connection breakages correctly in call_status()
    - nfs: disable client side deduplication
    - [powerpc*] mm/radix: Use the right page size for vmemmap mapping
    - net: hns: fix LED configuration for marvell phy
    - net: aquantia: fix limit of vlan filters
    - ip6_gre: fix a dst leak in ip6erspan_tunnel_xmit
    - net/sched: fix race between deactivation and dequeue for NOLOCK qdisc
    - net_sched: let qdisc_put() accept NULL pointer
    - udp: correct reuseport selection with connected sockets
    - xen-netfront: do not assume sk_buff_head list is empty in error handling
    - net: dsa: Fix load order between DSA drivers and taggers
    - KVM: coalesced_mmio: add bounds checking (CVE-2019-14821)
    - firmware: google: check if size is valid when decoding VPD data
    - serial: sprd: correct the wrong sequence of arguments
    - tty/serial: atmel: reschedule TX after RX was started
    - mwifiex: Fix three heap overflow at parsing element in
      cfg80211_ap_settings (CVE-2019-14814, CVE-2019-14815, CVE-2019-14816)
    - nl80211: Fix possible Spectre-v1 for CQM RSSI thresholds
    - ieee802154: hwsim: Fix error handle path in hwsim_init_module
    - ieee802154: hwsim: unregister hw while hwsim_subscribe_all_others fails
    - [armhf] dts: am57xx: Disable voltage switching for SD card
    - [armhf] OMAP2+: Fix missing SYSC_HAS_RESET_STATUS for dra7 epwmss
    - bus: ti-sysc: Fix handling of forced idle
    - bus: ti-sysc: Fix using configured sysc mask value
    - [armhf] dts: Fix flags for gpio7
    - [armhf] dts: Fix incorrect dcan register mapping for am3, am4 and dra7
    - [arm64] dts: meson-g12a: add missing dwc2 phy-names
    - [s390x] bpf: fix lcgr instruction encoding
    - [armhf] OMAP2+: Fix omap4 errata warning on other SoCs
    - [armhf] dts: am335x: Fix UARTs length
    - [armhf] dts: dra74x: Fix iodelay configuration for mmc3
    - bus: ti-sysc: Simplify cleanup upon failures in sysc_probe()
    - [armhf] dts: Fix incomplete dts data for am3 and am4 mmc
    - [s390x] bpf: use 32-bit index for tail calls
    - fpga: altera-ps-spi: Fix getting of optional confd gpio
    - netfilter: ebtables: Fix argument order to ADD_COUNTER
    - netfilter: nft_flow_offload: missing netlink attribute policy
    - netfilter: xt_nfacct: Fix alignment mismatch in xt_nfacct_match_info
    - NFSv4: Fix return values for nfs4_file_open()
    - NFSv4: Fix return value in nfs_finish_open()
    - NFS: Fix initialisation of I/O result struct in nfs_pgio_rpcsetup
    - NFS: On fatal writeback errors, we need to call
      nfs_inode_remove_request()
    - xdp: unpin xdp umem pages in error path
    - selftests/bpf: fix test_cgroup_storage on s390
    - selftests/bpf: add config fragment BPF_JIT
    - qed: Add cleanup in qed_slowpath_start()
    - drm/omap: Fix port lookup for SDI output
    - drm/virtio: use virtio_max_dma_size
    - [armel,armhf] 8874/1: mm: only adjust sections of valid mm structures
    - batman-adv: Only read OGM2 tvlv_len after buffer len check
    - flow_dissector: Fix potential use-after-free on BPF_PROG_DETACH
    - bpf: allow narrow loads of some sk_reuseport_md fields with offset > 0
    - r8152: Set memory to all 0xFFs on failed reg reads
    - x86/apic: Fix arch_dynirq_lower_bound() bug for DT enabled machines
    - pNFS/flexfiles: Don't time out requests on hard mounts
    - NFS: Fix spurious EIO read errors
    - NFS: Fix writepage(s) error handling to not report errors twice
    - drm/amdgpu: fix dma_fence_wait without reference
    - netfilter: xt_physdev: Fix spurious error message in physdev_mt_check
    - netfilter: nf_conntrack_ftp: Fix debug output
    - NFSv2: Fix eof handling
    - NFSv2: Fix write regression
    - NFS: remove set but not used variable 'mapping'
    - kallsyms: Don't let kallsyms_lookup_size_offset() fail on retrieving the
      first symbol
    - netfilter: conntrack: make sysctls per-namespace again
    - drm/amd/powerplay: correct Vega20 dpm level related settings
    - cifs: set domainName when a domain-key is used in multiuser
    - cifs: Use kzfree() to zero out the password
    - libceph: don't call crypto_free_sync_skcipher() on a NULL tfm
    - usb: host: xhci-tegra: Set DMA mask correctly
    - RISC-V: Fix FIXMAP area corruption on RV32 systems
    - [armel,armhf] 8901/1: add a criteria for pfn_valid of arm
    - ibmvnic: Do not process reset during or after device removal
    - sky2: Disable MSI on yet another ASUS boards (P6Xxxx)
    - i2c: designware: Synchronize IRQs when unregistering slave client
    - perf/x86/intel: Restrict period on Nehalem
    - perf/x86/amd/ibs: Fix sample bias for dispatched micro-ops
    - i2c: iproc: Stop advertising support of SMBUS quick cmd
    - i2c: mediatek: disable zero-length transfers for mt8183
    - amd-xgbe: Fix error path in xgbe_mod_init()
    - netfilter: nf_flow_table: clear skb tstamp before xmit
    - [x86] tools/power x86_energy_perf_policy: Fix argument parsing
    - [x86] tools/power turbostat: fix leak of file descriptor on error return
      path
    - [x86] tools/power turbostat: fix file descriptor leaks
    - [x86] tools/power turbostat: fix buffer overrun
    - [x86] tools/power turbostat: Fix Haswell Core systems
    - [x86] tools/power turbostat: Add Ice Lake NNPI support
    - [x86] tools/power turbostat: Fix CPU%C1 display value
    - net: aquantia: fix removal of vlan 0
    - net: aquantia: reapply vlan filters on up
    - net: aquantia: linkstate irq should be oneshot
    - net: aquantia: fix out of memory condition on rx side
    - net: dsa: microchip: add KSZ8563 compatibility string
    - enetc: Add missing call to 'pci_free_irq_vectors()' in probe and remove
      functions
    - net: seeq: Fix the function used to release some memory in an error
      handling path
    - dmaengine: ti: dma-crossbar: Fix a memory leak bug
    - dmaengine: ti: omap-dma: Add cleanup in omap_dma_probe()
    - [x86] uaccess: Don't leak the AC flags into __get_user() argument
      evaluation
    - [x86] hyper-v: Fix overflow bug in fill_gva_list()
    - [x86] iommu/vt-d: Remove global page flush support
    - dmaengine: sprd: Fix the DMA link-list configuration
    - dmaengine: rcar-dmac: Fix DMACHCLR handling if iommu is mapped
    - keys: Fix missing null pointer check in request_key_auth_describe()
    - [x86] iommu/amd: Flush old domains in kdump kernel
    - [x86] iommu/amd: Fix race in increase_address_space()
    - [arm64] Revert "arm64: Remove unnecessary ISBs from set_{pte,pmd,pud}"
    - ovl: fix regression caused by overlapping layers detection
    - floppy: fix usercopy direction
    - media: technisat-usb2: break out of loop at end of buffer
      (CVE-2019-15505)
    - vfs: Fix refcounting of filenames in fs_parser

  [ Salvatore Bonaccorso ]
  * xfs: fix missing ILOCK unlock when xfs_setattr_nonsize fails due to EDQUOT
    (CVE-2019-15538)

  [ Romain Perier ]
  * [rt] Update to 5.2.14-rt7

  [ Ben Hutchings ]
  * Bump ABI to 3

 -- Salvatore Bonaccorso <carnil@debian.org>  Thu, 26 Sep 2019 14:19:06 +0200

linux (5.2.9-2~bpo10+1) buster-backports; urgency=medium

  * Rebuild for buster-backports:
    - Change ABI number to 0.bpo.2

 -- Ben Hutchings <ben@decadent.org.uk>  Sun, 25 Aug 2019 18:28:10 +0100

linux (5.2.9-2) unstable; urgency=medium

  [ Ben Hutchings ]
  * Partially revert "net: socket: implement 64-bit timestamps"
    (fixes build/test regressions for glibc, qemu, suricata)
  * [x86] intel-iommu: Exclude integrated GPUs by default (Closes: #935270):
    - intel-iommu: Add option to exclude integrated GPU only
    - intel-iommu: Add Kconfig option to exclude iGPU by default
    - Enable INTEL_IOMMU_DEFAULT_ON_INTGPU_OFF instead of
      INTEL_IOMMU_DEFAULT_ON

  [ Thomas W ]
  * [x86] Add various laptop modules. (Closes: #932086)
    CONFIG_ACER_WIRELESS
    CONFIG_LG_LAPTOP
    CONFIG_SURFACE3_WMI
    CONFIG_INTEL_WMI_THUNDERBOLT
    CONFIG_PEAQ_WMI
    CONFIG_TOSHIBA_WMI
    CONFIG_SURFACE_3_BUTTON

 -- Ben Hutchings <ben@decadent.org.uk>  Wed, 21 Aug 2019 13:48:11 +0100

linux (5.2.9-1) unstable; urgency=medium

  * New upstream stable update:
    https://www.kernel.org/pub/linux/kernel/v5.x/ChangeLog-5.2.8
    - scsi: fcoe: Embed fc_rport_priv in fcoe_rport structure
    - libnvdimm/bus: Prepare the nd_ioctl() path to be re-entrant
    - libnvdimm/bus: Fix wait_nvdimm_bus_probe_idle() ABBA deadlock
    - ALSA: usb-audio: Sanity checks for each pipe and EP types
    - ALSA: usb-audio: Fix gpf in snd_usb_pipe_sanity_check
    - HID: wacom: fix bit shift for Cintiq Companion 2
    - HID: Add quirk for HP X1200 PIXART OEM mouse
    - atm: iphase: Fix Spectre v1 vulnerability (CVE-2017-5753)
    - bnx2x: Disable multi-cos feature.
    - drivers/net/ethernet/marvell/mvmdio.c: Fix non OF case (Closes: #908712)
    - ife: error out when nla attributes are empty
    - ip6_gre: reload ipv6h in prepare_ip6gre_xmit_ipv6
    - ip6_tunnel: fix possible use-after-free on xmit
    - ipip: validate header length in ipip_tunnel_xmit
    - [armhf,arm64] mvpp2: fix panic on module removal
    - [armhf,arm64] mvpp2: refactor MTU change code
    - net: bridge: delete local fdb on device init failure
    - net: bridge: mcast: don't delete permanent entries when fast leave is
      enabled
    - net: bridge: move default pvid init/deinit to NETDEV_REGISTER/UNREGISTER
    - net: fix ifindex collision during namespace removal
    - net/mlx5e: always initialize frag->last_in_page
    - net/mlx5: Use reversed order when unregister devices
    - net: phy: fixed_phy: print gpio error only if gpio node is present
    - net: phy: mscc: initialize stats array
    - net: sched: Fix a possible null-pointer dereference in dequeue_func()
    - net sched: update vlan action for batched events operations
    - net: sched: use temporary variable for actions indexes
    - net/smc: do not schedule tx_work in SMC_CLOSED state
    - [armhf,arm64] net: stmmac: Use netif_tx_napi_add() for TX polling
      function
    - tipc: compat: allow tipc commands without arguments
    - tipc: fix unitilized skb list crash
    - tun: mark small packets as owned by the tap sock
    - net/mlx5: Fix modify_cq_in alignment
    - net/mlx5e: Prevent encap flow counter update async to user query
    - r8169: don't use MSI before RTL8168d
    - net: fix bpf_xdp_adjust_head regression for generic-XDP
    - [x86] hv_sock: Fix hang when a connection is closed
    - net: phy: fix race in genphy_update_link
    - net/smc: avoid fallback in case of non-blocking connect
    - rocker: fix memory leaks of fib_work on two error return paths
    - net/mlx5: Add missing RDMA_RX capabilities
    - net/mlx5e: Fix matching of speed to PRM link modes
    - compat_ioctl: pppoe: fix PPPOEIOCSFWD handling
    - [x86] drm/i915/vbt: Fix VBT parsing for the PSR section
    - Revert "mac80211: set NETIF_F_LLTX when using intermediate tx queues"
    - [armhf,arm64] spi: bcm2835: Fix 3-wire mode if DMA is enabled
    https://www.kernel.org/pub/linux/kernel/v5.x/ChangeLog-5.2.9
    - Revert "PCI: Add missing link delays required by the PCIe spec"
    - [arm64] iio: cros_ec_accel_legacy: Fix incorrect channel setting
    - [x86] iio: imu: mpu6050: add missing available scan masks
    - [x86] crypto: ccp - Fix oops by properly managing allocated structures
    - [x86] crypto: ccp - Add support for valid authsize values less than 16
    - [x86] crypto: ccp - Ignore tag length when decrypting GCM ciphertext
    - driver core: platform: return -ENXIO for missing GpioInt
    - usb: usbfs: fix double-free of usb memory upon submiturb error
    - Revert "USB: rio500: simplify locking"
    - usb: iowarrior: fix deadlock on disconnect
    - sound: fix a memory leak bug
    - [arm64,mips/octeon] mmc: cavium: Set the correct dma max segment size for
      mmc_host
    - [arm64,mips/octeon] mmc: cavium: Add the missing dma unmap when the dma
      has finished.
    - loop: set PF_MEMALLOC_NOIO for the worker thread
    - bdev: Fixup error handling in blkdev_get() (Closes: #934378)
    - Input: usbtouchscreen - initialize PM mutex before using it
    - Input: elantech - enable SMBus on new (2018+) systems
    - [x86] Input: synaptics - enable RMI mode for HP Spectre X360
    - [x86] mm: Check for pfn instead of page in vmalloc_sync_one()
    - [x86] mm: Sync also unmappings in vmalloc_sync_all()
    - mm/vmalloc: Sync unmappings in __purge_vmap_area_lazy()
    - [s390x] perf annotate: Fix s390 gap between kernel end and module start
    - perf db-export: Fix thread__exec_comm()
    - [s390x] perf record: Fix module size on s390
    - [x86] purgatory: Do not use __builtin_memcpy and __builtin_memset
    - [x86] purgatory: Use CFLAGS_REMOVE rather than reset KBUILD_CFLAGS
    - genirq/affinity: Create affinity mask for single vector
    - gfs2: gfs2_walk_metadata fix
    - usb: yurex: Fix use-after-free in yurex_delete
    - usb: typec: ucsi: ccg: Fix uninitilized symbol error
    - usb: typec: tcpm: free log buf memory when remove debug file
    - usb: typec: tcpm: remove tcpm dir if no children
    - usb: typec: tcpm: Add NULL check before dereferencing config
    - usb: typec: tcpm: Ignore unsupported/unknown alternate mode requests
    - [armhf] can: flexcan: fix stop mode acknowledgment
    - [armhf] can: flexcan: fix an use-after-free in flexcan_setup_stop_mode()
    - can: peak_usb: fix potential double kfree_skb()
    - [powerpc*] fix off by one in max_zone_pfn initialization for ZONE_DMA
    - netfilter: nfnetlink: avoid deadlock due to synchronous request_module
    - netfilter: Fix rpfilter dropping vrf packets by mistake
    - netfilter: nf_tables: fix module autoload for redir
    - netfilter: conntrack: always store window size un-scaled
    - netfilter: nft_hash: fix symhash with modulus one
    - rq-qos: don't reset has_sleepers on spurious wakeups
    - rq-qos: set ourself TASK_UNINTERRUPTIBLE after we schedule
    - rq-qos: use a mb for got_token
    - netfilter: nf_tables: Support auto-loading for inet nat
    - drm/amd/display: No audio endpoint for Dell MST display
    - drm/amd/display: Clock does not lower in Updateplanes
    - drm/amd/display: Wait for backlight programming completion in set
      backlight level
    - drm/amd/display: fix DMCU hang when going into Modern Standby
    - drm/amd/display: use encoder's engine id to find matched free audio
      device
    - drm/amd/display: put back front end initialization sequence
    - drm/amd/display: allocate 4 ddc engines for RV2
    - drm/amd/display: Fix dc_create failure handling and 666 color depths
    - drm/amd/display: Only enable audio if speaker allocation exists
    - drm/amd/display: Increase size of audios array
    - nl80211: fix NL80211_HE_MAX_CAPABILITY_LEN
    - mac80211: fix possible memory leak in ieee80211_assign_beacon
    - mac80211: don't warn about CW params when not using them
    - allocate_flower_entry: should check for null deref
    - hwmon: (nct6775) Fix register address and added missed tolerance for
      nct6106
    - [armhf] dts: imx6ul: fix clock frequency property name of I2C buses
    - [powerpc*] papr_scm: Force a scm-unbind if initial scm-bind fails
    - [arm64] Force SSBS on context switch
    - [arm64] entry: SP Alignment Fault doesn't write to FAR_EL1
    - [x86] iommu/vt-d: Check if domain->pgd was allocated
    - [arm64] drm/msm/dpu: Correct dpu encoder spinlock initialization
    - [ppc64] cpufreq/pasemi: fix use-after-free in pas_cpufreq_cpu_init()
    - [s390x] qdio: add sanity checks to the fast-requeue path
    - ALSA: compress: Fix regression on compressed capture streams
    - ALSA: compress: Prevent bypasses of set_params
    - ALSA: compress: Don't allow paritial drain operations on capture streams
    - ALSA: compress: Be more restrictive about when a drain is allowed
    - perf script: Fix off by one in brstackinsn IPC computation
    - perf tools: Fix proper buffer size for feature processing
    - perf stat: Fix segfault for event group in repeat mode
    - perf session: Fix loading of compressed data split across adjacent
      records
    - perf probe: Avoid calling freeing routine multiple times for same pointer
    - drbd: dynamically allocate shash descriptor
    - ACPI/IORT: Fix off-by-one check in iort_dev_find_its_id()
    - nvme: ignore subnqn for ADATA SX6000LNP
    - nvme: fix memory leak caused by incorrect subsystem free
    - scsi: megaraid_sas: fix panic on loading firmware crashdump
    - scsi: ibmvfc: fix WARN_ON during event pool release
    - scsi: scsi_dh_alua: always use a 2 second delay before retrying RTPG
    - test_firmware: fix a memory leak bug
    - tty/ldsem, locking/rwsem: Add missing ACQUIRE to read_failed sleep loop
    - [x86] perf/intel: Fix SLOTS PEBS event constraint
    - [x86] perf/intel: Fix invalid Bit 13 for Icelake MSR_OFFCORE_RSP_x
      register
    - [x86] perf: Apply more accurate check on hypervisor platform
    - perf/core: Fix creating kernel counters for PMUs that override event->cpu
    - [s390x] dma: provide proper ARCH_ZONE_DMA_BITS value
    - HID: sony: Fix race condition between rumble and device remove.
    - ALSA: usb-audio: fix a memory leak bug
    - [x86] KVM/nSVM: properly map nested VMCB
    - can: peak_usb: pcan_usb_pro: Fix info-leaks to USB devices
    - can: peak_usb: pcan_usb_fd: Fix info-leaks to USB devices
    - hwmon: (nct7802) Fix wrong detection of in4 presence
    - hwmon: (lm75) Fixup tmp75b clr_mask
    - [x86] drm/i915: Fix wrong escape clock divisor init for GLK
    - ALSA: firewire: fix a memory leak bug
    - ALSA: hiface: fix multiple memory leak bugs
    - ALSA: hda - Don't override global PCM hw info flag
    - [x86] ALSA: hda - Workaround for crackled sound on AMD controller
      (1022:1457)
    - mac80211: don't WARN on short WMM parameters from AP
    - dax: dax_layout_busy_page() should not unmap cow pages
    - SMB3: Fix deadlock in validate negotiate hits reconnect
    - smb3: send CAP_DFS capability during session setup
    - NFSv4: Fix delegation state recovery
    - NFSv4: Check the return value of update_open_stateid()
    - NFSv4: Fix an Oops in nfs4_do_setattr
    - [x86] KVM: Fix leak vCPU's VMCS value into other pCPU
    - [armhf,arm64] KVM: Sync ICH_VMCR_EL2 back when about to block
    - mwifiex: fix 802.11n/WPA detection
    - iwlwifi: don't unmap as page memory that was mapped as single
    - iwlwifi: mvm: fix an out-of-bound access
    - iwlwifi: mvm: fix a use-after-free bug in iwl_mvm_tx_tso_segment
    - iwlwifi: mvm: don't send GEO_TX_POWER_LIMIT on version < 41
    - iwlwifi: mvm: fix version check for GEO_TX_POWER_LIMIT support

  [ Salvatore Bonaccorso ]
  * Enable Realtek 802.11ac wireless chips support (Closes: #933963)

  [ Ben Hutchings ]
  * [armel] fb-modules: Remove xgifb, which was removed upstream (fixes FTBFS)
  * tracefs: Fix potential null dereference in default_file_open()
    (Closes: #934304)
  * [arm64] hwrandom: Re-enable HW_RANDOM_OMAP as module (Closes: #931707)
  * ptp: Change CAVIUM_PTP from built-in to modular (Closes: #934848)
  * bug script: Check whether /e/n/interfaces exists (Closes: #934824)
  * bug script: Include network configuration from /e/n/interfaces.d
  * bug script: Check for unreadable /e/n/interfaces files
  * [x86] iommu: Enable INTEL_IOMMU_DEFAULT_ON (Closes: #934309)
  * HID: Enable HID_BIGBEN_FF, HID_MACALLY, HID_GFRM, HID_GT683R,
    HID_VIEWSONIC, HID_MALTRON, HID_U2FZERO as modules (Closes: #934091)
  * usbip: network: Fix unaligned member access (Closes: #925766)
  * libbpf: Fix cross-build
  * [rt] Update to 5.2.9-rt3:
    - i2c: exynos5: Remove IRQF_ONESHOT
    - i2c: hix5hd2: Remove IRQF_ONESHOT
    - sched/deadline: Ensure inactive_timer runs in hardirq context
    - thermal/x86_pkg_temp: make pkg_temp_lock a raw spinlock
    - dma-buf: Use seqlock_t instread disabling preemption
    - KVM: arm/arm64: Let the timer expire in hardirq context on RT
    - x86: preempt: Check preemption level before looking at lazy-preempt
    - arm64: preempt: Fixup lazy preempt
    - arm64: preempt: Check preemption level before looking at lazy-preempt

  [ Alper Nebi Yasak ]
  * [arm64] udeb: Add pl330 to kernel-image

 -- Ben Hutchings <ben@decadent.org.uk>  Sun, 18 Aug 2019 22:54:21 +0100

linux (5.2.7-1) unstable; urgency=medium

  * New upstream stable update:
    https://www.kernel.org/pub/linux/kernel/v5.x/ChangeLog-5.2.7
    - [armhf] dts: rockchip: Make rk3288-veyron-minnie run at hs200
    - [armhf] dts: rockchip: Make rk3288-veyron-mickey's emmc work again
    - [arm64] clk: meson: mpll: properly handle spread spectrum
    - [armhf] dts: rockchip: Mark that the rk3288 timer might stop in suspend
    - ftrace: Enable trampoline when rec count returns back to one
    - [arm64] dts: qcom: qcs404-evb: fix l3 min voltage
    - [arm64] dts: marvell: mcbin: enlarge PCI memory window
    - [armhf,arm64] dmaengine: tegra-apb: Error out if DMA_PREP_INTERRUPT flag
      is unset
    - [arm64] dts: rockchip: fix isp iommu clocks and power domain
    - kernel/module.c: Only return -EEXIST for modules that have finished
      loading
    - PCI: OF: Initialize dev->fwnode appropriately
    - [armhf,arm64] firmware/psci: psci_checker: Park kthreads before stopping
      them
    - [arm64] qcom: qcs404: Add reset-cells to GCC node
    - swiotlb: fix phys_addr_t overflow warning
    - [arm64] clk: tegra210: fix PLLU and PLLU_OUT1
    - fs/adfs: super: fix use-after-free bug
    - [arm64] dts: rockchip: Fix USB3 Type-C on rk3399-sapphire
    - btrfs: tree-checker: Check if the file extent end overflows
    - btrfs: fix minimum number of chunk errors for DUP
    - btrfs: Flush before reflinking any extent to prevent NOCOW write falling
      back to COW without data reservation
    - [arm64] remoteproc: copy parent dma_pfn_offset for vdev
    - btrfs: qgroup: Don't hold qgroup_ioctl_lock in btrfs_qgroup_inherit()
    - cifs: Fix a race condition with cifs_echo_request
    - ceph: fix improper use of smp_mb__before_atomic()
    - ceph: fix dir_lease_is_valid()
    - ceph: return -ERANGE if virtual xattr value didn't fit in buffer
    - virtio-mmio: add error check for platform_get_irq
    - drm/amd/display: Expose audio inst from DC to DM
    - cifs: fix crash in cifs_dfs_do_automount
    - perf version: Fix segfault due to missing OPT_END()
    - [x86] kvm: avoid constant-conversion warning
    - ACPI: fix false-positive -Wuninitialized warning
    - [x86] KVM: nVMX: Ignore segment base for VMX memory operand when segment
      not FS or GS
    - bpf: fix BTF verifier size resolution logic
    - be2net: Signal that the device cannot transmit during reconfiguration
    - mm/z3fold: don't try to use buddy slots after free
    - mm/memcontrol.c: keep local VM counters in sync with the hierarchical ones
    - mm/z3fold.c: reinitialize zhdr structs after migration
    - [x86] apic: Silence -Wtype-limits compiler warnings
    - [arm*] mm/cma.c: fail if fixed declaration can't be honored
    - mm/ioremap: check virtual address alignment while creating huge mappings
    - coda: add error handling for fget
    - uapi linux/coda_psdev.h: move upc_req definition from uapi to kernel side
      headers
    - ipc/mqueue.c: only perform resource calculation if user valid
    - device-dax: fix memory and resource leak if hotplug fails
    - mm/hotplug: make remove_memory() interface usable
    - stacktrace: Force USER_DS for stack_trace_save_user()
    - [x86] crypto: ccp - Fix SEV_VERSION_GREATER_OR_EQUAL
    - xen/pv: Fix a boot up hang revealed by int3 self test
    - [x86] kvm: Don't call kvm_spurious_fault() from .fixup
    - [x86] paravirt: Fix callee-saved function ELF sizes
    - [x86] boot: Remove multiple copy of static function sanitize_boot_params()
    - bpf: Disable GCC -fgcse optimization for ___bpf_prog_run()
    - drm/nouveau: fix memory leak in nouveau_conn_reset()
    - drm/nouveau/dmem: missing mutex_lock in error path
    - kconfig: Clear "written" flag to avoid data loss
    - tpm: Fix null pointer dereference on chip register error path
    - Btrfs: fix incremental send failure after deduplication
    - Btrfs: fix race leading to fs corruption after transaction abort
    - dax: Fix missed wakeup in put_unlocked_entry()
    - fgraph: Remove redundant ftrace_graph_notrace_addr() test
    - [armhf,arm64] mmc: dw_mmc: Fix occasional hang after tuning on eMMC
    - [armhf] mmc: meson-mx-sdio: Fix misuse of GENMASK macro
    - mmc: mmc_spi: Enable stable writes
    - gpiolib: Preserve desc->flags when setting state
    - gpio: don't WARN() on NULL descs if gpiolib is disabled
    - gpiolib: fix incorrect IRQ requesting of an active-low lineevent
    - IB/hfi1: Fix Spectre v1 vulnerability
    - drm/nouveau: Only release VCPI slots on mode changes
    - mtd: rawnand: micron: handle on-die "ECC-off" devices correctly
    - eeprom: at24: make spd world-readable again
    - [arm*] i2c: iproc: Fix i2c master read more than 63 bytes
    - selinux: fix memory leak in policydb_init()
    - [x86] ALSA: hda: Fix 1-minute detection delay when i915 module is not
      available (see #931507)
    - mm: vmscan: check if mem cgroup is disabled or not before calling memcg
      slab shrinker
    - mm: migrate: fix reference check race between __find_get_block() and
      migration
    - mm: compaction: avoid 100% CPU usage during compaction when a task is
      killed
    - mm/migrate.c: initialize pud_entry in migrate_vma()
    - loop: Fix mount(2) failure due to race with LOOP_SET_FD
    - [s390x] dasd: fix endless loop after read unit address configuration
    - cgroup: kselftest: relax fs_spec checks
    - [hppa] Add archclean Makefile target
    - [hppa] Strip debug info from kernel before creating compressed vmlinuz
    - [hppa] Fix build of compressed kernel even with debug enabled
    - drivers/perf: arm_pmu: Fix failure path in PM notifier
    - [arm64] compat: Allow single-byte watchpoints on all addresses
    - [arm64] cpufeature: Fix feature comparison for CTR_EL0.{CWG,ERG}
    - io_uring: fix KASAN use after free in io_sq_wq_submit_work
    - scsi: mpt3sas: Use 63-bit DMA addressing on SAS35 HBA
    - nbd: replace kill_bdev() with __invalidate_device() again
    - xen/swiotlb: fix condition for calling xen_destroy_contiguous_region()
    - xen/gntdev.c: Replace vm_map_pages() with vm_map_pages_zero()
    - RDMA/devices: Do not deadlock during client removal
    - IB/mlx5: Fix unreg_umr to ignore the mkey state
    - IB/mlx5: Use direct mkey destroy command upon UMR unreg failure
    - IB/mlx5: Move MRs to a kernel PD when freeing them to the MR cache
    - IB/mlx5: Fix clean_mr() to work in the expected order
    - IB/mlx5: Fix RSS Toeplitz setup to be aligned with the HW specification
    - IB/hfi1: Check for error on call to alloc_rsm_map_table
    - IB/hfi1: Drop all TID RDMA READ RESP packets after r_next_psn
    - IB/hfi1: Field not zero-ed when allocating TID flow memory
    - [x86] drm/i915/perf: fix ICL perf register offsets
    - [x86] drm/i915/gvt: fix incorrect cache entry for guest page mapping
    - [x86] cpufeatures: Carve out CQM features retrieval
    - [x86] cpufeatures: Combine word 11 and 12 into a new scattered features
      word
    - [x86] speculation: Prepare entry code for Spectre v1 swapgs mitigations
    - [x86] speculation: Enable Spectre v1 swapgs mitigations (CVE-2019-1125)
    - [amd64] entry: Use JMP instead of JMPQ
    - [x86] speculation/swapgs: Exclude ATOMs from speculation through SWAPGS
    - Documentation: Add swapgs description to the Spectre v1 documentation

  [ Ben Hutchings ]
  * [armhf] udeb: Remove davinci_cpdma from nic-modules (fixes FTBFS)
  * Bump ABI to 2
  * [armel/marvell] Increase maximum image size (fixes FTBFS):
    - This removes support for QNAP TS-109, TS-119, TS-209, TS-219, TS-409,
      and HP Media Vault mv2120
    - This may be reverted if we can disable or modularise some features

  [ Julien Cristau ]
  * Fix libcpupower-dev's Depends field to account for SONAME bump.

 -- Ben Hutchings <ben@decadent.org.uk>  Wed, 07 Aug 2019 14:50:10 +0100

linux (5.2.6-1) unstable; urgency=medium

  * New upstream release:
    https://kernelnewbies.org/Linux_5.1
    https://kernelnewbies.org/Linux_5.2

  * New upstream stable update:
    https://www.kernel.org/pub/linux/kernel/v5.x/ChangeLog-5.2.1
    https://www.kernel.org/pub/linux/kernel/v5.x/ChangeLog-5.2.2
    https://www.kernel.org/pub/linux/kernel/v5.x/ChangeLog-5.2.3
    https://www.kernel.org/pub/linux/kernel/v5.x/ChangeLog-5.2.4
    https://www.kernel.org/pub/linux/kernel/v5.x/ChangeLog-5.2.5
    https://www.kernel.org/pub/linux/kernel/v5.x/ChangeLog-5.2.6

  [ Bastian Germann ]
  * [armhf] Enable C_CAN as a module. (Closes: #929968)

  [ Ben Hutchings ]
  * Drop "x86/boot: Add ACPI RSDP address to setup_header", which should
    not have been applied to 4.20 or later
  * Drop redundant part of "Install perf scripts non-executable"
  * Drop "kbuild: Use -nostdinc in compile tests", which is no longer needed
  * debian/rules.d/scripts/kconfig: Update for upstream file renaming
  * debian/rules.d/scripts/mod: Add uuid_t and UUID_STRING_LEN definitions
  * liblockdep: Disable until it can be built again
  * libcpupower: Bump soversion since 2 exported functions have been removed
  * libbpf: Stop overriding upstream soname; rename shlib package to libbpf0
  * vfs: Enable FS_ENCRYPTION as built-in; disable on armel/marvell
  * net: Enable NET_DEVLINK as built-in; disable on armel/marvell
  * aufs: Update support patchset to aufs5.2 20190805
  * lockdown: Update for 5.2:
    - Update "acpi: Ignore acpi_rsdp kernel param when the kernel ..."
    - Add "tracefs: Restrict tracefs when the kernel is locked down"
    - Add "efi: Restrict efivar_ssdt_load when the kernel is locked down"
    - Drop "MODSIGN: Import certificates from UEFI Secure Boot"
  * [rt] Rebase onto 5.2.6, and re-enable
  * [armhf,arm64] gpu: Enable DRM_LIMA, DRM_PANFROST as modules
  * sched: Enable PSI (Closes: #931247)
  * [armhf,arm64] power: Enable ENERGY_MODEL
  * [armhf,arm64] cpufreq: Enable CPU_FREQ_DEFAULT_GOV_SCHEDUTIL (instead of
    CPU_FREQ_DEFAULT_GOV_PERFORMANCE)
  * hamradio: Disable auto-loading as mitigation against local exploits
  * hamradio: Enable most options in top-level config:
    - [arm64,ia64,mips*,riscv64,s390x,sh4,sparc64] Enable AX25, NETROM, ROSE,
      and all possible drivers (Closes: #920651)
    - [alpha,amd64,armel] ax25: Enable AX25_DAMA_SLAVE
    - [armhf] Enable BPQETHER, BAYCOM_SER_FDX, BAYCOM_SER_HDX, BAYCOM_PAR,
      BAYCOM_EPP, YAM as modules
  * [armel/rpi,armhf] media: Enable VIDEO_BCM2835 as module
  * usb/typec: Enable TYPEC_DP_ALTMODE, TYPEC_NVIDIA_ALTMODE as modules
    (Closes: #931752)
  * [amd64/cloud-amd64] hwrandom: Enable HW_RANDOM_VIRTIO (Closes: #914511)
  * [ppc64*] crypto: Enable CRYPTO_DEV_NX, and CRYPTO_DEV_NX_ENCRYPT,
    CRYPTO_DEV_NX_COMPRESS, CRYPTO_DEV_NX_COMPRESS_PSERIES,
    CRYPTO_DEV_NX_COMPRESS_POWERNV as modules (Closes: #931374)
  * [ppc64*] Disable PPC_TRANSACTIONAL_MEM (Closes: #866122)

  [ Vagrant Cascadian ]
  * [arm64] Enable modules to support audio on pinebook: SND_SUN4I_I2S,
    SND_SUN8I_CODEC, SND_SUN50I_CODEC_ANALOG, SND_SIMPLE_CARD,
    SND_SOC_SIMPLE_AMPLIFIER. (Closes: #921019)

  [ Romain Perier ]
  * Refreshed patches:
    - debian/revert-objtool-fix-config_stack_validation-y-warning.patch
    - debian/dfsg/video-remove-nvidiafb-and-rivafb.patch
    - debian/gitignore.patch
    - debian/mips-disable-werror.patch
    - bugfix/all/firmware-remove-redundant-log-messages-from-drivers.patch
    - bugfix/arm/arm-mm-export-__sync_icache_dcache-for-xen-privcmd.patch
    - bugfix/powerpc/powerpc-lib-makefile-don-t-pull-in-quad.o-for-32-bit.patch
    - bugfix/all/
      radeon-amdgpu-firmware-is-required-for-drm-and-kms-on-r600-onward.patch
    - bugfix/all/disable-some-marvell-phys.patch
    - debian/overlayfs-permit-mounts-in-userns.patch
    - bugfix/all/tools-perf-remove-shebangs.patch
    - debian/ntfs-mark-it-as-broken.patch
    - features/all/db-mok-keyring/
      0003-MODSIGN-checking-the-blacklisted-hash-before-loading-a-kernel-module.patch
    - features/all/db-mok-keyring/
      0004-MODSIGN-Import-certificates-from-UEFI-Secure-Boot.patch
    - debian/android-enable-building-ashmem-and-binder-as-modules.patch
    - features/all/aufs5/aufs5-mmap.patch
    - features/all/aufs5/aufs5-standalone.patch
    - features/all/lockdown/
      0029-efi-Lock-down-the-kernel-if-booted-in-secure-boot-mo.patch
  * Enable coreboot memconsole (Closes: #872069)
  * [rt] Update to 5.2-rt1

  [ Karsten Merker ]
  * [riscv64] Change the kernel image format from ELF to flat Image.
    (Closes: #928451)
  * [riscv64] Update config and image format (Closes: #933603):
    - Enable SiFive UART and UART console support
    - Enable clock drivers for the SiFive FU540
    - Backport kernel image header support from kernel 5.3

  [ Uwe Kleine-König ]
  * [armhf] Add support for all i.MX6 variants.
  * enable XFRM_STATISTICS (Closes: #929938)
  * [arm64] Add support for Raspberry Pi 3 camera host interface (Closes:
    #933228)
  * Enable CRYPTO_ZSTD for ZRAM with ZSTD compression (Closes: #932722)

  [ Lubomir Rintel ]
  * [armhf] Enable config items for OLPC XO-1.75 (Closes: #927791)

 -- Ben Hutchings <ben@decadent.org.uk>  Mon, 05 Aug 2019 02:27:14 +0100

linux (5.0.2-1~exp1) experimental; urgency=medium

  * New upstream stable update:
    https://www.kernel.org/pub/linux/kernel/v5.x/ChangeLog-5.0.2

  [ Vagrant Cascadian ]
  * [arm64,armhf] Enable PHY_ROCKCHIP_INNO_HDMI as modules.

  [ Ben Hutchings ]
  * [amd64] kexec: Enable KEXEC_SIG, replacing KEXEC_VERIFY_SIG
  * [armel] MTD: Enable MTD_PHYSMAP as module and set MTD_PHYSMAP_OF=y
    - udeb: Include physmap instead of physmap_of in mtd-modules (fixes FTBFS)
  * [armhf] sound/soc/ti: Enable SND_SOC_DAVINCI_MCASP, SND_SOC_NOKIA_RX51,
    SND_SOC_OMAP3_PANDORA, SND_SOC_OMAP3_TWL4030, SND_SOC_OMAP_ABE_TWL6040
    as modules; replacing SND_DAVINCI_SOC_MCASP, SND_OMAP_SOC_RX51,
    SND_OMAP_SOC_OMAP3_PANDORA, SND_OMAP_SOC_OMAP_TWL4030,
    SND_OMAP_SOC_OMAP_ABE_TWL6040 respectively
  * udeb: Add thermal_sys to kernel-image (fixes FTBFS on mips*, ppc64*,
    riscv64)
  * [powerpc*] mm: Only define MAX_PHYSMEM_BITS in SPARSEMEM configurations
    (fixes FTBFS on powerpc, powerpcspe)
  * debian/source/lintian-overrides: Override license-problem-gfdl-invariants
    in more files
  * debian/rules: Remove debian/*.substvars in clean target
  * debian/source/lintian-overrides: Override
    orig-tarball-missing-upstream-signature

 -- Ben Hutchings <ben@decadent.org.uk>  Mon, 18 Mar 2019 04:01:01 +0000

linux (5.0.1-1~exp1) experimental; urgency=medium

  * New upstream release: https://kernelnewbies.org/Linux_5.0
  * New upstream stable update:
    https://www.kernel.org/pub/linux/kernel/v5.x/ChangeLog-5.0.1

  [ YunQiang Su ]
  * [mipsel, mips64el] Enable DRM_AST and FB_SM750 for loongson-3
    install ast and sm750fb to loongson-3's fb-modules
  * [mips r6] Disable JUMP_LABEL for now: it will cause Reserved Instruction.
    Enable SERIAL_OF_PLATFORM, if not, userland shows nothing.
    Enable CPU_HAS_MSA, HIGHMEM, CRYPTO_CRC32_MIPS, and NR_CPUS to 16.
    Support some boston drivers: IMG_ASCII_LCD, I2C_EG20T, PCH_PHUB, MMC,
      PCIE_XILINX, RTC_DRV_M41T80, SPI_TOPCLIFF_PCH.

  [ Hideki Yamane ]
  * [x86] Enable Touchpad support on Gemini Lake (Closes: #917388)

  [ Helge Deller ]
  * [hppa] Build only 32- and 64-bit SMP-kernel: Alternative
    live-patching code will patch kernel for UP at boot if necessary.

  [ Romain Perier ]
  * Refreshed debian/export-symbols-needed-by-android-drivers.patch to export
    __close_fd_get_file() and task_work_add(), both required by binder.
  * Refreshed debian/revert-objtool-fix-config_stack_validation-y-warning.patch,
    so this can be applied against 4.20.4
  * Refreshed patch for lockdown
    0028-efi-Add-an-EFI_SECURE_BOOT-flag-to-indicate-secure-b.patch, so this
    can be applied against >= 4.20.13

  [ Marcin Juszkiewicz ]
  * udeb: Add virtio-gpu into d-i to get graphical output in VM instances.

  [ Ben Hutchings ]
  * SCSI: Enable SCSI_MYRB, SCSI_MYRS as modules, replacing BLK_DEV_DAC960
  * [arm64] remoteproc: Enable QCOM_Q6V5_MSS, renamed version of
    QCOM_Q6V5_PIL
  * [x86] drivers/gpu/drm/amd: Re-enable HSA_AMD (Closes: #920454)
  * genpatch-aufs: Update to use aufs5-standalone
  * aufs: Update support patchset to aufs5.0 20190311
  * lockdown: Update patchset to 2019-02-18 version

 -- Ben Hutchings <ben@decadent.org.uk>  Tue, 12 Mar 2019 23:15:21 +0000

linux (4.20-1~exp1) experimental; urgency=medium

  * New upstream release: https://kernelnewbies.org/Linux_4.20

  [ Ben Hutchings ]
  * aufs: Update support patchset to aufs4.x-rcN 20181217
  * [rt] Disable until it is updated for 4.20 or later
  * [x86] udeb: Move rfkill to new rfkill-modules package to avoid duplication
  * debian/source/lintian-overrides: Update overrides for GFDL notices

 -- Ben Hutchings <ben@decadent.org.uk>  Mon, 24 Dec 2018 04:26:47 +0000

linux (4.19.37-6) unstable; urgency=high

  [ John Paul Adrian Glaubitz ]
  * [sh4]: Check for kprobe trap number before trying to handle a kprobe trap

  [ Salvatore Bonaccorso ]
  * tcp: refine memory limit test in tcp_fragment() (Closes: #930904)
  * ptrace: Fix ->ptracer_cred handling for PTRACE_TRACEME (CVE-2019-13272)

  [ Steve McIntyre ]
  * [arm64] Improve support for the Huawei TaiShan server platform
    (Closes: #930554):
    - Enable the HNS/ROCE Infiniband driver
    - Backport fixes from 4.20 and 4.21 for HNS3 networking, hisi_sas SAS
      and HNS/ROCE Infiniband
    - Add module:drivers/scsi/hisi_sas/* to the ABI ignore list

  [ Cyril Brulebois ]
  * [arm] Backport DTB support for Rasperry Pi Compute Module 3.
  * [arm64] Backport DTB support for Rasperry Pi Compute Module 3.

 -- Salvatore Bonaccorso <carnil@debian.org>  Fri, 19 Jul 2019 00:23:17 +0200
<|MERGE_RESOLUTION|>--- conflicted
+++ resolved
@@ -1,12 +1,11 @@
-<<<<<<< HEAD
-linux (5.7.7-1~bpo10+1) UNRELEASED; urgency=medium
+linux (5.8.10-1~bpo10+1) UNRELEASED; urgency=medium
 
   * Rebuild for buster-backports:
-    - Change ABI number to 0.bpo.1
+    - Change ABI number to 0.bpo.2
     - linux-libc-dev: Re-add "Provides: linux-kernel-headers"
 
  -- Ben Hutchings <benh@debian.org>  Fri, 11 Sep 2020 21:16:05 +0100
-=======
+
 linux (5.8.10-1) unstable; urgency=medium
 
   * New upstream stable update:
@@ -322,7 +321,6 @@
     architectures (Closes: #960209)
 
  -- Salvatore Bonaccorso <carnil@debian.org>  Sat, 19 Sep 2020 14:17:19 +0200
->>>>>>> 3efc1613
 
 linux (5.8.7-1) unstable; urgency=medium
 
