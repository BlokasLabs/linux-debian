linux-2.6 (2.6.18.dfsg.1-24etch1) UNRELEASED; urgency=high

  * Fix buffer underflow in the ib700wdt watchdog driver:
     - bugfix/all/watchdog-ib700wdt-buffer_underflow.patch
    See CVE-2008-5702
  * nfs: Fix fcntl/close race
     - bugfix/all/nfs-remove-buggy-lock-if-signalled-case.patch
    See CVE-2008-4307
  * sctp: fix memory overflow
     - bugfix/all/sctp-avoid-memory-overflow.patch
    See CVE-2009-0065
  * Fix sign-extend ABI issue w/ system calls on various 64-bit architectures
     - bugfix/all/CVE-2009-0029/*
    See CVE-2009-0029
  * security: introduce missing kfree
     - bugfix/all/security-keyctl-missing-kfree.patch
    See CVE-2009-0031
  * dell_rbu: use scnprintf instead of less secure sprintf
     - bugfix/all/dell_rbu-use-scnprintf-instead-of-sprintf.patch
    See CVE-2009-0322
  * [hppa] Fix system crash while unwinding a userspace process
     - bugfix/hppa/userspace-unwind-crash.patch
    See CVE-2008-5395
  * NET: Add preemption point in qdisc_run
     - bugfix/all/net-add-preempt-point-in-qdisc_run.patch
    See CVE-2008-5713
  * [mips] Fix potential DOS by untrusted user app
     - bugfix/mips/fix-potential-dos.patch
    See CVE-2008-5701
  * Fix sensitive memory leak in SO_BSDCOMPAT gsopt
     - bugfix/all/net-SO_BSDCOMPAT-leak.patch
     - bugfix/all/net-SO_BSDCOMPAT-leak-2.patch
    See CVE-2009-0676
  * skfp: Fix inverted capabilities check logic
     - bugfix/all/skfp-fix-inverted-cap-logic.patch
    See CVE-2009-0675
  * [amd64] syscall-audit: fix 32/64 syscall hole
     - bugfix/syscall-audit-fix-32+64-syscall-hole.patch
    See CVE-2009-0834
  * shm: fix shmctl(SHM_INFO) lockup with !CONFIG_SHMEM
    This issue does not effect pre-build Debian kernels.
<<<<<<< HEAD
     - bugfix/all/shm-fix-shmctl-SHM_INFO-lockup-without-CONFIG_SHMEM.patch
    See CVE-2009-0859  * 
  * copy_process: fix CLONE_PARENT && parent_exec_id interaction
     - bugfix/all/copy_process-fix-CLONE_PARENT-and-parent_exec_id-interaction.patch
    See CVE-2009-0028
  * af_rose/x25: Sanity check the maximum user frame size
     - bugfix/all/af_rose+x25-sanity-check-the-max-user-frame-size.patch
    See CVE-2009-1265
  * NFS: fix an oops in encode_lookup()
     - bugfix/all/nfs-fix-oops-in-encode_lookup.patch
    See CVE-2009-1336
=======
  * Fix an off-by-two memory error in console selection (CVE-2009-1046)
  * af_rose/x25: Sanity check the maximum user frame size (CVE-2009-1265)
  * KVM: VMX: Don't allow uninhibited access to EFER on i386 (CVE-2009-1242)
  * exit_notify: kill the wrong capable(CAP_KILL) check (CVE-2009-1337)
>>>>>>> f67cf6a5

 -- dann frazier <dannf@debian.org>  Tue, 24 Feb 2009 23:49:22 -0700

linux-2.6 (2.6.18.dfsg.1-24) stable; urgency=high

  [ dann frazier ]
  * cciss: Add support for new hardware (closes: #502553)
     - Add PCI ids for P700m, P212, P410, P410i, P411, P812, P711m, p712m
     - Read the FIFO size from the controller config instead of
       hardcoding it into the driver
  * [hppa] disable UP-optimized flush_tlb_mm, fixing thread-related
    hangs. (closes: #478717)

  [ Ian Campbell ]
  * xen: Add softlockup-no-idle-hz.patch to prevent softlockup in xen guest.
    (closes: #506418)

  [ Bastian Blank ]
  * [xen] Remove 4gb segments warning completely. (closes: #391373)
  * [xen/i386] Fix pseudo hwcap value to match newer kernels.
    (closes: #506420)

 -- dann frazier <dannf@debian.org>  Wed, 24 Dec 2008 11:12:55 -0700

linux-2.6 (2.6.18.dfsg.1-23etch1) stable-security; urgency=high

  * Fix missing boundary checks in syscall/syscall32_nopage():
     - bugfix/add-install_special_mapping.patch
     - bugfix/i386-vdso-use_install_special_mapping.patch
     - bugfix/x86_64-ia32-vDSO-use-install_special_mapping.patch
     - features/all/xen/vdso-use_install_special_mapping.patch
    See CVE-2008-3527
  * Modify feature patches to apply on top of the fixes for
    CVE-2008-3527:
     - features/all/vserver/vs2.0.2.2-rc9.patch
     - features/all/xen/fedora-2.6.18-36186.patch
     - features/all/xen/vserver-update.patch
  * Don't allow splicing to files opened with O_APPEND:
     - bugfix/dont-allow-splice-to-files-opened-with-O_APPEND.patch
    See CVE-2008-4554
  * Avoid printk floods when reading corrupted ext[2,3] directories
     - bugfix/ext2-avoid-corrupted-directory-printk-floods.patch
     - bugfix/ext3-avoid-corrupted-directory-printk-floods.patch
    See CVE-2008-3528
  * Fix oops in SCTP
     - bugfix/sctp-fix-oops-when-INIT-ACK-indicates-that-peer-doesnt-support-AUTH.patch
    See CVE-2008-4576
  * Fix buffer overflow in hfsplus
     - bugfix/hfsplus-fix-Buffer-overflow-with-a-corrupted-image.patch
    See CVE-2008-4933
  * Fix BUG() in hfsplus
     - bugfix/hfsplus-check_read_mapping_page-return-value.patch
    See CVE-2008-4934
  * Fix stack corruption in hfs
     - bugfix/hfs-fix-namelength-memory-corruption.patch
    See CVE-2008-5025
  * Fix recursive descent in __scm_destroy
     - bugfix/af_unix-fix-garbage-collector-races.patch
     - bugfix/af_unix-convert-socks-to-unix_socks.patch
     - bugfix/net-unix-fix-inflight-counting-bug-in-garbage-collector.patch
     - bugfix/net-fix-recursive-descent-in-__scm_destroy.patch
    See CVE-2008-5029
  * Make sendmsg() block during UNIX garbage collection:
     - bugfix/net-unix-gc-fix-soft-lockups-oom-issues.patch
    See CVE-2008-5300
  * Fix DoS when calling svc_listen twice on the same socket while reading
    /proc/net/atm/*vc:
     - bugfix/atm-duplicate-listen-on-socket-corrupts-the-vcc-table.patch
    See CVE-2008-5079
  * Fix race conditions between inotify removal and umount
     - bugfix/inotify-watch-removal-umount-races.patch
    See CVE-2008-5182

 -- dann frazier <dannf@debian.org>  Thu, 11 Dec 2008 08:38:28 -0700

linux-2.6 (2.6.18.dfsg.1-23) stable; urgency=high

  [ Ian Campbell ]
  * Fix DMA crash under Xen when no IOMMU is present (closes: #445987)

  [ dann frazier ]
  * [xfs] Fix attr2 corruption with btree data extents (closes: #498309)

 -- dann frazier <dannf@debian.org>  Sun, 12 Oct 2008 23:23:27 -0600

linux-2.6 (2.6.18.dfsg.1-22etch3) stable-security; urgency=high

  * bugfix/dccp-change-l-r-must-have-at-least-one-byte-in-the-dccpsf_val-field.patch
    Fix integer overflow in dccp_setsockopt_change()
    See CVE-2008-3276
  * bugfix/dio-zero-struct-dio-with-kzalloc-instead-of-manually.patch
    Fix oops caused by uninitialized field in struct dio
    See CVE-2007-6716
  * bugfix/wan-sbni_ioctl-cap-checks.patch
    Add missing capability checks in sbni_ioctl
    See CVE-2008-3525
  * bugfix/open-allows-sgid-in-sgid-directory.patch
    Prevent open() creating file with wrong permissions
    See CVE-2008-4210
  * bugfix/splice-fix-bad-unlock_page-in-error-case.patch
    Don't attempt to unlock a page if add_to_page_cache_lru fails
    See CVE-2008-4302
  * bugfix/remove-SUID-when-splicing-into-an-inode.patch
    Remove SUID when splicing into an inode
    See CVE-2008-3833
  * bugfix/prevent-ptrace-padding-area-readwrite-in-32bit-mode.patch
    [S390] prevent ptrace padding area read/write in 31-bit mode
    See CVE-2008-1514

 -- dann frazier <dannf@debian.org>  Thu, 09 Oct 2008 09:02:40 -0600

linux-2.6 (2.6.18.dfsg.1-22etch2) stable-security; urgency=high

  * bugfix/x86-wrong-register-was-used-in-align-macro.patch
    Fix regression introduced upstream by the fix for CVE-2008-0598
  * bugfix/cifs-fix-compiler-warning.patch,
    bugfix/netfilter-nf_nat_snmp_basic-fix-range-check.patch
    Fix regressions introduced upstream by the fixes for CVE-2008-1673
  * bugfix/sound-ensure-device-number-is-valid-in-snd_seq_oss_synth_make_info.patch
    Fix possible information leak in seq_oss_synth.c
    See CVE-2008-3272
  * bugfix/vfs-fix-lookup-on-deleted-directory.patch
    Fix potential memory leak in lookup path
    See CVE-2008-3275

 -- dann frazier <dannf@debian.org>  Mon, 18 Aug 2008 01:43:55 -0600

linux-2.6 (2.6.18.dfsg.1-22etch1) stable-security; urgency=high

  * bugfix/sctp-make-sure-n-sizeof-does-not-overflow.patch
    [SECURITY] Fix potential overflow condition in
    sctp_getsockopt_local_addrs_old
    See CVE-2008-2826
  * bugfix/esp-iv-in-linear-part-of-skb.patch
    [SECURITY] Avoid tripping BUG() in IPsec code when the first fragment
    of an ESP packet does not contain the entire ESP header and IV
    See CVE-2007-6282
  * bugfix/amd64-fix-zeroing-on-exception-in-copy_user.patch
    [SECURITY] [amd64] Fix potential information leak when a copy
    operation fails by properly zeroing out destination memory
    See CVE-2008-2729
  * bugfix/tty-fix-for-tty-operations-bugs.patch
    [SECURITY] Fix issues with tty operation handling in various drivers
    See CVE-2008-2812
  * bugfix/check-privileges-before-setting-mount-propagation.patch
    [SECURITY] Check CAP_SYS_ADMIN when changing mountpoint type 
    See CVE-2008-2931
  * bugfix/x86-fix-copy_user.patch
    [SECURITY][amd64] Fix memory leak in the copy_user routine, see #490910.
    See CVE-2008-0598

 -- dann frazier <dannf@debian.org>  Sun, 27 Jul 2008 16:06:38 -0600

linux-2.6 (2.6.18.dfsg.1-22) stable; urgency=high

  [ dann frazier ]
  * Merge in changes from 2.6.18.dfsg.1-18etch6

  [ Frederik Schüler ]
  * 3w-9xxx: Add 3ware 9690SA Backport (closes: #479773)

  [ Ian Campbell ]
  * Backport http://xenbits.xensource.com/xen-unstable.hg?rev/914304b3a3da,
    fixing kernel BUG at drivers/xen/core/evtchn.c:481 (closes: #410807).

 -- dann frazier <dannf@debian.org>  Mon, 16 Jun 2008 16:15:54 -0600

linux-2.6 (2.6.18.dfsg.1-21) stable; urgency=high

  * 3w-xxxx: Fix data corruption on em64t systems w/ > 2GB of memory
    (closes: #464923).
  * Merge in changes from 2.6.18.dfsg.1-18etch[2-5]
  * Add missing locking for the dnotify-race fix that was included in
    the upstream commit

 -- dann frazier <dannf@debian.org>  Fri, 30 May 2008 00:55:05 -0600

linux-2.6 (2.6.18.dfsg.1-20) stable; urgency=high

  [ Bastian Blank ]
  * Merge in changes from 2.6.18.dfsg.1-18etch1.

 -- dann frazier <dannf@debian.org>  Fri, 04 Apr 2008 11:16:56 -0600

linux-2.6 (2.6.18.dfsg.1-19) stable; urgency=high

  [ Martin Michlmayr ]
  * [mips] Enable UART on RaQ1 (closes: #473824).

  [ dann frazier ]
  * e1000: Add PCI-IDs for 82571EB 4-port cards (closes: #466401).
  * Fix potential nfs write corruption (closes: #470719)
  * [ia64] Fix multi-thread/nfs text corruption (closes: #471427).

  [ Bastian Blank ]
  * [i386/amd64] Clear DF before calling signal handler. (closes: #469058)

 -- dann frazier <dannf@debian.org>  Thu, 03 Apr 2008 16:22:55 -0600

linux-2.6 (2.6.18.dfsg.1-18etch6) stable-security; urgency=high

  * bugfix/dccp-feature-length-check.patch
    [SECURITY] Validate feature length to avoid heap overflow
    See CVE-2008-2358
  * bugfix/asn1-ber-decoding-checks.patch
    [SECURITY] Validate lengths in ASN.1 decoding code to avoid
    heap overflow
    See CVE-2008-1673
  
 -- dann frazier <dannf@debian.org>  Thu, 05 Jun 2008 22:36:07 -0600

linux-2.6 (2.6.18.dfsg.1-18etch5) stable-security; urgency=high

  * bugfix/sit-missing-kfree_skb-on-pskb_may_pull.patch
    [SECURITY] Fix remotely-triggerable memory leak in the Simple
    Internet Transition (SIT) code used for IPv6 over IPv4 tunnels
    See CVE-2008-2136
  * bugfix/hrtimer-prevent-overrun.patch,
    bugfix/ktime-fix-MTIME_SEC_MAX-on-32-bit.patch
    [SECURITY] Fix potential infinite loop in hrtimer_forward on
    64-bit systems
    See CVE-2007-6712
  * bugfix/amd64-cs-corruption.patch
    [SECURITY] Fix local ptrace denial of service for amd64 flavor
    kernels, bug #480390
    See CVE-2008-1615
  * bugfix/sparc-fix-mmap-va-span-checking.patch
    bugfix/sparc-fix-mremap-addr-range-validation.patch
    [SECURITY] Validate address ranges regardless of MAP_FIXED
    See CVE-2008-2137

 -- dann frazier <dannf@debian.org>  Fri, 23 May 2008 10:37:27 -0600

linux-2.6 (2.6.18.dfsg.1-18etch4) stable-security; urgency=high

  * bugfix/fcntl_setlk-close-race.patch
    [SECURITY] Fix an SMP race to prevent reordering of flock updates
    and accesses to the descriptor table on close().
    See CVE-2008-1669

 -- dann frazier <dannf@debian.org>  Wed, 07 May 2008 15:56:31 -0600

linux-2.6 (2.6.18.dfsg.1-18etch3) stable-security; urgency=high

  * Wrap added code in bugfix/dnotify-race-avoid-abi-change.patch in
    #ifndef __GENKSYMS__ to avoid ABI change
  * Revert ABI change introduced in 2.6.18.dfsg.1-18etch2

 -- dann frazier <dannf@debian.org>  Wed, 23 Apr 2008 21:34:26 -0600

linux-2.6 (2.6.18.dfsg.1-18etch2) stable-security; urgency=high

  * bugfix/powerpc-chrp-null-deref.patch
    [SECURITY][powerpc] Fix NULL pointer dereference if get_property
    fails on the subarchitecture
    See CVE-2007-6694
  * bugfix/mmap-VM_DONTEXPAND.patch
    [SECURITY] Add VM_DONTEXPAND to vm_flags in drivers that register
    a fault handler but do not bounds check the offset argument
    See CVE-2008-0007
  * bugfix/RLIMIT_CPU-earlier-checking.patch
    [SECURITY] Move check for an RLIMIT_CPU with a value of 0 earlier
    to prevent a user escape (closes: #419706)
    See CVE-2008-1294
  * bugfix/dnotify-race.patch
    [SECURITY] Fix a race in the directory notify
    See CVE-2008-1375
    This patch changes the ABI
  * Bump ABI to 7.

 -- dann frazier <dannf@debian.org>  Fri, 11 Apr 2008 23:51:42 -0600

linux-2.6 (2.6.18.dfsg.1-18etch1) stable-security; urgency=high

  * bugfix/vmsplice-security.patch
    [SECURITY] Fix missing access check in vmsplice.
    See CVE-2008-0010, CVE-2008-0600
  * bugfix/all/vserver/proc-link-security.patch
    [SECURITY][vserver] Fix access checks for the links in /proc/$pid.

 -- Bastian Blank <waldi@debian.org>  Sun, 10 Feb 2008 18:37:05 +0100

linux-2.6 (2.6.18.dfsg.1-18) stable; urgency=high

  [ Martin Michlmayr ]
  * [mips] Fix network on Cobalt RaQ1, thanks Thomas Bogendoerfer
    (closes: #460337).

  [ dann frazier ]
  * [ia64] Fix an issue with unaligned accesses and certain floating point
    instructions that can result in silent user data corruption
    (closes: #461493).
  * Update abi reference files for ABI 6

 -- dann frazier <dannf@debian.org>  Fri, 25 Jan 2008 00:08:38 -0700

linux-2.6 (2.6.18.dfsg.1-17etch1) stable-security; urgency=high

  * bugfix/i4l-isdn_ioctl-mem-overrun.patch
    [SECURITY] Fix potential isdn ioctl memory overrun
    See CVE-2007-6151
  * bugfix/vfs-use-access-mode-flag.patch
    [SECURITY] Use the access mode flag instead of the open flag when
    testing access mode for a directory. Modify
    features/all/vserver/vs2.0.2.2-rc9.patch to apply on top of this
    See CVE-2008-0001
  * bugfix/fat-move-ioctl-compat-code.patch, bugfix/fat-fix-compat-ioctls.patch
    [SECURITY][ABI Changer] Fix kernel_dirent corruption in the compat layer
    for fat ioctls
    See CVE-2007-2878
  * bugfix/proc-snd-page-alloc-mem-leak.patch
    [SECURITY][ABI Changer] Fix an issue in the alsa subsystem that allows a
    local user to read potentially sensitive kernel memory from the proc
    filesystem
    See CVE-2007-4571
  * Bump ABI to 6.

 -- dann frazier <dannf@debian.org>  Tue, 22 Jan 2008 10:07:04 -0700

linux-2.6 (2.6.18.dfsg.1-17) stable; urgency=high

  * [futex] Fix address computation in compat code, fixing hangs
    on sparc64. (closes: #433187)
  * [x86_64] Mask the NX bit in mk_pte_phys to avoid triggering a RSVD type
    page fault on non-NX capable systems which causes a crash.
    (closes: #414742)
  * [fusion] Avoid holding the device busy for too long in the low level
    driver, which was causing filesystems in VMWare guests to get remounted
    read-only under load. (closes: #453120)
  * Add UNUSUAL_DEV entries for supertop usb drives which require the
    IGNORE_RESIDUE flag. (closes: #455856)
  * [sparc64] Enable CONFIG_USB_SERIAL (closes: #412740)

 -- dann frazier <dannf@debian.org>  Fri, 21 Dec 2007 18:19:31 -0700

linux-2.6 (2.6.18.dfsg.1-16) stable; urgency=high

  [ Bastian Blank ]
  * Add support for w83793 sensor chips. (closes: #444395)

  [ dann frazier ]
  * Merge in changes from 2.6.18.dfsg.1-13etch4.

 -- dann frazier <dannf@debian.org>  Wed, 03 Oct 2007 12:20:06 -0600

linux-2.6 (2.6.18.dfsg.1-15) stable; urgency=high

  * Merge in changes from 2.6.18.dfsg.1-13etch3.

 -- dann frazier <dannf@debian.org>  Wed, 26 Sep 2007 14:04:37 -0600

linux-2.6 (2.6.18.dfsg.1-14) stable; urgency=high

  [ dann frazier ]
  * [bluetooth] Fix panic caused by race between RFCOMM socket layer and
    RFCOMM TTY layer. Thanks to Mikko Rapeli. (closes: #394742)
  * Add support for AMD/ATI SB700 hardware, see #429622
  * Add support for Intel ICH9 controllers, see #435877
  * [hppa] remove misuse of global_ack_eiem, fixing a race condition that
    resulted in frequent lockups on SMP systems. See: #435878

  [ Frederik Schüler ]
  * Add support for 3ware 9650SE controllers. (closes: #402562)

  [ dann frazier ]
  * bugfix/reset-pdeathsig-on-suid-upstream.patch
    Update fix for CVE-2007-3848 with the patch accepted upstream
  * Fix ipv6 rfc conformance issue introduced in 2.6.18.dfsg.1-13 by the
    fix for CVE-2007-2242. Thanks to Brian Haley for the patch.
    (closes: #440127)
  * Fix a minor denial of service issue that allows local users to disable
    an interrupt by causing an interrupt handler to be quickly inserted/removed.
    This has only been shown to happen with certain serial devices so can only
    be triggered by a user who already has additional priveleges (dialout
    group). (closes: #404815)
  * Fix a BUG in fuse_ctl_add_dentry by resetting the dentry counter in
    fuse_ctl_kill_sb(). (closes: #427518)
  * Fix a regression introduced by the intel_agp changes in -13 that caused
    boot-time hangs on large memory systems. (closes: #438458)

 -- dann frazier <dannf@debian.org>  Mon, 17 Sep 2007 16:56:07 -0600

linux-2.6 (2.6.18.dfsg.1-13etch6) stable-security; urgency=high

  * bugfix/isdn-net-overflow.patch
    [SECURITY] Fix potential overflows in the ISDN subsystem
    See CVE-2007-6063
  * bugfix/coredump-only-to-same-uid.patch
    [SECURITY] Fix an issue where core dumping over a file that
    already exists retains the ownership of the original file
    See CVE-2007-6206
  * bugfix/hrtimer-large-relative-timeouts-overflow.patch
    [SECURITY] Avoid overflow in hrtimers due to large relative timeouts
    See CVE-2007-5966
  * bugfix/minixfs-printk-hang.patch
    [SECURITY] Rate-limit printks caused by accessing a corrupted minixfs
    filesystem that would otherwise cause a system to hang (printk storm)
    See CVE-2006-6058
  * bugfix/tmpfs-restore-clear_highpage.patch
    [SECURITY] Fix a theoretical kernel memory leak in the tmpfs filesystem
    See CVE-2007-6417

 -- dann frazier <dannf@debian.org>  Tue, 18 Dec 2007 08:01:00 -0700

linux-2.6 (2.6.18.dfsg.1-13etch5) stable-security; urgency=high

  * bugfix/sysfs_readdir-NULL-deref-1.patch,
    bugfix/sysfs_readdir-NULL-deref-2.patch,
    bugfix/sysfs-fix-condition-check.patch
    [SECURITY] Fix potential NULL pointer dereference which can lead to
    a local DoS (kernel oops)
    See CVE-2007-3104
  * bugfix/ieee80211-underflow.patch
    [SECURITY] Fix integer overflow in ieee80211 which makes it possible
    for a malicious frame to crash a system using a driver built on top of
    the Linux 802.11 wireless code.
    See CVE-2007-4997
  * bugfix/wait_task_stopped-hang.patch
    [SECURITY] wait_task_stopped was incorrectly testing for TASK_TRACED -
    check p->exit_state instead avoiding a potential system hang
    See CVE-2007-5500
  * bugfix/cifs-better-failed-mount-errors.patch,
    bugfix/cifs-corrupt-server-response-overflow.patch
    [SECURITY][CIFS] Fix multiple overflows that can be remotely triggered
    by a server sending a corrupt response.
    See CVE-2007-5904

 -- dann frazier <dannf@debian.org>  Thu, 29 Nov 2007 08:33:39 -0700

linux-2.6 (2.6.18.dfsg.1-13etch4) stable-security; urgency=high

  [ Bastian Blank ]
  * bugfix/amd64-zero-extend-32bit-ptrace-xen.patch
    [SECURITY] Zero extend all registers after ptrace in 32-bit entry path
    (Xen).
    See CVE-2007-4573
  * bugfix/don-t-leak-nt-bit-into-next-task-xen.patch
    [SECURITY] Don't leak NT bit into next task (Xen).
    See CVE-2006-5755

  [ dann frazier ]
  * bugfix/hugetlb-prio_tree-unit-fix.patch
    [SECURITY] Fix misconversion of hugetlb_vmtruncate_list to prio_tree
    which could be used to trigger a BUG_ON() call in exit_mmap.
    See CVE-2007-4133
  * bugfix/usb-pwc-disconnect-block.patch
    [SECURITY] Fix issue with unplugging webcams that use the pwc driver.
    If userspace still has the device open it can result, the driver would
    wait for the device to close, blocking the USB subsystem.
    See CVE-2007-5093

 -- dann frazier <dannf@debian.org>  Tue, 02 Oct 2007 14:26:18 -0600

linux-2.6 (2.6.18.dfsg.1-13etch3) stable-security; urgency=high

  * bugfix/ptrace-handle-bogus-selector.patch,
    bugfix/fixup-trace_irq-breakage.patch
    [SECURITY] Handle an invalid LDT segment selector %cs (the xcs field)
    during ptrace single-step operations that can be used to trigger a
    NULL-pointer dereference causing an Oops.
    See CVE-2007-3731
  * bugfix/prevent-stack-growth-into-hugetlb-region.patch
    [SECURITY] Prevent OOPS during stack expansion when the VMA crosses
    into address space reserved for hugetlb pages.
    See CVE-2007-3739
  * bugfix/cifs-honor-umask.patch
    [SECURITY] Make CIFS honor a process' umask
    See CVE-2007-3740
  * bugfix/amd64-zero-extend-32bit-ptrace.patch
    [SECURITY] Zero extend all registers after ptrace in 32-bit entry path.
    See CVE-2007-4573
  * bugfix/jffs2-ACL-vs-mode-handling.patch
    [SECURITY] Write correct legacy modes to the medium on inode creation to
    prevent incorrect permissions upon remount.
    See CVE-2007-4849

 -- dann frazier <dannf@debian.org>  Tue, 25 Sep 2007 22:33:15 -0600

linux-2.6 (2.6.18.dfsg.1-13etch2) stable-security; urgency=high

  * bugfix/ipv4-fib_props-out-of-bounds.patch
    [SECURITY] Fix a typo which caused fib_props[] to be of the wrong size
    and check for out of bounds condition in index provided by userspace
    See CVE-2007-2172
  * bugfix/cpuset_tasks-underflow.patch
    [SECURITY] Fix integer underflow in /dev/cpuset/tasks which could allow
    local attackers to read sensitive kernel memory if the cpuset filesystem
    is mounted.
    See CVE-2007-2875
  * bugfix/random-bound-check-ordering.patch
    [SECURITY] Fix stack-based buffer overflow in the random number
    generator
    See CVE-2007-3105
  * bugfix/cifs-fix-sign-settings.patch
    [SECURITY] Fix overriding the server to force signing on caused by
    checking the wrong gloal variable.
    See CVE-2007-3843
  * bugfix/aacraid-ioctl-perm-check.patch
    [SECURITY] Require admin capabilities to issue ioctls to aacraid devices
    See CVE-2007-4308

 -- dann frazier <dannf@debian.org>  Mon, 27 Aug 2007 23:29:31 -0600

linux-2.6 (2.6.18.dfsg.1-13etch1) stable-security; urgency=high

  * Update abi reference files for ABI 5
  * bugfix/bluetooth-l2cap-hci-info-leaks.patch
    [SECURITY] Fix information leaks in setsockopt() implementations
    See CVE-2007-1353
  * bugfix/usblcd-limit-memory-consumption.patch
    [SECURITY] limit memory consumption during write in the usblcd driver
    See CVE-2007-3513
  * bugfix/pppoe-socket-release-mem-leak.patch
    [SECURITY] fix unpriveleged memory leak when a PPPoE socket is released
    after connect but before PPPIOCGCHAN ioctl is called upon it
    See CVE-2007-2525
  * bugfix/nf_conntrack_h323-bounds-checking.patch
    [SECURITY] nf_conntrack_h323: add checking of out-of-range on choices'
    index values
    See CVE-2007-3642
  * bugfix/dn_fib-out-of-bounds.patch
    [SECURITY] Fix out of bounds condition in dn_fib_props[]
    See CVE-2007-2172
  * bugfix/random-fix-seeding-with-zero-entropy.patch
    bugfix/random-fix-error-in-entropy-extraction.patch
    [SECURITY] Avoid seeding with the same values at boot time when a
    system has no entropy source and fix a casting error in entropy
    extraction that resulted in slightly less random numbers.
    See CVE-2007-2453
  * bugfix/nf_conntrack_sctp-null-deref.patch
    [SECURITY] Fix remotely triggerable NULL pointer dereference
    by sending an unknown chunk type.
    See CVE-2007-2876
  * bugfix/i965-secure-batchbuffer.patch
    [SECURITY] Fix i965 secured batchbuffer usage
    See CVE-2007-3851
  * bugfix/reset-pdeathsig-on-suid.patch
    [SECURITY] Fix potential privilege escalation caused by improper
    clearing of the child process' pdeath signal.
    Thanks to Marcel Holtmann for the patch.
    See CVE-2007-3848

 -- dann frazier <dannf@debian.org>  Sat, 11 Aug 2007 08:46:25 -0600

linux-2.6 (2.6.18.dfsg.1-13) stable; urgency=high

  [ Bastian Blank ]
  * [vserver] Fix overflow in network accounting. (closes: #412132)
  * [vserver] Fix lock accounting. (closes: #417631)
  * Bump ABI to 5.
  * Make modules packages binnmuable.
  * [sparc] Enable Qlogic QLA SCSI support. (closes: #417629)

  [ dann frazier ]
  * bugfix/listxattr-mem-corruption.patch
    [SECURITY] Fix userspace corruption vulnerability caused by
    incorrectly promoted return values in bad_inode_ops
    This patch changes the kernel ABI.
    See CVE-2006-5753
  * bugfix/all/vserver/net-mount-fix.patch
    Fix mounting of network filesystems with VX_BINARY_MOUNT caps
    (closes: #418076)
  * Disable broken CONFIG_IP_ROUTE_MULTIPATH_CACHED setting. (closes: #418344)
  * bugfix/ipv6-disallow-RH0-by-default.patch
    [SECURITY] Avoid a remote DoS (network amplification between two routers)
    by disabling type0 IPv6 route headers by default. Can be re-enabled via
    a sysctl interface. Thanks to Vlad Yasevich for porting help.
    This patch changes the kernel ABI.
    See CVE-2007-2242
  * Fix an oops which potentially results in data corruption in the gdth driver.
    (closes: #412092)
  * bugfix/amd64-make-gart-ptes-uncacheable.patch
    Fix silent data corruption using GART iommu (closes: #404148)

  [ maximilian attems ]
  * Backport support for i965 to agp too. (closes: #406111)
  * Compile fix for UML CONFIG_MODE_TT=y. (closes: #412957)
  * Fix ide-generic jmicron device conflict. (closes: #421281)

  [ Martin Michlmayr ]
  * Fix wrong checksum for split TCP packets on 64-bit MIPS. (closes: #421283)

 -- dann frazier <dannf@debian.org>  Mon, 21 May 2007 14:45:13 -0600

linux-2.6 (2.6.18.dfsg.1-12etch2) stable-security; urgency=high

  * bugfix/nfnetlink_log-null-deref.patch
    [SECURITY] Fix remotely exploitable NULL pointer dereference in
    nfulnl_recv_config()
    See CVE-2007-1496
  * bugfix/nf_conntrack-set-nfctinfo.patch
    [SECURITY] Fix incorrect classification of IPv6 fragments as ESTABLISHED,
    which allows remote attackers to bypass certain rulesets
    See CVE-2007-1497
  * bugfix/netlink-infinite-recursion.patch
    [SECURITY] Fix infinite recursion bug in netlink
    See CVE-2007-1861
  * bugfix/nl_fib_lookup-oops.patch
    Add fix for oops bug added by previous patch

 -- dann frazier <dannf@debian.org>  Tue, 01 May 2007 08:34:18 -0600

linux-2.6 (2.6.18.dfsg.1-12etch1) stable-security; urgency=high

  * bugfix/core-dump-unreadable-PT_INTERP.patch
    [SECURITY] Fix a vulnerability that allows local users to read
    otherwise unreadable (but executable) files by triggering a core dump.
    See CVE-2007-0958
  * bugfix/appletalk-length-mismatch.patch
    [SECURITY] Fix a remote DoS (crash) in appletalk
    Depends upon bugfix/appletalk-endianness-annotations.patch
    See CVE-2007-1357
  * bugfix/cm4040-buffer-overflow.patch
    [SECURITY] Fix a buffer overflow in the Omnikey CardMan 4040 driver
    See CVE-2007-0005
  * bugfix/ipv6_fl_socklist-no-share.patch
    [SECURITY] Fix local DoS vulnerability caused by inadvertently sharing
    ipv6_fl_socklist between the listening socket and the socket created
    for connection.
    See CVE-2007-1592

 -- dann frazier <dannf@debian.org>  Sun, 08 Apr 2007 16:52:59 -0600

linux-2.6 (2.6.18.dfsg.1-12) unstable; urgency=low

  [ Steve Langasek ]
  * Set CONFIG_MATHEMU=y on alpha, which is required for proper fp math on
    at least ev4-ev56 systems.  Closes: #411813.
  * linux-image packages need to depend on a newer version of coreutils,
    because of the use of readlink -q -m inherited from kernel-package.
    Closes: #413311.

  [ Jurij Smakov ]
  * Add bugfix/sparc/e450-boot-failure.patch to fix boot failure on
    E450 machines. Thanks to David Miller for the patch and to Daniel
    Smolik for testing. Closes: #415818
  * Add bugfix/sparc/eth1394-unaligned-access.patch to fix unaligned
    memory accesses in the Firewire eth1394 driver. Thanks to Emanuele
    Rocca for the patch. Closes: #412749.
  * Add bugfix/sparc/kenvctrld-cpu-consumption.patch to fix kenvctrld
    process, so that it does not consume 100% CPU. Thanks to Joerg Friedrich
    for the patch, and to J. J. Green and Richard Mortimer for testing.
    Closes: #414877
  * Add bugfix/sparc/ip_rcv-unaligned-access.patch fixing a typo which lead
    to frequent unaligned memory accesses on Sun machines with tulip NIC.
    Thanks to Doug Nazar for the patch and to Daniel J. Priem for testing.
    Closes: #409313.
  * Add bugfix/sparc/tcp-sendmsg-t12k-oops-fix.patch by David Miller, fixing
    an occasional oops in tcp_sendmsg() on T1k/T2k machines under heavy
    network load. Closes: #415819

  [ dann frazier ]
  * bugfix/keys-serial-num-collision.patch
    [SECURITY] Fix the key serial number collision avoidance code in
    key_alloc_serial() that could lead to a local DoS (oops).
    (closes: #398470)
    See CVE-2007-0006
  * bugfix/ipv6_getsockopt_sticky-null-opt.patch
    [SECURITY] Fix NULL dereference in ipv6_setsockopt that could lead
    to a local DoS (oops).
    See CVE-2007-1388
  * bugfix/ipv6_getsockopt_sticky-null-opt.patch
    [SECURITY] Fix kernel memory leak vulnerability in
    ipv6_getsockopt_sticky() which can be triggered by passing a len < 0.
    See CVE-2007-1000
  * Enable CONFIG_TULIP_MMIO on hppa. (closes: #332962)
  * bugfix/bnx2_tx_avail-off-by-1-fix.patch
    Fix a panic in the bnx2 driver caused by an off-by-one error
    (closes: #410010)
  * bugfix/all/vserver/cross-context-renice-fix.patch
    [SECURITY] Fix a vulnerability that permits renicing processes in
    other contexts. (closes: #412143)
    See CVE-2007-0241
  * natsemi-napi-shared-irq.patch
    Fix hang in natsemi driver when sharing interrupts. (closes: #415476)
    Thanks to Mark Brown for the backport.

  [ Bastian Blank ]
  * xen: Fix highmem dma copy code. (closes: #415805)

  [ Martin Michlmayr ]
  * mips: Implement flush_anon_page() to fix data corruption issues
    (Ralf Baechle).

 -- Bastian Blank <waldi@debian.org>  Mon, 26 Mar 2007 08:12:17 +0200

linux-2.6 (2.6.18.dfsg.1-11) unstable; urgency=low

  [ Jurij Smakov ]
  * Disable CONFIG_DEBUG_FS on sparc32, as it makes the kernel too big,
    resulting in a boot failure. This is ABI-changing, but we cannot
    afford a global ABI bump at that point, so some out-of-tree modules
    in Sid may not load on sparc32 before the corresponding packages
    are rebuilt. Sorry for the inconvenience. (closes: #410497)
  * Add sbus-envctrl-remove-execve.patch which is a backport of changes
    to SBUS envctrl drivers from 2.6.19, making them use
    call_usermodehelper() instead of execve() to call userspace programs.
    Fixes the failure of said drivers to load due to missing execve
    symbol. Thanks to Dann Frazier for testing. (closes: #411135)

  [ dann frazier ]
  * atiixp: fix bug that restricts controller to a single channel.
    (closes: #411023)
  * atiixp: add cable detection support, fixing breakage w/ 40-wire cable
    (closes: #411024)

  [ maximilian attems ]
  * Fix incomplete ipv6 multicast patch from 2.6.16.38. (closes: #410375)
  * UML compile 2.6.16.38 fix forward port completed.
  * Forward port complete IPX checksum patch 2.6.16.34
  * From the 2.6.18 stable queue:
    - IB/mad: Fix race between cancel and receive completion
  * Add 2.6.18.7, thanks gregkh:
    - Fix a free-wrong-pointer bug in nfs/acl server (CVE-2007-0772)
  * Allow ide_generic_all to be used modular and built in.

  [ Steve Langasek ]
  * debian/patches/bugfix/hp-laptop-acpi-blacklist.patch: ACPI-blacklist
    certain HP laptop models (nx6125, nx6325, nc6120, and related) that
    are known to be incompatible with the ACPI implementation in 2.6.18,
    to prevent problems with memory leaks and heat stress at the expense
    of battery control and S3 suspend support.  Closes: #400488, #404143.

 -- Bastian Blank <waldi@debian.org>  Wed, 21 Feb 2007 12:49:10 +0100

linux-2.6 (2.6.18.dfsg.1-10) unstable; urgency=low

  [ maximilian attems ]
  * Add patches out of stable queue 2.6.18
    - [amd64] Don't leak NT bit into next task (CVE-2006-5755)
    - IB/srp: Fix FMR mapping for 32-bit kernels and addresses above 4G
    - SCSI: add missing cdb clearing in scsi_execute()
  * Xen postinst: Use takeover for update-initramfs. Makes postinst idempotent.
    On creation it should always overwrite. (closes: #401183)
  * Hand-picked from stable release 2.6.16.38:
    - i2c-viapro: Add support for the VT8237A and VT8251
    - PCI: irq: irq and pci_ids patch for Intel ICH9
    - i2c-i801: SMBus patch for Intel ICH9
    - fix the UML compilation
    - drm: allow detection of new VIA chipsets
    - drm: Add the P4VM800PRO PCI ID.
    - rio: typo in bitwise AND expression.
    - i2c-mv64xxx: Fix random oops at boot
    - i2c: fix broken ds1337 initialization
    - [SUNKBD]: Fix sunkbd_enable(sunkbd, 0); obvious.
    - Call init_timer() for ISDN PPP CCP reset state timer (CVE-2006-5749)
    - V4L: cx88: Fix leadtek_eeprom tagging
    - SPI/MTD: mtd_dataflash oops prevention
    - grow_buffers() infinite loop fix (CVE-2006-5757/CVE-2006-6060)
    - corrupted cramfs filesystems cause kernel oops (CVE-2006-5823)
    - ext2: skip pages past number of blocks in ext2_find_entry
      (CVE-2006-6054)
    - handle ext3 directory corruption better (CVE-2006-6053)
    - hfs_fill_super returns success even if no root inode (CVE-2006-6056)
      backout previous fix, was not complete.
    - Fix for shmem_truncate_range() BUG_ON()
    - ebtables: check struct type before computing gap
    - [IPV4/IPV6]: Fix inet{,6} device initialization order.
    - [IPV6] Fix joining all-node multicast group.
    - [SOUND] Sparc CS4231: Use 64 for period_bytes_min
  * [PKTGEN]: Convert to kthread API. Thanks David Miller for patch.
  * [IDE] Add driver for Jmicron  JMB36x devices by Alan Cox.
    Enable jmicron on i386 and amd64 archs.
  * Hand-picked from stable release 2.6.16.39:
    - atiixp: hang fix
    - V4L/DVB: Flexcop-usb: fix debug printk
    - V4L/DVB: Fix uninitialised variable in dvb_frontend_swzigzag
    - read_zero_pagealigned() locking fix
    - adfs: fix filename handling
    - sparc32: add offset in pci_map_sg()
    - cdrom: set default timeout to 7 seconds
    - [SCSI] qla1280 command timeout
    - [SCSI] qla1280 bus reset typo
    - [Bluetooth] Check if DLC is still attached to the TTY
    - [Bluetooth] Fix uninitialized return value for RFCOMM sendmsg()
    - [Bluetooth] Return EINPROGRESS for non-blocking socket calls
    - [Bluetooth] Handle command complete event for exit periodic inquiry
    - [Bluetooth] Fix compat ioctl for BNEP, CMTP and HIDP
    - [Bluetooth] Add locking for bt_proto array manipulation
    - i386: fix CPU hotplug with 2GB VMSPLIT

  [ dann frazier ]
  * Fix raid1 recovery (closes: #406181)

  [ Jurij Smakov ]
  * Add dtlb-prot-bug-niagara.patch by David Miller, fixing the bug in the
    Niagara's DTLB-PROT trap.

  [ Bastian Blank ]
  * i386: Add amd64 image. (closes: #379090)

 -- Bastian Blank <waldi@debian.org>  Fri,  2 Feb 2007 12:50:35 +0100

linux-2.6 (2.6.18.dfsg.1-9) unstable; urgency=low

  [ Martin Michlmayr ]
  * arm/iop32x: Enable CONFIG_IP_NF_CONNTRACK_EVENTS and _NETLINK.
  * arm/ixp4xx: Enable some more I2C sensor modules.
  * arm/ixp4xx: Enable CONFIG_USB_NET_RNDIS_HOST.
  * arm/footbridge: Enable CONFIG_NATSEMI.
  * Revert mm/msync patches because they cause filesystem corruption
    (closes: #401006, #401980, #402707) ...
  * ... and add an alternative msync patch from Hugh Dickins that
    doesn't depend on the mm changes (closes: #394392).
  * mips: provide pci_get_legacy_ide_irq needed by some IDE drivers
    (see #404950).
  * arm: Implement flush_anon_page(), which is needed for FUSE
    (closes: #402876) and possibly dm-crypt/LUKS (see #403426).
  * arm: Turn off PCI burst on the Cyber2010, otherwise X11 on
    Netwinder will crash.
  * arm/iop32x: Enable CONFIG_IEEE80211_SOFTMAC and drivers based
    on it.
  * arm/ixp4xx: Upgrade to version 0.3.1 of the IXP4xx NPE Ethernet
    driver.  This version fixes stuck connections, e.g. with scp and
    NFS (closes: #404447).
  * arm/ixp4xx: Enable CONFIG_VIDEO_CPIA_USB.
  * arm/ixp4xx: Enable CONFIG_ISCSI_TCP.
  * arm/iop32x: Likewise.

  [ Bastian Blank ]
  * Bump ABI to 4.
  * Update vserver patch to 2.0.2.2-rc9. (closes: #402743, #403790)
  * Update xen patch to changeset 36186 from Fedora 2.6.18 branch.
  * i386/xen: Build only the pae version. (closes: #390862)
  * hppa: Override host type when necessary.
  * Fix tg3 reset. (closes: #405085)

  [ dann frazier ]
  * Fix potential fragmentation attacks in ip6_tables (CVE-2006-4572)
  * Backport a number of fixes for the cciss driver
    - Fix a bug with 1TB disks caused by converting total_size to an int
    - Claim devices that are of the HP RAID class and have a valid cciss sig
    - Make NR_CMDS a per-controller define - most can do 1024 commands, but
      the E200 family can only support 128
    - Change the SSID on the E500 as a workaround for a firmware bug
    - Disable prefetch on the P600 controller. An ASIC bug may result in
      prefetching beyond the end of physical memory
    - Increase blk_queue_max_sectors from 512 to 2048 to increase performance
    - Map out more memor for the PCI config table, required to reach offset
      0x214 to disable DMA on the P600
    - Set a default raid level on a volume that either does not support
      reading the geometry or reports an invalid geometry for whatever reason
      to avoid problems with buggy firmware
    - Revert change that replaed XFER_READ/XFER_WRITE macros with
      h->cciss_read/h->cciss_write that caused command timeouts on older
      controllers on ia32 (closes: #402787)
  * Fix mincore hang (CVE-2006-4814)
  * ia64: turn on IOC4 modules for SGI Altix systems. Thanks to Stephane Larose
    for suggesting this.
  * Add versioned build dep on findutils to make sure the system find command
    supports the -execdir action (closes: #405150)
  * Hardcode the output of the scripts under arch/ia64/scripts as executed
    in an etch environment so that we can build out of tree modules correctly
    (closes: #392592)
  * Update unusual_devs entry for ipod to fix an eject issue (closes: #406124)
  * Re-add verify_pmtmr_rate, resolving problems seen on older K6 ASUS
    boards where the ACPI PM timer runs too fast (closes: #394753)
  * Avoid condition where /proc/swaps header may not be printed
    (closes: #292318)
  * [hppa] disable XFS until it works (closes: #350482)

  [ Norbert Tretkowski ]
  * libata: handle 0xff status properly. (closes: #391867)
  * alpha: enabled CONFIG_SCSI_ARCMSR. (closes: #401187)
  * removed BROKEN_ON_SMP dependency from I2C_ELEKTOR. (closes: #402253)

  [ Christian T. Steigies ]
  * m68k/atari: enable keyboard, mouse and fb drivers
  * m68k/atari: fixes for ethernec and video driver by Michael Schmitz
  * m68k/atari: fixes for scsi driver by Michael Schmitz
  * m68k/mac: fixes for mace and cuda driver by Finn Thain
  * m68k/atari: fixes for ide driver by Michael Schmitz
  * m68k/atari: fixes for ide driver by Michael Schmitz
  * m68k/atari: fixes for ethernec and atakeyb driver by Michael Schmitz, build ethernec as module
  * m68k/mac: fixes for mace and adb driver by Finn Thain

  [ maximilian attems ]
  * Add stable release 2.6.18.6:
    - EBTABLES: Fix wraparounds in ebt_entries verification.
    - EBTABLES: Verify that ebt_entries have zero ->distinguisher.
    - EBTABLES: Deal with the worst-case behaviour in loop checks.
    - EBTABLES: Prevent wraparounds in checks for entry components' sizes.
    - skip data conversion in compat_sys_mount when data_page is NULL
    - bonding: incorrect bonding state reported via ioctl
    - x86-64: Mark rdtsc as sync only for netburst, not for core2
      (closes: #406767)
    - dm crypt: Fix data corruption with dm-crypt over RAID5 (closes: #402812)
    - forcedeth: Disable INTx when enabling MSI in forcedeth
    - PKT_SCHED act_gact: division by zero
    - XFRM: Use output device disable_xfrm for forwarded packets
    - IPSEC: Fix inetpeer leak in ipv4 xfrm dst entries.
    - V4L: Fix broken TUNER_LG_NTSC_TAPE radio support
    - m32r: make userspace headers platform-independent
    - IrDA: Incorrect TTP header reservation
    - SUNHME: Fix for sunhme failures on x86
    - Bluetooth: Add packet size checks for CAPI messages (CVE-2006-6106)
    - softmac: remove netif_tx_disable when scanning
    - DVB: lgdt330x: fix signal / lock status detection bug
    - dm snapshot: fix freeing pending exception
    - NET_SCHED: policer: restore compatibility with old iproute binaries
    - NETFILTER: ip_tables: revision support for compat code
    - ARM: Add sys_*at syscalls
    - ieee1394: ohci1394: add PPC_PMAC platform code to driver probe
    - softirq: remove BUG_ONs which can incorrectly trigger
  * Hand-picked from stable release 2.6.16.30:
    - [PPPOE]: Advertise PPPoE MTU
  * Hand-picked from stable release 2.6.16.31:
    - [NETFILTER]: Fix ip6_tables extension header bypass bug (CVE-2006-4572)
    - fix RARP ic_servaddr breakage
  * Hand-picked from stable release 2.6.16.32:
    - drivers/telephony/ixj: fix an array overrun
    - flush D-cache in failure path
  * Hand-picked from stable release 2.6.16.33:
    - Add new PHY to sis900 supported list
    - ipmi_si_intf.c: fix "&& 0xff" typos
    - drivers/scsi/psi240i.c: fix an array overrun
  * Hand-picked from stable release 2.6.16.34:
    - [IPX]: Annotate and fix IPX checksum
    - [IGMP]: Fix IGMPV3_EXP() normalization bit shift value.
  * Hand-picked from stable release 2.6.16.35:
    - sgiioc4: Disable module unload
    - Fix a masking bug in the 6pack driver.
    - drivers/usb/input/ati_remote.c: fix cut'n'paste error
    - proper flags type of spin_lock_irqsave()
  * Hand-picked from stable release 2.6.16.37:
    - [CRYPTO] sha512: Fix sha384 block size
    - [SCSI] gdth: Fix && typos
    - Fix SUNRPC wakeup/execute race condition
  * Enable DEBUG_FS for usbmon in generic config. Don't disable it on alpha,
    amd64, hppa and ia64. (closes: 378542)
  * Backport a number of upstream fixes for the r8169 driver, needed for
    network performance (closes: 388870, 400524)
    - r8169: more alignment for the 0x8168
    - r8169: phy program update
    - r8169: more magic during initialization of the hardware
    - r8169: perform a PHY reset before any other operation at boot time
    - r8169: Fix iteration variable sign
    - r8169: remove extraneous Cmd{Tx/Rx}Enb write
  * sound: hda: detect ALC883 on MSI K9A Platinum motherboards (MS-7280)
    patch from Leonard Norrgard <leonard.norrgard@refactor.fi>
  * tulip: Add i386 specific patch to remove duplicate pci ids.
    Thanks Jurij Smakov <jurij@wooyd.org> (closes: #334104, #405203)
  * amd64, i386: Disable SK98LIN as SKGE is the modern capable driver.
    (closes: 405196)
  * Backout net-bcm43xx_netdev_watchdog.patch and push 2.6.18.2 fix.
    (closes: 402475)

  [ Jurij Smakov ]
  * Add bugfix/sparc/isa-dev-no-reg.patch to make sure that
    isa_dev_get_resource() can deal with devices which do not have a 'reg'
    PROM property. Failure to handle such devices properly resulted in an
    oops during boot on Netra X1. Thanks to Richard Mortimer for debugging
    and patch. (closes: #404216)
  * Add bugfix/sparc/ehci-hub-contol-alignment.patch to prevent unaligned
    memory accesses in ehci-hub-control() by adding an alignment attribute
    to the tbuf array declaration. Thanks to David Miller for the patch.

  [ Sven Luther ]
  * [powerpc] Enable CONFIG_PMAC_BACKLIGHT_LEGACY (Closes: #407671).

 -- Bastian Blank <waldi@debian.org>  Wed, 24 Jan 2007 13:21:51 +0100

linux-2.6 (2.6.18-8) unstable; urgency=low

  * Fix relations in the generated control file. (closes: #400544)
  * Add stable release 2.6.18.4:
    - bridge: fix possible overflow in get_fdb_entries (CVE-2006-5751)
  * Add stable release 2.6.18.5:
    - pcmcia: fix 'rmmod pcmcia' with unbound devices
    - BLUETOOTH: Fix unaligned access in hci_send_to_sock.
    - alpha: Fix ALPHA_EV56 dependencies typo
    - TG3: Add missing unlock in tg3_open() error path.
    - softmac: fix a slab corruption in WEP restricted key association
    - AGP: Allocate AGP pages with GFP_DMA32 by default
    - V4L: Do not enable VIDEO_V4L2 unconditionally
    - bcm43xx: Drain TX status before starting IRQs
    - fuse: fix Oops in lookup
    - UDP: Make udp_encap_rcv use pskb_may_pull
    - NETFILTER: Missing check for CAP_NET_ADMIN in iptables compat layer
    - NETFILTER: ip_tables: compat error way cleanup
    - NETFILTER: ip_tables: fix module refcount leaks in compat error paths
    - NETFILTER: Missed and reordered checks in {arp,ip,ip6}_tables
    - NETFILTER: arp_tables: missing unregistration on module unload
    - NETFILTER: Kconfig: fix xt_physdev dependencies
    - NETFILTER: xt_CONNSECMARK: fix Kconfig dependencies
    - NETFILTER: H.323 conntrack: fix crash with CONFIG_IP_NF_CT_ACCT
    - IA64: bte_unaligned_copy() transfers one extra cache line.
    - x86 microcode: don't check the size
    - scsi: clear garbage after CDBs on SG_IO
    - IPV6: Fix address/interface handling in UDP and DCCP, according to the scoping architecture.
  * Revert abi changing patch from 2.6.18.5.

 -- Bastian Blank <waldi@debian.org>  Sun, 10 Dec 2006 17:51:53 +0100

linux-2.6 (2.6.18-7) unstable; urgency=low

  [ Bastian Blank ]
  * Emit conflict lines for initramfs generators. (closes: #400305)
  * Update vserver patch to 2.0.2.2-rc8.
  * s390: Add patch to fix posix types.

  [ Martin Michlmayr ]
  * r8169: Add an option to ignore parity errors.
  * r8169: Ignore parity errors on the Thecus N2100.
  * rtc: Add patch from Riku Voipio to get RS5C372 going on the N2100.
  * arm/iop32x: Build RS5C372 support into the kernel.

  [ maximilian attems ]
  * hfs: Fix up error handling in HFS. (MOKB-14-11-2006)
  * sata: Avoid null pointer dereference in SATA Promise.
  * cifs: Set CIFS preferred IO size.

  [ Jurij Smakov ]
  * Add bugfix/sunhme-pci-enable.patch, fixing the failure of sunhme
    driver on x86/PCI hosts due to missing pci_enable_device() and
    pci_set_master() calls, lost during code refactoring upstream.
    (closes: #397460)

 -- Bastian Blank <waldi@debian.org>  Mon,  4 Dec 2006 15:20:30 +0100

linux-2.6 (2.6.18-6) unstable; urgency=low

  [ maximilian attems ]
  * Enable the new ACT modules globally. They were already set for amd64, hppa
    and mips/mipsel - needed by newer iproute2. (closes: #395882, #398172)
  * Fix msync() for LSB 3.1 compliance, backport fedora patches from 2.6.19
   - mm: tracking shared dirty pages
   - mm: balance dirty pages
   - mm: optimize the new mprotect() code a bit
   - mm: small cleanup of install_page()
   - mm: fixup do_wp_page()
   - mm: msync() cleanup (closes: #394392)
  * [amd64,i386] Enable CONFIG_USB_APPLETOUCH=m (closes: #382298)
  * Add stable release 2.6.18.3:
    - x86_64: Fix FPU corruption
    - e1000: Fix regression: garbled stats and irq allocation during swsusp
    - POWERPC: Make alignment exception always check exception table
    - usbtouchscreen: use endpoint address from endpoint descriptor
    - fix via586 irq routing for pirq 5
    - init_reap_node() initialization fix
    - CPUFREQ: Make acpi-cpufreq unsticky again.
    - SPARC64: Fix futex_atomic_cmpxchg_inatomic implementation.
    - SPARC: Fix missed bump of NR_SYSCALLS.
    - NET: __alloc_pages() failures reported due to fragmentation
    - pci: don't try to remove sysfs files before they are setup.
    - fix UFS superblock alignment issues
    - NET: Set truesize in pskb_copy
    - block: Fix bad data direction in SG_IO (closes: #394690)
    - cpqarray: fix iostat
    - cciss: fix iostat
    - Char: isicom, fix close bug
    - TCP: Don't use highmem in tcp hash size calculation.
    - S390: user readable uninitialised kernel memory, take 2.
    - correct keymapping on Powerbook built-in USB ISO keyboards
    - USB: failure in usblp's error path
    - Input: psmouse - fix attribute access on 64-bit systems
    - Fix sys_move_pages when a NULL node list is passed.
    - CIFS: report rename failure when target file is locked by Windows
    - CIFS: New POSIX locking code not setting rc properly to zero on successful
    - Patch for nvidia divide by zero error for 7600 pci-express card
      (maybe fixes 398258)
    - ipmi_si_intf.c sets bad class_mask with PCI_DEVICE_CLASS

  [ Steve Langasek ]
  * [alpha] new titan-video patch, for compatibility with TITAN and similar
    systems with non-standard VGA hose configs
  * [alpha] bugfix for srm_env module from upstream (Jan-Benedict Glaw),
    makes the module compatible with the current /proc interface so that
    reads no longer return EFAULT.  (closes: #353079)
  * Bump ABI to 3 for the msync fixes above.

  [ Martin Michlmayr ]
  * arm: Set CONFIG_BINFMT_MISC=m
  * arm/ixp4xx: Set CONFIG_ATM=m (and related modules) so CONFIG_USB_ATM has
    an effect.
  * arm/iop32x: Likewise.
  * arm/s3c2410: Unset CONFIG_PM_LEGACY.
  * arm/versatile: Fix Versatile PCI config byte accesses
  * arm/ixp4xx: Swap the disk 1 and disk 2 LED definitions so they're right.
  * mipsel/r5k-cobalt: Unset CONFIG_SCSI_SYM53C8XX_2 because the timeout is
    just too long.
  * arm/ixp4xx: Enable more V4L USB devices.

  [ dann frazier ]
  * Backport various SCTP changesets from 2.6.19, recommended by Vlad Yasevich
    (closes: #397946)
  * Add a "Scope of security support" section to README.Debian, recommended
    by Moritz Muehlenhoff

  [ Thiemo Seufer ]
  * Enable raid456 for mips/mipsel qemu kernel.

  [ dann frazier ]
  * The scope of the USR-61S2B unusual_dev entry was tightened, but too
    strictly. Loosen it to apply to additional devices with a smaller bcd.
    (closes: #396375)

  [ Sven Luther ]
  * Added support for TI ez430 development tool ID in ti_usb.
    Thanks to Oleg Verych for providing the patch.

  [ Christian T. Steigies ]
  * Added support for Atari EtherNEC, Aranym, video, keyboard, mouse, and serial
    by Michael Schmitz

  [ Bastian Blank ]
  * [i386] Reenable AVM isdn card modules. (closes: #386872)

 -- Bastian Blank <waldi@debian.org>  Tue, 21 Nov 2006 11:28:09 +0100

linux-2.6 (2.6.18-5) unstable; urgency=low

  [ maximilian attems ]
  * [s390] readd the fix for "S390: user readable uninitialised kernel memory
    (CVE-2006-5174)"
  * [s390] temporarily add patch queued for 2.6.18.3 fixing 32 bit opcodes and
    instructions.

  [ Thiemo Seufer ]
  * Fix build failure of hugetlbfs (closes: #397139).
  * Add kernel configuration for qemu's mips/mipsel emulation, thanks to
    Aurelien Jarno.

  [ Bastian Blank ]
  * Update vserver patch to 2.0.2.2-rc6.
  * Update xen parts for vserver. (closes: #397281)

  [ dann frazier ]
  * [ia64] Move to upstream version of sal-flush-fix patch, which is slightly
    different than the early version added in 2.6.18-3.

  [ Frederik Schüler ]
  * [i386] Acticate CONFIG_SX for all flavours. (closes: #391275)

  [ Steve Langasek ]
  * [alpha] new asm-subarchs patch: tell the compiler that we're
    deliberately emitting ev56 or ev6 instructions, so that this code
    will still compile without having to cripple gcc-4.1's checking of
    whether the correct instruction set is used.  Closes: #397139.

  [ Martin Michlmayr ]
  * arm/ixp4xx: Enable CONFIG_USB_ATM.
  * arm/iop32x: Enable CONFIG_PPPOE.
  * arm/iop32x: Enable CONFIG_USB_ATM.

 -- Bastian Blank <waldi@debian.org>  Wed,  8 Nov 2006 17:15:55 +0100

linux-2.6 (2.6.18-4) unstable; urgency=low

  [ Norbert Tretkowski ]
  * [alpha] Switched to gcc-4.1.

  [ Jurij Smakov ]
  * [sparc] Remove sparc64-atyfb-xl-gr.patch, it does more harm than
    good in 2.6.18.
  * [sparc] Add bugfix/sparc/compat-alloc-user-space-alignment.patch
    (thanks to David Miller) to make sure that compat_alloc_user_space()
    always returns memory aligned on a 8-byte boundary on sparc. This
    prevents a number of unaligned memory accesses, like the ones in
    sys_msgrcv() and compat_sys_msgrcv(), triggered every 5 seconds whenever
    fakeroot is running.
  * [sparc] Add bugfix/sparc/bus-id-size.patch (thanks to David Miller)
    to ensure that the size of the strings stored in the bus_id field of
    struct device never exceeds the amount of memory allocated for them
    (20 bytes). It fixes the situations in which storing longer device
    names in this field would cause corruption of adjacent memory regions.
    (closes: #394697).
  * [sparc] Add bugfix/sparc/sunblade1k-boot-fix.patch (thanks to David
    Miller) to fix a boottime crash on SunBlade1000.
  * [sparc] Add bugfix/sparc/t1k-cpu-lockup.patch (thanks to David Miller)
    to prevent soft CPU lockup on T1000 servers, which can be triggered from
    userspace, resulting in denial of service.

  [ Martin Michlmayr ]
  * arm/iop32x: Fix the interrupt of the 2nd Ethernet slot on N2100.
  * arm/iop32x: Allow USB and serial to co-exist on N2100.
  * arm/ixp4xx: Add clocksource for Intel IXP4xx platforms.
  * arm: Enable CONFIG_AUDIT=y again.
  * arm/ixp4xx: Add the IXP4xx Ethernet driver.
  * arm/ixp4xx: Build LED support into the kernel.
  * Add a driver for Fintek F75375S/SP and F75373.
  * arm/iop32x: Build F75375S/SP support in.
  * arm/iop32x: Fix the size of the RedBoot config partition.

  [ maximilian attems ]
  * Add netpoll leak fix.
  * Add upstream forcedeth swsusp support.
  * r8169: PCI ID for Corega Gigabit network card.
  * r8169: the MMIO region of the 8167 stands behin BAR#1.
  * r8169: Add upstream fix for infinite loop during hotplug.
  * Bump build-dependency on kernel-package to 10.063.
  * r8169: pull revert mac address change support.
  * bcm43xx: Add full netdev watchout timeout patch. (closes: 392065)
    Thanks Sjoerd Simons <sjoerd@spring.luon.net> for the testing.
  * Add stable release 2.6.18.2:
    - Remove not yet released, revert the included patches.
    - Keep aboves bcm43xx fix, it's more complete.
    - Watchdog: sc1200wdt - fix missing pnp_unregister_driver()
    - fix missing ifdefs in syscall classes hookup for generic targets
    - JMB 368 PATA detection
    - usbfs: private mutex for open, release, and remove
    - sound/pci/au88x0/au88x0.c: ioremap balanced with iounmap
    - x86-64: Fix C3 timer test
    - Reintroduce NODES_SPAN_OTHER_NODES for powerpc
    - ALSA: emu10k1: Fix outl() in snd_emu10k1_resume_regs()
    - IB/mthca: Use mmiowb after doorbell ring
    - SCSI: DAC960: PCI id table fixup
    - ALSA: snd_rtctimer: handle RTC interrupts with a tasklet
    - JFS: pageno needs to be long
    - SPARC64: Fix central/FHC bus handling on Ex000 systems.
    - SPARC64: Fix memory corruption in pci_4u_free_consistent().
    - SPARC64: Fix PCI memory space root resource on Hummingbird.
      (closes: #392078)
    - Fix uninitialised spinlock in via-pmu-backlight code.
    - SCSI: aic7xxx: pause sequencer before touching SBLKCTL
    - IPoIB: Rejoin all multicast groups after a port event
    - ALSA: Dereference after free in snd_hwdep_release()
    - rtc-max6902: month conversion fix
    - NET: Fix skb_segment() handling of fully linear SKBs
    - SCTP: Always linearise packet on input
    - SCSI: aic7xxx: avoid checking SBLKCTL register for certain cards
    - IPV6: fix lockup via /proc/net/ip6_flowlabel [CVE-2006-5619]
    - fix Intel RNG detection
    - ISDN: check for userspace copy faults
    - ISDN: fix drivers, by handling errors thrown by ->readstat()
    - splice: fix pipe_to_file() ->prepare_write() error path
    - ALSA: Fix bug in snd-usb-usx2y's usX2Y_pcms_lock_check()
    - ALSA: Repair snd-usb-usx2y for usb 2.6.18
    - PCI: Remove quirk_via_abnormal_poweroff
    - Bluetooth: Check if DLC is still attached to the TTY
    - vmscan: Fix temp_priority race
    - Use min of two prio settings in calculating distress for reclaim
    - __div64_32 for 31 bit. Fixes funny clock speed on hercules emulator.
      (closes: 395247)
    - DVB: fix dvb_pll_attach for mt352/zl10353 in cx88-dvb, and nxt200x
    - fuse: fix hang on SMP
    - md: Fix bug where spares don't always get rebuilt properly when they become live.
    - md: Fix calculation of ->degraded for multipath and raid10
    - knfsd: Fix race that can disable NFS server.
    - md: check bio address after mapping through partitions.
    - fill_tgid: fix task_struct leak and possible oops
    - uml: fix processor selection to exclude unsupported processors and features
    - uml: remove warnings added by previous -stable patch
    - Fix sfuzz hanging on 2.6.18
    - SERIAL: Fix resume handling bug
    - SERIAL: Fix oops when removing suspended serial port
    - sky2: MSI test race and message
    - sky2: pause parameter adjustment
    - sky2: turn off PHY IRQ on shutdown
    - sky2: accept multicast pause frames
    - sky2: GMAC pause frame
    - sky2: 88E803X transmit lockup (2.6.18)
    - tcp: cubic scaling error
    - mm: fix a race condition under SMC + COW
    - ALSA: powermac - Fix Oops when conflicting with aoa driver
    - ALSA: Fix re-use of va_list
    - posix-cpu-timers: prevent signal delivery starvation
    - NFS: nfs_lookup - don't hash dentry when optimising away the lookup
    - uml: make Uml compile on FC6 kernel headers
    - Fix potential interrupts during alternative patching
  * Backport atkbd - supress "too many keys" error message.
  * [s390] Revert temporarly 2.6.18.1 "S390: user readable uninitialised
    kernel memory (CVE-2006-5174)" fix as it causes ftfbs

  [ Sven Luther ]
  * [powerpc] Added exception alignement patch from Benjamin Herrenschmidt.

  [ Frederik Schüler ]
  * Bump ABI to 2.
  * Update vserver patch to 2.0.2.2-rc4.

  [ Thiemo Seufer ]
  * Add patches from linux-mips.org's 2.6.18-stable branch:
    - bugfix/copy-user-highpage.patch, needed for cache alias handling
      on mips/mipsel/hppa.
    - bugfix/mips/syscall-wiring.patch, fixes TLS register access, and
      n32 rt_sigqueueinfo.
    - bugfix/mips/sb1-flush-cache-data-page.patch, missing cache flush
      on SB-1.
    - bugfix/mips/trylock.patch, fix trylock implementation for R1x000
      and R3xxx.
    - bugfix/mips/smp-cpu-bringup.patch, correct initialization of
      non-contiguous CPU topology.
    - bugfix/mips/header-exports.patch, clean up userland exports of
      kernel headers.
    - bugfix/mips/sb1-interrupt-handler.patch, fix broken interrupt
      routing on SB-1.
    - bugfix/mips/cache-alias.patch, fixes #387498 for mips/mipsel.
    - bugfix/mips/ip22-zilog-console.patch, fix long delays seen with
      SGI ip22 serial console.
    - bugfix/mips/signal-handling.patch, fixes a signal handling race
      condition shown with gdb.
    - bugfix/mips/sb1-duart-tts.patch, replaces mips-sb1-duart-tts.patch,
      use standard Linux names for SB-1 consoles.
    - bugfix/mips/wait-race.patch, correct behaviour of the idle loop.
    - bugfix/mips/sgi-ioc3.patch, checksumming fix for IOC3 network
      driver.
    - features/mips/qemu-kernel.patch, support for the mips/mipsel
      machine emulated by Qemu.
    - features/mips/backtrace.patch, reimplementation of stack analysis
      and backtrace printing, useful for in-kernel debugging.
    - bugfix/mips/dec-scsi.patch, replaces mips-dec-scsi.patch, fixes DSP
      SCSI driver for DECstations.
    - bugfix/mips/dec-serial.patch, replaces mips-dec-serial.patch, fix
      serial console handling on DECstations.

 -- Frederik Schüler <fs@debian.org>  Sat,  4 Nov 2006 18:45:02 +0100

linux-2.6 (2.6.18-3) unstable; urgency=low

  [ Bastian Blank ]
  * Fix home of patch apply script.
  * Unify CPUSET option. (closes: #391931)
  * Support xen version 3.0.3-1.
  * Add AHCI suspend support.
  * Add patch to support bindmount without nodev on vserver.
  * Update fedora xen patch to changeset 36252.

  [ Steve Langasek ]
  * [alpha] restore alpha-prctl.patch, which keeps disappearing every time
    there's a kernel upgrade :/

  [ Frederik Schüler ]
  * Activate CONFIG_NET_CLS_* globaly. (Closes: #389918)
  * Make CONFIG_EFI_VARS modular on i386. (Closes: #381951)
  * Activate CONFIG_SCSI_ARCMSR on amd64, powerpc, sparc too.
  * [vserver] Activate HARDCPU and HARDCPU_IDLE.
  * [vserver] Upgrade to vs2.0.2.2-rc2.

  [ maximilian attems ]
  * [mipsel] Disable CONFIG_SECURITY_SECLVL on DECstations too.
  * Add stable release 2.6.18.1:
   - add utsrelease.h to the dontdiff file
   - V4L: copy-paste bug in videodev.c
   - block layer: elv_iosched_show should get elv_list_lock
   - NETFILTER: NAT: fix NOTRACK checksum handling
   - bcm43xx: fix regressions in 2.6.18 (Closes: #392065)
   - x86-64: Calgary IOMMU: Fix off by one when calculating register space
     location
   - ide-generic: jmicron fix
   - scx200_hrt: fix precedence bug manifesting as 27x clock in 1 MHz mode
   - invalidate_inode_pages2(): ignore page refcounts
   - rtc driver rtc-pcf8563 century bit inversed
   - fbdev: correct buffer size limit in fbmem_read_proc()
   - mm: bug in set_page_dirty_buffers
   - TCP: Fix and simplify microsecond rtt sampling
   - MD: Fix problem where hot-added drives are not resynced.
   - IPV6: Disable SG for GSO unless we have checksum
   - PKT_SCHED: cls_basic: Use unsigned int when generating handle
   - sata_mv: fix oops
   - [SPARC64]: Kill bogus check from bootmem_init().
   - IPV6: bh_lock_sock_nested on tcp_v6_rcv
   - [CPUFREQ] Fix some more CPU hotplug locking.
   - SPARC64: Fix serious bug in sched_clock() on sparc64
   - Fix VIDIOC_ENUMSTD bug
   - load_module: no BUG if module_subsys uninitialized
   - i386: fix flat mode numa on a real numa system
   - cpu to node relationship fixup: map cpu to node
   - cpu to node relationship fixup: acpi_map_cpu2node
   - backlight: fix oops in __mutex_lock_slowpath during head
     /sys/class/graphics/fb0/*
   - do not free non slab allocated per_cpu_pageset
   - rtc: lockdep fix/workaround
   - powerpc: Fix ohare IDE irq workaround on old powermacs
   - sysfs: remove duplicated dput in sysfs_update_file
   - powerpc: fix building gdb against asm/ptrace.h
   - Remove offsetof() from user-visible <linux/stddef.h>
   - Clean up exported headers on CRIS
   - Fix v850 exported headers
   - Don't advertise (or allow) headers_{install,check} where inappropriate.
   - Remove UML header export
   - Remove ARM26 header export.
   - Fix H8300 exported headers.
   - Fix m68knommu exported headers
   - Fix exported headers for SPARC, SPARC64
   - Fix 'make headers_check' on m32r
   - Fix 'make headers_check' on sh64
   - Fix 'make headers_check' on sh
   - Fix ARM 'make headers_check'
   - One line per header in Kbuild files to reduce conflicts
   - sky2 network driver device ids
   - sky2: tx pause bug fix
   - netdrvr: lp486e: fix typo
   - mv643xx_eth: fix obvious typo, which caused build breakage
   - zone_reclaim: dynamic slab reclaim
   - Fix longstanding load balancing bug in the scheduler
   - jbd: fix commit of ordered data buffers
   - ALSA: Fix initiailization of user-space controls
   - USB: Allow compile in g_ether, fix typo
   - IB/mthca: Fix lid used for sending traps
   - S390: user readable uninitialised kernel memory (CVE-2006-5174)
   - zd1211rw: ZD1211B ASIC/FWT, not jointly decoder
   - V4L: pvrusb2: Limit hor res for 24xxx devices
   - V4L: pvrusb2: Suppress compiler warning
   - V4L: pvrusb2: improve 24XXX config option description
   - V4L: pvrusb2: Solve mutex deadlock
   - DVB: cx24123: fix PLL divisor setup
   - V4L: Fix msp343xG handling regression
   - UML: Fix UML build failure
   - uml: use DEFCONFIG_LIST to avoid reading host's config
   - uml: allow using again x86/x86_64 crypto code
   - NET_SCHED: Fix fallout from dev->qdisc RCU change
  * Add backported git patch remving BSD secure level - request by the
    Debian Security Team. (closes: 389282)
  * [powerpc] Add DAC960-ipr PCI id table fixup.
  * [powerpc] Fix uninitialised spinlock in via-pmu-backlight code.
  * Fix serial_cs resume handling.
  * Fix oops when removing suspended serial port.
  * Check if DLC is still attached to the TTY.
  * Add fedora backport of i965 DRM support.

  [ Martin Michlmayr ]
  * [mips] Apply some patches from linux-mips' linux-2.6.18-stable GIT tree:
    - The o32 fstatat syscall behaves differently on 32 and 64 bit kernels
    - fstatat syscall names
    - BCM1480: Mask pending interrupts against c0_status.im.
    - Cobalt: Time runs too quickly
    - Show actual CPU information in /proc/cpuinfo
    - Workaround for bug in gcc -EB / -EL options
    - Do not use -msym32 option for modules
    - Fix O32 personality(2) call with 0xffffffff argument
    - Use compat_sys_mount

  [ dann frazier ]
  * [ia64]: Fix booting on HP cell systems, thanks to Troy Heber
    - Enable CONFIG_HUGETLBFS
    - bugfix/ia64/sal-flush-fix.patch: delay sal cache flush
  * bugfix/sky2-receive-FIFO-fix.patch: fix sky2 hangs on some chips
    Thanks to Stephen Hemminger for the patch. (Closes: #391382)
  * features/all/drivers/cciss-support-for-gt-2TB-volumes.patch:
    Add support for > 2TB volumes
  * bugfix/sym2-dont-claim-raid-devs.patch: Prevent cpqarray/sym2 conflict
    by telling sym2 not to claim raid devices. (Closes: #391384)

  [ Sven Luther ]
  * [powerpc] Added AMD74xx driver module to the powerpc64 flavour
    (Closes: #391861).

  [ Kyle McMartin ]
  * [hppa] Force CROSS_COMPILE=hppa64-linux-gnu- (closes: #389296)

 -- Bastian Blank <waldi@debian.org>  Sat, 21 Oct 2006 15:59:43 +0200

linux-2.6 (2.6.18-2) unstable; urgency=low

  [ Bastian Blank ]
  * hppa: Fix compiler dependencies. (closes: #389296)
  * Make cfq the default io scheduler.
  * Add arcmsr (Areca) driver.
  * powerpc/prep: Fix compatibility asm symlink.
  * m68k: Disable initramfs support.

  [ Kyle McMartin ]
  * hppa: Add parisc patchset.

  [ Norbert Tretkowski ]
  * [alpha] Workaround undefined symbols by setting CONFIG_SCSI=y for smp flavour.
    (closes: #369517)

  [ Christian T. Steiges ]
  * m68k: Update patches for 2.6.18.
  * m68k: Re-Add m68k-as and m68k-macro patch which allow building with current binutils.
  * m68k: disable CONFIG_AUDIT for m68k.
  * m68k/mac: add m68k-no-backlight and m68k-fbcon patch.
  * m68k/mac: enable SONIC, disable all ADB but CUDA.

  [ Jurij Smakov ]
  * Add bugfix/proc-fb-reading.patch to fix the inconsistent behaviour
    of /proc/fb. (Closes: #388815)
  * sparc: Enable vserver flavour for sparc64. (Closes: #386656)

 -- Bastian Blank <waldi@debian.org>  Fri, 29 Sep 2006 14:12:19 +0200

linux-2.6 (2.6.18-1) unstable; urgency=low

  The unpruned release

  [ Martin Michlmayr ]
  * Bump build-dependency on kernel-package to 10.054.
  * arm/iop32x: Build ext2/3 as modules.
  * arm/iop32x: Disable CONFIG_EMBEDDED.
  * mipsel/r5k-cobalt: Enable ISDN.
  * arm/footbridge: Enable the CIFS module (closes: #274808).
  * arm/nslu2: Drop flavour since this machine is supported by arm/ixp4xx.
  * arm: Make get_unaligned() work with const pointers and GCC 4.1.
  * mipsel/r5k-cobalt: Enable CONFIG_BONDING as a module.
  * arm/iop32x: Likewise.
  * arm/ixp4xx: Likewise.
  * arm: Disable CONFIG_AUDIT for now since it's broken.

  [ Sven Luther ]
  * [powerpc] Enabled the -prep flavour. (Closes: #359025)
  * [powerpc] The sisfb framebuffer device is now builtin.
  * [powerpc] Updated the powerpc serial patch. This fixes the XServe serial
    port, but at the cost powermac pcmcia serial cards support.
    Thanks go to Mark Hymers for providing the patch.
    (Closes: #364637, #375194)
  * [powerpc] Added patch to fix oldworld/quik booting.
    Thanks fo to Christian Aichinger for investigating to Benjamin
    Herrenschmidt for providing the patch. (Closes: #366620, #375035).
  * [powerpc] Fixes hvc_console caused suspsend-to-disk breakage. Thanks to
    Andrew Morton for providing the patch. (Closes: #387178)
  * [powerpc] Disabled mv643xx_eth on powerpc64 flavours, as there never was a
    Marvell Discovery northbrige for 64bit powerpc cpus.

  [ Frederik Schüler ]
  * Remove obsolete options from amd64 and i386 configs.
  * Deactivate EVBUG.
  * Make PARPORT options global.
  * [i386] Add class definition for 486 flavour.

  [ maximilian attems ]
  * Enable CONFIG_PRINTER=m for all powerpc flavours.
  * Enable the new alsa CONFIG_SND_AOA framework for powerpc.
  * Add the merged advansys pci table patch.

  [ Bastian Blank ]
  * hppa: Use gcc-4.1.
  * Only provide 16 legacy ptys.

  [ Norbert Tretkowski ]
  * [alpha] Updated configs.
  * [alpha] Disabled CONFIG_AUDIT, broken.
  * [alpha] Added vserver flavour.

 -- Bastian Blank <waldi@debian.org>  Sun, 24 Sep 2006 15:55:37 +0200

linux-2.6 (2.6.17-9) unstable; urgency=medium

  [ Bastian Blank ]
  * Update vserver patch to 2.0.2.
    - Fix possible priviledge escalation in remount code. (CVE-2006-4243)

  [ Frederik Schüler ]
  * Add stable release 2.5.17.12:
    - sky2: version 1.6.1
    - sky2: fix fiber support
    - sky2: MSI test timing
    - sky2: use dev_alloc_skb for receive buffers
    - sky2: clear status IRQ after empty
    - sky2: accept flow control
    - dm: Fix deadlock under high i/o load in raid1 setup.
    - Remove redundant up() in stop_machine()
    - Missing PCI id update for VIA IDE
    - PKTGEN: Fix oops when used with balance-tlb bonding
    - PKTGEN: Make sure skb->{nh,h} are initialized in fill_packet_ipv6() too.
    - Silent data corruption caused by XPC
    - uhci-hcd: fix list access bug
    - binfmt_elf: fix checks for bad address
    - [s390] bug in futex unqueue_me
    - fcntl(F_SETSIG) fix
    - IPV6 OOPS'er triggerable by any user
    - SCTP: Fix sctp_primitive_ABORT() call in sctp_close().
    - SPARC64: Fix X server crashes on sparc64
    - TG3: Disable TSO by default
    - dm: mirror sector offset fix
    - dm: fix block device initialisation
    - dm: add module ref counting
    - dm: fix mapped device ref counting
    - dm: add DMF_FREEING
    - dm: change minor_lock to spinlock
    - dm: move idr_pre_get
    - dm: fix idr minor allocation
    - dm snapshot: unify chunk_size
    - Have ext2 reject file handles with bad inode numbers early.
    - Allow per-route window scale limiting
    - bridge-netfilter: don't overwrite memory outside of skb
    - fix compilation error on IA64
    - Fix output framentation of paged-skbs
    - spectrum_cs: Fix firmware uploading errors
    - TEXTSEARCH: Fix Boyer Moore initialization bug
  * Add stable release 2.6.17.13:
    - lib: add idr_replace
    - pci_ids.h: add some VIA IDE identifiers
  * Remove patches merged upstream:
    - s390-kernel-futex-barrier.patch
  * Unpatch ia64-mman.h-fix.patch

 -- Bastian Blank <waldi@debian.org>  Wed, 13 Sep 2006 14:54:14 +0200

linux-2.6 (2.6.17-8) unstable; urgency=low

  [ Martin Michlmayr ]
  * arm/ixp4xx: Enable CONFIG_W1.

  [ dann frazier ]
  * sound-pci-hda-mac-mini-quirks.diff, sound-pci-hda-intel-d965.diff
    sound-pci-hda-mac-mini-intel945.diff:
    Updates to patch_sigmatel.c to add x86 mac-mini sound support
    Thanks to Matt Kraai. (closes: #384972)

  [ Kyle McMartin ]
  * hppa: Re-enable pa8800 fixing patches from James Bottomley.
    Pulled fresh from parisc-linux git tree.
  * ia64: Pull in compile-failure fix from Christian Cotte-Barrot.
    Pulled from linux-ia64 mailing list. Fix is correct.
  * hppa/alpha/mips: Fix compile-failure due to missing arch_mmap_check. Patch sent
    upstream to stable@kernel.org.

  [ dann frazier ]
  * sym2: only claim "Storage" class devices - the cpqarray driver should be
    used for 5c1510 devices in RAID mode. (closes: #380272)

  [ Bastian Blank ]
  * Backport change to allow all hypercalls for xen.

 -- Bastian Blank <waldi@debian.org>  Thu, 31 Aug 2006 12:12:51 +0200

linux-2.6 (2.6.17-7) unstable; urgency=low

  [ Martin Michlmayr ]
  * arm/iop32x: Enable CONFIG_BLK_DEV_OFFBOARD.
  * arm/iop32x: Unset CONFIG_BLK_DEV_AMD74XX since it fails on ARM
    with "Unknown symbol pci_get_legacy_ide_irq".
  * arm/iop32x: Enable a number of MD and DM modules.
  * arm/iop32x: Enable some more USB network modules.
  * mipsel/r5k-cobalt: Increase 8250 NR_UARTS and RUNTIME_UARTS to 4.
  * mipsel/r5k-cobalt: Fix MAC detection problem on Qube 2700.

  [ Bastian Blank ]
  * Update vserver patch to 2.0.2-rc29.
  * Add stable release 2.6.17.10:
    - Fix possible UDF deadlock and memory corruption (CVE-2006-4145)
    - elv_unregister: fix possible crash on module unload
    - Fix sctp privilege elevation (CVE-2006-3745)

  [ maximilian attems ]
  * Add RAM range to longclass for -bigmem. (closes: 382799)
  * Add stable release 2.6.17.9:
    - powerpc: Clear HID0 attention enable on PPC970 at boot time
    (CVE-2006-4093)
  * Add stable release 2.6.17.11:
    - Fix ipv4 routing locking bug
    - disable debugging version of write_lock()
    - PCI: fix ICH6 quirks
    - 1394: fix for recently added firewire patch that breaks things on ppc
    - Fix IFLA_ADDRESS handling
    - Fix BeFS slab corruption
    - Fix timer race in dst GC code
    - Have ext3 reject file handles with bad inode numbers early
    - Kill HASH_HIGHMEM from route cache hash sizing
    - sys_getppid oopses on debug kernel
    - IA64: local DoS with corrupted ELFs
    - tpm: interrupt clear fix
    - ulog: fix panic on SMP kernels
    - dm: BUG/OOPS fix
    - MD: Fix a potential NULL dereference in md/raid1
    - ip_tables: fix table locking in ipt_do_table
    - swsusp: Fix swap_type_of
    - sky2: phy power problem on 88e805x
    - ipx: header length validation needed

  [ Frederik Schüler ]
  * Activate CONFIG_R8169_VLAN on amd64. (closes: #383707)
  * Activate EFI boot support on i386. (closes: #381951)

  [ dann frazier ]
  * Include module.lds in headers package if it exists. (closes: #342246)
  * Add Apple MacBook product IDs to usbhid and set
    CONFIG_USB_HIDINPUT_POWERBOOK=y on i386 and amd64. (closes: #383620)

 -- Bastian Blank <waldi@debian.org>  Thu, 24 Aug 2006 15:54:51 +0000

linux-2.6 (2.6.17-6) unstable; urgency=low

  [ maximilian attems ]
  * debian/arch/i386/defines: Activate 686-bigmem flavour for enterprise
  usage.
  * Add ubuntu pci table patch for scsi drivers advansys and fdomain.

  [ Martin Michlmayr ]
  * arm/armeb: Use gcc-4.1.
  * mips/mipsel: Use gcc-4.1.
  * arm/ixp4xx: Update config based on the NSLU2 config.
  * arm/s3c2410: Unset CONFIG_DEBUG_INFO.
  * arm/iop32x: xscale: don't mis-report 80219 as an iop32x
  * arm/iop32x: Add an MTD map for IOP3xx boards
  * arm/iop32x: Add support for the Thecus N2100.
  * arm/iop32x: Add support for the GLAN Tank.
  * arm/iop32x: Add a flavour for IOP32x based machines.

  [ Bastian Blank ]
  * Shrink short descriptions.
  * Make gcc-4.1 the default compiler.
  * [powerpc]: Use gcc-4.1.
  * Move latest and transitional packages to linux-latest-2.6.

  [ Frederik Schüler ]
  * [amd64] Add smp-alternatives backport.
  * [amd64] Drop smp flavours.
  * [amd64] Merge k8 and p4 flavours into a generic one, following upstreams
    advice.
  * Activate BSD_PROCESS_ACCT_V3.
  * Add stable release 2.6.17.8:
    - ALSA: Don't reject O_RDWR at opening PCM OSS
    - Add stable branch to maintainers file
    - tty serialize flush_to_ldisc
    - S390: fix futex_atomic_cmpxchg_inatomic
    - Fix budget-av compile failure
    - cond_resched() fix
    - e1000: add forgotten PCI ID for supported device
    - ext3: avoid triggering ext3_error on bad NFS file handle
    - ext3 -nobh option causes oops
    - Fix race related problem when adding items to and svcrpc auth cache.
    - ieee1394: sbp2: enable auto spin-up for Maxtor disks
    - invalidate_bdev() speedup
    - Sparc64 quad-float emulation fix
    - VLAN state handling fix
    - Update frag_list in pskb_trim
    - UHCI: Fix handling of short last packet
    - sky2: NAPI bug
    - i2c: Fix 'ignore' module parameter handling in i2c-core
    - scx200_acb: Fix the block transactions
    - scx200_acb: Fix the state machine
    - H.323 helper: fix possible NULL-ptr dereference
    - Don't allow chmod() on the /proc/<pid>/ files
    - PCI: fix issues with extended conf space when MMCONFIG disabled because of e820

  [ Sven Luther ]
  * [powerpc] Added console=hvsi0 too to CMDLINE to the powerpc64 flavour, for
    non-virtualized IBM power machines serial console.

 -- Bastian Blank <waldi@debian.org>  Fri, 11 Aug 2006 19:58:06 +0200

linux-2.6 (2.6.17-5) unstable; urgency=low

  [ Martin Michlmayr ]
  * [arm/nslu2] Enable CONFIG_USB_EHCI_SPLIT_ISO.  Closes: #378554

  [ maximilian attems ]
  * Add stable release 2.6.17.7:
    - BLOCK: Fix bounce limit address check
    - v4l/dvb: Fix budget-av frontend detection
    - v4l/dvb: Fix CI on old KNC1 DVBC cards
    - v4l/dvb: Fix CI interface on PRO KNC1 cards
    - v4l/dvb: Backport fix to artec USB DVB devices
    - v4l/dvb: Backport the DISEQC regression fix to 2.6.17.x
    - v4l/dvb: stradis: dont export MODULE_DEVICE_TABLE
    - pnp: suppress request_irq() warning
    - generic_file_buffered_write(): handle zero-length iovec segments
    - serial 8250: sysrq deadlock fix
    - Reduce ACPI verbosity on null handle condition
    - ieee80211: TKIP requires CRC32
    - Make powernow-k7 work on SMP kernels.
    - via-velocity: the link is not correctly detected when the device starts
    - Add missing UFO initialisations
    - USB serial ftdi_sio: Prevent userspace DoS (CVE-2006-2936)
    - cdrom: fix bad cgc.buflen assignment
    - splice: fix problems with sys_tee()
    - fix fdset leakage
    - struct file leakage
    - XFS: corruption fix
    - v4l/dvb: Kconfig: fix description and dependencies for saa7115 module
    - dvb-bt8xx: fix frontend detection for DViCO FusionHDTV DVB-T Lite rev 1.2
    - IB/mthca: restore missing PCI registers after reset
    - v4l/dvb: Backport the budget driver DISEQC instability fix
    - Fix IPv4/DECnet routing rule dumping
    - pdflush: handle resume wakeups
    - x86_64: Fix modular pc speaker
    - Fix powernow-k8 SMP kernel on UP hardware bug.
    - ALSA: RME HDSP - fixed proc interface (missing {})
    - ALSA: au88x0 - Fix 64bit address of MPU401 MMIO port
    - ALSA: Fix a deadlock in snd-rtctimer
    - ALSA: Fix missing array terminators in AD1988 codec support
    - ALSA: Fix model for HP dc7600
    - ALSA: Fix mute switch on VAIO laptops with STAC7661
    - ALSA: fix the SND_FM801_TEA575X dependencies
    - ALSA: Fix undefined (missing) references in ISA MIRO sound driver
    - ALSA: Fix workaround for AD1988A rev2 codec
    - ALSA: hda-intel - Fix race in remove
    - Suppress irq handler mismatch messages in ALSA ISA drivers
    - PKT_SCHED: Fix illegal memory dereferences when dumping actions
    - PKT_SCHED: Return ENOENT if action module is unavailable
    - PKT_SCHED: Fix error handling while dumping actions
    - generic_file_buffered_write(): deadlock on vectored write
    - ethtool: oops in ethtool_set_pauseparam()
    - memory hotplug: solve config broken: undefined reference to `online_page'
  * Add budget-av-compile-fix.patch stable compile fix.
  * Enable in all configs setting SND_FM801_TEA575X SND_FM801_TEA575X_BOOL=y.

 -- Bastian Blank <waldi@debian.org>  Sat, 29 Jul 2006 13:30:06 +0200

linux-2.6 (2.6.17-4) unstable; urgency=low

  [ Bastian Blank ]
  * Add stable release 2.6.17.5:
    - Fix nasty /proc vulnerability (CVE-2006-3626)
  * Add stable release 2.6.17.6:
    - Relax /proc fix a bit
  * Set section of images to admin.

  [ dann frazier ]
  * [ia64] Drop the non-SMP flavours; they are not well maintained upstream.
    Note that the non-SMP flavours have been identical to the SMP builds
    since 2.6.13-1; this was to avoid having to drop then re-add these
    flavours if upstream resolved the issue - but that never happened.
    Note that this is a measurable performance penalty on non-SMP systems.

 -- Bastian Blank <waldi@debian.org>  Mon, 17 Jul 2006 11:08:41 +0200

linux-2.6 (2.6.17-3) unstable; urgency=low

  [ maximilian attems ]
  * Add stable release 2.6.17.2:
    - ide-io: increase timeout value to allow for slave wakeup
    - NTFS: Critical bug fix (affects MIPS and possibly others)
    - Link error when futexes are disabled on 64bit architectures
    - SCTP: Reset rtt_in_progress for the chunk when processing its sack.
    - SPARC32: Fix iommu_flush_iotlb end address
    - ETHTOOL: Fix UFO typo
    - UML: fix uptime
    - x86: compile fix for asm-i386/alternatives.h
    - bcm43xx: init fix for possible Machine Check
    - SCTP: Fix persistent slowdown in sctp when a gap ack consumes rx buffer.
    - kbuild: bugfix with initramfs
    - Input: return correct size when reading modalias attribute
    - ohci1394: Fix broken suspend/resume in ohci1394
    - idr: fix race in idr code
    - USB: Whiteheat: fix firmware spurious errors
    - libata: minor patch for ATA_DFLAG_PIO
    - SCTP: Send only 1 window update SACK per message.
    - PFKEYV2: Fix inconsistent typing in struct sadb_x_kmprivate.
    - SCTP: Limit association max_retrans setting in setsockopt.
    - SCTP: Reject sctp packets with broadcast addresses.
    - IPV6: Sum real space for RTAs.
    - IPV6 ADDRCONF: Fix default source address selection without
      CONFIG_IPV6_PRIVACY
    - IPV6: Fix source address selection.
  * Add stable release 2.6.17.3:
    - NETFILTER: SCTP conntrack: fix crash triggered by packet without chunks
    [CVE-2006-2934]
  * Deapply merged sparc32-iotlb.patch.
  * Fix README.Debian: Correct svn location, remove old boot param bswap
    reference, the asfs patch is in the Debian kernel. Remove reference to
    AMD 768 erratum 10, it was solved in 2.6.12. Add wording corrections.
  * Set CONFIG_SERIAL_8250_RN_UARTS=16 for all archs beside mips/m68k unless
    explicitly set on a specific value. (closes: 377151)
  * Add stable release 2.6.17.4:
    - fix prctl privilege escalation and suid_dumpable (CVE-2006-2451)

  [ Sven Luther ]
  * Re-enabled fs-asfs patch.

  [ Thiemo Seufer ]
  * [mips,mipsel] Fix sb1 interrupt handlers.
  * [mips,mipsel] Fix devfs-induced build failure in sb1250 serial driver.
  * [mips] SGI ip22 RTC was broken, fixed thanks to Julien Blache.
  * [mips] Fix SGI ip22 serial console, thanks to Julien Blache.

  [ Martin Michlmayr ]
  * [arm/nslu2] Enable HFS and some other filesystems.
  * [arm/nslu2] Unset CONFIG_USB_STORAGE_DEBUG.  Closes: #377853.

 -- Bastian Blank <waldi@debian.org>  Thu, 13 Jul 2006 13:14:53 +0200

linux-2.6 (2.6.17-2) unstable; urgency=low

  [ Jurij Smakov ]
  * [sparc] Switch to gcc-4.1 as it produces a working kernel,
    while gcc-4.0 does not. No ABI bump neccessary, because
    2.6.17-1 sparc binaries never made it to the archive.
  * [sparc32] Add sparc32-iotlb.patch to fix DMA errors on sparc32.

  [ Sven Luther ]
  * [powerpc] Added console=hvc0 default commandline option to powerpc64 flavour.
  * [powerpc] Fixed mkvmlinuz support, which was missing from -1. (Closes: #375645)
  * [powerpc] Added PowerBook HID support for last-gen PowerBook keyboards.
    (Closes: #307327)

  [ Martin Michlmayr ]
  * [mipsel] Fix compilation error in dz serial driver.
  * [mipsel] Update configs.
  * [mipsel] Add a build fix for the Cobalt early console support.
  * [arm/nslu2] Disable SE Linux support for now so the kernel fits into flash.

  [ Christian T. Steigies ]
  * [m68k] Update patches for 2.6.17.
  * [m68k] Add m68k-as and m68k-macro patch which allow building with current binutils.
  * [m68k] Disable all subarches but amiga and mac for official linux-images.

  [ Kyle McMartin ]
  * [hppa] Update patchset (2.6.17-pa6) from parisc-linux.org.
    Which fixes relocation errors in modules with 64-bit kernels, and
    a softlockup on non-SMP flavours with gettimeofday.

 -- Bastian Blank <waldi@debian.org>  Thu, 29 Jun 2006 18:49:35 +0200

linux-2.6 (2.6.17-1) unstable; urgency=low

  [ Frederik Schüler ]
  * New upstream release.
  * [amd64] Use gcc 4.1.
  * [amd64] Drop amd64-generic flavor. We will use amd64-k8 for the
    installer.

  [ Martin Michlmayr ]
  * [mips] Update patches for 2.6.17.
  * [arm] Update configs.
  * [armeb] Update configs.

  [ Thiemo Seufer ]
  * [mips] Fix SWARM FPU detection.
  * [mips] Update configurations.

  [ Kyle McMartin ]
  * [hppa] Set PDC_CHASSIS_WARN to y.
  * [hppa] Update patchset (2.6.17-pa2) from parisc-linux.org.
  * [hppa] Change NR_CPUS to 8 from 32 on both SMP flavours.
  * [hppa] Set PARISC_PAGE_SIZE to 4K on all platforms.

  [ Bastian Blank ]
  * [s390] Use gcc 4.1.
  * [i386] Enable REGPARM.
  * [i386] Use gcc 4.1.
  * [powerpc] Disable prep.

  [ dann frazier ]
  * [ia64] Update configs
  * [ia64] Use gcc 4.1.

  [ maximilian attems ]
  * Add stable release 2.6.17.1:
    - xt_sctp: fix endless loop caused by 0 chunk length (CVE-2006-3085)

 -- Bastian Blank <waldi@debian.org>  Thu, 22 Jun 2006 12:13:15 +0200

linux-2.6 (2.6.16+2.6.17-rc3-0experimental.1) experimental; urgency=low

  [ Frederik Schüler ]
  * New upstream release candidate.
  * Switch HZ from 1000 to 250, following upstreams default.
  * Activate CONFIG_BCM43XX_DEBUG.

  [ maximilian attems ]
  * Disable broken and known unsecure LSM modules: CONFIG_SECURITY_SECLVL,
    CONFIG_SECURITY_ROOTPLUG. Upstream plans to remove them for 2.6.18

 -- Frederik Schüler <fs@debian.org>  Sun,  7 May 2006 17:06:29 +0200

linux-2.6.16 (2.6.16-18) unstable; urgency=high

  [ Sven Luther ]
  * [powerpc] Added console=hvsi0 too to CMDLINE to the powerpc64 flavour,
    for non-virtualized IBM power machines serial console.

  [ dann frazier ]
  * fs-ext3-bad-nfs-handle.patch: avoid triggering ext3_error on bad NFS
    file handle (CVE-2006-3468)
  * cdrom-bad-cgc.buflen-assign.patch: fix buffer overflow in dvd_read_bca
  * usb-serial-ftdi_sio-dos.patch: fix userspace DoS in ftdi_sio driver

  [ Bastian Blank ]
  * Update xen patch to changeset 9762.

 -- Frederik Schüler <fs@debian.org>  Fri, 18 Aug 2006 20:29:17 +0200

linux-2.6.16 (2.6.16-17) unstable; urgency=high

  [ Martin Michlmayr ]
  * Add stable release 2.6.16.22:
    - powernow-k8 crash workaround
    - NTFS: Critical bug fix (affects MIPS and possibly others)
    - JFS: Fix multiple errors in metapage_releasepage
    - SPARC64: Fix D-cache corruption in mremap
    - SPARC64: Respect gfp_t argument to dma_alloc_coherent().
    - SPARC64: Fix missing fold at end of checksums.
    - scsi_lib.c: properly count the number of pages in scsi_req_map_sg()
    - I2O: Bugfixes to get I2O working again
    - Missed error checking for intent's filp in open_namei().
    - tmpfs: time granularity fix for [acm]time going backwards
    - USB: Whiteheat: fix firmware spurious errors
    - fs/namei.c: Call to file_permission() under a spinlock in do_lookup_path()
  * Add stable release 2.6.16.23:
    - revert PARPORT_SERIAL should depend on SERIAL_8250_PCI patch
    - NETFILTER: SCTP conntrack: fix crash triggered by packet without
      chunks (CVE-2006-2934)
  * Add stable release 2.6.16.24:
    - fix prctl privilege escalation and suid_dumpable (CVE-2006-2451)
  * Add stable release 2.6.16.25:
    - Fix nasty /proc vulnerability (CVE-2006-3626)
  * Relax /proc fix a bit (Linus Torvalds)

  * [arm/nslu2] Unset CONFIG_USB_STORAGE_DEBUG.  Closes: #377853.
  * [mips] SGI ip22 RTC was broken, fixed thanks to Julien Blache.
  * [mips] Fix SGI ip22 serial console, thanks to Julien Blache.

  [ Bastian Blank ]
  * Fix vserver patch.

 -- Bastian Blank <waldi@debian.org>  Sat, 15 Jul 2006 17:18:49 +0200

linux-2.6.16 (2.6.16-16) unstable; urgency=low

  [ Sven Luther ]
  * [powerpc] Added console=hvc0 default commandline option to powerpc64 flavour.
  * [powerpc] Now THERM_PM72 and all WINDFARMs are builtin, for better fan control.

  [ Martin Michlmayr ]
  * [arm/nslu2] Disable SE Linux support for now so the kernel fits into
    flash.  Closes: #376926.

  [ Bastian Blank ]
  * [powerpc,powerpc-miboot] Enable OpenFirmware device tree support.
    (closes: #376012)

 -- Bastian Blank <waldi@debian.org>  Sat,  8 Jul 2006 17:57:57 +0200

linux-2.6.16 (2.6.16-15) unstable; urgency=low

  [ maximilian attems ]
  * Add stable release 2.6.16.18:
    - NETFILTER: SNMP NAT: fix memory corruption (CVE-2006-2444)
  * Add stable release 2.6.16.19:
    - NETFILTER: Fix small information leak in SO_ORIGINAL_DST (CVE-2006-1343)
  * Add stable release 2.6.16.20:
    - x86_64: Don't do syscall exit tracing twice
    - Altix: correct ioc4 port order
    - Input: psmouse - fix new device detection logic
    - PowerMac: force only suspend-to-disk to be valid
    - the latest consensus libata resume fix
    - Altix: correct ioc3 port order
    - Cpuset: might sleep checking zones allowed fix
    - ohci1394, sbp2: fix "scsi_add_device failed" with PL-3507 based devices
    - sbp2: backport read_capacity workaround for iPod
    - sbp2: fix check of return value of hpsb_allocate_and_register_addrspace
    - x86_64: x86_64 add crashdump trigger points
    - ipw2200: Filter unsupported channels out in ad-hoc mode
  * Add stable release 2.6.16.21:
    - check_process_timers: fix possible lockup
    - run_posix_cpu_timers: remove a bogus BUG_ON() (CVE-2006-2445)
    - xt_sctp: fix endless loop caused by 0 chunk length (CVE-2006-3085)
    - powerpc: Fix machine check problem on 32-bit kernels (CVE-2006-2448)

  [ Christian T. Steigies ]
  * [m68k] Add mac via patch from Finn Thain.
  * [m68k] Enable INPUT_EVDEV.

  [ Martin Michlmayr ]
  * [mips/b1-bcm91250a] Enable SMP.
  * [mips] Add a compile fix for the Maxine fb.
  * [mipsel] Add a patch that let's you enable serial console on DECstation.
  * [mipsel] Add a patch to get SCSI working on DECstation.
  * [mipsel] Handle memory-mapped RTC chips properly.
  * [mipsel] Add configs for r3k-kn02 and r4k-kn04 DECstation.
  * [arm] Allow RiscPC machines to boot an initrd (tagged list fix).
  * [arm/nslu2] Enable many modules.
  * [arm] Build loop support as a module.
  * [arm] Use the generic netfilter configuration.
  * [arm/footbridge] Enable sound.

  [ Kyle McMartin ]
  * [hppa] Pulled patch from cvs to fix build of kernel/ptrace.c which needs
    {read,write}_can_lock.
  * [hppa] Disable CONFIG_DETECT_SOFTLOCKUP to fix boot on pa8800 machines.

  [ Sven Luther ]
  * [powerpc,prep] Added a new ARCH=ppc PReP flavour, currently mostly a copy
    of the -powerpc one.
  * Upgraded mkvmlinuz dependency to mkvmlinuz 21.

  [ Bastian Blank ]
  * Update vserver patch to 2.0.2-rc21.
  * Bump build-dependency on kernel-package to 10.049.

  [ Jurij Smakov ]
  * Add dcache-memory-corruption.patch to fix the mremap(), occasionally
    triggered on sparc in the form of dpkg database corruption. Affects
    sparc64, mips and generic includes. Thanks to David Miller, original
    patch is included in 2.6.17.
    Ref: http://marc.theaimsgroup.com/?l=linux-sparc&m=114920963824047&w=2
  * Add sparc32-iotlb.patch to fix the DMA errors encountered with latest
    kernels on sparc32, in particularly HyperSparcs. Thanks to Bob Breuer.
    Ref: http://marc.theaimsgroup.com/?l=linux-sparc&m=115077649707675&w=2

 -- Bastian Blank <waldi@debian.org>  Wed, 21 Jun 2006 14:09:11 +0200

linux-2.6 (2.6.16-14) unstable; urgency=low

  [ Bastian Blank ]
  * Add stable release 2.6.16.16:
    - fs/locks.c: Fix lease_init (CVE-2006-1860)
  * Make i386 xen images recommend libc6-xen.
  * Update vserver patch to 2.0.2-rc20.
  * Update xen patch to changeset 9687.

  [ Christian T. Steigies ]
  * [m68k] Add generic m68k ide fix.
  * [m68k] Add cross-compile instructions.
  * [m68k] Enable INPUT_EVDEV for yaird.
  * [m68k] sun3 general compile and scsi fixes, enable sun3 SCSI again.

  [ dann frazier ]
  * cs4281 - Fix the check of timeout in probe to deal with variable HZ.
    (closes: #361197)

  [ Norbert Tretkowski ]
  * [alpha] Readded patch to support prctl syscall, got lost when upgrading
    to 2.6.16.

  [ Frederik Schüler ]
  * Add stable release 2.6.16.17:
    - SCTP: Validate the parameter length in HB-ACK chunk (CVE-2006-1857)
    - SCTP: Respect the real chunk length when walking parameters
      (CVE-2006-1858)
    - ptrace_attach: fix possible deadlock schenario with irqs
    - Fix ptrace_attach()/ptrace_traceme()/de_thread() race
    - page migration: Fix fallback behavior for dirty pages
    - add migratepage address space op to shmem
    - Remove cond_resched in gather_stats()
    - VIA quirk fixup, additional PCI IDs
    - PCI quirk: VIA IRQ fixup should only run for VIA southbridges
    - Fix udev device creation
    - limit request_fn recursion
    - PCI: correctly allocate return buffers for osc calls
    - selinux: check for failed kmalloc in security_sid_to_context()
    - TG3: ethtool always report port is TP.
    - Netfilter: do_add_counters race, possible oops or info leak
      (CVE-2006-0039)
    - scx200_acb: Fix resource name use after free
    - smbus unhiding kills thermal management
    - fs/compat.c: fix 'if (a |= b )' typo
    - smbfs: Fix slab corruption in samba error path
    - fs/locks.c: Fix sys_flock() race
    - USB: ub oops in block_uevent
    - via-rhine: zero pad short packets on Rhine I ethernet cards
    - md: Avoid oops when attempting to fix read errors on raid10

 -- Bastian Blank <waldi@debian.org>  Mon, 22 May 2006 14:56:11 +0200

linux-2.6 (2.6.16-13) unstable; urgency=low

  [ Frederik Schüler ]
  * Add stable release 2.6.16.14:
    - smbfs chroot issue (CVE-2006-1864)

  [ Bastian Blank ]
  * Don't make headers packages depend on images.
  * Bump abiname to 2. (closes: #366291)
  * Update vserver patch to 2.0.2-rc19.
  * Update xen patch to changeset 9668.
  * Remove abi fixes.
  * Add stable release 2.6.16.15:
    - SCTP: Allow spillover of receive buffer to avoid deadlock. (CVE-2006-2275)
    - SCTP: Fix panic's when receiving fragmented SCTP control chunks. (CVE-2006-2272)
    - SCTP: Fix state table entries for chunks received in CLOSED state. (CVE-2006-2271)
    - SCTP: Prevent possible infinite recursion with multiple bundled DATA. (CVE-2006-2274)
  * Switch HZ from 1000 to 250.

  [ Christian T. Steigies ]
  * [m68k] Add patches that allow building images for atari
  * [m68k] Enable atyfb driver for atari

 -- Bastian Blank <waldi@debian.org>  Wed, 10 May 2006 18:58:44 +0200

linux-2.6 (2.6.16-12) unstable; urgency=low

  [ Bastian Blank ]
  * Add stable release 2.6.16.12:
    - dm snapshot: fix kcopyd destructor
    - x86_64: Pass -32 to the assembler when compiling the 32bit vsyscall pages
    - for_each_possible_cpu
    - Simplify proc/devices and fix early termination regression
    - sonypi: correct detection of new ICH7-based laptops
    - MIPS: Fix tx49_blast_icache32_page_indexed.
    - NET: e1000: Update truesize with the length of the packet for packet split
    - i386: fix broken FP exception handling
    - tipar oops fix
    - USB: fix array overrun in drivers/usb/serial/option.c
    - Altix snsc: duplicate kobject fix
    - Alpha: strncpy() fix
    - LSM: add missing hook to do_compat_readv_writev()
    - Fix reiserfs deadlock
    - make vm86 call audit_syscall_exit
    - fix saa7129 support in saa7127 module for pvr350 tv out
    - dm flush queue EINTR
    - get_dvb_firmware: download nxt2002 firmware from new driver location
    - cxusb-bluebird: bug-fix: power down corrupts frontend
    - x86_64: Fix a race in the free_iommu path.
    - MIPS: Use "R" constraint for cache_op.
    - MIPS: R2 build fixes for gcc < 3.4.
    - cs5535_gpio.c: call cdev_del() during module_exit to unmap kobject references and other cleanups
    - MIPS: Fix branch emulation for floating-point exceptions.
    - x86/PAE: Fix pte_clear for the >4GB RAM case
  * Add stable release 2.6.16.13:
    - NETFILTER: SCTP conntrack: fix infinite loop (CVE-2006-1527)
  * Remove merged patches.
  * Rediff xen patch.
  * Bump build-dependency on kernel-package to 10.047.

  [ Martin Michlmayr ]
  * [arm] Enable cramfs for ixp4xx and rpc.

 -- Bastian Blank <waldi@debian.org>  Thu,  4 May 2006 11:37:26 +0200

linux-2.6 (2.6.16-11) unstable; urgency=low

  * Update vserver patch to 2.0.2-rc18.
    - Limit ccaps to root inside a guest (CVE-2006-2110)
  * Conflict with known broken grub versions. (closes: #361308)
  * Enable s390 vserver image.
  * Enable xen and xen-vserver images.
  * Use localversion for kernel-package images. (closes: #365505)

 -- Bastian Blank <waldi@debian.org>  Mon,  1 May 2006 16:38:45 +0200

linux-2.6 (2.6.16-10) unstable; urgency=low

  [ Norbert Tretkowski ]
  * [alpha] Added backport of for_each_possible_cpu() to fix alpha build.
    (closes: #364206)
  * Add stable release 2.6.16.10:
    - IPC: access to unmapped vmalloc area in grow_ary()
    - Add more prevent_tail_call()
    - alim15x3: ULI M-1573 south Bridge support
    - apm: fix Armada laptops again
    - fbdev: Fix return error of fb_write
    - Fix file lookup without ref
    - m41t00: fix bitmasks when writing to chip
    - Open IPMI BT overflow
    - x86: be careful about tailcall breakage for sys_open[at] too
    - x86: don't allow tail-calls in sys_ftruncate[64]()
    - IPV6: XFRM: Fix decoding session with preceding extension header(s).
    - IPV6: XFRM: Don't use old copy of pointer after pskb_may_pull().
    - IPV6: Ensure to have hop-by-hop options in our header of &sk_buff.
    - selinux: Fix MLS compatibility off-by-one bug
    - PPC: fix oops in alsa powermac driver
    - MTD_NAND_SHARPSL and MTD_NAND_NANDSIM should be tristate's
    - i2c-i801: Fix resume when PEC is used
    - Fix hotplug race during device registration
    - Fix truesize underflow
    - efficeon-agp: Add missing memory mask
    - 3ware 9000 disable local irqs during kmap_atomic
    - 3ware: kmap_atomic() fix

  [ maximilian attems ]
  * Add stable release 2.6.16.11:
    -  Don't allow a backslash in a path component (CVE-2006-1863)

 -- Bastian Blank <waldi@debian.org>  Tue, 25 Apr 2006 13:56:19 +0200

linux-2.6 (2.6.16-9) unstable; urgency=low

  [ maximilian attems ]
  * Add stable release 2.6.16.8:
    - ip_route_input panic fix (CVE-2006-1525)
  * Add stable release 2.6.16.9:
    - i386/x86-64: Fix x87 information leak between processes (CVE-2006-1056)

  [ Bastian Blank ]
  * Update vserver patch to 2.0.2-rc17.

 -- Bastian Blank <waldi@debian.org>  Thu, 20 Apr 2006 15:37:28 +0200

linux-2.6 (2.6.16-8) unstable; urgency=low

  * Fix ABI-breakage introduced in -7. (closes: #363032)
  * Add stable release 2.6.16.6:
    - ext3: Fix missed mutex unlock
    - RLIMIT_CPU: fix handling of a zero limit
    - alpha: SMP boot fixes
    - m32r: security fix of {get, put}_user macros
    - m32r: Fix cpu_possible_map and cpu_present_map initialization for SMP kernel
    - shmat: stop mprotect from giving write permission to a readonly attachment (CVE-2006-1524)
    - powerpc: fix incorrect SA_ONSTACK behaviour for 64-bit processes
    - MPBL0010 driver sysfs permissions wide open
    - cciss: bug fix for crash when running hpacucli
    - fuse: fix oops in fuse_send_readpages()
    - Fix utime(2) in the case that no times parameter was passed in.
    - Fix buddy list race that could lead to page lru list corruptions
    - NETFILTER: Fix fragmentation issues with bridge netfilter
    - USB: remove __init from usb_console_setup
    - Fix suspend with traced tasks
    - isd200: limit to BLK_DEV_IDE
    - edac_752x needs CONFIG_HOTPLUG
    - fix non-leader exec under ptrace
    - sky2: bad memory reference on dual port cards
    - atm: clip causes unregister hang
    - powerpc: iSeries needs slb_initialize to be called
    - Fix block device symlink name
    - Incorrect signature sent on SMB Read
  * Add stable release 2.6.16.7:
    - fix MADV_REMOVE vulnerability (CVE-2006-1524 for real this time)

 -- Bastian Blank <waldi@debian.org>  Tue, 18 Apr 2006 16:22:31 +0200

linux-2.6 (2.6.16-7) unstable; urgency=low

  [ Frederik Schüler ]
  * Add stable release 2.6.16.3:
    - Keys: Fix oops when adding key to non-keyring (CVE-2006-1522)

  [ Bastian Blank ]
  * Add stable release 2.6.16.4:
    - RCU signal handling (CVE-2006-1523)

  [ Sven Luther ]
  * [powerpc] Transitioned mkvmlinuz support patch to the 2.6.16 ARCH=powerpc
    tree. PReP is broken in 2.6.16 though.

  [ maximilian attems ]
  * Add stable release 2.6.16.5:
   - x86_64: Clean up execve
   - x86_64: When user could have changed RIP always force IRET (CVE-2006-0744)
  * Disable CONFIG_SECCOMP (adds useless overhead on context-switch) -
    thanks to fs for checking abi.

  [ Christian T. Steigies ]
  * [m68k] update m68k patch and config to 2.6.16, temporarily disable atari

 -- Bastian Blank <waldi@debian.org>  Sat, 15 Apr 2006 13:56:05 +0200

linux-2.6 (2.6.16-6) unstable; urgency=medium

  [ Bastian Blank ]
  * Provide version infos in support package and don't longer rely on the
    changelog.
  * [amd64/i386] Enable cpu hotplug support.

  [ maximilian attems ]
  * Add stable release 2.6.16.2:
    - PCMCIA_SPECTRUM must select FW_LOADER
    - drivers/net/wireless/ipw2200.c: fix an array overun
    - AIRO{,_CS} <-> CRYPTO fixes
    - tlclk: fix handling of device major
    - fbcon: Fix big-endian bogosity in slow_imageblit()
    - Fix NULL pointer dereference in node_read_numastat()
    - USB: EHCI full speed ISO bugfixes
    - Mark longhaul driver as broken.
    - fib_trie.c node freeing fix
    - USB: Fix irda-usb use after use
    - sysfs: zero terminate sysfs write buffers (CVE-2006-1055)
    - USB: usbcore: usb_set_configuration oops (NULL ptr dereference)
    - pcmcia: permit single-character-identifiers
    - hostap: Fix EAPOL frame encryption
    - wrong error path in dup_fd() leading to oopses in RCU
    - {ip, nf}_conntrack_netlink: fix expectation notifier unregistration
    - isicom must select FW_LOADER
    - knfsd: Correct reserved reply space for read requests.
    - Fix module refcount leak in __set_personality()
    - sbp2: fix spinlock recursion
    - powerpc: make ISA floppies work again
    - opti9x - Fix compile without CONFIG_PNP
    - Add default entry for CTL Travel Master U553W
    - Fix the p4-clockmod N60 errata workaround.
    - kdump proc vmcore size oveflow fix

 -- Bastian Blank <waldi@debian.org>  Mon, 10 Apr 2006 16:09:51 +0200

linux-2.6 (2.6.16-5) unstable; urgency=low

  [ Bastian Blank ]
  * Provide real dependency packages for module building.
    - Add linux-headers-$version-$abiname-all and
      linux-headers-$version-$abiname-all-$arch.
  * Rename support package to linux-support-$version-$abiname.
  * Fix module package output.
  * Include .kernelrelease in headers packages. (closes: #359813)
  * Disable Cumana partition support completely. (closes: #359207)
  * Update vserver patch to 2.0.2-rc15.

  [ dann frazier ]
  * [ia64] initramfs-tools works now, no longer restrict initramfs-generators

 -- Bastian Blank <waldi@debian.org>  Mon,  3 Apr 2006 14:00:08 +0200

linux-2.6 (2.6.16-4) unstable; urgency=medium

  [ Martin Michlmayr ]
  * [arm/armeb] Update nslu2 config.
  * Add stable release 2.6.16.1:
    - Fix speedstep-smi assembly bug in speedstep_smi_ownership
    - DMI: fix DMI onboard device discovery
    - cciss: fix use-after-free in cciss_init_one
    - DM: Fix bug: BIO_RW_BARRIER requests to md/raid1 hang.
    - fix scheduler deadlock
    - proc: fix duplicate line in /proc/devices
    - rtc.h broke strace(1) builds
    - dm: bio split bvec fix
    - v9fs: assign dentry ops to negative dentries
    - i810fb_cursor(): use GFP_ATOMIC
    - NET: Ensure device name passed to SO_BINDTODEVICE is NULL terminated.
    - XFS writeout fix
    - sysfs: fix a kobject leak in sysfs_add_link on the error path
    - get_cpu_sysdev() signedness fix
    - firmware: fix BUG: in fw_realloc_buffer
    - sysfs: sysfs_remove_dir() needs to invalidate the dentry
    - TCP: Do not use inet->id of global tcp_socket when sending RST (CVE-2006-1242)
    - 2.6.xx: sata_mv: another critical fix
    - Kconfig: VIDEO_DECODER must select FW_LOADER
    - V4L/DVB (3324): Fix Samsung tuner frequency ranges
    - sata_mv: fix irq port status usage

 -- Bastian Blank <waldi@debian.org>  Tue, 28 Mar 2006 17:19:10 +0200

linux-2.6 (2.6.16-3) unstable; urgency=low

  [ Frederik Schüler ]
  * [amd64] Add asm-i386 to the linux-headers packages.

  [ Jonas Smedegaard ]
  * Tighten yaird dependency to at least 0.0.12-8 (supporting Linux
    2.6.16 uppercase hex in Kconfig and new IDE sysfs naming, and VIA
    IDE on powerpc).

  [ Martin Michlmayr ]
  * [arm/armeb] Enable CONFIG_NFSD on NSLU2 again.  Closes: #358709.
  * [arm/footbridge] CONFIG_NE2K_PCI should be a module, not built-in.
  * [arm/footbridge] Enable CONFIG_BLK_DEV_IDECD=m since the CATS can
    have a CD-ROM drive.
  * [mips/sb1*] Use ttyS rather than duart as the name for the serial
    console since the latter causes problems with debian-installer.

  [ Bastian Blank ]
  * Update vserver patch to 2.0.2-rc14.
    - Fix sendfile. (closes: #358391, #358752)

 -- Bastian Blank <waldi@debian.org>  Mon, 27 Mar 2006 16:08:20 +0200

linux-2.6 (2.6.16-2) unstable; urgency=low

  [ dann frazier ]
  * [ia64] Set unconfigured options:
      CONFIG_PNP_DEBUG=n and CONFIG_NET_SB1000=m
  * [hppa] Update config for 2.6.16

  [ Martin Michlmayr ]
  * [mips/mipsel] Put something in the generic config file because diff
    will otherwise remove the empty file, causing the build to fail.
  * [mipsel/r5k-cobalt] Set CONFIG_PACKET=y.
  * [arm] Set CONFIG_MACLIST=y for ixp4xx because nas100d needs it.

  [ Frederik Schüler ]
  * Add Maximilian Attems to uploaders list.

 -- Martin Michlmayr <tbm@cyrius.com>  Wed, 22 Mar 2006 15:15:14 +0000

linux-2.6 (2.6.16-1) unstable; urgency=low

  [ Bastian Blank ]
  * New upstream release.
  * Default to initramfs-tools 0.55 or higher on s390.

  [ maximilian attems ]
  * Default to initramfs-tools on arm and armeb.

  [ Martin Michlmayr ]
  * [mips/mipsel] Add an image for the Broadcom BCM91480B evaluation board
    (aka "BigSur").
  * [arm, armeb] Enable the netconsole module.
  * [mipsel/cobalt] Enable the netconsole module.
  * [mips] SB1: Fix interrupt disable hazard (Ralf Baechle).
  * [mips] SB1: Support for 1480 ethernet (Broadcom).
  * [mips] SB1: Support for NAPI (Tom Rix).
  * [mips] SB1: DUART support (Broadcom).
  * [mips] Work around bad code generation for <asm/io.h> (Ralf Baechle).
  * [mips] Fix VINO drivers when using a 64-bit kernel (Mikael Nousiainen).
  * [arm/armeb] Update configs for 2.6.16.
  * [mips/mipsel] Update configs for 2.6.16.
  * [arm/armeb] Enable the SMB module on NSLU2.
  * [mipsel] Enable parallel port modules for Cobalt since there are PCI
    cards that can be used in a Qube.
  * [mipsel] Enable the JFS module on Cobalt.

  [ dann frazier ]
  * [ia64] use yaird on ia64 until #357414 is fixed
  * [ia64] Update configs for 2.6.16

 -- Bastian Blank <waldi@debian.org>  Tue, 21 Mar 2006 16:12:16 +0100

linux-2.6 (2.6.15+2.6.16-rc5-0experimental.1) experimental; urgency=low

  [ Frederik Schüler ]
  * New upstream release candidate.

  [ Martin Michlmayr ]
  * Add initial mips/mipsel 2.6 kernels.
  * Important changes compared to the 2.4 kernels:
    - Drop the XXS1500 flavour since there's little interest in it.
    - Drop the LASAT flavour since these machines never went into
      production.
    - Drop the IP22 R5K (Indy, Indigo2) flavour since the IP22 R4K
      image now also works on machines with a R5K CPU.
    - Add an image for SGI IP32 (O2).
    - Rename the sb1-swarm-bn flavour to sb1-bcm91250a.
    - Enable PCI network (and other) modules on Cobalt.  Closes: #315895.
  * Add various MIPS related patches:
    - Fix iomap compilation on machines without COW.
    - Improve gettimeofday on MIPS.
    - Fix an oops on IP22 zerilog (serial console).
    - Improve IDE probing so it won't take so long on Cobalt.
    - Probe for IDE disks on SWARM.
    - Test whether there's a scache (fixes Cobalt crash).
    - Add Tulip fixes for Cobalt.
  * Fix a typo in the description of the linux-doc-* package,
    thanks Justin Pryzby.  Closes: #343424.
  * [arm] Enable nfs and nfsd modules.
  * [arm/footbride] Suggest nwutil (Netwinder utilities).

 -- Frederik Schüler <fs@debian.org>  Thu,  9 Mar 2006 14:13:17 +0000

linux-2.6 (2.6.15+2.6.16-rc4-0experimental.1) experimental; urgency=low

  [ Frederik Schüler ]
  * New upstream release.
  * Activate CONFIG_DVB_AV7110_OSD on alpha amd64 and ia64.
    Closes: #353292
  * Globally enable NAPI on all network card drivers which support it.

  [ maximilian attems ]
  * Drop fdutils from i386 and amd64 Suggests.
  * Swap lilo and grub Suggests for i386 and amd64.

  [ Jurij Smakov ]
  * Make sure that LOCALVERSION environment variable is not
    passed to a shell while invoking make-kpkg, since it
    appends it to the version string, breaking the build.
    Closes: #349472
  * [sparc32] Re-enable the building of sparc32 images.
  * [sparc64] Re-add (partial) sparc64-atyf-xl-gr.patch, since it
    was only partially applied upstream, so the problem (garbled
    screen output on SunBlade 100) is still present. Thanks to
    Luis Ortiz for pointing it out.
  * Bump the build-dep on kernel-package to 10.035, which fixes
    the problem with building documentation packages.

  [ Martin Michlmayr ]
  * [sparc] Add sys_newfstatat -> sys_fstatat64 fix from git.
  * [arm] Update configs for 2.6.16-rc3.
  * [armeb] Update configs for 2.6.16-rc3.
  * [arm/armeb] Fix compilation error on NSLU2 due to recent flash
    changes.
  * [arm/armeb] Fix a compilation error in the IXP4xx beeper support
    (Alessandro Zummo).

  [ Norbert Tretkowski ]
  * [alpha] Update arch/alpha/config* for 2.6.16-rc3.

 -- Bastian Blank <waldi@debian.org>  Fri, 24 Feb 2006 16:02:11 +0000

linux-2.6 (2.6.15-8) unstable; urgency=high

  [ maximilian attems ]
  * Add stable Release 2.6.15.5:
    - Fix deadlock in br_stp_disable_bridge
    - Fix a severe bug
    - i386: Move phys_proc_id/early intel workaround to correct function
    - ramfs: update dir mtime and ctime
    - sys_mbind sanity checking
    - Fix s390 build failure.
    - Revert skb_copy_datagram_iovec() recursion elimination.
    - s390: add #ifdef __KERNEL__ to asm-s390/setup.h
    - netfilter missing symbol has_bridge_parent
    - hugetlbfs mmap ENOMEM failure
    - IB/mthca: max_inline_data handling tweaks
    - it87: Fix oops on removal
    - hwmon it87: Probe i2c 0x2d only
    - reiserfs: disable automatic enabling of reiserfs inode attributes
    - Fix snd-usb-audio in 32-bit compat environment
    - dm: missing bdput/thaw_bdev at removal
    - dm: free minor after unlink gendisk
    - gbefb: IP32 gbefb depth change fix
    - shmdt cannot detach not-alined shm segment cleanly.
    - Address autoconfiguration does not work after device down/up cycle
    - gbefb: Set default of FB_GBE_MEM to 4 MB
    - XFS ftruncate() bug could expose stale data (CVE-2006-0554)
    - sys_signal: initialize ->sa_mask
    - do_sigaction: cleanup ->sa_mask manipulation
    - fix zap_thread's ptrace related problems
    - fix deadlock in ext2
    - cfi: init wait queue in chip struct
    - sd: fix memory corruption with broken mode page headers
    - sbp2: fix another deadlock after disconnection
    - skge: speed setting
    - skge: fix NAPI/irq race
    - skge: genesis phy initialization fix
    - skge: fix SMP race
    - x86_64: Check for bad elf entry address (CVE-2006-0741)
    - alsa: fix bogus snd_device_free() in opl3-oss.c
    - ppc32: Put cache flush routines back into .relocate_code section
    - sys32_signal() forgets to initialize ->sa_mask
    - Normal user can panic NFS client with direct I/O (CVE-2006-0555)
  * Deactivate merged duplicates: s390-klibc-buildfix.patch,
    powerpc-relocate_code.patch.
  * Add stable Release 2.6.15.6:
    - Don't reset rskq_defer_accept in reqsk_queue_alloc
    - fs/nfs/direct.c compile fix
    - mempolicy.c compile fix, make sure BITS_PER_BYTE is defined
    - [IA64] die_if_kernel() can return (CVE-2006-0742)

  [ Sven Luther ]
  * [powerpc] Disabled CONFIG_IEEE1394_SBP2_PHYS_DMA, which was broken on
    powerpc64, as it used the long deprecated bus_to_virt symbol.
    (Closes: #330225)
  * [powerpc] Fixed gettimeofday breakage causing clock drift.

 -- Bastian Blank <waldi@debian.org>  Mon,  6 Mar 2006 11:06:28 +0100

linux-2.6 (2.6.15-7) unstable; urgency=low

  [ Norbert Tretkowski ]
  * [alpha] Disabled CONFIG_ALPHA_LEGACY_START_ADDRESS for -alpha-generic and
    -alpha-smp flavours, and introduced a new -alpha-legacy flavour for MILO
    based machines, which has CONFIG_ALPHA_LEGACY_START_ADDRESS enabled.
    (closes: #352186)
  * [alpha] Added new patch to support prctl syscall. (closes: #349765)
  * [i386] Renamed kernel-image-2.6-486 to kernel-image-2.6-386, it's meant for
    transition only, and kernel-image-2.6-386 is the package name in sarge.

  [ Jurij Smakov ]
  * Bump build-dependency on kernel-package to 10.035, which is fixed
    to build the documentation packages again.
    Closes: #352000, #348332

  [ Frederik Schüler ]
  * Activate CONFIG_DVB_AV7110_OSD on alpha amd64 and ia64.
    Closes: #353292
  * Deactivate CONFIG_FB_ATY_XL_INIT on all architectures: it is broken and
    already removed in 2.6.16-rc.
    Closes: #353310

  [ Christian T. Steigies ]
  * [m68k] build in cirrusfb driver

 -- Bastian Blank <waldi@debian.org>  Tue, 21 Feb 2006 17:35:21 +0000

linux-2.6 (2.6.15-6) unstable; urgency=low

  [ Bastian Blank ]
  * Moved the mkvmlinuz support patch modification to a -1 version of the
    patch.

  [ maximilian attems ]
  * Add stable treee 2.6.15.4
    - PCMCIA=m, HOSTAP_CS=y is not a legal configuration
    - Input: iforce - do not return ENOMEM upon successful allocation
    - x86_64: Let impossible CPUs point to reference per cpu data
    - x86_64: Clear more state when ignoring empty node in SRAT parsing
    - x86_64: Dont record local apic ids when they are disabled in MADT
    - Fix keyctl usage of strnlen_user()
    - Kill compat_sys_clock_settime sign extension stub.
    - Input: grip - fix crash when accessing device
    - Input: db9 - fix possible crash with Saturn gamepads
    - Input: iforce - fix detection of USB devices
    - Fixed hardware RX checksum handling
    - SCSI: turn off ordered flush barriers
    - Input: mousedev - fix memory leak
    - seclvl settime fix
    - fix regression in xfs_buf_rele
    - md: remove slashes from disk names when creation dev names in sysfs
    - d_instantiate_unique / NFS inode leakage
    - dm-crypt: zero key before freeing it
    - bridge: netfilter races on device removal
    - bridge: fix RCU race on device removal
    - SELinux: fix size-128 slab leak
    - __cmpxchg() must really always be inlined
    - emu10k1 - Fix the confliction of 'Front' control
    - Input: sidewinder - fix an oops
  * Deactivate merged alpha-cmpxchg-inline.patch, sparc64-clock-settime.patch.

  [ Christian T. Steigies ]
  * [m68k] Add fix for m68k/buddha IDE and m68k/mac SCSI driver
  * [m68k] Patch by Peter Krummrich to stop flickering pixels with PicassoII
  * [m68k] make Amiga keyboard usable again, patch by Roman Zippel
  * [m68k] prevent wd33c93 SCSI driver from crashing the kernel, patch by Roman Zippel
  * [m68k] remove SBCs from VME descriptions (closes: #351924)

 -- Frederik Schüler <fs@debian.org>  Fri, 10 Feb 2006 15:33:21 +0000

linux-2.6 (2.6.15-5) unstable; urgency=low

  [ Martin Michlmayr ]
  * Add a fix for the input support for the ixp4xx beeper driver from
    2.6.16-rc2.
  * Add stable tree 2.6.15.3:
    - Fix extra dst release when ip_options_echo fails (CVE-2006-0454)

  [ Sven Luther ]
  * [powerpc] Removed -o root -g root option to mkvmlinuz support patch.
    (Closes: #351412)

 -- Sven Luther <luther@debian.org>  Tue,  7 Feb 2006 19:23:14 +0000

linux-2.6 (2.6.15-4) unstable; urgency=low

  [ Jurij Smakov ]
  * [sparc64] Add sparc64-clock-settime.patch to fix the incorrect
    handling of the clock_settime syscall arguments, which resulted
    in a hang when trying to set the date using 'date -s'. Patch
    by David Miller is applied upstream. Thanks to Ludovic Courtes
    and Frans Pop for reporting and testing.
    Ref: http://marc.theaimsgroup.com/?t=113861017400002&r=1&w=2

  [ Christian T. Steigies ]
  * [m68k] update m68k patch and config to 2.6.15
  * [m68k] SCSI drivers need to be built in until ramdisk generator tools
    supports loading scsi modules
  * [m68k] ISCSI and IDE-TAPE don't compile, disabled
  * [m68k] set CC_OPTIMIZE_FOR_SIZE=n
  * [m68k] added vmeints patch which fixes building for vme

  [ maximilian attems ]
  * Use initramfs-tools for ia64 - fixed klibc.
  * Add stable tree 2.6.15.2:
    - Fix double decrement of mqueue_mnt->mnt_count in sys_mq_open
    - (CVE-2005-3356)
    - Mask off GFP flags before swiotlb_alloc_coherent
    - usb-audio: don't use empty packets at start of playback
    - Make second arg to skb_reserved() signed.
    - Input: HID - fix an oops in PID initialization code
    - Fix oops in ufs_fill_super at mount time
    - Kill blk_attempt_remerge()
    - Fix i2o_scsi oops on abort
    - Fix mkiss locking bug
    - Fix timekeeping on sparc64 ultra-IIe machines
    - Someone broke reiserfs v3 mount options and this fixes it
  * Deactivate sparc64-jumping-time.patch, amd64-pppd-fix.patch incl in aboves.
  * Add s390-klibc-buildfix.patch, regression due to header file changes.

  [ Steve Langasek ]
  * [alpha] set __attribute__((always_inline)) on __cmpxchg(), to avoid
    wrong optimizations with -Os (Closes: #347556).

  [ Martin Michlmayr ]
  * Add input support for the ixp4xx beeper driver (Alessandro Zummo).
  * [arm] Add NSLU2 specific portion of ixp4xx beeper driver (Alessandro Zummo).
  * [arm/nslu2] Build PPP as a module.
  * [arm/nslu2] Enable wireless.
  * [arm/nslu2] Enable most USB modules.
  * [arm/nslu2] Enable ALSA and USB sound modules.
  * [arm/nslu2] Set 4 MB as the size of the initrd in the kernel cmd line.
  * [arm/footbridge] Set CONFIG_BLK_DEV_RAM_SIZE to 8192.
  * [armeb] Add support for big-endian ARM.
  * [armeb/nslu2] Use the nslu2 config from arm.

  [ Frederik Schüler ]
  * [amd64] Add amd64-pppd-fix.patch to fix kernel panic when using pppd.
    (Closes: #347711)
  * Add 64bit-vidiocswin-ioctl-fix.patch to fix VIDIOCSWIN ioctl on 64bit
    kernel 32bit userland setups. (Closes: #349338)

  [ Sven Luther ]
  * [powerpc] Adapted apus config file to be more modular and in sync with the
    other powerpc configs. Scsi drivers are disabled as they don't build
    cleanly though (need some esp stuff).
  * [powerpc] Default to initramfs-tools as initramfs generator, as klibc
    build is fixed now.

  [ Bastian Blank ]
  * [powerpc] Fix dependencies of image packages.

 -- maximilian attems <maks@sternwelten.at>  Wed,  1 Feb 2006 11:34:20 +0100

linux-2.6 (2.6.15-3) unstable; urgency=low

  [ Martin Michlmayr ]
  * [arm] Update configs for 2.6.15; closes: #347998.
  * [arm] Activate tmpfs.
  * [arm] Allow modules to be unloaded.
  * [arm] Enable CONFIG_INPUT_EVDEV since yaird needs this module in
    order to generate initrds.
  * [arm/footbridge] Activate IDEPCI so SL82C105 will really be
    compiled in.
  * [arm/footbridge] Activate the right network drivers (Tulip and
    NE2K).
  * [arm/footbridge] Enable more framebuffer drivers.
  * debian/patches/arm-fix-dc21285.patch: Fix compilation of DC21285
    flash driver.
  * [arm/footbridge] Enable MTD and the DC21285 flash driver.
  * [arm/footbridge] Enable RAID and LVM modules.
  * [arm/footbridge] Enable USB modules.
  * [arm/nslu2] Add an image for Network Storage Link for USB 2.0 Disk
    Drives.
  * debian/patches/arm-memory-h-page-shift.patch: Fix error "PAGE_SHIFT
    undeclared" (Rod Whitby).
  * debian/patches/mtdpart-redboot-fis-byteswap.patch: recognise a foreign
    endian RedBoot partition table (John Bowler).
  * debian/patches/maclist.patch: Add support for the maclist interface
    (John Bowler).
  * debian/patches/arm-nslu2-maclist.patch: Add NSLU2 maclist support
    (John Bowler).
  * [arm/nslu2] Activate maclist.

  [ maximilian attems ]
  * Add stable tree 2.6.15.1:
    - arch/sparc64/Kconfig: fix HUGETLB_PAGE_SIZE_64K dependencies
    - moxa serial: add proper capability check
    - fix /sys/class/net/<if>/wireless without dev->get_wireless_stats
    - Don't match tcp/udp source/destination port for IP fragments
    - Fix sys_fstat64() entry in 64-bit syscall table.
    - UFS: inode->i_sem is not released in error path
    - netlink oops fix due to incorrect error code
    - Fix onboard video on SPARC Blade 100 for 2.6.{13,14,15}
    - Fix DoS in netlink_rcv_skb() (CVE-2006-0035)
    - fix workqueue oops during cpu offline
    - Fix crash in ip_nat_pptp (CVE-2006-0036)
    - Fix another crash in ip_nat_pptp (CVE-2006-0037)
    - ppc32: Re-add embed_config.c to ml300/ep405
    - Fix ptrace/strace
    - vgacon: fix doublescan mode
    - BRIDGE: Fix faulty check in br_stp_recalculate_bridge_id()
    - skge: handle out of memory on ring changes
  * Drop merged patch:
    - sparc64-atyfb-xl-gr-final.patch

  [ Simon Horman ]
  * Fix booting on PReP machines
    (Closes: #348040)
    powerpc-relocate_code.patch

 -- Simon Horman <horms@verge.net.au>  Tue, 17 Jan 2006 18:01:17 +0900

linux-2.6 (2.6.15-2) unstable; urgency=low

  [ maximilian attems ]
  * Default to initramfs-tools as initramfs generator for amd64, hppa, i386,
    alpha and sparc. More archs will be added once klibc matures.
    (Closes: #346141, #343147, #341524, #346305)
  * Backport alsa patch for opl3 - Fix the unreleased resources.
    (Closes: #346273)
  * Readd buslogic-pci-id-table.patch.

  [ dann frazier ]
  * [ia64] Update config for 2.6.15.

  [ Frederik Schüler ]
  * Make CONFIG_IPW2100 a per-architecture option and deactivate it on all
    architectures but i386. (Closes: #344515)

  [ Sven Luther ]
  * Removed spurious file from powerpc-apus patch. (Closes: #346159)

  [ Norbert Tretkowski ]
  * Backport the generic irq framework for alpha. (closes: #339080)

  [ Bastian Blank ]
  * Remove pre-sarge conflict with hotplug.
  * Fix hppa diff to apply.
  * Make the latest packages depend on the corect version of the real images.
    (closes: #346366)

 -- Bastian Blank <waldi@debian.org>  Tue, 10 Jan 2006 16:54:21 +0100

linux-2.6 (2.6.15-1) unstable; urgency=low

  [ Sven Luther ]
  * New upstream release.
  * [powerpc] Now use ARCH=powerpc for 64bit powerpc flavours, 32bit still
    stays with ARCH=ppc for now.
  * [powerpc] Readded PReP Motorola PowerStack II Utah IDE interrupt
    (Closes: #345424)
  * [powerpc] Fixed apus patch.
  * Added make-kpkg --arch option support to gencontrol.py.
  * Added debian/bin/kconfig.ml to process config file snipplet, so we can
    preserve the pre 2.6.15 ordering of config file snipplets. Upto 2.6.15
    the kernel Kconfig magic apparently kept the later occuring config options,
    but it seems that this is no more the case. Instead of catting the config
    files together, not use the kconfig.ml script to read in the files from
    more generic to more specific, and keep only the more specific.

  [ Bastian Blank ]
  * [s390] Update configs.

  [ Kyle McMartin ]
  * [hppa] Snag latest hppa.diff from cvs.parisc-linux.org.
  * [hppa] Update configs for 2.6.15.
  * [hppa] Change parisc kernel names to something less ambiguous.

  [ dann frazier ]
  * [ia64] Update ia64 configs

  [ maximilian attems ]
  * Drop modular-ide.patch, nacked by ide upstream.  Prevents udev to load
    ide-generic and those successfull boots with initramfs-tools.
  * Disable CONFIG_USB_BANDWIDTH, causes major trouble for alsa usb cards.

  [ Norbert Tretkowski ]
  * [alpha] Removed conflict with initramfs-tools, thanks vorlon for finding
    the klibc bug!

  [ Jonas Smedegaard ]
  * Adjust short description of transitional package kernel-image-2.6-
    486 to mention 2.6 (not 2.6.12).
  * Clean duplicate Kconfig options.

  [ Frederik Schüler ]
  * Add updated version of drivers-scsi-megaraid_splitup.patch.
  * Deactivate CONFIG_IDE_TASK_IOCTL on alpha and ia64 and make it a global
    option.
  * Make CONFIG_VIDEO_SAA7134 a global option.
  * New option CONFIG_CC_OPTIMIZE_FOR_SIZE set per-arch.
  * Rename i386 368 flavour to 486.
  * Add myself to uploaders.
  * Readdition of qla2xxx drivers, as firmware license has been fixed.
  * Make CONFIG_PACKET, PACKET_MM and UNIX builtin on all architectures:
    statically linked has better performance then modules due to TLB issue.
  * clean up debian-patches dir: remove all obsolete patches:
    - alpha-compile-fix.patch: obsolete
    - amd64-int3-fix.patch: fixed since 2.6.12
    - net-ipconntrack-nat-fix.patch: merged upstream after 2.6.14 release
    - net-nf_queue-oops.patch: merged upstream after 2.6.14 release
    - qla2xxx-removed.patch: obsolete
  * Drop M386 support remains from the i386 386 flavour: built with M486 
    from now on.

  [ Martin Michlmayr ]
  * [arm] Don't define "compiler" since GCC 4.x is the default now anyway.
  * [arm] Add descriptions for "class" and "longclass".
  * [arm] Compile CONFIG_BLK_DEV_SL82C105 support into the kernel on
    Footbridge.
  * [arm] Compile ext3 support into the kernel on Footbridge.
  * [arm] Turn on CONFIG_SERIAL_8250 support on Footbridge.

  [ Jurij Smakov ]
  * [sparc] Correct the patch for the atyfb framebuffer driver
    (sparc64-atyfb-xl-gr.patch) to finally fix the console and X
    image defects on Blade 100/150. The new patch is named
    sparc64-atyfb-xl-gr-final.patch to avoid the confusion.
    Thanks to Luis F. Ortiz for fixing the patch and Luigi Gangitano
    for testing it out.
  * Drop tty-locking-fixes9.patch, which was preventing the oops during
    shutdown on some sparc machines with serial console. Proper fix has
    been incorporated upstream.
  
  [ Simon Horman ]
  * Enable MKISS globally (closes: #340215)
  * Add recommends libc6-i686 to 686 and k7 image packages
    (closes: #278729)
  * Enable OBSOLETE_OSS_USB_DRIVER and USB_AUDIO
    as alsa snd-usb-audio still isn't quite there.
    I expect this to be re-disabled at some stage,
    possibly soon if it proves to be a source of bugs.
    (closes: #340388)

 -- Sven Luther <luther@debian.org>  Tue,  3 Jan 2006 06:48:07 +0000

linux-2.6 (2.6.14-7) unstable; urgency=low

  [ maximilian attems ]
  * Add stable tree 2.6.14.5 fixes:
    - setting ACLs on readonly mounted NFS filesystems (CVE-2005-3623)
    - Fix bridge-nf ipv6 length check
    - Perform SA switchover immediately.
    - Input: fix an OOPS in HID driver
    - Fix hardware checksum modification
    - kernel/params.c: fix sysfs access with CONFIG_MODULES=n
    - Fix RTNLGRP definitions in rtnetlink.h
    - Fix CTA_PROTO_NUM attribute size in ctnetlink
    - Fix unbalanced read_unlock_bh in ctnetlink
    - Fix NAT init order
    - Fix incorrect dependency for IP6_NF_TARGET_NFQUEUE
    - dpt_i2o fix for deadlock condition
    - SCSI: fix transfer direction in sd (kernel panic when ejecting iPod)
    - SCSI: fix transfer direction in scsi_lib and st
    - Fix hardware rx csum errors
    - Fix route lifetime.
    - apci: fix NULL deref in video/lcd/brightness
  * Disable CONFIG_USB_BANDWIDTH, causes major trouble on alsa usb cards.
    (Closes: #344939)

 -- maximilian attems <maks@sternwelten.at>  Tue, 27 Dec 2005 20:50:28 +0100

linux-2.6 (2.6.14-6) unstable; urgency=low

  [ Kyle McMartin ]
  * Change parisc kernel names to something less ambiguous.

  [ maximilian attems ]
  * Drop modular-ide.patch, nacked by ide upstream.  Prevents udev to load
    ide-generic and those successfull boots with initramfs-tools.
  * Add stable tree 2.6.14.4 with the following fixes:
    - drivers/scsi/dpt_i2o.c: fix a user-after-free
    - drivers/message/i2o/pci.c: fix a use-after-free
    - drivers/infiniband/core/mad.c: fix a use-after-free
    - DVB: BUDGET CI card depends on STV0297 demodulator
    - setkeys needs root
    - Fix listxattr() for generic security attributes
    - AGPGART: Fix serverworks TLB flush.
    - Fix crash when ptrace poking hugepage areas
    - I8K: fix /proc reporting of blank service tags
    - i82365: release all resources if no devices are found
    - bonding: fix feature consolidation
    - libata: locking rewrite (== fix)
    - cciss: bug fix for BIG_PASS_THRU
    - ALSA: nm256: reset workaround for Latitude CSx
    - cciss: bug fix for hpacucli
    - V4L/DVB: Fix analog NTSC for Thomson DTT 761X hybrid tuner
    - BRIDGE: recompute features when adding a new device
    - 32bit integer overflow in invalidate_inode_pages2()
    - USB: Adapt microtek driver to new scsi features
    - ide-floppy: software eject not working with LS-120 drive
    - Add try_to_freeze to kauditd
    - V4L/DVB (3135) Fix tuner init for Pinnacle PCTV Stereo
    - NETLINK: Fix processing of fib_lookup netlink messages
    - ACPI: fix HP nx8220 boot hang regression

  [ Norbert Tretkowski ]
  * [alpha] Removed conflict with initramfs-tools, thanks vorlon for finding
    the klibc bug!

  [ Frederik Schüler ]
  * Add updated drivers-scsi-megaraid_splitup.patch. (Closes: #317258)
  * Add ppc64-thermal-overtemp.patch to fix a thermal control bug in G5
    machines. (Closes: #343980)
  * Unpatch the following patches which are included in 2.6.14.4:
    - setkeys-needs-root-1.patch
    - setkeys-needs-root-2.patch
    - mm-invalidate_inode_pages2-overflow.patch
    - net-bonding-consolidation-fix.patch

 -- Frederik Schüler <fs@debian.org>  Tue, 20 Dec 2005 18:50:41 +0000

linux-2.6 (2.6.14-5) unstable; urgency=low

  [ dann frazier ]
  * ia64-new-assembler-fix.patch
    Fix ia64 builds with newer assembler (Closes: #341257)

  [ Sven Luther ]
  * [powerpc] incremented ramdisk size to 24576 from 8192, needed by the
    graphical installer, maybe we can bring this to 16384 later.

  [ Simon Horman ]
  * Add recommends libc6-i686 to 686 and k7 image packages
    (closes: #278729)
  * Enable OBSOLETE_OSS_USB_DRIVER and USB_AUDIO
    as alsa snd-usb-audio still isn't quite there.
    I expect this to be re-disabled at some stage,
    possibly soon if it proves to be a source of bugs.
    (closes: #340388)

  [ dann frazier ]
  * buslogic-pci-id-table.patch
    add a pci device id table to fix initramfs-tools discovery.
    (closes #342057)
  * fix feature consolidation in bonding driver.  (closes #340068)

 -- dann frazier <dannf@debian.org>  Thu,  8 Dec 2005 10:59:31 -0700

linux-2.6 (2.6.14-4) unstable; urgency=low

  [ dann frazier ]
  * setkeys-needs-root-1.patch, setkeys-needs-root-2.patch:
    [SECURITY] Require root privilege to write the current
    function key string entry of other user's terminals.
    See CVE-2005-3257 (Closes: #334113)

  [ Simon Horman ]
  * Enable MKISS globally (closes: #340215)
  * mm-invalidate_inode_pages2-overflow.patch
    [SECURITY] 32bit integer overflow in invalidate_inode_pages2() (local DoS)
  * ctnetlink-check-if-protoinfo-is-present.patch
    [SECURITY] ctnetlink: check if protoinfo is present (local DoS)
  * ctnetlink-fix-oops-when-no-icmp-id-info-in-message.patch
    [SECURITY] ctnetlink: Fix oops when no ICMP ID info in message (local DoS)

  [ Sven Luther ]
  * Re-added powerpc/apus patch, now that Roman Zippel merged it in.
  * Let's create asm-(ppc|ppc64) -> asm-powerpc symlink farm.  (Closes: #340571)

  [ maximilian attems ]
  * Add 2.6.14.3 patch - features changelog:
    - isdn/hardware/eicon/os_4bri.c: correct the xdiLoadFile() signature
    - x86_64/i386: Compute correct MTRR mask on early Noconas
    - PPTP helper: Fix endianness bug in GRE key / CallID NAT
    - nf_queue: Fix Ooops when no queue handler registered
    - ctnetlink: check if protoinfo is present
    - ip_conntrack: fix ftp/irc/tftp helpers on ports >= 32768
    - VFS: Fix memory leak with file leases
    - hwmon: Fix lm78 VID conversion
    - hwmon: Fix missing it87 fan div init
    - ppc64 memory model depends on NUMA
    - Generic HDLC WAN drivers - disable netif_carrier_off()
    - ctnetlink: Fix oops when no ICMP ID info in message
    - Don't auto-reap traced children
    - packet writing oops fix
    - PPTP helper: fix PNS-PAC expectation call id
    - NAT: Fix module refcount dropping too far
    - Fix soft lockup with ALSA rtc-timer
    - Fix calculation of AH length during filling ancillary data.
    - ip_conntrack TCP: Accept SYN+PUSH like SYN
    - refcount leak of proto when ctnetlink dumping tuple
    - Fix memory management error during setting up new advapi sockopts.
    - Fix sending extension headers before and including routing header.
    - hwmon: Fix missing boundary check when setting W83627THF in0 limits
  * Remove ctnetlink-check-if-protoinfo-is-present.patch,
    net-nf_queue-oops.patch - already included in 2.6.14.3.

  [ Frederik Schüler ]
  * Make CONFIG_PACKET, PACKET_MM and UNIX builtin on all architectures:
    statically linked has better performance then modules due to TLB issue.
  * Add myself to uploaders.

 -- Frederik Schüler <fs@debian.org>  Sat, 26 Nov 2005 13:18:41 +0100

linux-2.6 (2.6.14-3) unstable; urgency=low

  [ Norbert Tretkowski ]
  * [alpha] Switch to gcc 4.0.
  * [alpha] Conflict with initramfs-tools, klibc is broken on alpha.
  * [alpha] Enabled CONFIG_KOBJECT_UEVENT in arch/alphaconfig to fix trouble
    with latest udev, thanks to Uwe Schindler for reporting. (closes: #338911)
  * Bumped ABI revision:
    + ABI changes on sparc and alpha because of compiler switch.
    + 2.6.14.1 changes ABI of procfs.

  [ Sven Luther ]
  * Set default TCP congestion algorithm to NewReno + BIC (Closes: #337089)

  [ maximilian attems ]
  * Reenable CONFIG_SOFTWARE_SUSPEND on i386 and ppc, resume=/dev/<other device>
    must be set by boot loader. (Closes: #267600)
  * Set CONFIG_USB_SUSPEND on i386. Usefull for suspend to ram and apm suspend.
  * Add 2.6.14.1 patch:
    - Al Viro: CVE-2005-2709 sysctl unregistration oops
  * Add 2.6.14.2 patch:
    - airo.c/airo_cs.c: correct prototypes
    - fix XFS_QUOTA for modular XFS (closes: #337072)
    - USB: always export interface information for modalias
    - NET: Fix zero-size datagram reception
    - fix alpha breakage
    - Oops on suspend after on-the-fly switch to anticipatory i/o scheduler
    - ipvs: fix connection leak if expire_nodest_conn=1
    - Fix ptrace self-attach rule
    - fix signal->live leak in copy_process()
    - fix de_thread() vs send_group_sigqueue() race
    - prism54 : Fix frame length
    - tcp: BIC max increment too large
  * Remove alpha compile fix as contained in 2.6.14.2
  * Readd CONFIG_XFS_QUOTA=y.
  * Disable ACPI cutoff year on i386, was set to 2001.
    No need for acpi=force on boot.

  [ Jurij Smakov ]
  * Fix the install-image script to correctly include all the necessary
    stuff in scripts. (Closes: #336424)
  * Enable CONFIG_SND_ALI5451 on sparc.
  * Switch sparc to gcc-4.0. Thanks to Norbert for making sure it successfully
    builds a working kernel now.
  * Apply patch to fix ATI framebuffer output corruption on SunBlade 100
    (sparc64-atyfb-xl-gr.patch). Thanks to Luigi Gangitano. (Closes: #321200)
  * Disable CONFIG_PARPORT_PC_FIFO on sparc, since it causes a hang whenever
    something is sent to the parallel port device. Thanks to Attilla
    (boera at rdslink.ro) for pointing that out.

  [ Simon Horman ]
  * [386, AMD64] Set CONFIG_FRAMEBUFFER_CONSOLE=y instead of m.
    As vesadb now built into the kernel, after finally dropping the
    debian-specific patch to make it modular, make fbcons builtin too, else
    all sorts of weird stuff happens which is hard for the inird builders to
    automatically compenste for. (Closes: #336450)
  * Redisable CONFIG_SOFTWARE_SUSPEND on ppc/miboot as it required
    CONFIG_PM to compile.
  * [NETFILTER] nf_queue: Fix Ooops when no queue handler registered
    This is a regression introduced in 2.6.14.
    net-nf_queue-oops.patch. (Closes: #337713)
  * Make manuals with defconfig, as is required for kernel-package 10.008

  [ dann frazier ]
  * net-ipconntrack-nat-fix.patch - fix compilation of
    ip_conntrack_helper_pptp.c when NAT is disabled. (Closes: #336431)

  [ Christian T. Steigies ]
  * update m68k.diff to 2.6.14
  * add m68k-*vme* patches
  * disable macsonic driver until the dma patch is fixed
  * disable IEEE80211 drivers for all of m68k

  [ Frederik Schüler ]
  * activate CONFIG_SECURITY_NETWORK to fix SElinux operation.
    (Closes: #338543)

 -- Norbert Tretkowski <nobse@debian.org>  Mon, 14 Nov 2005 10:23:05 +0100

linux-2.6 (2.6.14-2) unstable; urgency=low

  [ Simon Horman ]
  * [SECURITY] Avoid 'names_cache' memory leak with CONFIG_AUDITSYSCALL
    This fix, included as part of the 2.6.13.4 patch in
    2.6.13+2.6.14-rc4-0experimental.1 is CVE-2005-3181
  * Fix genearation of .extraversion, again (closes: #333842)
  * Add missing kernel-arch and kernel-header-dirs to defines
    so headers get included. (closes: #336521)
    N.B: I only filled in arches where other's hadn't done so alread.
         Please fix if its wrong.
  * Allow powerpc64 to compile with AUDIT enabled but
    AUDITSYSCALL disabled. powerpc64-audit_sysctl-build.patch

  [ dann frazier ]
  * Update hppa.diff to 2.6.14-pa0

  [ Norbert Tretkowski ]
  * [alpha] New patch to include compiler.h in barrier.h, barrier() is used in
    non-SMP case.
  * [alpha] Added kernel-header-dirs and kernel-arch to debian/arch/alpha/defines
    to include asm-alpha in linux-headers package.
  * Added myself to Uploaders.

  [ Frederik Schüler ]
  * [amd64] use DISCONTIGMEM instead of SPARSEMEM on amd64-k8-smp flavour to
    fix bootup kernel panic.
  * [amd64] include asm-x86_64 in linux-headers package.
  * Deactivate AUDITSYSCALL globally, it slows down the kernel and is not
    needed for selinux at all.

 -- Simon Horman <horms@debian.org>  Tue,  1 Nov 2005 15:27:40 +0900

linux-2.6 (2.6.14-1) unstable; urgency=low

  [ Sven Luther ]
  * New upstream release.

  [ Norbert Tretkowski ]
  * [alpha] Update arch/alpha/config* for 2.6.14.

  [ Simon Horman ]
  * Fix misformatting of long description of
    linux-patch-debian-linux-patch-debian-X.Y.Z.
    templates/control.main.in
    (closes: #335088)
  * Make sure version is seeded in apply and unapply scripts.
    Actually changed in some earlier, post 2.6.12, release,
    but the changelog seems to be missing.
    (closes: #324583)

  [ dann frazier ]
  * [ia64] Disable the CONFIG_IA64_SGI_SN_XP module.  This forces
    CONFIG_GENERIC_ALLOCATOR and CONFIG_IA64_UNCACHED_ALLOCATOR to y, which
    appears to break on zx1 systems.

 -- Simon Horman <horms@debian.org>  Fri, 28 Oct 2005 16:26:03 +0900

linux-2.6 (2.6.13+2.6.14-rc5-0experimental.1) experimental; urgency=low

  [ Sven Luther ]
  * Upgraded to 2.6.14-rc5.

  [ Jonas Smedegaard ]
  * Quote variables in debian/rules.real and postinstall (making it
    safer to run with weird characters in path of build environment).

  [ Bastian Blank ]
  * Add some missing files from scripts to headers packages.
  * Add new patch powerpc-build-links.patch: Emit relative symlinks in
    arch/ppc{,64}/include.
  * Include arch/*/include into headers package.

 -- Sven Luther <luther@debian.org>  Tue, 25 Oct 2005 03:56:11 +0000

linux-2.6 (2.6.13+2.6.14-rc4-0experimental.1) experimental; urgency=low

  [ Sven Luther ]
  * Upgraded to 2.6.14-rc4.

  [ Simon Horman ]
  * Fix genearation of .extraversion (closes: #333842)

  [ dann frazier ]
  * Enhance the linux-source description to explain the types of patches
    Debian adds to it.  (closes: #258043)
  * Correct linux-patch-debian description.  It replaces the
    kernel-patch-debian packages, not the kernel-source packages.

  [ Jonas Smedegaard ]
  * Fix building from within a very long dir (all patches was applied at
    once - exhausting shell commandline, now applied one by one).
  * Add Simon Horman, Sven Luther and myself as Uploaders.

  [ Bastian Blank ]
  * Use list of revisions in patch scripts.
  * Use correct names for tarball and scripts.

  [ Jurij Smakov ]
  * [i386] Set the CONFIG_HPET_EMULATE_RTC option to make the clock
    work properly on certain Dell machines. This required setting the
    CONFIG_RTC option to 'y' instead of 'm'. (closes: #309909)
    [i386] Enable VIDEO_CX88 and VIDEO_CX88_DVB (both set to 'm') by
    popular demand. (closes: #330916)

  [ Norbert Tretkowski ]
  * [alpha] Update arch/alpha/config for 2.6.13.

  [ Kyle McMartin ]
  * [hppa] Oops. Fix linux-headers not including asm-parisc by adding
    headers_dirs = parisc to Makefile.inc.

  [ maximilian attems ]
  * Set CONFIG_FB_VESA=y for i386 and amd64 configs. (closes: #333003)

  [ Sven Luther ]
  * [powerpc] Fixed apus build, now use mkvmlinuz too to generate the vmlinuz
    kernel.
  * Fixed control.image.in to depend on :
      initramfs-tools | yaird | linux-ramdisk-tool
    where linux-ramdisk-tools is the virtual package provided by all
    initrd/initramfs generating tools.

  [ Frederik Schüler ]
  * deactivate FB_RIVA on all architectures.
  * deactivate BLK_DEV_IDESCSI on all architectures.
  * Added patch-2.6.13.4:
    - [SECURITY] key: plug request_key_auth memleak 
      See CAN-2005-3119
    - [SECURITY] Fix drm 'debug' sysfs permissions
      See CAN-2005-3179
    - [SECURITY] Avoid 'names_cache' memory leak with CONFIG_AUDITSYSCALL
    - [SPARC64] Fix userland FPU state corruption.
    - BIC coding bug in Linux 2.6.13
    - [SECURITY] orinoco: Information leakage due to incorrect padding 
      See CAN-2005-3180
    - ieee1394/sbp2: fixes for hot-unplug and module unloading

  [ Christian T. Steigies ]
  * disable CONFIG_EXT2_FS_XIP for m68k like on all(?) other arches
  * deactivate OKTAGON_SCSI for amiga/m68k until it can be compiled again
  * deactivate CONFIG_KEYBOARD_HIL_OLD, CONFIG_KEYBOARD_HIL, CONFIG_MOUSE_HIL,
    CONFIG_HIL_MLC, and CONFIG_HP_SDC for hp/m68k
  * update m68k.diff for 2.6.13
  * split out patches that do not intefere with other arches to
    patches-debian/m68k-*

 -- Bastian Blank <waldi@debian.org>  Fri, 21 Oct 2005 12:17:47 +0000

linux-2.6 (2.6.13-1) experimental; urgency=low

  * New upstream release "git booost":
    - new arch xtensa
    - kexec/kdump
    - execute-in-place
    - inotify (closes: #304387)
    - time-sharing cfq I/O scheduler
    - manual driver binding
    - voluntary preemption
    - user-space I/O initiation for InfiniBand
    - new speedy DES (crypto) implementation
    - uml "almost-skas" mode support
    - 250 HZ default (closes: #320366)
    - fixes all over (alsa, archs, ide, input, ntfs, scsi, swsusp, usb, ..)
    - orinoco driver updates (closes: #291684)
    - md, dm updates (closes: #317787)

  [ Frederik Schüler ]
  * [amd64] Added class and longclass descriptions for amd64 flavours.
  * [amd64] add amd64-tlb-flush-sigsegv-fix.patch: disable tlb flush
    filtering on smp systems to workaround processor errata.
  * backport kernel-api-documentation-generation-fix.diff from git to fix
    documentation build.
  * Added patch-2.6.13.1:
    - raw_sendmsg DoS (CAN-2005-2492)
    - 32bit sendmsg() flaw (CAN-2005-2490)
    - Reassembly trim not clearing CHECKSUM_HW
    - Use SA_SHIRQ in sparc specific code.
    - Fix boundary check in standard multi-block cipher processors
    - 2.6.13 breaks libpcap (and tcpdump)
    - x86: pci_assign_unassigned_resources() update
    - Fix PCI ROM mapping
    - aacraid: 2.6.13 aacraid bad BUG_ON fix
    - Kconfig: saa7134-dvb must select tda1004x

  [ Simon Horman ]
  * Disable BSDv3 accounting on hppa and alpha, it was already
    disabled on all other architectures. Also unify BSD accounting
    config into top level config, rather than per flavour configs.
  * [SECURITY] The seq_file memory leak fix included in 2.6.12-6
    as part of upstream's 2.6.12.6 patchset is now CAN-2005-2800.

  [ Jurij Smakov, Simon Horman ]
  * Ensure that only one kernel-manual/linux-manual package can
    be installed at a time to avoid file conflicts. (closes: #320042)

  [ Bastian Blank ]
  * Move audit, preempt and security settings to core config file.
  * Fix powerpc configuration.
  * Add debian version information to kernel version string.
  * Drop coreutils | fileutils dependencies.
  * Drop modular-vesafb patch. (closes: #222374, #289810)

  [ Christian T. Steigies ]
  * update m68k.diff for linux-2.6.13
  * add m68k-42_dma.patch and m68k-sonic.patch that will be in upstream 2.6.14
    (which makes sun3 build fail, needs fixing)

  [ maximilian attems ]
  * Drop drivers-add-scsi_changer.patch (merged)
  * Drop drivers-ide-dma-blacklist-toshiba.patch (merged)
  * Drop drivers-ide-__devinit.patch (merged)
  * Added patch-2.6.13.2:
    - USB: ftdi_sio: custom baud rate fix
    - Fix up more strange byte writes to the PCI_ROM_ADDRESS config word
    - Fix MPOL_F_VERIFY
    - jfs: jfs_delete_inode must call clear_inode
    - Fix DHCP + MASQUERADE problem
    - Sun HME: enable and map PCI ROM properly
    - Sun GEM ethernet: enable and map PCI ROM properly
    - hpt366: write the full 4 bytes of ROM address, not just low 1 byte
    - forcedeth: Initialize link settings in every nv_open()
    - Lost sockfd_put() in routing_ioctl()
    - lost fput in 32bit ioctl on x86-64
  * Added patch-2.6.13.3:
    - Fix fs/exec.c:788 (de_thread()) BUG_ON
    - Don't over-clamp window in tcp_clamp_window()
    - fix IPv6 per-socket multicast filtering in exact-match case
    - yenta oops fix
    - ipvs: ip_vs_ftp breaks connections using persistence
    - uml - Fix x86_64 page leak
    - skge: set mac address oops with bonding
    - tcp: set default congestion control correctly for incoming connections

  [ Sven Luther ]
  * [powerpc] Added hotplug support to the mv643xx_eth driver :
      powerpc-mv643xx-hotplug-support.patch
    thanks go to Nicolas Det for providing the patch.
  * [powerpc] Modified a couple of configuration options for the powerpc64
    flavour, fixes and enhances Apple G5 support (Closes: #323724, #328324)
  * [powerpc] Added powerpc-miboot flavour to use exclusively with oldworld
    powermac miboot floppies for debian-installer.
  * [powerpc] Checked upgraded version of the apus patches, separated them in
    a part which is safe to apply, and one which needs checking, and is thus
    not applied yet.

  [ Kyle McMartin ]
  * [hppa] Update hppa.diff to 2.6.13-pa4.
  * [hppa] Add space register fix to pacache.S to hppa.diff.

  [ dann frazier ]
  * Add a note to README.Debian that explains where users can find the .config
    files used to generate the linux-image packages.  Closes: #316809
  * [ia64] Workaround #325070 until upstream works out an acceptable solution.
    This bug breaks module loading on non-SMP ia64 kernels.  The workaround
    is to temporarily use an SMP config for the non-SMP kernels.  (Note that
    John Wright is running benchmarks to determine the overhead of running
    an SMP kernel on UP systems to help decide if this should be a
    permanent change).
  * [ia64] Update arch/ia64/config for 2.6.13

 -- Simon Horman <horms@debian.org>  Thu,  6 Oct 2005 15:45:21 +0900

linux-2.6 (2.6.12-6) unstable; urgency=high

  [ Andres Salomon, Bastian Blank ]
  * Change ATM and Classical-IP-over-ATM to be modular, instead of being
    statically included. (closes: #323143)

  [ Sven Luther ]
  * [powerpc] powerpc-pmac-sound-check.patch: Added pmac-sound sanity check.
  * [powerpc] powerpc-apus.patch:
    Added preliminary apus patch to package, not applied to kernel tree yet.

  [ Simon Horman ]
  * Unset CC_OPTIMIZE_FOR_SIZE in i386 config,
    it breaks iproute's (and other netlink users) ability
    to set routes. (closes: #322723)
  * Added 2.6.12.6
    - [SECURITY: CAN-2005-2555] Restrict socket policy loading to
      CAP_NET_ADMIN.
    - [SECURITY] Fix DST leak in icmp_push_reply().  Possible remote
      DoS?
    - [SECURITY] NPTL signal delivery deadlock fix; possible local
      DoS.
    - fix gl_skb/skb type error in genelink driver in usbnet
    - [SECURITY] fix a memory leak in devices seq_file implementation;
      local DoS.
    - [SECURITY] Fix SKB leak in ip6_input_finish(); local DoS.

  [ Andres Salomon ]
  * [hppa] enable discontiguous memory support for 32bit hppa images, so
    they build.

 -- Andres Salomon <dilinger@debian.org>  Tue, 06 Sep 2005 10:14:35 -0400

linux-2.6 (2.6.12-5) unstable; urgency=low

  * Change ARM to use GCC 3.3 to avoid FTBFS errors with GCC 4
   (dann frazier)

  * Remove spurious double quote character from ia64 package descriptions.
    (dann frazier)

  * Add transitional meta packages (kernel-image-2.6-*) for ia64.
    (dann frazier)

  * Change fuzz factor to 1, stricter patch appliance. (Maximilian Attems)

  * Enabled CONFIG_THERM_PM72 on powerpc64 flavour. (Sven Luther)

 -- Bastian Blank <waldi@debian.org>  Tue, 16 Aug 2005 21:43:31 +0200

linux-2.6 (2.6.12-4) unstable; urgency=low

  * Supply correct subarch values for the powerpc images.

 -- Bastian Blank <waldi@debian.org>  Mon, 15 Aug 2005 21:06:18 +0200

linux-2.6 (2.6.12-3) unstable; urgency=low

  * Added reference to old kernel-* package names to make
    transition a little more obvious to end users.
    A Dan Jacobson special. (Simon Horman) Closes: #321167

  * By the time this makes it into the archive, it will
    be handling kernel-image-2.6-* packages. (Simon Horman)
    Closes: #321867

  * Link palinfo statically on ia64. (dann frazier) (Closes: #321885)

  * [hppa] :
    - Add hppa arch specific patch.
    - Build-Depend on binutils-hppa64 and gcc-4.0-hppa64.
    (Kyle McMartin)

  * Fix permissions in source tarball. (Bastian Blank) (Closes: #322409)

  * Enable the CONFIG_IP_ADVANCED_ROUTER and related options on
    sparc64 to sync with other architectures. (Jurij Smakov)
    Closes: #321236

  * Include all executables as well as *.sh and *.pl files found in
    scripts directory in the headers package. (Bastian Blank)
    Closes: #322612, #322680, #322765

  * Include m68k headers into the arch-common headers package on
    powerpc and make sure that all the directories are linked to
    properly from the flavour-specific headers packages. (Jurij Smakov)
    Closes: #322610

  * [powerpc] Enabled the powerpc64 flavour, now that we have a real biarch
    toolchain in sid. Many thanks go to GOTO Masanori and Matthias Klose as
    well as any other who worked on the biarch toolchain to make this happen.

  * Added 2.6.12.5 (Simon Horman)
    - Fix BUG() is triggered by a call to set_mempolicy() with a negativ
      first argument.
    - [amd64] Fix a SRAT handling on systems with dual cores.
    - [amd64] SMP timing problem
    - [security] Zlib fixes See CAN-2005-2458, CAN-2005-2459
      http://sources.redhat.com/ml/bug-gnu-utils/1999-06/msg00183.html
      http://bugs.gentoo.org/show_bug.cgi
    - Add zlib deflateBound()
    - [security] Fix error during session join. See CAN-2005-2098
    - [security] Fix keyring destructor. See CAN-2005-2099
    - Module per-cpu alignment cannot always be met
      http://www.ussg.iu.edu/hypermail/linux/kernel/0409.0/0768.html
    Closes: #323039

 -- Bastian Blank <waldi@debian.org>  Mon, 15 Aug 2005 16:42:05 +0200

linux-2.6 (2.6.12-2) unstable; urgency=low

  * The Kernel Team offers its condolences to the family of Jens Schmalzing
    (jensen@debian), who died Saturday, July 30, 2005 in a tragic accident in
    Munich.  Jens was a member of the Kernel Team, and was instrumental in
    taking the powerpc kernel package to 2.6, as well as maintaining MOL
    and its kernel modules.

  * Add @longclass@ variable to control file autogeneration. (Andres Salomon)

  * Bump build-depends on kernel-package to a fixed version (>= 9.005).
    (Jurij Smakov, Sven Luther) (closes: #319657, #320422, #321625)

  * Change default ramdisk size for sparc to 16,384K to accomodate a fatter
    d-i initrd for netboot installs.
    (Joshua Kwan)

  * Don't build-depend on console-tools on s390. (Bastian Blank)

  * Add ARM support. (Vincent Sanders)

  * Add ia64 descriptions. (dann frazier)

  * Strip down the scripts dir in the headers packages. (Bastian Blank)

  * Add m68k support. (Christian T. Steigies)

  * Added 2.6.12.4 (Frederik Schüler)
    - Fix powernow oops on dual-core athlon
    - Fix early vlan adding leads to not functional device
    - sys_get_thread_area does not clear the returned argument
    - bio_clone fix
    - Fix possible overflow of sock->sk_policy (CAN-2005-2456)
      (closes: #321401)
    - Wait until all references to ip_conntrack_untracked are dropped on
      unload
    - Fix potential memory corruption in NAT code (aka memory NAT)
    - Fix deadlock in ip6_queue
    - Fix signedness issues in net/core/filter.c
    - x86_64 memleak from malicious 32bit elf program
    - rocket.c: Fix ldisc ref count handling
    - kbuild: build TAGS problem with O=

  * Enable CONFIG_6PACK=m for all archs (Andres Salomon)
    (closes: #319646)

  * Overhaul the generation of the control file. Now it is handled
    by debian/bin/gencontrol.py. The debian/control target in rules
    also fails now, since we don't want the control file generated
    during build. Arch-specific Depends and suggests are now generated
    correctly. (Bastian Blank) (Closes: #319896)

  * [powerpc] Fixed typo which made asm-ppc and asm-ppc64 not being included
    in the header package. (Sven Luther) (Closes: #320817)

  * Added list of flavours built to common header package. (Sven Luther)

 -- Bastian Blank <waldi@debian.org>  Tue, 09 Aug 2005 11:12:40 +0200
 
linux-2.6 (2.6.12-1) unstable; urgency=low

  * New upstream release:
    - "git rocks"
    - address space randomization
    - conversion of ide driver code to the device model
    - restored Philips webcam driver
    - new Broadcom bcm5706 gigabit driver
    - new resource limits for the audio community
    - Multipath device mapper
    - Intel HD Audio alsa driver
    - fixes + arch updates..
    - readdition of tg3 driver, as firmware license has been fixed

  * Dropped the following patches:
    - patch-2.6.11.*.patch (merged)
    - powerpc-ppc64-ibmvscsi.patch (Christoph didn't like it, and it failed
      to build anyways) (Sven Luther)
    - doc-post_halloween.patch (unless someone can come up w/ a valid
      reason for carrying around rapidly bitrotting documentation...)
      (Andres Salomon)
    - sparc32-hypersparc-srmmu.patch (dropped until sparc32 is working
      again, and we can figure out whether it's necessary)
    - fix-alpha-ext3-oops.patch (no longer needed, fixed by compiler)
    - x86-i486_emu.patch (buggy and insecure 80486 instruction emulation
      for 80386; we're no longer supporting this) (closes: #250468)
    - amd64-outs.patch (according to
      http://www.ussg.iu.edu/hypermail/linux/kernel/0502.3/1095.html, this
      is unnecessary for us) (Andres Salomon)
    - sparc64-rtc-mostek.patch (merged)
    - sparc64-compat-nanoseconds.patch (merged) 
    - sparc64-sunsu-init-2.6.11.patch (merged)
    - sunsab-uart-update-timeout.patch (merged)
    - alpha-read-trylock.patch (different version got merged)
    - powerpc-prep-motorola-irq-fix.patch (merged)
    - drivers-media-video-saa7134-update.patch (merged)
    - drivers-media-video-saa7134-update-2.patch (merged)
    - drivers-media-video-pll-lib.patch (merged)
    - drivers-media-video-pll-lib-2.patch (merged)
    - drivers-media-video-tuner-update-1.patch (merged)
    - drivers-media-video-tuner-update-2.patch (merged)
    - drivers-media-video-v4l-mpeg-support.patch (merged)
    - drivers-media-video-mt352-update.patch (merged)
    - arch-ppc64-hugepage-aio-panic.patch (merged)
    - drivers-input-serio-nmouse.patch (merged)
    - sparc64-sb1500-clock-2.6.patch (merged)
    - docbook-allow-preprocessor-directives-... (merged)
    - docbook-fix-function-parameter-descriptin-in-fbmem.patch (merged)
    - docbook-move-kernel-doc-comment-next-to-function.patch (merged)
    - powerpc-therm-adt746x-new-i2c-fix.patch (merged)
    - powerpc-mv643xx-enet.patch (merged)
    - powerpc-mv643xx-eth-pegasos.patch (merged)
    - powerpc-pmac-agp-sleep.patch (merged)
    - drivers-input-serio-8042-resume.patch (merged)
  
  * Premiere of the common-source kernel package
    (Jurij Smakov, Andres Salomon)
    - build all architectures out of kernel source package
    - rename source and binary packages
    - create a common config for different architectures, and management
      tools to allow for easier modification of config options
    - drop default configs, autogenerate them instead; requires
      kernel-package >= 9.002.

  * Add 2.6.12.1 (Maximilian Attems)
    - Clean up subthread exec (CAN-2005-1913)
    - ia64 ptrace + sigrestore_context (CAN-2005-1761)

  * Add 2.6.12.2 (Frederik Schüler)
    - Fix two socket hashing bugs.
    -  ACPI: Make sure we call acpi_register_gsi() even for default PCI
       interrupt assignment
    - Add "memory" clobbers to the x86 inline asm of strncmp and friends
    - e1000: fix spinlock bug
    - fix remap_pte_range BUG
    - Fix typo in drivers/pci/pci-driver.c

  * Add 2.6.12.3 (Joshua Kwan)
    - Fix semaphore handling in __unregister_chrdev
    - Fix TT mode in UML.
    - Check for a null return in tty_ldisc_ref.
    - v4l: cx88 hue offset fix
    - Fix 8139cp breakage that occurs with tpm driver.
    - Fix the 6pack driver in SMP environments.
    - Switch to spinlocks in the shaper driver.
    - ppc32: stop misusing NTP's time_offset value
    - netfilter: go back to dropping conntrack references manually
    - ACPI: don't accept 0 as a PCI IRQ.

  * Enable CONFIG_SCSI_INITIO. (Maximilian Attems) (closes: #318121)

  * [powerpc] :
    - Added powerpc-mkvmlinuz-support patch which allows, together with
      kernel-package 9.0002 to add mkvmlinuz support to hand built packages.
    - Removed powerpc-ppc64-ibmvscsi.patch, FTBFS, and Christoph doesn't like
      it and thinks it is not needed.
    - Disabled swim3 on powerpc-smp, FTBFS.
    - Disabled software-suspend on powerpc-smp, FTBFS, amd64/i386 only smp code.
    - Rediffed and readded the G4 L2 hardware flush assist patch from Jacob Pan.
    (Sven Luther)
    
  * [sparc]
    - Drop sparc32 flavour for now. sparc32 kernel is currently in the
      category "too buggy for us to support". In spite of numerous efforts
      I still see occasional random filesystem corruptions in my tests.
      That does NOT mean that we are dropping sparc32 support, we will
      work with upstream trying to solve these problems for the next
      kernel release. Those interested in helping/testing are encouraged
      to subscribe to debian-sparc mailing list.
      (Jurij Smakov)

  * [alpha]
    - Renamed resulting binary packages for alpha, kernel-image-x.y.z-generic
      wasn't a generic kernel, it was a generic kernel for alpha machines, so
      we're now using linux-image-x.y.z-alpha-generic (and of course, the same
      change for the smp kernel-image). This change was postponed after the
      sarge release. (closes: #260003)
    (Norbert Tretkowski)

  * [amd64]
    - Now using the default compiler (gcc-4.0), thus we get rid of the 
      annoying MAKEFLAGS="CC=gcc-3.4" make-kpkg... invocation for third-party 
      modules.
      This release lacks 64bit kernels for i386 userland; support will be
      added in a later release as soon as the toolchain has stabilized again.
      (Frederik Schüler)

 -- Andres Salomon <dilinger@debian.org>  Wed, 20 Jul 2005 17:16:04 -0400
<|MERGE_RESOLUTION|>--- conflicted
+++ resolved
@@ -39,7 +39,6 @@
     See CVE-2009-0834
   * shm: fix shmctl(SHM_INFO) lockup with !CONFIG_SHMEM
     This issue does not effect pre-build Debian kernels.
-<<<<<<< HEAD
      - bugfix/all/shm-fix-shmctl-SHM_INFO-lockup-without-CONFIG_SHMEM.patch
     See CVE-2009-0859  * 
   * copy_process: fix CLONE_PARENT && parent_exec_id interaction
@@ -51,12 +50,9 @@
   * NFS: fix an oops in encode_lookup()
      - bugfix/all/nfs-fix-oops-in-encode_lookup.patch
     See CVE-2009-1336
-=======
-  * Fix an off-by-two memory error in console selection (CVE-2009-1046)
-  * af_rose/x25: Sanity check the maximum user frame size (CVE-2009-1265)
-  * KVM: VMX: Don't allow uninhibited access to EFER on i386 (CVE-2009-1242)
-  * exit_notify: kill the wrong capable(CAP_KILL) check (CVE-2009-1337)
->>>>>>> f67cf6a5
+  * exit_notify: kill the wrong capable(CAP_KILL) check
+     - bugfix/all/exit_notify-kill-wrong-CAP_KILL-check.patch
+    See CVE-2009-1337
 
  -- dann frazier <dannf@debian.org>  Tue, 24 Feb 2009 23:49:22 -0700
 
