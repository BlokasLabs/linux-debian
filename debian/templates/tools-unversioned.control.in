--- conflicted
+++ resolved
@@ -137,20 +137,6 @@
  hv_vss_daemon provides the volume shadow copy service (VSS), allowing
  the host to freeze the guest filesystems while taking a snapshot.
 
-<<<<<<< HEAD
-#Package: rtla
-#Meta-Rules-Target: rtla
-#Build-Profiles: <!stage1 !pkg.linux.notools>
-#Architecture: amd64 arm64 armhf i386 x32
-#Build-Depends: libtracefs-dev, libtraceevent-dev, python3-docutils
-#Depends: ${shlibs:Depends}
-#Section: devel
-#Description: Real-Time Linux Analysis tools
-# rtla provides a set of commands for analysing the real-time
-# properties of Linux.  rtla uses kernel tracing capabilities to
-# provide precise information about the properties and root causes of
-# unexpected results.
-=======
 Package: rtla
 Meta-Rules-Target: rtla
 Build-Profiles: <!stage1 !pkg.linux.notools>
@@ -162,5 +148,4 @@
  rtla provides a set of commands for analysing the real-time
  properties of Linux.  rtla uses kernel tracing capabilities to
  provide precise information about the properties and root causes of
- unexpected results.
->>>>>>> ab3acd29
+ unexpected results.