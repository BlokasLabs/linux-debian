Package: linux-image-@abiname@@localversion@-dbg
Build-Profiles: <!stage1>
Depends: ${misc:Depends}
Section: debug
Priority: extra
<<<<<<< HEAD
Description: Debugging symbols for Linux @abiname@@localversion@
 This package provides the detached debugging symbols for the Linux kernel
=======
Description: Debug symbols for linux-image-@abiname@@localversion@
 This package provides the detached debug symbols for the Linux kernel
>>>>>>> fb9c5429
 and modules in linux-image-@abiname@@localversion@.<|MERGE_RESOLUTION|>--- conflicted
+++ resolved
@@ -3,11 +3,6 @@
 Depends: ${misc:Depends}
 Section: debug
 Priority: extra
-<<<<<<< HEAD
-Description: Debugging symbols for Linux @abiname@@localversion@
- This package provides the detached debugging symbols for the Linux kernel
-=======
 Description: Debug symbols for linux-image-@abiname@@localversion@
  This package provides the detached debug symbols for the Linux kernel
->>>>>>> fb9c5429
  and modules in linux-image-@abiname@@localversion@.