--- conflicted
+++ resolved
@@ -30,12 +30,7 @@
  xmlto <!stage1 !nodoc !pkg.linux.notools>,
 # used by upstream to build perf
  bison <!stage1 !pkg.linux.notools !nopython>,
-<<<<<<< HEAD
  flex <!stage1 !pkg.linux.notools !nopython>,
-=======
-# - flex needs to run on the host; same workaround as for openssl
- flex (>= 2.6.1-1.1~) <!stage1 !pkg.linux.notools !nopython> | flex:native <!stage1 !pkg.linux.notools !nopython>,
->>>>>>> b977a701
  gcc-multilib [amd64 ppc64 s390x sparc64] <!stage1 !pkg.linux.notools !nopython>,
  libaudit-dev <!stage1 !pkg.linux.notools !nopython>,
  libdw-dev <!stage1 !pkg.linux.notools !nopython>,
