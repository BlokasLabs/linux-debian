--- conflicted
+++ resolved
@@ -18,11 +18,7 @@
 
 Package: linux-compiler-gcc-6-x86
 Build-Profiles: <!stage1>
-<<<<<<< HEAD
-Depends: gcc-6, ${misc:Depends}
-=======
-Depends: gcc-7 (>= 7.2.0-20~), ${misc:Depends}
->>>>>>> a8a0de4a
+Depends: gcc-6 (>= 6.3.0-18+deb9u1~), ${misc:Depends}
 Architecture: amd64 i386 x32
 Multi-Arch: foreign
 Description: Compiler for Linux on x86 (meta-package)
