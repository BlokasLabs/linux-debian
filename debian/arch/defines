--- conflicted
+++ resolved
@@ -1,9 +1,5 @@
 [abi]
-<<<<<<< HEAD
 abiname: 2
-=======
-abiname: trunk
->>>>>>> 4aa4c152
 
 [base]
 arches:
@@ -33,7 +29,6 @@
 [relations]
 gcc-3.3: gcc-3.3
 gcc-4.0: gcc-4.0
-gcc-4.1: gcc-4.1
 initramfs-fallback: linux-initramfs-tool
 initramfs-tools: initramfs-tools (>= 0.53)
 yaird: yaird (>= 0.0.12-8)
