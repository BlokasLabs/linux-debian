--- conflicted
+++ resolved
@@ -1,11 +1,7 @@
 Subject: rcu: Disable RCU_FAST_NO_HZ on RT
 From: Thomas Gleixner <tglx@linutronix.de>
 Date: Sun, 28 Oct 2012 13:26:09 +0000
-<<<<<<< HEAD
-Origin: https://www.kernel.org/pub/linux/kernel/projects/rt/3.12/patches-3.12.5-rt7.tar.xz
-=======
 Origin: https://www.kernel.org/pub/linux/kernel/projects/rt/3.12/patches-3.12.6-rt9.tar.xz
->>>>>>> b3118024
 
 This uses a timer_list timer from the irq disabled guts of the idle
 code. Disable it for now to prevent wreckage.
