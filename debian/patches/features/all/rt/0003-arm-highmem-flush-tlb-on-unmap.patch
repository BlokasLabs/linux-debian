From e2ca4d092d9c6e6b07b465b4d81da207bbcc7437 Mon Sep 17 00:00:00 2001
From: Sebastian Andrzej Siewior <bigeasy@linutronix.de>
Date: Mon, 11 Mar 2013 21:37:27 +0100
Subject: [PATCH 3/6] arm/highmem: flush tlb on unmap
<<<<<<< HEAD
Origin: https://www.kernel.org/pub/linux/kernel/projects/rt/3.12/patches-3.12.5-rt7.tar.xz
=======
Origin: https://www.kernel.org/pub/linux/kernel/projects/rt/3.12/patches-3.12.6-rt9.tar.xz
>>>>>>> b3118024

The tlb should be flushed on unmap and thus make the mapping entry
invalid. This is only done in the non-debug case which does not look
right.

Signed-off-by: Sebastian Andrzej Siewior <bigeasy@linutronix.de>
---
 arch/arm/mm/highmem.c |    2 +-
 1 file changed, 1 insertion(+), 1 deletion(-)

--- a/arch/arm/mm/highmem.c
+++ b/arch/arm/mm/highmem.c
@@ -95,10 +95,10 @@ void __kunmap_atomic(void *kvaddr)
 			__cpuc_flush_dcache_area((void *)vaddr, PAGE_SIZE);
 #ifdef CONFIG_DEBUG_HIGHMEM
 		BUG_ON(vaddr != __fix_to_virt(FIX_KMAP_BEGIN + idx));
-		set_top_pte(vaddr, __pte(0));
 #else
 		(void) idx;  /* to kill a warning */
 #endif
+		set_top_pte(vaddr, __pte(0));
 		kmap_atomic_idx_pop();
 	} else if (vaddr >= PKMAP_ADDR(0) && vaddr < PKMAP_ADDR(LAST_PKMAP)) {
 		/* this address was obtained through kmap_high_get() */<|MERGE_RESOLUTION|>--- conflicted
+++ resolved
@@ -2,11 +2,7 @@
 From: Sebastian Andrzej Siewior <bigeasy@linutronix.de>
 Date: Mon, 11 Mar 2013 21:37:27 +0100
 Subject: [PATCH 3/6] arm/highmem: flush tlb on unmap
-<<<<<<< HEAD
-Origin: https://www.kernel.org/pub/linux/kernel/projects/rt/3.12/patches-3.12.5-rt7.tar.xz
-=======
 Origin: https://www.kernel.org/pub/linux/kernel/projects/rt/3.12/patches-3.12.6-rt9.tar.xz
->>>>>>> b3118024
 
 The tlb should be flushed on unmap and thus make the mapping entry
 invalid. This is only done in the non-debug case which does not look
