Subject: net: Avoid livelock in net_tx_action() on RT
From: Steven Rostedt <srostedt@redhat.com>
Date: Thu, 06 Oct 2011 10:48:39 -0400
<<<<<<< HEAD
Origin: https://www.kernel.org/pub/linux/kernel/projects/rt/3.12/patches-3.12.5-rt7.tar.xz
=======
Origin: https://www.kernel.org/pub/linux/kernel/projects/rt/3.12/patches-3.12.6-rt9.tar.xz
>>>>>>> b3118024

qdisc_lock is taken w/o disabling interrupts or bottom halfs. So code
holding a qdisc_lock() can be interrupted and softirqs can run on the
return of interrupt in !RT.

The spin_trylock() in net_tx_action() makes sure, that the softirq
does not deadlock. When the lock can't be acquired q is requeued and
the NET_TX softirq is raised. That causes the softirq to run over and
over.

That works in mainline as do_softirq() has a retry loop limit and
leaves the softirq processing in the interrupt return path and
schedules ksoftirqd. The task which holds qdisc_lock cannot be
preempted, so the lock is released and either ksoftirqd or the next
softirq in the return from interrupt path can proceed. Though it's a
bit strange to actually run MAX_SOFTIRQ_RESTART (10) loops before it
decides to bail out even if it's clear in the first iteration :)

On RT all softirq processing is done in a FIFO thread and we don't
have a loop limit, so ksoftirqd preempts the lock holder forever and
unqueues and requeues until the reset button is hit.

Due to the forced threading of ksoftirqd on RT we actually cannot
deadlock on qdisc_lock because it's a "sleeping lock". So it's safe to
replace the spin_trylock() with a spin_lock(). When contended,
ksoftirqd is scheduled out and the lock holder can proceed.

[ tglx: Massaged changelog and code comments ]

Solved-by: Thomas Gleixner <tglx@linuxtronix.de>
Signed-off-by: Steven Rostedt <rostedt@goodmis.org>
Tested-by: Carsten Emde <cbe@osadl.org>
Cc: Clark Williams <williams@redhat.com>
Cc: John Kacur <jkacur@redhat.com>
Cc: Luis Claudio R. Goncalves <lclaudio@redhat.com>
Signed-off-by: Thomas Gleixner <tglx@linutronix.de>

---
 net/core/dev.c |   32 +++++++++++++++++++++++++++++++-
 1 file changed, 31 insertions(+), 1 deletion(-)

--- a/net/core/dev.c
+++ b/net/core/dev.c
@@ -3275,6 +3275,36 @@ int netif_rx_ni(struct sk_buff *skb)
 }
 EXPORT_SYMBOL(netif_rx_ni);
 
+#ifdef CONFIG_PREEMPT_RT_FULL
+/*
+ * RT runs ksoftirqd as a real time thread and the root_lock is a
+ * "sleeping spinlock". If the trylock fails then we can go into an
+ * infinite loop when ksoftirqd preempted the task which actually
+ * holds the lock, because we requeue q and raise NET_TX softirq
+ * causing ksoftirqd to loop forever.
+ *
+ * It's safe to use spin_lock on RT here as softirqs run in thread
+ * context and cannot deadlock against the thread which is holding
+ * root_lock.
+ *
+ * On !RT the trylock might fail, but there we bail out from the
+ * softirq loop after 10 attempts which we can't do on RT. And the
+ * task holding root_lock cannot be preempted, so the only downside of
+ * that trylock is that we need 10 loops to decide that we should have
+ * given up in the first one :)
+ */
+static inline int take_root_lock(spinlock_t *lock)
+{
+	spin_lock(lock);
+	return 1;
+}
+#else
+static inline int take_root_lock(spinlock_t *lock)
+{
+	return spin_trylock(lock);
+}
+#endif
+
 static void net_tx_action(struct softirq_action *h)
 {
 	struct softnet_data *sd = &__get_cpu_var(softnet_data);
@@ -3313,7 +3343,7 @@ static void net_tx_action(struct softirq
 			head = head->next_sched;
 
 			root_lock = qdisc_lock(q);
-			if (spin_trylock(root_lock)) {
+			if (take_root_lock(root_lock)) {
 				smp_mb__before_clear_bit();
 				clear_bit(__QDISC_STATE_SCHED,
 					  &q->state);<|MERGE_RESOLUTION|>--- conflicted
+++ resolved
@@ -1,11 +1,7 @@
 Subject: net: Avoid livelock in net_tx_action() on RT
 From: Steven Rostedt <srostedt@redhat.com>
 Date: Thu, 06 Oct 2011 10:48:39 -0400
-<<<<<<< HEAD
-Origin: https://www.kernel.org/pub/linux/kernel/projects/rt/3.12/patches-3.12.5-rt7.tar.xz
-=======
 Origin: https://www.kernel.org/pub/linux/kernel/projects/rt/3.12/patches-3.12.6-rt9.tar.xz
->>>>>>> b3118024
 
 qdisc_lock is taken w/o disabling interrupts or bottom halfs. So code
 holding a qdisc_lock() can be interrupted and softirqs can run on the
