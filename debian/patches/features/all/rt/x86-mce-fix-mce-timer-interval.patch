From b69721d1af317f491ae7090d338d82528745612a Mon Sep 17 00:00:00 2001
From: Mike Galbraith <bitbucket@online.de>
Date: Wed, 29 May 2013 13:52:13 +0200
Subject: [PATCH] x86/mce: fix mce timer interval
<<<<<<< HEAD
Origin: https://www.kernel.org/pub/linux/kernel/projects/rt/3.12/patches-3.12.5-rt7.tar.xz
=======
Origin: https://www.kernel.org/pub/linux/kernel/projects/rt/3.12/patches-3.12.6-rt9.tar.xz
>>>>>>> b3118024

Seems mce timer fire at the wrong frequency in -rt kernels since roughly
forever due to 32 bit overflow.  3.8-rt is also missing a multiplier.

Add missing us -> ns conversion and 32 bit overflow prevention.

Cc: stable-rt@vger.kernel.org
Signed-off-by: Mike Galbraith <bitbucket@online.de>
[bigeasy: use ULL instead of u64 cast]
Signed-off-by: Sebastian Andrzej Siewior <bigeasy@linutronix.de>
---
 arch/x86/kernel/cpu/mcheck/mce.c |    7 ++++---
 1 file changed, 4 insertions(+), 3 deletions(-)

--- a/arch/x86/kernel/cpu/mcheck/mce.c
+++ b/arch/x86/kernel/cpu/mcheck/mce.c
@@ -1303,7 +1303,8 @@ static enum hrtimer_restart mce_timer_fn
 	__this_cpu_write(mce_next_interval, iv);
 	/* Might have become 0 after CMCI storm subsided */
 	if (iv) {
-		hrtimer_forward_now(timer, ns_to_ktime(jiffies_to_usecs(iv)));
+		hrtimer_forward_now(timer, ns_to_ktime(
+					jiffies_to_usecs(iv) * 1000ULL));
 		return HRTIMER_RESTART;
 	}
 	return HRTIMER_NORESTART;
@@ -1331,7 +1332,7 @@ void mce_timer_kick(unsigned long interv
 		}
 	} else {
 		hrtimer_start_range_ns(t,
-				ns_to_ktime(jiffies_to_usecs(interval) * 1000),
+			ns_to_ktime(jiffies_to_usecs(interval) * 1000ULL),
 				0, HRTIMER_MODE_REL_PINNED);
 	}
 	if (interval < iv)
@@ -1653,7 +1654,7 @@ static void mce_start_timer(unsigned int
 	if (mca_cfg.ignore_ce || !iv)
 		return;
 
-	hrtimer_start_range_ns(t, ns_to_ktime(jiffies_to_usecs(iv) * 1000),
+	hrtimer_start_range_ns(t, ns_to_ktime(jiffies_to_usecs(iv) * 1000ULL),
 			0, HRTIMER_MODE_REL_PINNED);
 }
 <|MERGE_RESOLUTION|>--- conflicted
+++ resolved
@@ -2,11 +2,7 @@
 From: Mike Galbraith <bitbucket@online.de>
 Date: Wed, 29 May 2013 13:52:13 +0200
 Subject: [PATCH] x86/mce: fix mce timer interval
-<<<<<<< HEAD
-Origin: https://www.kernel.org/pub/linux/kernel/projects/rt/3.12/patches-3.12.5-rt7.tar.xz
-=======
 Origin: https://www.kernel.org/pub/linux/kernel/projects/rt/3.12/patches-3.12.6-rt9.tar.xz
->>>>>>> b3118024
 
 Seems mce timer fire at the wrong frequency in -rt kernels since roughly
 forever due to 32 bit overflow.  3.8-rt is also missing a multiplier.
