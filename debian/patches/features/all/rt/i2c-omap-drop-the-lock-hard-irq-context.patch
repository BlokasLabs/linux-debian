From 5145351047b216cca13aaca99f939a9a594c6c4d Mon Sep 17 00:00:00 2001
From: Sebastian Andrzej Siewior <bigeasy@linutronix.de>
Date: Thu, 21 Mar 2013 11:35:49 +0100
Subject: [PATCH 2/3] i2c/omap: drop the lock hard irq context
<<<<<<< HEAD
Origin: https://www.kernel.org/pub/linux/kernel/projects/rt/3.12/patches-3.12.5-rt7.tar.xz
=======
Origin: https://www.kernel.org/pub/linux/kernel/projects/rt/3.12/patches-3.12.6-rt9.tar.xz
>>>>>>> b3118024

The lock is taken while reading two registers. On RT the first lock is
taken in hard irq where it might sleep and in the threaded irq.
The threaded irq runs in oneshot mode so the hard irq does not run until
the thread the completes so there is no reason to grab the lock.

Signed-off-by: Sebastian Andrzej Siewior <bigeasy@linutronix.de>
---
 drivers/i2c/busses/i2c-omap.c |    5 +----
 1 file changed, 1 insertion(+), 4 deletions(-)

--- a/drivers/i2c/busses/i2c-omap.c
+++ b/drivers/i2c/busses/i2c-omap.c
@@ -879,15 +879,12 @@ omap_i2c_isr(int irq, void *dev_id)
 	u16 mask;
 	u16 stat;
 
-	spin_lock(&dev->lock);
-	mask = omap_i2c_read_reg(dev, OMAP_I2C_IE_REG);
 	stat = omap_i2c_read_reg(dev, OMAP_I2C_STAT_REG);
+	mask = omap_i2c_read_reg(dev, OMAP_I2C_IE_REG);
 
 	if (stat & mask)
 		ret = IRQ_WAKE_THREAD;
 
-	spin_unlock(&dev->lock);
-
 	return ret;
 }
 <|MERGE_RESOLUTION|>--- conflicted
+++ resolved
@@ -2,11 +2,7 @@
 From: Sebastian Andrzej Siewior <bigeasy@linutronix.de>
 Date: Thu, 21 Mar 2013 11:35:49 +0100
 Subject: [PATCH 2/3] i2c/omap: drop the lock hard irq context
-<<<<<<< HEAD
-Origin: https://www.kernel.org/pub/linux/kernel/projects/rt/3.12/patches-3.12.5-rt7.tar.xz
-=======
 Origin: https://www.kernel.org/pub/linux/kernel/projects/rt/3.12/patches-3.12.6-rt9.tar.xz
->>>>>>> b3118024
 
 The lock is taken while reading two registers. On RT the first lock is
 taken in hard irq where it might sleep and in the threaded irq.
