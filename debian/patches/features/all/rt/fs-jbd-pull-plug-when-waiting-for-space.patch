From: Mike Galbraith <mgalbraith@suse.de>
Date: Wed, 11 Jul 2012 22:05:20 +0000
Subject: fs, jbd: pull your plug when waiting for space
<<<<<<< HEAD
Origin: https://www.kernel.org/pub/linux/kernel/projects/rt/3.12/patches-3.12.5-rt7.tar.xz
=======
Origin: https://www.kernel.org/pub/linux/kernel/projects/rt/3.12/patches-3.12.6-rt9.tar.xz
>>>>>>> b3118024

With an -rt kernel, and a heavy sync IO load, tasks can jam
up on journal locks without unplugging, which can lead to
terminal IO starvation.  Unplug and schedule when waiting for space.

Signed-off-by: Mike Galbraith <mgalbraith@suse.de>
Cc: Steven Rostedt <rostedt@goodmis.org>
Cc: Theodore Tso <tytso@mit.edu>
Link: http://lkml.kernel.org/r/1341812414.7370.73.camel@marge.simpson.net
Signed-off-by: Thomas Gleixner <tglx@linutronix.de>

---
 fs/jbd/checkpoint.c |    2 ++
 1 file changed, 2 insertions(+)

--- a/fs/jbd/checkpoint.c
+++ b/fs/jbd/checkpoint.c
@@ -129,6 +129,8 @@ void __log_wait_for_space(journal_t *jou
 		if (journal->j_flags & JFS_ABORT)
 			return;
 		spin_unlock(&journal->j_state_lock);
+		if (current->plug)
+			io_schedule();
 		mutex_lock(&journal->j_checkpoint_mutex);
 
 		/*<|MERGE_RESOLUTION|>--- conflicted
+++ resolved
@@ -1,11 +1,7 @@
 From: Mike Galbraith <mgalbraith@suse.de>
 Date: Wed, 11 Jul 2012 22:05:20 +0000
 Subject: fs, jbd: pull your plug when waiting for space
-<<<<<<< HEAD
-Origin: https://www.kernel.org/pub/linux/kernel/projects/rt/3.12/patches-3.12.5-rt7.tar.xz
-=======
 Origin: https://www.kernel.org/pub/linux/kernel/projects/rt/3.12/patches-3.12.6-rt9.tar.xz
->>>>>>> b3118024
 
 With an -rt kernel, and a heavy sync IO load, tasks can jam
 up on journal locks without unplugging, which can lead to
