Subject: seqlock: Prevent rt starvation
From: Thomas Gleixner <tglx@linutronix.de>
Date: Wed, 22 Feb 2012 12:03:30 +0100
<<<<<<< HEAD
Origin: https://www.kernel.org/pub/linux/kernel/projects/rt/3.12/patches-3.12.5-rt7.tar.xz
=======
Origin: https://www.kernel.org/pub/linux/kernel/projects/rt/3.12/patches-3.12.6-rt9.tar.xz
>>>>>>> b3118024

If a low prio writer gets preempted while holding the seqlock write
locked, a high prio reader spins forever on RT.

To prevent this let the reader grab the spinlock, so it blocks and
eventually boosts the writer. This way the writer can proceed and
endless spinning is prevented.

For seqcount writers we disable preemption over the update code
path. Thaanks to Al Viro for distangling some VFS code to make that
possible.

Signed-off-by: Thomas Gleixner <tglx@linutronix.de>
Cc: stable-rt@vger.kernel.org

---
 include/linux/seqlock.h |   55 +++++++++++++++++++++++++++++++++++++++---------
 include/net/dst.h       |    2 -
 include/net/neighbour.h |    4 +--
 3 files changed, 48 insertions(+), 13 deletions(-)

--- a/include/linux/seqlock.h
+++ b/include/linux/seqlock.h
@@ -152,18 +152,30 @@ static inline int read_seqcount_retry(co
  * Sequence counter only version assumes that callers are using their
  * own mutexing.
  */
-static inline void write_seqcount_begin(seqcount_t *s)
+static inline void __write_seqcount_begin(seqcount_t *s)
 {
 	s->sequence++;
 	smp_wmb();
 }
 
-static inline void write_seqcount_end(seqcount_t *s)
+static inline void write_seqcount_begin(seqcount_t *s)
+{
+	preempt_disable_rt();
+	__write_seqcount_begin(s);
+}
+
+static inline void __write_seqcount_end(seqcount_t *s)
 {
 	smp_wmb();
 	s->sequence++;
 }
 
+static inline void write_seqcount_end(seqcount_t *s)
+{
+	__write_seqcount_end(s);
+	preempt_enable_rt();
+}
+
 /**
  * write_seqcount_barrier - invalidate in-progress read-side seq operations
  * @s: pointer to seqcount_t
@@ -204,10 +216,33 @@ typedef struct {
 /*
  * Read side functions for starting and finalizing a read side section.
  */
+#ifndef CONFIG_PREEMPT_RT_FULL
 static inline unsigned read_seqbegin(const seqlock_t *sl)
 {
 	return read_seqcount_begin(&sl->seqcount);
 }
+#else
+/*
+ * Starvation safe read side for RT
+ */
+static inline unsigned read_seqbegin(seqlock_t *sl)
+{
+	unsigned ret;
+
+repeat:
+	ret = ACCESS_ONCE(sl->seqcount.sequence);
+	if (unlikely(ret & 1)) {
+		/*
+		 * Take the lock and let the writer proceed (i.e. evtl
+		 * boost it), otherwise we could loop here forever.
+		 */
+		spin_lock(&sl->lock);
+		spin_unlock(&sl->lock);
+		goto repeat;
+	}
+	return ret;
+}
+#endif
 
 static inline unsigned read_seqretry(const seqlock_t *sl, unsigned start)
 {
@@ -222,36 +257,36 @@ static inline unsigned read_seqretry(con
 static inline void write_seqlock(seqlock_t *sl)
 {
 	spin_lock(&sl->lock);
-	write_seqcount_begin(&sl->seqcount);
+	__write_seqcount_begin(&sl->seqcount);
 }
 
 static inline void write_sequnlock(seqlock_t *sl)
 {
-	write_seqcount_end(&sl->seqcount);
+	__write_seqcount_end(&sl->seqcount);
 	spin_unlock(&sl->lock);
 }
 
 static inline void write_seqlock_bh(seqlock_t *sl)
 {
 	spin_lock_bh(&sl->lock);
-	write_seqcount_begin(&sl->seqcount);
+	__write_seqcount_begin(&sl->seqcount);
 }
 
 static inline void write_sequnlock_bh(seqlock_t *sl)
 {
-	write_seqcount_end(&sl->seqcount);
+	__write_seqcount_end(&sl->seqcount);
 	spin_unlock_bh(&sl->lock);
 }
 
 static inline void write_seqlock_irq(seqlock_t *sl)
 {
 	spin_lock_irq(&sl->lock);
-	write_seqcount_begin(&sl->seqcount);
+	__write_seqcount_begin(&sl->seqcount);
 }
 
 static inline void write_sequnlock_irq(seqlock_t *sl)
 {
-	write_seqcount_end(&sl->seqcount);
+	__write_seqcount_end(&sl->seqcount);
 	spin_unlock_irq(&sl->lock);
 }
 
@@ -260,7 +295,7 @@ static inline unsigned long __write_seql
 	unsigned long flags;
 
 	spin_lock_irqsave(&sl->lock, flags);
-	write_seqcount_begin(&sl->seqcount);
+	__write_seqcount_begin(&sl->seqcount);
 	return flags;
 }
 
@@ -270,7 +305,7 @@ static inline unsigned long __write_seql
 static inline void
 write_sequnlock_irqrestore(seqlock_t *sl, unsigned long flags)
 {
-	write_seqcount_end(&sl->seqcount);
+	__write_seqcount_end(&sl->seqcount);
 	spin_unlock_irqrestore(&sl->lock, flags);
 }
 
--- a/include/net/dst.h
+++ b/include/net/dst.h
@@ -395,7 +395,7 @@ static inline void dst_confirm(struct ds
 static inline int dst_neigh_output(struct dst_entry *dst, struct neighbour *n,
 				   struct sk_buff *skb)
 {
-	const struct hh_cache *hh;
+	struct hh_cache *hh;
 
 	if (dst->pending_confirm) {
 		unsigned long now = jiffies;
--- a/include/net/neighbour.h
+++ b/include/net/neighbour.h
@@ -333,7 +333,7 @@ static inline int neigh_hh_bridge(struct
 }
 #endif
 
-static inline int neigh_hh_output(const struct hh_cache *hh, struct sk_buff *skb)
+static inline int neigh_hh_output(struct hh_cache *hh, struct sk_buff *skb)
 {
 	unsigned int seq;
 	int hh_len;
@@ -388,7 +388,7 @@ struct neighbour_cb {
 
 #define NEIGH_CB(skb)	((struct neighbour_cb *)(skb)->cb)
 
-static inline void neigh_ha_snapshot(char *dst, const struct neighbour *n,
+static inline void neigh_ha_snapshot(char *dst, struct neighbour *n,
 				     const struct net_device *dev)
 {
 	unsigned int seq;<|MERGE_RESOLUTION|>--- conflicted
+++ resolved
@@ -1,11 +1,7 @@
 Subject: seqlock: Prevent rt starvation
 From: Thomas Gleixner <tglx@linutronix.de>
 Date: Wed, 22 Feb 2012 12:03:30 +0100
-<<<<<<< HEAD
-Origin: https://www.kernel.org/pub/linux/kernel/projects/rt/3.12/patches-3.12.5-rt7.tar.xz
-=======
 Origin: https://www.kernel.org/pub/linux/kernel/projects/rt/3.12/patches-3.12.6-rt9.tar.xz
->>>>>>> b3118024
 
 If a low prio writer gets preempted while holding the seqlock write
 locked, a high prio reader spins forever on RT.
