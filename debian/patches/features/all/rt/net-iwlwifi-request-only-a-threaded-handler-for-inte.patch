From 71a040bb37b815d4d4a2be8ab2a14b9c41e3fc19 Mon Sep 17 00:00:00 2001
From: Sebastian Andrzej Siewior <bigeasy@linutronix.de>
Date: Fri, 4 Oct 2013 11:42:34 +0200
Subject: [PATCH] net: iwlwifi: request only a threaded handler for
 interrupts
<<<<<<< HEAD
Origin: https://www.kernel.org/pub/linux/kernel/projects/rt/3.12/patches-3.12.5-rt7.tar.xz
=======
Origin: https://www.kernel.org/pub/linux/kernel/projects/rt/3.12/patches-3.12.6-rt9.tar.xz
>>>>>>> b3118024

On RT the trans_pcie->irq_lock lock is converted into a sleeping lock
and can't be used in primary irq handler. The lock is used in mutliple
places which means turning it into a raw lock could increase the
latency of the system.
For now both handlers are moved into the thread.

Signed-off-by: Sebastian Andrzej Siewior <bigeasy@linutronix.de>
Signed-off-by: Clark Williams <clark.williams@gmail.com>
---
 drivers/net/wireless/iwlwifi/pcie/trans.c |   19 +++++++++++++++++++
 1 file changed, 19 insertions(+)

--- a/drivers/net/wireless/iwlwifi/pcie/trans.c
+++ b/drivers/net/wireless/iwlwifi/pcie/trans.c
@@ -1375,6 +1375,20 @@ static const struct iwl_trans_ops trans_
 	.set_bits_mask = iwl_trans_pcie_set_bits_mask,
 };
 
+#ifdef CONFIG_PREEMPT_RT_BASE
+static irqreturn_t iwl_rt_irq_handler(int irq, void *dev_id)
+{
+	irqreturn_t ret;
+
+	local_bh_disable();
+	ret = iwl_pcie_isr_ict(irq, dev_id);
+	local_bh_enable();
+	if (ret == IRQ_WAKE_THREAD)
+		ret = iwl_pcie_irq_handler(irq, dev_id);
+	return ret;
+}
+#endif
+
 struct iwl_trans *iwl_trans_pcie_alloc(struct pci_dev *pdev,
 				       const struct pci_device_id *ent,
 				       const struct iwl_cfg *cfg)
@@ -1493,9 +1507,14 @@ struct iwl_trans *iwl_trans_pcie_alloc(s
 	if (iwl_pcie_alloc_ict(trans))
 		goto out_free_cmd_pool;
 
+#ifdef CONFIG_PREEMPT_RT_BASE
+	err = request_threaded_irq(pdev->irq, NULL, iwl_rt_irq_handler,
+				IRQF_SHARED | IRQF_ONESHOT, DRV_NAME, trans);
+#else
 	err = request_threaded_irq(pdev->irq, iwl_pcie_isr_ict,
 				   iwl_pcie_irq_handler,
 				   IRQF_SHARED, DRV_NAME, trans);
+#endif
 	if (err) {
 		IWL_ERR(trans, "Error allocating IRQ %d\n", pdev->irq);
 		goto out_free_ict;<|MERGE_RESOLUTION|>--- conflicted
+++ resolved
@@ -3,11 +3,7 @@
 Date: Fri, 4 Oct 2013 11:42:34 +0200
 Subject: [PATCH] net: iwlwifi: request only a threaded handler for
  interrupts
-<<<<<<< HEAD
-Origin: https://www.kernel.org/pub/linux/kernel/projects/rt/3.12/patches-3.12.5-rt7.tar.xz
-=======
 Origin: https://www.kernel.org/pub/linux/kernel/projects/rt/3.12/patches-3.12.6-rt9.tar.xz
->>>>>>> b3118024
 
 On RT the trans_pcie->irq_lock lock is converted into a sleeping lock
 and can't be used in primary irq handler. The lock is used in mutliple
