From 4aaca90c0255caee9a55371afaecb32365123762 Mon Sep 17 00:00:00 2001
From: Steven Rostedt <rostedt@goodmis.org>
Date: Mon, 19 Aug 2013 17:33:26 -0400
Subject: [PATCH 2/3] hwlat-detector: Use trace_clock_local if available
<<<<<<< HEAD
Origin: https://www.kernel.org/pub/linux/kernel/projects/rt/3.12/patches-3.12.5-rt7.tar.xz
=======
Origin: https://www.kernel.org/pub/linux/kernel/projects/rt/3.12/patches-3.12.6-rt9.tar.xz
>>>>>>> b3118024

As ktime_get() calls into the timing code which does a read_seq(), it
may be affected by other CPUS that touch that lock. To remove this
dependency, use the trace_clock_local() which is already exported
for module use. If CONFIG_TRACING is enabled, use that as the clock,
otherwise use ktime_get().

Signed-off-by: Steven Rostedt <srostedt@redhat.com>
Signed-off-by: Sebastian Andrzej Siewior <bigeasy@linutronix.de>
---
 drivers/misc/hwlat_detector.c |   34 +++++++++++++++++++++++++---------
 1 file changed, 25 insertions(+), 9 deletions(-)

--- a/drivers/misc/hwlat_detector.c
+++ b/drivers/misc/hwlat_detector.c
@@ -51,6 +51,7 @@
 #include <linux/version.h>
 #include <linux/delay.h>
 #include <linux/slab.h>
+#include <linux/trace_clock.h>
 
 #define BUF_SIZE_DEFAULT	262144UL		/* 8K*(sizeof(entry)) */
 #define BUF_FLAGS		(RB_FL_OVERWRITE)	/* no block on full */
@@ -211,6 +212,21 @@ static struct sample *buffer_get_sample(
 	return sample;
 }
 
+#ifndef CONFIG_TRACING
+#define time_type	ktime_t
+#define time_get()	ktime_get()
+#define time_to_us(x)	ktime_to_us(x)
+#define time_sub(a, b)	ktime_sub(a, b)
+#define init_time(a, b)	(a).tv64 = b
+#define time_u64(a)	(a).tv64
+#else
+#define time_type	u64
+#define time_get()	trace_clock_local()
+#define time_to_us(x)	div_u64(x, 1000)
+#define time_sub(a, b)	((a) - (b))
+#define init_time(a, b)	a = b
+#define time_u64(a)	a
+#endif
 /**
  * get_sample - sample the CPU TSC and look for likely hardware latencies
  * @unused: This is not used but is a part of the stop_machine API
@@ -220,23 +236,23 @@ static struct sample *buffer_get_sample(
  */
 static int get_sample(void *unused)
 {
-	ktime_t start, t1, t2, last_t2;
+	time_type start, t1, t2, last_t2;
 	s64 diff, total = 0;
 	u64 sample = 0;
 	u64 outer_sample = 0;
 	int ret = 1;
 
-	last_t2.tv64 = 0;
-	start = ktime_get(); /* start timestamp */
+	init_time(last_t2, 0);
+	start = time_get(); /* start timestamp */
 
 	do {
 
-		t1 = ktime_get();	/* we'll look for a discontinuity */
-		t2 = ktime_get();
+		t1 = time_get();	/* we'll look for a discontinuity */
+		t2 = time_get();
 
-		if (last_t2.tv64) {
+		if (time_u64(last_t2)) {
 			/* Check the delta from the outer loop (t2 to next t1) */
-			diff = ktime_to_us(ktime_sub(t1, last_t2));
+			diff = time_to_us(time_sub(t1, last_t2));
 			/* This shouldn't happen */
 			if (diff < 0) {
 				printk(KERN_ERR BANNER "time running backwards\n");
@@ -247,10 +263,10 @@ static int get_sample(void *unused)
 		}
 		last_t2 = t2;
 
-		total = ktime_to_us(ktime_sub(t2, start)); /* sample width */
+		total = time_to_us(time_sub(t2, start)); /* sample width */
 
 		/* This checks the inner loop (t1 to t2) */
-		diff = ktime_to_us(ktime_sub(t2, t1));     /* current diff */
+		diff = time_to_us(time_sub(t2, t1));     /* current diff */
 
 		/* This shouldn't happen */
 		if (diff < 0) {<|MERGE_RESOLUTION|>--- conflicted
+++ resolved
@@ -2,11 +2,7 @@
 From: Steven Rostedt <rostedt@goodmis.org>
 Date: Mon, 19 Aug 2013 17:33:26 -0400
 Subject: [PATCH 2/3] hwlat-detector: Use trace_clock_local if available
-<<<<<<< HEAD
-Origin: https://www.kernel.org/pub/linux/kernel/projects/rt/3.12/patches-3.12.5-rt7.tar.xz
-=======
 Origin: https://www.kernel.org/pub/linux/kernel/projects/rt/3.12/patches-3.12.6-rt9.tar.xz
->>>>>>> b3118024
 
 As ktime_get() calls into the timing code which does a read_seq(), it
 may be affected by other CPUS that touch that lock. To remove this
