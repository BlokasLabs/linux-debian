Subject: sched: ttwu: Return success when only changing the saved_state value
From: Thomas Gleixner <tglx@linutronix.de>
Date: Tue, 13 Dec 2011 21:42:19 +0100
<<<<<<< HEAD
Origin: https://www.kernel.org/pub/linux/kernel/projects/rt/3.12/patches-3.12.5-rt7.tar.xz
=======
Origin: https://www.kernel.org/pub/linux/kernel/projects/rt/3.12/patches-3.12.6-rt9.tar.xz
>>>>>>> b3118024

When a task blocks on a rt lock, it saves the current state in
p->saved_state, so a lock related wake up will not destroy the
original state.

When a real wakeup happens, while the task is running due to a lock
wakeup already, we update p->saved_state to TASK_RUNNING, but we do
not return success, which might cause another wakeup in the waitqueue
code and the task remains in the waitqueue list. Return success in
that case as well.

Signed-off-by: Thomas Gleixner <tglx@linutronix.de>
Cc: stable-rt@vger.kernel.org
---
 kernel/sched/core.c |    4 +++-
 1 file changed, 3 insertions(+), 1 deletion(-)

--- a/kernel/sched/core.c
+++ b/kernel/sched/core.c
@@ -1511,8 +1511,10 @@ try_to_wake_up(struct task_struct *p, un
 		 * if the wakeup condition is true.
 		 */
 		if (!(wake_flags & WF_LOCK_SLEEPER)) {
-			if (p->saved_state & state)
+			if (p->saved_state & state) {
 				p->saved_state = TASK_RUNNING;
+				success = 1;
+			}
 		}
 		goto out;
 	}<|MERGE_RESOLUTION|>--- conflicted
+++ resolved
@@ -1,11 +1,7 @@
 Subject: sched: ttwu: Return success when only changing the saved_state value
 From: Thomas Gleixner <tglx@linutronix.de>
 Date: Tue, 13 Dec 2011 21:42:19 +0100
-<<<<<<< HEAD
-Origin: https://www.kernel.org/pub/linux/kernel/projects/rt/3.12/patches-3.12.5-rt7.tar.xz
-=======
 Origin: https://www.kernel.org/pub/linux/kernel/projects/rt/3.12/patches-3.12.6-rt9.tar.xz
->>>>>>> b3118024
 
 When a task blocks on a rt lock, it saves the current state in
 p->saved_state, so a lock related wake up will not destroy the
