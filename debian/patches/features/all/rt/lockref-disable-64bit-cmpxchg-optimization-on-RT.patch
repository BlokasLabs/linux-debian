--- conflicted
+++ resolved
@@ -2,11 +2,7 @@
 From: Sebastian Andrzej Siewior <bigeasy@linutronix.de>
 Date: Sat, 26 Oct 2013 00:01:58 +0200
 Subject: [PATCH] lockref: disable 64bit cmpxchg optimization on RT
-<<<<<<< HEAD
-Origin: https://www.kernel.org/pub/linux/kernel/projects/rt/3.12/patches-3.12.5-rt7.tar.xz
-=======
 Origin: https://www.kernel.org/pub/linux/kernel/projects/rt/3.12/patches-3.12.6-rt9.tar.xz
->>>>>>> b3118024
 
 One of the requirements is that the lock has to fit in an u32 which does
 not work with the sleeping locks. We would have to use the bare raw
