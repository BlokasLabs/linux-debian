From 7a036d4dfcf3f2d3247ff7f739284f4b5056bdcb Mon Sep 17 00:00:00 2001
From: Steven Rostedt <rostedt@goodmis.org>
Date: Mon, 19 Aug 2013 17:33:25 -0400
Subject: [PATCH 1/3] hwlat-detector: Update hwlat_detector to add outer loop
 detection
<<<<<<< HEAD
Origin: https://www.kernel.org/pub/linux/kernel/projects/rt/3.12/patches-3.12.5-rt7.tar.xz
=======
Origin: https://www.kernel.org/pub/linux/kernel/projects/rt/3.12/patches-3.12.6-rt9.tar.xz
>>>>>>> b3118024

The hwlat_detector reads two timestamps in a row, then reports any
gap between those calls. The problem is, it misses everything between
the second reading of the time stamp to the first reading of the time stamp
in the next loop. That's were most of the time is spent, which means,
chances are likely that it will miss all hardware latencies. This
defeats the purpose.

By also testing the first time stamp from the previous loop second
time stamp (the outer loop), we are more likely to find a latency.

Setting the threshold to 1, here's what the report now looks like:

1347415723.0232202770	0	2
1347415725.0234202822	0	2
1347415727.0236202875	0	2
1347415729.0238202928	0	2
1347415731.0240202980	0	2
1347415734.0243203061	0	2
1347415736.0245203113	0	2
1347415738.0247203166	2	0
1347415740.0249203219	0	3
1347415742.0251203272	0	3
1347415743.0252203299	0	3
1347415745.0254203351	0	2
1347415747.0256203404	0	2
1347415749.0258203457	0	2
1347415751.0260203510	0	2
1347415754.0263203589	0	2
1347415756.0265203642	0	2
1347415758.0267203695	0	2
1347415760.0269203748	0	2
1347415762.0271203801	0	2
1347415764.0273203853	2	0

There's some hardware latency that takes 2 microseconds to run.

Signed-off-by: Steven Rostedt <srostedt@redhat.com>
Signed-off-by: Sebastian Andrzej Siewior <bigeasy@linutronix.de>
---
 drivers/misc/hwlat_detector.c |   32 ++++++++++++++++++++++++++------
 1 file changed, 26 insertions(+), 6 deletions(-)

--- a/drivers/misc/hwlat_detector.c
+++ b/drivers/misc/hwlat_detector.c
@@ -143,6 +143,7 @@ static void detector_exit(void);
 struct sample {
 	u64		seqnum;		/* unique sequence */
 	u64		duration;	/* ktime delta */
+	u64		outer_duration;	/* ktime delta (outer loop) */
 	struct timespec	timestamp;	/* wall time */
 	unsigned long   lost;
 };
@@ -219,11 +220,13 @@ static struct sample *buffer_get_sample(
  */
 static int get_sample(void *unused)
 {
-	ktime_t start, t1, t2;
+	ktime_t start, t1, t2, last_t2;
 	s64 diff, total = 0;
 	u64 sample = 0;
+	u64 outer_sample = 0;
 	int ret = 1;
 
+	last_t2.tv64 = 0;
 	start = ktime_get(); /* start timestamp */
 
 	do {
@@ -231,7 +234,22 @@ static int get_sample(void *unused)
 		t1 = ktime_get();	/* we'll look for a discontinuity */
 		t2 = ktime_get();
 
+		if (last_t2.tv64) {
+			/* Check the delta from the outer loop (t2 to next t1) */
+			diff = ktime_to_us(ktime_sub(t1, last_t2));
+			/* This shouldn't happen */
+			if (diff < 0) {
+				printk(KERN_ERR BANNER "time running backwards\n");
+				goto out;
+			}
+			if (diff > outer_sample)
+				outer_sample = diff;
+		}
+		last_t2 = t2;
+
 		total = ktime_to_us(ktime_sub(t2, start)); /* sample width */
+
+		/* This checks the inner loop (t1 to t2) */
 		diff = ktime_to_us(ktime_sub(t2, t1));     /* current diff */
 
 		/* This shouldn't happen */
@@ -246,12 +264,13 @@ static int get_sample(void *unused)
 	} while (total <= data.sample_width);
 
 	/* If we exceed the threshold value, we have found a hardware latency */
-	if (sample > data.threshold) {
+	if (sample > data.threshold || outer_sample > data.threshold) {
 		struct sample s;
 
 		data.count++;
 		s.seqnum = data.count;
 		s.duration = sample;
+		s.outer_duration = outer_sample;
 		s.timestamp = CURRENT_TIME;
 		__buffer_add_sample(&s);
 
@@ -738,10 +757,11 @@ static ssize_t debug_sample_fread(struct
 		}
 	}
 
-	len = snprintf(buf, sizeof(buf), "%010lu.%010lu\t%llu\n",
-		      sample->timestamp.tv_sec,
-		      sample->timestamp.tv_nsec,
-		      sample->duration);
+	len = snprintf(buf, sizeof(buf), "%010lu.%010lu\t%llu\t%llu\n",
+		       sample->timestamp.tv_sec,
+		       sample->timestamp.tv_nsec,
+		       sample->duration,
+		       sample->outer_duration);
 
 
 	/* handling partial reads is more trouble than it's worth */<|MERGE_RESOLUTION|>--- conflicted
+++ resolved
@@ -3,11 +3,7 @@
 Date: Mon, 19 Aug 2013 17:33:25 -0400
 Subject: [PATCH 1/3] hwlat-detector: Update hwlat_detector to add outer loop
  detection
-<<<<<<< HEAD
-Origin: https://www.kernel.org/pub/linux/kernel/projects/rt/3.12/patches-3.12.5-rt7.tar.xz
-=======
 Origin: https://www.kernel.org/pub/linux/kernel/projects/rt/3.12/patches-3.12.6-rt9.tar.xz
->>>>>>> b3118024
 
 The hwlat_detector reads two timestamps in a row, then reports any
 gap between those calls. The problem is, it misses everything between
