Subject: softirq: Adapt NOHZ softirq pending check to new RT scheme
From: Thomas Gleixner <tglx@linutronix.de>
Date: Sun, 28 Oct 2012 13:46:16 +0000
<<<<<<< HEAD
Origin: https://www.kernel.org/pub/linux/kernel/projects/rt/3.12/patches-3.12.5-rt7.tar.xz
=======
Origin: https://www.kernel.org/pub/linux/kernel/projects/rt/3.12/patches-3.12.6-rt9.tar.xz
>>>>>>> b3118024

We can't rely on ksoftirqd anymore and we need to check the tasks
which run a particular softirq and if such a task is pi blocked ignore
the other pending bits of that task as well.

Signed-off-by: Thomas Gleixner <tglx@linutronix.de>
---
 kernel/softirq.c |   83 ++++++++++++++++++++++++++++++++++++++-----------------
 1 file changed, 58 insertions(+), 25 deletions(-)

--- a/kernel/softirq.c
+++ b/kernel/softirq.c
@@ -66,46 +66,71 @@ char *softirq_to_name[NR_SOFTIRQS] = {
 
 #ifdef CONFIG_NO_HZ_COMMON
 # ifdef CONFIG_PREEMPT_RT_FULL
+
+struct softirq_runner {
+	struct task_struct *runner[NR_SOFTIRQS];
+};
+
+static DEFINE_PER_CPU(struct softirq_runner, softirq_runners);
+
+static inline void softirq_set_runner(unsigned int sirq)
+{
+	struct softirq_runner *sr = &__get_cpu_var(softirq_runners);
+
+	sr->runner[sirq] = current;
+}
+
+static inline void softirq_clr_runner(unsigned int sirq)
+{
+	struct softirq_runner *sr = &__get_cpu_var(softirq_runners);
+
+	sr->runner[sirq] = NULL;
+}
+
 /*
- * On preempt-rt a softirq might be blocked on a lock. There might be
- * no other runnable task on this CPU because the lock owner runs on
- * some other CPU. So we have to go into idle with the pending bit
- * set. Therefor we need to check this otherwise we warn about false
- * positives which confuses users and defeats the whole purpose of
- * this test.
+ * On preempt-rt a softirq running context might be blocked on a
+ * lock. There might be no other runnable task on this CPU because the
+ * lock owner runs on some other CPU. So we have to go into idle with
+ * the pending bit set. Therefor we need to check this otherwise we
+ * warn about false positives which confuses users and defeats the
+ * whole purpose of this test.
  *
  * This code is called with interrupts disabled.
  */
 void softirq_check_pending_idle(void)
 {
 	static int rate_limit;
-	u32 warnpending = 0, pending;
+	struct softirq_runner *sr = &__get_cpu_var(softirq_runners);
+	u32 warnpending;
+	int i;
 
 	if (rate_limit >= 10)
 		return;
 
-	pending = local_softirq_pending() & SOFTIRQ_STOP_IDLE_MASK;
-	if (pending) {
-		struct task_struct *tsk;
+	warnpending = local_softirq_pending() & SOFTIRQ_STOP_IDLE_MASK;
+	for (i = 0; i < NR_SOFTIRQS; i++) {
+		struct task_struct *tsk = sr->runner[i];
 
-		tsk = __get_cpu_var(ksoftirqd);
 		/*
 		 * The wakeup code in rtmutex.c wakes up the task
 		 * _before_ it sets pi_blocked_on to NULL under
 		 * tsk->pi_lock. So we need to check for both: state
 		 * and pi_blocked_on.
 		 */
-		raw_spin_lock(&tsk->pi_lock);
-
-		if (!tsk->pi_blocked_on && !(tsk->state == TASK_RUNNING))
-			warnpending = 1;
-
-		raw_spin_unlock(&tsk->pi_lock);
+		if (tsk) {
+			raw_spin_lock(&tsk->pi_lock);
+			if (tsk->pi_blocked_on || tsk->state == TASK_RUNNING) {
+				/* Clear all bits pending in that task */
+				warnpending &= ~(tsk->softirqs_raised);
+				warnpending &= ~(1 << i);
+			}
+			raw_spin_unlock(&tsk->pi_lock);
+		}
 	}
 
 	if (warnpending) {
 		printk(KERN_ERR "NOHZ: local_softirq_pending %02x\n",
-		       pending);
+		       warnpending);
 		rate_limit++;
 	}
 }
@@ -125,6 +150,10 @@ void softirq_check_pending_idle(void)
 	}
 }
 # endif
+
+#else /* !CONFIG_NO_HZ_COMMON */
+static inline void softirq_set_runner(unsigned int sirq) { }
+static inline void softirq_clr_runner(unsigned int sirq) { }
 #endif
 
 /*
@@ -521,6 +550,7 @@ static void do_current_softirqs(int need
 		 */
 		lock_softirq(i);
 		local_irq_disable();
+		softirq_set_runner(i);
 		/*
 		 * Check with the local_softirq_pending() bits,
 		 * whether we need to process this still or if someone
@@ -531,6 +561,7 @@ static void do_current_softirqs(int need
 			set_softirq_pending(pending & ~mask);
 			do_single_softirq(i, need_rcu_bh_qs);
 		}
+		softirq_clr_runner(i);
 		unlock_softirq(i);
 		WARN_ON(current->softirq_nestcnt != 1);
 	}
@@ -601,7 +632,7 @@ void thread_do_softirq(void)
 	}
 }
 
-void __raise_softirq_irqoff(unsigned int nr)
+static void do_raise_softirq_irqoff(unsigned int nr)
 {
 	trace_softirq_raise(nr);
 	or_softirq_pending(1UL << nr);
@@ -618,12 +649,19 @@ void __raise_softirq_irqoff(unsigned int
 		__this_cpu_read(ksoftirqd)->softirqs_raised |= (1U << nr);
 }
 
+void __raise_softirq_irqoff(unsigned int nr)
+{
+	do_raise_softirq_irqoff(nr);
+	if (!in_irq() && !current->softirq_nestcnt)
+		wakeup_softirqd();
+}
+
 /*
  * This function must run with irqs disabled!
  */
 void raise_softirq_irqoff(unsigned int nr)
 {
-	__raise_softirq_irqoff(nr);
+	do_raise_softirq_irqoff(nr);
 
 	/*
 	 * If we're in an hard interrupt we let irq return code deal
@@ -645,11 +683,6 @@ void raise_softirq_irqoff(unsigned int n
 		wakeup_softirqd();
 }
 
-void do_raise_softirq_irqoff(unsigned int nr)
-{
-	raise_softirq_irqoff(nr);
-}
-
 static inline int ksoftirqd_softirq_pending(void)
 {
 	return current->softirqs_raised;<|MERGE_RESOLUTION|>--- conflicted
+++ resolved
@@ -1,11 +1,7 @@
 Subject: softirq: Adapt NOHZ softirq pending check to new RT scheme
 From: Thomas Gleixner <tglx@linutronix.de>
 Date: Sun, 28 Oct 2012 13:46:16 +0000
-<<<<<<< HEAD
-Origin: https://www.kernel.org/pub/linux/kernel/projects/rt/3.12/patches-3.12.5-rt7.tar.xz
-=======
 Origin: https://www.kernel.org/pub/linux/kernel/projects/rt/3.12/patches-3.12.6-rt9.tar.xz
->>>>>>> b3118024
 
 We can't rely on ksoftirqd anymore and we need to check the tasks
 which run a particular softirq and if such a task is pi blocked ignore
