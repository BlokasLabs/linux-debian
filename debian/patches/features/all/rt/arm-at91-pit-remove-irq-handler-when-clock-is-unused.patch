--- conflicted
+++ resolved
@@ -1,11 +1,7 @@
 From: Benedikt Spranger <b.spranger@linutronix.de>
 Date: Sat, 6 Mar 2010 17:47:10 +0100
 Subject: ARM: AT91: PIT: Remove irq handler when clock event is unused
-<<<<<<< HEAD
-Origin: https://www.kernel.org/pub/linux/kernel/projects/rt/3.12/patches-3.12.5-rt7.tar.xz
-=======
 Origin: https://www.kernel.org/pub/linux/kernel/projects/rt/3.12/patches-3.12.6-rt9.tar.xz
->>>>>>> b3118024
 
 Setup and remove the interrupt handler in clock event mode selection.
 This avoids calling the (shared) interrupt handler when the device is
