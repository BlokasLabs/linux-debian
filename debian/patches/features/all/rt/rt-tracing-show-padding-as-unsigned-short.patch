Subject: tracing: Show padding as unsigned short
From: Steven Rostedt <rostedt@goodmis.org>
Date: Wed, 16 Nov 2011 13:19:35 -0500
<<<<<<< HEAD
Origin: https://www.kernel.org/pub/linux/kernel/projects/rt/3.12/patches-3.12.5-rt7.tar.xz
=======
Origin: https://www.kernel.org/pub/linux/kernel/projects/rt/3.12/patches-3.12.6-rt9.tar.xz
>>>>>>> b3118024

RT added two bytes to trace migrate disable counting to the trace events
and used two bytes of the padding to make the change. The structures and
all were updated correctly, but the display in the event formats was
not:

cat /debug/tracing/events/sched/sched_switch/format

name: sched_switch
ID: 51
format:
	field:unsigned short common_type;	offset:0;	size:2;	signed:0;
	field:unsigned char common_flags;	offset:2;	size:1;	signed:0;
	field:unsigned char common_preempt_count;	offset:3;	size:1;	signed:0;
	field:int common_pid;	offset:4;	size:4;	signed:1;
	field:unsigned short common_migrate_disable;	offset:8;	size:2;	signed:0;
	field:int common_padding;	offset:10;	size:2;	signed:0;


The field for common_padding has the correct size and offset, but the
use of "int" might confuse some parsers (and people that are reading
it). This needs to be changed to "unsigned short".

Signed-off-by: Steven Rostedt <rostedt@goodmis.org>
Link: http://lkml.kernel.org/r/1321467575.4181.36.camel@frodo
Cc: stable-rt@vger.kernel.org
Signed-off-by: Thomas Gleixner <tglx@linutronix.de>

---
 kernel/trace/trace_events.c |    1 +
 1 file changed, 1 insertion(+)

--- a/kernel/trace/trace_events.c
+++ b/kernel/trace/trace_events.c
@@ -167,6 +167,7 @@ static int trace_define_common_fields(vo
 	__common_field(unsigned char, preempt_count);
 	__common_field(int, pid);
 	__common_field(unsigned short, migrate_disable);
+	__common_field(unsigned short, padding);
 
 	return ret;
 }<|MERGE_RESOLUTION|>--- conflicted
+++ resolved
@@ -1,11 +1,7 @@
 Subject: tracing: Show padding as unsigned short
 From: Steven Rostedt <rostedt@goodmis.org>
 Date: Wed, 16 Nov 2011 13:19:35 -0500
-<<<<<<< HEAD
-Origin: https://www.kernel.org/pub/linux/kernel/projects/rt/3.12/patches-3.12.5-rt7.tar.xz
-=======
 Origin: https://www.kernel.org/pub/linux/kernel/projects/rt/3.12/patches-3.12.6-rt9.tar.xz
->>>>>>> b3118024
 
 RT added two bytes to trace migrate disable counting to the trace events
 and used two bytes of the padding to make the change. The structures and
