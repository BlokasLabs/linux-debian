From 24136a819693ae36039d6b4286bf1f775e062bcc Mon Sep 17 00:00:00 2001
From: Sebastian Andrzej Siewior <bigeasy@linutronix.de>
Date: Fri, 7 Jun 2013 22:37:06 +0200
Subject: [PATCH] kernel/cpu: fix cpu down problem if kthread's cpu is
 going down
<<<<<<< HEAD
Origin: https://www.kernel.org/pub/linux/kernel/projects/rt/3.12/patches-3.12.5-rt7.tar.xz
=======
Origin: https://www.kernel.org/pub/linux/kernel/projects/rt/3.12/patches-3.12.6-rt9.tar.xz
>>>>>>> b3118024

If kthread is pinned to CPUx and CPUx is going down then we get into
trouble:
- first the unplug thread is created
- it will set itself to hp->unplug. As a result, every task that is
  going to take a lock, has to leave the CPU.
- the CPU_DOWN_PREPARE notifier are started. The worker thread will
  start a new process for the "high priority worker".
  Now kthread would like to take a lock but since it can't leave the CPU
  it will never complete its task.

We could fire the unplug thread after the notifier but then the cpu is
no longer marked "online" and the unplug thread will run on CPU0 which
was fixed before :)

So instead the unplug thread is started and kept waiting until the
notfier complete their work.

Signed-off-by: Sebastian Andrzej Siewior <bigeasy@linutronix.de>
---
 kernel/cpu.c |   16 ++++++++++++++--
 1 file changed, 14 insertions(+), 2 deletions(-)

--- a/kernel/cpu.c
+++ b/kernel/cpu.c
@@ -83,6 +83,7 @@ struct hotplug_pcp {
 	int refcount;
 	int grab_lock;
 	struct completion synced;
+	struct completion unplug_wait;
 #ifdef CONFIG_PREEMPT_RT_FULL
 	spinlock_t lock;
 #else
@@ -178,6 +179,7 @@ static int sync_unplug_thread(void *data
 {
 	struct hotplug_pcp *hp = data;
 
+	wait_for_completion(&hp->unplug_wait);
 	preempt_disable();
 	hp->unplug = current;
 	wait_for_pinned_cpus(hp);
@@ -243,6 +245,14 @@ static void __cpu_unplug_sync(struct hot
 	wait_for_completion(&hp->synced);
 }
 
+static void __cpu_unplug_wait(unsigned int cpu)
+{
+	struct hotplug_pcp *hp = &per_cpu(hotplug_pcp, cpu);
+
+	complete(&hp->unplug_wait);
+	wait_for_completion(&hp->synced);
+}
+
 /*
  * Start the sync_unplug_thread on the target cpu and wait for it to
  * complete.
@@ -266,6 +276,7 @@ static int cpu_unplug_begin(unsigned int
 	tell_sched_cpu_down_begin(cpu);
 
 	init_completion(&hp->synced);
+	init_completion(&hp->unplug_wait);
 
 	hp->sync_tsk = kthread_create(sync_unplug_thread, hp, "sync_unplug/%d", cpu);
 	if (IS_ERR(hp->sync_tsk)) {
@@ -281,8 +292,7 @@ static int cpu_unplug_begin(unsigned int
 	 * wait for tasks that are going to enter these sections and
 	 * we must not have them block.
 	 */
-	__cpu_unplug_sync(hp);
-
+	wake_up_process(hp->sync_tsk);
 	return 0;
 }
 
@@ -591,6 +601,8 @@ static int __ref _cpu_down(unsigned int
 				__func__, cpu);
 		goto out_release;
 	}
+
+	__cpu_unplug_wait(cpu);
 	smpboot_park_threads(cpu);
 
 	/* Notifiers are done. Don't let any more tasks pin this CPU. */<|MERGE_RESOLUTION|>--- conflicted
+++ resolved
@@ -3,11 +3,7 @@
 Date: Fri, 7 Jun 2013 22:37:06 +0200
 Subject: [PATCH] kernel/cpu: fix cpu down problem if kthread's cpu is
  going down
-<<<<<<< HEAD
-Origin: https://www.kernel.org/pub/linux/kernel/projects/rt/3.12/patches-3.12.5-rt7.tar.xz
-=======
 Origin: https://www.kernel.org/pub/linux/kernel/projects/rt/3.12/patches-3.12.6-rt9.tar.xz
->>>>>>> b3118024
 
 If kthread is pinned to CPUx and CPUx is going down then we get into
 trouble:
