--- conflicted
+++ resolved
@@ -1,11 +1,7 @@
 Subject: net: sysrq via icmp
 From: Carsten Emde <C.Emde@osadl.org>
 Date: Tue, 19 Jul 2011 13:51:17 +0100
-<<<<<<< HEAD
-Origin: https://www.kernel.org/pub/linux/kernel/projects/rt/3.12/patches-3.12.5-rt7.tar.xz
-=======
 Origin: https://www.kernel.org/pub/linux/kernel/projects/rt/3.12/patches-3.12.6-rt9.tar.xz
->>>>>>> b3118024
 
 There are (probably rare) situations when a system crashed and the system
 console becomes unresponsive but the network icmp layer still is alive.
