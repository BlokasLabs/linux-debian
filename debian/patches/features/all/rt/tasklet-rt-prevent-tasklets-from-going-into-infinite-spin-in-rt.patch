Subject: tasklet: Prevent tasklets from going into infinite spin in RT
From: Ingo Molnar <mingo@elte.hu>
Date: Tue Nov 29 20:18:22 2011 -0500
<<<<<<< HEAD
Origin: https://www.kernel.org/pub/linux/kernel/projects/rt/3.12/patches-3.12.5-rt7.tar.xz
=======
Origin: https://www.kernel.org/pub/linux/kernel/projects/rt/3.12/patches-3.12.6-rt9.tar.xz
>>>>>>> b3118024

When CONFIG_PREEMPT_RT_FULL is enabled, tasklets run as threads,
and spinlocks turn are mutexes. But this can cause issues with
tasks disabling tasklets. A tasklet runs under ksoftirqd, and
if a tasklets are disabled with tasklet_disable(), the tasklet
count is increased. When a tasklet runs, it checks this counter
and if it is set, it adds itself back on the softirq queue and
returns.
    
The problem arises in RT because ksoftirq will see that a softirq
is ready to run (the tasklet softirq just re-armed itself), and will
not sleep, but instead run the softirqs again. The tasklet softirq
will still see that the count is non-zero and will not execute
the tasklet and requeue itself on the softirq again, which will
cause ksoftirqd to run it again and again and again.
    
It gets worse because ksoftirqd runs as a real-time thread.
If it preempted the task that disabled tasklets, and that task
has migration disabled, or can't run for other reasons, the tasklet
softirq will never run because the count will never be zero, and
ksoftirqd will go into an infinite loop. As an RT task, it this
becomes a big problem.
    
This is a hack solution to have tasklet_disable stop tasklets, and
when a tasklet runs, instead of requeueing the tasklet softirqd
it delays it. When tasklet_enable() is called, and tasklets are
waiting, then the tasklet_enable() will kick the tasklets to continue.
This prevents the lock up from ksoftirq going into an infinite loop.

[ rostedt@goodmis.org: ported to 3.0-rt ]
    
Signed-off-by: Ingo Molnar <mingo@elte.hu>
Signed-off-by: Steven Rostedt <rostedt@goodmis.org>
Signed-off-by: Thomas Gleixner <tglx@linutronix.de>

---
 include/linux/interrupt.h |   39 ++++----
 kernel/softirq.c          |  208 +++++++++++++++++++++++++++++++++-------------
 2 files changed, 170 insertions(+), 77 deletions(-)

--- a/include/linux/interrupt.h
+++ b/include/linux/interrupt.h
@@ -434,8 +434,9 @@ extern void __send_remote_softirq(struct
      to be executed on some cpu at least once after this.
    * If the tasklet is already scheduled, but its execution is still not
      started, it will be executed only once.
-   * If this tasklet is already running on another CPU (or schedule is called
-     from tasklet itself), it is rescheduled for later.
+   * If this tasklet is already running on another CPU, it is rescheduled
+     for later.
+   * Schedule must not be called from the tasklet itself (a lockup occurs)
    * Tasklet is strictly serialized wrt itself, but not
      wrt another tasklets. If client needs some intertask synchronization,
      he makes it with spinlocks.
@@ -460,27 +461,36 @@ struct tasklet_struct name = { NULL, 0,
 enum
 {
 	TASKLET_STATE_SCHED,	/* Tasklet is scheduled for execution */
-	TASKLET_STATE_RUN	/* Tasklet is running (SMP only) */
+	TASKLET_STATE_RUN,	/* Tasklet is running (SMP only) */
+	TASKLET_STATE_PENDING	/* Tasklet is pending */
 };
 
-#ifdef CONFIG_SMP
+#define TASKLET_STATEF_SCHED	(1 << TASKLET_STATE_SCHED)
+#define TASKLET_STATEF_RUN	(1 << TASKLET_STATE_RUN)
+#define TASKLET_STATEF_PENDING	(1 << TASKLET_STATE_PENDING)
+
+#if defined(CONFIG_SMP) || defined(CONFIG_PREEMPT_RT_FULL)
 static inline int tasklet_trylock(struct tasklet_struct *t)
 {
 	return !test_and_set_bit(TASKLET_STATE_RUN, &(t)->state);
 }
 
+static inline int tasklet_tryunlock(struct tasklet_struct *t)
+{
+	return cmpxchg(&t->state, TASKLET_STATEF_RUN, 0) == TASKLET_STATEF_RUN;
+}
+
 static inline void tasklet_unlock(struct tasklet_struct *t)
 {
 	smp_mb__before_clear_bit(); 
 	clear_bit(TASKLET_STATE_RUN, &(t)->state);
 }
 
-static inline void tasklet_unlock_wait(struct tasklet_struct *t)
-{
-	while (test_bit(TASKLET_STATE_RUN, &(t)->state)) { barrier(); }
-}
+extern void tasklet_unlock_wait(struct tasklet_struct *t);
+
 #else
 #define tasklet_trylock(t) 1
+#define tasklet_tryunlock(t)	1
 #define tasklet_unlock_wait(t) do { } while (0)
 #define tasklet_unlock(t) do { } while (0)
 #endif
@@ -529,17 +539,8 @@ static inline void tasklet_disable(struc
 	smp_mb();
 }
 
-static inline void tasklet_enable(struct tasklet_struct *t)
-{
-	smp_mb__before_atomic_dec();
-	atomic_dec(&t->count);
-}
-
-static inline void tasklet_hi_enable(struct tasklet_struct *t)
-{
-	smp_mb__before_atomic_dec();
-	atomic_dec(&t->count);
-}
+extern  void tasklet_enable(struct tasklet_struct *t);
+extern  void tasklet_hi_enable(struct tasklet_struct *t);
 
 extern void tasklet_kill(struct tasklet_struct *t);
 extern void tasklet_kill_immediate(struct tasklet_struct *t, unsigned int cpu);
--- a/kernel/softirq.c
+++ b/kernel/softirq.c
@@ -21,6 +21,7 @@
 #include <linux/freezer.h>
 #include <linux/kthread.h>
 #include <linux/rcupdate.h>
+#include <linux/delay.h>
 #include <linux/ftrace.h>
 #include <linux/smp.h>
 #include <linux/smpboot.h>
@@ -707,15 +708,45 @@ struct tasklet_head
 static DEFINE_PER_CPU(struct tasklet_head, tasklet_vec);
 static DEFINE_PER_CPU(struct tasklet_head, tasklet_hi_vec);
 
+static void inline
+__tasklet_common_schedule(struct tasklet_struct *t, struct tasklet_head *head, unsigned int nr)
+{
+	if (tasklet_trylock(t)) {
+again:
+		/* We may have been preempted before tasklet_trylock
+		 * and __tasklet_action may have already run.
+		 * So double check the sched bit while the takslet
+		 * is locked before adding it to the list.
+		 */
+		if (test_bit(TASKLET_STATE_SCHED, &t->state)) {
+			t->next = NULL;
+			*head->tail = t;
+			head->tail = &(t->next);
+			raise_softirq_irqoff(nr);
+			tasklet_unlock(t);
+		} else {
+			/* This is subtle. If we hit the corner case above
+			 * It is possible that we get preempted right here,
+			 * and another task has successfully called
+			 * tasklet_schedule(), then this function, and
+			 * failed on the trylock. Thus we must be sure
+			 * before releasing the tasklet lock, that the
+			 * SCHED_BIT is clear. Otherwise the tasklet
+			 * may get its SCHED_BIT set, but not added to the
+			 * list
+			 */
+			if (!tasklet_tryunlock(t))
+				goto again;
+		}
+	}
+}
+
 void __tasklet_schedule(struct tasklet_struct *t)
 {
 	unsigned long flags;
 
 	local_irq_save(flags);
-	t->next = NULL;
-	*__this_cpu_read(tasklet_vec.tail) = t;
-	__this_cpu_write(tasklet_vec.tail, &(t->next));
-	raise_softirq_irqoff(TASKLET_SOFTIRQ);
+	__tasklet_common_schedule(t, &__get_cpu_var(tasklet_vec), TASKLET_SOFTIRQ);
 	local_irq_restore(flags);
 }
 
@@ -726,10 +757,7 @@ void __tasklet_hi_schedule(struct taskle
 	unsigned long flags;
 
 	local_irq_save(flags);
-	t->next = NULL;
-	*__this_cpu_read(tasklet_hi_vec.tail) = t;
-	__this_cpu_write(tasklet_hi_vec.tail,  &(t->next));
-	raise_softirq_irqoff(HI_SOFTIRQ);
+	__tasklet_common_schedule(t, &__get_cpu_var(tasklet_hi_vec), HI_SOFTIRQ);
 	local_irq_restore(flags);
 }
 
@@ -737,50 +765,119 @@ EXPORT_SYMBOL(__tasklet_hi_schedule);
 
 void __tasklet_hi_schedule_first(struct tasklet_struct *t)
 {
-	BUG_ON(!irqs_disabled());
-
-	t->next = __this_cpu_read(tasklet_hi_vec.head);
-	__this_cpu_write(tasklet_hi_vec.head, t);
-	__raise_softirq_irqoff(HI_SOFTIRQ);
+	__tasklet_hi_schedule(t);
 }
 
 EXPORT_SYMBOL(__tasklet_hi_schedule_first);
 
-static void tasklet_action(struct softirq_action *a)
+void  tasklet_enable(struct tasklet_struct *t)
 {
-	struct tasklet_struct *list;
+	if (!atomic_dec_and_test(&t->count))
+		return;
+	if (test_and_clear_bit(TASKLET_STATE_PENDING, &t->state))
+		tasklet_schedule(t);
+}
 
-	local_irq_disable();
-	list = __this_cpu_read(tasklet_vec.head);
-	__this_cpu_write(tasklet_vec.head, NULL);
-	__this_cpu_write(tasklet_vec.tail, &__get_cpu_var(tasklet_vec).head);
-	local_irq_enable();
+EXPORT_SYMBOL(tasklet_enable);
+
+void  tasklet_hi_enable(struct tasklet_struct *t)
+{
+	if (!atomic_dec_and_test(&t->count))
+		return;
+	if (test_and_clear_bit(TASKLET_STATE_PENDING, &t->state))
+		tasklet_hi_schedule(t);
+}
+
+EXPORT_SYMBOL(tasklet_hi_enable);
+
+static void
+__tasklet_action(struct softirq_action *a, struct tasklet_struct *list)
+{
+	int loops = 1000000;
 
 	while (list) {
 		struct tasklet_struct *t = list;
 
 		list = list->next;
 
-		if (tasklet_trylock(t)) {
-			if (!atomic_read(&t->count)) {
-				if (!test_and_clear_bit(TASKLET_STATE_SCHED, &t->state))
-					BUG();
-				t->func(t->data);
-				tasklet_unlock(t);
-				continue;
-			}
-			tasklet_unlock(t);
+		/*
+		 * Should always succeed - after a tasklist got on the
+		 * list (after getting the SCHED bit set from 0 to 1),
+		 * nothing but the tasklet softirq it got queued to can
+		 * lock it:
+		 */
+		if (!tasklet_trylock(t)) {
+			WARN_ON(1);
+			continue;
 		}
 
-		local_irq_disable();
 		t->next = NULL;
-		*__this_cpu_read(tasklet_vec.tail) = t;
-		__this_cpu_write(tasklet_vec.tail, &(t->next));
-		__raise_softirq_irqoff(TASKLET_SOFTIRQ);
-		local_irq_enable();
+
+		/*
+		 * If we cannot handle the tasklet because it's disabled,
+		 * mark it as pending. tasklet_enable() will later
+		 * re-schedule the tasklet.
+		 */
+		if (unlikely(atomic_read(&t->count))) {
+out_disabled:
+			/* implicit unlock: */
+			wmb();
+			t->state = TASKLET_STATEF_PENDING;
+			continue;
+		}
+
+		/*
+		 * After this point on the tasklet might be rescheduled
+		 * on another CPU, but it can only be added to another
+		 * CPU's tasklet list if we unlock the tasklet (which we
+		 * dont do yet).
+		 */
+		if (!test_and_clear_bit(TASKLET_STATE_SCHED, &t->state))
+			WARN_ON(1);
+
+again:
+		t->func(t->data);
+
+		/*
+		 * Try to unlock the tasklet. We must use cmpxchg, because
+		 * another CPU might have scheduled or disabled the tasklet.
+		 * We only allow the STATE_RUN -> 0 transition here.
+		 */
+		while (!tasklet_tryunlock(t)) {
+			/*
+			 * If it got disabled meanwhile, bail out:
+			 */
+			if (atomic_read(&t->count))
+				goto out_disabled;
+			/*
+			 * If it got scheduled meanwhile, re-execute
+			 * the tasklet function:
+			 */
+			if (test_and_clear_bit(TASKLET_STATE_SCHED, &t->state))
+				goto again;
+			if (!--loops) {
+				printk("hm, tasklet state: %08lx\n", t->state);
+				WARN_ON(1);
+				tasklet_unlock(t);
+				break;
+			}
+		}
 	}
 }
 
+static void tasklet_action(struct softirq_action *a)
+{
+	struct tasklet_struct *list;
+
+	local_irq_disable();
+	list = __get_cpu_var(tasklet_vec).head;
+	__get_cpu_var(tasklet_vec).head = NULL;
+	__get_cpu_var(tasklet_vec).tail = &__get_cpu_var(tasklet_vec).head;
+	local_irq_enable();
+
+	__tasklet_action(a, list);
+}
+
 static void tasklet_hi_action(struct softirq_action *a)
 {
 	struct tasklet_struct *list;
@@ -791,29 +888,7 @@ static void tasklet_hi_action(struct sof
 	__this_cpu_write(tasklet_hi_vec.tail, &__get_cpu_var(tasklet_hi_vec).head);
 	local_irq_enable();
 
-	while (list) {
-		struct tasklet_struct *t = list;
-
-		list = list->next;
-
-		if (tasklet_trylock(t)) {
-			if (!atomic_read(&t->count)) {
-				if (!test_and_clear_bit(TASKLET_STATE_SCHED, &t->state))
-					BUG();
-				t->func(t->data);
-				tasklet_unlock(t);
-				continue;
-			}
-			tasklet_unlock(t);
-		}
-
-		local_irq_disable();
-		t->next = NULL;
-		*__this_cpu_read(tasklet_hi_vec.tail) = t;
-		__this_cpu_write(tasklet_hi_vec.tail, &(t->next));
-		__raise_softirq_irqoff(HI_SOFTIRQ);
-		local_irq_enable();
-	}
+	__tasklet_action(a, list);
 }
 
 
@@ -836,7 +911,7 @@ void tasklet_kill(struct tasklet_struct
 
 	while (test_and_set_bit(TASKLET_STATE_SCHED, &t->state)) {
 		do {
-			yield();
+			msleep(1);
 		} while (test_bit(TASKLET_STATE_SCHED, &t->state));
 	}
 	tasklet_unlock_wait(t);
@@ -1040,6 +1115,23 @@ void __init softirq_init(void)
 	open_softirq(HI_SOFTIRQ, tasklet_hi_action);
 }
 
+#if defined(CONFIG_SMP) || defined(CONFIG_PREEMPT_RT_FULL)
+void tasklet_unlock_wait(struct tasklet_struct *t)
+{
+	while (test_bit(TASKLET_STATE_RUN, &(t)->state)) {
+		/*
+		 * Hack for now to avoid this busy-loop:
+		 */
+#ifdef CONFIG_PREEMPT_RT_FULL
+		msleep(1);
+#else
+		barrier();
+#endif
+	}
+}
+EXPORT_SYMBOL(tasklet_unlock_wait);
+#endif
+
 static int ksoftirqd_should_run(unsigned int cpu)
 {
 	return local_softirq_pending();<|MERGE_RESOLUTION|>--- conflicted
+++ resolved
@@ -1,11 +1,7 @@
 Subject: tasklet: Prevent tasklets from going into infinite spin in RT
 From: Ingo Molnar <mingo@elte.hu>
 Date: Tue Nov 29 20:18:22 2011 -0500
-<<<<<<< HEAD
-Origin: https://www.kernel.org/pub/linux/kernel/projects/rt/3.12/patches-3.12.5-rt7.tar.xz
-=======
 Origin: https://www.kernel.org/pub/linux/kernel/projects/rt/3.12/patches-3.12.6-rt9.tar.xz
->>>>>>> b3118024
 
 When CONFIG_PREEMPT_RT_FULL is enabled, tasklets run as threads,
 and spinlocks turn are mutexes. But this can cause issues with
