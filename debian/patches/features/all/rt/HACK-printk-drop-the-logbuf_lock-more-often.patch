--- conflicted
+++ resolved
@@ -2,11 +2,7 @@
 From: Sebastian Andrzej Siewior <bigeasy@linutronix.de>
 Date: Thu, 21 Mar 2013 19:01:05 +0100
 Subject: [PATCH] HACK: printk: drop the logbuf_lock more often
-<<<<<<< HEAD
-Origin: https://www.kernel.org/pub/linux/kernel/projects/rt/3.12/patches-3.12.5-rt7.tar.xz
-=======
 Origin: https://www.kernel.org/pub/linux/kernel/projects/rt/3.12/patches-3.12.6-rt9.tar.xz
->>>>>>> b3118024
 
 The lock is hold with irgs off. The latency drops 500us+ on my arm bugs
 with a "full" buffer after executing "dmesg" on the shell.
