--- conflicted
+++ resolved
@@ -1,11 +1,7 @@
 Subject: fs: dcache: Use cpu_chill() in trylock loops
 From: Thomas Gleixner <tglx@linutronix.de>
 Date: Wed, 07 Mar 2012 21:00:34 +0100
-<<<<<<< HEAD
-Origin: https://www.kernel.org/pub/linux/kernel/projects/rt/3.12/patches-3.12.5-rt7.tar.xz
-=======
 Origin: https://www.kernel.org/pub/linux/kernel/projects/rt/3.12/patches-3.12.6-rt9.tar.xz
->>>>>>> b3118024
 
 Retry loops on RT might loop forever when the modifying side was
 preempted. Use cpu_chill() instead of cpu_relax() to let the system
