--- conflicted
+++ resolved
@@ -3,11 +3,7 @@
 Date: Mon, 18 Mar 2013 15:12:49 -0400
 Subject: [PATCH] sched/workqueue: Only wake up idle workers if not blocked on
  sleeping spin lock
-<<<<<<< HEAD
-Origin: https://www.kernel.org/pub/linux/kernel/projects/rt/3.12/patches-3.12.5-rt7.tar.xz
-=======
 Origin: https://www.kernel.org/pub/linux/kernel/projects/rt/3.12/patches-3.12.6-rt9.tar.xz
->>>>>>> b3118024
 
 In -rt, most spin_locks() turn into mutexes. One of these spin_lock
 conversions is performed on the workqueue gcwq->lock. When the idle
