From: Thomas Gleixner <tglx@linutronix.de>
Date: Mon, 13 Dec 2010 16:33:39 +0100
Subject: x86: Convert mce timer to hrtimer
<<<<<<< HEAD
Origin: https://www.kernel.org/pub/linux/kernel/projects/rt/3.12/patches-3.12.5-rt7.tar.xz
=======
Origin: https://www.kernel.org/pub/linux/kernel/projects/rt/3.12/patches-3.12.6-rt9.tar.xz
>>>>>>> b3118024

mce_timer is started in atomic contexts of cpu bringup. This results
in might_sleep() warnings on RT. Convert mce_timer to a hrtimer to
avoid this.

Signed-off-by: Thomas Gleixner <tglx@linutronix.de>

---
 arch/x86/kernel/cpu/mcheck/mce.c |   57 ++++++++++++++++++++++-----------------
 1 file changed, 33 insertions(+), 24 deletions(-)

--- a/arch/x86/kernel/cpu/mcheck/mce.c
+++ b/arch/x86/kernel/cpu/mcheck/mce.c
@@ -41,6 +41,7 @@
 #include <linux/debugfs.h>
 #include <linux/irq_work.h>
 #include <linux/export.h>
+#include <linux/jiffies.h>
 
 #include <asm/processor.h>
 #include <asm/mce.h>
@@ -1268,7 +1269,7 @@ void mce_log_therm_throt_event(__u64 sta
 static unsigned long check_interval = 5 * 60; /* 5 minutes */
 
 static DEFINE_PER_CPU(unsigned long, mce_next_interval); /* in jiffies */
-static DEFINE_PER_CPU(struct timer_list, mce_timer);
+static DEFINE_PER_CPU(struct hrtimer, mce_timer);
 
 static unsigned long mce_adjust_timer_default(unsigned long interval)
 {
@@ -1278,13 +1279,10 @@ static unsigned long mce_adjust_timer_de
 static unsigned long (*mce_adjust_timer)(unsigned long interval) =
 	mce_adjust_timer_default;
 
-static void mce_timer_fn(unsigned long data)
+static enum hrtimer_restart mce_timer_fn(struct hrtimer *timer)
 {
-	struct timer_list *t = &__get_cpu_var(mce_timer);
 	unsigned long iv;
 
-	WARN_ON(smp_processor_id() != data);
-
 	if (mce_available(__this_cpu_ptr(&cpu_info))) {
 		machine_check_poll(MCP_TIMESTAMP,
 				&__get_cpu_var(mce_poll_banks));
@@ -1305,9 +1303,10 @@ static void mce_timer_fn(unsigned long d
 	__this_cpu_write(mce_next_interval, iv);
 	/* Might have become 0 after CMCI storm subsided */
 	if (iv) {
-		t->expires = jiffies + iv;
-		add_timer_on(t, smp_processor_id());
+		hrtimer_forward_now(timer, ns_to_ktime(jiffies_to_usecs(iv)));
+		return HRTIMER_RESTART;
 	}
+	return HRTIMER_NORESTART;
 }
 
 /*
@@ -1315,28 +1314,37 @@ static void mce_timer_fn(unsigned long d
  */
 void mce_timer_kick(unsigned long interval)
 {
-	struct timer_list *t = &__get_cpu_var(mce_timer);
-	unsigned long when = jiffies + interval;
+	struct hrtimer *t = &__get_cpu_var(mce_timer);
 	unsigned long iv = __this_cpu_read(mce_next_interval);
 
-	if (timer_pending(t)) {
-		if (time_before(when, t->expires))
-			mod_timer_pinned(t, when);
+	if (hrtimer_active(t)) {
+		s64 exp;
+		s64 intv_us;
+
+		intv_us = jiffies_to_usecs(interval);
+		exp = ktime_to_us(hrtimer_expires_remaining(t));
+		if (intv_us < exp) {
+			hrtimer_cancel(t);
+			hrtimer_start_range_ns(t,
+					ns_to_ktime(intv_us * 1000),
+					0, HRTIMER_MODE_REL_PINNED);
+		}
 	} else {
-		t->expires = round_jiffies(when);
-		add_timer_on(t, smp_processor_id());
+		hrtimer_start_range_ns(t,
+				ns_to_ktime(jiffies_to_usecs(interval) * 1000),
+				0, HRTIMER_MODE_REL_PINNED);
 	}
 	if (interval < iv)
 		__this_cpu_write(mce_next_interval, interval);
 }
 
-/* Must not be called in IRQ context where del_timer_sync() can deadlock */
+/* Must not be called in IRQ context where hrtimer_cancel() can deadlock */
 static void mce_timer_delete_all(void)
 {
 	int cpu;
 
 	for_each_online_cpu(cpu)
-		del_timer_sync(&per_cpu(mce_timer, cpu));
+		hrtimer_cancel(&per_cpu(mce_timer, cpu));
 }
 
 static void mce_do_trigger(struct work_struct *work)
@@ -1636,7 +1644,7 @@ static void __mcheck_cpu_init_vendor(str
 	}
 }
 
-static void mce_start_timer(unsigned int cpu, struct timer_list *t)
+static void mce_start_timer(unsigned int cpu, struct hrtimer *t)
 {
 	unsigned long iv = mce_adjust_timer(check_interval * HZ);
 
@@ -1645,16 +1653,17 @@ static void mce_start_timer(unsigned int
 	if (mca_cfg.ignore_ce || !iv)
 		return;
 
-	t->expires = round_jiffies(jiffies + iv);
-	add_timer_on(t, smp_processor_id());
+	hrtimer_start_range_ns(t, ns_to_ktime(jiffies_to_usecs(iv) * 1000),
+			0, HRTIMER_MODE_REL_PINNED);
 }
 
 static void __mcheck_cpu_init_timer(void)
 {
-	struct timer_list *t = &__get_cpu_var(mce_timer);
+	struct hrtimer *t = &__get_cpu_var(mce_timer);
 	unsigned int cpu = smp_processor_id();
 
-	setup_timer(t, mce_timer_fn, cpu);
+	hrtimer_init(t, CLOCK_MONOTONIC, HRTIMER_MODE_REL);
+	t->function = mce_timer_fn;
 	mce_start_timer(cpu, t);
 }
 
@@ -2329,6 +2338,8 @@ static void mce_disable_cpu(void *h)
 	if (!mce_available(__this_cpu_ptr(&cpu_info)))
 		return;
 
+	hrtimer_cancel(&__get_cpu_var(mce_timer));
+
 	if (!(action & CPU_TASKS_FROZEN))
 		cmci_clear();
 	for (i = 0; i < mca_cfg.banks; i++) {
@@ -2355,6 +2366,7 @@ static void mce_reenable_cpu(void *h)
 		if (b->init)
 			wrmsrl(MSR_IA32_MCx_CTL(i), b->ctl);
 	}
+	__mcheck_cpu_init_timer();
 }
 
 /* Get notified when a cpu comes on/off. Be hotplug friendly. */
@@ -2362,7 +2374,6 @@ static int
 mce_cpu_callback(struct notifier_block *nfb, unsigned long action, void *hcpu)
 {
 	unsigned int cpu = (unsigned long)hcpu;
-	struct timer_list *t = &per_cpu(mce_timer, cpu);
 
 	switch (action & ~CPU_TASKS_FROZEN) {
 	case CPU_ONLINE:
@@ -2378,11 +2389,9 @@ mce_cpu_callback(struct notifier_block *
 		break;
 	case CPU_DOWN_PREPARE:
 		smp_call_function_single(cpu, mce_disable_cpu, &action, 1);
-		del_timer_sync(t);
 		break;
 	case CPU_DOWN_FAILED:
 		smp_call_function_single(cpu, mce_reenable_cpu, &action, 1);
-		mce_start_timer(cpu, t);
 		break;
 	}
 <|MERGE_RESOLUTION|>--- conflicted
+++ resolved
@@ -1,11 +1,7 @@
 From: Thomas Gleixner <tglx@linutronix.de>
 Date: Mon, 13 Dec 2010 16:33:39 +0100
 Subject: x86: Convert mce timer to hrtimer
-<<<<<<< HEAD
-Origin: https://www.kernel.org/pub/linux/kernel/projects/rt/3.12/patches-3.12.5-rt7.tar.xz
-=======
 Origin: https://www.kernel.org/pub/linux/kernel/projects/rt/3.12/patches-3.12.6-rt9.tar.xz
->>>>>>> b3118024
 
 mce_timer is started in atomic contexts of cpu bringup. This results
 in might_sleep() warnings on RT. Convert mce_timer to a hrtimer to
