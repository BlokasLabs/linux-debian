Subject: stomp_machine: Use mutex_trylock when called from inactive cpu
From: Thomas Gleixner <tglx@linutronix.de>
Date: Wed, 03 Oct 2012 17:21:53 +0100
<<<<<<< HEAD
Origin: https://www.kernel.org/pub/linux/kernel/projects/rt/3.12/patches-3.12.5-rt7.tar.xz
=======
Origin: https://www.kernel.org/pub/linux/kernel/projects/rt/3.12/patches-3.12.6-rt9.tar.xz
>>>>>>> b3118024

If the stop machinery is called from inactive CPU we cannot use
mutex_lock, because some other stomp machine invokation might be in
progress and the mutex can be contended. We cannot schedule from this
context, so trylock and loop.

Signed-off-by: Thomas Gleixner <tglx@linutronix.de>
Cc: stable-rt@vger.kernel.org
---
 kernel/stop_machine.c |   13 +++++++++----
 1 file changed, 9 insertions(+), 4 deletions(-)

--- a/kernel/stop_machine.c
+++ b/kernel/stop_machine.c
@@ -160,7 +160,7 @@ static DEFINE_PER_CPU(struct cpu_stop_wo
 
 static void queue_stop_cpus_work(const struct cpumask *cpumask,
 				 cpu_stop_fn_t fn, void *arg,
-				 struct cpu_stop_done *done)
+				 struct cpu_stop_done *done, bool inactive)
 {
 	struct cpu_stop_work *work;
 	unsigned int cpu;
@@ -177,7 +177,12 @@ static void queue_stop_cpus_work(const s
 	 * Make sure that all work is queued on all cpus before we
 	 * any of the cpus can execute it.
 	 */
-	mutex_lock(&stopper_lock);
+	if (!inactive) {
+		mutex_lock(&stopper_lock);
+	} else {
+		while (!mutex_trylock(&stopper_lock))
+			cpu_relax();
+	}
 	for_each_cpu(cpu, cpumask)
 		cpu_stop_queue_work(cpu, &per_cpu(stop_cpus_work, cpu));
 	mutex_unlock(&stopper_lock);
@@ -189,7 +194,7 @@ static int __stop_cpus(const struct cpum
 	struct cpu_stop_done done;
 
 	cpu_stop_init_done(&done, cpumask_weight(cpumask));
-	queue_stop_cpus_work(cpumask, fn, arg, &done);
+	queue_stop_cpus_work(cpumask, fn, arg, &done, false);
 	wait_for_stop_done(&done);
 	return done.executed ? done.ret : -ENOENT;
 }
@@ -564,7 +569,7 @@ int stop_machine_from_inactive_cpu(int (
 	set_state(&smdata, STOPMACHINE_PREPARE);
 	cpu_stop_init_done(&done, num_active_cpus());
 	queue_stop_cpus_work(cpu_active_mask, stop_machine_cpu_stop, &smdata,
-			     &done);
+			     &done, true);
 	ret = stop_machine_cpu_stop(&smdata);
 
 	/* Busy wait for completion. */<|MERGE_RESOLUTION|>--- conflicted
+++ resolved
@@ -1,11 +1,7 @@
 Subject: stomp_machine: Use mutex_trylock when called from inactive cpu
 From: Thomas Gleixner <tglx@linutronix.de>
 Date: Wed, 03 Oct 2012 17:21:53 +0100
-<<<<<<< HEAD
-Origin: https://www.kernel.org/pub/linux/kernel/projects/rt/3.12/patches-3.12.5-rt7.tar.xz
-=======
 Origin: https://www.kernel.org/pub/linux/kernel/projects/rt/3.12/patches-3.12.6-rt9.tar.xz
->>>>>>> b3118024
 
 If the stop machinery is called from inactive CPU we cannot use
 mutex_lock, because some other stomp machine invokation might be in
