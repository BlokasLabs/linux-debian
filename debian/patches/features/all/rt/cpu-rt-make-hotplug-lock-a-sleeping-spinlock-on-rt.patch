--- conflicted
+++ resolved
@@ -1,11 +1,7 @@
 Subject: cpu: Make hotplug.lock a "sleeping" spinlock on RT
 From: Steven Rostedt <rostedt@goodmis.org>
 Date: Fri, 02 Mar 2012 10:36:57 -0500
-<<<<<<< HEAD
-Origin: https://www.kernel.org/pub/linux/kernel/projects/rt/3.12/patches-3.12.5-rt7.tar.xz
-=======
 Origin: https://www.kernel.org/pub/linux/kernel/projects/rt/3.12/patches-3.12.6-rt9.tar.xz
->>>>>>> b3118024
 
 Tasks can block on hotplug.lock in pin_current_cpu(), but their state
 might be != RUNNING. So the mutex wakeup will set the state
