From: Wu Zhangjin <wuzj@lemote.com>
Date: Mon, 4 Jan 2010 11:33:02 +0800
Subject: USB: Fix the mouse problem when copying large amounts of data
<<<<<<< HEAD
Origin: https://www.kernel.org/pub/linux/kernel/projects/rt/3.12/patches-3.12.5-rt7.tar.xz
=======
Origin: https://www.kernel.org/pub/linux/kernel/projects/rt/3.12/patches-3.12.6-rt9.tar.xz
>>>>>>> b3118024

When copying large amounts of data between the USB storage devices and
the hard disk, the USB mouse will not work, this patch fixes it.

[NOTE: This problem have been found in the Loongson family machines, not
sure whether it is producible on other platforms]

Signed-off-by: Hu Hongbing <huhb@lemote.com>
Signed-off-by: Wu Zhangjin <wuzhangjin@gmail.com>

---
 drivers/usb/host/ohci-hcd.c |   10 +++++++---
 1 file changed, 7 insertions(+), 3 deletions(-)

--- a/drivers/usb/host/ohci-hcd.c
+++ b/drivers/usb/host/ohci-hcd.c
@@ -874,9 +874,13 @@ static irqreturn_t ohci_irq (struct usb_
 	}
 
 	if (ints & OHCI_INTR_WDH) {
-		spin_lock (&ohci->lock);
-		dl_done_list (ohci);
-		spin_unlock (&ohci->lock);
+		if (ohci->hcca->done_head == 0) {
+			ints &= ~OHCI_INTR_WDH;
+		} else {
+			spin_lock (&ohci->lock);
+			dl_done_list (ohci);
+			spin_unlock (&ohci->lock);
+		}
 	}
 
 	if (quirk_zfmicro(ohci) && (ints & OHCI_INTR_SF)) {<|MERGE_RESOLUTION|>--- conflicted
+++ resolved
@@ -1,11 +1,7 @@
 From: Wu Zhangjin <wuzj@lemote.com>
 Date: Mon, 4 Jan 2010 11:33:02 +0800
 Subject: USB: Fix the mouse problem when copying large amounts of data
-<<<<<<< HEAD
-Origin: https://www.kernel.org/pub/linux/kernel/projects/rt/3.12/patches-3.12.5-rt7.tar.xz
-=======
 Origin: https://www.kernel.org/pub/linux/kernel/projects/rt/3.12/patches-3.12.6-rt9.tar.xz
->>>>>>> b3118024
 
 When copying large amounts of data between the USB storage devices and
 the hard disk, the USB mouse will not work, this patch fixes it.
