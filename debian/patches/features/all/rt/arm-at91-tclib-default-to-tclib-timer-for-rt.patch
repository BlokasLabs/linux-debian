From: Thomas Gleixner <tglx@linutronix.de>
Date: Sat, 1 May 2010 18:29:35 +0200
Subject: ARM: at91: tclib: Default to tclib timer for RT
<<<<<<< HEAD
Origin: https://www.kernel.org/pub/linux/kernel/projects/rt/3.12/patches-3.12.5-rt7.tar.xz
=======
Origin: https://www.kernel.org/pub/linux/kernel/projects/rt/3.12/patches-3.12.6-rt9.tar.xz
>>>>>>> b3118024

RT is not too happy about the shared timer interrupt in AT91
devices. Default to tclib timer for RT.

Signed-off-by: Thomas Gleixner <tglx@linutronix.de>

---
 drivers/misc/Kconfig |    3 ++-
 1 file changed, 2 insertions(+), 1 deletion(-)

--- a/drivers/misc/Kconfig
+++ b/drivers/misc/Kconfig
@@ -63,6 +63,7 @@ config ATMEL_PWM
 config ATMEL_TCLIB
 	bool "Atmel AT32/AT91 Timer/Counter Library"
 	depends on (AVR32 || ARCH_AT91)
+	default y if PREEMPT_RT_FULL
 	help
 	  Select this if you want a library to allocate the Timer/Counter
 	  blocks found on many Atmel processors.  This facilitates using
@@ -95,7 +96,7 @@ config ATMEL_TCB_CLKSRC_BLOCK
 config ATMEL_TCB_CLKSRC_USE_SLOW_CLOCK
 	bool "TC Block use 32 KiHz clock"
 	depends on ATMEL_TCB_CLKSRC
-	default y
+	default y if !PREEMPT_RT_FULL
 	help
 	  Select this to use 32 KiHz base clock rate as TC block clock
 	  source for clock events.<|MERGE_RESOLUTION|>--- conflicted
+++ resolved
@@ -1,11 +1,7 @@
 From: Thomas Gleixner <tglx@linutronix.de>
 Date: Sat, 1 May 2010 18:29:35 +0200
 Subject: ARM: at91: tclib: Default to tclib timer for RT
-<<<<<<< HEAD
-Origin: https://www.kernel.org/pub/linux/kernel/projects/rt/3.12/patches-3.12.5-rt7.tar.xz
-=======
 Origin: https://www.kernel.org/pub/linux/kernel/projects/rt/3.12/patches-3.12.6-rt9.tar.xz
->>>>>>> b3118024
 
 RT is not too happy about the shared timer interrupt in AT91
 devices. Default to tclib timer for RT.
