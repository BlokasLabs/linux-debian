--- conflicted
+++ resolved
@@ -1,11 +1,7 @@
 From: Thomas Gleixner <tglx@linutronix.de>
 Date: Tue, 21 Jul 2009 23:06:05 +0200
 Subject: core: Do not disable interrupts on RT in kernel/users.c
-<<<<<<< HEAD
-Origin: https://www.kernel.org/pub/linux/kernel/projects/rt/3.12/patches-3.12.5-rt7.tar.xz
-=======
 Origin: https://www.kernel.org/pub/linux/kernel/projects/rt/3.12/patches-3.12.6-rt9.tar.xz
->>>>>>> b3118024
 
 Use the local_irq_*_nort variants to reduce latencies in RT. The code
 is serialized by the locks. No need to disable interrupts.
