From: Frank Rowand <frank.rowand@am.sony.com>
Date: Mon, 19 Sep 2011 14:51:14 -0700
Subject: [PATCH] preempt-rt: Convert arm boot_lock to raw
<<<<<<< HEAD
Origin: https://www.kernel.org/pub/linux/kernel/projects/rt/3.12/patches-3.12.5-rt7.tar.xz
=======
Origin: https://www.kernel.org/pub/linux/kernel/projects/rt/3.12/patches-3.12.6-rt9.tar.xz
>>>>>>> b3118024

The arm boot_lock is used by the secondary processor startup code.  The locking
task is the idle thread, which has idle->sched_class == &idle_sched_class.
idle_sched_class->enqueue_task == NULL, so if the idle task blocks on the
lock, the attempt to wake it when the lock becomes available will fail:

try_to_wake_up()
   ...
      activate_task()
         enqueue_task()
            p->sched_class->enqueue_task(rq, p, flags)

Fix by converting boot_lock to a raw spin lock.

Signed-off-by: Frank Rowand <frank.rowand@am.sony.com>
Link: http://lkml.kernel.org/r/4E77B952.3010606@am.sony.com
Signed-off-by: Thomas Gleixner <tglx@linutronix.de>
---
 arch/arm/mach-exynos/platsmp.c    |   12 ++++++------
 arch/arm/mach-msm/platsmp.c       |   10 +++++-----
 arch/arm/mach-omap2/omap-smp.c    |   10 +++++-----
 arch/arm/mach-prima2/platsmp.c    |   10 +++++-----
 arch/arm/mach-spear/platsmp.c     |   10 +++++-----
 arch/arm/mach-sti/platsmp.c       |   10 +++++-----
 arch/arm/mach-ux500/platsmp.c     |   10 +++++-----
 arch/arm/plat-versatile/platsmp.c |   10 +++++-----
 8 files changed, 41 insertions(+), 41 deletions(-)

--- a/arch/arm/mach-exynos/platsmp.c
+++ b/arch/arm/mach-exynos/platsmp.c
@@ -73,7 +73,7 @@ static void __iomem *scu_base_addr(void)
 	return (void __iomem *)(S5P_VA_SCU);
 }
 
-static DEFINE_SPINLOCK(boot_lock);
+static DEFINE_RAW_SPINLOCK(boot_lock);
 
 static void exynos_secondary_init(unsigned int cpu)
 {
@@ -86,8 +86,8 @@ static void exynos_secondary_init(unsign
 	/*
 	 * Synchronise with the boot thread.
 	 */
-	spin_lock(&boot_lock);
-	spin_unlock(&boot_lock);
+	raw_spin_lock(&boot_lock);
+	raw_spin_unlock(&boot_lock);
 }
 
 static int exynos_boot_secondary(unsigned int cpu, struct task_struct *idle)
@@ -99,7 +99,7 @@ static int exynos_boot_secondary(unsigne
 	 * Set synchronisation state between this boot processor
 	 * and the secondary one
 	 */
-	spin_lock(&boot_lock);
+	raw_spin_lock(&boot_lock);
 
 	/*
 	 * The secondary processor is waiting to be released from
@@ -128,7 +128,7 @@ static int exynos_boot_secondary(unsigne
 
 		if (timeout == 0) {
 			printk(KERN_ERR "cpu1 power enable failed");
-			spin_unlock(&boot_lock);
+			raw_spin_unlock(&boot_lock);
 			return -ETIMEDOUT;
 		}
 	}
@@ -167,7 +167,7 @@ static int exynos_boot_secondary(unsigne
 	 * now the secondary core is starting up let it run its
 	 * calibrations, then wait for it to finish
 	 */
-	spin_unlock(&boot_lock);
+	raw_spin_unlock(&boot_lock);
 
 	return pen_release != -1 ? -ENOSYS : 0;
 }
--- a/arch/arm/mach-msm/platsmp.c
+++ b/arch/arm/mach-msm/platsmp.c
@@ -30,7 +30,7 @@
 
 extern void msm_secondary_startup(void);
 
-static DEFINE_SPINLOCK(boot_lock);
+static DEFINE_RAW_SPINLOCK(boot_lock);
 
 static inline int get_core_count(void)
 {
@@ -50,8 +50,8 @@ static void msm_secondary_init(unsigned
 	/*
 	 * Synchronise with the boot thread.
 	 */
-	spin_lock(&boot_lock);
-	spin_unlock(&boot_lock);
+	raw_spin_lock(&boot_lock);
+	raw_spin_unlock(&boot_lock);
 }
 
 static void prepare_cold_cpu(unsigned int cpu)
@@ -88,7 +88,7 @@ static int msm_boot_secondary(unsigned i
 	 * set synchronisation state between this boot processor
 	 * and the secondary one
 	 */
-	spin_lock(&boot_lock);
+	raw_spin_lock(&boot_lock);
 
 	/*
 	 * The secondary processor is waiting to be released from
@@ -122,7 +122,7 @@ static int msm_boot_secondary(unsigned i
 	 * now the secondary core is starting up let it run its
 	 * calibrations, then wait for it to finish
 	 */
-	spin_unlock(&boot_lock);
+	raw_spin_unlock(&boot_lock);
 
 	return pen_release != -1 ? -ENOSYS : 0;
 }
--- a/arch/arm/mach-omap2/omap-smp.c
+++ b/arch/arm/mach-omap2/omap-smp.c
@@ -44,7 +44,7 @@ u16 pm44xx_errata;
 /* SCU base address */
 static void __iomem *scu_base;
 
-static DEFINE_SPINLOCK(boot_lock);
+static DEFINE_RAW_SPINLOCK(boot_lock);
 
 void __iomem *omap4_get_scu_base(void)
 {
@@ -68,8 +68,8 @@ static void omap4_secondary_init(unsigne
 	/*
 	 * Synchronise with the boot thread.
 	 */
-	spin_lock(&boot_lock);
-	spin_unlock(&boot_lock);
+	raw_spin_lock(&boot_lock);
+	raw_spin_unlock(&boot_lock);
 }
 
 static int omap4_boot_secondary(unsigned int cpu, struct task_struct *idle)
@@ -83,7 +83,7 @@ static int omap4_boot_secondary(unsigned
 	 * Set synchronisation state between this boot processor
 	 * and the secondary one
 	 */
-	spin_lock(&boot_lock);
+	raw_spin_lock(&boot_lock);
 
 	/*
 	 * Update the AuxCoreBoot0 with boot state for secondary core.
@@ -160,7 +160,7 @@ static int omap4_boot_secondary(unsigned
 	 * Now the secondary core is starting up let it run its
 	 * calibrations, then wait for it to finish
 	 */
-	spin_unlock(&boot_lock);
+	raw_spin_unlock(&boot_lock);
 
 	return 0;
 }
--- a/arch/arm/mach-prima2/platsmp.c
+++ b/arch/arm/mach-prima2/platsmp.c
@@ -23,7 +23,7 @@
 static void __iomem *scu_base;
 static void __iomem *rsc_base;
 
-static DEFINE_SPINLOCK(boot_lock);
+static DEFINE_RAW_SPINLOCK(boot_lock);
 
 static struct map_desc scu_io_desc __initdata = {
 	.length		= SZ_4K,
@@ -56,8 +56,8 @@ static void sirfsoc_secondary_init(unsig
 	/*
 	 * Synchronise with the boot thread.
 	 */
-	spin_lock(&boot_lock);
-	spin_unlock(&boot_lock);
+	raw_spin_lock(&boot_lock);
+	raw_spin_unlock(&boot_lock);
 }
 
 static struct of_device_id rsc_ids[]  = {
@@ -95,7 +95,7 @@ static int sirfsoc_boot_secondary(unsign
 	/* make sure write buffer is drained */
 	mb();
 
-	spin_lock(&boot_lock);
+	raw_spin_lock(&boot_lock);
 
 	/*
 	 * The secondary processor is waiting to be released from
@@ -128,7 +128,7 @@ static int sirfsoc_boot_secondary(unsign
 	 * now the secondary core is starting up let it run its
 	 * calibrations, then wait for it to finish
 	 */
-	spin_unlock(&boot_lock);
+	raw_spin_unlock(&boot_lock);
 
 	return pen_release != -1 ? -ENOSYS : 0;
 }
--- a/arch/arm/mach-spear/platsmp.c
+++ b/arch/arm/mach-spear/platsmp.c
@@ -20,7 +20,7 @@
 #include <mach/spear.h>
 #include "generic.h"
 
-static DEFINE_SPINLOCK(boot_lock);
+static DEFINE_RAW_SPINLOCK(boot_lock);
 
 static void __iomem *scu_base = IOMEM(VA_SCU_BASE);
 
@@ -36,8 +36,8 @@ static void spear13xx_secondary_init(uns
 	/*
 	 * Synchronise with the boot thread.
 	 */
-	spin_lock(&boot_lock);
-	spin_unlock(&boot_lock);
+	raw_spin_lock(&boot_lock);
+	raw_spin_unlock(&boot_lock);
 }
 
 static int spear13xx_boot_secondary(unsigned int cpu, struct task_struct *idle)
@@ -48,7 +48,7 @@ static int spear13xx_boot_secondary(unsi
 	 * set synchronisation state between this boot processor
 	 * and the secondary one
 	 */
-	spin_lock(&boot_lock);
+	raw_spin_lock(&boot_lock);
 
 	/*
 	 * The secondary processor is waiting to be released from
@@ -75,7 +75,7 @@ static int spear13xx_boot_secondary(unsi
 	 * now the secondary core is starting up let it run its
 	 * calibrations, then wait for it to finish
 	 */
-	spin_unlock(&boot_lock);
+	raw_spin_unlock(&boot_lock);
 
 	return pen_release != -1 ? -ENOSYS : 0;
 }
--- a/arch/arm/mach-sti/platsmp.c
+++ b/arch/arm/mach-sti/platsmp.c
@@ -35,7 +35,7 @@ static void write_pen_release(int val)
 	outer_clean_range(__pa(&pen_release), __pa(&pen_release + 1));
 }
 
-static DEFINE_SPINLOCK(boot_lock);
+static DEFINE_RAW_SPINLOCK(boot_lock);
 
 void sti_secondary_init(unsigned int cpu)
 {
@@ -50,8 +50,8 @@ void sti_secondary_init(unsigned int cpu
 	/*
 	 * Synchronise with the boot thread.
 	 */
-	spin_lock(&boot_lock);
-	spin_unlock(&boot_lock);
+	raw_spin_lock(&boot_lock);
+	raw_spin_unlock(&boot_lock);
 }
 
 int sti_boot_secondary(unsigned int cpu, struct task_struct *idle)
@@ -62,7 +62,7 @@ int sti_boot_secondary(unsigned int cpu,
 	 * set synchronisation state between this boot processor
 	 * and the secondary one
 	 */
-	spin_lock(&boot_lock);
+	raw_spin_lock(&boot_lock);
 
 	/*
 	 * The secondary processor is waiting to be released from
@@ -93,7 +93,7 @@ int sti_boot_secondary(unsigned int cpu,
 	 * now the secondary core is starting up let it run its
 	 * calibrations, then wait for it to finish
 	 */
-	spin_unlock(&boot_lock);
+	raw_spin_unlock(&boot_lock);
 
 	return pen_release != -1 ? -ENOSYS : 0;
 }
--- a/arch/arm/mach-ux500/platsmp.c
+++ b/arch/arm/mach-ux500/platsmp.c
@@ -52,7 +52,7 @@ static void __iomem *scu_base_addr(void)
 	return NULL;
 }
 
-static DEFINE_SPINLOCK(boot_lock);
+static DEFINE_RAW_SPINLOCK(boot_lock);
 
 static void ux500_secondary_init(unsigned int cpu)
 {
@@ -65,8 +65,8 @@ static void ux500_secondary_init(unsigne
 	/*
 	 * Synchronise with the boot thread.
 	 */
-	spin_lock(&boot_lock);
-	spin_unlock(&boot_lock);
+	raw_spin_lock(&boot_lock);
+	raw_spin_unlock(&boot_lock);
 }
 
 static int ux500_boot_secondary(unsigned int cpu, struct task_struct *idle)
@@ -77,7 +77,7 @@ static int ux500_boot_secondary(unsigned
 	 * set synchronisation state between this boot processor
 	 * and the secondary one
 	 */
-	spin_lock(&boot_lock);
+	raw_spin_lock(&boot_lock);
 
 	/*
 	 * The secondary processor is waiting to be released from
@@ -98,7 +98,7 @@ static int ux500_boot_secondary(unsigned
 	 * now the secondary core is starting up let it run its
 	 * calibrations, then wait for it to finish
 	 */
-	spin_unlock(&boot_lock);
+	raw_spin_unlock(&boot_lock);
 
 	return pen_release != -1 ? -ENOSYS : 0;
 }
--- a/arch/arm/plat-versatile/platsmp.c
+++ b/arch/arm/plat-versatile/platsmp.c
@@ -31,7 +31,7 @@ static void write_pen_release(int val)
 	outer_clean_range(__pa(&pen_release), __pa(&pen_release + 1));
 }
 
-static DEFINE_SPINLOCK(boot_lock);
+static DEFINE_RAW_SPINLOCK(boot_lock);
 
 void versatile_secondary_init(unsigned int cpu)
 {
@@ -44,8 +44,8 @@ void versatile_secondary_init(unsigned i
 	/*
 	 * Synchronise with the boot thread.
 	 */
-	spin_lock(&boot_lock);
-	spin_unlock(&boot_lock);
+	raw_spin_lock(&boot_lock);
+	raw_spin_unlock(&boot_lock);
 }
 
 int versatile_boot_secondary(unsigned int cpu, struct task_struct *idle)
@@ -56,7 +56,7 @@ int versatile_boot_secondary(unsigned in
 	 * Set synchronisation state between this boot processor
 	 * and the secondary one
 	 */
-	spin_lock(&boot_lock);
+	raw_spin_lock(&boot_lock);
 
 	/*
 	 * This is really belt and braces; we hold unintended secondary
@@ -86,7 +86,7 @@ int versatile_boot_secondary(unsigned in
 	 * now the secondary core is starting up let it run its
 	 * calibrations, then wait for it to finish
 	 */
-	spin_unlock(&boot_lock);
+	raw_spin_unlock(&boot_lock);
 
 	return pen_release != -1 ? -ENOSYS : 0;
 }<|MERGE_RESOLUTION|>--- conflicted
+++ resolved
@@ -1,11 +1,7 @@
 From: Frank Rowand <frank.rowand@am.sony.com>
 Date: Mon, 19 Sep 2011 14:51:14 -0700
 Subject: [PATCH] preempt-rt: Convert arm boot_lock to raw
-<<<<<<< HEAD
-Origin: https://www.kernel.org/pub/linux/kernel/projects/rt/3.12/patches-3.12.5-rt7.tar.xz
-=======
 Origin: https://www.kernel.org/pub/linux/kernel/projects/rt/3.12/patches-3.12.6-rt9.tar.xz
->>>>>>> b3118024
 
 The arm boot_lock is used by the secondary processor startup code.  The locking
 task is the idle thread, which has idle->sched_class == &idle_sched_class.
