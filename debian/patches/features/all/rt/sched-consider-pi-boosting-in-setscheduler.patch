--- conflicted
+++ resolved
@@ -1,11 +1,7 @@
 Subject: sched: Consider pi boosting in setscheduler
 From: Thomas Gleixner <tglx@linutronix.de>
 Date: Thu, 20 Dec 2012 15:13:49 +0100
-<<<<<<< HEAD
-Origin: https://www.kernel.org/pub/linux/kernel/projects/rt/3.12/patches-3.12.5-rt7.tar.xz
-=======
 Origin: https://www.kernel.org/pub/linux/kernel/projects/rt/3.12/patches-3.12.6-rt9.tar.xz
->>>>>>> b3118024
 
 If a PI boosted task policy/priority is modified by a setscheduler()
 call we unconditionally dequeue and requeue the task if it is on the
